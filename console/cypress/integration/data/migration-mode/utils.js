export const migrateModeUrl = 'http://localhost:9693/apis/migrate/settings';

export const toggleOnMigrationMode = () => {
  cy.request({
    method: 'GET',
    url: migrateModeUrl,
  }).then(response => {
    if (response.body.migration_mode === 'false') {
<<<<<<< HEAD
      cy.visit('/data/migrations');
      cy.wait(5000);
=======
      // Go to migrations section
      cy.get('a')
        .contains('Migrations')
        .click();
      cy.wait(3000);
      // Toggle Migration mode
>>>>>>> 99f3527b
      cy.get('[class=react-toggle-track]').click();
      cy.wait(10000);
    }
  });
};

export const toggleOffMigrationMode = () => {
  cy.request({
    method: 'GET',
    url: migrateModeUrl,
  }).then(response => {
    if (response.body.migration_mode === 'true') {
<<<<<<< HEAD
      // eslint-disable-line
      cy.visit('/data/migrations');
      cy.wait(5000);
=======
      // Go to migrations section
      cy.get('a')
        .contains('Migrations')
        .click();
      cy.wait(3000);
      // Toggle Migration mode
>>>>>>> 99f3527b
      cy.get('[class=react-toggle-track]').click();
      cy.wait(10000);
    }
  });
};<|MERGE_RESOLUTION|>--- conflicted
+++ resolved
@@ -6,17 +6,12 @@
     url: migrateModeUrl,
   }).then(response => {
     if (response.body.migration_mode === 'false') {
-<<<<<<< HEAD
-      cy.visit('/data/migrations');
-      cy.wait(5000);
-=======
       // Go to migrations section
       cy.get('a')
         .contains('Migrations')
         .click();
       cy.wait(3000);
       // Toggle Migration mode
->>>>>>> 99f3527b
       cy.get('[class=react-toggle-track]').click();
       cy.wait(10000);
     }
@@ -29,18 +24,12 @@
     url: migrateModeUrl,
   }).then(response => {
     if (response.body.migration_mode === 'true') {
-<<<<<<< HEAD
-      // eslint-disable-line
-      cy.visit('/data/migrations');
-      cy.wait(5000);
-=======
       // Go to migrations section
       cy.get('a')
         .contains('Migrations')
         .click();
       cy.wait(3000);
       // Toggle Migration mode
->>>>>>> 99f3527b
       cy.get('[class=react-toggle-track]').click();
       cy.wait(10000);
     }
