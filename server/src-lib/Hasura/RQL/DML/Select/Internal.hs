--- conflicted
+++ resolved
@@ -142,12 +142,7 @@
     toSQLFld :: (FieldName -> S.SQLExp -> f)
              -> (FieldName, AnnFld) -> f
     toSQLFld f (fldAls, fld) = f fldAls $ case fld of
-<<<<<<< HEAD
       FCol col args  -> toSQLColArgs col args
-=======
-      FCol col    -> toJSONableExp strfyNum (pgiType col) $
-                     S.mkQIdenExp (mkBaseTableAls pfx) $ pgiName col
->>>>>>> f794653b
       FExp e      -> S.SELit e
       FObj objSel ->
         let qual = mkObjRelTableAls pfx $ aarName objSel
@@ -158,13 +153,13 @@
         in S.mkQIdenExp arrPfx fldAls
 
     toSQLCol :: PGColInfo -> S.SQLExp
-    toSQLCol col = toJSONableExp (pgiType col) $
+    toSQLCol col = toJSONableExp strfyNum (pgiType col) $
                     S.mkQIdenExp (mkBaseTableAls pfx) $ pgiName col
 
     toSQLColArgs :: PGColInfo -> Maybe ColOp -> S.SQLExp
     toSQLColArgs col Nothing = toSQLCol col
     toSQLColArgs col (Just (ColOp op cExp)) = 
-      toJSONableExp colTy $ S.mkSQLOpExp op colNameExp cExp
+      toJSONableExp strfyNum colTy $ S.mkSQLOpExp op colNameExp cExp
       where 
         colTy = pgiType col
         colNameExp = S.mkQIdenExp (mkBaseTableAls pfx) $ pgiName col
