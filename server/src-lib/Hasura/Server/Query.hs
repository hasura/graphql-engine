module Hasura.Server.Query where

import           Data.Aeson
import           Data.Aeson.Casing
import           Data.Aeson.TH
import           Data.Time                          (UTCTime)
import           Language.Haskell.TH.Syntax         (Lift)
import qualified Network.HTTP.Client                as HTTP

import           Hasura.EncJSON
import           Hasura.Prelude
import           Hasura.RQL.DDL.Metadata
import           Hasura.RQL.DDL.Permission
import           Hasura.RQL.DDL.QueryTemplate
import           Hasura.RQL.DDL.Relationship
import           Hasura.RQL.DDL.Relationship.Rename
import           Hasura.RQL.DDL.RemoteSchema
import           Hasura.RQL.DDL.Schema.Function
import           Hasura.RQL.DDL.Schema.Table
import           Hasura.RQL.DDL.Subscribe
import           Hasura.RQL.DML.Count
import           Hasura.RQL.DML.Delete
import           Hasura.RQL.DML.Insert
import           Hasura.RQL.DML.QueryTemplate
import           Hasura.RQL.DML.Select
import           Hasura.RQL.DML.Update
import           Hasura.RQL.Types
import           Hasura.Server.Init                 (InstanceId (..))
import           Hasura.Server.Utils

import qualified Database.PG.Query                  as Q

data RQLQuery
  = RQAddExistingTableOrView !TrackTable
  | RQTrackTable !TrackTable
  | RQUntrackTable !UntrackTable

  | RQTrackFunction !TrackFunction
  | RQUntrackFunction !UnTrackFunction

  | RQCreateObjectRelationship !CreateObjRel
  | RQCreateArrayRelationship !CreateArrRel
  | RQDropRelationship !DropRel
  | RQSetRelationshipComment !SetRelComment
  | RQRenameRelationship !RenameRel

  | RQCreateInsertPermission !CreateInsPerm
  | RQCreateSelectPermission !CreateSelPerm
  | RQCreateUpdatePermission !CreateUpdPerm
  | RQCreateDeletePermission !CreateDelPerm

  | RQDropInsertPermission !DropInsPerm
  | RQDropSelectPermission !DropSelPerm
  | RQDropUpdatePermission !DropUpdPerm
  | RQDropDeletePermission !DropDelPerm
  | RQSetPermissionComment !SetPermComment

  | RQGetInconsistentObjects !GetInconsistentObjects
  | RQDropInconsistentObjects !DropInconsistentObjects

  | RQInsert !InsertQuery
  | RQSelect !SelectQuery
  | RQUpdate !UpdateQuery
  | RQDelete !DeleteQuery
  | RQCount !CountQuery
  | RQBulk ![RQLQuery]

  -- schema-stitching, custom resolver related
  | RQAddRemoteSchema !AddRemoteSchemaQuery
  | RQRemoveRemoteSchema !RemoveRemoteSchemaQuery

  | RQCreateEventTrigger !CreateEventTriggerQuery
  | RQDeleteEventTrigger !DeleteEventTriggerQuery
  | RQDeliverEvent       !DeliverEventQuery

  | RQCreateQueryTemplate !CreateQueryTemplate
  | RQDropQueryTemplate !DropQueryTemplate
  | RQExecuteQueryTemplate !ExecQueryTemplate
  | RQSetQueryTemplateComment !SetQueryTemplateComment

  | RQRunSql !RunSQL

  | RQReplaceMetadata !ReplaceMetadata
  | RQExportMetadata !ExportMetadata
  | RQClearMetadata !ClearMetadata
  | RQReloadMetadata !ReloadMetadata

  | RQDumpInternalState !DumpInternalState
  deriving (Show, Eq, Lift)

$(deriveJSON
  defaultOptions { constructorTagModifier = snakeCase . drop 2
                 , sumEncoding = TaggedObject "type" "args"
                 }
  ''RQLQuery)

newtype Run a
  = Run {unRun :: StateT SchemaCache (ReaderT (UserInfo, HTTP.Manager, ServeOptsCtx) (LazyTx QErr)) a}
  deriving ( Functor, Applicative, Monad
           , MonadError QErr
           , MonadState SchemaCache
           , MonadReader (UserInfo, HTTP.Manager, ServeOptsCtx)
           , CacheRM
           , CacheRWM
           , MonadTx
           , MonadIO
           )

instance UserInfoM Run where
  askUserInfo = asks _1

instance HasHttpManager Run where
  askHttpManager = asks _2

instance HasServeOptsCtx Run where
  askServeOptsCtx = asks _3

fetchLastUpdate :: Q.TxE QErr (Maybe (InstanceId, UTCTime))
fetchLastUpdate = do
  l <- Q.listQE defaultTxErrorHandler
    [Q.sql|
       SELECT instance_id::text, occurred_at
       FROM hdb_catalog.hdb_schema_update_event
       ORDER BY occurred_at DESC LIMIT 1
          |] () True
  case l of
    []           -> return Nothing
    [(instId, occurredAt)] ->
      return $ Just (InstanceId instId, occurredAt)
    -- never happens
    _            -> throw500 "more than one row returned by query"

recordSchemaUpdate :: InstanceId -> Q.TxE QErr ()
recordSchemaUpdate instanceId =
  liftTx $ Q.unitQE defaultTxErrorHandler [Q.sql|
             INSERT INTO
                  hdb_catalog.hdb_schema_update_event
                  (instance_id, occurred_at)
             VALUES ($1::uuid, DEFAULT)
            |] (Identity $ getInstanceId instanceId) True

peelRun
  :: SchemaCache
  -> UserInfo
  -> HTTP.Manager
  -> ServeOptsCtx
  -> Q.PGPool -> Q.TxIsolation
  -> Run a -> ExceptT QErr IO (a, SchemaCache)
peelRun sc userInfo httMgr serveOptsCtx pgPool txIso (Run m) =
  runLazyTx pgPool txIso $ withUserInfo userInfo lazyTx
  where
    lazyTx = runReaderT (runStateT m sc) (userInfo, httMgr, serveOptsCtx)

runQuery
  :: (MonadIO m, MonadError QErr m)
  => Q.PGPool -> Q.TxIsolation -> InstanceId
  -> UserInfo -> SchemaCache -> HTTP.Manager
<<<<<<< HEAD
  -> ServeOptsCtx -> RQLQuery -> m (BL.ByteString, SchemaCache)
runQuery pool isoL instanceId userInfo sc hMgr serveOptsCtx query = do
=======
  -> Bool -> RQLQuery -> m (EncJSON, SchemaCache)
runQuery pool isoL instanceId userInfo sc hMgr strfyNum query = do
>>>>>>> b8700cce
  resE <- liftIO $ runExceptT $
    peelRun sc userInfo hMgr serveOptsCtx pool isoL $ runQueryM query
  either throwError withReload resE
  where
    withReload r = do
      when (queryNeedsReload query) $ do
        e <- liftIO $ runExceptT $ Q.runTx pool (isoL, Nothing)
             $ recordSchemaUpdate instanceId
        liftEither e
      return r

queryNeedsReload :: RQLQuery -> Bool
queryNeedsReload qi = case qi of
  RQAddExistingTableOrView _   -> True
  RQTrackTable _               -> True
  RQUntrackTable _             -> True
  RQTrackFunction _            -> True
  RQUntrackFunction _          -> True

  RQCreateObjectRelationship _ -> True
  RQCreateArrayRelationship  _ -> True
  RQDropRelationship  _        -> True
  RQSetRelationshipComment  _  -> False
  RQRenameRelationship _       -> True

  RQCreateInsertPermission _   -> True
  RQCreateSelectPermission _   -> True
  RQCreateUpdatePermission _   -> True
  RQCreateDeletePermission _   -> True

  RQDropInsertPermission _     -> True
  RQDropSelectPermission _     -> True
  RQDropUpdatePermission _     -> True
  RQDropDeletePermission _     -> True
  RQSetPermissionComment _     -> False

  RQGetInconsistentObjects _   -> False
  RQDropInconsistentObjects _  -> True

  RQInsert _                   -> False
  RQSelect _                   -> False
  RQUpdate _                   -> False
  RQDelete _                   -> False
  RQCount _                    -> False

  RQAddRemoteSchema _          -> True
  RQRemoveRemoteSchema _       -> True

  RQCreateEventTrigger _       -> True
  RQDeleteEventTrigger _       -> True
  RQDeliverEvent _             -> False

  RQCreateQueryTemplate _      -> True
  RQDropQueryTemplate _        -> True
  RQExecuteQueryTemplate _     -> False
  RQSetQueryTemplateComment _  -> False

  RQRunSql _                   -> True

  RQReplaceMetadata _          -> True
  RQExportMetadata _           -> False
  RQClearMetadata _            -> True
  RQReloadMetadata _           -> True

  RQDumpInternalState _        -> False

  RQBulk qs                    -> any queryNeedsReload qs

runQueryM
  :: ( QErrM m, CacheRWM m, UserInfoM m, MonadTx m
     , MonadIO m, HasHttpManager m, HasServeOptsCtx m
     )
  => RQLQuery
  -> m EncJSON
runQueryM rq = withPathK "args" $ case rq of
  RQAddExistingTableOrView q   -> runTrackTableQ q
  RQTrackTable q               -> runTrackTableQ q
  RQUntrackTable q             -> runUntrackTableQ q

  RQTrackFunction q            -> runTrackFunc q
  RQUntrackFunction q          -> runUntrackFunc q

  RQCreateObjectRelationship q -> runCreateObjRel q
  RQCreateArrayRelationship  q -> runCreateArrRel q
  RQDropRelationship  q        -> runDropRel q
  RQSetRelationshipComment  q  -> runSetRelComment q
  RQRenameRelationship q       -> runRenameRel q

  RQCreateInsertPermission q   -> runCreatePerm q
  RQCreateSelectPermission q   -> runCreatePerm q
  RQCreateUpdatePermission q   -> runCreatePerm q
  RQCreateDeletePermission q   -> runCreatePerm q

  RQDropInsertPermission q     -> runDropPerm q
  RQDropSelectPermission q     -> runDropPerm q
  RQDropUpdatePermission q     -> runDropPerm q
  RQDropDeletePermission q     -> runDropPerm q
  RQSetPermissionComment q     -> runSetPermComment q

<<<<<<< HEAD
  RQGetInconsistentObjects q -> runGetInconsistentObjects q
  RQDropInconsistentObjects q -> runDropInconsistentObjects q

  RQInsert q -> runInsert q
  RQSelect q -> runSelect q
  RQUpdate q -> runUpdate q
  RQDelete q -> runDelete q
  RQCount  q -> runCount q
=======
  RQInsert q                   -> runInsert q
  RQSelect q                   -> runSelect q
  RQUpdate q                   -> runUpdate q
  RQDelete q                   -> runDelete q
  RQCount  q                   -> runCount q
>>>>>>> b8700cce

  RQAddRemoteSchema    q       -> runAddRemoteSchema q
  RQRemoveRemoteSchema q       -> runRemoveRemoteSchema q

  RQCreateEventTrigger q       -> runCreateEventTriggerQuery q
  RQDeleteEventTrigger q       -> runDeleteEventTriggerQuery q
  RQDeliverEvent q             -> runDeliverEvent q

  RQCreateQueryTemplate q      -> runCreateQueryTemplate q
  RQDropQueryTemplate q        -> runDropQueryTemplate q
  RQExecuteQueryTemplate q     -> runExecQueryTemplate q
  RQSetQueryTemplateComment q  -> runSetQueryTemplateComment q

  RQReplaceMetadata q          -> runReplaceMetadata q
  RQClearMetadata q            -> runClearMetadata q
  RQExportMetadata q           -> runExportMetadata q
  RQReloadMetadata q           -> runReloadMetadata q

  RQDumpInternalState q        -> runDumpInternalState q

  RQRunSql q                   -> runRunSQL q

  RQBulk qs                    -> encJFromList <$> indexedMapM runQueryM qs<|MERGE_RESOLUTION|>--- conflicted
+++ resolved
@@ -155,13 +155,8 @@
   :: (MonadIO m, MonadError QErr m)
   => Q.PGPool -> Q.TxIsolation -> InstanceId
   -> UserInfo -> SchemaCache -> HTTP.Manager
-<<<<<<< HEAD
-  -> ServeOptsCtx -> RQLQuery -> m (BL.ByteString, SchemaCache)
+  -> ServeOptsCtx -> RQLQuery -> m (EncJSON, SchemaCache)
 runQuery pool isoL instanceId userInfo sc hMgr serveOptsCtx query = do
-=======
-  -> Bool -> RQLQuery -> m (EncJSON, SchemaCache)
-runQuery pool isoL instanceId userInfo sc hMgr strfyNum query = do
->>>>>>> b8700cce
   resE <- liftIO $ runExceptT $
     peelRun sc userInfo hMgr serveOptsCtx pool isoL $ runQueryM query
   either throwError withReload resE
@@ -261,22 +256,14 @@
   RQDropDeletePermission q     -> runDropPerm q
   RQSetPermissionComment q     -> runSetPermComment q
 
-<<<<<<< HEAD
-  RQGetInconsistentObjects q -> runGetInconsistentObjects q
-  RQDropInconsistentObjects q -> runDropInconsistentObjects q
-
-  RQInsert q -> runInsert q
-  RQSelect q -> runSelect q
-  RQUpdate q -> runUpdate q
-  RQDelete q -> runDelete q
-  RQCount  q -> runCount q
-=======
+  RQGetInconsistentObjects q   -> runGetInconsistentObjects q
+  RQDropInconsistentObjects q  -> runDropInconsistentObjects q
+
   RQInsert q                   -> runInsert q
   RQSelect q                   -> runSelect q
   RQUpdate q                   -> runUpdate q
   RQDelete q                   -> runDelete q
   RQCount  q                   -> runCount q
->>>>>>> b8700cce
 
   RQAddRemoteSchema    q       -> runAddRemoteSchema q
   RQRemoveRemoteSchema q       -> runRemoveRemoteSchema q
