{-# LANGUAGE DeriveLift        #-}
{-# LANGUAGE FlexibleContexts  #-}
{-# LANGUAGE FlexibleInstances #-}
{-# LANGUAGE OverloadedStrings #-}
{-# LANGUAGE QuasiQuotes       #-}
{-# LANGUAGE TemplateHaskell   #-}
{-# LANGUAGE TypeFamilies      #-}

module Hasura.RQL.DDL.Permission
    ( CreatePerm
    , SetPermComment(..)
    , purgePerm
    , PermDef(..)


    , InsPerm(..)
    , InsPermDef
    , CreateInsPerm
    , clearInsInfra
    , buildInsInfra
    , buildInsPermInfo
    , DropInsPerm
    , dropInsPermP2

    , SelPerm(..)
    , SelPermDef
    , CreateSelPerm
    , buildSelPermInfo
    , DropSelPerm
    , dropSelPermP2

    , UpdPerm(..)
    , UpdPermDef
    , CreateUpdPerm
    , buildUpdPermInfo
    , DropUpdPerm
    , dropUpdPermP2

    , DelPerm(..)
    , DelPermDef
    , CreateDelPerm
    , buildDelPermInfo
    , DropDelPerm
    , dropDelPermP2

    , IsPerm(..)
    , addPermP1
    , addPermP2
    ) where

import           Hasura.Prelude
import           Hasura.RQL.DDL.Permission.Internal
import           Hasura.RQL.DDL.Permission.Triggers
import           Hasura.RQL.DML.Internal            (onlyPositiveInt)
import           Hasura.RQL.Types
import           Hasura.RQL.GBoolExp
import           Hasura.SQL.Types

import qualified Database.PG.Query                  as Q
import qualified Hasura.SQL.DML                     as S

import           Data.Aeson
import           Data.Aeson.Casing
import           Data.Aeson.TH
import           Language.Haskell.TH.Syntax         (Lift)

import qualified Data.HashMap.Strict                as HM
import qualified Data.HashSet                       as HS
import qualified Data.Text                          as T

-- Insert permission
data InsPerm
  = InsPerm
  { icCheck       :: !BoolExp
  , icAllowUpsert :: !(Maybe Bool)
  , icSet         :: !(Maybe Object)
  , icColumns     :: !(Maybe PermColSpec)
  } deriving (Show, Eq, Lift)

$(deriveJSON (aesonDrop 2 snakeCase){omitNothingFields=True} ''InsPerm)

type InsPermDef = PermDef InsPerm
type CreateInsPerm = CreatePerm InsPerm

buildViewName :: QualifiedTable -> RoleName -> PermType -> QualifiedTable
buildViewName (QualifiedTable sn tn) (RoleName rTxt) pt =
  QualifiedTable hdbViewsSchema $ TableName
  (rTxt <> "__" <> T.pack (show pt) <> "__" <> snTxt <> "__" <> tnTxt)
  where
    hdbViewsSchema = SchemaName "hdb_views"
    snTxt = getSchemaTxt sn
    tnTxt = getTableTxt tn

buildView :: QualifiedTable -> QualifiedTable -> Q.Query
buildView tn vn =
  Q.fromBuilder $ mconcat
  [ "CREATE VIEW " <> toSQL vn
  , " AS SELECT * FROM " <> toSQL tn
  ]

dropView :: QualifiedTable -> Q.Tx ()
dropView vn =
  Q.unitQ dropViewS () False
  where
    dropViewS = Q.fromBuilder $
      "DROP VIEW " <> toSQL vn

buildInsPermInfo
  :: (QErrM m, CacheRM m)
  => TableInfo
  -> PermDef InsPerm
  -> m (WithDeps InsPermInfo)
buildInsPermInfo tabInfo (PermDef rn (InsPerm chk upsrt set mCols) _) = withPathK "permission" $ do
  (be, beDeps) <- withPathK "check" $
    -- procBoolExp tn fieldInfoMap (S.QualVar "NEW") chk
    procBoolExp tn fieldInfoMap chk
  let deps = mkParentDep tn : beDeps
      fltrHeaders = getDependentHeaders chk
      setObj = fromMaybe mempty set
      allowUpsrt = fromMaybe False upsrt
  setColsSQL <- withPathK "set" $
    fmap HM.fromList $ forM (HM.toList setObj) $ \(t, val) -> do
      let pgCol = PGCol t
      ty <- askPGType fieldInfoMap pgCol $
        "column " <> pgCol <<> " not found in table " <>> tn
      sqlExp <- valueParser ty val
      return (pgCol, sqlExp)
  let setHdrs = mapMaybe (fetchHdr . snd) (HM.toList setObj)
      reqHdrs = fltrHeaders `union` setHdrs
<<<<<<< HEAD
  preSetCols <- HM.union setColsSQL <$> nonInsColVals
  return $ InsPermInfo vn be allowUpsrt preSetCols deps reqHdrs
=======
      preSetCols = HM.union setColsSQL nonInsColVals
  return (InsPermInfo vn be allowUpsrt preSetCols reqHdrs, deps)
>>>>>>> f25d49a9
  where
    fieldInfoMap = tiFieldInfoMap tabInfo
    tn = tiName tabInfo
    vn = buildViewName tn rn PTInsert
    allCols = map pgiName $ getCols fieldInfoMap
    nonInsCols = case mCols of
      Nothing   -> return []
      Just cols -> do
        let insCols = convColSpec fieldInfoMap cols
        withPathK "columns" $
          indexedForM_ insCols $ \c -> void $ askPGType fieldInfoMap c ""
        return $ allCols \\ insCols
    nonInsColVals = S.mkColDefValMap <$> nonInsCols

    fetchHdr (String t) = bool Nothing (Just $ T.toLower t)
                          $ isUserVar t
    fetchHdr _          = Nothing

buildInsInfra :: QualifiedTable -> InsPermInfo -> Q.TxE QErr ()
buildInsInfra tn (InsPermInfo vn be _ _ _) = do
  trigFnQ <- buildInsTrigFn vn tn $ toSQLBoolExp (S.QualVar "NEW") be
  Q.catchE defaultTxErrorHandler $ do
    -- Create the view
    Q.unitQ (buildView tn vn) () False
    -- Inject defaults on the view
    Q.discardQ (injectDefaults vn tn) () False
    -- Construct a trigger function
    Q.unitQ trigFnQ () False
    -- Add trigger for check expression
    Q.unitQ (buildInsTrig vn) () False

clearInsInfra :: QualifiedTable -> Q.TxE QErr ()
clearInsInfra vn =
  Q.catchE defaultTxErrorHandler $ do
    dropView vn
    Q.unitQ (dropInsTrigFn vn) () False

type DropInsPerm = DropPerm InsPerm

dropInsPermP2 :: (P2C m) => DropInsPerm -> QualifiedTable -> m ()
dropInsPermP2 = dropPermP2

type instance PermInfo InsPerm = InsPermInfo

instance IsPerm InsPerm where

  type DropPermP1Res InsPerm = QualifiedTable

  permAccessor = PAInsert

  buildPermInfo = buildInsPermInfo

  addPermP2Setup qt _ = liftTx . buildInsInfra qt

  buildDropPermP1Res dp =
    ipiView <$> dropPermP1 dp

  dropPermP2Setup _ vn =
    liftTx $ clearInsInfra vn

-- Select constraint
data SelPerm
  = SelPerm
  { spColumns           :: !PermColSpec       -- Allowed columns
  , spFilter            :: !BoolExp   -- Filter expression
  , spLimit             :: !(Maybe Int) -- Limit value
  , spAllowAggregations :: !(Maybe Bool) -- Allow aggregation
  } deriving (Show, Eq, Lift)

$(deriveJSON (aesonDrop 2 snakeCase){omitNothingFields=True} ''SelPerm)

buildSelPermInfo
  :: (QErrM m, CacheRM m)
  => TableInfo
  -> SelPerm
  -> m (WithDeps SelPermInfo)
buildSelPermInfo tabInfo sp = do
  let pgCols     = convColSpec fieldInfoMap $ spColumns sp

  (be, beDeps) <- withPathK "filter" $
    procBoolExp tn fieldInfoMap  $ spFilter sp

  -- check if the columns exist
  void $ withPathK "columns" $ indexedForM pgCols $ \pgCol ->
    askPGType fieldInfoMap pgCol autoInferredErr

  let deps = mkParentDep tn : beDeps ++ map (mkColDep "untyped" tn) pgCols
      depHeaders = getDependentHeaders $ spFilter sp
      mLimit = spLimit sp

  withPathK "limit" $ mapM_ onlyPositiveInt mLimit

  return (SelPermInfo (HS.fromList pgCols) tn be mLimit allowAgg depHeaders, deps)

  where
    tn = tiName tabInfo
    fieldInfoMap = tiFieldInfoMap tabInfo
    allowAgg = or $ spAllowAggregations sp
    autoInferredErr = "permissions for relationships are automatically inferred"

type SelPermDef = PermDef SelPerm
type CreateSelPerm = CreatePerm SelPerm
type DropSelPerm = DropPerm SelPerm

type instance PermInfo SelPerm = SelPermInfo

dropSelPermP2 :: (P2C m) => DropSelPerm -> m ()
dropSelPermP2 dp = dropPermP2 dp ()

instance IsPerm SelPerm where

  type DropPermP1Res SelPerm = ()

  permAccessor = PASelect

  buildPermInfo ti (PermDef _ a _) =
    buildSelPermInfo ti a

  buildDropPermP1Res =
    void . dropPermP1

  addPermP2Setup _ _ _ = return ()

  dropPermP2Setup _ _ = return ()

-- Update constraint
data UpdPerm
  = UpdPerm
  { ucColumns :: !PermColSpec -- Allowed columns
  , ucFilter  :: !BoolExp     -- Filter expression
  } deriving (Show, Eq, Lift)

$(deriveJSON (aesonDrop 2 snakeCase){omitNothingFields=True} ''UpdPerm)

type UpdPermDef = PermDef UpdPerm
type CreateUpdPerm = CreatePerm UpdPerm

buildUpdPermInfo
  :: (QErrM m, CacheRM m)
  => TableInfo
  -> UpdPerm
  -> m (WithDeps UpdPermInfo)
buildUpdPermInfo tabInfo (UpdPerm colSpec fltr) = do
  (be, beDeps) <- withPathK "filter" $
    procBoolExp tn fieldInfoMap fltr

  -- check if the columns exist
  _ <- withPathK "columns" $ indexedForM updCols $ \updCol ->
       askPGType fieldInfoMap updCol relInUpdErr

  let deps = mkParentDep tn : beDeps ++ map (mkColDep "untyped" tn) updCols
      depHeaders = getDependentHeaders fltr

  return (UpdPermInfo (HS.fromList updCols) tn be depHeaders, deps)

  where
    tn = tiName tabInfo
    fieldInfoMap = tiFieldInfoMap tabInfo
    updCols     = convColSpec fieldInfoMap colSpec
    relInUpdErr = "relationships can't be used in update"

type instance PermInfo UpdPerm = UpdPermInfo

type DropUpdPerm = DropPerm UpdPerm

dropUpdPermP2 :: (P2C m) => DropUpdPerm -> m ()
dropUpdPermP2 dp = dropPermP2 dp ()

instance IsPerm UpdPerm where

  type DropPermP1Res UpdPerm = ()

  permAccessor = PAUpdate

  buildPermInfo ti (PermDef _ a _) =
    buildUpdPermInfo ti a

  addPermP2Setup _ _ _ = return ()

  buildDropPermP1Res =
    void . dropPermP1

  dropPermP2Setup _ _ = return ()

-- Delete permission
data DelPerm
  = DelPerm { dcFilter :: !BoolExp }
  deriving (Show, Eq, Lift)

$(deriveJSON (aesonDrop 2 snakeCase){omitNothingFields=True} ''DelPerm)

type DelPermDef = PermDef DelPerm
type CreateDelPerm = CreatePerm DelPerm

buildDelPermInfo
  :: (QErrM m, CacheRM m)
  => TableInfo
  -> DelPerm
  -> m (WithDeps DelPermInfo)
buildDelPermInfo tabInfo (DelPerm fltr) = do
  (be, beDeps) <- withPathK "filter" $
    procBoolExp tn fieldInfoMap  fltr
  let deps = mkParentDep tn : beDeps
      depHeaders = getDependentHeaders fltr
  return (DelPermInfo tn be depHeaders, deps)
  where
    tn = tiName tabInfo
    fieldInfoMap = tiFieldInfoMap tabInfo

type DropDelPerm = DropPerm DelPerm

dropDelPermP2 :: (P2C m) => DropDelPerm -> m ()
dropDelPermP2 dp = dropPermP2 dp ()

type instance PermInfo DelPerm = DelPermInfo

instance IsPerm DelPerm where

  type DropPermP1Res DelPerm = ()

  permAccessor = PADelete

  buildPermInfo ti (PermDef _ a _) =
    buildDelPermInfo ti a

  addPermP2Setup _ _ _ = return ()

  buildDropPermP1Res =
    void . dropPermP1

  dropPermP2Setup _ _ = return ()

data SetPermComment
  = SetPermComment
  { apTable      :: !QualifiedTable
  , apRole       :: !RoleName
  , apPermission :: !PermType
  , apComment    :: !(Maybe T.Text)
  } deriving (Show, Eq, Lift)

$(deriveJSON (aesonDrop 2 snakeCase) ''SetPermComment)

setPermCommentP1 :: (P1C m) => SetPermComment -> m ()
setPermCommentP1 (SetPermComment qt rn pt _) = do
  adminOnly
  tabInfo <- askTabInfo qt
  action tabInfo
  where
    action tabInfo = case pt of
      PTInsert -> assertPermDefined rn PAInsert tabInfo
      PTSelect -> assertPermDefined rn PASelect tabInfo
      PTUpdate -> assertPermDefined rn PAUpdate tabInfo
      PTDelete -> assertPermDefined rn PADelete tabInfo

setPermCommentP2 :: (P2C m) => SetPermComment -> m RespBody
setPermCommentP2 apc = do
  liftTx $ setPermCommentTx apc
  return successMsg

instance HDBQuery SetPermComment where

  type Phase1Res SetPermComment = ()
  phaseOne = setPermCommentP1

  phaseTwo q _ = setPermCommentP2 q

  schemaCachePolicy = SCPNoChange

setPermCommentTx
  :: SetPermComment
  -> Q.TxE QErr ()
setPermCommentTx (SetPermComment (QualifiedTable sn tn) rn pt comment) =
  Q.unitQE defaultTxErrorHandler [Q.sql|
           UPDATE hdb_catalog.hdb_permission
           SET comment = $1
           WHERE table_schema =  $2
             AND table_name = $3
             AND role_name = $4
             AND perm_type = $5
                |] (comment, sn, tn, rn, permTypeToCode pt) True

purgePerm :: (P2C m) => QualifiedTable -> RoleName -> PermType -> m ()
purgePerm qt rn pt =
  case pt of
    PTInsert -> dropInsPermP2 dp $ buildViewName qt rn PTInsert
    PTSelect -> dropSelPermP2 dp
    PTUpdate -> dropUpdPermP2 dp
    PTDelete -> dropDelPermP2 dp
  where
    dp :: DropPerm a
    dp = DropPerm qt rn<|MERGE_RESOLUTION|>--- conflicted
+++ resolved
@@ -52,8 +52,8 @@
 import           Hasura.RQL.DDL.Permission.Internal
 import           Hasura.RQL.DDL.Permission.Triggers
 import           Hasura.RQL.DML.Internal            (onlyPositiveInt)
+import           Hasura.RQL.GBoolExp
 import           Hasura.RQL.Types
-import           Hasura.RQL.GBoolExp
 import           Hasura.SQL.Types
 
 import qualified Database.PG.Query                  as Q
@@ -127,13 +127,8 @@
       return (pgCol, sqlExp)
   let setHdrs = mapMaybe (fetchHdr . snd) (HM.toList setObj)
       reqHdrs = fltrHeaders `union` setHdrs
-<<<<<<< HEAD
   preSetCols <- HM.union setColsSQL <$> nonInsColVals
-  return $ InsPermInfo vn be allowUpsrt preSetCols deps reqHdrs
-=======
-      preSetCols = HM.union setColsSQL nonInsColVals
   return (InsPermInfo vn be allowUpsrt preSetCols reqHdrs, deps)
->>>>>>> f25d49a9
   where
     fieldInfoMap = tiFieldInfoMap tabInfo
     tn = tiName tabInfo
