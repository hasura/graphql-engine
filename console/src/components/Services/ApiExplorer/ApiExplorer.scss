--- conflicted
+++ resolved
@@ -78,15 +78,12 @@
 }
 
 .requestInFocus {
-<<<<<<< HEAD
-=======
 }
 
 .apiRequestBody {
   margin: 20px 0;
   height: 100%;
   min-height: 60vh;
->>>>>>> 9b247d4e
 }
 
 .apiExplorerWrapper {
