{-# LANGUAGE RecordWildCards #-}
module Hasura.RQL.DDL.Metadata
  ( runReplaceMetadata
  , runExportMetadata
  , fetchMetadata
  , runClearMetadata
  , runReloadMetadata
  , runDumpInternalState
  , runGetInconsistentMetadata
  , runDropInconsistentMetadata

  , module Hasura.RQL.DDL.Metadata.Types
  ) where

import           Control.Lens                       hiding ((.=))
import           Data.Aeson

import qualified Data.Aeson.Ordered                 as AO
import qualified Data.HashMap.Strict.InsOrd         as HMIns
import qualified Data.HashSet                       as HS
import qualified Data.List                          as L
import qualified Data.Text                          as T

import           Hasura.EncJSON
import           Hasura.Prelude
import           Hasura.RQL.DDL.ComputedField       (dropComputedFieldFromCatalog)
import           Hasura.RQL.DDL.EventTrigger        (delEventTriggerFromCatalog, subTableP2)
import           Hasura.RQL.DDL.Metadata.Types
import           Hasura.RQL.DDL.Permission.Internal (dropPermFromCatalog)
import           Hasura.RQL.DDL.RemoteSchema        (addRemoteSchemaToCatalog, fetchRemoteSchemas,
                                                     removeRemoteSchemaFromCatalog)
<<<<<<< HEAD
import           Hasura.RQL.DDL.ScheduledTrigger    (addCronTriggerToCatalog,deleteCronTriggerFromCatalog)
=======
import           Hasura.RQL.DDL.ScheduledTrigger    (addCronTriggerToCatalog,
                                                     deleteCronTriggerFromCatalog)
>>>>>>> 0ec01488
import           Hasura.RQL.DDL.Schema.Catalog      (saveTableToCatalog)
import           Hasura.RQL.Types
import           Hasura.SQL.Types

import qualified Database.PG.Query                  as Q
import qualified Hasura.RQL.DDL.Action              as Action
import qualified Hasura.RQL.DDL.ComputedField       as ComputedField
import qualified Hasura.RQL.DDL.CustomTypes         as CustomTypes
import qualified Hasura.RQL.DDL.Permission          as Permission
import qualified Hasura.RQL.DDL.QueryCollection     as Collection
import qualified Hasura.RQL.DDL.Relationship        as Relationship
import qualified Hasura.RQL.DDL.RemoteRelationship  as RemoteRelationship
import qualified Hasura.RQL.DDL.Schema              as Schema

-- | Purge all user-defined metadata; metadata with is_system_defined = false
clearUserMetadata :: MonadTx m => m ()
clearUserMetadata = liftTx $ Q.catchE defaultTxErrorHandler $ do
  Q.unitQ "DELETE FROM hdb_catalog.hdb_function WHERE is_system_defined <> 'true'" () False
  Q.unitQ "DELETE FROM hdb_catalog.hdb_permission WHERE is_system_defined <> 'true'" () False
  Q.unitQ "DELETE FROM hdb_catalog.hdb_relationship WHERE is_system_defined <> 'true'" () False
  Q.unitQ "DELETE FROM hdb_catalog.event_triggers" () False
  Q.unitQ "DELETE FROM hdb_catalog.hdb_computed_field" () False
  Q.unitQ "DELETE FROM hdb_catalog.hdb_remote_relationship" () False
  Q.unitQ "DELETE FROM hdb_catalog.hdb_table WHERE is_system_defined <> 'true'" () False
  Q.unitQ "DELETE FROM hdb_catalog.remote_schemas" () False
  Q.unitQ "DELETE FROM hdb_catalog.hdb_allowlist" () False
  Q.unitQ "DELETE FROM hdb_catalog.hdb_query_collection WHERE is_system_defined <> 'true'" () False
  Q.unitQ "DELETE FROM hdb_catalog.hdb_custom_types" () False
  Q.unitQ "DELETE FROM hdb_catalog.hdb_action_permission" () False
  Q.unitQ "DELETE FROM hdb_catalog.hdb_action WHERE is_system_defined <> 'true'" () False
  Q.unitQ "DELETE FROM hdb_catalog.hdb_cron_triggers WHERE include_in_metadata" () False

runClearMetadata
  :: (MonadTx m, CacheRWM m)
  => ClearMetadata -> m EncJSON
runClearMetadata _ = do
  clearUserMetadata
  buildSchemaCacheStrict
  return successMsg

applyQP1
  :: (QErrM m)
  => ReplaceMetadata -> m ()
<<<<<<< HEAD
applyQP1 (ReplaceMetadata _ tables functionsMeta schemas
          collections
          allowlist  _ actions
          cronTriggers) = do
=======
applyQP1 (ReplaceMetadata _ tables functionsMeta schemas collections
          allowlist _ actions cronTriggers) = do
>>>>>>> 0ec01488
  withPathK "tables" $ do

    checkMultipleDecls "tables" $ map _tmTable tables

    -- process each table
    void $ indexedForM tables $ \table -> withTableName (table ^. tmTable) $ do
      let allRels  = map Relationship.rdName (table ^. tmObjectRelationships) <>
                     map Relationship.rdName (table ^. tmArrayRelationships)

          insPerms = map Permission.pdRole $ table ^. tmInsertPermissions
          selPerms = map Permission.pdRole $ table ^. tmSelectPermissions
          updPerms = map Permission.pdRole $ table ^. tmUpdatePermissions
          delPerms = map Permission.pdRole $ table ^. tmDeletePermissions
          eventTriggers = map etcName $ table ^. tmEventTriggers
          computedFields = map _cfmName $ table ^. tmComputedFields
          remoteRelationships = map _rrmName $ table ^. tmRemoteRelationships

      checkMultipleDecls "relationships" allRels
      checkMultipleDecls "insert permissions" insPerms
      checkMultipleDecls "select permissions" selPerms
      checkMultipleDecls "update permissions" updPerms
      checkMultipleDecls "delete permissions" delPerms
      checkMultipleDecls "event triggers" eventTriggers
      checkMultipleDecls "computed fields" computedFields
      checkMultipleDecls "remote relationships" remoteRelationships

  withPathK "functions" $
    case functionsMeta of
      FMVersion1 qualifiedFunctions ->
        checkMultipleDecls "functions" qualifiedFunctions
      FMVersion2 functionsV2 ->
        checkMultipleDecls "functions" $ map Schema._tfv2Function functionsV2

  withPathK "remote_schemas" $
    checkMultipleDecls "remote schemas" $ map _arsqName schemas

  withPathK "query_collections" $
    checkMultipleDecls "query collections" $ map Collection._ccName collections

  withPathK "allowlist" $
    checkMultipleDecls "allow list" $ map Collection._crCollection allowlist

  withPathK "actions" $
    checkMultipleDecls "actions" $ map _amName actions

  withPathK "cron_triggers" $
    checkMultipleDecls "cron triggers" $ map ctName cronTriggers

  where
    withTableName qt = withPathK (qualObjectToText qt)

    checkMultipleDecls t l = do
      let dups = getDups l
      unless (null dups) $
        throw400 AlreadyExists $ "multiple declarations exist for the following " <> t <> " : "
        <> T.pack (show dups)

    getDups l =
      l L.\\ HS.toList (HS.fromList l)

applyQP2 :: (CacheRWM m, MonadTx m, HasSystemDefined m) => ReplaceMetadata -> m EncJSON
applyQP2 replaceMetadata = do
  clearUserMetadata
  saveMetadata replaceMetadata
  buildSchemaCacheStrict
  pure successMsg

saveMetadata :: (MonadTx m, HasSystemDefined m) => ReplaceMetadata -> m ()
saveMetadata (ReplaceMetadata _ tables functionsMeta
              schemas collections allowlist customTypes actions cronTriggers) = do

  withPathK "tables" $ do
    indexedForM_ tables $ \TableMeta{..} -> do
      -- Save table
      saveTableToCatalog _tmTable _tmIsEnum _tmConfiguration

      -- Relationships
      withPathK "object_relationships" $
        indexedForM_ _tmObjectRelationships $ \objRel ->
        Relationship.insertRelationshipToCatalog _tmTable ObjRel objRel
      withPathK "array_relationships" $
        indexedForM_ _tmArrayRelationships $ \arrRel ->
        Relationship.insertRelationshipToCatalog _tmTable ArrRel arrRel

      -- Computed Fields
      withPathK "computed_fields" $
        indexedForM_ _tmComputedFields $
          \(ComputedFieldMeta name definition comment) ->
            ComputedField.addComputedFieldToCatalog $
              ComputedField.AddComputedField _tmTable name definition comment

<<<<<<< HEAD
=======
      -- Remote Relationships
      withPathK "remote_relationships" $
        indexedForM_ _tmRemoteRelationships $
          \(RemoteRelationshipMeta name def) -> do
             let RemoteRelationshipDef rs hf rf = def
             liftTx $ RemoteRelationship.persistRemoteRelationship $
                      RemoteRelationship name _tmTable hf rs rf

>>>>>>> 0ec01488
      -- Permissions
      withPathK "insert_permissions" $ processPerms _tmTable _tmInsertPermissions
      withPathK "select_permissions" $ processPerms _tmTable _tmSelectPermissions
      withPathK "update_permissions" $ processPerms _tmTable _tmUpdatePermissions
      withPathK "delete_permissions" $ processPerms _tmTable _tmDeletePermissions

      -- Event triggers
      withPathK "event_triggers" $
        indexedForM_ _tmEventTriggers $ \etc -> subTableP2 _tmTable False etc

  -- sql functions
  withPathK "functions" $ case functionsMeta of
    FMVersion1 qualifiedFunctions -> indexedForM_ qualifiedFunctions $
      \qf -> Schema.saveFunctionToCatalog qf Schema.emptyFunctionConfig
    FMVersion2 functionsV2 -> indexedForM_ functionsV2 $
      \(Schema.TrackFunctionV2 function config) -> Schema.saveFunctionToCatalog function config

  -- query collections
  systemDefined <- askSystemDefined
  withPathK "query_collections" $
    indexedForM_ collections $ \c -> liftTx $ Collection.addCollectionToCatalog c systemDefined

  -- allow list
  withPathK "allowlist" $ do
    indexedForM_ allowlist $ \(Collection.CollectionReq name) ->
      liftTx $ Collection.addCollectionToAllowlistCatalog name

  -- remote schemas
  withPathK "remote_schemas" $
    indexedMapM_ (liftTx . addRemoteSchemaToCatalog) schemas

<<<<<<< HEAD
  -- cron triggers
  withPathK "cron_triggers" $
    indexedForM_ cronTriggers $ \ct -> liftTx $ do
    addCronTriggerToCatalog ct

  -- custom types
  withPathK "custom_types" $
    CustomTypes.persistCustomTypes customTypes

  -- cron triggers
  withPathK "cron_triggers" $
    indexedForM_ cronTriggers $ \ct -> liftTx $ do
    addCronTriggerToCatalog ct

=======
  -- custom types
  withPathK "custom_types" $
    CustomTypes.persistCustomTypes customTypes

  -- cron triggers
  withPathK "cron_triggers" $
    indexedForM_ cronTriggers $ \ct -> liftTx $ do
    addCronTriggerToCatalog ct

>>>>>>> 0ec01488
  -- actions
  withPathK "actions" $
    indexedForM_ actions $ \action -> do
      let createAction =
            CreateAction (_amName action) (_amDefinition action) (_amComment action)
      Action.persistCreateAction createAction
      withPathK "permissions" $
        indexedForM_ (_amPermissions action) $ \permission -> do
          let createActionPermission = CreateActionPermission (_amName action)
                                       (_apmRole permission) Nothing (_apmComment permission)
          Action.persistCreateActionPermission createActionPermission

  where
    processPerms tableName perms = indexedForM_ perms $ Permission.addPermP2 tableName

runReplaceMetadata
  :: ( MonadTx m
     , CacheRWM m
     , HasSystemDefined m
     )
  => ReplaceMetadata -> m EncJSON
runReplaceMetadata q = do
  applyQP1 q
  applyQP2 q

fetchMetadata :: Q.TxE QErr ReplaceMetadata
fetchMetadata = do
  tables <- Q.catchE defaultTxErrorHandler fetchTables
  let tableMetaMap = HMIns.fromList . flip map tables $
        \(schema, name, isEnum, maybeConfig) ->
          let qualifiedName = QualifiedObject schema name
              configuration = maybe emptyTableConfig Q.getAltJ maybeConfig
          in (qualifiedName, mkTableMeta qualifiedName isEnum configuration)

  -- Fetch all the relationships
  relationships <- Q.catchE defaultTxErrorHandler fetchRelationships

  objRelDefs <- mkRelDefs ObjRel relationships
  arrRelDefs <- mkRelDefs ArrRel relationships

  -- Fetch all the permissions
  permissions <- Q.catchE defaultTxErrorHandler fetchPermissions

  -- Parse all the permissions
  insPermDefs <- mkPermDefs PTInsert permissions
  selPermDefs <- mkPermDefs PTSelect permissions
  updPermDefs <- mkPermDefs PTUpdate permissions
  delPermDefs <- mkPermDefs PTDelete permissions

  -- Fetch all event triggers
  eventTriggers <- Q.catchE defaultTxErrorHandler fetchEventTriggers
  triggerMetaDefs <- mkTriggerMetaDefs eventTriggers

  -- Fetch all computed fields
  computedFields <- fetchComputedFields

  -- Fetch all remote relationships
  remoteRelationships <- Q.catchE defaultTxErrorHandler fetchRemoteRelationships

  let (_, postRelMap) = flip runState tableMetaMap $ do
        modMetaMap tmObjectRelationships objRelDefs
        modMetaMap tmArrayRelationships arrRelDefs
        modMetaMap tmInsertPermissions insPermDefs
        modMetaMap tmSelectPermissions selPermDefs
        modMetaMap tmUpdatePermissions updPermDefs
        modMetaMap tmDeletePermissions delPermDefs
        modMetaMap tmEventTriggers triggerMetaDefs
        modMetaMap tmComputedFields computedFields
        modMetaMap tmRemoteRelationships remoteRelationships

  -- fetch all functions
  functions <- FMVersion2 <$> Q.catchE defaultTxErrorHandler fetchFunctions

<<<<<<< HEAD
  -- -- fetch all custom resolvers
=======
  -- fetch all remote schemas
>>>>>>> 0ec01488
  remoteSchemas <- fetchRemoteSchemas

  -- fetch all collections
  collections <- fetchCollections

  -- fetch allow list
  allowlist <- map Collection.CollectionReq <$> fetchAllowlists

  customTypes <- fetchCustomTypes

  -- -- fetch actions
  actions <- fetchActions

  cronTriggers <- fetchCronTriggers

<<<<<<< HEAD
=======

>>>>>>> 0ec01488
  return $ ReplaceMetadata currentMetadataVersion
                           (HMIns.elems postRelMap)
                           functions
                           remoteSchemas
                           collections
                           allowlist
                           customTypes
                           actions
                           cronTriggers

  where

    modMetaMap l xs = do
      st <- get
      put $ foldr (\(qt, dfn) b -> b & at qt._Just.l %~ (:) dfn) st xs

    mkPermDefs pt = mapM permRowToDef . filter (\pr -> pr ^. _4 == pt)

    permRowToDef (sn, tn, rn, _, Q.AltJ pDef, mComment) = do
      perm <- decodeValue pDef
      return (QualifiedObject sn tn,  Permission.PermDef rn perm mComment)

    mkRelDefs rt = mapM relRowToDef . filter (\rr -> rr ^. _4 == rt)

    relRowToDef (sn, tn, rn, _, Q.AltJ rDef, mComment) = do
      using <- decodeValue rDef
      return (QualifiedObject sn tn, Relationship.RelDef rn using mComment)

    mkTriggerMetaDefs = mapM trigRowToDef

    trigRowToDef (sn, tn, Q.AltJ configuration) = do
      conf <- decodeValue configuration
      return (QualifiedObject sn tn, conf::EventTriggerConf)

    fetchTables =
      Q.listQ [Q.sql|
                SELECT table_schema, table_name, is_enum, configuration::json
                FROM hdb_catalog.hdb_table
                 WHERE is_system_defined = 'false'
                ORDER BY table_schema ASC, table_name ASC
                    |] () False

    fetchRelationships =
      Q.listQ [Q.sql|
                SELECT table_schema, table_name, rel_name, rel_type, rel_def::json, comment
                  FROM hdb_catalog.hdb_relationship
                 WHERE is_system_defined = 'false'
                ORDER BY table_schema ASC, table_name ASC, rel_name ASC
                    |] () False

    fetchPermissions =
      Q.listQ [Q.sql|
                SELECT table_schema, table_name, role_name, perm_type, perm_def::json, comment
                  FROM hdb_catalog.hdb_permission
                 WHERE is_system_defined = 'false'
                ORDER BY table_schema ASC, table_name ASC, role_name ASC, perm_type ASC
                    |] () False

    fetchEventTriggers =
     Q.listQ [Q.sql|
              SELECT e.schema_name, e.table_name, e.configuration::json
               FROM hdb_catalog.event_triggers e
              ORDER BY e.schema_name ASC, e.table_name ASC, e.name ASC
              |] () False

    fetchFunctions = do
      l <- Q.listQ [Q.sql|
                SELECT function_schema, function_name, configuration::json
                FROM hdb_catalog.hdb_function
                WHERE is_system_defined = 'false'
                ORDER BY function_schema ASC, function_name ASC
                    |] () False
      pure $ flip map l $ \(sn, fn, Q.AltJ config) ->
                            Schema.TrackFunctionV2 (QualifiedObject sn fn) config

    fetchCollections =
      map fromRow <$> Q.listQE defaultTxErrorHandler [Q.sql|
               SELECT collection_name, collection_defn::json, comment
                 FROM hdb_catalog.hdb_query_collection
                 WHERE is_system_defined = 'false'
               ORDER BY collection_name ASC
              |] () False
      where
        fromRow (name, Q.AltJ defn, mComment) =
          Collection.CreateCollection name defn mComment

    fetchAllowlists = map runIdentity <$>
      Q.listQE defaultTxErrorHandler [Q.sql|
          SELECT collection_name
            FROM hdb_catalog.hdb_allowlist
          ORDER BY collection_name ASC
         |] () False

    fetchComputedFields = do
      r <- Q.listQE defaultTxErrorHandler [Q.sql|
              SELECT table_schema, table_name, computed_field_name,
                     definition::json, comment
                FROM hdb_catalog.hdb_computed_field
             |] () False
      pure $ flip map r $ \(schema, table, name, Q.AltJ definition, comment) ->
                          ( QualifiedObject schema table
                          , ComputedFieldMeta name definition comment
                          )

    fetchCronTriggers =
      map uncurryCronTrigger
              <$> Q.listQE defaultTxErrorHandler
      [Q.sql|
       SELECT ct.name, ct.webhook_conf, ct.cron_schedule, ct.payload,
             ct.retry_conf, ct.header_conf, ct.include_in_metadata, ct.comment
        FROM hdb_catalog.hdb_cron_triggers ct
        WHERE include_in_metadata
      |] () False
      where
        uncurryCronTrigger
          (name, webhook, schedule, payload, retryConfig, headerConfig, includeMetadata, comment) =
          CronTriggerMetadata
          { ctName = name,
            ctWebhook = Q.getAltJ webhook,
            ctSchedule = schedule,
            ctPayload = Q.getAltJ <$> payload,
            ctRetryConf = Q.getAltJ retryConfig,
            ctHeaders = Q.getAltJ headerConfig,
            ctIncludeInMetadata = includeMetadata,
            ctComment = comment
          }

    fetchCustomTypes :: Q.TxE QErr CustomTypes
    fetchCustomTypes =
      Q.getAltJ . runIdentity . Q.getRow <$>
      Q.rawQE defaultTxErrorHandler [Q.sql|
         select coalesce((select custom_types::json from hdb_catalog.hdb_custom_types), '{}'::json)
         |] [] False
    fetchActions =
      Q.getAltJ . runIdentity . Q.getRow <$> Q.rawQE defaultTxErrorHandler [Q.sql|
        select
          coalesce(
            json_agg(
              json_build_object(
                'name', a.action_name,
                'definition', a.action_defn,
                'comment', a.comment,
                'permissions', ap.permissions
              ) order by a.action_name asc
            ),
            '[]'
          )
        from
          hdb_catalog.hdb_action as a
          left outer join lateral (
            select
              coalesce(
                json_agg(
                  json_build_object(
                    'role', ap.role_name,
                    'comment', ap.comment
                  ) order by ap.role_name asc
                ),
                '[]'
              ) as permissions
            from
              hdb_catalog.hdb_action_permission ap
            where
              ap.action_name = a.action_name
          ) ap on true;
                            |] [] False

    fetchRemoteRelationships = do
      r <- Q.listQ [Q.sql|
                SELECT table_schema, table_name,
                       remote_relationship_name, definition::json
                FROM hdb_catalog.hdb_remote_relationship
             |] () False
      pure $ flip map r $ \(schema, table, name, Q.AltJ definition) ->
                          ( QualifiedObject schema table
                          , RemoteRelationshipMeta name definition
                          )

runExportMetadata
  :: (QErrM m, MonadTx m)
  => ExportMetadata -> m EncJSON
runExportMetadata _ =
  (AO.toEncJSON . replaceMetadataToOrdJSON) <$> liftTx fetchMetadata

runReloadMetadata :: (QErrM m, CacheRWM m) => ReloadMetadata -> m EncJSON
runReloadMetadata (ReloadMetadata reloadRemoteSchemas) = do
  sc <- askSchemaCache
  let remoteSchemaInvalidations =
        if reloadRemoteSchemas then HS.fromList (getAllRemoteSchemas sc) else mempty
  buildSchemaCacheWithOptions CatalogUpdate CacheInvalidations
                                            { ciMetadata = True
                                            , ciRemoteSchemas = remoteSchemaInvalidations
                                            }
  pure successMsg

runDumpInternalState
  :: (QErrM m, CacheRM m)
  => DumpInternalState -> m EncJSON
runDumpInternalState _ =
  encJFromJValue <$> askSchemaCache


runGetInconsistentMetadata
  :: (QErrM m, CacheRM m)
  => GetInconsistentMetadata -> m EncJSON
runGetInconsistentMetadata _ = do
  inconsObjs <- scInconsistentObjs <$> askSchemaCache
  return $ encJFromJValue $ object
                [ "is_consistent" .= null inconsObjs
                , "inconsistent_objects" .= inconsObjs
                ]

runDropInconsistentMetadata
  :: (QErrM m, CacheRWM m, MonadTx m)
  => DropInconsistentMetadata -> m EncJSON
runDropInconsistentMetadata _ = do
  sc <- askSchemaCache
  let inconsSchObjs = L.nub . concatMap imObjectIds $ scInconsistentObjs sc
  -- Note: when building the schema cache, we try to put dependents after their dependencies in the
  -- list of inconsistent objects, so reverse the list to start with dependents first. This is not
  -- perfect — a completely accurate solution would require performing a topological sort — but it
  -- seems to work well enough for now.
  mapM_ purgeMetadataObj (reverse inconsSchObjs)
  buildSchemaCacheStrict
  return successMsg

purgeMetadataObj :: MonadTx m => MetadataObjId -> m ()
purgeMetadataObj = liftTx . \case
  MOTable qt                                 -> Schema.deleteTableFromCatalog qt
  MOFunction qf                              -> Schema.delFunctionFromCatalog qf
  MORemoteSchema rsn                         -> removeRemoteSchemaFromCatalog rsn
  MOTableObj qt (MTORel rn _)                -> Relationship.delRelFromCatalog qt rn
  MOTableObj qt (MTOPerm rn pt)              -> dropPermFromCatalog qt rn pt
  MOTableObj _ (MTOTrigger trn)              -> delEventTriggerFromCatalog trn
  MOTableObj qt (MTOComputedField ccn)       -> dropComputedFieldFromCatalog qt ccn
  MOTableObj qt (MTORemoteRelationship rn)   -> RemoteRelationship.delRemoteRelFromCatalog qt rn
  MOCustomTypes                              -> CustomTypes.clearCustomTypes
  MOAction action                            -> Action.deleteActionFromCatalog action Nothing
  MOActionPermission action role             -> Action.deleteActionPermissionFromCatalog action role
  MOCronTrigger ctName                       -> deleteCronTriggerFromCatalog ctName<|MERGE_RESOLUTION|>--- conflicted
+++ resolved
@@ -29,12 +29,8 @@
 import           Hasura.RQL.DDL.Permission.Internal (dropPermFromCatalog)
 import           Hasura.RQL.DDL.RemoteSchema        (addRemoteSchemaToCatalog, fetchRemoteSchemas,
                                                      removeRemoteSchemaFromCatalog)
-<<<<<<< HEAD
-import           Hasura.RQL.DDL.ScheduledTrigger    (addCronTriggerToCatalog,deleteCronTriggerFromCatalog)
-=======
 import           Hasura.RQL.DDL.ScheduledTrigger    (addCronTriggerToCatalog,
                                                      deleteCronTriggerFromCatalog)
->>>>>>> 0ec01488
 import           Hasura.RQL.DDL.Schema.Catalog      (saveTableToCatalog)
 import           Hasura.RQL.Types
 import           Hasura.SQL.Types
@@ -78,15 +74,10 @@
 applyQP1
   :: (QErrM m)
   => ReplaceMetadata -> m ()
-<<<<<<< HEAD
 applyQP1 (ReplaceMetadata _ tables functionsMeta schemas
           collections
           allowlist  _ actions
           cronTriggers) = do
-=======
-applyQP1 (ReplaceMetadata _ tables functionsMeta schemas collections
-          allowlist _ actions cronTriggers) = do
->>>>>>> 0ec01488
   withPathK "tables" $ do
 
     checkMultipleDecls "tables" $ map _tmTable tables
@@ -178,8 +169,6 @@
             ComputedField.addComputedFieldToCatalog $
               ComputedField.AddComputedField _tmTable name definition comment
 
-<<<<<<< HEAD
-=======
       -- Remote Relationships
       withPathK "remote_relationships" $
         indexedForM_ _tmRemoteRelationships $
@@ -188,7 +177,6 @@
              liftTx $ RemoteRelationship.persistRemoteRelationship $
                       RemoteRelationship name _tmTable hf rs rf
 
->>>>>>> 0ec01488
       -- Permissions
       withPathK "insert_permissions" $ processPerms _tmTable _tmInsertPermissions
       withPathK "select_permissions" $ processPerms _tmTable _tmSelectPermissions
@@ -220,32 +208,15 @@
   withPathK "remote_schemas" $
     indexedMapM_ (liftTx . addRemoteSchemaToCatalog) schemas
 
-<<<<<<< HEAD
+  -- custom types
+  withPathK "custom_types" $
+    CustomTypes.persistCustomTypes customTypes
+
   -- cron triggers
   withPathK "cron_triggers" $
     indexedForM_ cronTriggers $ \ct -> liftTx $ do
     addCronTriggerToCatalog ct
 
-  -- custom types
-  withPathK "custom_types" $
-    CustomTypes.persistCustomTypes customTypes
-
-  -- cron triggers
-  withPathK "cron_triggers" $
-    indexedForM_ cronTriggers $ \ct -> liftTx $ do
-    addCronTriggerToCatalog ct
-
-=======
-  -- custom types
-  withPathK "custom_types" $
-    CustomTypes.persistCustomTypes customTypes
-
-  -- cron triggers
-  withPathK "cron_triggers" $
-    indexedForM_ cronTriggers $ \ct -> liftTx $ do
-    addCronTriggerToCatalog ct
-
->>>>>>> 0ec01488
   -- actions
   withPathK "actions" $
     indexedForM_ actions $ \action -> do
@@ -319,11 +290,7 @@
   -- fetch all functions
   functions <- FMVersion2 <$> Q.catchE defaultTxErrorHandler fetchFunctions
 
-<<<<<<< HEAD
-  -- -- fetch all custom resolvers
-=======
   -- fetch all remote schemas
->>>>>>> 0ec01488
   remoteSchemas <- fetchRemoteSchemas
 
   -- fetch all collections
@@ -339,10 +306,6 @@
 
   cronTriggers <- fetchCronTriggers
 
-<<<<<<< HEAD
-=======
-
->>>>>>> 0ec01488
   return $ ReplaceMetadata currentMetadataVersion
                            (HMIns.elems postRelMap)
                            functions
