@import '~bootstrap-sass/assets/stylesheets/bootstrap/variables';
@import '../Common/Common.scss';

@font-face {
  font-family: arcadeClassic;
  src: url(https://storage.googleapis.com/hasura-graphql-engine/console/assets/ARCADECLASSIC.ttf);
}

.container {
  position: relative;
}

.phantom {
  display: block;
  padding: 14.5px 10px;
  height: 17.5px;
  width: 100%;
}

.updateBannerWrapper {
  position: fixed;
  right: 0;
  bottom: 0px;
  width: 100%;
  z-index: 10;
  text-align: center;
  background-color: #ffc627;
  color: #43495a;
  padding: 14.5px 10px;

  .updateBanner {
    display: flex;
    align-items: center;
    justify-content: center;

    a {
      color: #43495a;
      text-decoration: underline;
      font-weight: bold;
    }
  }

  .updateBannerClose {
    cursor: pointer;
    position: absolute;
    right: 10px;
  }

  .versionUpdateText {
    font-weight: bold;
    padding: 0px 5px;
  }

  .updateLink {
    font-weight: bold;
  }

  .middot {
    line-height: 0;
    font-size: 20px;
    padding: 0px 10px;
  }
}

.vulnerableVersionBannerWrapper {
  background-color: #d9534f;
  color: #eee;

  .updateBanner a {
    color: #eee;
  }
}

.add_btn {
  margin: 10px 0;
}

.account {
  padding-top: 20px;
  padding-bottom: 20px;
  line-height: 26px;
}

.serviceIcon {
  font-family: monospace;
  font-weight: bold;
  font-size: 20px;
}

.header_items {
  width: 45%;
}

.header_logo_wrapper {
  padding: 10px 20px;
  position: relative;
  display: flex;
  align-items: center;
  border-right: 1px solid #788095;
  display: inline-block;
  width: 20%;

  .logoParent {
    display: flex;
    align-items: center;

    a {
      display: flex;
      align-items: center;
    }

    .logo {
      display: inline-block;
      // margin-right: 6px;

      a {
        img {
          width: 100px;
        }
      }
    }

    &.collapsed {
      padding: 10px 10px !important;
    }
  }
}

.project_version {
  font-family: Gudea;
  color: #fff;
  text-transform: lowercase;
  display: inline-block;
  padding-left: 10px;
  font-size: 10px;
  letter-spacing: 1px;
  font-weight: 300;
  padding-top: 6px;
}

.toggleSidebar {
  position: absolute;
  color: #fff;
  background-color: #43495a;
  right: -25px;
  padding: 10px;
  cursor: pointer;
  border: 1px solid #43495a;
  z-index: 1;
}

.clusterInfoWrapper {
  width: 35%;
  display: flex;
  justify-content: flex-end;
  position: relative;

  .clusterBtn {
    background-color: transparent;
    color: #dedede;
    font-weight: 700;
    pointer-events: none;

    .caret {
      margin-left: 15px;
      border-top: 6px dashed;
      border-top: 6px solid \9;
      border-right: 6px solid transparent;
      border-left: 6px solid transparent;
    }
  }

  .clusterInfoMenu {
    min-width: 250px;
    right: 0;
    left: unset;
    top: 38px;

    li {
      text-transform: none;
      padding: 6px 15px;
      color: #333;
      font-weight: 400;
    }
  }
}

.setting_wrapper {
  position: fixed;
  right: 20px;
  cursor: pointer;
  z-index: 101;
}

.setting_wrapper,
.clusterInfoWrapper {
  .setting_dropdown {
    .dropdown_menu {
      left: inherit;
      right: 0;

      li {
        a {
          padding: 6px 15px;
        }
      }

      hr {
        margin-top: 6px;
        margin-bottom: 6px;
      }
    }
  }
}

.bubble {
  display: inline-block;
  font-size: 16px;
  -webkit-transition: all 0.2s;
  -moz-transition: all 0.2s;
  -o-transition: all 0.2s;
  transition: all 0.2s;
  padding: 15px 60px;
  color: #fff;
  background-color: #fec53d;
  -webkit-animation: pulse 1s ease infinite;
  -moz-animation: pulse 1s ease infinite;
  -ms-animation: pulse 1s ease infinite;
  -o-animation: pulse 1s ease infinite;
  animation: pulse 1s ease infinite;
}

.onBoardingHighlight {
  position: absolute;
  z-index: 1001;

  .focusDiv {
    display: flex;
    justify-content: flex-end;
    padding-top: 10px;
    font-weight: bold;
  }

  .onBoardingHighlightCallOut {
    position: absolute;
    width: 21px;
    height: 21px;
    -webkit-transform: rotate(45deg);
    -moz-transform: rotate(45deg);
    -ms-transform: rotate(45deg);
    transform: rotate(45deg);
    background-color: #4d4d4d;
  }

  .onBoardingDataFocus {
    top: -5%;
    left: 15%;
  }

  .onBoardingAuthFocus {
    top: -5%;
    left: 15%;
  }

  .onBoardingAuthUserFocus {
    bottom: -5%;
    left: 15%;
  }

  .onBoardingTableFocus {
    top: 10%;
    left: -5px;
  }

  .onBoardingPanelFocus {
    top: 15%;
    left: -3%;
  }

  .onBoardingBuilderFocus {
    top: 93%;
    left: 15%;
  }

  .onBoardingSendFocus {
    top: -5%;
    left: 19%;
  }

  .onBoardingCodeFocus {
    bottom: -7%;
    left: 15%;
  }

  .onBoardingNoFocus {
    top: 10px;
    left: 10px;
  }

  .onBoardingDocsLink {
    a {
      color: #fff;
    }
  }

  .onBoardingHighlightInterior {
    background-color: #4d4d4d;
    position: relative;
    width: 300px;
    border-radius: 5px;
    padding: 15px;
    color: #fff;
  }
}

.onBoardingPanelPosition {
  left: 20%;
  top: 126px;
}

.onBoardingBuilderPosition {
  left: 45%;
  top: 320px;
}

.onBoardingSendPosition {
  left: 26%;
  top: 450px;
}

.onBoardingCodePosition {
  left: 63%;
  top: 230px;
}

.onBoardingNoFocusPosition {
  left: 80%;
  top: 80%;
}

.mainBox {
  position: absolute;
  text-align: center;
  top: 50%;
  width: 50%;
  min-width: 720px;
  left: 50%;
  // border: 1px solid black;
  border-radius: 2px;
  z-index: 1000;
  transform: translate(-50%, -50%);
  background-color: #fff;
  -webkit-box-shadow: 0px 0px 20px 0px rgba(0, 0, 0, 0.1);
  -moz-box-shadow: 0px 0px 20px 0px rgba(0, 0, 0, 0.1);
  box-shadow: 0px 0px 20px 0px rgba(0, 0, 0, 0.1);

  .yellow_button {
    padding: 15px 60px;
    font-size: 15px;
    font-weight: 600;
  }

  .subheading_text {
    font-size: 45px;
    font-family: 'Gudea';
    font-weight: 400;
  }

  .description {
    font-size: 16px;
    font-family: 'Gudea';
    font-weight: 400;
    padding-bottom: 10px;
  }

  .welcomeText {
    font-size: 25px;
    font-family: 'Gudea';
    font-weight: 400;
    color: #fec53d;
    padding-top: 20px;
    padding-bottom: 20px;
  }

  .welcomeSubText {
    padding-bottom: 10px;
    text-align: left;
  }

  .smallDescription {
    font-size: 12px;
    font-family: 'Gudea';
    font-weight: 400;
    padding-bottom: 20px;

    a {
      cursor: pointer;
    }
  }

  .mainBoxListWrapper {
    -webkit-padding-start: 0;
    padding-left: 150px;

    li {
      list-style-type: none;
      text-align: left;

      i {
        padding-right: 10px;
      }
    }
  }
}

.headerOnBoarding {
  opacity: 0.1;
  pointer-events: none;
}

.sidebar {
  color: #dedede;
  background-color: #43495a;
  font-family: 'Gudea';
  font-weight: 700;
  text-transform: uppercase;
  display: flex;
  align-items: center;
  position: fixed;
  width: 100%;
  min-width: $minContainerWidth;
  z-index: 100;

  hr {
    margin: 0 auto;
    width: 80%;
    border-top-color: #aaa;
    opacity: 0.8;
  }

  .sidebarItems {
    list-style-type: none;
    padding: 0;
    display: inline-block;
    margin-bottom: 0;
    margin-top: 16px;

    a,
    a:visited {
      color: #dedede;
    }

    a:hover {
      color: #dedede;
    }

    li {
      transition: color 0.5s;
      font-size: 14px;
      letter-spacing: 1px;
      display: inline-block;

      p {
        padding-left: 5px;
        display: inline-block;
        font-size: 14px;
        letter-spacing: 1px;
        margin: 0 0 0px;
      }

      a {
        margin: 0px 0px;
        display: block;
        margin-left: 20px;
        border-bottom: 4px solid transparent;
        padding: 0 10px;
        padding-bottom: 10px;

        .iconCenter {
          display: inline-block;
          width: 20px;
          text-align: center;

          i {
            width: 20px;
            display: inline-block;
          }
        }
      }

      .serviceLink {
        display: inline-block;
        width: 80%;
        margin: 10px 0px;
      }

      .expandArrow {
        text-align: center;
        width: 20%;
        display: inline-block;

        i {
          font-size: 14px;
        }

        a {
          margin: 0 0;
          padding: 10px;
          cursor: pointer;
        }

        .sidebar_dropdown {
          left: -1px;
          right: inherit;
          top: inherit;
          width: 250px;
          box-shadow: none;
          border-radius: 0;
          background-color: #515766;

          li {
            a {
              padding: 6px 15px;
            }
          }

          hr {
            margin-top: 6px;
            margin-bottom: 6px;
          }
        }
      }

      .expandArrow:hover {
        background-color: grey;
      }
    }

    .serviceList {
      display: flex;
      align-items: center;
    }

    .navSideBarActive {
      border-bottom: 4px solid #ffc627;

      i {
        color: #ffc627;
      }

      p {
        color: #ffc627;
      }
    }

    li:hover {
      // color: $navbar-inverse-link-hover-color;
      // background: #444;
      transition: color 0.5s;
      cursor: pointer;
    }
  }
}

.sidebarCollapsed {
  max-width: 50px !important;
  min-width: 50px !important;

  ul {
    li {
      p {
        display: none !important;
      }

      a {
        .iconCenter {
          i {
            font-size: 20px;
            margin-left: -20px;
          }
        }
      }
    }
  }
}

.header {
  background: $navbar-inverse-bg;
  color: $navbar-inverse-color;
  height: 50px;
  text-align: right;
  padding: 0;
  padding-right: 15px;

  img {
    height: 50px;
    float: left;
  }

  .headerItem {
    display: inline-block;
    color: $navbar-inverse-color;
    line-height: 15px;
    font-size: 15px;
    padding: 17.5px 15px;
    cursor: pointer;
  }

  .headerItem:hover {
    display: inline-block;
    color: $navbar-inverse-link-hover-color;
    transition: color 0.5s;
  }

  .headerItem:hover * {
    color: $navbar-inverse-link-hover-color;
    transition: color 0.5s;
  }

  .headerItem * {
    color: $navbar-inverse-color;
  }
}

.main {
  padding: 0;
  // width: 100vw;
  min-width: $minContainerWidth;
  background-color: #f8fafb;
  clear: both;
  font-family: 'Gudea';
  // color: #767E93;
  color: #4d4d4d;
  padding-top: 50px;
}

.mainCollapsed {
  width: calc(100vw - 50px) !important;
}

.fixBottom {
  position: absolute;
  right: 20px;
  left: 20px;
  bottom: 10px;
}

.headings {
  padding: 15px 0;
  font-size: 14px;
  font-weight: bold;
  padding-left: 20px;
  text-transform: uppercase;
  letter-spacing: 1px;
}

.projectStatus {
  padding: 15px 0;
  padding-left: 20px;
  font-weight: bold;
  width: 100%;
  text-transform: uppercase;
}

.statusValue {
  width: 15%;
  display: inline-block;
  cursor: pointer;
}

.statusHeading {
  padding-right: 5px;
  display: inline-block;
}

.detailButton {
  display: inline-block;
  padding-left: 5px;

  button {
    background-color: transparent;
    border-radius: 5px;
    color: #dedede;
    border: 1px solid #dedede;
    padding: 4px 10px;
  }
}

.statusOk {
  color: green;
}

.statusNotOk {
  color: red;
}

.logoHeading {
  display: inline-block;
  padding-top: 15px;
  padding-left: 15px;
  font-size: 18px;
  text-transform: uppercase;
  font-weight: bold;
}

.separator {
  border-bottom: 1px solid #788095;
}

.exploreContainer {
  padding-left: 20px;
  padding-right: 20px;
}

.exploreBlock {
  border: 1px solid #eee;
  height: auto;
  // margin: 0 12px 24px 12px;

  img {
    width: 100%;
  }

  .exploreHeading {
    font-size: 16px;
    font-weight: bold;
    padding: 10px;
  }

  .exploreText {
    padding: 10px;
  }

  .exploreDocs {
    padding: 10px;
    float: left;
    text-decoration: underline;
  }

  .exploreBtn {
    float: right;
    padding-bottom: 10px;
  }
}

.exploreSidebar {
  box-shadow: -3px 7px 14px 0px rgba(222, 222, 222, 1);
  float: right;
  width: 260px;
  // background: beige;
  background: white;
  color: black;
  padding: 25px;
  padding-top: 20px;
  padding-bottom: 20px;
  margin-top: 50px;
  position: fixed;
  right: 0px;
  z-index: 12;
  font-family: 'Gudea';

  p {
    font-size: 16px;
    padding-top: 5px;
    color: #aaaaaa;
  }

  .exploreSidebarHeading {
    font-weight: bold;
    text-decoration: underline;
    padding-top: 10px;
  }

  .exploreSidebarTask {
    padding-top: 10px;
    padding-bottom: 10px;
    font-weight: bold;
    color: #272b36;
  }

  .exploreSidebarDescription {
    font-size: 16px;
    padding-top: 10px;
    color: #272b36;
    height: calc(100vh - 260px);
    overflow-y: auto;

    ol li {
      padding-bottom: 20px;
    }

    a {
      button {
        width: 105px;
        text-align: center;
        padding: 7px 0;
      }
    }

    button {
      width: 105px;
      text-align: center;
      padding: 7px 0;
    }
  }

  .progressBtn {
    float: right;
    padding-top: 10px;

    button {
      width: 105px;
      text-align: center;
      padding: 7px 0;
    }
  }

  .progressText {
    font-weight: bold;
    text-align: center;
  }

  .closeBtn {
    float: right;
    padding: 5px;
    cursor: pointer;

    i {
      color: #aaaaaa;
    }
  }

  .tryOutBtn {
    padding-top: 10px;
    padding-right: 10px;
    display: block;
    float: left;
  }
}

.notificationCount {
  position: absolute;
  top: 0px;
  right: 25px;
  background-color: #ff993a;
  width: 14px;
  font-size: 10px;
  height: 14px;
  border-radius: 50%;
  text-align: center;
  vertical-align: middle;
  color: #fff;
}

.exploreSidebar.minimised {
  height: 69px;
  overflow: hidden;
  bottom: 20px;
}

.spreadWord {
  display: flex;
  align-items: center;

  .yellow_button {
    border-radius: 20px;
    margin-right: 20px;

    i {
      padding-top: 0px;
    }
  }
}

.question {
  display: flex;
  color: #fff;
  cursor: pointer;
  align-items: center;
  padding: 3px;
}

.heart {
  display: inline-block;

  i {
    font-size: 20px;
    // color: #fb5f5f;
    color: #fff;
  }
}

.borderBottom {
  border-bottom: 1px solid #788095;
}

.headerRightNavbarBtn {
  display: flex;
  align-items: center;
  // background-color: #22283b;
  padding: 15px;
  position: relative;
  color: #fff;
  cursor: pointer;

  &:hover {
    span {
      opacity: 0.7;
      font-weight: 600;
    }
  }

  .selected {
    bottom: 0;
    background: #ffc627;
    position: absolute;
    z-index: 999999999;
    height: 4px;
    width: 100%;
    left: 0px;
  }
}

.shareSection {
  display: flex;
  align-items: center;
  background-color: white;
  padding: 15px;
  color: white;
  cursor: pointer;

  &:hover {
    opacity: 0.7;
  }

  img {
    width: 23px;
  }
}

.secureSection {
  padding: 15px;

  a {
    //color: #FFC627;
    color: #ffffff;
    text-decoration: none;
  }

  .secureSectionSymbol {
    //color: #FFC627 !important;
    color: inherit !important;
  }
}

@keyframes heartbeat {
  0% {
    transform: scale(0.75);
  }

  20% {
    transform: scale(1);
  }

  40% {
    transform: scale(0.75);
  }

  60% {
    transform: scale(1);
  }

  80% {
    transform: scale(0.75);
  }

  100% {
    transform: scale(0.75);
  }
}

.graphqlHeartText {
  font-size: 14px;
  font-weight: 300;
  text-transform: none;
  text-align: center;
}

.pixelText {
  font-family: arcadeClassic;
  font-size: 20px;
  text-transform: uppercase;
  padding-top: 10px;
  text-align: center;
  letter-spacing: 1px;

  padding-top: 0;
  color: #606060;
  font-size: 15px;
}

.pixelText1 {
  font-family: arcadeClassic;
  font-size: 14px;
  padding-left: 0px !important;
  text-transform: uppercase;
  padding: 10px 0;
  text-align: left;
  line-height: 1.8;
  letter-spacing: 1px;
}

.help_dropdown_menu {
  top: 43px;
  right: 53px;
  background-color: transparent;
  box-shadow: none;
  border: 0;

  .help_dropdown_menu_container {
    width: 300px;
    float: right;
    background-color: #43495a;
    padding: 15px;
    position: relative;
  }

  li {
    display: block;
    font-weight: 300;
    text-transform: none;
    font-size: 14px;
    color: #fff;
    padding: 5px 0;

    .displayBlock {
      display: inline-block !important;
    }

    a {
      color: #fff;
      display: flex;
      align-items: center;

      img {
        width: 20px;
        display: inline-block;
        margin-right: 10px;
      }
    }

    a:hover {
      text-decoration: none;
      opacity: 0.7;
    }
  }
}

.dropdown_menu {
  top: 43px;
  right: 0px;
  background-color: transparent;
  box-shadow: none;
  border: 0;

  .dropdown_menu_container {
    width: 490px;
    float: right;

    // background-color: #0038d5;
    background-color: #fff;
    border: #43495a 2px dashed;
    border-top: 0;
    border-right: 0;
    color: #f24444;

    padding: 25px;
    position: relative;

    .closeDropDown {
      color: #43495a;
      cursor: pointer;
      position: absolute;
      top: 10px;
      left: 20px;

      img {
        width: 10px;
      }
    }
  }

  .arrow_up_dropdown {
    width: 0;
    height: 0;
    border-left: 10px solid transparent;
    border-right: 10px solid transparent;
    border-bottom: 10px solid #43495a;
    position: absolute;
    top: -5px;
    right: 10px;
  }

  .displayFlex {
    display: flex;
    // align-items: center;
    justify-content: center;
    margin-top: 10px;
  }

  li {
    display: block;
    color: #f24444;
    text-transform: none;
    padding: 0px 15px;
    display: inline-block;
    padding-bottom: 0;
    font-weight: 300;

    a {
      color: #fff;
    }

    a:hover {
      color: #fff;
    }

    .socialIcon {
      width: 90px;
      height: 90px;
      border: 2px solid #fff;
      padding: 20px;
      display: flex;
      align-items: center;
      justify-content: center;
    }

    .gitHubBtn {
      height: 20px;
    }
  }
}

.twitterShare {
  position: relative;
  height: 20px;
  box-sizing: border-box;
  padding: 1px 8px 1px 6px;
  margin-left: 10px;
  color: #fff;
  border-radius: 3px;
  font-weight: 500;
  cursor: pointer;

  button {
    background-color: #1b95e0;
    padding: 5px;
    letter-spacing: 0.4px;
    border: 0;
  }
}

.telemetryNotification {
  background-color: red;
  padding: 10px;
  position: fixed;
  bottom: 50px;
  right: 0px;
}

.overlappingExclamation {
  position: relative;
  font-size: 12px;
  bottom: 5px;
  right: 2px;
  color: #d9534f;
}

.iconWhiteBackground {
  width: 5px;
  background-color: #dedede;
  height: 7px;
  position: absolute;
  top: 2px;
  left: 4px;
  z-index: -1;
}
/* PRO popup section */
.proWrapper {
  position: relative;
  padding: 12px 15px;
  cursor: pointer;
  .proName,
  .proNameClicked {
    font-size: 15px;
    font-weight: bold;
    font-stretch: normal;
    font-style: normal;
    line-height: 1.6;
    letter-spacing: 1px;
    cursor: pointer;
    &:hover {
      opacity: 0.8;
    }
  }
  .proName {
    color: #1cd3c6;
  }
  .proNameClicked {
    color: #fff;
  }
  .navActive {
    color: #f8c53c;
    opacity: 1 !important;
    &:hover {
      opacity: 1 !important;
    }
  }
  .proPopUpWrapper {
    position: absolute;
    box-shadow: 0 3px 20px 0 rgba(0, 0, 0, 0.24);
    background-color: #ffffff;
    position: absolute;
    width: 540px;
    z-index: 1;
    top: 60px;
    right: -35px;
    text-transform: none;
    overflow: auto;
    max-height: calc(100vh - 80px);
    cursor: initial;
    .popUpHeader {
      font-size: 20px;
      font-weight: bold;
      color: #001934;
      background-color: #f8f8f8;
      padding: 20px 24px;
      border-bottom: 1px solid #ddd;
      span {
        color: #1eb4d4;
      }
      .popUpClose {
        position: absolute;
        top: 28px;
        right: 24px;
        cursor: pointer;
        &:hover {
          opacity: 0.8;
        }
      }
    }
    .popUpBodyWrapper {
      padding: 24px 24px;
      padding-bottom: 0;
      .featuresDescription {
        padding-bottom: 24px;
        font-size: 15px;
        color: #303030;
        font-weight: normal;
      }
      .proFeaturesList {
        display: flex;
        .featuresImg {
          padding-right: 14px;
          img {
            max-width: 24px;
            min-width: 24px;
          }
        }
        .featuresList {
          .featuresTitle {
            font-size: 15px;
            font-weight: bold;
            color: #303030;
            padding-bottom: 8px;
          }
          .featuresDescription {
            opacity: 0.6;
          }
        }
      }
    }
    .popUpFooter {
      // border-top: 1px solid #ddd;
      padding: 20px 24px;
      padding-top: 0;
      color: #ff3264;
      font-weight: normal;
      font-size: 15px;
      text-align: center;
      .largeButton {
        padding: 10px 55px;
      }
      a {
        color: #ff3264;
        &:hover {
          text-decoration: none;
          border-bottom: 1px solid #ff3264;
        }
        &:focus {
          outline: none;
          text-decoration: none;
        }
      }
      .arrow {
        margin-left: 8px;
      }
    }
  }
}

<<<<<<< HEAD
.consoleNotificationPanel {
  width: 520px;
  box-shadow: 3px;
  margin: 0;
  padding: 0;
  background: white;
  text-transform: none;
  left: auto;
}

.consoleLogoNotifications {
  margin-top: -3px;
  margin-left: 8px;
}

.linkContainer {
  margin-top: 4px;
  font-weight: 500;
}

.notificationExternalLink {
  font-size: 15px;
  &:hover {
    color: #e53935;
    text-transform: none;
  }
}

=======
>>>>>>> b1b92c75
@media (max-width: 1500px) {
  .header_items {
    width: 52%;
  }
  .iconCenter {
    i {
      font-size: 12px;
      width: 18px;
    }
  }

  .sidebar {
    .sidebarItems {
      li {
        p {
          font-size: 12px;
        }
        a {
          margin-left: 10px;
        }
      }
    }
  }

  .headerRightNavbarBtn {
    font-size: 12px;
  }

  .proWrapper {
    .proName,
    .proNameClicked {
      font-size: 12px;
    }
  }

  .secureSection {
    a {
      font-size: 12px;
    }
  }
}<|MERGE_RESOLUTION|>--- conflicted
+++ resolved
@@ -1309,7 +1309,6 @@
   }
 }
 
-<<<<<<< HEAD
 .consoleNotificationPanel {
   width: 520px;
   box-shadow: 3px;
@@ -1338,8 +1337,6 @@
   }
 }
 
-=======
->>>>>>> b1b92c75
 @media (max-width: 1500px) {
   .header_items {
     width: 52%;
