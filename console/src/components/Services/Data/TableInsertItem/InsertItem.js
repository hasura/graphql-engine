--- conflicted
+++ resolved
@@ -11,14 +11,11 @@
 import { findTable } from '../../../../dataSources';
 import styles from '../../../Common/TableCommon/Table.scss';
 import { TableRow } from '../Common/Components/TableRow';
-<<<<<<< HEAD
 import { generateTableDef } from '../../../../dataSources';
 import { RightContainer } from '../../../Common/Layout/RightContainer';
-=======
 import MigrationCheckbox from './MigrationCheckbox';
 import globals from '../../../../Globals';
 import { CLI_CONSOLE_MODE } from '../../../../constants';
->>>>>>> 0c6c6fb1
 
 class InsertItem extends Component {
   constructor() {
@@ -203,7 +200,6 @@
     };
 
     return (
-<<<<<<< HEAD
       <RightContainer>
         <div className={styles.container + ' container-fluid'}>
           <TableHeader
@@ -219,109 +215,39 @@
           <div className={styles.insertContainer + ' container-fluid'}>
             <div className="col-xs-9">
               <form id="insertForm" className="form-horizontal">
-                {elements}
-=======
-      <div className={styles.container + ' container-fluid'}>
-        <TableHeader
-          count={count}
-          dispatch={dispatch}
-          table={currentTable}
-          tabName="insert"
-          migrationMode={migrationMode}
-          readOnlyMode={readOnlyMode}
-        />
-        <br />
-        <div className={styles.insertContainer + ' container-fluid'}>
-          <div className="col-xs-9">
-            <form id="insertForm" className="form-horizontal">
-              <div className={styles.form_flex}>
-                {elements}
-                <MigrationCheckbox
-                  onChange={this.toggleMigrationCheckBox}
-                  isChecked={this.state.isMigration}
-                  isCLIMode={isCLIMode}
-                />
-              </div>
-              <div className={styles.display_flex}>
->>>>>>> 0c6c6fb1
-                <Button
-                  type="submit"
-                  color="yellow"
-                  size="sm"
-<<<<<<< HEAD
-                  onClick={e => {
-                    e.preventDefault();
-                    const inputValues = {};
-                    Object.keys(refs).map(colName => {
-                      if (refs[colName].nullNode.checked) {
-                        // null
-                        inputValues[colName] = null;
-                      } else if (refs[colName].defaultNode.checked) {
-                        // default
-                        return;
-                      } else {
-                        inputValues[colName] =
-                          refs[colName].valueNode.props !== undefined
-                            ? refs[colName].valueNode.props.value
-                            : refs[colName].valueNode.value;
-                      }
-                    });
-                    dispatch(insertItem(tableName, inputValues)).then(() => {
-                      this.nextInsert();
-                    });
-                  }}
-=======
-                  onClick={onClickSave}
->>>>>>> 0c6c6fb1
-                  data-test="insert-save-button"
-                >
-                  {buttonText}
-                </Button>
-                <Button
-                  color="white"
-                  size="sm"
-<<<<<<< HEAD
-                  onClick={e => {
-                    e.preventDefault();
-                    const form = document.getElementById('insertForm');
-                    const inputs = form.getElementsByTagName('input');
-                    for (let i = 0; i < inputs.length; i++) {
-                      switch (inputs[i].type) {
-                        // case 'hidden':
-                        case 'text':
-                          inputs[i].value = '';
-                          break;
-                        case 'radio':
-                        case 'checkbox':
-                          // inputs[i].checked = false;
-                          break;
-                        default:
-                        // pass
-                      }
-                    }
-                  }}
-=======
-                  onClick={onClickClear}
->>>>>>> 0c6c6fb1
-                  data-test="clear-button"
-                >
-                  Clear
-                </Button>
-<<<<<<< HEAD
-                <ReloadEnumValuesButton
-                  dispatch={dispatch}
-                  isEnum={currentTable.is_enum}
-                />
+                <div className={styles.form_flex}>
+                  {elements}
+                  <MigrationCheckbox
+                    onChange={this.toggleMigrationCheckBox}
+                    isChecked={this.state.isMigration}
+                    isCLIMode={isCLIMode}
+                  />
+                </div>
+                <div className={styles.display_flex}>
+                  <Button
+                    type="submit"
+                    color="yellow"
+                    size="sm"
+                    onClick={onClickSave}
+                    data-test="insert-save-button"
+                  >
+                    {buttonText}
+                  </Button>
+                  <Button
+                    color="white"
+                    size="sm"
+                    onClick={onClickClear}
+                    data-test="clear-button"
+                  >
+                    Clear
+                  </Button>
+                  {currentTable.is_enum ? (
+                    <ReloadEnumValuesButton dispatch={dispatch} />
+                  ) : null}
+                </div>
               </form>
             </div>
             <div className="col-xs-3">{alert}</div>
-=======
-                {currentTable.is_enum ? (
-                  <ReloadEnumValuesButton dispatch={dispatch} />
-                ) : null}
-              </div>
-            </form>
->>>>>>> 0c6c6fb1
           </div>
           <br />
           <br />
