module Hasura.GraphQL.Resolve.Mutation
  ( convertUpdate
  , convertDelete
  , convertMutResp
  , buildEmptyMutResp
  ) where

import           Data.Has
import           Hasura.Prelude

import qualified Data.Aeson                        as J
import qualified Data.HashMap.Strict               as Map
import qualified Data.HashMap.Strict.InsOrd        as OMap
import qualified Language.GraphQL.Draft.Syntax     as G

import qualified Hasura.RQL.DML.Delete             as RD
import qualified Hasura.RQL.DML.Returning          as RR
import qualified Hasura.RQL.DML.Update             as RU

import qualified Hasura.SQL.DML                    as S
import qualified Hasura.RQL.DML.Select             as RS

import           Hasura.EncJSON
import           Hasura.GraphQL.Context
import           Hasura.GraphQL.Resolve.BoolExp
import           Hasura.GraphQL.Resolve.Context
import           Hasura.GraphQL.Resolve.InputValue
import           Hasura.GraphQL.Resolve.Select     (fromSelSet)
import           Hasura.GraphQL.Validate.Field
import           Hasura.GraphQL.Validate.Types
import           Hasura.RQL.Types
import           Hasura.SQL.Types
import           Hasura.SQL.Value

-- withPrepFn
--   :: (MonadReader r m)
--   => PrepFn m -> ReaderT (r, PrepFn m) m a -> m a
-- withPrepFn fn m = do
--   r <- ask
--   runReaderT m (r, fn)

convertMutResp
  :: ( MonadError QErr m, MonadReader r m, Has FieldMap r
     , Has OrdByCtx r, Has SQLGenCtx r, Has QueryResolver r
     )
  => G.NamedType -> SelSet -> m (RR.MutFldsG UnresolvedVal)
convertMutResp ty selSet =
  withSelSet selSet $ \fld -> case _fName fld of
    "__typename"    -> return $ RR.MExp $ G.unName $ G.unNamedType ty
    "affected_rows" -> return RR.MCount
<<<<<<< HEAD
    "returning"     -> fmap RR.MRet $
                       fromSelSet txtConverter (_fType fld) $ _fSelSet fld
    "query"         -> do
      resolver <- asks getter
      return $ RR.MQuery $ getQueryResolver resolver $ _fSelSet fld
=======
    "returning"     -> do
      annFlds <- fromSelSet (_fType fld) $ _fSelSet fld
      annFldsResolved <- traverse
        (traverse (RS.traverseAnnFld convertUnresolvedVal)) annFlds
      return $ RR.MRet annFldsResolved
>>>>>>> b714923f
    G.Name t        -> throw500 $ "unexpected field in mutation resp : " <> t
  where
    convertUnresolvedVal = \case
      UVPG annPGVal -> UVSQL <$> txtConverter annPGVal
      UVSessVar colTy sessVar -> pure $ UVSessVar colTy sessVar
      UVSQL sqlExp -> pure $ UVSQL sqlExp

convertRowObj
  :: (MonadError QErr m)
  => AnnInpVal
  -> m [(PGCol, UnresolvedVal)]
convertRowObj val =
  flip withObject val $ \_ obj ->
  forM (OMap.toList obj) $ \(k, v) -> do
    prepExpM <- fmap UVPG <$> asPGColValM v
    let prepExp = fromMaybe (UVSQL $ S.SEUnsafe "NULL") prepExpM
    return (PGCol $ G.unName k, prepExp)

type ApplySQLOp =  (PGCol, S.SQLExp) -> S.SQLExp

rhsExpOp :: S.SQLOp -> S.AnnType -> ApplySQLOp
rhsExpOp op annTy (col, e) =
  S.mkSQLOpExp op (S.SEIden $ toIden col) annExp
  where
    annExp = S.SETyAnn e annTy

lhsExpOp :: S.SQLOp -> S.AnnType -> ApplySQLOp
lhsExpOp op annTy (col, e) =
  S.mkSQLOpExp op annExp $ S.SEIden $ toIden col
  where
    annExp = S.SETyAnn e annTy

convObjWithOp
  :: (MonadError QErr m)
  => ApplySQLOp -> AnnInpVal -> m [(PGCol, UnresolvedVal)]
convObjWithOp opFn val =
  flip withObject val $ \_ obj -> forM (OMap.toList obj) $ \(k, v) -> do
  colVal <- _apvValue <$> asPGColVal v
  let pgCol = PGCol $ G.unName k
      -- TODO: why are we using txtEncoder here?
      encVal = txtEncoder colVal
      sqlExp = opFn (pgCol, encVal)
  return (pgCol, UVSQL sqlExp)

convDeleteAtPathObj
  :: (MonadError QErr m)
  => AnnInpVal -> m [(PGCol, UnresolvedVal)]
convDeleteAtPathObj val =
  flip withObject val $ \_ obj -> forM (OMap.toList obj) $ \(k, v) -> do
    vals <- flip withArray v $ \_ annVals -> mapM asPGColVal annVals
    let valExps = map (txtEncoder . _apvValue) vals
        pgCol = PGCol $ G.unName k
        annEncVal = S.SETyAnn (S.SEArray valExps) S.textArrType
        sqlExp = S.SEOpApp S.jsonbDeleteAtPathOp
                 [S.SEIden $ toIden pgCol, annEncVal]
    return (pgCol, UVSQL sqlExp)

convertUpdateP1
  :: ( MonadError QErr m
     , MonadReader r m, Has FieldMap r
     , Has OrdByCtx r, Has SQLGenCtx r
<<<<<<< HEAD
     , Has QueryResolver r
     , MonadState PrepArgs m
=======
>>>>>>> b714923f
     )
  => UpdOpCtx -- the update context
  -> Field -- the mutation field
  -> m (RU.AnnUpdG UnresolvedVal)
convertUpdateP1 opCtx fld = do
  -- a set expression is same as a row object
  setExpM   <- withArgM args "_set" convertRowObj
  -- where bool expression to filter column
  whereExp <- withArg args "where" parseBoolExp
  -- increment operator on integer columns
  incExpM <- withArgM args "_inc" $
    convObjWithOp $ rhsExpOp S.incOp S.intType
  -- append jsonb value
  appendExpM <- withArgM args "_append" $
    convObjWithOp $ rhsExpOp S.jsonbConcatOp S.jsonbType
  -- prepend jsonb value
  prependExpM <- withArgM args "_prepend" $
    convObjWithOp $ lhsExpOp S.jsonbConcatOp S.jsonbType
  -- delete a key in jsonb object
  deleteKeyExpM <- withArgM args "_delete_key" $
    convObjWithOp $ rhsExpOp S.jsonbDeleteOp S.textType
  -- delete an element in jsonb array
  deleteElemExpM <- withArgM args "_delete_elem" $
    convObjWithOp $ rhsExpOp S.jsonbDeleteOp S.intType
  -- delete at path in jsonb value
  deleteAtPathExpM <- withArgM args "_delete_at_path" convDeleteAtPathObj
  mutFlds <- convertMutResp (_fType fld) $ _fSelSet fld

  let resolvedPreSetItems =
        Map.toList $ fmap partialSQLExpToUnresolvedVal preSetCols

  let updExpsM = [ setExpM, incExpM, appendExpM, prependExpM
                 , deleteKeyExpM, deleteElemExpM, deleteAtPathExpM
                 ]
      setItems = resolvedPreSetItems ++ concat (catMaybes updExpsM)

  -- atleast one of update operators is expected
  -- or preSetItems shouldn't be empty
  -- this is not equivalent to (null setItems)
  unless (any isJust updExpsM || not (null resolvedPreSetItems)) $ throwVE $
    "atleast any one of _set, _inc, _append, _prepend, "
    <> "_delete_key, _delete_elem and "
    <> "_delete_at_path operator is expected"

  let unresolvedPermFltr = fmapAnnBoolExp partialSQLExpToUnresolvedVal filterExp

  return $ RU.AnnUpd tn setItems
    (unresolvedPermFltr, whereExp) mutFlds allCols
  where
    UpdOpCtx tn _ filterExp preSetCols allCols = opCtx
    args = _fArguments fld

convertUpdate
  :: ( MonadError QErr m
     , MonadReader r m, Has FieldMap r
     , Has OrdByCtx r, Has SQLGenCtx r
     )
  => UpdOpCtx -- the update context
  -> Field -- the mutation field
  -> m RespTx
convertUpdate opCtx fld = do
  annUpdUnresolved <- convertUpdateP1 opCtx fld
  (annUpdResolved, prepArgs) <- withPrepArgs $ RU.traverseAnnUpd
                                resolveValPrep annUpdUnresolved
  strfyNum <- stringifyNum <$> asks getter
<<<<<<< HEAD
  let whenNonEmptyItems = return $ RU.updateQueryToTx strfyNum (p1, prepArgs)
      whenEmptyItems    = buildEmptyMutResp $ RU.uqp1MutFlds p1
=======
  let whenNonEmptyItems = return $ RU.updateQueryToTx strfyNum
                          (annUpdResolved, prepArgs)
      whenEmptyItems    = return $ return $
                          buildEmptyMutResp $ RU.uqp1MutFlds annUpdResolved
>>>>>>> b714923f
   -- if there are not set items then do not perform
   -- update and return empty mutation response
  bool whenNonEmptyItems whenEmptyItems $ null $ RU.uqp1SetExps annUpdResolved

convertDelete
  :: ( MonadError QErr m
     , MonadReader r m, Has FieldMap r
     , Has OrdByCtx r, Has SQLGenCtx r
     )
  => DelOpCtx -- the delete context
  -> Field -- the mutation field
  -> m RespTx
convertDelete opCtx fld = do
  whereExp <- withArg (_fArguments fld) "where" parseBoolExp
  mutFlds  <- convertMutResp (_fType fld) $ _fSelSet fld
  let unresolvedPermFltr =
        fmapAnnBoolExp partialSQLExpToUnresolvedVal filterExp
      annDelUnresolved = RD.AnnDel tn (unresolvedPermFltr, whereExp)
                         mutFlds allCols
  (annDelResolved, prepArgs) <- withPrepArgs $ RD.traverseAnnDel
                                resolveValPrep annDelUnresolved
  strfyNum <- stringifyNum <$> asks getter
  return $ RD.deleteQueryToTx strfyNum (annDelResolved, prepArgs)
  where
    DelOpCtx tn _ filterExp allCols = opCtx

-- | build mutation response for empty objects
buildEmptyMutResp :: Monad m => RR.MutFlds -> m RespTx
buildEmptyMutResp mutFlds =
  return $ do
    mutResults <- mkMutResults
    return $ encJFromAssocList mutResults
  where
    -- generate empty mutation response
    mkMutResults = forM mutFlds $ \(t, fld) -> (t,) <$>
      case fld of
        RR.MCount     -> return $ encJFromJValue (0 :: Int)
        RR.MExp e     -> return $ encJFromJValue e
        RR.MRet _     -> return $ encJFromJValue ([] :: [J.Value])
        RR.MQuery qTx -> qTx<|MERGE_RESOLUTION|>--- conflicted
+++ resolved
@@ -17,8 +17,8 @@
 import qualified Hasura.RQL.DML.Returning          as RR
 import qualified Hasura.RQL.DML.Update             as RU
 
+import qualified Hasura.RQL.DML.Select             as RS
 import qualified Hasura.SQL.DML                    as S
-import qualified Hasura.RQL.DML.Select             as RS
 
 import           Hasura.EncJSON
 import           Hasura.GraphQL.Context
@@ -41,26 +41,21 @@
 
 convertMutResp
   :: ( MonadError QErr m, MonadReader r m, Has FieldMap r
-     , Has OrdByCtx r, Has SQLGenCtx r, Has QueryResolver r
+     , Has OrdByCtx r, Has SQLGenCtx r , Has QueryResolver r
      )
   => G.NamedType -> SelSet -> m (RR.MutFldsG UnresolvedVal)
 convertMutResp ty selSet =
   withSelSet selSet $ \fld -> case _fName fld of
     "__typename"    -> return $ RR.MExp $ G.unName $ G.unNamedType ty
     "affected_rows" -> return RR.MCount
-<<<<<<< HEAD
-    "returning"     -> fmap RR.MRet $
-                       fromSelSet txtConverter (_fType fld) $ _fSelSet fld
-    "query"         -> do
-      resolver <- asks getter
-      return $ RR.MQuery $ getQueryResolver resolver $ _fSelSet fld
-=======
     "returning"     -> do
       annFlds <- fromSelSet (_fType fld) $ _fSelSet fld
       annFldsResolved <- traverse
         (traverse (RS.traverseAnnFld convertUnresolvedVal)) annFlds
       return $ RR.MRet annFldsResolved
->>>>>>> b714923f
+    "query"         -> do
+      resolver <- asks getter
+      return $ RR.MQuery $ getQueryResolver resolver $ _fSelSet fld
     G.Name t        -> throw500 $ "unexpected field in mutation resp : " <> t
   where
     convertUnresolvedVal = \case
@@ -122,11 +117,7 @@
   :: ( MonadError QErr m
      , MonadReader r m, Has FieldMap r
      , Has OrdByCtx r, Has SQLGenCtx r
-<<<<<<< HEAD
      , Has QueryResolver r
-     , MonadState PrepArgs m
-=======
->>>>>>> b714923f
      )
   => UpdOpCtx -- the update context
   -> Field -- the mutation field
@@ -183,6 +174,7 @@
   :: ( MonadError QErr m
      , MonadReader r m, Has FieldMap r
      , Has OrdByCtx r, Has SQLGenCtx r
+     , Has QueryResolver r
      )
   => UpdOpCtx -- the update context
   -> Field -- the mutation field
@@ -192,15 +184,9 @@
   (annUpdResolved, prepArgs) <- withPrepArgs $ RU.traverseAnnUpd
                                 resolveValPrep annUpdUnresolved
   strfyNum <- stringifyNum <$> asks getter
-<<<<<<< HEAD
-  let whenNonEmptyItems = return $ RU.updateQueryToTx strfyNum (p1, prepArgs)
-      whenEmptyItems    = buildEmptyMutResp $ RU.uqp1MutFlds p1
-=======
   let whenNonEmptyItems = return $ RU.updateQueryToTx strfyNum
                           (annUpdResolved, prepArgs)
-      whenEmptyItems    = return $ return $
-                          buildEmptyMutResp $ RU.uqp1MutFlds annUpdResolved
->>>>>>> b714923f
+      whenEmptyItems    = buildEmptyMutResp $ RU.uqp1MutFlds annUpdResolved
    -- if there are not set items then do not perform
    -- update and return empty mutation response
   bool whenNonEmptyItems whenEmptyItems $ null $ RU.uqp1SetExps annUpdResolved
@@ -209,6 +195,7 @@
   :: ( MonadError QErr m
      , MonadReader r m, Has FieldMap r
      , Has OrdByCtx r, Has SQLGenCtx r
+     , Has QueryResolver r
      )
   => DelOpCtx -- the delete context
   -> Field -- the mutation field
