module Hasura.GraphQL.Transport.WebSocket
  ( createWSServerApp
  , createWSServerEnv
  , stopWSServerApp
  , WSServerEnv
  ) where

import qualified Control.Concurrent.Async.Lifted.Safe                    as LA
import qualified Control.Monad.Trans.Control                             as MC
import qualified Data.Aeson                                              as J
import qualified Data.ByteString.Lazy                                    as BL
import qualified Data.Text                                               as T
import qualified Network.HTTP.Types                                      as H
import qualified Network.WebSockets                                      as WS


import           Hasura.GraphQL.Transport.WebSocket.Common
import           Hasura.Prelude
import           Hasura.RQL.Types
<<<<<<< HEAD
import           Hasura.Server.Auth                                      (AuthMode,
                                                                          UserAuthentication)
=======
import           Hasura.RQL.Types.Error                      (Code (StartFailed))
import           Hasura.Server.Auth                          (AuthMode, UserAuthentication,
                                                              resolveUserInfo)
import           Hasura.Server.Context
import           Hasura.Server.Cors
import           Hasura.Server.Utils                         (RequestId, diffTimeToMicro,
                                                              getRequestId, withElapsedTime)
import           Hasura.Server.Version                       (HasVersion)

import qualified Hasura.GraphQL.Execute                      as E
import qualified Hasura.GraphQL.Execute.LiveQuery            as LQ
import qualified Hasura.GraphQL.Execute.LiveQuery.Poll       as LQ
import qualified Hasura.GraphQL.Transport.WebSocket.Server   as WS
import qualified Hasura.Logging                              as L


type OperationMap
  = STMMap.Map OperationId (LQ.LiveQueryId, Maybe OperationName)

newtype WsHeaders
  = WsHeaders { unWsHeaders :: [H.Header] }
  deriving (Show, Eq)

data ErrRespType
  = ERTLegacy
  | ERTGraphqlCompliant
  deriving (Show)

data WSConnState
  -- headers from the client for websockets
  = CSNotInitialised !WsHeaders
  | CSInitError Text
  -- headers from the client (in conn params) to forward to the remote schema
  -- and JWT expiry time if any
  | CSInitialised UserInfo (Maybe TC.UTCTime) [H.Header]

data WSConnData
  = WSConnData
  -- the role and headers are set only on connection_init message
  { _wscUser      :: !(STM.TVar WSConnState)
  -- we only care about subscriptions,
  -- the other operations (query/mutations)
  -- are not tracked here
  , _wscOpMap     :: !OperationMap
  , _wscErrRespTy :: !ErrRespType
  }

type WSServer = WS.WSServer WSConnData

type WSConn = WS.WSConn WSConnData

sendMsg :: (MonadIO m) => WSConn -> ServerMsg -> m ()
sendMsg wsConn msg =
  liftIO $ WS.sendMsg wsConn $ WS.WSQueueResponse (encodeServerMsg msg) Nothing

sendMsgWithMetadata :: (MonadIO m) => WSConn -> ServerMsg -> LQ.LiveQueryMetadata -> m ()
sendMsgWithMetadata wsConn msg (LQ.LiveQueryMetadata execTime) =
  liftIO $ WS.sendMsg wsConn $ WS.WSQueueResponse bs wsInfo
  where
    bs = encodeServerMsg msg
    wsInfo = Just $ WS.WSEventInfo
      { WS._wseiQueryExecutionTime = Just $ realToFrac execTime
      , WS._wseiResponseSize = Just $ BL.length bs
      }

data OpDetail
  = ODStarted
  | ODProtoErr !Text
  | ODQueryErr !QErr
  | ODCompleted
  | ODStopped
  deriving (Show, Eq)
$(J.deriveToJSON
  J.defaultOptions { J.constructorTagModifier = J.snakeCase . drop 2
                   , J.sumEncoding = J.TaggedObject "type" "detail"
                   }
  ''OpDetail)

data OperationDetails
  = OperationDetails
  { _odOperationId   :: !OperationId
  , _odRequestId     :: !(Maybe RequestId)
  , _odOperationName :: !(Maybe OperationName)
  , _odOperationType :: !OpDetail
  , _odQuery         :: !(Maybe GQLReqUnparsed)
  } deriving (Show, Eq)
$(J.deriveToJSON (J.aesonDrop 3 J.snakeCase) ''OperationDetails)

data WSEvent
  = EAccepted
  | ERejected !QErr
  | EConnErr !ConnErrMsg
  | EOperation !OperationDetails
  | EClosed
  deriving (Show, Eq)
$(J.deriveToJSON
  J.defaultOptions { J.constructorTagModifier = J.snakeCase . drop 1
                   , J.sumEncoding = J.TaggedObject "type" "detail"
                   }
  ''WSEvent)

data WsConnInfo
  = WsConnInfo
  { _wsciWebsocketId :: !WS.WSId
  , _wsciJwtExpiry   :: !(Maybe TC.UTCTime)
  , _wsciMsg         :: !(Maybe Text)
  } deriving (Show, Eq)
$(J.deriveToJSON (J.aesonDrop 5 J.snakeCase) ''WsConnInfo)

data WSLogInfo
  = WSLogInfo
  { _wsliUserVars       :: !(Maybe UserVars)
  , _wsliConnectionInfo :: !WsConnInfo
  , _wsliEvent          :: !WSEvent
  } deriving (Show, Eq)
$(J.deriveToJSON (J.aesonDrop 5 J.snakeCase) ''WSLogInfo)

data WSLog
  = WSLog
  { _wslLogLevel :: !L.LogLevel
  , _wslInfo     :: !WSLogInfo
  }

instance L.ToEngineLog WSLog L.Hasura where
  toEngineLog (WSLog logLevel wsLog) =
    (logLevel, L.ELTWebsocketLog, J.toJSON wsLog)

mkWsInfoLog :: Maybe UserVars -> WsConnInfo -> WSEvent -> WSLog
mkWsInfoLog uv ci ev =
  WSLog L.LevelInfo $ WSLogInfo uv ci ev

mkWsErrorLog :: Maybe UserVars -> WsConnInfo -> WSEvent -> WSLog
mkWsErrorLog uv ci ev =
  WSLog L.LevelError $ WSLogInfo uv ci ev

data WSServerEnv
  = WSServerEnv
  { _wseLogger          :: !(L.Logger L.Hasura)
  , _wseRunTx           :: !PGExecCtx
  , _wseLiveQMap        :: !LQ.LiveQueriesState
  , _wseGCtxMap         :: !(IO (SchemaCache, SchemaCacheVer))
  -- ^ an action that always returns the latest version of the schema cache
  , _wseHManager        :: !H.Manager
  , _wseCorsPolicy      :: !CorsPolicy
  , _wseSQLCtx          :: !SQLGenCtx
  , _wseQueryCache      :: !E.PlanCache
  , _wseServer          :: !WSServer
  , _wseEnableAllowlist :: !Bool
  }

onConn :: (MonadIO m)
       => L.Logger L.Hasura -> CorsPolicy -> WS.OnConnH m WSConnData
onConn (L.Logger logger) corsPolicy wsId requestHead = do
  res <- runExceptT $ do
    errType <- checkPath
    let reqHdrs = WS.requestHeaders requestHead
    headers <- maybe (return reqHdrs) (flip enforceCors reqHdrs . snd) getOrigin
    return (WsHeaders $ filterWsHeaders headers, errType)
  either reject (uncurry accept) res

  where
    keepAliveAction wsConn = liftIO $ forever $ do
      sendMsg wsConn SMConnKeepAlive
      threadDelay $ 5 * 1000 * 1000

    jwtExpiryHandler wsConn = do
      expTime <- liftIO $ STM.atomically $ do
        connState <- STM.readTVar $ (_wscUser . WS.getData) wsConn
        case connState of
          CSNotInitialised _        -> STM.retry
          CSInitError _              -> STM.retry
          CSInitialised _ expTimeM _ ->
            maybe STM.retry return expTimeM
      currTime <- TC.getCurrentTime
      threadDelay $ diffTimeToMicro $ TC.diffUTCTime expTime currTime

    accept hdrs errType = do
      logger $ mkWsInfoLog Nothing (WsConnInfo wsId Nothing Nothing) EAccepted
      connData <- liftIO $ WSConnData
                  <$> STM.newTVarIO (CSNotInitialised hdrs)
                  <*> STMMap.newIO
                  <*> pure errType
      let acceptRequest = WS.defaultAcceptRequest
                          { WS.acceptSubprotocol = Just "graphql-ws"}
      return $ Right $ WS.AcceptWith connData acceptRequest
                       (Just keepAliveAction) (Just jwtExpiryHandler)

    reject qErr = do
      logger $ mkWsErrorLog Nothing (WsConnInfo wsId Nothing Nothing) (ERejected qErr)
      return $ Left $ WS.RejectRequest
        (H.statusCode $ qeStatus qErr)
        (H.statusMessage $ qeStatus qErr) []
        (BL.toStrict $ J.encode $ encodeGQLErr False qErr)

    checkPath = case WS.requestPath requestHead of
      "/v1alpha1/graphql" -> return ERTLegacy
      "/v1/graphql"       -> return ERTGraphqlCompliant
      _                   ->
        throw404 "only '/v1/graphql', '/v1alpha1/graphql' are supported on websockets"

    getOrigin =
      find ((==) "Origin" . fst) (WS.requestHeaders requestHead)

    enforceCors origin reqHdrs = case cpConfig corsPolicy of
      CCAllowAll -> return reqHdrs
      CCDisabled readCookie ->
        if readCookie
        then return reqHdrs
        else do
          lift $ logger $ mkWsInfoLog Nothing (WsConnInfo wsId Nothing (Just corsNote)) EAccepted
          return $ filter (\h -> fst h /= "Cookie") reqHdrs
      CCAllowedOrigins ds
        -- if the origin is in our cors domains, no error
        | bsToTxt origin `elem` dmFqdns ds   -> return reqHdrs
        -- if current origin is part of wildcard domain list, no error
        | inWildcardList ds (bsToTxt origin) -> return reqHdrs
        -- otherwise error
        | otherwise                          -> corsErr

    filterWsHeaders hdrs = flip filter hdrs $ \(n, _) ->
      n `notElem` [ "sec-websocket-key"
                  , "sec-websocket-version"
                  , "upgrade"
                  , "connection"
                  ]

    corsErr = throw400 AccessDenied
              "received origin header does not match configured CORS domains"

    corsNote = "Cookie is not read when CORS is disabled, because it is a potential "
            <> "security issue. If you're already handling CORS before Hasura and enforcing "
            <> "CORS on websocket connections, then you can use the flag --ws-read-cookie or "
            <> "HASURA_GRAPHQL_WS_READ_COOKIE to force read cookie when CORS is disabled."


onStart :: HasVersion => WSServerEnv -> WSConn -> StartMsg -> IO ()
onStart serverEnv wsConn (StartMsg opId q) = catchAndIgnore $ do

  opM <- liftIO $ STM.atomically $ STMMap.lookup opId opMap

  when (isJust opM) $ withComplete $ sendStartErr $
    "an operation already exists with this id: " <> unOperationId opId
>>>>>>> 5bd5a548

import qualified Hasura.GraphQL.Execute.LiveQuery                        as LQ
import qualified Hasura.GraphQL.Transport.WebSocket.Queries.Handlers     as WQH
import qualified Hasura.GraphQL.Transport.WebSocket.Server               as WS
import qualified Hasura.GraphQL.Transport.WebSocket.Transaction.Handlers as WTH
import qualified Hasura.Logging                                          as L

<<<<<<< HEAD
onConn
=======
  requestId <- getRequestId reqHdrs
  (sc, scVer) <- liftIO getSchemaCache
  execPlanE <- runExceptT $ E.getResolvedExecPlan pgExecCtx
               planCache userInfo sqlGenCtx enableAL sc scVer q
  execPlan <- either (withComplete . preExecErr requestId) return execPlanE
  let execCtx = E.ExecutionCtx logger sqlGenCtx pgExecCtx
                planCache sc scVer httpMgr enableAL

  case execPlan of
    E.GExPHasura resolvedOp ->
      runHasuraGQ requestId q userInfo resolvedOp
    E.GExPRemote rsi opDef  ->
      runRemoteGQ execCtx requestId userInfo reqHdrs opDef rsi
  where
    runHasuraGQ :: RequestId -> GQLReqUnparsed -> UserInfo -> E.ExecOp
                -> ExceptT () IO ()
    runHasuraGQ reqId query userInfo = \case
      E.ExOpQuery opTx genSql ->
        execQueryOrMut reqId query genSql $ runLazyTx' pgExecCtx opTx
      E.ExOpMutation opTx ->
        execQueryOrMut reqId query Nothing $
          runLazyTx pgExecCtx Q.ReadWrite $ withUserInfo userInfo opTx
      E.ExOpSubs lqOp -> do
        -- log the graphql query
        L.unLogger logger $ QueryLog query Nothing reqId
        lqId <- liftIO $ LQ.addLiveQuery lqMap lqOp liveQOnChange
        liftIO $ STM.atomically $
          STMMap.insert (lqId, _grOperationName q) opId opMap
        logOpEv ODStarted (Just reqId)

    execQueryOrMut reqId query genSql action = do
      logOpEv ODStarted (Just reqId)
      -- log the generated SQL and the graphql query
      L.unLogger logger $ QueryLog query genSql reqId
      (dt, resp) <- withElapsedTime $ liftIO $ runExceptT action
      let lqMeta = LQ.LiveQueryMetadata dt
      either (postExecErr reqId) (`sendSuccResp` lqMeta) resp
      sendCompleted (Just reqId)

    runRemoteGQ :: E.ExecutionCtx -> RequestId -> UserInfo -> [H.Header]
                -> G.TypedOperationDefinition -> RemoteSchemaInfo
                -> ExceptT () IO ()
    runRemoteGQ execCtx reqId userInfo reqHdrs opDef rsi = do
      when (G._todType opDef == G.OperationTypeSubscription) $
        withComplete $ preExecErr reqId $
        err400 NotSupported "subscription to remote server is not supported"

      -- if it's not a subscription, use HTTP to execute the query on the remote
      (dt, resp) <- withElapsedTime $ runExceptT $ flip runReaderT execCtx $
              E.execRemoteGQ reqId userInfo reqHdrs q rsi opDef
      let ocMeta = LQ.LiveQueryMetadata dt
      either (postExecErr reqId) (\val -> sendRemoteResp reqId (_hrBody val) ocMeta) resp
      sendCompleted (Just reqId)

    sendRemoteResp reqId resp meta =
      case J.eitherDecodeStrict (encJToBS resp) of
        Left e    -> postExecErr reqId $ invalidGqlErr $ T.pack e
        Right res -> sendMsgWithMetadata wsConn (SMData $ DataMsg opId $ GRRemote res) meta

    invalidGqlErr err = err500 Unexpected $
      "Failed parsing GraphQL response from remote: " <> err

    WSServerEnv logger pgExecCtx lqMap getSchemaCache httpMgr _ sqlGenCtx planCache
      _ enableAL = serverEnv

    WSConnData userInfoR opMap errRespTy = WS.getData wsConn

    logOpEv opTy reqId =
      logWSEvent logger wsConn $ EOperation opDet
      where
        opDet = OperationDetails opId reqId (_grOperationName q) opTy query
        -- log the query only in errors
        query = case opTy of
          ODQueryErr _ -> Just q
          _            -> Nothing

    getErrFn errTy =
      case errTy of
        ERTLegacy           -> encodeQErr
        ERTGraphqlCompliant -> encodeGQLErr

    sendStartErr e = do
      let errFn = getErrFn errRespTy
      sendMsg wsConn $
        SMErr $ ErrorMsg opId $ errFn False $ err400 StartFailed e
      logOpEv (ODProtoErr e) Nothing

    sendCompleted reqId = do
      sendMsg wsConn (SMComplete $ CompletionMsg opId)
      logOpEv ODCompleted reqId

    postExecErr reqId qErr = do
      let errFn = getErrFn errRespTy
      logOpEv (ODQueryErr qErr) (Just reqId)
      sendMsg wsConn $ SMData $
        DataMsg opId $ GRHasura $ GQExecError $ pure $ errFn False qErr

    -- why wouldn't pre exec error use graphql response?
    preExecErr reqId qErr = do
      let errFn = getErrFn errRespTy
      logOpEv (ODQueryErr qErr) (Just reqId)
      let err = case errRespTy of
            ERTLegacy           -> errFn False qErr
            ERTGraphqlCompliant -> J.object ["errors" J..= [errFn False qErr]]
      sendMsg wsConn (SMErr $ ErrorMsg opId err)

    sendSuccResp encJson =
      sendMsgWithMetadata wsConn
        (SMData $ DataMsg opId $ GRHasura $ GQSuccess $ encJToLBS encJson)

    withComplete :: ExceptT () IO () -> ExceptT () IO a
    withComplete action = do
      action
      sendCompleted Nothing
      throwError ()

    -- on change, send message on the websocket
    liveQOnChange :: LQ.OnChange
    liveQOnChange (GQSuccess (LQ.LiveQueryResponse bs dTime)) =
      sendMsgWithMetadata wsConn (SMData $ DataMsg opId $ GRHasura $ GQSuccess bs) $
        LQ.LiveQueryMetadata dTime
    liveQOnChange resp = sendMsg wsConn $ SMData $ DataMsg opId $ GRHasura $
      LQ._lqrPayload <$> resp

    catchAndIgnore :: ExceptT () IO () -> IO ()
    catchAndIgnore m = void $ runExceptT m

onMessage
  :: (HasVersion, MonadIO m, UserAuthentication m)
  => AuthMode
  -> WSServerEnv
  -> WSConn -> BL.ByteString -> m ()
onMessage authMode serverEnv wsConn msgRaw =
  case J.eitherDecode msgRaw of
    Left e    -> do
      let err = ConnErrMsg $ "parsing ClientMessage failed: " <> T.pack e
      logWSEvent logger wsConn $ EConnErr err
      sendMsg wsConn $ SMConnErr err

    Right msg -> case msg of
      CMConnInit params -> onConnInit (_wseLogger serverEnv)
                           (_wseHManager serverEnv)
                           wsConn authMode params
      CMStart startMsg  -> liftIO $ onStart serverEnv wsConn startMsg
      CMStop stopMsg    -> liftIO $ onStop serverEnv wsConn stopMsg
      CMConnTerm        -> liftIO $ WS.closeConn wsConn "GQL_CONNECTION_TERMINATE received"
  where
    logger = _wseLogger serverEnv

onStop :: WSServerEnv -> WSConn -> StopMsg -> IO ()
onStop serverEnv wsConn (StopMsg opId) = do
  -- probably wrap the whole thing in a single tx?
  opM <- liftIO $ STM.atomically $ STMMap.lookup opId opMap
  case opM of
    Just (lqId, opNameM) -> do
      logWSEvent logger wsConn $ EOperation $ opDet opNameM
      LQ.removeLiveQuery lqMap lqId
    Nothing    -> return ()
  STM.atomically $ STMMap.delete opId opMap
  where
    logger = _wseLogger serverEnv
    lqMap  = _wseLiveQMap serverEnv
    opMap  = _wscOpMap $ WS.getData wsConn
    opDet n = OperationDetails opId Nothing n ODStopped Nothing

logWSEvent
>>>>>>> 5bd5a548
  :: (MonadIO m)
  => WSServerEnv -> WS.OnConnH m ConnState
onConn serverEnv wsId requestHead = do
  let requestHeaders = WS.requestHeaders requestHead
  case find (\h -> fst h == "sec-websocket-protocol") requestHeaders of
    Nothing      -> queryConnHandler
    Just (_, bs) -> do
      let valueText = bsToTxt bs
          headerVals = map T.strip $ T.splitOn "," valueText
      case headerVals of
        []               -> queryConnHandler
        ("graphql-ws":_) -> queryConnHandler
        ("graphql-tx":_) -> txConnHandler
        _                -> reject $ err404 BadRequest $ "protocol not supported: " <> valueText
    where
      logger = _wseLogger serverEnv
      corsPolicy = _wseCorsPolicy serverEnv
      pgExecCtx = _wseRunTx serverEnv
      queryConnHandler = WQH.onConnHandler logger corsPolicy wsId requestHead
      txConnHandler = WTH.onConnHandler logger pgExecCtx corsPolicy wsId requestHead
      reject qErr = pure $ Left $ WS.RejectRequest
                    (H.statusCode $ qeStatus qErr)
                    (H.statusMessage $ qeStatus qErr) []
                    (BL.toStrict $ J.encode $ encodeGQLErr False qErr)

<<<<<<< HEAD
onMessage
  :: (MonadIO m, UserAuthentication m)
  => AuthMode -> WSServerEnv -> WS.OnMessageH m ConnState
onMessage authMode serverEnv wsConn bytes =
  case WS.getData wsConn of
    CSQueries connData      -> WQH.onMessageHandler authMode serverEnv connData wsConn bytes
    CSTransaction pgConnCtx -> WTH.onMessageHandler authMode serverEnv pgConnCtx wsConn bytes

onClose :: MonadIO m => L.Logger L.Hasura -> LQ.LiveQueriesState -> WS.OnCloseH m ConnState
onClose logger lqMap wsConn =
  case WS.getData wsConn of
    CSQueries connData     -> WQH.onCloseHandler logger lqMap connData wsConn
    CSTransaction wsTxData -> WTH.onCloseHandler logger (WS.getWSId wsConn) wsTxData
=======
onConnInit
  :: (HasVersion, MonadIO m, UserAuthentication m)
  => L.Logger L.Hasura -> H.Manager -> WSConn -> AuthMode -> Maybe ConnParams -> m ()
onConnInit logger manager wsConn authMode connParamsM = do
  headers <- mkHeaders <$> liftIO (STM.readTVarIO (_wscUser $ WS.getData wsConn))
  res <- resolveUserInfo logger manager headers authMode
  case res of
    Left e  -> do
      liftIO $ STM.atomically $ STM.writeTVar (_wscUser $ WS.getData wsConn) $
        CSInitError $ qeError e
      let connErr = ConnErrMsg $ qeError e
      logWSEvent logger wsConn $ EConnErr connErr
      sendMsg wsConn $ SMConnErr connErr
    Right (userInfo, expTimeM) -> do
      liftIO $ STM.atomically $ STM.writeTVar (_wscUser $ WS.getData wsConn) $
        CSInitialised userInfo expTimeM paramHeaders
      sendMsg wsConn SMConnAck
      -- TODO: send it periodically? Why doesn't apollo's protocol use
      -- ping/pong frames of websocket spec?
      sendMsg wsConn SMConnKeepAlive
  where
    mkHeaders st =
      paramHeaders ++ getClientHdrs st

    paramHeaders =
      [ (CI.mk $ TE.encodeUtf8 h, TE.encodeUtf8 v)
      | (h, v) <- maybe [] Map.toList $ connParamsM >>= _cpHeaders
      ]

    getClientHdrs st = case st of
      CSNotInitialised h -> unWsHeaders h
      _                  -> []

onClose
  :: MonadIO m
  => L.Logger L.Hasura
  -> LQ.LiveQueriesState
  -> WSConn
  -> m ()
onClose logger lqMap wsConn = do
  logWSEvent logger wsConn EClosed
  operations <- liftIO $ STM.atomically $ ListT.toList $ STMMap.listT opMap
  void $ liftIO $ A.forConcurrently operations $ \(_, (lqId, _)) ->
    LQ.removeLiveQuery lqMap lqId
  where
    opMap = _wscOpMap $ WS.getData wsConn

createWSServerEnv
  :: (MonadIO m)
  => L.Logger L.Hasura
  -> PGExecCtx
  -> LQ.LiveQueriesState
  -> IO (SchemaCache, SchemaCacheVer)
  -> H.Manager
  -> CorsPolicy
  -> SQLGenCtx
  -> Bool
  -> E.PlanCache
  -> m WSServerEnv
createWSServerEnv logger pgExecCtx lqState getSchemaCache httpManager
  corsPolicy sqlGenCtx enableAL planCache = do
  wsServer <- liftIO $ STM.atomically $ WS.createWSServer logger
  return $
    WSServerEnv logger pgExecCtx lqState getSchemaCache httpManager corsPolicy
    sqlGenCtx planCache wsServer enableAL
>>>>>>> 5bd5a548

createWSServerApp
  :: ( HasVersion
     , MonadIO m
     , MC.MonadBaseControl IO m
     , LA.Forall (LA.Pure m)
     , UserAuthentication m
     )
  => AuthMode
  -> WSServerEnv
  -> WS.PendingConnection -> m ()
  -- ^ aka generalized 'WS.ServerApp'
createWSServerApp authMode serverEnv =
  WS.createServerApp (_wseServer serverEnv) handlers
  where
    handlers =
      WS.WSHandlers
      (onConn serverEnv)
      (onMessage authMode serverEnv)
      (onClose (_wseLogger serverEnv) $ _wseLiveQMap serverEnv)

stopWSServerApp :: WSServerEnv -> IO ()
stopWSServerApp wsEnv = WS.shutdown (_wseServer wsEnv)<|MERGE_RESOLUTION|>--- conflicted
+++ resolved
@@ -17,253 +17,9 @@
 import           Hasura.GraphQL.Transport.WebSocket.Common
 import           Hasura.Prelude
 import           Hasura.RQL.Types
-<<<<<<< HEAD
 import           Hasura.Server.Auth                                      (AuthMode,
                                                                           UserAuthentication)
-=======
-import           Hasura.RQL.Types.Error                      (Code (StartFailed))
-import           Hasura.Server.Auth                          (AuthMode, UserAuthentication,
-                                                              resolveUserInfo)
-import           Hasura.Server.Context
-import           Hasura.Server.Cors
-import           Hasura.Server.Utils                         (RequestId, diffTimeToMicro,
-                                                              getRequestId, withElapsedTime)
-import           Hasura.Server.Version                       (HasVersion)
-
-import qualified Hasura.GraphQL.Execute                      as E
-import qualified Hasura.GraphQL.Execute.LiveQuery            as LQ
-import qualified Hasura.GraphQL.Execute.LiveQuery.Poll       as LQ
-import qualified Hasura.GraphQL.Transport.WebSocket.Server   as WS
-import qualified Hasura.Logging                              as L
-
-
-type OperationMap
-  = STMMap.Map OperationId (LQ.LiveQueryId, Maybe OperationName)
-
-newtype WsHeaders
-  = WsHeaders { unWsHeaders :: [H.Header] }
-  deriving (Show, Eq)
-
-data ErrRespType
-  = ERTLegacy
-  | ERTGraphqlCompliant
-  deriving (Show)
-
-data WSConnState
-  -- headers from the client for websockets
-  = CSNotInitialised !WsHeaders
-  | CSInitError Text
-  -- headers from the client (in conn params) to forward to the remote schema
-  -- and JWT expiry time if any
-  | CSInitialised UserInfo (Maybe TC.UTCTime) [H.Header]
-
-data WSConnData
-  = WSConnData
-  -- the role and headers are set only on connection_init message
-  { _wscUser      :: !(STM.TVar WSConnState)
-  -- we only care about subscriptions,
-  -- the other operations (query/mutations)
-  -- are not tracked here
-  , _wscOpMap     :: !OperationMap
-  , _wscErrRespTy :: !ErrRespType
-  }
-
-type WSServer = WS.WSServer WSConnData
-
-type WSConn = WS.WSConn WSConnData
-
-sendMsg :: (MonadIO m) => WSConn -> ServerMsg -> m ()
-sendMsg wsConn msg =
-  liftIO $ WS.sendMsg wsConn $ WS.WSQueueResponse (encodeServerMsg msg) Nothing
-
-sendMsgWithMetadata :: (MonadIO m) => WSConn -> ServerMsg -> LQ.LiveQueryMetadata -> m ()
-sendMsgWithMetadata wsConn msg (LQ.LiveQueryMetadata execTime) =
-  liftIO $ WS.sendMsg wsConn $ WS.WSQueueResponse bs wsInfo
-  where
-    bs = encodeServerMsg msg
-    wsInfo = Just $ WS.WSEventInfo
-      { WS._wseiQueryExecutionTime = Just $ realToFrac execTime
-      , WS._wseiResponseSize = Just $ BL.length bs
-      }
-
-data OpDetail
-  = ODStarted
-  | ODProtoErr !Text
-  | ODQueryErr !QErr
-  | ODCompleted
-  | ODStopped
-  deriving (Show, Eq)
-$(J.deriveToJSON
-  J.defaultOptions { J.constructorTagModifier = J.snakeCase . drop 2
-                   , J.sumEncoding = J.TaggedObject "type" "detail"
-                   }
-  ''OpDetail)
-
-data OperationDetails
-  = OperationDetails
-  { _odOperationId   :: !OperationId
-  , _odRequestId     :: !(Maybe RequestId)
-  , _odOperationName :: !(Maybe OperationName)
-  , _odOperationType :: !OpDetail
-  , _odQuery         :: !(Maybe GQLReqUnparsed)
-  } deriving (Show, Eq)
-$(J.deriveToJSON (J.aesonDrop 3 J.snakeCase) ''OperationDetails)
-
-data WSEvent
-  = EAccepted
-  | ERejected !QErr
-  | EConnErr !ConnErrMsg
-  | EOperation !OperationDetails
-  | EClosed
-  deriving (Show, Eq)
-$(J.deriveToJSON
-  J.defaultOptions { J.constructorTagModifier = J.snakeCase . drop 1
-                   , J.sumEncoding = J.TaggedObject "type" "detail"
-                   }
-  ''WSEvent)
-
-data WsConnInfo
-  = WsConnInfo
-  { _wsciWebsocketId :: !WS.WSId
-  , _wsciJwtExpiry   :: !(Maybe TC.UTCTime)
-  , _wsciMsg         :: !(Maybe Text)
-  } deriving (Show, Eq)
-$(J.deriveToJSON (J.aesonDrop 5 J.snakeCase) ''WsConnInfo)
-
-data WSLogInfo
-  = WSLogInfo
-  { _wsliUserVars       :: !(Maybe UserVars)
-  , _wsliConnectionInfo :: !WsConnInfo
-  , _wsliEvent          :: !WSEvent
-  } deriving (Show, Eq)
-$(J.deriveToJSON (J.aesonDrop 5 J.snakeCase) ''WSLogInfo)
-
-data WSLog
-  = WSLog
-  { _wslLogLevel :: !L.LogLevel
-  , _wslInfo     :: !WSLogInfo
-  }
-
-instance L.ToEngineLog WSLog L.Hasura where
-  toEngineLog (WSLog logLevel wsLog) =
-    (logLevel, L.ELTWebsocketLog, J.toJSON wsLog)
-
-mkWsInfoLog :: Maybe UserVars -> WsConnInfo -> WSEvent -> WSLog
-mkWsInfoLog uv ci ev =
-  WSLog L.LevelInfo $ WSLogInfo uv ci ev
-
-mkWsErrorLog :: Maybe UserVars -> WsConnInfo -> WSEvent -> WSLog
-mkWsErrorLog uv ci ev =
-  WSLog L.LevelError $ WSLogInfo uv ci ev
-
-data WSServerEnv
-  = WSServerEnv
-  { _wseLogger          :: !(L.Logger L.Hasura)
-  , _wseRunTx           :: !PGExecCtx
-  , _wseLiveQMap        :: !LQ.LiveQueriesState
-  , _wseGCtxMap         :: !(IO (SchemaCache, SchemaCacheVer))
-  -- ^ an action that always returns the latest version of the schema cache
-  , _wseHManager        :: !H.Manager
-  , _wseCorsPolicy      :: !CorsPolicy
-  , _wseSQLCtx          :: !SQLGenCtx
-  , _wseQueryCache      :: !E.PlanCache
-  , _wseServer          :: !WSServer
-  , _wseEnableAllowlist :: !Bool
-  }
-
-onConn :: (MonadIO m)
-       => L.Logger L.Hasura -> CorsPolicy -> WS.OnConnH m WSConnData
-onConn (L.Logger logger) corsPolicy wsId requestHead = do
-  res <- runExceptT $ do
-    errType <- checkPath
-    let reqHdrs = WS.requestHeaders requestHead
-    headers <- maybe (return reqHdrs) (flip enforceCors reqHdrs . snd) getOrigin
-    return (WsHeaders $ filterWsHeaders headers, errType)
-  either reject (uncurry accept) res
-
-  where
-    keepAliveAction wsConn = liftIO $ forever $ do
-      sendMsg wsConn SMConnKeepAlive
-      threadDelay $ 5 * 1000 * 1000
-
-    jwtExpiryHandler wsConn = do
-      expTime <- liftIO $ STM.atomically $ do
-        connState <- STM.readTVar $ (_wscUser . WS.getData) wsConn
-        case connState of
-          CSNotInitialised _        -> STM.retry
-          CSInitError _              -> STM.retry
-          CSInitialised _ expTimeM _ ->
-            maybe STM.retry return expTimeM
-      currTime <- TC.getCurrentTime
-      threadDelay $ diffTimeToMicro $ TC.diffUTCTime expTime currTime
-
-    accept hdrs errType = do
-      logger $ mkWsInfoLog Nothing (WsConnInfo wsId Nothing Nothing) EAccepted
-      connData <- liftIO $ WSConnData
-                  <$> STM.newTVarIO (CSNotInitialised hdrs)
-                  <*> STMMap.newIO
-                  <*> pure errType
-      let acceptRequest = WS.defaultAcceptRequest
-                          { WS.acceptSubprotocol = Just "graphql-ws"}
-      return $ Right $ WS.AcceptWith connData acceptRequest
-                       (Just keepAliveAction) (Just jwtExpiryHandler)
-
-    reject qErr = do
-      logger $ mkWsErrorLog Nothing (WsConnInfo wsId Nothing Nothing) (ERejected qErr)
-      return $ Left $ WS.RejectRequest
-        (H.statusCode $ qeStatus qErr)
-        (H.statusMessage $ qeStatus qErr) []
-        (BL.toStrict $ J.encode $ encodeGQLErr False qErr)
-
-    checkPath = case WS.requestPath requestHead of
-      "/v1alpha1/graphql" -> return ERTLegacy
-      "/v1/graphql"       -> return ERTGraphqlCompliant
-      _                   ->
-        throw404 "only '/v1/graphql', '/v1alpha1/graphql' are supported on websockets"
-
-    getOrigin =
-      find ((==) "Origin" . fst) (WS.requestHeaders requestHead)
-
-    enforceCors origin reqHdrs = case cpConfig corsPolicy of
-      CCAllowAll -> return reqHdrs
-      CCDisabled readCookie ->
-        if readCookie
-        then return reqHdrs
-        else do
-          lift $ logger $ mkWsInfoLog Nothing (WsConnInfo wsId Nothing (Just corsNote)) EAccepted
-          return $ filter (\h -> fst h /= "Cookie") reqHdrs
-      CCAllowedOrigins ds
-        -- if the origin is in our cors domains, no error
-        | bsToTxt origin `elem` dmFqdns ds   -> return reqHdrs
-        -- if current origin is part of wildcard domain list, no error
-        | inWildcardList ds (bsToTxt origin) -> return reqHdrs
-        -- otherwise error
-        | otherwise                          -> corsErr
-
-    filterWsHeaders hdrs = flip filter hdrs $ \(n, _) ->
-      n `notElem` [ "sec-websocket-key"
-                  , "sec-websocket-version"
-                  , "upgrade"
-                  , "connection"
-                  ]
-
-    corsErr = throw400 AccessDenied
-              "received origin header does not match configured CORS domains"
-
-    corsNote = "Cookie is not read when CORS is disabled, because it is a potential "
-            <> "security issue. If you're already handling CORS before Hasura and enforcing "
-            <> "CORS on websocket connections, then you can use the flag --ws-read-cookie or "
-            <> "HASURA_GRAPHQL_WS_READ_COOKIE to force read cookie when CORS is disabled."
-
-
-onStart :: HasVersion => WSServerEnv -> WSConn -> StartMsg -> IO ()
-onStart serverEnv wsConn (StartMsg opId q) = catchAndIgnore $ do
-
-  opM <- liftIO $ STM.atomically $ STMMap.lookup opId opMap
-
-  when (isJust opM) $ withComplete $ sendStartErr $
-    "an operation already exists with this id: " <> unOperationId opId
->>>>>>> 5bd5a548
+import           Hasura.Server.Version                                   (HasVersion)
 
 import qualified Hasura.GraphQL.Execute.LiveQuery                        as LQ
 import qualified Hasura.GraphQL.Transport.WebSocket.Queries.Handlers     as WQH
@@ -271,176 +27,7 @@
 import qualified Hasura.GraphQL.Transport.WebSocket.Transaction.Handlers as WTH
 import qualified Hasura.Logging                                          as L
 
-<<<<<<< HEAD
 onConn
-=======
-  requestId <- getRequestId reqHdrs
-  (sc, scVer) <- liftIO getSchemaCache
-  execPlanE <- runExceptT $ E.getResolvedExecPlan pgExecCtx
-               planCache userInfo sqlGenCtx enableAL sc scVer q
-  execPlan <- either (withComplete . preExecErr requestId) return execPlanE
-  let execCtx = E.ExecutionCtx logger sqlGenCtx pgExecCtx
-                planCache sc scVer httpMgr enableAL
-
-  case execPlan of
-    E.GExPHasura resolvedOp ->
-      runHasuraGQ requestId q userInfo resolvedOp
-    E.GExPRemote rsi opDef  ->
-      runRemoteGQ execCtx requestId userInfo reqHdrs opDef rsi
-  where
-    runHasuraGQ :: RequestId -> GQLReqUnparsed -> UserInfo -> E.ExecOp
-                -> ExceptT () IO ()
-    runHasuraGQ reqId query userInfo = \case
-      E.ExOpQuery opTx genSql ->
-        execQueryOrMut reqId query genSql $ runLazyTx' pgExecCtx opTx
-      E.ExOpMutation opTx ->
-        execQueryOrMut reqId query Nothing $
-          runLazyTx pgExecCtx Q.ReadWrite $ withUserInfo userInfo opTx
-      E.ExOpSubs lqOp -> do
-        -- log the graphql query
-        L.unLogger logger $ QueryLog query Nothing reqId
-        lqId <- liftIO $ LQ.addLiveQuery lqMap lqOp liveQOnChange
-        liftIO $ STM.atomically $
-          STMMap.insert (lqId, _grOperationName q) opId opMap
-        logOpEv ODStarted (Just reqId)
-
-    execQueryOrMut reqId query genSql action = do
-      logOpEv ODStarted (Just reqId)
-      -- log the generated SQL and the graphql query
-      L.unLogger logger $ QueryLog query genSql reqId
-      (dt, resp) <- withElapsedTime $ liftIO $ runExceptT action
-      let lqMeta = LQ.LiveQueryMetadata dt
-      either (postExecErr reqId) (`sendSuccResp` lqMeta) resp
-      sendCompleted (Just reqId)
-
-    runRemoteGQ :: E.ExecutionCtx -> RequestId -> UserInfo -> [H.Header]
-                -> G.TypedOperationDefinition -> RemoteSchemaInfo
-                -> ExceptT () IO ()
-    runRemoteGQ execCtx reqId userInfo reqHdrs opDef rsi = do
-      when (G._todType opDef == G.OperationTypeSubscription) $
-        withComplete $ preExecErr reqId $
-        err400 NotSupported "subscription to remote server is not supported"
-
-      -- if it's not a subscription, use HTTP to execute the query on the remote
-      (dt, resp) <- withElapsedTime $ runExceptT $ flip runReaderT execCtx $
-              E.execRemoteGQ reqId userInfo reqHdrs q rsi opDef
-      let ocMeta = LQ.LiveQueryMetadata dt
-      either (postExecErr reqId) (\val -> sendRemoteResp reqId (_hrBody val) ocMeta) resp
-      sendCompleted (Just reqId)
-
-    sendRemoteResp reqId resp meta =
-      case J.eitherDecodeStrict (encJToBS resp) of
-        Left e    -> postExecErr reqId $ invalidGqlErr $ T.pack e
-        Right res -> sendMsgWithMetadata wsConn (SMData $ DataMsg opId $ GRRemote res) meta
-
-    invalidGqlErr err = err500 Unexpected $
-      "Failed parsing GraphQL response from remote: " <> err
-
-    WSServerEnv logger pgExecCtx lqMap getSchemaCache httpMgr _ sqlGenCtx planCache
-      _ enableAL = serverEnv
-
-    WSConnData userInfoR opMap errRespTy = WS.getData wsConn
-
-    logOpEv opTy reqId =
-      logWSEvent logger wsConn $ EOperation opDet
-      where
-        opDet = OperationDetails opId reqId (_grOperationName q) opTy query
-        -- log the query only in errors
-        query = case opTy of
-          ODQueryErr _ -> Just q
-          _            -> Nothing
-
-    getErrFn errTy =
-      case errTy of
-        ERTLegacy           -> encodeQErr
-        ERTGraphqlCompliant -> encodeGQLErr
-
-    sendStartErr e = do
-      let errFn = getErrFn errRespTy
-      sendMsg wsConn $
-        SMErr $ ErrorMsg opId $ errFn False $ err400 StartFailed e
-      logOpEv (ODProtoErr e) Nothing
-
-    sendCompleted reqId = do
-      sendMsg wsConn (SMComplete $ CompletionMsg opId)
-      logOpEv ODCompleted reqId
-
-    postExecErr reqId qErr = do
-      let errFn = getErrFn errRespTy
-      logOpEv (ODQueryErr qErr) (Just reqId)
-      sendMsg wsConn $ SMData $
-        DataMsg opId $ GRHasura $ GQExecError $ pure $ errFn False qErr
-
-    -- why wouldn't pre exec error use graphql response?
-    preExecErr reqId qErr = do
-      let errFn = getErrFn errRespTy
-      logOpEv (ODQueryErr qErr) (Just reqId)
-      let err = case errRespTy of
-            ERTLegacy           -> errFn False qErr
-            ERTGraphqlCompliant -> J.object ["errors" J..= [errFn False qErr]]
-      sendMsg wsConn (SMErr $ ErrorMsg opId err)
-
-    sendSuccResp encJson =
-      sendMsgWithMetadata wsConn
-        (SMData $ DataMsg opId $ GRHasura $ GQSuccess $ encJToLBS encJson)
-
-    withComplete :: ExceptT () IO () -> ExceptT () IO a
-    withComplete action = do
-      action
-      sendCompleted Nothing
-      throwError ()
-
-    -- on change, send message on the websocket
-    liveQOnChange :: LQ.OnChange
-    liveQOnChange (GQSuccess (LQ.LiveQueryResponse bs dTime)) =
-      sendMsgWithMetadata wsConn (SMData $ DataMsg opId $ GRHasura $ GQSuccess bs) $
-        LQ.LiveQueryMetadata dTime
-    liveQOnChange resp = sendMsg wsConn $ SMData $ DataMsg opId $ GRHasura $
-      LQ._lqrPayload <$> resp
-
-    catchAndIgnore :: ExceptT () IO () -> IO ()
-    catchAndIgnore m = void $ runExceptT m
-
-onMessage
-  :: (HasVersion, MonadIO m, UserAuthentication m)
-  => AuthMode
-  -> WSServerEnv
-  -> WSConn -> BL.ByteString -> m ()
-onMessage authMode serverEnv wsConn msgRaw =
-  case J.eitherDecode msgRaw of
-    Left e    -> do
-      let err = ConnErrMsg $ "parsing ClientMessage failed: " <> T.pack e
-      logWSEvent logger wsConn $ EConnErr err
-      sendMsg wsConn $ SMConnErr err
-
-    Right msg -> case msg of
-      CMConnInit params -> onConnInit (_wseLogger serverEnv)
-                           (_wseHManager serverEnv)
-                           wsConn authMode params
-      CMStart startMsg  -> liftIO $ onStart serverEnv wsConn startMsg
-      CMStop stopMsg    -> liftIO $ onStop serverEnv wsConn stopMsg
-      CMConnTerm        -> liftIO $ WS.closeConn wsConn "GQL_CONNECTION_TERMINATE received"
-  where
-    logger = _wseLogger serverEnv
-
-onStop :: WSServerEnv -> WSConn -> StopMsg -> IO ()
-onStop serverEnv wsConn (StopMsg opId) = do
-  -- probably wrap the whole thing in a single tx?
-  opM <- liftIO $ STM.atomically $ STMMap.lookup opId opMap
-  case opM of
-    Just (lqId, opNameM) -> do
-      logWSEvent logger wsConn $ EOperation $ opDet opNameM
-      LQ.removeLiveQuery lqMap lqId
-    Nothing    -> return ()
-  STM.atomically $ STMMap.delete opId opMap
-  where
-    logger = _wseLogger serverEnv
-    lqMap  = _wseLiveQMap serverEnv
-    opMap  = _wscOpMap $ WS.getData wsConn
-    opDet n = OperationDetails opId Nothing n ODStopped Nothing
-
-logWSEvent
->>>>>>> 5bd5a548
   :: (MonadIO m)
   => WSServerEnv -> WS.OnConnH m ConnState
 onConn serverEnv wsId requestHead = do
@@ -466,9 +53,8 @@
                     (H.statusMessage $ qeStatus qErr) []
                     (BL.toStrict $ J.encode $ encodeGQLErr False qErr)
 
-<<<<<<< HEAD
 onMessage
-  :: (MonadIO m, UserAuthentication m)
+  :: (HasVersion, MonadIO m, UserAuthentication m)
   => AuthMode -> WSServerEnv -> WS.OnMessageH m ConnState
 onMessage authMode serverEnv wsConn bytes =
   case WS.getData wsConn of
@@ -480,73 +66,6 @@
   case WS.getData wsConn of
     CSQueries connData     -> WQH.onCloseHandler logger lqMap connData wsConn
     CSTransaction wsTxData -> WTH.onCloseHandler logger (WS.getWSId wsConn) wsTxData
-=======
-onConnInit
-  :: (HasVersion, MonadIO m, UserAuthentication m)
-  => L.Logger L.Hasura -> H.Manager -> WSConn -> AuthMode -> Maybe ConnParams -> m ()
-onConnInit logger manager wsConn authMode connParamsM = do
-  headers <- mkHeaders <$> liftIO (STM.readTVarIO (_wscUser $ WS.getData wsConn))
-  res <- resolveUserInfo logger manager headers authMode
-  case res of
-    Left e  -> do
-      liftIO $ STM.atomically $ STM.writeTVar (_wscUser $ WS.getData wsConn) $
-        CSInitError $ qeError e
-      let connErr = ConnErrMsg $ qeError e
-      logWSEvent logger wsConn $ EConnErr connErr
-      sendMsg wsConn $ SMConnErr connErr
-    Right (userInfo, expTimeM) -> do
-      liftIO $ STM.atomically $ STM.writeTVar (_wscUser $ WS.getData wsConn) $
-        CSInitialised userInfo expTimeM paramHeaders
-      sendMsg wsConn SMConnAck
-      -- TODO: send it periodically? Why doesn't apollo's protocol use
-      -- ping/pong frames of websocket spec?
-      sendMsg wsConn SMConnKeepAlive
-  where
-    mkHeaders st =
-      paramHeaders ++ getClientHdrs st
-
-    paramHeaders =
-      [ (CI.mk $ TE.encodeUtf8 h, TE.encodeUtf8 v)
-      | (h, v) <- maybe [] Map.toList $ connParamsM >>= _cpHeaders
-      ]
-
-    getClientHdrs st = case st of
-      CSNotInitialised h -> unWsHeaders h
-      _                  -> []
-
-onClose
-  :: MonadIO m
-  => L.Logger L.Hasura
-  -> LQ.LiveQueriesState
-  -> WSConn
-  -> m ()
-onClose logger lqMap wsConn = do
-  logWSEvent logger wsConn EClosed
-  operations <- liftIO $ STM.atomically $ ListT.toList $ STMMap.listT opMap
-  void $ liftIO $ A.forConcurrently operations $ \(_, (lqId, _)) ->
-    LQ.removeLiveQuery lqMap lqId
-  where
-    opMap = _wscOpMap $ WS.getData wsConn
-
-createWSServerEnv
-  :: (MonadIO m)
-  => L.Logger L.Hasura
-  -> PGExecCtx
-  -> LQ.LiveQueriesState
-  -> IO (SchemaCache, SchemaCacheVer)
-  -> H.Manager
-  -> CorsPolicy
-  -> SQLGenCtx
-  -> Bool
-  -> E.PlanCache
-  -> m WSServerEnv
-createWSServerEnv logger pgExecCtx lqState getSchemaCache httpManager
-  corsPolicy sqlGenCtx enableAL planCache = do
-  wsServer <- liftIO $ STM.atomically $ WS.createWSServer logger
-  return $
-    WSServerEnv logger pgExecCtx lqState getSchemaCache httpManager corsPolicy
-    sqlGenCtx planCache wsServer enableAL
->>>>>>> 5bd5a548
 
 createWSServerApp
   :: ( HasVersion
