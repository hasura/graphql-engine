module Hasura.RQL.DML.Insert
 ( insertCheckExpr
 , insertOrUpdateCheckExpr
 , mkInsertCTE
 , runInsert
 , execInsertQuery
 , toSQLConflict
 ) where

import           Hasura.Prelude

import           Data.Aeson.Types
import           Instances.TH.Lift           ()

import qualified Data.HashMap.Strict         as HM
import qualified Data.HashSet                as HS
import qualified Data.Sequence               as DS
import qualified Database.PG.Query           as Q

import qualified Hasura.SQL.DML              as S

import           Hasura.EncJSON
import           Hasura.RQL.DML.Insert.Types
import           Hasura.RQL.DML.Internal
import           Hasura.RQL.DML.Mutation
import           Hasura.RQL.DML.Returning
import           Hasura.RQL.GBoolExp
import           Hasura.RQL.Types
import           Hasura.Server.Version       (HasVersion)
import           Hasura.Session
import           Hasura.SQL.Types

import qualified Data.Environment            as Env
<<<<<<< HEAD
=======
import qualified Hasura.Tracing           as Tracing
>>>>>>> 7ad271aa

mkInsertCTE :: InsertQueryP1 -> S.CTE
mkInsertCTE (InsertQueryP1 tn cols vals conflict (insCheck, updCheck) _ _) =
    S.CTEInsert insert
  where
    tupVals = S.ValuesExp $ map S.TupleExp vals
    insert =
      S.SQLInsert tn cols tupVals (toSQLConflict tn <$> conflict)
        . Just
        . S.RetExp
        $ [ S.selectStar
          , S.Extractor
              (insertOrUpdateCheckExpr tn conflict
                (toSQLBool insCheck)
                (fmap toSQLBool updCheck))
              Nothing
          ]
    toSQLBool = toSQLBoolExp $ S.QualTable tn


toSQLConflict :: QualifiedTable -> ConflictClauseP1 S.SQLExp -> S.SQLConflict
toSQLConflict tableName = \case
  CP1DoNothing ct -> S.DoNothing $ toSQLCT <$> ct
  CP1Update ct inpCols preSet filtr -> S.Update
    (toSQLCT ct) (S.buildUpsertSetExp inpCols preSet) $
    Just $ S.WhereFrag $ toSQLBoolExp (S.QualTable tableName) filtr
  where
    toSQLCT ct = case ct of
      CTColumn pgCols -> S.SQLColumn pgCols
      CTConstraint cn -> S.SQLConstraint cn

convObj
  :: (UserInfoM m, QErrM m)
  => (PGColumnType -> Value -> m S.SQLExp)
  -> HM.HashMap PGCol S.SQLExp
  -> HM.HashMap PGCol S.SQLExp
  -> FieldInfoMap FieldInfo
  -> InsObj
  -> m ([PGCol], [S.SQLExp])
convObj prepFn defInsVals setInsVals fieldInfoMap insObj = do
  inpInsVals <- flip HM.traverseWithKey insObj $ \c val -> do
    let relWhenPGErr = "relationships can't be inserted"
    colType <- askPGType fieldInfoMap c relWhenPGErr
    -- if column has predefined value then throw error
    when (c `elem` preSetCols) $ throwNotInsErr c
    -- Encode aeson's value into prepared value
    withPathK (getPGColTxt c) $ prepFn colType val
  let insVals = HM.union setInsVals inpInsVals
      sqlExps = HM.elems $ HM.union insVals defInsVals
      inpCols = HM.keys inpInsVals

  return (inpCols, sqlExps)
  where
    preSetCols = HM.keys setInsVals

    throwNotInsErr c = do
      role <- _uiRole <$> askUserInfo
      throw400 NotSupported $ "column " <> c <<> " is not insertable"
        <> " for role " <>> role

validateInpCols :: (MonadError QErr m) => [PGCol] -> [PGCol] -> m ()
validateInpCols inpCols updColsPerm = forM_ inpCols $ \inpCol ->
  unless (inpCol `elem` updColsPerm) $ throw400 ValidationFailed $
    "column " <> inpCol <<> " is not updatable"

buildConflictClause
  :: (UserInfoM m, QErrM m)
  => SessVarBldr m
  -> TableInfo
  -> [PGCol]
  -> OnConflict
  -> m (ConflictClauseP1 S.SQLExp)
buildConflictClause sessVarBldr tableInfo inpCols (OnConflict mTCol mTCons act) =
  case (mTCol, mTCons, act) of
    (Nothing, Nothing, CAIgnore)    -> return $ CP1DoNothing Nothing
    (Just col, Nothing, CAIgnore)   -> do
      validateCols col
      return $ CP1DoNothing $ Just $ CTColumn $ getPGCols col
    (Nothing, Just cons, CAIgnore)  -> do
      validateConstraint cons
      return $ CP1DoNothing $ Just $ CTConstraint cons
    (Nothing, Nothing, CAUpdate)    -> throw400 UnexpectedPayload
      "Expecting 'constraint' or 'constraint_on' when the 'action' is 'update'"
    (Just col, Nothing, CAUpdate)   -> do
      validateCols col
      (updFltr, preSet) <- getUpdPerm
      resolvedUpdFltr <- convAnnBoolExpPartialSQL sessVarBldr updFltr
      resolvedPreSet <- mapM (convPartialSQLExp sessVarBldr) preSet
      return $ CP1Update (CTColumn $ getPGCols col) inpCols resolvedPreSet resolvedUpdFltr
    (Nothing, Just cons, CAUpdate)  -> do
      validateConstraint cons
      (updFltr, preSet) <- getUpdPerm
      resolvedUpdFltr <- convAnnBoolExpPartialSQL sessVarBldr updFltr
      resolvedPreSet <- mapM (convPartialSQLExp sessVarBldr) preSet
      return $ CP1Update (CTConstraint cons) inpCols resolvedPreSet resolvedUpdFltr
    (Just _, Just _, _)             -> throw400 UnexpectedPayload
      "'constraint' and 'constraint_on' cannot be set at a time"
  where
    coreInfo = _tiCoreInfo tableInfo
    fieldInfoMap = _tciFieldInfoMap coreInfo
    -- toSQLBool = toSQLBoolExp (S.mkQual $ _tciName coreInfo)

    validateCols c = do
      let targetcols = getPGCols c
      void $ withPathK "constraint_on" $ indexedForM targetcols $
        \pgCol -> askPGType fieldInfoMap pgCol ""

    validateConstraint c = do
      let tableConsNames = maybe [] toList $
                           fmap _cName <$> tciUniqueOrPrimaryKeyConstraints coreInfo
      withPathK "constraint" $
       unless (c `elem` tableConsNames) $
       throw400 Unexpected $ "constraint " <> getConstraintTxt c
                   <<> " for table " <> _tciName coreInfo
                   <<> " does not exist"

    getUpdPerm = do
      upi <- askUpdPermInfo tableInfo
      let updFiltr = upiFilter upi
          preSet = upiSet upi
          updCols = HS.toList $ upiCols upi
      validateInpCols inpCols updCols
      return (updFiltr, preSet)


convInsertQuery
  :: (UserInfoM m, QErrM m, CacheRM m)
  => (Value -> m [InsObj])
  -> SessVarBldr m
  -> (PGColumnType -> Value -> m S.SQLExp)
  -> InsertQuery
  -> m InsertQueryP1
convInsertQuery objsParser sessVarBldr prepFn (InsertQuery tableName val oC mRetCols) = do

  insObjs <- objsParser val

  -- Get the current table information
  tableInfo <- askTabInfo tableName
  let coreInfo = _tiCoreInfo tableInfo

  -- If table is view then check if it is insertable
  mutableView tableName viIsInsertable
    (_tciViewInfo coreInfo) "insertable"

  -- Check if the role has insert permissions
  insPerm   <- askInsPermInfo tableInfo
  updPerm   <- askPermInfo' PAUpdate tableInfo

  -- Check if all dependent headers are present
  validateHeaders $ ipiRequiredHeaders insPerm

  let fieldInfoMap = _tciFieldInfoMap coreInfo
      setInsVals = ipiSet insPerm

  -- convert the returning cols into sql returing exp
  mAnnRetCols <- forM mRetCols $ \retCols -> do
    -- Check if select is allowed only if you specify returning
    selPerm <- modifyErr (<> selNecessaryMsg) $
               askSelPermInfo tableInfo

    withPathK "returning" $ checkRetCols fieldInfoMap selPerm retCols

  let mutOutput = mkDefaultMutFlds mAnnRetCols

  let defInsVals = S.mkColDefValMap $
                   map pgiColumn $ getCols fieldInfoMap
      allCols    = getCols fieldInfoMap
      insCols    = HM.keys defInsVals

  resolvedPreSet <- mapM (convPartialSQLExp sessVarBldr) setInsVals

  insTuples <- withPathK "objects" $ indexedForM insObjs $ \obj ->
    convObj prepFn defInsVals resolvedPreSet fieldInfoMap obj
  let sqlExps = map snd insTuples
      inpCols = HS.toList $ HS.fromList $ concatMap fst insTuples

  insCheck <- convAnnBoolExpPartialSQL sessVarFromCurrentSetting (ipiCheck insPerm)
  updCheck <- traverse (convAnnBoolExpPartialSQL sessVarFromCurrentSetting) (upiCheck =<< updPerm)

  conflictClause <- withPathK "on_conflict" $ forM oC $ \c -> do
      roleName <- askCurRole
      unless (isTabUpdatable roleName tableInfo) $ throw400 PermissionDenied $
        "upsert is not allowed for role " <> roleName
        <<> " since update permissions are not defined"

      buildConflictClause sessVarBldr tableInfo inpCols c
  return $ InsertQueryP1 tableName insCols sqlExps
           conflictClause (insCheck, updCheck) mutOutput allCols
  where
    selNecessaryMsg =
      "; \"returning\" can only be used if the role has "
      <> "\"select\" permission on the table"

decodeInsObjs :: (UserInfoM m, QErrM m) => Value -> m [InsObj]
decodeInsObjs v = do
  objs <- decodeValue v
  when (null objs) $ throw400 UnexpectedPayload "objects should not be empty"
  return objs

convInsQ
  :: (QErrM m, UserInfoM m, CacheRM m)
  => InsertQuery
  -> m (InsertQueryP1, DS.Seq Q.PrepArg)
convInsQ =
  runDMLP1T .
  convInsertQuery (withPathK "objects" . decodeInsObjs)
  sessVarFromCurrentSetting
  binRHSBuilder

execInsertQuery
  :: ( HasVersion
     , MonadTx m
     , MonadIO m
<<<<<<< HEAD
=======
     , Tracing.MonadTrace m
>>>>>>> 7ad271aa
     )
  => Env.Environment
  -> Bool
  -> Maybe MutationRemoteJoinCtx
  -> (InsertQueryP1, DS.Seq Q.PrepArg)
  -> m EncJSON
execInsertQuery env strfyNum remoteJoinCtx (u, p) =
  runMutation env
     $ mkMutation remoteJoinCtx (iqp1Table u) (insertCTE, p)
                (iqp1Output u) (iqp1AllCols u) strfyNum
  where
    insertCTE = mkInsertCTE u

-- | Create an expression which will fail with a check constraint violation error
-- if the condition is not met on any of the inserted rows.
--
-- The resulting SQL will look something like this:
--
-- > INSERT INTO
-- >   ...
-- > RETURNING
-- >   *,
-- >   CASE WHEN {cond}
-- >     THEN NULL
-- >     ELSE hdb_catalog.check_violation('insert check constraint failed')
-- >   END
insertCheckExpr :: Text -> S.BoolExp -> S.SQLExp
insertCheckExpr errorMessage condExpr =
  S.SECond condExpr S.SENull
    (S.SEFunction
      (S.FunctionExp
        (QualifiedObject (SchemaName "hdb_catalog") (FunctionName "check_violation"))
        (S.FunctionArgs [S.SELit errorMessage] mempty)
        Nothing)
    )

-- | When inserting data, we might need to also enforce the update
-- check condition, because we might fall back to an update via an
-- @ON CONFLICT@ clause.
--
-- We generate something which looks like
--
-- > INSERT INTO
-- >   ...
-- > ON CONFLICT DO UPDATE SET
-- >   ...
-- > RETURNING
-- >   *,
-- >   CASE WHEN xmax = 0
-- >     THEN CASE WHEN {insert_cond}
-- >            THEN NULL
-- >            ELSE hdb_catalog.check_violation('insert check constraint failed')
-- >          END
-- >     ELSE CASE WHEN {update_cond}
-- >            THEN NULL
-- >            ELSE hdb_catalog.check_violation('update check constraint failed')
-- >          END
-- >   END
--
-- See @https://stackoverflow.com/q/34762732@ for more information on the use of
-- the @xmax@ system column.
insertOrUpdateCheckExpr
  :: QualifiedTable
  -> Maybe (ConflictClauseP1 S.SQLExp)
  -> S.BoolExp
  -> Maybe S.BoolExp
  -> S.SQLExp
insertOrUpdateCheckExpr qt (Just _conflict) insCheck (Just updCheck) =
  S.SECond
    (S.BECompare
      S.SEQ
      (S.SEQIden (S.QIden (S.mkQual qt) (Iden "xmax")))
      (S.SEUnsafe "0"))
    (insertCheckExpr "insert check constraint failed" insCheck)
    (insertCheckExpr "update check constraint failed" updCheck)
insertOrUpdateCheckExpr _ _ insCheck _ =
  -- If we won't generate an ON CONFLICT clause, there is no point
  -- in testing xmax. In particular, views don't provide the xmax
  -- system column, but we don't provide ON CONFLICT for views,
  -- even if they are auto-updatable, so we can fortunately avoid
  -- having to test the non-existent xmax value.
  --
  -- Alternatively, if there is no update check constraint, we should
  -- use the insert check constraint, for backwards compatibility.
  insertCheckExpr "insert check constraint failed" insCheck

runInsert
  :: ( HasVersion, QErrM m, UserInfoM m
     , CacheRM m, MonadTx m, HasSQLGenCtx m, MonadIO m
     , Tracing.MonadTrace m
     )
  => Env.Environment -> InsertQuery -> m EncJSON
runInsert env q = do
  res <- convInsQ q
  strfyNum <- stringifyNum <$> askSQLGenCtx
  execInsertQuery env strfyNum Nothing res<|MERGE_RESOLUTION|>--- conflicted
+++ resolved
@@ -31,10 +31,7 @@
 import           Hasura.SQL.Types
 
 import qualified Data.Environment            as Env
-<<<<<<< HEAD
-=======
-import qualified Hasura.Tracing           as Tracing
->>>>>>> 7ad271aa
+import qualified Hasura.Tracing              as Tracing
 
 mkInsertCTE :: InsertQueryP1 -> S.CTE
 mkInsertCTE (InsertQueryP1 tn cols vals conflict (insCheck, updCheck) _ _) =
@@ -248,10 +245,7 @@
   :: ( HasVersion
      , MonadTx m
      , MonadIO m
-<<<<<<< HEAD
-=======
      , Tracing.MonadTrace m
->>>>>>> 7ad271aa
      )
   => Env.Environment
   -> Bool
