# Hasura GraphQL Engine Changelog

## `v1.2.0` (in beta)

### New features :tada:

- Introducing Actions: https://docs.hasura.io/1.0/graphql/manual/actions/index.html
- Downgrade command: https://hasura.io/docs/1.0/graphql/manual/deployment/downgrading.html#downgrading-hasura-graphql-engine

- console: add multi select in browse rows to allow bulk delete (close #1739) (#3735)

  Adds a checkbox to each row on Browse Rows view that allows selecting one or more rows from the table and bulk delete them.

- console: allow setting check constraints during table create (#3881)

  Adds a component that allows adding check constraints while creating a new table in the same way as it can be done on the `Modify` view.

- console: add dropdown for enum fields in insert/edit rows page (close #3748) (#3810)

  If a table has a field referencing an enum table via a foreign key, then there will be a select dropdown with all possible enum values for that field on `Insert Row` and `Edit Row` views.

- console: generate unique exported metadata filenames (close #1772) (#4106)

  Exporting metadata from the console will now generate metadata files of the form `hasura_metadata_<timestamp>.json`.

### Other changes

- cli: fix typo in cli example for squash (fix #4047) (#4049)
- console: fix run_sql migration modal messaging (close #4020) (#4060)
- docs: add note on pg versions for actions (#4034)
- console: update actions intro image (#4042)
- console: hide starter kit button if a framework has no starter kit (#4023)
- docs: avoid redirect, update title tag suffix (#4030)
- More robust forking, exception safety. Closes #3768 (#3860)
- tag release v1.2.0-beta.2 (#4028)
- docs: correct version info for config v2 section (close #4019) (#4026)
- console: add TypeScript setup (#3902)
- cli: add version flag in update-cli command (#3996)
- cli(migrations-img): add env to skip update prompts (fix #3964) (#3968)
- Don't update catalog version if using --dryRun (#3970)
- cli, server: use prerelease tag as channel for console assets cdn (#3975)
- docs: fix broken link (#4005)
- docs: update connecting actions page title (#4008)
- update actions docs (#4007)
- fix syntax error in codeowners file (#4006)
- cli: fix flags in actions, migrate and metadata cmd (fix #3982) (#3991)
- cli(actions): preserve action definition in metadata apply (fix #3988) (#3993)
- build: rename file to adhere to windows rules (close #4002) (#4003)
- translations(readme): add turkish (#3921)
- docs: add AuthGuardian JWT guide (#3958)
- revert auth heading changes in docs (#3992)
- add changelog file to the repo and update pr template (#3946)
- fix docs 404 (#3979)
- tag release v1.2.0-beta.1 (#3966)
- noop: replace subdomain links with subpath (#3869)
- docs: add reference to QualifiedTable to table args (#3880)
- update actions docs (#3953)
- cli: bug fixes related to actions (#3951)
- update docs (#3947)
- fix regression on tag release script (#3944)
- cli: misc fixes related to actions (#3942)
- rfc: check condition in update permissions (#3750)
- docs: add actions docs (#3907)
- cli: allow managing actions (#3859)
- Maintain downgrade commands in a text file, update when tagging (#3933)
- fix new release notification logic (#3930)
- Update Init.hs for newer tags (#3931)
- adds postgres password to docker-compose setup (fix #3894) (#3895)
- update manifests to v1.1.0 (#3913)
- docs: remove wip actions docs (#3909)
- docs: use install manifests from stable branch (#3906)
- console: add actions support (#3889)
- console: show pre-release update notifications with opt out option (#3888)
- translation(readme): add korean (#3818)
- allow custom mutations through actions (#3042)
- run default tests in test_server_upgrade (#3718)
- Add check expresion to update permissions (close #384) (#3804)
- cli: update installation instructions in the readme (fix #3875) (#3876)
- handle invalid keys in permission builder (close #3848) (#3863)
- fix casting citext column type (fix #2818) (#3861)
- Add downgrade command (close #1156) (#3760)
- persist mix files only when coverage is enabled (#3844)
- add meta descriptions to actions docs (#4082)
- `HASURA_GRAPHQL_EVENTS_FETCH_INTERVAL` changes semantics slightly: we only sleep for the interval
  when there were previously no events to process. Potential space leak fixed. (#3839)
- console: track runtime errors (#4083)
- auto-include `__typename` field in custom types' objects (fix #4063)
- squash some potential space leaks (#3937)
- docs: bump MarupSafe version (#4102)
<<<<<<< HEAD
- console: add design system base components (#3866)
- option to reload remote schemas in 'reload_metadata' API (fix #3792, #4117)
=======
- server: validate action webhook response to conform to action output type (fix #3977)
- server: preserve cookie headers from sync action webhook (close #4021)
- server: add 'ID' to default scalars in custom types (fix #4061)
- console: add design system base components (#3866)
>>>>>>> 0a1f83c3
<|MERGE_RESOLUTION|>--- conflicted
+++ resolved
@@ -87,12 +87,9 @@
 - auto-include `__typename` field in custom types' objects (fix #4063)
 - squash some potential space leaks (#3937)
 - docs: bump MarupSafe version (#4102)
-<<<<<<< HEAD
 - console: add design system base components (#3866)
-- option to reload remote schemas in 'reload_metadata' API (fix #3792, #4117)
-=======
 - server: validate action webhook response to conform to action output type (fix #3977)
 - server: preserve cookie headers from sync action webhook (close #4021)
 - server: add 'ID' to default scalars in custom types (fix #4061)
 - console: add design system base components (#3866)
->>>>>>> 0a1f83c3
+- option to reload remote schemas in 'reload_metadata' API (fix #3792, #4117)