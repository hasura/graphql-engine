--- conflicted
+++ resolved
@@ -8,13 +8,10 @@
 import qualified Data.Aeson                   as J
 import qualified Data.String                  as DataString
 import qualified Data.Text                    as T
-<<<<<<< HEAD
 import qualified Data.UUID                    as UUID
 import qualified Data.UUID.V4                 as UUID
 import qualified Hasura.Logging               as L
-=======
 import qualified Text.PrettyPrint.ANSI.Leijen as PP
->>>>>>> e7fba40f
 
 import           Hasura.Prelude
 import           Hasura.RQL.Types             (RoleName (..))
@@ -23,8 +20,6 @@
 import           Hasura.Server.Logging
 import           Hasura.Server.Utils
 import           Network.Wai.Handler.Warp
-
-import qualified Hasura.Logging               as L
 
 newtype InstanceId
   = InstanceId {getInstanceId :: UUID.UUID}
@@ -186,7 +181,7 @@
       "Fatal Error:- Environment variable " ++ envVar ++ ": " ++ s
 
 considerEnvs :: FromEnv a => [String] -> WithEnv (Maybe a)
-considerEnvs envVars = fmap (foldl1 (<|>)) $ mapM considerEnv envVars
+considerEnvs envVars = foldl1 (<|>) <$> mapM considerEnv envVars
 
 withEnv :: FromEnv a => Maybe a -> String -> WithEnv (Maybe a)
 withEnv mVal envVar =
@@ -349,17 +344,10 @@
 
     envVarDoc = mkEnvVarDoc $ envVars <> eventEnvs
     envVars =
-<<<<<<< HEAD
       [ databaseUrlEnv, retriesNumEnv, servePortEnv, serveHostEnv
       , pgStripesEnv, pgConnsEnv, pgTimeoutEnv , txIsoEnv
-      , accessKeyEnv, authHookEnv , authHookModeEnv , jwtSecretEnv
+      , pgUsePrepareEnv, adminSecretEnv, accessKeyEnv, authHookEnv , authHookModeEnv , jwtSecretEnv
       , unAuthRoleEnv, corsDomainEnv , enableConsoleEnv , enableTelemetryEnv
-=======
-      [ servePortEnv, serveHostEnv, pgStripesEnv, pgConnsEnv, pgTimeoutEnv
-      , pgUsePrepareEnv, txIsoEnv, adminSecretEnv, accessKeyEnv, authHookEnv, authHookModeEnv
-      , jwtSecretEnv, unAuthRoleEnv, corsDomainEnv, enableConsoleEnv
-      , enableTelemetryEnv
->>>>>>> e7fba40f
       ]
 
     eventEnvs =
