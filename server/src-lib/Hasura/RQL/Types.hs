--- conflicted
+++ resolved
@@ -41,10 +41,11 @@
        , module R
        ) where
 
-import           Hasura.Db                      as R
 import           Hasura.EncJSON
 import           Hasura.Prelude
-<<<<<<< HEAD
+import           Hasura.SQL.Types
+
+import           Hasura.Db                      as R
 import           Hasura.RQL.Types.BoolExp       as R
 import           Hasura.RQL.Types.Column        as R
 import           Hasura.RQL.Types.Common        as R
@@ -56,20 +57,6 @@
 import           Hasura.RQL.Types.Permission    as R
 import           Hasura.RQL.Types.RemoteSchema  as R
 import           Hasura.RQL.Types.SchemaCache   as R
-
-=======
-import           Hasura.RQL.Types.BoolExp      as R
-import           Hasura.RQL.Types.Column       as R
-import           Hasura.RQL.Types.Common       as R
-import           Hasura.RQL.Types.DML          as R
-import           Hasura.RQL.Types.Error        as R
-import           Hasura.RQL.Types.EventTrigger as R
-import           Hasura.RQL.Types.Metadata     as R
-import           Hasura.RQL.Types.Permission   as R
-import           Hasura.RQL.Types.RemoteSchema as R
-import           Hasura.RQL.Types.SchemaCache  as R
->>>>>>> 81de56dc
-import           Hasura.SQL.Types
 
 import qualified Hasura.GraphQL.Context         as GC
 
