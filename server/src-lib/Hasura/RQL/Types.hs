--- conflicted
+++ resolved
@@ -1,52 +1,7 @@
 module Hasura.RQL.Types
-<<<<<<< HEAD
-       ( P1
-       , liftP1
-       , liftP1WithQCtx
-       , MonadTx(..)
-
-       , UserInfoM(..)
-
-       , HasHttpManager (..)
-       , HasGCtxMap (..)
-
-       , SQLGenCtx(..)
-       , HasSQLGenCtx(..)
-
-       , HasSystemDefined(..)
-       , HasSystemDefinedT
-       , runHasSystemDefinedT
-
-       , QCtx(..)
-       , HasQCtx(..)
-       , mkAdminQCtx
-       , askTabInfo
-       , isTableTracked
-       , askFieldInfoMap
-       , askPGType
-       , assertPGCol
-       , askRelType
-       , askFieldInfo
-       , askPGColInfo
-       , askComputedFieldInfo
-       , askCurRole
-       , askEventTriggerInfo
-       , askTabInfoFromTrigger
-
-       , updateComputedFieldFunctionDescription
-
-       , adminOnly
-
-       , HeaderObj
-
-       , liftMaybe
-       , module R
-       ) where
-=======
   ( MonadTx(..)
 
   , UserInfoM(..)
-  , successMsg
 
   , HasHttpManager (..)
   , HasGCtxMap (..)
@@ -76,43 +31,17 @@
   , askEventTriggerInfo
   , askTabInfoFromTrigger
 
+  , adminOnly
+
   , HeaderObj
 
   , liftMaybe
   , module R
   ) where
->>>>>>> 265cf7f1
-
-import           Hasura.Db                         as R
+
 import           Hasura.Prelude
-import           Hasura.RQL.Types.BoolExp          as R
-import           Hasura.RQL.Types.Column           as R
-import           Hasura.RQL.Types.Common           as R
-import           Hasura.RQL.Types.ComputedField    as R
-import           Hasura.RQL.Types.DML              as R
-import           Hasura.RQL.Types.Error            as R
-import           Hasura.RQL.Types.EventTrigger     as R
-import           Hasura.RQL.Types.Function         as R
-import           Hasura.RQL.Types.Helpers          as R
-import           Hasura.RQL.Types.Metadata         as R
-import           Hasura.RQL.Types.Permission       as R
-import           Hasura.RQL.Types.RemoteSchema     as R
-import           Hasura.RQL.Types.ScheduledTrigger as R
-import           Hasura.RQL.Types.SchemaCache      as R
 import           Hasura.SQL.Types
 
-<<<<<<< HEAD
-import qualified Data.HashMap.Strict               as M
-import qualified Data.Text                         as T
-import qualified Hasura.GraphQL.Context            as GC
-import qualified Network.HTTP.Client               as HTTP
-
-getFieldInfoMap
-  :: QualifiedTable
-  -> SchemaCache -> Maybe (FieldInfoMap PGColumnInfo)
-getFieldInfoMap tn =
-  fmap _tiFieldInfoMap . M.lookup tn . scTables
-=======
 import           Hasura.Db                          as R
 import           Hasura.RQL.Types.BoolExp           as R
 import           Hasura.RQL.Types.Column            as R
@@ -133,7 +62,6 @@
 import qualified Data.HashMap.Strict                as M
 import qualified Data.Text                          as T
 import qualified Network.HTTP.Client                as HTTP
->>>>>>> 265cf7f1
 
 data QCtx
   = QCtx
@@ -357,16 +285,11 @@
 askCurRole :: (UserInfoM m) => m RoleName
 askCurRole = userRole <$> askUserInfo
 
-<<<<<<< HEAD
 adminOnly :: (UserInfoM m, QErrM m) => m ()
 adminOnly = do
   curRole <- askCurRole
   unless (curRole == adminRole) $ throw400 AccessDenied errMsg
   where
     errMsg = "restricted access : admin only"
-=======
-successMsg :: EncJSON
-successMsg = "{\"message\":\"success\"}"
->>>>>>> 265cf7f1
 
 type HeaderObj = M.HashMap T.Text T.Text