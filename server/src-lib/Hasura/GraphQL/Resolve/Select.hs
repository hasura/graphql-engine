module Hasura.GraphQL.Resolve.Select
  ( convertSelect
  , convertSelectByPKey
  , convertAggSelect
  , convertFuncQuerySimple
  , convertFuncQueryAgg
  , parseColumns
  , processTableSelectionSet
  , AnnSimpleSelect
  ) where

import           Control.Lens                      ((^?), _2)
import           Data.Has
import           Data.Parser.JSONPath
import           Hasura.Prelude

import qualified Data.HashMap.Strict               as Map
import qualified Data.HashMap.Strict.InsOrd        as OMap
import qualified Data.List.NonEmpty                as NE
import qualified Data.Sequence                     as Seq
import qualified Data.Text                         as T
import qualified Language.GraphQL.Draft.Syntax     as G

import qualified Hasura.RQL.DML.Select             as RS
import qualified Hasura.SQL.DML                    as S

import           Hasura.GraphQL.Resolve.BoolExp
import           Hasura.GraphQL.Resolve.Context
import           Hasura.GraphQL.Resolve.InputValue
import           Hasura.GraphQL.Schema             (isAggFld)
import           Hasura.GraphQL.Validate.Field
import           Hasura.GraphQL.Validate.Types
import           Hasura.RQL.DML.Internal           (onlyPositiveInt)
import           Hasura.RQL.Types
import           Hasura.SQL.Types
import           Hasura.SQL.Value

jsonPathToColExp :: (MonadError QErr m) => T.Text -> m S.SQLExp
jsonPathToColExp t = case parseJSONPath t of
  Left s       -> throw400 ParseFailed $ T.pack $ "parse json path error: " ++ s
  Right jPaths -> return $ S.SEArray $ map elToColExp jPaths
  where
    elToColExp (Key k)   = S.SELit k
    elToColExp (Index i) = S.SELit $ T.pack (show i)

<<<<<<< HEAD
argsToColOp :: (MonadResolve m) => ArgsMap -> m (Maybe RS.ColOp)
=======

argsToColOp :: (MonadReusability m, MonadError QErr m) => ArgsMap -> m (Maybe RS.ColOp)
>>>>>>> 337403d5
argsToColOp args = maybe (return Nothing) toOp $ Map.lookup "path" args
  where
    toJsonPathExp = fmap (RS.ColOp S.jsonbPathOp) . jsonPathToColExp
    toOp v = asPGColTextM v >>= traverse toJsonPathExp

type AnnFlds = RS.AnnFldsG UnresolvedVal

<<<<<<< HEAD
processTableSelectionSet
  :: ( MonadResolve m, MonadReader r m, Has FieldMap r
=======
resolveComputedField
  :: ( MonadReusability m, MonadReader r m, Has FieldMap r
     , Has OrdByCtx r, Has SQLGenCtx r, MonadError QErr m
     )
  => ComputedField -> Field -> m (RS.ComputedFieldSel UnresolvedVal)
resolveComputedField computedField fld = fieldAsPath fld $ do
  funcArgs <- parseFunctionArgs argSeq argFn $ Map.lookup "args" $ _fArguments fld
  let argsWithTableArgument = withTableArgument funcArgs
  case fieldType of
    CFTScalar scalarTy -> do
      colOpM <- argsToColOp $ _fArguments fld
      pure $ RS.CFSScalar $
        RS.ComputedFieldScalarSel qf argsWithTableArgument scalarTy colOpM
    CFTTable (ComputedFieldTable _ cols permFilter permLimit) -> do
      let functionFrom = RS.FromFunction qf argsWithTableArgument
      RS.CFSTable <$> fromField functionFrom cols permFilter permLimit fld
  where
    ComputedField _ function argSeq fieldType = computedField
    ComputedFieldFunction qf _ tableArg _ = function
    argFn = IFAUnknown
    withTableArgument resolvedArgs =
      let argsExp@(RS.FunctionArgsExp positional named) = RS.AEInput <$> resolvedArgs
      in case tableArg of
        FTAFirst      ->
          RS.FunctionArgsExp (RS.AETableRow:positional) named
        FTANamed argName index ->
          RS.insertFunctionArg argName index RS.AETableRow argsExp

fromSelSet
  :: ( MonadReusability m, MonadError QErr m, MonadReader r m, Has FieldMap r
>>>>>>> 337403d5
     , Has OrdByCtx r, Has SQLGenCtx r
     )
  => G.NamedType -> SelSet -> m AnnFlds
processTableSelectionSet fldTy flds =
  forM (toList flds) $ \fld -> do
    let fldName = _fName fld
    let rqlFldName = FieldName $ G.unName $ G.unAlias $ _fAlias fld
    (rqlFldName,) <$> case fldName of
      "__typename" -> return $ RS.FExp $ G.unName $ G.unNamedType fldTy
      _ -> do
        fldInfo <- getFldInfo fldTy fldName
        case fldInfo of
<<<<<<< HEAD
          Left colInfo ->
            RS.FCol (pgiColumn colInfo, pgiType colInfo) <$>
            argsToColOp (_fArguments fld)
          Right (RelationshipField relInfo isAgg colGNameMap tableFilter tableLimit) -> do
            let relationshipTableFromExp =
                  RS.FromExpressionTable $ riRTable relInfo
                colMapping = riMapping relInfo
                rn = riName relInfo
            if isAgg then do
              aggSel <- fromAggField relationshipTableFromExp
                        colGNameMap tableFilter tableLimit fld
              return $ RS.FArr $ RS.ASAgg $ RS.AnnRelG rn colMapping aggSel
            else do
              annSel <- fromField relationshipTableFromExp
                        colGNameMap tableFilter tableLimit fld
=======
          RFPGColumn colInfo ->
            RS.mkAnnColField colInfo <$> argsToColOp (_fArguments fld)
          RFComputedField computedField ->
            RS.FComputedField <$> resolveComputedField computedField fld
          RFRelationship (RelationshipField relInfo isAgg colGNameMap tableFilter tableLimit) -> do
            let relTN = riRTable relInfo
                colMapping = riMapping relInfo
                rn = riName relInfo
            if isAgg then do
              aggSel <- fromAggField (RS.FromTable relTN) colGNameMap tableFilter tableLimit fld
              return $ RS.FArr $ RS.ASAgg $ RS.AnnRelG rn colMapping aggSel
            else do
              annSel <- fromField (RS.FromTable relTN) colGNameMap tableFilter tableLimit fld
>>>>>>> 337403d5
              let annRel = RS.AnnRelG rn colMapping annSel
              return $ case riType relInfo of
                ObjRel -> RS.FObj annRel
                ArrRel -> RS.FArr $ RS.ASSimple annRel

type TableAggFlds = RS.TableAggFldsG UnresolvedVal

fromAggSelSet
  :: ( MonadReusability m, MonadError QErr m, MonadReader r m, Has FieldMap r
     , Has OrdByCtx r, Has SQLGenCtx r
     )
  => PGColGNameMap -> G.NamedType -> SelSet -> m TableAggFlds
fromAggSelSet colGNameMap fldTy selSet = fmap toFields $
  withSelSet selSet $ \f -> do
    let fTy = _fType f
        fSelSet = _fSelSet f
    case _fName f of
      "__typename" -> return $ RS.TAFExp $ G.unName $ G.unNamedType fldTy
      "aggregate"  -> RS.TAFAgg <$> convertAggFld colGNameMap fTy fSelSet
      "nodes"      -> RS.TAFNodes <$> processTableSelectionSet fTy fSelSet
      G.Name t     -> throw500 $ "unexpected field in _agg node: " <> t

type TableArgs = RS.TableArgsG UnresolvedVal

parseTableArgs
  :: ( MonadReusability m, MonadError QErr m, MonadReader r m
     , Has FieldMap r, Has OrdByCtx r
     )
  => PGColGNameMap -> ArgsMap -> m TableArgs
parseTableArgs colGNameMap args = do
  whereExpM  <- withArgM args "where" parseBoolExp
  ordByExpML <- withArgM args "order_by" parseOrderBy
  let ordByExpM = NE.nonEmpty =<< ordByExpML
  limitExpM  <- withArgM args "limit" parseLimit
  offsetExpM <- withArgM args "offset" $ asPGColumnValue >=> openOpaqueValue >=> txtConverter
  distOnColsML <- withArgM args "distinct_on" $ parseColumns colGNameMap
  let distOnColsM = NE.nonEmpty =<< distOnColsML
  mapM_ (validateDistOn ordByExpM) distOnColsM
  return $ RS.TableArgs whereExpM ordByExpM limitExpM offsetExpM distOnColsM
  where
    validateDistOn Nothing _ = return ()
    validateDistOn (Just ordBys) cols = withPathK "args" $ do
      let colsLen = length cols
          initOrdBys = take colsLen $ toList ordBys
          initOrdByCols = flip mapMaybe initOrdBys $ \ob ->
            case obiColumn ob of
              RS.AOCPG pgCol -> Just pgCol
              _ -> Nothing
          isValid = (colsLen == length initOrdByCols)
                    && all (`elem` initOrdByCols) (toList cols)

      unless isValid $ throwVE
        "\"distinct_on\" columns must match initial \"order_by\" columns"

type AnnSimpleSelect = RS.AnnSimpleSelG UnresolvedVal
type FromExpressionUnresolved = RS.FromExpression UnresolvedVal

fromField
  :: ( MonadReusability m, MonadError QErr m, MonadReader r m, Has FieldMap r
     , Has OrdByCtx r, Has SQLGenCtx r
     )
<<<<<<< HEAD
  => FromExpressionUnresolved
=======
  => RS.SelectFromG UnresolvedVal
>>>>>>> 337403d5
  -> PGColGNameMap
  -> AnnBoolExpPartialSQL
  -> Maybe Int
  -> Field -> m AnnSimpleSelect
<<<<<<< HEAD
fromField fromExp colGNameMap permFilter permLimitM fld = fieldAsPath fld $ do
=======
fromField selFrom colGNameMap permFilter permLimitM fld = fieldAsPath fld $ do
>>>>>>> 337403d5
  tableArgs <- parseTableArgs colGNameMap args
  annFlds   <- processTableSelectionSet (_fType fld) $ _fSelSet fld
  let unresolvedPermFltr = fmapAnnBoolExp partialSQLExpToUnresolvedVal permFilter
  let tabPerm = RS.TablePerm unresolvedPermFltr permLimitM
  strfyNum <- stringifyNum <$> asks getter
<<<<<<< HEAD
  return $ RS.AnnSelG annFlds fromExp tabPerm tableArgs strfyNum
=======
  return $ RS.AnnSelG annFlds selFrom tabPerm tableArgs strfyNum
>>>>>>> 337403d5
  where
    args = _fArguments fld

getOrdByItemMap
  :: ( MonadError QErr m
     , MonadReader r m
     , Has OrdByCtx r
     )
  => G.NamedType -> m OrdByItemMap
getOrdByItemMap nt = do
  ordByCtx <- asks getter
  onNothing (Map.lookup nt ordByCtx) $
    throw500 $ "could not lookup " <> showNamedTy nt

parseOrderBy
  :: ( MonadReusability m
     , MonadError QErr m
     , MonadReader r m
     , Has OrdByCtx r
     )
  => AnnInpVal -> m [RS.AnnOrderByItemG UnresolvedVal]
parseOrderBy = fmap concat . withArray f
  where
    f _ = mapM (withObject (getAnnObItems id))

getAnnObItems
  :: ( MonadReusability m
     , MonadError QErr m
     , MonadReader r m
     , Has OrdByCtx r
     )
  => (RS.AnnObColG UnresolvedVal -> RS.AnnObColG UnresolvedVal)
  -> G.NamedType
  -> AnnGObject
  -> m [RS.AnnOrderByItemG UnresolvedVal]
getAnnObItems f nt obj = do
  ordByItemMap <- getOrdByItemMap nt
  fmap concat $ forM (OMap.toList obj) $ \(k, v) -> do
    ordByItem <- onNothing (Map.lookup k ordByItemMap) $ throw500 $
      "cannot lookup " <> showName k <> " order by item in "
      <> showNamedTy nt <> " map"
    case ordByItem of
      OBIPGCol ci -> do
        let aobCol = f $ RS.AOCPG $ pgiColumn ci
        (_, enumValM) <- asEnumValM v
        ordByItemM <- forM enumValM $ \enumVal -> do
          (ordTy, nullsOrd) <- parseOrderByEnum enumVal
          return $ mkOrdByItemG ordTy aobCol nullsOrd
        return $ maybe [] pure ordByItemM

      OBIRel ri fltr -> do
        let unresolvedFltr = fmapAnnBoolExp partialSQLExpToUnresolvedVal fltr
        let annObColFn = f . RS.AOCObj ri unresolvedFltr
        flip withObjectM v $ \nameTy objM ->
          maybe (pure []) (getAnnObItems annObColFn nameTy) objM

      OBIAgg ri relColGNameMap fltr -> do
        let unresolvedFltr = fmapAnnBoolExp partialSQLExpToUnresolvedVal fltr
        let aobColFn = f . RS.AOCAgg ri unresolvedFltr
        flip withObjectM v $ \_ objM ->
          maybe (pure []) (parseAggOrdBy relColGNameMap aobColFn) objM

mkOrdByItemG :: S.OrderType -> a -> S.NullsOrder -> OrderByItemG a
mkOrdByItemG ordTy aobCol nullsOrd =
  OrderByItemG (Just $ OrderType ordTy) aobCol (Just $ NullsOrder nullsOrd)

parseAggOrdBy
  :: (MonadReusability m, MonadError QErr m)
  => PGColGNameMap
  -> (RS.AnnAggOrdBy -> RS.AnnObColG UnresolvedVal)
  -> AnnGObject
  -> m [RS.AnnOrderByItemG UnresolvedVal]
parseAggOrdBy colGNameMap f annObj =
  fmap concat <$> forM (OMap.toList annObj) $ \(op, obVal) ->
    case op of
      "count" -> do
        (_, enumValM) <- asEnumValM obVal
        ordByItemM <- forM enumValM $ \enumVal -> do
          (ordTy, nullsOrd) <- parseOrderByEnum enumVal
          return $ mkOrdByItemG ordTy (f RS.AAOCount) nullsOrd
        return $ maybe [] pure ordByItemM

      G.Name opT ->
        flip withObject obVal $ \_ opObObj -> fmap catMaybes $
          forM (OMap.toList opObObj) $ \(colName, eVal) -> do
            (_, enumValM) <- asEnumValM eVal
            forM enumValM $ \enumVal -> do
              (ordTy, nullsOrd) <- parseOrderByEnum enumVal
              col <- pgiColumn <$> resolvePGCol colGNameMap colName
              let aobCol = f $ RS.AAOOp opT col
              return $ mkOrdByItemG ordTy aobCol nullsOrd

parseOrderByEnum
  :: (MonadError QErr m)
  => G.EnumValue
  -> m (S.OrderType, S.NullsOrder)
parseOrderByEnum = \case
  G.EnumValue "asc"              -> return (S.OTAsc, S.NLast)
  G.EnumValue "asc_nulls_last"  -> return (S.OTAsc, S.NLast)
  G.EnumValue "asc_nulls_first"  -> return (S.OTAsc, S.NFirst)
  G.EnumValue "desc"             -> return (S.OTDesc, S.NFirst)
  G.EnumValue "desc_nulls_first" -> return (S.OTDesc, S.NFirst)
  G.EnumValue "desc_nulls_last" -> return (S.OTDesc, S.NLast)
  G.EnumValue v                   -> throw500 $
    "enum value " <> showName v <> " not found in type order_by"

parseLimit :: (MonadReusability m, MonadError QErr m) => AnnInpVal -> m Int
parseLimit v = do
  pgColVal <- openOpaqueValue =<< asPGColumnValue v
  limit <- maybe noIntErr return . pgColValueToInt . pstValue $ _apvValue pgColVal
  -- validate int value
  onlyPositiveInt limit
  return limit
  where
    noIntErr = throwVE "expecting Integer value for \"limit\""

type AnnSimpleSel = RS.AnnSimpleSelG UnresolvedVal

type PGColValMap = Map.HashMap G.Name AnnInpVal

pgColValToBoolExp
  :: (MonadReusability m, MonadError QErr m) => PGColArgMap -> PGColValMap -> m AnnBoolExpUnresolved
pgColValToBoolExp colArgMap colValMap = do
  colExps <- forM colVals $ \(name, val) ->
    BoolFld <$> do
      opExp <- AEQ True . mkParameterizablePGValue <$> asPGColumnValue val
      colInfo <- onNothing (Map.lookup name colArgMap) $
        throw500 $ "column name " <> showName name
        <> " not found in column arguments map"
      return $ AVCol colInfo [opExp]
  return $ BoolAnd colExps
  where
    colVals = Map.toList colValMap

fromFieldByPKey
  :: ( MonadReusability m
     , MonadError QErr m
     , MonadReader r m
     , Has FieldMap r
     , Has OrdByCtx r
     , Has SQLGenCtx r
     )
  => QualifiedTable -> PGColArgMap
  -> AnnBoolExpPartialSQL -> Field -> m AnnSimpleSel
fromFieldByPKey tn colArgMap permFilter fld = fieldAsPath fld $ do
  boolExp <- pgColValToBoolExp colArgMap $ _fArguments fld
<<<<<<< HEAD
  annFlds <- processTableSelectionSet fldTy $ _fSelSet fld
  let tabFrom = RS.FromExpressionTable tn
=======
  annFlds <- fromSelSet fldTy $ _fSelSet fld
  let tabFrom = RS.FromTable tn
>>>>>>> 337403d5
      unresolvedPermFltr = fmapAnnBoolExp partialSQLExpToUnresolvedVal
                           permFilter
      tabPerm = RS.TablePerm unresolvedPermFltr Nothing
      tabArgs = RS.noTableArgs { RS._taWhere = Just boolExp}
  strfyNum <- stringifyNum <$> asks getter
  return $ RS.AnnSelG annFlds tabFrom tabPerm tabArgs strfyNum
  where
    fldTy = _fType fld

convertSelect
  :: ( MonadReusability m, MonadError QErr m, MonadReader r m, Has FieldMap r
     , Has OrdByCtx r, Has SQLGenCtx r
     )
  => SelOpCtx -> Field -> m (RS.AnnSimpleSelG UnresolvedVal)
convertSelect opCtx fld =
<<<<<<< HEAD
  withPathK "selectionSet" $
  fromField (RS.FromExpressionTable qt) colGNameMap permFilter permLimit fld
=======
  withPathK "selectionSet" $ QRFSimple <$>
  fromField (RS.FromTable qt) colGNameMap permFilter permLimit fld
>>>>>>> 337403d5
  where
    SelOpCtx qt _ colGNameMap permFilter permLimit = opCtx

convertSelectByPKey
  :: ( MonadReusability m, MonadError QErr m, MonadReader r m, Has FieldMap r
     , Has OrdByCtx r, Has SQLGenCtx r
     )
  => SelPkOpCtx -> Field -> m (RS.AnnSimpleSelG UnresolvedVal)
convertSelectByPKey opCtx fld =
  withPathK "selectionSet" $
    fromFieldByPKey qt colArgMap permFilter fld
  where
    SelPkOpCtx qt _ permFilter colArgMap = opCtx

-- agg select related
parseColumns :: (MonadReusability m, MonadError QErr m) => PGColGNameMap -> AnnInpVal -> m [PGCol]
parseColumns allColFldMap val =
  flip withArray val $ \_ vals ->
    forM vals $ \v -> do
      (_, G.EnumValue enumVal) <- asEnumVal v
      pgiColumn <$> resolvePGCol allColFldMap enumVal

convertCount :: (MonadReusability m, MonadError QErr m) => PGColGNameMap -> ArgsMap -> m S.CountType
convertCount colGNameMap args = do
  columnsM <- withArgM args "columns" $ parseColumns colGNameMap
  isDistinct <- or <$> withArgM args "distinct" parseDistinct
  maybe (return S.CTStar) (mkCType isDistinct) columnsM
  where
    parseDistinct v = do
      val <- openOpaqueValue =<< asPGColumnValue v
      case pstValue $ _apvValue val of
        PGValBoolean b -> return b
        _              ->
          throw500 "expecting Boolean for \"distinct\""

    mkCType isDistinct cols = return $
      bool (S.CTSimple cols) (S.CTDistinct cols) isDistinct

toFields :: [(T.Text, a)] -> RS.Fields a
toFields = map (first FieldName)

convertColFlds
  :: (MonadError QErr m)
  => PGColGNameMap -> G.NamedType -> SelSet -> m RS.ColFlds
convertColFlds colGNameMap ty selSet = fmap toFields $
  withSelSet selSet $ \fld ->
    case _fName fld of
      "__typename" -> return $ RS.PCFExp $ G.unName $ G.unNamedType ty
      n            -> (RS.PCFCol . pgiColumn) <$> resolvePGCol colGNameMap n

convertAggFld
  :: (MonadReusability m, MonadError QErr m)
  => PGColGNameMap -> G.NamedType -> SelSet -> m RS.AggFlds
convertAggFld colGNameMap ty selSet = fmap toFields $
  withSelSet selSet $ \fld -> do
    let fType = _fType fld
        fSelSet = _fSelSet fld
    case _fName fld of
      "__typename" -> return $ RS.AFExp $ G.unName $ G.unNamedType ty
      "count"      -> RS.AFCount <$> convertCount colGNameMap (_fArguments fld)
      n            -> do
        colFlds <- convertColFlds colGNameMap fType fSelSet
        unless (isAggFld n) $ throwInvalidFld n
        return $ RS.AFOp $ RS.AggOp (G.unName n) colFlds
  where
      throwInvalidFld (G.Name t) =
        throw500 $ "unexpected field in _aggregate node: " <> t

type AnnAggSel = RS.AnnAggSelG UnresolvedVal

fromAggField
  :: ( MonadReusability m, MonadError QErr m, MonadReader r m, Has FieldMap r
     , Has OrdByCtx r, Has SQLGenCtx r
     )
<<<<<<< HEAD
  => FromExpressionUnresolved
=======
  => RS.SelectFromG UnresolvedVal
>>>>>>> 337403d5
  -> PGColGNameMap
  -> AnnBoolExpPartialSQL
  -> Maybe Int
  -> Field -> m AnnAggSel
<<<<<<< HEAD
fromAggField fromExpression colGNameMap permFilter permLimit fld = fieldAsPath fld $ do
=======
fromAggField selectFrom colGNameMap permFilter permLimit fld = fieldAsPath fld $ do
>>>>>>> 337403d5
  tableArgs   <- parseTableArgs colGNameMap args
  aggSelFlds  <- fromAggSelSet colGNameMap (_fType fld) (_fSelSet fld)
  let unresolvedPermFltr =
        fmapAnnBoolExp partialSQLExpToUnresolvedVal permFilter
  let tabPerm = RS.TablePerm unresolvedPermFltr permLimit
  strfyNum <- stringifyNum <$> asks getter
<<<<<<< HEAD
  return $ RS.AnnSelG aggSelFlds fromExpression tabPerm tableArgs strfyNum
=======
  return $ RS.AnnSelG aggSelFlds selectFrom tabPerm tableArgs strfyNum
>>>>>>> 337403d5
  where
    args = _fArguments fld

convertAggSelect
  :: ( MonadReusability m, MonadError QErr m, MonadReader r m, Has FieldMap r
     , Has OrdByCtx r, Has SQLGenCtx r
     )
  => SelOpCtx -> Field -> m (RS.AnnAggSelG UnresolvedVal)
convertAggSelect opCtx fld =
<<<<<<< HEAD
  withPathK "selectionSet" $
  fromAggField (RS.FromExpressionTable qt) colGNameMap permFilter permLimit fld
=======
  withPathK "selectionSet" $ QRFAgg <$>
  fromAggField (RS.FromTable qt) colGNameMap permFilter permLimit fld
  -- return $ RS.selectAggQuerySQL selData
>>>>>>> 337403d5
  where
    SelOpCtx qt _ colGNameMap permFilter permLimit = opCtx

parseFunctionArgs
  :: (MonadReusability m, MonadError QErr m)
  => Seq.Seq a
  -> (a -> InputFunctionArgument)
  -> Maybe AnnInpVal
  -> m (RS.FunctionArgsExpG UnresolvedVal)
parseFunctionArgs argSeq argFn = withPathK "args" . \case
  Nothing  -> do
    -- The input "args" field is not provided, hence resolve only known
    -- input arguments as positional arguments
    let positionalArgs = mapMaybe ((^? _IFAKnown._2) . argFn) $ toList argSeq
    pure RS.emptyFunctionArgsExp{RS._faePositional = positionalArgs}

  Just val -> flip withObject val $ \_ obj -> do
    (positionalArgs, argsLeft) <- spanMaybeM (parsePositionalArg obj) argSeq
    namedArgs <- Map.fromList . catMaybes <$> traverse (parseNamedArg obj) argsLeft
    pure $ RS.FunctionArgsExp positionalArgs namedArgs
  where
    parsePositionalArg obj inputArg = case argFn inputArg of
      IFAKnown _ resolvedVal -> pure $ Just resolvedVal
      IFAUnknown (FunctionArgItem gqlName _ _) ->
        maybe (pure Nothing) (fmap Just . parseArg) $ OMap.lookup gqlName obj

    parseArg = fmap (maybe (UVSQL S.SENull) mkParameterizablePGValue) . asPGColumnValueM

<<<<<<< HEAD
    parseNamedArg obj (FuncArgItem gqlName maybeSqlName hasDefault) =
      case OMap.lookup gqlName obj of
        Just argInpVal -> case maybeSqlName of
          Just sqlName -> Just . (getFuncArgNameTxt sqlName,) <$> parseArg argInpVal
          Nothing -> throw400 NotSupported
                     "Only last set of positional arguments can be omitted"
        Nothing -> if not hasDefault then
                     throw400 NotSupported "Non default arguments cannot be omitted"
                   else pure Nothing

getFunctionFromExpression
  :: (MonadResolve m)
  => QualifiedFunction
  -> FuncArgSeq
  -> Field
  -> m FromExpressionUnresolved
getFunctionFromExpression qf argSeq fld = fieldAsPath fld $ do
  funcArgsM <- withArgM (_fArguments fld) "args" $ parseFunctionArgs argSeq
  return $ RS.FromExpressionFunction qf
    (fromMaybe RS.emptyFunctionArgsExp funcArgsM)
    Nothing -- no definition list
=======
    parseNamedArg obj inputArg = case argFn inputArg of
      IFAKnown argName resolvedVal ->
        pure $ Just (getFuncArgNameTxt argName, resolvedVal)
      IFAUnknown (FunctionArgItem gqlName maybeSqlName hasDefault) ->
        case OMap.lookup gqlName obj of
          Just argInpVal -> case maybeSqlName of
            Just sqlName -> Just . (getFuncArgNameTxt sqlName,) <$> parseArg argInpVal
            Nothing -> throw400 NotSupported
                       "Only last set of positional arguments can be omitted"
          Nothing -> if not (unHasDefault hasDefault) then
                       throw400 NotSupported "Non default arguments cannot be omitted"
                     else pure Nothing

makeFunctionSelectFrom
  :: (MonadReusability m, MonadError QErr m)
  => QualifiedFunction
  -> FunctionArgSeq
  -> Field
  -> m (RS.SelectFromG UnresolvedVal)
makeFunctionSelectFrom qf argSeq fld = withPathK "args" $ do
  funcArgs <- parseFunctionArgs argSeq argFn $ Map.lookup "args" $ _fArguments fld
  pure $ RS.FromFunction qf $ RS.AEInput <$> funcArgs
  where
    argFn (IAUserProvided val)         = IFAUnknown val
    argFn (IASessionVariables argName) = IFAKnown argName UVSession
>>>>>>> 337403d5

convertFuncQuerySimple
  :: ( MonadReusability m
     , MonadError QErr m
     , MonadReader r m
     , Has FieldMap r
     , Has OrdByCtx r
     , Has SQLGenCtx r
     )
  => FuncQOpCtx -> Field -> m AnnSimpleSelect
convertFuncQuerySimple funcOpCtx fld =
<<<<<<< HEAD
  withPathK "selectionSet" $ do
    fromExpression <- getFunctionFromExpression qf argSeq fld
    fromField fromExpression colGNameMap permFilter permLimit fld
  where
    FuncQOpCtx _ colGNameMap permFilter permLimit qf argSeq = funcOpCtx
=======
  withPathK "selectionSet" $ fieldAsPath fld $ do
    selectFrom <- makeFunctionSelectFrom qf argSeq fld
    QRFSimple <$> fromField selectFrom colGNameMap permFilter permLimit fld
  where
    FuncQOpCtx qf argSeq _ colGNameMap permFilter permLimit = funcOpCtx
>>>>>>> 337403d5

convertFuncQueryAgg
  :: ( MonadReusability m
     , MonadError QErr m
     , MonadReader r m
     , Has FieldMap r
     , Has OrdByCtx r
     , Has SQLGenCtx r
     )
  => FuncQOpCtx -> Field -> m AnnAggSel
convertFuncQueryAgg funcOpCtx fld =
<<<<<<< HEAD
  withPathK "selectionSet" $ do
    fromExpression <- getFunctionFromExpression qf argSeq fld
    fromAggField fromExpression colGNameMap permFilter permLimit fld
  where
    FuncQOpCtx _ colGNameMap permFilter permLimit qf argSeq = funcOpCtx
=======
  withPathK "selectionSet" $ fieldAsPath fld $ do
    selectFrom <- makeFunctionSelectFrom qf argSeq fld
    QRFAgg <$> fromAggField selectFrom colGNameMap permFilter permLimit fld
  where
    FuncQOpCtx qf argSeq _ colGNameMap permFilter permLimit = funcOpCtx

data QueryRootFldAST v
  = QRFPk !(RS.AnnSimpleSelG v)
  | QRFSimple !(RS.AnnSimpleSelG v)
  | QRFAgg !(RS.AnnAggSelG v)
  deriving (Show, Eq)

type QueryRootFldUnresolved = QueryRootFldAST UnresolvedVal
type QueryRootFldResolved = QueryRootFldAST S.SQLExp

traverseQueryRootFldAST
  :: (Applicative f)
  => (a -> f b)
  -> QueryRootFldAST a
  -> f (QueryRootFldAST b)
traverseQueryRootFldAST f = \case
  QRFPk s       -> QRFPk <$> RS.traverseAnnSimpleSel f s
  QRFSimple s   -> QRFSimple <$> RS.traverseAnnSimpleSel f s
  QRFAgg s      -> QRFAgg <$> RS.traverseAnnAggSel f s

toPGQuery :: QueryRootFldResolved -> Q.Query
toPGQuery = \case
  QRFPk s       -> RS.selectQuerySQL True s
  QRFSimple s   -> RS.selectQuerySQL False s
  QRFAgg s      -> RS.selectAggQuerySQL s
>>>>>>> 337403d5
<|MERGE_RESOLUTION|>--- conflicted
+++ resolved
@@ -43,12 +43,8 @@
     elToColExp (Key k)   = S.SELit k
     elToColExp (Index i) = S.SELit $ T.pack (show i)
 
-<<<<<<< HEAD
-argsToColOp :: (MonadResolve m) => ArgsMap -> m (Maybe RS.ColOp)
-=======
 
 argsToColOp :: (MonadReusability m, MonadError QErr m) => ArgsMap -> m (Maybe RS.ColOp)
->>>>>>> 337403d5
 argsToColOp args = maybe (return Nothing) toOp $ Map.lookup "path" args
   where
     toJsonPathExp = fmap (RS.ColOp S.jsonbPathOp) . jsonPathToColExp
@@ -56,10 +52,6 @@
 
 type AnnFlds = RS.AnnFldsG UnresolvedVal
 
-<<<<<<< HEAD
-processTableSelectionSet
-  :: ( MonadResolve m, MonadReader r m, Has FieldMap r
-=======
 resolveComputedField
   :: ( MonadReusability m, MonadReader r m, Has FieldMap r
      , Has OrdByCtx r, Has SQLGenCtx r, MonadError QErr m
@@ -74,7 +66,7 @@
       pure $ RS.CFSScalar $
         RS.ComputedFieldScalarSel qf argsWithTableArgument scalarTy colOpM
     CFTTable (ComputedFieldTable _ cols permFilter permLimit) -> do
-      let functionFrom = RS.FromFunction qf argsWithTableArgument
+      let functionFrom = RS.FromFunction qf argsWithTableArgument Nothing
       RS.CFSTable <$> fromField functionFrom cols permFilter permLimit fld
   where
     ComputedField _ function argSeq fieldType = computedField
@@ -88,9 +80,8 @@
         FTANamed argName index ->
           RS.insertFunctionArg argName index RS.AETableRow argsExp
 
-fromSelSet
-  :: ( MonadReusability m, MonadError QErr m, MonadReader r m, Has FieldMap r
->>>>>>> 337403d5
+processTableSelectionSet
+  :: ( MonadReusability m, MonadError QErr m, MonadReader r m, Has FieldMap r
      , Has OrdByCtx r, Has SQLGenCtx r
      )
   => G.NamedType -> SelSet -> m AnnFlds
@@ -103,23 +94,6 @@
       _ -> do
         fldInfo <- getFldInfo fldTy fldName
         case fldInfo of
-<<<<<<< HEAD
-          Left colInfo ->
-            RS.FCol (pgiColumn colInfo, pgiType colInfo) <$>
-            argsToColOp (_fArguments fld)
-          Right (RelationshipField relInfo isAgg colGNameMap tableFilter tableLimit) -> do
-            let relationshipTableFromExp =
-                  RS.FromExpressionTable $ riRTable relInfo
-                colMapping = riMapping relInfo
-                rn = riName relInfo
-            if isAgg then do
-              aggSel <- fromAggField relationshipTableFromExp
-                        colGNameMap tableFilter tableLimit fld
-              return $ RS.FArr $ RS.ASAgg $ RS.AnnRelG rn colMapping aggSel
-            else do
-              annSel <- fromField relationshipTableFromExp
-                        colGNameMap tableFilter tableLimit fld
-=======
           RFPGColumn colInfo ->
             RS.mkAnnColField colInfo <$> argsToColOp (_fArguments fld)
           RFComputedField computedField ->
@@ -133,7 +107,6 @@
               return $ RS.FArr $ RS.ASAgg $ RS.AnnRelG rn colMapping aggSel
             else do
               annSel <- fromField (RS.FromTable relTN) colGNameMap tableFilter tableLimit fld
->>>>>>> 337403d5
               let annRel = RS.AnnRelG rn colMapping annSel
               return $ case riType relInfo of
                 ObjRel -> RS.FObj annRel
@@ -181,7 +154,7 @@
           initOrdByCols = flip mapMaybe initOrdBys $ \ob ->
             case obiColumn ob of
               RS.AOCPG pgCol -> Just pgCol
-              _ -> Nothing
+              _              -> Nothing
           isValid = (colsLen == length initOrdByCols)
                     && all (`elem` initOrdByCols) (toList cols)
 
@@ -189,36 +162,23 @@
         "\"distinct_on\" columns must match initial \"order_by\" columns"
 
 type AnnSimpleSelect = RS.AnnSimpleSelG UnresolvedVal
-type FromExpressionUnresolved = RS.FromExpression UnresolvedVal
 
 fromField
   :: ( MonadReusability m, MonadError QErr m, MonadReader r m, Has FieldMap r
      , Has OrdByCtx r, Has SQLGenCtx r
      )
-<<<<<<< HEAD
-  => FromExpressionUnresolved
-=======
   => RS.SelectFromG UnresolvedVal
->>>>>>> 337403d5
   -> PGColGNameMap
   -> AnnBoolExpPartialSQL
   -> Maybe Int
   -> Field -> m AnnSimpleSelect
-<<<<<<< HEAD
-fromField fromExp colGNameMap permFilter permLimitM fld = fieldAsPath fld $ do
-=======
 fromField selFrom colGNameMap permFilter permLimitM fld = fieldAsPath fld $ do
->>>>>>> 337403d5
   tableArgs <- parseTableArgs colGNameMap args
   annFlds   <- processTableSelectionSet (_fType fld) $ _fSelSet fld
   let unresolvedPermFltr = fmapAnnBoolExp partialSQLExpToUnresolvedVal permFilter
   let tabPerm = RS.TablePerm unresolvedPermFltr permLimitM
   strfyNum <- stringifyNum <$> asks getter
-<<<<<<< HEAD
-  return $ RS.AnnSelG annFlds fromExp tabPerm tableArgs strfyNum
-=======
   return $ RS.AnnSelG annFlds selFrom tabPerm tableArgs strfyNum
->>>>>>> 337403d5
   where
     args = _fArguments fld
 
@@ -365,13 +325,8 @@
   -> AnnBoolExpPartialSQL -> Field -> m AnnSimpleSel
 fromFieldByPKey tn colArgMap permFilter fld = fieldAsPath fld $ do
   boolExp <- pgColValToBoolExp colArgMap $ _fArguments fld
-<<<<<<< HEAD
   annFlds <- processTableSelectionSet fldTy $ _fSelSet fld
-  let tabFrom = RS.FromExpressionTable tn
-=======
-  annFlds <- fromSelSet fldTy $ _fSelSet fld
   let tabFrom = RS.FromTable tn
->>>>>>> 337403d5
       unresolvedPermFltr = fmapAnnBoolExp partialSQLExpToUnresolvedVal
                            permFilter
       tabPerm = RS.TablePerm unresolvedPermFltr Nothing
@@ -387,13 +342,8 @@
      )
   => SelOpCtx -> Field -> m (RS.AnnSimpleSelG UnresolvedVal)
 convertSelect opCtx fld =
-<<<<<<< HEAD
   withPathK "selectionSet" $
-  fromField (RS.FromExpressionTable qt) colGNameMap permFilter permLimit fld
-=======
-  withPathK "selectionSet" $ QRFSimple <$>
   fromField (RS.FromTable qt) colGNameMap permFilter permLimit fld
->>>>>>> 337403d5
   where
     SelOpCtx qt _ colGNameMap permFilter permLimit = opCtx
 
@@ -468,31 +418,19 @@
   :: ( MonadReusability m, MonadError QErr m, MonadReader r m, Has FieldMap r
      , Has OrdByCtx r, Has SQLGenCtx r
      )
-<<<<<<< HEAD
-  => FromExpressionUnresolved
-=======
   => RS.SelectFromG UnresolvedVal
->>>>>>> 337403d5
   -> PGColGNameMap
   -> AnnBoolExpPartialSQL
   -> Maybe Int
   -> Field -> m AnnAggSel
-<<<<<<< HEAD
-fromAggField fromExpression colGNameMap permFilter permLimit fld = fieldAsPath fld $ do
-=======
 fromAggField selectFrom colGNameMap permFilter permLimit fld = fieldAsPath fld $ do
->>>>>>> 337403d5
   tableArgs   <- parseTableArgs colGNameMap args
   aggSelFlds  <- fromAggSelSet colGNameMap (_fType fld) (_fSelSet fld)
   let unresolvedPermFltr =
         fmapAnnBoolExp partialSQLExpToUnresolvedVal permFilter
   let tabPerm = RS.TablePerm unresolvedPermFltr permLimit
   strfyNum <- stringifyNum <$> asks getter
-<<<<<<< HEAD
-  return $ RS.AnnSelG aggSelFlds fromExpression tabPerm tableArgs strfyNum
-=======
   return $ RS.AnnSelG aggSelFlds selectFrom tabPerm tableArgs strfyNum
->>>>>>> 337403d5
   where
     args = _fArguments fld
 
@@ -502,14 +440,8 @@
      )
   => SelOpCtx -> Field -> m (RS.AnnAggSelG UnresolvedVal)
 convertAggSelect opCtx fld =
-<<<<<<< HEAD
   withPathK "selectionSet" $
-  fromAggField (RS.FromExpressionTable qt) colGNameMap permFilter permLimit fld
-=======
-  withPathK "selectionSet" $ QRFAgg <$>
   fromAggField (RS.FromTable qt) colGNameMap permFilter permLimit fld
-  -- return $ RS.selectAggQuerySQL selData
->>>>>>> 337403d5
   where
     SelOpCtx qt _ colGNameMap permFilter permLimit = opCtx
 
@@ -538,29 +470,6 @@
 
     parseArg = fmap (maybe (UVSQL S.SENull) mkParameterizablePGValue) . asPGColumnValueM
 
-<<<<<<< HEAD
-    parseNamedArg obj (FuncArgItem gqlName maybeSqlName hasDefault) =
-      case OMap.lookup gqlName obj of
-        Just argInpVal -> case maybeSqlName of
-          Just sqlName -> Just . (getFuncArgNameTxt sqlName,) <$> parseArg argInpVal
-          Nothing -> throw400 NotSupported
-                     "Only last set of positional arguments can be omitted"
-        Nothing -> if not hasDefault then
-                     throw400 NotSupported "Non default arguments cannot be omitted"
-                   else pure Nothing
-
-getFunctionFromExpression
-  :: (MonadResolve m)
-  => QualifiedFunction
-  -> FuncArgSeq
-  -> Field
-  -> m FromExpressionUnresolved
-getFunctionFromExpression qf argSeq fld = fieldAsPath fld $ do
-  funcArgsM <- withArgM (_fArguments fld) "args" $ parseFunctionArgs argSeq
-  return $ RS.FromExpressionFunction qf
-    (fromMaybe RS.emptyFunctionArgsExp funcArgsM)
-    Nothing -- no definition list
-=======
     parseNamedArg obj inputArg = case argFn inputArg of
       IFAKnown argName resolvedVal ->
         pure $ Just (getFuncArgNameTxt argName, resolvedVal)
@@ -582,11 +491,10 @@
   -> m (RS.SelectFromG UnresolvedVal)
 makeFunctionSelectFrom qf argSeq fld = withPathK "args" $ do
   funcArgs <- parseFunctionArgs argSeq argFn $ Map.lookup "args" $ _fArguments fld
-  pure $ RS.FromFunction qf $ RS.AEInput <$> funcArgs
+  pure $ RS.FromFunction qf (RS.AEInput <$> funcArgs) Nothing
   where
     argFn (IAUserProvided val)         = IFAUnknown val
     argFn (IASessionVariables argName) = IFAKnown argName UVSession
->>>>>>> 337403d5
 
 convertFuncQuerySimple
   :: ( MonadReusability m
@@ -598,19 +506,11 @@
      )
   => FuncQOpCtx -> Field -> m AnnSimpleSelect
 convertFuncQuerySimple funcOpCtx fld =
-<<<<<<< HEAD
-  withPathK "selectionSet" $ do
-    fromExpression <- getFunctionFromExpression qf argSeq fld
-    fromField fromExpression colGNameMap permFilter permLimit fld
-  where
-    FuncQOpCtx _ colGNameMap permFilter permLimit qf argSeq = funcOpCtx
-=======
   withPathK "selectionSet" $ fieldAsPath fld $ do
     selectFrom <- makeFunctionSelectFrom qf argSeq fld
-    QRFSimple <$> fromField selectFrom colGNameMap permFilter permLimit fld
+    fromField selectFrom colGNameMap permFilter permLimit fld
   where
     FuncQOpCtx qf argSeq _ colGNameMap permFilter permLimit = funcOpCtx
->>>>>>> 337403d5
 
 convertFuncQueryAgg
   :: ( MonadReusability m
@@ -622,41 +522,8 @@
      )
   => FuncQOpCtx -> Field -> m AnnAggSel
 convertFuncQueryAgg funcOpCtx fld =
-<<<<<<< HEAD
-  withPathK "selectionSet" $ do
-    fromExpression <- getFunctionFromExpression qf argSeq fld
-    fromAggField fromExpression colGNameMap permFilter permLimit fld
-  where
-    FuncQOpCtx _ colGNameMap permFilter permLimit qf argSeq = funcOpCtx
-=======
   withPathK "selectionSet" $ fieldAsPath fld $ do
     selectFrom <- makeFunctionSelectFrom qf argSeq fld
-    QRFAgg <$> fromAggField selectFrom colGNameMap permFilter permLimit fld
-  where
-    FuncQOpCtx qf argSeq _ colGNameMap permFilter permLimit = funcOpCtx
-
-data QueryRootFldAST v
-  = QRFPk !(RS.AnnSimpleSelG v)
-  | QRFSimple !(RS.AnnSimpleSelG v)
-  | QRFAgg !(RS.AnnAggSelG v)
-  deriving (Show, Eq)
-
-type QueryRootFldUnresolved = QueryRootFldAST UnresolvedVal
-type QueryRootFldResolved = QueryRootFldAST S.SQLExp
-
-traverseQueryRootFldAST
-  :: (Applicative f)
-  => (a -> f b)
-  -> QueryRootFldAST a
-  -> f (QueryRootFldAST b)
-traverseQueryRootFldAST f = \case
-  QRFPk s       -> QRFPk <$> RS.traverseAnnSimpleSel f s
-  QRFSimple s   -> QRFSimple <$> RS.traverseAnnSimpleSel f s
-  QRFAgg s      -> QRFAgg <$> RS.traverseAnnAggSel f s
-
-toPGQuery :: QueryRootFldResolved -> Q.Query
-toPGQuery = \case
-  QRFPk s       -> RS.selectQuerySQL True s
-  QRFSimple s   -> RS.selectQuerySQL False s
-  QRFAgg s      -> RS.selectAggQuerySQL s
->>>>>>> 337403d5
+    fromAggField selectFrom colGNameMap permFilter permLimit fld
+  where
+    FuncQOpCtx qf argSeq _ colGNameMap permFilter permLimit = funcOpCtx