-- | Types and classes related to configuration when the server is initialised
module Hasura.Server.Init.Config where

import qualified Data.Aeson                       as J
import qualified Data.Aeson.Casing                as J
import qualified Data.Aeson.TH                    as J
import qualified Data.HashSet                     as Set
import qualified Data.String                      as DataString
import qualified Data.Text                        as T
import qualified Database.PG.Query                as Q

import           Data.Char                        (toLower)
import           Data.Time
import           Network.Wai.Handler.Warp         (HostPreference)
import qualified Network.WebSockets               as WS

import qualified Hasura.Cache.Bounded             as Cache
import qualified Hasura.GraphQL.Execute.LiveQuery as LQ
import qualified Hasura.GraphQL.Execute.Plan      as E
import qualified Hasura.Logging                   as L

import           Hasura.Prelude
import           Hasura.Server.Auth
import           Hasura.Server.Cors
import           Hasura.Session

data RawConnParams
  = RawConnParams
  { rcpStripes      :: !(Maybe Int)
  , rcpConns        :: !(Maybe Int)
  , rcpIdleTime     :: !(Maybe Int)
  , rcpConnLifetime :: !(Maybe NominalDiffTime)
  -- ^ Time from connection creation after which to destroy a connection and
  -- choose a different/new one.
  , rcpAllowPrepare :: !(Maybe Bool)
  } deriving (Show, Eq)

type RawAuthHook = AuthHookG (Maybe T.Text) (Maybe AuthHookType)

data RawServeOptions impl
  = RawServeOptions
<<<<<<< HEAD
  { rsoPort                          :: !(Maybe Int)
  , rsoHost                          :: !(Maybe HostPreference)
  , rsoConnParams                    :: !RawConnParams
  , rsoTxIso                         :: !(Maybe Q.TxIsolation)
  , rsoAdminSecret                   :: !(Maybe AdminSecretHash)
  , rsoAuthHook                      :: !RawAuthHook
  , rsoJwtSecret                     :: !(Maybe JWTConfig)
  , rsoUnAuthRole                    :: !(Maybe RoleName)
  , rsoCorsConfig                    :: !(Maybe CorsConfig)
  , rsoEnableConsole                 :: !Bool
  , rsoConsoleAssetsDir              :: !(Maybe Text)
  , rsoEnableTelemetry               :: !(Maybe Bool)
  , rsoWsReadCookie                  :: !Bool
  , rsoStringifyNum                  :: !Bool
  , rsoEnabledAPIs                   :: !(Maybe [API])
  , rsoMxRefetchInt                  :: !(Maybe LQ.RefetchInterval)
  , rsoMxBatchSize                   :: !(Maybe LQ.BatchSize)
  , rsoEnableAllowlist               :: !Bool
  , rsoEnabledLogTypes               :: !(Maybe [L.EngineLogType impl])
  , rsoLogLevel                      :: !(Maybe L.LogLevel)
  , rsoPlanCacheSize                 :: !(Maybe Cache.CacheSize)
  , rsoDevMode                       :: !Bool
  , rsoAdminInternalErrors           :: !(Maybe Bool)
  , rsoEventsHttpPoolSize            :: !(Maybe Int)
  , rsoEventsFetchInterval           :: !(Maybe Milliseconds)
  , rsoLogHeadersFromEnv             :: !Bool
  , rsoEnableRemoteSchemaPermissions :: !Bool
=======
  { rsoPort                  :: !(Maybe Int)
  , rsoHost                  :: !(Maybe HostPreference)
  , rsoConnParams            :: !RawConnParams
  , rsoTxIso                 :: !(Maybe Q.TxIsolation)
  , rsoAdminSecret           :: !(Maybe AdminSecretHash)
  , rsoAuthHook              :: !RawAuthHook
  , rsoJwtSecret             :: !(Maybe JWTConfig)
  , rsoUnAuthRole            :: !(Maybe RoleName)
  , rsoCorsConfig            :: !(Maybe CorsConfig)
  , rsoEnableConsole         :: !Bool
  , rsoConsoleAssetsDir      :: !(Maybe Text)
  , rsoEnableTelemetry       :: !(Maybe Bool)
  , rsoWsReadCookie          :: !Bool
  , rsoStringifyNum          :: !Bool
  , rsoEnabledAPIs           :: !(Maybe [API])
  , rsoMxRefetchInt          :: !(Maybe LQ.RefetchInterval)
  , rsoMxBatchSize           :: !(Maybe LQ.BatchSize)
  , rsoEnableAllowlist       :: !Bool
  , rsoEnabledLogTypes       :: !(Maybe [L.EngineLogType impl])
  , rsoLogLevel              :: !(Maybe L.LogLevel)
  , rsoPlanCacheSize         :: !(Maybe Cache.CacheSize)
  , rsoDevMode               :: !Bool
  , rsoAdminInternalErrors   :: !(Maybe Bool)
  , rsoEventsHttpPoolSize    :: !(Maybe Int)
  , rsoEventsFetchInterval   :: !(Maybe Milliseconds)
  , rsoLogHeadersFromEnv     :: !Bool
  , rsoWebSocketCompression :: !Bool
>>>>>>> 19b4f55c
  }

-- | @'ResponseInternalErrorsConfig' represents the encoding of the internal
-- errors in the response to the client.
-- See the github comment https://github.com/hasura/graphql-engine/issues/4031#issuecomment-609747705 for more details.
data ResponseInternalErrorsConfig
  = InternalErrorsAllRequests
  | InternalErrorsAdminOnly
  | InternalErrorsDisabled
  deriving (Show, Eq)

shouldIncludeInternal :: RoleName -> ResponseInternalErrorsConfig -> Bool
shouldIncludeInternal role = \case
  InternalErrorsAllRequests -> True
  InternalErrorsAdminOnly   -> isAdmin role
  InternalErrorsDisabled    -> False

data ServeOptions impl
  = ServeOptions
<<<<<<< HEAD
  { soPort                          :: !Int
  , soHost                          :: !HostPreference
  , soConnParams                    :: !Q.ConnParams
  , soTxIso                         :: !Q.TxIsolation
  , soAdminSecret                   :: !(Maybe AdminSecretHash)
  , soAuthHook                      :: !(Maybe AuthHook)
  , soJwtSecret                     :: !(Maybe JWTConfig)
  , soUnAuthRole                    :: !(Maybe RoleName)
  , soCorsConfig                    :: !CorsConfig
  , soEnableConsole                 :: !Bool
  , soConsoleAssetsDir              :: !(Maybe Text)
  , soEnableTelemetry               :: !Bool
  , soStringifyNum                  :: !Bool
  , soEnabledAPIs                   :: !(Set.HashSet API)
  , soLiveQueryOpts                 :: !LQ.LiveQueriesOptions
  , soEnableAllowlist               :: !Bool
  , soEnabledLogTypes               :: !(Set.HashSet (L.EngineLogType impl))
  , soLogLevel                      :: !L.LogLevel
  , soPlanCacheOptions              :: !E.PlanCacheOptions
  , soResponseInternalErrorsConfig  :: !ResponseInternalErrorsConfig
  , soEventsHttpPoolSize            :: !(Maybe Int)
  , soEventsFetchInterval           :: !(Maybe Milliseconds)
  , soLogHeadersFromEnv             :: !Bool
  , soEnableRemoteSchemaPermissions :: !Bool
=======
  { soPort                         :: !Int
  , soHost                         :: !HostPreference
  , soConnParams                   :: !Q.ConnParams
  , soTxIso                        :: !Q.TxIsolation
  , soAdminSecret                  :: !(Maybe AdminSecretHash)
  , soAuthHook                     :: !(Maybe AuthHook)
  , soJwtSecret                    :: !(Maybe JWTConfig)
  , soUnAuthRole                   :: !(Maybe RoleName)
  , soCorsConfig                   :: !CorsConfig
  , soEnableConsole                :: !Bool
  , soConsoleAssetsDir             :: !(Maybe Text)
  , soEnableTelemetry              :: !Bool
  , soStringifyNum                 :: !Bool
  , soEnabledAPIs                  :: !(Set.HashSet API)
  , soLiveQueryOpts                :: !LQ.LiveQueriesOptions
  , soEnableAllowlist              :: !Bool
  , soEnabledLogTypes              :: !(Set.HashSet (L.EngineLogType impl))
  , soLogLevel                     :: !L.LogLevel
  , soPlanCacheOptions             :: !E.PlanCacheOptions
  , soResponseInternalErrorsConfig :: !ResponseInternalErrorsConfig
  , soEventsHttpPoolSize           :: !(Maybe Int)
  , soEventsFetchInterval          :: !(Maybe Milliseconds)
  , soLogHeadersFromEnv            :: !Bool
  , soConnectionOptions            :: !WS.ConnectionOptions
>>>>>>> 19b4f55c
  }

data DowngradeOptions
  = DowngradeOptions
  { dgoTargetVersion :: !T.Text
  , dgoDryRun        :: !Bool
  } deriving (Show, Eq)

data RawConnInfo =
  RawConnInfo
  { connHost     :: !(Maybe String)
  , connPort     :: !(Maybe Int)
  , connUser     :: !(Maybe String)
  , connPassword :: !String
  , connUrl      :: !(Maybe String)
  , connDatabase :: !(Maybe String)
  , connOptions  :: !(Maybe String)
  , connRetries  :: !(Maybe Int)
  } deriving (Eq, Read, Show)

data HGECommandG a
  = HCServe !a
  | HCExport
  | HCClean
  | HCExecute
  | HCVersion
  | HCDowngrade !DowngradeOptions
  deriving (Show, Eq)

data API
  = METADATA
  | GRAPHQL
  | PGDUMP
  | DEVELOPER
  | CONFIG
  deriving (Show, Eq, Read, Generic)

$(J.deriveJSON (J.defaultOptions { J.constructorTagModifier = map toLower })
  ''API)

instance Hashable API

$(J.deriveJSON (J.aesonDrop 4 J.camelCase){J.omitNothingFields=True} ''RawConnInfo)

type HGECommand impl = HGECommandG (ServeOptions impl)
type RawHGECommand impl = HGECommandG (RawServeOptions impl)

data HGEOptionsG a
  = HGEOptionsG
  { hoConnInfo :: !RawConnInfo
  , hoCommand  :: !(HGECommandG a)
  } deriving (Show, Eq)

type RawHGEOptions impl = HGEOptionsG (RawServeOptions impl)
type HGEOptions impl = HGEOptionsG (ServeOptions impl)

type Env = [(String, String)]

readHookType :: String -> Either String AuthHookType
readHookType tyS =
  case tyS of
    "GET"  -> Right AHTGet
    "POST" -> Right AHTPost
    _      -> Left "Only expecting GET / POST"

parseStrAsBool :: String -> Either String Bool
parseStrAsBool t
  | map toLower t `elem` truthVals = Right True
  | map toLower t `elem` falseVals = Right False
  | otherwise = Left errMsg
  where
    truthVals = ["true", "t", "yes", "y"]
    falseVals = ["false", "f", "no", "n"]

    errMsg = " Not a valid boolean text. " ++ "True values are "
             ++ show truthVals ++ " and  False values are " ++ show falseVals
             ++ ". All values are case insensitive"

readIsoLevel :: String -> Either String Q.TxIsolation
readIsoLevel isoS =
  case isoS of
    "read-committed"  -> return Q.ReadCommitted
    "repeatable-read" -> return Q.RepeatableRead
    "serializable"    -> return Q.Serializable
    _                 -> Left "Only expecting read-committed / repeatable-read / serializable"

readAPIs :: String -> Either String [API]
readAPIs = mapM readAPI . T.splitOn "," . T.pack
  where readAPI si = case T.toUpper $ T.strip si of
          "METADATA"  -> Right METADATA
          "GRAPHQL"   -> Right GRAPHQL
          "PGDUMP"    -> Right PGDUMP
          "DEVELOPER" -> Right DEVELOPER
          "CONFIG"    -> Right CONFIG
          _            -> Left "Only expecting list of comma separated API types metadata,graphql,pgdump,developer,config"

readLogLevel :: String -> Either String L.LogLevel
readLogLevel s = case T.toLower $ T.strip $ T.pack s of
  "debug" -> Right L.LevelDebug
  "info"  -> Right L.LevelInfo
  "warn"  -> Right L.LevelWarn
  "error" -> Right L.LevelError
  _       -> Left "Valid log levels: debug, info, warn or error"

readJson :: (J.FromJSON a) => String -> Either String a
readJson = J.eitherDecodeStrict . txtToBs . T.pack

class FromEnv a where
  fromEnv :: String -> Either String a

-- Deserialize from seconds, in the usual way
instance FromEnv NominalDiffTime where
  fromEnv s = maybe (Left "could not parse as a Double") (Right . realToFrac) $
                (readMaybe s :: Maybe Double)

instance FromEnv String where
  fromEnv = Right

instance FromEnv HostPreference where
  fromEnv = Right . DataString.fromString

instance FromEnv Text where
  fromEnv = Right . T.pack

instance FromEnv AuthHookType where
  fromEnv = readHookType

instance FromEnv Int where
  fromEnv = maybe (Left "Expecting Int value") Right . readMaybe

instance FromEnv AdminSecretHash where
  fromEnv = Right . hashAdminSecret . T.pack

instance FromEnv RoleName where
  fromEnv string = case mkRoleName (T.pack string) of
    Nothing       -> Left "empty string not allowed"
    Just roleName -> Right roleName

instance FromEnv Bool where
  fromEnv = parseStrAsBool

instance FromEnv Q.TxIsolation where
  fromEnv = readIsoLevel

instance FromEnv CorsConfig where
  fromEnv = readCorsDomains

instance FromEnv [API] where
  fromEnv = readAPIs

instance FromEnv LQ.BatchSize where
  fromEnv s = do
    val <- readEither s
    maybe (Left "batch size should be a non negative integer") Right $ LQ.mkBatchSize val

instance FromEnv LQ.RefetchInterval where
  fromEnv x = do
    val <- fmap (milliseconds . fromInteger) . readEither $ x
    maybe (Left "refetch interval should be a non negative integer") Right $ LQ.mkRefetchInterval val

instance FromEnv Milliseconds where
  fromEnv = fmap fromInteger . readEither

instance FromEnv JWTConfig where
  fromEnv = readJson

instance L.EnabledLogTypes impl => FromEnv [L.EngineLogType impl] where
  fromEnv = L.parseEnabledLogTypes

instance FromEnv L.LogLevel where
  fromEnv = readLogLevel

instance FromEnv Cache.CacheSize where
  fromEnv = Cache.parseCacheSize

type WithEnv a = ReaderT Env (ExceptT String Identity) a

runWithEnv :: Env -> WithEnv a -> Either String a
runWithEnv env m = runIdentity $ runExceptT $ runReaderT m env<|MERGE_RESOLUTION|>--- conflicted
+++ resolved
@@ -39,7 +39,6 @@
 
 data RawServeOptions impl
   = RawServeOptions
-<<<<<<< HEAD
   { rsoPort                          :: !(Maybe Int)
   , rsoHost                          :: !(Maybe HostPreference)
   , rsoConnParams                    :: !RawConnParams
@@ -67,35 +66,7 @@
   , rsoEventsFetchInterval           :: !(Maybe Milliseconds)
   , rsoLogHeadersFromEnv             :: !Bool
   , rsoEnableRemoteSchemaPermissions :: !Bool
-=======
-  { rsoPort                  :: !(Maybe Int)
-  , rsoHost                  :: !(Maybe HostPreference)
-  , rsoConnParams            :: !RawConnParams
-  , rsoTxIso                 :: !(Maybe Q.TxIsolation)
-  , rsoAdminSecret           :: !(Maybe AdminSecretHash)
-  , rsoAuthHook              :: !RawAuthHook
-  , rsoJwtSecret             :: !(Maybe JWTConfig)
-  , rsoUnAuthRole            :: !(Maybe RoleName)
-  , rsoCorsConfig            :: !(Maybe CorsConfig)
-  , rsoEnableConsole         :: !Bool
-  , rsoConsoleAssetsDir      :: !(Maybe Text)
-  , rsoEnableTelemetry       :: !(Maybe Bool)
-  , rsoWsReadCookie          :: !Bool
-  , rsoStringifyNum          :: !Bool
-  , rsoEnabledAPIs           :: !(Maybe [API])
-  , rsoMxRefetchInt          :: !(Maybe LQ.RefetchInterval)
-  , rsoMxBatchSize           :: !(Maybe LQ.BatchSize)
-  , rsoEnableAllowlist       :: !Bool
-  , rsoEnabledLogTypes       :: !(Maybe [L.EngineLogType impl])
-  , rsoLogLevel              :: !(Maybe L.LogLevel)
-  , rsoPlanCacheSize         :: !(Maybe Cache.CacheSize)
-  , rsoDevMode               :: !Bool
-  , rsoAdminInternalErrors   :: !(Maybe Bool)
-  , rsoEventsHttpPoolSize    :: !(Maybe Int)
-  , rsoEventsFetchInterval   :: !(Maybe Milliseconds)
-  , rsoLogHeadersFromEnv     :: !Bool
-  , rsoWebSocketCompression :: !Bool
->>>>>>> 19b4f55c
+  , rsoWebSocketCompression          :: !Bool
   }
 
 -- | @'ResponseInternalErrorsConfig' represents the encoding of the internal
@@ -115,7 +86,6 @@
 
 data ServeOptions impl
   = ServeOptions
-<<<<<<< HEAD
   { soPort                          :: !Int
   , soHost                          :: !HostPreference
   , soConnParams                    :: !Q.ConnParams
@@ -140,32 +110,7 @@
   , soEventsFetchInterval           :: !(Maybe Milliseconds)
   , soLogHeadersFromEnv             :: !Bool
   , soEnableRemoteSchemaPermissions :: !Bool
-=======
-  { soPort                         :: !Int
-  , soHost                         :: !HostPreference
-  , soConnParams                   :: !Q.ConnParams
-  , soTxIso                        :: !Q.TxIsolation
-  , soAdminSecret                  :: !(Maybe AdminSecretHash)
-  , soAuthHook                     :: !(Maybe AuthHook)
-  , soJwtSecret                    :: !(Maybe JWTConfig)
-  , soUnAuthRole                   :: !(Maybe RoleName)
-  , soCorsConfig                   :: !CorsConfig
-  , soEnableConsole                :: !Bool
-  , soConsoleAssetsDir             :: !(Maybe Text)
-  , soEnableTelemetry              :: !Bool
-  , soStringifyNum                 :: !Bool
-  , soEnabledAPIs                  :: !(Set.HashSet API)
-  , soLiveQueryOpts                :: !LQ.LiveQueriesOptions
-  , soEnableAllowlist              :: !Bool
-  , soEnabledLogTypes              :: !(Set.HashSet (L.EngineLogType impl))
-  , soLogLevel                     :: !L.LogLevel
-  , soPlanCacheOptions             :: !E.PlanCacheOptions
-  , soResponseInternalErrorsConfig :: !ResponseInternalErrorsConfig
-  , soEventsHttpPoolSize           :: !(Maybe Int)
-  , soEventsFetchInterval          :: !(Maybe Milliseconds)
-  , soLogHeadersFromEnv            :: !Bool
   , soConnectionOptions            :: !WS.ConnectionOptions
->>>>>>> 19b4f55c
   }
 
 data DowngradeOptions
