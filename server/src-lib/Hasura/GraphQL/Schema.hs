{-# LANGUAGE FlexibleContexts      #-}
{-# LANGUAGE FlexibleInstances     #-}
{-# LANGUAGE LambdaCase            #-}
{-# LANGUAGE MultiParamTypeClasses #-}
{-# LANGUAGE MultiWayIf            #-}
{-# LANGUAGE NoImplicitPrelude     #-}
{-# LANGUAGE OverloadedStrings     #-}

module Hasura.GraphQL.Schema
  ( mkGCtxMap
  , GCtxMap
  , getGCtx
  , GCtx(..)
  , OpCtx(..)
  , InsCtx(..)
  , InsCtxMap
  , RelationInfoMap
  , isAggFld
  -- Schema stitching related
  , RemoteGCtx (..)
  , checkSchemaConflicts
  , checkConflictingNode
  , emptyGCtx
  , mergeMaybeMaps
  , ppGCtx
  ) where


import           Data.Has
import           Data.Maybe                     (maybeToList)

import qualified Data.HashMap.Strict            as Map
import qualified Data.HashSet                   as Set
import qualified Data.Text                      as T
import qualified Language.GraphQL.Draft.Syntax  as G

import           Hasura.GraphQL.Context
import           Hasura.GraphQL.Resolve.Context
import           Hasura.GraphQL.Validate.Types
import           Hasura.Prelude
import           Hasura.RQL.DML.Internal        (mkAdminRolePermInfo)
import           Hasura.RQL.Types
import           Hasura.Server.Utils
import           Hasura.SQL.Types


-- defaultTypes :: [TypeInfo]
-- defaultTypes = $(fromSchemaDocQ defaultSchema HasuraType)

getInsPerm :: TableInfo -> RoleName -> Maybe InsPermInfo
getInsPerm tabInfo role
  | role == adminRole = _permIns $ mkAdminRolePermInfo tabInfo
  | otherwise = Map.lookup role rolePermInfoMap >>= _permIns
  where
    rolePermInfoMap = tiRolePermInfoMap tabInfo

getTabInfo
  :: MonadError QErr m
  => TableCache -> QualifiedTable -> m TableInfo
getTabInfo tc t =
  onNothing (Map.lookup t tc) $
     throw500 $ "table not found: " <>> t

-- type OpCtxMap = Map.HashMap G.Name OpCtx

-- data OpCtx
--   -- table, req hdrs
--   = OCInsert QualifiedTable [T.Text]
--   -- tn, filter exp, limit, req hdrs
--   | OCSelect QualifiedTable S.BoolExp (Maybe Int) [T.Text]
--   -- tn, filter exp, reqt hdrs
--   | OCSelectPkey QualifiedTable S.BoolExp [T.Text]
--   -- tn, filter exp, limit, req hdrs
--   | OCSelectAgg QualifiedTable S.BoolExp (Maybe Int) [T.Text]
--   -- tn, filter exp, req hdrs
--   | OCUpdate QualifiedTable S.BoolExp [T.Text]
--   -- tn, filter exp, req hdrs
--   | OCDelete QualifiedTable S.BoolExp [T.Text]
--   deriving (Show, Eq)


data RemoteGCtx
  = RemoteGCtx
  { _rgTypes            :: !TypeMap
  , _rgQueryRoot        :: !ObjTyInfo
  , _rgMutationRoot     :: !(Maybe ObjTyInfo)
  , _rgSubscriptionRoot :: !(Maybe ObjTyInfo)
  } deriving (Show, Eq)

instance Has TypeMap RemoteGCtx where
  getter = _rgTypes
  modifier f ctx = ctx { _rgTypes = f $ _rgTypes ctx }

-- data GCtx
--   = GCtx
--   { _gTypes     :: !TypeMap
--   , _gFields    :: !FieldMap
--   , _gOrdByCtx  :: !OrdByCtx
--   , _gQueryRoot :: !ObjTyInfo
--   , _gMutRoot   :: !(Maybe ObjTyInfo)
--   , _gSubRoot   :: !(Maybe ObjTyInfo)
--   , _gOpCtxMap  :: !OpCtxMap
--   , _gInsCtxMap :: !InsCtxMap
--   } deriving (Show, Eq)

-- instance Has TypeMap GCtx where
--   getter = _gTypes
--   modifier f ctx = ctx { _gTypes = f $ _gTypes ctx }

-- data TyAgg
--   = TyAgg
--   { _taTypes  :: !TypeMap
--   , _taFields :: !FieldMap
--   , _taOrdBy  :: !OrdByCtx
--   } deriving (Show, Eq)

-- instance Semigroup TyAgg where
--   (TyAgg t1 f1 o1) <> (TyAgg t2 f2 o2) =
--     TyAgg (Map.union t1 t2) (Map.union f1 f2) (Map.union o1 o2)

-- instance Monoid TyAgg where
--   mempty = TyAgg Map.empty Map.empty Map.empty
--   mappend = (<>)

type SelField = Either PGColInfo (RelInfo, Bool, AnnBoolExpSQL, Maybe Int, Bool)

-- mkHsraObjFldInfo
--   :: Maybe G.Description
--   -> G.Name
--   -> ParamMap
--   -> G.GType
--   -> ObjFldInfo
-- mkHsraObjFldInfo descM name params ty =
--   ObjFldInfo descM name params ty HasuraType

-- mkHsraObjTyInfo
--   :: Maybe G.Description
--   -> G.NamedType
--   -> ObjFieldMap
--   -> ObjTyInfo
-- mkHsraObjTyInfo descM ty flds =
--   mkObjTyInfo descM ty flds HasuraType

-- mkHsraInpTyInfo
--   :: Maybe G.Description
--   -> G.NamedType
--   -> InpObjFldMap
--   -> InpObjTyInfo
-- mkHsraInpTyInfo descM ty flds =
--   InpObjTyInfo descM ty flds HasuraType

-- mkHsraEnumTyInfo
--   :: Maybe G.Description
--   -> G.NamedType
--   -> Map.HashMap G.EnumValue EnumValInfo
--   -> EnumTyInfo
-- mkHsraEnumTyInfo descM ty enumVals =
--   EnumTyInfo descM ty enumVals HasuraType

-- mkHsraScalarTyInfo :: PGColType -> ScalarTyInfo
-- mkHsraScalarTyInfo ty = ScalarTyInfo Nothing ty HasuraType

qualTableToName :: QualifiedTable -> G.Name
qualTableToName = G.Name <$> \case
  QualifiedTable (SchemaName "public") tn -> getTableTxt tn
  QualifiedTable sn tn -> getSchemaTxt sn <> "_" <> getTableTxt tn

isValidTableName :: QualifiedTable -> Bool
isValidTableName = isValidName . qualTableToName

isValidField :: FieldInfo -> Bool
isValidField = \case
  FIColumn (PGColInfo col _ _) -> isColEligible col
  FIRelationship (RelInfo rn _ _ remTab _) -> isRelEligible rn remTab
  where
    isColEligible = isValidName . G.Name . getPGColTxt
    isRelEligible rn rt = isValidName (G.Name $ getRelTxt rn)
                          && isValidTableName rt

upsertable :: [TableConstraint] -> Bool -> Bool -> Bool
upsertable constraints isUpsertAllowed view =
  not (null uniqueOrPrimaryCons) && isUpsertAllowed && not view
  where
    uniqueOrPrimaryCons = filter isUniqueOrPrimary constraints

toValidFieldInfos :: FieldInfoMap -> [FieldInfo]
toValidFieldInfos = filter isValidField . Map.elems

validPartitionFieldInfoMap :: FieldInfoMap -> ([PGColInfo], [RelInfo])
validPartitionFieldInfoMap = partitionFieldInfos . toValidFieldInfos

getValidCols :: FieldInfoMap -> [PGColInfo]
getValidCols = fst . validPartitionFieldInfoMap

getValidRels :: FieldInfoMap -> [RelInfo]
getValidRels = snd . validPartitionFieldInfoMap

mkValidConstraints :: [TableConstraint] -> [TableConstraint]
mkValidConstraints = filter isValid
  where
    isValid (TableConstraint _ n) =
      isValidName $ G.Name $ getConstraintTxt n

isRelNullable :: FieldInfoMap -> RelInfo -> Bool
isRelNullable fim ri = isNullable
  where
    lCols = map fst $ riMapping ri
    allCols = getValidCols fim
    lColInfos = getColInfos lCols allCols
    isNullable = any pgiIsNullable lColInfos

numAggOps :: [G.Name]
numAggOps = [ "sum", "avg", "stddev", "stddev_samp", "stddev_pop"
            , "variance", "var_samp", "var_pop"
            ]

compAggOps :: [G.Name]
compAggOps = ["max", "min"]

isAggFld :: G.Name -> Bool
isAggFld = flip elem (numAggOps <> compAggOps)

mkColName :: PGCol -> G.Name
mkColName (PGCol n) = G.Name n

mkRelName :: RelName -> G.Name
mkRelName (RelName r) = G.Name r

mkAggRelName :: RelName -> G.Name
mkAggRelName (RelName r) = G.Name $ r <> "_aggregate"

-- mkCompExpName :: PGColType -> G.Name
-- mkCompExpName pgColTy =
--   G.Name $ T.pack (show pgColTy) <> "_comparison_exp"

-- mkCompExpTy :: PGColType -> G.NamedType
-- mkCompExpTy =
--   G.NamedType . mkCompExpName

mkBoolExpName :: QualifiedTable -> G.Name
mkBoolExpName tn =
  qualTableToName tn <> "_bool_exp"

mkBoolExpTy :: QualifiedTable -> G.NamedType
mkBoolExpTy =
  G.NamedType . mkBoolExpName

mkTableTy :: QualifiedTable -> G.NamedType
mkTableTy =
  G.NamedType . qualTableToName

mkTableAggTy :: QualifiedTable -> G.NamedType
mkTableAggTy tn =
  G.NamedType $ qualTableToName tn <> "_aggregate"

mkTableAggFldsTy :: QualifiedTable -> G.NamedType
mkTableAggFldsTy tn =
  G.NamedType $ qualTableToName tn <> "_aggregate_fields"

mkTableColAggFldsTy :: G.Name -> QualifiedTable -> G.NamedType
mkTableColAggFldsTy op tn =
  G.NamedType $ qualTableToName tn <> "_" <> op <> "_fields"

mkTableByPKeyTy :: QualifiedTable -> G.Name
mkTableByPKeyTy tn = qualTableToName tn <> "_by_pk"

-- --- | make compare expression input type
-- mkCompExpInp :: PGColType -> InpObjTyInfo
-- mkCompExpInp colTy =
--   InpObjTyInfo (Just tyDesc) (mkCompExpTy colTy) (fromInpValL $ concat
--   [ map (mk colScalarTy) typedOps
--   , map (mk $ G.toLT colScalarTy) listOps
--   , bool [] (map (mk $ mkScalarTy PGText) stringOps) isStringTy
--   , bool [] (map jsonbOpToInpVal jsonbOps) isJsonbTy
--   , [InpValInfo Nothing "_is_null" $ G.TypeNamed (G.Nullability True) $ G.NamedType "Boolean"]
--   ]) HasuraType
--   where
--     tyDesc = mconcat
--       [ "expression to compare columns of type "
--       , G.Description (T.pack $ show colTy)
--       , ". All fields are combined with logical 'AND'."
--       ]

--     isStringTy = case colTy of
--       PGVarchar -> True
--       PGText    -> True
--       _         -> False

--     mk t n = InpValInfo Nothing n $ G.toGT t

--     colScalarTy = mkScalarTy colTy
--     -- colScalarListTy = GA.GTList colGTy

--     typedOps =
--        ["_eq", "_neq", "_gt", "_lt", "_gte", "_lte"]

--     listOps =
--       [ "_in", "_nin" ]

--     -- TODO
--     -- columnOps =
--     --   [ "_ceq", "_cneq", "_cgt", "_clt", "_cgte", "_clte"]

--     stringOps =
--       [ "_like", "_nlike", "_ilike", "_nilike"
--       , "_similar", "_nsimilar"
--       ]

--     isJsonbTy = case colTy of
--       PGJSONB -> True
--       _       -> False

--     jsonbOpToInpVal (op, ty, desc) = InpValInfo (Just desc) op ty

--     jsonbOps =
--       [ ( "_contains"
--         , G.toGT $ mkScalarTy PGJSONB
--         , "does the column contain the given json value at the top level"
--         )
--       , ( "_contained_in"
--         , G.toGT $ mkScalarTy PGJSONB
--         , "is the column contained in the given json value"
--         )
--       , ( "_has_key"
--         , G.toGT $ mkScalarTy PGText
--         , "does the string exist as a top-level key in the column"
--         )
--       , ( "_has_keys_any"
--         , G.toGT $ G.toLT $ G.toNT $ mkScalarTy PGText
--         , "do any of these strings exist as top-level keys in the column"
--         )
--       , ( "_has_keys_all"
--         , G.toGT $ G.toLT $ G.toNT $ mkScalarTy PGText
--         , "do all of these strings exist as top-level keys in the column"
--         )
--       ]

mkPGColFld :: PGColInfo -> ObjFldInfo
mkPGColFld (PGColInfo colName colTy isNullable) =
  mkHsraObjFldInfo Nothing n Map.empty ty
  where
    n  = G.Name $ getPGColTxt colName
    ty = bool notNullTy nullTy isNullable
    scalarTy = mkScalarTy colTy
    notNullTy = G.toGT $ G.toNT scalarTy
    nullTy = G.toGT scalarTy

-- where: table_bool_exp
-- limit: Int
-- offset: Int
-- distinct_on: [table_select_column!]
mkSelArgs :: QualifiedTable -> [InpValInfo]
mkSelArgs tn =
  [ InpValInfo (Just whereDesc) "where" $ G.toGT $ mkBoolExpTy tn
  , InpValInfo (Just limitDesc) "limit" $ G.toGT $ mkScalarTy PGInteger
  , InpValInfo (Just offsetDesc) "offset" $ G.toGT $ mkScalarTy PGInteger
  , InpValInfo (Just orderByDesc) "order_by" $ G.toGT $ G.toLT $ G.toNT $
    mkOrdByTy tn
  , InpValInfo (Just distinctDesc) "distinct_on" $ G.toGT $ G.toLT $
    G.toNT $ mkSelColumnInpTy tn
  ]
  where
    whereDesc   = "filter the rows returned"
    limitDesc   = "limit the nuber of rows returned"
    offsetDesc  = "skip the first n rows. Use only with order_by"
    orderByDesc = "sort the rows by one or more columns"
    distinctDesc = "distinct select on columns"

-- fromInpValL :: [InpValInfo] -> Map.HashMap G.Name InpValInfo
-- fromInpValL = mapFromL _iviName

{-

array_relationship(
  where: remote_table_bool_exp
  limit: Int
  offset: Int
):  [remote_table!]!
array_relationship_aggregate(
  where: remote_table_bool_exp
  limit: Int
  offset: Int
):  remote_table_aggregate!
object_relationship: remote_table

-}
mkRelFld
  :: Bool
  -> RelInfo
  -> Bool
  -> [ObjFldInfo]
mkRelFld allowAgg (RelInfo rn rTy _ remTab isManual) isNullable = case rTy of
  ArrRel -> bool [arrRelFld] [arrRelFld, aggArrRelFld] allowAgg
  ObjRel -> [objRelFld]
  where
    objRelFld = mkHsraObjFldInfo (Just "An object relationship")
      (G.Name $ getRelTxt rn) Map.empty objRelTy
    objRelTy = bool (G.toGT $ G.toNT relTabTy) (G.toGT relTabTy) isObjRelNullable
    isObjRelNullable = isManual || isNullable
    relTabTy = mkTableTy remTab

    arrRelFld =
      mkHsraObjFldInfo (Just "An array relationship") (G.Name $ getRelTxt rn)
      (fromInpValL $ mkSelArgs remTab) arrRelTy
    arrRelTy = G.toGT $ G.toNT $ G.toLT $ G.toNT $ mkTableTy remTab
    aggArrRelFld = mkHsraObjFldInfo (Just "An aggregated array relationship")
      (mkAggRelName rn) (fromInpValL $ mkSelArgs remTab) $
      G.toGT $ G.toNT $ mkTableAggTy remTab

{-
type table {
  col1: colty1
  .
  .
  rel1: relty1
}
-}
mkTableObj
  :: QualifiedTable
  -> [SelField]
  -> ObjTyInfo
mkTableObj tn allowedFlds =
  mkObjTyInfo (Just desc) (mkTableTy tn) (mapFromL _fiName flds) HasuraType
  where
    flds = concatMap (either (pure . mkPGColFld) mkRelFld') allowedFlds
    mkRelFld' (relInfo, allowAgg, _, _, isNullable) =
      mkRelFld allowAgg relInfo isNullable
    desc = G.Description $ "columns and relationships of " <>> tn

{-
type table_aggregate {
  agg: table_aggregate_fields
  nodes: [table!]!
}
-}
mkTableAggObj
  :: QualifiedTable -> ObjTyInfo
mkTableAggObj tn =
  mkHsraObjTyInfo (Just desc) (mkTableAggTy tn) $ mapFromL _fiName
  [aggFld, nodesFld]
  where
    desc = G.Description $
      "aggregated selection of " <>> tn

    aggFld = mkHsraObjFldInfo Nothing "aggregate" Map.empty $ G.toGT $
             mkTableAggFldsTy tn
    nodesFld = mkHsraObjFldInfo Nothing "nodes" Map.empty $ G.toGT $
               G.toNT $ G.toLT $ G.toNT $ mkTableTy tn

{-
type table_aggregate_fields{
  count: Int
  sum: table_sum_fields
  avg: table_avg_fields
  stddev: table_stddev_fields
  stddev_pop: table_stddev_pop_fields
  variance: table_variance_fields
  var_pop: table_var_pop_fields
  max: table_max_fields
  min: table_min_fields
}
-}
mkTableAggFldsObj
  :: QualifiedTable -> [PGCol] -> [PGCol] -> ObjTyInfo
mkTableAggFldsObj tn numCols compCols =
  mkHsraObjTyInfo (Just desc) (mkTableAggFldsTy tn) $ mapFromL _fiName $
  countFld : (numFlds <> compFlds)
  where
    desc = G.Description $
      "aggregate fields of " <>> tn

    countFld = mkHsraObjFldInfo Nothing "count" countParams $ G.toGT $
               mkScalarTy PGInteger

    countParams = fromInpValL [countColInpVal, distinctInpVal]

    countColInpVal = InpValInfo Nothing "columns" $ G.toGT $
                     G.toLT $ G.toNT $ mkSelColumnInpTy tn
    distinctInpVal = InpValInfo Nothing "distinct" $ G.toGT $
                     mkScalarTy PGBoolean

    numFlds = bool (map mkColOpFld numAggOps) [] $ null numCols
    compFlds = bool (map mkColOpFld compAggOps) [] $ null compCols

    mkColOpFld op = mkHsraObjFldInfo Nothing op Map.empty $ G.toGT $
                    mkTableColAggFldsTy op tn

{-
type table_<agg-op>_fields{
   num_col: Int
   .        .
   .        .
}
-}
mkTableColAggFldsObj
  :: QualifiedTable
  -> G.Name
  -> (PGColType -> G.NamedType)
  -> [PGColInfo]
  -> ObjTyInfo
mkTableColAggFldsObj tn op f cols =
  mkHsraObjTyInfo (Just desc) (mkTableColAggFldsTy op tn) $ mapFromL _fiName $
  map mkColObjFld cols
  where
    desc = G.Description $ "aggregate " <> G.unName op <> " on columns"

    mkColObjFld c = mkHsraObjFldInfo Nothing (G.Name $ getPGColTxt $ pgiName c)
                    Map.empty $ G.toGT $ f $ pgiType c

{-

table(
  where: table_bool_exp
  limit: Int
  offset: Int
):  [table!]!

-}
mkSelFld
  :: QualifiedTable
  -> ObjFldInfo
mkSelFld tn =
  mkHsraObjFldInfo (Just desc) fldName args ty
  where
    desc    = G.Description $ "fetch data from the table: " <>> tn
    fldName = qualTableToName tn
    args    = fromInpValL $ mkSelArgs tn
    ty      = G.toGT $ G.toNT $ G.toLT $ G.toNT $ mkTableTy tn

{-
table_by_pk(
  col1: value1!,
  .     .
  .     .
  coln: valuen!
): table
-}
mkSelFldPKey
  :: QualifiedTable -> [PGColInfo]
  -> ObjFldInfo
mkSelFldPKey tn cols =
  mkHsraObjFldInfo (Just desc) fldName args ty
  where
    desc = G.Description $ "fetch data from the table: " <> tn
           <<> " using primary key columns"
    fldName = mkTableByPKeyTy tn
    args = fromInpValL $ map colInpVal cols
    ty = G.toGT $ mkTableTy tn
    colInpVal (PGColInfo n typ _) =
      InpValInfo Nothing (mkColName n) $ G.toGT $ G.toNT $ mkScalarTy typ

{-

table_aggregate(
  where: table_bool_exp
  limit: Int
  offset: Int
): table_aggregate!

-}
mkAggSelFld
  :: QualifiedTable
  -> ObjFldInfo
mkAggSelFld tn =
  mkHsraObjFldInfo (Just desc) fldName args ty
  where
    desc = G.Description $ "fetch aggregated fields from the table: "
           <>> tn
    fldName = qualTableToName tn <> "_aggregate"
    args = fromInpValL $ mkSelArgs tn
    ty = G.toGT $ G.toNT $ mkTableAggTy tn

-- table_mutation_response
mkMutRespTy :: QualifiedTable -> G.NamedType
mkMutRespTy tn =
  G.NamedType $ qualTableToName tn <> "_mutation_response"

{-
type table_mutation_response {
  affected_rows: Int!
  returning: [table!]!
}
-}
mkMutRespObj
  :: QualifiedTable
  -> Bool -- is sel perm defined
  -> ObjTyInfo
mkMutRespObj tn sel =
  mkHsraObjTyInfo (Just objDesc) (mkMutRespTy tn) $ mapFromL _fiName
    $ affectedRowsFld : bool [] [returningFld] sel
  where
    objDesc = G.Description $
      "response of any mutation on the table " <>> tn
    affectedRowsFld =
      mkHsraObjFldInfo (Just desc) "affected_rows" Map.empty $
        G.toGT $ G.toNT $ mkScalarTy PGInteger
      where
        desc = "number of affected rows by the mutation"
    returningFld =
      mkHsraObjFldInfo (Just desc) "returning" Map.empty $
        G.toGT $ G.toNT $ G.toLT $ G.toNT $ mkTableTy tn
      where
        desc = "data of the affected rows by the mutation"

mkBoolExpInp
  :: QualifiedTable
  -- the fields that are allowed
  -> [SelField]
  -> InpObjTyInfo
mkBoolExpInp tn fields =
  mkHsraInpTyInfo (Just desc) boolExpTy $ Map.fromList
    [(_iviName inpVal, inpVal) | inpVal <- inpValues]
  where
    desc = G.Description $
      "Boolean expression to filter rows from the table " <> tn <<>
      ". All fields are combined with a logical 'AND'."

    -- the type of this boolean expression
    boolExpTy = mkBoolExpTy tn

    -- all the fields of this input object
    inpValues = combinators <> map mkFldExpInp fields

    mk n ty = InpValInfo Nothing n $ G.toGT ty

    boolExpListTy = G.toLT boolExpTy

    combinators =
      [ mk "_not" boolExpTy
      , mk "_and" boolExpListTy
      , mk "_or"  boolExpListTy
      ]

    mkFldExpInp = \case
      Left (PGColInfo colName colTy _) ->
        mk (mkColName colName) (mkCompExpTy colTy)
      Right (RelInfo relName _ _ remTab _, _, _, _, _) ->
        mk (G.Name $ getRelTxt relName) (mkBoolExpTy remTab)

mkPGColInp :: PGColInfo -> InpValInfo
mkPGColInp (PGColInfo colName colTy _) =
  InpValInfo Nothing (G.Name $ getPGColTxt colName) $
  G.toGT $ mkScalarTy colTy

-- table_set_input
mkUpdSetTy :: QualifiedTable -> G.NamedType
mkUpdSetTy tn =
  G.NamedType $ qualTableToName tn <> "_set_input"

{-
input table_set_input {
  col1: colty1
  .
  .
  coln: coltyn
}
-}
mkUpdSetInp
  :: QualifiedTable -> [PGColInfo] -> InpObjTyInfo
mkUpdSetInp tn cols  =
  mkHsraInpTyInfo (Just desc) (mkUpdSetTy tn) $
    fromInpValL $ map mkPGColInp cols
  where
    desc = G.Description $
      "input type for updating data in table " <>> tn

-- table_inc_input
mkUpdIncTy :: QualifiedTable -> G.NamedType
mkUpdIncTy tn =
  G.NamedType $ qualTableToName tn <> "_inc_input"

{-
input table_inc_input {
  integer-col1: int
  .
  .
  integer-coln: int
}
-}

mkUpdIncInp
  :: QualifiedTable -> Maybe [PGColInfo] -> Maybe InpObjTyInfo
mkUpdIncInp tn = maybe Nothing mkType
  where
    mkType cols = let intCols = onlyIntCols cols
                      incObjTy =
                        mkHsraInpTyInfo (Just desc) (mkUpdIncTy tn) $
                          fromInpValL $ map mkPGColInp intCols
                  in bool (Just incObjTy) Nothing $ null intCols
    desc = G.Description $
      "input type for incrementing integer columne in table " <>> tn

-- table_<json-op>_input
mkJSONOpTy :: QualifiedTable -> G.Name -> G.NamedType
mkJSONOpTy tn op =
  G.NamedType $ qualTableToName tn <> op <> "_input"

-- json ops are _concat, _delete_key, _delete_elem, _delete_at_path
{-
input table_concat_input {
  jsonb-col1: json
  .
  .
  jsonb-coln: json
}
-}

{-
input table_delete_key_input {
  jsonb-col1: string
  .
  .
  jsonb-coln: string
}
-}

{-
input table_delete_elem_input {
  jsonb-col1: int
  .
  .
  jsonb-coln: int
}
-}

{-
input table_delete_at_path_input {
  jsonb-col1: [string]
  .
  .
  jsonb-coln: [string]
}
-}

-- jsonb operators and descriptions
prependOp :: G.Name
prependOp = "_prepend"

prependDesc :: G.Description
prependDesc = "prepend existing jsonb value of filtered columns with new jsonb value"

appendOp :: G.Name
appendOp = "_append"

appendDesc :: G.Description
appendDesc = "append existing jsonb value of filtered columns with new jsonb value"

deleteKeyOp :: G.Name
deleteKeyOp = "_delete_key"

deleteKeyDesc :: G.Description
deleteKeyDesc = "delete key/value pair or string element."
                <> " key/value pairs are matched based on their key value"

deleteElemOp :: G.Name
deleteElemOp = "_delete_elem"

deleteElemDesc :: G.Description
deleteElemDesc = "delete the array element with specified index (negative integers count from the end)."
                 <> " throws an error if top level container is not an array"

deleteAtPathOp :: G.Name
deleteAtPathOp = "_delete_at_path"

deleteAtPathDesc :: G.Description
deleteAtPathDesc = "delete the field or element with specified path"
                   <> " (for JSON arrays, negative integers count from the end)"

mkUpdJSONOpInp
  :: QualifiedTable -> [PGColInfo] -> [InpObjTyInfo]
mkUpdJSONOpInp tn cols = bool inpObjs [] $ null jsonbCols
  where
    jsonbCols = onlyJSONBCols cols
    jsonbColNames = map pgiName jsonbCols

    inpObjs = [ prependInpObj, appendInpObj, deleteKeyInpObj
              , deleteElemInpObj, deleteAtPathInpObj
              ]

    appendInpObj =
      mkHsraInpTyInfo (Just appendDesc) (mkJSONOpTy tn appendOp) $
      fromInpValL $ map mkPGColInp jsonbCols

    prependInpObj =
      mkHsraInpTyInfo (Just prependDesc) (mkJSONOpTy tn prependOp) $
      fromInpValL $ map mkPGColInp jsonbCols

    deleteKeyInpObj =
      mkHsraInpTyInfo (Just deleteKeyDesc) (mkJSONOpTy tn deleteKeyOp) $
      fromInpValL $ map deleteKeyInpVal jsonbColNames
    deleteKeyInpVal c = InpValInfo Nothing (G.Name $ getPGColTxt c) $
      G.toGT $ G.NamedType "String"

    deleteElemInpObj =
      mkHsraInpTyInfo (Just deleteElemDesc) (mkJSONOpTy tn deleteElemOp) $
      fromInpValL $ map deleteElemInpVal jsonbColNames
    deleteElemInpVal c = InpValInfo Nothing (G.Name $ getPGColTxt c) $
      G.toGT $ G.NamedType "Int"

    deleteAtPathInpObj =
      mkHsraInpTyInfo (Just deleteAtPathDesc) (mkJSONOpTy tn deleteAtPathOp) $
      fromInpValL $ map deleteAtPathInpVal jsonbColNames
    deleteAtPathInpVal c = InpValInfo Nothing (G.Name $ getPGColTxt c) $
      G.toGT $ G.toLT $ G.NamedType "String"

{-

update_table(
  where : table_bool_exp!
  _set  : table_set_input
  _inc  : table_inc_input
  _concat: table_concat_input
  _delete_key: table_delete_key_input
  _delete_elem: table_delete_elem_input
  _delete_path_at: table_delete_path_at_input
): table_mutation_response

-}

mkIncInpVal :: QualifiedTable -> [PGColInfo] -> Maybe InpValInfo
mkIncInpVal tn cols = bool (Just incArg) Nothing $ null intCols
  where
    intCols = onlyIntCols cols
    incArgDesc = "increments the integer columns with given value of the filtered values"
    incArg =
      InpValInfo (Just incArgDesc) "_inc" $ G.toGT $ mkUpdIncTy tn

mkJSONOpInpVals :: QualifiedTable -> [PGColInfo] -> [InpValInfo]
mkJSONOpInpVals tn cols = bool jsonbOpArgs [] $ null jsonbCols
  where
    jsonbCols = onlyJSONBCols cols
    jsonbOpArgs = [appendArg, prependArg, deleteKeyArg, deleteElemArg, deleteAtPathArg]

    appendArg =
      InpValInfo (Just appendDesc) appendOp $ G.toGT $ mkJSONOpTy tn appendOp

    prependArg =
      InpValInfo (Just prependDesc) prependOp $ G.toGT $ mkJSONOpTy tn prependOp

    deleteKeyArg =
      InpValInfo (Just deleteKeyDesc) deleteKeyOp $
      G.toGT $ mkJSONOpTy tn deleteKeyOp

    deleteElemArg =
      InpValInfo (Just deleteElemDesc) deleteElemOp $
      G.toGT $ mkJSONOpTy tn deleteElemOp

    deleteAtPathArg =
      InpValInfo (Just deleteAtPathDesc) deleteAtPathOp $
      G.toGT $ mkJSONOpTy tn deleteAtPathOp

mkUpdMutFld
  :: QualifiedTable -> [PGColInfo] -> ObjFldInfo
mkUpdMutFld tn cols =
  mkHsraObjFldInfo (Just desc) fldName (fromInpValL inputValues) $
    G.toGT $ mkMutRespTy tn
  where
    inputValues = [filterArg, setArg] <> incArg
                  <> mkJSONOpInpVals tn cols
    desc = G.Description $ "update data of the table: " <>> tn

    fldName = "update_" <> qualTableToName tn

    filterArgDesc = "filter the rows which have to be updated"
    filterArg =
      InpValInfo (Just filterArgDesc) "where" $ G.toGT $
      G.toNT $ mkBoolExpTy tn

    setArgDesc = "sets the columns of the filtered rows to the given values"
    setArg =
      InpValInfo (Just setArgDesc) "_set" $ G.toGT $ mkUpdSetTy tn

    incArg = maybeToList $ mkIncInpVal tn cols

{-

delete_table(
  where : table_bool_exp!
): table_mutation_response

-}

mkDelMutFld
  :: QualifiedTable -> ObjFldInfo
mkDelMutFld tn =
  mkHsraObjFldInfo (Just desc) fldName (fromInpValL [filterArg]) $
    G.toGT $ mkMutRespTy tn
  where
    desc = G.Description $ "delete data from the table: " <>> tn

    fldName = "delete_" <> qualTableToName tn

    filterArgDesc = "filter the rows which have to be deleted"
    filterArg =
      InpValInfo (Just filterArgDesc) "where" $ G.toGT $
      G.toNT $ mkBoolExpTy tn

-- table_insert_input
mkInsInpTy :: QualifiedTable -> G.NamedType
mkInsInpTy tn =
  G.NamedType $ qualTableToName tn <> "_insert_input"

-- table_obj_rel_insert_input
mkObjInsInpTy :: QualifiedTable -> G.NamedType
mkObjInsInpTy tn =
  G.NamedType $ qualTableToName tn <> "_obj_rel_insert_input"

-- table_arr_rel_insert_input
mkArrInsInpTy :: QualifiedTable -> G.NamedType
mkArrInsInpTy tn =
  G.NamedType $ qualTableToName tn <> "_arr_rel_insert_input"


-- table_on_conflict
mkOnConflictInpTy :: QualifiedTable -> G.NamedType
mkOnConflictInpTy tn =
  G.NamedType $ qualTableToName tn <> "_on_conflict"

-- table_constraint
mkConstraintInpTy :: QualifiedTable -> G.NamedType
mkConstraintInpTy tn =
  G.NamedType $ qualTableToName tn <> "_constraint"

-- conflict_action
conflictActionTy :: G.NamedType
conflictActionTy = G.NamedType "conflict_action"

-- table_update_column
mkUpdColumnInpTy :: QualifiedTable -> G.NamedType
mkUpdColumnInpTy tn =
  G.NamedType $ qualTableToName tn <> "_update_column"

--table_select_column
mkSelColumnInpTy :: QualifiedTable -> G.NamedType
mkSelColumnInpTy tn =
  G.NamedType $ qualTableToName tn <> "_select_column"

{-
input table_obj_rel_insert_input {
  data: table_insert_input!
  on_conflict: table_on_conflict
}

-}

{-
input table_arr_rel_insert_input {
  data: [table_insert_input!]!
  on_conflict: table_on_conflict
}

-}

mkRelInsInps
  :: QualifiedTable -> Bool -> [InpObjTyInfo]
mkRelInsInps tn upsertAllowed = [objRelInsInp, arrRelInsInp]
  where
    onConflictInpVal =
      InpValInfo Nothing "on_conflict" $ G.toGT $ mkOnConflictInpTy tn

    onConflictInp = bool [] [onConflictInpVal] upsertAllowed

    objRelDesc = G.Description $
      "input type for inserting object relation for remote table " <>> tn

    objRelDataInp = InpValInfo Nothing "data" $ G.toGT $
                    G.toNT $ mkInsInpTy tn
    objRelInsInp = mkHsraInpTyInfo (Just objRelDesc) (mkObjInsInpTy tn)
                   $ fromInpValL $ objRelDataInp : onConflictInp

    arrRelDesc = G.Description $
      "input type for inserting array relation for remote table " <>> tn

    arrRelDataInp = InpValInfo Nothing "data" $ G.toGT $
                    G.toNT $ G.toLT $ G.toNT $ mkInsInpTy tn
    arrRelInsInp = mkHsraInpTyInfo (Just arrRelDesc) (mkArrInsInpTy tn)
                   $ fromInpValL $ arrRelDataInp : onConflictInp

{-

input table_insert_input {
  col1: colty1
  .
  .
  coln: coltyn
}

-}

mkInsInp
  :: QualifiedTable -> InsCtx -> InpObjTyInfo
mkInsInp tn insCtx =
  mkHsraInpTyInfo (Just desc) (mkInsInpTy tn) $ fromInpValL $
  map mkPGColInp insCols <> relInps
  where
    desc = G.Description $
      "input type for inserting data into table " <>> tn
    cols = icColumns insCtx
    setCols = Map.keys $ icSet insCtx
    insCols = flip filter cols $ \ci -> pgiName ci `notElem` setCols
    relInfoMap = icRelations insCtx

    relInps = flip map (Map.toList relInfoMap) $
      \(relName, relInfo) ->
         let rty = riType relInfo
             remoteQT = riRTable relInfo
         in case rty of
            ObjRel -> InpValInfo Nothing (G.Name $ getRelTxt relName) $
                      G.toGT $ mkObjInsInpTy remoteQT
            ArrRel -> InpValInfo Nothing (G.Name $ getRelTxt relName) $
                      G.toGT $ mkArrInsInpTy remoteQT

{-

input table_on_conflict {
  action: conflict_action
  constraint: table_constraint!
  update_columns: [table_column!]
}

-}

mkOnConflictInp :: QualifiedTable -> InpObjTyInfo
mkOnConflictInp tn =
  mkHsraInpTyInfo (Just desc) (mkOnConflictInpTy tn) $ fromInpValL
  [actionInpVal, constraintInpVal, updateColumnsInpVal]
  where
    desc = G.Description $
      "on conflict condition type for table " <>> tn

    actionDesc = "action when conflict occurs (deprecated)"

    actionInpVal = InpValInfo (Just actionDesc) (G.Name "action") $
      G.toGT conflictActionTy

    constraintInpVal = InpValInfo Nothing (G.Name "constraint") $
      G.toGT $ G.toNT $ mkConstraintInpTy tn

    updateColumnsInpVal = InpValInfo Nothing (G.Name "update_columns") $
      G.toGT $ G.toLT $ G.toNT $ mkUpdColumnInpTy tn
{-

insert_table(
  objects: [table_insert_input!]!
  on_conflict: table_on_conflict
  ): table_mutation_response!
-}

mkInsMutFld
  :: QualifiedTable -> Bool -> ObjFldInfo
mkInsMutFld tn isUpsertable =
  mkHsraObjFldInfo (Just desc) fldName (fromInpValL inputVals) $
    G.toGT $ mkMutRespTy tn
  where
    inputVals = catMaybes [Just objectsArg , onConflictInpVal]
    desc = G.Description $
      "insert data into the table: " <>> tn

    fldName = "insert_" <> qualTableToName tn

    objsArgDesc = "the rows to be inserted"
    objectsArg =
      InpValInfo (Just objsArgDesc) "objects" $ G.toGT $
      G.toNT $ G.toLT $ G.toNT $ mkInsInpTy tn

    onConflictInpVal = bool Nothing (Just onConflictArg) isUpsertable

    onConflictDesc = "on conflict condition"
    onConflictArg =
      InpValInfo (Just onConflictDesc) "on_conflict" $ G.toGT $ mkOnConflictInpTy tn

mkConstriantTy :: QualifiedTable -> [TableConstraint] -> EnumTyInfo
mkConstriantTy tn cons = enumTyInfo
  where
    enumTyInfo = mkHsraEnumTyInfo (Just desc) (mkConstraintInpTy tn) $
                 mapFromL _eviVal $ map (mkConstraintEnumVal . tcName ) cons

    desc = G.Description $
      "unique or primary key constraints on table " <>> tn

    mkConstraintEnumVal (ConstraintName n) =
      EnumValInfo (Just "unique or primary key constraint")
      (G.EnumValue $ G.Name n) False

mkColumnEnumVal :: PGCol -> EnumValInfo
mkColumnEnumVal (PGCol col) =
  EnumValInfo (Just "column name") (G.EnumValue $ G.Name col) False

mkUpdColumnTy :: QualifiedTable -> [PGCol] -> EnumTyInfo
mkUpdColumnTy tn cols = enumTyInfo
  where
    enumTyInfo = mkHsraEnumTyInfo (Just desc) (mkUpdColumnInpTy tn) $
                 mapFromL _eviVal $ map mkColumnEnumVal cols

    desc = G.Description $
      "update columns of table " <>> tn

mkSelColumnTy :: QualifiedTable -> [PGCol] -> EnumTyInfo
mkSelColumnTy tn cols = enumTyInfo
  where
    enumTyInfo = mkHsraEnumTyInfo (Just desc) (mkSelColumnInpTy tn) $
                 mapFromL _eviVal $ map mkColumnEnumVal cols

    desc = G.Description $
      "select columns of table " <>> tn

<<<<<<< HEAD
mkConflictActionTy :: Bool -> EnumTyInfo
mkConflictActionTy updAllowed =
  EnumTyInfo (Just desc) conflictActionTy $ mapFromL _eviVal $
  [enumValIgnore] <> bool [] [enumValUpdate] updAllowed
=======
mkConflictActionTy :: EnumTyInfo
mkConflictActionTy = mkHsraEnumTyInfo (Just desc) ty $ mapFromL _eviVal
                     [enumValIgnore, enumValUpdate]
>>>>>>> 512ee6fb
  where
    desc = G.Description "conflict action"
    enumValIgnore = EnumValInfo (Just "ignore the insert on this row")
                    (G.EnumValue "ignore") False
    enumValUpdate = EnumValInfo (Just "update the row with the given values")
                    (G.EnumValue "update") False

-- ordByTy :: G.NamedType
-- ordByTy = G.NamedType "order_by"

-- ordByEnumTy :: EnumTyInfo
-- ordByEnumTy =
--   mkHsraEnumTyInfo (Just desc) ordByTy $ mapFromL _eviVal $
--   map mkEnumVal enumVals
--   where
--     desc = G.Description "column ordering options"
--     mkEnumVal (n, d) =
--       EnumValInfo (Just d) (G.EnumValue n) False
--     enumVals =
--       [ ( "asc"
--         , "in the ascending order, nulls last"
--         ),
--         ( "desc"
--         , "in the descending order, nulls last"
--         ),
--         ( "asc_nulls_first"
--         , "in the ascending order, nulls first"
--         ),
--         ( "desc_nulls_first"
--         , "in the ascending order, nulls first"
--         )
--       ]

mkOrdByTy :: QualifiedTable -> G.NamedType
mkOrdByTy tn =
  G.NamedType $ qualTableToName tn <> "_order_by"

{-
input table_order_by {
  col1: order_by
  col2: order_by
  .     .
  .     .
  coln: order_by
  obj-rel: <remote-table>_order_by
}
-}

mkOrdByInpObj
  :: QualifiedTable -> [SelField] -> (InpObjTyInfo, OrdByCtx)
mkOrdByInpObj tn selFlds = (inpObjTy, ordByCtx)
  where
    inpObjTy =
      mkHsraInpTyInfo (Just desc) namedTy $ fromInpValL $
      map mkColOrdBy pgCols <> map mkObjRelOrdBy objRels

    namedTy = mkOrdByTy tn
    desc = G.Description $
      "ordering options when selecting data from " <>> tn

    pgCols = lefts selFlds
    objRels = flip filter (rights selFlds) $ \(ri, _, _, _, _) ->
      riType ri == ObjRel

    mkColOrdBy ci = InpValInfo Nothing (mkColName $ pgiName ci) $
                    G.toGT ordByTy
    mkObjRelOrdBy (ri, _, _, _, _) =
      InpValInfo Nothing (mkRelName $ riName ri) $
      G.toGT $ mkOrdByTy $ riRTable ri

    ordByCtx = Map.singleton namedTy $ Map.fromList $
               colOrdBys <> relOrdBys
    colOrdBys = flip map pgCols $ \ci ->
                                    ( mkColName $ pgiName ci
                                    , OBIPGCol ci
                                    )
    relOrdBys = flip map objRels $ \(ri, _, fltr, _, _) ->
                                     ( mkRelName $ riName ri
                                     , OBIRel ri fltr
                                     )

-- newtype RootFlds
--   = RootFlds
--   { _taMutation :: Map.HashMap G.Name (OpCtx, Either ObjFldInfo ObjFldInfo)
--   } deriving (Show, Eq)

-- instance Semigroup RootFlds where
--   (RootFlds m1) <> (RootFlds m2)
--     = RootFlds (Map.union m1 m2)

-- instance Monoid RootFlds where
--   mempty = RootFlds Map.empty
--   mappend  = (<>)

mkOnConflictTypes
  :: QualifiedTable -> [TableConstraint] -> [PGCol] -> Bool -> [TypeInfo]
mkOnConflictTypes tn c cols =
  bool [] tyInfos
  where
    tyInfos = [ TIEnum $ mkConflictActionTy isUpdAllowed
              , TIEnum $ mkConstriantTy tn constraints
              , TIEnum $ mkUpdColumnTy tn cols
              , TIInpObj $ mkOnConflictInp tn
              ]
    constraints = filter isUniqueOrPrimary c
    isUpdAllowed = not $ null cols

mkGCtxRole'
  :: QualifiedTable
  -- insert perm
  -> Maybe (InsCtx, Bool)
  -- select permission
  -> Maybe (Bool, [SelField])
  -- update cols
  -> Maybe [PGColInfo]
  -- delete cols
  -> Maybe ()
  -- primary key columns
  -> [PGColInfo]
  -- constraints
  -> [TableConstraint]
  -> Maybe ViewInfo
  -> TyAgg
mkGCtxRole' tn insPermM selPermM updColsM delPermM pkeyCols constraints viM =
  TyAgg (mkTyInfoMap allTypes) fieldMap ordByCtx

  where

    ordByCtx = fromMaybe Map.empty ordByCtxM
    upsertPerm = or $ fmap snd insPermM
    isUpsertable = upsertable constraints upsertPerm $ isJust viM
    updatableCols = maybe [] (map pgiName) updColsM
    onConflictTypes = mkOnConflictTypes tn constraints updatableCols isUpsertable
    jsonOpTys = fromMaybe [] updJSONOpInpObjTysM
    relInsInpObjTys = maybe [] (map TIInpObj) $
                      mutHelper viIsInsertable relInsInpObjsM

    allTypes = relInsInpObjTys <> onConflictTypes <> jsonOpTys
               <> queryTypes <> aggQueryTypes <> mutationTypes

    queryTypes = catMaybes
      [ TIInpObj <$> boolExpInpObjM
      , TIInpObj <$> ordByInpObjM
      , TIObj <$> selObjM
      ]
    aggQueryTypes = map TIObj aggObjs

    mutationTypes = catMaybes
      [ TIInpObj <$> mutHelper viIsInsertable insInpObjM
      , TIInpObj <$> mutHelper viIsUpdatable updSetInpObjM
      , TIInpObj <$> mutHelper viIsUpdatable updIncInpObjM
      , TIObj <$> mutRespObjM
      , TIEnum <$> selColInpTyM
      ]
    mutHelper f objM = bool Nothing objM $ isMutable f viM

    fieldMap = Map.unions $ catMaybes
               [ insInpObjFldsM, updSetInpObjFldsM, boolExpInpObjFldsM
               , selObjFldsM, Just selByPKeyObjFlds
               ]

    -- helper
    mkColFldMap ty cols = Map.fromList $ flip map cols $
      \c -> ((ty, mkColName $ pgiName c), Left c)

    insCtxM = fst <$> insPermM
    insColsM = icColumns <$> insCtxM
    -- insert input type
    insInpObjM = mkInsInp tn <$> insCtxM
    -- column fields used in insert input object
    insInpObjFldsM = mkColFldMap (mkInsInpTy tn) <$> insColsM
    -- relationship input objects
    relInsInpObjsM = const (mkRelInsInps tn isUpsertable) <$> insCtxM
    -- update set input type
    updSetInpObjM = mkUpdSetInp tn <$> updColsM
    -- update increment input type
    updIncInpObjM = mkUpdIncInp tn updColsM
    -- update json operator input type
    updJSONOpInpObjsM = mkUpdJSONOpInp tn <$> updColsM
    updJSONOpInpObjTysM = map TIInpObj <$> updJSONOpInpObjsM
    -- fields used in set input object
    updSetInpObjFldsM = mkColFldMap (mkUpdSetTy tn) <$> updColsM

    selFldsM = snd <$> selPermM
    selColsM = (map pgiName . lefts) <$> selFldsM
    selColInpTyM = mkSelColumnTy tn <$> selColsM
    -- boolexp input type
    boolExpInpObjM = case selFldsM of
      Just selFlds  -> Just $ mkBoolExpInp tn selFlds
      -- no select permission
      Nothing ->
        -- but update/delete is defined
        if isJust updColsM || isJust delPermM
        then Just $ mkBoolExpInp tn []
        else Nothing

    -- helper
    mkFldMap ty = Map.fromList . concatMap (mkFld ty)
    mkFld ty = \case
      Left ci -> [((ty, mkColName $ pgiName ci), Left ci)]
      Right (ri, allowAgg, perm, lim, _) ->
        let relFld = ( (ty, G.Name $ getRelTxt $ riName ri)
                     , Right (ri, False, perm, lim)
                     )
            aggRelFld = ( (ty, mkAggRelName $ riName ri)
                        , Right (ri, True, perm, lim)
                        )
        in case riType ri of
          ObjRel -> [relFld]
          ArrRel -> bool [relFld] [relFld, aggRelFld] allowAgg

    -- the fields used in bool exp
    boolExpInpObjFldsM = mkFldMap (mkBoolExpTy tn) <$> selFldsM

    -- mut resp obj
    mutRespObjM =
      if isMut
      then Just $ mkMutRespObj tn $ isJust selFldsM
      else Nothing

    isMut = (isJust insColsM || isJust updColsM || isJust delPermM)
            && any (`isMutable` viM) [viIsInsertable, viIsUpdatable, viIsDeletable]

    -- table obj
    selObjM = mkTableObj tn <$> selFldsM
    -- aggregate objs
    aggObjs = case selPermM of
      Just (True, selFlds) ->
        let numCols = (map pgiName . getNumCols) selFlds
            compCols = (map pgiName . getCompCols) selFlds
        in [ mkTableAggObj tn
           , mkTableAggFldsObj tn numCols compCols
           ] <> mkColAggFldsObjs selFlds
      _ -> []
    getNumCols = onlyNumCols . lefts
    getCompCols = onlyComparableCols . lefts
    onlyFloat = const $ mkScalarTy PGFloat

    mkTypeMaker "sum" = mkScalarTy
    mkTypeMaker _     = onlyFloat

    mkColAggFldsObjs flds =
      let numCols = getNumCols flds
          compCols = getCompCols flds
          mkNumObjFld n = mkTableColAggFldsObj tn n (mkTypeMaker n) numCols
          mkCompObjFld n = mkTableColAggFldsObj tn n mkScalarTy compCols
          numFldsObjs = bool (map mkNumObjFld numAggOps) [] $ null numCols
          compFldsObjs = bool (map mkCompObjFld compAggOps) [] $ null compCols
      in numFldsObjs <> compFldsObjs
    -- the fields used in table object
    selObjFldsM = mkFldMap (mkTableTy tn) <$> selFldsM
    -- the field used in table_by_pkey object
    selByPKeyObjFlds = Map.fromList $ flip map pkeyCols $
      \pgi@(PGColInfo col ty _) -> ((mkScalarTy ty, mkColName col), Left pgi)

    ordByInpCtxM = mkOrdByInpObj tn <$> selFldsM
    (ordByInpObjM, ordByCtxM) = case ordByInpCtxM of
      Just (a, b) -> (Just a, Just b)
      Nothing     -> (Nothing, Nothing)


getRootFldsRole'
  :: QualifiedTable
  -> [PGCol]
  -> [TableConstraint]
  -> FieldInfoMap
  -> Maybe ([T.Text], Bool) -- insert perm
  -> Maybe (AnnBoolExpSQL, Maybe Int, [T.Text], Bool) -- select filter
  -> Maybe ([PGCol], AnnBoolExpSQL, [T.Text]) -- update filter
  -> Maybe (AnnBoolExpSQL, [T.Text]) -- delete filter
  -> Maybe ViewInfo
  -> RootFlds
getRootFldsRole' tn primCols constraints fields insM selM updM delM viM =
  RootFlds mFlds
  where
    mFlds = mapFromL (either _fiName _fiName . snd) $ catMaybes
            [ mutHelper viIsInsertable getInsDet insM
            , mutHelper viIsUpdatable getUpdDet updM
            , mutHelper viIsDeletable getDelDet delM
            , getSelDet <$> selM, getSelAggDet selM
            , getPKeySelDet selM $ getColInfos primCols colInfos
            ]
    mutHelper f getDet mutM =
      bool Nothing (getDet <$> mutM) $ isMutable f viM
    colInfos = fst $ validPartitionFieldInfoMap fields
    getInsDet (hdrs, upsertPerm) =
      let isUpsertable = upsertable constraints upsertPerm $ isJust viM
      in ( OCInsert tn $ hdrs `union` maybe [] _3 updM
         , Right $ mkInsMutFld tn isUpsertable
         )
    getUpdDet (updCols, updFltr, hdrs) =
      ( OCUpdate tn updFltr hdrs
      , Right $ mkUpdMutFld tn $ getColInfos updCols colInfos
      )
    getDelDet (delFltr, hdrs) =
      (OCDelete tn delFltr hdrs, Right $ mkDelMutFld tn)
    getSelDet (selFltr, pLimit, hdrs, _) =
      (OCSelect tn selFltr pLimit hdrs, Left $ mkSelFld tn)

    getSelAggDet (Just (selFltr, pLimit, hdrs, True)) = Just
      (OCSelectAgg tn selFltr pLimit hdrs, Left $ mkAggSelFld tn)
    getSelAggDet _ = Nothing

    getPKeySelDet Nothing _ = Nothing
    getPKeySelDet _ [] = Nothing
    getPKeySelDet (Just (selFltr, _, hdrs, _)) pCols = Just
      (OCSelectPkey tn selFltr hdrs, Left $ mkSelFldPKey tn pCols)

-- getRootFlds
--   :: TableCache
--   -> Map.HashMap RoleName RootFlds
-- getRootFlds tables =
--   foldr (Map.unionWith mappend . getRootFldsTable) Map.empty $
--   Map.elems tables

-- gets all the selectable fields (cols and rels) of a
-- table for a role

getSelPermission :: TableInfo -> RoleName -> Maybe SelPermInfo
getSelPermission tabInfo role =
  Map.lookup role (tiRolePermInfoMap tabInfo) >>= _permSel

getSelPerm
  :: (MonadError QErr m)
  => TableCache
  -- all the fields of a table
  -> FieldInfoMap
  -- role and its permission
  -> RoleName -> SelPermInfo
  -> m (Bool, [SelField])
getSelPerm tableCache fields role selPermInfo = do
  selFlds <- fmap catMaybes $ forM (toValidFieldInfos fields) $ \case
    FIColumn pgColInfo ->
      return $ fmap Left $ bool Nothing (Just pgColInfo) $
      Set.member (pgiName pgColInfo) allowedCols
    FIRelationship relInfo -> do
      remTableInfo <- getTabInfo tableCache $ riRTable relInfo
      let remTableSelPermM = getSelPermission remTableInfo role
      return $ flip fmap remTableSelPermM $
        \rmSelPermM -> Right ( relInfo
                             , spiAllowAgg rmSelPermM
                             , spiFilter rmSelPermM
                             , spiLimit rmSelPermM
                             , isRelNullable fields relInfo
                             )
  return (spiAllowAgg selPermInfo, selFlds)
  where
    allowedCols = spiCols selPermInfo

mkInsCtx
  :: MonadError QErr m
  => RoleName
  -> TableCache -> FieldInfoMap -> InsPermInfo -> Maybe UpdPermInfo -> m InsCtx
mkInsCtx role tableCache fields insPermInfo updPermM = do
  relTupsM <- forM rels $ \relInfo -> do
    let remoteTable = riRTable relInfo
        relName = riName relInfo
    remoteTableInfo <- getTabInfo tableCache remoteTable
    let insPermM = getInsPerm remoteTableInfo role
        viewInfoM = tiViewInfo remoteTableInfo
    return $ bool Nothing (Just (relName, relInfo)) $
      isInsertable insPermM viewInfoM

  let relInfoMap = Map.fromList $ catMaybes relTupsM
  return $ InsCtx iView cols setCols relInfoMap updPermForIns
  where
    cols = getValidCols fields
    rels = getValidRels fields
    iView = ipiView insPermInfo
    setCols = ipiSet insPermInfo
    mkUpdPermForIns upi =
      (Set.toList $ upiCols upi, upiFilter upi)
    updPermForIns = mkUpdPermForIns <$> updPermM

    isInsertable Nothing _          = False
    isInsertable (Just _) viewInfoM = isMutable viIsInsertable viewInfoM

mkAdminInsCtx
  :: MonadError QErr m
  => QualifiedTable -> TableCache -> FieldInfoMap -> m InsCtx
mkAdminInsCtx tn tc fields = do
  relTupsM <- forM rels $ \relInfo -> do
    let remoteTable = riRTable relInfo
        relName = riName relInfo
    remoteTableInfo <- getTabInfo tc remoteTable
    let viewInfoM = tiViewInfo remoteTableInfo
    return $ bool Nothing (Just (relName, relInfo)) $
      isMutable viIsInsertable viewInfoM

  let relInfoMap = Map.fromList $ catMaybes relTupsM
      updPerm = (map pgiName cols, noFilter)

  return $ InsCtx tn cols Map.empty relInfoMap $ Just updPerm
  where
    cols = getValidCols fields
    rels = getValidRels fields

mkGCtxRole
  :: (MonadError QErr m)
  => TableCache
  -> QualifiedTable
  -> FieldInfoMap
  -> [PGCol]
  -> [TableConstraint]
  -> Maybe ViewInfo
  -> RoleName
  -> RolePermInfo
  -> m (TyAgg, RootFlds, InsCtxMap)
mkGCtxRole tableCache tn fields pCols constraints viM role permInfo = do
  selPermM <- mapM (getSelPerm tableCache fields role) $ _permSel permInfo
  tabInsCtxM <- forM (_permIns permInfo) $ \ipi -> do
    tic <- mkInsCtx role tableCache fields ipi $ _permUpd permInfo
    return (tic, isJust $ _permUpd permInfo)
  let updColsM = filterColInfos . upiCols <$> _permUpd permInfo
      tyAgg = mkGCtxRole' tn tabInsCtxM selPermM updColsM
              (void $ _permDel permInfo) pColInfos constraints viM
      rootFlds = getRootFldsRole tn pCols constraints fields viM permInfo
      insCtxMap = maybe Map.empty (Map.singleton tn) $ fmap fst tabInsCtxM
  return (tyAgg, rootFlds, insCtxMap)
  where
    colInfos = getValidCols fields
    pColInfos = getColInfos pCols colInfos
    filterColInfos allowedSet =
      filter ((`Set.member` allowedSet) . pgiName) colInfos

getRootFldsRole
  :: QualifiedTable
  -> [PGCol]
  -> [TableConstraint]
  -> FieldInfoMap
  -> Maybe ViewInfo
  -> RolePermInfo
  -> RootFlds
getRootFldsRole tn pCols constraints fields viM (RolePermInfo insM selM updM delM) =
  getRootFldsRole' tn pCols constraints fields
  (mkIns <$> insM) (mkSel <$> selM)
  (mkUpd <$> updM) (mkDel <$> delM)
  viM
  where
    mkIns i = (ipiRequiredHeaders i, isJust updM)
    mkSel s = ( spiFilter s, spiLimit s
              , spiRequiredHeaders s, spiAllowAgg s
              )
    mkUpd u = ( Set.toList $ upiCols u
              , upiFilter u
              , upiRequiredHeaders u
              )
    mkDel d = (dpiFilter d, dpiRequiredHeaders d)

mkGCtxMapTable
  :: (MonadError QErr m)
  => TableCache
  -> TableInfo
  -> m (Map.HashMap RoleName (TyAgg, RootFlds, InsCtxMap))
mkGCtxMapTable tableCache (TableInfo tn _ fields rolePerms constraints pkeyCols viewInfo _) = do
  m <- Map.traverseWithKey
       (mkGCtxRole tableCache tn fields pkeyCols validConstraints viewInfo) rolePerms
  adminInsCtx <- mkAdminInsCtx tn tableCache fields
  let adminCtx = mkGCtxRole' tn (Just (adminInsCtx, True))
                 (Just (True, selFlds)) (Just colInfos) (Just ())
                 pkeyColInfos validConstraints viewInfo
      adminInsCtxMap = Map.singleton tn adminInsCtx
  return $ Map.insert adminRole (adminCtx, adminRootFlds, adminInsCtxMap) m
  where
    validConstraints = mkValidConstraints constraints
    colInfos = getValidCols fields
    allCols = map pgiName colInfos
    pkeyColInfos = getColInfos pkeyCols colInfos
    selFlds = flip map (toValidFieldInfos fields) $ \case
      FIColumn pgColInfo     -> Left pgColInfo
      FIRelationship relInfo -> Right (relInfo, True, noFilter, Nothing, isRelNullable fields relInfo)
    adminRootFlds =
      getRootFldsRole' tn pkeyCols validConstraints fields
      (Just ([], True)) (Just (noFilter, Nothing, [], True))
      (Just (allCols, noFilter, [])) (Just (noFilter, []))
      viewInfo

noFilter :: AnnBoolExpSQL
noFilter = annBoolExpTrue


checkSchemaConflicts
  :: (MonadError QErr m)
  => GCtx -> GCtx -> m ()
checkSchemaConflicts gCtx remoteCtx = do
  -- check type conflicts
  let typeMap     = _gTypes gCtx -- hasura typemap
      hTypes      = map G.unNamedType $ Map.keys typeMap
      rmQRootName = _otiName $ _gQueryRoot remoteCtx
      rmMRootName = maybeToList $ _otiName <$> _gMutRoot remoteCtx
      rmRootNames = map G.unNamedType (rmQRootName:rmMRootName)
      rmTypes     = filter (`notElem` builtinTy ++ rmRootNames) $
                    map G.unNamedType $ Map.keys $ _gTypes remoteCtx

      conflictedTypes = filter (`elem` hTypes) rmTypes

  unless (null conflictedTypes) $
    throw400 RemoteSchemaConflicts $ tyMsg conflictedTypes

  -- check node conflicts
  let rmQRoot = _otiFields $ _gQueryRoot remoteCtx
      rmMRoot = _otiFields <$> _gMutRoot remoteCtx
      rmRoots = filter (`notElem` builtinNodes ++ rmRootNames) . Map.keys <$>
                mergeMaybeMaps (Just rmQRoot) rmMRoot
      hQR     = _otiFields <$>
                join (getObjTyM <$> Map.lookup hQRName typeMap)
      hMR     = _otiFields <$>
                join (getObjTyM <$> Map.lookup hMRName typeMap)
      hRoots  = Map.keys <$> mergeMaybeMaps hQR hMR

  case (rmRoots, hRoots) of
    (Just rmR, Just hR) -> do
      let conflictedNodes = filter (`elem` hR) rmR
      unless (null conflictedNodes) $
        throw400 RemoteSchemaConflicts $ nodesMsg conflictedNodes
    _ -> return ()

  where
    hQRName = G.NamedType "query_root"
    hMRName = G.NamedType "mutation_root"
    tyMsg ty = "types: [" <> namesToTxt ty <>
               "] already exist in current graphql schema"
    nodesMsg n = "nodes : [" <> namesToTxt n <>
                 "] already exist in current graphql schema"
    namesToTxt = T.intercalate ", " . map G.unName
    builtinNodes = ["__type", "__schema", "__typename"]
    builtinTy = [ "__Directive"
                , "__DirectiveLocation"
                , "__EnumValue"
                , "__Field"
                , "__InputValue"
                , "__Schema"
                , "__Type"
                , "__TypeKind"
                , "Int"
                , "Float"
                , "String"
                , "Boolean"
                , "ID"
                ]

checkConflictingNode
  :: (MonadError QErr m)
  => GCtx
  -> G.Name
  -> m ()
checkConflictingNode gCtx node = do
  let typeMap = _gTypes gCtx
      hQR     = _otiFields <$>
                join (getObjTyM <$> Map.lookup hQRName typeMap)
      hMR     = _otiFields <$>
                join (getObjTyM <$> Map.lookup hMRName typeMap)
      hRoots  = Map.keys <$> mergeMaybeMaps hQR hMR
  case hRoots of
    Just hR ->
      when (node `elem` hR) $
        throw400 RemoteSchemaConflicts msg
    _ -> return ()
  where
    hQRName = G.NamedType "query_root"
    hMRName = G.NamedType "mutation_root"
    msg = "node " <> G.unName node <>
          " already exists in current graphql schema"


mkGCtxMap
  :: (MonadError QErr m)
  => TableCache -> m GCtxMap
mkGCtxMap tableCache = do
  typesMapL <- mapM (mkGCtxMapTable tableCache) $
               filter tableFltr $ Map.elems tableCache
  let typesMap = foldr (Map.unionWith mappend) Map.empty typesMapL
  return $ flip Map.map typesMap $ \(ty, flds, insCtxMap) ->
    mkGCtx ty flds insCtxMap
  where
    tableFltr ti = not (tiSystemDefined ti)
                   && isValidTableName (tiName ti)


-- mkGCtx :: TyAgg -> RootFlds -> InsCtxMap -> GCtx
-- mkGCtx (TyAgg tyInfos fldInfos ordByEnums) (RootFlds flds) insCtxMap =
--   let queryRoot = mkHsraObjTyInfo (Just "query root")
--                   (G.NamedType "query_root") $
--                   mapFromL _fiName (schemaFld:typeFld:qFlds)
--       colTys    = Set.toList $ Set.fromList $ map pgiType $
--                   lefts $ Map.elems fldInfos
--       scalarTys = map (TIScalar . mkHsraScalarTyInfo) colTys
--       compTys   = map (TIInpObj . mkCompExpInp) colTys
--       ordByEnumTyM = bool (Just ordByEnumTy) Nothing $ null qFlds
--       allTys    = Map.union tyInfos $ mkTyInfoMap $
--                   catMaybes [ Just $ TIObj queryRoot
--                             , TIObj <$> mutRootM
--                             , TIObj <$> subRootM
--                             , TIEnum <$> ordByEnumTyM
--                             ] <>
--                   scalarTys <> compTys <> defaultTypes
--   -- for now subscription root is query root
--   in GCtx allTys fldInfos ordByEnums queryRoot mutRootM (Just queryRoot)
--      (Map.map fst flds) insCtxMap
--   where

--     mkMutRoot =
--       mkHsraObjTyInfo (Just "mutation root") (G.NamedType "mutation_root") .
--       mapFromL _fiName

--     mutRootM = bool (Just $ mkMutRoot mFlds) Nothing $ null mFlds

--     mkSubRoot =
--       mkHsraObjTyInfo (Just "subscription root")
--       (G.NamedType "subscription_root") . mapFromL _fiName

--     subRootM = bool (Just $ mkSubRoot qFlds) Nothing $ null qFlds

--     (qFlds, mFlds) = partitionEithers $ map snd $ Map.elems flds

--     schemaFld = mkHsraObjFldInfo Nothing "__schema" Map.empty $
--                   G.toGT $ G.toNT $ G.NamedType "__Schema"

--     typeFld = mkHsraObjFldInfo Nothing "__type" typeFldArgs $
--                 G.toGT $ G.NamedType "__Type"
--       where
--         typeFldArgs = mapFromL _iviName [
--           InpValInfo (Just "name of the type") "name"
--           $ G.toGT $ G.toNT $ G.NamedType "String"
--           ]


-- emptyGCtx :: GCtx
-- emptyGCtx = mkGCtx mempty mempty mempty

getGCtx :: (CacheRM m) => RoleName -> GCtxMap -> m GCtx
getGCtx rn ctxMap = do
  sc <- askSchemaCache
  return $ fromMaybe (scDefaultRemoteGCtx sc) $ Map.lookup rn ctxMap

mergeMaybeMaps
  :: (Eq k, Hashable k)
  => Maybe (Map.HashMap k v)
  -> Maybe (Map.HashMap k v)
  -> Maybe (Map.HashMap k v)
mergeMaybeMaps m1 m2 = case (m1, m2) of
  (Nothing, Nothing)   -> Nothing
  (Just m1', Nothing)  -> Just m1'
  (Nothing, Just m2')  -> Just m2'
  (Just m1', Just m2') -> Just $ Map.union m1' m2'


-- pretty print GCtx
ppGCtx :: GCtx -> IO ()
ppGCtx gCtx = do
  let types = map (G.unName . G.unNamedType) $ Map.keys $ _gTypes gCtx
      qRoot = map G.unName $ Map.keys $ _otiFields $ _gQueryRoot gCtx
      mRoot = maybe [] (map G.unName . Map.keys . _otiFields) $ _gMutRoot gCtx

  print ("GCtx [" :: Text)
  print $ "  types = " <> show types
  print $ "  query root = " <> show qRoot
  print $ "  mutation root = " <> show mRoot
  print ("]" :: Text)<|MERGE_RESOLUTION|>--- conflicted
+++ resolved
@@ -1104,16 +1104,10 @@
     desc = G.Description $
       "select columns of table " <>> tn
 
-<<<<<<< HEAD
 mkConflictActionTy :: Bool -> EnumTyInfo
 mkConflictActionTy updAllowed =
-  EnumTyInfo (Just desc) conflictActionTy $ mapFromL _eviVal $
+  mkHsraEnumTyInfo (Just desc) conflictActionTy $ mapFromL _eviVal $
   [enumValIgnore] <> bool [] [enumValUpdate] updAllowed
-=======
-mkConflictActionTy :: EnumTyInfo
-mkConflictActionTy = mkHsraEnumTyInfo (Just desc) ty $ mapFromL _eviVal
-                     [enumValIgnore, enumValUpdate]
->>>>>>> 512ee6fb
   where
     desc = G.Description "conflict action"
     enumValIgnore = EnumValInfo (Just "ignore the insert on this row")
