# Hasura GraphQL Engine Changelog

## Next release

### Bug fixes and improvements

- console: allow customising graphql field names for columns of views (close #3689) (#4255)
- docs: add One-Click Render deployment guide (close #3683) (#4209)
- server: reserved keywords in column references break parser (fix #3597) #3927

## `v1.2.0-beta.3`

### console: manage Postgres check constraints

Postgres Check constraints allows you to specify that the value in a certain column must satisfy a Boolean (truth-value) expression. They can be used to put in simple input validations for mutations and with this release, these constraints can now be added while creating a table or later from Modify tab on the console.

**Example**:
When a product is created, ensure that the price is greater than zero. The SQL would look like this:
```sql
CREATE TABLE products (
    product_id UUID DEFAULT gen_random_uuid(),
    name TEXT,
    price NUMERIC CONSTRAINT positive_price CHECK (price > 0)
);
```
To create this table with Hasura Console, on the 'Add a new table' screen, after adding all the columns, scroll down to 'Check constraints' section and 'Add a new check constraint' with the following properties:
- Constraint name: `positive_price`
- Check expression: `price > 0`

Read more about check constraints on [Postgres Docs](https://www.postgresql.org/docs/12/ddl-constraints.html#DDL-CONSTRAINTS-CHECK-CONSTRAINTS).

(close #1700) (#3881)

### CLI: V2 migrations architecture

<<<<<<< HEAD
- cli: add support for multiple versions of plugin (close #4105)
- fix deploy script to upload github release assets
- cli: fix parse error returned on console api (close #4126)
- console and cli-ext: fix parsing of wrapped types in SDL
=======
  A new CLI migrations image is introduced to account for the new migrations workflow. If you're have a project with `version: 2` in `config.yaml`, you should use the new image: `hasura/graphql-engine:v1.2.0-cli-migrations-v2`. Mount the migrations at `/hasura-migrations` and metadata at `/hasura-metadata`.

(close #3969) (#4145)

### Bug fixes and improvements
- server: improve performance of replace_metadata tracking many tables (fix #3802)
- server: option to reload remote schemas in 'reload_metadata' API (fix #3792, #4117)
- server: fix various space leaks to avoid excessive memory consumption
- server: fix postgres query error when computed fields included in mutation response (fix #4035)
- server: fix `__typename` not being included for custom object types (fix #4063)
- server: preserve cookie headers from sync action webhook (close #4021)
- server: validate action webhook response to conform to action output type (fix #3977)
- server: add 'ID' to default scalars in custom types (fix #4061)
- console: enum field values can be selected through a dropdown in insert/edit rows page (close #3748) (#3810)
- console: exported metadata filenames are now unique(`hasura_metadata_<timestamp>.json`) (close #1772) (#4106)
- console: allow bulk deleting rows in 'Browse Rows' section (close #1739) (#3735)
- console: fix computed field permission selection (#4246)
- console: allow customising root fields of single row mutations (close #4203) (#4254)
- console: fix json string rendering in data browser (close #4201) (#4221)
- console: handle long column names in event trigger update columns (close #4123) (#4210)
- console: disable selecting roles without permissions for bulk actions (close #4178) (#4195)
- console: fix passing default value to JsonInput (#4175)
- console: fix parsing of wrapped types in SDL (close #4099) (#4167)
- console: misc actions fixes (#4059)
- console: action relationship page improvements (fix #4062, #4130) (#4133)
- cli: fix init command to generate correct config (fix #4036) (#4038)
- cli: fix parse error returned on console api (close #4126) (#4152)
>>>>>>> 8bcff193
- cli: fix typo in cli example for squash (fix #4047) (#4049)
- docs: add statement to grant hasura permissions for PG functions (#4238)
- docs: add docs for redeliver_event api (fix #4176) (#4177)
- docs: update permission.rst for check constraint api (#4124)
- docs: add note on pg versions for actions (#4034)
- docs: add latest prerelease build info (close #4041) (#4048)
- docs: add AuthGuardian JWT guide (#3958)

## `v1.2.0-beta.2`

- server: Don't update catalog version if using --dryRun (#3970)
- cli: add version flag in update-cli command (#3996)
- cli(migrations-img): add env to skip update prompts (fix #3964) (#3968)
- cli, server: use prerelease tag as channel for console assets cdn (#3975)
- cli: fix flags in actions, migrate and metadata cmd (fix #3982) (#3991)
- cli: preserve action definition in metadata apply (fix… (#3993)
- cli: bug fixes related to actions (#3951)

## `v1.2.0-beta.1`

### Hasura Actions

Actions are a way to extend Hasura’s auto-generated mutations with entirely custom ones which can handle various use cases such as data validation, data enrichment from external sources and any other complex business logic.

A new mutation can be created either by defining its GraphQL SDL or by deriving it from an existing Hasura-generated mutation. The resolver is exposed to Hasura as a webhook which can be called synchronously or asynchronously. This release also includes an ever evolving codegen workflow to make managing the custom resolvers easier.

Read more about actions in the [docs](https://docs.hasura.io/1.0/graphql/manual/actions/index.html).

(#3042) (#3252) (#3859)

### Downgrade command

A new command is added to the server executable for downgrading to earlier releases. Previously, if you ran a newer Hasura version and wanted to go back to an old version on the same database, you had to stop Hasura, run some SQL statements and start Hasura again. With the new `downgrade` command, these SQL statements can be run automatically.

**Example**: Downgrade from `v1.2.0` to `v1.0.0`:
```bash
# stop hasura v1.2.0

# run the following command:
docker run hasura/graphql-engine:v1.2.0 graphql-engine --database-url <db-url> downgrade --to-v1.0.0

# start hasura v1.0.0
```

Read more about this command in the [docs](https://hasura.io/docs/1.0/graphql/manual/deployment/downgrading.html#downgrading-hasura-graphql-engine).

(close #1156) (#3760)

### Bug fixes and improvements
- server: check expression in update permissions (close #384) (rfc #3750) (#3804)
- console: show pre-release update notifications with opt out option (#3888)
- console: handle invalid keys in permission builder (close #3848) (#3863)<|MERGE_RESOLUTION|>--- conflicted
+++ resolved
@@ -4,6 +4,7 @@
 
 ### Bug fixes and improvements
 
+- cli: add support for multiple versions of plugin (close #4105)
 - console: allow customising graphql field names for columns of views (close #3689) (#4255)
 - docs: add One-Click Render deployment guide (close #3683) (#4209)
 - server: reserved keywords in column references break parser (fix #3597) #3927
@@ -33,12 +34,6 @@
 
 ### CLI: V2 migrations architecture
 
-<<<<<<< HEAD
-- cli: add support for multiple versions of plugin (close #4105)
-- fix deploy script to upload github release assets
-- cli: fix parse error returned on console api (close #4126)
-- console and cli-ext: fix parsing of wrapped types in SDL
-=======
   A new CLI migrations image is introduced to account for the new migrations workflow. If you're have a project with `version: 2` in `config.yaml`, you should use the new image: `hasura/graphql-engine:v1.2.0-cli-migrations-v2`. Mount the migrations at `/hasura-migrations` and metadata at `/hasura-metadata`.
 
 (close #3969) (#4145)
@@ -66,7 +61,6 @@
 - console: action relationship page improvements (fix #4062, #4130) (#4133)
 - cli: fix init command to generate correct config (fix #4036) (#4038)
 - cli: fix parse error returned on console api (close #4126) (#4152)
->>>>>>> 8bcff193
 - cli: fix typo in cli example for squash (fix #4047) (#4049)
 - docs: add statement to grant hasura permissions for PG functions (#4238)
 - docs: add docs for redeliver_event api (fix #4176) (#4177)
