module Hasura.Server.Init where

import qualified Database.PG.Query    as Q

import           Options.Applicative
import           System.Exit          (exitFailure)

import qualified Data.Text            as T

import           Hasura.Prelude
import           Hasura.RQL.DDL.Utils
import           Hasura.RQL.Types     (RoleName (..))
import           Hasura.Server.Auth
import           Hasura.Server.Utils

<<<<<<< HEAD
data InitError
  = InitError !String
=======

newtype InitError
  = InitError String
>>>>>>> 07181123
  deriving (Show, Eq)

instance Q.FromPGConnErr InitError where
  fromPGConnErr = InitError . show

instance Q.FromPGTxErr InitError where
  fromPGTxErr = InitError . show


initErrExit :: (Show e) => e -> IO a
initErrExit e = print e >> exitFailure

-- clear the hdb_views schema
initStateTx :: Q.Tx ()
initStateTx = clearHdbViews

data RawConnInfo =
  RawConnInfo
  { connHost     :: !(Maybe String)
  , connPort     :: !(Maybe Int)
  , connUser     :: !(Maybe String)
  , connPassword :: !String
  , connUrl      :: !(Maybe String)
  , connDatabase :: !(Maybe String)
  , connOptions  :: !(Maybe String)
  } deriving (Eq, Read, Show)

data CorsConfigG a
  = CorsConfigG
  { ccDomain   :: !a
  , ccDisabled :: !Bool
  } deriving (Show, Eq)

type CorsConfigFlags = CorsConfigG (Maybe T.Text)
type CorsConfig = CorsConfigG T.Text


parseRawConnInfo :: Parser RawConnInfo
parseRawConnInfo =
  RawConnInfo
  <$> optional (strOption ( long "host" <>
                  metavar "HOST" <>
                  help "Postgres server host" ))
  <*> optional (option auto ( long "port" <>
                  short 'p' <>
                  metavar "PORT" <>
                  help "Postgres server port" ))
  <*> optional (strOption ( long "user" <>
                  short 'u' <>
                  metavar "USER" <>
                  help "Database user name" ))
  <*> strOption ( long "password" <>
                  short 'p' <>
                  metavar "PASSWORD" <>
                  value "" <>
                  help "Password of the user" )
  <*> optional (strOption ( long "database-url" <>
                  metavar "DATABASE-URL" <>
                  help "Postgres database URL. Example postgres://foo:bar@example.com:2345/database"))
  <*> optional (strOption ( long "dbname" <>
                  short 'd' <>
                  metavar "NAME" <>
                  help "Database name to connect to" ))
  <*> pure Nothing

connInfoErrModifier :: String -> String
connInfoErrModifier s = "Fatal Error : " ++ s

mkConnInfo :: Maybe String -> RawConnInfo -> Either String Q.ConnInfo
mkConnInfo mEnvDbUrl (RawConnInfo mHost mPort mUser pass mURL mDB opts) = do
  let mFinalDBUrl = ifNothingTakeEnv mURL
  case (mHost, mPort, mUser, mDB, mFinalDBUrl) of

    (Just host, Just port, Just user, Just db, Nothing) ->
      return $ Q.ConnInfo host port user pass db opts

    (_, _, _, _, Just dbURL) -> maybe (throwError invalidUrlMsg)
                                return $ parseDatabaseUrl dbURL opts
    _ -> throwError $ "Invalid options. "
                    ++ "Expecting all database connection params "
                    ++ "(host, port, user, dbname, password) or "
                    ++ "database-url (HASURA_GRAPHQL_DATABASE_URL)"
  where
    invalidUrlMsg = "Invalid database-url (HASURA_GRAPHQL_DATABASE_URL). "
                    ++ "Example postgres://foo:bar@example.com:2345/database"
    ifNothingTakeEnv Nothing = mEnvDbUrl
    ifNothingTakeEnv t       = t

readIsoLevel :: String -> Either String Q.TxIsolation
readIsoLevel isoS =
  case isoS of
    "read-comitted" -> return Q.ReadCommitted
    "repeatable-read" -> return Q.RepeatableRead
    "serializable" -> return Q.ReadCommitted
    _ -> Left "Only expecting read-comitted / repeatable-read / serializable"

parseTxIsolation :: Parser Q.TxIsolation
parseTxIsolation =
  option (eitherReader readIsoLevel) ( long "tx-iso" <>
                  short 'i' <>
                  value Q.ReadCommitted <>
                  metavar "TXISO" <>
                  help "transaction isolation. read-committed / repeatable-read / serializable" )

parseRootDir :: Parser (Maybe String)
parseRootDir =
  optional $ strOption ( long "root-dir" <>
               metavar "STATIC-DIR" <>
               help "this static dir is served at / and takes precedence over all routes" )

parseConnParams :: Parser Q.ConnParams
parseConnParams =
  Q.ConnParams
  <$> option auto ( long "stripes" <>
               short 's' <>
               metavar "NO OF STRIPES" <>
               value 1 <>
               help "Number of stripes" )
  <*> option auto ( long "connections" <>
               short 'c' <>
               metavar "NO OF CONNS" <>
               value 50 <>
               help "Number of conns that need to be opened to Postgres" )
  <*> option auto ( long "timeout" <>
               short 'c' <>
               metavar "SECONDS" <>
               value 180 <>
               help "Each connection's idle time before it is closed" )

parseServerPort :: Parser (Maybe Int)
parseServerPort = optional $
  option auto ( long "server-port" <>
                metavar "PORT" <>
                help "Port on which graphql-engine should be served (default: 8080)"
              )

parseAccessKey :: Parser (Maybe AccessKey)
parseAccessKey =
  optional $ AccessKey <$>
    strOption ( long "access-key" <>
                metavar "SECRET ACCESS KEY" <>
                help "Secret access key, required to access this instance"
              )

readHookType :: String -> Either String AuthHookType
readHookType tyS =
  case tyS of
    "GET"  -> Right AHTGet
    "POST" -> Right AHTPost
    _      -> Left "Only expecting GET / POST"

parseWebHook :: Parser AuthHookConf
parseWebHook =
  AuthHookG <$> parseUrl <*> parseEnablePost
  where
    parseUrl =
      optional $ strOption ( long "auth-hook" <>
                             metavar "AUTHENTICATION WEB HOOK" <>
                             help "The authentication webhook, required to authenticate requests"
                           )
    parseEnablePost = optional $
      option (eitherReader readHookType)
        ( long "auth-hook-mode" <>
          metavar "GET|POST" <>
          help "The authentication webhook type (default: GET)"
        )


parseJwtSecret :: Parser (Maybe Text)
parseJwtSecret =
  optional $ strOption ( long "jwt-secret" <>
                         metavar "JWK" <>
                         help jwtSecretHelp
                       )

jwtSecretHelp :: String
jwtSecretHelp = "The JSON containing type and the JWK used for verifying. e.g: "
              <> "`{\"type\": \"HS256\", \"key\": \"<your-hmac-shared-secret>\", \"claims_namespace\": \"<optional-custom-claims-key-name>\"}`,"
              <> "`{\"type\": \"RS256\", \"key\": \"<your-PEM-RSA-public-key>\", \"claims_namespace\": \"<optional-custom-claims-key-name>\"}`"

parseUnAuthRole :: Parser (Maybe RoleName)
parseUnAuthRole =
  optional $ RoleName <$>
    strOption ( long "unauthorized-role" <>
                metavar "UNAUTHORIZED ROLE" <>
                help ( "Unauthorized role, used when access-key is not sent in access-key only mode "
                       ++ "or \"Authorization\" header is absent in JWT mode"
                     )
              )

parseCorsConfig :: Parser CorsConfigFlags
parseCorsConfig =
  CorsConfigG
  <$> optional (strOption ( long "cors-domain" <>
                  metavar "CORS DOMAIN" <>
                  help "The domain, including scheme and port, to allow CORS for"
                 ))
  <*> switch ( long "disable-cors" <>
               help "Disable CORS handling"
             )

parseEnableConsole :: Parser Bool
parseEnableConsole = switch ( long "enable-console" <>
                              help "Enable API Console"
                            )<|MERGE_RESOLUTION|>--- conflicted
+++ resolved
@@ -13,14 +13,8 @@
 import           Hasura.Server.Auth
 import           Hasura.Server.Utils
 
-<<<<<<< HEAD
-data InitError
-  = InitError !String
-=======
-
 newtype InitError
   = InitError String
->>>>>>> 07181123
   deriving (Show, Eq)
 
 instance Q.FromPGConnErr InitError where
