import React from 'react';
import { connect } from 'react-redux';
import { Link } from 'react-router';
import { css } from 'styled-components';
import OverlayTrigger from 'react-bootstrap/lib/OverlayTrigger';
import Tooltip from 'react-bootstrap/lib/Tooltip';

import * as tooltips from './Tooltips';
import globals from '../../Globals';
import { getPathRoot } from '../Common/utils/urlUtils';

import Spinner from '../Common/Spinner/Spinner';
import WarningSymbol from '../Common/WarningSymbol/WarningSymbol';
import { Icon } from '../UIKit/atoms/';
<<<<<<< HEAD
import logo from './images/white-logo.svg';
import pixHeart from './images/pix-heart.svg';

import styles from './Main.scss';
=======
>>>>>>> 420dc846

import {
  loadServerVersion,
  fetchServerConfig,
  loadLatestServerVersion,
  featureCompatibilityInit,
  emitProClickedEvent,
} from './Actions';

import {
  loadInconsistentObjects,
  redirectToMetadataStatus,
} from '../Services/Settings/Actions';

import {
  getLoveConsentState,
  setLoveConsentState,
  getProClickState,
  setProClickState,
} from './utils';

import { checkStableVersion, versionGT } from '../../helpers/versionUtils';
import { getSchemaBaseRoute } from '../Common/utils/routesUtils';
import {
  getLocalStorageItem,
  LS_VERSION_UPDATE_CHECK_LAST_CLOSED,
  setLocalStorageItem,
} from '../Common/utils/localStorageUtils';
import ToolTip from '../Common/Tooltip/Tooltip';
import { setPreReleaseNotificationOptOutInDB } from '../../telemetry/Actions';
import { ProPopup } from './components/ProPopup';

class Main extends React.Component {
  constructor(props) {
    super(props);

    this.state = {
      updateNotificationVersion: null,
      loveConsentState: getLoveConsentState(),
      proClickState: getProClickState(),
      isPopUpOpen: false,
    };

    this.handleBodyClick = this.handleBodyClick.bind(this);
  }

  componentDidMount() {
    const { dispatch } = this.props;

    document
      .querySelector('body')
      .addEventListener('click', this.handleBodyClick);

    dispatch(loadServerVersion()).then(() => {
      dispatch(featureCompatibilityInit());

      dispatch(loadInconsistentObjects({ shouldReloadMetadata: false })).then(
        () => {
          this.handleMetadataRedirect();
        }
      );

      dispatch(loadLatestServerVersion()).then(() => {
        this.setShowUpdateNotification();
      });
    });

    dispatch(fetchServerConfig());
  }

  toggleProPopup = () => {
    const { dispatch } = this.props;
    dispatch(emitProClickedEvent({ open: !this.state.isPopUpOpen }));
    this.setState({ isPopUpOpen: !this.state.isPopUpOpen });
  };

  setShowUpdateNotification() {
    const {
      latestStableServerVersion,
      latestPreReleaseServerVersion,
      serverVersion,
      console_opts,
    } = this.props;

    const allowPreReleaseNotifications =
      !console_opts || !console_opts.disablePreReleaseUpdateNotifications;

    let latestServerVersionToCheck;
    if (
      allowPreReleaseNotifications &&
      versionGT(latestPreReleaseServerVersion, latestStableServerVersion)
    ) {
      latestServerVersionToCheck = latestPreReleaseServerVersion;
    } else {
      latestServerVersionToCheck = latestStableServerVersion;
    }

    try {
      const lastUpdateCheckClosed = getLocalStorageItem(
        LS_VERSION_UPDATE_CHECK_LAST_CLOSED
      );

      if (lastUpdateCheckClosed !== latestServerVersionToCheck) {
        const isUpdateAvailable = versionGT(
          latestServerVersionToCheck,
          serverVersion
        );

        if (isUpdateAvailable) {
          this.setState({
            updateNotificationVersion: latestServerVersionToCheck,
          });
        }
      }
    } catch (e) {
      console.error(e);
    }
  }

  handleBodyClick(e) {
    const heartDropDown = document.getElementById('dropdown_wrapper');
    const heartDropDownOpen = document.querySelectorAll(
      '#dropdown_wrapper.open'
    );

    if (
      heartDropDown &&
      !heartDropDown.contains(e.target) &&
      heartDropDownOpen.length !== 0
    ) {
      heartDropDown.classList.remove('open');
    }
  }

  handleDropdownToggle() {
    document.getElementById('dropdown_wrapper').classList.toggle('open');
  }

  handleMetadataRedirect() {
    if (this.props.metadata.inconsistentObjects.length > 0) {
      this.props.dispatch(redirectToMetadataStatus());
    }
  }

  closeLoveIcon() {
    const s = {
      isDismissed: true,
    };
    setLoveConsentState(s);
    this.setState({
      loveConsentState: { ...getLoveConsentState() },
    });
  }

  updateLocalStorageState() {
    const s = getProClickState();
    if (s && 'isProClicked' in s && !s.isProClicked) {
      setProClickState({
        isProClicked: !s.isProClicked,
      });
      this.setState({
        proClickState: { ...getProClickState() },
      });
    }
  }

  onProIconClick = () => {
    this.updateLocalStorageState();
    this.toggleProPopup();
  };

  closeUpdateBanner() {
    const { updateNotificationVersion } = this.state;
    setLocalStorageItem(
      LS_VERSION_UPDATE_CHECK_LAST_CLOSED,
      updateNotificationVersion
    );
    this.setState({ updateNotificationVersion: null });
  }

  render() {
    const {
      children,
      location,
      migrationModeProgress,
      currentSchema,
      serverVersion,
      metadata,
      dispatch,
    } = this.props;

    const {
      proClickState: { isProClicked },
      isPopUpOpen,
    } = this.state;

    const appPrefix = '';

    const currentLocation = location.pathname;
    const currentActiveBlock = getPathRoot(currentLocation);

    const getMainContent = () => {
      let mainContent = null;

      if (!migrationModeProgress) {
        mainContent = children && React.cloneElement(children);
      } else {
        mainContent = (
          <div>
            {' '}
            <Spinner />{' '}
          </div>
        );
      }
      return mainContent;
    };

    const getSettingsSelectedMarker = () => {
      let metadataSelectedMarker = null;

      if (currentActiveBlock === 'settings') {
        metadataSelectedMarker = <span className={styles.selected} />;
      }

      return metadataSelectedMarker;
    };

    const getMetadataStatusIcon = () => {
      if (metadata.inconsistentObjects.length === 0) {
        return <Icon className={styles.question} type="settings" size={18} />;
      }

      return (
        <div className={styles.question}>
          <Icon type="settings" />
          <div className={styles.overlappingExclamation}>
            <div className={styles.iconWhiteBackground} />
            <div>
              <Icon type="default" />
            </div>
          </div>
        </div>
      );
    };

    const getAdminSecretSection = () => {
      let adminSecretHtml = null;

      if (!globals.isAdminSecretSet) {
        adminSecretHtml = (
          <div className={styles.secureSection}>
            <a
              href="https://hasura.io/docs/1.0/graphql/manual/deployment/securing-graphql-endpoint.html"
              target="_blank"
              rel="noopener noreferrer"
            >
              <WarningSymbol
                tooltipText={tooltips.secureEndpoint}
                tooltipPlacement={'left'}
                customStyle={styles.secureSectionSymbol}
              />
              &nbsp;Secure your endpoint
            </a>
          </div>
        );
      }
      return adminSecretHtml;
    };

    const getUpdateNotification = () => {
      let updateNotificationHtml = null;

      const { updateNotificationVersion } = this.state;

      const isStableRelease = checkStableVersion(updateNotificationVersion);

      const getPreReleaseNote = () => {
        const handlePreRelNotifOptOut = e => {
          e.preventDefault();
          e.stopPropagation();

          this.closeUpdateBanner();

          dispatch(setPreReleaseNotificationOptOutInDB());
        };

        return (
          <React.Fragment>
            <span className={styles.middot}> &middot; </span>
            <i>
              This is a pre-release version. Not recommended for production use.
              <span className={styles.middot}> &middot; </span>
              <a href={'#'} onClick={handlePreRelNotifOptOut}>
                Opt out of pre-release notifications
              </a>
              <ToolTip
                message={'Only be notified about stable releases'}
                placement={'top'}
              />
            </i>
          </React.Fragment>
        );
      };

      if (updateNotificationVersion) {
        updateNotificationHtml = (
          <div>
            <div className={styles.phantom} />{' '}
            {/* phantom div to prevent overlapping of banner with content. */}
            <div className={styles.updateBannerWrapper}>
              <div className={styles.updateBanner}>
                <span> Hey there! A new server version </span>
                <span className={styles.versionUpdateText}>
                  {' '}
                  {updateNotificationVersion}
                </span>
                <span> is available </span>
                <span className={styles.middot}> &middot; </span>
                <a
                  href={
                    'https://github.com/hasura/graphql-engine/releases/tag/' +
                    updateNotificationVersion
                  }
                  target="_blank"
                  rel="noopener noreferrer"
                >
                  <span>View Changelog</span>
                </a>
                <span className={styles.middot}> &middot; </span>
                <a
                  className={styles.updateLink}
                  href="https://hasura.io/docs/1.0/graphql/manual/deployment/updating.html"
                  target="_blank"
                  rel="noopener noreferrer"
                >
                  <span>Update Now</span>
                </a>
                {!isStableRelease && getPreReleaseNote()}
                <span
                  className={styles.updateBannerClose}
                  onClick={this.closeUpdateBanner.bind(this)}
                >
<<<<<<< HEAD
                  <Icon type="close" />
=======
                  <Icon type="close" pointer />
>>>>>>> 420dc846
                </span>
              </div>
            </div>
          </div>
        );
      }

      return updateNotificationHtml;
    };

    const getLoveSection = () => {
      let loveSectionHtml = null;

      if (!this.state.loveConsentState.isDismissed) {
        loveSectionHtml = [
          <div
            key="main_love_1"
            className={styles.shareSection + ' dropdown-toggle'}
            aria-expanded="false"
            onClick={this.handleDropdownToggle.bind(this)}
          >
            <img
              className={'img-responsive'}
              src={pixHeart}
              alt={'pix Heart'}
            />
          </div>,
          <ul
            key="main_love_2"
            className={'dropdown-menu ' + styles.dropdown_menu}
          >
            <div className={styles.dropdown_menu_container}>
<<<<<<< HEAD
              <div className={styles.closeDropDown}>
                <Icon type="close" onClick={this.closeLoveIcon.bind(this)} />
                {/*
                        <img
                          className={'img-responsive'}
                          src={closeIcon}
                          alt={'closeIcon'}
                          onClick={this.closeLoveIcon.bind(this)}
                        />
                        */}
              </div>
              {/*
                      <div className={styles.arrow_up_dropdown} />
                      <div className={styles.graphqlHeartText}>
                        Love GraphQL Engine? Shout it from the rooftops!
                        <br />
                        Or just spread the word{' '}
                        <span role="img" aria-label="smile">
                          😊
                        </span>
                      </div>
                      */}
=======
              <Icon
                type="close"
                onClick={this.closeLoveIcon.bind(this)}
                pointer
                color="black.secondary"
                position="absolute"
                top="10px"
                left="20px"
              />
>>>>>>> 420dc846
              <div className={styles.displayFlex}>
                <li className={styles.pixelText1}>
                  Roses are red, <br />
                  Violets are blue;
                  <br />
                  Star us on GitHub,
                  <br />
<<<<<<< HEAD
                  To make our <Icon type="love" size={10} /> go wooooo!
=======
                  To make our <Icon type="love" size={10} mx="xs" /> go wooooo!
>>>>>>> 420dc846
                </li>
                <li className={'dropdown-item'}>
                  <a
                    href="https://github.com/hasura/graphql-engine"
                    target="_blank"
                    rel="noopener noreferrer"
                  >
                    <div className={styles.socialIcon}>
                      <img
                        className="img img-responsive"
                        src={`${globals.assetsPath}/common/img/githubicon.png`}
                        alt={'GitHub'}
                      />
                    </div>
                    <div className={styles.pixelText}>
<<<<<<< HEAD
                      <Icon type="star" size={12} />
                      &nbsp; Star
=======
                      <Icon type="star" size={12} mr="5px" />
                      Star
>>>>>>> 420dc846
                    </div>
                  </a>
                  {/*
                          <div className={styles.gitHubBtn}>
                            <iframe
                              title="github"
                              src="https://ghbtns.com/github-btn.html?user=hasura&repo=graphql-engine&type=star&count=true"
                              frameBorder="0"
                              scrolling="0"
                              width="100px"
                              height="30px"
                            />
                          </div>
                          */}
                </li>
                <li className={'dropdown-item '}>
                  <a
                    href="https://twitter.com/intent/tweet?hashtags=graphql,postgres&text=Just%20deployed%20a%20GraphQL%20backend%20with%20@HasuraHQ!%20%E2%9D%A4%EF%B8%8F%20%F0%9F%9A%80%0Ahttps://github.com/hasura/graphql-engine%0A"
                    target="_blank"
                    rel="noopener noreferrer"
                  >
                    <div className={styles.socialIcon}>
                      <img
                        className="img img-responsive"
                        src={`${globals.assetsPath}/common/img/twittericon.png`}
                        alt={'Twitter'}
                      />
                    </div>
                    <div className={styles.pixelText}>
<<<<<<< HEAD
                      <Icon type="twitter" size={12} />
                      &nbsp; Tweet
=======
                      <Icon type="twitter" size={12} mr="5px" />
                      Tweet
>>>>>>> 420dc846
                    </div>
                  </a>
                </li>
              </div>
            </div>
          </ul>,
        ];
      }

      return loveSectionHtml;
    };

    const getSidebarItem = (
      title,
      icon,
      tooltipText,
      path,
      isDefault = false
    ) => {
      const itemTooltip = <Tooltip id={tooltipText}>{tooltipText}</Tooltip>;

      const block = getPathRoot(path);

      return (
        <OverlayTrigger placement="right" overlay={itemTooltip}>
          <li>
            <Link
              className={
                currentActiveBlock === block ||
                (isDefault && currentActiveBlock === '')
                  ? styles.navSideBarActive
                  : ''
              }
              to={appPrefix + path}
            >
              <span className={styles.iconCenter} data-test={block}>
                <Icon
                  type={icon}
                  css={
                    icon === 'schema'
                      ? css`
                          transform: rotate(45deg);
                        `
                      : ''
                  }
                />
              </span>
              <p>{title}</p>
            </Link>
          </li>
        </OverlayTrigger>
      );
    };

    const getVulnerableVersionNotification = () => {
      let vulnerableVersionNotificationHtml = null;

      // vulnerable version to fixed version mapping
      const vulnerableVersionsMapping = {
        'v1.2.0-beta.5': 'v1.2.1',
        'v1.2.0': 'v1.2.1',
      };

      if (Object.keys(vulnerableVersionsMapping).includes(serverVersion)) {
        const fixedVersion = vulnerableVersionsMapping[serverVersion];

        vulnerableVersionNotificationHtml = (
          <div>
            <div className={styles.phantom} />{' '}
            {/* phantom div to prevent overlapping of banner with content. */}
            <div
              className={
                styles.updateBannerWrapper +
                ' ' +
                styles.vulnerableVersionBannerWrapper
              }
            >
              <div className={styles.updateBanner}>
                <span>
                  <Icon type={'warning'} /> <b>ATTENTION</b>
                  <span className={styles.middot}> &middot; </span>
                  This current server version has a security vulnerability.
                  Please upgrade to <b>{fixedVersion}</b> immediately
                </span>
                <span className={styles.middot}> &middot; </span>
                <a
                  href={
                    'https://github.com/hasura/graphql-engine/releases/tag/' +
                    fixedVersion
                  }
                  target="_blank"
                  rel="noopener noreferrer"
                >
                  <span>View Changelog</span>
                </a>
                <span className={styles.middot}> &middot; </span>
                <a
                  className={styles.updateLink}
                  href="https://hasura.io/docs/1.0/graphql/manual/deployment/updating.html"
                  target="_blank"
                  rel="noopener noreferrer"
                >
                  <span>Update Now</span>
                </a>
              </div>
            </div>
          </div>
        );
      }

      return vulnerableVersionNotificationHtml;
    };

    return (
      <div className={styles.container}>
        <div className={styles.sidebar}>
          <div className={styles.header_logo_wrapper}>
            <div className={styles.logoParent}>
              <div className={styles.logo}>
                <Link to="/">
                  <img className="img img-responsive" src={logo} />
                </Link>
              </div>
              <Link to="/">
                <div className={styles.project_version}>{serverVersion}</div>
              </Link>
            </div>
<<<<<<< HEAD
            <div className={styles.header_items}>
              <ul className={styles.sidebarItems}>
                {getSidebarItem(
                  'GraphiQL',
                  'fa-flask',
                  tooltips.apiExplorer,
                  '/api-explorer',
                  true
                )}
                {getSidebarItem(
                  'Data',
                  'fa-database',
                  tooltips.data,
                  getSchemaBaseRoute(currentSchema)
                )}
                {getSidebarItem(
                  'Actions',
                  'fa-cogs',
                  tooltips.actions,
                  '/actions/manage/actions'
                )}
                {getSidebarItem(
                  'Remote Schemas',
                  'fa-plug',
                  tooltips.remoteSchema,
                  '/remote-schemas/manage/schemas'
                )}
                {getSidebarItem(
                  'Events',
                  'fa-cloud',
                  tooltips.events,
                  '/events/data/manage'
                )}
              </ul>
            </div>
=======
          </div>
          <div className={styles.navigation_wrapper}>
            <ul className={styles.sidebarItems}>
              {getSidebarItem(
                'GraphiQL',
                'graphiQL',
                tooltips.apiExplorer,
                '/api-explorer',
                true
              )}
              {getSidebarItem(
                'Data',
                'database',
                tooltips.data,
                getSchemaBaseRoute(currentSchema)
              )}
              {getSidebarItem(
                'Actions',
                'action',
                tooltips.actions,
                '/actions/manage/actions'
              )}
              {getSidebarItem(
                'Remote Schemas',
                'schema',
                tooltips.remoteSchema,
                '/remote-schemas/manage/schemas'
              )}
              {getSidebarItem(
                'Events',
                'event',
                tooltips.events,
                '/events/manage/triggers'
              )}
            </ul>
>>>>>>> 420dc846
            <div id="dropdown_wrapper" className={styles.clusterInfoWrapper}>
              {getAdminSecretSection()}
              <div
                className={`${styles.headerRightNavbarBtn} ${styles.proWrapper}`}
                onClick={this.onProIconClick}
              >
                <span
                  className={`
                    ${isProClicked ? styles.proNameClicked : styles.proName}
                    ${isPopUpOpen ? styles.navActive : ''}`}
                >
                  CLOUD
                </span>
                {isPopUpOpen && <ProPopup toggleOpen={this.toggleProPopup} />}
              </div>
              <Link to="/settings">
                <div className={styles.headerRightNavbarBtn}>
                  {getMetadataStatusIcon()}
                  {getSettingsSelectedMarker()}
                </div>
              </Link>
<<<<<<< HEAD
              <a
                id="help"
                href="https://hasura.io/help"
                target="_blank"
                rel="noopener noreferrer"
              >
                <div className={styles.headerRightNavbarBtn}>HELP</div>
              </a>
=======
              <div className={styles.supportSection}>
                <div
                  id="help"
                  className={styles.helpSection + ' dropdown-toggle'}
                  data-toggle="dropdown"
                  aria-expanded="false"
                  aria-haspopup="true"
                >
                  <Icon type="question" className={styles.question} size={18} />
                </div>
                <ul
                  className={
                    'dropdown-menu ' +
                    styles.help_dropdown_menu +
                    ' ' +
                    getHelpDropdownPosStyle()
                  }
                  aria-labelledby="help"
                >
                  <div className={styles.help_dropdown_menu_container}>
                    <li className={'dropdown-item'}>
                      <a
                        href="https://github.com/hasura/graphql-engine/issues"
                        target="_blank"
                        rel="noopener noreferrer"
                      >
                        <img
                          className={'img-responsive'}
                          src={github}
                          alt={'github'}
                        />
                        <span>Report bugs & suggest improvements</span>
                      </a>
                    </li>
                    <li className={'dropdown-item'}>
                      <a
                        href="https://discordapp.com/invite/vBPpJkS"
                        target="_blank"
                        rel="noopener noreferrer"
                      >
                        <img
                          className={'img-responsive'}
                          src={discord}
                          alt={'discord'}
                        />
                        <span>Join discord community forum</span>
                      </a>
                    </li>
                    <li className={'dropdown-item'}>
                      <a href="mailto:support@hasura.io">
                        <img
                          className={'img-responsive'}
                          src={mail}
                          alt={'mail'}
                        />
                        <span>Reach out ({'support@hasura.io'})</span>
                      </a>
                    </li>
                    <li className={'dropdown-item'}>
                      <a
                        href="https://hasura.io/docs/"
                        target="_blank"
                        rel="noopener noreferrer"
                      >
                        <img
                          className={'img-responsive'}
                          src={docs}
                          alt={'docs'}
                        />
                        <span>Head to docs</span>
                      </a>
                    </li>
                    <li className={'dropdown-item'}>
                      <Link to="/about">
                        <img
                          className={'img-responsive'}
                          src={about}
                          alt={'about'}
                        />
                        <span>About</span>
                      </Link>
                    </li>
                  </div>
                </ul>
              </div>

>>>>>>> 420dc846
              {getLoveSection()}
            </div>
          </div>
        </div>

        <div className={styles.main + ' container-fluid'}>
          {getMainContent()}
        </div>

        {getUpdateNotification()}
<<<<<<< HEAD
        {getVulnerableVersionNotification()}
=======
>>>>>>> 420dc846
      </div>
    );
  }
}

const mapStateToProps = (state, ownProps) => {
  return {
    ...state.main,
    header: { ...state.header },
    pathname: ownProps.location.pathname,
    currentSchema: state.tables.currentSchema,
    metadata: state.metadata,
    console_opts: state.telemetry.console_opts,
  };
};

export default connect(mapStateToProps)(Main);<|MERGE_RESOLUTION|>--- conflicted
+++ resolved
@@ -12,13 +12,10 @@
 import Spinner from '../Common/Spinner/Spinner';
 import WarningSymbol from '../Common/WarningSymbol/WarningSymbol';
 import { Icon } from '../UIKit/atoms/';
-<<<<<<< HEAD
 import logo from './images/white-logo.svg';
 import pixHeart from './images/pix-heart.svg';
 
 import styles from './Main.scss';
-=======
->>>>>>> 420dc846
 
 import {
   loadServerVersion,
@@ -361,11 +358,7 @@
                   className={styles.updateBannerClose}
                   onClick={this.closeUpdateBanner.bind(this)}
                 >
-<<<<<<< HEAD
-                  <Icon type="close" />
-=======
                   <Icon type="close" pointer />
->>>>>>> 420dc846
                 </span>
               </div>
             </div>
@@ -398,30 +391,6 @@
             className={'dropdown-menu ' + styles.dropdown_menu}
           >
             <div className={styles.dropdown_menu_container}>
-<<<<<<< HEAD
-              <div className={styles.closeDropDown}>
-                <Icon type="close" onClick={this.closeLoveIcon.bind(this)} />
-                {/*
-                        <img
-                          className={'img-responsive'}
-                          src={closeIcon}
-                          alt={'closeIcon'}
-                          onClick={this.closeLoveIcon.bind(this)}
-                        />
-                        */}
-              </div>
-              {/*
-                      <div className={styles.arrow_up_dropdown} />
-                      <div className={styles.graphqlHeartText}>
-                        Love GraphQL Engine? Shout it from the rooftops!
-                        <br />
-                        Or just spread the word{' '}
-                        <span role="img" aria-label="smile">
-                          😊
-                        </span>
-                      </div>
-                      */}
-=======
               <Icon
                 type="close"
                 onClick={this.closeLoveIcon.bind(this)}
@@ -431,7 +400,6 @@
                 top="10px"
                 left="20px"
               />
->>>>>>> 420dc846
               <div className={styles.displayFlex}>
                 <li className={styles.pixelText1}>
                   Roses are red, <br />
@@ -439,11 +407,7 @@
                   <br />
                   Star us on GitHub,
                   <br />
-<<<<<<< HEAD
-                  To make our <Icon type="love" size={10} /> go wooooo!
-=======
                   To make our <Icon type="love" size={10} mx="xs" /> go wooooo!
->>>>>>> 420dc846
                 </li>
                 <li className={'dropdown-item'}>
                   <a
@@ -459,13 +423,8 @@
                       />
                     </div>
                     <div className={styles.pixelText}>
-<<<<<<< HEAD
-                      <Icon type="star" size={12} />
-                      &nbsp; Star
-=======
                       <Icon type="star" size={12} mr="5px" />
                       Star
->>>>>>> 420dc846
                     </div>
                   </a>
                   {/*
@@ -495,13 +454,8 @@
                       />
                     </div>
                     <div className={styles.pixelText}>
-<<<<<<< HEAD
-                      <Icon type="twitter" size={12} />
-                      &nbsp; Tweet
-=======
                       <Icon type="twitter" size={12} mr="5px" />
                       Tweet
->>>>>>> 420dc846
                     </div>
                   </a>
                 </li>
@@ -629,7 +583,6 @@
                 <div className={styles.project_version}>{serverVersion}</div>
               </Link>
             </div>
-<<<<<<< HEAD
             <div className={styles.header_items}>
               <ul className={styles.sidebarItems}>
                 {getSidebarItem(
@@ -665,43 +618,6 @@
                 )}
               </ul>
             </div>
-=======
-          </div>
-          <div className={styles.navigation_wrapper}>
-            <ul className={styles.sidebarItems}>
-              {getSidebarItem(
-                'GraphiQL',
-                'graphiQL',
-                tooltips.apiExplorer,
-                '/api-explorer',
-                true
-              )}
-              {getSidebarItem(
-                'Data',
-                'database',
-                tooltips.data,
-                getSchemaBaseRoute(currentSchema)
-              )}
-              {getSidebarItem(
-                'Actions',
-                'action',
-                tooltips.actions,
-                '/actions/manage/actions'
-              )}
-              {getSidebarItem(
-                'Remote Schemas',
-                'schema',
-                tooltips.remoteSchema,
-                '/remote-schemas/manage/schemas'
-              )}
-              {getSidebarItem(
-                'Events',
-                'event',
-                tooltips.events,
-                '/events/manage/triggers'
-              )}
-            </ul>
->>>>>>> 420dc846
             <div id="dropdown_wrapper" className={styles.clusterInfoWrapper}>
               {getAdminSecretSection()}
               <div
@@ -723,7 +639,6 @@
                   {getSettingsSelectedMarker()}
                 </div>
               </Link>
-<<<<<<< HEAD
               <a
                 id="help"
                 href="https://hasura.io/help"
@@ -732,94 +647,6 @@
               >
                 <div className={styles.headerRightNavbarBtn}>HELP</div>
               </a>
-=======
-              <div className={styles.supportSection}>
-                <div
-                  id="help"
-                  className={styles.helpSection + ' dropdown-toggle'}
-                  data-toggle="dropdown"
-                  aria-expanded="false"
-                  aria-haspopup="true"
-                >
-                  <Icon type="question" className={styles.question} size={18} />
-                </div>
-                <ul
-                  className={
-                    'dropdown-menu ' +
-                    styles.help_dropdown_menu +
-                    ' ' +
-                    getHelpDropdownPosStyle()
-                  }
-                  aria-labelledby="help"
-                >
-                  <div className={styles.help_dropdown_menu_container}>
-                    <li className={'dropdown-item'}>
-                      <a
-                        href="https://github.com/hasura/graphql-engine/issues"
-                        target="_blank"
-                        rel="noopener noreferrer"
-                      >
-                        <img
-                          className={'img-responsive'}
-                          src={github}
-                          alt={'github'}
-                        />
-                        <span>Report bugs & suggest improvements</span>
-                      </a>
-                    </li>
-                    <li className={'dropdown-item'}>
-                      <a
-                        href="https://discordapp.com/invite/vBPpJkS"
-                        target="_blank"
-                        rel="noopener noreferrer"
-                      >
-                        <img
-                          className={'img-responsive'}
-                          src={discord}
-                          alt={'discord'}
-                        />
-                        <span>Join discord community forum</span>
-                      </a>
-                    </li>
-                    <li className={'dropdown-item'}>
-                      <a href="mailto:support@hasura.io">
-                        <img
-                          className={'img-responsive'}
-                          src={mail}
-                          alt={'mail'}
-                        />
-                        <span>Reach out ({'support@hasura.io'})</span>
-                      </a>
-                    </li>
-                    <li className={'dropdown-item'}>
-                      <a
-                        href="https://hasura.io/docs/"
-                        target="_blank"
-                        rel="noopener noreferrer"
-                      >
-                        <img
-                          className={'img-responsive'}
-                          src={docs}
-                          alt={'docs'}
-                        />
-                        <span>Head to docs</span>
-                      </a>
-                    </li>
-                    <li className={'dropdown-item'}>
-                      <Link to="/about">
-                        <img
-                          className={'img-responsive'}
-                          src={about}
-                          alt={'about'}
-                        />
-                        <span>About</span>
-                      </Link>
-                    </li>
-                  </div>
-                </ul>
-              </div>
-
->>>>>>> 420dc846
               {getLoveSection()}
             </div>
           </div>
@@ -830,10 +657,7 @@
         </div>
 
         {getUpdateNotification()}
-<<<<<<< HEAD
         {getVulnerableVersionNotification()}
-=======
->>>>>>> 420dc846
       </div>
     );
   }
