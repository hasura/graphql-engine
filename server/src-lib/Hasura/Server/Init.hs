module Hasura.Server.Init where

import qualified Database.PG.Query            as Q

import           Options.Applicative
import           System.Exit                  (exitFailure)

import qualified Data.Aeson                   as J
import qualified Data.String                  as DataString
import qualified Data.HashSet                 as Set
import qualified Data.Text                    as T
import qualified Text.PrettyPrint.ANSI.Leijen as PP

import           Hasura.Prelude
import           Hasura.RQL.Types             (RoleName (..))
import           Hasura.Server.Auth
import           Hasura.Server.Cors
import           Hasura.Server.Logging
import           Hasura.Server.Utils
import           Network.Wai.Handler.Warp

import qualified Hasura.Logging               as L


initErrExit :: (Show e) => e -> IO a
initErrExit e = print e >> exitFailure

data RawConnParams
  = RawConnParams
  { rcpStripes      :: !(Maybe Int)
  , rcpConns        :: !(Maybe Int)
  , rcpIdleTime     :: !(Maybe Int)
  , rcpAllowPrepare :: !(Maybe Bool)
  } deriving (Show, Eq)

type RawAuthHook = AuthHookG (Maybe T.Text) (Maybe AuthHookType)

data RawServeOptions
  = RawServeOptions
  { rsoPort            :: !(Maybe Int)
  , rsoHost            :: !(Maybe HostPreference)
  , rsoConnParams      :: !RawConnParams
  , rsoTxIso           :: !(Maybe Q.TxIsolation)
  , rsoAdminSecret     :: !(Maybe AdminSecret)
  , rsoAuthHook        :: !RawAuthHook
  , rsoJwtSecret       :: !(Maybe Text)
  , rsoUnAuthRole      :: !(Maybe RoleName)
  , rsoCorsConfig      :: !(Maybe CorsConfig)
  , rsoEnableConsole   :: !Bool
  , rsoEnableTelemetry :: !(Maybe Bool)
<<<<<<< HEAD
  , rsoWsReadCookie    :: !Bool
=======
  , rsoEnabledAPIs     :: !(Maybe [API])
>>>>>>> 214cdeb3
  } deriving (Show, Eq)

data ServeOptions
  = ServeOptions
  { soPort            :: !Int
  , soHost            :: !HostPreference
  , soConnParams      :: !Q.ConnParams
  , soTxIso           :: !Q.TxIsolation
  , soAdminSecret     :: !(Maybe AdminSecret)
  , soAuthHook        :: !(Maybe AuthHook)
  , soJwtSecret       :: !(Maybe Text)
  , soUnAuthRole      :: !(Maybe RoleName)
  , soCorsConfig      :: !CorsConfig
  , soEnableConsole   :: !Bool
  , soEnableTelemetry :: !Bool
  , soEnabledAPIs     :: !(Set.HashSet API)
  } deriving (Show, Eq)

data RawConnInfo =
  RawConnInfo
  { connHost     :: !(Maybe String)
  , connPort     :: !(Maybe Int)
  , connUser     :: !(Maybe String)
  , connPassword :: !String
  , connUrl      :: !(Maybe String)
  , connDatabase :: !(Maybe String)
  , connOptions  :: !(Maybe String)
  } deriving (Eq, Read, Show)

data HGECommandG a
  = HCServe !a
  | HCExport
  | HCClean
  | HCExecute
  | HCVersion
  deriving (Show, Eq)

data API
  = METADATA
  | GRAPHQL
  deriving (Show, Eq, Read, Generic)

instance Hashable API

type HGECommand = HGECommandG ServeOptions
type RawHGECommand = HGECommandG RawServeOptions

data HGEOptionsG a
  = HGEOptionsG
  { hoConnInfo :: !RawConnInfo
  , hoCommand  :: !(HGECommandG a)
  } deriving (Show, Eq)

type RawHGEOptions = HGEOptionsG RawServeOptions
type HGEOptions = HGEOptionsG ServeOptions

type Env = [(String, String)]

class FromEnv a where
  fromEnv :: String -> Either String a

instance FromEnv String where
  fromEnv = Right

instance FromEnv HostPreference where
  fromEnv = Right . DataString.fromString

instance FromEnv Text where
  fromEnv = Right . T.pack

instance FromEnv AuthHookType where
  fromEnv = readHookType

instance FromEnv Int where
  fromEnv = maybe (Left "Expecting Int value") Right . readMaybe

instance FromEnv AdminSecret where
  fromEnv = Right . AdminSecret . T.pack

instance FromEnv RoleName where
  fromEnv = Right . RoleName . T.pack

instance FromEnv Bool where
  fromEnv = parseStrAsBool

instance FromEnv Q.TxIsolation where
  fromEnv = readIsoLevel

instance FromEnv CorsConfig where
  fromEnv = readCorsDomains

instance FromEnv [API] where
  fromEnv = readAPIs

parseStrAsBool :: String -> Either String Bool
parseStrAsBool t
  | t `elem` truthVals = Right True
  | t `elem` falseVals = Right False
  | otherwise = Left errMsg
  where
    truthVals = ["true", "t", "yes", "y"]
    falseVals = ["false", "f", "no", "n"]

    errMsg = " Not a valid boolean text. " ++ "True values are "
             ++ show truthVals ++ " and  False values are " ++ show falseVals
             ++ ". All values are case insensitive"

readIsoLevel :: String -> Either String Q.TxIsolation
readIsoLevel isoS =
  case isoS of
    "read-comitted" -> return Q.ReadCommitted
    "repeatable-read" -> return Q.RepeatableRead
    "serializable" -> return Q.ReadCommitted
    _ -> Left "Only expecting read-comitted / repeatable-read / serializable"

type WithEnv a = ReaderT Env (ExceptT String Identity) a

runWithEnv :: Env -> WithEnv a -> Either String a
runWithEnv env m = runIdentity $ runExceptT $ runReaderT m env

returnJust :: Monad m => a -> m (Maybe a)
returnJust = return . Just

considerEnv :: FromEnv a => String -> WithEnv (Maybe a)
considerEnv envVar = do
  env <- ask
  case lookup envVar env of
    Nothing  -> return Nothing
    Just val -> either throwErr returnJust $ fromEnv val
  where
    throwErr s = throwError $
      "Fatal Error:- Environment variable " ++ envVar ++ ": " ++ s

considerEnvs :: FromEnv a => [String] -> WithEnv (Maybe a)
considerEnvs envVars = fmap (foldl1 (<|>)) $ mapM considerEnv envVars

withEnv :: FromEnv a => Maybe a -> String -> WithEnv (Maybe a)
withEnv mVal envVar =
  maybe (considerEnv envVar) returnJust mVal

withEnvs :: FromEnv a => Maybe a -> [String] -> WithEnv (Maybe a)
withEnvs mVal envVars =
  maybe (considerEnvs envVars) returnJust mVal

withEnvBool :: Bool -> String -> WithEnv Bool
withEnvBool bVal envVar =
  bool considerEnv' (return True) bVal
  where
    considerEnv' = do
      mEnvVal <- considerEnv envVar
      maybe (return False) return mEnvVal

mkHGEOptions :: RawHGEOptions -> WithEnv HGEOptions
mkHGEOptions (HGEOptionsG rawConnInfo rawCmd) =
  HGEOptionsG <$> connInfo <*> cmd
  where
    connInfo = mkRawConnInfo rawConnInfo
    cmd = case rawCmd of
      HCServe rso -> HCServe <$> mkServeOptions rso
      HCExport    -> return HCExport
      HCClean     -> return HCClean
      HCExecute   -> return HCExecute
      HCVersion   -> return HCVersion

mkRawConnInfo :: RawConnInfo -> WithEnv RawConnInfo
mkRawConnInfo rawConnInfo = do
  withEnvUrl <- withEnv rawDBUrl $ fst databaseUrlEnv
  return $ rawConnInfo {connUrl = withEnvUrl}
  where
    rawDBUrl = connUrl rawConnInfo

mkServeOptions :: RawServeOptions -> WithEnv ServeOptions
mkServeOptions rso = do
  port <- fromMaybe 8080 <$>
          withEnv (rsoPort rso) (fst servePortEnv)
  host <- fromMaybe "*" <$>
          withEnv (rsoHost rso) (fst serveHostEnv)

  connParams <- mkConnParams $ rsoConnParams rso
  txIso <- fromMaybe Q.ReadCommitted <$>
           withEnv (rsoTxIso rso) (fst txIsoEnv)
  adminScrt <- withEnvs (rsoAdminSecret rso) $ map fst [adminSecretEnv, accessKeyEnv]
  authHook <- mkAuthHook $ rsoAuthHook rso
  jwtSecret <- withEnv (rsoJwtSecret rso) $ fst jwtSecretEnv
  unAuthRole <- withEnv (rsoUnAuthRole rso) $ fst unAuthRoleEnv
  corsCfg <- mkCorsConfig $ rsoCorsConfig rso
  enableConsole <- withEnvBool (rsoEnableConsole rso) $
                   fst enableConsoleEnv
  enableTelemetry <- fromMaybe True <$>
                     withEnv (rsoEnableTelemetry rso) (fst enableTelemetryEnv)
  enabledAPIs <- Set.fromList . fromMaybe [METADATA,GRAPHQL] <$>
                     withEnv (rsoEnabledAPIs rso) (fst enabledAPIsEnv)

  return $ ServeOptions port host connParams txIso adminScrt authHook jwtSecret
                        unAuthRole corsCfg enableConsole enableTelemetry enabledAPIs
  where
    mkConnParams (RawConnParams s c i p) = do
      stripes <- fromMaybe 1 <$> withEnv s (fst pgStripesEnv)
      conns <- fromMaybe 50 <$> withEnv c (fst pgConnsEnv)
      iTime <- fromMaybe 180 <$> withEnv i (fst pgTimeoutEnv)
      allowPrepare <- fromMaybe True <$> withEnv p (fst pgUsePrepareEnv)
      return $ Q.ConnParams stripes conns iTime allowPrepare

    mkAuthHook (AuthHookG mUrl mType) = do
      mUrlEnv <- withEnv mUrl $ fst authHookEnv
      authModeM <- withEnv mType (fst authHookModeEnv)
      ty <- maybe (authHookTyEnv mType) return authModeM
      return (flip AuthHookG ty <$> mUrlEnv)

    -- Also support HASURA_GRAPHQL_AUTH_HOOK_TYPE
    -- TODO:- drop this in next major update
    authHookTyEnv mType = fromMaybe AHTGet <$>
      withEnv mType "HASURA_GRAPHQL_AUTH_HOOK_TYPE"

    mkCorsConfig mCfg = do
      corsCfg <- fromMaybe CCAllowAll <$> withEnv mCfg (fst corsDomainEnv)
      readCookVal <- withEnvBool (rsoWsReadCookie rso) (fst wsReadCookieEnv)
      wsReadCookie <- case (isCorsDisabled corsCfg, readCookVal) of
        (True, _)      -> return readCookVal
        (False, True)  -> throwError $ fst wsReadCookieEnv
                          <> " can only be used when CORS is disabled"
        (False, False) -> return False
      return $ case corsCfg of
        CCDisabled _ -> CCDisabled wsReadCookie
        _            -> corsCfg


mkExamplesDoc :: [[String]] -> PP.Doc
mkExamplesDoc exampleLines =
  PP.text "Examples: " PP.<$> PP.indent 2 (PP.vsep examples)
  where
    examples = map PP.text $ intercalate [""] exampleLines

mkEnvVarDoc :: [(String, String)] -> PP.Doc
mkEnvVarDoc envVars =
  PP.text "Environment variables: " PP.<$>
  PP.indent 2 (PP.vsep $ map mkEnvVarLine envVars)
  where
    mkEnvVarLine (var, desc) =
      (PP.fillBreak 40 (PP.text var) PP.<+> prettifyDesc desc) <> PP.hardline
    prettifyDesc = PP.align . PP.fillSep . map PP.text . words

mainCmdFooter :: PP.Doc
mainCmdFooter =
  examplesDoc PP.<$> PP.text "" PP.<$> envVarDoc
  where
    examplesDoc = mkExamplesDoc examples
    examples =
      [
        [ "# Serve GraphQL Engine on default port (8080) with console disabled"
        , "graphql-engine --database-url <database-url> serve"
        ]
      , [ "# For more options, checkout"
        , "graphql-engine serve --help"
        ]
      ]

    envVarDoc = mkEnvVarDoc [databaseUrlEnv]

databaseUrlEnv :: (String, String)
databaseUrlEnv =
  ( "HASURA_GRAPHQL_DATABASE_URL"
  , "Postgres database URL. Example postgres://foo:bar@example.com:2345/database"
  )

serveCmdFooter :: PP.Doc
serveCmdFooter =
  examplesDoc PP.<$> PP.text "" PP.<$> envVarDoc
  where
    examplesDoc = mkExamplesDoc examples
    examples =
      [
        [ "# Start GraphQL Engine on default port (8080) with console enabled"
        , "graphql-engine --database-url <database-url> serve --enable-console"
        ]
      , [ "# Start GraphQL Engine on default port (8080) with console disabled"
        , "graphql-engine --database-url <database-url> serve"
        ]
      , [ "# Start GraphQL Engine on a different port (say 9090) with console disabled"
        , "graphql-engine --database-url <database-url> serve --server-port 9090"
        ]
      , [ "# Start GraphQL Engine with admin secret key"
        , "graphql-engine --database-url <database-url> serve --admin-secret <adminsecretkey>"
        ]
      , [ "# Start GraphQL Engine with restrictive CORS policy (only allow https://example.com:8080)"
        , "graphql-engine --database-url <database-url> serve --cors-domain https://example.com:8080"
        ]
      , [ "# Start GraphQL Engine with multiple domains for CORS (https://example.com, http://localhost:3000 and https://*.foo.bar.com)"
        , "graphql-engine --database-url <database-url> serve --cors-domain \"https://example.com, https://*.foo.bar.com, http://localhost:3000\""
        ]
      , [ "# Start GraphQL Engine with Authentication Webhook (GET)"
        , "graphql-engine --database-url <database-url> serve --admin-secret <adminsecretkey>"
          <> " --auth-hook https://mywebhook.com/get"
        ]
      , [ "# Start GraphQL Engine with Authentication Webhook (POST)"
        , "graphql-engine --database-url <database-url> serve --admin-secret <adminsecretkey>"
          <> " --auth-hook https://mywebhook.com/post --auth-hook-mode POST"
        ]
      , [ "# Start GraphQL Engine with telemetry enabled/disabled"
        , "graphql-engine --database-url <database-url> serve --enable-telemetry true|false"
        ]
      ]

    envVarDoc = mkEnvVarDoc $ envVars <> eventEnvs
    envVars =
      [ servePortEnv, serveHostEnv, pgStripesEnv, pgConnsEnv, pgTimeoutEnv
      , pgUsePrepareEnv, txIsoEnv, adminSecretEnv, accessKeyEnv, authHookEnv, authHookModeEnv
      , jwtSecretEnv, unAuthRoleEnv, corsDomainEnv, enableConsoleEnv
      , enableTelemetryEnv, wsReadCookieEnv
      ]

    eventEnvs =
      [ ( "HASURA_GRAPHQL_EVENTS_HTTP_POOL_SIZE"
        , "Max event threads"
        )
      , ( "HASURA_GRAPHQL_EVENTS_FETCH_INTERVAL"
        , "Postgres events polling interval"
        )
      ]

servePortEnv :: (String, String)
servePortEnv =
  ( "HASURA_GRAPHQL_SERVER_PORT"
  , "Port on which graphql-engine should be served (default: 8080)"
  )

serveHostEnv :: (String, String)
serveHostEnv =
  ( "HASURA_GRAPHQL_SERVER_HOST"
  , "Host on which graphql-engine will listen (default: *)"
  )

pgConnsEnv :: (String, String)
pgConnsEnv =
  ( "HASURA_GRAPHQL_PG_CONNECTIONS"
  , "Number of conns that need to be opened to Postgres (default: 50)"
  )

pgStripesEnv :: (String, String)
pgStripesEnv =
  ( "HASURA_GRAPHQL_PG_STRIPES"
  , "Number of conns that need to be opened to Postgres (default: 1)")

pgTimeoutEnv :: (String, String)
pgTimeoutEnv =
  ( "HASURA_GRAPHQL_PG_TIMEOUT"
  , "Each connection's idle time before it is closed (default: 180 sec)"
  )

pgUsePrepareEnv :: (String, String)
pgUsePrepareEnv =
  ( "HASURA_GRAPHQL_USE_PREPARED_STATEMENTS"
  , "Use prepared statements for queries (default: true)"
  )

txIsoEnv :: (String, String)
txIsoEnv =
  ( "HASURA_GRAPHQL_TX_ISOLATION"
  , "transaction isolation. read-committed / repeatable-read / serializable (default: read-commited)"
  )

accessKeyEnv :: (String, String)
accessKeyEnv =
  ( "HASURA_GRAPHQL_ACCESS_KEY"
  , "Admin secret key, required to access this instance (deprecated: use HASURA_GRAPHQL_ADMIN_SECRET instead)"
  )

adminSecretEnv :: (String, String)
adminSecretEnv =
  ( "HASURA_GRAPHQL_ADMIN_SECRET"
  , "Admin Secret key, required to access this instance"
  )

authHookEnv :: (String, String)
authHookEnv =
  ( "HASURA_GRAPHQL_AUTH_HOOK"
  , "URL of the authorization webhook required to authorize requests"
  )

authHookModeEnv :: (String, String)
authHookModeEnv =
  ( "HASURA_GRAPHQL_AUTH_HOOK_MODE"
  , "HTTP method to use for authorization webhook (default: GET)"
  )

jwtSecretEnv :: (String, String)
jwtSecretEnv =
  ( "HASURA_GRAPHQL_JWT_SECRET"
  , jwtSecretHelp
  )

unAuthRoleEnv :: (String, String)
unAuthRoleEnv =
  ( "HASURA_GRAPHQL_UNAUTHORIZED_ROLE"
  , "Unauthorized role, used when admin-secret is not sent in admin-secret only mode "
                                 ++ "or \"Authorization\" header is absent in JWT mode"
  )

corsDomainEnv :: (String, String)
corsDomainEnv =
  ( "HASURA_GRAPHQL_CORS_DOMAIN"
  , "CSV of list of domains, excluding scheme (http/https) and including  port, "
    ++ "to allow CORS for. Wildcard domains are allowed. See docs for details."
  )

enableConsoleEnv :: (String, String)
enableConsoleEnv =
  ( "HASURA_GRAPHQL_ENABLE_CONSOLE"
  , "Enable API Console"
  )

enableTelemetryEnv :: (String, String)
enableTelemetryEnv =
  ( "HASURA_GRAPHQL_ENABLE_TELEMETRY"
  -- TODO: better description
  , "Enable anonymous telemetry (default: true)"
  )

<<<<<<< HEAD
wsReadCookieEnv :: (String, String)
wsReadCookieEnv =
  ( "HASURA_GRAPHQL_WS_READ_COOKIE"
  , "Read cookie on WebSocket initial handshake, even when CORS is disabled."
  ++ " This can be a potential security flaw! Please make sure you know "
  ++ "what you're doing."
  ++ "This configuration is only applicable when CORS is disabled."
=======
enabledAPIsEnv :: (String,String)
enabledAPIsEnv =
  ( "HASURA_GRAPHQL_ENABLED_APIS"
  , "List of comma separated list of allowed APIs. (default: metadata,graphql)"
>>>>>>> 214cdeb3
  )

parseRawConnInfo :: Parser RawConnInfo
parseRawConnInfo =
  RawConnInfo <$> host <*> port <*> user <*> password
              <*> dbUrl <*> dbName <*> pure Nothing
  where
    host = optional $
      strOption ( long "host" <>
                  metavar "<HOST>" <>
                  help "Postgres server host" )

    port = optional $
      option auto ( long "port" <>
                  short 'p' <>
                  metavar "<PORT>" <>
                  help "Postgres server port" )

    user = optional $
      strOption ( long "user" <>
                  short 'u' <>
                  metavar "<USER>" <>
                  help "Database user name" )

    password =
      strOption ( long "password" <>
                  metavar "<PASSWORD>" <>
                  value "" <>
                  help "Password of the user"
                )

    dbUrl = optional $
      strOption
                ( long "database-url" <>
                  metavar "<DATABASE-URL>" <>
                  help (snd databaseUrlEnv)
                )

    dbName = optional $
      strOption ( long "dbname" <>
                  short 'd' <>
                  metavar "<DBNAME>" <>
                  help "Database name to connect to"
                )

connInfoErrModifier :: String -> String
connInfoErrModifier s = "Fatal Error : " ++ s

mkConnInfo ::RawConnInfo -> Either String Q.ConnInfo
mkConnInfo (RawConnInfo mHost mPort mUser pass mURL mDB opts) =
  case (mHost, mPort, mUser, mDB, mURL) of

    (Just host, Just port, Just user, Just db, Nothing) ->
      return $ Q.ConnInfo host port user pass db opts

    (_, _, _, _, Just dbURL) -> maybe (throwError invalidUrlMsg)
                                return $ parseDatabaseUrl dbURL opts
    _ -> throwError $ "Invalid options. "
                    ++ "Expecting all database connection params "
                    ++ "(host, port, user, dbname, password) or "
                    ++ "database-url (HASURA_GRAPHQL_DATABASE_URL)"
  where
    invalidUrlMsg = "Invalid database-url (HASURA_GRAPHQL_DATABASE_URL). "
                    ++ "Example postgres://foo:bar@example.com:2345/database"

parseTxIsolation :: Parser (Maybe Q.TxIsolation)
parseTxIsolation = optional $
  option (eitherReader readIsoLevel)
           ( long "tx-iso" <>
             short 'i' <>
             metavar "<TXISO>" <>
             help (snd txIsoEnv)
           )

parseConnParams :: Parser RawConnParams
parseConnParams =
  RawConnParams <$> stripes <*> conns <*> timeout <*> allowPrepare
  where
    stripes = optional $
      option auto
              ( long "stripes" <>
                 short 's' <>
                 metavar "<NO OF STRIPES>" <>
                 help (snd pgStripesEnv)
              )

    conns = optional $
      option auto
            ( long "connections" <>
               short 'c' <>
               metavar "<NO OF CONNS>" <>
               help (snd pgConnsEnv)
            )

    timeout = optional $
      option auto
              ( long "timeout" <>
                metavar "<SECONDS>" <>
                help (snd pgTimeoutEnv)
              )
    allowPrepare = optional $
      option (eitherReader parseStrAsBool)
              ( long "use-prepared-statements" <>
                metavar "<true|false>" <>
                help (snd pgUsePrepareEnv)
              )

parseServerPort :: Parser (Maybe Int)
parseServerPort = optional $
  option auto
       ( long "server-port" <>
         metavar "<PORT>" <>
         help (snd servePortEnv)
       )

parseServerHost :: Parser (Maybe HostPreference)
parseServerHost = optional $ strOption ( long "server-host" <>
                metavar "<HOST>" <>
                help "Host on which graphql-engine will listen (default: *)"
              )

parseAccessKey :: Parser (Maybe AdminSecret)
parseAccessKey =
  optional $ AdminSecret <$>
    strOption ( long "access-key" <>
                metavar "ADMIN SECRET KEY (DEPRECATED: USE --admin-secret)" <>
                help (snd adminSecretEnv)
              )

parseAdminSecret :: Parser (Maybe AdminSecret)
parseAdminSecret =
  optional $ AdminSecret <$>
    strOption ( long "admin-secret" <>
                metavar "ADMIN SECRET KEY" <>
                help (snd adminSecretEnv)
              )

readHookType :: String -> Either String AuthHookType
readHookType tyS =
  case tyS of
    "GET"  -> Right AHTGet
    "POST" -> Right AHTPost
    _      -> Left "Only expecting GET / POST"

readAPIs :: String -> Either String [API]
readAPIs = mapM readAPI . T.splitOn "," . T.pack
  where readAPI si = case T.toUpper $ T.strip si of
          "METADATA" -> Right METADATA
          "GRAPHQL"  -> Right GRAPHQL
          _          -> Left "Only expecting list of comma separated API types metadata / graphql"

parseWebHook :: Parser RawAuthHook
parseWebHook =
  AuthHookG <$> url <*> urlType
  where
    url = optional $
      strOption ( long "auth-hook" <>
                  metavar "<WEB HOOK URL>" <>
                  help (snd authHookEnv)
                )
    urlType = optional $
      option (eitherReader readHookType)
                  ( long "auth-hook-mode" <>
                    metavar "<GET|POST>" <>
                    help (snd authHookModeEnv)
                  )


parseJwtSecret :: Parser (Maybe Text)
parseJwtSecret =
  optional $ strOption
             ( long "jwt-secret" <>
               metavar "<JSON CONFIG>" <>
               help (snd jwtSecretEnv)
             )

jwtSecretHelp :: String
jwtSecretHelp = "The JSON containing type and the JWK used for verifying. e.g: "
              <> "`{\"type\": \"HS256\", \"key\": \"<your-hmac-shared-secret>\", \"claims_namespace\": \"<optional-custom-claims-key-name>\"}`,"
              <> "`{\"type\": \"RS256\", \"key\": \"<your-PEM-RSA-public-key>\", \"claims_namespace\": \"<optional-custom-claims-key-name>\"}`"

parseUnAuthRole :: Parser (Maybe RoleName)
parseUnAuthRole = optional $
  RoleName <$> strOption ( long "unauthorized-role" <>
                          metavar "<ROLE>" <>
                          help (snd unAuthRoleEnv)
                        )

parseCorsConfig :: Parser (Maybe CorsConfig)
parseCorsConfig = mapCC <$> disableCors <*> corsDomain -- <*> wsReadCookie
  where
    corsDomain = optional $
      option (eitherReader readCorsDomains)
      ( long "cors-domain" <>
        metavar "<DOMAINS>" <>
        help (snd corsDomainEnv)
      )

    disableCors =
      switch ( long "disable-cors" <>
               help "Disable CORS. Do not send any CORS headers on any request"
             ) -- *> wsReadCookie

    -- wsReadCookie =
    --   switch ( long "ws-read-cookie" <>
    --            help (snd wsReadCookieEnv)
    --          )

    mapCC isDisabled domains =
      bool domains (Just $ CCDisabled False) isDisabled

parseEnableConsole :: Parser Bool
parseEnableConsole =
  switch ( long "enable-console" <>
           help (snd enableConsoleEnv)
         )

parseEnableTelemetry :: Parser (Maybe Bool)
parseEnableTelemetry = optional $
  option (eitherReader parseStrAsBool)
         ( long "enable-telemetry" <>
           help (snd enableTelemetryEnv)
         )

<<<<<<< HEAD
parseWsReadCookie :: Parser Bool
parseWsReadCookie =
  switch ( long "ws-read-cookie" <>
           help (snd wsReadCookieEnv)
=======
parseEnabledAPIs :: Parser (Maybe [API])
parseEnabledAPIs = optional $
  option (eitherReader readAPIs)
         ( long "enabled-apis" <>
           help (snd enabledAPIsEnv)
>>>>>>> 214cdeb3
         )

-- Init logging related
connInfoToLog :: Q.ConnInfo -> StartupLog
connInfoToLog (Q.ConnInfo host port user _ db _) =
  StartupLog L.LevelInfo "postgres_connection" infoVal
  where
    infoVal = J.object [ "host" J..= host
                       , "port" J..= port
                       , "user" J..= user
                       , "database" J..= db
                       ]

serveOptsToLog :: ServeOptions -> StartupLog
serveOptsToLog so =
  StartupLog L.LevelInfo "serve_options" infoVal
  where
    infoVal = J.object [ "port" J..= soPort so
                       , "admin_secret_set" J..= isJust (soAdminSecret so)
                       , "auth_hook" J..= (ahUrl <$> soAuthHook so)
                       , "auth_hook_mode" J..= (show . ahType <$> soAuthHook so)
                       , "unauth_role" J..= soUnAuthRole so
                       , "cors_config" J..= soCorsConfig so
                       , "enable_console" J..= soEnableConsole so
                       , "enable_telemetry" J..= soEnableTelemetry so
                       , "use_prepared_statements" J..= (Q.cpAllowPrepare . soConnParams) so
                       ]

mkGenericStrLog :: T.Text -> String -> StartupLog
mkGenericStrLog k msg =
  StartupLog L.LevelInfo k $ J.toJSON msg<|MERGE_RESOLUTION|>--- conflicted
+++ resolved
@@ -6,8 +6,8 @@
 import           System.Exit                  (exitFailure)
 
 import qualified Data.Aeson                   as J
+import qualified Data.HashSet                 as Set
 import qualified Data.String                  as DataString
-import qualified Data.HashSet                 as Set
 import qualified Data.Text                    as T
 import qualified Text.PrettyPrint.ANSI.Leijen as PP
 
@@ -48,11 +48,8 @@
   , rsoCorsConfig      :: !(Maybe CorsConfig)
   , rsoEnableConsole   :: !Bool
   , rsoEnableTelemetry :: !(Maybe Bool)
-<<<<<<< HEAD
   , rsoWsReadCookie    :: !Bool
-=======
   , rsoEnabledAPIs     :: !(Maybe [API])
->>>>>>> 214cdeb3
   } deriving (Show, Eq)
 
 data ServeOptions
@@ -187,7 +184,7 @@
       "Fatal Error:- Environment variable " ++ envVar ++ ": " ++ s
 
 considerEnvs :: FromEnv a => [String] -> WithEnv (Maybe a)
-considerEnvs envVars = fmap (foldl1 (<|>)) $ mapM considerEnv envVars
+considerEnvs envVars = foldl1 (<|>) <$> mapM considerEnv envVars
 
 withEnv :: FromEnv a => Maybe a -> String -> WithEnv (Maybe a)
 withEnv mVal envVar =
@@ -471,7 +468,7 @@
   , "Enable anonymous telemetry (default: true)"
   )
 
-<<<<<<< HEAD
+
 wsReadCookieEnv :: (String, String)
 wsReadCookieEnv =
   ( "HASURA_GRAPHQL_WS_READ_COOKIE"
@@ -479,12 +476,12 @@
   ++ " This can be a potential security flaw! Please make sure you know "
   ++ "what you're doing."
   ++ "This configuration is only applicable when CORS is disabled."
-=======
-enabledAPIsEnv :: (String,String)
+  )
+
+enabledAPIsEnv :: (String, String)
 enabledAPIsEnv =
   ( "HASURA_GRAPHQL_ENABLED_APIS"
   , "List of comma separated list of allowed APIs. (default: metadata,graphql)"
->>>>>>> 214cdeb3
   )
 
 parseRawConnInfo :: Parser RawConnInfo
@@ -674,7 +671,7 @@
                         )
 
 parseCorsConfig :: Parser (Maybe CorsConfig)
-parseCorsConfig = mapCC <$> disableCors <*> corsDomain -- <*> wsReadCookie
+parseCorsConfig = mapCC <$> disableCors <*> corsDomain
   where
     corsDomain = optional $
       option (eitherReader readCorsDomains)
@@ -686,12 +683,7 @@
     disableCors =
       switch ( long "disable-cors" <>
                help "Disable CORS. Do not send any CORS headers on any request"
-             ) -- *> wsReadCookie
-
-    -- wsReadCookie =
-    --   switch ( long "ws-read-cookie" <>
-    --            help (snd wsReadCookieEnv)
-    --          )
+             )
 
     mapCC isDisabled domains =
       bool domains (Just $ CCDisabled False) isDisabled
@@ -709,18 +701,17 @@
            help (snd enableTelemetryEnv)
          )
 
-<<<<<<< HEAD
 parseWsReadCookie :: Parser Bool
 parseWsReadCookie =
   switch ( long "ws-read-cookie" <>
            help (snd wsReadCookieEnv)
-=======
+         )
+
 parseEnabledAPIs :: Parser (Maybe [API])
 parseEnabledAPIs = optional $
   option (eitherReader readAPIs)
          ( long "enabled-apis" <>
            help (snd enabledAPIsEnv)
->>>>>>> 214cdeb3
          )
 
 -- Init logging related
