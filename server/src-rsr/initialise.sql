CREATE TABLE hdb_catalog.hdb_version (
    hasura_uuid UUID PRIMARY KEY DEFAULT gen_random_uuid(),
    version TEXT NOT NULL,
    upgraded_on TIMESTAMPTZ NOT NULL,
    cli_state JSONB NOT NULL DEFAULT '{}'::jsonb,
    console_state JSONB NOT NULL DEFAULT '{}'::jsonb
);

CREATE UNIQUE INDEX hdb_version_one_row
ON hdb_catalog.hdb_version((version IS NOT NULL));

/* Note [Reference system columns using type name]
~~~~~~~~~~~~~~~~~~~~~~~~~~~~~~~~~~~~~~~~~~~~~~~~~~
While working on #3394, I (Alexis) discovered that Postgres seems to sometimes generate very bad
query plans when joining against the system catalogs if we store things like table/schema names
using type `text` rather than type `name`, the latter of which is used internally. The two types are
compatible in the sense that Postgres will willingly widen `name` to `type` automatically, but
`name`s are restricted to 64 bytes.

Using `name` for ordinary user data would be a deep sin, but using it to store references to actual
Postgres identifiers makes a lot of sense, so using `name` in those places is alright. And by doing
so, we make Postgres much more likely to take advantage of certain indexes that can significantly
improve query performance. */

CREATE TABLE hdb_catalog.hdb_table
(
    table_schema name, -- See Note [Reference system columns using type name]
    table_name name,
    configuration jsonb,
    is_system_defined boolean default false,
    is_enum boolean NOT NULL DEFAULT false,

    PRIMARY KEY (table_schema, table_name)
);

CREATE TABLE hdb_catalog.hdb_relationship
(
    table_schema name, -- See Note [Reference system columns using type name]
    table_name name,
    rel_name   TEXT,
    rel_type   TEXT CHECK (rel_type IN ('object', 'array')),
    rel_def    JSONB NOT NULL,
    comment    TEXT NULL,
    is_system_defined boolean default false,

    PRIMARY KEY (table_schema, table_name, rel_name),
    FOREIGN KEY (table_schema, table_name) REFERENCES hdb_catalog.hdb_table(table_schema, table_name) ON UPDATE CASCADE
);

CREATE TABLE hdb_catalog.hdb_permission
(
    table_schema name, -- See Note [Reference system columns using type name]
    table_name name,
    role_name  TEXT,
    perm_type  TEXT CHECK(perm_type IN ('insert', 'select', 'update', 'delete')),
    perm_def   JSONB NOT NULL,
    comment    TEXT NULL,
    is_system_defined boolean default false,

    PRIMARY KEY (table_schema, table_name, role_name, perm_type),
    FOREIGN KEY (table_schema, table_name) REFERENCES hdb_catalog.hdb_table(table_schema, table_name) ON UPDATE CASCADE
);

CREATE VIEW hdb_catalog.hdb_permission_agg AS
SELECT
    table_schema,
    table_name,
    role_name,
    json_object_agg(perm_type, perm_def) as permissions
FROM
    hdb_catalog.hdb_permission
GROUP BY
    table_schema, table_name, role_name;

CREATE VIEW hdb_catalog.hdb_foreign_key_constraint AS
SELECT
    q.table_schema :: text,
    q.table_name :: text,
    q.constraint_name :: text,
    min(q.constraint_oid) :: integer as constraint_oid,
    min(q.ref_table_table_schema) :: text as ref_table_table_schema,
    min(q.ref_table) :: text as ref_table,
    json_object_agg(ac.attname, afc.attname) as column_mapping,
    min(q.confupdtype) :: text as on_update,
    min(q.confdeltype) :: text as on_delete,
    json_agg(ac.attname) as columns,
    json_agg(afc.attname) as ref_columns
FROM
    (SELECT
        ctn.nspname AS table_schema,
        ct.relname AS table_name,
        r.conrelid AS table_id,
        r.conname as constraint_name,
        r.oid as constraint_oid,
        cftn.nspname AS ref_table_table_schema,
        cft.relname as ref_table,
        r.confrelid as ref_table_id,
        r.confupdtype,
        r.confdeltype,
        UNNEST (r.conkey) AS column_id,
        UNNEST (r.confkey) AS ref_column_id
    FROM
        pg_catalog.pg_constraint r
        JOIN pg_catalog.pg_class ct
          ON r.conrelid = ct.oid
        JOIN pg_catalog.pg_namespace ctn
          ON ct.relnamespace = ctn.oid
        JOIN pg_catalog.pg_class cft
          ON r.confrelid = cft.oid
        JOIN pg_catalog.pg_namespace cftn
          ON cft.relnamespace = cftn.oid
    WHERE
        r.contype = 'f'
    ) q
    JOIN pg_catalog.pg_attribute ac
      ON q.column_id = ac.attnum
         AND q.table_id = ac.attrelid
    JOIN pg_catalog.pg_attribute afc
      ON q.ref_column_id = afc.attnum
         AND q.ref_table_id = afc.attrelid
GROUP BY q.table_schema, q.table_name, q.constraint_name;

CREATE VIEW hdb_catalog.hdb_check_constraint AS
SELECT
    n.nspname :: text AS table_schema,
    ct.relname :: text AS table_name,
    r.conname :: text as constraint_name,
    pg_catalog.pg_get_constraintdef(r.oid, true) as check
FROM
    pg_catalog.pg_constraint r
    JOIN pg_catalog.pg_class ct
      ON r.conrelid = ct.oid
    JOIN pg_catalog.pg_namespace n
      ON ct.relnamespace = n.oid
WHERE
    r.contype = 'c';

CREATE VIEW hdb_catalog.hdb_unique_constraint AS
SELECT
    tc.table_name,
    tc.constraint_schema AS table_schema,
    tc.constraint_name as constraint_name,
    json_agg(kcu.column_name) AS columns
FROM
    information_schema.table_constraints tc
    JOIN information_schema.key_column_usage AS kcu
    USING (constraint_schema, constraint_name)
WHERE
    constraint_type = 'UNIQUE'
GROUP BY
    tc.table_name, tc.constraint_schema, tc.constraint_name;

CREATE VIEW hdb_catalog.hdb_primary_key AS
SELECT
  tc.table_schema,
  tc.table_name,
  tc.constraint_name,
  json_agg(constraint_column_usage.column_name) AS columns
FROM
  (
    information_schema.table_constraints tc
    JOIN (
      SELECT
        x.tblschema AS table_schema,
        x.tblname AS table_name,
        x.colname AS column_name,
        x.cstrname AS constraint_name
      FROM
        (
          SELECT
            DISTINCT nr.nspname,
            r.relname,
            a.attname,
            c.conname
          FROM
            pg_namespace nr,
            pg_class r,
            pg_attribute a,
            pg_depend d,
            pg_namespace nc,
            pg_constraint c
          WHERE
            (
              (nr.oid = r.relnamespace)
              AND (r.oid = a.attrelid)
              AND (d.refclassid = ('pg_class' :: regclass) :: oid)
              AND (d.refobjid = r.oid)
              AND (d.refobjsubid = a.attnum)
              AND (d.classid = ('pg_constraint' :: regclass) :: oid)
              AND (d.objid = c.oid)
              AND (c.connamespace = nc.oid)
              AND (c.contype = 'c' :: "char")
              AND (
                r.relkind = ANY (ARRAY ['r'::"char", 'p'::"char"])
              )
              AND (NOT a.attisdropped)
            )
          UNION ALL
          SELECT
            nr.nspname,
            r.relname,
            a.attname,
            c.conname
          FROM
            pg_namespace nr,
            pg_class r,
            pg_attribute a,
            pg_namespace nc,
            pg_constraint c
          WHERE
            (
              (nr.oid = r.relnamespace)
              AND (r.oid = a.attrelid)
              AND (nc.oid = c.connamespace)
              AND (
                r.oid = CASE
                  c.contype
                  WHEN 'f' :: "char" THEN c.confrelid
                  ELSE c.conrelid
                END
              )
              AND (
                a.attnum = ANY (
                  CASE
                    c.contype
                    WHEN 'f' :: "char" THEN c.confkey
                    ELSE c.conkey
                  END
                )
              )
              AND (NOT a.attisdropped)
              AND (
                c.contype = ANY (ARRAY ['p'::"char", 'u'::"char", 'f'::"char"])
              )
              AND (
                r.relkind = ANY (ARRAY ['r'::"char", 'p'::"char"])
              )
            )
        ) x(
          tblschema,
          tblname,
          colname,
          cstrname
        )
    ) constraint_column_usage ON (
      (
        (tc.constraint_name) :: text = (constraint_column_usage.constraint_name) :: text
        AND (tc.table_schema) :: text = (constraint_column_usage.table_schema) :: text
        AND (tc.table_name) :: text = (constraint_column_usage.table_name) :: text
      )
    )
  )
WHERE
  ((tc.constraint_type) :: text = 'PRIMARY KEY' :: text)
GROUP BY
  tc.table_schema,
  tc.table_name,
  tc.constraint_name;

CREATE FUNCTION hdb_catalog.inject_table_defaults(view_schema text, view_name text, tab_schema text, tab_name text) RETURNS void
LANGUAGE plpgsql AS $$
    DECLARE
        r RECORD;
    BEGIN
      FOR r IN SELECT column_name, column_default FROM information_schema.columns WHERE table_schema = tab_schema AND table_name = tab_name AND column_default IS NOT NULL LOOP
          EXECUTE format('ALTER VIEW %I.%I ALTER COLUMN %I SET DEFAULT %s;', view_schema, view_name, r.column_name, r.column_default);
      END LOOP;
    END;
$$;


CREATE TABLE hdb_catalog.event_triggers
(
  name TEXT PRIMARY KEY,
  type TEXT NOT NULL,
  schema_name TEXT NOT NULL,
  table_name TEXT NOT NULL,
  configuration JSON,
  comment TEXT,
  FOREIGN KEY (schema_name, table_name)
  REFERENCES hdb_catalog.hdb_table(table_schema, table_name) ON UPDATE CASCADE
);

CREATE TABLE hdb_catalog.event_log
(
  id TEXT DEFAULT gen_random_uuid() PRIMARY KEY,
  schema_name TEXT NOT NULL,
  table_name TEXT NOT NULL,
  trigger_name TEXT NOT NULL,
  payload JSONB NOT NULL,
  delivered BOOLEAN NOT NULL DEFAULT FALSE,
  error BOOLEAN NOT NULL DEFAULT FALSE,
  tries INTEGER NOT NULL DEFAULT 0,
  created_at TIMESTAMP DEFAULT NOW(),
  locked BOOLEAN NOT NULL DEFAULT FALSE,
  next_retry_at TIMESTAMP,
  archived BOOLEAN NOT NULL DEFAULT FALSE
);

CREATE INDEX ON hdb_catalog.event_log (trigger_name);
CREATE INDEX ON hdb_catalog.event_log (locked);
CREATE INDEX ON hdb_catalog.event_log (delivered);

CREATE TABLE hdb_catalog.event_invocation_logs
(
  id TEXT DEFAULT gen_random_uuid() PRIMARY KEY,
  event_id TEXT,
  status INTEGER,
  request JSON,
  response JSON,
  created_at TIMESTAMP DEFAULT NOW(),

  FOREIGN KEY (event_id) REFERENCES hdb_catalog.event_log (id)
);

CREATE INDEX ON hdb_catalog.event_invocation_logs (event_id);

CREATE TABLE hdb_catalog.hdb_function
(
    function_schema TEXT,
    function_name TEXT,
    configuration JSONB NOT NULL DEFAULT '{}'::jsonb,
    is_system_defined boolean default false,

    PRIMARY KEY (function_schema, function_name)
);

CREATE VIEW hdb_catalog.hdb_function_agg AS
(
SELECT
  p.proname::text AS function_name,
  pn.nspname::text AS function_schema,
  pd.description,

  CASE
    WHEN (p.provariadic = (0) :: oid) THEN false
    ELSE true
  END AS has_variadic,

  CASE
    WHEN (
      (p.provolatile) :: text = ('i' :: character(1)) :: text
    ) THEN 'IMMUTABLE' :: text
    WHEN (
      (p.provolatile) :: text = ('s' :: character(1)) :: text
    ) THEN 'STABLE' :: text
    WHEN (
      (p.provolatile) :: text = ('v' :: character(1)) :: text
    ) THEN 'VOLATILE' :: text
    ELSE NULL :: text
  END AS function_type,

  pg_get_functiondef(p.oid) AS function_definition,

  rtn.nspname::text as return_type_schema,
  rt.typname::text as return_type_name,
  rt.typtype::text as return_type_type,
  p.proretset AS returns_set,
  ( SELECT
      COALESCE(json_agg(
        json_build_object('schema', q."schema",
                          'name', q."name",
                          'type', q."type"
                         )
      ), '[]')
    FROM
      (
        SELECT
          pt.typname AS "name",
          pns.nspname AS "schema",
          pt.typtype AS "type",
          pat.ordinality
        FROM
          unnest(
            COALESCE(p.proallargtypes, (p.proargtypes) :: oid [])
          ) WITH ORDINALITY pat(oid, ordinality)
          LEFT JOIN pg_type pt ON ((pt.oid = pat.oid))
          LEFT JOIN pg_namespace pns ON (pt.typnamespace = pns.oid)
        ORDER BY pat.ordinality ASC
      ) q
   ) AS input_arg_types,
  to_json(COALESCE(p.proargnames, ARRAY [] :: text [])) AS input_arg_names,
  p.pronargdefaults AS default_args,
  p.oid::integer AS function_oid
FROM
  pg_proc p
  JOIN pg_namespace pn ON (pn.oid = p.pronamespace)
  JOIN pg_type rt ON (rt.oid = p.prorettype)
  JOIN pg_namespace rtn ON (rtn.oid = rt.typnamespace)
  LEFT JOIN pg_description pd ON p.oid = pd.objoid
WHERE
  pn.nspname :: text NOT LIKE 'pg_%'
  AND pn.nspname :: text NOT IN ('information_schema', 'hdb_catalog', 'hdb_views')
  AND (NOT EXISTS (
          SELECT
            1
          FROM
            pg_aggregate
          WHERE
            ((pg_aggregate.aggfnoid) :: oid = p.oid)
        )
    )
);

CREATE TABLE hdb_catalog.remote_schemas (
  id BIGSERIAL PRIMARY KEY,
  name TEXT UNIQUE,
  definition JSON,
  comment TEXT
);

CREATE TABLE hdb_catalog.hdb_schema_update_event (
  instance_id uuid NOT NULL,
  occurred_at timestamptz NOT NULL DEFAULT NOW()
);

CREATE UNIQUE INDEX hdb_schema_update_event_one_row
  ON hdb_catalog.hdb_schema_update_event ((occurred_at IS NOT NULL));

CREATE FUNCTION hdb_catalog.hdb_schema_update_event_notifier() RETURNS trigger AS
$function$
  DECLARE
    instance_id uuid;
    occurred_at timestamptz;
    curr_rec record;
  BEGIN
    instance_id = NEW.instance_id;
    occurred_at = NEW.occurred_at;
    PERFORM pg_notify('hasura_schema_update', json_build_object(
      'instance_id', instance_id,
      'occurred_at', occurred_at
      )::text);
    RETURN curr_rec;
  END;
$function$
LANGUAGE plpgsql;

CREATE TRIGGER hdb_schema_update_event_notifier AFTER INSERT OR UPDATE ON
  hdb_catalog.hdb_schema_update_event FOR EACH ROW EXECUTE PROCEDURE
  hdb_catalog.hdb_schema_update_event_notifier();

<<<<<<< HEAD
CREATE VIEW hdb_catalog.hdb_column AS
     WITH primary_key_references AS (
            SELECT fkey.table_schema           AS src_table_schema
                 , fkey.table_name             AS src_table_name
                 , fkey.columns->>0            AS src_column_name
                 , json_agg(json_build_object(
                     'schema', fkey.ref_table_table_schema,
                     'name', fkey.ref_table
                   )) AS ref_tables
              FROM hdb_catalog.hdb_foreign_key_constraint AS fkey
              JOIN hdb_catalog.hdb_primary_key            AS pkey
                    ON pkey.table_schema   = fkey.ref_table_table_schema
                   AND pkey.table_name     = fkey.ref_table
                   AND pkey.columns::jsonb = fkey.ref_columns::jsonb
             WHERE json_array_length(fkey.columns) = 1
          GROUP BY fkey.table_schema
                 , fkey.table_name
                 , fkey.columns->>0)
   SELECT columns.table_schema
        , columns.table_name
        , columns.column_name AS name
        , columns.udt_name AS type
        , columns.is_nullable
        , columns.ordinal_position
        , coalesce(pkey_refs.ref_tables, '[]') AS primary_key_references
        , col_description(pg_class.oid, columns.ordinal_position) AS description
     FROM information_schema.columns
JOIN pg_class ON pg_class.relname = columns.table_name
JOIN pg_namespace ON pg_namespace.oid = pg_class.relnamespace
     AND pg_namespace.nspname = columns.table_schema
LEFT JOIN primary_key_references AS pkey_refs
           ON columns.table_schema = pkey_refs.src_table_schema
          AND columns.table_name   = pkey_refs.src_table_name
          AND columns.column_name  = pkey_refs.src_column_name;

CREATE VIEW hdb_catalog.hdb_table_info_agg AS (
select
  tables.table_name as table_name,
  tables.table_schema as table_schema,
  descriptions.description,
  coalesce(columns.columns, '[]') as columns,
  coalesce(pk.columns, '[]') as primary_key_columns,
  coalesce(constraints.constraints, '[]') as constraints,
  coalesce(views.view_info, 'null') as view_info
from
  information_schema.tables as tables
  left outer join (
    select
      c.table_name,
      c.table_schema,
      json_agg(
        json_build_object(
          'name', name,
          'type', type,
          'is_nullable', is_nullable :: boolean,
          'references', primary_key_references,
          'description', description,
          'ordinal_position', ordinal_position
        )
      ) as columns
    from
      hdb_catalog.hdb_column c
    group by
      c.table_schema,
      c.table_name
  ) columns on (
    tables.table_schema = columns.table_schema
    AND tables.table_name = columns.table_name
  )
  left outer join (
    select * from hdb_catalog.hdb_primary_key
  ) pk on (
    tables.table_schema = pk.table_schema
    AND tables.table_name = pk.table_name
  )
  left outer join (
    select
      c.table_schema,
      c.table_name,
      json_agg(constraint_name) as constraints
    from
      information_schema.table_constraints c
    where
      c.constraint_type = 'UNIQUE'
      or c.constraint_type = 'PRIMARY KEY'
    group by
      c.table_schema,
      c.table_name
  ) constraints on (
    tables.table_schema = constraints.table_schema
    AND tables.table_name = constraints.table_name
  )
  left outer join (
    select
      table_schema,
      table_name,
      json_build_object(
        'is_updatable',
        (is_updatable::boolean OR is_trigger_updatable::boolean),
        'is_deletable',
        (is_updatable::boolean OR is_trigger_deletable::boolean),
        'is_insertable',
        (is_insertable_into::boolean OR is_trigger_insertable_into::boolean)
      ) as view_info
    from
      information_schema.views v
  ) views on (
    tables.table_schema = views.table_schema
    AND tables.table_name = views.table_name
  )
  left outer join (
    select
        pc.relname as table_name,
        pn.nspname as table_schema,
        pd.description
    from pg_class pc
        left join pg_namespace pn on pn.oid = pc.relnamespace
        left join pg_description pd on pd.objoid = pc.oid
    where pd.objsubid = 0
  ) descriptions on (
    tables.table_schema = descriptions.table_schema
    AND tables.table_name = descriptions.table_name
  )
);
=======
CREATE VIEW hdb_catalog.hdb_table_info_agg AS
  SELECT
    schema.nspname AS table_schema,
    "table".relname AS table_name,

    -- This field corresponds to the `CatalogTableInfo` Haskell type
    jsonb_build_object(
      'oid', "table".oid :: integer,
      'columns', coalesce(columns.info, '[]'),
      'primary_key', primary_key.info,
      -- Note: unique_constraints does NOT include primary key constraints!
      'unique_constraints', coalesce(unique_constraints.info, '[]'),
      'foreign_keys', coalesce(foreign_key_constraints.info, '[]'),
      'view_info', CASE "table".relkind WHEN 'v' THEN jsonb_build_object(
        'is_updatable', ((pg_catalog.pg_relation_is_updatable("table".oid, true) & 4) = 4),
        'is_insertable', ((pg_catalog.pg_relation_is_updatable("table".oid, true) & 8) = 8),
        'is_deletable', ((pg_catalog.pg_relation_is_updatable("table".oid, true) & 16) = 16)
      ) END,
      'description', description.description
    ) AS info

  -- table & schema
  FROM pg_catalog.pg_class "table"
  JOIN pg_catalog.pg_namespace schema
    ON schema.oid = "table".relnamespace

  -- description
  LEFT JOIN pg_catalog.pg_description description
    ON  description.classoid = 'pg_catalog.pg_class'::regclass
    AND description.objoid = "table".oid
    AND description.objsubid = 0

  -- columns
  LEFT JOIN LATERAL
    ( SELECT jsonb_agg(jsonb_build_object(
        'name', "column".attname,
        'position', "column".attnum,
        'type', coalesce(base_type.typname, "type".typname),
        'is_nullable', NOT "column".attnotnull,
        'description', pg_catalog.col_description("table".oid, "column".attnum)
      )) AS info
      FROM pg_catalog.pg_attribute "column"
      LEFT JOIN pg_catalog.pg_type "type"
        ON "type".oid = "column".atttypid
      LEFT JOIN pg_catalog.pg_type base_type
        ON "type".typtype = 'd' AND base_type.oid = "type".typbasetype
      WHERE "column".attrelid = "table".oid
        -- columns where attnum <= 0 are special, system-defined columns
        AND "column".attnum > 0
        -- dropped columns still exist in the system catalog as “zombie” columns, so ignore those
        AND NOT "column".attisdropped
    ) columns ON true

  -- primary key
  LEFT JOIN LATERAL
    ( SELECT jsonb_build_object(
        'constraint', jsonb_build_object('name', class.relname, 'oid', class.oid :: integer),
        'columns', coalesce(columns.info, '[]')
      ) AS info
      FROM pg_catalog.pg_index index
      JOIN pg_catalog.pg_class class
        ON class.oid = index.indexrelid
      LEFT JOIN LATERAL
        ( SELECT jsonb_agg("column".attname) AS info
          FROM pg_catalog.pg_attribute "column"
          WHERE "column".attrelid = "table".oid
            AND "column".attnum = ANY (index.indkey)
        ) AS columns ON true
      WHERE index.indrelid = "table".oid
        AND index.indisprimary
    ) primary_key ON true

  -- unique constraints
  LEFT JOIN LATERAL
    ( SELECT jsonb_agg(jsonb_build_object('name', class.relname, 'oid', class.oid :: integer)) AS info
      FROM pg_catalog.pg_index index
      JOIN pg_catalog.pg_class class
        ON class.oid = index.indexrelid
      WHERE index.indrelid = "table".oid
        AND index.indisunique
        AND NOT index.indisprimary
    ) unique_constraints ON true

  -- foreign keys
  LEFT JOIN LATERAL
    ( SELECT jsonb_agg(jsonb_build_object(
        'constraint', jsonb_build_object(
          'name', foreign_key.constraint_name,
          'oid', foreign_key.constraint_oid :: integer
        ),
        'columns', foreign_key.columns,
        'foreign_table', jsonb_build_object(
          'schema', foreign_key.ref_table_table_schema,
          'name', foreign_key.ref_table
        ),
        'foreign_columns', foreign_key.ref_columns
      )) AS info
      FROM hdb_catalog.hdb_foreign_key_constraint foreign_key
      WHERE foreign_key.table_schema = schema.nspname
        AND foreign_key.table_name = "table".relname
    ) foreign_key_constraints ON true

  -- all these identify table-like things
  WHERE "table".relkind IN ('r', 't', 'v', 'm', 'f', 'p');
>>>>>>> 02d13ba1

CREATE VIEW hdb_catalog.hdb_function_info_agg AS (
  SELECT
    function_name,
    function_schema,
    row_to_json (
      (
        SELECT
          e
          FROM
              (
                SELECT
                  description,
                  has_variadic,
                  function_type,
                  return_type_schema,
                  return_type_name,
                  return_type_type,
                  returns_set,
                  input_arg_types,
                  input_arg_names,
                  default_args,
                  exists(
                    SELECT
                      1
                      FROM
                          information_schema.tables
                     WHERE
                table_schema = return_type_schema
            AND table_name = return_type_name
                  ) AS returns_table
              ) AS e
      )
    ) AS "function_info"
    FROM
        hdb_catalog.hdb_function_agg
);

CREATE OR REPLACE FUNCTION
  hdb_catalog.insert_event_log(schema_name text, table_name text, trigger_name text, op text, row_data json)
  RETURNS text AS $$
  DECLARE
    id text;
    payload json;
    session_variables json;
    server_version_num int;
  BEGIN
    id := gen_random_uuid();
    server_version_num := current_setting('server_version_num');
    IF server_version_num >= 90600 THEN
      session_variables := current_setting('hasura.user', 't');
    ELSE
      BEGIN
        session_variables := current_setting('hasura.user');
      EXCEPTION WHEN OTHERS THEN
                  session_variables := NULL;
      END;
    END IF;
    payload := json_build_object(
      'op', op,
      'data', row_data,
      'session_variables', session_variables
    );
    INSERT INTO hdb_catalog.event_log
                (id, schema_name, table_name, trigger_name, payload)
    VALUES
    (id, schema_name, table_name, trigger_name, payload);
    RETURN id;
  END;
$$ LANGUAGE plpgsql;

CREATE TABLE hdb_catalog.hdb_query_collection
(
  collection_name TEXT PRIMARY KEY,
  collection_defn JSONB NOT NULL,
  comment TEXT NULL,
  is_system_defined boolean default false
);

CREATE TABLE hdb_catalog.hdb_allowlist
(
  collection_name TEXT UNIQUE
    REFERENCES hdb_catalog.hdb_query_collection(collection_name)
);

CREATE TABLE hdb_catalog.hdb_computed_field
(
  table_schema TEXT,
  table_name TEXT,
  computed_field_name TEXT,
  definition JSONB NOT NULL,
  comment TEXT NULL,

  PRIMARY KEY (table_schema, table_name, computed_field_name),
  FOREIGN KEY (table_schema, table_name) REFERENCES hdb_catalog.hdb_table(table_schema, table_name) ON UPDATE CASCADE
);

CREATE VIEW hdb_catalog.hdb_computed_field_function AS
(
  SELECT
    table_schema,
    table_name,
    computed_field_name,
    CASE
      WHEN (definition::jsonb -> 'function')::jsonb ->> 'name' IS NULL THEN definition::jsonb ->> 'function'
      ELSE (definition::jsonb -> 'function')::jsonb ->> 'name'
    END AS function_name,
    CASE
      WHEN (definition::jsonb -> 'function')::jsonb ->> 'schema' IS NULL THEN 'public'
      ELSE (definition::jsonb -> 'function')::jsonb ->> 'schema'
    END AS function_schema
  FROM hdb_catalog.hdb_computed_field
);<|MERGE_RESOLUTION|>--- conflicted
+++ resolved
@@ -439,132 +439,6 @@
   hdb_catalog.hdb_schema_update_event FOR EACH ROW EXECUTE PROCEDURE
   hdb_catalog.hdb_schema_update_event_notifier();
 
-<<<<<<< HEAD
-CREATE VIEW hdb_catalog.hdb_column AS
-     WITH primary_key_references AS (
-            SELECT fkey.table_schema           AS src_table_schema
-                 , fkey.table_name             AS src_table_name
-                 , fkey.columns->>0            AS src_column_name
-                 , json_agg(json_build_object(
-                     'schema', fkey.ref_table_table_schema,
-                     'name', fkey.ref_table
-                   )) AS ref_tables
-              FROM hdb_catalog.hdb_foreign_key_constraint AS fkey
-              JOIN hdb_catalog.hdb_primary_key            AS pkey
-                    ON pkey.table_schema   = fkey.ref_table_table_schema
-                   AND pkey.table_name     = fkey.ref_table
-                   AND pkey.columns::jsonb = fkey.ref_columns::jsonb
-             WHERE json_array_length(fkey.columns) = 1
-          GROUP BY fkey.table_schema
-                 , fkey.table_name
-                 , fkey.columns->>0)
-   SELECT columns.table_schema
-        , columns.table_name
-        , columns.column_name AS name
-        , columns.udt_name AS type
-        , columns.is_nullable
-        , columns.ordinal_position
-        , coalesce(pkey_refs.ref_tables, '[]') AS primary_key_references
-        , col_description(pg_class.oid, columns.ordinal_position) AS description
-     FROM information_schema.columns
-JOIN pg_class ON pg_class.relname = columns.table_name
-JOIN pg_namespace ON pg_namespace.oid = pg_class.relnamespace
-     AND pg_namespace.nspname = columns.table_schema
-LEFT JOIN primary_key_references AS pkey_refs
-           ON columns.table_schema = pkey_refs.src_table_schema
-          AND columns.table_name   = pkey_refs.src_table_name
-          AND columns.column_name  = pkey_refs.src_column_name;
-
-CREATE VIEW hdb_catalog.hdb_table_info_agg AS (
-select
-  tables.table_name as table_name,
-  tables.table_schema as table_schema,
-  descriptions.description,
-  coalesce(columns.columns, '[]') as columns,
-  coalesce(pk.columns, '[]') as primary_key_columns,
-  coalesce(constraints.constraints, '[]') as constraints,
-  coalesce(views.view_info, 'null') as view_info
-from
-  information_schema.tables as tables
-  left outer join (
-    select
-      c.table_name,
-      c.table_schema,
-      json_agg(
-        json_build_object(
-          'name', name,
-          'type', type,
-          'is_nullable', is_nullable :: boolean,
-          'references', primary_key_references,
-          'description', description,
-          'ordinal_position', ordinal_position
-        )
-      ) as columns
-    from
-      hdb_catalog.hdb_column c
-    group by
-      c.table_schema,
-      c.table_name
-  ) columns on (
-    tables.table_schema = columns.table_schema
-    AND tables.table_name = columns.table_name
-  )
-  left outer join (
-    select * from hdb_catalog.hdb_primary_key
-  ) pk on (
-    tables.table_schema = pk.table_schema
-    AND tables.table_name = pk.table_name
-  )
-  left outer join (
-    select
-      c.table_schema,
-      c.table_name,
-      json_agg(constraint_name) as constraints
-    from
-      information_schema.table_constraints c
-    where
-      c.constraint_type = 'UNIQUE'
-      or c.constraint_type = 'PRIMARY KEY'
-    group by
-      c.table_schema,
-      c.table_name
-  ) constraints on (
-    tables.table_schema = constraints.table_schema
-    AND tables.table_name = constraints.table_name
-  )
-  left outer join (
-    select
-      table_schema,
-      table_name,
-      json_build_object(
-        'is_updatable',
-        (is_updatable::boolean OR is_trigger_updatable::boolean),
-        'is_deletable',
-        (is_updatable::boolean OR is_trigger_deletable::boolean),
-        'is_insertable',
-        (is_insertable_into::boolean OR is_trigger_insertable_into::boolean)
-      ) as view_info
-    from
-      information_schema.views v
-  ) views on (
-    tables.table_schema = views.table_schema
-    AND tables.table_name = views.table_name
-  )
-  left outer join (
-    select
-        pc.relname as table_name,
-        pn.nspname as table_schema,
-        pd.description
-    from pg_class pc
-        left join pg_namespace pn on pn.oid = pc.relnamespace
-        left join pg_description pd on pd.objoid = pc.oid
-    where pd.objsubid = 0
-  ) descriptions on (
-    tables.table_schema = descriptions.table_schema
-    AND tables.table_name = descriptions.table_name
-  )
-);
-=======
 CREATE VIEW hdb_catalog.hdb_table_info_agg AS
   SELECT
     schema.nspname AS table_schema,
@@ -669,7 +543,6 @@
 
   -- all these identify table-like things
   WHERE "table".relkind IN ('r', 't', 'v', 'm', 'f', 'p');
->>>>>>> 02d13ba1
 
 CREATE VIEW hdb_catalog.hdb_function_info_agg AS (
   SELECT
