--- conflicted
+++ resolved
@@ -112,18 +112,11 @@
   , getFuncsOfTable
   , askFunctionInfo
   , CronTriggerInfo(..)
-<<<<<<< HEAD
   ) where
 
 import           Hasura.Db
 import           Hasura.GraphQL.Context            (GQLContext, RoleContext)
 import qualified Hasura.GraphQL.Parser             as P
-=======
-  , mergeRemoteTypesWithGCtx
-  ) where
-
-import           Hasura.Db
->>>>>>> 0ec01488
 import           Hasura.Incremental                (Dependency, MonadDepend (..), selectKeyD)
 import           Hasura.Prelude
 import           Hasura.RQL.Types.Action
@@ -138,11 +131,7 @@
 --import           Hasura.RQL.Types.Permission
 import           Hasura.RQL.Types.QueryCollection
 import           Hasura.RQL.Types.RemoteSchema
-<<<<<<< HEAD
---import           Hasura.RQL.Types.EventTrigger
-
-=======
->>>>>>> 0ec01488
+
 import           Hasura.RQL.Types.ScheduledTrigger
 import           Hasura.RQL.Types.SchemaCacheTypes
 import           Hasura.RQL.Types.Table
@@ -159,12 +148,7 @@
 import qualified Data.HashMap.Strict               as M
 import qualified Data.HashSet                      as HS
 import qualified Data.Text                         as T
-<<<<<<< HEAD
 import qualified Language.GraphQL.Draft.Syntax     as G
-=======
-import qualified Hasura.GraphQL.Context            as GC
-import qualified Hasura.GraphQL.Validate.Types     as VT
->>>>>>> 0ec01488
 
 reportSchemaObjs :: [SchemaObjId] -> T.Text
 reportSchemaObjs = T.intercalate ", " . sort . map reportSchemaObj
@@ -196,19 +180,12 @@
 
 data RemoteSchemaCtx
   = RemoteSchemaCtx
-<<<<<<< HEAD
   { rscName                   :: !RemoteSchemaName
   , rscIntro                  :: !IntrospectionResult
   , rscInfo                   :: !RemoteSchemaInfo
   , rscRawIntrospectionResult :: !BL.ByteString
   , rscParsed                 :: ParsedIntrospection
   }
-=======
-  { rscName :: !RemoteSchemaName -- TODO: Name should already be in RemoteSchemaInfo
-  , rscGCtx :: !GC.GCtx
-  , rscInfo :: !RemoteSchemaInfo
-  } deriving (Show, Eq)
->>>>>>> 0ec01488
 
 instance ToJSON RemoteSchemaCtx where
   toJSON = toJSON . rscInfo
@@ -246,7 +223,6 @@
 
 data SchemaCache
   = SchemaCache
-<<<<<<< HEAD
   { scTables                      :: !TableCache
   , scActions                     :: !ActionCache
   , scFunctions                   :: !FunctionCache
@@ -261,21 +237,6 @@
   , scInconsistentObjs            :: ![InconsistentMetadata]
   , scCronTriggers                :: !(M.HashMap TriggerName CronTriggerInfo)
   }
-=======
-  { scTables            :: !TableCache
-  , scActions           :: !ActionCache
-  , scFunctions         :: !FunctionCache
-  , scRemoteSchemas     :: !RemoteSchemaMap
-  , scAllowlist         :: !(HS.HashSet GQLQuery)
-  , scCustomTypes       :: !(NonObjectTypeMap, AnnotatedObjects)
-  , scGCtxMap           :: !GC.GCtxMap
-  , scDefaultRemoteGCtx :: !GC.GCtx
-  , scRelayGCtxMap      :: !GC.RelayGCtxMap
-  , scDepMap            :: !DepMap
-  , scInconsistentObjs  :: ![InconsistentMetadata]
-  , scCronTriggers      :: !(M.HashMap TriggerName CronTriggerInfo)
-  } deriving (Show, Eq)
->>>>>>> 0ec01488
 $(deriveToJSON (aesonDrop 2 snakeCase) ''SchemaCache)
 
 getFuncsOfTable :: QualifiedTable -> FunctionCache -> [FunctionInfo]
@@ -362,8 +323,4 @@
     induces (SOTable tn1) (SOTable tn2)      = tn1 == tn2
     induces (SOTable tn1) (SOTableObj tn2 _) = tn1 == tn2
     induces objId1 objId2                    = objId1 == objId2
-    -- allDeps = toList $ fromMaybe HS.empty $ M.lookup objId $ scDepMap sc
-
-mergeRemoteTypesWithGCtx :: VT.TypeMap -> GC.GCtx -> GC.GCtx
-mergeRemoteTypesWithGCtx remoteTypeMap gctx =
-  gctx {GC._gTypes = remoteTypeMap <> GC._gTypes gctx }+    -- allDeps = toList $ fromMaybe HS.empty $ M.lookup objId $ scDepMap sc