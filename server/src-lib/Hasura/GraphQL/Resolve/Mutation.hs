{-# LANGUAGE FlexibleContexts      #-}
{-# LANGUAGE MultiWayIf            #-}
{-# LANGUAGE NoImplicitPrelude     #-}
{-# LANGUAGE OverloadedStrings     #-}

module Hasura.GraphQL.Resolve.Mutation
  ( convertUpdate
  , convertDelete
  , convertMutResp
  ) where

import           Hasura.Prelude

import qualified Data.HashMap.Strict.InsOrd        as OMap
import qualified Language.GraphQL.Draft.Syntax     as G

import qualified Hasura.RQL.DML.Delete             as RD
import qualified Hasura.RQL.DML.Returning          as RR
import qualified Hasura.RQL.DML.Select             as RS
import qualified Hasura.RQL.DML.Update             as RU

import qualified Hasura.SQL.DML                    as S

import           Hasura.GraphQL.Resolve.BoolExp
import           Hasura.GraphQL.Resolve.Context
import           Hasura.GraphQL.Resolve.InputValue
import           Hasura.GraphQL.Resolve.Select     (fromSelSet, withSelSet)
import           Hasura.GraphQL.Validate.Field
import           Hasura.GraphQL.Validate.Types
import           Hasura.RQL.Types
import           Hasura.SQL.Types
import           Hasura.SQL.Value

convertReturning
  :: QualifiedTable -> G.NamedType -> SelSet -> Convert RS.AnnSel
convertReturning qt ty selSet = do
<<<<<<< HEAD
  annFlds <- fromSelSet False ty selSet
  let selFlds = RS.ASFSimple annFlds
      tabFrom = RS.TableFrom qt $ Just frmItem
      tabPerm = RS.TablePerm (S.BELit True) Nothing
  return $ RS.AnnSel selFlds tabFrom tabPerm RS.noTableArgs
=======
  annFlds <- fromSelSet prepare ty selSet
  return $ RS.AnnSel annFlds qt (Just frmItem)
    (S.BELit True) Nothing RS.noTableArgs
>>>>>>> 5e1eec80
  where
    frmItem = S.FIIden $ RR.qualTableToAliasIden qt

convertMutResp
  :: QualifiedTable -> G.NamedType -> SelSet -> Convert RR.MutFlds
convertMutResp qt ty selSet =
  withSelSet selSet $ \fld ->
    case _fName fld of
      "__typename"    -> return $ RR.MExp $ G.unName $ G.unNamedType ty
      "affected_rows" -> return RR.MCount
      _ -> fmap RR.MRet $ convertReturning qt (_fType fld) $ _fSelSet fld

convertRowObj
  :: (MonadError QErr m, MonadState PrepArgs m)
  => AnnGValue
  -> m [(PGCol, S.SQLExp)]
convertRowObj val =
  flip withObject val $ \_ obj -> forM (OMap.toList obj) $ \(k, v) -> do
    prepExpM <- asPGColValM v >>= mapM prepare
    let prepExp = fromMaybe (S.SEUnsafe "NULL") prepExpM
    return (PGCol $ G.unName k, prepExp)

type ApplySQLOp =  (PGCol, S.SQLExp) -> S.SQLExp

rhsExpOp :: S.SQLOp -> S.AnnType -> ApplySQLOp
rhsExpOp op annTy (col, e) =
  S.mkSQLOpExp op (S.SEIden $ toIden col) annExp
  where
    annExp = S.SETyAnn e annTy

lhsExpOp :: S.SQLOp -> S.AnnType -> ApplySQLOp
lhsExpOp op annTy (col, e) =
  S.mkSQLOpExp op annExp $ S.SEIden $ toIden col
  where
    annExp = S.SETyAnn e annTy

convObjWithOp
  :: (MonadError QErr m)
  => ApplySQLOp -> AnnGValue -> m [(PGCol, S.SQLExp)]
convObjWithOp opFn val =
  flip withObject val $ \_ obj -> forM (OMap.toList obj) $ \(k, v) -> do
  (_, colVal) <- asPGColVal v
  let pgCol = PGCol $ G.unName k
      encVal = txtEncoder colVal
      sqlExp = opFn (pgCol, encVal)
  return (pgCol, sqlExp)

convDeleteAtPathObj
  :: (MonadError QErr m)
  => AnnGValue -> m [(PGCol, S.SQLExp)]
convDeleteAtPathObj val =
  flip withObject val $ \_ obj -> forM (OMap.toList obj) $ \(k, v) -> do
    vals <- flip withArray v $ \_ annVals -> mapM asPGColVal annVals
    let valExps = map (txtEncoder . snd) vals
        pgCol = PGCol $ G.unName k
        annEncVal = S.SETyAnn (S.SEArray valExps) S.textArrType
        sqlExp = S.SEOpApp S.jsonbDeleteAtPathOp
                 [S.SEIden $ toIden pgCol, annEncVal]
    return (pgCol, sqlExp)

convertUpdate
  :: QualifiedTable -- table
  -> S.BoolExp -- the filter expression
  -> Field -- the mutation field
  -> Convert RespTx
convertUpdate tn filterExp fld = do
  -- a set expression is same as a row object
  setExpM   <- withArgM args "_set" convertRowObj
  -- where bool expression to filter column
  whereExp <- withArg args "where" $ convertBoolExp tn
  -- increment operator on integer columns
  incExpM <- withArgM args "_inc" $
    convObjWithOp $ rhsExpOp S.incOp S.intType
  -- append jsonb value
  appendExpM <- withArgM args "_append" $
    convObjWithOp $ rhsExpOp S.jsonbConcatOp S.jsonbType
  -- prepend jsonb value
  prependExpM <- withArgM args "_prepend" $
    convObjWithOp $ lhsExpOp S.jsonbConcatOp S.jsonbType
  -- delete a key in jsonb object
  deleteKeyExpM <- withArgM args "_delete_key" $
    convObjWithOp $ rhsExpOp S.jsonbDeleteOp S.textType
  -- delete an element in jsonb array
  deleteElemExpM <- withArgM args "_delete_elem" $
    convObjWithOp $ rhsExpOp S.jsonbDeleteOp S.intType
  -- delete at path in jsonb value
  deleteAtPathExpM <- withArgM args "_delete_at_path" convDeleteAtPathObj

  mutFlds  <- convertMutResp tn (_fType fld) $ _fSelSet fld
  prepArgs <- get
  let updExpsM = [ setExpM, incExpM, appendExpM, prependExpM
                 , deleteKeyExpM, deleteElemExpM, deleteAtPathExpM
                 ]
      updExp = concat $ catMaybes updExpsM
  -- atleast one of update operators is expected
  unless (any isJust updExpsM) $ throwVE $
    "atleast any one of _set, _inc, _append, _prepend, _delete_key, _delete_elem and "
    <> " _delete_at_path operator is expected"
  let p1 = RU.UpdateQueryP1 tn updExp (filterExp, whereExp) mutFlds
  return $ RU.updateP2 (p1, prepArgs)
  where
    args = _fArguments fld

convertDelete
  :: QualifiedTable -- table
  -> S.BoolExp -- the filter expression
  -> Field -- the mutation field
  -> Convert RespTx
convertDelete tn filterExp fld = do
  whereExp <- withArg (_fArguments fld) "where" $ convertBoolExp tn
  mutFlds  <- convertMutResp tn (_fType fld) $ _fSelSet fld
  args <- get
  let p1 = RD.DeleteQueryP1 tn (filterExp, whereExp) mutFlds
  return $ RD.deleteP2 (p1, args)<|MERGE_RESOLUTION|>--- conflicted
+++ resolved
@@ -34,17 +34,11 @@
 convertReturning
   :: QualifiedTable -> G.NamedType -> SelSet -> Convert RS.AnnSel
 convertReturning qt ty selSet = do
-<<<<<<< HEAD
-  annFlds <- fromSelSet False ty selSet
+  annFlds <- fromSelSet prepare False ty selSet
   let selFlds = RS.ASFSimple annFlds
       tabFrom = RS.TableFrom qt $ Just frmItem
       tabPerm = RS.TablePerm (S.BELit True) Nothing
   return $ RS.AnnSel selFlds tabFrom tabPerm RS.noTableArgs
-=======
-  annFlds <- fromSelSet prepare ty selSet
-  return $ RS.AnnSel annFlds qt (Just frmItem)
-    (S.BELit True) Nothing RS.noTableArgs
->>>>>>> 5e1eec80
   where
     frmItem = S.FIIden $ RR.qualTableToAliasIden qt
 
