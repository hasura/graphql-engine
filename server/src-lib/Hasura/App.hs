{-# LANGUAGE CPP                  #-}
{-# LANGUAGE UndecidableInstances #-}

module Hasura.App where

import           Control.Concurrent.STM.TVar               (TVar, readTVarIO)
import           Control.Exception                         (throwIO)
import           Control.Monad.Base
import           Control.Monad.Catch                       (Exception, MonadCatch, MonadMask,
                                                            MonadThrow, onException)
import           Control.Monad.Morph                       (hoist)
import           Control.Monad.Stateless
import           Control.Monad.STM                         (atomically)
import           Control.Monad.Trans.Control               (MonadBaseControl (..))
import           Control.Monad.Unique
import           Data.Aeson                                ((.=))
import           Data.Time.Clock                           (UTCTime)
#ifndef PROFILING
import           GHC.AssertNF
#endif
import           GHC.Stats
import           Options.Applicative
import           System.Environment                        (getEnvironment)
import           System.Mem                                (performMajorGC)

import qualified Control.Concurrent.Async.Lifted.Safe      as LA
import qualified Control.Concurrent.Extended               as C
import qualified Control.Immortal                          as Immortal
import qualified Data.Aeson                                as A
import qualified Data.ByteString.Char8                     as BC
import qualified Data.ByteString.Lazy.Char8                as BLC
import qualified Data.Environment                          as Env
import qualified Data.Set                                  as Set
import qualified Data.Text                                 as T
import qualified Data.Time.Clock                           as Clock
import qualified Data.Yaml                                 as Y
import qualified Database.PG.Query                         as Q
import qualified Network.HTTP.Client                       as HTTP
import qualified Network.HTTP.Client.TLS                   as HTTP
import qualified Network.Wai.Handler.Warp                  as Warp
import qualified System.Log.FastLogger                     as FL
import qualified Text.Mustache.Compile                     as M

import           Hasura.Db
import           Hasura.EncJSON
import           Hasura.Eventing.Common
import           Hasura.Eventing.EventTrigger
import           Hasura.Eventing.ScheduledTrigger
import           Hasura.GraphQL.Execute                    (MonadGQLExecutionCheck (..),
                                                            checkQueryInAllowlist)
import           Hasura.GraphQL.Execute.Action             (asyncActionsProcessor)
import           Hasura.GraphQL.Logging                    (MonadQueryLog (..), QueryLog (..))
import           Hasura.GraphQL.Transport.HTTP             (MonadExecuteQuery (..))
import           Hasura.GraphQL.Transport.HTTP.Protocol    (toParsed)
import           Hasura.Logging
import           Hasura.Prelude
import           Hasura.RQL.DDL.Schema.Cache
<<<<<<< HEAD
import           Hasura.RQL.Types
import           Hasura.RQL.Types.Action.Class
=======
import           Hasura.RQL.Types                          (CacheRWM, Code (..), HasHttpManager,
                                                            HasSQLGenCtx, HasSystemDefined,
                                                            QErr (..), SQLGenCtx (..),
                                                            SchemaCache (..), UserInfoM,
                                                            buildSchemaCacheStrict, decodeValue, defaultSource,
                                                            throw400, withPathK)
>>>>>>> 87e2f823
import           Hasura.RQL.Types.Run
import           Hasura.Server.API.Query                   (requiresAdmin, runQueryM)
import           Hasura.Server.App
import           Hasura.Server.Auth
import           Hasura.Server.CheckUpdates                (checkForUpdates)
import           Hasura.Server.Init
import           Hasura.Server.Logging
import           Hasura.Server.Migrate                     (migrateCatalog)
import           Hasura.Server.SchemaUpdate
import           Hasura.Server.Telemetry
import           Hasura.Server.Types
import           Hasura.Server.Version
import           Hasura.Session

import qualified Hasura.GraphQL.Execute.LiveQuery.Poll     as EL
import qualified Hasura.GraphQL.Transport.WebSocket.Server as WS
import qualified Hasura.Tracing                            as Tracing
import qualified System.Metrics                            as EKG


data ExitCode
  = InvalidEnvironmentVariableOptionsError
  | InvalidDatabaseConnectionParamsError
  | CacheBuildError
  | MetadataCatalogFetchingError
  | AuthConfigurationError
  | EventSubSystemError
  | EventEnvironmentVariableError
  | MetadataExportError
  | MetadataCleanError
  | DatabaseMigrationError
  | ExecuteProcessError
  | DowngradeProcessError
  | UnexpectedHasuraError
  | ExitFailureError Int
  deriving Show

data ExitException
  = ExitException
  { eeCode    :: !ExitCode
  , eeMessage :: !BC.ByteString
  } deriving (Show)

instance Exception ExitException

printErrExit :: (MonadIO m) => forall a . ExitCode -> String -> m a
printErrExit reason = liftIO . throwIO . ExitException reason . BC.pack

printErrJExit :: (A.ToJSON a, MonadIO m) => forall b . ExitCode -> a -> m b
printErrJExit reason = liftIO . throwIO . ExitException reason . BLC.toStrict . A.encode

parseHGECommand :: EnabledLogTypes impl => Parser (RawHGECommand impl)
parseHGECommand =
  subparser
    ( command "serve" (info (helper <*> (HCServe <$> serveOptionsParser))
          ( progDesc "Start the GraphQL Engine Server"
            <> footerDoc (Just serveCmdFooter)
          ))
        <> command "export" (info (pure  HCExport)
          ( progDesc "Export graphql-engine's metadata to stdout" ))
        <> command "clean" (info (pure  HCClean)
          ( progDesc "Clean graphql-engine's metadata to start afresh" ))
        <> command "execute" (info (pure  HCExecute)
          ( progDesc "Execute a query" ))
        <> command "downgrade" (info (HCDowngrade <$> downgradeOptionsParser)
          (progDesc "Downgrade the GraphQL Engine schema to the specified version"))
        <> command "version" (info (pure  HCVersion)
          (progDesc "Prints the version of GraphQL Engine"))
    )

parseArgs :: EnabledLogTypes impl => IO (HGEOptions impl)
parseArgs = do
  rawHGEOpts <- execParser opts
  env <- getEnvironment
  let eitherOpts = runWithEnv env $ mkHGEOptions rawHGEOpts
  either (printErrExit InvalidEnvironmentVariableOptionsError) return eitherOpts
  where
    opts = info (helper <*> hgeOpts)
           ( fullDesc <>
             header "Hasura GraphQL Engine: Realtime GraphQL API over Postgres with access control" <>
             footerDoc (Just mainCmdFooter)
           )
    hgeOpts = HGEOptionsG <$> parseRawConnInfo <*> parseMetadataDbUrl <*> parseHGECommand

printJSON :: (A.ToJSON a, MonadIO m) => a -> m ()
printJSON = liftIO . BLC.putStrLn . A.encode

printYaml :: (A.ToJSON a, MonadIO m) => a -> m ()
printYaml = liftIO . BC.putStrLn . Y.encode

mkPGLogger :: Logger Hasura -> Q.PGLogger
mkPGLogger (Logger logger) (Q.PLERetryMsg msg) =
  logger $ PGLog LevelWarn msg


-- | most of the required types for initializing graphql-engine
data InitCtx
  = InitCtx
  { _icHttpManager   :: !HTTP.Manager
  , _icInstanceId    :: !InstanceId
  , _icLoggers       :: !Loggers
  , _icConnInfo      :: !Q.ConnInfo
  , _icPgPool        :: !Q.PGPool
  , _icShutdownLatch :: !ShutdownLatch
  , _icSchemaCache   :: !(RebuildableSchemaCache Run)
  , _icMetadata      :: !Metadata
  , _icMetadataPool  :: !Q.PGPool
  }

-- | Collection of the LoggerCtx, the regular Logger and the PGLogger
-- TODO (from master): better naming?
data Loggers
  = Loggers
  { _lsLoggerCtx :: !(LoggerCtx Hasura)
  , _lsLogger    :: !(Logger Hasura)
  , _lsPgLogger  :: !Q.PGLogger
  }

newtype AppM a = AppM { unAppM :: IO a }
  deriving (Functor, Applicative, Monad, MonadIO, MonadBase IO, MonadBaseControl IO, MonadCatch, MonadThrow, MonadMask)

-- | this function initializes the catalog and returns an @InitCtx@, based on the command given
-- - for serve command it creates a proper PG connection pool
-- - for other commands, it creates a minimal pool
-- this exists as a separate function because the context (logger, http manager, pg pool) can be
-- used by other functions as well
initialiseCtx
  :: (HasVersion, MonadIO m, MonadCatch m)
  => Env.Environment
  -> HGEOptions Hasura
  -> m (InitCtx, UTCTime)
initialiseCtx env (HGEOptionsG rci metadataDbUrl hgeCmd) = do
  initTime <- liftIO Clock.getCurrentTime
  -- global http manager
  httpManager <- liftIO $ HTTP.newManager HTTP.tlsManagerSettings
  instanceId <- liftIO generateInstanceId
  connInfo <- liftIO procConnInfo
  latch <- liftIO newShutdownLatch
  (loggers, pool, sqlGenCtx, metadataPool) <- case hgeCmd of
    -- for the @serve@ command generate a regular PG pool
    HCServe so@ServeOptions{..} -> do
      l@(Loggers _ logger pgLogger) <- mkLoggers soEnabledLogTypes soLogLevel
      -- log serve options
      unLogger logger $ serveOptsToLog so
      -- log postgres connection info
      unLogger logger $ connInfoToLog connInfo
      pool <- liftIO $ Q.initPGPool connInfo soConnParams pgLogger
      metadataPool <- maybe (pure pool) (getMetadataPool pgLogger) metadataDbUrl
      pure (l, pool, SQLGenCtx soStringifyNum, metadataPool)

    -- for other commands generate a minimal PG pool
    _ -> do
      l@(Loggers _ _ pgLogger) <- mkLoggers defaultEnabledLogTypes LevelInfo
      pool <- getMinimalPool pgLogger connInfo
      metadataPool <- maybe (pure pool) (getMetadataPool pgLogger) metadataDbUrl
      pure (l, pool, SQLGenCtx False, metadataPool)

  let logger = _lsLogger loggers
  metadata <- flip onException (flushLogger (_lsLoggerCtx loggers)) $
              migrateCatalogSchema logger metadataPool

  let pgExecCtx = mkPGExecCtx Q.Serializable pool

  schemaCacheE <- runExceptT $ peelRun (RunCtx adminUserInfo httpManager sqlGenCtx)
                  pgExecCtx Q.ReadWrite Nothing metadata $ buildRebuildableSchemaCache env

  schemaCache <- fmap fst $ onLeft schemaCacheE $ \err -> do
    unLogger logger StartupLog
        { slLogLevel = LevelError
        , slKind = "cache_build"
        , slInfo = A.toJSON err
        }
    liftIO $ printErrExit CacheBuildError $ BLC.unpack $ A.encode err

  pure (InitCtx httpManager instanceId loggers connInfo pool latch schemaCache metadata metadataPool, initTime)

  where
    procConnInfo =
      either (printErrExit InvalidDatabaseConnectionParamsError . ("Fatal Error : " <>)) return $ mkConnInfo rci

    getMetadataPool pgLogger url = do
      let connInfo = Q.ConnInfo 1 $ mkDatabaseUrlConnDetails url
      liftIO $ Q.initPGPool connInfo Q.defaultConnParams pgLogger

    getMinimalPool pgLogger ci = do
      let connParams = Q.defaultConnParams { Q.cpConns = 1 }
      liftIO $ Q.initPGPool ci connParams pgLogger

    mkLoggers enabledLogs logLevel = do
      loggerCtx <- liftIO $ mkLoggerCtx (defaultLoggerSettings True logLevel) enabledLogs
      let logger = mkLogger loggerCtx
          pgLogger = mkPGLogger logger
      return $ Loggers loggerCtx logger pgLogger

-- | helper function to initialize or migrate the @hdb_catalog@ schema (used by pro as well)
migrateCatalogSchema
  :: (MonadIO m)
  => Logger Hasura -> Q.PGPool -> m Metadata
migrateCatalogSchema logger metadataPool = do
      -- adminRunCtx = RunCtx adminUserInfo httpManager sqlGenCtx
  currentTime <- liftIO Clock.getCurrentTime
  initialiseResult <- liftIO $ runExceptT $
    Q.runTx metadataPool (Q.Serializable, Just Q.ReadWrite) $ migrateCatalog currentTime

  (migrationResult, metadata) <- case initialiseResult of
    Left err -> do
      unLogger logger StartupLog
        { slLogLevel = LevelError
        , slKind = "catalog_migrate"
        , slInfo = A.toJSON err
        }
      liftIO (printErrExit DatabaseMigrationError (BLC.unpack $ A.encode err))
    Right a -> pure a
  unLogger logger migrationResult
  pure metadata

-- | Run a transaction and if an error is encountered, log the error and abort the program
runTxIO :: Q.PGPool -> Q.TxMode -> Q.TxE QErr a -> IO a
runTxIO pool isoLevel tx = do
  eVal <- liftIO $ runExceptT $ Q.runTx pool isoLevel tx
  either (printErrJExit DatabaseMigrationError) return eVal

-- | A latch for the graceful shutdown of a server process.
newtype ShutdownLatch = ShutdownLatch { unShutdownLatch :: C.MVar () }

newShutdownLatch :: IO ShutdownLatch
newShutdownLatch = fmap ShutdownLatch C.newEmptyMVar

-- | Block the current thread, waiting on the latch.
waitForShutdown :: ShutdownLatch -> IO ()
waitForShutdown = C.takeMVar . unShutdownLatch

-- | Initiate a graceful shutdown of the server associated with the provided
-- latch.
shutdownGracefully :: InitCtx -> IO ()
shutdownGracefully = shutdownGracefully' . _icShutdownLatch

shutdownGracefully' :: ShutdownLatch -> IO ()
shutdownGracefully' = flip C.putMVar () . unShutdownLatch

-- | If an exception is encountered , flush the log buffer and
-- rethrow If we do not flush the log buffer on exception, then log lines
-- may be missed
-- See: https://github.com/hasura/graphql-engine/issues/4772
flushLogger :: MonadIO m => LoggerCtx impl -> m ()
flushLogger = liftIO . FL.flushLogStr . _lcLoggerSet

runHGEServer
  :: ( HasVersion
     , MonadIO m
     , MonadMask m
     , MonadStateless IO m
     , LA.Forall (LA.Pure m)
     , UserAuthentication (Tracing.TraceT m)
     , HttpLog m
     , ConsoleRenderer m
     , MetadataApiAuthorization m
     , MonadGQLExecutionCheck m
     , MonadConfigApiHandler m
     , MonadQueryLog m
     , WS.MonadWSLog m
     , MonadExecuteQuery m
     , Tracing.HasReporter m
     , MonadMetadataManage m
     , MonadAsyncActions m
     )
  => Env.Environment
  -> ServeOptions impl
  -> InitCtx
  -> Maybe PGExecCtx
  -- ^ An optional specialized pg exection context for executing queries
  -- and mutations
  -> UTCTime
  -- ^ start time
  -> IO ()
  -- ^ shutdown function
  -> Maybe EL.LiveQueryPostPollHook
  -> EKG.Store
  -> m ()
runHGEServer env ServeOptions{..} InitCtx{..} pgExecCtx initTime shutdownApp postPollHook ekgStore = do
  -- Comment this to enable expensive assertions from "GHC.AssertNF". These
  -- will log lines to STDOUT containing "not in normal form". In the future we
  -- could try to integrate this into our tests. For now this is a development
  -- tool.
  --
  -- NOTE: be sure to compile WITHOUT code coverage, for this to work properly.
#ifndef PROFILING
  liftIO disableAssertNF
#endif

  let sqlGenCtx = SQLGenCtx soStringifyNum
      Loggers loggerCtx logger _ = _icLoggers

  authModeRes <- runExceptT $ setupAuthMode soAdminSecret soAuthHook soJwtSecret soUnAuthRole
                              _icHttpManager logger

  authMode <- either (printErrExit AuthConfigurationError . T.unpack) return authModeRes

  _idleGCThread <- C.forkImmortal "ourIdleGC" logger $ liftIO $
    ourIdleGC logger (seconds 0.3) (seconds 10) (seconds 60)

  -- start backgroud thread for schema sync event listening
  (schemaSyncListenerThread, schemaSyncEventRef) <-
    startSchemaSyncListenerThread _icMetadataPool logger _icInstanceId

  HasuraApp app cacheRef stopWsServer <- flip onException (flushLogger loggerCtx) $
    mkWaiApp env
             soTxIso
             logger
             sqlGenCtx
             soEnableAllowlist
             _icPgPool
             pgExecCtx
             _icConnInfo
             _icHttpManager
             authMode
             soCorsConfig
             soEnableConsole
             soConsoleAssetsDir
             soEnableTelemetry
             _icInstanceId
             soEnabledAPIs
             soLiveQueryOpts
             soPlanCacheOptions
             soResponseInternalErrorsConfig
             postPollHook
             _icSchemaCache
             ekgStore
             _icMetadataPool
             _icMetadata

  -- log inconsistent schema objects
  inconsObjs <- scInconsistentObjs <$> liftIO (getSCFromRef cacheRef)
  liftIO $ logInconsObjs logger inconsObjs

  -- start background thread for schema sync event processing
  schemaSyncProcessorThread <-
    startSchemaSyncProcessorThread sqlGenCtx
    _icPgPool logger _icHttpManager schemaSyncEventRef cacheRef _icInstanceId _icMetadataPool

  let
    maxEvThrds    = fromMaybe defaultMaxEventThreads soEventsHttpPoolSize
    fetchI        = milliseconds $ fromMaybe (Milliseconds defaultFetchInterval) soEventsFetchInterval
    logEnvHeaders = soLogHeadersFromEnv

  lockedEventsCtx <- liftIO $ atomically initLockedEventsCtx

  -- prepare event triggers data
  -- prepareEvents _icPgPool logger
  -- eventEngineCtx <- liftIO $ atomically $ initEventEngineCtx maxEvThrds fetchI
  -- unLogger logger $ mkGenericStrLog LevelInfo "event_triggers" "starting workers"

<<<<<<< HEAD
  -- eventQueueThread <- C.forkImmortal "processEventQueue" logger $
  --   processEventQueue logger logEnvHeaders
  --   _icHttpManager _icPgPool (getSCFromRef cacheRef) eventEngineCtx lockedEventsCtx
=======
  eventQueueThread <- C.forkImmortal "processEventQueue" logger $
    processEventQueue logger logEnvHeaders
    _icHttpManager _icPgPool (getSCFromRef cacheRef) defaultSource eventEngineCtx lockedEventsCtx
>>>>>>> 87e2f823

  -- start a backgroud thread to handle async actions
  asyncActionsThread <- C.forkImmortal "asyncActionsProcessor" logger $
    asyncActionsProcessor env logger (_scrCache cacheRef) _icMetadataPool _icHttpManager

  -- start a background thread to create new cron events
  -- cronEventsThread <- liftIO $ C.forkImmortal "runCronEventsGenerator" logger $
  --   runCronEventsGenerator logger _icPgPool (getSCFromRef cacheRef)

  -- prepare scheduled triggers
  -- prepareScheduledEvents _icPgPool logger

  -- start a background thread to deliver the scheduled events
  -- scheduledEventsThread <- C.forkImmortal "processScheduledTriggers" logger $
  --   processScheduledTriggers env logger logEnvHeaders _icHttpManager _icPgPool (getSCFromRef cacheRef) lockedEventsCtx

  -- start a background thread to check for updates
  updateThread <- C.forkImmortal "checkForUpdates" logger $ liftIO $
    checkForUpdates loggerCtx _icHttpManager

  -- start a background thread for telemetry
  telemetryThread <- if soEnableTelemetry
    then do
      unLogger logger $ mkGenericStrLog LevelInfo "telemetry" telemetryNotice

      (dbId, pgVersion) <- liftIO $ runTxIO _icMetadataPool (Q.ReadCommitted, Nothing) $
        (,) <$> getDbId <*> getPgVersion

      telemetryThread <- C.forkImmortal "runTelemetry" logger $ liftIO $
        runTelemetry logger _icHttpManager (getSCFromRef cacheRef) dbId _icInstanceId pgVersion
      return $ Just telemetryThread
    else return Nothing

  -- all the immortal threads are collected so that they can be stopped when gracefully shutting down
  let immortalThreads = [ schemaSyncListenerThread
                        , schemaSyncProcessorThread
                        , updateThread
                        , asyncActionsThread
                        -- , eventQueueThread
                        -- , scheduledEventsThread
                        -- , cronEventsThread
                        ] <> maybe [] pure telemetryThread

  finishTime <- liftIO Clock.getCurrentTime
  let apiInitTime = realToFrac $ Clock.diffUTCTime finishTime initTime
  unLogger logger $
    mkGenericLog LevelInfo "server" $ StartupTimeInfo "starting API server" apiInitTime
  let warpSettings = Warp.setPort soPort
                     . Warp.setHost soHost
                     . Warp.setGracefulShutdownTimeout (Just 30) -- 30s graceful shutdown
                     . Warp.setInstallShutdownHandler (shutdownHandler _icLoggers immortalThreads stopWsServer lockedEventsCtx _icPgPool)
                     $ Warp.defaultSettings
  liftIO $ Warp.runSettings warpSettings app

  where
    -- | prepareEvents is a function to unlock all the events that are
    -- locked and unprocessed, which is called while hasura is started.
    -- Locked and unprocessed events can occur in 2 ways
    -- 1.
    -- Hasura's shutdown was not graceful in which all the fetched
    -- events will remain locked and unprocessed(TODO: clean shutdown)
    -- state.
    -- 2.
    -- There is another hasura instance which is processing events and
    -- it will lock events to process them.
    -- So, unlocking all the locked events might re-deliver an event(due to #2).
    prepareEvents pool (Logger logger) = do
      liftIO $ logger $ mkGenericStrLog LevelInfo "event_triggers" "preparing data"
      res <- liftIO $ runTx pool (Q.ReadCommitted, Nothing) unlockAllEvents
      either (printErrJExit EventSubSystemError) return res

    -- | prepareScheduledEvents is like prepareEvents, but for scheduled triggers
    prepareScheduledEvents pool (Logger logger) = do
      liftIO $ logger $ mkGenericStrLog LevelInfo "scheduled_triggers" "preparing data"
      res <- liftIO $ runTx pool (Q.ReadCommitted, Nothing) unlockAllLockedScheduledEvents
      either (printErrJExit EventSubSystemError) return res

    -- | shutdownEvents will be triggered when a graceful shutdown has been inititiated, it will
    -- get the locked events from the event engine context and the scheduled event engine context
    -- then it will unlock all those events.
    -- It may happen that an event may be processed more than one time, an event that has been already
    -- processed but not been marked as delivered in the db will be unlocked by `shutdownEvents`
    -- and will be processed when the events are proccessed next time.
    shutdownEvents
      :: Q.PGPool
      -> Logger Hasura
      -> LockedEventsCtx
      -> IO ()
    shutdownEvents pool hasuraLogger@(Logger logger) LockedEventsCtx {..} = do
      liftIO $ logger $ mkGenericStrLog LevelInfo "event_triggers" "unlocking events that are locked by the HGE"
      unlockEventsForShutdown pool hasuraLogger "event_triggers" "" unlockEvents leEvents
      liftIO $ logger $ mkGenericStrLog LevelInfo "scheduled_triggers" "unlocking scheduled events that are locked by the HGE"
      unlockEventsForShutdown pool hasuraLogger "scheduled_triggers" "cron events" unlockCronEvents leCronEvents
      unlockEventsForShutdown pool hasuraLogger "scheduled_triggers" "scheduled events" unlockCronEvents leStandAloneEvents

    unlockEventsForShutdown
      :: Q.PGPool
      -> Logger Hasura
      -> Text -- ^ trigger type
      -> Text -- ^ event type
      -> ([eventId] -> Q.TxE QErr Int)
      -> TVar (Set.Set eventId)
      -> IO ()
    unlockEventsForShutdown pool (Logger logger) triggerType eventType doUnlock lockedIdsVar = do
      lockedIds <- readTVarIO lockedIdsVar
      unless (Set.null lockedIds) $ do
        result <- runTx pool (Q.ReadCommitted, Nothing) (doUnlock $ toList lockedIds)
        case result of
          Left err -> logger $ mkGenericStrLog LevelWarn triggerType $
            "Error while unlocking " ++ T.unpack eventType ++ " events: " ++ show err
          Right count -> logger $ mkGenericStrLog LevelInfo triggerType $
            show count ++ " " ++ T.unpack eventType ++ " events successfully unlocked"

    runTx :: Q.PGPool -> Q.TxMode -> Q.TxE QErr a -> IO (Either QErr a)
    runTx pool txLevel tx =
      liftIO $ runExceptT $ Q.runTx pool txLevel tx

    -- | Waits for the shutdown latch 'MVar' to be filled, and then
    -- shuts down the server and associated resources.
    -- Structuring things this way lets us decide elsewhere exactly how
    -- we want to control shutdown.
    shutdownHandler
      :: Loggers
      -> [Immortal.Thread]
      -> IO ()
      -- ^ the stop websocket server function
      -> LockedEventsCtx
      -> Q.PGPool
      -> IO ()
      -- ^ the closeSocket callback
      -> IO ()
    shutdownHandler (Loggers loggerCtx (Logger logger) _) immortalThreads stopWsServer leCtx pool closeSocket =
      LA.link =<< LA.async do
        waitForShutdown _icShutdownLatch
        logger $ mkGenericStrLog LevelInfo "server" "gracefully shutting down server"
        shutdownEvents pool (Logger logger) leCtx
        closeSocket
        stopWsServer
        -- kill all the background immortal threads
        logger $ mkGenericStrLog LevelInfo "server" "killing all background immortal threads"
        forM_ immortalThreads $ \thread -> do
          logger $ mkGenericStrLog LevelInfo "server" $ "killing thread: " <> show (Immortal.threadId thread)
          Immortal.stop thread
        shutdownApp
        cleanLoggerCtx loggerCtx

-- | The RTS's idle GC doesn't work for us:
--
--    - when `-I` is too low it may fire continuously causing scary high CPU
--      when idle among other issues (see #2565)
--    - when we set it higher it won't run at all leading to memory being
--      retained when idle (especially noticeable when users are benchmarking and
--      see memory stay high after finishing). In the theoretical worst case
--      there is such low haskell heap pressure that we never run finalizers to
--      free the foreign data from e.g. libpq.
--    - as of GHC 8.10.2 we have access to `-Iw`, but those two knobs still
--      don’t give us a guarantee that a major GC will always run at some
--      minumum frequency (e.g. for finalizers)
--
-- ...so we hack together our own using GHC.Stats, which should have
-- insignificant runtime overhead.
ourIdleGC
  :: Logger Hasura
  -> DiffTime -- ^ Run a major GC when we've been "idle" for idleInterval
  -> DiffTime -- ^ ...as long as it has been > minGCInterval time since the last major GC
  -> DiffTime -- ^ Additionally, if it has been > maxNoGCInterval time, force a GC regardless.
  -> IO void
ourIdleGC (Logger logger) idleInterval minGCInterval maxNoGCInterval =
  startTimer >>= go 0 0
  where
    go gcs_prev major_gcs_prev timerSinceLastMajorGC = do
      timeSinceLastGC <- timerSinceLastMajorGC
      when (timeSinceLastGC < minGCInterval) $ do
        -- no need to check idle until we've passed the minGCInterval:
        C.sleep (minGCInterval - timeSinceLastGC)

      RTSStats{gcs, major_gcs} <- getRTSStats
      -- We use minor GCs as a proxy for "activity", which seems to work
      -- well-enough (in tests it stays stable for a few seconds when we're
      -- logically "idle" and otherwise increments quickly)
      let areIdle = gcs == gcs_prev
          areOverdue = timeSinceLastGC > maxNoGCInterval

         -- a major GC was run since last iteration (cool!), reset timer:
      if | major_gcs > major_gcs_prev -> do
             startTimer >>= go gcs major_gcs

         -- we are idle and its a good time to do a GC, or we're overdue and must run a GC:
         | areIdle || areOverdue -> do
             when (areOverdue && not areIdle) $
               logger $ UnstructuredLog LevelWarn
                 "Overdue for a major GC: forcing one even though we don't appear to be idle"
             performMajorGC
             startTimer >>= go (gcs+1) (major_gcs+1)

         -- else keep the timer running, waiting for us to go idle:
         | otherwise -> do
             C.sleep idleInterval
             go gcs major_gcs timerSinceLastMajorGC

runAsAdmin
  :: (MonadIO m)
  => Q.PGPool
  -> SQLGenCtx
  -> HTTP.Manager
  -> Metadata
  -> Run a
  -> m (Either QErr a)
runAsAdmin pool sqlGenCtx httpManager metadata m = do
  let pgCtx = mkPGExecCtx Q.Serializable pool
  fmap (fmap fst) $ runExceptT $
    peelRun (RunCtx adminUserInfo httpManager sqlGenCtx) pgCtx Q.ReadWrite Nothing metadata m

execQuery
  :: ( HasVersion
     , CacheRWM m
     , MonadTx m
     , MonadIO m
     , MonadUnique m
     , HasHttpManager m
     , HasSQLGenCtx m
     , UserInfoM m
     , HasSystemDefined m
     , Tracing.MonadTrace m
     , MonadMetadata m
     )
  => Env.Environment
  -> BLC.ByteString
  -> m BLC.ByteString
execQuery env queryBs = do
  query <- case A.decode queryBs of
    Just jVal -> decodeValue jVal
    Nothing   -> throw400 InvalidJSON "invalid json"
  buildSchemaCacheStrict noMetadataModify
  encJToLBS <$> runQueryM env query

instance Tracing.HasReporter AppM

instance HttpLog AppM where
  logHttpError logger userInfoM reqId waiReq req qErr headers =
    unLogger logger $ mkHttpLog $
      mkHttpErrorLogContext userInfoM reqId waiReq req qErr Nothing Nothing headers

  logHttpSuccess logger userInfoM reqId waiReq _reqBody _response compressedResponse qTime cType headers =
    unLogger logger $ mkHttpLog $
      mkHttpAccessLogContext userInfoM reqId waiReq compressedResponse qTime cType headers

instance MonadExecuteQuery AppM where
  executeQuery _ _  _ pgCtx _txAccess tx =
    ([],) <$> hoist (runQueryTx pgCtx) tx

instance UserAuthentication (Tracing.TraceT AppM) where
  resolveUserInfo logger manager headers authMode =
    runExceptT $ getUserInfoWithExpTime logger manager headers authMode

instance MetadataApiAuthorization AppM where
  authorizeMetadataApi query userInfo = do
    let currRole = _uiRole userInfo
    when (requiresAdmin query && currRole /= adminRoleName) $
      withPathK "args" $ throw400 AccessDenied errMsg
    where
      errMsg = "restricted access : admin only"

instance ConsoleRenderer AppM where
  renderConsole path authMode enableTelemetry consoleAssetsDir =
    return $ mkConsoleHTML path authMode enableTelemetry consoleAssetsDir

instance MonadGQLExecutionCheck AppM where
  checkGQLExecution userInfo _ enableAL sc query = runExceptT $ do
    req <- toParsed query
    checkQueryInAllowlist enableAL userInfo req sc
    return req

instance MonadConfigApiHandler AppM where
  runConfigApiHandler = configApiGetHandler

instance MonadQueryLog AppM where
  logQueryLog logger query genSqlM reqId =
    unLogger logger $ QueryLog query genSqlM reqId

instance WS.MonadWSLog AppM where
  logWSLog = unLogger

instance MonadMetadataManage AppM
instance MonadAsyncActions AppM

--- helper functions ---

mkConsoleHTML :: HasVersion => Text -> AuthMode -> Bool -> Maybe Text -> Either String Text
mkConsoleHTML path authMode enableTelemetry consoleAssetsDir =
  renderHtmlTemplate consoleTmplt $
      -- variables required to render the template
      A.object [ "isAdminSecretSet" .= isAdminSecretSet authMode
               , "consolePath" .= consolePath
               , "enableTelemetry" .= boolToText enableTelemetry
               , "cdnAssets" .= boolToText (isNothing consoleAssetsDir)
               , "assetsVersion" .= consoleAssetsVersion
               , "serverVersion" .= currentVersion
               ]
    where
      consolePath = case path of
        "" -> "/console"
        r  -> "/console/" <> r

      consoleTmplt = $(M.embedSingleTemplate "src-rsr/console.html")

telemetryNotice :: String
telemetryNotice =
  "Help us improve Hasura! The graphql-engine server collects anonymized "
  <> "usage stats which allows us to keep improving Hasura at warp speed. "
  <> "To read more or opt-out, visit https://hasura.io/docs/1.0/graphql/manual/guides/telemetry.html"<|MERGE_RESOLUTION|>--- conflicted
+++ resolved
@@ -55,17 +55,8 @@
 import           Hasura.Logging
 import           Hasura.Prelude
 import           Hasura.RQL.DDL.Schema.Cache
-<<<<<<< HEAD
 import           Hasura.RQL.Types
 import           Hasura.RQL.Types.Action.Class
-=======
-import           Hasura.RQL.Types                          (CacheRWM, Code (..), HasHttpManager,
-                                                            HasSQLGenCtx, HasSystemDefined,
-                                                            QErr (..), SQLGenCtx (..),
-                                                            SchemaCache (..), UserInfoM,
-                                                            buildSchemaCacheStrict, decodeValue, defaultSource,
-                                                            throw400, withPathK)
->>>>>>> 87e2f823
 import           Hasura.RQL.Types.Run
 import           Hasura.Server.API.Query                   (requiresAdmin, runQueryM)
 import           Hasura.Server.App
@@ -418,15 +409,9 @@
   -- eventEngineCtx <- liftIO $ atomically $ initEventEngineCtx maxEvThrds fetchI
   -- unLogger logger $ mkGenericStrLog LevelInfo "event_triggers" "starting workers"
 
-<<<<<<< HEAD
   -- eventQueueThread <- C.forkImmortal "processEventQueue" logger $
   --   processEventQueue logger logEnvHeaders
-  --   _icHttpManager _icPgPool (getSCFromRef cacheRef) eventEngineCtx lockedEventsCtx
-=======
-  eventQueueThread <- C.forkImmortal "processEventQueue" logger $
-    processEventQueue logger logEnvHeaders
-    _icHttpManager _icPgPool (getSCFromRef cacheRef) defaultSource eventEngineCtx lockedEventsCtx
->>>>>>> 87e2f823
+  --   _icHttpManager _icPgPool (getSCFromRef cacheRef) defaultSource eventEngineCtx lockedEventsCtx
 
   -- start a backgroud thread to handle async actions
   asyncActionsThread <- C.forkImmortal "asyncActionsProcessor" logger $
