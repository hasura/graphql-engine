--- conflicted
+++ resolved
@@ -77,11 +77,7 @@
 
 3. Make your first GraphQL query
 
-<<<<<<< HEAD
    Create a table and instantly run your first query. Follow this [simple guide](https://hasura.io/docs/latest/queries/index/#first-graphql-query).
-=======
-   Create a table and instantly run your first query. Follow this [simple guide](https://hasura.io/docs/latest/graphql/core/getting-started/first-graphql-query.html).
->>>>>>> 43c283d6
 
 ### Other one-click deployment options
 
@@ -136,12 +132,8 @@
 
 ## Demos
 
-<<<<<<< HEAD
 Check out all the example applications in the
 [community/examples](community/sample-apps) directory.
-=======
-Check out all the example applications in the [community/sample-apps](community/sample-apps) directory.
->>>>>>> 43c283d6
 
 ### Realtime applications
 
