--- conflicted
+++ resolved
@@ -36,17 +36,11 @@
 import           Hasura.Server.Utils
 import           Hasura.SQL.Types
 
-<<<<<<< HEAD
-import qualified Database.PG.Query             as Q
-import qualified Hasura.GraphQL.Schema         as GS
-import qualified Language.GraphQL.Draft.Syntax as G
-=======
 import qualified Database.PG.Query                  as Q
 import qualified Hasura.GraphQL.Context             as GC
 import qualified Hasura.GraphQL.Schema              as GS
 import qualified Hasura.Incremental                 as Inc
 import qualified Language.GraphQL.Draft.Syntax      as G
->>>>>>> 02d13ba1
 
 import           Control.Arrow.Extended
 import           Control.Lens.Extended              hiding ((.=))
