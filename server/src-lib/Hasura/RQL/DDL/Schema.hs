--- conflicted
+++ resolved
@@ -85,18 +85,10 @@
           Q.ReadWrite -> False
       ]
 
-<<<<<<< HEAD
 runRunSQL :: (CacheBuildM m) => RunSQL -> m EncJSON
-runRunSQL (RunSQL t cascade mChkMDCnstcy) = do
-  isMDChkNeeded <- maybe (isAltrDropReplace t) return mChkMDCnstcy
-  bool (execRawSQL t) (withMetadataCheck (or cascade) $ execRawSQL t) isMDChkNeeded
-=======
-runRunSQL :: (CacheBuildM m, UserInfoM m) => RunSQL -> m EncJSON
 runRunSQL RunSQL {..} = do
-  adminOnly
   metadataCheckNeeded <- onNothing rCheckMetadataConsistency $ isAltrDropReplace rSql
   bool (execRawSQL rSql) (withMetadataCheck rCascade $ execRawSQL rSql) metadataCheckNeeded
->>>>>>> 9dd06061
   where
     execRawSQL :: (MonadTx m) => Text -> m EncJSON
     execRawSQL =
