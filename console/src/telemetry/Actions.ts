import { Dispatch, AnyAction } from 'redux';
import { ThunkDispatch } from 'redux-thunk';
import Endpoints, { globalCookiePolicy } from '../Endpoints';
import requestAction from '../utils/requestAction';
import dataHeaders from '../components/Services/Data/Common/Headers';
import {
  getRunSqlQuery,
  getConsoleOptsQuery,
  getUpdateConsoleStateQuery,
} from '../components/Common/utils/v1QueryUtils';
import {
  showErrorNotification,
  showSuccessNotification,
} from '../components/Services/Common/Notification';
import globals from '../Globals';
import defaultTelemetryState from './state';
import {
  GetReduxState,
  ReduxState,
  ConsoleState,
  NotificationsState,
} from '../types';
import { isUpdateIDsEqual } from './utils';
import { HASURA_COLLABORATOR_TOKEN } from '../constants';

const SET_CONSOLE_OPTS = 'Telemetry/SET_CONSOLE_OPTS';
const SET_NOTIFICATION_SHOWN = 'Telemetry/SET_NOTIFICATION_SHOWN';
const SET_HASURA_UUID = 'Telemetry/SET_HASURA_UUID';
const UPDATE_CONSOLE_NOTIFICATIONS = 'Telemetry/UPDATE_CONSOLE_NOTIFICATIONS';

type Telemetry = {
  console_state: ConsoleState['console_opts'];
  hasura_uuid: string;
};

const setConsoleOptsInDB = (
<<<<<<< HEAD
  opts: ConsoleState['console_opts'],
  successCb: (arg: object) => void,
=======
  opts: TelemetryState['console_opts'],
  successCb: (arg: Record<string, any>) => void,
>>>>>>> f953132c
  errorCb: (arg: Error) => void
) => (
  dispatch: ThunkDispatch<ReduxState, unknown, AnyAction>,
  getState: GetReduxState
) => {
  const url = Endpoints.getSchema;

  const { hasura_uuid, console_opts } = getState().telemetry;

  const consoleState = {
    ...console_opts,
    ...opts,
  };

  if (!hasura_uuid) {
    dispatch(
      showErrorNotification(
        'Opt out of pre-release notifications failed',
        'Internal error: missing hasura_uuid'
      )
    );
    return;
  }

  const options: RequestInit = {
    credentials: globalCookiePolicy,
    method: 'POST',
    headers: dataHeaders(getState),
    body: JSON.stringify(
      getRunSqlQuery(
        `update hdb_catalog.hdb_version set console_state = '${JSON.stringify(
          consoleState
        )}' where hasura_uuid='${hasura_uuid}';`
      )
    ),
  };

  // eslint-disable-next-line consistent-return
  return dispatch(requestAction(url, options)).then(
    (data: Record<string, unknown>) => {
      if (successCb) {
        successCb(data);
      }
    },
    (error: Error) => {
      if (errorCb) {
        errorCb(error);
      }
    }
  );
};

const telemetryNotificationShown = () => (
  dispatch: Dispatch<TelemetryActionTypes>
) => {
  dispatch({ type: SET_NOTIFICATION_SHOWN });
};

const setTelemetryNotificationShownInDB = () => {
  const successCb = (data: Record<string, unknown>) => {
    console.log(
      `Updated telemetry notification status in db ${JSON.stringify(data)}`
    );
  };

  const errorCb = (error: Error) => {
    console.error(
      `Failed to update telemetry notification status in db ${JSON.stringify(
        error
      )}`
    );
  };

  const opts = {
    telemetryNotificationShown: true,
  };

  return setConsoleOptsInDB(opts, successCb, errorCb);
};

const setPreReleaseNotificationOptOutInDB = () => (
<<<<<<< HEAD
  dispatch: ThunkDispatch<ReduxState, {}, AnyAction>,
  getState: GetReduxState
=======
  dispatch: ThunkDispatch<ReduxState, unknown, AnyAction>
>>>>>>> f953132c
) => {
  const successCb = () => {
    dispatch(
      showSuccessNotification(
        'Success',
        'Opted out of pre-release version release notifications'
      )
    );
  };

  const errorCb = (error: Error) => {
    dispatch(showErrorNotification('Failed to opt out', null, error));
  };

  const options = {
    disablePreReleaseUpdateNotifications: true,
  };

  dispatch({
    type: SET_CONSOLE_OPTS,
    data: {
      ...getState().telemetry.console_opts,
      disablePreReleaseUpdateNotifications: true,
    },
  });

  return dispatch(setConsoleOptsInDB(options, successCb, errorCb));
};

const updateConsoleNotificationsState = (updatedState: NotificationsState) => {
  return (
    dispatch: ThunkDispatch<ReduxState, {}, AnyAction>,
    getState: GetReduxState
  ) => {
    const url = Endpoints.schemaChange;
    const currentNotifications = getState().main.consoleNotifications;
    const restState = getState().telemetry.console_opts;
    const headers = dataHeaders(getState);
    let userType = 'admin';
    if (headers?.[HASURA_COLLABORATOR_TOKEN]) {
      userType = headers[HASURA_COLLABORATOR_TOKEN];
    }
    let composedUpdatedState: ConsoleState['console_opts'] = {
      ...restState,
      console_notifications: {
        [userType]: updatedState,
      },
    };
    if (userType !== 'admin') {
      const currentState = restState?.console_notifications;
      if (Object.keys(currentState ?? {}).length > 1) {
        composedUpdatedState = {
          ...restState,
          console_notifications: {
            ...currentState,
            [userType]: updatedState,
          },
        };
      }
    }
    if (currentNotifications && Array.isArray(currentNotifications)) {
      if (isUpdateIDsEqual(currentNotifications, updatedState.read)) {
        composedUpdatedState = {
          ...restState,
          console_notifications: {
            ...restState?.console_notifications,
            [userType]: {
              read: 'all',
              showBadge: false,
              date: updatedState.date,
            },
          },
        };
      }
    }
    const updatedReadNotifications = getUpdateConsoleStateQuery(
      composedUpdatedState
    );
    const options: RequestInit = {
      credentials: globalCookiePolicy,
      method: 'POST',
      headers,
      body: JSON.stringify(updatedReadNotifications),
    };
    return dispatch(requestAction(url, options))
      .then((data: any) => {
        dispatch({
          type: UPDATE_CONSOLE_NOTIFICATIONS,
          data: data.returning[0].console_state.console_notifications,
        });
      })
      .catch(error => {
        console.error(
          'There was an error in updating the console notifications.',
          error
        );
        return error;
      });
  };
};

const loadConsoleOpts = () => {
  return (
    dispatch: ThunkDispatch<ReduxState, unknown, AnyAction>,
    getState: GetReduxState
  ) => {
    const url = Endpoints.getSchema;
    const headers = dataHeaders(getState);
    const options: RequestInit = {
      credentials: globalCookiePolicy,
      method: 'POST',
      headers,
      body: JSON.stringify(getConsoleOptsQuery()),
    };
    let userType = 'admin';
    if (headers?.[HASURA_COLLABORATOR_TOKEN]) {
      userType = headers[HASURA_COLLABORATOR_TOKEN];
    }
    return dispatch(requestAction(url, options) as any).then(
      (data: Telemetry[]) => {
        if (data.length) {
          const { hasura_uuid, console_state } = data[0];

          dispatch({
            type: SET_HASURA_UUID,
            data: hasura_uuid,
          });
          globals.hasuraUUID = hasura_uuid;

          dispatch({
            type: SET_CONSOLE_OPTS,
            data: console_state,
          });
          globals.telemetryNotificationShown = !!console_state?.telemetryNotificationShown;

          if (!console_state?.console_notifications) {
            dispatch({
              type: UPDATE_CONSOLE_NOTIFICATIONS,
              data: {
                [userType]: {
                  read: [],
                  date: null,
                  showBadge: true,
                },
              },
            });
            return Promise.resolve();
          }

          let previouslyRead = [] as string[];
          const currentDBState = console_state.console_notifications[userType];
          if (currentDBState) {
            if (
              Array.isArray(currentDBState.read) &&
              typeof currentDBState.read !== 'string'
            ) {
              previouslyRead = currentDBState.read;
            }
          }

          dispatch({
            type: UPDATE_CONSOLE_NOTIFICATIONS,
            data: {
              ...console_state?.console_notifications,
              [userType]: {
                read: previouslyRead,
                date: null,
                showBadge: true,
              },
            },
          });
        }
        return Promise.resolve();
      },
      (error: Error) => {
        console.error(
          `Failed to load console options: ${JSON.stringify(error)}`
        );
        return Promise.reject();
      }
    );
  };
};

interface SetConsoleOptsAction {
  type: typeof SET_CONSOLE_OPTS;
  data: Record<string, unknown>;
}

interface SetNotificationShowAction {
  type: typeof SET_NOTIFICATION_SHOWN;
  data?: Record<string, unknown>;
}

interface SetHasuraUuid {
  type: typeof SET_HASURA_UUID;
  data: string;
}

interface UpdateConsoleNotifications {
  type: typeof UPDATE_CONSOLE_NOTIFICATIONS;
  data: Record<string, any>;
}

type TelemetryActionTypes =
  | SetConsoleOptsAction
  | SetNotificationShowAction
  | SetHasuraUuid
  | UpdateConsoleNotifications;

export const requireConsoleOpts = ({
  dispatch,
}: {
  dispatch: ThunkDispatch<ReduxState, unknown, AnyAction>;
}) => (nextState: ReduxState, replaceState: ReduxState, callback: any) => {
  dispatch(loadConsoleOpts()).finally(callback);
};

const telemetryReducer = (
  state = defaultTelemetryState,
  action: TelemetryActionTypes
) => {
  switch (action.type) {
    case SET_CONSOLE_OPTS:
      return {
        ...state,
        console_opts: {
          ...action.data,
        },
      };
    case SET_NOTIFICATION_SHOWN:
      return {
        ...state,
        console_opts: {
          ...state.console_opts,
          telemetryNotificationShown: true,
        },
      };
    case SET_HASURA_UUID:
      return {
        ...state,
        hasura_uuid: action.data,
      };
    case UPDATE_CONSOLE_NOTIFICATIONS:
      return {
        ...state,
        console_opts: {
          ...state.console_opts,
          console_notifications: action.data,
        },
      };
    default:
      return state;
  }
};

export default telemetryReducer;
export {
  setConsoleOptsInDB,
  loadConsoleOpts,
  telemetryNotificationShown,
  setPreReleaseNotificationOptOutInDB,
  setTelemetryNotificationShownInDB,
  updateConsoleNotificationsState,
};<|MERGE_RESOLUTION|>--- conflicted
+++ resolved
@@ -34,13 +34,8 @@
 };
 
 const setConsoleOptsInDB = (
-<<<<<<< HEAD
   opts: ConsoleState['console_opts'],
-  successCb: (arg: object) => void,
-=======
-  opts: TelemetryState['console_opts'],
   successCb: (arg: Record<string, any>) => void,
->>>>>>> f953132c
   errorCb: (arg: Error) => void
 ) => (
   dispatch: ThunkDispatch<ReduxState, unknown, AnyAction>,
@@ -122,12 +117,8 @@
 };
 
 const setPreReleaseNotificationOptOutInDB = () => (
-<<<<<<< HEAD
-  dispatch: ThunkDispatch<ReduxState, {}, AnyAction>,
+  dispatch: ThunkDispatch<ReduxState, unknown, AnyAction>
   getState: GetReduxState
-=======
-  dispatch: ThunkDispatch<ReduxState, unknown, AnyAction>
->>>>>>> f953132c
 ) => {
   const successCb = () => {
     dispatch(
