--- conflicted
+++ resolved
@@ -93,7 +93,7 @@
                       {% endif %}
                     </select>
                   </span>
-                  <a href="/">Docs</a>
+                  <a href="/docs/">Docs</a>
                 </li>
                 <li>
                   <a href='https://hasura.io/blog/'>
@@ -151,7 +151,7 @@
               <div class="visibleMobile">
                 <ul class="navBarULMobile">
                   <li>
-                    <a href='/'
+                    <a href="/docs/">
                       onclick="openMenu()"
                     >Docs</a>
                     <span class="versionTxt">
@@ -423,8 +423,6 @@
       });
     });
   </script>
-<<<<<<< HEAD
-=======
   <!--Hamburger menu-->
   <script type="text/javascript">
     function openMenu() {
@@ -436,7 +434,6 @@
       }
     }
   </script>
->>>>>>> 8f9c358a
 
   <!-- utils -->
   <script type="text/javascript">
