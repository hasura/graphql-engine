module Hasura.RQL.Types.Metadata where

import qualified Data.HashMap.Strict.Extended   as M

import           Data.Aeson
import           Hasura.Prelude

<<<<<<< HEAD
import qualified Data.Text                      as T

import           Hasura.RQL.Types.Action
=======
>>>>>>> 02d13ba1
import           Hasura.RQL.Types.Common
import           Hasura.RQL.Types.ComputedField
import           Hasura.RQL.Types.EventTrigger
import           Hasura.RQL.Types.Permission
import           Hasura.RQL.Types.RemoteSchema
import           Hasura.SQL.Types

<<<<<<< HEAD
data MetadataObjType
  = MOTTable
  | MOTRel !RelType
  | MOTPerm !PermType
  | MOTEventTrigger
  | MOTFunction
  | MOTRemoteSchema
  | MOTComputedField
  | MOTCustomTypes
  deriving (Eq, Generic)
instance Hashable MetadataObjType

instance Show MetadataObjType where
  show MOTTable         = "table"
  show (MOTRel ty)      = T.unpack (relTypeToTxt ty) <> "_relation"
  show (MOTPerm ty)     = show ty <> "_permission"
  show MOTEventTrigger  = "event_trigger"
  show MOTFunction      = "function"
  show MOTRemoteSchema  = "remote_schema"
  show MOTComputedField = "computed_field"
  show MOTCustomTypes   = "custom_types"

instance ToJSON MetadataObjType where
  toJSON = String . T.pack . show

=======
>>>>>>> 02d13ba1
data TableMetadataObjId
  = MTORel !RelName !RelType
  | MTOComputedField !ComputedFieldName
  | MTOPerm !RoleName !PermType
  | MTOTrigger !TriggerName
  deriving (Show, Eq, Generic)
instance Hashable TableMetadataObjId

data MetadataObjId
  = MOTable !QualifiedTable
  | MOFunction !QualifiedFunction
  | MORemoteSchema !RemoteSchemaName
  | MOTableObj !QualifiedTable !TableMetadataObjId
  | MOCustomTypes
  | MOAction !ActionName
  | MOActionPermission !ActionName !RoleName
  deriving (Show, Eq, Generic)
instance Hashable MetadataObjId

moiTypeName :: MetadataObjId -> Text
moiTypeName = \case
  MOTable _ -> "table"
  MOFunction _ -> "function"
  MORemoteSchema _ -> "remote_schema"
  MOTableObj _ tableObjectId -> case tableObjectId of
    MTORel _ relType   -> relTypeToTxt relType <> "_relation"
    MTOPerm _ permType -> permTypeToCode permType <> "_permission"
    MTOTrigger _       -> "event_trigger"
    MTOComputedField _ -> "computed_field"

moiName :: MetadataObjId -> Text
moiName objectId = moiTypeName objectId <> " " <> case objectId of
  MOTable name -> dquoteTxt name
  MOFunction name -> dquoteTxt name
  MORemoteSchema name -> dquoteTxt name
  MOTableObj tableName tableObjectId ->
    let tableObjectName = case tableObjectId of
          MTORel name _         -> dquoteTxt name
          MTOComputedField name -> dquoteTxt name
          MTOPerm name _        -> dquoteTxt name
          MTOTrigger name       -> dquoteTxt name
    in tableObjectName <> " in " <> moiName (MOTable tableName)

data MetadataObject
  = MetadataObject
  { _moId         :: !MetadataObjId
  , _moDefinition :: !Value
  } deriving (Show, Eq)

data InconsistentMetadata
  = InconsistentObject !Text !MetadataObject
  | ConflictingObjects !Text ![MetadataObject]
  | DuplicateObjects !MetadataObjId ![Value]
  deriving (Show, Eq)

imObjectIds :: InconsistentMetadata -> [MetadataObjId]
imObjectIds = \case
  InconsistentObject _ metadata -> [_moId metadata]
  ConflictingObjects _ metadatas -> map _moId metadatas
  DuplicateObjects objectId _ -> [objectId]

imReason :: InconsistentMetadata -> Text
imReason = \case
  InconsistentObject reason _ -> reason
  ConflictingObjects reason _ -> reason
  DuplicateObjects objectId _ -> "multiple definitions for " <> moiName objectId

-- | Builds a map from each unique metadata object id to the inconsistencies associated with it.
-- Note that a single inconsistency can involve multiple metadata objects, so the same inconsistency
-- may appear in the resulting map multiple times!
groupInconsistentMetadataById
  :: [InconsistentMetadata] -> HashMap MetadataObjId (NonEmpty InconsistentMetadata)
groupInconsistentMetadataById = M.fromListWith (<>) . concatMap \metadata ->
  map (, metadata :| []) (imObjectIds metadata)

instance ToJSON InconsistentMetadata where
  toJSON inconsistentMetadata = object (("reason" .= imReason inconsistentMetadata) : extraFields)
    where
      extraFields = case inconsistentMetadata of
        InconsistentObject _ metadata -> metadataObjectFields metadata
        ConflictingObjects _ metadatas ->
          [ "objects" .= map (object . metadataObjectFields) metadatas ]
        DuplicateObjects objectId definitions ->
          [ "type" .= String (moiTypeName objectId)
          , "definitions" .= definitions ]

      metadataObjectFields (MetadataObject objectId definition) =
        [ "type" .= String (moiTypeName objectId)
        , "definition" .= definition ]<|MERGE_RESOLUTION|>--- conflicted
+++ resolved
@@ -5,12 +5,7 @@
 import           Data.Aeson
 import           Hasura.Prelude
 
-<<<<<<< HEAD
-import qualified Data.Text                      as T
-
 import           Hasura.RQL.Types.Action
-=======
->>>>>>> 02d13ba1
 import           Hasura.RQL.Types.Common
 import           Hasura.RQL.Types.ComputedField
 import           Hasura.RQL.Types.EventTrigger
@@ -18,34 +13,6 @@
 import           Hasura.RQL.Types.RemoteSchema
 import           Hasura.SQL.Types
 
-<<<<<<< HEAD
-data MetadataObjType
-  = MOTTable
-  | MOTRel !RelType
-  | MOTPerm !PermType
-  | MOTEventTrigger
-  | MOTFunction
-  | MOTRemoteSchema
-  | MOTComputedField
-  | MOTCustomTypes
-  deriving (Eq, Generic)
-instance Hashable MetadataObjType
-
-instance Show MetadataObjType where
-  show MOTTable         = "table"
-  show (MOTRel ty)      = T.unpack (relTypeToTxt ty) <> "_relation"
-  show (MOTPerm ty)     = show ty <> "_permission"
-  show MOTEventTrigger  = "event_trigger"
-  show MOTFunction      = "function"
-  show MOTRemoteSchema  = "remote_schema"
-  show MOTComputedField = "computed_field"
-  show MOTCustomTypes   = "custom_types"
-
-instance ToJSON MetadataObjType where
-  toJSON = String . T.pack . show
-
-=======
->>>>>>> 02d13ba1
 data TableMetadataObjId
   = MTORel !RelName !RelType
   | MTOComputedField !ComputedFieldName
@@ -75,6 +42,9 @@
     MTOPerm _ permType -> permTypeToCode permType <> "_permission"
     MTOTrigger _       -> "event_trigger"
     MTOComputedField _ -> "computed_field"
+  MOCustomTypes -> "custom_types"
+  MOAction _ -> "action"
+  MOActionPermission _ _ -> "action_permission"
 
 moiName :: MetadataObjId -> Text
 moiName objectId = moiTypeName objectId <> " " <> case objectId of
@@ -88,6 +58,9 @@
           MTOPerm name _        -> dquoteTxt name
           MTOTrigger name       -> dquoteTxt name
     in tableObjectName <> " in " <> moiName (MOTable tableName)
+  MOCustomTypes -> ""
+  MOAction name -> dquoteTxt name
+  MOActionPermission name role -> dquoteTxt role <> " permission in " <> dquoteTxt name
 
 data MetadataObject
   = MetadataObject
