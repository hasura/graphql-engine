module Hasura.RQL.DDL.Relationship
  ( runCreateRelationship
  , insertRelationshipToCatalog
  , objRelP2Setup
  , arrRelP2Setup

  , runDropRel
  -- , delRelFromCatalog
  , dropRelationshipInMetadata

  , runSetRelComment
  )
where

import           Hasura.EncJSON
import           Hasura.Prelude
import           Hasura.RQL.DDL.Deps
import           Hasura.RQL.DDL.Permission (dropPermissionInMetadata)
import           Hasura.RQL.Types
import           Hasura.SQL.Types

import           Control.Lens              (ix)
import           Data.Aeson.Types
import           Data.Tuple                (swap)
import           Instances.TH.Lift         ()

import qualified Data.HashMap.Strict       as HM
import qualified Data.HashSet              as HS
import qualified Database.PG.Query         as Q

runCreateRelationship
  :: (MonadTx m, CacheRWM m, HasSystemDefined m, ToJSON a)
  => RelType -> WithTable (RelDef a) -> m EncJSON
<<<<<<< HEAD
runCreateRelationship relType (WithTable tableName relDef) = do
  -- FIXME: Add relationship validation
  -- insertRelationshipToCatalog tableName relType relDef
  let relName = _rdName relDef
      comment = _rdComment relDef
      metadataObj = MOTableObj tableName $ MTORel relName relType

  addRelationshipToMetadata <- case relType of
    ObjRel -> do
      value <- decodeValue $ toJSON $ _rdUsing relDef
      pure $ tmObjectRelationships %~ HM.insert relName (RelDef relName value comment)
    ArrRel -> do
      value <- decodeValue $ toJSON $ _rdUsing relDef
      pure $ tmArrayRelationships %~ HM.insert relName (RelDef relName value comment)

  buildSchemaCacheFor metadataObj
    $ MetadataModifier
    $ metaTables.ix tableName %~ addRelationshipToMetadata
=======
runCreateRelationship relType (WithTable source tableName relDef) = do
  insertRelationshipToCatalog tableName relType relDef
  buildSchemaCacheFor $ MOTableObj tableName (MTORel (rdName relDef) relType)
>>>>>>> 87e2f823
  pure successMsg

insertRelationshipToCatalog
  :: (MonadTx m, HasSystemDefined m, ToJSON a)
  => QualifiedTable
  -> RelType
  -> RelDef a
  -> m ()
insertRelationshipToCatalog (QualifiedObject schema table) relType (RelDef name using comment) = do
  systemDefined <- askSystemDefined
  let args = (schema, table, name, relTypeToTxt relType, Q.AltJ using, comment, systemDefined)
  liftTx $ Q.unitQE defaultTxErrorHandler query args True
  where
    query = [Q.sql|
      INSERT INTO
        hdb_catalog.hdb_relationship
        (table_schema, table_name, rel_name, rel_type, rel_def, comment, is_system_defined)
      VALUES ($1, $2, $3, $4, $5 :: jsonb, $6, $7) |]

runDropRel :: (MonadTx m, CacheRWM m) => DropRel -> m EncJSON
<<<<<<< HEAD
runDropRel (DropRel qt rn cascade) = do
  (relType, depObjs) <- collectDependencies
  withNewInconsistentObjsCheck do
    metadataModifiers <- traverse purgeRelDep depObjs
    buildSchemaCache $ MetadataModifier $
      metaTables.ix qt %~
      dropRelationshipInMetadata rn relType . foldr (.) id metadataModifiers
=======
runDropRel (DropRel source qt rn cascade) = do
  depObjs <- collectDependencies
  withNewInconsistentObjsCheck do
    traverse_ (purgeRelDep source) depObjs
    liftTx $ delRelFromCatalog qt rn
    buildSchemaCache
>>>>>>> 87e2f823
  pure successMsg
  where
    collectDependencies = do
      tabInfo <- askTableCoreInfo qt
      relType <- riType <$> askRelType (_tciFieldInfoMap tabInfo) rn ""
      sc      <- askSchemaCache
      let depObjs = getDependentObjs sc (SOTableObj qt $ TORel rn relType)
      when (depObjs /= [] && not (or cascade)) $ reportDeps depObjs
      pure (relType, depObjs)

dropRelationshipInMetadata
  :: RelName -> RelType -> TableMetadata -> TableMetadata
dropRelationshipInMetadata rn = \case
  ObjRel -> tmObjectRelationships %~ HM.delete rn
  ArrRel -> tmArrayRelationships %~ HM.delete rn

-- delRelFromCatalog
--   :: QualifiedTable
--   -> RelName
--   -> Q.TxE QErr ()
-- delRelFromCatalog (QualifiedObject sn tn) rn =
--   Q.unitQE defaultTxErrorHandler [Q.sql|
--            DELETE FROM
--                   hdb_catalog.hdb_relationship
--            WHERE table_schema =  $1
--              AND table_name = $2
--              AND rel_name = $3
--                 |] (sn, tn, rn) True

objRelP2Setup
  :: (QErrM m)
  => QualifiedTable
  -> HashSet ForeignKey
  -> RelDef ObjRelUsing
  -> m (RelInfo, [SchemaDependency])
objRelP2Setup qt foreignKeys (RelDef rn ru _) = case ru of
  RUManual rm -> do
    let refqt = rmTable rm
        (lCols, rCols) = unzip $ HM.toList $ rmColumns rm
        mkDependency tableName reason col = SchemaDependency (SOTableObj tableName $ TOCol col) reason
        dependencies = map (mkDependency qt DRLeftColumn) lCols
                    <> map (mkDependency refqt DRRightColumn) rCols
    pure (RelInfo rn ObjRel (rmColumns rm) refqt True True, dependencies)
  RUFKeyOn columnName -> do
    ForeignKey constraint foreignTable colMap <- getRequiredFkey columnName (HS.toList foreignKeys)
    let dependencies =
          [ SchemaDependency (SOTableObj qt $ TOForeignKey (_cName constraint)) DRFkey
          , SchemaDependency (SOTableObj qt $ TOCol columnName) DRUsingColumn
          -- this needs to be added explicitly to handle the remote table being untracked. In this case,
          -- neither the using_col nor the constraint name will help.
          , SchemaDependency (SOTable foreignTable) DRRemoteTable
          ]
    -- TODO(PDV?): this is too optimistic. Some object relationships are nullable, but
    -- we are marking some as non-nullable here.  This should really be done by
    -- checking nullability in the SQL schema.
    pure (RelInfo rn ObjRel colMap foreignTable False False, dependencies)

arrRelP2Setup
  :: (QErrM m)
  => HashMap QualifiedTable (HashSet ForeignKey)
  -> QualifiedTable
  -> ArrRelDef
  -> m (RelInfo, [SchemaDependency])
arrRelP2Setup foreignKeys qt (RelDef rn ru _) = case ru of
  RUManual rm -> do
    let refqt = rmTable rm
        (lCols, rCols) = unzip $ HM.toList $ rmColumns rm
        deps  = map (\c -> SchemaDependency (SOTableObj qt $ TOCol c) DRLeftColumn) lCols
                <> map (\c -> SchemaDependency (SOTableObj refqt $ TOCol c) DRRightColumn) rCols
    pure (RelInfo rn ArrRel (rmColumns rm) refqt True True, deps)
  RUFKeyOn (ArrRelUsingFKeyOn refqt refCol) -> do
    foreignTableForeignKeys <- getTableInfo refqt foreignKeys
    let keysThatReferenceUs = filter ((== qt) . _fkForeignTable) (HS.toList foreignTableForeignKeys)
    ForeignKey constraint _ colMap <- getRequiredFkey refCol keysThatReferenceUs
    let deps = [ SchemaDependency (SOTableObj refqt $ TOForeignKey (_cName constraint)) DRRemoteFkey
               , SchemaDependency (SOTableObj refqt $ TOCol refCol) DRUsingColumn
               -- we don't need to necessarily track the remote table like we did in
               -- case of obj relationships as the remote table is indirectly
               -- tracked by tracking the constraint name and 'using_col'
               , SchemaDependency (SOTable refqt) DRRemoteTable
               ]
        mapping = HM.fromList $ map swap $ HM.toList colMap
    pure (RelInfo rn ArrRel mapping refqt False False, deps)

<<<<<<< HEAD
purgeRelDep
  :: (QErrM m)
  => SchemaObjId -> m (TableMetadata -> TableMetadata)
purgeRelDep = \case
  SOTableObj _ (TOPerm rn pt) -> pure $ dropPermissionInMetadata rn pt
  d                           ->
    throw500 $ "unexpected dependency of relationship : "
    <> reportSchemaObj d
=======
purgeRelDep :: (MonadTx m) => SourceName -> SchemaObjId -> m ()
purgeRelDep source = \case
  (SOTableObj tn (TOPerm rn pt)) -> purgePerm source tn rn pt
  d -> throw500 $ "unexpected dependency of relationship : "
                <> reportSchemaObj d
>>>>>>> 87e2f823

validateRelP1
  :: (UserInfoM m, QErrM m, TableCoreInfoRM m)
  => QualifiedTable -> RelName -> m RelInfo
validateRelP1 qt rn = do
  tabInfo <- askTableCoreInfo qt
  askRelType (_tciFieldInfoMap tabInfo) rn ""

setRelCommentP2
  :: (QErrM m, MonadTx m)
  => SetRelComment -> m EncJSON
setRelCommentP2 arc = do
  liftTx $ setRelComment arc
  return successMsg

runSetRelComment
  :: (QErrM m, CacheRM m, MonadTx m, UserInfoM m)
  => SetRelComment -> m EncJSON
runSetRelComment defn = do
  void $ validateRelP1 qt rn
  setRelCommentP2 defn
  where
    SetRelComment source qt rn _ = defn

setRelComment :: SetRelComment
              -> Q.TxE QErr ()
setRelComment (SetRelComment source (QualifiedObject sn tn) rn comment) =
  Q.unitQE defaultTxErrorHandler [Q.sql|
           UPDATE hdb_catalog.hdb_relationship
           SET comment = $1
           WHERE table_schema =  $2
             AND table_name = $3
             AND rel_name = $4
                |] (comment, sn, tn, rn) True

getRequiredFkey
  :: (QErrM m)
  => PGCol
  -> [ForeignKey]
  -> m ForeignKey
getRequiredFkey col fkeys =
  case filteredFkeys of
    []  -> throw400 ConstraintError
          "no foreign constraint exists on the given column"
    [k] -> return k
    _   -> throw400 ConstraintError
           "more than one foreign key constraint exists on the given column"
  where
    filteredFkeys = filter ((== [col]) . HM.keys . _fkColumnMapping) fkeys<|MERGE_RESOLUTION|>--- conflicted
+++ resolved
@@ -31,8 +31,7 @@
 runCreateRelationship
   :: (MonadTx m, CacheRWM m, HasSystemDefined m, ToJSON a)
   => RelType -> WithTable (RelDef a) -> m EncJSON
-<<<<<<< HEAD
-runCreateRelationship relType (WithTable tableName relDef) = do
+runCreateRelationship relType (WithTable source tableName relDef) = do
   -- FIXME: Add relationship validation
   -- insertRelationshipToCatalog tableName relType relDef
   let relName = _rdName relDef
@@ -50,11 +49,6 @@
   buildSchemaCacheFor metadataObj
     $ MetadataModifier
     $ metaTables.ix tableName %~ addRelationshipToMetadata
-=======
-runCreateRelationship relType (WithTable source tableName relDef) = do
-  insertRelationshipToCatalog tableName relType relDef
-  buildSchemaCacheFor $ MOTableObj tableName (MTORel (rdName relDef) relType)
->>>>>>> 87e2f823
   pure successMsg
 
 insertRelationshipToCatalog
@@ -75,22 +69,13 @@
       VALUES ($1, $2, $3, $4, $5 :: jsonb, $6, $7) |]
 
 runDropRel :: (MonadTx m, CacheRWM m) => DropRel -> m EncJSON
-<<<<<<< HEAD
-runDropRel (DropRel qt rn cascade) = do
+runDropRel (DropRel source qt rn cascade) = do
   (relType, depObjs) <- collectDependencies
   withNewInconsistentObjsCheck do
-    metadataModifiers <- traverse purgeRelDep depObjs
+    metadataModifiers <- traverse (purgeRelDep source) depObjs
     buildSchemaCache $ MetadataModifier $
       metaTables.ix qt %~
       dropRelationshipInMetadata rn relType . foldr (.) id metadataModifiers
-=======
-runDropRel (DropRel source qt rn cascade) = do
-  depObjs <- collectDependencies
-  withNewInconsistentObjsCheck do
-    traverse_ (purgeRelDep source) depObjs
-    liftTx $ delRelFromCatalog qt rn
-    buildSchemaCache
->>>>>>> 87e2f823
   pure successMsg
   where
     collectDependencies = do
@@ -175,22 +160,14 @@
         mapping = HM.fromList $ map swap $ HM.toList colMap
     pure (RelInfo rn ArrRel mapping refqt False False, deps)
 
-<<<<<<< HEAD
 purgeRelDep
   :: (QErrM m)
-  => SchemaObjId -> m (TableMetadata -> TableMetadata)
-purgeRelDep = \case
+  => SourceName -> SchemaObjId -> m (TableMetadata -> TableMetadata)
+purgeRelDep source = \case
   SOTableObj _ (TOPerm rn pt) -> pure $ dropPermissionInMetadata rn pt
   d                           ->
     throw500 $ "unexpected dependency of relationship : "
     <> reportSchemaObj d
-=======
-purgeRelDep :: (MonadTx m) => SourceName -> SchemaObjId -> m ()
-purgeRelDep source = \case
-  (SOTableObj tn (TOPerm rn pt)) -> purgePerm source tn rn pt
-  d -> throw500 $ "unexpected dependency of relationship : "
-                <> reportSchemaObj d
->>>>>>> 87e2f823
 
 validateRelP1
   :: (UserInfoM m, QErrM m, TableCoreInfoRM m)
