--- conflicted
+++ resolved
@@ -9,9 +9,9 @@
 import { loadTriggers } from '../EventActions';
 import globals from '../../../../Globals';
 import Button from '../../../Common/Button/Button';
-import ReusableTextAreaWithCopy from '../../../Common/Layout/ReusableTextAreaWithCopy/ReusableTextAreaWithCopy';
 import TopicDescription from '../../CommonLanding/TopicDescription';
 import TryItOut from '../../CommonLanding/TryItOut';
+
 const appPrefix = globals.urlPrefix + '/events';
 
 class Schema extends Component {
@@ -25,9 +25,9 @@
   render() {
     const { migrationMode, dispatch, listingTrigger } = this.props;
 
-<<<<<<< HEAD
+    const styles = require('../../../Common/Layout/LeftSubSidebar/LeftSubSidebar.scss');
+
     const showFirstSection = listingTrigger.length ? false : true;
-    const styles = require('../PageContainer/PageContainer.scss');
     const queryDefinition = `mutation {
   insert_user(objects: [{name: "testuser"}] ){
     affected_rows
@@ -39,10 +39,6 @@
         <span className={styles.fontWeightBold}> test-trigger</span>.
       </span>
     );
-=======
-    const styles = require('../../../Common/Layout/LeftSubSidebar/LeftSubSidebar.scss');
-
->>>>>>> efc97c0b
     return (
       <div
         className={`${styles.padd_left_remove} container-fluid ${
@@ -74,16 +70,17 @@
             ) : null}
           </div>
           <hr />
-          {showFirstSection ?
-          (<div>
-            <TopicDescription
-            title="What are Event Triggers?"
-            imgUrl="https://storage.googleapis.com/hasura-graphql-engine/console/assets/event-trigger.png"
-            imgAlt="Event Triggers"
-            description="Hasura can be used to create event triggers on tables. An Event Trigger atomically captures events (insert, update, delete) on a specified table and then reliably calls a webhook that can carry out any custom logic."
-          />
-          <hr className={styles.clear_fix} />
-          </div>) : null}
+          {showFirstSection ? (
+            <div>
+              <TopicDescription
+                title="What are Event Triggers?"
+                imgUrl="https://storage.googleapis.com/hasura-graphql-engine/console/assets/event-trigger.png"
+                imgAlt="Event Triggers"
+                description="Hasura can be used to create event triggers on tables. An Event Trigger atomically captures events (insert, update, delete) on a specified table and then reliably calls a webhook that can carry out any custom logic."
+              />
+              <hr className={styles.clear_fix} />
+            </div>
+          ) : null}
           <TryItOut
             service="eventTrigger"
             title="Steps to deploy an example Event Trigger to Glitch"
