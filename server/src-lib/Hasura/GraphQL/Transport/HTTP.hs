{-# LANGUAGE RecordWildCards #-}
module Hasura.GraphQL.Transport.HTTP
  ( runGQ
  , runGQBatched
  ) where

import qualified Network.HTTP.Types                     as N

import           Hasura.EncJSON
import           Hasura.GraphQL.Logging
import           Hasura.GraphQL.Transport.HTTP.Protocol
import           Hasura.Prelude
import           Hasura.RQL.Types
import           Hasura.Server.Context
import           Hasura.Server.Utils                    (RequestId)
import           Hasura.Server.Version                  (HasVersion)

import qualified Database.PG.Query                      as Q
import qualified Hasura.GraphQL.Execute                 as E
import qualified Hasura.Logging                         as L
import qualified Hasura.Server.Telemetry.Counters       as Telem
import qualified Language.GraphQL.Draft.Syntax          as G
import qualified Network.HTTP.Types                     as HTTP

runGQ
  :: ( HasVersion
     , MonadIO m
     , MonadError QErr m
     , MonadReader E.ExecutionCtx m
     )
  => RequestId
  -> UserInfo
  -> [N.Header]
  -> GQLReq GQLQueryText
  -> m (HttpResponse EncJSON)
runGQ reqId userInfo reqHdrs req = do
  -- The response and misc telemetry data:
  let telemTransport = Telem.HTTP
  (telemTimeTot_DT, (telemCacheHit, telemLocality, (telemTimeIO_DT, telemQueryType, !resp))) <- withElapsedTime $ do
    E.ExecutionCtx _ sqlGenCtx pgExecCtx planCache sc scVer httpManager enableAL <- ask
    (telemCacheHit, execPlan) <- E.getResolvedExecPlan pgExecCtx planCache
                                 userInfo sqlGenCtx enableAL sc scVer httpManager reqHdrs req
    case execPlan of
<<<<<<< HEAD
      E.GExPHasura execOp -> do
        (telemTimeIO, telemQueryType, resp) <- runHasuraGQ reqId req userInfo execOp
        pure $ (telemCacheHit, Telem.Local, (telemTimeIO, telemQueryType, HttpResponse resp Nothing))
=======
      E.GExPHasura resolvedOp -> do
        (telemTimeIO, telemQueryType, respHdrs, resp) <- runHasuraGQ reqId req userInfo resolvedOp
        return (telemCacheHit, Telem.Local, (telemTimeIO, telemQueryType, HttpResponse resp respHdrs))
>>>>>>> 6056dfa5
      E.GExPRemote rsi opDef  -> do
        let telemQueryType | G._todType opDef == G.OperationTypeMutation = Telem.Mutation
                            | otherwise = Telem.Query
        (telemTimeIO, resp) <- E.execRemoteGQ reqId userInfo reqHdrs req rsi $ G._todType opDef
        pure (telemCacheHit, Telem.Remote, (telemTimeIO, telemQueryType, resp))

  let telemTimeIO = fromUnits telemTimeIO_DT
      telemTimeTot = fromUnits telemTimeTot_DT
  Telem.recordTimingMetric Telem.RequestDimensions{..} Telem.RequestTimings{..}
  return resp

runGQBatched
  :: ( HasVersion
     , MonadIO m
     , MonadError QErr m
     , MonadReader E.ExecutionCtx m
     )
  => RequestId
  -> UserInfo
  -> [N.Header]
  -> GQLBatchedReqs GQLQueryText
  -> m (HttpResponse EncJSON)
runGQBatched reqId userInfo reqHdrs reqs =
  case reqs of
    GQLSingleRequest req ->
      runGQ reqId userInfo reqHdrs req
    GQLBatchedReqs batch -> do
      -- It's unclear what we should do if we receive multiple
      -- responses with distinct headers, so just do the simplest thing
      -- in this case, and don't forward any.
      let removeHeaders =
            flip HttpResponse []
            . encJFromList
            . map (either (encJFromJValue . encodeGQErr False) _hrBody)
          try = flip catchError (pure . Left) . fmap Right
      fmap removeHeaders $
        traverse (try . runGQ reqId userInfo reqHdrs) batch

runHasuraGQ
  :: ( MonadIO m
     , MonadError QErr m
     , MonadReader E.ExecutionCtx m
     )
  => RequestId
  -> GQLReqUnparsed
  -> UserInfo
  -> E.ExecOp
  -> m (DiffTime, Telem.QueryType, HTTP.ResponseHeaders, EncJSON)
  -- ^ Also return 'Mutation' when the operation was a mutation, and the time
  -- spent in the PG query; for telemetry.
runHasuraGQ reqId query userInfo resolvedOp = do
  (E.ExecutionCtx logger _ pgExecCtx _ _ _ _ _) <- ask
  (telemTimeIO, respE) <- withElapsedTime $ liftIO $ runExceptT $ case resolvedOp of
    E.ExOpQuery tx genSql -> do
      -- log the generated SQL and the graphql query
      L.unLogger logger $ QueryLog query genSql reqId
<<<<<<< HEAD
      runLazyTx' pgExecCtx tx

    E.ExOpMutation tx -> do
      -- log the graphql query
      L.unLogger logger $ QueryLog query Nothing reqId
      runLazyTx pgExecCtx Q.ReadWrite $ withUserInfo userInfo tx

    E.ExOpSubs _ ->
      throw400 UnexpectedPayload
      "subscriptions are not supported over HTTP, use websockets instead"

  resp <- liftEither respE
=======
      ([],) <$> runLazyTx' pgExecCtx tx
    E.ExOpMutation respHeaders tx -> do
      -- log the graphql query
      L.unLogger logger $ QueryLog query Nothing reqId
      (respHeaders,) <$> runLazyTx pgExecCtx Q.ReadWrite (withUserInfo userInfo tx)
    E.ExOpSubs _ ->
      throw400 UnexpectedPayload
      "subscriptions are not supported over HTTP, use websockets instead"
  (respHdrs, resp) <- liftEither respE
>>>>>>> 6056dfa5
  let !json = encodeGQResp $ GQSuccess $ encJToLBS resp
      telemQueryType = case resolvedOp of E.ExOpMutation{} -> Telem.Mutation ; _ -> Telem.Query
  return (telemTimeIO, telemQueryType, respHdrs, json)<|MERGE_RESOLUTION|>--- conflicted
+++ resolved
@@ -41,15 +41,9 @@
     (telemCacheHit, execPlan) <- E.getResolvedExecPlan pgExecCtx planCache
                                  userInfo sqlGenCtx enableAL sc scVer httpManager reqHdrs req
     case execPlan of
-<<<<<<< HEAD
-      E.GExPHasura execOp -> do
-        (telemTimeIO, telemQueryType, resp) <- runHasuraGQ reqId req userInfo execOp
-        pure $ (telemCacheHit, Telem.Local, (telemTimeIO, telemQueryType, HttpResponse resp Nothing))
-=======
       E.GExPHasura resolvedOp -> do
         (telemTimeIO, telemQueryType, respHdrs, resp) <- runHasuraGQ reqId req userInfo resolvedOp
         return (telemCacheHit, Telem.Local, (telemTimeIO, telemQueryType, HttpResponse resp respHdrs))
->>>>>>> 6056dfa5
       E.GExPRemote rsi opDef  -> do
         let telemQueryType | G._todType opDef == G.OperationTypeMutation = Telem.Mutation
                             | otherwise = Telem.Query
@@ -106,30 +100,17 @@
     E.ExOpQuery tx genSql -> do
       -- log the generated SQL and the graphql query
       L.unLogger logger $ QueryLog query genSql reqId
-<<<<<<< HEAD
-      runLazyTx' pgExecCtx tx
+      ([],) <$> runLazyTx' pgExecCtx tx
 
-    E.ExOpMutation tx -> do
+    E.ExOpMutation respHeaders tx -> do
       -- log the graphql query
       L.unLogger logger $ QueryLog query Nothing reqId
-      runLazyTx pgExecCtx Q.ReadWrite $ withUserInfo userInfo tx
+      (respHeaders,) <$> runLazyTx pgExecCtx Q.ReadWrite (withUserInfo userInfo tx)
 
     E.ExOpSubs _ ->
       throw400 UnexpectedPayload
       "subscriptions are not supported over HTTP, use websockets instead"
-
-  resp <- liftEither respE
-=======
-      ([],) <$> runLazyTx' pgExecCtx tx
-    E.ExOpMutation respHeaders tx -> do
-      -- log the graphql query
-      L.unLogger logger $ QueryLog query Nothing reqId
-      (respHeaders,) <$> runLazyTx pgExecCtx Q.ReadWrite (withUserInfo userInfo tx)
-    E.ExOpSubs _ ->
-      throw400 UnexpectedPayload
-      "subscriptions are not supported over HTTP, use websockets instead"
   (respHdrs, resp) <- liftEither respE
->>>>>>> 6056dfa5
   let !json = encodeGQResp $ GQSuccess $ encJToLBS resp
       telemQueryType = case resolvedOp of E.ExOpMutation{} -> Telem.Mutation ; _ -> Telem.Query
   return (telemTimeIO, telemQueryType, respHdrs, json)