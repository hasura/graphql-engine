--- conflicted
+++ resolved
@@ -23,13 +23,8 @@
     if (!db) {
       throw new CLIError('path to sample database is required: \'json2graphql <url> -d ./db.js\'');
     }
-<<<<<<< HEAD
-    const dbJson = this.getDbJson(db);
+    const dbJson = await this.getDbJson(db);
     const headers = key ? {'x-hasura-admin-secret': key} : {};
-=======
-    const dbJson = await this.getDbJson(db);
-    const headers = key ? {'x-hasura-access-key': key} : {};
->>>>>>> 5739b750
     const urlVerification = await this.verifyUrl(safeUrl, headers);
     if (urlVerification.error) {
       throw new CLIError(urlVerification.message);
