--- conflicted
+++ resolved
@@ -2,8 +2,6 @@
 import PropTypes from 'prop-types';
 import Modal from 'react-modal';
 import RootFields from './RootFields';
-
-import { Icon } from '../../../UIKit/atoms';
 
 import { Icon } from '../../../UIKit/atoms';
 
@@ -40,23 +38,6 @@
 
   render() {
     const { show, clearAnalyse } = this.props;
-<<<<<<< HEAD
-=======
-    const analysisList = this.state.analyseData.map((analysis, i) => {
-      return (
-        <li
-          className={i === this.state.activeNode ? 'active' : ''}
-          key={i}
-          data-key={i}
-          onClick={this.handleAnalyseNodeChange.bind(this)}
-        >
-          <Icon type="table" mr="sm" size={12} mb="-1px" />
-          {analysis.field}
-        </li>
-      );
-    });
->>>>>>> 420dc846
-
     return (
       <Modal
         className="modalWrapper"
@@ -192,12 +173,7 @@
     if (nodeKey) {
       this.setState({ activeNode: parseInt(nodeKey, 10) });
     }
-<<<<<<< HEAD
   };
-=======
-  }
-
->>>>>>> 420dc846
   copyToClip(type, id) {
     let text = '';
     if (this.state.analyseData.length > 0) {
