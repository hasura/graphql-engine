--- conflicted
+++ resolved
@@ -99,12 +99,8 @@
 getImplTypes :: (MonadReader t m, Has TypeMap t) => AsObjType -> m [ObjTyInfo]
 getImplTypes aot = do
    tyInfo :: TypeMap <- asks getter
-<<<<<<< HEAD
-   return $ sortBy (comparing _otiName) $ Map.elems $ getPossibleObjTypes' tyInfo aot
-=======
    return $ sortOn _otiName $
      Map.elems $ getPossibleObjTypes' tyInfo aot
->>>>>>> ed9a5b96
 
 -- 4.5.2.3
 unionR
@@ -328,27 +324,15 @@
   withSubFields (_fSelSet fld) $ \subFld -> do
   (tyMap :: TypeMap) <- asks getter
   case _fName subFld of
-<<<<<<< HEAD
-    "__typename"       -> retJT "__Schema"
-    "types"            -> fmap J.toJSON $ mapM (namedTypeR' subFld) $
-                          sortBy (comparing getNamedTy) $ Map.elems tyMap
-    "queryType"        -> J.toJSON <$> namedTypeR queryRootTy subFld
-    "mutationType"     -> typeR' (G.unNamedType mutationRootTy) subFld
-    "subscriptionType" -> typeR' (G.unNamedType subscriptionRootTy) subFld
-    "directives"       -> J.toJSON <$> mapM (directiveR subFld)
-                          (sortBy (comparing _diName) defaultDirectives)
-    _                  -> return J.Null
-=======
     "__typename"   -> retJT "__Schema"
     "types"        -> fmap J.toJSON $ mapM (namedTypeR' subFld) $
                       sortOn getNamedTy $ Map.elems tyMap
-    "queryType"    -> J.toJSON <$> namedTypeR (G.NamedType "query_root") subFld
-    "mutationType" -> typeR' "mutation_root" subFld
-    "subscriptionType" -> typeR' "subscription_root" subFld
+    "queryType"    -> J.toJSON <$> namedTypeR queryRootTy subFld
+    "mutationType" -> typeR' (G.unNamedType mutationRootTy) subFld
+    "subscriptionType" -> typeR' (G.unNamedType subscriptionRootTy) subFld
     "directives"   -> J.toJSON <$> mapM (directiveR subFld)
                       (sortOn _diName defaultDirectives)
     _              -> return J.Null
->>>>>>> ed9a5b96
 
 typeR
   :: ( MonadReader r m, Has TypeMap r
