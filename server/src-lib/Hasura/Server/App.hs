{-# LANGUAGE CPP        #-}
{-# LANGUAGE DataKinds  #-}
{-# LANGUAGE RankNTypes #-}

module Hasura.Server.App where

import           Control.Arrow                          ((***))
import           Control.Concurrent.MVar
import           Data.Aeson                             hiding (json)
import           Data.IORef
import           Data.Time.Clock                        (UTCTime,
                                                         getCurrentTime)
import           Network.Wai                            (requestHeaders,
                                                         strictRequestBody)
import           System.Exit                            (exitFailure)
import           Web.Spock.Core

import qualified Data.ByteString.Lazy                   as BL
#ifdef LocalConsole
import qualified Data.FileEmbed                         as FE
#endif
import qualified Data.HashMap.Strict                    as M
import qualified Data.HashSet                           as S
import qualified Data.Text                              as T
import qualified Network.HTTP.Client                    as HTTP
import qualified Network.HTTP.Types                     as N
import qualified Network.Wai                            as Wai
import qualified Network.Wai.Handler.WebSockets         as WS
import qualified Network.WebSockets                     as WS
import qualified Text.Mustache                          as M
import qualified Text.Mustache.Compile                  as M

import qualified Database.PG.Query                      as Q
import qualified Hasura.GraphQL.Execute                 as E
import qualified Hasura.GraphQL.Execute.LiveQuery       as EL
import qualified Hasura.GraphQL.Explain                 as GE
import qualified Hasura.GraphQL.Schema                  as GS
import qualified Hasura.GraphQL.Transport.HTTP          as GH
import qualified Hasura.GraphQL.Transport.HTTP.Protocol as GH
import qualified Hasura.GraphQL.Transport.WebSocket     as WS
import qualified Hasura.Logging                         as L

import           Hasura.EncJSON
import           Hasura.Prelude                         hiding (get, put)
import           Hasura.RQL.DDL.RemoteSchema
import           Hasura.RQL.DDL.Schema.Table
import           Hasura.RQL.DML.QueryTemplate
import           Hasura.RQL.Types
import           Hasura.Server.Auth                     (AuthMode (..),
                                                         getUserInfo)
import           Hasura.Server.Cors
import           Hasura.Server.Init
import           Hasura.Server.Logging
import           Hasura.Server.Middleware               (corsMiddleware)
import           Hasura.Server.Query
import           Hasura.Server.Utils
import           Hasura.Server.Version
import           Hasura.SQL.Types

consoleTmplt :: M.Template
consoleTmplt = $(M.embedSingleTemplate "src-rsr/console.html")

boolToText :: Bool -> T.Text
boolToText = bool "false" "true"

isAdminSecretSet :: AuthMode -> T.Text
isAdminSecretSet AMNoAuth = boolToText False
isAdminSecretSet _        = boolToText True

#ifdef LocalConsole
consoleAssetsLoc :: Text
consoleAssetsLoc = "/static"
#else
consoleAssetsLoc :: Text
consoleAssetsLoc =
  "https://storage.googleapis.com/hasura-graphql-engine/console/" <> consoleVersion
#endif

mkConsoleHTML :: T.Text -> AuthMode -> Bool -> Either String T.Text
mkConsoleHTML path authMode enableTelemetry =
  bool (Left errMsg) (Right res) $ null errs
  where
    (errs, res) = M.checkedSubstitute consoleTmplt $
                  object [ "consoleAssetsLoc" .= consoleAssetsLoc
                         , "isAdminSecretSet" .= isAdminSecretSet authMode
                         , "consolePath" .= consolePath
                         , "enableTelemetry" .= boolToText enableTelemetry
                         ]
    consolePath = case path of
      "" -> "/console"
      r  -> "/console/" <> r

    errMsg = "console template rendering failed: " ++ show errs

data SchemaCacheRef
  = SchemaCacheRef
  { _scrLock     :: MVar ()
  , _scrCache    :: IORef (SchemaCache, SchemaCacheVer)
  -- an action to run when schemacache changes
  , _scrOnChange :: IO ()
  }

getSCFromRef :: SchemaCacheRef -> IO SchemaCache
getSCFromRef scRef = fst <$> readIORef (_scrCache scRef)

withSCUpdate
  :: (MonadIO m, MonadError e m)
  => SchemaCacheRef -> m (a, SchemaCache) -> m a
withSCUpdate scr action = do
  acquireLock
  (res, newSC) <- action `catchError` onError
  -- update schemacache in IO reference
  liftIO $ modifyIORef' cacheRef $
    \(_, prevVer) -> (newSC, incSchemaCacheVer prevVer)
  liftIO onChange
  releaseLock
  return res
  where
    SchemaCacheRef lk cacheRef onChange = scr
    onError e   = releaseLock >> throwError e
    acquireLock = liftIO $ takeMVar lk
    releaseLock = liftIO $ putMVar lk ()

data ServerCtx
  = ServerCtx
<<<<<<< HEAD
  { scIsolation      :: Q.TxIsolation
  , scPGPool         :: Q.PGPool
  , scLogger         :: L.Logger
  , scCacheRef       :: SchemaCacheRef
  , scAuthMode       :: AuthMode
  , scManager        :: HTTP.Manager
  , scStringifyNum   :: Bool
  , scEnabledAPIs    :: S.HashSet API
  , scInstanceId     :: InstanceId
  , scVerboseAPIResp :: Bool
=======
  { scPGExecCtx   :: PGExecCtx
  , scLogger      :: L.Logger
  , scCacheRef    :: SchemaCacheRef
  , scAuthMode    :: AuthMode
  , scManager     :: HTTP.Manager
  , scSQLGenCtx   :: SQLGenCtx
  , scEnabledAPIs :: S.HashSet API
  , scInstanceId  :: InstanceId
  , scPlanCache   :: E.PlanCache
  , scLQState     :: EL.LiveQueriesState
>>>>>>> b714923f
  }

data HandlerCtx
  = HandlerCtx
  { hcServerCtx  :: ServerCtx
  , hcReqBody    :: BL.ByteString
  , hcUser       :: UserInfo
  , hcReqHeaders :: [N.Header]
  }

type Handler = ExceptT QErr (ReaderT HandlerCtx IO)

isMetadataEnabled :: ServerCtx -> Bool
isMetadataEnabled sc = S.member METADATA $ scEnabledAPIs sc

isGraphQLEnabled :: ServerCtx -> Bool
isGraphQLEnabled sc = S.member GRAPHQL $ scEnabledAPIs sc

-- {-# SCC parseBody #-}
parseBody :: (FromJSON a) => Handler a
parseBody = do
  reqBody <- hcReqBody <$> ask
  case decode' reqBody of
    Just jVal -> decodeValue jVal
    Nothing   -> throw400 InvalidJSON "invalid json"

onlyAdmin :: Handler ()
onlyAdmin = do
  uRole <- asks (userRole . hcUser)
  when (uRole /= adminRole) $
    throw400 AccessDenied "You have to be an admin to access this endpoint"

buildQCtx ::  Handler QCtx
buildQCtx = do
  scRef    <- scCacheRef . hcServerCtx <$> ask
  userInfo <- asks hcUser
  cache <- fmap fst $ liftIO $ readIORef $ _scrCache scRef
  sqlGenCtx <- scSQLGenCtx . hcServerCtx <$> ask
  return $ QCtx userInfo cache sqlGenCtx

logResult
  :: (MonadIO m)
  => Maybe UserInfo -> Wai.Request -> BL.ByteString -> ServerCtx
  -> Either QErr BL.ByteString -> Maybe (UTCTime, UTCTime)
  -> m ()
logResult userInfoM req reqBody sc res qTime =
  liftIO $ logger $ mkAccessLog userInfoM req (reqBody, res) qTime
  where
    logger = L.unLogger $ scLogger sc

logError
  :: MonadIO m
  => Maybe UserInfo -> Wai.Request
  -> BL.ByteString -> ServerCtx -> QErr -> m ()
logError userInfoM req reqBody sc qErr =
  logResult userInfoM req reqBody sc (Left qErr) Nothing

mkSpockAction
  :: (MonadIO m)
  => (Bool -> QErr -> Value)
  -> ServerCtx
  -> Handler EncJSON
  -> ActionT m ()
mkSpockAction qErrEncoder serverCtx handler = do
  req <- request
  reqBody <- liftIO $ strictRequestBody req
  let headers  = requestHeaders req
      authMode = scAuthMode serverCtx
      manager = scManager serverCtx

  userInfoE <- liftIO $ runExceptT $ getUserInfo logger manager headers authMode
  userInfo <- either (logAndThrow req reqBody False) return userInfoE

  let handlerState = HandlerCtx serverCtx reqBody userInfo headers

  t1 <- liftIO getCurrentTime -- for measuring response time purposes
  result <- liftIO $ runReaderT (runExceptT handler) handlerState
  t2 <- liftIO getCurrentTime -- for measuring response time purposes

  let resLBS = fmap encJToLBS result

  -- log result
  logResult (Just userInfo) req reqBody serverCtx resLBS $ Just (t1, t2)
  either (qErrToResp $ scVerboseAPIResp serverCtx) resToResp resLBS

  where
    logger = scLogger serverCtx
    -- encode error response
    qErrToResp :: (MonadIO m) => Bool -> QErr -> ActionCtxT ctx m b
    qErrToResp includeInternal qErr = do
      setStatus $ qeStatus qErr
      json $ qErrEncoder includeInternal qErr

    logAndThrow req reqBody includeInternal qErr = do
      logError Nothing req reqBody serverCtx qErr
      qErrToResp includeInternal qErr

    resToResp resp = do
      uncurry setHeader jsonHeader
      lazyBytes resp

v1QueryHandler :: RQLQuery -> Handler EncJSON
v1QueryHandler query = do
  scRef <- scCacheRef . hcServerCtx <$> ask
  bool (fst <$> dbAction) (withSCUpdate scRef dbActionReload) $
    queryNeedsReload query
  where
    -- Hit postgres
    dbAction = do
      userInfo <- asks hcUser
      scRef <- scCacheRef . hcServerCtx <$> ask
      schemaCache <- fmap fst $ liftIO $ readIORef $ _scrCache scRef
      httpMgr <- scManager . hcServerCtx <$> ask
      sqlGenCtx <- scSQLGenCtx . hcServerCtx <$> ask
      pgExecCtx <- scPGExecCtx . hcServerCtx <$> ask
      instanceId <- scInstanceId . hcServerCtx <$> ask
      runQuery pgExecCtx instanceId userInfo schemaCache httpMgr sqlGenCtx query

    -- Also update the schema cache
    dbActionReload = do
      (resp, newSc) <- dbAction
      httpMgr <- scManager . hcServerCtx <$> ask
      --FIXME: should we be fetching the remote schema again? if not how do we get the remote schema?
      newSc' <- GS.updateSCWithGCtx newSc >>= flip resolveRemoteSchemas httpMgr
      return (resp, newSc')

v1Alpha1GQHandler :: GH.GQLReqUnparsed -> Handler EncJSON
v1Alpha1GQHandler query = do
  userInfo <- asks hcUser
  reqBody <- asks hcReqBody
  reqHeaders <- asks hcReqHeaders
  manager <- scManager . hcServerCtx <$> ask
  scRef <- scCacheRef . hcServerCtx <$> ask
  (sc, scVer) <- liftIO $ readIORef $ _scrCache scRef
  pgExecCtx <- scPGExecCtx . hcServerCtx <$> ask
  sqlGenCtx <- scSQLGenCtx . hcServerCtx <$> ask
  planCache <- scPlanCache . hcServerCtx <$> ask
  GH.runGQ pgExecCtx userInfo sqlGenCtx planCache
    sc scVer manager reqHeaders query reqBody

gqlExplainHandler :: GE.GQLExplain -> Handler EncJSON
gqlExplainHandler query = do
  onlyAdmin
  scRef <- scCacheRef . hcServerCtx <$> ask
  sc <- fmap fst $ liftIO $ readIORef $ _scrCache scRef
  pgExecCtx <- scPGExecCtx . hcServerCtx <$> ask
  sqlGenCtx <- scSQLGenCtx . hcServerCtx <$> ask
  GE.explainGQLQuery pgExecCtx sc sqlGenCtx query

newtype QueryParser
  = QueryParser { getQueryParser :: QualifiedTable -> Handler RQLQuery }

queryParsers :: M.HashMap T.Text QueryParser
queryParsers =
  M.fromList
  [ ("select", mkQueryParser RQSelect)
  , ("insert", mkQueryParser RQInsert)
  , ("update", mkQueryParser RQUpdate)
  , ("delete", mkQueryParser RQDelete)
  , ("count", mkQueryParser RQCount)
  ]
  where
    mkQueryParser f =
      QueryParser $ \qt -> do
      obj <- parseBody
      let val = Object $ M.insert "table" (toJSON qt) obj
      q <- decodeValue val
      return $ f q

legacyQueryHandler :: TableName -> T.Text -> Handler EncJSON
legacyQueryHandler tn queryType =
  case M.lookup queryType queryParsers of
    Just queryParser -> getQueryParser queryParser qt >>= v1QueryHandler
    Nothing          -> throw404 "No such resource exists"
  where
    qt = QualifiedObject publicSchema tn

initErrExit :: QErr -> IO a
initErrExit e = do
  putStrLn $
    "failed to build schema-cache because of inconsistent metadata: "
    <> T.unpack (qeError e)
  exitFailure

mkWaiApp
  :: Q.TxIsolation -> L.LoggerCtx -> SQLGenCtx
  -> Q.PGPool -> HTTP.Manager -> AuthMode
  -> CorsConfig -> Bool -> Bool
<<<<<<< HEAD
  -> InstanceId -> S.HashSet API -> Bool
  -> IO (Wai.Application, SchemaCacheRef, Maybe UTCTime)
mkWaiApp isoLevel loggerCtx strfyNum pool httpManager mode corsCfg
         enableConsole enableTelemetry instanceId apis verboseAPIResp = do
=======
  -> InstanceId -> S.HashSet API
  -> EL.LQOpts
  -> IO (Wai.Application, SchemaCacheRef, Maybe UTCTime)
mkWaiApp isoLevel loggerCtx sqlGenCtx pool httpManager mode corsCfg
         enableConsole enableTelemetry instanceId apis
         lqOpts = do
    let pgExecCtx = PGExecCtx pool isoLevel
        pgExecCtxSer = PGExecCtx pool Q.Serializable
>>>>>>> b714923f
    (cacheRef, cacheBuiltTime) <- do
      pgResp <- runExceptT $ peelRun emptySchemaCache adminUserInfo
                httpManager sqlGenCtx pgExecCtxSer $ do
                  buildSchemaCache
                  liftTx fetchLastUpdate
      (time, sc) <- either initErrExit return pgResp
      scRef <- newIORef (sc, initSchemaCacheVer)
      return (scRef, snd <$> time)

    cacheLock <- newMVar ()
    planCache <- E.initPlanCache

<<<<<<< HEAD
    let schemaCacheRef = SchemaCacheRef cacheLock cacheRef
        serverCtx = ServerCtx isoLevel pool (L.mkLogger loggerCtx)
            schemaCacheRef mode httpManager strfyNum apis instanceId verboseAPIResp
=======
    let corsPolicy = mkDefaultCorsPolicy corsCfg
        logger = L.mkLogger loggerCtx
>>>>>>> b714923f

    lqState <- EL.initLiveQueriesState lqOpts pgExecCtx
    wsServerEnv <- WS.createWSServerEnv logger pgExecCtx lqState
                   cacheRef httpManager corsPolicy sqlGenCtx planCache

    let schemaCacheRef =
          SchemaCacheRef cacheLock cacheRef (E.clearPlanCache planCache)
        serverCtx = ServerCtx pgExecCtx logger
                    schemaCacheRef mode httpManager
                    sqlGenCtx apis instanceId planCache lqState

    spockApp <- spockAsApp $ spockT id $
                httpApp corsCfg serverCtx enableConsole enableTelemetry

    let wsServerApp = WS.createWSServerApp mode wsServerEnv
    return ( WS.websocketsOr WS.defaultConnectionOptions wsServerApp spockApp
           , schemaCacheRef
           , cacheBuiltTime
           )

httpApp :: CorsConfig -> ServerCtx -> Bool -> Bool -> SpockT IO ()
httpApp corsCfg serverCtx enableConsole enableTelemetry = do
    -- cors middleware
    unless (isCorsDisabled corsCfg) $
      middleware $ corsMiddleware (mkDefaultCorsPolicy corsCfg)

    -- API Console and Root Dir
    when (enableConsole && enableMetadata) serveApiConsole

    -- Health check endpoint
    get "healthz" $ do
      sc <- liftIO $ getSCFromRef $ scCacheRef serverCtx
      let reportOK = do
            setStatus N.status200
            lazyBytes "OK"
          reportError = do
            setStatus N.status500
            lazyBytes "ERROR"
      bool reportError reportOK $ null $ scInconsistentObjs sc

    get "v1/version" $ do
      uncurry setHeader jsonHeader
      lazyBytes $ encode $ object [ "version" .= currentVersion ]

    when enableMetadata $ do
      get    ("v1/template" <//> var) tmpltGetOrDeleteH
      post   ("v1/template" <//> var) tmpltPutOrPostH
      put    ("v1/template" <//> var) tmpltPutOrPostH
      delete ("v1/template" <//> var) tmpltGetOrDeleteH

      post "v1/query" $ mkSpockAction encodeQErr serverCtx $ do
        query <- parseBody
        v1QueryHandler query

      post ("api/1/table" <//> var <//> var) $ \tableName queryType ->
        mkSpockAction encodeQErr serverCtx $
        legacyQueryHandler (TableName tableName) queryType

    when enableGraphQL $ do
      post "v1alpha1/graphql/explain" $ mkSpockAction encodeQErr serverCtx $ do
        expQuery <- parseBody
        gqlExplainHandler expQuery

      post "v1alpha1/graphql" $ mkSpockAction GH.encodeGQErr serverCtx $ do
        query <- parseBody
        v1Alpha1GQHandler query

#ifdef InternalAPIs
    get "internal/plan_cache" $ do
      respJ <- liftIO $ E.dumpPlanCache $ scPlanCache serverCtx
      json respJ
    get "internal/subscriptions" $ do
      respJ <- liftIO $ EL.dumpLiveQueriesState $ scLQState serverCtx
      json respJ
#endif

    forM_ [GET,POST] $ \m -> hookAny m $ \_ -> do
      let qErr = err404 NotFound "resource does not exist"
      raiseGenericApiError qErr

  where
    enableGraphQL = isGraphQLEnabled serverCtx
    enableMetadata = isMetadataEnabled serverCtx
    tmpltGetOrDeleteH tmpltName = do
      tmpltArgs <- tmpltArgsFromQueryParams
      mkSpockAction encodeQErr serverCtx $ mkQTemplateAction tmpltName tmpltArgs

    tmpltPutOrPostH tmpltName = do
      tmpltArgs <- tmpltArgsFromQueryParams
      mkSpockAction encodeQErr serverCtx $ do
        bodyTmpltArgs <- parseBody
        mkQTemplateAction tmpltName $ M.union bodyTmpltArgs tmpltArgs

    tmpltArgsFromQueryParams = do
      qparams <- params
      return $ M.fromList $ flip map qparams $
        TemplateParam *** String

    mkQTemplateAction tmpltName tmpltArgs =
      v1QueryHandler $ RQExecuteQueryTemplate $
      ExecQueryTemplate (TQueryName tmpltName) tmpltArgs

    raiseGenericApiError qErr = do
      req <- request
      reqBody <- liftIO $ strictRequestBody req
      logError Nothing req reqBody serverCtx qErr
      uncurry setHeader jsonHeader
      setStatus $ qeStatus qErr
      lazyBytes $ encode qErr

    serveApiConsole = do
      get root $ redirect "console"
      get ("console" <//> wildcard) $ \path ->
        either (raiseGenericApiError . err500 Unexpected . T.pack) html $
          mkConsoleHTML path (scAuthMode serverCtx) enableTelemetry

#ifdef LocalConsole
      get "static/main.js" $ do
        setHeader "Content-Type" "text/javascript;charset=UTF-8"
        bytes $(FE.embedFile "../console/static/dist/main.js")
      get "static/main.css" $ do
        setHeader "Content-Type" "text/css;charset=UTF-8"
        bytes $(FE.embedFile "../console/static/dist/main.css")
      get "static/vendor.js" $ do
        setHeader "Content-Type" "text/javascript;charset=UTF-8"
        bytes $(FE.embedFile "../console/static/dist/vendor.js")
#endif<|MERGE_RESOLUTION|>--- conflicted
+++ resolved
@@ -123,29 +123,17 @@
 
 data ServerCtx
   = ServerCtx
-<<<<<<< HEAD
-  { scIsolation      :: Q.TxIsolation
-  , scPGPool         :: Q.PGPool
+  { scPGExecCtx      :: PGExecCtx
   , scLogger         :: L.Logger
   , scCacheRef       :: SchemaCacheRef
   , scAuthMode       :: AuthMode
   , scManager        :: HTTP.Manager
-  , scStringifyNum   :: Bool
+  , scSQLGenCtx      :: SQLGenCtx
   , scEnabledAPIs    :: S.HashSet API
   , scInstanceId     :: InstanceId
+  , scPlanCache      :: E.PlanCache
+  , scLQState        :: EL.LiveQueriesState
   , scVerboseAPIResp :: Bool
-=======
-  { scPGExecCtx   :: PGExecCtx
-  , scLogger      :: L.Logger
-  , scCacheRef    :: SchemaCacheRef
-  , scAuthMode    :: AuthMode
-  , scManager     :: HTTP.Manager
-  , scSQLGenCtx   :: SQLGenCtx
-  , scEnabledAPIs :: S.HashSet API
-  , scInstanceId  :: InstanceId
-  , scPlanCache   :: E.PlanCache
-  , scLQState     :: EL.LiveQueriesState
->>>>>>> b714923f
   }
 
 data HandlerCtx
@@ -334,21 +322,15 @@
   :: Q.TxIsolation -> L.LoggerCtx -> SQLGenCtx
   -> Q.PGPool -> HTTP.Manager -> AuthMode
   -> CorsConfig -> Bool -> Bool
-<<<<<<< HEAD
-  -> InstanceId -> S.HashSet API -> Bool
-  -> IO (Wai.Application, SchemaCacheRef, Maybe UTCTime)
-mkWaiApp isoLevel loggerCtx strfyNum pool httpManager mode corsCfg
-         enableConsole enableTelemetry instanceId apis verboseAPIResp = do
-=======
   -> InstanceId -> S.HashSet API
   -> EL.LQOpts
+  -> Bool
   -> IO (Wai.Application, SchemaCacheRef, Maybe UTCTime)
 mkWaiApp isoLevel loggerCtx sqlGenCtx pool httpManager mode corsCfg
          enableConsole enableTelemetry instanceId apis
-         lqOpts = do
+         lqOpts verboseAPIResp = do
     let pgExecCtx = PGExecCtx pool isoLevel
         pgExecCtxSer = PGExecCtx pool Q.Serializable
->>>>>>> b714923f
     (cacheRef, cacheBuiltTime) <- do
       pgResp <- runExceptT $ peelRun emptySchemaCache adminUserInfo
                 httpManager sqlGenCtx pgExecCtxSer $ do
@@ -361,14 +343,8 @@
     cacheLock <- newMVar ()
     planCache <- E.initPlanCache
 
-<<<<<<< HEAD
-    let schemaCacheRef = SchemaCacheRef cacheLock cacheRef
-        serverCtx = ServerCtx isoLevel pool (L.mkLogger loggerCtx)
-            schemaCacheRef mode httpManager strfyNum apis instanceId verboseAPIResp
-=======
     let corsPolicy = mkDefaultCorsPolicy corsCfg
         logger = L.mkLogger loggerCtx
->>>>>>> b714923f
 
     lqState <- EL.initLiveQueriesState lqOpts pgExecCtx
     wsServerEnv <- WS.createWSServerEnv logger pgExecCtx lqState
@@ -378,7 +354,7 @@
           SchemaCacheRef cacheLock cacheRef (E.clearPlanCache planCache)
         serverCtx = ServerCtx pgExecCtx logger
                     schemaCacheRef mode httpManager
-                    sqlGenCtx apis instanceId planCache lqState
+                    sqlGenCtx apis instanceId planCache lqState verboseAPIResp
 
     spockApp <- spockAsApp $ spockT id $
                 httpApp corsCfg serverCtx enableConsole enableTelemetry
