module Hasura.GraphQL.Resolve
  ( resolveSelSet
  ) where

import           Hasura.Prelude

import qualified Data.HashMap.Strict               as Map
import qualified Database.PG.Query                 as Q
import qualified Language.GraphQL.Draft.Syntax     as G

import           Hasura.GraphQL.Context
import           Hasura.EncJSON
import           Hasura.GraphQL.Resolve.Context
import           Hasura.GraphQL.Resolve.Introspect
import           Hasura.GraphQL.Validate.Field
import           Hasura.RQL.Types
import           Hasura.SQL.Types

import qualified Hasura.GraphQL.Resolve.Insert     as RI
import qualified Hasura.GraphQL.Resolve.Mutation   as RM
import qualified Hasura.GraphQL.Resolve.Select     as RS

-- {-# SCC buildTx #-}
<<<<<<< HEAD
buildTx :: UserInfo -> GCtx -> ServeOptsCtx -> Field -> Q.TxE QErr BL.ByteString
=======
buildTx :: UserInfo -> GCtx -> SQLGenCtx -> Field -> Q.TxE QErr EncJSON
>>>>>>> b8700cce
buildTx userInfo gCtx sqlCtx fld = do
  opCxt <- getOpCtx $ _fName fld
  join $ fmap fst $ runConvert ( fldMap
                               , orderByCtx
                               , insCtxMap
                               , sqlCtx
                               ) $ case opCxt of

    OCSelect ctx ->
      validateHdrs (_socHeaders ctx) >> RS.convertSelect ctx fld

    OCSelectPkey ctx ->
      validateHdrs (_spocHeaders ctx) >> RS.convertSelectByPKey ctx fld

    OCSelectAgg ctx ->
      validateHdrs (_socHeaders ctx) >> RS.convertAggSelect ctx fld

    OCFuncQuery ctx ->
      validateHdrs (_fqocHeaders ctx) >> RS.convertFuncQuery ctx False fld

    OCFuncAggQuery ctx ->
      validateHdrs (_fqocHeaders ctx) >> RS.convertFuncQuery ctx True fld

    OCInsert ctx    ->
      validateHdrs (_iocHeaders ctx) >> RI.convertInsert roleName (_iocTable ctx) fld

    OCUpdate ctx ->
      validateHdrs (_uocHeaders ctx) >> RM.convertUpdate ctx fld

    OCDelete ctx ->
      validateHdrs (_docHeaders ctx) >> RM.convertDelete ctx fld
  where
    roleName = userRole userInfo
    opCtxMap = _gOpCtxMap gCtx
    fldMap = _gFields gCtx
    orderByCtx = _gOrdByCtx gCtx
    insCtxMap = _gInsCtxMap gCtx

    getOpCtx f =
      onNothing (Map.lookup f opCtxMap) $ throw500 $
      "lookup failed: opctx: " <> showName f

    validateHdrs hdrs = do
      let receivedVars = userVars userInfo
      forM_ hdrs $ \hdr ->
        unless (isJust $ getVarVal hdr receivedVars) $
        throw400 NotFound $ hdr <<> " header is expected but not found"

-- {-# SCC resolveFld #-}
resolveFld
  :: (MonadTx m)
  => UserInfo -> GCtx -> ServeOptsCtx
  -> G.OperationType
  -> Field
  -> m EncJSON
resolveFld userInfo gCtx sqlGenCtx opTy fld =
  case _fName fld of
    "__type"     -> encJFromJValue <$> runReaderT (typeR fld) gCtx
    "__schema"   -> encJFromJValue <$> runReaderT (schemaR fld) gCtx
    "__typename" -> return $ encJFromJValue $ mkRootTypeName opTy
    _            -> liftTx $ buildTx userInfo gCtx sqlGenCtx fld
  where
    mkRootTypeName :: G.OperationType -> Text
    mkRootTypeName = \case
      G.OperationTypeQuery        -> "query_root"
      G.OperationTypeMutation     -> "mutation_root"
      G.OperationTypeSubscription -> "subscription_root"

resolveSelSet
  :: (MonadTx m)
  => UserInfo -> GCtx -> ServeOptsCtx
  -> G.OperationType
  -> SelSet
  -> m EncJSON
resolveSelSet userInfo gCtx sqlGenCtx opTy fields =
  fmap encJFromAssocList $ forM (toList fields) $ \fld -> do
    fldResp <- resolveFld userInfo gCtx sqlGenCtx opTy fld
    return (G.unName $ G.unAlias $ _fAlias fld, fldResp)<|MERGE_RESOLUTION|>--- conflicted
+++ resolved
@@ -8,8 +8,8 @@
 import qualified Database.PG.Query                 as Q
 import qualified Language.GraphQL.Draft.Syntax     as G
 
+import           Hasura.EncJSON
 import           Hasura.GraphQL.Context
-import           Hasura.EncJSON
 import           Hasura.GraphQL.Resolve.Context
 import           Hasura.GraphQL.Resolve.Introspect
 import           Hasura.GraphQL.Validate.Field
@@ -21,11 +21,7 @@
 import qualified Hasura.GraphQL.Resolve.Select     as RS
 
 -- {-# SCC buildTx #-}
-<<<<<<< HEAD
-buildTx :: UserInfo -> GCtx -> ServeOptsCtx -> Field -> Q.TxE QErr BL.ByteString
-=======
-buildTx :: UserInfo -> GCtx -> SQLGenCtx -> Field -> Q.TxE QErr EncJSON
->>>>>>> b8700cce
+buildTx :: UserInfo -> GCtx -> ServeOptsCtx -> Field -> Q.TxE QErr EncJSON
 buildTx userInfo gCtx sqlCtx fld = do
   opCxt <- getOpCtx $ _fName fld
   join $ fmap fst $ runConvert ( fldMap
