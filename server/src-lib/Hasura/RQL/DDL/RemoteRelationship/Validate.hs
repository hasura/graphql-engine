--- conflicted
+++ resolved
@@ -151,11 +151,7 @@
       (newParamMap, newTypeMap) <- onLeft eitherParamAndTypeMap $ throwError
       innerObjTyInfo <- onNothing (getObjTyInfoFromField schemaDoc objFldDefinition) $
         bool (throwError $
-<<<<<<< HEAD
                     (InvalidType (G._fldType objFldDefinition) "only output type is expected"))
-=======
-                    InvalidType (G._fldType objFldDefinition) "only objects or scalar types expected")
->>>>>>> 0540b279
              (pure objTyInfo)
              (isValidType schemaDoc objFldDefinition)
       pure
