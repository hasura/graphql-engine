module Hasura.GraphQL.Transport.HTTP
  ( runGQ
  ) where

import qualified Data.ByteString.Lazy                   as BL
import qualified Database.PG.Query                      as Q
import qualified Network.HTTP.Client                    as HTTP
import qualified Network.HTTP.Types                     as N

import           Hasura.EncJSON
import           Hasura.GraphQL.Schema
import           Hasura.GraphQL.Transport.HTTP.Protocol
import           Hasura.Prelude
import           Hasura.RQL.Types

import qualified Hasura.GraphQL.Execute                 as E
import qualified Hasura.GraphQL.Resolve                 as R
import qualified Hasura.GraphQL.Validate                as V

runGQ
  :: (MonadIO m, MonadError QErr m)
  => Q.PGPool -> Q.TxIsolation
  -> UserInfo
  -> ServeOptsCtx
  -> SchemaCache
  -> HTTP.Manager
  -> [N.Header]
  -> GraphQLRequest
  -> BL.ByteString -- this can be removed when we have a pretty-printer
  -> m EncJSON
runGQ pool isoL userInfo sqlGenCtx sc manager reqHdrs req rawReq = do
  execPlan <- E.getExecPlan userInfo sc req
  case execPlan of
    E.GExPHasura gCtx rootSelSet ->
      runHasuraGQ pool isoL userInfo sqlGenCtx gCtx rootSelSet
    E.GExPRemote rsi opDef  ->
      E.execRemoteGQ manager userInfo reqHdrs rawReq rsi opDef

runHasuraGQ
  :: (MonadIO m, MonadError QErr m)
  => Q.PGPool
  -> Q.TxIsolation
  -> UserInfo
<<<<<<< HEAD
  -> ServeOptsCtx
  -> SchemaCache
  -> VQ.QueryParts
=======
  -> SQLGenCtx
  -> GCtx
  -> V.RootSelSet
>>>>>>> c3448999
  -> m EncJSON
runHasuraGQ pool isoL userInfo sqlGenCtx gCtx rootSelSet = do
  tx <- case rootSelSet of
    V.RQuery selSet ->
      return $ R.resolveQuerySelSet userInfo gCtx sqlGenCtx selSet
    V.RMutation selSet ->
      return $ R.resolveMutSelSet userInfo gCtx sqlGenCtx selSet
    V.RSubscription _  ->
      throw400 UnexpectedPayload
      "subscriptions are not supported over HTTP, use websockets instead"
  resp <- liftIO (runExceptT $ runTx tx) >>= liftEither
  return $ encodeGQResp $ GQSuccess $ encJToLBS resp
  where
    runTx tx = runLazyTx pool isoL $ withUserInfo userInfo tx<|MERGE_RESOLUTION|>--- conflicted
+++ resolved
@@ -28,11 +28,11 @@
   -> GraphQLRequest
   -> BL.ByteString -- this can be removed when we have a pretty-printer
   -> m EncJSON
-runGQ pool isoL userInfo sqlGenCtx sc manager reqHdrs req rawReq = do
+runGQ pool isoL userInfo serveOptsCtx sc manager reqHdrs req rawReq = do
   execPlan <- E.getExecPlan userInfo sc req
   case execPlan of
     E.GExPHasura gCtx rootSelSet ->
-      runHasuraGQ pool isoL userInfo sqlGenCtx gCtx rootSelSet
+      runHasuraGQ pool isoL userInfo serveOptsCtx gCtx rootSelSet
     E.GExPRemote rsi opDef  ->
       E.execRemoteGQ manager userInfo reqHdrs rawReq rsi opDef
 
@@ -41,22 +41,16 @@
   => Q.PGPool
   -> Q.TxIsolation
   -> UserInfo
-<<<<<<< HEAD
   -> ServeOptsCtx
-  -> SchemaCache
-  -> VQ.QueryParts
-=======
-  -> SQLGenCtx
   -> GCtx
   -> V.RootSelSet
->>>>>>> c3448999
   -> m EncJSON
-runHasuraGQ pool isoL userInfo sqlGenCtx gCtx rootSelSet = do
+runHasuraGQ pool isoL userInfo serveOptsCtx gCtx rootSelSet = do
   tx <- case rootSelSet of
     V.RQuery selSet ->
-      return $ R.resolveQuerySelSet userInfo gCtx sqlGenCtx selSet
+      return $ R.resolveQuerySelSet userInfo gCtx serveOptsCtx selSet
     V.RMutation selSet ->
-      return $ R.resolveMutSelSet userInfo gCtx sqlGenCtx selSet
+      return $ R.resolveMutSelSet userInfo gCtx serveOptsCtx selSet
     V.RSubscription _  ->
       throw400 UnexpectedPayload
       "subscriptions are not supported over HTTP, use websockets instead"
