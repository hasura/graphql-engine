module Hasura.GraphQL.Resolve.Insert
  ( convertInsert
  , convertInsertOne
  )
where

import           Control.Arrow                     ((>>>))
import           Data.Has
import           Hasura.EncJSON
import           Hasura.Prelude

import qualified Data.Aeson                        as J
import qualified Data.Aeson.Casing                 as J
import qualified Data.Aeson.TH                     as J
import qualified Data.HashMap.Strict               as Map
import qualified Data.HashMap.Strict.InsOrd        as OMap
import qualified Data.Sequence                     as Seq
import qualified Data.Text                         as T
import qualified Language.GraphQL.Draft.Syntax     as G

import qualified Database.PG.Query                 as Q
import qualified Hasura.RQL.DML.Insert             as RI
import qualified Hasura.RQL.DML.Returning          as RR

import qualified Hasura.SQL.DML                    as S

import           Hasura.GraphQL.Resolve.BoolExp
import           Hasura.GraphQL.Resolve.Context
import           Hasura.GraphQL.Resolve.InputValue
import           Hasura.GraphQL.Resolve.Mutation
import           Hasura.GraphQL.Resolve.Select
import           Hasura.GraphQL.Validate.Field
import           Hasura.GraphQL.Validate.Types
import           Hasura.RQL.DML.Insert             (insertOrUpdateCheckExpr)
import           Hasura.RQL.DML.Internal           (convPartialSQLExp,
                                                    convAnnBoolExpPartialSQL, 
                                                    dmlTxErrorHandler,
                                                    sessVarFromCurrentSetting)
import           Hasura.RQL.DML.Mutation
import           Hasura.RQL.GBoolExp               (toSQLBoolExp)
import           Hasura.RQL.Types
import           Hasura.SQL.Types
import           Hasura.SQL.Value

type ColumnValuesText = ColumnValues TxtEncodedPGVal

newtype InsResp
  = InsResp
  { _irResponse     :: Maybe J.Object
  } deriving (Show, Eq)
$(J.deriveJSON (J.aesonDrop 3 J.snakeCase) ''InsResp)

data AnnIns a
  = AnnIns
  { _aiInsObj         :: !a
  , _aiConflictClause :: !(Maybe RI.ConflictClauseP1)
  , _aiCheckCond      :: !(AnnBoolExpPartialSQL, Maybe AnnBoolExpPartialSQL)
  , _aiTableCols      :: ![PGColumnInfo]
  , _aiDefVals        :: !(Map.HashMap PGCol S.SQLExp)
  } deriving (Show, Eq, Functor, Foldable, Traversable)

type SingleObjIns = AnnIns AnnInsObj
type MultiObjIns = AnnIns [AnnInsObj]

multiToSingles :: MultiObjIns -> [SingleObjIns]
multiToSingles = sequenceA

data RelIns a
  = RelIns
  { _riAnnIns  :: !a
  , _riRelInfo :: !RelInfo
  } deriving (Show, Eq)

type ObjRelIns = RelIns SingleObjIns
type ArrRelIns = RelIns MultiObjIns

type PGColWithValue = (PGCol, WithScalarType PGScalarValue)

data CTEExp
  = CTEExp
  { _iweExp      :: !S.CTE
  , _iwePrepArgs :: !(Seq.Seq Q.PrepArg)
  } deriving (Show, Eq)

data AnnInsObj
  = AnnInsObj
  { _aioColumns :: ![PGColWithValue]
  , _aioObjRels :: ![ObjRelIns]
  , _aioArrRels :: ![ArrRelIns]
  } deriving (Show, Eq)

mkAnnInsObj
  :: (MonadReusability m, MonadError QErr m, Has InsCtxMap r, MonadReader r m, Has FieldMap r)
  => RelationInfoMap
  -> PGColGNameMap
  -> AnnGObject
  -> m AnnInsObj
mkAnnInsObj relInfoMap allColMap annObj =
  foldrM (traverseInsObj relInfoMap allColMap) emptyInsObj $ OMap.toList annObj
  where
    emptyInsObj = AnnInsObj [] [] []

traverseInsObj
  :: (MonadReusability m, MonadError QErr m, Has InsCtxMap r, MonadReader r m, Has FieldMap r)
  => RelationInfoMap
  -> PGColGNameMap
  -> (G.Name, AnnInpVal)
  -> AnnInsObj
  -> m AnnInsObj
traverseInsObj rim allColMap (gName, annVal) defVal@(AnnInsObj cols objRels arrRels) =
  case _aivValue annVal of
    AGScalar{} -> parseValue
    AGEnum{}   -> parseValue
    _          -> parseObject
  where
    parseValue = do
      (_, WithScalarType scalarType maybeScalarValue) <- asPGColumnTypeAndValueM annVal
      columnInfo <- onNothing (Map.lookup gName allColMap) $
                 throw500 "column not found in PGColGNameMap"
      let columnName = pgiColumn columnInfo
      scalarValue <- maybe (pure $ PGNull scalarType) openOpaqueValue maybeScalarValue
      pure $ AnnInsObj ((columnName, WithScalarType scalarType scalarValue):cols) objRels arrRels

    parseObject = do
      objM <- asObjectM annVal
      -- if relational insert input is 'null' then ignore
      -- return default value
      fmap (fromMaybe defVal) $ forM objM $ \obj -> do
        let relNameM = RelName <$> mkNonEmptyText (G.unName gName)
            onConflictM = OMap.lookup "on_conflict" obj
        relName <- onNothing relNameM $ throw500 "found empty GName String"
        dataVal <- onNothing (OMap.lookup "data" obj) $
                   throw500 "\"data\" object not found"
        relInfo <- onNothing (Map.lookup relName rim) $
                   throw500 $ "relation " <> relName <<> " not found"

        let rTable = riRTable relInfo
        InsCtx rtColMap checkCond rtDefVals rtRelInfoMap rtUpdPerm <- getInsCtx rTable
        let rtCols = Map.elems rtColMap
        rtDefValsRes <- mapM (convPartialSQLExp sessVarFromCurrentSetting) rtDefVals

        withPathK (G.unName gName) $ case riType relInfo of
          ObjRel -> do
            dataObj <- asObject dataVal
            annDataObj <- mkAnnInsObj rtRelInfoMap rtColMap dataObj
            ccM <- forM onConflictM $ parseOnConflict rTable rtUpdPerm rtColMap
            let singleObjIns = AnnIns annDataObj ccM (checkCond, rtUpdPerm >>= upfiCheck) rtCols rtDefValsRes
                objRelIns = RelIns singleObjIns relInfo
            return (AnnInsObj cols (objRelIns:objRels) arrRels)

          ArrRel -> do
            arrDataVals <- asArray dataVal
            let withNonEmptyArrData = do
                  annDataObjs <- forM arrDataVals $ \arrDataVal -> do
                    dataObj <- asObject arrDataVal
                    mkAnnInsObj rtRelInfoMap rtColMap dataObj
                  ccM <- forM onConflictM $ parseOnConflict rTable rtUpdPerm rtColMap
                  let multiObjIns = AnnIns annDataObjs ccM (checkCond, rtUpdPerm >>= upfiCheck) rtCols rtDefValsRes
                      arrRelIns = RelIns multiObjIns relInfo
                  return (AnnInsObj cols objRels (arrRelIns:arrRels))
            -- if array relation insert input data has empty objects
            -- then ignore and return default value
            bool withNonEmptyArrData (return defVal) $ null arrDataVals

parseOnConflict
  :: (MonadReusability m, MonadError QErr m, MonadReader r m, Has FieldMap r)
  => QualifiedTable
  -> Maybe UpdPermForIns
  -> PGColGNameMap
  -> AnnInpVal
  -> m RI.ConflictClauseP1
parseOnConflict tn updFiltrM allColMap val = withPathK "on_conflict" $
  flip withObject val $ \_ obj -> do
    constraint <- RI.CTConstraint <$> parseConstraint obj
    updCols <- getUpdCols obj
    case updCols of
      [] -> return $ RI.CP1DoNothing $ Just constraint
      _  -> do
          UpdPermForIns _ _ updFiltr preSet <- onNothing updFiltrM $ throw500
            "cannot update columns since update permission is not defined"
          preSetRes <- mapM (convPartialSQLExp sessVarFromCurrentSetting) preSet
          updFltrRes <- traverseAnnBoolExp
                        (convPartialSQLExp sessVarFromCurrentSetting)
                        updFiltr
          whereExp <- parseWhereExp obj
          let updateBoolExp = toSQLBoolExp (S.mkQual tn) updFltrRes
              whereCondition = S.BEBin S.AndOp updateBoolExp whereExp
          return $ RI.CP1Update constraint updCols preSetRes whereCondition

  where
    getUpdCols o = do
      updColsVal <- onNothing (OMap.lookup "update_columns" o) $ throw500
        "\"update_columns\" argument in expected in \"on_conflict\" field "
      parseColumns allColMap updColsVal

    parseConstraint o = do
      v <- onNothing (OMap.lookup "constraint" o) $ throw500
           "\"constraint\" is expected, but not found"
      (_, enumVal) <- asEnumVal v
      return $ ConstraintName $ G.unName $ G.unEnumValue enumVal

    parseWhereExp =
          OMap.lookup "where"
      >>> traverse (parseBoolExp >=> traverse (traverse resolveValTxt))
      >>> fmap (maybe (S.BELit True) (toSQLBoolExp (S.mkQual tn)))

toSQLExps
  :: (MonadError QErr m, MonadState PrepArgs m)
  => [PGColWithValue]
  -> m [(PGCol, S.SQLExp)]
toSQLExps cols =
  forM cols $ \(c, v) -> do
    prepExp <- prepareColVal v
    return (c, prepExp)

mkSQLRow :: Map.HashMap PGCol S.SQLExp -> [(PGCol, S.SQLExp)] -> [S.SQLExp]
mkSQLRow defVals withPGCol = map snd $
  flip map (Map.toList defVals) $
    \(col, defVal) -> (col,) $ fromMaybe defVal $ Map.lookup col withPGColMap
  where
    withPGColMap = Map.fromList withPGCol

mkInsertQ
  :: MonadError QErr m
  => QualifiedTable
  -> Maybe RI.ConflictClauseP1
  -> [PGColWithValue]
  -> Map.HashMap PGCol S.SQLExp
  -> RoleName
  -> (AnnBoolExpSQL, Maybe AnnBoolExpSQL)
  -> m CTEExp
mkInsertQ tn onConflictM insCols defVals role (insCheck, updCheck) = do
  (givenCols, args) <- flip runStateT Seq.Empty $ toSQLExps insCols
  let sqlConflict = RI.toSQLConflict <$> onConflictM
      sqlExps = mkSQLRow defVals givenCols
      valueExp = S.ValuesExp [S.TupleExp sqlExps]
      tableCols = Map.keys defVals
      sqlInsert =
        S.SQLInsert tn tableCols valueExp sqlConflict
          . Just
          $ S.RetExp
            [ S.selectStar
            , S.Extractor
                (insertOrUpdateCheckExpr tn onConflictM
                  (toSQLBoolExp (S.QualTable tn) insCheck)
                  (fmap (toSQLBoolExp (S.QualTable tn)) updCheck))
                Nothing
            ]

      adminIns = return (CTEExp (S.CTEInsert sqlInsert) args)
      nonAdminInsert = do
        let cteIns = S.CTEInsert sqlInsert
        return (CTEExp cteIns args)

  bool nonAdminInsert adminIns $ isAdmin role

fetchFromColVals
  :: MonadError QErr m
  => ColumnValuesText
  -> [PGColumnInfo]
  -> m [(PGCol, WithScalarType PGScalarValue)]
fetchFromColVals colVal reqCols =
  forM reqCols $ \ci -> do
    let valM = Map.lookup (pgiColumn ci) colVal
    val <- onNothing valM $ throw500 $ "column "
           <> pgiColumn ci <<> " not found in given colVal"
    pgColVal <- parseTxtEncodedPGValue (pgiType ci) val
    return (pgiColumn ci, pgColVal)

-- | validate an insert object based on insert columns,
-- | insert object relations and additional columns from parent
validateInsert
  :: (MonadError QErr m)
  => [PGCol] -- ^ inserting columns
  -> [RelInfo] -- ^ object relation inserts
  -> [PGCol] -- ^ additional fields from parent
  -> m ()
validateInsert insCols objRels addCols = do
  -- validate insertCols
  unless (null insConflictCols) $ throwVE $
    "cannot insert " <> showPGCols insConflictCols
    <> " columns as their values are already being determined by parent insert"

  forM_ objRels $ \relInfo -> do
    let lCols = Map.keys $ riMapping relInfo
        relName = riName relInfo
        relNameTxt = relNameToTxt relName
        lColConflicts = lCols `intersect` (addCols <> insCols)
    withPathK relNameTxt $ unless (null lColConflicts) $ throwVE $
      "cannot insert object relation ship " <> relName
      <<> " as " <> showPGCols lColConflicts
      <> " column values are already determined"
  where
    insConflictCols = insCols `intersect` addCols

-- | insert an object relationship and return affected rows
-- | and parent dependent columns
insertObjRel
  :: Bool
  -> RoleName
  -> ObjRelIns
  -> Q.TxE QErr (Int, [PGColWithValue])
insertObjRel strfyNum role objRelIns =
  withPathK relNameTxt $ do
    (affRows, colValM) <- withPathK "data" $ insertObj strfyNum role tn singleObjIns []
    colVal <- onNothing colValM $ throw400 NotSupported errMsg
    retColsWithVals <- fetchFromColVals colVal rColInfos
    let c = mergeListsWith (Map.toList mapCols) retColsWithVals
          (\(_, rCol) (col, _) -> rCol == col)
          (\(lCol, _) (_, cVal) -> (lCol, cVal))
    return (affRows, c)
  where
    RelIns singleObjIns relInfo = objRelIns
    -- multiObjIns = singleToMulti singleObjIns
    relName = riName relInfo
    relNameTxt = relNameToTxt relName
    mapCols = riMapping relInfo
    tn = riRTable relInfo
    allCols = _aiTableCols singleObjIns
    rCols = Map.elems mapCols
    rColInfos = getColInfos rCols allCols
    errMsg = "cannot proceed to insert object relation "
             <> relName <<> " since insert to table "
             <> tn <<> " affects zero rows"

decodeEncJSON :: (J.FromJSON a, QErrM m) => EncJSON -> m a
decodeEncJSON =
  either (throw500 . T.pack) decodeValue .
  J.eitherDecode . encJToLBS

-- | insert an array relationship and return affected rows
insertArrRel
  :: Bool
  -> RoleName
  -> [PGColWithValue]
  -> ArrRelIns
  -> Q.TxE QErr Int
insertArrRel strfyNum role resCols arrRelIns =
    withPathK relNameTxt $ do
    let addCols = mergeListsWith resCols (Map.toList colMapping)
               (\(col, _) (lCol, _) -> col == lCol)
               (\(_, colVal) (_, rCol) -> (rCol, colVal))

    resBS <- insertMultipleObjects strfyNum role tn multiObjIns addCols mutOutput "data"
    resObj <- decodeEncJSON resBS
    onNothing (Map.lookup ("affected_rows" :: T.Text) resObj) $
      throw500 "affected_rows not returned in array rel insert"
  where
    RelIns multiObjIns relInfo = arrRelIns
    colMapping = riMapping relInfo
    tn = riRTable relInfo
    relNameTxt = relNameToTxt $ riName relInfo
    mutOutput = RR.MOutMultirowFields [("affected_rows", RR.MCount)]

-- | insert an object with object and array relationships
insertObj
  :: Bool
  -> RoleName
  -> QualifiedTable
  -> SingleObjIns
  -> [PGColWithValue] -- ^ additional fields
  -> Q.TxE QErr (Int, Maybe ColumnValuesText)
insertObj strfyNum role tn singleObjIns addCols = do
  -- validate insert
  validateInsert (map fst cols) (map _riRelInfo objRels) $ map fst addCols

  -- insert all object relations and fetch this insert dependent column values
  objInsRes <- forM objRels $ insertObjRel strfyNum role

  -- prepare final insert columns
  let objRelAffRows = sum $ map fst objInsRes
      objRelDeterminedCols = concatMap snd objInsRes
      finalInsCols = cols <> objRelDeterminedCols <> addCols

  -- prepare insert query as with expression
  insCheck <- convAnnBoolExpPartialSQL sessVarFromCurrentSetting insCond
  updCheck <- traverse (convAnnBoolExpPartialSQL sessVarFromCurrentSetting) updCond
      
  CTEExp cte insPArgs <-
    mkInsertQ tn onConflictM finalInsCols defVals role (insCheck, updCheck)

  MutateResp affRows colVals <- mutateAndFetchCols tn allCols (cte, insPArgs) strfyNum
  colValM <- asSingleObject colVals

  arrRelAffRows <- bool (withArrRels colValM) (return 0) $ null arrRels
  let totAffRows = objRelAffRows + affRows + arrRelAffRows

  return (totAffRows, colValM)
  where
    AnnIns annObj onConflictM (insCond, updCond) allCols defVals = singleObjIns
    AnnInsObj cols objRels arrRels = annObj

    arrRelDepCols = flip getColInfos allCols $
      concatMap (Map.keys . riMapping . _riRelInfo) arrRels

    withArrRels colValM = do
      colVal <- onNothing colValM $ throw400 NotSupported cannotInsArrRelErr
      arrDepColsWithVal <- fetchFromColVals colVal arrRelDepCols
      arrInsARows <- forM arrRels $ insertArrRel strfyNum role arrDepColsWithVal
      return $ sum arrInsARows

    asSingleObject = \case
      [] -> pure Nothing
      [r] -> pure $ Just r
      _ -> throw500 "more than one row returned"

    cannotInsArrRelErr =
      "cannot proceed to insert array relations since insert to table "
      <> tn <<> " affects zero rows"


-- | insert multiple Objects in postgres
insertMultipleObjects
  :: Bool
  -> RoleName
  -> QualifiedTable
  -> MultiObjIns
  -> [PGColWithValue] -- ^ additional fields
  -> RR.MutationOutput
  -> T.Text -- ^ error path
  -> Q.TxE QErr EncJSON
insertMultipleObjects strfyNum role tn multiObjIns addCols mutOutput errP =
  bool withoutRelsInsert withRelsInsert anyRelsToInsert
  where
    AnnIns insObjs onConflictM (insCond, updCond) tableColInfos defVals = multiObjIns
    singleObjInserts = multiToSingles multiObjIns
    insCols = map _aioColumns insObjs
    allInsObjRels = concatMap _aioObjRels insObjs
    allInsArrRels = concatMap _aioArrRels insObjs
    anyRelsToInsert = not $ null allInsArrRels && null allInsObjRels

    withErrPath = withPathK errP

    -- insert all column rows at one go
    withoutRelsInsert = withErrPath $ do
      indexedForM_ insCols $ \insCol ->
        validateInsert (map fst insCol) [] $ map fst addCols

      let withAddCols = flip map insCols $ union addCols
          tableCols = Map.keys defVals

      (sqlRows, prepArgs) <- flip runStateT Seq.Empty $ do
        rowsWithCol <- mapM toSQLExps withAddCols
        return $ map (mkSQLRow defVals) rowsWithCol

<<<<<<< HEAD
      checkExpr <- convAnnBoolExpPartialSQL sessVarFromCurrentSetting checkCond

      let insQP1 = RI.InsertQueryP1 tn tableCols sqlRows onConflictM
                     (Just checkExpr) mutOutput tableColInfos
=======
      insCheck <- convAnnBoolExpPartialSQL sessVarFromCurrentSetting insCond
      updCheck <- traverse (convAnnBoolExpPartialSQL sessVarFromCurrentSetting) updCond
      
      let insQP1 = RI.InsertQueryP1 tn tableCols sqlRows onConflictM 
                     (insCheck, updCheck) mutFlds tableColInfos
>>>>>>> f615abd2
          p1 = (insQP1, prepArgs)
      RI.insertP2 strfyNum p1

    -- insert each object with relations
    withRelsInsert = withErrPath $ do
      insResps <- indexedForM singleObjInserts $ \objIns ->
          insertObj strfyNum role tn objIns addCols

      let affRows = sum $ map fst insResps
          columnValues = catMaybes $ map snd insResps
      cteExp <- mkSelCTEFromColVals tn tableColInfos columnValues
      let sql = toSQL $ RR.mkMutationOutputExp tn (Just affRows) cteExp mutOutput strfyNum
      runIdentity . Q.getRow
               <$> Q.rawQE dmlTxErrorHandler (Q.fromBuilder sql) [] False

prefixErrPath :: (MonadError QErr m) => Field -> m a -> m a
prefixErrPath fld =
  withPathK "selectionSet" . fieldAsPath fld . withPathK "args"

convertInsert
  :: ( MonadReusability m, MonadError QErr m, MonadReader r m, Has FieldMap r
     , Has OrdByCtx r, Has SQLGenCtx r, Has InsCtxMap r
     )
  => RoleName
  -> QualifiedTable -- table
  -> Field -- the mutation field
  -> m RespTx
convertInsert role tn fld = prefixErrPath fld $ do
  mutOutputUnres <- RR.MOutMultirowFields <$> resolveMutationFields (_fType fld) (_fSelSet fld)
  mutOutputRes <- RR.traverseMutationOutput resolveValTxt mutOutputUnres
  annVals <- withArg arguments "objects" asArray
  -- if insert input objects is empty array then
  -- do not perform insert and return mutation response
  bool (withNonEmptyObjs annVals mutOutputRes)
    (withEmptyObjs mutOutputRes) $ null annVals
  where
    withNonEmptyObjs annVals mutOutput = do
      InsCtx tableColMap checkCond defValMap relInfoMap updPerm <- getInsCtx tn
      annObjs <- mapM asObject annVals
      annInsObjs <- forM annObjs $ mkAnnInsObj relInfoMap tableColMap
      conflictClauseM <- forM onConflictM $ parseOnConflict tn updPerm tableColMap
      defValMapRes <- mapM (convPartialSQLExp sessVarFromCurrentSetting)
                      defValMap
      let multiObjIns = AnnIns annInsObjs conflictClauseM (checkCond, updPerm >>= upfiCheck)
                          tableCols defValMapRes
          tableCols = Map.elems tableColMap
      strfyNum <- stringifyNum <$> asks getter
      return $ prefixErrPath fld $ insertMultipleObjects strfyNum role tn
        multiObjIns [] mutOutput "objects"
    withEmptyObjs mutOutput =
      return $ return $ buildEmptyMutResp mutOutput
    arguments = _fArguments fld
    onConflictM = Map.lookup "on_conflict" arguments

convertInsertOne
  :: ( MonadReusability m, MonadError QErr m, MonadReader r m, Has FieldMap r
     , Has OrdByCtx r, Has SQLGenCtx r, Has InsCtxMap r
     )
  => RoleName
  -> QualifiedTable -- table
  -> Field -- the mutation field
  -> m RespTx
convertInsertOne role qt field = prefixErrPath field $ do
  tableSelFields <- processTableSelectionSet (_fType field) $ _fSelSet field
  let mutationOutputUnresolved = RR.MOutSinglerowObject tableSelFields
  mutationOutputResolved <- RR.traverseMutationOutput resolveValTxt mutationOutputUnresolved
  annInputObj <- withArg arguments "object" asObject
  InsCtx tableColMap check defValMap relInfoMap updPerm <- getInsCtx qt
  annInsertObj <- mkAnnInsObj relInfoMap tableColMap annInputObj
  conflictClauseM <- forM (Map.lookup "on_conflict" arguments) $ parseOnConflict qt updPerm tableColMap
  defValMapRes <- mapM (convPartialSQLExp sessVarFromCurrentSetting) defValMap
  let multiObjIns = AnnIns [annInsertObj] conflictClauseM check tableCols defValMapRes
      tableCols = Map.elems tableColMap
  strfyNum <- stringifyNum <$> asks getter
  pure $ prefixErrPath field $ insertMultipleObjects strfyNum role qt
         multiObjIns [] mutationOutputResolved "object"
  where
    arguments = _fArguments field

-- helper functions
getInsCtx
  :: (MonadError QErr m, MonadReader r m, Has InsCtxMap r)
  => QualifiedTable -> m InsCtx
getInsCtx tn = do
  ctxMap <- asks getter
  insCtx <- onNothing (Map.lookup tn ctxMap) $
    throw500 $ "table " <> tn <<> " not found"
  let defValMap = fmap PSESQLExp $ S.mkColDefValMap $ map pgiColumn $
                  Map.elems $ icAllCols insCtx
      setCols = icSet insCtx
  return $ insCtx {icSet = Map.union setCols defValMap}

mergeListsWith
  :: [a] -> [b] -> (a -> b -> Bool) -> (a -> b -> c) -> [c]
mergeListsWith _ [] _ _ = []
mergeListsWith [] _ _ _ = []
mergeListsWith (x:xs) l b f = case find (b x) l of
  Nothing -> mergeListsWith xs l b f
  Just y  ->  f x y : mergeListsWith xs l b f<|MERGE_RESOLUTION|>--- conflicted
+++ resolved
@@ -32,10 +32,8 @@
 import           Hasura.GraphQL.Validate.Field
 import           Hasura.GraphQL.Validate.Types
 import           Hasura.RQL.DML.Insert             (insertOrUpdateCheckExpr)
-import           Hasura.RQL.DML.Internal           (convPartialSQLExp,
-                                                    convAnnBoolExpPartialSQL, 
-                                                    dmlTxErrorHandler,
-                                                    sessVarFromCurrentSetting)
+import           Hasura.RQL.DML.Internal           (convAnnBoolExpPartialSQL, convPartialSQLExp,
+                                                    dmlTxErrorHandler, sessVarFromCurrentSetting)
 import           Hasura.RQL.DML.Mutation
 import           Hasura.RQL.GBoolExp               (toSQLBoolExp)
 import           Hasura.RQL.Types
@@ -375,7 +373,7 @@
   -- prepare insert query as with expression
   insCheck <- convAnnBoolExpPartialSQL sessVarFromCurrentSetting insCond
   updCheck <- traverse (convAnnBoolExpPartialSQL sessVarFromCurrentSetting) updCond
-      
+
   CTEExp cte insPArgs <-
     mkInsertQ tn onConflictM finalInsCols defVals role (insCheck, updCheck)
 
@@ -443,18 +441,11 @@
         rowsWithCol <- mapM toSQLExps withAddCols
         return $ map (mkSQLRow defVals) rowsWithCol
 
-<<<<<<< HEAD
-      checkExpr <- convAnnBoolExpPartialSQL sessVarFromCurrentSetting checkCond
-
-      let insQP1 = RI.InsertQueryP1 tn tableCols sqlRows onConflictM
-                     (Just checkExpr) mutOutput tableColInfos
-=======
       insCheck <- convAnnBoolExpPartialSQL sessVarFromCurrentSetting insCond
       updCheck <- traverse (convAnnBoolExpPartialSQL sessVarFromCurrentSetting) updCond
-      
-      let insQP1 = RI.InsertQueryP1 tn tableCols sqlRows onConflictM 
-                     (insCheck, updCheck) mutFlds tableColInfos
->>>>>>> f615abd2
+
+      let insQP1 = RI.InsertQueryP1 tn tableCols sqlRows onConflictM
+                     (insCheck, updCheck) mutOutput tableColInfos
           p1 = (insQP1, prepArgs)
       RI.insertP2 strfyNum p1
 
@@ -522,11 +513,12 @@
   let mutationOutputUnresolved = RR.MOutSinglerowObject tableSelFields
   mutationOutputResolved <- RR.traverseMutationOutput resolveValTxt mutationOutputUnresolved
   annInputObj <- withArg arguments "object" asObject
-  InsCtx tableColMap check defValMap relInfoMap updPerm <- getInsCtx qt
+  InsCtx tableColMap checkCond defValMap relInfoMap updPerm <- getInsCtx qt
   annInsertObj <- mkAnnInsObj relInfoMap tableColMap annInputObj
   conflictClauseM <- forM (Map.lookup "on_conflict" arguments) $ parseOnConflict qt updPerm tableColMap
   defValMapRes <- mapM (convPartialSQLExp sessVarFromCurrentSetting) defValMap
-  let multiObjIns = AnnIns [annInsertObj] conflictClauseM check tableCols defValMapRes
+  let multiObjIns = AnnIns [annInsertObj] conflictClauseM (checkCond, updPerm >>= upfiCheck)
+                    tableCols defValMapRes
       tableCols = Map.elems tableColMap
   strfyNum <- stringifyNum <$> asks getter
   pure $ prefixErrPath field $ insertMultipleObjects strfyNum role qt
