-- As of GHC 8.6, a use of DefaultSignatures in this module triggers a false positive for this
-- warning, so don’t treat it as an error even if -Werror is enabled.
{-# OPTIONS_GHC -Wwarn=redundant-constraints #-}

{-# LANGUAGE UndecidableInstances #-}

module Hasura.RQL.Types.SchemaCache
  ( SchemaCache(..)
  , SchemaCacheVer
  , initSchemaCacheVer
  , incSchemaCacheVer
  , TableConfig(..)
  , emptyTableConfig
  , getAllRemoteSchemas

  , TableCoreCache
  , TableCache
  , ActionCache

  , TypeRelationship(..)
  , trName, trType, trRemoteTable, trFieldMapping
  , TableCoreInfoG(..)
  , TableCoreInfo
  , tciName
  , tciDescription
  , tciSystemDefined
  , tciFieldInfoMap
  , tciPrimaryKey
  , tciUniqueConstraints
  , tciForeignKeys
  , tciViewInfo
  , tciEnumValues
  , tciCustomConfig
  , tciUniqueOrPrimaryKeyConstraints

  , TableInfo(..)
  , tiCoreInfo
  , tiRolePermInfoMap
  , tiEventTriggerInfoMap

  , ViewInfo(..)
  , isMutable
  , mutableView

  , IntrospectionResult(..)
  , ParsedIntrospection(..)
  , PartialRemoteSchemaCtx(..)
  , RemoteSchemaCtx(..)
<<<<<<< HEAD
  , rscpName
  , rscpContext
  , rscpPermissions
=======
  , rscName
  , rscInfo
  , rscIntro
  , rscParsed
  , rscRawIntrospectionResult
  , rscPermissions
>>>>>>> 39a43525
  , RemoteSchemaMap

  , DepMap
  , WithDeps

  , TableCoreInfoRM(..)
  , TableCoreCacheRT(..)
  , CacheRM(..)
  , CacheRT(..)

  , FieldInfoMap
  , FieldInfo(..)
  , _FIColumn
  , _FIRelationship
  , _FIComputedField
  , fieldInfoName
  , fieldInfoGraphQLNames
  , getCols
  , getRels
  , getComputedFieldInfos

  , isPGColInfo
  , RelInfo(..)

  , RolePermInfo(..)
  , mkRolePermInfo
  , permIns
  , permSel
  , permUpd
  , permDel
  , PermAccessor(..)
  , permAccToLens
  , permAccToType
  , withPermType
  , RolePermInfoMap

  , InsPermInfo(..)
  , SelPermInfo(..)
  , getSelectPermissionInfoM
  , UpdPermInfo(..)
  , DelPermInfo(..)
  , PreSetColsPartial

  , EventTriggerInfo(..)
  , EventTriggerInfoMap

  , TableObjId(..)
  , SchemaObjId(..)
  , reportSchemaObj
  , reportSchemaObjs
  , DependencyReason(..)
  , SchemaDependency(..)
  , mkParentDep
  , mkColDep
  , mkComputedFieldDep
  , getDependentObjs
  , getDependentObjsWith

  , FunctionVolatility(..)
  , FunctionArg(..)
  , FunctionArgName(..)
--  , FunctionName(..)
  , FunctionInfo(..)
  , FunctionCache
  , getFuncsOfTable
  , askFunctionInfo
  , CronTriggerInfo(..)
  ) where

import           Control.Lens                      (makeLenses)

import           Hasura.Prelude

import qualified Data.ByteString.Lazy                as BL
import qualified Data.HashMap.Strict                 as M
import qualified Data.HashSet                        as HS
import qualified Language.GraphQL.Draft.Syntax       as G

import           Data.Aeson
import           Data.Aeson.Casing
import           Data.Aeson.TH
import           Data.Text.Extended
import           System.Cron.Types

import qualified Hasura.GraphQL.Parser               as P

import           Hasura.Backends.Postgres.Connection
import           Hasura.Backends.Postgres.SQL.Types  (QualifiedTable, QualifiedFunction, PGCol)
import           Hasura.GraphQL.Context              (GQLContext, RemoteField, RoleContext)
import           Hasura.Incremental                  (Dependency, MonadDepend (..), selectKeyD, Cacheable)
import           Hasura.RQL.IR.BoolExp
import           Hasura.RQL.Types.Action
import           Hasura.RQL.Types.Common             hiding (FunctionName)
import           Hasura.RQL.Types.ComputedField
import           Hasura.RQL.Types.CustomTypes
import           Hasura.RQL.Types.Error
import           Hasura.RQL.Types.EventTrigger
import           Hasura.RQL.Types.Function
import           Hasura.RQL.Types.Metadata
import           Hasura.RQL.Types.QueryCollection
import           Hasura.RQL.Types.RemoteSchema
import           Hasura.RQL.Types.ScheduledTrigger
import           Hasura.RQL.Types.SchemaCacheTypes
import           Hasura.RQL.Types.Table
import           Hasura.Session
import           Hasura.SQL.Backend
import           Hasura.Tracing                      (TraceT)


reportSchemaObjs :: [SchemaObjId] -> Text
reportSchemaObjs = commaSeparated . sort . map reportSchemaObj

mkParentDep :: QualifiedTable -> SchemaDependency
mkParentDep tn = SchemaDependency (SOTable tn) DRTable

mkColDep :: DependencyReason -> QualifiedTable -> PGCol -> SchemaDependency
mkColDep reason tn col =
  flip SchemaDependency reason . SOTableObj tn $ TOCol col

mkComputedFieldDep
  :: DependencyReason -> QualifiedTable -> ComputedFieldName -> SchemaDependency
mkComputedFieldDep reason tn computedField =
  flip SchemaDependency reason . SOTableObj tn $ TOComputedField computedField

type WithDeps a = (a, [SchemaDependency])

data IntrospectionResult
  = IntrospectionResult
  { irDoc              :: RemoteSchemaIntrospection
  , irQueryRoot        :: G.Name
  , irMutationRoot     :: Maybe G.Name
  , irSubscriptionRoot :: Maybe G.Name
  } deriving (Show, Eq, Generic)
instance Cacheable IntrospectionResult

data ParsedIntrospection
  = ParsedIntrospection
  { piQuery        :: [P.FieldParser (P.ParseT Identity) RemoteField]
  , piMutation     :: Maybe [P.FieldParser (P.ParseT Identity) RemoteField]
  , piSubscription :: Maybe [P.FieldParser (P.ParseT Identity) RemoteField]
  }

<<<<<<< HEAD
data PartialRemoteSchemaCtx
  = PartialRemoteSchemaCtx
  { rscName                   :: !RemoteSchemaName
  , rscIntro                  :: !IntrospectionResult
  , rscInfo                   :: !RemoteSchemaInfo
  , rscRawIntrospectionResult :: !BL.ByteString
  , rscParsed                 :: ParsedIntrospection
=======
-- | See 'fetchRemoteSchema'.
data RemoteSchemaCtx
  = RemoteSchemaCtx
  { _rscName                   :: !RemoteSchemaName
  , _rscIntro                  :: !IntrospectionResult
  , _rscInfo                   :: !RemoteSchemaInfo
  , _rscRawIntrospectionResult :: !BL.ByteString
  -- ^ The raw response from the introspection query against the remote server.
  -- We store this so we can efficiently service 'introspect_remote_schema'.
  , _rscParsed                 ::  ParsedIntrospection
  , _rscPermissions            :: !(M.HashMap RoleName IntrospectionResult)
>>>>>>> 39a43525
  }
$(makeLenses ''RemoteSchemaCtx)

<<<<<<< HEAD
instance ToJSON PartialRemoteSchemaCtx where
  toJSON = toJSON . rscInfo
=======
instance ToJSON RemoteSchemaCtx where
  toJSON (RemoteSchemaCtx name _ info _ _ _) =
    object $
      [ "name" .= name
      , "info" .= toJSON info
      ]
>>>>>>> 39a43525

data RemoteSchemaCtx
  = RemoteSchemaCtx
  { _rscpName        :: !RemoteSchemaName
  , _rscpContext     :: !PartialRemoteSchemaCtx
  , _rscpPermissions :: !(M.HashMap RoleName IntrospectionResult)
  }
$(makeLenses ''RemoteSchemaCtx)

instance ToJSON RemoteSchemaCtx where
  toJSON (RemoteSchemaCtx name ctx _ ) =
    object $
      [ "name"    .= name
      , "context" .= ctx
      ]

type RemoteSchemaMap = M.HashMap RemoteSchemaName RemoteSchemaCtx

type DepMap = M.HashMap SchemaObjId (HS.HashSet SchemaDependency)

data CronTriggerInfo
 = CronTriggerInfo
   { ctiName        :: !TriggerName
   , ctiSchedule    :: !CronSchedule
   , ctiPayload     :: !(Maybe Value)
   , ctiRetryConf   :: !STRetryConf
   , ctiWebhookInfo :: !ResolvedWebhook
   , ctiHeaders     :: ![EventHeaderInfo]
   , ctiComment     :: !(Maybe Text)
   } deriving (Show, Eq)

$(deriveToJSON (aesonDrop 3 snakeCase) ''CronTriggerInfo)

newtype SchemaCacheVer
  = SchemaCacheVer { unSchemaCacheVer :: Word64 }
  deriving (Show, Eq, Ord, Hashable, ToJSON, FromJSON)

initSchemaCacheVer :: SchemaCacheVer
initSchemaCacheVer = SchemaCacheVer 0

incSchemaCacheVer :: SchemaCacheVer -> SchemaCacheVer
incSchemaCacheVer (SchemaCacheVer prev) =
  SchemaCacheVer $ prev + 1

type ActionCache = M.HashMap ActionName (ActionInfo 'Postgres) -- info of all actions

data SchemaCache
  = SchemaCache
  { scTables                      :: !(TableCache 'Postgres)
  , scActions                     :: !ActionCache
  , scFunctions                   :: !FunctionCache
  , scRemoteSchemas               :: !(M.HashMap RemoteSchemaName RemoteSchemaCtx)
  , scAllowlist                   :: !(HS.HashSet GQLQuery)
  , scGQLContext                  :: !(HashMap RoleName (RoleContext GQLContext))
  , scUnauthenticatedGQLContext   :: !GQLContext
  , scRelayContext                :: !(HashMap RoleName (RoleContext GQLContext))
  , scUnauthenticatedRelayContext :: !GQLContext
  -- , scCustomTypes       :: !(NonObjectTypeMap, AnnotatedObjects)
  , scDepMap                      :: !DepMap
  , scInconsistentObjs            :: ![InconsistentMetadata]
  , scCronTriggers                :: !(M.HashMap TriggerName CronTriggerInfo)
  }
$(deriveToJSON (aesonDrop 2 snakeCase) ''SchemaCache)

getFuncsOfTable :: QualifiedTable -> FunctionCache -> [FunctionInfo]
getFuncsOfTable qt fc = flip filter allFuncs $ \f -> qt == fiReturnType f
  where
    allFuncs = M.elems fc

getAllRemoteSchemas :: SchemaCache -> [RemoteSchemaName]
getAllRemoteSchemas sc =
  let consistentRemoteSchemas = M.keys $ scRemoteSchemas sc
      inconsistentRemoteSchemas =
        getInconsistentRemoteSchemas $ scInconsistentObjs sc
  in consistentRemoteSchemas <> inconsistentRemoteSchemas

-- | A more limited version of 'CacheRM' that is used when building the schema cache, since the
-- entire schema cache has not been built yet.
class (Monad m) => TableCoreInfoRM b m where
  lookupTableCoreInfo :: TableName b -> m (Maybe (TableCoreInfo b))
  default lookupTableCoreInfo :: (CacheRM m, b ~ 'Postgres) => TableName b -> m (Maybe (TableCoreInfo b))
  lookupTableCoreInfo tableName = fmap _tiCoreInfo . M.lookup tableName . scTables <$> askSchemaCache

instance (TableCoreInfoRM b m) => TableCoreInfoRM b (ReaderT r m) where
  lookupTableCoreInfo = lift . lookupTableCoreInfo
instance (TableCoreInfoRM b m) => TableCoreInfoRM b (StateT s m) where
  lookupTableCoreInfo = lift . lookupTableCoreInfo
instance (Monoid w, TableCoreInfoRM b m) => TableCoreInfoRM b (WriterT w m) where
  lookupTableCoreInfo = lift . lookupTableCoreInfo
instance (TableCoreInfoRM b m) => TableCoreInfoRM b (TraceT m) where
  lookupTableCoreInfo = lift . lookupTableCoreInfo

newtype TableCoreCacheRT b m a
  = TableCoreCacheRT { runTableCoreCacheRT :: Dependency (TableCoreCache b) -> m a }
  deriving (Functor, Applicative, Monad, MonadIO, MonadError e, MonadState s, MonadWriter w, MonadTx)
    via (ReaderT (Dependency (TableCoreCache b)) m)
  deriving (MonadTrans) via (ReaderT (Dependency (TableCoreCache b)))

instance (MonadReader r m) => MonadReader r (TableCoreCacheRT b m) where
  ask = lift ask
  local f m = TableCoreCacheRT (local f . runTableCoreCacheRT m)
instance (MonadDepend m, Backend b) => TableCoreInfoRM b (TableCoreCacheRT b m) where
  lookupTableCoreInfo tableName = TableCoreCacheRT (dependOnM . selectKeyD tableName)

class (TableCoreInfoRM 'Postgres m) => CacheRM m where
  askSchemaCache :: m SchemaCache

instance (CacheRM m) => CacheRM (ReaderT r m) where
  askSchemaCache = lift askSchemaCache
instance (CacheRM m) => CacheRM (StateT s m) where
  askSchemaCache = lift askSchemaCache
instance (Monoid w, CacheRM m) => CacheRM (WriterT w m) where
  askSchemaCache = lift askSchemaCache
instance (CacheRM m) => CacheRM (TraceT m) where
  askSchemaCache = lift askSchemaCache

newtype CacheRT m a = CacheRT { runCacheRT :: SchemaCache -> m a }
  deriving (Functor, Applicative, Monad, MonadError e, MonadWriter w) via (ReaderT SchemaCache m)
  deriving (MonadTrans) via (ReaderT SchemaCache)
instance (Monad m) => TableCoreInfoRM 'Postgres (CacheRT m)
instance (Monad m) => CacheRM (CacheRT m) where
  askSchemaCache = CacheRT pure

askFunctionInfo
  :: (CacheRM m, QErrM m)
  => QualifiedFunction ->  m FunctionInfo
askFunctionInfo qf = do
  sc <- askSchemaCache
  onNothing (M.lookup qf $ scFunctions sc) throwNoFn
  where
    throwNoFn = throw400 NotExists $
      "function not found in cache " <>> qf

getDependentObjs :: SchemaCache -> SchemaObjId -> [SchemaObjId]
getDependentObjs = getDependentObjsWith (const True)

getDependentObjsWith
  :: (DependencyReason -> Bool) -> SchemaCache -> SchemaObjId -> [SchemaObjId]
getDependentObjsWith f sc objId =
  -- [ sdObjId sd | sd <- filter (f . sdReason) allDeps]
  map fst $ filter (isDependency . snd) $ M.toList $ scDepMap sc
  where
    isDependency deps = not $ HS.null $ flip HS.filter deps $
      \(SchemaDependency depId reason) -> objId `induces` depId && f reason
    -- induces a b : is b dependent on a
    induces (SOTable tn1) (SOTable tn2)      = tn1 == tn2
    induces (SOTable tn1) (SOTableObj tn2 _) = tn1 == tn2
    induces objId1 objId2                    = objId1 == objId2
    -- allDeps = toList $ fromMaybe HS.empty $ M.lookup objId $ scDepMap sc<|MERGE_RESOLUTION|>--- conflicted
+++ resolved
@@ -44,20 +44,13 @@
 
   , IntrospectionResult(..)
   , ParsedIntrospection(..)
-  , PartialRemoteSchemaCtx(..)
   , RemoteSchemaCtx(..)
-<<<<<<< HEAD
-  , rscpName
-  , rscpContext
-  , rscpPermissions
-=======
   , rscName
   , rscInfo
   , rscIntro
   , rscParsed
   , rscRawIntrospectionResult
   , rscPermissions
->>>>>>> 39a43525
   , RemoteSchemaMap
 
   , DepMap
@@ -200,15 +193,6 @@
   , piSubscription :: Maybe [P.FieldParser (P.ParseT Identity) RemoteField]
   }
 
-<<<<<<< HEAD
-data PartialRemoteSchemaCtx
-  = PartialRemoteSchemaCtx
-  { rscName                   :: !RemoteSchemaName
-  , rscIntro                  :: !IntrospectionResult
-  , rscInfo                   :: !RemoteSchemaInfo
-  , rscRawIntrospectionResult :: !BL.ByteString
-  , rscParsed                 :: ParsedIntrospection
-=======
 -- | See 'fetchRemoteSchema'.
 data RemoteSchemaCtx
   = RemoteSchemaCtx
@@ -220,35 +204,14 @@
   -- We store this so we can efficiently service 'introspect_remote_schema'.
   , _rscParsed                 ::  ParsedIntrospection
   , _rscPermissions            :: !(M.HashMap RoleName IntrospectionResult)
->>>>>>> 39a43525
   }
 $(makeLenses ''RemoteSchemaCtx)
 
-<<<<<<< HEAD
-instance ToJSON PartialRemoteSchemaCtx where
-  toJSON = toJSON . rscInfo
-=======
 instance ToJSON RemoteSchemaCtx where
   toJSON (RemoteSchemaCtx name _ info _ _ _) =
     object $
       [ "name" .= name
       , "info" .= toJSON info
-      ]
->>>>>>> 39a43525
-
-data RemoteSchemaCtx
-  = RemoteSchemaCtx
-  { _rscpName        :: !RemoteSchemaName
-  , _rscpContext     :: !PartialRemoteSchemaCtx
-  , _rscpPermissions :: !(M.HashMap RoleName IntrospectionResult)
-  }
-$(makeLenses ''RemoteSchemaCtx)
-
-instance ToJSON RemoteSchemaCtx where
-  toJSON (RemoteSchemaCtx name ctx _ ) =
-    object $
-      [ "name"    .= name
-      , "context" .= ctx
       ]
 
 type RemoteSchemaMap = M.HashMap RemoteSchemaName RemoteSchemaCtx
