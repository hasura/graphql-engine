--- conflicted
+++ resolved
@@ -4,6 +4,7 @@
 (Add entries below in the order of server, console, cli, docs, others)
 
 - server: fix resetting metadata catalog version to 43 while initializing postgres source with v1.0 catalog
+- console: add pagination on rawsql results page (close #5002) (#5629)
 
 
 ## v2.0.1
@@ -376,9 +377,6 @@
 
 (Add entries here in the order of: server, console, cli, docs, others)
 
-<<<<<<< HEAD
-- console: add pagination on rawsql results page (close #5002) (#5629)
-=======
 - server: fix issue of not exposing mutation functions to the admin role when function permissions are inferred (fix #6503)
 - server: add "resource_version" field to metadata for concurrency control - disable lookup during migrations
 - server: fix issue with queries on character column types (close #6217)
@@ -692,7 +690,6 @@
 - cli: fix bug in metadata apply which made the server aquire some redundant and unnecessary locks (close #6115)
 - cli: fix cli-migrations-v2 image failing to run as a non root user (close #4651, close #5333)
 - cli: fix issue with cli binary on latest Mac (Big Sur) (fix #5462)
->>>>>>> a11b4135
 - docs: add docs page on networking with docker (close #4346) (#4811)
 - docs: add tabs for console / cli / api workflows (close #3593) (#4948)
 - docs: add postgres concepts page to docs (close #4440) (#4471)
