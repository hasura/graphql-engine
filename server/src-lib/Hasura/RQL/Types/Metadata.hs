--- conflicted
+++ resolved
@@ -52,10 +52,7 @@
   = MOTable !QualifiedTable
   | MOFunction !QualifiedFunction
   | MORemoteSchema !RemoteSchemaName
-<<<<<<< HEAD
-=======
   -- ^ Originates from user-defined '_arsqName'
->>>>>>> 39a43525
   | MORemoteSchemaPermissions !RemoteSchemaName !RoleName
   | MOTableObj !QualifiedTable !TableMetadataObjId
   | MOCustomTypes
@@ -212,27 +209,16 @@
   { _rspmRole       :: !RoleName
   , _rspmDefinition :: !RemoteSchemaPermissionDefinition
   , _rspmComment    :: !(Maybe Text)
-<<<<<<< HEAD
-  } deriving (Show, Eq, Lift, Generic)
-$(deriveJSON (aesonDrop 5 snakeCase){omitNothingFields=True} ''RemoteSchemaPermissionMetadata)
-=======
   } deriving (Show, Eq, Generic)
 instance Cacheable RemoteSchemaPermissionMetadata
 $(deriveJSON (aesonDrop 5 snakeCase){omitNothingFields=True} ''RemoteSchemaPermissionMetadata)
 $(makeLenses ''RemoteSchemaPermissionMetadata)
->>>>>>> 39a43525
 
 data RemoteSchemaMetadata
   = RemoteSchemaMetadata
   { _rsmName        :: !RemoteSchemaName
   , _rsmDefinition  :: !RemoteSchemaDef
   , _rsmComment     :: !(Maybe Text)
-<<<<<<< HEAD
-  , _rsmPermissions :: !(Maybe [RemoteSchemaPermissionMetadata])
-  } deriving (Show, Eq, Lift, Generic)
-$(deriveJSON (aesonDrop 4 snakeCase) ''RemoteSchemaMetadata)
-
-=======
   , _rsmPermissions :: ![RemoteSchemaPermissionMetadata]
   } deriving (Show, Eq, Generic)
 instance Cacheable RemoteSchemaMetadata
@@ -246,7 +232,6 @@
     <*> obj .:? "permissions" .!= mempty
 $(deriveToJSON (aesonDrop 4 snakeCase) ''RemoteSchemaMetadata)
 $(makeLenses ''RemoteSchemaMetadata)
->>>>>>> 39a43525
 
 type Relationships a = InsOrdHashMap RelName a
 type ComputedFields = InsOrdHashMap ComputedFieldName ComputedFieldMetadata
@@ -589,15 +574,6 @@
                   , ("definition", remoteSchemaDefToOrdJSON definition)
                   ]
                   <> (catMaybes [ maybeCommentToMaybeOrdPair comment
-<<<<<<< HEAD
-                                , permsToMaybeOrdJSON permissions
-                                ])
-      where
-        permsToMaybeOrdJSON :: Maybe [RemoteSchemaPermissionMetadata] -> Maybe (Text, AO.Value)
-        permsToMaybeOrdJSON Nothing = Nothing
-        permsToMaybeOrdJSON (Just []) = Nothing
-        permsToMaybeOrdJSON (Just perms) = Just $ ("permissions", AO.toOrdered perms)
-=======
                                 , listToMaybeOrdPair "permissions" permsToMaybeOrdJSON permissions
                                 ])
       where
@@ -606,7 +582,6 @@
           AO.object $ [("role", AO.toOrdered role)
                       ,("definition", AO.toOrdered defn)
                       ] <> catMaybes [maybeCommentToMaybeOrdPair permComment]
->>>>>>> 39a43525
 
         remoteSchemaDefToOrdJSON :: RemoteSchemaDef -> AO.Value
         remoteSchemaDefToOrdJSON (RemoteSchemaDef url urlFromEnv headers frwrdClientHdrs timeout) =
