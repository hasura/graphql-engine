--- conflicted
+++ resolved
@@ -420,9 +420,6 @@
   namedArgs <- Map.fromList . catMaybes <$> traverse (parseNamedArg obj) argsLeft
   pure $ RS.FunctionArgsExp positionalArgs namedArgs
   where
-<<<<<<< HEAD
-    nullSQL = UVSQL S.SENull
-=======
     parsePositionalArg obj (FuncArgItem gqlName _ _) =
       maybe (pure Nothing) (fmap Just . parseArg) $ OMap.lookup gqlName obj
 
@@ -437,7 +434,6 @@
         Nothing -> if not hasDefault then
                      throw400 NotSupported "Non default arguments cannot be omitted"
                    else pure Nothing
->>>>>>> d9fb0f87
 
 fromFuncQueryField
   :: (MonadError QErr m)
