--- conflicted
+++ resolved
@@ -345,7 +345,6 @@
     runTx pool txLevel tx =
       liftIO $ runExceptT $ Q.runTx pool txLevel tx
 
-<<<<<<< HEAD
     -- | Waits for the shutdown latch 'MVar' to be filled, and then
     -- shuts down the server and associated resources.
     -- Structuring things this way lets us decide elsewhere exactly how
@@ -355,22 +354,7 @@
       void . Async.async $ do 
         waitForShutdown _icShutdownLatch
         logger $ mkGenericStrLog LevelInfo "server" "gracefully shutting down server"
-=======
-    -- | Catches the SIGTERM signal and initiates a graceful shutdown. Graceful shutdown for regular HTTP
-    -- requests is already implemented in Warp, and is triggered by invoking the 'closeSocket' callback.
-    -- We only catch the SIGTERM signal once, that is, if we catch another SIGTERM signal then the process
-    -- is terminated immediately.
-    -- If the user hits CTRL-C (SIGINT), then the process is terminated immediately
-    shutdownHandler :: Logger Hasura -> IO () -> EventEngineCtx -> Q.PGPool -> IO () -> IO ()
-    shutdownHandler (Logger logger) shutdownApp eeCtx pool closeSocket =
-      void $ Signals.installHandler
-        Signals.sigTERM
-        (Signals.CatchOnce shutdownSequence)
-        Nothing
-     where
-      shutdownSequence = do
         shutdownEvents pool (Logger logger) eeCtx
->>>>>>> 1211c23a
         closeSocket
         shutdownApp
 
