--- conflicted
+++ resolved
@@ -55,7 +55,9 @@
       uniqueKeyModify,
       schemaList,
     } = this.props;
-<<<<<<< HEAD
+
+    const dataTypeIndexMap = getAllDataTypeMap(dataTypes);
+
     const tableSchema = allSchemas.find(
       t => t.table_name === tableName && t.table_schema === currentSchema
     );
@@ -64,12 +66,6 @@
       return null;
     }
     const tableComment = tableSchema.comment;
-=======
-
-    const dataTypeIndexMap = getAllDataTypeMap(dataTypes);
-
-    const tableSchema = allSchemas.find(t => t.table_name === tableName);
->>>>>>> 8639534a
 
     const untrackBtn = (
       <Button
