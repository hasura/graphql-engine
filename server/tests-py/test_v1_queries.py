import yaml
from validate import check_query_f
from super_classes import DefaultTestSelectQueries, DefaultTestQueries, DefaultTestMutations

class TestDropNoColsTable:
    def test_drop_no_cols_table(self, hge_ctx):
        check_query_f(hge_ctx, 'queries/v1/ddl/drop_no_cols_table.yaml')

class TestV1General(DefaultTestQueries):

    def test_query_string_input_err(self, hge_ctx):
        check_query_f(hge_ctx, self.dir() + '/query_string_input_err.yaml')

    def test_query_unknown_type_err(self, hge_ctx):
        check_query_f(hge_ctx, self.dir() + '/query_unknown_type_err.yaml')

    def test_query_args_as_string_err(self, hge_ctx):
        check_query_f(hge_ctx, self.dir() + '/query_args_as_string_err.yaml')

    @classmethod
    def dir(cls):
        return "queries/v1/basic"


class TestV1SelectBasic(DefaultTestSelectQueries):

    def test_select_query_author(self, hge_ctx):
        check_query_f(hge_ctx, self.dir() + '/select_article.yaml')

    def test_nested_select_article_author(self, hge_ctx):
        check_query_f(hge_ctx, self.dir() + '/nested_select_query_article_author.yaml')

    def test_nested_select_article_author_alias_for_relationship(self, hge_ctx):
        check_query_f(hge_ctx, self.dir() + '/nested_select_query_article_author_rel_alias.yaml')

    def test_select_author_where(self, hge_ctx):
        check_query_f(hge_ctx, self.dir() + '/select_query_author_where.yaml')

    def test_select_table_not_present(self, hge_ctx):
        check_query_f(hge_ctx, self.dir() + '/select_article_table_not_present_err.yaml')

    def test_select_col_not_present(self, hge_ctx):
        check_query_f(hge_ctx, self.dir() + '/select_article_col_not_present_err.yaml')

    def test_select_nested_where_query(self, hge_ctx):
        check_query_f(hge_ctx, self.dir() + '/nested_select_where_query_author_article.yaml')

    def test_select_query_user(self, hge_ctx):
        check_query_f(hge_ctx, self.dir() + '/select_user.yaml')

    @classmethod
    def dir(cls):
        return "queries/v1/select/basic"


class TestV1SelectLimits(DefaultTestSelectQueries):

    def test_limit_1(self, hge_ctx):
        check_query_f(hge_ctx, self.dir() + '/select_query_article_limit_1.yaml')

    def test_limit_2(self, hge_ctx):
        check_query_f(hge_ctx, self.dir() + '/select_query_article_limit_2.yaml')

    def test_err_str_limit_error(self, hge_ctx):
        check_query_f(hge_ctx, self.dir() + '/select_query_article_string_limit_error.yaml')

    def test_err_neg_limit_error(self, hge_ctx):
        check_query_f(hge_ctx, self.dir() + '/select_query_article_neg_limit_error.yaml')

    @classmethod
    def dir(cls):
        return 'queries/v1/select/limits'


class TestV1SelectOffset(DefaultTestSelectQueries):

    def test_offset_1_limit_2(self, hge_ctx):
        check_query_f(hge_ctx, self.dir() + '/select_query_article_offset_1_limit_2.yaml')

    def test_offset_2_limit_1(self, hge_ctx):
        check_query_f(hge_ctx, self.dir() + '/select_query_article_offset_2_limit_1.yaml')

    def test_int_as_string_offset_error(self, hge_ctx):
        check_query_f(hge_ctx, self.dir() + '/select_query_article_int_as_string_offset_error.yaml')

    def test_err_neg_offset_error(self, hge_ctx):
        check_query_f(hge_ctx, self.dir() + '/select_query_article_neg_offset_error.yaml')

    @classmethod
    def dir(cls):
        return 'queries/v1/select/offset'


class TestV1SelectBoolExpBasic(DefaultTestSelectQueries):

    def test_author_article_where_not_equal(self, hge_ctx):
        check_query_f(hge_ctx, self.dir() + '/select_author_article_where_neq.yaml')

    def test_author_article_where_greater_than(self, hge_ctx):
        check_query_f(hge_ctx, self.dir() + '/select_author_article_where_gt.yaml')

    def test_author_article_where_greater_than_or_equal(self, hge_ctx):
        check_query_f(hge_ctx, self.dir() + '/select_author_article_where_gte.yaml')

    def test_author_article_where_less_than(self, hge_ctx):
        check_query_f(hge_ctx, self.dir() + '/select_author_article_where_lt.yaml')

    def test_author_article_where_less_than_or_equal(self, hge_ctx):
        check_query_f(hge_ctx, self.dir() + '/select_author_article_where_lte.yaml')

    def test_author_article_where_in(self, hge_ctx):
        check_query_f(hge_ctx, self.dir() + '/select_author_article_where_in.yaml')

    def test_author_article_where_nin(self, hge_ctx):
        check_query_f(hge_ctx, self.dir() + '/select_author_article_where_nin.yaml')

    def test_order_delivered_at_is_null(self, hge_ctx):
        check_query_f(hge_ctx, self.dir() + '/select_query_order_delivered_at_is_null.yaml')

    def test_order_delivered_at_is_not_null(self, hge_ctx):
        check_query_f(hge_ctx, self.dir() + '/select_query_order_delivered_at_is_not_null.yaml')

    def test_author_article_where_not_less_than(self, hge_ctx):
        check_query_f(hge_ctx, self.dir() + '/select_author_article_where_not_lt.yaml')

    def test_article_author_is_published_and_registered(self, hge_ctx):
        check_query_f(hge_ctx, self.dir() + '/select_article_author_is_published_and_registered.yaml')

    def test_article_author_not_published_nor_registered(self, hge_ctx):
        check_query_f(hge_ctx, self.dir() + '/select_article_author_not_published_or_not_registered.yaml')

    @classmethod
    def dir(cls):
        return 'queries/v1/select/boolexp/basic'


class TestV1SelectBoolExpSearch(DefaultTestSelectQueries):

    def test_city_where_like(self, hge_ctx):
        check_query_f(hge_ctx, self.dir() + '/select_city_where_like.yaml')

    def test_city_where_not_like(self, hge_ctx):
        check_query_f(hge_ctx, self.dir() + '/select_city_where_nlike.yaml')

    def test_city_where_ilike(self, hge_ctx):
        check_query_f(hge_ctx, self.dir() + '/select_city_where_ilike.yaml')

    def test_city_where_not_ilike(self, hge_ctx):
        check_query_f(hge_ctx, self.dir() + '/select_city_where_nilike.yaml')

    def test_city_where_similar(self, hge_ctx):
        check_query_f(hge_ctx, self.dir() + '/select_city_where_similar.yaml')

    def test_city_where_not_similar(self, hge_ctx):
        check_query_f(hge_ctx, self.dir() + '/select_city_where_not_similar.yaml')

    @classmethod
    def dir(cls):
        return 'queries/v1/select/boolexp/search'

class TestV1SelectBoolExpJSONB(DefaultTestSelectQueries):

    def test_select_article_author_jsonb_contained_in_bestseller_latest(self, hge_ctx):
        check_query_f(hge_ctx, self.dir() + '/select_article_author_jsonb_contained_in_bestseller_latest.yaml')

    def test_select_article_author_jsonb_contained_in_latest(self, hge_ctx):
        check_query_f(hge_ctx, self.dir() + '/select_article_author_jsonb_contained_in_latest.yaml')

    def test_select_article_author_jsonb_contains_latest(self, hge_ctx):
        check_query_f(hge_ctx, self.dir() + '/select_article_author_jsonb_contains_latest.yaml')

    def test_select_author_article_jsonb_contains_bestseller(self, hge_ctx):
        check_query_f(hge_ctx, self.dir() + '/select_author_article_jsonb_contains_bestseller.yaml')

    # TODO:- Uncomment the following after adding has_keys_all and has_keys_any operators
    # def test_select_product_jsonb_has_keys_all_ram_touchscreen(self, hge_ctx):
    #     check_query_f(hge_ctx, self.dir() + '/select_product_jsonb_has_keys_all_ram_touchscreen.yaml')

    # def test_select_product_jsonb_has_keys_any_os_operating_system(self, hge_ctx):
    #     check_query_f(hge_ctx, self.dir() + '/select_product_jsonb_has_keys_any_os_operating_system.yaml')

    def test_select_product_jsonb_has_key_sim_type(self, hge_ctx):
        check_query_f(hge_ctx, self.dir() + '/select_product_jsonb_has_key_sim_type.yaml')

    @classmethod
    def dir(cls):
        return 'queries/v1/select/boolexp/jsonb'

class TestV1SelectBoolExpPostGIS(DefaultTestSelectQueries):

    def test_query_st_equals(self, hge_ctx):
        check_query_f(hge_ctx, self.dir() + '/query_st_equals.yaml')

    def test_query_st_contains(self, hge_ctx):
        check_query_f(hge_ctx, self.dir() + '/query_st_contains.yaml')

    def test_query_st_touches(self, hge_ctx):
        check_query_f(hge_ctx, self.dir() + '/query_st_touches.yaml')

    def test_query_not_st_intersects(self, hge_ctx):
        check_query_f(hge_ctx, self.dir() + '/query_not_st_intersects.yaml')

    def test_query_st_d_within(self, hge_ctx):
        check_query_f(hge_ctx, self.dir() + '/query_st_d_within.yaml')

    def test_query_geog_stdwithin(self, hge_ctx):
        check_query_f(hge_ctx, self.dir() + '/query_geog_stdwithin.yaml')

    def test_query_geog_stdwithin_sph(self, hge_ctx):
        check_query_f(hge_ctx, self.dir() + '/query_geog_stdwithin_sph.yaml')

    def test_query_geog_stintersects(self, hge_ctx):
        check_query_f(hge_ctx, self.dir() + '/query_geog_stintersects.yaml')

    def test_query_cast_geometry_to_geography(self, hge_ctx):
        check_query_f(hge_ctx, self.dir() + '/query_cast_geometry_to_geography.yaml')

    def test_query_cast_geography_to_geometry(self, hge_ctx):
        check_query_f(hge_ctx, self.dir() + '/query_cast_geography_to_geometry.yaml')

    def test_query_illegal_cast_is_not_allowed(self, hge_ctx):
        check_query_f(hge_ctx, self.dir() + '/query_illegal_cast_is_not_allowed.yaml')

    @classmethod
    def dir(cls):
        return 'queries/v1/select/boolexp/postgis'

class TestV1SelectPermissions(DefaultTestSelectQueries):

    def test_user_select_unpublished_articles(self, hge_ctx):
        check_query_f(hge_ctx, self.dir() + '/user_select_query_unpublished_articles.yaml')

    def test_user_only_other_users_published_articles(self, hge_ctx):
        check_query_f(hge_ctx, self.dir() + '/user_can_query_other_users_published_articles.yaml')

    def test_anonymous_only_published_articles(self, hge_ctx):
        check_query_f(hge_ctx, self.dir() + '/anonymous_can_only_get_published_articles.yaml')

    def test_user_cannot_access_remarks_col(self, hge_ctx):
        check_query_f(hge_ctx, self.dir() + '/user_cannot_access_remarks_col.yaml')

    def test_user_can_query_geometry_values_filter(self, hge_ctx):
        check_query_f(hge_ctx, self.dir() + '/user_can_query_geometry_values_filter.yaml')

    def test_user_can_query_geometry_values_filter_session_vars(self, hge_ctx):
        check_query_f(hge_ctx, self.dir() + '/user_can_query_geometry_values_filter_session_vars.yaml')

    def test_user_can_query_geog_filter(self, hge_ctx):
        check_query_f(hge_ctx, self.dir() + '/user_can_query_geog_filter.yaml')

    def test_user_can_query_geog_filter_session_vars(self, hge_ctx):
        check_query_f(hge_ctx, self.dir() + '/user_can_query_geog_filter_session_vars.yaml')

    def test_user_can_query_jsonb_values_filter(self, hge_ctx):
        check_query_f(hge_ctx, self.dir() + '/user_can_query_jsonb_values_filter.yaml')

    def test_user_can_query_jsonb_values_filter_session_vars(self, hge_ctx):
        check_query_f(hge_ctx, self.dir() + '/user_can_query_jsonb_values_filter_session_vars.yaml')

    def test_user_query_auction(self, hge_ctx):
        check_query_f(hge_ctx, self.dir() + '/user_query_auction.yaml')

    @classmethod
    def dir(cls):
        return 'queries/v1/select/permissions'


class TestV1InsertBasic(DefaultTestMutations):

    def test_insert_author(self, hge_ctx):
        check_query_f(hge_ctx, self.dir() + '/insert_author.yaml')

    def test_insert_author_col_not_present_err(self, hge_ctx):
        check_query_f(hge_ctx, self.dir() + '/insert_author_col_not_present_err.yaml')

    def test_insert_null_col_value(self, hge_ctx):
        check_query_f(hge_ctx, self.dir() + "/order_col_shipped_null.yaml")

    @classmethod
    def dir(cls):
        return "queries/v1/insert/basic"


class TestV1InsertOnConflict(DefaultTestMutations):

    def test_author_on_conflict_update(self, hge_ctx):
        check_query_f(hge_ctx, self.dir() + '/upsert_author.yaml')

    def test_on_conflict_no_action_specified(self, hge_ctx):
        check_query_f(hge_ctx, self.dir() + "/article_on_conflict_no_action_specified.yaml")

    def test_on_conflict_ignore(self, hge_ctx):
        check_query_f(hge_ctx, self.dir() + "/article_on_conflict_ignore_constraint.yaml")
        hge_ctx.may_skip_test_teardown = True

    def test_err_missing_article_constraint(self, hge_ctx):
        check_query_f(hge_ctx, self.dir() + "/article_on_conflict_error_missing_article_constraint.yaml")

    def test_err_unexpected_action(self, hge_ctx):
        check_query_f(hge_ctx, self.dir() + "/article_unexpected_on_conflict_action.yaml")

    def test_err_unexpected_constraint(self, hge_ctx):
        check_query_f(hge_ctx, self.dir() + "/article_unexpected_on_conflict_constraint_error.yaml")

    @classmethod
    def dir(cls):
        return "queries/v1/insert/onconflict"


class TestV1InsertPermissions(DefaultTestMutations):

    def test_user_role_on_conflict_update(self, hge_ctx):
        check_query_f(hge_ctx, self.dir() + "/article_on_conflict_user_role.yaml")

    def test_user_role_on_conflict_ignore(self, hge_ctx):
        check_query_f(hge_ctx, self.dir() + "/author_on_conflict_ignore_user_role.yaml")
        hge_ctx.may_skip_test_teardown = True

    def test_role_has_no_permissions_err(self, hge_ctx):
        check_query_f(hge_ctx, self.dir() + "/address_permission_error.yaml")

    def test_author_user_role_insert_check_perm_success(self, hge_ctx):
        check_query_f(hge_ctx, self.dir() + "/author_user_role_insert_check_perm_success.yaml")

    def test_user_role_insert_check_is_registered_fail(self, hge_ctx):
        check_query_f(hge_ctx, self.dir() + "/author_user_role_insert_check_is_registered_fail.yaml")

    def test_user_role_insert_check_user_id_fail(self, hge_ctx):
        check_query_f(hge_ctx, self.dir() + "/author_user_role_insert_check_user_id_fail.yaml")

    def test_student_role_insert_check_bio_success(self, hge_ctx):
        check_query_f(hge_ctx, self.dir() + "/author_student_role_insert_check_bio_success.yaml")

    def test_student_role_insert_check_bio_fail(self, hge_ctx):
        check_query_f(hge_ctx, self.dir() + "/author_student_role_insert_check_bio_fail.yaml")

    def test_resident_1_modifies_resident_2_upsert(self, hge_ctx):
        check_query_f(hge_ctx, self.dir() + "/resident_1_modifies_resident_2_upsert.yaml")

    @classmethod
    def dir(cls):
        return "queries/v1/insert/permissions"


class TestV1UpdateBasic(DefaultTestMutations):

    def test_set_author_name(self, hge_ctx):
        check_query_f(hge_ctx, self.dir() + "/author_set_name.yaml")

    def test_set_person_details(self, hge_ctx):
        check_query_f(hge_ctx, self.dir() + "/person_set_details.yaml")

    def test_person_id_inc(self, hge_ctx):
        check_query_f(hge_ctx, self.dir() + "/person_inc.yaml")

    def test_product_mul_price(self, hge_ctx):
        check_query_f(hge_ctx, self.dir() + "/product_mul_price.yaml")

    def test_product_set_default_price(self, hge_ctx):
        check_query_f(hge_ctx, self.dir() + "/product_set_default_price.yaml")

    def test_no_operator_err(self, hge_ctx):
        check_query_f(hge_ctx, self.dir() + "/person_error_no_operator.yaml")

    def test_no_where_clause_err(self, hge_ctx):
        check_query_f(hge_ctx, self.dir() + "/person_error_no_where_clause.yaml")

    @classmethod
    def dir(cls):
        return "queries/v1/update/basic"


class TestV1UpdatePermissions(DefaultTestMutations):

    def test_user_can_update_unpublished_article(self, hge_ctx):
        check_query_f(hge_ctx, self.dir() + "/user_can_update_unpublished_article.yaml")

    def test_user_cannot_update_published_version_col(self, hge_ctx):
        check_query_f(hge_ctx, self.dir() + "/user_cannot_update_published_article_version.yaml")
        hge_ctx.may_skip_test_teardown = True

    def test_user_cannot_update_another_users_article(self, hge_ctx):
        check_query_f(hge_ctx, self.dir() + "/user_cannot_update_another_users_article.yaml")
        hge_ctx.may_skip_test_teardown = True

    def test_user_cannot_update_id_col(self, hge_ctx):
        check_query_f(hge_ctx, self.dir() + "/user_cannot_update_id_col_article.yaml")
        hge_ctx.may_skip_test_teardown = True

    def test_user_update_resident_preset_error(self, hge_ctx):
        check_query_f(hge_ctx, self.dir() + "/user_update_resident_preset_error.yaml")
        hge_ctx.may_skip_test_teardown = True

    def test_user_update_resident_preset(self, hge_ctx):
        check_query_f(hge_ctx, self.dir() + "/user_update_resident_preset.yaml")

    def test_user_update_resident_preset_session_var(self, hge_ctx):
        check_query_f(hge_ctx, self.dir() + "/user_update_resident_preset_session_var.yaml")

    @classmethod
    def dir(cls):
        return "queries/v1/update/permissions"


class TestV1CountBasic(DefaultTestSelectQueries):

    def test_count_authors(self, hge_ctx):
        check_query_f(hge_ctx, self.dir() + "/count_authors.yaml")

    def test_count_published_articles(self, hge_ctx):
        check_query_f(hge_ctx, self.dir() + "/count_published_articles.yaml")

    def test_count_unpublished_articles(self, hge_ctx):
        check_query_f(hge_ctx, self.dir() + "/count_unpublished_articles.yaml")

    def test_count_distinct_authors_with_published_articles(self, hge_ctx):
        check_query_f(hge_ctx, self.dir() + "/count_distinct_authors_with_published_articles.yaml")

    def test_count_articles_registered_authors(self, hge_ctx):
        check_query_f(hge_ctx, self.dir() + "/count_articles_with_registered_authors.yaml")

    def test_count_articles_non_registered_authors(self, hge_ctx):
        check_query_f(hge_ctx, self.dir() + "/count_articles_with_non_registered_authors.yaml")

    def test_count_distinct_col_not_present_err(self, hge_ctx):
        check_query_f(hge_ctx, self.dir() + "/count_distinct_col_not_present_err.yaml")

    def test_count_distinct_authors_with_unpublished_articles(self, hge_ctx):
        check_query_f(hge_ctx, self.dir() + "/count_distinct_authors_with_unpublished_articles.yaml")

    @classmethod
    def dir(cls):
        return "queries/v1/count/basic"


class TestV1CountPermissions(DefaultTestSelectQueries):

    def test_count_user_has_no_select_permission_err(self, hge_ctx):
        check_query_f(hge_ctx, self.dir() + "/count_user_has_no_select_perm_error.yaml")

    def test_count_other_users_unpublished_articles(self, hge_ctx):
        check_query_f(hge_ctx, self.dir() + "/count_users_unpublished_articles.yaml")

    @classmethod
    def dir(cls):
        return "queries/v1/count/permissions"


class TestV1Delete(DefaultTestQueries):

    def test_delete_author(self, hge_ctx):
        check_query_f(hge_ctx, self.dir() + '/delete_article.yaml')

    @classmethod
    def dir(cls):
        return "queries/v1/delete"


class TestMetadata(DefaultTestQueries):

    def test_reload_metadata(self, hge_ctx):
        check_query_f(hge_ctx, self.dir() + '/reload_metadata.yaml')

    def test_export_metadata(self, hge_ctx):
        check_query_f(hge_ctx, self.dir() + '/export_metadata.yaml')

    def test_clear_metadata(self, hge_ctx):
        check_query_f(hge_ctx, self.dir() + '/clear_metadata.yaml')

    def test_replace_metadata(self, hge_ctx):
        check_query_f(hge_ctx, self.dir() + '/replace_metadata.yaml')

    def test_replace_metadata_wo_remote_schemas(self, hge_ctx):
        check_query_f(hge_ctx, self.dir() + '/replace_metadata_wo_rs.yaml')

    def test_dump_internal_state(self, hge_ctx):
        check_query_f(hge_ctx, self.dir() + '/dump_internal_state.yaml')


    @classmethod
    def dir(cls):
        return "queries/v1/metadata"


class TestRunSQL(DefaultTestQueries):

    def test_select_query(self, hge_ctx):
        check_query_f(hge_ctx, self.dir() + '/sql_select_query.yaml')
        hge_ctx.may_skip_test_teardown = True

    def test_set_timezone(self, hge_ctx):
        check_query_f(hge_ctx, self.dir() + '/sql_set_timezone.yaml')
        hge_ctx.may_skip_test_teardown = True

    def test_sql_timezone_error(self, hge_ctx):
        check_query_f(hge_ctx, self.dir() + '/sql_set_timezone_error.yaml')

    def test_sql_query_as_user_error(self, hge_ctx):
        check_query_f(hge_ctx, self.dir() + '/sql_query_as_user_error.yaml')

    def test_sql_rename_table(self, hge_ctx):
        check_query_f(hge_ctx, self.dir() + '/sql_rename_table.yaml')

    def test_sql_rename_columns_article(self, hge_ctx):
        check_query_f(hge_ctx, self.dir() + '/sql_rename_columns_article.yaml')

    def test_sql_rename_columns_author(self, hge_ctx):
        check_query_f(hge_ctx, self.dir() + '/sql_rename_columns_author.yaml')

    def test_sql_rename_table_and_column(self, hge_ctx):
        check_query_f(hge_ctx, self.dir() + '/sql_rename_table_and_column.yaml')

    def test_sql_alter_test_bool_col(self, hge_ctx):
        check_query_f(hge_ctx, self.dir() + '/sql_alter_test_bool_col.yaml')
        hge_ctx.may_skip_test_teardown = True

    def test_sql_alter_test_id(self, hge_ctx):
        check_query_f(hge_ctx, self.dir() + '/sql_alter_test_id.yaml')
        hge_ctx.may_skip_test_teardown = True

    @classmethod
    def dir(cls):
        return "queries/v1/run_sql"


class TestRelationships(DefaultTestQueries):

    def test_object_relationship_foreign_key(self, hge_ctx):
        check_query_f(hge_ctx, self.dir() + '/object_relationship_foreign_key.yaml')

    def test_create_object_relationship_as_not_admin_error(self, hge_ctx):
        check_query_f(hge_ctx, self.dir() + '/create_object_relationship_as_not_admin_error.yaml')

    def test_object_relationship_col_not_foreign_key_error(self, hge_ctx):
        check_query_f(hge_ctx, self.dir() + '/object_relationship_col_not_foreign_key_error.yaml')

    def test_object_relationship_foreign_key_non_public_schema(self, hge_ctx):
        check_query_f(hge_ctx, self.dir() + '/object_relationship_non_public_schema_foreign_key.yaml')

    def test_object_relationship_manual(self, hge_ctx):
        check_query_f(hge_ctx, self.dir() + '/object_relationship_manual.yaml')

    def test_array_relationship_foreign_key(self, hge_ctx):
        check_query_f(hge_ctx, self.dir() + '/array_relationship_foreign_key.yaml')

    def test_create_array_relationship_as_not_admin_error(self, hge_ctx):
        check_query_f(hge_ctx, self.dir() + '/create_array_relationship_as_not_admin_error.yaml')

    def test_array_relationship_col_not_foreign_key_error(self, hge_ctx):
        check_query_f(hge_ctx, self.dir() + '/array_relationship_col_not_foreign_key_error.yaml')

    def test_array_relationship_foreign_key_non_public_schema(self, hge_ctx):
        check_query_f(hge_ctx, self.dir() + '/array_relationship_non_public_schema_foreign_key.yaml')

    def test_array_relationship_manual(self, hge_ctx):
        check_query_f(hge_ctx, self.dir() + '/array_relationship_manual.yaml')

    @classmethod
    def dir(cls):
        return "queries/v1/relationships"


class TestTrackTables(DefaultTestQueries):

    def test_track_table_function_same_name(self, hge_ctx):
        check_query_f(hge_ctx, self.dir() + '/track_table_function_same_name.yaml')

    def test_track_function_table_same_name(self, hge_ctx):
        check_query_f(hge_ctx, self.dir() + '/track_function_table_same_name.yaml')

    def test_track_untrack_table(self, hge_ctx):
        check_query_f(hge_ctx, self.dir() + '/track_untrack_table.yaml')
        hge_ctx.may_skip_test_teardown = True

    def test_track_untrack_table_with_deps(self, hge_ctx):
        check_query_f(hge_ctx, self.dir() + '/track_untrack_table_deps.yaml')
        hge_ctx.may_skip_test_teardown = True

    def test_track_untrack_table_non_public_schema(self, hge_ctx):
        check_query_f(hge_ctx, self.dir() + '/track_untrack_table_non_public_schema.yaml')
        hge_ctx.may_skip_test_teardown = True

    def test_track_untrack_table_as_not_admin_error(self, hge_ctx):
        check_query_f(hge_ctx, self.dir() + '/track_untrack_table_as_not_admin_error.yaml')

    @classmethod
    def dir(cls):
        return "queries/v1/track_table"


class TestCreatePermission(DefaultTestQueries):

    def test_create_permission_admin_role_error(self, hge_ctx):
        check_query_f(hge_ctx, self.dir() + '/create_article_permission_role_admin_error.yaml')

    def test_create_permission_user_role_error(self, hge_ctx):
        check_query_f(hge_ctx, self.dir() + '/create_article_permission_role_user.yaml')

    @classmethod
    def dir(cls):
        return "queries/v1/permissions"


class TestNonEmptyText:

    def test_create_event_trigger(self, hge_ctx):
        check_query_f(hge_ctx, self.dir() + '/create_event_trigger.yaml')

    def test_create_insert_permission(self, hge_ctx):
        check_query_f(hge_ctx, self.dir() + '/create_insert_permission.yaml')

    def test_create_query_collection(self, hge_ctx):
        check_query_f(hge_ctx, self.dir() + '/create_query_collection.yaml')

    def test_create_query_collection_queryname(self, hge_ctx):
        check_query_f(hge_ctx, self.dir() + '/create_query_collection_queryname.yaml')

    def test_create_object_relationship(self, hge_ctx):
        check_query_f(hge_ctx, self.dir() + '/create_object_relationship.yaml')

    def test_create_remote_schema(self, hge_ctx):
        check_query_f(hge_ctx, self.dir() + '/create_remote_schema.yaml')

    @classmethod
    def dir(cls):
        return "queries/v1/non_empty_text"

class TestSetTableIsEnum(DefaultTestQueries):
    @classmethod
    def dir(cls):
        return 'queries/v1/set_table_is_enum'

    def test_add_and_remove(self, hge_ctx):
        check_query_f(hge_ctx, self.dir() + '/add_and_remove.yaml')

    def test_add_invalid(self, hge_ctx):
        check_query_f(hge_ctx, self.dir() + '/add_invalid.yaml')

class TestSetTableCustomFields(DefaultTestQueries):
    @classmethod
    def dir(cls):
        return 'queries/v1/set_table_custom_fields'

    def test_set_and_unset(self, hge_ctx):
        check_query_f(hge_ctx, self.dir() + '/set_and_unset.yaml')

    def test_set_invalid_table(self, hge_ctx):
        check_query_f(hge_ctx, self.dir() + '/set_invalid_table.yaml')

<<<<<<< HEAD
class TestComputedFields(DefaultTestQueries):
    @classmethod
    def dir(cls):
        return 'queries/v1/computed_fields'

    def test_add_computed_fields_errors(self, hge_ctx):
        check_query_f(hge_ctx, self.dir() + '/add_computed_field_errors.yaml')

    def test_add_and_drop(self, hge_ctx):
        check_query_f(hge_ctx, self.dir() + '/add_and_drop.yaml')

    def test_create_permissions(self, hge_ctx):
        check_query_f(hge_ctx, self.dir() + '/create_permissions.yaml')

    def test_run_sql(self, hge_ctx):
        check_query_f(hge_ctx, self.dir() + '/run_sql.yaml')
=======
    def test_alter_column(self, hge_ctx):
        check_query_f(hge_ctx, self.dir() + '/alter_column.yaml')
>>>>>>> 5893cf47
<|MERGE_RESOLUTION|>--- conflicted
+++ resolved
@@ -647,7 +647,9 @@
     def test_set_invalid_table(self, hge_ctx):
         check_query_f(hge_ctx, self.dir() + '/set_invalid_table.yaml')
 
-<<<<<<< HEAD
+    def test_alter_column(self, hge_ctx):
+        check_query_f(hge_ctx, self.dir() + '/alter_column.yaml')
+
 class TestComputedFields(DefaultTestQueries):
     @classmethod
     def dir(cls):
@@ -663,8 +665,4 @@
         check_query_f(hge_ctx, self.dir() + '/create_permissions.yaml')
 
     def test_run_sql(self, hge_ctx):
-        check_query_f(hge_ctx, self.dir() + '/run_sql.yaml')
-=======
-    def test_alter_column(self, hge_ctx):
-        check_query_f(hge_ctx, self.dir() + '/alter_column.yaml')
->>>>>>> 5893cf47
+        check_query_f(hge_ctx, self.dir() + '/run_sql.yaml')