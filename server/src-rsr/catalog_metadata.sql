--- conflicted
+++ resolved
@@ -8,13 +8,10 @@
     'functions', functions.items,
     'foreign_keys', foreign_keys.items,
     'allowlist_collections', allowlist.item,
-<<<<<<< HEAD
+    'computed_fields', computed_field.items,
     'custom_types', coalesce((select custom_types from hdb_catalog.hdb_custom_types), '{}'),
     'actions', actions.items,
     'action_permissions', action_permissions.items
-=======
-    'computed_fields', computed_field.items
->>>>>>> 337403d5
   )
 from
   (
@@ -186,41 +183,6 @@
     left outer join
          hdb_catalog.hdb_query_collection hqc
          on (hqc.collection_name = ha.collection_name)
-<<<<<<< HEAD
-
-  ) as allowlist,
-  (
-    select
-      coalesce(
-        json_agg(
-          json_build_object(
-            'name', action_name,
-            'definition', action_defn :: json,
-            'comment', comment
-          )
-        ),
-        '[]'
-      ) as items
-    from
-      hdb_catalog.hdb_action
-  ) as actions,
-  (
-    select
-      coalesce(
-        json_agg(
-          json_build_object(
-            'action', action_name,
-            'role', role_name,
-            'definition', definition :: json,
-            'comment', comment
-          )
-        ),
-        '[]'
-      ) as items
-    from
-      hdb_catalog.hdb_action_permission
-  ) as action_permissions
-=======
   ) as allowlist,
   (
     select
@@ -253,5 +215,35 @@
         from hdb_catalog.hdb_function_info_agg
         where function_name = cc.function_name and function_schema = cc.function_schema
       ) fi on 'true'
-  ) as computed_field
->>>>>>> 337403d5
+  ) as computed_field,
+  (
+    select
+      coalesce(
+        json_agg(
+          json_build_object(
+            'name', action_name,
+            'definition', action_defn :: json,
+            'comment', comment
+          )
+        ),
+        '[]'
+      ) as items
+    from
+      hdb_catalog.hdb_action
+  ) as actions,
+  (
+    select
+      coalesce(
+        json_agg(
+          json_build_object(
+            'action', action_name,
+            'role', role_name,
+            'definition', definition :: json,
+            'comment', comment
+          )
+        ),
+        '[]'
+      ) as items
+    from
+      hdb_catalog.hdb_action_permission
+  ) as action_permissions