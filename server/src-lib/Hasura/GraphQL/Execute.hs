--- conflicted
+++ resolved
@@ -36,6 +36,7 @@
 import           Hasura.EncJSON
 import           Hasura.GraphQL.Context
 import           Hasura.GraphQL.Logging
+import           Hasura.GraphQL.Resolve.Action
 import           Hasura.GraphQL.Resolve.Context
 import           Hasura.GraphQL.Schema
 import           Hasura.GraphQL.Transport.HTTP.Protocol
@@ -48,11 +49,7 @@
 import           Hasura.Server.Utils                    (RequestId, mkClientHeadersForward,
                                                          mkSetCookieHeaders)
 import           Hasura.Server.Version                  (HasVersion)
-<<<<<<< HEAD
 import           Hasura.Session
-=======
-import           Hasura.GraphQL.Resolve.Action
->>>>>>> 2e7e54fc
 
 import qualified Hasura.GraphQL.Execute.LiveQuery       as EL
 import qualified Hasura.GraphQL.Execute.Plan            as EP
