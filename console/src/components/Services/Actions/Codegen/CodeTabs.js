import React from 'react';
import { Tabs, Tab } from 'react-bootstrap';

import JSEditor from '../../../Common/AceEditor/JavaScriptEditor';
import TSEditor from '../../../Common/AceEditor/TypescriptEditor';
import { getFrameworkCodegen } from './utils';
import { getFileExtensionFromFilename } from '../../../Common/utils/jsUtils';
<<<<<<< HEAD
import { Spinner, TextLink } from '../../../UIKit/atoms';
=======
import { Spinner } from '../../../UIKit/atoms';
import styles from '../Actions.scss';
>>>>>>> 3fbe732c

const CodeTabs = ({
  framework,
  actionsSdl,
  currentAction,
  parentMutation,
  shouldDerive,
}) => {
  const [loading, setLoading] = React.useState(true);
  const [error, setError] = React.useState(null);
  const [codegenFiles, setCodegenFiles] = React.useState([]);

  const init = () => {
    setLoading(true);
    setError(null);
    getFrameworkCodegen(
      framework,
      currentAction.action_name,
      actionsSdl,
      shouldDerive ? parentMutation : null
    )
      .then(codeFiles => {
        setCodegenFiles(codeFiles);
        setLoading(false);
      })
      .catch(e => {
        setError(e);
        setLoading(false);
      });
  };

  React.useEffect(init, [framework, parentMutation, shouldDerive]);

  if (loading) {
    return <Spinner size="xl" my="100px" mx="auto" />;
  }

  if (error) {
    return (
      <div>
        Error generating code.&nbsp;
<<<<<<< HEAD
        <TextLink onClick={init} hover="underline">
          Try again
        </TextLink>
=======
        <a onClick={init} className={styles.cursorPointer}>
          Try again
        </a>
>>>>>>> 3fbe732c
      </div>
    );
  }

  const files = codegenFiles.map(({ name, content }, i) => {
    const getFileTab = (component, filename) => {
      return (
        <Tab eventKey={filename} title={filename} key={i}>
          {component}
        </Tab>
      );
    };

    const editorProps = {
      width: '600px',
      value: content.trim(),
      readOnly: true,
    };

    switch (getFileExtensionFromFilename(name)) {
      case 'ts':
        return getFileTab(<TSEditor {...editorProps} />, name);
      default:
        return getFileTab(<JSEditor {...editorProps} />, name);
    }
  });

  return <Tabs id="codegen-files-tabs">{files} </Tabs>;
};

export default CodeTabs;<|MERGE_RESOLUTION|>--- conflicted
+++ resolved
@@ -5,12 +5,7 @@
 import TSEditor from '../../../Common/AceEditor/TypescriptEditor';
 import { getFrameworkCodegen } from './utils';
 import { getFileExtensionFromFilename } from '../../../Common/utils/jsUtils';
-<<<<<<< HEAD
 import { Spinner, TextLink } from '../../../UIKit/atoms';
-=======
-import { Spinner } from '../../../UIKit/atoms';
-import styles from '../Actions.scss';
->>>>>>> 3fbe732c
 
 const CodeTabs = ({
   framework,
@@ -52,15 +47,9 @@
     return (
       <div>
         Error generating code.&nbsp;
-<<<<<<< HEAD
         <TextLink onClick={init} hover="underline">
           Try again
         </TextLink>
-=======
-        <a onClick={init} className={styles.cursorPointer}>
-          Try again
-        </a>
->>>>>>> 3fbe732c
       </div>
     );
   }
