--- conflicted
+++ resolved
@@ -13,11 +13,8 @@
 .. toctree::
   :maxdepth: 2
 
-<<<<<<< HEAD
   getting-started/index
-=======
   hasuractl/index
->>>>>>> ad5c37ca
   users/index
   roles/index
   data/index
