--- conflicted
+++ resolved
@@ -240,8 +240,7 @@
   type Phase1Res DeliverEventQuery = ()
   phaseOne _ = adminOnly
   phaseTwo q _ = deliverEvent q
-<<<<<<< HEAD
-  schemaCachePolicy = SCPReload
+  schemaCachePolicy = SCPNoChange
 
 getHeadersFromConf :: [HeaderConf] -> IO [(HeaderName, Maybe T.Text)]
 getHeadersFromConf = mapM getHeader
@@ -251,7 +250,4 @@
       (HeaderConf name (HVValue val)) -> return (name, Just val)
       (HeaderConf name (HVEnv val))   -> do
         mEnv <- lookupEnv (T.unpack val)
-        return (name, T.pack <$> mEnv)
-=======
-  schemaCachePolicy = SCPNoChange
->>>>>>> cdb527ed
+        return (name, T.pack <$> mEnv)