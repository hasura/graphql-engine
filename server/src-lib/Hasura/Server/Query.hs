module Hasura.Server.Query where

import           Control.Lens
import           Data.Aeson
import           Data.Aeson.Casing
import           Data.Aeson.TH
import           Data.Time                          (UTCTime)
import           Language.Haskell.TH.Syntax         (Lift)

import qualified Data.HashMap.Strict                as HM
import qualified Network.HTTP.Client                as HTTP

import           Hasura.EncJSON
import           Hasura.Prelude
import           Hasura.RQL.DDL.ComputedField
import           Hasura.RQL.DDL.EventTrigger
import           Hasura.RQL.DDL.Metadata
import           Hasura.RQL.DDL.Permission
import           Hasura.RQL.DDL.QueryCollection
import           Hasura.RQL.DDL.Relationship
import           Hasura.RQL.DDL.Relationship.Rename
import           Hasura.RQL.DDL.RemoteSchema
import           Hasura.RQL.DDL.Schema
import           Hasura.RQL.DML.Count
import           Hasura.RQL.DML.Delete
import           Hasura.RQL.DML.Insert
import           Hasura.RQL.DML.Select
import           Hasura.RQL.DML.Update
import           Hasura.RQL.Types
import           Hasura.Server.Init                 (InstanceId (..))
import           Hasura.Server.Utils

import qualified Database.PG.Query                  as Q

data RQLQueryV1
  = RQAddExistingTableOrView !TrackTable
  | RQTrackTable !TrackTable
  | RQUntrackTable !UntrackTable
  | RQSetTableIsEnum !SetTableIsEnum

  | RQTrackFunction !TrackFunction
  | RQUntrackFunction !UnTrackFunction

  | RQCreateObjectRelationship !CreateObjRel
  | RQCreateArrayRelationship !CreateArrRel
  | RQDropRelationship !DropRel
  | RQSetRelationshipComment !SetRelComment
  | RQRenameRelationship !RenameRel

  -- computed fields related

  | RQAddComputedField !AddComputedField
  | RQDropComputedField !DropComputedField

  | RQCreateInsertPermission !CreateInsPerm
  | RQCreateSelectPermission !CreateSelPerm
  | RQCreateUpdatePermission !CreateUpdPerm
  | RQCreateDeletePermission !CreateDelPerm

  | RQDropInsertPermission !DropInsPerm
  | RQDropSelectPermission !DropSelPerm
  | RQDropUpdatePermission !DropUpdPerm
  | RQDropDeletePermission !DropDelPerm
  | RQSetPermissionComment !SetPermComment

  | RQGetInconsistentMetadata !GetInconsistentMetadata
  | RQDropInconsistentMetadata !DropInconsistentMetadata

  | RQInsert !InsertQuery
  | RQSelect !SelectQuery
  | RQUpdate !UpdateQuery
  | RQDelete !DeleteQuery
  | RQCount !CountQuery
  | RQBulk ![RQLQuery]

  -- schema-stitching, custom resolver related
  | RQAddRemoteSchema !AddRemoteSchemaQuery
  | RQRemoveRemoteSchema !RemoteSchemaNameQuery
  | RQReloadRemoteSchema !RemoteSchemaNameQuery

  | RQCreateEventTrigger !CreateEventTriggerQuery
  | RQDeleteEventTrigger !DeleteEventTriggerQuery
  | RQRedeliverEvent     !RedeliverEventQuery
  | RQInvokeEventTrigger !InvokeEventTriggerQuery

  -- query collections, allow list related
  | RQCreateQueryCollection !CreateCollection
  | RQDropQueryCollection !DropCollection
  | RQAddQueryToCollection !AddQueryToCollection
  | RQDropQueryFromCollection !DropQueryFromCollection
  | RQAddCollectionToAllowlist !CollectionReq
  | RQDropCollectionFromAllowlist !CollectionReq

  | RQRunSql !RunSQL

  | RQReplaceMetadata !ReplaceMetadata
  | RQExportMetadata !ExportMetadata
  | RQClearMetadata !ClearMetadata
  | RQReloadMetadata !ReloadMetadata

  | RQDumpInternalState !DumpInternalState
  deriving (Show, Eq, Lift)

data RQLQueryV2
  = RQV2TrackTable !TrackTableV2
  | RQV2SetTableCustomFields !SetTableCustomFields
  deriving (Show, Eq, Lift)

data RQLQuery
  = RQV1 !RQLQueryV1
  | RQV2 !RQLQueryV2
  deriving (Show, Eq, Lift)

instance FromJSON RQLQuery where
  parseJSON = withObject "Object" $ \o -> do
    mVersion <- o .:? "version"
    let version = fromMaybe VIVersion1 mVersion
        val = Object o
    case version of
      VIVersion1 -> RQV1 <$> parseJSON val
      VIVersion2 -> RQV2 <$> parseJSON val

instance ToJSON RQLQuery where
  toJSON = \case
    RQV1 q -> embedVersion VIVersion1 $ toJSON q
    RQV2 q -> embedVersion VIVersion2 $ toJSON q
    where
      embedVersion version (Object o) =
        Object $ HM.insert "version" (toJSON version) o
      -- never happens since JSON value of RQL queries are always objects
      embedVersion _ _ = error "Unexpected: toJSON of RQL queries are not objects"

$(deriveJSON
  defaultOptions { constructorTagModifier = snakeCase . drop 2
                 , sumEncoding = TaggedObject "type" "args"
                 }
  ''RQLQueryV1)

$(deriveJSON
  defaultOptions { constructorTagModifier = snakeCase . drop 4
                 , sumEncoding = TaggedObject "type" "args"
                 , tagSingleConstructors = True
                 }
  ''RQLQueryV2
 )

data RunCtx
  = RunCtx
  { _rcUserInfo      :: !UserInfo
  , _rcHttpMgr       :: !HTTP.Manager
  , _rcSqlGenCtx     :: !SQLGenCtx
  , _rcSystemDefined :: !SystemDefined
  }

newtype Run a
  = Run {unRun :: StateT SchemaCache (ReaderT RunCtx (LazyTx QErr)) a}
  deriving ( Functor, Applicative, Monad
           , MonadError QErr
           , MonadState SchemaCache
           , MonadReader RunCtx
           , CacheRM
           , CacheRWM
           , MonadTx
           , MonadIO
           )

instance UserInfoM Run where
<<<<<<< HEAD
  askUserInfo = view _1

instance HasHttpManager Run where
  askHttpManager = view _2

instance HasSQLGenCtx Run where
  askSQLGenCtx = view _3
=======
  askUserInfo = asks _rcUserInfo

instance HasHttpManager Run where
  askHttpManager = asks _rcHttpMgr

instance HasSQLGenCtx Run where
  askSQLGenCtx = asks _rcSqlGenCtx

instance HasSystemDefined Run where
  askSystemDefined = asks _rcSystemDefined
>>>>>>> 81de56dc

fetchLastUpdate :: Q.TxE QErr (Maybe (InstanceId, UTCTime))
fetchLastUpdate = do
  Q.withQE defaultTxErrorHandler
    [Q.sql|
       SELECT instance_id::text, occurred_at
       FROM hdb_catalog.hdb_schema_update_event
       ORDER BY occurred_at DESC LIMIT 1
          |] () True

recordSchemaUpdate :: InstanceId -> Q.TxE QErr ()
recordSchemaUpdate instanceId =
  liftTx $ Q.unitQE defaultTxErrorHandler [Q.sql|
             INSERT INTO hdb_catalog.hdb_schema_update_event
               (instance_id, occurred_at) VALUES ($1::uuid, DEFAULT)
             ON CONFLICT ((occurred_at IS NOT NULL))
             DO UPDATE SET instance_id = $1::uuid, occurred_at = DEFAULT
            |] (Identity instanceId) True

peelRun
  :: SchemaCache
  -> RunCtx
  -> PGExecCtx
  -> Run a
  -> ExceptT QErr IO (a, SchemaCache)
peelRun sc runCtx@(RunCtx userInfo _ _ _) pgExecCtx (Run m) =
  runLazyTx pgExecCtx $ withUserInfo userInfo lazyTx
  where
    lazyTx = runReaderT (runStateT m sc) runCtx

runQuery
  :: (MonadIO m, MonadError QErr m)
  => PGExecCtx -> InstanceId
  -> UserInfo -> SchemaCache -> HTTP.Manager
  -> SQLGenCtx -> SystemDefined -> RQLQuery -> m (EncJSON, SchemaCache)
runQuery pgExecCtx instanceId userInfo sc hMgr sqlGenCtx systemDefined query = do
  resE <- liftIO $ runExceptT $ peelRun sc runCtx pgExecCtx $ runQueryM query
  either throwError withReload resE
  where
    runCtx = RunCtx userInfo hMgr sqlGenCtx systemDefined
    withReload r = do
      when (queryNeedsReload query) $ do
        e <- liftIO $ runExceptT $ runLazyTx pgExecCtx
             $ liftTx $ recordSchemaUpdate instanceId
        liftEither e
      return r

queryNeedsReload :: RQLQuery -> Bool
queryNeedsReload (RQV1 qi) = case qi of
  RQAddExistingTableOrView _      -> True
  RQTrackTable _                  -> True
  RQUntrackTable _                -> True
  RQTrackFunction _               -> True
  RQUntrackFunction _             -> True
  RQSetTableIsEnum _              -> True

  RQCreateObjectRelationship _    -> True
  RQCreateArrayRelationship  _    -> True
  RQDropRelationship  _           -> True
  RQSetRelationshipComment  _     -> False
  RQRenameRelationship _          -> True

  RQAddComputedField _            -> True
  RQDropComputedField _           -> True

  RQCreateInsertPermission _      -> True
  RQCreateSelectPermission _      -> True
  RQCreateUpdatePermission _      -> True
  RQCreateDeletePermission _      -> True

  RQDropInsertPermission _        -> True
  RQDropSelectPermission _        -> True
  RQDropUpdatePermission _        -> True
  RQDropDeletePermission _        -> True
  RQSetPermissionComment _        -> False

  RQGetInconsistentMetadata _     -> False
  RQDropInconsistentMetadata _    -> True

  RQInsert _                      -> False
  RQSelect _                      -> False
  RQUpdate _                      -> False
  RQDelete _                      -> False
  RQCount _                       -> False

  RQAddRemoteSchema _             -> True
  RQRemoveRemoteSchema _          -> True
  RQReloadRemoteSchema _          -> True

  RQCreateEventTrigger _          -> True
  RQDeleteEventTrigger _          -> True
  RQRedeliverEvent _              -> False
  RQInvokeEventTrigger _          -> False

  RQCreateQueryCollection _       -> True
  RQDropQueryCollection _         -> True
  RQAddQueryToCollection _        -> True
  RQDropQueryFromCollection _     -> True
  RQAddCollectionToAllowlist _    -> True
  RQDropCollectionFromAllowlist _ -> True

  RQRunSql _                      -> True

  RQReplaceMetadata _             -> True
  RQExportMetadata _              -> False
  RQClearMetadata _               -> True
  RQReloadMetadata _              -> True

  RQDumpInternalState _           -> False

  RQBulk qs                       -> any queryNeedsReload qs
queryNeedsReload (RQV2 qi) = case qi of
  RQV2TrackTable _           -> True
  RQV2SetTableCustomFields _ -> True

runQueryM
  :: ( QErrM m, CacheRWM m, UserInfoM m, MonadTx m
     , MonadIO m, HasHttpManager m, HasSQLGenCtx m
     , HasSystemDefined m
     )
  => RQLQuery
  -> m EncJSON
runQueryM rq =
  withPathK "args" $ runQueryM' <* rebuildGCtx
  where
    rebuildGCtx = when (queryNeedsReload rq) buildGCtxMap

    runQueryM' = case rq of
      RQV1 q -> runQueryV1M q
      RQV2 q -> runQueryV2M q

    runQueryV1M = \case
      RQAddExistingTableOrView q   -> runTrackTableQ q
      RQTrackTable q               -> runTrackTableQ q
      RQUntrackTable q             -> runUntrackTableQ q
      RQSetTableIsEnum q           -> runSetExistingTableIsEnumQ q

      RQTrackFunction q            -> runTrackFunc q
      RQUntrackFunction q          -> runUntrackFunc q

      RQCreateObjectRelationship q -> runCreateObjRel q
      RQCreateArrayRelationship  q -> runCreateArrRel q
      RQDropRelationship  q        -> runDropRel q
      RQSetRelationshipComment  q  -> runSetRelComment q
      RQRenameRelationship q       -> runRenameRel q

      RQAddComputedField q        -> runAddComputedField q
      RQDropComputedField q       -> runDropComputedField q

      RQCreateInsertPermission q   -> runCreatePerm q
      RQCreateSelectPermission q   -> runCreatePerm q
      RQCreateUpdatePermission q   -> runCreatePerm q
      RQCreateDeletePermission q   -> runCreatePerm q

      RQDropInsertPermission q     -> runDropPerm q
      RQDropSelectPermission q     -> runDropPerm q
      RQDropUpdatePermission q     -> runDropPerm q
      RQDropDeletePermission q     -> runDropPerm q
      RQSetPermissionComment q     -> runSetPermComment q

      RQGetInconsistentMetadata q  -> runGetInconsistentMetadata q
      RQDropInconsistentMetadata q -> runDropInconsistentMetadata q

      RQInsert q                   -> runInsert q
      RQSelect q                   -> runSelect q
      RQUpdate q                   -> runUpdate q
      RQDelete q                   -> runDelete q
      RQCount  q                   -> runCount q

      RQAddRemoteSchema    q       -> runAddRemoteSchema q
      RQRemoveRemoteSchema q       -> runRemoveRemoteSchema q
      RQReloadRemoteSchema q       -> runReloadRemoteSchema q

      RQCreateEventTrigger q       -> runCreateEventTriggerQuery q
      RQDeleteEventTrigger q       -> runDeleteEventTriggerQuery q
      RQRedeliverEvent q           -> runRedeliverEvent q
      RQInvokeEventTrigger q       -> runInvokeEventTrigger q

      RQCreateQueryCollection q        -> runCreateCollection q
      RQDropQueryCollection q          -> runDropCollection q
      RQAddQueryToCollection q         -> runAddQueryToCollection q
      RQDropQueryFromCollection q      -> runDropQueryFromCollection q
      RQAddCollectionToAllowlist q     -> runAddCollectionToAllowlist q
      RQDropCollectionFromAllowlist q  -> runDropCollectionFromAllowlist q

      RQReplaceMetadata q          -> runReplaceMetadata q
      RQClearMetadata q            -> runClearMetadata q
      RQExportMetadata q           -> runExportMetadata q
      RQReloadMetadata q           -> runReloadMetadata q

      RQDumpInternalState q        -> runDumpInternalState q

      RQRunSql q                   -> runRunSQL q

      RQBulk qs                    -> encJFromList <$> indexedMapM runQueryM qs

    runQueryV2M = \case
      RQV2TrackTable q           -> runTrackTableV2Q q
      RQV2SetTableCustomFields q -> runSetTableCustomFieldsQV2 q<|MERGE_RESOLUTION|>--- conflicted
+++ resolved
@@ -165,15 +165,6 @@
            )
 
 instance UserInfoM Run where
-<<<<<<< HEAD
-  askUserInfo = view _1
-
-instance HasHttpManager Run where
-  askHttpManager = view _2
-
-instance HasSQLGenCtx Run where
-  askSQLGenCtx = view _3
-=======
   askUserInfo = asks _rcUserInfo
 
 instance HasHttpManager Run where
@@ -184,7 +175,6 @@
 
 instance HasSystemDefined Run where
   askSystemDefined = asks _rcSystemDefined
->>>>>>> 81de56dc
 
 fetchLastUpdate :: Q.TxE QErr (Maybe (InstanceId, UTCTime))
 fetchLastUpdate = do
