--- conflicted
+++ resolved
@@ -516,13 +516,8 @@
       where
         desc = "number of affected rows by the mutation"
     returningFld =
-<<<<<<< HEAD
       mkHsraObjFldInfo (Just desc) "returning" Map.empty Nothing $
-        G.toGT $ G.toNT $ G.toLT $ G.toNT $ mkTableTy tn
-=======
-      mkHsraObjFldInfo (Just desc) "returning" Map.empty $
         G.toGT $ G.toNT $ G.toLT $ G.toNT retTy
->>>>>>> a5b4c5ff
       where
         desc = "data of the affected rows by the mutation"
         retTy = bool (mkTableColTy tn) (mkTableTy tn) nestAlwd
@@ -606,26 +601,9 @@
 
     argInps = procFuncArgs funcArgs mkInpVal
 
-<<<<<<< HEAD
-    mkArgInps (items, argNo) (FunctionArg nameM ty) =
-      case nameM of
-        Just argName ->
-          let argGName = G.Name $ getFuncArgNameTxt argName
-              inpVal = InpValInfo Nothing argGName Nothing (Just ty) $
-                       G.toGT $ G.toNT $ mkPGColGTy ty
-              argCtxItem = FuncArgItem argGName
-          in (items <> pure (inpVal, argCtxItem), argNo)
-        Nothing ->
-          let argGName = G.Name $ "arg_" <> T.pack (show argNo)
-              inpVal = InpValInfo Nothing argGName Nothing (Just ty) $
-                       G.toGT $ G.toNT $ mkPGColGTy ty
-              argCtxItem = FuncArgItem argGName
-          in (items <> pure (inpVal, argCtxItem), argNo + 1)
-=======
     mkInpVal ty t =
-      InpValInfo Nothing (G.Name t) Nothing $ G.toGT $
-      G.toNT $ mkScalarTy ty
->>>>>>> a5b4c5ff
+      InpValInfo Nothing (G.Name t) Nothing (Just ty) $ G.toGT $
+      G.toNT $ mkPGColGTy ty
 
 -- table_set_input
 mkUpdSetTy :: QualifiedTable -> G.NamedType
