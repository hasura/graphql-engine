--- conflicted
+++ resolved
@@ -467,16 +467,10 @@
       let affRows = sum $ map fst insResps
           columnValues = catMaybes $ map snd insResps
       cteExp <- mkSelCTEFromColVals tn tableColInfos columnValues
-<<<<<<< HEAD
       let (mutOutputRJ, remoteJoins) = getRemoteJoinsMutationOutput mutOutput
           sqlQuery = Q.fromBuilder $ toSQL $
-                     RR.mkMutationOutputExp tn (Just affRows) cteExp mutOutputRJ strfyNum
+                     RR.mkMutationOutputExp tn tableColInfos (Just affRows) cteExp mutOutputRJ strfyNum
       executeMutationOutputQuery sqlQuery [] $ (,rjCtx) <$> remoteJoins
-=======
-      let sql = toSQL $ RR.mkMutationOutputExp tn tableColInfos (Just affRows) cteExp mutOutput strfyNum
-      runIdentity . Q.getRow
-               <$> Q.rawQE dmlTxErrorHandler (Q.fromBuilder sql) [] False
->>>>>>> 6056dfa5
 
 prefixErrPath :: (MonadError QErr m) => Field -> m a -> m a
 prefixErrPath fld =
