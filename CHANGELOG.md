--- conflicted
+++ resolved
@@ -34,13 +34,10 @@
 
 ### Bug fixes and improvements
 
-<<<<<<< HEAD
-- cli: include new commands for the hasura root command (fix #4623)
-=======
 (Add entries here in the order of: server, console, cli, docs, others)
 
 - console: add read replica support section to pro popup (#4118)
->>>>>>> 8a58ef8b
+- cli: list all avialable commands in root command help (fix #4623)
 
 ## `v1.2.0`
 
