--- conflicted
+++ resolved
@@ -61,13 +61,8 @@
   RS.UVSessVar ty sessVar -> do
     sessVarVal <- S.SELit <$> getSessVarVal userInfo sessVar
     return $ flip S.SETyAnn (S.mkTypeAnn ty) $ case ty of
-<<<<<<< HEAD
-      PgTypeSimple colTy -> withFnApp colTy sessVarVal
-      PgTypeArray _      -> sessVarVal
-=======
-      PGTypeScalar colTy -> withGeoVal colTy sessVarVal
+      PGTypeScalar colTy -> withConstructorFn colTy sessVarVal
       PGTypeArray _      -> sessVarVal
->>>>>>> 67d3eb3e
   RS.UVSQL sqlExp -> return sqlExp
 
 getSessVarVal
