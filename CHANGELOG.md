# Hasura GraphQL Engine Changelog

## Next release

### Bug fixes and improvements

- docs: add One-Click Render deployment guide (close #3683) (#4209)

## `v1.2.0-beta.3`

### console: manage Postgres check constraints

Postgres Check constraints allows you to specify that the value in a certain column must satisfy a Boolean (truth-value) expression. They can be used to put in simple input validations for mutations and with this release, these constraints can now be added while creating a table or later from Modify tab on the console.

**Example**:
When a product is created, ensure that the price is greater than zero. The SQL would look like this:
```sql
CREATE TABLE products (
    product_id UUID DEFAULT gen_random_uuid(),
    name TEXT,
    price NUMERIC CONSTRAINT positive_price CHECK (price > 0)
);
```
To create this table with Hasura Console, on the 'Add a new table' screen, after adding all the columns, scroll down to 'Check constraints' section and 'Add a new check constraint' with the following properties:
- Constraint name: `positive_price`
- Check expression: `price > 0`

Read more about check constraints on [Postgres Docs](https://www.postgresql.org/docs/12/ddl-constraints.html#DDL-CONSTRAINTS-CHECK-CONSTRAINTS).

(close #1700) (#3881)

### CLI: V2 migrations architecture

  A new CLI migrations image is introduced to account for the new migrations workflow. If you're have a project with `version: 2` in `config.yaml`, you should use the new image: `hasura/graphql-engine:v1.2.0-cli-migrations-v2`. Mount the migrations at `/hasura-migrations` and metadata at `/hasura-metadata`.

(close #3969) (#4145)

### Bug fixes and improvements
- server: improve performance of replace_metadata tracking many tables (fix #3802)
- server: option to reload remote schemas in 'reload_metadata' API (fix #3792, #4117)
- server: fix various space leaks to avoid excessive memory consumption
- server: fix postgres query error when computed fields included in mutation response (fix #4035)
- server: fix `__typename` not being included for custom object types (fix #4063)
- server: preserve cookie headers from sync action webhook (close #4021)
- server: validate action webhook response to conform to action output type (fix #3977)
- server: add 'ID' to default scalars in custom types (fix #4061)
- console: enum field values can be selected through a dropdown in insert/edit rows page (close #3748) (#3810)
- console: exported metadata filenames are now unique(`hasura_metadata_<timestamp>.json`) (close #1772) (#4106)
- console: allow bulk deleting rows in 'Browse Rows' section (close #1739) (#3735)
- console: fix computed field permission selection (#4246)
- console: allow customising root fields of single row mutations (close #4203) (#4254)
- console: fix json string rendering in data browser (close #4201) (#4221)
- console: handle long column names in event trigger update columns (close #4123) (#4210)
- console: disable selecting roles without permissions for bulk actions (close #4178) (#4195)
- console: fix passing default value to JsonInput (#4175)
- console: fix parsing of wrapped types in SDL (close #4099) (#4167)
- console: misc actions fixes (#4059)
- console: action relationship page improvements (fix #4062, #4130) (#4133)
- cli: fix init command to generate correct config (fix #4036) (#4038)
- cli: fix parse error returned on console api (close #4126) (#4152)
- cli: fix typo in cli example for squash (fix #4047) (#4049)
- docs: add statement to grant hasura permissions for PG functions (#4238)
- docs: add docs for redeliver_event api (fix #4176) (#4177)
- docs: update permission.rst for check constraint api (#4124)
- docs: add note on pg versions for actions (#4034)
- docs: add latest prerelease build info (close #4041) (#4048)
- docs: add AuthGuardian JWT guide (#3958)

## `v1.2.0-beta.2`

- server: Don't update catalog version if using --dryRun (#3970)
- cli: add version flag in update-cli command (#3996)
- cli(migrations-img): add env to skip update prompts (fix #3964) (#3968)
- cli, server: use prerelease tag as channel for console assets cdn (#3975)
- cli: fix flags in actions, migrate and metadata cmd (fix #3982) (#3991)
- cli: preserve action definition in metadata apply (fix… (#3993)
- cli: bug fixes related to actions (#3951)

## `v1.2.0-beta.1`

### Hasura Actions

Actions are a way to extend Hasura’s auto-generated mutations with entirely custom ones which can handle various use cases such as data validation, data enrichment from external sources and any other complex business logic.

A new mutation can be created either by defining its GraphQL SDL or by deriving it from an existing Hasura-generated mutation. The resolver is exposed to Hasura as a webhook which can be called synchronously or asynchronously. This release also includes an ever evolving codegen workflow to make managing the custom resolvers easier.

Read more about actions in the [docs](https://docs.hasura.io/1.0/graphql/manual/actions/index.html).

(#3042) (#3252) (#3859)

### Downgrade command

A new command is added to the server executable for downgrading to earlier releases. Previously, if you ran a newer Hasura version and wanted to go back to an old version on the same database, you had to stop Hasura, run some SQL statements and start Hasura again. With the new `downgrade` command, these SQL statements can be run automatically.

**Example**: Downgrade from `v1.2.0` to `v1.0.0`:
```bash
# stop hasura v1.2.0

# run the following command:
docker run hasura/graphql-engine:v1.2.0 graphql-engine --database-url <db-url> downgrade --to-v1.0.0

# start hasura v1.0.0
```

Read more about this command in the [docs](https://hasura.io/docs/1.0/graphql/manual/deployment/downgrading.html#downgrading-hasura-graphql-engine).

(close #1156) (#3760)

<<<<<<< HEAD
- Check expression in update permissions (close #384) (rfc #3750) (#3804)

- console: add multi select in browse rows to allow bulk delete (close #1739) (#3735)

  Adds a checkbox to each row on Browse Rows view that allows selecting one or more rows from the table and bulk delete them.

- console: allow setting check constraints during table create (#3881)

  Adds a component that allows adding check constraints while creating a new table in the same way as it can be done on the `Modify` view.

- console: add dropdown for enum fields in insert/edit rows page (close #3748) (#3810)

  If a table has a field referencing an enum table via a foreign key, then there will be a select dropdown with all possible enum values for that field on `Insert Row` and `Edit Row` views.

- console: generate unique exported metadata filenames (close #1772) (#4106)

  Exporting metadata from the console will now generate metadata files of the form `hasura_metadata_<timestamp>.json`.

- cli(migrations-docker): add support for v2 config (close #3969)

  A new CLI migrations image is introduced to account for the new CLI workflow. If you're have a project with `version: 2` in `config.yaml`, you should use the new image: `hasura/graphql-engine:v1.2.0-cli-migrations-v2`. Mount the migrations at `/hasura-migrations` and metadata at `/hasura-metadata`.

- server: `admin_only` insert permissions (rfc #4120) (#4224)
=======
### Bug fixes and improvements
- server: check expression in update permissions (close #384) (rfc #3750) (#3804)
- console: show pre-release update notifications with opt out option (#3888)
- console: handle invalid keys in permission builder (close #3848) (#3863)
>>>>>>> 54dd3c94
<|MERGE_RESOLUTION|>--- conflicted
+++ resolved
@@ -36,6 +36,7 @@
 (close #3969) (#4145)
 
 ### Bug fixes and improvements
+- server: `admin_only` insert permissions (rfc #4120) (#4224)
 - server: improve performance of replace_metadata tracking many tables (fix #3802)
 - server: option to reload remote schemas in 'reload_metadata' API (fix #3792, #4117)
 - server: fix various space leaks to avoid excessive memory consumption
@@ -106,33 +107,7 @@
 
 (close #1156) (#3760)
 
-<<<<<<< HEAD
-- Check expression in update permissions (close #384) (rfc #3750) (#3804)
-
-- console: add multi select in browse rows to allow bulk delete (close #1739) (#3735)
-
-  Adds a checkbox to each row on Browse Rows view that allows selecting one or more rows from the table and bulk delete them.
-
-- console: allow setting check constraints during table create (#3881)
-
-  Adds a component that allows adding check constraints while creating a new table in the same way as it can be done on the `Modify` view.
-
-- console: add dropdown for enum fields in insert/edit rows page (close #3748) (#3810)
-
-  If a table has a field referencing an enum table via a foreign key, then there will be a select dropdown with all possible enum values for that field on `Insert Row` and `Edit Row` views.
-
-- console: generate unique exported metadata filenames (close #1772) (#4106)
-
-  Exporting metadata from the console will now generate metadata files of the form `hasura_metadata_<timestamp>.json`.
-
-- cli(migrations-docker): add support for v2 config (close #3969)
-
-  A new CLI migrations image is introduced to account for the new CLI workflow. If you're have a project with `version: 2` in `config.yaml`, you should use the new image: `hasura/graphql-engine:v1.2.0-cli-migrations-v2`. Mount the migrations at `/hasura-migrations` and metadata at `/hasura-metadata`.
-
-- server: `admin_only` insert permissions (rfc #4120) (#4224)
-=======
 ### Bug fixes and improvements
 - server: check expression in update permissions (close #384) (rfc #3750) (#3804)
 - console: show pre-release update notifications with opt out option (#3888)
-- console: handle invalid keys in permission builder (close #3848) (#3863)
->>>>>>> 54dd3c94
+- console: handle invalid keys in permission builder (close #3848) (#3863)