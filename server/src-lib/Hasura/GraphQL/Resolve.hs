--- conflicted
+++ resolved
@@ -13,10 +13,6 @@
   , QueryRootFldResolved
   , toPGQuery
   , toSQLSelect
-
-  , ActionsGuard
-  , allowActions
-  , restrictGraphqlTxActions
 
   , RIntro.schemaR
   , RIntro.typeR
@@ -101,15 +97,10 @@
      , HasVersion
      , MonadIO m
      )
-<<<<<<< HEAD
-  => ActionsGuard -> V.Field -> m QueryRootFldUnresolved
-queryFldToPGAST actionGuard fld = do
-=======
-  => V.Field
-  -> RA.QueryActionExecuter
+  => RA.ActionExecuter
+  -> V.Field
   -> m QueryRootFldUnresolved
-queryFldToPGAST fld actionExecuter = do
->>>>>>> ea2f1679
+queryFldToPGAST actionExecuter fld = do
   opCtx <- getOpCtx $ V._fName fld
   userInfo <- asks getter
   case opCtx of
@@ -128,10 +119,6 @@
     QCFuncAggQuery ctx -> do
       validateHdrs userInfo (_fqocHeaders ctx)
       QRFAgg <$> RS.convertFuncQueryAgg ctx fld
-<<<<<<< HEAD
-    QCActionFetch ctx ->
-      QRFActionSelect <$> actionGuard (RA.resolveAsyncActionQuery userInfo ctx fld)
-=======
     QCAsyncActionFetch ctx ->
       QRFActionSelect <$> RA.resolveAsyncActionQuery userInfo ctx fld
     QCAction ctx -> do
@@ -148,7 +135,6 @@
       where
         outputType = _saecOutputType ctx
         jsonAggType = RA.mkJsonAggSelect outputType
->>>>>>> ea2f1679
 
 mutFldToTx
   :: ( HasVersion
@@ -165,8 +151,8 @@
      , Has [HTTP.Header] r
      , MonadIO m
      )
-  => ActionsGuard -> V.Field -> m (RespTx, HTTP.ResponseHeaders)
-mutFldToTx actionGuard fld = do
+  => RA.ActionExecuter -> V.Field -> m (RespTx, HTTP.ResponseHeaders)
+mutFldToTx actionExecuter fld = do
   userInfo <- asks getter
   reqHeaders <- asks getter
   httpManager <- asks getter
@@ -194,11 +180,7 @@
       validateHdrs userInfo (_docHeaders ctx)
       noRespHeaders $ RM.convertDeleteByPk ctx rjCtx fld
     MCAction ctx ->
-<<<<<<< HEAD
-      actionGuard $ RA.resolveActionMutation fld ctx (userVars userInfo)
-=======
-      RA.resolveActionMutation fld ctx (_uiSession userInfo)
->>>>>>> ea2f1679
+      actionExecuter $ RA.resolveActionMutation fld ctx (_uiSession userInfo)
 
 getOpCtx
   :: ( MonadReusability m
