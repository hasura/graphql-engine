--- conflicted
+++ resolved
@@ -1,12 +1,9 @@
 module Hasura.GraphQL.Execute.Remote
   ( buildExecStepRemote
-<<<<<<< HEAD
   , collectVariablesFromSelectionSet
-=======
   , collectVariables
   , resolveRemoteVariable
   , resolveRemoteField
->>>>>>> 39a43525
   ) where
 
 import           Hasura.Prelude
@@ -16,15 +13,6 @@
 import qualified Data.HashMap.Strict                    as Map
 import qualified Data.Text                              as T
 import qualified Language.GraphQL.Draft.Syntax          as G
-<<<<<<< HEAD
-import qualified Data.HashSet                           as Set
-import qualified Data.Aeson                             as J
-
-import           Hasura.GraphQL.Execute.Prepare
-import           Hasura.GraphQL.Parser
-import           Hasura.RQL.Types
-
-=======
 
 import           Data.Text.Extended
 
@@ -37,7 +25,6 @@
 
 import           Hasura.Session
 
->>>>>>> 39a43525
 mkVariableDefinitionAndValue :: Variable -> (G.VariableDefinition, (G.Name, J.Value))
 mkVariableDefinitionAndValue var@(Variable varInfo gType varValue) =
   (varDefn, (varName, varJSONValue))
@@ -54,11 +41,7 @@
     varJSONValue =
       case varValue of
         JSONValue v -> v
-<<<<<<< HEAD
-        GraphQLValue val -> gValueToJSONValue val
-=======
         GraphQLValue val -> graphQLValueToJSON val
->>>>>>> 39a43525
 
 unresolveVariables
   :: forall fragments
@@ -90,13 +73,6 @@
   -> ExecutionStep db
 buildExecStepRemote remoteSchemaInfo tp selSet =
   let unresolvedSelSet = unresolveVariables selSet
-<<<<<<< HEAD
-      allVars = collectVariablesFromSelectionSet selSet
-      varValues = Map.fromList $ map snd allVars
-      varValsM = bool (Just varValues) Nothing $ Map.null varValues
-      varDefs = map fst allVars
-  in ExecStepRemote (remoteSchemaInfo, G.TypedOperationDefinition tp Nothing varDefs [] unresolvedSelSet, varValsM)
-=======
       allVars = map mkVariableDefinitionAndValue $ Set.toList $ collectVariables selSet
       varValues = Map.fromList $ map snd allVars
       varValsM = bool (Just varValues) Nothing $ Map.null varValues
@@ -192,5 +168,4 @@
   => UserInfo
   -> RemoteField
   -> m (RemoteFieldG Variable)
-resolveRemoteField userInfo = traverse (resolveRemoteVariable userInfo)
->>>>>>> 39a43525
+resolveRemoteField userInfo = traverse (resolveRemoteVariable userInfo)