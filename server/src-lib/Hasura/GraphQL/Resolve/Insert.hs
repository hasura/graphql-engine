{-# LANGUAGE FlexibleContexts      #-}
{-# LANGUAGE MultiParamTypeClasses #-}
{-# LANGUAGE OverloadedStrings     #-}
{-# LANGUAGE ScopedTypeVariables   #-}

module Hasura.GraphQL.Resolve.Insert
  (convertInsert)
where

import           Data.Foldable                     (foldrM)
import           Data.Has
import           Data.List                         (intersect, union)
import           Hasura.Prelude

import qualified Data.Aeson                        as J
import qualified Data.HashMap.Strict               as Map
import qualified Data.HashMap.Strict.InsOrd        as OMap
import qualified Data.HashSet                      as Set
import qualified Data.Sequence                     as Seq
import qualified Data.Text                         as T
import qualified Language.GraphQL.Draft.Syntax     as G

import qualified Database.PG.Query                 as Q
import qualified Hasura.RQL.DML.Insert             as RI
import qualified Hasura.RQL.DML.Returning          as RR
import qualified Hasura.RQL.DML.Select             as RS
import qualified Hasura.RQL.GBoolExp               as RG
import qualified Hasura.RQL.GBoolExp               as RB

import qualified Hasura.SQL.DML                    as S

import           Hasura.GraphQL.Resolve.BoolExp
import           Hasura.GraphQL.Resolve.Context
import           Hasura.GraphQL.Resolve.InputValue
import           Hasura.GraphQL.Resolve.Mutation
import           Hasura.GraphQL.Resolve.Select
import           Hasura.GraphQL.Validate.Field
import           Hasura.GraphQL.Validate.Types
import           Hasura.RQL.DML.Internal           (dmlTxErrorHandler)
import           Hasura.RQL.Types
import           Hasura.SQL.Types
import           Hasura.SQL.Value

data RelIns a
  = RelIns
  { _riInsObj         :: a
  , _riRelInfo        :: !RelInfo
  , _riConflictClause :: !(Maybe RI.ConflictClauseP1)
  } deriving (Show, Eq)

type ObjRelIns = RelIns AnnInsObj
type ArrRelIns = RelIns [AnnInsObj]

type PGColWithValue = (PGCol, PGColValue)

type AnnSelFlds = [(FieldName, RS.AnnFld)]
type WithExp = (S.CTE, Seq.Seq Q.PrepArg)

data AnnInsObj
  = AnnInsObj
  { _aioColumns   :: ![(PGCol, PGColType, PGColValue)]
  , _aioObjRels   :: ![ObjRelIns]
  , _aioArrRels   :: ![ArrRelIns]
  , _aioView      :: !QualifiedTable
  , _aioTableCols :: ![PGColInfo]
  , _aioDefVals   :: !(Map.HashMap PGCol S.SQLExp)
  } deriving (Show, Eq)

mkAnnInsObj
  :: (MonadError QErr m)
  => QualifiedTable
  -> InsCtxMap
  -> AnnGObject
  -> m AnnInsObj
mkAnnInsObj tn insCtxMap annObj = do
  InsCtx view colInfos relInfoMap <- getInsCtx insCtxMap tn
  let defValMap = Map.fromList $ flip zip (repeat $ S.SEUnsafe "DEFAULT") $
                  map pgiName colInfos
  (cols, objRels, arrRels) <-
    foldrM (traverseInsObj insCtxMap relInfoMap) ([], [], []) $ Map.toList annObj
  return $ AnnInsObj cols objRels arrRels view colInfos defValMap


traverseInsObj
  :: MonadError QErr m
  => InsCtxMap
  -> RelationInfoMap
  -> (G.Name, AnnGValue)
  -> ([(PGCol, PGColType, PGColValue)], [ObjRelIns], [ArrRelIns])
  -> m ([(PGCol, PGColType, PGColValue)], [ObjRelIns], [ArrRelIns])
traverseInsObj insCtxMap rim (gName, annVal) (cols, objRels, arrRels) =
  case annVal of
    AGScalar colty mColVal -> do
      let col = PGCol $ G.unName gName
          colVal = fromMaybe (PGNull colty) mColVal
      return ((col, colty, colVal):cols, objRels, arrRels)

    _ -> do
      obj <- asObject annVal
      let relName = RelName $ G.unName gName
          confClaM = Map.lookup "on_conflict" obj
      dataVal <- onNothing (Map.lookup "data" obj) $
        throw500 "\"data\" object not found"
      relInfo <- onNothing (Map.lookup relName rim) $
        throw500 $ "relation " <> relName <<> " not found"
      case riType relInfo of
        ObjRel -> do
          dataObj <- asObject dataVal
          annDataObj <- mkAnnInsObj (riRTable relInfo) insCtxMap dataObj
          ccM <- forM confClaM $ parseConflictClause [annDataObj]
          let objRelIns = RelIns annDataObj relInfo ccM
          return (cols, objRelIns:objRels, arrRels)
        ArrRel -> do
          arrDataVals <- asArray dataVal
          annDataObjs <- forM arrDataVals $ \arrDataVal -> do
            dataObj <- asObject arrDataVal
            mkAnnInsObj (riRTable relInfo) insCtxMap dataObj
          ccM <- forM confClaM $ parseConflictClause annDataObjs
          let arrRelIns = RelIns annDataObjs relInfo ccM
          return (cols, objRels, arrRelIns:arrRels)

mkConflictClause :: RI.ConflictCtx -> RI.ConflictClauseP1
mkConflictClause (RI.CCDoNothing constrM) =
  RI.CP1DoNothing $ fmap RI.Constraint constrM
mkConflictClause (RI.CCUpdate constr updCols) =
  RI.CP1Update (RI.Constraint constr) updCols

parseAction
  :: (MonadError QErr m)
  => AnnGObject -> m (Maybe ConflictAction)
parseAction obj = withPathK "action" $
  mapM parseVal $ OMap.lookup "action" obj
  where
    parseVal val = do
      (enumTy, enumVal) <- asEnumVal val
      case G.unName $ G.unEnumValue enumVal of
        "ignore" -> return CAIgnore
        "update" -> return CAUpdate
        _ -> throw500 $
          "only \"ignore\" and \"updated\" allowed for enum type "
          <> showNamedTy enumTy

parseConstraint
  :: (MonadError QErr m)
  => AnnGObject -> m ConstraintName
parseConstraint obj = withPathK "constraint" $ do
  v <- onNothing (OMap.lookup "constraint" obj) $ throw500
    "\"constraint\" is expected, but not found"
  parseVal v
  where
    parseVal v = do
      (_, enumVal) <- asEnumVal v
      return $ ConstraintName $ G.unName $ G.unEnumValue enumVal

parseUpdCols
  :: (MonadError QErr m)
  => AnnGObject -> m (Maybe [PGCol])
parseUpdCols obj = withPathK "update_columns" $
  mapM parseVal $ OMap.lookup "update_columns" obj
  where
    parseVal val = flip withArray val $ \_ enumVals ->
      forM enumVals $ \eVal -> do
        (_, v) <- asEnumVal eVal
        return $ PGCol $ G.unName $ G.unEnumValue v

parseOnConflict
  :: (MonadError QErr m)
  => [PGCol] -> AnnGValue -> m RI.ConflictClauseP1
parseOnConflict inpCols val = withPathK "on_conflict" $
  flip withObject val $ \_ obj -> do
    actionM <- parseAction obj
    constraint <- parseConstraint obj
    updColsM <- parseUpdCols obj
    -- consider "action" if "update_columns" is not mentioned
    return $ mkConflictClause $ case (updColsM, actionM) of
      (Just [], _)             -> RI.CCDoNothing $ Just constraint
      (Just cols, _)           -> RI.CCUpdate constraint cols
      (Nothing, Just CAIgnore) -> RI.CCDoNothing $ Just constraint
      (Nothing, _)             -> RI.CCUpdate constraint inpCols

<<<<<<< HEAD
=======
parseRelObj
  :: MonadError QErr m
  => AnnGObject
  -> m (Either ObjRelData ArrRelData)
parseRelObj annObj = do
  let conflictClauseM = OMap.lookup "on_conflict" annObj
  dataVal <- onNothing (OMap.lookup "data" annObj) $ throw500 "\"data\" object not found"
  case dataVal of
    AGObject _ (Just obj) -> return $ Left $ RelData obj conflictClauseM
    AGArray _ (Just vals) -> do
      objs <- forM vals asObject
      return $ Right $ RelData objs conflictClauseM
    _ -> throw500 "unexpected type for \"data\""

>>>>>>> 5e1eec80
toSQLExps :: (MonadError QErr m, MonadState PrepArgs m)
     => [(PGCol, AnnGValue)] -> m [(PGCol, S.SQLExp)]
toSQLExps cols =
  forM cols $ \(c, v) -> do
    prepExpM <- asPGColValM v >>= mapM prepare
    let prepExp = fromMaybe (S.SEUnsafe "NULL") prepExpM
    return (c, prepExp)

mkSQLRow :: Map.HashMap PGCol S.SQLExp -> [(PGCol, S.SQLExp)] -> [S.SQLExp]
mkSQLRow defVals withPGCol =
  Map.elems $ Map.union (Map.fromList withPGCol) defVals

mkInsertQ :: QualifiedTable
          -> Maybe RI.ConflictClauseP1 -> [(PGCol, AnnGValue)]
          -> [PGCol] -> Map.HashMap PGCol S.SQLExp -> RoleName
          -> Q.TxE QErr WithExp
mkInsertQ vn onConflictM insCols tableCols defVals role = do
  (givenCols, args) <- flip runStateT Seq.Empty $ toSQLExps insCols
  let sqlConflict = RI.toSQLConflict <$> onConflictM
      sqlExps = mkSQLRow defVals givenCols
      sqlInsert = S.SQLInsert vn tableCols [sqlExps] sqlConflict $ Just S.returningStar
  if isAdmin role then return (S.CTEInsert sqlInsert, args)
  else do
    ccM <- mapM RI.extractConflictCtx onConflictM
    RI.setConflictCtx ccM
    return (S.CTEInsert (sqlInsert{S.siConflict=Nothing}), args)

<<<<<<< HEAD
=======
-- | resolve a graphQL object to columns, object and array relations
fetchColsAndRels
  :: MonadError QErr m
  => AnnGObject
  -> m ( [(PGCol, PGColType, PGColValue)] -- ^ columns
       , [(RelName, ObjRelData)] -- ^ object relations
       , [(RelName, ArrRelData)] -- ^ array relations
       )
fetchColsAndRels annObj = foldrM go ([], [], []) $ OMap.toList annObj
  where
    go (gName, annVal) (cols, objRels, arrRels) =
      case annVal of
        AGScalar colty mColVal -> do
          let col = PGCol $ G.unName gName
              colVal = fromMaybe (PGNull colty) mColVal
          return ((col, colty, colVal):cols, objRels, arrRels)
        AGObject _ (Just obj) -> do
          let relName = RelName $ G.unName gName
          relObj <- parseRelObj obj
          return $ either
            (\relData -> (cols, (relName, relData):objRels, arrRels))
            (\relData -> (cols, objRels, (relName, relData):arrRels))
            relObj
        _ -> throw500 "unexpected Array or Enum for input cols"

-- | process array relation and return relation data, insert context
-- | of remote table and relation info
processObjRel
  :: (MonadError QErr m)
  => InsCtxMap
  -> [(RelName, ObjRelData)]
  -> RelationInfoMap
  -> m [(ObjRelData, InsCtx, RelInfo)]
processObjRel insCtxMap objRels relInfoMap =
  forM objRels $ \(relName, rd) -> withPathK (getRelTxt relName) $ do
  relInfo <- onNothing (Map.lookup relName relInfoMap) $ throw500 $
    "object relationship with name " <> relName <<> " not found"
  let remoteTable = riRTable relInfo
  insCtx <- getInsCtx insCtxMap remoteTable
  return (rd, insCtx, relInfo)

-- | process array relation and return dependent columns,
-- | relation data, insert context of remote table and relation info
processArrRel
  :: (MonadError QErr m)
  => InsCtxMap
  -> [(RelName, ArrRelData)]
  -> RelationInfoMap
  -> m [([PGCol], ArrRelData, InsCtx, RelInfo)]
processArrRel insCtxMap arrRels relInfoMap =
  forM arrRels $ \(relName, rd) -> withPathK (getRelTxt relName) $ do
    relInfo <- onNothing (Map.lookup relName relInfoMap) $ throw500 $
      "relation with name " <> relName <<> " not found"
    let depCols = map fst $ riMapping relInfo
        remoteTable = riRTable relInfo
    insCtx <- getInsCtx insCtxMap remoteTable
    return (depCols, rd, insCtx, relInfo)

>>>>>>> 5e1eec80
-- | insert an object relationship and return affected rows
-- | and parent dependent columns
insertObjRel
  :: RoleName
  -> ObjRelIns
  -> Q.TxE QErr (Int, [PGColWithValue])
insertObjRel role objRelIns =
  withPathK relNameTxt $ do
    (aRows, withExp) <- insertObj role tn insObj onConflictM [] "data"
    when (aRows == 0) $ throwVE $ "cannot proceed to insert object relation "
      <> relName <<> " since insert to table " <> tn <<> " affects zero rows"
    retColsWithVals <- insertAndRetCols tn withExp $
                       getColInfos rCols allCols
    let c = mergeListsWith mapCols retColsWithVals
          (\(_, rCol) (col, _) -> rCol == col)
          (\(lCol, _) (_, colVal) -> (lCol, colVal))
    return (aRows, c)
  where
    RelIns insObj relInfo onConflictM = objRelIns
    relName = riName relInfo
    relNameTxt = getRelTxt relName
    mapCols = riMapping relInfo
    tn = riRTable relInfo
    rCols = map snd mapCols
    allCols = _aioTableCols insObj

-- | insert an array relationship and return affected rows
insertArrRel
  :: RoleName
  -> [PGColWithValue]
  -> ArrRelIns
  -> Q.TxE QErr Int
insertArrRel role resCols arrRelIns =
    withPathK relNameTxt $ do
    let addCols = mergeListsWith resCols colMapping
               (\(col, _) (lCol, _) -> col == lCol)
               (\(_, colVal) (_, rCol) -> (rCol, colVal))

    resBS <- insertMultipleObjects role tn insObjs onConflicM addCols mutFlds "data"
    resObj <- decodeFromBS resBS
    onNothing (Map.lookup ("affected_rows" :: T.Text) resObj) $
      throw500 "affected_rows not returned in array rel insert"
  where
    RelIns insObjs relInfo onConflicM = arrRelIns
    colMapping = riMapping relInfo
    tn = riRTable relInfo
    relNameTxt = getRelTxt $ riName relInfo
    mutFlds = [("affected_rows", RR.MCount)]

-- | validate an insert object based on insert columns,
-- | insert object relations and additional columns from parent
validateInsert
  :: (MonadError QErr m)
  => [PGCol] -- ^ inserting columns
  -> [RelInfo] -- ^ object relation inserts
  -> [PGCol] -- ^ additional fields from parent
  -> m ()
validateInsert insCols objRels addCols = do
  -- validate insertCols
  unless (null insConflictCols) $ throwVE $
    "cannot insert " <> pgColsToText insConflictCols
    <> " columns as their values are already being determined by parent insert"

  forM_ objRels $ \relInfo -> do
    let lCols = map fst $ riMapping relInfo
        relName = riName relInfo
        relNameTxt = getRelTxt relName
        lColConflicts = lCols `intersect` (addCols <> insCols)
    withPathK relNameTxt $ unless (null lColConflicts) $ throwVE $
      "cannot insert object relation ship " <> relName
      <<> " as " <> pgColsToText lColConflicts
      <> " column values are already determined"
  where
    insConflictCols = insCols `intersect` addCols
    pgColsToText cols = T.intercalate ", " $ map getPGColTxt cols

-- | insert an object with object and array relationships
insertObj
  :: RoleName
  -> QualifiedTable
  -> AnnInsObj -- ^ object to be inserted
  -> Maybe RI.ConflictClauseP1
  -> [PGColWithValue] -- ^ additional fields
  -> T.Text -- ^ error path
  -> Q.TxE QErr (Int, WithExp)
insertObj role tn annObj onConflictM addCols errP = do
  -- validate insert
  validateInsert (map _1 cols) (map _riRelInfo objRels) $ map fst addCols

  -- insert all object relations and fetch this insert dependent column values
  objInsRes <- forM objRels $ insertObjRel role

  -- prepare final insert columns
  let objInsAffRows = sum $ map fst objInsRes
      objRelDeterminedCols = concatMap snd objInsRes
      objRelInsCols = mkPGColWithTypeAndVal allCols objRelDeterminedCols
      addInsCols = mkPGColWithTypeAndVal allCols addCols
      finalInsCols =  map pgColToAnnGVal (cols <> objRelInsCols <> addInsCols)

  -- prepare final returning columns
  let arrDepCols = concatMap (map fst . riMapping . _riRelInfo) arrRels
      arrDepColsWithInfo = getColInfos arrDepCols allCols

  -- calculate affected rows
  let anyRowsAffected = not $ or $ fmap RI.isDoNothing onConflictM
      thisInsAffRows = bool 0 1 anyRowsAffected
      preArrRelInsAffRows = objInsAffRows + thisInsAffRows

  -- prepare insert query as with expression
  insQ <- mkInsertQ vn onConflictM finalInsCols (map pgiName allCols) defVals role

  let insertWithArrRels = cannotInsArrRelErr thisInsAffRows >>
                          withArrRels preArrRelInsAffRows insQ
                            arrDepColsWithInfo
      insertWithoutArrRels = withNoArrRels preArrRelInsAffRows insQ

  bool insertWithArrRels insertWithoutArrRels $ null arrDepColsWithInfo

  where
    AnnInsObj cols objRels arrRels vn allCols defVals = annObj

    withNoArrRels affRows insQ = return (affRows, insQ)

    withArrRels affRows insQ arrDepColsWithType = do
      arrDepColsWithVal <- insertAndRetCols tn insQ arrDepColsWithType

      arrInsARows <- forM arrRels $ insertArrRel role arrDepColsWithVal

      let totalAffRows = affRows + sum arrInsARows

      selQ <- mkSelQ tn allCols arrDepColsWithVal
      return (totalAffRows, selQ)

    cannotInsArrRelErr affRows = when (affRows == 0) $ throwVE $
      "cannot proceed to insert array relations since insert to table "
      <> tn <<> " affects zero rows"


mkBoolExp
  :: (MonadError QErr m, MonadState PrepArgs m)
  => QualifiedTable -> [(PGColInfo, PGColValue)]
  -> m (GBoolExp RG.AnnSQLBoolExp)
mkBoolExp tn colInfoVals =
  RG.convBoolRhs (RG.mkBoolExpBuilder prepare) (S.mkQual tn) boolExp
  where
    boolExp = BoolAnd $ map (BoolCol . uncurry f) colInfoVals
    f ci@(PGColInfo _ colTy _) colVal =
      RB.AVCol ci [RB.OEVal $ RB.AEQ (colTy, colVal)]

mkSelQ :: QualifiedTable
  -> [PGColInfo] -> [PGColWithValue] -> Q.TxE QErr WithExp
mkSelQ tn allColInfos pgColsWithVal = do
  (whereExp, args) <- flip runStateT Seq.Empty $ mkBoolExp tn colWithInfos
  let sqlSel = S.mkSelect { S.selExtr = [S.selectStar]
                          , S.selFrom = Just $ S.mkSimpleFromExp tn
                          , S.selWhere = Just $ S.WhereFrag $ RG.cBoolExp whereExp
                          }

  return (S.CTESelect sqlSel, args)
  where
    colWithInfos = mergeListsWith pgColsWithVal allColInfos
                   (\(c, _) ci -> c == pgiName ci)
                   (\(_, v) ci -> (ci, v))

execWithExp
  :: QualifiedTable
  -> WithExp
  -> [(T.Text, AnnSelFlds)]
  -> Q.TxE QErr RespBody
execWithExp tn (withExp, args) selFlds =
  runIdentity . Q.getRow
    <$> Q.rawQE dmlTxErrorHandler (Q.fromBuilder sqlBuilder) (toList args) True
  where
    alias = S.Alias $ Iden $ snakeCaseTable tn <> "__rel_insert_result"
    frmItemM = Just $ S.FIIden $ toIden alias

    sqlBuilder = toSQL selWith
    selWith = S.SelectWith [(alias, withExp)] sel
    sel = S.mkSelect { S.selExtr = [S.Extractor extrExp Nothing]}
    extrExp = S.SEFnApp "json_build_object" jsonBuildObjArgs Nothing

    mkSel annFlds = RS.mkSQLSelect True $
      RS.AnnSel annFlds tn frmItemM (S.BELit True) Nothing RS.noTableArgs
    jsonBuildObjArgs =
      flip concatMap selFlds $
      \(k, annFlds) -> [S.SELit k, S.SESelect $ mkSel annFlds]

insertAndRetCols
  :: QualifiedTable
  -> WithExp
  -> [PGColInfo]
  -> Q.TxE QErr [PGColWithValue]
insertAndRetCols tn withExp retCols = do
  resBS <- execWithExp tn withExp [("response", annSelFlds)]
  resObjRaw <- decodeFromBS resBS
  resObj <- fetchVal "response" resObjRaw
  forM retCols $ \(PGColInfo col colty _) -> do
    val <- onNothing (Map.lookup (getPGColTxt col) resObj) $
      throw500 $ "column " <> col <<> "not returned by postgres"
    pgColVal <- RB.pgValParser colty val
    return (col, pgColVal)
  where
    annSelFlds = flip map retCols $ \pgci ->
      (fromPGCol $ pgiName pgci, RS.FCol pgci)


parseConflictClause
  :: (MonadError QErr m)
  => [AnnInsObj]
  -> AnnGValue
  -> m RI.ConflictClauseP1
parseConflictClause annInsObjs =
  parseOnConflict insCols
  where
    insCols = Set.toList $ Set.fromList $
      concatMap (map _1 . _aioColumns) annInsObjs

-- | insert multiple Objects in postgres
insertMultipleObjects
  :: RoleName -- ^ role name
  -> QualifiedTable -- ^ table
  -> [AnnInsObj] -- ^ objects to be inserted
  -> Maybe RI.ConflictClauseP1
  -> [PGColWithValue] -- ^ additional fields
  -> RR.MutFlds -- ^ returning fields
  -> T.Text -- ^ error path
  -> Q.TxE QErr RespBody
insertMultipleObjects role tn insObjs onConflictM addCols mutFlds errP =

  bool withoutRelsInsert withRelsInsert anyRelsToInsert

  where
    insCols = map _aioColumns insObjs
    allInsObjRels = concatMap _aioObjRels insObjs
    allInsArrRels = concatMap _aioArrRels insObjs
    tableColInfos = concatMap _aioTableCols insObjs
    anyRelsToInsert = not $ null allInsArrRels && null allInsObjRels

    tableCols = map pgiName tableColInfos

    withErrPath = withPathK errP

    -- insert all column rows at one go
    withoutRelsInsert = withErrPath $ do
      indexedForM_ insCols $ \insCol ->
        validateInsert (map _1 insCol) [] $ map fst addCols

      let addColsWithType = mkPGColWithTypeAndVal tableColInfos addCols
          withAddCols = flip map insCols $ union addColsWithType

      (vn, defVals) <- case insObjs of
        []  -> throwVE "insert objects cannot be empty"
        x:_ -> return (_aioView x, _aioDefVals x)

      (sqlRows, prepArgs) <- flip runStateT Seq.Empty $ do
        rowsWithCol <- mapM (toSQLExps . map pgColToAnnGVal) withAddCols
        return $ map (mkSQLRow defVals) rowsWithCol

      let insQP1 = RI.InsertQueryP1 tn vn tableCols sqlRows onConflictM mutFlds
          p1 = (insQP1, prepArgs)
      bool (RI.nonAdminInsert p1) (RI.insertP2 p1) $ isAdmin role

    -- insert each object with relations
    withRelsInsert = withErrPath $ do
      insResps <- indexedForM insObjs $ \obj ->
          insertObj role tn obj onConflictM addCols errP

      let affRows = sum $ map fst insResps
          withExps = map snd insResps
          retFlds = mapMaybe getRet mutFlds
      rawResps <- forM withExps
        $ \withExp -> execWithExp tn withExp retFlds
      respVals :: [J.Object] <- mapM decodeFromBS rawResps
      respTups <- forM mutFlds $ \(t, mutFld) -> do
        jsonVal <- case mutFld of
          RR.MCount ->
            return $ J.toJSON affRows
          RR.MExp txt -> return $ J.toJSON txt
          RR.MRet _ -> J.toJSON <$> mapM (fetchVal t) respVals
        return (t, jsonVal)
      return $ J.encode $ OMap.fromList respTups

    getRet (t, RR.MRet annSel) = Just (t, RS._asFields annSel)
    getRet _                   = Nothing

prefixErrPath :: (MonadError QErr m) => Field -> m a -> m a
prefixErrPath fld =
  withPathK "selectionSet" . fieldAsPath fld . withPathK "args"

convertInsert
  :: RoleName
  -> QualifiedTable -- table
  -> Field -- the mutation field
  -> Convert RespTx
convertInsert role tn fld = prefixErrPath fld $ do
  insCtxMap <- getInsCtxMap
  annVals <- withArg arguments "objects" asArray
  annObjs <- forM annVals asObject
  annInsObjs <- forM annObjs $ mkAnnInsObj tn insCtxMap
  conflictClauseM <- forM onConflictM $ parseConflictClause annInsObjs
  mutFlds <- convertMutResp tn (_fType fld) $ _fSelSet fld
  return $ prefixErrPath fld $ insertMultipleObjects role tn
    annInsObjs conflictClauseM [] mutFlds "objects"
  where
    arguments = _fArguments fld
    onConflictM = Map.lookup "on_conflict" arguments

-- helper functions
getInsCtxMap
  :: (Has InsCtxMap r, MonadReader r m)
  => m InsCtxMap
getInsCtxMap = asks getter

getInsCtx
  :: MonadError QErr m
  => InsCtxMap -> QualifiedTable -> m InsCtx
getInsCtx ctxMap tn =
  onNothing (Map.lookup tn ctxMap) $ throw500 $ "table " <> tn <<> " not found"

mergeListsWith
  :: [a] -> [b] -> (a -> b -> Bool) -> (a -> b -> c) -> [c]
mergeListsWith _ [] _ _ = []
mergeListsWith [] _ _ _ = []
mergeListsWith (x:xs) l b f = case find (b x) l of
  Nothing -> mergeListsWith xs l b f
  Just y  ->  f x y : mergeListsWith xs l b f

mkPGColWithTypeAndVal :: [PGColInfo] -> [PGColWithValue]
                      -> [(PGCol, PGColType, PGColValue)]
mkPGColWithTypeAndVal pgColInfos pgColWithVal =
    mergeListsWith pgColInfos pgColWithVal
    (\ci (c, _) -> pgiName ci == c)
    (\ci (c, v) -> (c, pgiType ci, v))

pgColToAnnGVal
  :: (PGCol, PGColType, PGColValue)
  -> (PGCol, AnnGValue)
pgColToAnnGVal (col, colTy, colVal) =
  (col, pgColValToAnnGVal colTy colVal)

fetchVal :: (MonadError QErr m)
  => T.Text -> Map.HashMap T.Text a -> m a
fetchVal t m = onNothing (Map.lookup t m) $ throw500 $
  "key " <> t <> " not found in hashmap"

_1 :: (a, b, c) -> a
_1 (x, _, _) = x

_2 :: (a, b, c) -> b
_2 (_, y, _) = y

_3 :: (a, b, c) -> c
_3 (_, _, z) = z<|MERGE_RESOLUTION|>--- conflicted
+++ resolved
@@ -66,6 +66,8 @@
   , _aioDefVals   :: !(Map.HashMap PGCol S.SQLExp)
   } deriving (Show, Eq)
 
+type InsItems = ([(PGCol, PGColType, PGColValue)], [ObjRelIns], [ArrRelIns])
+
 mkAnnInsObj
   :: (MonadError QErr m)
   => QualifiedTable
@@ -77,17 +79,18 @@
   let defValMap = Map.fromList $ flip zip (repeat $ S.SEUnsafe "DEFAULT") $
                   map pgiName colInfos
   (cols, objRels, arrRels) <-
-    foldrM (traverseInsObj insCtxMap relInfoMap) ([], [], []) $ Map.toList annObj
+    foldrM (traverseInsObj insCtxMap relInfoMap) emptyInsItems $ OMap.toList annObj
   return $ AnnInsObj cols objRels arrRels view colInfos defValMap
-
+  where
+    emptyInsItems = ([], [], [])
 
 traverseInsObj
   :: MonadError QErr m
   => InsCtxMap
   -> RelationInfoMap
   -> (G.Name, AnnGValue)
-  -> ([(PGCol, PGColType, PGColValue)], [ObjRelIns], [ArrRelIns])
-  -> m ([(PGCol, PGColType, PGColValue)], [ObjRelIns], [ArrRelIns])
+  -> InsItems
+  -> m InsItems
 traverseInsObj insCtxMap rim (gName, annVal) (cols, objRels, arrRels) =
   case annVal of
     AGScalar colty mColVal -> do
@@ -98,8 +101,8 @@
     _ -> do
       obj <- asObject annVal
       let relName = RelName $ G.unName gName
-          confClaM = Map.lookup "on_conflict" obj
-      dataVal <- onNothing (Map.lookup "data" obj) $
+          confClaM = OMap.lookup "on_conflict" obj
+      dataVal <- onNothing (OMap.lookup "data" obj) $
         throw500 "\"data\" object not found"
       relInfo <- onNothing (Map.lookup relName rim) $
         throw500 $ "relation " <> relName <<> " not found"
@@ -178,23 +181,6 @@
       (Nothing, Just CAIgnore) -> RI.CCDoNothing $ Just constraint
       (Nothing, _)             -> RI.CCUpdate constraint inpCols
 
-<<<<<<< HEAD
-=======
-parseRelObj
-  :: MonadError QErr m
-  => AnnGObject
-  -> m (Either ObjRelData ArrRelData)
-parseRelObj annObj = do
-  let conflictClauseM = OMap.lookup "on_conflict" annObj
-  dataVal <- onNothing (OMap.lookup "data" annObj) $ throw500 "\"data\" object not found"
-  case dataVal of
-    AGObject _ (Just obj) -> return $ Left $ RelData obj conflictClauseM
-    AGArray _ (Just vals) -> do
-      objs <- forM vals asObject
-      return $ Right $ RelData objs conflictClauseM
-    _ -> throw500 "unexpected type for \"data\""
-
->>>>>>> 5e1eec80
 toSQLExps :: (MonadError QErr m, MonadState PrepArgs m)
      => [(PGCol, AnnGValue)] -> m [(PGCol, S.SQLExp)]
 toSQLExps cols =
@@ -222,67 +208,6 @@
     RI.setConflictCtx ccM
     return (S.CTEInsert (sqlInsert{S.siConflict=Nothing}), args)
 
-<<<<<<< HEAD
-=======
--- | resolve a graphQL object to columns, object and array relations
-fetchColsAndRels
-  :: MonadError QErr m
-  => AnnGObject
-  -> m ( [(PGCol, PGColType, PGColValue)] -- ^ columns
-       , [(RelName, ObjRelData)] -- ^ object relations
-       , [(RelName, ArrRelData)] -- ^ array relations
-       )
-fetchColsAndRels annObj = foldrM go ([], [], []) $ OMap.toList annObj
-  where
-    go (gName, annVal) (cols, objRels, arrRels) =
-      case annVal of
-        AGScalar colty mColVal -> do
-          let col = PGCol $ G.unName gName
-              colVal = fromMaybe (PGNull colty) mColVal
-          return ((col, colty, colVal):cols, objRels, arrRels)
-        AGObject _ (Just obj) -> do
-          let relName = RelName $ G.unName gName
-          relObj <- parseRelObj obj
-          return $ either
-            (\relData -> (cols, (relName, relData):objRels, arrRels))
-            (\relData -> (cols, objRels, (relName, relData):arrRels))
-            relObj
-        _ -> throw500 "unexpected Array or Enum for input cols"
-
--- | process array relation and return relation data, insert context
--- | of remote table and relation info
-processObjRel
-  :: (MonadError QErr m)
-  => InsCtxMap
-  -> [(RelName, ObjRelData)]
-  -> RelationInfoMap
-  -> m [(ObjRelData, InsCtx, RelInfo)]
-processObjRel insCtxMap objRels relInfoMap =
-  forM objRels $ \(relName, rd) -> withPathK (getRelTxt relName) $ do
-  relInfo <- onNothing (Map.lookup relName relInfoMap) $ throw500 $
-    "object relationship with name " <> relName <<> " not found"
-  let remoteTable = riRTable relInfo
-  insCtx <- getInsCtx insCtxMap remoteTable
-  return (rd, insCtx, relInfo)
-
--- | process array relation and return dependent columns,
--- | relation data, insert context of remote table and relation info
-processArrRel
-  :: (MonadError QErr m)
-  => InsCtxMap
-  -> [(RelName, ArrRelData)]
-  -> RelationInfoMap
-  -> m [([PGCol], ArrRelData, InsCtx, RelInfo)]
-processArrRel insCtxMap arrRels relInfoMap =
-  forM arrRels $ \(relName, rd) -> withPathK (getRelTxt relName) $ do
-    relInfo <- onNothing (Map.lookup relName relInfoMap) $ throw500 $
-      "relation with name " <> relName <<> " not found"
-    let depCols = map fst $ riMapping relInfo
-        remoteTable = riRTable relInfo
-    insCtx <- getInsCtx insCtxMap remoteTable
-    return (depCols, rd, insCtx, relInfo)
-
->>>>>>> 5e1eec80
 -- | insert an object relationship and return affected rows
 -- | and parent dependent columns
 insertObjRel
