--- conflicted
+++ resolved
@@ -16,7 +16,7 @@
   deleteItems,
   deleteItem,
   vExpandRow,
-  vCollapseRow
+  vCollapseRow,
 } from './ViewActions'; // eslint-disable-line no-unused-vars
 
 import {
@@ -26,7 +26,7 @@
   runQuery,
   setOffset,
   setLimit,
-  addOrder
+  addOrder,
 } from './FilterActions';
 
 import _push from '../push';
@@ -39,13 +39,13 @@
 import { I_SET_CLONE } from '../TableInsertItem/InsertActions';
 import {
   getTableInsertRowRoute,
-  getTableEditRowRoute
+  getTableEditRowRoute,
 } from '../../../Common/utils/routesUtils';
 import {
   findTable,
   getRelationshipRefTable,
   getTableName,
-  getTableSchema
+  getTableSchema,
 } from '../../../Common/utils/pgUtils';
 import { updateSchemaInfo } from '../DataActions';
 import {
@@ -81,7 +81,7 @@
   triggeredRow,
   triggeredFunction,
   location,
-  readOnlyMode
+  readOnlyMode,
 }) => {
   const [selectedRows, setSelectedRows] = useState([]);
 
@@ -145,7 +145,7 @@
       Header: '',
       accessor: 'tableRowActionButtons',
       id: 'tableRowActionButtons',
-      width: 152
+      width: 152,
     });
 
     _gridHeadings.push({
@@ -158,14 +158,14 @@
             }
             disabled={_disableBulkSelect}
             title={_disableBulkSelect ? 'No primary key to identify row' : ''}
-            type='checkbox'
+            type="checkbox"
             onChange={handleAllCheckboxChange}
           />
         </div>
       ),
       accessor: 'tableRowSelectAction',
       id: 'tableRowSelectAction',
-      width: 60
+      width: 60,
     });
 
     _columns.map(col => {
@@ -182,20 +182,16 @@
 
       _gridHeadings.push({
         Header: (
-<<<<<<< HEAD
-          <div className='ellipsis' title='Click to sort'>
-=======
           <div className="ellipsis">
->>>>>>> 4359af77
             <span className={styles.tableHeaderCell}>
-              {columnName} <Icon type={sortIcon} size={12} pl='xs' />
+              {columnName} <Icon type={sortIcon} size={12} pl="xs" />
             </span>
           </div>
         ),
         accessor: columnName,
         id: columnName,
         foldable: true,
-        width: getColWidth(columnName, curRows)
+        width: getColWidth(columnName, curRows),
       });
     });
 
@@ -204,14 +200,14 @@
 
       _gridHeadings.push({
         Header: (
-          <div className='ellipsis'>
+          <div className="ellipsis">
             <span className={styles.tableHeaderCell}>{relName}</span>
           </div>
         ),
         accessor: relName,
         id: relName,
         foldable: true,
-        width: getColWidth(relName)
+        width: getColWidth(relName),
       });
     });
 
@@ -300,8 +296,8 @@
           return (
             <Button
               className={styles.add_mar_right_small}
-              color='white'
-              size='xs'
+              color="white"
+              size="xs"
               onClick={disabled ? disabledOnClick : handleClick}
               title={disabled ? 'No primary key to identify row' : title}
               data-test={`row-${type}-button-${rowIndex}`}
@@ -340,7 +336,7 @@
         };
 
         const getEditButton = pkClause => {
-          const editIcon = <Icon type='edit' size={10} />;
+          const editIcon = <Icon type="edit" size={10} />;
 
           const handleEditClick = () => {
             dispatch({ type: E_SET_EDITITEM, oldItem: row, pkClause });
@@ -361,7 +357,7 @@
         };
 
         const getDeleteButton = pkClause => {
-          const deleteIcon = <Icon type='delete' size={10} />;
+          const deleteIcon = <Icon type="delete" size={10} />;
 
           const handleDeleteClick = () => {
             dispatch(deleteItem(pkClause));
@@ -379,7 +375,7 @@
         };
 
         const getCloneButton = () => {
-          const cloneIcon = <Icon type='clone' size={10} />;
+          const cloneIcon = <Icon type="clone" size={10} />;
 
           const handleCloneClick = () => {
             dispatch({ type: I_SET_CLONE, clone: row });
@@ -409,8 +405,8 @@
               content: (
                 <div>
                   <Button
-                    color='white'
-                    size='xs'
+                    color="white"
+                    size="xs"
                     data-test={`run_manual_trigger_${m.name}`}
                     onClick={() =>
                       invokeTrigger.apply(undefined, [m.name, rowIndex])
@@ -420,11 +416,11 @@
                   </Button>
                   {`${m.name}`}
                 </div>
-              )
+              ),
             };
           });
 
-          const triggerIcon = <Icon type='playbox' />;
+          const triggerIcon = <Icon type="playbox" />;
           const triggerTitle = 'Invoke event trigger';
 
           const triggerBtn = getActionButton(
@@ -451,7 +447,7 @@
               <Dropdown
                 testId={`data_browse_rows_trigger_${rowIndex}`}
                 options={triggerOptions}
-                position='right'
+                position="right"
                 key={`invoke_data_dropdown_${rowIndex}`}
                 keyPrefix={`invoke_data_dropdown_${rowIndex}`}
               >
@@ -496,7 +492,7 @@
         <div className={styles.tableCenterContent}>
           <input
             className={styles.inputCheckbox}
-            type='checkbox'
+            type="checkbox"
             disabled={_disableBulkSelect}
             title={_disableBulkSelect ? NO_PRIMARY_KEY_MSG : ''}
             checked={selectedRows.some(selectedRow =>
@@ -573,7 +569,7 @@
 
           const getRelExpander = (value, className, clickHandler) => {
             return (
-              <a href='#' className={className} onClick={clickHandler}>
+              <a href="#" className={className} onClick={clickHandler}>
                 {value}
               </a>
             );
@@ -721,10 +717,10 @@
           {selectedRows.length}
           <button
             className={`${styles.add_mar_right_small} btn btn-xs btn-default ${styles.bulkDeleteButton}`}
-            title='Delete selected rows'
+            title="Delete selected rows"
             onClick={handleDeleteItems}
           >
-            <Icon type='delete' size={10} />
+            <Icon type="delete" size={10} />
           </button>
         </div>
       );
@@ -747,9 +743,9 @@
     const childTabs = childQueries.map((q, i) => {
       const isActive = q.name === activePath[curDepth + 1] ? 'active' : null;
       return (
-        <li key={i} className={isActive} role='presentation'>
+        <li key={i} className={isActive} role="presentation">
           <a
-            href='#'
+            href="#"
             onClick={e => {
               e.preventDefault();
               dispatch({ type: V_SET_ACTIVE, path: curPath, relname: q.name });
@@ -807,7 +803,7 @@
     if (childQueries.length > 0) {
       _childComponent = (
         <div>
-          <ul className='nav nav-tabs'>{childTabs}</ul>
+          <ul className="nav nav-tabs">{childTabs}</ul>
           {childViewRows}
         </div>
       );
@@ -818,7 +814,7 @@
 
   const renderTableBody = () => {
     if (isProgressing) {
-      return <Spinner size='xl' my='100px' mx='auto' />;
+      return <Spinner size="xl" my="100px" mx="auto" />;
     }
 
     const collapsedColumns = getPersistedCollapsedColumns(
@@ -902,14 +898,14 @@
         }
 
         disableSortColumn = false;
-      }
+      },
     });
 
     const getResizerProps = (finalState, none, column, ctx) => ({
       onMouseDown: e => {
         disableSortColumn = true;
         ctx.resizeColumnStart(e, column, false);
-      }
+      },
     });
 
     const handlePageChange = page => {
@@ -932,7 +928,7 @@
 
     return (
       <DragFoldTable
-        className='-highlight -fit-content'
+        className="-highlight -fit-content"
         data={_gridRows}
         columns={_gridHeadings}
         headerTitle={'Click to sort / Drag to rearrange'}
@@ -975,7 +971,7 @@
       {getFilterQuery()}
       <div className={`row ${styles.add_mar_top}`}>
         {getSelectedRowsSection()}
-        <div className='col-xs-12'>
+        <div className="col-xs-12">
           <div className={styles.tableContainer}>{renderTableBody()}</div>
           <br />
           <br />
