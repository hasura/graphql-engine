--- conflicted
+++ resolved
@@ -265,12 +265,8 @@
         encToText $ InsertTxConflictCtx CAIgnore constrM Nothing
     conflictCtxToJSON (CCUpdate constr updCols filtr) =
         encToText $ InsertTxConflictCtx CAUpdate (Just constr) $
-<<<<<<< HEAD
-        Just $ sqlBuilderToTxt $ toSQL (S.buildSEWithExcluded updCols)
-                                 S.<-> toSQL (S.WhereFrag filtr)
-=======
-        Just $ toSQLTxt $ S.buildSEWithExcluded updCols
->>>>>>> 509c8b89
+        Just $ toSQLTxt (S.buildSEWithExcluded updCols)
+               <> " " <> toSQLTxt (S.WhereFrag filtr)
 
 instance HDBQuery InsertQuery where
 
