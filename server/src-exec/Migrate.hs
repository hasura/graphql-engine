--- conflicted
+++ resolved
@@ -19,7 +19,7 @@
 import qualified Database.PG.Query          as Q
 
 curCatalogVer :: T.Text
-curCatalogVer = "22"
+curCatalogVer = "23"
 
 migrateMetadata
   :: ( MonadTx m
@@ -354,21 +354,19 @@
 from20To21 = liftTx $ Q.catchE defaultTxErrorHandler $ do
   Q.unitQ "CREATE INDEX ON hdb_catalog.event_log (locked)" () False
 
-<<<<<<< HEAD
-from21To22 :: MonadTx m => m ()
-from21To22 =
+from21To22 :: (MonadTx m) => m ()
+from21To22 = do
+  Q.Discard () <- liftTx $ Q.multiQE defaultTxErrorHandler
+    $(Q.sqlFromFile "src-rsr/migrate_from_21_to_22.sql")
+  pure ()
+
+from22To23 :: MonadTx m => m ()
+from22To23 =
   liftTx $ Q.catchE defaultTxErrorHandler $
   Q.multiQ [Q.sql|
             ALTER TABLE hdb_catalog.hdb_table
             ADD COLUMN configuration JSONB;
            |]
-=======
-from21To22 :: (MonadTx m) => m ()
-from21To22 = do
-  Q.Discard () <- liftTx $ Q.multiQE defaultTxErrorHandler
-    $(Q.sqlFromFile "src-rsr/migrate_from_21_to_22.sql")
-  pure ()
->>>>>>> d9fb0f87
 
 migrateCatalog
   :: ( MonadTx m
@@ -413,6 +411,7 @@
           , ("19", from19To20)
           , ("20", from20To21)
           , ("21", from21To22)
+          , ("22", from22To23)
           ]
 
     postMigrate = do
