--- conflicted
+++ resolved
@@ -194,15 +194,12 @@
                      -- testing
                      , QuickCheck
                      , generic-arbitrary
-<<<<<<< HEAD
                      , quickcheck-instances
 
-=======
-                     -- 0.6.1 is supposedly not okay for ghc 8.6: 
-                     --   https://github.com/nomeata/ghc-heap-view/issues/27 
+                     -- 0.6.1 is supposedly not okay for ghc 8.6:
+                     --   https://github.com/nomeata/ghc-heap-view/issues/27
                      , ghc-heap-view == 0.6.0
-                     
->>>>>>> f80b69e9
+
                      , directory
 
                      -- scheduled triggers
