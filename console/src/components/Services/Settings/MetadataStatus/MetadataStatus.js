import React, { useState } from 'react';
import Button from '../../../Common/Button/Button';
import { dropInconsistentObjects } from '../Actions';
import { permissionTypes, getTableNameFromDef } from '../utils';
import metaDataStyles from '../Settings.scss';
import styles from '../../../Common/TableCommon/Table.scss';
import CheckIcon from '../../../Common/Icons/Check';
import CrossIcon from '../../../Common/Icons/Cross';
import { getConfirmation } from '../../../Common/utils/jsUtils';
import ReloadMetadata from '../MetadataOptions/ReloadMetadata';

const MetadataStatus = ({ dispatch, metadata }) => {
  const [shouldShowErrorBanner, toggleErrorBanner] = useState(true);
  const [isLoading, setIsLoading] = useState(false);
  const dismissErrorBanner = () => {
    toggleErrorBanner(false);
  };
  const inconsistentObjectsTable = () => {
    return (
      <table
        className={`${metaDataStyles.metadataStatusTable} ${metaDataStyles.wd750}`}
        id="t01"
      >
        <thead>
          <tr>
            <th>Name</th>
            <th>Type</th>
            <th>Description</th>
            <th>Reason</th>
          </tr>
        </thead>
        <tbody>
          {metadata.inconsistentObjects.map((ico, _i) => {
            let name;
            let definition;
            if (
              ico.type === 'object_relation' ||
              ico.type === 'array_relation'
            ) {
              name = ico.definition.name;
              definition = `relationship of table "${getTableNameFromDef(
                ico.definition.table
              )}"`;
            } else if (permissionTypes.includes(ico.type)) {
              name = `${ico.definition.role}-permission`;
              definition = `${ico.type} on table "${getTableNameFromDef(
                ico.definition.table
              )}"`;
            } else if (ico.type === 'table') {
              name = getTableNameFromDef(ico.definition);
              definition = name;
            } else if (ico.type === 'function') {
              name = getTableNameFromDef(ico.definition);
              definition = name;
            } else if (ico.type === 'event_trigger') {
              name = ico.definition.configuration.name;
              definition = `event trigger on table "${getTableNameFromDef(
                ico.definition.table
              )}"`;
            } else if (ico.type === 'remote_schema') {
              name = ico.definition.name;
              let url = `"${ico.definition.definition.url ||
                ico.definition.definition.url_from_env}"`;
              if (ico.definition.definition.url_from_env) {
                url = `the url from the value of env var ${url}`;
              }
              definition = `remote schema named "${name}" at ${url}`;
            }
            return (
              <tr key={_i}>
                <td>{name}</td>
                <td>{ico.type}</td>
                <td>{definition}</td>
                <td>{ico.reason}</td>
              </tr>
            );
          })}
        </tbody>
      </table>
    );
  };

  const verifyAndDropAll = () => {
    const confirmMessage =
      'This will drop all the inconsistent objects in your metadata. This action is irreversible.';
    const isOk = getConfirmation(confirmMessage);
    const callback = () => setIsLoading(false);
    if (isOk) {
      setIsLoading(true);
      dispatch(dropInconsistentObjects(callback, callback));
    }
  };

  const content = () => {
    const isInconsistentRemoteSchemaPresent = metadata.inconsistentObjects.some(
      i => i.type === 'remote_schema'
    );
    if (metadata.inconsistentObjects.length === 0) {
      return (
        <div className={styles.add_mar_top}>
          <div className={metaDataStyles.content_width}>
            <div className={styles.display_flex}>
              <CheckIcon className={metaDataStyles.add_mar_right_small} />
              <h4>GraphQL Engine metadata is consistent with database</h4>
            </div>
          </div>
        </div>
      );
    }

    return (
      <div className={styles.add_mar_top}>
        <div className={metaDataStyles.content_width}>
          <div className={styles.display_flex}>
            <CrossIcon className={metaDataStyles.add_mar_right_small} />
            <h4> GraphQL Engine metadata is inconsistent with database </h4>
          </div>
          <div className={styles.add_mar_top}>
            <div className={styles.add_mar_top_small}>
              The following objects in your metadata are inconsistent because
              they reference database or remote-schema entities which do not
              seem to exist or are conflicting
            </div>
            <div className={styles.add_mar_top_small}>
              The GraphQL API has been generated using only the consistent parts
              of the metadata
            </div>
            <div className={styles.add_mar_top_small}>
              The console will also not be able to display these inconsistent
              objects
            </div>
          </div>
        </div>
        <div className={styles.add}>{inconsistentObjectsTable()}</div>
        <div
          className={`${metaDataStyles.wd50percent} ${metaDataStyles.add_mar_top}`}
        >
          To resolve these inconsistencies, you can do one of the following:
          <ul className={styles.add_mar_top_small}>
            <li>
              To delete all the inconsistent objects from the metadata, click
              the "Delete all" button
            </li>
            <li>
              If you want to manage these objects on your own, please do so and
              click on the "Reload Metadata" button to check if the
              inconsistencies have been resolved
            </li>
          </ul>
        </div>
<<<<<<< HEAD
        <div className={metaDataStyles.display_flex}>
          <Button
            color="yellow"
            size="sm"
            className={`${metaDataStyles.add_mar_top_small} ${metaDataStyles.add_mar_right}`}
            onClick={reloadCacheAndLoadInconsistentObjects}
          >
            Reload metadata
          </Button>
=======
        <div
          className={`${metaDataStyles.display_flex} ${metaDataStyles.add_mar_top_small}`}
        >
>>>>>>> 863910fe
          <Button
            color="red"
            size="sm"
            className={metaDataStyles.add_mar_right}
            onClick={verifyAndDropAll}
            disabled={isLoading}
          >
            Delete all
          </Button>
          <ReloadMetadata
            dispatch={dispatch}
            buttonText="Reload metadata"
            shouldReloadRemoteSchemas={isInconsistentRemoteSchemaPresent}
          />
        </div>
      </div>
    );
  };

  const banner = () => {
    if (metadata.inconsistentObjects.length === 0) {
      return null;
    }
    if (!shouldShowErrorBanner) {
      return null;
    }
    const urlSearchParams = new URLSearchParams(window.location.search);
    if (urlSearchParams.get('is_redirected') !== 'true') {
      return null;
    }
    return (
      <div className={`${styles.errorBanner} alert alert-danger`}>
        <i
          className={`${styles.add_mar_right_small} ${styles.fontStyleNormal} fa fa-exclamation-circle`}
          aria-hidden="true"
        />
        <strong>
          You have been redirected because your GraphQL Engine metadata is in an
          inconsistent state
        </strong>
        <i
          className={`${styles.align_right} ${styles.fontStyleNormal} ${styles.cursorPointer} fa fa-times`}
          aria-hidden="true"
          onClick={dismissErrorBanner}
        />
      </div>
    );
  };

  return (
    <div className={styles.add_mar_bottom}>
      {banner()}
      <div
        className={`${styles.clear_fix} ${styles.padd_left} ${styles.padd_top} ${metaDataStyles.metadata_wrapper} container-fluid`}
      >
        <h2 className={`${styles.heading_text} ${styles.remove_pad_bottom}`}>
          Hasura Metadata Status
        </h2>
        {content()}
      </div>
    </div>
  );
};

const mapStateToProps = state => {
  return {
    ...state.main,
    metadata: state.metadata,
    dataHeaders: { ...state.tables.dataHeaders },
  };
};

const connector = connect => connect(mapStateToProps)(MetadataStatus);

export default connector;<|MERGE_RESOLUTION|>--- conflicted
+++ resolved
@@ -148,21 +148,9 @@
             </li>
           </ul>
         </div>
-<<<<<<< HEAD
-        <div className={metaDataStyles.display_flex}>
-          <Button
-            color="yellow"
-            size="sm"
-            className={`${metaDataStyles.add_mar_top_small} ${metaDataStyles.add_mar_right}`}
-            onClick={reloadCacheAndLoadInconsistentObjects}
-          >
-            Reload metadata
-          </Button>
-=======
         <div
           className={`${metaDataStyles.display_flex} ${metaDataStyles.add_mar_top_small}`}
         >
->>>>>>> 863910fe
           <Button
             color="red"
             size="sm"
