{-# LANGUAGE DeriveLift        #-}
{-# LANGUAGE OverloadedStrings #-}

module Hasura.RQL.DML.Select.Types where

import           Data.Aeson.Types
import           Language.Haskell.TH.Syntax (Lift)

import qualified Data.HashMap.Strict        as HM
import qualified Data.List.NonEmpty         as NE
import qualified Data.Text                  as T

import           Hasura.Prelude
import           Hasura.RQL.Types
import qualified Hasura.SQL.DML             as S
import           Hasura.SQL.Types
import           Hasura.SQL.Value           (PGColValue (..))

type SelectQExt = SelectG ExtCol BoolExp Int
-- Columns in RQL
data ExtCol
  = ECSimple !PGCol
  | ECRel !RelName !(Maybe RelName) !SelectQExt
  deriving (Show, Eq, Lift)

instance ToJSON ExtCol where
  toJSON (ECSimple s) = toJSON s
  toJSON (ECRel rn mrn selq) =
    object $ [ "name" .= rn
             , "alias" .= mrn
             ] ++ selectGToPairs selq

instance FromJSON ExtCol where
  parseJSON v@(Object o) =
    ECRel
    <$> o .:  "name"
    <*> o .:? "alias"
    <*> parseJSON v
  parseJSON (String s) =
    return $ ECSimple $ PGCol s
  parseJSON _ =
    fail $ mconcat
    [ "A column should either be a string or an "
    , "object (relationship)"
    ]

data AnnAggOrdBy
  = AAOCount
  | AAOOp !T.Text !PGCol
  deriving (Show, Eq)

data AnnObCol
  = AOCPG !PGColInfo
  | AOCObj !RelInfo !AnnBoolExpSQL !AnnObCol
  | AOCAgg !RelInfo !AnnBoolExpSQL !AnnAggOrdBy
  deriving (Show, Eq)

type AnnOrderByItem = OrderByItemG AnnObCol

data AnnRelG a
  = AnnRelG
  { aarName    :: !RelName -- Relationship name
  , aarMapping :: ![(PGCol, PGCol)] -- Column of left table to join with
  , aarAnnSel  :: !a -- Current table. Almost ~ to SQL Select
  } deriving (Show, Eq)

type ObjSel = AnnRelG AnnSel
type ArrRel = AnnRelG AnnSel
type ArrRelAgg = AnnRelG AnnAggSel

type Fields a = [(FieldName, a)]

data ArrSel
  = ASSimple !ArrRel
  | ASAgg !ArrRelAgg
  deriving (Show, Eq)

type ArrSelFlds = Fields ArrSel
type AnnArgs = Fields PGColValue
<<<<<<< HEAD

data ColOp 
  = ColOp 
  { _colOp :: S.SQLOp 
  , _colExp :: S.SQLExp 
  } deriving (Show, Eq)

data AnnFld
  = FCol !PGColInfo !(Maybe ColOp)
=======

data AnnFld
  = FCol !PGColInfo
  | FColArg !PGColInfo !AnnArgs
>>>>>>> 5493c6b7
  | FObj !ObjSel
  | FArr !ArrSel
  | FExp !T.Text
  deriving (Show, Eq)

data TableArgs
  = TableArgs
  { _taWhere    :: !(Maybe AnnBoolExpSQL)
  , _taOrderBy  :: !(Maybe (NE.NonEmpty AnnOrderByItem))
  , _taLimit    :: !(Maybe Int)
  , _taOffset   :: !(Maybe S.SQLExp)
  , _taDistCols :: !(Maybe (NE.NonEmpty PGCol))
  } deriving (Show, Eq)

noTableArgs :: TableArgs
noTableArgs = TableArgs Nothing Nothing Nothing Nothing Nothing

data PGColFld
  = PCFCol !PGCol
  | PCFExp !T.Text
  deriving (Show, Eq)

type ColFlds = Fields PGColFld

data AggOp
  = AggOp
  { _aoOp   :: !T.Text
  , _aoFlds :: !ColFlds
  } deriving (Show, Eq)

data AggFld
  = AFCount !S.CountType
  | AFOp !AggOp
  | AFExp !T.Text
  deriving (Show, Eq)

type AggFlds = Fields AggFld
type AnnFlds = Fields AnnFld

data TableAggFld
  = TAFAgg !AggFlds
  | TAFNodes !AnnFlds
  | TAFExp !T.Text
  deriving (Show, Eq)

type TableAggFlds = Fields TableAggFld

data TableFrom
  = TableFrom
  { _tfTable :: !QualifiedTable
  , _tfIden  :: !(Maybe Iden)
  } deriving (Show, Eq)

data TablePerm
  = TablePerm
  { _tpFilter :: !AnnBoolExpSQL
  , _tpLimit  :: !(Maybe Int)
  } deriving (Eq, Show)

data AnnSelG a
  = AnnSelG
  { _asnFields :: !a
  , _asnFrom   :: !TableFrom
  , _asnPerm   :: !TablePerm
  , _asnArgs   :: !TableArgs
  } deriving (Show, Eq)

type AnnSel = AnnSelG AnnFlds
type AnnAggSel = AnnSelG TableAggFlds

data BaseNode
  = BaseNode
  { _bnPrefix   :: !Iden
  , _bnDistinct :: !(Maybe S.DistinctExpr)
  , _bnFrom     :: !S.FromItem
  , _bnWhere    :: !S.BoolExp
  , _bnOrderBy  :: !(Maybe S.OrderByExp)
  , _bnLimit    :: !(Maybe Int)
  , _bnOffset   :: !(Maybe S.SQLExp)

  , _bnExtrs    :: !(HM.HashMap S.Alias S.SQLExp)
  , _bnObjs     :: !(HM.HashMap RelName ObjNode)
  , _bnArrs     :: !(HM.HashMap S.Alias ArrNode)
  } deriving (Show, Eq)

mergeBaseNodes :: BaseNode -> BaseNode -> BaseNode
mergeBaseNodes lNodeDet rNodeDet =
  BaseNode pfx dExp f whr ordBy limit offset
  (HM.union lExtrs rExtrs)
  (HM.unionWith mergeObjNodes lObjs rObjs)
  (HM.unionWith mergeArrNodes lArrs rArrs)
  where
    BaseNode pfx dExp f whr ordBy limit offset lExtrs lObjs lArrs
      = lNodeDet
    BaseNode _   _    _ _   _     _     _      rExtrs rObjs rArrs
      = rNodeDet

data OrderByNode
  = OBNNothing
  | OBNObjNode !RelName !ObjNode
  | OBNArrNode !S.Alias !ArrNode
  deriving (Show, Eq)

data ArrRelCtx
  = ArrRelCtx
  { aacFields    :: !ArrSelFlds
  , aacAggOrdBys :: ![RelName]
  } deriving (Show, Eq)

emptyArrRelCtx :: ArrRelCtx
emptyArrRelCtx = ArrRelCtx [] []

data ArrNodeItem
  = ANIField !(FieldName, ArrSel)
  | ANIAggOrdBy !RelName
  deriving (Show, Eq)

data ObjNode
  = ObjNode
  { _rnRelMapping :: ![(PGCol, PGCol)]
  , _rnNodeDet    :: !BaseNode
  } deriving (Show, Eq)

mergeObjNodes :: ObjNode -> ObjNode -> ObjNode
mergeObjNodes lNode rNode =
  ObjNode colMapping $ mergeBaseNodes lBN rBN
  where
    ObjNode colMapping lBN = lNode
    ObjNode _          rBN = rNode

-- simple array select, aggregate select and order by
-- nodes differ in extractors
data ArrNode
  = ArrNode
  { _anExtr       :: ![S.Extractor]
  , _anRelMapping :: ![(PGCol, PGCol)]
  , _anNodeDet    :: !BaseNode
  } deriving (Show, Eq)

mergeArrNodes :: ArrNode -> ArrNode -> ArrNode
mergeArrNodes lNode rNode =
  ArrNode (lExtrs `union` rExtrs) colMapping $
  mergeBaseNodes lBN rBN
  where
    ArrNode lExtrs colMapping lBN = lNode
    ArrNode rExtrs _          rBN = rNode

getJSONArgumentPath :: AnnArgs -> Maybe T.Text
getJSONArgumentPath args
  | length pathArgs == 0 = Nothing
  | otherwise = getPathValue $ head pathArgs
  where
    hasPath ((FieldName argName), _) = argName == "path"
    pathArgs = filter hasPath args
    getPathValue (_, pgVal) = case pgVal of
      PGValText t -> Just t
      _           -> Nothing

<|MERGE_RESOLUTION|>--- conflicted
+++ resolved
@@ -77,7 +77,6 @@
 
 type ArrSelFlds = Fields ArrSel
 type AnnArgs = Fields PGColValue
-<<<<<<< HEAD
 
 data ColOp 
   = ColOp 
@@ -87,12 +86,6 @@
 
 data AnnFld
   = FCol !PGColInfo !(Maybe ColOp)
-=======
-
-data AnnFld
-  = FCol !PGColInfo
-  | FColArg !PGColInfo !AnnArgs
->>>>>>> 5493c6b7
   | FObj !ObjSel
   | FArr !ArrSel
   | FExp !T.Text
