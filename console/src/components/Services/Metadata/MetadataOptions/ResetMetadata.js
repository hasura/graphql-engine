import React, { Component } from 'react';
import PropTypes from 'prop-types';
import Endpoints, { globalCookiePolicy } from '../../../../Endpoints';
import Button from '../../../Common/Button/Button';
import { clearIntrospectionSchemaCache } from '../../RemoteSchema/graphqlUtils';

import styles from '../../../Common/Common.scss';

import {
  showSuccessNotification,
  showErrorNotification,
} from '../../Common/Notification';
import { getConfirmation } from '../../../Common/utils/jsUtils';

class ResetMetadata extends Component {
  constructor() {
    super();
    this.state = {};
    this.state.isResetting = false;
  }

  render() {
    const { dispatch } = this.props;

    const handleReset = e => {
      e.preventDefault();

      const confirmMessage =
        'This will permanently reset the GraphQL schema configuration and you will need to start from scratch';
      const isOk = getConfirmation(confirmMessage, true);
      if (!isOk) {
        return;
      }

      this.setState({ isResetting: true });

      const url = Endpoints.query;
      const requestBody = {
        type: 'clear_metadata',
        args: {},
      };
      const options = {
        method: 'POST',
        credentials: globalCookiePolicy,
        headers: {
          ...this.props.dataHeaders,
        },
        body: JSON.stringify(requestBody),
      };

      fetch(url, options).then(response => {
        response.json().then(data => {
          this.setState({ isResetting: false });

          if (response.ok) {
            dispatch(showSuccessNotification('Metadata reset successfully!'));
          } else {
            dispatch(
              showErrorNotification('Metadata reset failed', null, data)
            );
          }
        });
      });
    };

    return (
      <div className={styles.display_inline}>
        <Button
          data-test="data-reset-metadata"
          color="white"
          size="sm"
<<<<<<< HEAD
          onClick={e => {
            e.preventDefault();
            const a = prompt(
              'Are you absolutely sure?\nThis action cannot be undone. This will permanently reset GraphQL Engine\'s configuration and you will need to start from scratch. Please type "RESET" (in caps, without quotes) to confirm.\n '
            );
            if (a.trim() !== 'RESET') {
              console.error('Did not reset metadata: User confirmation error');
              this.props.dispatch(
                showErrorNotification(
                  'Metadata reset failed',
                  'User Confirmation Error'
                )
              );
            } else {
              this.setState({ isResetting: true });
              const url = Endpoints.query;
              const requestBody = {
                type: 'clear_metadata',
                args: {},
              };
              const options = {
                method: 'POST',
                credentials: globalCookiePolicy,
                headers: {
                  ...this.props.dataHeaders,
                },
                body: JSON.stringify(requestBody),
              };
              fetch(url, options).then(response => {
                response.json().then(data => {
                  if (response.ok) {
                    this.setState({ isResetting: false });
                    this.props.dispatch(
                      showSuccessNotification('Metadata reset successfully!')
                    );
                    clearIntrospectionSchemaCache();
                  } else {
                    const parsedErrorMsg = data;
                    this.props.dispatch(
                      showErrorNotification(
                        'Metadata reset failed',
                        'Something went wrong.',
                        parsedErrorMsg
                      )
                    );
                    console.error('Error with response', parsedErrorMsg);
                    this.setState({ isResetting: false });
                  }
                });
              });
            }
          }}
=======
          onClick={handleReset}
>>>>>>> 9ea8975a
        >
          {this.state.isResetting ? 'Resetting...' : 'Reset'}
        </Button>
      </div>
    );
  }
}

ResetMetadata.propTypes = {
  dispatch: PropTypes.func.isRequired,
  dataHeaders: PropTypes.object.isRequired,
};

export default ResetMetadata;<|MERGE_RESOLUTION|>--- conflicted
+++ resolved
@@ -54,6 +54,7 @@
 
           if (response.ok) {
             dispatch(showSuccessNotification('Metadata reset successfully!'));
+            clearIntrospectionSchemaCache();
           } else {
             dispatch(
               showErrorNotification('Metadata reset failed', null, data)
@@ -69,62 +70,7 @@
           data-test="data-reset-metadata"
           color="white"
           size="sm"
-<<<<<<< HEAD
-          onClick={e => {
-            e.preventDefault();
-            const a = prompt(
-              'Are you absolutely sure?\nThis action cannot be undone. This will permanently reset GraphQL Engine\'s configuration and you will need to start from scratch. Please type "RESET" (in caps, without quotes) to confirm.\n '
-            );
-            if (a.trim() !== 'RESET') {
-              console.error('Did not reset metadata: User confirmation error');
-              this.props.dispatch(
-                showErrorNotification(
-                  'Metadata reset failed',
-                  'User Confirmation Error'
-                )
-              );
-            } else {
-              this.setState({ isResetting: true });
-              const url = Endpoints.query;
-              const requestBody = {
-                type: 'clear_metadata',
-                args: {},
-              };
-              const options = {
-                method: 'POST',
-                credentials: globalCookiePolicy,
-                headers: {
-                  ...this.props.dataHeaders,
-                },
-                body: JSON.stringify(requestBody),
-              };
-              fetch(url, options).then(response => {
-                response.json().then(data => {
-                  if (response.ok) {
-                    this.setState({ isResetting: false });
-                    this.props.dispatch(
-                      showSuccessNotification('Metadata reset successfully!')
-                    );
-                    clearIntrospectionSchemaCache();
-                  } else {
-                    const parsedErrorMsg = data;
-                    this.props.dispatch(
-                      showErrorNotification(
-                        'Metadata reset failed',
-                        'Something went wrong.',
-                        parsedErrorMsg
-                      )
-                    );
-                    console.error('Error with response', parsedErrorMsg);
-                    this.setState({ isResetting: false });
-                  }
-                });
-              });
-            }
-          }}
-=======
           onClick={handleReset}
->>>>>>> 9ea8975a
         >
           {this.state.isResetting ? 'Resetting...' : 'Reset'}
         </Button>
