--- conflicted
+++ resolved
@@ -33,7 +33,6 @@
     - Linkedin
     - Github
     - Custom authentication
-<<<<<<< HEAD
 - Data modelling
   - Create table
   - Alter table
@@ -41,9 +40,7 @@
   - Relationship
   - Managing permissions
   - Delete table
-=======
 - Roles
->>>>>>> f3c18669
 - Querying data (data APIs)
         - Select
         - Update
