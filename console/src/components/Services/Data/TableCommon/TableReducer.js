--- conflicted
+++ resolved
@@ -485,7 +485,6 @@
           ),
         },
       };
-<<<<<<< HEAD
     case PERM_TOGGLE_BACKEND_ONLY:
       const pState = modifyState.permissionsState;
       const isBackendOnly =
@@ -513,9 +512,7 @@
           },
         },
       };
-=======
-
->>>>>>> 2e7e54fc
+
     case DELETE_PRESET:
       const deletedSet = {
         ...modifyState.permissionsState[action.data.queryType].set,
