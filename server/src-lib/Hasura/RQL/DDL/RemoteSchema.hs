module Hasura.RQL.DDL.RemoteSchema
  ( runAddRemoteSchema
  , runRemoveRemoteSchema
  , removeRemoteSchemaFromCatalog
  , runReloadRemoteSchema
<<<<<<< HEAD
  , fetchRemoteSchemas
=======
  , buildGCtxMap
>>>>>>> 337403d5
  , addRemoteSchemaP1
  , addRemoteSchemaP2Setup
  , addRemoteSchemaP2
  ) where

import           Hasura.EncJSON
import           Hasura.Prelude

import qualified Data.Aeson                  as J
import qualified Data.HashMap.Strict         as Map
import qualified Database.PG.Query           as Q

import           Hasura.GraphQL.RemoteServer
import           Hasura.RQL.Types
import           Hasura.SQL.Types

runAddRemoteSchema
  :: ( QErrM m
     , CacheRWM m
     , MonadTx m
     , MonadIO m
     , HasHttpManager m
     )
  => AddRemoteSchemaQuery -> m EncJSON
runAddRemoteSchema q = do
  addRemoteSchemaP1 name >> addRemoteSchemaP2 q
  where
    name = _arsqName q

addRemoteSchemaP1
  :: (QErrM m, CacheRM m)
  => RemoteSchemaName -> m ()
addRemoteSchemaP1 name = do
  remoteSchemaMap <- scRemoteSchemas <$> askSchemaCache
  onJust (Map.lookup name remoteSchemaMap) $ const $
    throw400 AlreadyExists $ "remote schema with name "
    <> name <<> " already exists"

addRemoteSchemaP2Setup
  :: (QErrM m, CacheRWM m, MonadIO m, HasHttpManager m)
  => AddRemoteSchemaQuery -> m RemoteSchemaCtx
addRemoteSchemaP2Setup q = do
  httpMgr <- askHttpManager
  rsi <- validateRemoteSchemaDef def
  gCtx <- fetchRemoteSchema httpMgr name rsi
  let rsCtx = RemoteSchemaCtx name gCtx rsi
  addRemoteSchemaToCache rsCtx
  return rsCtx
  where
    AddRemoteSchemaQuery name def _ = q

addRemoteSchemaP2
  :: ( QErrM m
     , CacheRWM m
     , MonadTx m
     , MonadIO m, HasHttpManager m
     )
  => AddRemoteSchemaQuery
  -> m EncJSON
addRemoteSchemaP2 q = do
  void $ addRemoteSchemaP2Setup q
  liftTx $ addRemoteSchemaToCatalog q
  return successMsg

runRemoveRemoteSchema
  :: (QErrM m, UserInfoM m, CacheRWM m, MonadTx m)
  => RemoteSchemaNameQuery -> m EncJSON
runRemoveRemoteSchema (RemoteSchemaNameQuery rsn)= do
  removeRemoteSchemaP1 rsn
  removeRemoteSchemaP2 rsn

removeRemoteSchemaP1
  :: (UserInfoM m, QErrM m, CacheRM m)
  => RemoteSchemaName -> m ()
removeRemoteSchemaP1 rsn = do
  sc <- askSchemaCache
  let rmSchemas = scRemoteSchemas sc
  void $ onNothing (Map.lookup rsn rmSchemas) $
    throw400 NotExists "no such remote schema"

removeRemoteSchemaP2
  :: ( CacheRWM m
     , MonadTx m
     )
  => RemoteSchemaName
  -> m EncJSON
removeRemoteSchemaP2 rsn = do
  delRemoteSchemaFromCache rsn
  liftTx $ removeRemoteSchemaFromCatalog rsn
  return successMsg

runReloadRemoteSchema
  :: ( QErrM m, CacheRWM m
     , MonadIO m, HasHttpManager m
     )
  => RemoteSchemaNameQuery -> m EncJSON
runReloadRemoteSchema (RemoteSchemaNameQuery name) = do
  rmSchemas <- scRemoteSchemas <$> askSchemaCache
  rsi <- fmap rscInfo $ onNothing (Map.lookup name rmSchemas) $
         throw400 NotExists $ "remote schema with name "
         <> name <<> " does not exist"
  httpMgr <- askHttpManager
  gCtx <- fetchRemoteSchema httpMgr name rsi
  delRemoteSchemaFromCache name
  addRemoteSchemaToCache $ RemoteSchemaCtx name gCtx rsi
  return successMsg

addRemoteSchemaToCatalog
  :: AddRemoteSchemaQuery
  -> Q.TxE QErr ()
addRemoteSchemaToCatalog (AddRemoteSchemaQuery name def comment) =
  Q.unitQE defaultTxErrorHandler [Q.sql|
    INSERT into hdb_catalog.remote_schemas
      (name, definition, comment)
      VALUES ($1, $2, $3)
  |] (name, Q.AltJ $ J.toJSON def, comment) True

removeRemoteSchemaFromCatalog :: RemoteSchemaName -> Q.TxE QErr ()
removeRemoteSchemaFromCatalog name =
  Q.unitQE defaultTxErrorHandler [Q.sql|
    DELETE FROM hdb_catalog.remote_schemas
      WHERE name = $1
  |] (Identity name) True<|MERGE_RESOLUTION|>--- conflicted
+++ resolved
@@ -3,11 +3,7 @@
   , runRemoveRemoteSchema
   , removeRemoteSchemaFromCatalog
   , runReloadRemoteSchema
-<<<<<<< HEAD
   , fetchRemoteSchemas
-=======
-  , buildGCtxMap
->>>>>>> 337403d5
   , addRemoteSchemaP1
   , addRemoteSchemaP2Setup
   , addRemoteSchemaP2
@@ -130,4 +126,16 @@
   Q.unitQE defaultTxErrorHandler [Q.sql|
     DELETE FROM hdb_catalog.remote_schemas
       WHERE name = $1
-  |] (Identity name) True+  |] (Identity name) True
+
+fetchRemoteSchemas :: Q.TxE QErr [AddRemoteSchemaQuery]
+fetchRemoteSchemas =
+  map fromRow <$> Q.listQE defaultTxErrorHandler
+    [Q.sql|
+     SELECT name, definition, comment
+       FROM hdb_catalog.remote_schemas
+     ORDER BY name ASC
+     |] () True
+  where
+    fromRow (name, Q.AltJ def, comment) =
+      AddRemoteSchemaQuery name def comment