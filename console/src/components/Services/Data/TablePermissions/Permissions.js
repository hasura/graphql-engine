import PropTypes from 'prop-types';
import React, { Component } from 'react';
import AceEditor from 'react-ace';
import Tooltip from 'react-bootstrap/lib/Tooltip';
import InputGroup from 'react-bootstrap/lib/InputGroup';
import OverlayTrigger from 'react-bootstrap/es/OverlayTrigger';
import 'brace/mode/json';
import 'brace/theme/github';

import { RESET } from '../TableModify/ModifyActions';
import {
  getQueriesWithPermColumns,
  permChangeTypes,
  permOpenEdit,
  permAddTableSchemas,
  permSetFilter,
  permSetFilterSameAs,
  permToggleColumn,
  permToggleAllColumns,
  permAllowAll,
  permCloseEdit,
  permSetRoleName,
  permChangePermissions,
  permToggleAllowUpsert,
  permToggleAllowAggregation,
  permToggleModifyLimit,
  permCustomChecked,
  permRemoveRole,
  permSetBulkSelect,
  permRemoveMultipleRoles,
  permSetSameSelect,
  applySamePermissionsBulk,
  UPDATE_PERM_SET_KEY_VALUE,
  CREATE_NEW_SET_VAL,
  DELETE_SET_VAL,
  TOGGLE_PERM_SET_OPERATION_CHECK,
  setConfigValueType,
  X_HASURA_CONST,
} from './Actions';
import PermissionBuilder from './PermissionBuilder/PermissionBuilder';
import TableHeader from '../TableCommon/TableHeader';
import ViewHeader from '../TableBrowseRows/ViewHeader';
import { setTable, fetchViewInfoFromInformationSchema } from '../DataActions';
import { getIngForm, escapeRegExp } from '../utils';
import { allOperators, getLegacyOperator } from './PermissionBuilder/utils';
import semverCheck from '../../../../helpers/semver';
import Button from '../../../Common/Button/Button';

/* */
import EnhancedInput from '../../../Common/InputChecker/InputChecker';
/* */

class Permissions extends Component {
  constructor() {
    super();
    this.state = {};
    this.state.setOperations = {
      insert: {
        isChecked: false,
        columnTypeMap: {},
      },
      update: {
        isChecked: false,
        columnTypeMap: {},
      },
    };
    this.state.viewInfo = {};
    this.state.showAggregation = false;
    this.state.showInsertPrefix = false;
    this.state.showUpdatePresets = false;
  }
  componentDidMount() {
    if (this.props.serverVersion) {
      this.checkSemVer(this.props.serverVersion);
      this.checkPrefixVer(this.props.serverVersion);
      this.checkUpdatePresetVer(this.props.serverVersion);
    }
    this.props.dispatch({ type: RESET });
    const currentSchema = this.props.allSchemas.find(
      t => t.table_name === this.props.tableName
    );

    if (!currentSchema) {
      alert('Invalid schema');
      return;
    }

    this.props.dispatch(setTable(this.props.tableName));
    this.props
      .dispatch(
        fetchViewInfoFromInformationSchema(
          currentSchema.table_schema,
          this.props.tableName
        )
      )
      .then(r => {
        if (r.length > 0) {
          this.setState({ viewInfo: r[0] });
        }
      });
  }

  componentWillReceiveProps(nextProps) {
    if (nextProps.serverVersion !== this.props.serverVersion) {
      this.checkSemVer(nextProps.serverVersion);
      this.checkPrefixVer(nextProps.serverVersion);
      this.checkUpdatePresetVer(nextProps.serverVersion);
    }
  }

  onSetValueChange(e, queryType) {
    // Get the index of the changed value and if both key and value are set create one more object in set
    const inputNode = e.target;

    const indexId =
      inputNode && parseInt(inputNode.getAttribute('data-index-id'), 10);
    const prefixVal = inputNode && inputNode.getAttribute('data-prefix-val');
    const actionData = {};

    if (indexId >= 0) {
      actionData.key = 'value';
      actionData.value = (prefixVal || '') + inputNode.value;
      actionData.index = indexId;

      this.props.dispatch({
        type: UPDATE_PERM_SET_KEY_VALUE,
        data: { ...actionData, queryType },
      });
    }
  }

  onSetKeyChange = (e, queryType) => {
    // Get the index of the changed value and if both key and value are set create one more object in set
    const selectNode = e.target;
    const selectedOption = e.target.selectedOptions[0];

    const indexId =
      selectNode && parseInt(selectNode.getAttribute('data-index-id'), 10);
    const actionData = {};

    if (selectedOption && indexId >= 0) {
      actionData.key = 'key';
      actionData.value = selectNode.value;
      actionData.index = indexId;

      const columnType = selectedOption.getAttribute('data-column-type');

      this.props.dispatch({
        type: UPDATE_PERM_SET_KEY_VALUE,
        data: { ...actionData, queryType },
      });
      if (
        indexId + 1 ===
        this.props.permissionsState[queryType].localSet.length
      ) {
        this.addNewPresetColumn(queryType);
      }
      this.setState({
        setOperations: {
          ...this.state.setOperations,
          [queryType]: {
            ...this.state.setOperations[queryType],
            columnTypeMap: {
              ...this.state.setOperations[queryType].columnTypeMap,
              [indexId]: columnType,
            },
          },
        },
      });
    }
  };
  onSetTypeChange(e, queryType) {
    const selectNode = e.target;

    const indexId =
      selectNode && parseInt(selectNode.getAttribute('data-index-id'), 10);
    if (indexId >= 0) {
      // Clearing the stuff just to filter out errored cases
      const actionData = {};
      actionData.key = 'value';
      actionData.value = e.target.value === 'session' ? X_HASURA_CONST : '';
      actionData.index = indexId;

      this.props.dispatch({
        type: UPDATE_PERM_SET_KEY_VALUE,
        data: { ...actionData, queryType },
      });
    }
  }
  checkSemVer(version) {
    this.setState({
      showAggregation: semverCheck('aggregationPerm', version),
      showUpsertSection: !semverCheck('permHideUpsertSection', version),
    });
  }
  checkPrefixVer(version) {
    this.setState({
      showInsertPrefix: semverCheck('insertPrefix', version),
    });
  }
  checkUpdatePresetVer(version) {
    this.setState({
      showUpdatePresets: semverCheck('permUpdatePresets', version),
    });
  }
  deleteSetKeyVal(e, queryType) {
    const deleteIndex = parseInt(e.target.getAttribute('data-index-id'), 10);
    if (deleteIndex >= 0) {
      this.props.dispatch({
        type: DELETE_SET_VAL,
        data: {
          index: deleteIndex,
          queryType,
        },
      });
    }
  }
  addNewPresetColumn(queryType) {
    this.props.dispatch({ type: CREATE_NEW_SET_VAL, data: { queryType } });
  }
  togglePresetChecked(queryType) {
    this.props.dispatch({
      type: TOGGLE_PERM_SET_OPERATION_CHECK,
      data: { queryType },
    });
  }

  render() {
    const {
      dispatch,
      tableName,
      tableType,
      allSchemas,
      ongoingRequest,
      lastError,
      lastFormError,
      lastSuccess,
      permissionsState,
      migrationMode,
      currentSchema,
    } = this.props;
    const { showAggregation, showInsertPrefix, showUpdatePresets } = this.state;
    const styles = require('../TableModify/Modify.scss');

    const getAllRoles = allTableSchemas => {
      const _allRoles = [];

      allTableSchemas.forEach(tableSchema => {
        if (tableSchema.permissions) {
          tableSchema.permissions.forEach(p => {
            if (!_allRoles.includes(p.role_name)) {
              _allRoles.push(p.role_name);
            }
          });
        }
      });

      _allRoles.sort();

      return _allRoles;
    };

    const getAlertHtml = (
      _ongoingRequest,
      _lastError,
      _lastSuccess,
      _lastFormError
    ) => {
      let alertText = '';
      let alertStyle = '';
      if (_ongoingRequest) {
        alertText = 'Saving...';
        alertStyle = 'alert-warning';
      } else if (_lastError) {
        alertText = `Error: ${JSON.stringify(_lastError)}`;
        alertStyle = 'alert-danger';
      } else if (_lastSuccess) {
        alertText = 'Saved!';
        alertStyle = 'alert-success';
      } else if (_lastFormError) {
        alertText = _lastFormError;
        alertStyle = 'alert-warning';
      }

      return (
        <div className={`hidden alert ${alertStyle}`} role="alert">
          {alertText}
        </div>
      );
    };

    const getEditLink = () => (
      <span className={styles.editPermissionLink}>
        <i className="fa fa-pencil" aria-hidden="true" />
      </span>
    );

    const getRoleQueryPermission = (
      tableSchema,
      role,
      queryType,
      permissionsSymbols
    ) => {
      let _permission;

      const rolePermissions = {};
      tableSchema.permissions.forEach(
        p => (rolePermissions[p.role_name] = p.permissions)
      );

      if (role === 'admin') {
        _permission = permissionsSymbols.fullAccess;
      } else if (!Object.keys(rolePermissions).includes(role)) {
        _permission = permissionsSymbols.noAccess;
      } else {
        const permissions = rolePermissions[role][queryType];

        if (permissions) {
          let checkColumns;
          let filterKey;

          if (queryType === 'select' || queryType === 'update') {
            checkColumns = true;
            filterKey = 'filter';
          } else if (queryType === 'insert') {
            checkColumns = true;
            filterKey = 'check';
          } else if (queryType === 'delete') {
            checkColumns = false;
            filterKey = 'filter';
          }

          if (JSON.stringify(permissions[filterKey]) === '{}') {
            if (
              checkColumns &&
              !permissions.columns.includes('*') &&
              permissions.columns.length !== tableSchema.columns.length
            ) {
              _permission = permissionsSymbols.partialAccess;
            } else {
              _permission = permissionsSymbols.fullAccess;
            }
          } else {
            _permission = permissionsSymbols.partialAccess;
          }
        } else {
          _permission = permissionsSymbols.noAccess;
        }
      }

      return _permission;
    };

    const getPermissionsTableRow = (
      tableSchema,
      role,
      roleList,
      queryTypes,
      permissionsSymbols,
      permsState,
      newPermRow
    ) => {
      const dispatchOpenEdit = queryType => () => {
        if (newPermRow && permsState.newRole !== '') {
          dispatch(permOpenEdit(tableSchema, permsState.newRole, queryType));
        } else if (role !== '') {
          const allowInsertPermColumns = semverCheck(
            'insertPermRestrictColumns',
            this.props.serverVersion
          );

          dispatch(
            permOpenEdit(tableSchema, role, queryType, allowInsertPermColumns)
          );
        } else {
          document.getElementById('newRoleInput').focus();
        }
      };

      const dispatchCloseEdit = () => {
        dispatch(permCloseEdit());
      };

      const dispatchRoleNameChange = e => {
        dispatch(permSetRoleName(e.target.value));
      };

      const dispatchBulkSelect = e => {
        const isChecked = e.target.checked;
        const selectedRole = e.target.getAttribute('data-role');
        dispatch(permSetBulkSelect(isChecked, selectedRole));
      };

<<<<<<< HEAD
      // const dispatchDeletePermission = () => {
      //   const isConfirm = window.confirm(
      //     'Are you sure you want to delete the permission for role ' + role + '?'
      //   );
      //   if (isConfirm) {
      //     dispatch(permRemoveRole(tableSchema, role));
      //   }
      // };
=======
      const dispatchDeletePermission = () => {
        const isConfirm = window.confirm(
          'Are you sure you want to delete the permission for role ' +
            role +
            '?'
        );
        if (isConfirm) {
          dispatch(permRemoveRole(tableSchema, role));
        }
      };
>>>>>>> 097bfb6b

      const _permissionsRowHtml = [];
      if (role === 'admin' || role === '') {
        _permissionsRowHtml.push(<td key={-1} />);
      } else {
        const bulkSelect = permsState.bulkSelect;

        // const deleteIcon = (
        //   <i
        //     onClick={dispatchDeletePermission}
        //     className={styles.permissionDelete + ' fa fa-close'}
        //     title="Remove all permissions"
        //     aria-hidden="true"
        //   />
        // );

        _permissionsRowHtml.push(
          <td key={-1}>
            <div>
              <input
                onChange={dispatchBulkSelect}
                checked={bulkSelect.filter(e => e === role).length}
                data-role={role}
                title="Select for bulk actions"
                type="checkbox"
              />
              {/*{deleteIcon}*/}
            </div>
          </td>
        );
      }

      if (newPermRow) {
        const isNewRole = !roleList.includes(permsState.newRole);

        _permissionsRowHtml.push(
          <td key={-2}>
            <input
              id="newRoleInput"
              className={`form-control ${styles.newRoleInput}`}
              onChange={dispatchRoleNameChange}
              type="text"
              placeholder="Enter new role"
              value={isNewRole ? permsState.newRole : ''}
              data-test="role-textbox"
            />
          </td>
        );
      } else {
        _permissionsRowHtml.push(<td key={-2}>{role}</td>);
      }

      queryTypes.forEach((queryType, i) => {
        const isEditAllowed = role !== 'admin';
        const isCurrEdit =
          permsState.role === role && permsState.query === queryType;

        let editLink = '';
        let className = '';
        let onClick = () => {};
        if (isEditAllowed) {
          editLink = getEditLink();

          className += styles.clickableCell;
          onClick = dispatchOpenEdit(queryType);
          if (isCurrEdit) {
            onClick = dispatchCloseEdit;
            className += ` ${styles.currEdit}`;
          }
        }

        if (role === '') {
          className += ` ${styles.newRoleTd}`;
        }

        _permissionsRowHtml.push(
          <td
            key={i}
            className={className}
            onClick={onClick}
            title="Edit permissions"
            data-test={`${role}-${queryType}`}
          >
            {getRoleQueryPermission(
              tableSchema,
              role,
              queryType,
              permissionsSymbols
            )}
            {editLink}
          </td>
        );
      });

      return _permissionsRowHtml;
    };

    const getPermissionsTableBody = (
      tableSchema,
      queryTypes,
      permissionsSymbols,
      permsState,
      roleList
    ) => {
      const _permissionsRowsHtml = [];

      // add admin to roles
      const _roleList = ['admin'].concat(roleList);

      _roleList.forEach((role, i) => {
        _permissionsRowsHtml.push(
          <tr key={i}>
            {getPermissionsTableRow(
              tableSchema,
              role,
              roleList,
              queryTypes,
              permissionsSymbols,
              permsState
            )}
          </tr>
        );
      });

      // new role row
      _permissionsRowsHtml.push(
        <tr key="newPerm">
          {getPermissionsTableRow(
            tableSchema,
            '',
            roleList,
            queryTypes,
            permissionsSymbols,
            permsState,
            true
          )}
        </tr>
      );

      return <tbody>{_permissionsRowsHtml}</tbody>;
    };

    const getPermissionsTableHead = queryTypes => {
      const _permissionsHead = [];

      _permissionsHead.push(<td key={-1}>Actions</td>);
      _permissionsHead.push(<td key={-2}>Role</td>);

      queryTypes.forEach((queryType, i) => {
        _permissionsHead.push(<td key={i}>{queryType}</td>);
      });

      return (
        <thead>
          <tr>{_permissionsHead}</tr>
        </thead>
      );
    };

    const getPermissionsLegend = permissionsSymbols => (
      <div>
        <div className={styles.permissionsLegend}>
          <span className={styles.permissionsLegendValue}>
            {permissionsSymbols.fullAccess} : full access
          </span>
          <span className={styles.permissionsLegendValue}>
            {permissionsSymbols.noAccess} : no access
          </span>
          <span className={styles.permissionsLegendValue}>
            {permissionsSymbols.partialAccess} : partial access
          </span>
        </div>
      </div>
    );

    const getViewPermissionNote = () => {
      let showNote = false;
      if (
        tableType === 'view' &&
        !(
          this.state.viewInfo &&
          'is_insertable_into' in this.state.viewInfo &&
          this.state.viewInfo.is_insertable_into === 'YES'
        ) &&
        !(
          this.state.viewInfo &&
          'is_updatable' in this.state.viewInfo &&
          this.state.viewInfo.is_updatable === 'YES'
        )
      ) {
        showNote = true;
      }

      return showNote ? (
        <div className={styles.permissionsLegend}>
          <i className="fa fa-question-circle" aria-hidden="true" />
          &nbsp; You cannot insert/update into this view
        </div>
      ) : (
        ''
      );
    };

    const getPermissionsTable = (
      tableSchema,
      queryTypes,
      permsState,
      roleList
    ) => {
      const permissionsSymbols = {
        fullAccess: <i className={'fa fa-check ' + styles.permissionSymbolFA} aria-hidden="true" />,
        noAccess: <i className={'fa fa-times ' + styles.permissionSymbolNA} aria-hidden="true" />,
        partialAccess: <i className={'fa fa-filter ' + styles.permissionSymbolPA} aria-hidden="true" />,
      };

      return (
        <div>
          {getPermissionsLegend(permissionsSymbols)}
          {getViewPermissionNote()}
          <table className={`table table-bordered ${styles.permissionsTable}`}>
            {getPermissionsTableHead(queryTypes)}
            {getPermissionsTableBody(
              tableSchema,
              queryTypes,
              permissionsSymbols,
              permsState,
              roleList
            )}
          </table>
        </div>
      );
    };
    const getUpsertSection = permsState => {
      if (!this.state.showUpsertSection) {
        return null;
      }

      let _upsertSection;
      const query = permsState.query;

      if (query === 'insert') {
        const dispatchToggleAllowUpsert = checked => {
          dispatch(permToggleAllowUpsert(checked));
        };

        const upsertAllowed = permsState.insert
          ? permsState.insert.allow_upsert
          : false;

        // Upsert Tooltip
        const upsertToolTip = (
          <Tooltip id="tooltip-upsert">
            Upsert updates a row if it already exists, otherwise inserts it
          </Tooltip>
        );

        _upsertSection = (
          <div>
            <div className="radio">
              <label>
                <div className={styles.center_radio_label_input}>
                  <input
                    type="checkbox"
                    disabled={!permsState.insert}
                    checked={upsertAllowed}
                    value="toggle_upsert"
                    onChange={e => dispatchToggleAllowUpsert(e.target.checked)}
                  />
                  <span className={styles.mar_left}>
                    Allow role '{permsState.role}' to make upsert queries &nbsp;
                    <OverlayTrigger placement="right" overlay={upsertToolTip}>
                      <i className="fa fa-question-circle" aria-hidden="true" />
                    </OverlayTrigger>
                  </span>
                </div>
              </label>
            </div>
          </div>
        );
      }
      return _upsertSection;
    };

    const getInsertSetPermission = (tableSchema, permsState) => {
      const query = permsState.query;

      if (query === 'insert') {
        const insertState = permsState.insert;
        const { columns } = tableSchema;
        const isSetValues = !!(
          insertState &&
          'localSet' in insertState &&
          insertState.isSetConfigChecked
        );
        const insertSetTooltip = (
          <Tooltip id="tooltip-insert-set-operations">
            Preset values for columns for this role. Set static values or use
            session variables.
          </Tooltip>
        );

        const setOptions =
          insertState && insertState.localSet && insertState.localSet.length > 0
            ? insertState.localSet.map((s, i) => {
                return (
                  <div className={styles.insertSetConfigRow} key={i}>
                    <div
                      className={
                        styles.display_inline +
                        ' ' +
                        styles.add_mar_right +
                        ' ' +
                        styles.input_element_wrapper
                      }
                    >
                      <select
                        className="input-sm form-control"
                        value={s.key}
                        onChange={e => this.onSetKeyChange(e, 'insert')}
                        data-index-id={i}
                        data-test={'column-presets-column-' + i}
                      >
                        <option value="" disabled>
                          Column Name
                        </option>
                        {columns && columns.length > 0
                          ? columns.map((c, key) => (
                              <option
                                value={c.column_name}
                                data-column-type={c.data_type}
                                key={key}
                              >
                                {c.column_name}
                              </option>
                            ))
                          : null}
                      </select>
                    </div>
                    <div
                      className={
                        styles.display_inline +
                        ' ' +
                        styles.add_mar_right +
                        ' ' +
                        styles.input_element_wrapper
                      }
                    >
                      <select
                        className="input-sm form-control"
                        onChange={e => this.onSetTypeChange(e, 'insert')}
                        data-index-id={i}
                        data-test={'column-presets-type-' + i}
                        value={setConfigValueType(s.value) || ''}
                      >
                        <option value="" disabled>
                          Select Preset Type
                        </option>
                        <option value="static">static</option>
                        <option value="session">from session variable</option>
                      </select>
                    </div>
                    <div
                      className={
                        styles.display_inline +
                        ' ' +
                        styles.add_mar_right +
                        ' ' +
                        styles.input_element_wrapper
                      }
                    >
                      {setConfigValueType(s.value) === 'session' ? (
                        <InputGroup>
                          <InputGroup.Addon>X-Hasura-</InputGroup.Addon>
                          <input
                            className={'input-sm form-control '}
                            placeholder="column_value"
                            value={s.value.slice(X_HASURA_CONST.length)}
                            onChange={e => this.onSetValueChange(e, 'insert')}
                            data-test={'column-presets-value-' + i}
                            data-index-id={i}
                            data-prefix-val={X_HASURA_CONST}
                          />
                        </InputGroup>
                      ) : (
                        <EnhancedInput
                          placeholder="column_value"
                          type={
                            i in this.state.setOperations.insert.columnTypeMap
                              ? this.state.setOperations.insert.columnTypeMap[i]
                              : ''
                          }
                          value={s.value}
                          onChange={e => this.onSetValueChange(e, 'insert')}
                          data-test={'column-presets-value-' + i}
                          indexId={i}
                          data-prefix-val={X_HASURA_CONST}
                        />
                      )}
                    </div>
                    {setConfigValueType(s.value) === 'session' ? (
                      <div
                        className={
                          styles.display_inline +
                          ' ' +
                          styles.add_mar_right +
                          ' ' +
                          styles.input_element_wrapper +
                          ' ' +
                          styles.e_g_text
                        }
                      >
                        e.g. X-Hasura-User-Id
                      </div>
                    ) : (
                      <div
                        className={
                          styles.display_inline +
                          ' ' +
                          styles.add_mar_right +
                          ' ' +
                          styles.input_element_wrapper +
                          ' ' +
                          styles.e_g_text
                        }
                      >
                        e.g. false, 1, some-text
                      </div>
                    )}
                    {i !== insertState.localSet.length - 1 ? (
                      <div
                        className={
                          styles.display_inline +
                          ' ' +
                          styles.add_mar_right +
                          ' ' +
                          styles.input_element_wrapper
                        }
                      >
                        <i
                          className="fa-lg fa fa-times"
                          onClick={e => this.deleteSetKeyVal(e, 'insert')}
                          data-index-id={i}
                        />
                      </div>
                    ) : (
                      <div
                        className={
                          styles.display_inline +
                          ' ' +
                          styles.add_mar_right +
                          ' ' +
                          styles.input_element_wrapper
                        }
                      />
                    )}
                  </div>
                );
              })
            : null;

        return (
          <div
            className={
              styles.editPermissionsSection + ' ' + styles.removePadding
            }
          >
            <form className={styles.form_permission_insert_set_wrapper}>
              <div className={styles.permission_insert_set_wrapper}>
                <div className={styles.configure_insert_set_checkbox}>
                  <label>
                    <div
                      className={styles.center_radio_label_input}
                      onClick={() => this.togglePresetChecked('insert')}
                      disabled={!permsState.insert}
                    >
                      <div className={styles.chevron_mar_right}>
                        <i
                          className={
                            isSetValues
                              ? 'fa fa-chevron-down'
                              : 'fa fa-chevron-right'
                          }
                          data-test="toggle-column-presets"
                        />
                      </div>
                      <span>
                        Configure column presets &nbsp;
                        <OverlayTrigger
                          placement="right"
                          overlay={insertSetTooltip}
                        >
                          <i
                            className="fa fa-question-circle"
                            aria-hidden="true"
                          />
                        </OverlayTrigger>
                      </span>
                    </div>
                  </label>
                </div>
                {isSetValues && setOptions}
              </div>
            </form>
          </div>
        );
      }
      return null;
    };

    const getUpdateSetSection = (tableSchema, permsState) => {
      const query = permsState.query;
      if (query === 'update') {
        const updateState = permsState.update;
        const { columns } = tableSchema;
        const isSetValues = !!(
          updateState &&
          'localSet' in updateState &&
          updateState.isSetConfigChecked
        );
        const updateSetTooltip = (
          <Tooltip id="tooltip-update-set-operations">
            Preset values for columns for this role. Set static values or use
            session variables.
          </Tooltip>
        );

        const setOptions =
          updateState && updateState.localSet && updateState.localSet.length > 0
            ? updateState.localSet.map((s, i) => {
                return (
                  <div className={styles.insertSetConfigRow} key={i}>
                    <div
                      className={
                        styles.display_inline +
                        ' ' +
                        styles.add_mar_right +
                        ' ' +
                        styles.input_element_wrapper
                      }
                    >
                      <select
                        className="input-sm form-control"
                        value={s.key}
                        data-test={'column-presets-column-' + i}
                        onChange={e => this.onSetKeyChange(e, 'update')}
                        data-index-id={i}
                      >
                        <option value="" disabled>
                          Column Name
                        </option>
                        {columns && columns.length > 0
                          ? columns.map((c, key) => (
                              <option
                                value={c.column_name}
                                data-column-type={c.data_type}
                                key={key}
                              >
                                {c.column_name}
                              </option>
                            ))
                          : null}
                      </select>
                    </div>
                    <div
                      className={
                        styles.display_inline +
                        ' ' +
                        styles.add_mar_right +
                        ' ' +
                        styles.input_element_wrapper
                      }
                    >
                      <select
                        className="input-sm form-control"
                        onChange={e => this.onSetTypeChange(e, 'update')}
                        data-index-id={i}
                        data-test={'column-presets-type-' + i}
                        value={setConfigValueType(s.value) || ''}
                      >
                        <option value="" disabled>
                          Select Preset Type
                        </option>
                        <option value="static">static</option>
                        <option value="session">from session variable</option>
                      </select>
                    </div>
                    <div
                      className={
                        styles.display_inline +
                        ' ' +
                        styles.add_mar_right +
                        ' ' +
                        styles.input_element_wrapper
                      }
                    >
                      {setConfigValueType(s.value) === 'session' ? (
                        <InputGroup>
                          <InputGroup.Addon>X-Hasura-</InputGroup.Addon>
                          <input
                            className={'input-sm form-control '}
                            placeholder="column_value"
                            value={s.value.slice(X_HASURA_CONST.length)}
                            onChange={e => this.onSetValueChange(e, 'update')}
                            data-index-id={i}
                            data-prefix-val={X_HASURA_CONST}
                            data-test={'column-presets-value-' + i}
                          />
                        </InputGroup>
                      ) : (
                        <EnhancedInput
                          placeholder="column_value"
                          type={
                            i in this.state.setOperations.update.columnTypeMap
                              ? this.state.setOperations.update.columnTypeMap[i]
                              : ''
                          }
                          value={s.value}
                          onChange={e => this.onSetValueChange(e, 'update')}
                          indexId={i}
                          data-prefix-val={X_HASURA_CONST}
                          data-test={'column-presets-value-' + i}
                        />
                      )}
                    </div>
                    {setConfigValueType(s.value) === 'session' ? (
                      <div
                        className={
                          styles.display_inline +
                          ' ' +
                          styles.add_mar_right +
                          ' ' +
                          styles.input_element_wrapper +
                          ' ' +
                          styles.e_g_text
                        }
                      >
                        e.g. X-Hasura-User-Id
                      </div>
                    ) : (
                      <div
                        className={
                          styles.display_inline +
                          ' ' +
                          styles.add_mar_right +
                          ' ' +
                          styles.input_element_wrapper +
                          ' ' +
                          styles.e_g_text
                        }
                      >
                        e.g. false, 1, some-text
                      </div>
                    )}
                    {i !== updateState.localSet.length - 1 ? (
                      <div
                        className={
                          styles.display_inline +
                          ' ' +
                          styles.add_mar_right +
                          ' ' +
                          styles.input_element_wrapper
                        }
                      >
                        <i
                          className="fa-lg fa fa-times"
                          onClick={e => this.deleteSetKeyVal(e, 'update')}
                          data-index-id={i}
                        />
                      </div>
                    ) : (
                      <div
                        className={
                          styles.display_inline +
                          ' ' +
                          styles.add_mar_right +
                          ' ' +
                          styles.input_element_wrapper
                        }
                      />
                    )}
                  </div>
                );
              })
            : null;
        return (
          <div
            className={
              styles.editPermissionsSection + ' ' + styles.removePadding
            }
          >
            <form className={styles.form_permission_insert_set_wrapper}>
              <div className={styles.permission_insert_set_wrapper}>
                <div
                  className={styles.configure_insert_set_checkbox}
                  onClick={() => this.togglePresetChecked('update')}
                  disabled={!permsState.update}
                >
                  <label>
                    <div className={styles.center_radio_label_input}>
                      <div className={styles.chevron_mar_right}>
                        <i
                          className={
                            isSetValues
                              ? 'fa fa-chevron-down'
                              : 'fa fa-chevron-right'
                          }
                          data-test="toggle-column-presets"
                        />
                      </div>
                      <span>
                        Configure column presets &nbsp;
                        <OverlayTrigger
                          placement="right"
                          overlay={updateSetTooltip}
                        >
                          <i
                            className="fa fa-question-circle"
                            aria-hidden="true"
                          />
                        </OverlayTrigger>
                      </span>
                    </div>
                  </label>
                </div>
                {isSetValues && setOptions}
              </div>
            </form>
          </div>
        );
      }
      return null;
    };
    const getAggregationSection = permsState => {
      let _aggregationSection = '';
      const query = permsState.query;

      if (query === 'select') {
        const dispatchToggleAllowAggregation = checked => {
          dispatch(permToggleAllowAggregation(checked));
        };

        const aggregationAllowed = permsState.select
          ? permsState.select.allow_aggregations
          : false;

        // Aggregation Tooltip
        const aggregationToolTip = (
          <Tooltip id="tooltip-aggregation">
            Allow queries with aggregate functions like sum, count, avg, max,
            min, etc
          </Tooltip>
        );

        _aggregationSection = (
          <div className={styles.mar_small_neg_left_1}>
            <div className="radio">
              <label>
                <input
                  type="checkbox"
                  disabled={!permsState.select}
                  checked={aggregationAllowed}
                  value="toggle_aggregation"
                  onChange={e =>
                    dispatchToggleAllowAggregation(e.target.checked)
                  }
                />
                <span className={styles.mar_small_left}>
                  Allow role '{permsState.role}' to make aggregation queries
                  &nbsp;
                  <OverlayTrigger
                    placement="right"
                    overlay={aggregationToolTip}
                  >
                    <i className="fa fa-question-circle" aria-hidden="true" />
                  </OverlayTrigger>
                </span>
              </label>
            </div>
          </div>
        );
      }

      return _aggregationSection;
    };

    const getColumnList = (tableSchema, permsState) => {
      const _columnList = [];

      const query = permsState.query;

      const dispatchToggleColumn = e => {
        const column = e.target.value;
        dispatch(permToggleColumn(column));
      };

      tableSchema.columns.forEach((colObj, i) => {
        const column = colObj.column_name;
        const checked = permsState[query]
          ? permsState[query].columns.includes(column)
          : false;

        _columnList.push(
          <div key={i} className={styles.columnListElement}>
            <div className="checkbox">
              <label>
                <input
                  type="checkbox"
                  checked={checked}
                  value={column}
                  onChange={dispatchToggleColumn}
                />
                {column}
              </label>
            </div>
          </div>
        );
      });

      _columnList.push(<div key={-1} className={styles.clear_fix} />);

      return _columnList;
    };

    const getRelationshipsMsg = tableSchema => {
      let _relationshipsMsg = '';

      const relationships = tableSchema.relationships.map(
        relObj => relObj.rel_name
      );

      if (relationships.length) {
        _relationshipsMsg = (
          <div className={styles.add_mar_top_small}>
            For{' '}
            <b>
              relationship
              {relationships.length !== 1 ? 's' : ''}
            </b>
            : <i>{relationships.join(', ')}</i>.
            <span className={styles.mar_left}>
              Set permissions on the corresponding table/view.
            </span>
          </div>
        );
      }

      return _relationshipsMsg;
    };

    const getColumnSection = (tableSchema, permsState) => {
      const { serverVersion } = this.props;

      let _columnSection = '';

      const query = permsState.query;

      const allowInsertPermColumns = semverCheck(
        'insertPermRestrictColumns',
        serverVersion
      );
      const queriesWithPermColumns = getQueriesWithPermColumns(
        allowInsertPermColumns
      );

      if (queriesWithPermColumns.includes(query)) {
        const dispatchToggleAllColumns = () => {
          const allColumns = tableSchema.columns.map(c => c.column_name);
          dispatch(permToggleAllColumns(allColumns));
        };

        let accessText;
        if (query === 'insert') {
          accessText = 'input for';
        } else if (query === 'select') {
          accessText = 'access to';
        } else {
          accessText = 'updates to';
        }

        _columnSection = (
          <div className={styles.editPermissionsSection}>
            <div>
              Allow {accessText} these <b>columns</b>:
              <span
                className={styles.toggleAll}
                onClick={dispatchToggleAllColumns}
              >
                Toggle all
              </span>
            </div>

            {getColumnList(tableSchema, permsState)}

            {getRelationshipsMsg(tableSchema)}
          </div>
        );
      }

      return _columnSection;
    };

    const getLimitSection = permsState => {
      const dispatchLimit = limit => {
        const parsedLimit = parseInt(limit, 10);
        dispatch(permToggleModifyLimit(parsedLimit));
      };
      const query = permsState.query;
      const limitValue =
        permsState.select && permsState.select.limit
          ? permsState.select.limit
          : '';

      if (query === 'select') {
        const _limitSection = (
          <div className={styles.mar_small_neg_left}>
            <div className="radio">
              <label>
                <span className={styles.mar_small_left}>
                  Limit the no of rows
                </span>
              </label>
              <input
                className={
                  styles.mar_small_left + ' form-control ' + styles.limitInput
                }
                value={limitValue}
                onChange={e => dispatchLimit(e.target.value)}
                type="number"
                min="0"
              />
            </div>
            <div className={styles.clear_fix} />
          </div>
        );
        return _limitSection;
      }
    };

    const getFilterQueries = (queryTypes, permsState) => {
      const _filterQueries = {};

      queryTypes.forEach(queryType => {
        if (queryType === permsState.query) {
          return;
        }

        const queryFilterKey = queryType === 'insert' ? 'check' : 'filter';

        let queryFilterString = '';
        if (permsState[queryType]) {
          queryFilterString = JSON.stringify(
            permsState[queryType][queryFilterKey]
          );
        }

        if (queryFilterString) {
          _filterQueries[queryFilterString] =
            _filterQueries[queryFilterString] || [];
          _filterQueries[queryFilterString].push(queryType);
        }
      });

      return _filterQueries;
    };

    const isUniqueFilter = (queryTypes, permsState, filterString) => {
      const filterQueries = getFilterQueries(queryTypes, permsState);

      return (
        filterString !== '' &&
        filterString !== '{}' &&
        !filterQueries[filterString]
      );
    };

    const getFilterRadio = (key, checked, value, onClick, label) => (
      <div className="radio" key={key}>
        <label>
          <input
            type="radio"
            checked={checked}
            value={value}
            onClick={onClick}
            readOnly
          />
          {label}
        </label>
      </div>
    );

    const getFilterOptions = (queryTypes, permsState, filterString) => {
      const dispatchAllowAll = () => {
        dispatch(permAllowAll());
      };

      const dispatchSetFilterSameAs = filter => () => {
        dispatch(permSetFilterSameAs(JSON.parse(filter)));
      };

      const dispatchCustomChecked = () => {
        dispatch(permCustomChecked());
      };

      const _filterOptionsSection = [];

      const filterQueries = getFilterQueries(queryTypes, permsState);

      let isSelected;
      const selectedValue = (
        <AceEditor
          mode="json"
          value={filterString}
          readOnly
          theme="github"
          height="5em"
          maxLines={5}
          width="100%"
          showPrintMargin={false}
          key={-3}
        />
      );

      // Add allow all option
      isSelected = !permsState.custom_checked && filterString === '{}';
      let allowAllQueryInfo = '';
      if (filterQueries['{}']) {
        allowAllQueryInfo = (
          <span>
            (Same as <b>{filterQueries['{}'].join(', ')}</b>)
          </span>
        );
      }
      const allowAllLabel = (
        <span data-test="without-checks">
          Without any checks {allowAllQueryInfo}
        </span>
      );
      _filterOptionsSection.push(
        getFilterRadio(
          -1,
          isSelected,
          'AllowAll',
          dispatchAllowAll,
          allowAllLabel
        )
      );
      if (isSelected) {
        _filterOptionsSection.push(selectedValue);
      }

      // Add other query options
      Object.keys(filterQueries).forEach((filter, i) => {
        isSelected = !permsState.custom_checked && filterString === filter;
        if (filter === '{}') {
          return;
        }
        const queries = filterQueries[filter].join(', ');
        const queryLabel = (
          <span data-test="mutual-check">
            With same checks as <b>{queries}</b>
          </span>
        );
        _filterOptionsSection.push(
          getFilterRadio(
            i,
            isSelected,
            queries,
            dispatchSetFilterSameAs(filter),
            queryLabel
          )
        );
        if (isSelected) {
          _filterOptionsSection.push(selectedValue);
        }
      });

      // Add custom option
      isSelected =
        permsState.custom_checked ||
        isUniqueFilter(queryTypes, permsState, filterString);
      const dispatchFuncSetFilter = filter => permSetFilter(JSON.parse(filter));
      const dispatchFuncAddTableSchemas = schemaNames =>
        permAddTableSchemas(schemaNames);
      const customCheckToolTip = (
        <Tooltip id="tooltip-custom-check">
          Create custom check using permissions builder
        </Tooltip>
      );
      const customChecklabel = (
        <span data-test="custom-check">
          With custom check: &nbsp;
          <OverlayTrigger placement="right" overlay={customCheckToolTip}>
            <i className="fa fa-question-circle" aria-hidden="true" />
          </OverlayTrigger>
        </span>
      );
      _filterOptionsSection.push(
        getFilterRadio(
          -2,
          isSelected,
          'Custom',
          dispatchCustomChecked,
          customChecklabel
        )
      );
      if (isSelected) {
        _filterOptionsSection.push(selectedValue);
        _filterOptionsSection.push(
          <PermissionBuilder
            dispatchFuncSetFilter={dispatchFuncSetFilter}
            dispatchFuncAddTableSchemas={dispatchFuncAddTableSchemas}
            tableName={tableName}
            schemaName={currentSchema}
            allTableSchemas={permissionsState.tableSchemas}
            filter={filterString}
            dispatch={dispatch}
            key={-4}
          />
        );
      }

      return _filterOptionsSection;
    };

    const getRowSection = (queryTypes, permsState) => {
      const query = permsState.query;

      const filterKey = query === 'insert' ? 'check' : 'filter';

      let filterString = '';
      if (permsState[query]) {
        filterString = JSON.stringify(permsState[query][filterKey]);
      }

      // replace legacy operator values
      allOperators.forEach(operator => {
        const currentString = '"' + operator + '"';
        const legacyString = '"' + getLegacyOperator(operator) + '"';

        filterString = filterString.replace(
          new RegExp(escapeRegExp(legacyString), 'g'),
          currentString
        );
      });

      return (
        <div className={styles.editPermissionsSection}>
          Allow {getIngForm(permsState.query)} <b>rows</b> for role '
          {permsState.role}
          ':
          <div>{getFilterOptions(queryTypes, permsState, filterString)}</div>
        </div>
      );
    };

    const getBulkApplySection = (tableSchema, permsState, roleList) => {
      const applySameSelected = e => {
        const isChecked = e.target.checked;
        const selectedRole = e.target.getAttribute('data-role');
        dispatch(permSetSameSelect(isChecked, selectedRole));
      };

      const applySameBulk = () => {
        if (window.confirm('Are you sure?')) {
          dispatch(applySamePermissionsBulk(tableSchema));
        }
      };

      const rolePermissions = tableSchema.permissions.find(
        p => p.role_name === permsState.role
      );
      const currQueryPermissions = rolePermissions
        ? rolePermissions.permissions[permsState.query]
        : null;

      const roleListHtml = [];
      if (currQueryPermissions) {
        roleList.forEach(role => {
          if (role !== permsState.role) {
            roleListHtml.push(
              <div
                key={role}
                className={
                  styles.display_inline + ' checkbox ' + styles.add_mar_right
                }
              >
                <label>
                  <input
                    data-role={role}
                    onChange={applySameSelected}
                    className={
                      'form-control ' +
                      styles.samePermissionRole +
                      ' ' +
                      styles.add_mar_small
                    }
                    type="checkbox"
                  />
                  {role}
                </label>
              </div>
            );
          }
        });
      }

      let applyBulkPermissions = null;
      if (roleListHtml.length) {
        applyBulkPermissions = (
          <div
            className={
              styles.editPermissionsSection + ' ' + styles.removePadding
            }
          >
            <hr />
            <div>Apply same {permsState.query} permissions to other roles:</div>
            <div className={styles.add_mar_top_small}>{roleListHtml}</div>
            <Button
              onClick={applySameBulk}
              className={styles.bulkApplyBtn}
              color="white"
              size="sm"
              disabled={!permsState.applySamePermissions.length}
            >
              Save permissions
            </Button>
          </div>
        );
      }

      return applyBulkPermissions;
    };

    const getButton = (value, color, onClickFn, disabled) => (
      <Button
        className={styles.editActionButton}
        color={color}
        size="sm"
        onClick={onClickFn}
        disabled={disabled}
        data-test={`${value.split(' ').join('-')}-button`}
      >
        {value}
      </Button>
    );

    const getButtonsSection = (tableSchema, permsState) => {
      const dispatchSavePermissions = () => {
        dispatch(permChangePermissions(permChangeTypes.save));
      };

      const dispatchRemoveAccess = () => {
        const isOk = confirm('Are you sure?');
        if (isOk) {
          dispatch(permChangePermissions(permChangeTypes.delete));
        }
      };

      const dispatchCloseEdit = () => {
        dispatch(permCloseEdit());
      };

      const rolePermissions = tableSchema.permissions.find(
        p => p.role_name === permsState.role
      );
      const currQueryPermissions = rolePermissions
        ? rolePermissions.permissions[permsState.query]
        : undefined;
      const newQueryPermissions = permsState[permsState.query];

      const disableSave =
        permsState.applySamePermissions.length ||
        JSON.stringify(newQueryPermissions) ===
          JSON.stringify(currQueryPermissions);
      const disableRemoveAccess = !currQueryPermissions;

      const saveButton = getButton(
        'Save permissions',
        'yellow',
        dispatchSavePermissions,
        disableSave
      );

      const removeAccessButton = getButton(
        'Remove',
        'red',
        dispatchRemoveAccess,
        disableRemoveAccess
      );

      const closeButton = getButton('Close', 'white', dispatchCloseEdit);

      return (
        <div className={styles.editPermissionsSection}>
          {saveButton}
          {removeAccessButton}
          {closeButton}
        </div>
      );
    };

    const getEditPermissions = (
      tableSchema,
      queryTypes,
      permsState,
      roleList
    ) => (
      <div className={styles.activeEdit}>
        <div className={styles.editPermissionsHeading}>
          Role: {permsState.role}
          &nbsp;&nbsp;&nbsp;Query: {permsState.query}
        </div>
        <hr className={styles.remove_margin} />
        <div>
          {getRowSection(queryTypes, permsState)}
          {getColumnSection(tableSchema, permsState)}
          {showAggregation && getAggregationSection(permsState)}
          {getLimitSection(permsState)}
          {getUpsertSection(permsState)}
          {showInsertPrefix && getInsertSetPermission(tableSchema, permsState)}
          {showUpdatePresets && getUpdateSetSection(tableSchema, permsState)}
          {getButtonsSection(tableSchema, permsState)}
          {getBulkApplySection(tableSchema, permsState, roleList)}
        </div>
      </div>
    );

    const getEditSection = (tableSchema, queryTypes, permsState, roleList) => {
      let _editSection = '';

      if (permsState.role && permsState.query) {
        _editSection = getEditPermissions(
          tableSchema,
          queryTypes,
          permsState,
          roleList
        );
      }

      return _editSection;
    };

    const getBulkSection = (tableSchema, queryTypes, permsState) => {
      if (!permsState.bulkSelect.length) {
        return null;
      }
      // const currentPermissions = tableSchema.permissions;
      const bulkSelect = permsState.bulkSelect;
      const handleBulkRemoveClick = () => {
        if (window.confirm('Are you sure?')) {
          dispatch(permRemoveMultipleRoles(tableSchema));
        }
      };

      return (
        <div className={styles.activeEdit}>
          <div className={styles.editPermissionsHeading}>
            Apply Bulk Actions
          </div>
          <hr className={styles.remove_margin} />
          <div className={styles.padd_top + ' ' + styles.padd_bottom}>
            <span className={styles.selectedRoles + ' ' + styles.add_pad_right}>
              Selected Roles
            </span>
            {bulkSelect.map(r => {
              return (
                <span key={r} className={styles.add_pad_right}>
                  <b>{r}</b>{' '}
                </span>
              );
            })}
          </div>
          <div className={styles.padd_bottom}>
            <Button onClick={handleBulkRemoveClick} color="red" size="sm">
              Remove All Permissions
            </Button>
          </div>
        </div>
      );
    };

    /*
    const getEditRoleSection = (tableSchema, permsState) => {
      let _editSection = '';

      if (permsState.role && permsState.query) {
        _editSection = getEditPermissions(tableSchema, permsState);
      }

      return _editSection;
    };
    */

    const getHeader = tableSchema => {
      let _header;

      const isView = tableSchema.detail.table_type !== 'BASE TABLE';
      if (isView) {
        _header = (
          <ViewHeader
            dispatch={dispatch}
            tableName={tableName}
            tabName="permissions"
            migrationMode={migrationMode}
            currentSchema={currentSchema}
          />
        );
      } else {
        _header = (
          <TableHeader
            dispatch={dispatch}
            tableName={tableName}
            tabName="permissions"
            migrationMode={migrationMode}
            currentSchema={currentSchema}
          />
        );
      }

      return _header;
    };

    /********************/

    let qTypes;
    if (tableType === 'table') {
      qTypes = ['insert', 'select', 'update', 'delete'];
    } else if (tableType === 'view') {
      qTypes = [];
      // Add insert/update permission if it is insertable/updatable as returned by pg
      if (
        this.state.viewInfo &&
        'is_insertable_into' in this.state.viewInfo &&
        this.state.viewInfo.is_insertable_into === 'YES'
      ) {
        qTypes.push('insert');
      }

      qTypes.push('select');

      if (
        this.state.viewInfo &&
        'is_updatable' in this.state.viewInfo &&
        this.state.viewInfo.is_updatable === 'YES'
      ) {
        qTypes.push('update');
        qTypes.push('delete');
      }
    }

    const tSchema = allSchemas.find(t => t.table_name === tableName);

    const allRolesList = getAllRoles(allSchemas);

    return (
      <div className={styles.container}>
        {getHeader(tSchema)}
        <br />
        <div className={styles.padd_left_remove}>
          <div className={`${styles.padd_remove} col-xs-12`}>
            <h4 className={styles.subheading_text}>Permissions</h4>
            {getPermissionsTable(
              tSchema,
              qTypes,
              permissionsState,
              allRolesList
            )}
            {getBulkSection(tSchema, qTypes, permissionsState)}
            {getEditSection(tSchema, qTypes, permissionsState, allRolesList)}
          </div>
        </div>
        <div className={`${styles.fixed} hidden`}>
          {getAlertHtml(ongoingRequest, lastError, lastSuccess, lastFormError)}
        </div>
      </div>
    );
  }
}

Permissions.propTypes = {
  dispatch: PropTypes.func.isRequired,
  tableName: PropTypes.string.isRequired,
  tableType: PropTypes.string.isRequired,
  allSchemas: PropTypes.array.isRequired,
  migrationMode: PropTypes.bool.isRequired,
  currentSchema: PropTypes.string.isRequired,
  activeEdit: PropTypes.object.isRequired,
  permissionsState: PropTypes.object.isRequired,
  ongoingRequest: PropTypes.bool.isRequired,
  lastError: PropTypes.object,
  lastFormError: PropTypes.object,
  lastSuccess: PropTypes.bool,
};

const mapStateToProps = (state, ownProps) => ({
  tableName: ownProps.params.table,
  tableType: ownProps.route.tableType,
  allSchemas: state.tables.allSchemas,
  migrationMode: state.main.migrationMode,
  currentSchema: state.tables.currentSchema,
  serverVersion: state.main.serverVersion ? state.main.serverVersion : '',
  ...state.tables.modify,
});

const permissionsConnector = connect => connect(mapStateToProps)(Permissions);

export default permissionsConnector;<|MERGE_RESOLUTION|>--- conflicted
+++ resolved
@@ -391,7 +391,6 @@
         dispatch(permSetBulkSelect(isChecked, selectedRole));
       };
 
-<<<<<<< HEAD
       // const dispatchDeletePermission = () => {
       //   const isConfirm = window.confirm(
       //     'Are you sure you want to delete the permission for role ' + role + '?'
@@ -400,18 +399,6 @@
       //     dispatch(permRemoveRole(tableSchema, role));
       //   }
       // };
-=======
-      const dispatchDeletePermission = () => {
-        const isConfirm = window.confirm(
-          'Are you sure you want to delete the permission for role ' +
-            role +
-            '?'
-        );
-        if (isConfirm) {
-          dispatch(permRemoveRole(tableSchema, role));
-        }
-      };
->>>>>>> 097bfb6b
 
       const _permissionsRowHtml = [];
       if (role === 'admin' || role === '') {
