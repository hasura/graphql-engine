--- conflicted
+++ resolved
@@ -27,7 +27,6 @@
     , IsPerm(..)
     , addPermP2
 
-    , dropView
     , DropPerm
     , runDropPerm
 
@@ -68,13 +67,6 @@
 
 type InsPermDef = PermDef InsPerm
 type CreateInsPerm = CreatePerm InsPerm
-
-dropView :: QualifiedTable -> Q.Tx ()
-dropView vn =
-  Q.unitQ dropViewS () False
-  where
-    dropViewS = Q.fromBuilder $
-      "DROP VIEW IF EXISTS " <> toSQL vn
 
 procSetObj
   :: (QErrM m)
@@ -104,28 +96,7 @@
   -> FieldInfoMap FieldInfo
   -> PermDef InsPerm
   -> m (WithDeps InsPermInfo)
-<<<<<<< HEAD
-buildInsPermInfo tabInfo (PermDef _rn (InsPerm chk set mCols) _) =
-  withPathK "permission" $ do
-  (be, beDeps) <- withPathK "check" $
-    procBoolExp tn fieldInfoMap chk
-  (setColsSQL, setHdrs, setColDeps) <- procSetObj tabInfo set
-  void $ withPathK "columns" $ indexedForM insCols $ \col ->
-         askPGType fieldInfoMap col ""
-  let fltrHeaders = getDependentHeaders chk
-      reqHdrs = fltrHeaders `union` setHdrs
-      insColDeps = map (mkColDep DRUntyped tn) insCols
-      deps = mkParentDep tn : beDeps ++ setColDeps ++ insColDeps
-      insColsWithoutPresets = insCols \\ HM.keys setColsSQL
-  return (InsPermInfo (HS.fromList insColsWithoutPresets) be setColsSQL reqHdrs, deps)
-  where
-    fieldInfoMap = _tiFieldInfoMap tabInfo
-    tn = _tiName tabInfo
-    allCols = map pgiColumn $ getCols fieldInfoMap
-    insCols = fromMaybe allCols $ convColSpec fieldInfoMap <$> mCols
-
-=======
-buildInsPermInfo tn fieldInfoMap (PermDef rn (InsPerm chk set mCols) _) =
+buildInsPermInfo tn fieldInfoMap (PermDef _rn (InsPerm chk set mCols) _) =
   withPathK "permission" $ do
     (be, beDeps) <- withPathK "check" $ procBoolExp tn fieldInfoMap chk
     (setColsSQL, setHdrs, setColDeps) <- procSetObj tn fieldInfoMap set
@@ -136,39 +107,11 @@
         insColDeps = map (mkColDep DRUntyped tn) insCols
         deps = mkParentDep tn : beDeps ++ setColDeps ++ insColDeps
         insColsWithoutPresets = insCols \\ HM.keys setColsSQL
-    return (InsPermInfo (HS.fromList insColsWithoutPresets) vn be setColsSQL reqHdrs, deps)
-  where
-    vn = buildViewName tn rn PTInsert
+    return (InsPermInfo (HS.fromList insColsWithoutPresets) be setColsSQL reqHdrs, deps)
+  where
     allCols = map pgiColumn $ getCols fieldInfoMap
     insCols = fromMaybe allCols $ convColSpec fieldInfoMap <$> mCols
 
-buildInsInfra :: QualifiedTable -> InsPermInfo -> Q.TxE QErr ()
-buildInsInfra tn (InsPermInfo _ vn be _ _) = do
-  resolvedBoolExp <- {-# SCC "buildInsInfra/convAnnBoolExpPartialSQL" #-} convAnnBoolExpPartialSQL sessVarFromCurrentSetting be
-  let trigFnQ = {-# SCC "buildInsInfra/buildInsTrigFn" #-} buildInsTrigFn vn tn $ toSQLBoolExp (S.QualVar "NEW") resolvedBoolExp
-  {-# SCC "buildInsInfra/execute" #-} Q.catchE defaultTxErrorHandler $ do
-    -- Create the view
-    dropView vn
-    Q.unitQ (buildView tn vn) () False
-    -- Inject defaults on the view
-    Q.discardQ (injectDefaults vn tn) () False
-    -- Construct a trigger function
-    Q.unitQ trigFnQ () False
-    -- Add trigger for check expression
-    Q.unitQ (buildInsTrig vn) () False
-
-clearInsInfra :: QualifiedTable -> Q.TxE QErr ()
-clearInsInfra vn =
-  Q.catchE defaultTxErrorHandler $ do
-    dropView vn
-    Q.unitQ (dropInsTrigFn vn) () False
-
-type DropInsPerm = DropPerm InsPerm
-
-dropInsPermP2 :: (MonadTx m) => DropInsPerm -> QualifiedTable -> m ()
-dropInsPermP2 = dropPermP2
-
->>>>>>> bda02f81
 type instance PermInfo InsPerm = InsPermInfo
 
 instance IsPerm InsPerm where
@@ -246,12 +189,6 @@
 
 type instance PermInfo SelPerm = SelPermInfo
 
-<<<<<<< HEAD
-=======
-dropSelPermP2 :: (MonadTx m) => DropSelPerm -> m ()
-dropSelPermP2 dp = dropPermP2 dp ()
-
->>>>>>> bda02f81
 instance IsPerm SelPerm where
 
   permAccessor = PASelect
@@ -303,14 +240,6 @@
 
 type instance PermInfo UpdPerm = UpdPermInfo
 
-<<<<<<< HEAD
-=======
-type DropUpdPerm = DropPerm UpdPerm
-
-dropUpdPermP2 :: (MonadTx m) => DropUpdPerm -> m ()
-dropUpdPermP2 dp = dropPermP2 dp ()
-
->>>>>>> bda02f81
 instance IsPerm UpdPerm where
 
   permAccessor = PAUpdate
@@ -341,14 +270,6 @@
       depHeaders = getDependentHeaders fltr
   return (DelPermInfo tn be depHeaders, deps)
 
-<<<<<<< HEAD
-=======
-type DropDelPerm = DropPerm DelPerm
-
-dropDelPermP2 :: (MonadTx m) => DropDelPerm -> m ()
-dropDelPermP2 dp = dropPermP2 dp ()
-
->>>>>>> bda02f81
 type instance PermInfo DelPerm = DelPermInfo
 
 instance IsPerm DelPerm where
@@ -404,25 +325,13 @@
              AND perm_type = $5
                 |] (comment, sn, tn, rn, permTypeToCode pt) True
 
-<<<<<<< HEAD
-purgePerm
-  :: (CacheRWM m, MonadTx m)
-  => QualifiedTable -> RoleName -> PermType -> m ()
+purgePerm :: MonadTx m => QualifiedTable -> RoleName -> PermType -> m ()
 purgePerm qt rn pt = 
     case pt of
       PTInsert -> dropPermP2 @InsPerm dp
       PTSelect -> dropPermP2 @SelPerm dp
       PTUpdate -> dropPermP2 @UpdPerm dp
       PTDelete -> dropPermP2 @DelPerm dp
-=======
-purgePerm :: (MonadTx m) => QualifiedTable -> RoleName -> PermType -> m ()
-purgePerm qt rn pt =
-  case pt of
-    PTInsert -> dropInsPermP2 dp $ buildViewName qt rn PTInsert
-    PTSelect -> dropSelPermP2 dp
-    PTUpdate -> dropUpdPermP2 dp
-    PTDelete -> dropDelPermP2 dp
->>>>>>> bda02f81
   where
     dp :: DropPerm a
     dp = DropPerm qt rn
