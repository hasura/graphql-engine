--- conflicted
+++ resolved
@@ -217,9 +217,8 @@
         command: echo 'all server tests passed!'
 
   # pytest the server with postgres versions >= 9.5
-<<<<<<< HEAD
-  pytest_server_pg_12:
-    <<: *pytest_server
+  test_server_pg_12:
+    <<: *test_server
     environment:
       PG_VERSION: "12"
     docker:
@@ -227,27 +226,22 @@
     - image: circleci/postgres:12-alpine-postgis
       <<: *test_pg_env
  
-  pytest_server_pg_11.1:
-    <<: *pytest_server
-=======
-  test_server_pg_11.1:
-    <<: *test_server
->>>>>>> 6daa1bb3
-    environment:
-      PG_VERSION: "11_1"
-    docker:
-    - image: hasura/graphql-engine-server-builder:20190826
-      # TODO: change this to circleci postgis when they have one for pg 11
-    - image: mdillon/postgis:11-alpine
-      <<: *test_pg_env
-
-  test_server_pg_10.6:
+  test_server_pg_11:
     <<: *test_server
     environment:
-      PG_VERSION: "10_6"
+      PG_VERSION: "11"
     docker:
     - image: hasura/graphql-engine-server-builder:20190826
-    - image: circleci/postgres:10.6-alpine-postgis
+    - image: circleci/postgres:10-alpine-postgis
+      <<: *test_pg_env
+
+  test_server_pg_10:
+    <<: *test_server
+    environment:
+      PG_VERSION: "10"
+    docker:
+    - image: hasura/graphql-engine-server-builder:20190826
+    - image: circleci/postgres:10-alpine-postgis
       <<: *test_pg_env
 
   test_server_pg_9.6:
@@ -483,19 +477,15 @@
         <<: *filter_only_vtags
         requires:
         - build_console
-<<<<<<< HEAD
-    - pytest_server_pg_12:
-        <<: *filter_only_vtags
-        requires:
-        - build_server
-    - pytest_server_pg_11.1:
-=======
-    - test_server_pg_11.1:
->>>>>>> 6daa1bb3
-        <<: *filter_only_vtags
-        requires:
-        - build_server
-    - test_server_pg_10.6:
+    - test_server_pg_12:
+        <<: *filter_only_vtags
+        requires:
+        - build_server
+    - test_server_pg_11:
+        <<: *filter_only_vtags
+        requires:
+        - build_server
+    - test_server_pg_10:
         <<: *filter_only_vtags
         requires:
         - build_server
@@ -514,18 +504,11 @@
     - all_server_tests_pass:
         <<: *filter_only_vtags
         requires:
-<<<<<<< HEAD
-        - pytest_server_pg_12
-        - pytest_server_pg_11.1
-        - pytest_server_pg_10.6
-        - pytest_server_pg_9.6
-        - pytest_server_pg_9.5
-=======
-        - test_server_pg_11.1
-        - test_server_pg_10.6
+        - test_server_pg_12
+        - test_server_pg_11
+        - test_server_pg_10
         - test_server_pg_9.6
         - test_server_pg_9.5
->>>>>>> 6daa1bb3
         - test_server_upgrade
     - test_cli_with_last_release:
         <<: *filter_only_vtags
