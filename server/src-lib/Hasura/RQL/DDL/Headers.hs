module Hasura.RQL.DDL.Headers where

import           Data.Aeson
import           Hasura.Incremental         (Cacheable)
import           Hasura.Prelude
import           Hasura.RQL.Instances       ()
import           Hasura.RQL.Types.Error
import           Language.Haskell.TH.Syntax (Lift)
import           System.Environment         (lookupEnv)

import qualified Data.CaseInsensitive       as CI
import qualified Data.Text                  as T
import qualified Network.HTTP.Types         as HTTP


data HeaderConf = HeaderConf HeaderName HeaderValue
   deriving (Show, Eq, Lift, Generic)
instance NFData HeaderConf
instance Hashable HeaderConf
instance Cacheable HeaderConf

type HeaderName  = T.Text

data HeaderValue = HVValue T.Text | HVEnv T.Text
   deriving (Show, Eq, Lift, Generic)
instance NFData HeaderValue
instance Hashable HeaderValue
instance Cacheable HeaderValue

instance FromJSON HeaderConf where
  parseJSON (Object o) = do
    name <- o .: "name"
    value <- o .:? "value"
    valueFromEnv <- o .:? "value_from_env"
    case (value, valueFromEnv ) of
      (Nothing, Nothing)  -> fail "expecting value or value_from_env keys"
      (Just val, Nothing) -> return $ HeaderConf name (HVValue val)
      (Nothing, Just val) -> return $ HeaderConf name (HVEnv val)
      (Just _, Just _)    -> fail "expecting only one of value or value_from_env keys"
  parseJSON _ = fail "expecting object for headers"

instance ToJSON HeaderConf where
  toJSON (HeaderConf name (HVValue val)) = object ["name" .= name, "value" .= val]
  toJSON (HeaderConf name (HVEnv val))   = object ["name" .= name, "value_from_env" .= val]


-- | Resolve configuration headers
makeHeadersFromConf :: (MonadError QErr m, MonadIO m) => [HeaderConf] -> m [HTTP.Header]
makeHeadersFromConf = mapM getHeader
  where
<<<<<<< HEAD
    getHeader hconf = do
      ((CI.mk . txtToBs) *** txtToBs) <$>
        case hconf of
          (HeaderConf name (HVValue val)) -> return (name, val)
          (HeaderConf name (HVEnv val))   -> do
            mEnv <- liftIO $ lookupEnv (T.unpack val)
            case mEnv of
              Nothing     -> throw400 NotFound $ "environment variable '" <> val <> "' not set"
              Just envval -> pure (name, T.pack envval)
=======
    getHeader :: (QErrM m, MonadIO m) => HeaderConf -> m (HeaderName, T.Text)
    getHeader hconf = case hconf of
      (HeaderConf name (HVValue val)) -> return (name, val)
      (HeaderConf name (HVEnv val))   -> do
        mEnv <- liftIO $ lookupEnv (T.unpack val)
        case mEnv of
          Nothing     -> throw400 NotFound $ "environment variable '" <> val <> "' not set"
          Just envval -> return (name, T.pack envval)
>>>>>>> 02d13ba1
<|MERGE_RESOLUTION|>--- conflicted
+++ resolved
@@ -48,7 +48,6 @@
 makeHeadersFromConf :: (MonadError QErr m, MonadIO m) => [HeaderConf] -> m [HTTP.Header]
 makeHeadersFromConf = mapM getHeader
   where
-<<<<<<< HEAD
     getHeader hconf = do
       ((CI.mk . txtToBs) *** txtToBs) <$>
         case hconf of
@@ -57,14 +56,4 @@
             mEnv <- liftIO $ lookupEnv (T.unpack val)
             case mEnv of
               Nothing     -> throw400 NotFound $ "environment variable '" <> val <> "' not set"
-              Just envval -> pure (name, T.pack envval)
-=======
-    getHeader :: (QErrM m, MonadIO m) => HeaderConf -> m (HeaderName, T.Text)
-    getHeader hconf = case hconf of
-      (HeaderConf name (HVValue val)) -> return (name, val)
-      (HeaderConf name (HVEnv val))   -> do
-        mEnv <- liftIO $ lookupEnv (T.unpack val)
-        case mEnv of
-          Nothing     -> throw400 NotFound $ "environment variable '" <> val <> "' not set"
-          Just envval -> return (name, T.pack envval)
->>>>>>> 02d13ba1
+              Just envval -> pure (name, T.pack envval)