--- conflicted
+++ resolved
@@ -787,7 +787,6 @@
 export const isColTypeString = colType =>
   ['text', 'varchar', 'char', 'bpchar', 'name'].includes(colType);
 
-<<<<<<< HEAD
 export const getGeneratedColumnsInfo = (schemaName, tableName) => {
   return {
     type: 'run_sql',
@@ -803,7 +802,8 @@
   `,
     },
   };
-=======
+};
+
 export const cascadeUpQueries = (upQueries = []) =>
   upQueries.map((i = {}) => {
     if (i.type === 'run_sql' || i.type === 'untrack_table') {
@@ -831,5 +831,4 @@
       return { ...actualError, message: actualError.error };
     }
   }
->>>>>>> 63eb3111
 };