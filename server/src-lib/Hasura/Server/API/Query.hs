-- | The RQL query ('/v1/query')
{-# LANGUAGE NamedFieldPuns #-}
module Hasura.Server.API.Query where

import           Control.Lens
import           Control.Monad.Unique
import           Data.Aeson
import           Data.Aeson.Casing
import           Data.Aeson.TH
import           Data.Time                          (UTCTime)

import qualified Data.Environment                   as Env
import qualified Data.HashMap.Strict                as HM
import qualified Data.Text                          as T
import qualified Database.PG.Query                  as Q
import qualified Network.HTTP.Client                as HTTP

import           Hasura.EncJSON
import           Hasura.Prelude
import           Hasura.RQL.DDL.Action
import           Hasura.RQL.DDL.ComputedField
import           Hasura.RQL.DDL.CustomTypes
import           Hasura.RQL.DDL.EventTrigger
import           Hasura.RQL.DDL.Metadata
import           Hasura.RQL.DDL.Permission
import           Hasura.RQL.DDL.QueryCollection
import           Hasura.RQL.DDL.Relationship
import           Hasura.RQL.DDL.Relationship.Rename
import           Hasura.RQL.DDL.RemoteRelationship
import           Hasura.RQL.DDL.RemoteSchema
import           Hasura.RQL.DDL.ScheduledTrigger
import           Hasura.RQL.DDL.Schema
import           Hasura.RQL.DML.Count
import           Hasura.RQL.DML.Delete
import           Hasura.RQL.DML.Insert
import           Hasura.RQL.DML.Select
import           Hasura.RQL.DML.Update
import           Hasura.RQL.Types
import           Hasura.RQL.Types.Run
import           Hasura.Server.Init                 (InstanceId (..))
import           Hasura.Server.Utils
import           Hasura.Server.Version              (HasVersion)
import           Hasura.Session

import qualified Hasura.Tracing                     as Tracing

data RQLQueryV1
  = RQAddExistingTableOrView !TrackTable
  | RQTrackTable !TrackTable
  | RQUntrackTable !UntrackTable
  | RQSetTableIsEnum !SetTableIsEnum

  | RQTrackFunction !TrackFunction
  | RQUntrackFunction !UnTrackFunction

  | RQCreateObjectRelationship !CreateObjRel
  | RQCreateArrayRelationship !CreateArrRel
  | RQDropRelationship !DropRel
  | RQSetRelationshipComment !SetRelComment
  | RQRenameRelationship !RenameRel

  -- computed fields related
  | RQAddComputedField !AddComputedField
  | RQDropComputedField !DropComputedField

  | RQCreateRemoteRelationship !RemoteRelationship
  | RQUpdateRemoteRelationship !RemoteRelationship
  | RQDeleteRemoteRelationship !DeleteRemoteRelationship

  | RQCreateInsertPermission !(CreateInsPerm 'Postgres)
  | RQCreateSelectPermission !(CreateSelPerm 'Postgres)
  | RQCreateUpdatePermission !(CreateUpdPerm 'Postgres)
  | RQCreateDeletePermission !(CreateDelPerm 'Postgres)

  | RQDropInsertPermission !(DropPerm (InsPerm 'Postgres))
  | RQDropSelectPermission !(DropPerm (SelPerm 'Postgres))
  | RQDropUpdatePermission !(DropPerm (UpdPerm 'Postgres))
  | RQDropDeletePermission !(DropPerm (DelPerm 'Postgres))
  | RQSetPermissionComment !SetPermComment

  | RQGetInconsistentMetadata !GetInconsistentMetadata
  | RQDropInconsistentMetadata !DropInconsistentMetadata

  | RQInsert !InsertQuery
  | RQSelect !SelectQuery
  | RQUpdate !UpdateQuery
  | RQDelete !DeleteQuery
  | RQCount !CountQuery
  | RQBulk ![RQLQuery]

  -- schema-stitching, custom resolver related
  | RQAddRemoteSchema !AddRemoteSchemaQuery
  | RQRemoveRemoteSchema !RemoteSchemaNameQuery
  | RQReloadRemoteSchema !RemoteSchemaNameQuery
  | RQIntrospectRemoteSchema !RemoteSchemaNameQuery

  -- remote-schema permissions
  | RQAddRemoteSchemaPermissions !AddRemoteSchemaPermissions
  | RQDropRemoteSchemaPermissions !DropRemoteSchemaPermissions

  | RQCreateEventTrigger !CreateEventTriggerQuery
  | RQDeleteEventTrigger !DeleteEventTriggerQuery
  | RQRedeliverEvent     !RedeliverEventQuery
  | RQInvokeEventTrigger !InvokeEventTriggerQuery

  -- scheduled triggers
  | RQCreateCronTrigger !CreateCronTrigger
  | RQDeleteCronTrigger !ScheduledTriggerName

  | RQCreateScheduledEvent !CreateScheduledEvent

  -- query collections, allow list related
  | RQCreateQueryCollection !CreateCollection
  | RQDropQueryCollection !DropCollection
  | RQAddQueryToCollection !AddQueryToCollection
  | RQDropQueryFromCollection !DropQueryFromCollection
  | RQAddCollectionToAllowlist !CollectionReq
  | RQDropCollectionFromAllowlist !CollectionReq

  | RQRunSql !RunSQL

  | RQReplaceMetadata !ReplaceMetadata
  | RQExportMetadata !ExportMetadata
  | RQClearMetadata !ClearMetadata
  | RQReloadMetadata !ReloadMetadata

  | RQCreateAction !CreateAction
  | RQDropAction !DropAction
  | RQUpdateAction !UpdateAction
  | RQCreateActionPermission !CreateActionPermission
  | RQDropActionPermission !DropActionPermission

  | RQDumpInternalState !DumpInternalState

  | RQSetCustomTypes !CustomTypes
  | RQSetTableCustomization !SetTableCustomization
  deriving (Show, Eq)

data RQLQueryV2
  = RQV2TrackTable !TrackTableV2
  | RQV2SetTableCustomFields !SetTableCustomFields -- deprecated
  | RQV2TrackFunction !TrackFunctionV2
  deriving (Show, Eq)

data RQLQuery
  = RQV1 !RQLQueryV1
  | RQV2 !RQLQueryV2
  deriving (Show, Eq)

instance FromJSON RQLQuery where
  parseJSON = withObject "Object" $ \o -> do
    mVersion <- o .:? "version"
    let version = fromMaybe VIVersion1 mVersion
        val = Object o
    case version of
      VIVersion1 -> RQV1 <$> parseJSON val
      VIVersion2 -> RQV2 <$> parseJSON val

instance ToJSON RQLQuery where
  toJSON = \case
    RQV1 q -> embedVersion VIVersion1 $ toJSON q
    RQV2 q -> embedVersion VIVersion2 $ toJSON q
    where
      embedVersion version (Object o) =
        Object $ HM.insert "version" (toJSON version) o
      -- never happens since JSON value of RQL queries are always objects
      embedVersion _ _ = error "Unexpected: toJSON of RQL queries are not objects"

$(deriveJSON
  defaultOptions { constructorTagModifier = snakeCase . drop 2
                 , sumEncoding = TaggedObject "type" "args"
                 }
  ''RQLQueryV1)

$(deriveJSON
  defaultOptions { constructorTagModifier = snakeCase . drop 4
                 , sumEncoding = TaggedObject "type" "args"
                 , tagSingleConstructors = True
                 }
  ''RQLQueryV2
 )

fetchLastUpdate :: Q.TxE QErr (Maybe (InstanceId, UTCTime, CacheInvalidations))
fetchLastUpdate = over (_Just._3) Q.getAltJ <$> Q.withQE defaultTxErrorHandler [Q.sql|
  SELECT instance_id::text, occurred_at, invalidations
  FROM hdb_catalog.hdb_schema_update_event
  ORDER BY occurred_at DESC LIMIT 1
  |] () True

recordSchemaUpdate :: InstanceId -> CacheInvalidations -> Q.TxE QErr ()
recordSchemaUpdate instanceId invalidations =
  liftTx $ Q.unitQE defaultTxErrorHandler [Q.sql|
             INSERT INTO hdb_catalog.hdb_schema_update_event
               (instance_id, occurred_at, invalidations) VALUES ($1::uuid, DEFAULT, $2::json)
             ON CONFLICT ((occurred_at IS NOT NULL))
             DO UPDATE SET instance_id = $1::uuid, occurred_at = DEFAULT, invalidations = $2::json
            |] (instanceId, Q.AltJ invalidations) True

runQuery
  :: (HasVersion, MonadIO m, MonadError QErr m, Tracing.MonadTrace m)
  => Env.Environment -> PGExecCtx -> InstanceId
  -> UserInfo -> RebuildableSchemaCache Run -> HTTP.Manager
  -> SQLGenCtx -> EnableRemoteSchemaPermsCtx -> SystemDefined
  -> RQLQuery -> m (EncJSON, RebuildableSchemaCache Run)
runQuery env pgExecCtx instanceId userInfo sc hMgr sqlGenCtx enableRSPermsCtx systemDefined query = do
  accessMode <- getQueryAccessMode query
  traceCtx <- Tracing.currentContext
  resE <- runQueryM env query & Tracing.interpTraceT \x -> do
    a <- x & runHasSystemDefinedT systemDefined
           & runCacheRWT sc
           & peelRun runCtx pgExecCtx accessMode (Just traceCtx)
           & runExceptT
           & liftIO
    pure (either
      ((, mempty) . Left)
      (\((js, meta), rsc, ci) -> (Right (js, rsc, ci), meta)) a)
  either throwError withReload resE
  where
    runCtx = RunCtx userInfo hMgr sqlGenCtx enableRSPermsCtx
    withReload (result, updatedCache, invalidations) = do
      when (queryModifiesSchemaCache query) $ do
        e <- liftIO $ runExceptT $ runLazyTx pgExecCtx Q.ReadWrite $ liftTx $
          recordSchemaUpdate instanceId invalidations
        liftEither e
      return (result, updatedCache)

-- | A predicate that determines whether the given query might modify/rebuild the schema cache. If
-- so, it needs to acquire the global lock on the schema cache so that other queries do not modify
-- it concurrently.
--
-- Ideally, we would enforce this using the type system — queries for which this function returns
-- 'False' should not be allowed to modify the schema cache. But for now we just ensure consistency
-- by hand.
queryModifiesSchemaCache :: RQLQuery -> Bool
queryModifiesSchemaCache (RQV1 qi) = case qi of
  RQAddExistingTableOrView _      -> True
  RQTrackTable _                  -> True
  RQUntrackTable _                -> True
  RQTrackFunction _               -> True
  RQUntrackFunction _             -> True
  RQSetTableIsEnum _              -> True

  RQCreateObjectRelationship _    -> True
  RQCreateArrayRelationship  _    -> True
  RQDropRelationship  _           -> True
  RQSetRelationshipComment  _     -> False
  RQRenameRelationship _          -> True

  RQAddComputedField _            -> True
  RQDropComputedField _           -> True

  RQCreateRemoteRelationship _    -> True
  RQUpdateRemoteRelationship _    -> True
  RQDeleteRemoteRelationship _    -> True

  RQCreateInsertPermission _      -> True
  RQCreateSelectPermission _      -> True
  RQCreateUpdatePermission _      -> True
  RQCreateDeletePermission _      -> True

  RQDropInsertPermission _        -> True
  RQDropSelectPermission _        -> True
  RQDropUpdatePermission _        -> True
  RQDropDeletePermission _        -> True
  RQSetPermissionComment _        -> False

  RQGetInconsistentMetadata _     -> False
  RQDropInconsistentMetadata _    -> True

  RQInsert _                      -> False
  RQSelect _                      -> False
  RQUpdate _                      -> False
  RQDelete _                      -> False
  RQCount _                       -> False

  RQAddRemoteSchema _             -> True
  RQRemoveRemoteSchema _          -> True
  RQReloadRemoteSchema _          -> True
  RQIntrospectRemoteSchema _      -> False

  RQAddRemoteSchemaPermissions _  -> True
  RQDropRemoteSchemaPermissions _ -> True

  RQCreateEventTrigger _          -> True
  RQDeleteEventTrigger _          -> True
  RQRedeliverEvent _              -> False
  RQInvokeEventTrigger _          -> False

  RQCreateCronTrigger _           -> True
  RQDeleteCronTrigger _           -> True

  RQCreateScheduledEvent _        -> False

  RQCreateQueryCollection _       -> True
  RQDropQueryCollection _         -> True
  RQAddQueryToCollection _        -> True
  RQDropQueryFromCollection _     -> True
  RQAddCollectionToAllowlist _    -> True
  RQDropCollectionFromAllowlist _ -> True

  RQRunSql q                      -> isSchemaCacheBuildRequiredRunSQL q

  RQReplaceMetadata _             -> True
  RQExportMetadata _              -> False
  RQClearMetadata _               -> True
  RQReloadMetadata _              -> True

  RQCreateAction _                -> True
  RQDropAction _                  -> True
  RQUpdateAction _                -> True
  RQCreateActionPermission _      -> True
  RQDropActionPermission _        -> True

  RQDumpInternalState _           -> False
  RQSetCustomTypes _              -> True
  RQSetTableCustomization _       -> True

  RQBulk qs                       -> any queryModifiesSchemaCache qs

queryModifiesSchemaCache (RQV2 qi) = case qi of
  RQV2TrackTable _           -> True
  RQV2SetTableCustomFields _ -> True
  RQV2TrackFunction _        -> True

getQueryAccessMode :: (MonadError QErr m) => RQLQuery -> m Q.TxAccess
getQueryAccessMode q = fromMaybe Q.ReadOnly <$> getQueryAccessMode' q
  where
    getQueryAccessMode' ::
         (MonadError QErr m) => RQLQuery -> m (Maybe Q.TxAccess)
    getQueryAccessMode' (RQV1 q') =
      case q' of
        RQSelect _ -> pure Nothing
        RQCount _ -> pure Nothing
        RQRunSql RunSQL {rTxAccessMode} -> pure $ Just rTxAccessMode
        RQBulk qs -> foldM reconcileAccessModeWith Nothing (zip [0 :: Integer ..] qs)
        _ -> pure $ Just Q.ReadWrite
      where
        reconcileAccessModeWith expectedMode (i, query) = do
          queryMode <- getQueryAccessMode' query
          onLeft (reconcileAccessModes expectedMode queryMode) $ \errMode ->
            throw400 BadRequest $
            "incompatible access mode requirements in bulk query, " <>
            "expected access mode: " <>
            T.pack (maybe "ANY" show expectedMode) <>
            " but " <>
            "$.args[" <>
            T.pack (show i) <>
            "] forces " <>
            T.pack (show errMode)
    getQueryAccessMode' (RQV2 _) = pure $ Just Q.ReadWrite

-- | onRight, return reconciled access mode. onLeft, return conflicting access mode
reconcileAccessModes :: Maybe Q.TxAccess -> Maybe Q.TxAccess -> Either Q.TxAccess (Maybe Q.TxAccess)
reconcileAccessModes Nothing mode = pure mode
reconcileAccessModes mode Nothing = pure mode
reconcileAccessModes (Just mode1) (Just mode2)
  | mode1 == mode2 = pure $ Just mode1
  | otherwise = Left mode2

runQueryM
  :: ( HasVersion, QErrM m, CacheRWM m, UserInfoM m, MonadTx m
     , MonadIO m, MonadUnique m, HasHttpManager m, HasSQLGenCtx m
     , HasEnableRemoteSchemaPermsCtx m
     , HasSystemDefined m
     , Tracing.MonadTrace m
     )
  => Env.Environment
  -> RQLQuery
  -> m EncJSON
runQueryM env rq = withPathK "args" $ case rq of
  RQV1 q -> runQueryV1M q
  RQV2 q -> runQueryV2M q
  where
    runQueryV1M = \case
<<<<<<< HEAD
      RQAddExistingTableOrView q   -> runTrackTableQ q
      RQTrackTable q               -> runTrackTableQ q
      RQUntrackTable q             -> runUntrackTableQ q
      RQSetTableIsEnum q           -> runSetExistingTableIsEnumQ q

      RQTrackFunction q            -> runTrackFunc q
      RQUntrackFunction q          -> runUntrackFunc q

      RQCreateObjectRelationship q -> runCreateRelationship ObjRel q
      RQCreateArrayRelationship  q -> runCreateRelationship ArrRel q
      RQDropRelationship  q        -> runDropRel q
      RQSetRelationshipComment  q  -> runSetRelComment q
      RQRenameRelationship q       -> runRenameRel q

      RQAddComputedField q        -> runAddComputedField q
      RQDropComputedField q       -> runDropComputedField q

      RQCreateInsertPermission q   -> runCreatePerm q
      RQCreateSelectPermission q   -> runCreatePerm q
      RQCreateUpdatePermission q   -> runCreatePerm q
      RQCreateDeletePermission q   -> runCreatePerm q

      RQDropInsertPermission q     -> runDropPerm q
      RQDropSelectPermission q     -> runDropPerm q
      RQDropUpdatePermission q     -> runDropPerm q
      RQDropDeletePermission q     -> runDropPerm q
      RQSetPermissionComment q     -> runSetPermComment q

      RQGetInconsistentMetadata q  -> runGetInconsistentMetadata q
      RQDropInconsistentMetadata q -> runDropInconsistentMetadata q

      RQInsert q                   -> runInsert env q
      RQSelect q                   -> runSelect q
      RQUpdate q                   -> runUpdate env q
      RQDelete q                   -> runDelete env q
      RQCount  q                   -> runCount q
=======
      RQAddExistingTableOrView q      -> runTrackTableQ q
      RQTrackTable q                  -> runTrackTableQ q
      RQUntrackTable q                -> runUntrackTableQ q
      RQSetTableIsEnum q              -> runSetExistingTableIsEnumQ q

      RQTrackFunction q               -> runTrackFunc q
      RQUntrackFunction q             -> runUntrackFunc q

      RQCreateObjectRelationship q    -> runCreateRelationship ObjRel q
      RQCreateArrayRelationship  q    -> runCreateRelationship ArrRel q
      RQDropRelationship  q           -> runDropRel q
      RQSetRelationshipComment  q     -> runSetRelComment q
      RQRenameRelationship q          -> runRenameRel q

      RQAddComputedField q            -> runAddComputedField q
      RQDropComputedField q           -> runDropComputedField q

      RQCreateInsertPermission q      -> runCreatePerm q
      RQCreateSelectPermission q      -> runCreatePerm q
      RQCreateUpdatePermission q      -> runCreatePerm q
      RQCreateDeletePermission q      -> runCreatePerm q

      RQDropInsertPermission q        -> runDropPerm q
      RQDropSelectPermission q        -> runDropPerm q
      RQDropUpdatePermission q        -> runDropPerm q
      RQDropDeletePermission q        -> runDropPerm q
      RQSetPermissionComment q        -> runSetPermComment q

      RQGetInconsistentMetadata q     -> runGetInconsistentMetadata q
      RQDropInconsistentMetadata q    -> runDropInconsistentMetadata q

      RQInsert q                      -> runInsert env q
      RQSelect q                      -> runSelect q
      RQUpdate q                      -> runUpdate env q
      RQDelete q                      -> runDelete env q
      RQCount  q                      -> runCount q
>>>>>>> 3ddf6f2f

      RQAddRemoteSchema    q          -> runAddRemoteSchema env q
      RQRemoveRemoteSchema q          -> runRemoveRemoteSchema q
      RQReloadRemoteSchema q          -> runReloadRemoteSchema q
      RQIntrospectRemoteSchema q      -> runIntrospectRemoteSchema q

<<<<<<< HEAD
      RQAddRemoteSchemaPermissions q  -> runAddRemoteSchemaPermissions q
      RQDropRemoteSchemaPermissions q -> runDropRemoteSchemaPermissions q

      RQCreateRemoteRelationship q -> runCreateRemoteRelationship q
      RQUpdateRemoteRelationship q -> runUpdateRemoteRelationship q
      RQDeleteRemoteRelationship q -> runDeleteRemoteRelationship q

      RQCreateEventTrigger q       -> runCreateEventTriggerQuery q
      RQDeleteEventTrigger q       -> runDeleteEventTriggerQuery q
      RQRedeliverEvent q           -> runRedeliverEvent q
      RQInvokeEventTrigger q       -> runInvokeEventTrigger q

      RQCreateCronTrigger q      -> runCreateCronTrigger q
      RQDeleteCronTrigger q      -> runDeleteCronTrigger q

      RQCreateScheduledEvent q   -> runCreateScheduledEvent q

      RQCreateQueryCollection q        -> runCreateCollection q
      RQDropQueryCollection q          -> runDropCollection q
      RQAddQueryToCollection q         -> runAddQueryToCollection q
      RQDropQueryFromCollection q      -> runDropQueryFromCollection q
      RQAddCollectionToAllowlist q     -> runAddCollectionToAllowlist q
      RQDropCollectionFromAllowlist q  -> runDropCollectionFromAllowlist q

      RQReplaceMetadata q          -> runReplaceMetadata q
      RQClearMetadata q            -> runClearMetadata q
      RQExportMetadata q           -> runExportMetadata q
      RQReloadMetadata q           -> runReloadMetadata q

      RQCreateAction q           -> runCreateAction q
      RQDropAction q             -> runDropAction q
      RQUpdateAction q           -> runUpdateAction q
      RQCreateActionPermission q -> runCreateActionPermission q
      RQDropActionPermission q   -> runDropActionPermission q

      RQDumpInternalState q        -> runDumpInternalState q

      RQRunSql q                   -> runRunSQL q

      RQSetCustomTypes q           -> runSetCustomTypes q
      RQSetTableCustomization q    -> runSetTableCustomization q

      RQBulk qs                    -> encJFromList <$> indexedMapM (runQueryM env) qs
=======
      RQCreateRemoteRelationship q    -> runCreateRemoteRelationship q
      RQUpdateRemoteRelationship q    -> runUpdateRemoteRelationship q
      RQDeleteRemoteRelationship q    -> runDeleteRemoteRelationship q

      RQCreateEventTrigger q          -> runCreateEventTriggerQuery q
      RQDeleteEventTrigger q          -> runDeleteEventTriggerQuery q
      RQRedeliverEvent q              -> runRedeliverEvent q
      RQInvokeEventTrigger q          -> runInvokeEventTrigger q

      RQCreateCronTrigger q           -> runCreateCronTrigger q
      RQDeleteCronTrigger q           -> runDeleteCronTrigger q

      RQCreateScheduledEvent q        -> runCreateScheduledEvent q

      RQCreateQueryCollection q       -> runCreateCollection q
      RQDropQueryCollection q         -> runDropCollection q
      RQAddQueryToCollection q        -> runAddQueryToCollection q
      RQDropQueryFromCollection q     -> runDropQueryFromCollection q
      RQAddCollectionToAllowlist q    -> runAddCollectionToAllowlist q
      RQDropCollectionFromAllowlist q -> runDropCollectionFromAllowlist q

      RQReplaceMetadata q             -> runReplaceMetadata q
      RQClearMetadata q               -> runClearMetadata q
      RQExportMetadata q              -> runExportMetadata q
      RQReloadMetadata q              -> runReloadMetadata q

      RQCreateAction q                -> runCreateAction q
      RQDropAction q                  -> runDropAction q
      RQUpdateAction q                -> runUpdateAction q
      RQCreateActionPermission q      -> runCreateActionPermission q
      RQDropActionPermission q        -> runDropActionPermission q

      RQDumpInternalState q           -> runDumpInternalState q

      RQRunSql q                      -> runRunSQL q

      RQSetCustomTypes q              -> runSetCustomTypes q
      RQSetTableCustomization q       -> runSetTableCustomization q

      RQBulk qs                       -> encJFromList <$> indexedMapM (runQueryM env) qs
>>>>>>> 3ddf6f2f

    runQueryV2M = \case
      RQV2TrackTable q           -> runTrackTableV2Q q
      RQV2SetTableCustomFields q -> runSetTableCustomFieldsQV2 q
      RQV2TrackFunction q        -> runTrackFunctionV2 q


requiresAdmin :: RQLQuery -> Bool
requiresAdmin = \case
  RQV1 q -> case q of
    RQAddExistingTableOrView _      -> True
    RQTrackTable _                  -> True
    RQUntrackTable _                -> True
    RQSetTableIsEnum _              -> True

    RQTrackFunction _               -> True
    RQUntrackFunction _             -> True

    RQCreateObjectRelationship _    -> True
    RQCreateArrayRelationship  _    -> True
    RQDropRelationship  _           -> True
    RQSetRelationshipComment  _     -> True
    RQRenameRelationship _          -> True

    RQAddComputedField _            -> True
    RQDropComputedField _           -> True

    RQCreateRemoteRelationship _    -> True
    RQUpdateRemoteRelationship _    -> True
    RQDeleteRemoteRelationship _    -> True

    RQCreateInsertPermission _      -> True
    RQCreateSelectPermission _      -> True
    RQCreateUpdatePermission _      -> True
    RQCreateDeletePermission _      -> True

    RQDropInsertPermission _        -> True
    RQDropSelectPermission _        -> True
    RQDropUpdatePermission _        -> True
    RQDropDeletePermission _        -> True
    RQSetPermissionComment _        -> True

    RQGetInconsistentMetadata _     -> True
    RQDropInconsistentMetadata _    -> True

    RQInsert _                      -> False
    RQSelect _                      -> False
    RQUpdate _                      -> False
    RQDelete _                      -> False
    RQCount  _                      -> False

    RQAddRemoteSchema    _          -> True
    RQRemoveRemoteSchema _          -> True
    RQReloadRemoteSchema _          -> True
    RQIntrospectRemoteSchema _      -> True

    RQAddRemoteSchemaPermissions _  -> True
    RQDropRemoteSchemaPermissions _ -> True

    RQCreateEventTrigger _          -> True
    RQDeleteEventTrigger _          -> True
    RQRedeliverEvent _              -> True
    RQInvokeEventTrigger _          -> True

    RQCreateCronTrigger _           -> True
    RQDeleteCronTrigger _           -> True

    RQCreateScheduledEvent _        -> True

    RQCreateQueryCollection _       -> True
    RQDropQueryCollection _         -> True
    RQAddQueryToCollection _        -> True
    RQDropQueryFromCollection _     -> True
    RQAddCollectionToAllowlist _    -> True
    RQDropCollectionFromAllowlist _ -> True

    RQReplaceMetadata _             -> True
    RQClearMetadata _               -> True
    RQExportMetadata _              -> True
    RQReloadMetadata _              -> True

    RQCreateAction _                -> True
    RQDropAction _                  -> True
    RQUpdateAction _                -> True
    RQCreateActionPermission _      -> True
    RQDropActionPermission _        -> True

    RQDumpInternalState _           -> True
    RQSetCustomTypes _              -> True
    RQSetTableCustomization _       -> True

    RQRunSql _                      -> True

    RQBulk qs                       -> any requiresAdmin qs

  RQV2 q -> case q of
    RQV2TrackTable _           -> True
    RQV2SetTableCustomFields _ -> True
    RQV2TrackFunction _        -> True<|MERGE_RESOLUTION|>--- conflicted
+++ resolved
@@ -372,44 +372,6 @@
   RQV2 q -> runQueryV2M q
   where
     runQueryV1M = \case
-<<<<<<< HEAD
-      RQAddExistingTableOrView q   -> runTrackTableQ q
-      RQTrackTable q               -> runTrackTableQ q
-      RQUntrackTable q             -> runUntrackTableQ q
-      RQSetTableIsEnum q           -> runSetExistingTableIsEnumQ q
-
-      RQTrackFunction q            -> runTrackFunc q
-      RQUntrackFunction q          -> runUntrackFunc q
-
-      RQCreateObjectRelationship q -> runCreateRelationship ObjRel q
-      RQCreateArrayRelationship  q -> runCreateRelationship ArrRel q
-      RQDropRelationship  q        -> runDropRel q
-      RQSetRelationshipComment  q  -> runSetRelComment q
-      RQRenameRelationship q       -> runRenameRel q
-
-      RQAddComputedField q        -> runAddComputedField q
-      RQDropComputedField q       -> runDropComputedField q
-
-      RQCreateInsertPermission q   -> runCreatePerm q
-      RQCreateSelectPermission q   -> runCreatePerm q
-      RQCreateUpdatePermission q   -> runCreatePerm q
-      RQCreateDeletePermission q   -> runCreatePerm q
-
-      RQDropInsertPermission q     -> runDropPerm q
-      RQDropSelectPermission q     -> runDropPerm q
-      RQDropUpdatePermission q     -> runDropPerm q
-      RQDropDeletePermission q     -> runDropPerm q
-      RQSetPermissionComment q     -> runSetPermComment q
-
-      RQGetInconsistentMetadata q  -> runGetInconsistentMetadata q
-      RQDropInconsistentMetadata q -> runDropInconsistentMetadata q
-
-      RQInsert q                   -> runInsert env q
-      RQSelect q                   -> runSelect q
-      RQUpdate q                   -> runUpdate env q
-      RQDelete q                   -> runDelete env q
-      RQCount  q                   -> runCount q
-=======
       RQAddExistingTableOrView q      -> runTrackTableQ q
       RQTrackTable q                  -> runTrackTableQ q
       RQUntrackTable q                -> runUntrackTableQ q
@@ -446,58 +408,15 @@
       RQUpdate q                      -> runUpdate env q
       RQDelete q                      -> runDelete env q
       RQCount  q                      -> runCount q
->>>>>>> 3ddf6f2f
 
       RQAddRemoteSchema    q          -> runAddRemoteSchema env q
       RQRemoveRemoteSchema q          -> runRemoveRemoteSchema q
       RQReloadRemoteSchema q          -> runReloadRemoteSchema q
       RQIntrospectRemoteSchema q      -> runIntrospectRemoteSchema q
 
-<<<<<<< HEAD
       RQAddRemoteSchemaPermissions q  -> runAddRemoteSchemaPermissions q
       RQDropRemoteSchemaPermissions q -> runDropRemoteSchemaPermissions q
 
-      RQCreateRemoteRelationship q -> runCreateRemoteRelationship q
-      RQUpdateRemoteRelationship q -> runUpdateRemoteRelationship q
-      RQDeleteRemoteRelationship q -> runDeleteRemoteRelationship q
-
-      RQCreateEventTrigger q       -> runCreateEventTriggerQuery q
-      RQDeleteEventTrigger q       -> runDeleteEventTriggerQuery q
-      RQRedeliverEvent q           -> runRedeliverEvent q
-      RQInvokeEventTrigger q       -> runInvokeEventTrigger q
-
-      RQCreateCronTrigger q      -> runCreateCronTrigger q
-      RQDeleteCronTrigger q      -> runDeleteCronTrigger q
-
-      RQCreateScheduledEvent q   -> runCreateScheduledEvent q
-
-      RQCreateQueryCollection q        -> runCreateCollection q
-      RQDropQueryCollection q          -> runDropCollection q
-      RQAddQueryToCollection q         -> runAddQueryToCollection q
-      RQDropQueryFromCollection q      -> runDropQueryFromCollection q
-      RQAddCollectionToAllowlist q     -> runAddCollectionToAllowlist q
-      RQDropCollectionFromAllowlist q  -> runDropCollectionFromAllowlist q
-
-      RQReplaceMetadata q          -> runReplaceMetadata q
-      RQClearMetadata q            -> runClearMetadata q
-      RQExportMetadata q           -> runExportMetadata q
-      RQReloadMetadata q           -> runReloadMetadata q
-
-      RQCreateAction q           -> runCreateAction q
-      RQDropAction q             -> runDropAction q
-      RQUpdateAction q           -> runUpdateAction q
-      RQCreateActionPermission q -> runCreateActionPermission q
-      RQDropActionPermission q   -> runDropActionPermission q
-
-      RQDumpInternalState q        -> runDumpInternalState q
-
-      RQRunSql q                   -> runRunSQL q
-
-      RQSetCustomTypes q           -> runSetCustomTypes q
-      RQSetTableCustomization q    -> runSetTableCustomization q
-
-      RQBulk qs                    -> encJFromList <$> indexedMapM (runQueryM env) qs
-=======
       RQCreateRemoteRelationship q    -> runCreateRemoteRelationship q
       RQUpdateRemoteRelationship q    -> runUpdateRemoteRelationship q
       RQDeleteRemoteRelationship q    -> runDeleteRemoteRelationship q
@@ -538,12 +457,11 @@
       RQSetTableCustomization q       -> runSetTableCustomization q
 
       RQBulk qs                       -> encJFromList <$> indexedMapM (runQueryM env) qs
->>>>>>> 3ddf6f2f
 
     runQueryV2M = \case
-      RQV2TrackTable q           -> runTrackTableV2Q q
-      RQV2SetTableCustomFields q -> runSetTableCustomFieldsQV2 q
-      RQV2TrackFunction q        -> runTrackFunctionV2 q
+      RQV2TrackTable q                -> runTrackTableV2Q q
+      RQV2SetTableCustomFields q      -> runSetTableCustomFieldsQV2 q
+      RQV2TrackFunction q             -> runTrackFunctionV2 q
 
 
 requiresAdmin :: RQLQuery -> Bool
