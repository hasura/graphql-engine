--- conflicted
+++ resolved
@@ -40,7 +40,6 @@
   return same;
 };
 
-<<<<<<< HEAD
 export const getDefaultValue = (possibleValue: unknown, opName: string) => {
   if (possibleValue) {
     if (Array.isArray(possibleValue)) return JSON.stringify(possibleValue);
@@ -87,7 +86,8 @@
   });
 
   return { order_by, where };
-=======
+};
+
 export const isPostgresTimeoutError = (error: {
   code: string;
   internal?: { error?: { message?: string } };
@@ -107,5 +107,4 @@
   }
 
   return false;
->>>>>>> e2d07bb5
 };