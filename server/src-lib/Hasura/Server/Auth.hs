--- conflicted
+++ resolved
@@ -113,8 +113,7 @@
   jwkRef <- case jcKeyOrUrl of
     Left jwk  -> liftIO $ newIORef (JWKSet [jwk])
     Right url -> getJwkFromUrl url
-  let claimsFmt = fromMaybe JCFJson jcClaimsFormat
-  return $ JWTCtx jwkRef jcClaimNs jcAudience claimsFmt jcIssuer
+  return $ JWTCtx jwkRef jcAudience jcIssuer jcClaims
   where
     -- if we can't find any expiry time for the JWK (either in @Expires@ header or @Cache-Control@
     -- header), do not start a background thread for refreshing the JWK
@@ -127,73 +126,7 @@
           void $ liftIO $ forkImmortal "jwkRefreshCtrl" logger $
             jwkRefreshCtrl logger httpManager url ref (fromUnits time)
           return ref
-<<<<<<< HEAD
-  return $ JWTCtx jwkRef (jcAudience conf) (jcIssuer conf) (jcClaims conf)
-
-mkUserInfoFromResp
-  :: (MonadIO m, MonadError QErr m)
-  => Logger Hasura
-  -> T.Text
-  -> N.StdMethod
-  -> N.Status
-  -> BL.ByteString
-  -> m UserInfo
-mkUserInfoFromResp logger url method statusCode respBody
-  | statusCode == N.status200 =
-    case eitherDecode respBody of
-      Left e -> do
-        logError
-        throw500 $ "Invalid response from authorization hook: " <> T.pack e
-      Right rawHeaders -> getUserInfoFromHdrs rawHeaders
-
-  | statusCode == N.status401 = do
-    logError
-    throw401 "Authentication hook unauthorized this request"
-
-  | otherwise = do
-    logError
-    throw500 "Invalid response from authorization hook"
-  where
-    getUserInfoFromHdrs rawHeaders = do
-      let usrVars = mkUserVars $ Map.toList rawHeaders
-      case roleFromVars usrVars of
-        Nothing -> do
-          logError
-          throw500 "missing x-hasura-role key in webhook response"
-        Just rn -> do
-          logWebHookResp LevelInfo Nothing
-          return $ mkUserInfo rn usrVars
-
-    logError =
-      logWebHookResp LevelError $ Just respBody
-
-    logWebHookResp logLevel mResp =
-      unLogger logger $ WebHookLog logLevel (Just statusCode)
-        url method Nothing $ fmap (bsToTxt . BL.toStrict) mResp
-
-userInfoFromAuthHook
-  :: (MonadIO m, MonadError QErr m)
-  => Logger Hasura
-  -> H.Manager
-  -> AuthHook
-  -> [N.Header]
-  -> m UserInfo
-userInfoFromAuthHook logger manager hook reqHeaders = do
-  res <- liftIO $ try $ bool withGET withPOST isPost
-  resp <- either logAndThrow return res
-  let status = resp ^. Wreq.responseStatus
-      respBody = resp ^. Wreq.responseBody
-
-  mkUserInfoFromResp logger urlT method status respBody
-  where
-    mkOptions = wreqOptions manager
-    AuthHookG urlT ty = hook
-    isPost = case ty of
-      AHTPost -> True
-      AHTGet  -> False
-    method = bool N.GET N.POST isPost
-=======
->>>>>>> e1b0562f
+--   return $ JWTCtx jwkRef (jcAudience conf) (jcIssuer conf) (jcClaims conf)
 
     withJwkError act = do
       res <- runExceptT act
