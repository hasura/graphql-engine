#! /bin/bash
docker run -d -p 8080:8080 \
       -e HASURA_GRAPHQL_DATABASE_URL=postgres://username:password@hostname:port/dbname \
       -e HASURA_GRAPHQL_ENABLE_CONSOLE=true \
<<<<<<< HEAD
       -e HASURA_GRAPHQL_DEV_MODE=true \
       hasura/graphql-engine:v1.2.1
=======
       hasura/graphql-engine:v1.2.2
>>>>>>> daf09888
<|MERGE_RESOLUTION|>--- conflicted
+++ resolved
@@ -2,9 +2,5 @@
 docker run -d -p 8080:8080 \
        -e HASURA_GRAPHQL_DATABASE_URL=postgres://username:password@hostname:port/dbname \
        -e HASURA_GRAPHQL_ENABLE_CONSOLE=true \
-<<<<<<< HEAD
        -e HASURA_GRAPHQL_DEV_MODE=true \
-       hasura/graphql-engine:v1.2.1
-=======
-       hasura/graphql-engine:v1.2.2
->>>>>>> daf09888
+       hasura/graphql-engine:v1.2.2