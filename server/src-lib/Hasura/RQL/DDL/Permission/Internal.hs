--- conflicted
+++ resolved
@@ -22,10 +22,6 @@
 import           Hasura.RQL.Types
 import           Hasura.Server.Utils
 import           Hasura.SQL.Types
-<<<<<<< HEAD
-import           Hasura.SQL.Value           (withGeom)
-=======
->>>>>>> 7c89e951
 
 import qualified Database.PG.Query          as Q
 
@@ -215,16 +211,7 @@
     | isReqUserId t -> return $ PSESessVar columnType userIdHeader
     | otherwise     -> PSESQLExp <$> txtRHSBuilder columnType val
   -- Typical value as Aeson's value
-<<<<<<< HEAD
-  val -> txtRHSBuilder columnType val
-  where
-    curSess = S.SEUnsafe "current_setting('hasura.user')::json"
-    fromCurSess hdr = withAnnTy $ withGeom columnType $
-      S.SEOpApp (S.SQLOp "->>") [curSess, S.SELit $ T.toLower hdr]
-    withAnnTy v = S.SETyAnn v $ pgColTySqlName columnType
-=======
   val -> PSESQLExp <$> txtRHSBuilder columnType val
->>>>>>> 7c89e951
 
 injectDefaults :: QualifiedTable -> QualifiedTable -> Q.Query
 injectDefaults qv qt =
