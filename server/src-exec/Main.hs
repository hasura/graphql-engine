--- conflicted
+++ resolved
@@ -145,11 +145,7 @@
       prepareEvents logger ci
 
       (app, cacheRef, cacheInitTime) <-
-<<<<<<< HEAD
-        mkWaiApp isoL loggerCtx sqlGenCtx enableWL pool httpManager am
-=======
         mkWaiApp isoL loggerCtx sqlGenCtx enableWL pool ci httpManager am
->>>>>>> b37ba027
           corsCfg enableConsole enableTelemetry instanceId enabledAPIs lqOpts
 
       -- log inconsistent schema objects
