--- conflicted
+++ resolved
@@ -7,6 +7,7 @@
 (Add entries below in the order of: server, console, cli, docs, others)
 
 - server: fix a bug in query validation that would cause some queries using default variable values to be rejected (fix #6867)
+- server: custom URI schemes are now supported in CORS config (fix #5818) (#5940)
 - console: read-only modify page for mssql
 - console: filter out partitions from track table list and display partition info
 - console: fixes an issue where no schemas are listed on an MSSQL source
@@ -559,13 +560,6 @@
 
 (Add entries here in the order of: server, console, cli, docs, others)
 
-<<<<<<< HEAD
-- server: custom URI schemes are now supported in CORS config (fix #5818) (#5940)
-- server: some mutations that cannot be performed will no longer be in the schema (for instance, `delete_by_pk` mutations won't be shown to users that do not have select permissions on all primary keys) (#4111)
-- server: miscellaneous description changes (#4111)
-- server: treat the absence of `backend_only` configuration and `backend_only: false` equally (closing #5059) (#4111)
-=======
->>>>>>> 34fc92ea
 - server: allow remote relationships joining `type` column with `[type]` input argument as spec allows this coercion (fixes #5133)
 - server: add action-like URL templating for event triggers and remote schemas (fixes #2483)
 - server: change `created_at` column type from `timestamp` to `timestamptz` for scheduled triggers tables (fix #5722)
