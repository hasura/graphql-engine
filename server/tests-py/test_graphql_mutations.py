--- conflicted
+++ resolved
@@ -100,16 +100,12 @@
     def test_student_role_insert_check_bio_fail(self, hge_ctx):
        check_query_f(hge_ctx, self.dir + "/author_student_role_insert_check_bio_fail.yaml")
 
-<<<<<<< HEAD
-=======
     def test_company_user_role_insert(self, hge_ctx):
        check_query_f(hge_ctx, self.dir + "/company_user_role.yaml")
 
     def test_company_user_role_insert_on_conflict(self, hge_ctx):
        check_query_f(hge_ctx, self.dir + "/company_user_role_on_conflict.yaml")
 
-
->>>>>>> 848dfce4
     @pytest.fixture(autouse=True)
     def transact(self, request, hge_ctx):
         self.dir = "queries/graphql_mutation/insert/permissions"
