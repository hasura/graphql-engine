import { QueryType } from './../integration/validators/validators';
import { ADMIN_SECRET_HEADER_KEY } from '../../src/constants';

export const baseUrl = Cypress.config('baseUrl');

export const getIndexRoute = (sourceName = 'default', schemaName = 'public') =>
  `/data/${sourceName}/schema/${schemaName}/`;

export const createVolatileFunction = (name: string) => {
  return {
    type: 'run_sql',
    args: {
      sql: `CREATE OR REPLACE  FUNCTION public.${name}()
            RETURNS SETOF text_result
            LANGUAGE sql
            AS $function$
              SELECT * FROM text_result;
            $function$`,
      cascade: false,
    },
  };
};

export const dataTypes = [
  'serial',
  'bigserial',
  'integer',
  'bigint',
  'uuid',
  'text',
  'numeric',
  'date',
  'timestamptz',
  'timetz',
  'boolean',
];

export const typeDefaults: { [key: string]: string } = {
  integer: '5555',
  bigint: '5555555555',
  uuid: 'gen_random_uuid()',
  text: 'test-text',
  numeric: '0.55555',
  date: 'now()',
  timestamptz: 'now()',
  timetz: 'now()',
  boolean: 'false',
};

export const queryTypes: QueryType[] = ['insert', 'select', 'update', 'delete'];

export const getColName = (i: number) => `Apic_test_column_${i}`;

export const getTableName = (i: number, testName = '') =>
  `Apic_test_table_${testName}_${i}`;

export const getElementFromAlias = (alias: string) => `[data-test="${alias}"]`;

export const getElementFromClassName = (cn: string) => `.${cn}`;

export const tableColumnTypeSelector = (alias: string) => {
  cy.get(`${getElementFromAlias(alias)}`)
    .children('div')
    .click()
    .find('input')
    .focus();
};

export const makeDataAPIUrl = (
  dataApiUrl: string,
  queryEndpoint: QueryEndpoint = 'query'
) => {
  if (queryEndpoint === 'query') {
    return `${dataApiUrl}/v2/query`;
  }
  return `${dataApiUrl}/v1/metadata`;
};

interface APIPayload {
  [key: string]: any;
}

export type QueryEndpoint = 'query' | 'metadata';

export const makeDataAPIOptions = (
  dataApiUrl: string,
  key: string,
  body: APIPayload,
  queryType: QueryEndpoint = 'query'
) => ({
  method: 'POST',
  url: makeDataAPIUrl(dataApiUrl, queryType),
  headers: {
    [ADMIN_SECRET_HEADER_KEY]: key,
  },
  body,
  failOnStatusCode: false,
});

export const testCustomFunctionDefinition = (
  i: string
) => `create function search_posts${`_${i}`} (search text) returns setof post as $$ select * from post where title ilike ('%' || search || '%') or content ilike ('%' || search || '%') $$ language sql stable;
`;

export const getCustomFunctionName = (i: number) => `search_posts${`_${i}`}`;

export const getCreateTestFunctionQuery = (i: number) => {
  return {
    type: 'run_sql',
    args: {
      sql: `CREATE OR REPLACE FUNCTION public.search_posts_${i}(search text)\n RETURNS SETOF post\n LANGUAGE sql\n STABLE\nAS $function$\n          select *\n          from post\n          where\n          title ilike ('%' || search || '%') or\n          content ilike ('%' || search || '%')\n      $function$\n`,
      cascade: false,
    },
  };
};

export const getTrackTestFunctionQuery = (i: number) => {
  return {
    type: 'pg_track_function',
    args: {
      function: `search_posts_${i}`,
      schema: 'public',
      source: 'default',
    },
  };
};

export const testCustomFunctionSQLWithSessArg = (
  name = 'customFunctionWithSessionArg'
) => {
  return {
    type: 'run_sql',
    args: {
      sql: `CREATE OR REPLACE FUNCTION ${name}(
            hasura_session json, name text
          ) RETURNS SETOF text_result LANGUAGE sql STABLE AS $$
          SELECT
            q.*
          FROM
            (
              VALUES
                (hasura_session ->> 'x-hasura-role')
            ) q $$`,
      cascade: false,
    },
  };
};

<<<<<<< HEAD
export const createUntrackedFunctionSQL = (fnName: string, tableName: string) => {
  return {
    type: 'bulk',
    args: [
      {
        type: 'run_sql',
        args: {
          sql: `
          CREATE OR REPLACE FUNCTION ${fnName}(table_row "${tableName}")
           RETURNS int
           LANGUAGE sql
           STABLE
          AS $function$
            SELECT table_row.id
          $function$
          `,
          cascade: false,
        },
      },
    ],
  };
};

=======
>>>>>>> b9d31203
export const getTrackFnPayload = (name = 'customfunctionwithsessionarg') => ({
  type: 'pg_track_function',
  args: {
    function: name,
    source: 'default',
    schema: 'public',
  },
});

// has to go to query
export const createFunctionTable = () => {
  return {
    type: 'run_sql',
    args: {
      sql: 'create table post (id serial PRIMARY KEY,title TEXT,content TEXT);',
      cascade: false,
    },
  };
};
// has to go to metadata
export const trackCreateFunctionTable = () => {
  return {
    type: 'pg_track_table',
    args: {
      table: {
        name: 'post',
        schema: 'public',
      },
    },
  };
};

export const createSampleTable = () => {
  return {
    type: 'run_sql',
    source: 'default',
    args: {
      sql: `CREATE TABLE text_result(
          result text
        );`,
      cascade: false,
    },
  };
};

export const getTrackSampleTableQuery = () => {
  return {
    type: 'pg_track_table',
    source: 'default',
    args: {
      table: {
        name: 'text_result',
        schema: 'public',
      },
    },
  };
};
export const dropTable = (table = 'post', cascade = false) => {
  return {
    type: 'bulk',
    source: 'default',
    args: [
      {
        type: 'run_sql',
        args: {
          sql: `DROP table "public"."${table}"${cascade ? ' CASCADE;' : ';'}`,
          cascade,
        },
      },
    ],
  };
};

export const getSchema = () => 'public';<|MERGE_RESOLUTION|>--- conflicted
+++ resolved
@@ -146,8 +146,10 @@
   };
 };
 
-<<<<<<< HEAD
-export const createUntrackedFunctionSQL = (fnName: string, tableName: string) => {
+export const createUntrackedFunctionSQL = (
+  fnName: string,
+  tableName: string
+) => {
   return {
     type: 'bulk',
     args: [
@@ -170,8 +172,6 @@
   };
 };
 
-=======
->>>>>>> b9d31203
 export const getTrackFnPayload = (name = 'customfunctionwithsessionarg') => ({
   type: 'pg_track_function',
   args: {
