.ReactTable
{
  border: 0;
}
.ReactTable .-pagination .-btn {
  height: 35px !important;
  width: 40%;
  display: inline-block;
  font-weight: bold;
}
.ReactTable .rt-thead {
  font-size: 16px;
  color: #333;
  background-color: #ddd;
  cursor: pointer;
}
.ReactTable .rt-thead .rt-resizable-header-content {
  font-weight: bold;
}
.ReactTable .rt-thead.-header {
  box-shadow: none;
}
.ReactTable .-pagination {
  box-shadow: none;
}
.ReactTable .rt-thead .rt-th,
.ReactTable .rt-thead .rt-td {
  padding: 10px !important;
}

.ReactTable .rt-table .rt-thead .rt-tr .rt-th {
  background-color: #f2f2f2 !important;
  color: #4d4d4d;
  font-weight: 600 !important;
  border-bottom: 2px solid #ddd;
}

.ReactTable .rt-table .rt-thead .rt-tr .rt-th:first-child {
  flex: 24 0 auto !important;
  min-width: 150px;
}

.ReactTable .rt-table .rt-tbody .rt-tr-group .rt-tr.-odd .rt-td:first-child {
  flex: 24 0 auto !important;
  min-width: 150px;
}

.ReactTable .rt-table .rt-tbody .rt-tr-group .rt-tr.-even .rt-td:first-child {
  flex: 24 0 auto !important;
  min-width: 150px;
}

.ReactTable .rt-table .rt-tbody .rt-tr-group .rt-tr.-odd:hover {
  background-color: #ebf7de;
}

.ReactTable .rt-table .rt-tbody {
  margin-bottom: 10px;
  border: solid 1px rgba(0,0,0,0.05);
  min-width: fit-content !important;
  min-width: -moz-fit-content !important;
  min-width: -webkit-fit-content !important;
  min-width: -o-fit-content !important;
}
.ReactTable .rt-table .rt-thead {
  min-width: fit-content !important;
  min-width: -moz-fit-content !important;
  min-width: -webkit-fit-content !important;
  min-width: -o-fit-content !important;
  border-right: solid 1px #f2f2f2;
  border-left: solid 1px #f2f2f2;
}
<<<<<<< HEAD
.ReactTable .rt-tbody .rt-tr-group:last-child
{
    border-bottom: solid 1px rgba(0,0,0,0.05);
=======

.ReactTable .rt-tbody .rt-tr-group:last-child {
  border-bottom: solid 1px rgba(0, 0, 0, 0.05);
>>>>>>> fc73d4d3
}

.ReactTable .rt-table .rt-tbody .rt-tr-group .rt-tr.-even:hover {
  background-color: #ebf7de;
}

.ReactTable .rt-table .rt-tbody {
  overflow-x: hidden !important;
  min-width: fit-content !important;
}

.ReactTable .rt-thead [role='columnheader'] {
  outline: 0;
}<|MERGE_RESOLUTION|>--- conflicted
+++ resolved
@@ -70,15 +70,8 @@
   border-right: solid 1px #f2f2f2;
   border-left: solid 1px #f2f2f2;
 }
-<<<<<<< HEAD
-.ReactTable .rt-tbody .rt-tr-group:last-child
-{
+.ReactTable .rt-tbody .rt-tr-group:last-child {
     border-bottom: solid 1px rgba(0,0,0,0.05);
-=======
-
-.ReactTable .rt-tbody .rt-tr-group:last-child {
-  border-bottom: solid 1px rgba(0, 0, 0, 0.05);
->>>>>>> fc73d4d3
 }
 
 .ReactTable .rt-table .rt-tbody .rt-tr-group .rt-tr.-even:hover {
