--- conflicted
+++ resolved
@@ -197,23 +197,14 @@
      , HasVersion
      , MonadIO m
      )
-<<<<<<< HEAD
-  => QueryReusability
+  => HTTP.Manager
+  -> [N.Header]
+  -> QueryReusability
   -> V.ObjectSelectionSet
   -> QueryActionExecuter
   -> m (LazyRespTx, Maybe ReusableQueryPlan, GeneratedSqlMap)
-convertQuerySelSet initialReusability selSet actionRunner = do
-  usrVars <- asks (_uiSession . getter)
-=======
-  => HTTP.Manager
-  -> [N.Header]
-  -> QueryReusability
-  -> V.SelSet
-  -> QueryActionExecuter
-  -> m (LazyRespTx, Maybe ReusableQueryPlan, GeneratedSqlMap)
-convertQuerySelSet manager reqHdrs initialReusability fields actionRunner = do
+convertQuerySelSet manager reqHdrs initialReusability selSet actionRunner = do
   userInfo <- asks getter
->>>>>>> 7e2d6370
   (fldPlans, finalReusability) <- runReusabilityTWith initialReusability $
     fmap (map (\(a, b) -> (G.Alias $ G.Name a, b))) $ V.traverseObjectSelectionSet selSet $ \fld ->
       case V._fName fld of
@@ -224,14 +215,9 @@
           unresolvedAst <- R.queryFldToPGAST fld actionRunner
           (q, PlanningSt _ vars prepped) <- flip runStateT initPlanningSt $
             R.traverseQueryRootFldAST prepareWithPlan unresolvedAst
-<<<<<<< HEAD
-          pure . RFPPostgres $ PGPlan (R.toPGQuery q) vars prepped
-      -- pure (V._fAlias fld, fldPlan)
-=======
           let (query, remoteJoins) = R.toPGQuery q
           pure . RFPPostgres $ PGPlan query vars prepped remoteJoins
-      pure (V._fAlias fld, fldPlan)
->>>>>>> 7e2d6370
+      -- pure (V._fAlias fld, fldPlan)
   let varTypes = finalReusability ^? _Reusable
       reusablePlan = ReusableQueryPlan <$> varTypes <*> pure fldPlans
   (tx, sql) <- mkCurPlanTx manager reqHdrs userInfo fldPlans
