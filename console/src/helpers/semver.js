--- conflicted
+++ resolved
@@ -18,11 +18,8 @@
   permUpdatePresets: '1.0.0-alpha38',
   tableColumnRename: '1.0.0-alpha39',
   inconsistentState: '1.0.0-alpha43',
-<<<<<<< HEAD
   allowedQueries: '1.0.0-alpha46',
-=======
   manualTriggers: '1.0.0-alpha46',
->>>>>>> 83234ef4
 };
 
 const getPreRelease = version => {
