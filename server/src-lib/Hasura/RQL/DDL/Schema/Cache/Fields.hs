--- conflicted
+++ resolved
@@ -118,13 +118,8 @@
   -> (HashMap QualifiedTable (HashSet ForeignKey), CatalogRelation) `arr` Maybe RelInfo
 buildRelationship source = proc (foreignKeys, relationship) -> do
   let CatalogRelation tableName rn rt rDef _ = relationship
-<<<<<<< HEAD
-      metadataObject = mkRelationshipMetadataObject relationship
+      metadataObject = mkRelationshipMetadataObject source relationship
       schemaObject = SOTableObj tableName $ TORel rn rt
-=======
-      metadataObject = mkRelationshipMetadataObject source relationship
-      schemaObject = SOTableObj tableName $ TORel rn
->>>>>>> 87e2f823
       addRelationshipContext e = "in relationship " <> rn <<> ": " <> e
   (| withRecordInconsistency (
      (| modifyErrA (do
