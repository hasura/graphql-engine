module Hasura.RQL.Types.Common
       ( PGColInfo(..)
       , RelName(..)
       , relNameToTxt
       , RelType(..)
       , rootRelName
       , relTypeToTxt
       , RelInfo(..)

       , FieldName(..)
       , fromPGCol
       , fromRel

       , TQueryName(..)
       , TemplateParam(..)

       , ToAesonPairs(..)
       , WithTable(..)
       , ColVals
       , MutateResp(..)
<<<<<<< HEAD

       , NEText
       , mkNEText
       , unNEText
       , adminText
       , rootText
=======
       , ForeignKey(..)
>>>>>>> 93a7c2c7
       ) where

import           Hasura.Prelude
import           Hasura.SQL.Types

import           Data.Aeson
import           Data.Aeson.Casing
import           Data.Aeson.TH
import           Data.Aeson.Types
import qualified Data.HashMap.Strict        as HM
import qualified Data.Text                  as T
import qualified Database.PG.Query          as Q
import           Instances.TH.Lift          ()
import           Language.Haskell.TH.Syntax (Lift)
import qualified PostgreSQL.Binary.Decoding as PD

data PGColInfo
  = PGColInfo
  { pgiName       :: !PGCol
  , pgiType       :: !PGColType
  , pgiIsNullable :: !Bool
  } deriving (Show, Eq)

$(deriveJSON (aesonDrop 3 snakeCase) ''PGColInfo)

newtype NEText = NEText {unNEText :: T.Text}
  deriving (Show, Eq, Ord, Hashable, ToJSON, ToJSONKey, Lift, Q.ToPrepArg, DQuote)

mkNEText :: T.Text -> Maybe NEText
mkNEText ""   = Nothing
mkNEText text = Just $ NEText text

parseNEText :: T.Text -> Parser NEText
parseNEText text = case mkNEText text of
  Nothing     -> fail "empty string not allowed"
  Just neText -> return neText

instance FromJSON NEText where
  parseJSON = withText "String" parseNEText

instance FromJSONKey NEText where
  fromJSONKey = FromJSONKeyTextParser parseNEText

instance Q.FromCol NEText where
  fromCol bs = mkNEText <$> Q.fromCol bs
    >>= maybe (Left "empty string not allowed") Right

adminText :: NEText
adminText = NEText "admin"

rootText :: NEText
rootText = NEText "root"

newtype RelName
  = RelName {getRelTxt :: NEText}
  deriving (Show, Eq, Hashable, FromJSON, ToJSON, Q.ToPrepArg, Q.FromCol, Lift)

instance IsIden RelName where
  toIden rn = Iden $ relNameToTxt rn

instance DQuote RelName where
  dquoteTxt = relNameToTxt

rootRelName :: RelName
rootRelName = RelName rootText

relNameToTxt :: RelName -> T.Text
relNameToTxt = unNEText . getRelTxt

relTypeToTxt :: RelType -> T.Text
relTypeToTxt ObjRel = "object"
relTypeToTxt ArrRel = "array"

data RelType
  = ObjRel
  | ArrRel
  deriving (Show, Eq, Generic)

instance Hashable RelType

instance ToJSON RelType where
  toJSON = String . relTypeToTxt

instance FromJSON RelType where
  parseJSON (String "object") = return ObjRel
  parseJSON (String "array") = return ArrRel
  parseJSON _ = fail "expecting either 'object' or 'array' for rel_type"

instance Q.FromCol RelType where
  fromCol bs = flip Q.fromColHelper bs $ PD.enum $ \case
    "object" -> Just ObjRel
    "array"  -> Just ArrRel
    _   -> Nothing

data RelInfo
  = RelInfo
  { riName     :: !RelName
  , riType     :: !RelType
  , riMapping  :: ![(PGCol, PGCol)]
  , riRTable   :: !QualifiedTable
  , riIsManual :: !Bool
  } deriving (Show, Eq)

$(deriveToJSON (aesonDrop 2 snakeCase) ''RelInfo)

newtype FieldName
  = FieldName { getFieldNameTxt :: T.Text }
  deriving (Show, Eq, Ord, Hashable, FromJSON, ToJSON, FromJSONKey, ToJSONKey, Lift)

instance IsIden FieldName where
  toIden (FieldName f) = Iden f

instance DQuote FieldName where
  dquoteTxt (FieldName c) = c

fromPGCol :: PGCol -> FieldName
fromPGCol (PGCol c) = FieldName c

fromRel :: RelName -> FieldName
fromRel = FieldName . relNameToTxt

newtype TQueryName
  = TQueryName { getTQueryName :: NEText }
  deriving ( Show, Eq, Hashable, FromJSONKey, ToJSONKey
           , FromJSON, ToJSON, Q.ToPrepArg, Q.FromCol, Lift)

instance IsIden TQueryName where
  toIden (TQueryName r) = Iden $ unNEText r

instance DQuote TQueryName where
  dquoteTxt (TQueryName r) = unNEText r

newtype TemplateParam
  = TemplateParam { getTemplateParam :: T.Text }
  deriving (Show, Eq, Hashable, FromJSON, FromJSONKey, ToJSONKey, ToJSON, Lift)

instance DQuote TemplateParam where
  dquoteTxt (TemplateParam r) = r

class ToAesonPairs a where
  toAesonPairs :: (KeyValue v) => a -> [v]

data WithTable a
  = WithTable
  { wtName :: !QualifiedTable
  , wtInfo :: !a
  } deriving (Show, Eq, Lift)

instance (FromJSON a) => FromJSON (WithTable a) where
  parseJSON v@(Object o) =
    WithTable <$> o .: "table" <*> parseJSON v
  parseJSON _ =
    fail "expecting an Object with key 'table'"

instance (ToAesonPairs a) => ToJSON (WithTable a) where
  toJSON (WithTable tn rel) =
    object $ ("table" .= tn):toAesonPairs rel

type ColVals = HM.HashMap PGCol Value

data MutateResp
  = MutateResp
  { _mrAffectedRows     :: !Int
  , _mrReturningColumns :: ![ColVals]
  } deriving (Show, Eq)
$(deriveJSON (aesonDrop 3 snakeCase) ''MutateResp)

type ColMapping = HM.HashMap PGCol PGCol

data ForeignKey
  = ForeignKey
  { _fkTable         :: !QualifiedTable
  , _fkRefTable      :: !QualifiedTable
  , _fkOid           :: !Int
  , _fkConstraint    :: !ConstraintName
  , _fkColumnMapping :: !ColMapping
  } deriving (Show, Eq, Generic)
$(deriveJSON (aesonDrop 3 snakeCase) ''ForeignKey)

instance Hashable ForeignKey<|MERGE_RESOLUTION|>--- conflicted
+++ resolved
@@ -18,16 +18,13 @@
        , WithTable(..)
        , ColVals
        , MutateResp(..)
-<<<<<<< HEAD
+       , ForeignKey(..)
 
        , NEText
        , mkNEText
        , unNEText
        , adminText
        , rootText
-=======
-       , ForeignKey(..)
->>>>>>> 93a7c2c7
        ) where
 
 import           Hasura.Prelude
