--- conflicted
+++ resolved
@@ -6,29 +6,21 @@
 
 import GraphiQLErrorBoundary from './GraphiQLErrorBoundary';
 import OneGraphExplorer from '../OneGraphExplorer/OneGraphExplorer';
-<<<<<<< HEAD
-import { parse as sdlParse, print } from 'graphql';
 import AnalyzeButton from '../Analyzer/AnalyzeButton';
 import CodeExporter from 'graphiql-code-exporter';
 import {
   getPersistedCodeExporterOpen,
   persistCodeExporterOpen,
 } from '../OneGraphExplorer/utils';
-=======
->>>>>>> 420dc846
-
-import AnalyzeButton from '../Analyzer/AnalyzeButton';
+
 import {
   clearCodeMirrorHints,
   setQueryVariableSectionHeight,
   copyToClipboard,
 } from './utils';
 import { analyzeFetcher, graphQLFetcherFinal } from '../Actions';
-<<<<<<< HEAD
-=======
 
 import { parse as sdlParse, print } from 'graphql';
->>>>>>> 420dc846
 import deriveAction from '../../../../shared/utils/deriveAction';
 import {
   getActionDefinitionSdl,
@@ -43,11 +35,8 @@
   setDerivedActionParentOperation,
 } from '../../Actions/Add/reducer';
 import { Icon } from '../../../UIKit/atoms';
-<<<<<<< HEAD
 import { getGraphQLEndpoint } from '../utils';
 import snippets from './snippets';
-=======
->>>>>>> 420dc846
 
 import 'graphiql/graphiql.css';
 import './GraphiQL.css';
