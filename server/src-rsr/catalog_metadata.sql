select
  json_build_object(
    'tables', tables.items,
    'relations', relations.items,
    'permissions', permissions.items,
    'event_triggers', event_triggers.items,
    'remote_schemas', remote_schemas.items,
    'functions', functions.items,
    'foreign_keys', foreign_keys.items,
    'allowlist_collections', allowlist.item
  )
from
  (
    select
      coalesce(json_agg(
        json_build_object(
          'name', json_build_object(
            'name', ht.table_name,
            'schema', ht.table_schema
          ),
<<<<<<< HEAD
          'system_defined', ht.is_system_defined,
          'configuration', ht.configuration,
          'info', tables.info
=======
          'is_enum', ht.is_enum,
          'is_system_defined', ht.is_system_defined,
          'info', t.info
>>>>>>> ce119530
        )
      ), '[]') as items
    from hdb_catalog.hdb_table as ht
    left outer join (
      select
        table_schema,
        table_name,
        jsonb_build_object(
          'columns', columns,
          'primary_key_columns', primary_key_columns,
          'constraints', constraints,
          'view_info', view_info
        ) as info
      from hdb_catalog.hdb_table_info_agg
    ) as t using (table_schema, table_name)
  ) as tables,
  (
    select
      coalesce(
        json_agg(
          json_build_object(
            'table',
            json_build_object(
              'schema', table_schema,
              'name', table_name
            ),
            'rel_name', rel_name,
            'rel_type', rel_type,
            'def', rel_def :: json,
            'comment', comment
          )
        ),
        '[]'
      ) as items
    from
      hdb_catalog.hdb_relationship
  ) as relations,
  (
    select
      coalesce(
        json_agg(
          json_build_object(
            'table',
            json_build_object(
              'schema', table_schema,
              'name', table_name
            ),
            'role', role_name,
            'perm_type', perm_type,
            'def', perm_def :: json,
            'comment', comment
          )
        ),
        '[]'
      ) as items
    from
      hdb_catalog.hdb_permission
  ) as permissions,
  (
    select
      coalesce(
        json_agg(
          json_build_object(
            'table',
            json_build_object(
              'schema', schema_name,
              'name', table_name
            ),
            'name', name,
            'def', configuration :: json
          )
        ),
        '[]'
      ) as items
    from
      hdb_catalog.event_triggers
  ) as event_triggers,
  (
    select
      coalesce(
        json_agg(
          json_build_object(
            'name',
            name,
            'definition', definition :: json,
            'comment', comment
          )
        ),
        '[]'
      ) as items
    from
      hdb_catalog.remote_schemas
  ) as remote_schemas,
  (
    select
      coalesce(json_agg(q.info), '[]') as items
    from
        (
        select
          json_build_object(
            'function',
            json_build_object(
              'schema', hf.function_schema,
              'name', hf.function_name
            ),
            'info', function_info
          ) as info
        from
          hdb_catalog.hdb_function hf
        left outer join
            hdb_catalog.hdb_function_info_agg hf_agg on
            ( hf_agg.function_name = hf.function_name
              and hf_agg.function_schema = hf.function_schema
            )
      ) as q
   ) as functions,
  (
    select
      coalesce(json_agg(foreign_key.info), '[]') as items
    from
      (
        select
          json_build_object(
            'table',
            json_build_object(
              'schema', f.table_schema,
              'name', f.table_name
            ),
            'ref_table',
            json_build_object(
              'schema', f.ref_table_table_schema,
              'name', f.ref_table
            ),
            'oid', f.constraint_oid,
            'constraint', f.constraint_name,
            'column_mapping', f.column_mapping
          ) as info
        from
         hdb_catalog.hdb_foreign_key_constraint f
         left outer join hdb_catalog.hdb_table ht
         on ( ht.table_schema = f.table_schema
              and ht.table_name = f.table_name
            )
      ) as foreign_key
  ) as foreign_keys,
  (
    select
      coalesce(json_agg(hqc.collection_defn), '[]') as item
    from hdb_catalog.hdb_allowlist ha
    left outer join
         hdb_catalog.hdb_query_collection hqc
         on (hqc.collection_name = ha.collection_name)
  ) as allowlist<|MERGE_RESOLUTION|>--- conflicted
+++ resolved
@@ -18,15 +18,10 @@
             'name', ht.table_name,
             'schema', ht.table_schema
           ),
-<<<<<<< HEAD
-          'system_defined', ht.is_system_defined,
-          'configuration', ht.configuration,
-          'info', tables.info
-=======
           'is_enum', ht.is_enum,
           'is_system_defined', ht.is_system_defined,
+          'configuration', ht.configuration,
           'info', t.info
->>>>>>> ce119530
         )
       ), '[]') as items
     from hdb_catalog.hdb_table as ht
