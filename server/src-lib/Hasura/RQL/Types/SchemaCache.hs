-- As of GHC 8.6, a use of DefaultSignatures in this module triggers a false positive for this
-- warning, so don’t treat it as an error even if -Werror is enabled.
{-# OPTIONS_GHC -Wwarn=redundant-constraints #-}

{-# LANGUAGE UndecidableInstances #-}

module Hasura.RQL.Types.SchemaCache
  ( SchemaCache(..)
  , SchemaCacheVer
  , initSchemaCacheVer
  , incSchemaCacheVer
  , TableConfig(..)
  , emptyTableConfig
  , getAllRemoteSchemas

  , TableCoreCache
  , TableCache
  , ActionCache

  , TypeRelationship(..)
  , trName, trType, trRemoteTable, trFieldMapping
  , TableCoreInfoG(..)
  , TableRawInfo
  , TableCoreInfo
  , tciName
  , tciDescription
  , tciSystemDefined
  , tciFieldInfoMap
  , tciPrimaryKey
  , tciUniqueConstraints
  , tciForeignKeys
  , tciViewInfo
  , tciEnumValues
  , tciCustomConfig
  , tciUniqueOrPrimaryKeyConstraints

  , TableInfo(..)
  , tiCoreInfo
  , tiRolePermInfoMap
  , tiEventTriggerInfoMap

  , ViewInfo(..)
  , isMutable
  , mutableView

  , IntrospectionResult(..)
  , ParsedIntrospection(..)
  , PartialRemoteSchemaCtx(..)
  , RemoteSchemaCtx(..)
  , rscpName
  , rscpContext
  , rscpPermissions
  , RemoteSchemaMap

  , DepMap
  , WithDeps

  , TableCoreInfoRM(..)
  , TableCoreCacheRT(..)
  , CacheRM(..)
  , CacheRT(..)

  , FieldInfoMap
  , FieldInfo(..)
  , _FIColumn
  , _FIRelationship
  , _FIComputedField
  , fieldInfoName
  , fieldInfoGraphQLNames
  , getCols
  , getRels
  , getComputedFieldInfos

  , isPGColInfo
  , RelInfo(..)

  , RolePermInfo(..)
  , mkRolePermInfo
  , permIns
  , permSel
  , permUpd
  , permDel
  , PermAccessor(..)
  , permAccToLens
  , permAccToType
  , withPermType
  , RolePermInfoMap

  , InsPermInfo(..)
  , SelPermInfo(..)
  , getSelectPermissionInfoM
  , UpdPermInfo(..)
  , DelPermInfo(..)
  , PreSetColsPartial

  , EventTriggerInfo(..)
  , EventTriggerInfoMap

  , TableObjId(..)
  , SchemaObjId(..)
  , reportSchemaObj
  , reportSchemaObjs
  , DependencyReason(..)
  , SchemaDependency(..)
  , mkParentDep
  , mkColDep
  , mkComputedFieldDep
  , getDependentObjs
  , getDependentObjsWith

  , FunctionType(..)
  , FunctionArg(..)
  , FunctionArgName(..)
  , FunctionName(..)
  , FunctionInfo(..)
  , FunctionCache
  , getFuncsOfTable
  , askFunctionInfo
  , CronTriggerInfo(..)
  ) where

import           Control.Lens                      (makeLenses)

import           Hasura.Prelude

import qualified Data.ByteString.Lazy                as BL
import qualified Data.HashMap.Strict                 as M
import qualified Data.HashSet                        as HS
import qualified Language.GraphQL.Draft.Syntax       as G

import           Data.Aeson
import           Data.Aeson.Casing
import           Data.Aeson.TH
import           Data.Text.Extended
import           System.Cron.Types

import qualified Hasura.GraphQL.Parser               as P

import           Hasura.Backends.Postgres.Connection
import           Hasura.Backends.Postgres.SQL.Types
import           Hasura.GraphQL.Context              (GQLContext, RemoteField, RoleContext)
<<<<<<< HEAD
import           Hasura.Incremental                  (Dependency, MonadDepend (..), selectKeyD, Cacheable)
=======
import           Hasura.Incremental                  (Dependency, MonadDepend (..), selectKeyD)
import           Hasura.RQL.IR.BoolExp
>>>>>>> 81fd1ec0
import           Hasura.RQL.Types.Action
import           Hasura.RQL.Types.Common
import           Hasura.RQL.Types.ComputedField
import           Hasura.RQL.Types.CustomTypes
import           Hasura.RQL.Types.Error
import           Hasura.RQL.Types.EventTrigger
import           Hasura.RQL.Types.Function
import           Hasura.RQL.Types.Metadata
--import           Hasura.RQL.Types.Permission
import           Hasura.RQL.Types.QueryCollection
import           Hasura.RQL.Types.RemoteSchema
import           Hasura.RQL.Types.ScheduledTrigger
import           Hasura.RQL.Types.SchemaCacheTypes
import           Hasura.RQL.Types.Table
import           Hasura.SQL.Backend
import           Hasura.Session
import           Hasura.Tracing                      (TraceT)


reportSchemaObjs :: [SchemaObjId] -> Text
reportSchemaObjs = commaSeparated . sort . map reportSchemaObj

mkParentDep :: QualifiedTable -> SchemaDependency
mkParentDep tn = SchemaDependency (SOTable tn) DRTable

mkColDep :: DependencyReason -> QualifiedTable -> PGCol -> SchemaDependency
mkColDep reason tn col =
  flip SchemaDependency reason . SOTableObj tn $ TOCol col

mkComputedFieldDep
  :: DependencyReason -> QualifiedTable -> ComputedFieldName -> SchemaDependency
mkComputedFieldDep reason tn computedField =
  flip SchemaDependency reason . SOTableObj tn $ TOComputedField computedField

type WithDeps a = (a, [SchemaDependency])

data IntrospectionResult
  = IntrospectionResult
  { irDoc              :: RemoteSchemaIntrospection
  , irQueryRoot        :: G.Name
  , irMutationRoot     :: Maybe G.Name
  , irSubscriptionRoot :: Maybe G.Name
  } deriving (Show, Eq, Generic)
instance Cacheable IntrospectionResult

data ParsedIntrospection
  = ParsedIntrospection
  { piQuery        :: [P.FieldParser (P.ParseT Identity) RemoteField]
  , piMutation     :: Maybe [P.FieldParser (P.ParseT Identity) RemoteField]
  , piSubscription :: Maybe [P.FieldParser (P.ParseT Identity) RemoteField]
  }

-- TODO: rename this to `PartialRemoteSchemaCtx` and after doing this
-- change `RemoteSchemaCtxWithPermissions` to `RemoteSchemaCtx`
data PartialRemoteSchemaCtx
  = PartialRemoteSchemaCtx
  { rscName                   :: !RemoteSchemaName
  , rscIntro                  :: !IntrospectionResult
  , rscInfo                   :: !RemoteSchemaInfo
  , rscRawIntrospectionResult :: !BL.ByteString
  , rscParsed                 :: ParsedIntrospection
  }

instance ToJSON PartialRemoteSchemaCtx where
  toJSON = toJSON . rscInfo

data RemoteSchemaCtx
  = RemoteSchemaCtx
  { _rscpName        :: !RemoteSchemaName
  , _rscpContext     :: !PartialRemoteSchemaCtx
  , _rscpPermissions :: !(M.HashMap RoleName IntrospectionResult)
  }
$(makeLenses ''RemoteSchemaCtx)

instance ToJSON RemoteSchemaCtx where
  toJSON (RemoteSchemaCtx name ctx _ ) =
    object $
      [ "name"    .= name
      , "context" .= ctx
      ]

type RemoteSchemaMap = M.HashMap RemoteSchemaName PartialRemoteSchemaCtx

type DepMap = M.HashMap SchemaObjId (HS.HashSet SchemaDependency)

data CronTriggerInfo
 = CronTriggerInfo
   { ctiName        :: !TriggerName
   , ctiSchedule    :: !CronSchedule
   , ctiPayload     :: !(Maybe Value)
   , ctiRetryConf   :: !STRetryConf
   , ctiWebhookInfo :: !ResolvedWebhook
   , ctiHeaders     :: ![EventHeaderInfo]
   , ctiComment     :: !(Maybe Text)
   } deriving (Show, Eq)

$(deriveToJSON (aesonDrop 3 snakeCase) ''CronTriggerInfo)

newtype SchemaCacheVer
  = SchemaCacheVer { unSchemaCacheVer :: Word64 }
  deriving (Show, Eq, Ord, Hashable, ToJSON, FromJSON)

initSchemaCacheVer :: SchemaCacheVer
initSchemaCacheVer = SchemaCacheVer 0

incSchemaCacheVer :: SchemaCacheVer -> SchemaCacheVer
incSchemaCacheVer (SchemaCacheVer prev) =
  SchemaCacheVer $ prev + 1

type ActionCache = M.HashMap ActionName (ActionInfo 'Postgres) -- info of all actions

data SchemaCache
  = SchemaCache
  { scTables                      :: !TableCache
  , scActions                     :: !ActionCache
  , scFunctions                   :: !FunctionCache
  , scRemoteSchemas               :: !(M.HashMap RemoteSchemaName RemoteSchemaCtx)
  , scAllowlist                   :: !(HS.HashSet GQLQuery)
  , scGQLContext                  :: !(HashMap RoleName (RoleContext GQLContext))
  , scUnauthenticatedGQLContext   :: !GQLContext
  , scRelayContext                :: !(HashMap RoleName (RoleContext GQLContext))
  , scUnauthenticatedRelayContext :: !GQLContext
  -- , scCustomTypes       :: !(NonObjectTypeMap, AnnotatedObjects)
  , scDepMap                      :: !DepMap
  , scInconsistentObjs            :: ![InconsistentMetadata]
  , scCronTriggers                :: !(M.HashMap TriggerName CronTriggerInfo)
  }
$(deriveToJSON (aesonDrop 2 snakeCase) ''SchemaCache)

getFuncsOfTable :: QualifiedTable -> FunctionCache -> [FunctionInfo]
getFuncsOfTable qt fc = flip filter allFuncs $ \f -> qt == fiReturnType f
  where
    allFuncs = M.elems fc

getAllRemoteSchemas :: SchemaCache -> [RemoteSchemaName]
getAllRemoteSchemas sc =
  let consistentRemoteSchemas = M.keys $ scRemoteSchemas sc
      inconsistentRemoteSchemas =
        getInconsistentRemoteSchemas $ scInconsistentObjs sc
  in consistentRemoteSchemas <> inconsistentRemoteSchemas

-- | A more limited version of 'CacheRM' that is used when building the schema cache, since the
-- entire schema cache has not been built yet.
class (Monad m) => TableCoreInfoRM m where
  lookupTableCoreInfo :: QualifiedTable -> m (Maybe (TableCoreInfo 'Postgres))
  default lookupTableCoreInfo :: (CacheRM m) => QualifiedTable -> m (Maybe (TableCoreInfo 'Postgres))
  lookupTableCoreInfo tableName = fmap _tiCoreInfo . M.lookup tableName . scTables <$> askSchemaCache

instance (TableCoreInfoRM m) => TableCoreInfoRM (ReaderT r m) where
  lookupTableCoreInfo = lift . lookupTableCoreInfo
instance (TableCoreInfoRM m) => TableCoreInfoRM (StateT s m) where
  lookupTableCoreInfo = lift . lookupTableCoreInfo
instance (Monoid w, TableCoreInfoRM m) => TableCoreInfoRM (WriterT w m) where
  lookupTableCoreInfo = lift . lookupTableCoreInfo
instance (TableCoreInfoRM m) => TableCoreInfoRM (TraceT m) where
  lookupTableCoreInfo = lift . lookupTableCoreInfo

newtype TableCoreCacheRT m a
  = TableCoreCacheRT { runTableCoreCacheRT :: Dependency TableCoreCache -> m a }
  deriving (Functor, Applicative, Monad, MonadIO, MonadError e, MonadState s, MonadWriter w, MonadTx)
    via (ReaderT (Dependency TableCoreCache) m)
  deriving (MonadTrans) via (ReaderT (Dependency TableCoreCache))

instance (MonadReader r m) => MonadReader r (TableCoreCacheRT m) where
  ask = lift ask
  local f m = TableCoreCacheRT (local f . runTableCoreCacheRT m)
instance (MonadDepend m) => TableCoreInfoRM (TableCoreCacheRT m) where
  lookupTableCoreInfo tableName = TableCoreCacheRT (dependOnM . selectKeyD tableName)

class (TableCoreInfoRM m) => CacheRM m where
  askSchemaCache :: m SchemaCache

instance (CacheRM m) => CacheRM (ReaderT r m) where
  askSchemaCache = lift askSchemaCache
instance (CacheRM m) => CacheRM (StateT s m) where
  askSchemaCache = lift askSchemaCache
instance (Monoid w, CacheRM m) => CacheRM (WriterT w m) where
  askSchemaCache = lift askSchemaCache
instance (CacheRM m) => CacheRM (TraceT m) where
  askSchemaCache = lift askSchemaCache

newtype CacheRT m a = CacheRT { runCacheRT :: SchemaCache -> m a }
  deriving (Functor, Applicative, Monad, MonadError e, MonadWriter w) via (ReaderT SchemaCache m)
  deriving (MonadTrans) via (ReaderT SchemaCache)
instance (Monad m) => TableCoreInfoRM (CacheRT m)
instance (Monad m) => CacheRM (CacheRT m) where
  askSchemaCache = CacheRT pure

askFunctionInfo
  :: (CacheRM m, QErrM m)
  => QualifiedFunction ->  m FunctionInfo
askFunctionInfo qf = do
  sc <- askSchemaCache
  onNothing (M.lookup qf $ scFunctions sc) throwNoFn
  where
    throwNoFn = throw400 NotExists $
      "function not found in cache " <>> qf

getDependentObjs :: SchemaCache -> SchemaObjId -> [SchemaObjId]
getDependentObjs = getDependentObjsWith (const True)

getDependentObjsWith
  :: (DependencyReason -> Bool) -> SchemaCache -> SchemaObjId -> [SchemaObjId]
getDependentObjsWith f sc objId =
  -- [ sdObjId sd | sd <- filter (f . sdReason) allDeps]
  map fst $ filter (isDependency . snd) $ M.toList $ scDepMap sc
  where
    isDependency deps = not $ HS.null $ flip HS.filter deps $
      \(SchemaDependency depId reason) -> objId `induces` depId && f reason
    -- induces a b : is b dependent on a
    induces (SOTable tn1) (SOTable tn2)      = tn1 == tn2
    induces (SOTable tn1) (SOTableObj tn2 _) = tn1 == tn2
    induces objId1 objId2                    = objId1 == objId2
    -- allDeps = toList $ fromMaybe HS.empty $ M.lookup objId $ scDepMap sc<|MERGE_RESOLUTION|>--- conflicted
+++ resolved
@@ -139,12 +139,8 @@
 import           Hasura.Backends.Postgres.Connection
 import           Hasura.Backends.Postgres.SQL.Types
 import           Hasura.GraphQL.Context              (GQLContext, RemoteField, RoleContext)
-<<<<<<< HEAD
 import           Hasura.Incremental                  (Dependency, MonadDepend (..), selectKeyD, Cacheable)
-=======
-import           Hasura.Incremental                  (Dependency, MonadDepend (..), selectKeyD)
 import           Hasura.RQL.IR.BoolExp
->>>>>>> 81fd1ec0
 import           Hasura.RQL.Types.Action
 import           Hasura.RQL.Types.Common
 import           Hasura.RQL.Types.ComputedField
