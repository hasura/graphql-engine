cabal-version:       2.2

name:                graphql-engine
version:             1.0.0
synopsis:            GraphQL API over Postgres
homepage:            https://www.hasura.io
license:             Apache-2.0
author:              Vamshi Surabhi
maintainer:          vamshi@hasura.io
copyright:           Hasura Inc.
category:            Database
build-type:          Simple

source-repository head
  type:     git
  location: https://github.com/hasura/graphql-engine

flag developer
  description: operate in developer mode
  default: False
  manual: True

flag profile
  description: compile with profile options set
  default: False
  manual: True

common common-all
  ghc-options:
    -O2 -foptimal-applicative-do
    -Wall -Wcompat -Wincomplete-record-updates -Wincomplete-uni-patterns -Wredundant-constraints
    -fdefer-typed-holes

  if flag(profile)
    ghc-prof-options: -fprof-auto -fno-prof-count-entries
  if flag(developer)
    cpp-options: -DDeveloperAPIs

  default-language: Haskell2010
  default-extensions:
    ApplicativeDo BangPatterns ConstraintKinds DeriveDataTypeable DeriveFoldable DeriveFunctor
    DeriveGeneric DeriveLift DeriveTraversable EmptyCase FlexibleContexts FlexibleInstances
    FunctionalDependencies GeneralizedNewtypeDeriving InstanceSigs LambdaCase MultiParamTypeClasses
    MultiWayIf NoImplicitPrelude OverloadedStrings QuantifiedConstraints QuasiQuotes RankNTypes
    ScopedTypeVariables StandaloneDeriving TemplateHaskell TupleSections TypeApplications
    TypeFamilies TypeOperators

common common-exe
  ghc-options:
    -threaded -rtsopts
    -- Re. `-I2` see #2565
    "-with-rtsopts=-N -I2"

  if flag(profile)
    ghc-prof-options: -rtsopts

library
  import: common-all
  hs-source-dirs:      src-lib
  build-depends:       base
                     , pg-client
                     , text
                     , text-builder >= 0.6
                     , bytestring
                     , postgresql-libpq
                     , mtl
                     , aeson
                     , aeson-casing
                     , unordered-containers
                     , template-haskell
                     , hashable
                     , transformers
                     , transformers-base
                     , http-types
                     , attoparsec
                     , attoparsec-iso8601 >= 1.0
                     , time
                     , scientific
                     , Spock-core
                     , split
                     , optparse-applicative
                     , containers
                     , monad-control
                     , monad-time
                     , monad-validate
                     , fast-logger
                     , wai
                     , postgresql-binary
                     , process
                     , http-client-tls

                     -- Encoder related
                     , uuid
                     , vector

                     -- Logging related
                     , network
                     , byteorder

                     -- for parsing RSA keys
                     , cryptonite

                     -- for jwt verification
                     , jose
                     , pem
                     , x509
                     , asn1-encoding
                     , asn1-types

                     -- Server related
                     , warp
                     , th-lift-instances
                     , lens

                     -- GraphQL related
                     , graphql-parser

                     -- URL parser related
                     , network-uri

                     -- String related
                     , case-insensitive
                     , string-conversions
                     , text-conversions

                     -- Http client
                     , wreq
                     , http-client

                     -- ordered map
                     , insert-ordered-containers

                     -- Parsing SemVer
                     , semver

                     -- Templating
                     , mustache
                     , file-embed
                     , shakespeare >= 2.0.22

                     --
                     , data-has
                     -- for src-exec
                     , yaml
                     , template-haskell >= 2.11

                     -- websockets interface related
                     , websockets
                     , wai-websockets
                     , stm
                     , stm-containers
                     , list-t
                     , async

                     -- logging related
                     , base64-bytestring >= 1.0
                     , auto-update

                     -- regex related
                     , regex-tdfa >= 1.2

                     -- pretty printer
                     , ansi-wl-pprint

                     -- for capturing various metrics
                     , ekg-core
                     , ekg-json

                     -- metrics for CI integration
                     , ci-info

                     -- serve static files
                     , filepath >= 1.4
                     , mime-types >= 0.1

                     -- for handling posix signals for graceful shutdown
                     , unix
                     -- HTTP compression
                     , zlib

                     -- caching
                     , psqueues >= 0.2

  exposed-modules:     Control.Monad.Stateless

                     , Hasura.Prelude
                     , Hasura.App
                     , Hasura.Db
                     , Hasura.Logging
                     , Hasura.HTTP

                     , Hasura.Server.App
                     , Hasura.Server.Auth
<<<<<<< HEAD
                     , Hasura.Server.Auth.JWT
                     , Hasura.Server.ETag
=======
>>>>>>> 490b6399
                     , Hasura.Server.Init
                     , Hasura.Server.Query
                     , Hasura.Server.Utils
                     , Hasura.Server.Version
                     , Hasura.Server.Logging
                     , Hasura.Server.Context
                     , Hasura.Server.Migrate
                     , Hasura.Server.Compression
                     , Hasura.Server.PGDump

                     , Hasura.RQL.Types
                     , Hasura.RQL.DDL.Metadata
                     , Hasura.EncJSON

  other-modules:       Hasura.Cache
                     , Hasura.Cache
                     , Hasura.Cache.Bounded
                     , Hasura.Cache.Unbounded

                     , Hasura.Server.Auth.JWT
                     , Hasura.Server.Middleware
                     , Hasura.Server.Cors
                     , Hasura.Server.CheckUpdates
                     , Hasura.Server.Telemetry
                     , Hasura.Server.SchemaUpdate
                     , Hasura.Server.Config
                     , Hasura.Server.Migrate.Version
                     , Hasura.Server.Auth.JWT.Internal
                     , Hasura.Server.Auth.JWT.Logging

                     , Hasura.RQL.Instances
                     , Hasura.RQL.Types.SchemaCache
                     , Hasura.RQL.Types.SchemaCacheTypes
                     , Hasura.RQL.Types.BoolExp
                     , Hasura.RQL.Types.Function
                     , Hasura.RQL.Types.Catalog
                     , Hasura.RQL.Types.Column
                     , Hasura.RQL.Types.Common
                     , Hasura.RQL.Types.ComputedField
                     , Hasura.RQL.Types.DML
                     , Hasura.RQL.Types.Error
                     , Hasura.RQL.Types.EventTrigger
                     , Hasura.RQL.Types.Metadata
                     , Hasura.RQL.Types.Permission
                     , Hasura.RQL.Types.QueryCollection
                     , Hasura.RQL.Types.RemoteSchema
                     , Hasura.RQL.DDL.ComputedField
                     , Hasura.RQL.DDL.Relationship
                     , Hasura.RQL.DDL.Deps
                     , Hasura.RQL.DDL.Permission.Internal
                     , Hasura.RQL.DDL.Permission.Triggers
                     , Hasura.RQL.DDL.Permission
                     , Hasura.RQL.DDL.Relationship.Rename
                     , Hasura.RQL.DDL.Relationship.Types
                     , Hasura.RQL.DDL.Schema
                     , Hasura.RQL.DDL.Schema.Cache
                     , Hasura.RQL.DDL.Schema.Catalog
                     , Hasura.RQL.DDL.Schema.Diff
                     , Hasura.RQL.DDL.Schema.Enum
                     , Hasura.RQL.DDL.Schema.Function
                     , Hasura.RQL.DDL.Schema.Rename
                     , Hasura.RQL.DDL.Schema.Table
                     , Hasura.RQL.DDL.Utils
                     , Hasura.RQL.DDL.EventTrigger
                     , Hasura.RQL.DDL.Headers
                     , Hasura.RQL.DDL.RemoteSchema
                     , Hasura.RQL.DDL.QueryCollection
                     , Hasura.RQL.DML.Delete
                     , Hasura.RQL.DML.Internal
                     , Hasura.RQL.DML.Insert
                     , Hasura.RQL.DML.Mutation
                     , Hasura.RQL.DML.Returning
                     , Hasura.RQL.DML.Select.Internal
                     , Hasura.RQL.DML.Select.Types
                     , Hasura.RQL.DML.Select
                     , Hasura.RQL.DML.Update
                     , Hasura.RQL.DML.Count
                     , Hasura.RQL.GBoolExp

                     , Hasura.GraphQL.Transport.HTTP.Protocol
                     , Hasura.GraphQL.Transport.HTTP
                     , Hasura.GraphQL.Transport.WebSocket.Protocol
                     , Hasura.GraphQL.Transport.WebSocket.Server
                     , Hasura.GraphQL.Transport.WebSocket
                     , Hasura.GraphQL.Schema.BoolExp
                     , Hasura.GraphQL.Schema.Common
                     , Hasura.GraphQL.Schema.Function
                     , Hasura.GraphQL.Schema.OrderBy
                     , Hasura.GraphQL.Schema.Select
                     , Hasura.GraphQL.Schema.Merge
                     , Hasura.GraphQL.Schema.Mutation.Common
                     , Hasura.GraphQL.Schema.Mutation.Insert
                     , Hasura.GraphQL.Schema.Mutation.Update
                     , Hasura.GraphQL.Schema.Mutation.Delete
                     , Hasura.GraphQL.Schema
                     , Hasura.GraphQL.Utils
                     , Hasura.GraphQL.Validate
                     , Hasura.GraphQL.Validate.Types
                     , Hasura.GraphQL.Validate.Context
                     , Hasura.GraphQL.Validate.Field
                     , Hasura.GraphQL.Validate.InputValue
                     , Hasura.GraphQL.Explain
                     , Hasura.GraphQL.Execute
                     , Hasura.GraphQL.Execute.Plan
                     , Hasura.GraphQL.Execute.Query
                     , Hasura.GraphQL.Execute.LiveQuery
                     , Hasura.GraphQL.Execute.LiveQuery.Options
                     , Hasura.GraphQL.Execute.LiveQuery.Plan
                     , Hasura.GraphQL.Execute.LiveQuery.Poll
                     , Hasura.GraphQL.Execute.LiveQuery.State
                     , Hasura.GraphQL.Execute.LiveQuery.TMap
                     , Hasura.GraphQL.Resolve
                     , Hasura.GraphQL.Resolve.Types
                     , Hasura.GraphQL.Resolve.Context
                     , Hasura.GraphQL.Resolve.BoolExp
                     , Hasura.GraphQL.Resolve.InputValue
                     , Hasura.GraphQL.Resolve.Introspect
                     , Hasura.GraphQL.Resolve.Insert
                     , Hasura.GraphQL.Resolve.Mutation
                     , Hasura.GraphQL.Resolve.Select
                     , Hasura.GraphQL.RemoteServer
                     , Hasura.GraphQL.Context
                     , Hasura.GraphQL.Logging

                     , Hasura.Events.Lib
                     , Hasura.Events.HTTP

                     , Control.Concurrent.Extended
                     , Control.Lens.Extended
                     , Data.Aeson.Extended
                     , Data.HashMap.Strict.InsOrd.Extended
                     , Data.Parser.JSONPath
                     , Data.Sequence.NonEmpty
                     , Data.TByteString
                     , Data.Text.Extended
                     , Data.Time.Clock.Units

                     , Hasura.SQL.DML
                     , Hasura.SQL.Error
                     , Hasura.SQL.GeoJSON
                     , Hasura.SQL.Rewrite
                     , Hasura.SQL.Time
                     , Hasura.SQL.Types
                     , Hasura.SQL.Value
                     , Network.URI.Extended

executable graphql-engine
  import: common-all, common-exe
  main-is:           Main.hs
  hs-source-dirs:    src-exec
  build-depends:     base
                   , graphql-engine
                   , pg-client
                   , text
                   , bytestring

test-suite graphql-engine-tests
  import: common-all, common-exe
  type: exitcode-stdio-1.0
  hs-source-dirs: src-test
  main-is: Main.hs
  build-depends:
    , base
    , graphql-engine
    , hspec
    , http-client
    , http-client-tls
    , optparse-applicative
    , pg-client
    , time<|MERGE_RESOLUTION|>--- conflicted
+++ resolved
@@ -191,11 +191,7 @@
 
                      , Hasura.Server.App
                      , Hasura.Server.Auth
-<<<<<<< HEAD
-                     , Hasura.Server.Auth.JWT
                      , Hasura.Server.ETag
-=======
->>>>>>> 490b6399
                      , Hasura.Server.Init
                      , Hasura.Server.Query
                      , Hasura.Server.Utils
