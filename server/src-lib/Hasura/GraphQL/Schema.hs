{-# LANGUAGE FlexibleContexts      #-}
{-# LANGUAGE FlexibleInstances     #-}
{-# LANGUAGE LambdaCase            #-}
{-# LANGUAGE MultiParamTypeClasses #-}
{-# LANGUAGE MultiWayIf            #-}
{-# LANGUAGE NoImplicitPrelude     #-}
{-# LANGUAGE OverloadedStrings     #-}
{-# LANGUAGE TemplateHaskell       #-}
{-# LANGUAGE TupleSections         #-}

module Hasura.GraphQL.Schema
  ( UpdPermForIns
  , mkGCtxMap
  , GCtxMap
  , getGCtx
  , GCtx(..)
  , OpCtx(..)
  , InsCtx(..)
  , InsCtxMap
  , RelationInfoMap
  ) where

import           Data.Has

import qualified Data.HashMap.Strict            as Map
import qualified Data.HashSet                   as Set
import qualified Data.List                      as L

import qualified Data.Text                      as T
import qualified Language.GraphQL.Draft.Syntax  as G

import           Hasura.GraphQL.Resolve.Context
import           Hasura.GraphQL.Validate.Types

import           Hasura.Prelude
import           Hasura.RQL.DML.Internal        (mkAdminRolePermInfo)
import           Hasura.RQL.Types
import           Hasura.SQL.Types

import qualified Hasura.SQL.DML                 as S

defaultTypes :: [TypeInfo]
defaultTypes = $(fromSchemaDocQ defaultSchema)

getInsPerm :: TableInfo -> RoleName -> Maybe InsPermInfo
getInsPerm tabInfo role
  | role == adminRole = _permIns $ mkAdminRolePermInfo tabInfo
  | otherwise = Map.lookup role rolePermInfoMap >>= _permIns
  where
    rolePermInfoMap = tiRolePermInfoMap tabInfo

getTabInfo
  :: MonadError QErr m
  => TableCache -> QualifiedTable -> m TableInfo
getTabInfo tc t =
  onNothing (Map.lookup t tc) $
     throw500 $ "table not found: " <>> t

type OpCtxMap = Map.HashMap G.Name OpCtx
type UpdPermForIns = ([PGCol], S.BoolExp)

data OpCtx
<<<<<<< HEAD
  -- tn, vn, cols, update filter req hdrs
  = OCInsert QualifiedTable QualifiedTable [PGCol] (Maybe UpdPermForIns) [T.Text]
=======
  -- table, req hdrs
  = OCInsert QualifiedTable [T.Text]
>>>>>>> e1253e59
  -- tn, filter exp, limit, req hdrs
  | OCSelect QualifiedTable S.BoolExp (Maybe Int) [T.Text]
  -- tn, filter exp, reqt hdrs
  | OCSelectPkey QualifiedTable S.BoolExp [T.Text]
  -- tn, filter exp, limit, req hdrs
  | OCSelectAgg QualifiedTable S.BoolExp (Maybe Int) [T.Text]
  -- tn, filter exp, req hdrs
  | OCUpdate QualifiedTable S.BoolExp [T.Text]
  -- tn, filter exp, req hdrs
  | OCDelete QualifiedTable S.BoolExp [T.Text]
  deriving (Show, Eq)

data GCtx
  = GCtx
  { _gTypes     :: !TypeMap
  , _gFields    :: !FieldMap
  , _gOrdByCtx  :: !OrdByCtx
  , _gQueryRoot :: !ObjTyInfo
  , _gMutRoot   :: !(Maybe ObjTyInfo)
  , _gSubRoot   :: !(Maybe ObjTyInfo)
  , _gOpCtxMap  :: !OpCtxMap
  , _gInsCtxMap :: !InsCtxMap
  } deriving (Show, Eq)

instance Has TypeMap GCtx where
  getter = _gTypes
  modifier f ctx = ctx { _gTypes = f $ _gTypes ctx }

data TyAgg
  = TyAgg
  { _taTypes  :: !TypeMap
  , _taFields :: !FieldMap
  , _taOrdBy  :: !OrdByCtx
  } deriving (Show, Eq)

instance Semigroup TyAgg where
  (TyAgg t1 f1 o1) <> (TyAgg t2 f2 o2) =
    TyAgg (Map.union t1 t2) (Map.union f1 f2) (Map.union o1 o2)

instance Monoid TyAgg where
  mempty = TyAgg Map.empty Map.empty Map.empty
  mappend = (<>)

type SelField = Either PGColInfo (RelInfo, Bool, S.BoolExp, Maybe Int, Bool)

qualTableToName :: QualifiedTable -> G.Name
qualTableToName = G.Name <$> \case
  QualifiedTable (SchemaName "public") tn -> getTableTxt tn
  QualifiedTable sn tn -> getSchemaTxt sn <> "_" <> getTableTxt tn

isValidTableName :: QualifiedTable -> Bool
isValidTableName = isValidName . qualTableToName

isValidField :: FieldInfo -> Bool
isValidField = \case
  FIColumn (PGColInfo col _ _) -> isColEligible col
  FIRelationship (RelInfo rn _ _ remTab _ _) -> isRelEligible rn remTab
  where
    isColEligible = isValidName . G.Name . getPGColTxt
    isRelEligible rn rt = isValidName (G.Name $ getRelTxt rn)
                          && isValidTableName rt

upsertable :: [TableConstraint] -> Bool -> Bool -> Bool
upsertable constraints isUpsertAllowed view =
  not (null uniqueOrPrimaryCons) && isUpsertAllowed && not view
  where
    uniqueOrPrimaryCons = filter isUniqueOrPrimary constraints

toValidFieldInfos :: FieldInfoMap -> [FieldInfo]
toValidFieldInfos = filter isValidField . Map.elems

validPartitionFieldInfoMap :: FieldInfoMap -> ([PGColInfo], [RelInfo])
validPartitionFieldInfoMap = partitionFieldInfos . toValidFieldInfos

getValidCols :: FieldInfoMap -> [PGColInfo]
getValidCols = fst . validPartitionFieldInfoMap

getValidRels :: FieldInfoMap -> [RelInfo]
getValidRels = snd . validPartitionFieldInfoMap

mkValidConstraints :: [TableConstraint] -> [TableConstraint]
mkValidConstraints = filter isValid
  where
    isValid (TableConstraint _ n) =
      isValidName $ G.Name $ getConstraintTxt n

isRelNullable :: FieldInfoMap -> RelInfo -> Bool
isRelNullable fim ri = isNullable
  where
    lCols = map fst $ riMapping ri
    allCols = getValidCols fim
    lColInfos = getColInfos lCols allCols
    isNullable = any pgiIsNullable lColInfos

mkColName :: PGCol -> G.Name
mkColName (PGCol n) = G.Name n

mkRelName :: RelName -> G.Name
mkRelName (RelName r) = G.Name r

mkAggRelName :: RelName -> G.Name
mkAggRelName (RelName r) = G.Name $ r <> "_aggregate"

mkCompExpName :: PGColType -> G.Name
mkCompExpName pgColTy =
  G.Name $ T.pack (show pgColTy) <> "_comparison_exp"

mkCompExpTy :: PGColType -> G.NamedType
mkCompExpTy =
  G.NamedType . mkCompExpName

mkBoolExpName :: QualifiedTable -> G.Name
mkBoolExpName tn =
  qualTableToName tn <> "_bool_exp"

mkBoolExpTy :: QualifiedTable -> G.NamedType
mkBoolExpTy =
  G.NamedType . mkBoolExpName

mkTableTy :: QualifiedTable -> G.NamedType
mkTableTy =
  G.NamedType . qualTableToName

mkTableAggTy :: QualifiedTable -> G.NamedType
mkTableAggTy tn =
  G.NamedType $ qualTableToName tn <> "_aggregate"

mkTableAggFldsTy :: QualifiedTable -> G.NamedType
mkTableAggFldsTy tn =
  G.NamedType $ qualTableToName tn <> "_aggregate_fields"

mkTableColAggFldsTy :: G.Name -> QualifiedTable -> G.NamedType
mkTableColAggFldsTy op tn =
  G.NamedType $ qualTableToName tn <> "_" <> op <> "_fields"

mkTableByPKeyTy :: QualifiedTable -> G.Name
mkTableByPKeyTy tn = qualTableToName tn <> "_by_pk"

mkCompExpInp :: PGColType -> InpObjTyInfo
mkCompExpInp colTy =
  InpObjTyInfo (Just tyDesc) (mkCompExpTy colTy) $ fromInpValL $ concat
  [ map (mk colScalarTy) typedOps
  , map (mk $ G.toLT colScalarTy) listOps
  , bool [] (map (mk $ mkScalarTy PGText) stringOps) isStringTy
  , bool [] (map jsonbOpToInpVal jsonbOps) isJsonbTy
  , [InpValInfo Nothing "_is_null" $ G.TypeNamed $ G.NamedType "Boolean"]
  ]
  where
    tyDesc = mconcat
      [ "expression to compare columns of type "
      , G.Description (T.pack $ show colTy)
      , ". All fields are combined with logical 'AND'."
      ]

    isStringTy = case colTy of
      PGVarchar -> True
      PGText    -> True
      _         -> False

    mk t n = InpValInfo Nothing n $ G.toGT t

    colScalarTy = mkScalarTy colTy
    -- colScalarListTy = GA.GTList colGTy

    typedOps =
       ["_eq", "_neq", "_gt", "_lt", "_gte", "_lte"]

    listOps =
      [ "_in", "_nin" ]

    -- TODO
    -- columnOps =
    --   [ "_ceq", "_cneq", "_cgt", "_clt", "_cgte", "_clte"]

    stringOps =
      [ "_like", "_nlike", "_ilike", "_nilike"
      , "_similar", "_nsimilar"
      ]

    isJsonbTy = case colTy of
      PGJSONB -> True
      _       -> False

    jsonbOpToInpVal (op, ty, desc) = InpValInfo (Just desc) op ty

    jsonbOps =
      [ ( "_contains"
        , G.toGT $ mkScalarTy PGJSONB
        , "does the column contain the given json value at the top level"
        )
      , ( "_contained_in"
        , G.toGT $ mkScalarTy PGJSONB
        , "is the column contained in the given json value"
        )
      , ( "_has_key"
        , G.toGT $ mkScalarTy PGText
        , "does the string exist as a top-level key in the column"
        )
      , ( "_has_keys_any"
        , G.toGT $ G.toLT $ G.toNT $ mkScalarTy PGText
        , "do any of these strings exist as top-level keys in the column"
        )
      , ( "_has_keys_all"
        , G.toGT $ G.toLT $ G.toNT $ mkScalarTy PGText
        , "do all of these strings exist as top-level keys in the column"
        )
      ]

mkPGColFld :: PGColInfo -> ObjFldInfo
mkPGColFld (PGColInfo colName colTy isNullable) =
  ObjFldInfo Nothing n Map.empty ty
  where
    n  = G.Name $ getPGColTxt colName
    ty = bool notNullTy nullTy isNullable
    scalarTy = mkScalarTy colTy
    notNullTy = G.toGT $ G.toNT scalarTy
    nullTy = G.toGT scalarTy

-- where: table_bool_exp
-- limit: Int
-- offset: Int
mkSelArgs :: QualifiedTable -> [InpValInfo]
mkSelArgs tn =
  [ InpValInfo (Just whereDesc) "where" $ G.toGT $ mkBoolExpTy tn
  , InpValInfo (Just limitDesc) "limit" $ G.toGT $ mkScalarTy PGInteger
  , InpValInfo (Just offsetDesc) "offset" $ G.toGT $ mkScalarTy PGInteger
  , InpValInfo (Just orderByDesc) "order_by" $ G.toGT $ G.toLT $ G.toNT $
    mkOrdByTy tn
  ]
  where
    whereDesc   = "filter the rows returned"
    limitDesc   = "limit the nuber of rows returned"
    offsetDesc  = "skip the first n rows. Use only with order_by"
    orderByDesc = "sort the rows by one or more columns"

fromInpValL :: [InpValInfo] -> Map.HashMap G.Name InpValInfo
fromInpValL = mapFromL _iviName

{-

array_relationship(
  where: remote_table_bool_exp
  limit: Int
  offset: Int
):  [remote_table!]!
array_relationship_aggregate(
  where: remote_table_bool_exp
  limit: Int
  offset: Int
):  remote_table_aggregate!
object_relationship: remote_table

-}
mkRelFld
  :: Bool
  -> RelInfo
  -> Bool
  -> [ObjFldInfo]
mkRelFld allowAgg (RelInfo rn rTy _ remTab _ isManual) isNullable = case rTy of
  ArrRel -> bool [arrRelFld] [arrRelFld, aggArrRelFld] allowAgg
  ObjRel -> [objRelFld]
  where
    objRelFld = ObjFldInfo (Just "An object relationship")
      (G.Name $ getRelTxt rn) Map.empty objRelTy
    objRelTy = bool (G.toGT $ G.toNT relTabTy) (G.toGT relTabTy) isObjRelNullable
    isObjRelNullable = isManual || isNullable
    relTabTy = mkTableTy remTab

    arrRelFld =
      ObjFldInfo (Just "An array relationship") (G.Name $ getRelTxt rn)
      (fromInpValL $ mkSelArgs remTab) arrRelTy
    arrRelTy = G.toGT $ G.toNT $ G.toLT $ G.toNT $ mkTableTy remTab
    aggArrRelFld = ObjFldInfo (Just "An aggregated array relationship")
      (mkAggRelName rn) (fromInpValL $ mkSelArgs remTab) $
      G.toGT $ G.toNT $ mkTableAggTy remTab

{-
type table {
  col1: colty1
  .
  .
  rel1: relty1
}
-}
mkTableObj
  :: QualifiedTable
  -> [SelField]
  -> ObjTyInfo
mkTableObj tn allowedFlds =
  mkObjTyInfo (Just desc) (mkTableTy tn) $ mapFromL _fiName flds
  where
    flds = concatMap (either (pure . mkPGColFld) mkRelFld') allowedFlds
    mkRelFld' (relInfo, allowAgg, _, _, isNullable) =
      mkRelFld allowAgg relInfo isNullable
    desc = G.Description $ "columns and relationships of " <>> tn

{-
type table_aggregate {
  agg: table_aggregate_fields
  nodes: [table!]!
}
-}
mkTableAggObj
  :: QualifiedTable -> ObjTyInfo
mkTableAggObj tn =
  mkObjTyInfo (Just desc) (mkTableAggTy tn) $ mapFromL _fiName
  [aggFld, nodesFld]
  where
    desc = G.Description $
      "aggregated selection of " <>> tn

    aggFld = ObjFldInfo Nothing "aggregate" Map.empty $ G.toGT $
             mkTableAggFldsTy tn
    nodesFld = ObjFldInfo Nothing "nodes" Map.empty $ G.toGT $
               G.toNT $ G.toLT $ G.toNT $ mkTableTy tn

{-
type table_aggregate_fields{
  count: Int
  sum: table_num_fields
}
-}
mkTableAggFldsObj
  :: QualifiedTable -> [PGCol] -> [PGCol] -> ObjTyInfo
mkTableAggFldsObj tn numCols compCols =
  mkObjTyInfo (Just desc) (mkTableAggFldsTy tn) $ mapFromL _fiName $
  countFld : (numFlds <> compFlds)
  where
    desc = G.Description $
      "aggregate fields of " <>> tn

    countFld = ObjFldInfo Nothing "count" Map.empty $ G.toGT $
               mkScalarTy PGInteger

    numFlds = bool [sumFld, avgFld] [] $ null numCols
    compFlds = bool [maxFld, minFld] [] $ null compCols

    sumFld = mkColOpFld "sum"
    avgFld = mkColOpFld "avg"
    maxFld = mkColOpFld "max"
    minFld = mkColOpFld "min"

    mkColOpFld op = ObjFldInfo Nothing op Map.empty $ G.toGT $
                    mkTableColAggFldsTy op tn

{-
type table_sum_fields{
   num_col: Int
   .        .
   .        .
}
-}
mkTableColAggFldsObj
  :: QualifiedTable
  -> G.Name
  -> (PGColType -> G.NamedType)
  -> [PGColInfo]
  -> ObjTyInfo
mkTableColAggFldsObj tn op f cols =
  mkObjTyInfo (Just desc) (mkTableColAggFldsTy op tn) $ mapFromL _fiName $
  map mkColObjFld cols
  where
    desc = G.Description $ "aggregate " <> G.unName op <> " on columns"

    mkColObjFld c = ObjFldInfo Nothing (G.Name $ getPGColTxt $ pgiName c)
                    Map.empty $ G.toGT $ f $ pgiType c

{-

table(
  where: table_bool_exp
  limit: Int
  offset: Int
):  [table!]!

-}
mkSelFld
  :: QualifiedTable
  -> ObjFldInfo
mkSelFld tn =
  ObjFldInfo (Just desc) fldName args ty
  where
    desc    = G.Description $ "fetch data from the table: " <>> tn
    fldName = qualTableToName tn
    args    = fromInpValL $ mkSelArgs tn
    ty      = G.toGT $ G.toNT $ G.toLT $ G.toNT $ mkTableTy tn

{-
table_by_pk(
  col1: value1!,
  .     .
  .     .
  coln: valuen!
): table
-}
mkSelFldPKey
  :: QualifiedTable -> [PGColInfo]
  -> ObjFldInfo
mkSelFldPKey tn cols =
  ObjFldInfo (Just desc) fldName args ty
  where
    desc = G.Description $ "fetch data from the table: " <> tn
           <<> " using primary key columns"
    fldName = mkTableByPKeyTy tn
    args = fromInpValL $ map colInpVal cols
    ty = G.toGT $ mkTableTy tn
    colInpVal (PGColInfo n typ _) =
      InpValInfo Nothing (mkColName n) $ G.toGT $ G.toNT $ mkScalarTy typ

{-

table_aggregate(
  where: table_bool_exp
  limit: Int
  offset: Int
): table_aggregate!

-}
mkAggSelFld
  :: QualifiedTable
  -> ObjFldInfo
mkAggSelFld tn =
  ObjFldInfo (Just desc) fldName args ty
  where
    desc = G.Description $ "fetch aggregated fields from the table: "
           <>> tn
    fldName = qualTableToName tn <> "_aggregate"
    args = fromInpValL $ mkSelArgs tn
    ty = G.toGT $ G.toNT $ mkTableAggTy tn

-- table_mutation_response
mkMutRespTy :: QualifiedTable -> G.NamedType
mkMutRespTy tn =
  G.NamedType $ qualTableToName tn <> "_mutation_response"

{-
type table_mutation_response {
  affected_rows: Int!
  returning: [table!]!
}
-}
mkMutRespObj
  :: QualifiedTable
  -> Bool -- is sel perm defined
  -> ObjTyInfo
mkMutRespObj tn sel =
  mkObjTyInfo (Just objDesc) (mkMutRespTy tn) $ mapFromL _fiName
  $ affectedRowsFld : bool [] [returningFld] sel
  where
    objDesc = G.Description $
      "response of any mutation on the table " <>> tn
    affectedRowsFld =
      ObjFldInfo (Just desc) "affected_rows" Map.empty $
      G.toGT $ G.toNT $ mkScalarTy PGInteger
      where
        desc = "number of affected rows by the mutation"
    returningFld =
      ObjFldInfo (Just desc) "returning" Map.empty $
      G.toGT $ G.toNT $ G.toLT $ G.toNT $ mkTableTy tn
      where
        desc = "data of the affected rows by the mutation"

mkBoolExpInp
  :: QualifiedTable
  -- the fields that are allowed
  -> [SelField]
  -> InpObjTyInfo
mkBoolExpInp tn fields =
  InpObjTyInfo (Just desc) boolExpTy $ Map.fromList
  [(_iviName inpVal, inpVal) | inpVal <- inpValues]
  where
    desc = G.Description $
      "Boolean expression to filter rows from the table " <> tn <<>
      ". All fields are combined with a logical 'AND'."

    -- the type of this boolean expression
    boolExpTy = mkBoolExpTy tn

    -- all the fields of this input object
    inpValues = combinators <> map mkFldExpInp fields

    mk n ty = InpValInfo Nothing n $ G.toGT ty

    boolExpListTy = G.toLT boolExpTy

    combinators =
      [ mk "_not" boolExpTy
      , mk "_and" boolExpListTy
      , mk "_or"  boolExpListTy
      ]

    mkFldExpInp = \case
      Left (PGColInfo colName colTy _) ->
        mk (mkColName colName) (mkCompExpTy colTy)
      Right (RelInfo relName _ _ remTab _ _, _, _, _, _) ->
        mk (G.Name $ getRelTxt relName) (mkBoolExpTy remTab)

mkPGColInp :: PGColInfo -> InpValInfo
mkPGColInp (PGColInfo colName colTy _) =
  InpValInfo Nothing (G.Name $ getPGColTxt colName) $
  G.toGT $ mkScalarTy colTy

-- table_set_input
mkUpdSetTy :: QualifiedTable -> G.NamedType
mkUpdSetTy tn =
  G.NamedType $ qualTableToName tn <> "_set_input"

{-
input table_set_input {
  col1: colty1
  .
  .
  coln: coltyn
}
-}
mkUpdSetInp
  :: QualifiedTable -> [PGColInfo] -> InpObjTyInfo
mkUpdSetInp tn cols  =
  InpObjTyInfo (Just desc) (mkUpdSetTy tn) $ fromInpValL $
  map mkPGColInp cols
  where
    desc = G.Description $
      "input type for updating data in table " <>> tn

-- table_inc_input
mkUpdIncTy :: QualifiedTable -> G.NamedType
mkUpdIncTy tn =
  G.NamedType $ qualTableToName tn <> "_inc_input"

{-
input table_inc_input {
  integer-col1: int
  .
  .
  integer-coln: int
}
-}

mkUpdIncInp
  :: QualifiedTable -> Maybe [PGColInfo] -> Maybe InpObjTyInfo
mkUpdIncInp tn = maybe Nothing mkType
  where
    mkType cols = let intCols = onlyIntCols cols
                      incObjTy =
                        InpObjTyInfo (Just desc) (mkUpdIncTy tn) $
                        fromInpValL $ map mkPGColInp intCols
                  in bool (Just incObjTy) Nothing $ null intCols
    desc = G.Description $
      "input type for incrementing integer columne in table " <>> tn

-- table_<json-op>_input
mkJSONOpTy :: QualifiedTable -> G.Name -> G.NamedType
mkJSONOpTy tn op =
  G.NamedType $ qualTableToName tn <> op <> "_input"

-- json ops are _concat, _delete_key, _delete_elem, _delete_at_path
{-
input table_concat_input {
  jsonb-col1: json
  .
  .
  jsonb-coln: json
}
-}

{-
input table_delete_key_input {
  jsonb-col1: string
  .
  .
  jsonb-coln: string
}
-}

{-
input table_delete_elem_input {
  jsonb-col1: int
  .
  .
  jsonb-coln: int
}
-}

{-
input table_delete_at_path_input {
  jsonb-col1: [string]
  .
  .
  jsonb-coln: [string]
}
-}

-- jsonb operators and descriptions
prependOp :: G.Name
prependOp = "_prepend"

prependDesc :: G.Description
prependDesc = "prepend existing jsonb value of filtered columns with new jsonb value"

appendOp :: G.Name
appendOp = "_append"

appendDesc :: G.Description
appendDesc = "append existing jsonb value of filtered columns with new jsonb value"

deleteKeyOp :: G.Name
deleteKeyOp = "_delete_key"

deleteKeyDesc :: G.Description
deleteKeyDesc = "delete key/value pair or string element."
                <> " key/value pairs are matched based on their key value"

deleteElemOp :: G.Name
deleteElemOp = "_delete_elem"

deleteElemDesc :: G.Description
deleteElemDesc = "delete the array element with specified index (negative integers count from the end)."
                 <> " throws an error if top level container is not an array"

deleteAtPathOp :: G.Name
deleteAtPathOp = "_delete_at_path"

deleteAtPathDesc :: G.Description
deleteAtPathDesc = "delete the field or element with specified path"
                   <> " (for JSON arrays, negative integers count from the end)"

mkUpdJSONOpInp
  :: QualifiedTable -> [PGColInfo] -> [InpObjTyInfo]
mkUpdJSONOpInp tn cols = bool inpObjs [] $ null jsonbCols
  where
    jsonbCols = onlyJSONBCols cols
    jsonbColNames = map pgiName jsonbCols

    inpObjs = [ prependInpObj, appendInpObj, deleteKeyInpObj
              , deleteElemInpObj, deleteAtPathInpObj
              ]

    appendInpObj =
      InpObjTyInfo (Just appendDesc) (mkJSONOpTy tn appendOp) $
      fromInpValL $ map mkPGColInp jsonbCols

    prependInpObj =
      InpObjTyInfo (Just prependDesc) (mkJSONOpTy tn prependOp) $
      fromInpValL $ map mkPGColInp jsonbCols

    deleteKeyInpObj =
      InpObjTyInfo (Just deleteKeyDesc) (mkJSONOpTy tn deleteKeyOp) $
      fromInpValL $ map deleteKeyInpVal jsonbColNames
    deleteKeyInpVal c = InpValInfo Nothing (G.Name $ getPGColTxt c) $
      G.toGT $ G.NamedType "String"

    deleteElemInpObj =
      InpObjTyInfo (Just deleteElemDesc) (mkJSONOpTy tn deleteElemOp) $
      fromInpValL $ map deleteElemInpVal jsonbColNames
    deleteElemInpVal c = InpValInfo Nothing (G.Name $ getPGColTxt c) $
      G.toGT $ G.NamedType "Int"

    deleteAtPathInpObj =
      InpObjTyInfo (Just deleteAtPathDesc) (mkJSONOpTy tn deleteAtPathOp) $
      fromInpValL $ map deleteAtPathInpVal jsonbColNames
    deleteAtPathInpVal c = InpValInfo Nothing (G.Name $ getPGColTxt c) $
      G.toGT $ G.toLT $ G.NamedType "String"

{-

update_table(
  where : table_bool_exp!
  _set  : table_set_input
  _inc  : table_inc_input
  _concat: table_concat_input
  _delete_key: table_delete_key_input
  _delete_elem: table_delete_elem_input
  _delete_path_at: table_delete_path_at_input
): table_mutation_response

-}

mkIncInpVal :: QualifiedTable -> [PGColInfo] -> Maybe InpValInfo
mkIncInpVal tn cols = bool (Just incArg) Nothing $ null intCols
  where
    intCols = onlyIntCols cols
    incArgDesc = "increments the integer columns with given value of the filtered values"
    incArg =
      InpValInfo (Just incArgDesc) "_inc" $ G.toGT $ mkUpdIncTy tn

mkJSONOpInpVals :: QualifiedTable -> [PGColInfo] -> [InpValInfo]
mkJSONOpInpVals tn cols = bool jsonbOpArgs [] $ null jsonbCols
  where
    jsonbCols = onlyJSONBCols cols
    jsonbOpArgs = [appendArg, prependArg, deleteKeyArg, deleteElemArg, deleteAtPathArg]

    appendArg =
      InpValInfo (Just appendDesc) appendOp $ G.toGT $ mkJSONOpTy tn appendOp

    prependArg =
      InpValInfo (Just prependDesc) prependOp $ G.toGT $ mkJSONOpTy tn prependOp

    deleteKeyArg =
      InpValInfo (Just deleteKeyDesc) deleteKeyOp $
      G.toGT $ mkJSONOpTy tn deleteKeyOp

    deleteElemArg =
      InpValInfo (Just deleteElemDesc) deleteElemOp $
      G.toGT $ mkJSONOpTy tn deleteElemOp

    deleteAtPathArg =
      InpValInfo (Just deleteAtPathDesc) deleteAtPathOp $
      G.toGT $ mkJSONOpTy tn deleteAtPathOp

mkUpdMutFld
  :: QualifiedTable -> [PGColInfo] -> ObjFldInfo
mkUpdMutFld tn cols =
  ObjFldInfo (Just desc) fldName (fromInpValL inputValues) $
  G.toGT $ mkMutRespTy tn
  where
    inputValues = [filterArg, setArg] <> incArg
                  <> mkJSONOpInpVals tn cols
    desc = G.Description $ "update data of the table: " <>> tn

    fldName = "update_" <> qualTableToName tn

    filterArgDesc = "filter the rows which have to be updated"
    filterArg =
      InpValInfo (Just filterArgDesc) "where" $ G.toGT $
      G.toNT $ mkBoolExpTy tn

    setArgDesc = "sets the columns of the filtered rows to the given values"
    setArg =
      InpValInfo (Just setArgDesc) "_set" $ G.toGT $ mkUpdSetTy tn

    incArg = maybeToList $ mkIncInpVal tn cols

{-

delete_table(
  where : table_bool_exp!
): table_mutation_response

-}

mkDelMutFld
  :: QualifiedTable -> ObjFldInfo
mkDelMutFld tn =
  ObjFldInfo (Just desc) fldName (fromInpValL [filterArg]) $
  G.toGT $ mkMutRespTy tn
  where
    desc = G.Description $ "delete data from the table: " <>> tn

    fldName = "delete_" <> qualTableToName tn

    filterArgDesc = "filter the rows which have to be deleted"
    filterArg =
      InpValInfo (Just filterArgDesc) "where" $ G.toGT $
      G.toNT $ mkBoolExpTy tn

-- table_insert_input
mkInsInpTy :: QualifiedTable -> G.NamedType
mkInsInpTy tn =
  G.NamedType $ qualTableToName tn <> "_insert_input"

-- table_obj_rel_insert_input
mkObjInsInpTy :: QualifiedTable -> G.NamedType
mkObjInsInpTy tn =
  G.NamedType $ qualTableToName tn <> "_obj_rel_insert_input"

-- table_arr_rel_insert_input
mkArrInsInpTy :: QualifiedTable -> G.NamedType
mkArrInsInpTy tn =
  G.NamedType $ qualTableToName tn <> "_arr_rel_insert_input"


-- table_on_conflict
mkOnConflictInpTy :: QualifiedTable -> G.NamedType
mkOnConflictInpTy tn =
  G.NamedType $ qualTableToName tn <> "_on_conflict"

-- table_constraint
mkConstraintInpTy :: QualifiedTable -> G.NamedType
mkConstraintInpTy tn =
  G.NamedType $ qualTableToName tn <> "_constraint"

-- table_column
mkColumnInpTy :: QualifiedTable -> G.NamedType
mkColumnInpTy tn =
  G.NamedType $ qualTableToName tn <> "_column"
{-
input table_obj_rel_insert_input {
  data: table_insert_input!
  on_conflict: table_on_conflict
}

-}

{-
input table_arr_rel_insert_input {
  data: [table_insert_input!]!
  on_conflict: table_on_conflict
}

-}

mkRelInsInps
  :: QualifiedTable -> Bool -> [InpObjTyInfo]
mkRelInsInps tn upsertAllowed = [objRelInsInp, arrRelInsInp]
  where
    onConflictInpVal =
      InpValInfo Nothing "on_conflict" $ G.toGT $ mkOnConflictInpTy tn

    onConflictInp = bool [] [onConflictInpVal] upsertAllowed

    objRelDesc = G.Description $
      "input type for inserting object relation for remote table " <>> tn

    objRelDataInp = InpValInfo Nothing "data" $ G.toGT $
                    G.toNT $ mkInsInpTy tn
    objRelInsInp = InpObjTyInfo (Just objRelDesc) (mkObjInsInpTy tn)
                   $ fromInpValL $ objRelDataInp : onConflictInp

    arrRelDesc = G.Description $
      "input type for inserting array relation for remote table " <>> tn

    arrRelDataInp = InpValInfo Nothing "data" $ G.toGT $
                    G.toNT $ G.toLT $ G.toNT $ mkInsInpTy tn
    arrRelInsInp = InpObjTyInfo (Just arrRelDesc) (mkArrInsInpTy tn)
                   $ fromInpValL $ arrRelDataInp : onConflictInp

{-

input table_insert_input {
  col1: colty1
  .
  .
  coln: coltyn
}

-}

mkInsInp
  :: QualifiedTable -> InsCtx -> InpObjTyInfo
mkInsInp tn insCtx =
  InpObjTyInfo (Just desc) (mkInsInpTy tn) $ fromInpValL $
  map mkPGColInp insCols <> relInps
  where
    desc = G.Description $
      "input type for inserting data into table " <>> tn
    cols = icColumns insCtx
    setCols = Map.keys $ icSet insCtx
    insCols = flip filter cols $ \ci -> pgiName ci `notElem` setCols
    relInfoMap = icRelations insCtx

    relInps = flip map (Map.toList relInfoMap) $
      \(relName, relInfo) ->
         let rty = riType relInfo
             remoteQT = riRTable relInfo
         in case rty of
            ObjRel -> InpValInfo Nothing (G.Name $ getRelTxt relName) $
                      G.toGT $ mkObjInsInpTy remoteQT
            ArrRel -> InpValInfo Nothing (G.Name $ getRelTxt relName) $
                      G.toGT $ mkArrInsInpTy remoteQT

{-

input table_on_conflict {
  action: conflict_action
  constraint: table_constraint!
  update_columns: [table_column!]
}

-}

mkOnConflictInp :: QualifiedTable -> InpObjTyInfo
mkOnConflictInp tn =
  InpObjTyInfo (Just desc) (mkOnConflictInpTy tn) $ fromInpValL
  [actionInpVal, constraintInpVal, updateColumnsInpVal]
  where
    desc = G.Description $
      "on conflict condition type for table " <>> tn

    actionDesc = "action when conflict occurs (deprecated)"

    actionInpVal = InpValInfo (Just actionDesc) (G.Name "action") $
      G.toGT $ G.NamedType "conflict_action"

    constraintInpVal = InpValInfo Nothing (G.Name "constraint") $
      G.toGT $ G.toNT $ mkConstraintInpTy tn

    updateColumnsInpVal = InpValInfo Nothing (G.Name "update_columns") $
      G.toGT $ G.toLT $ G.toNT $ mkColumnInpTy tn
{-

insert_table(
  objects: [table_insert_input!]!
  on_conflict: table_on_conflict
  ): table_mutation_response!
-}

mkInsMutFld
  :: QualifiedTable -> Bool -> ObjFldInfo
mkInsMutFld tn isUpsertable =
  ObjFldInfo (Just desc) fldName (fromInpValL inputVals) $
  G.toGT $ mkMutRespTy tn
  where
    inputVals = catMaybes [Just objectsArg , onConflictInpVal]
    desc = G.Description $
      "insert data into the table: " <>> tn

    fldName = "insert_" <> qualTableToName tn

    objsArgDesc = "the rows to be inserted"
    objectsArg =
      InpValInfo (Just objsArgDesc) "objects" $ G.toGT $
      G.toNT $ G.toLT $ G.toNT $ mkInsInpTy tn

    onConflictInpVal = bool Nothing (Just onConflictArg) isUpsertable

    onConflictDesc = "on conflict condition"
    onConflictArg =
      InpValInfo (Just onConflictDesc) "on_conflict" $ G.toGT $ mkOnConflictInpTy tn

mkConstriantTy :: QualifiedTable -> [TableConstraint] -> EnumTyInfo
mkConstriantTy tn cons = enumTyInfo
  where
    enumTyInfo = EnumTyInfo (Just desc) (mkConstraintInpTy tn) $
                 mapFromL _eviVal $ map (mkConstraintEnumVal . tcName ) cons

    desc = G.Description $
      "unique or primary key constraints on table " <>> tn

    mkConstraintEnumVal (ConstraintName n) =
      EnumValInfo (Just "unique or primary key constraint")
      (G.EnumValue $ G.Name n) False

mkColumnTy :: QualifiedTable -> [PGCol] -> EnumTyInfo
mkColumnTy tn cols = enumTyInfo
  where
    enumTyInfo = EnumTyInfo (Just desc) (mkColumnInpTy tn) $
                 mapFromL _eviVal $ map mkColumnEnumVal cols

    desc = G.Description $
      "columns of table " <>> tn

    mkColumnEnumVal (PGCol col) =
      EnumValInfo (Just "column name") (G.EnumValue $ G.Name col) False

mkConflictActionTy :: Bool -> EnumTyInfo
mkConflictActionTy updAllowed =
  EnumTyInfo (Just desc) ty $ mapFromL _eviVal $
  [enumValIgnore] <> bool [] [enumValUpdate] updAllowed
  where
    desc = G.Description "conflict action"
    ty = G.NamedType "conflict_action"
    enumValIgnore = EnumValInfo (Just "ignore the insert on this row")
                    (G.EnumValue "ignore") False
    enumValUpdate = EnumValInfo (Just "update the row with the given values")
                    (G.EnumValue "update") False

ordByTy :: G.NamedType
ordByTy = G.NamedType "order_by"

ordByEnumTy :: EnumTyInfo
ordByEnumTy =
  EnumTyInfo (Just desc) ordByTy $ mapFromL _eviVal $
  map mkEnumVal enumVals
  where
    desc = G.Description "column ordering options"
    mkEnumVal (n, d) =
      EnumValInfo (Just d) (G.EnumValue n) False
    enumVals =
      [ ( "asc"
        , "in the ascending order, nulls last"
        ),
        ( "desc"
        , "in the descending order, nulls last"
        ),
        ( "asc_nulls_first"
        , "in the ascending order, nulls first"
        ),
        ( "desc_nulls_first"
        , "in the ascending order, nulls first"
        )
      ]

mkOrdByTy :: QualifiedTable -> G.NamedType
mkOrdByTy tn =
  G.NamedType $ qualTableToName tn <> "_order_by"

{-
input table_order_by {
  col1: order_by
  col2: order_by
  .     .
  .     .
  coln: order_by
  obj-rel: <remote-table>_order_by
}
-}

mkOrdByInpObj
  :: QualifiedTable -> [SelField] -> (InpObjTyInfo, OrdByCtx)
mkOrdByInpObj tn selFlds = (inpObjTy, ordByCtx)
  where
    inpObjTy =
      InpObjTyInfo (Just desc) namedTy $ fromInpValL $
      map mkColOrdBy pgCols <> map mkObjRelOrdBy objRels

    namedTy = mkOrdByTy tn
    desc = G.Description $
      "ordering options when selecting data from " <>> tn

    pgCols = lefts selFlds
    objRels = flip filter (rights selFlds) $ \(ri, _, _, _, _) ->
      riType ri == ObjRel

    mkColOrdBy ci = InpValInfo Nothing (mkColName $ pgiName ci) $
                    G.toGT ordByTy
    mkObjRelOrdBy (ri, _, _, _, _) =
      InpValInfo Nothing (mkRelName $ riName ri) $
      G.toGT $ mkOrdByTy $ riRTable ri

    ordByCtx = Map.singleton namedTy $ Map.fromList $
               colOrdBys <> relOrdBys
    colOrdBys = flip map pgCols $ \ci ->
                                    ( mkColName $ pgiName ci
                                    , OBIPGCol ci
                                    )
    relOrdBys = flip map objRels $ \(ri, _, fltr, _, _) ->
                                     ( mkRelName $ riName ri
                                     , OBIRel ri fltr
                                     )

newtype RootFlds
  = RootFlds
  { _taMutation :: Map.HashMap G.Name (OpCtx, Either ObjFldInfo ObjFldInfo)
  } deriving (Show, Eq)

instance Semigroup RootFlds where
  (RootFlds m1) <> (RootFlds m2)
    = RootFlds (Map.union m1 m2)

instance Monoid RootFlds where
  mempty = RootFlds Map.empty
  mappend  = (<>)

mkOnConflictTypes
  :: QualifiedTable -> [TableConstraint] -> [PGCol] -> Bool -> [TypeInfo]
<<<<<<< HEAD
mkOnConflictTypes tn c updCols isUpsertAllowed =
  bool tyInfos [] (null constraints || not isUpsertAllowed)
=======
mkOnConflictTypes tn c cols =
  bool [] tyInfos
>>>>>>> e1253e59
  where
    tyInfos = [ TIEnum $ mkConflictActionTy isUpdAllowed
              , TIEnum $ mkConstriantTy tn constraints
              , TIEnum $ mkColumnTy tn updCols
              , TIInpObj $ mkOnConflictInp tn
              ]
    constraints = filter isUniqueOrPrimary c
    isUpdAllowed = not $ null updCols

mkGCtxRole'
  :: QualifiedTable
  -- insert perm
  -> Maybe (InsCtx, Bool)
  -- select permission
  -> Maybe (Bool, [SelField])
  -- update cols
  -> Maybe [PGColInfo]
  -- delete cols
  -> Maybe ()
  -- primary key columns
  -> [PGColInfo]
  -- constraints
  -> [TableConstraint]
<<<<<<< HEAD
  -> TyAgg
mkGCtxRole' tn insPermM selFldsM updColsM delPermM pkeyCols constraints =
  TyAgg (mkTyInfoMap allTypes) fieldMap ordByEnums

  where

    ordByEnums = fromMaybe Map.empty ordByResCtxM
    updCols = maybe [] (map pgiName) updColsM
    onConflictTypes = mkOnConflictTypes tn constraints updCols $
      or $ fmap snd insPermM
=======
  -> Maybe ViewInfo
  -- all columns
  -> [PGCol]
  -> TyAgg
mkGCtxRole' tn insPermM selPermM updColsM delPermM pkeyCols constraints viM allCols =
  TyAgg (mkTyInfoMap allTypes) fieldMap ordByCtx

  where

    ordByCtx = fromMaybe Map.empty ordByCtxM
    upsertPerm = or $ fmap snd insPermM
    isUpsertable = upsertable constraints upsertPerm $ isJust viM
    onConflictTypes = mkOnConflictTypes tn constraints allCols isUpsertable
>>>>>>> e1253e59
    jsonOpTys = fromMaybe [] updJSONOpInpObjTysM
    relInsInpObjTys = maybe [] (map TIInpObj) $
                      mutHelper viIsInsertable relInsInpObjsM

    allTypes = relInsInpObjTys <> onConflictTypes <> jsonOpTys
               <> queryTypes <> aggQueryTypes <> mutationTypes

    queryTypes = catMaybes
      [ TIInpObj <$> boolExpInpObjM
      , TIInpObj <$> ordByInpObjM
      , TIObj <$> selObjM
      ]
    aggQueryTypes = map TIObj aggObjs

    mutationTypes = catMaybes
      [ TIInpObj <$> mutHelper viIsInsertable insInpObjM
      , TIInpObj <$> mutHelper viIsUpdatable updSetInpObjM
      , TIInpObj <$> mutHelper viIsUpdatable updIncInpObjM
      , TIObj <$> mutRespObjM
      ]
    mutHelper f objM = bool Nothing objM $ isMutable f viM

    fieldMap = Map.unions $ catMaybes
               [ insInpObjFldsM, updSetInpObjFldsM, boolExpInpObjFldsM
               , selObjFldsM, Just selByPKeyObjFlds
               ]

    -- helper
    mkColFldMap ty cols = Map.fromList $ flip map cols $
      \c -> ((ty, mkColName $ pgiName c), Left c)

    insCtxM = fst <$> insPermM
    insColsM = icColumns <$> insCtxM
    -- insert input type
    insInpObjM = mkInsInp tn <$> insCtxM
    -- column fields used in insert input object
    insInpObjFldsM = mkColFldMap (mkInsInpTy tn) <$> insColsM
    -- relationship input objects
    relInsInpObjsM = const (mkRelInsInps tn isUpsertable) <$> insCtxM
    -- update set input type
    updSetInpObjM = mkUpdSetInp tn <$> updColsM
    -- update increment input type
    updIncInpObjM = mkUpdIncInp tn updColsM
    -- update json operator input type
    updJSONOpInpObjsM = mkUpdJSONOpInp tn <$> updColsM
    updJSONOpInpObjTysM = map TIInpObj <$> updJSONOpInpObjsM
    -- fields used in set input object
    updSetInpObjFldsM = mkColFldMap (mkUpdSetTy tn) <$> updColsM

    selFldsM = snd <$> selPermM
    -- boolexp input type
    boolExpInpObjM = case selFldsM of
      Just selFlds  -> Just $ mkBoolExpInp tn selFlds
      -- no select permission
      Nothing ->
        -- but update/delete is defined
        if isJust updColsM || isJust delPermM
        then Just $ mkBoolExpInp tn []
        else Nothing

    -- helper
    mkFldMap ty = Map.fromList . concatMap (mkFld ty)
    mkFld ty = \case
      Left ci -> [((ty, mkColName $ pgiName ci), Left ci)]
      Right (ri, allowAgg, perm, lim, _) ->
        let relFld = ( (ty, G.Name $ getRelTxt $ riName ri)
                     , Right (ri, False, perm, lim)
                     )
            aggRelFld = ( (ty, mkAggRelName $ riName ri)
                        , Right (ri, True, perm, lim)
                        )
        in case riType ri of
          ObjRel -> [relFld]
          ArrRel -> bool [relFld] [relFld, aggRelFld] allowAgg

    -- the fields used in bool exp
    boolExpInpObjFldsM = mkFldMap (mkBoolExpTy tn) <$> selFldsM

    -- mut resp obj
    mutRespObjM =
      if isMut
      then Just $ mkMutRespObj tn $ isJust selFldsM
      else Nothing

    isMut = (isJust insColsM || isJust updColsM || isJust delPermM)
            && any (`isMutable` viM) [viIsInsertable, viIsUpdatable, viIsDeletable]

    -- table obj
    selObjM = mkTableObj tn <$> selFldsM
    -- aggregate objs
    aggObjs = case selPermM of
      Just (True, selFlds) ->
        let numCols = (map pgiName . getNumCols) selFlds
            compCols = (map pgiName . getCompCols) selFlds
        in [ mkTableAggObj tn
           , mkTableAggFldsObj tn numCols compCols
           ] <> mkColAggFldsObjs selFlds
      _ -> []
    getNumCols = onlyNumCols . lefts
    getCompCols = onlyComparableCols . lefts
    mkColAggFldsObjs flds =
      let numCols = getNumCols flds
          compCols = getCompCols flds
          sumFldsObj = mkTableColAggFldsObj tn "sum" mkScalarTy numCols
          avgFldsObj = mkTableColAggFldsObj tn "avg" (const $ mkScalarTy PGFloat) numCols
          maxFldsObj = mkTableColAggFldsObj tn "max" mkScalarTy compCols
          minFldsObj = mkTableColAggFldsObj tn "min" mkScalarTy compCols
          numFldsObjs = bool [sumFldsObj, avgFldsObj] [] $ null numCols
          compFldsObjs = bool [maxFldsObj, minFldsObj] [] $ null compCols
      in numFldsObjs <> compFldsObjs
    -- the fields used in table object
    selObjFldsM = mkFldMap (mkTableTy tn) <$> selFldsM
    -- the field used in table_by_pkey object
    selByPKeyObjFlds = Map.fromList $ flip map pkeyCols $
      \pgi@(PGColInfo col ty _) -> ((mkScalarTy ty, mkColName col), Left pgi)

    ordByInpCtxM = mkOrdByInpObj tn <$> selFldsM
    (ordByInpObjM, ordByCtxM) = case ordByInpCtxM of
      Just (a, b) -> (Just a, Just b)
      Nothing     -> (Nothing, Nothing)


getRootFldsRole'
  :: QualifiedTable
  -> [PGCol]
  -> [TableConstraint]
  -> FieldInfoMap
  -> Maybe ([T.Text], Bool) -- insert perm
  -> Maybe (S.BoolExp, Maybe Int, [T.Text], Bool) -- select filter
  -> Maybe ([PGCol], S.BoolExp, [T.Text]) -- update filter
  -> Maybe (S.BoolExp, [T.Text]) -- delete filter
  -> Maybe ViewInfo
  -> RootFlds
getRootFldsRole' tn primCols constraints fields insM selM updM delM viM =
  RootFlds mFlds
  where
    mFlds = mapFromL (either _fiName _fiName . snd) $ catMaybes
            [ mutHelper viIsInsertable getInsDet insM
            , mutHelper viIsUpdatable getUpdDet updM
            , mutHelper viIsDeletable getDelDet delM
            , getSelDet <$> selM, getSelAggDet selM
            , getPKeySelDet selM $ getColInfos primCols colInfos
            ]
    mutHelper f getDet mutM =
      bool Nothing (getDet <$> mutM) $ isMutable f viM
    colInfos = fst $ validPartitionFieldInfoMap fields
<<<<<<< HEAD
    getUpdPermForIns (c, b, _) = (c, b)
    getUpdPermHdrs (_, _, h) = h
    getInsDet (vn, hdrs, isUpsertAllowed) =
      let updPermForInsM = getUpdPermForIns <$> updM
          totalHdrs = hdrs `L.union` maybe [] getUpdPermHdrs updM
      in ( OCInsert tn vn (map pgiName colInfos) updPermForInsM totalHdrs
         , Right $ mkInsMutFld tn constraints isUpsertAllowed
=======
    getInsDet (hdrs, upsertPerm) =
      let isUpsertable = upsertable constraints upsertPerm $ isJust viM
      in ( OCInsert tn hdrs
         , Right $ mkInsMutFld tn isUpsertable
>>>>>>> e1253e59
         )
    getUpdDet (updCols, updFltr, hdrs) =
      ( OCUpdate tn updFltr hdrs
      , Right $ mkUpdMutFld tn $ getColInfos updCols colInfos
      )
    getDelDet (delFltr, hdrs) =
      (OCDelete tn delFltr hdrs, Right $ mkDelMutFld tn)
    getSelDet (selFltr, pLimit, hdrs, _) =
      (OCSelect tn selFltr pLimit hdrs, Left $ mkSelFld tn)

    getSelAggDet (Just (selFltr, pLimit, hdrs, True)) = Just
      (OCSelectAgg tn selFltr pLimit hdrs, Left $ mkAggSelFld tn)
    getSelAggDet _ = Nothing

    getPKeySelDet Nothing _ = Nothing
    getPKeySelDet _ [] = Nothing
    getPKeySelDet (Just (selFltr, _, hdrs, _)) pCols = Just
      (OCSelectPkey tn selFltr hdrs, Left $ mkSelFldPKey tn pCols)

-- getRootFlds
--   :: TableCache
--   -> Map.HashMap RoleName RootFlds
-- getRootFlds tables =
--   foldr (Map.unionWith mappend . getRootFldsTable) Map.empty $
--   Map.elems tables

-- gets all the selectable fields (cols and rels) of a
-- table for a role

getSelPermission :: TableInfo -> RoleName -> Maybe SelPermInfo
getSelPermission tabInfo role =
  Map.lookup role (tiRolePermInfoMap tabInfo) >>= _permSel

getSelPerm
  :: (MonadError QErr m)
  => TableCache
  -- all the fields of a table
  -> FieldInfoMap
  -- role and its permission
  -> RoleName -> SelPermInfo
  -> m (Bool, [SelField])
getSelPerm tableCache fields role selPermInfo = do
  selFlds <- fmap catMaybes $ forM (toValidFieldInfos fields) $ \case
    FIColumn pgColInfo ->
      return $ fmap Left $ bool Nothing (Just pgColInfo) $
      Set.member (pgiName pgColInfo) allowedCols
    FIRelationship relInfo -> do
      remTableInfo <- getTabInfo tableCache $ riRTable relInfo
      let remTableSelPermM = getSelPermission remTableInfo role
      return $ flip fmap remTableSelPermM $
        \rmSelPermM -> Right ( relInfo
                             , spiAllowAgg rmSelPermM
                             , spiFilter rmSelPermM
                             , spiLimit rmSelPermM
                             , isRelNullable fields relInfo
                             )
  return (spiAllowAgg selPermInfo, selFlds)
  where
    allowedCols = spiCols selPermInfo

mkInsCtx
  :: MonadError QErr m
  => RoleName
  -> TableCache -> FieldInfoMap -> InsPermInfo -> m InsCtx
mkInsCtx role tableCache fields insPermInfo = do
  relTupsM <- forM rels $ \relInfo -> do
    let remoteTable = riRTable relInfo
        relName = riName relInfo
    remoteTableInfo <- getTabInfo tableCache remoteTable
    let insPermM = getInsPerm remoteTableInfo role
        viewInfoM = tiViewInfo remoteTableInfo
    return $ bool Nothing (Just (relName, relInfo)) $
      isInsertable insPermM viewInfoM

  let relInfoMap = Map.fromList $ catMaybes relTupsM
  return $ InsCtx iView cols setCols relInfoMap
  where
    cols = getValidCols fields
    rels = getValidRels fields
    iView = ipiView insPermInfo
    setCols = ipiSet insPermInfo

    isInsertable Nothing _          = False
    isInsertable (Just _) viewInfoM = isMutable viIsInsertable viewInfoM

mkAdminInsCtx
  :: MonadError QErr m
  => QualifiedTable -> TableCache -> FieldInfoMap -> m InsCtx
mkAdminInsCtx tn tc fields = do
  relTupsM <- forM rels $ \relInfo -> do
    let remoteTable = riRTable relInfo
        relName = riName relInfo
    remoteTableInfo <- getTabInfo tc remoteTable
    let viewInfoM = tiViewInfo remoteTableInfo
    return $ bool Nothing (Just (relName, relInfo)) $
      isMutable viIsInsertable viewInfoM

  return $ InsCtx tn cols Map.empty $ Map.fromList $ catMaybes relTupsM
  where
    cols = getValidCols fields
    rels = getValidRels fields

mkGCtxRole
  :: (MonadError QErr m)
  => TableCache
  -> QualifiedTable
  -> FieldInfoMap
  -> [PGCol]
  -> [TableConstraint]
  -> Maybe ViewInfo
  -> RoleName
  -> RolePermInfo
<<<<<<< HEAD
  -> m (TyAgg, RootFlds)
mkGCtxRole tableCache tn fields pCols constraints role permInfo = do
  selFldsM <- mapM (getSelFlds tableCache fields role) $ _permSel permInfo
  let insColsM = ((colInfos,) . ipiAllowUpsert) <$> _permIns permInfo
      updColsM = filterColInfos . upiCols <$> _permUpd permInfo
      tyAgg = mkGCtxRole' tn insColsM selFldsM updColsM
              (void $ _permDel permInfo) pColInfos constraints
      rootFlds = getRootFldsRole tn pCols constraints fields permInfo
  return (tyAgg, rootFlds)
  where
    colInfos = fst $ validPartitionFieldInfoMap fields
=======
  -> m (TyAgg, RootFlds, InsCtxMap)
mkGCtxRole tableCache tn fields pCols constraints viM role permInfo = do
  selPermM <- mapM (getSelPerm tableCache fields role) $ _permSel permInfo
  tabInsCtxM <- forM (_permIns permInfo) $ \ipi -> do
    tic <- mkInsCtx role tableCache fields ipi
    return (tic, ipiAllowUpsert ipi)
  let updColsM = filterColInfos . upiCols <$> _permUpd permInfo
      tyAgg = mkGCtxRole' tn tabInsCtxM selPermM updColsM
              (void $ _permDel permInfo) pColInfos constraints viM allCols
      rootFlds = getRootFldsRole tn pCols constraints fields viM permInfo
      insCtxMap = maybe Map.empty (Map.singleton tn) $ fmap fst tabInsCtxM
  return (tyAgg, rootFlds, insCtxMap)
  where
    colInfos = getValidCols fields
    allCols = map pgiName colInfos
>>>>>>> e1253e59
    pColInfos = getColInfos pCols colInfos
    filterColInfos allowedSet =
      filter ((`Set.member` allowedSet) . pgiName) colInfos

getRootFldsRole
  :: QualifiedTable
  -> [PGCol]
  -> [TableConstraint]
  -> FieldInfoMap
  -> Maybe ViewInfo
  -> RolePermInfo
  -> RootFlds
getRootFldsRole tn pCols constraints fields viM (RolePermInfo insM selM updM delM) =
  getRootFldsRole' tn pCols constraints fields
  (mkIns <$> insM) (mkSel <$> selM)
  (mkUpd <$> updM) (mkDel <$> delM)
  viM
  where
    mkIns i = (ipiRequiredHeaders i, ipiAllowUpsert i)
    mkSel s = ( spiFilter s, spiLimit s
              , spiRequiredHeaders s, spiAllowAgg s
              )
    mkUpd u = ( Set.toList $ upiCols u
              , upiFilter u
              , upiRequiredHeaders u
              )
    mkDel d = (dpiFilter d, dpiRequiredHeaders d)

mkGCtxMapTable
  :: (MonadError QErr m)
  => TableCache
  -> TableInfo
<<<<<<< HEAD
  -> m (Map.HashMap RoleName (TyAgg, RootFlds))
mkGCtxMapTable tableCache (TableInfo tn _ fields rolePerms constraints pkeyCols _) = do
  m <- Map.traverseWithKey (mkGCtxRole tableCache tn fields pkeyCols validConstraints) rolePerms
  let adminCtx = mkGCtxRole' tn (Just (colInfos, True))
                 (Just selFlds) (Just colInfos) (Just ())
                 pkeyColInfos validConstraints
  return $ Map.insert adminRole (adminCtx, adminRootFlds) m
=======
  -> m (Map.HashMap RoleName (TyAgg, RootFlds, InsCtxMap))
mkGCtxMapTable tableCache (TableInfo tn _ fields rolePerms constraints pkeyCols viewInfo _) = do
  m <- Map.traverseWithKey
       (mkGCtxRole tableCache tn fields pkeyCols validConstraints viewInfo) rolePerms
  adminInsCtx <- mkAdminInsCtx tn tableCache fields
  let adminCtx = mkGCtxRole' tn (Just (adminInsCtx, True))
                 (Just (True, selFlds)) (Just colInfos) (Just ())
                 pkeyColInfos validConstraints viewInfo allCols
      adminInsCtxMap = Map.singleton tn adminInsCtx
  return $ Map.insert adminRole (adminCtx, adminRootFlds, adminInsCtxMap) m
>>>>>>> e1253e59
  where
    validConstraints = mkValidConstraints constraints
    colInfos = getValidCols fields
    allCols = map pgiName colInfos
    pkeyColInfos = getColInfos pkeyCols colInfos
    selFlds = flip map (toValidFieldInfos fields) $ \case
      FIColumn pgColInfo     -> Left pgColInfo
      FIRelationship relInfo -> Right (relInfo, True, noFilter, Nothing, isRelNullable fields relInfo)
    adminRootFlds =
      getRootFldsRole' tn pkeyCols validConstraints fields
      (Just ([], True)) (Just (noFilter, Nothing, [], True))
      (Just (allCols, noFilter, [])) (Just (noFilter, []))
      viewInfo

noFilter :: S.BoolExp
noFilter = S.BELit True

mkScalarTyInfo :: PGColType -> ScalarTyInfo
mkScalarTyInfo = ScalarTyInfo Nothing

type GCtxMap = Map.HashMap RoleName GCtx

mkGCtxMap
  :: (MonadError QErr m)
  => TableCache -> m (Map.HashMap RoleName GCtx)
mkGCtxMap tableCache = do
  typesMapL <- mapM (mkGCtxMapTable tableCache) $
               filter tableFltr $ Map.elems tableCache
  let typesMap = foldr (Map.unionWith mappend) Map.empty typesMapL
  return $ flip Map.map typesMap $ \(ty, flds, insCtxMap) ->
    mkGCtx ty flds insCtxMap
  where
    tableFltr ti = not (tiSystemDefined ti)
                   && isValidTableName (tiName ti)

mkGCtx :: TyAgg -> RootFlds -> InsCtxMap -> GCtx
mkGCtx (TyAgg tyInfos fldInfos ordByEnums) (RootFlds flds) insCtxMap =
  let queryRoot = mkObjTyInfo (Just "query root") (G.NamedType "query_root") $
                  mapFromL _fiName (schemaFld:typeFld:qFlds)
      colTys    = Set.toList $ Set.fromList $ map pgiType $
                  lefts $ Map.elems fldInfos
      scalarTys = map (TIScalar . mkScalarTyInfo) colTys
      compTys   = map (TIInpObj . mkCompExpInp) colTys
      ordByEnumTyM = bool (Just ordByEnumTy) Nothing $ null qFlds
      allTys    = Map.union tyInfos $ mkTyInfoMap $
                  catMaybes [ Just $ TIObj queryRoot
                            , TIObj <$> mutRootM
                            , TIObj <$> subRootM
                            , TIEnum <$> ordByEnumTyM
                            ] <>
                  scalarTys <> compTys <> defaultTypes
  -- for now subscription root is query root
  in GCtx allTys fldInfos ordByEnums queryRoot mutRootM (Just queryRoot)
     (Map.map fst flds) insCtxMap
  where

    mkMutRoot =
      mkObjTyInfo (Just "mutation root") (G.NamedType "mutation_root") .
      mapFromL _fiName

    mutRootM = bool (Just $ mkMutRoot mFlds) Nothing $ null mFlds

    mkSubRoot =
      mkObjTyInfo (Just "subscription root") (G.NamedType "subscription_root") .
      mapFromL _fiName

    subRootM = bool (Just $ mkSubRoot qFlds) Nothing $ null qFlds

    (qFlds, mFlds) = partitionEithers $ map snd $ Map.elems flds

    schemaFld = ObjFldInfo Nothing "__schema" Map.empty $ G.toGT $
                G.toNT $ G.NamedType "__Schema"

    typeFld = ObjFldInfo Nothing "__type" typeFldArgs $ G.toGT $
              G.NamedType "__Type"
      where
        typeFldArgs = mapFromL _iviName [
          InpValInfo (Just "name of the type") "name"
          $ G.toGT $ G.toNT $ G.NamedType "String"
          ]

getGCtx :: RoleName -> Map.HashMap RoleName GCtx -> GCtx
getGCtx rn =
  fromMaybe (mkGCtx mempty mempty mempty) . Map.lookup rn<|MERGE_RESOLUTION|>--- conflicted
+++ resolved
@@ -9,8 +9,7 @@
 {-# LANGUAGE TupleSections         #-}
 
 module Hasura.GraphQL.Schema
-  ( UpdPermForIns
-  , mkGCtxMap
+  ( mkGCtxMap
   , GCtxMap
   , getGCtx
   , GCtx(..)
@@ -35,6 +34,7 @@
 import           Hasura.Prelude
 import           Hasura.RQL.DML.Internal        (mkAdminRolePermInfo)
 import           Hasura.RQL.Types
+import           Hasura.Server.Utils
 import           Hasura.SQL.Types
 
 import qualified Hasura.SQL.DML                 as S
@@ -57,16 +57,10 @@
      throw500 $ "table not found: " <>> t
 
 type OpCtxMap = Map.HashMap G.Name OpCtx
-type UpdPermForIns = ([PGCol], S.BoolExp)
 
 data OpCtx
-<<<<<<< HEAD
-  -- tn, vn, cols, update filter req hdrs
-  = OCInsert QualifiedTable QualifiedTable [PGCol] (Maybe UpdPermForIns) [T.Text]
-=======
   -- table, req hdrs
   = OCInsert QualifiedTable [T.Text]
->>>>>>> e1253e59
   -- tn, filter exp, limit, req hdrs
   | OCSelect QualifiedTable S.BoolExp (Maybe Int) [T.Text]
   -- tn, filter exp, reqt hdrs
@@ -848,10 +842,15 @@
 mkConstraintInpTy tn =
   G.NamedType $ qualTableToName tn <> "_constraint"
 
--- table_column
-mkColumnInpTy :: QualifiedTable -> G.NamedType
-mkColumnInpTy tn =
-  G.NamedType $ qualTableToName tn <> "_column"
+-- conflict_action
+conflictActionTy :: G.NamedType
+conflictActionTy = G.NamedType "conflict_action"
+
+-- table_update_column
+mkUpdColumnInpTy :: QualifiedTable -> G.NamedType
+mkUpdColumnInpTy tn =
+  G.NamedType $ qualTableToName tn <> "_updatable_column"
+
 {-
 input table_obj_rel_insert_input {
   data: table_insert_input!
@@ -948,13 +947,13 @@
     actionDesc = "action when conflict occurs (deprecated)"
 
     actionInpVal = InpValInfo (Just actionDesc) (G.Name "action") $
-      G.toGT $ G.NamedType "conflict_action"
+      G.toGT conflictActionTy
 
     constraintInpVal = InpValInfo Nothing (G.Name "constraint") $
       G.toGT $ G.toNT $ mkConstraintInpTy tn
 
     updateColumnsInpVal = InpValInfo Nothing (G.Name "update_columns") $
-      G.toGT $ G.toLT $ G.toNT $ mkColumnInpTy tn
+      G.toGT $ G.toLT $ G.toNT $ mkUpdColumnInpTy tn
 {-
 
 insert_table(
@@ -999,25 +998,23 @@
       EnumValInfo (Just "unique or primary key constraint")
       (G.EnumValue $ G.Name n) False
 
-mkColumnTy :: QualifiedTable -> [PGCol] -> EnumTyInfo
-mkColumnTy tn cols = enumTyInfo
-  where
-    enumTyInfo = EnumTyInfo (Just desc) (mkColumnInpTy tn) $
+mkUpdColumnTy :: QualifiedTable -> [PGCol] -> EnumTyInfo
+mkUpdColumnTy tn cols = enumTyInfo
+  where
+    enumTyInfo = EnumTyInfo (Just desc) (mkUpdColumnInpTy tn) $
                  mapFromL _eviVal $ map mkColumnEnumVal cols
 
-    desc = G.Description $
-      "columns of table " <>> tn
+    desc = G.Description $ "updatable columns of table " <>> tn
 
     mkColumnEnumVal (PGCol col) =
       EnumValInfo (Just "column name") (G.EnumValue $ G.Name col) False
 
 mkConflictActionTy :: Bool -> EnumTyInfo
 mkConflictActionTy updAllowed =
-  EnumTyInfo (Just desc) ty $ mapFromL _eviVal $
+  EnumTyInfo (Just desc) conflictActionTy $ mapFromL _eviVal $
   [enumValIgnore] <> bool [] [enumValUpdate] updAllowed
   where
     desc = G.Description "conflict action"
-    ty = G.NamedType "conflict_action"
     enumValIgnore = EnumValInfo (Just "ignore the insert on this row")
                     (G.EnumValue "ignore") False
     enumValUpdate = EnumValInfo (Just "update the row with the given values")
@@ -1112,21 +1109,16 @@
 
 mkOnConflictTypes
   :: QualifiedTable -> [TableConstraint] -> [PGCol] -> Bool -> [TypeInfo]
-<<<<<<< HEAD
-mkOnConflictTypes tn c updCols isUpsertAllowed =
-  bool tyInfos [] (null constraints || not isUpsertAllowed)
-=======
 mkOnConflictTypes tn c cols =
   bool [] tyInfos
->>>>>>> e1253e59
   where
     tyInfos = [ TIEnum $ mkConflictActionTy isUpdAllowed
               , TIEnum $ mkConstriantTy tn constraints
-              , TIEnum $ mkColumnTy tn updCols
+              , TIEnum $ mkUpdColumnTy tn cols
               , TIInpObj $ mkOnConflictInp tn
               ]
     constraints = filter isUniqueOrPrimary c
-    isUpdAllowed = not $ null updCols
+    isUpdAllowed = not $ null cols
 
 mkGCtxRole'
   :: QualifiedTable
@@ -1142,23 +1134,9 @@
   -> [PGColInfo]
   -- constraints
   -> [TableConstraint]
-<<<<<<< HEAD
+  -> Maybe ViewInfo
   -> TyAgg
-mkGCtxRole' tn insPermM selFldsM updColsM delPermM pkeyCols constraints =
-  TyAgg (mkTyInfoMap allTypes) fieldMap ordByEnums
-
-  where
-
-    ordByEnums = fromMaybe Map.empty ordByResCtxM
-    updCols = maybe [] (map pgiName) updColsM
-    onConflictTypes = mkOnConflictTypes tn constraints updCols $
-      or $ fmap snd insPermM
-=======
-  -> Maybe ViewInfo
-  -- all columns
-  -> [PGCol]
-  -> TyAgg
-mkGCtxRole' tn insPermM selPermM updColsM delPermM pkeyCols constraints viM allCols =
+mkGCtxRole' tn insPermM selPermM updColsM delPermM pkeyCols constraints viM =
   TyAgg (mkTyInfoMap allTypes) fieldMap ordByCtx
 
   where
@@ -1166,8 +1144,8 @@
     ordByCtx = fromMaybe Map.empty ordByCtxM
     upsertPerm = or $ fmap snd insPermM
     isUpsertable = upsertable constraints upsertPerm $ isJust viM
-    onConflictTypes = mkOnConflictTypes tn constraints allCols isUpsertable
->>>>>>> e1253e59
+    updatableCols = maybe [] (map pgiName) updColsM
+    onConflictTypes = mkOnConflictTypes tn constraints updatableCols isUpsertable
     jsonOpTys = fromMaybe [] updJSONOpInpObjTysM
     relInsInpObjTys = maybe [] (map TIInpObj) $
                       mutHelper viIsInsertable relInsInpObjsM
@@ -1314,20 +1292,10 @@
     mutHelper f getDet mutM =
       bool Nothing (getDet <$> mutM) $ isMutable f viM
     colInfos = fst $ validPartitionFieldInfoMap fields
-<<<<<<< HEAD
-    getUpdPermForIns (c, b, _) = (c, b)
-    getUpdPermHdrs (_, _, h) = h
-    getInsDet (vn, hdrs, isUpsertAllowed) =
-      let updPermForInsM = getUpdPermForIns <$> updM
-          totalHdrs = hdrs `L.union` maybe [] getUpdPermHdrs updM
-      in ( OCInsert tn vn (map pgiName colInfos) updPermForInsM totalHdrs
-         , Right $ mkInsMutFld tn constraints isUpsertAllowed
-=======
     getInsDet (hdrs, upsertPerm) =
       let isUpsertable = upsertable constraints upsertPerm $ isJust viM
-      in ( OCInsert tn hdrs
+      in ( OCInsert tn $ hdrs `L.union` maybe [] _3 updM
          , Right $ mkInsMutFld tn isUpsertable
->>>>>>> e1253e59
          )
     getUpdDet (updCols, updFltr, hdrs) =
       ( OCUpdate tn updFltr hdrs
@@ -1391,8 +1359,8 @@
 mkInsCtx
   :: MonadError QErr m
   => RoleName
-  -> TableCache -> FieldInfoMap -> InsPermInfo -> m InsCtx
-mkInsCtx role tableCache fields insPermInfo = do
+  -> TableCache -> FieldInfoMap -> InsPermInfo -> Maybe UpdPermInfo -> m InsCtx
+mkInsCtx role tableCache fields insPermInfo updPermM = do
   relTupsM <- forM rels $ \relInfo -> do
     let remoteTable = riRTable relInfo
         relName = riName relInfo
@@ -1403,12 +1371,15 @@
       isInsertable insPermM viewInfoM
 
   let relInfoMap = Map.fromList $ catMaybes relTupsM
-  return $ InsCtx iView cols setCols relInfoMap
+  return $ InsCtx iView cols setCols relInfoMap updPermForIns
   where
     cols = getValidCols fields
     rels = getValidRels fields
     iView = ipiView insPermInfo
     setCols = ipiSet insPermInfo
+    mkUpdPermForIns upi =
+      (Set.toList $ upiCols upi, upiFilter upi)
+    updPermForIns = mkUpdPermForIns <$> updPermM
 
     isInsertable Nothing _          = False
     isInsertable (Just _) viewInfoM = isMutable viIsInsertable viewInfoM
@@ -1425,7 +1396,10 @@
     return $ bool Nothing (Just (relName, relInfo)) $
       isMutable viIsInsertable viewInfoM
 
-  return $ InsCtx tn cols Map.empty $ Map.fromList $ catMaybes relTupsM
+  let relInfoMap = Map.fromList $ catMaybes relTupsM
+      updPerm = (map pgiName cols, S.BELit True)
+
+  return $ InsCtx tn cols Map.empty relInfoMap $ Just updPerm
   where
     cols = getValidCols fields
     rels = getValidRels fields
@@ -1440,35 +1414,20 @@
   -> Maybe ViewInfo
   -> RoleName
   -> RolePermInfo
-<<<<<<< HEAD
-  -> m (TyAgg, RootFlds)
-mkGCtxRole tableCache tn fields pCols constraints role permInfo = do
-  selFldsM <- mapM (getSelFlds tableCache fields role) $ _permSel permInfo
-  let insColsM = ((colInfos,) . ipiAllowUpsert) <$> _permIns permInfo
-      updColsM = filterColInfos . upiCols <$> _permUpd permInfo
-      tyAgg = mkGCtxRole' tn insColsM selFldsM updColsM
-              (void $ _permDel permInfo) pColInfos constraints
-      rootFlds = getRootFldsRole tn pCols constraints fields permInfo
-  return (tyAgg, rootFlds)
-  where
-    colInfos = fst $ validPartitionFieldInfoMap fields
-=======
   -> m (TyAgg, RootFlds, InsCtxMap)
 mkGCtxRole tableCache tn fields pCols constraints viM role permInfo = do
   selPermM <- mapM (getSelPerm tableCache fields role) $ _permSel permInfo
   tabInsCtxM <- forM (_permIns permInfo) $ \ipi -> do
-    tic <- mkInsCtx role tableCache fields ipi
+    tic <- mkInsCtx role tableCache fields ipi $ _permUpd permInfo
     return (tic, ipiAllowUpsert ipi)
   let updColsM = filterColInfos . upiCols <$> _permUpd permInfo
       tyAgg = mkGCtxRole' tn tabInsCtxM selPermM updColsM
-              (void $ _permDel permInfo) pColInfos constraints viM allCols
+              (void $ _permDel permInfo) pColInfos constraints viM
       rootFlds = getRootFldsRole tn pCols constraints fields viM permInfo
       insCtxMap = maybe Map.empty (Map.singleton tn) $ fmap fst tabInsCtxM
   return (tyAgg, rootFlds, insCtxMap)
   where
     colInfos = getValidCols fields
-    allCols = map pgiName colInfos
->>>>>>> e1253e59
     pColInfos = getColInfos pCols colInfos
     filterColInfos allowedSet =
       filter ((`Set.member` allowedSet) . pgiName) colInfos
@@ -1501,15 +1460,6 @@
   :: (MonadError QErr m)
   => TableCache
   -> TableInfo
-<<<<<<< HEAD
-  -> m (Map.HashMap RoleName (TyAgg, RootFlds))
-mkGCtxMapTable tableCache (TableInfo tn _ fields rolePerms constraints pkeyCols _) = do
-  m <- Map.traverseWithKey (mkGCtxRole tableCache tn fields pkeyCols validConstraints) rolePerms
-  let adminCtx = mkGCtxRole' tn (Just (colInfos, True))
-                 (Just selFlds) (Just colInfos) (Just ())
-                 pkeyColInfos validConstraints
-  return $ Map.insert adminRole (adminCtx, adminRootFlds) m
-=======
   -> m (Map.HashMap RoleName (TyAgg, RootFlds, InsCtxMap))
 mkGCtxMapTable tableCache (TableInfo tn _ fields rolePerms constraints pkeyCols viewInfo _) = do
   m <- Map.traverseWithKey
@@ -1517,10 +1467,9 @@
   adminInsCtx <- mkAdminInsCtx tn tableCache fields
   let adminCtx = mkGCtxRole' tn (Just (adminInsCtx, True))
                  (Just (True, selFlds)) (Just colInfos) (Just ())
-                 pkeyColInfos validConstraints viewInfo allCols
+                 pkeyColInfos validConstraints viewInfo
       adminInsCtxMap = Map.singleton tn adminInsCtx
   return $ Map.insert adminRole (adminCtx, adminRootFlds, adminInsCtxMap) m
->>>>>>> e1253e59
   where
     validConstraints = mkValidConstraints constraints
     colInfos = getValidCols fields
