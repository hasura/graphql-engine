--- conflicted
+++ resolved
@@ -74,65 +74,10 @@
     </div>
   );
 };
-<<<<<<< HEAD
-export const getErrorMessage = (
-  message: string,
-=======
 
 const showErrorNotification = (
   title: string,
   message: string | null,
->>>>>>> 0df38f0a
-  error?: Record<string, any>
-) => {
-  let notificationMessage;
-
-  if (error) {
-    if (isString(error)) {
-      notificationMessage = error;
-    } else if (
-      error.message &&
-      (error.message.error === 'postgres query error' ||
-        error.message.error === 'query execution failed')
-    ) {
-      if (error.message.internal) {
-        notificationMessage = `${error.message.code}: ${error.message.internal.error.message}`;
-      } else {
-        notificationMessage = `${error.code}: ${error.message.error}`;
-      }
-    } else if ('info' in error) {
-      notificationMessage = error.info;
-    } else if ('message' in error) {
-      if (error.code) {
-        if (error.message.error) {
-          notificationMessage = error.message.error.message;
-        } else {
-          notificationMessage = error.message;
-        }
-      } else if (error.message && isString(error.message)) {
-        notificationMessage = error.message;
-      } else if (error.message && 'code' in error.message) {
-        notificationMessage = `${error.message.code} : ${message}`;
-      } else {
-        notificationMessage = error.code;
-      }
-    } else if ('internal' in error && 'error' in error.internal) {
-      notificationMessage = `${error.code} : ${error.internal.error.message}`;
-    } else if ('custom' in error) {
-      notificationMessage = error.custom;
-    } else if ('code' in error && 'error' in error && 'path' in error) {
-      // Data API error
-      notificationMessage = error.error;
-    }
-  } else {
-    notificationMessage = message;
-  }
-
-  return notificationMessage;
-};
-const showErrorNotification = (
-  title: string,
-  message: string,
   error?: Record<string, any>
 ): Thunk => {
   const getRefreshBtn = () => {
@@ -215,7 +160,55 @@
     );
   };
 };
-
+export const getErrorMessage = (
+  message: string,
+  error?: Record<string, any>
+) => {
+  let notificationMessage;
+
+  if (error) {
+    if (isString(error)) {
+      notificationMessage = error;
+    } else if (
+      error.message &&
+      (error.message.error === 'postgres query error' ||
+        error.message.error === 'query execution failed')
+    ) {
+      if (error.message.internal) {
+        notificationMessage = `${error.message.code}: ${error.message.internal.error.message}`;
+      } else {
+        notificationMessage = `${error.code}: ${error.message.error}`;
+      }
+    } else if ('info' in error) {
+      notificationMessage = error.info;
+    } else if ('message' in error) {
+      if (error.code) {
+        if (error.message.error) {
+          notificationMessage = error.message.error.message;
+        } else {
+          notificationMessage = error.message;
+        }
+      } else if (error.message && isString(error.message)) {
+        notificationMessage = error.message;
+      } else if (error.message && 'code' in error.message) {
+        notificationMessage = `${error.message.code} : ${message}`;
+      } else {
+        notificationMessage = error.code;
+      }
+    } else if ('internal' in error && 'error' in error.internal) {
+      notificationMessage = `${error.code} : ${error.internal.error.message}`;
+    } else if ('custom' in error) {
+      notificationMessage = error.custom;
+    } else if ('code' in error && 'error' in error && 'path' in error) {
+      // Data API error
+      notificationMessage = error.error;
+    }
+  } else {
+    notificationMessage = message;
+  }
+
+  return notificationMessage;
+};
 const showSuccessNotification = (title: string, message?: string): Thunk => {
   return dispatch => {
     dispatch(
