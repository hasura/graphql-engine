import PropTypes from 'prop-types';
import React from 'react';
import TableHeader from '../TableCommon/TableHeader';

import { getAllDataTypeMap } from '../Common/utils';

import {
  deleteTableSql,
  untrackTableSql,
  RESET,
  setUniqueKeys,
  toggleTableAsEnum,
} from '../TableModify/ModifyActions';
import {
  setTable,
  fetchColumnTypeInfo,
  RESET_COLUMN_TYPE_INFO,
  fetchFunctionInit,
} from '../DataActions';
import Button from '../../../Common/Button/Button';
import ColumnEditorList from './ColumnEditorList';
import ColumnCreator from './ColumnCreator';
import PrimaryKeyEditor from './PrimaryKeyEditor';
import TableCommentEditor from './TableCommentEditor';
import EnumsSection, {
  EnumTableModifyWarning,
} from '../Common/Components/EnumsSection';
import ForeignKeyEditor from './ForeignKeyEditor';
import UniqueKeyEditor from './UniqueKeyEditor';
import TriggerEditorList from './TriggerEditorList';
import CheckConstraints from './CheckConstraints';
import RootFields from './RootFields';
import { NotFoundError } from '../../../Error/PageNotFound';

import { getConfirmation } from '../../../Common/utils/jsUtils';
import {
  getTableCheckConstraints,
  findTable,
  generateTableDef,
  getTableCustomRootFields,
  getTableCustomColumnNames,
} from '../../../Common/utils/pgUtils';

import ComputedFieldsEditor from './ComputedFieldsEditor';
import {
  foreignKeyDescription,
  primaryKeyDescription,
  uniqueKeyDescription,
  checkConstraintsDescription,
} from '../Common/TooltipMessages';
import { ToolTip, Heading, Link } from '../../../UIKit/atoms';
import styles from './ModifyTable.scss';

class ModifyTable extends React.Component {
  componentDidMount() {
    const { dispatch } = this.props;
    dispatch({ type: RESET });
    dispatch(setTable(this.props.tableName));
    dispatch(fetchColumnTypeInfo());
    dispatch(fetchFunctionInit());
  }

  componentWillUnmount() {
    this.props.dispatch({
      type: RESET_COLUMN_TYPE_INFO,
    });
  }

  render() {
    const {
      tableName,
      allTables,
      nonTrackableFunctions,
      trackableFunctions,
      dispatch,
      migrationMode,
      readOnlyMode,
      currentSchema,
      tableCommentEdit,
      columnEdit,
      pkModify,
      fkModify,
      checkConstraintsModify,
      dataTypes,
      validTypeCasts,
      uniqueKeyModify,
      columnDefaultFunctions,
      schemaList,
      tableEnum,
      rootFieldsEdit,
    } = this.props;

    const dataTypeIndexMap = getAllDataTypeMap(dataTypes);

    const table = findTable(
      allTables,
      generateTableDef(tableName, currentSchema)
    );

    if (!table) {
      // throw a 404 exception
      throw new NotFoundError();
    }

    const tableComment = table.comment;

    const untrackBtn = (
      <Button
        type="submit"
        className={styles.add_mar_right}
        color="white"
        size="sm"
        onClick={() => {
          const confirmMessage = `This will remove the table "${tableName}" from the GraphQL schema`;
          const isOk = getConfirmation(confirmMessage);
          if (isOk) {
            dispatch(untrackTableSql(tableName));
          }
        }}
        data-test="untrack-table"
      >
        Untrack Table
      </Button>
    );

    const deleteBtn = (
      <Button
        type="submit"
        color="red"
        size="sm"
        onClick={() => {
          const confirmMessage = `This will permanently delete the table "${tableName}" from the database`;
          const isOk = getConfirmation(confirmMessage, true, tableName);
          if (isOk) {
            dispatch(deleteTableSql(tableName, table));
          }
        }}
        data-test="delete-table"
      >
        Delete table
      </Button>
    );

    const getEnumsSection = () => {
      const toggleEnum = () => dispatch(toggleTableAsEnum(table.is_enum));

      return (
        <React.Fragment>
          <EnumsSection
            isEnum={table.is_enum}
            toggleEnum={toggleEnum}
            loading={tableEnum.loading}
          />
          <hr />
        </React.Fragment>
      );
    };

    // if (table.primary_key.columns > 0) {}
    const getTableRootFieldsSection = () => {
      const existingRootFields = getTableCustomRootFields(table);

      return (
        <React.Fragment>
          <Heading type="subHeading">
            Custom GraphQL Root Fields
            <ToolTip
              message={
                'Change the root fields for the table in the GraphQL API'
              }
              ml="sm"
            />
          </Heading>
          <RootFields
            existingRootFields={existingRootFields}
            rootFieldsEdit={rootFieldsEdit}
            dispatch={dispatch}
            tableName={tableName}
          />
          <hr />
        </React.Fragment>
      );
    };

    const getComputedFieldsSection = () => {
      const allFunctions = nonTrackableFunctions.concat(trackableFunctions);

      return (
        <React.Fragment>
          <Heading type="subHeading">
            Computed fields
            <ToolTip
              message={'Add a function as a virtual field in the GraphQL API'}
              ml="sm"
              mr="20px"
<<<<<<< HEAD
            />
            <Link
              type="moreInfo"
              href="https://hasura.io/docs/1.0/graphql/manual/schema/computed-fields.html"
            />
=======
            />
            <KnowMoreLink href="https://hasura.io/docs/1.0/graphql/manual/schema/computed-fields.html" />
>>>>>>> 03509218
          </Heading>
          <ComputedFieldsEditor
            table={table}
            currentSchema={currentSchema}
            functions={allFunctions} // TODO: fix cross schema functions
            schemaList={schemaList}
            dispatch={dispatch}
          />
          <hr />
        </React.Fragment>
      );
    };

    // if (tableSchema.primary_key.columns > 0) {}
    return (
      <div className={`${styles.container} container-fluid`}>
        <TableHeader
          dispatch={dispatch}
          table={table}
          tabName="modify"
          migrationMode={migrationMode}
          readOnlyMode={readOnlyMode}
        />
        <br />
        <div className={`container-fluid ${styles.padd_left_remove}`}>
          <div
            className={
              `col-xs-10 ${styles.padd_left_remove}` +
              ' ' +
              styles.modifyMinWidth
            }
          >
            <TableCommentEditor
              tableComment={tableComment}
              tableCommentEdit={tableCommentEdit}
              tableType="TABLE"
              dispatch={dispatch}
            />
            <EnumTableModifyWarning isEnum={table.is_enum} />
            <Heading type="subHeading">Columns</Heading>
            <ColumnEditorList
              validTypeCasts={validTypeCasts}
              dataTypeIndexMap={dataTypeIndexMap}
              tableSchema={table}
              columnEdit={columnEdit}
              dispatch={dispatch}
              currentSchema={currentSchema}
              columnDefaultFunctions={columnDefaultFunctions}
              customColumnNames={getTableCustomColumnNames(table)}
            />
            <hr />
            <Heading type="subHeading">Add a new column</Heading>
            <ColumnCreator
              dispatch={dispatch}
              tableName={tableName}
              dataTypes={dataTypes}
              validTypeCasts={validTypeCasts}
              columnDefaultFunctions={columnDefaultFunctions}
            />
            <hr />
            {getComputedFieldsSection()}
            <Heading type="subHeading">
              Primary Key
              <ToolTip message={primaryKeyDescription} ml="sm" />
            </Heading>
            <PrimaryKeyEditor
              tableSchema={table}
              pkModify={pkModify}
              dispatch={dispatch}
              currentSchema={currentSchema}
            />
            <hr />
            <Heading type="subHeading">
              Foreign Keys
              <ToolTip message={foreignKeyDescription} ml="sm" />
            </Heading>
            <ForeignKeyEditor
              tableSchema={table}
              currentSchema={currentSchema}
              allSchemas={allTables}
              schemaList={schemaList}
              dispatch={dispatch}
              fkModify={fkModify}
            />
            <hr />
            <Heading type="subHeading">
              Unique Keys
              <ToolTip message={uniqueKeyDescription} ml="sm" />
            </Heading>
            <UniqueKeyEditor
              tableSchema={table}
              currentSchema={currentSchema}
              allSchemas={allTables}
              dispatch={dispatch}
              uniqueKeys={uniqueKeyModify}
              setUniqueKeys={setUniqueKeys}
            />
            <hr />
            <Heading type="subHeading">Triggers</Heading>
            <TriggerEditorList tableSchema={table} dispatch={dispatch} />
            <hr />
            <Heading type="subHeading">
              Check Constraints
              <ToolTip message={checkConstraintsDescription} ml="sm" />
            </Heading>
            <CheckConstraints
              constraints={getTableCheckConstraints(table)}
              checkConstraintsModify={checkConstraintsModify}
              dispatch={dispatch}
            />
            <hr />
            {getTableRootFieldsSection()}
            {getEnumsSection()}
            {untrackBtn}
            {deleteBtn}
            <br />
            <br />
          </div>
        </div>
      </div>
    );
  }
}

ModifyTable.propTypes = {
  tableName: PropTypes.string.isRequired,
  currentSchema: PropTypes.string.isRequired,
  allTables: PropTypes.array.isRequired,
  migrationMode: PropTypes.bool.isRequired,
  readOnlyMode: PropTypes.bool.isRequired,
  activeEdit: PropTypes.object.isRequired,
  fkAdd: PropTypes.object.isRequired,
  relAdd: PropTypes.object.isRequired,
  ongoingRequest: PropTypes.bool.isRequired,
  lastError: PropTypes.object,
  lastFormError: PropTypes.object,
  columnEdit: PropTypes.object.isRequired,
  lastSuccess: PropTypes.bool,
  dispatch: PropTypes.func.isRequired,
  pkModify: PropTypes.array.isRequired,
  fkModify: PropTypes.array.isRequired,
  serverVersion: PropTypes.string,
};

const mapStateToProps = (state, ownProps) => ({
  tableName: ownProps.params.table,
  allTables: state.tables.allSchemas,
  nonTrackableFunctions: state.tables.nonTrackablePostgresFunctions || [],
  trackableFunctions: state.tables.postgresFunctions || [],
  migrationMode: state.main.migrationMode,
  readOnlyMode: state.main.readOnlyMode,
  serverVersion: state.main.serverVersion,
  currentSchema: state.tables.currentSchema,
  columnEdit: state.tables.modify.columnEdit,
  pkModify: state.tables.modify.pkModify,
  fkModify: state.tables.modify.fkModify,
  dataTypes: state.tables.columnDataTypes,
  columnDefaultFunctions: state.tables.columnDefaultFunctions,
  validTypeCasts: state.tables.columnTypeCasts,
  columnDataTypeFetchErr: state.tables.columnDataTypeFetchErr,
  schemaList: state.tables.schemaList,
  ...state.tables.modify,
});

const modifyTableConnector = connect => connect(mapStateToProps)(ModifyTable);

export default modifyTableConnector;<|MERGE_RESOLUTION|>--- conflicted
+++ resolved
@@ -193,16 +193,11 @@
               message={'Add a function as a virtual field in the GraphQL API'}
               ml="sm"
               mr="20px"
-<<<<<<< HEAD
             />
             <Link
               type="moreInfo"
               href="https://hasura.io/docs/1.0/graphql/manual/schema/computed-fields.html"
             />
-=======
-            />
-            <KnowMoreLink href="https://hasura.io/docs/1.0/graphql/manual/schema/computed-fields.html" />
->>>>>>> 03509218
           </Heading>
           <ComputedFieldsEditor
             table={table}
