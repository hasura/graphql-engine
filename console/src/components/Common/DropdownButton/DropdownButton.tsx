import React from 'react';
import InputGroup from 'react-bootstrap/lib/InputGroup';
import DropdownButton from 'react-bootstrap/lib/DropdownButton';
import MenuItem from 'react-bootstrap/lib/MenuItem';

type DropDownButtonProps = {
  title: string;
  dropdownOptions: {
    display_text: string;
    value: string;
  }[];
  dataKey: string;
  dataIndex?: string;
<<<<<<< HEAD
  onButtonChange: (e: React.MouseEvent<{}, MouseEvent>) => void;
=======
  onButtonChange: (e: React.MouseEvent<unknown>) => void;
>>>>>>> 8c29f15b
  onInputChange: (e: React.ChangeEvent<HTMLInputElement>) => void;
  value?: string;
  inputVal: string;
  required: boolean;
  id: string;
  testId: string;
  disabled?: boolean;
  bsClass: string;
  inputPlaceHolder: string;
};

const DDButton: React.FC<DropDownButtonProps> = props => {
  const {
    title,
    dropdownOptions,
    value,
    required,
    onInputChange,
    onButtonChange,
    dataKey,
    dataIndex,
    bsClass,
    disabled,
    inputVal,
    inputPlaceHolder,
    id,
    testId,
  } = props;
  return (
    <InputGroup className={bsClass}>
      <DropdownButton
        title={value || title}
        componentClass={InputGroup.Button}
        disabled={disabled}
        id={id}
        data-test={`${testId}-dropdown-button`}
      >
        {dropdownOptions.map((d, i) => (
          <MenuItem
            data-index-id={dataIndex}
            value={d.value}
            onClick={onButtonChange}
            eventKey={i + 1}
            key={i}
            data-test={`${testId}-dropdown-item-${i + 1}`}
          >
            {d.display_text}
          </MenuItem>
        ))}
      </DropdownButton>
      <input
        type="text"
        data-key={dataKey}
        data-index-id={dataIndex}
        className="form-control"
        required={required}
        onChange={onInputChange}
        disabled={disabled}
        value={inputVal || ''}
        placeholder={inputPlaceHolder}
        data-test={`${testId}-input`}
      />
    </InputGroup>
  );
};

export default DDButton;<|MERGE_RESOLUTION|>--- conflicted
+++ resolved
@@ -11,11 +11,7 @@
   }[];
   dataKey: string;
   dataIndex?: string;
-<<<<<<< HEAD
-  onButtonChange: (e: React.MouseEvent<{}, MouseEvent>) => void;
-=======
   onButtonChange: (e: React.MouseEvent<unknown>) => void;
->>>>>>> 8c29f15b
   onInputChange: (e: React.ChangeEvent<HTMLInputElement>) => void;
   value?: string;
   inputVal: string;
