import React, { useState } from 'react';
import { push } from 'react-router-redux';
import Helmet from 'react-helmet';

import Button from '../Common/Button/Button';
import globals from '../../Globals';
import { verifyLogin } from './Actions';
import { CLI_CONSOLE_MODE } from '../../constants';
import { getAdminSecret } from '../Services/ApiExplorer/ApiRequest/utils';
import { Spinner, Text } from '../UIKit/atoms';
import styles from './Login.scss';

const hasuraLogo = require('./blue-logo.svg');

const Login = ({ dispatch }) => {
  // request state
  const [loading, setLoading] = useState(false);
  const [error, setError] = useState(null);

  // should persist admin secret
  const [shouldPersist, setShouldPersist] = useState(true);

  // input handler
  const [adminSecretInput, setAdminSecretInput] = useState('');

  const getLoginForm = () => {
    const getLoginButtonText = () => {
      // login button text
      let loginText = 'Enter';

      if (loading) {
        loginText = (
          <Text>
            Verifying...
<<<<<<< HEAD
            <Spinner ml="xs" />
          </Text>
=======
            <Spinner ml="sm" size="sm" display="inline-block" />
          </span>
>>>>>>> 6d5e87d2
        );
      } else if (error) {
        loginText = 'Error. Try again?';
      }

      return loginText;
    };

    const toggleShouldPersist = () => setShouldPersist(!shouldPersist);

    const onAdminSecretChange = e => setAdminSecretInput(e.target.value);

    // form submit handler
    const onSubmit = e => {
      e.preventDefault();

      const successCallback = () => {
        setLoading(false);
        setError(null);
        dispatch(push(globals.urlPrefix));
      };

      const errorCallback = err => {
        setAdminSecretInput('');
        setLoading(false);
        setError(err);
      };

      setLoading(true);

      verifyLogin({
        adminSecret: adminSecretInput,
        shouldPersist,
        successCallback,
        errorCallback,
        dispatch,
      });
    };

    return (
      <form className="form-horizontal" onSubmit={onSubmit}>
        <div className={styles.input_addon_group + ' ' + styles.padd_top}>
          <div className={'input-group ' + styles.input_group}>
            <input
              onChange={onAdminSecretChange}
              className={styles.form_input + ' form-control'}
              type="password"
              placeholder={'Enter admin-secret'}
              name="password"
            />
          </div>
        </div>
        <div className={styles.login_btn}>
          <Button
            type="submit"
            color="green"
            className="form-control"
            disabled={loading}
          >
            {getLoginButtonText()}
          </Button>
        </div>
        <div className={styles.add_pad_left}>
          <label className={`${styles.cursorPointer}`}>
            <input
              type="checkbox"
              checked={shouldPersist}
              onChange={toggleShouldPersist}
              className={`${styles.add_mar_right_small} ${styles.remove_margin_top} ${styles.cursorPointer}`}
            />
            Remember in this browser
          </label>
        </div>
      </form>
    );
  };

  const getCLIAdminSecretErrorMessage = () => {
    const adminSecret = getAdminSecret();

    const missingAdminSecretMessage = (
      <Text>
        Seems like your Hasura GraphQL engine instance has an admin-secret
        configured.
        <br />
        Run console with the admin-secret using:
        <br />
        <br />
        hasura console --admin-secret=&lt;your-admin-secret&gt;
      </Text>
    );

    const invalidAdminSecretMessage = (
      <Text>Invalid admin-secret passed from CLI</Text>
    );

    return (
      <div className={styles.text_center}>
        {adminSecret ? invalidAdminSecretMessage : missingAdminSecretMessage}
      </div>
    );
  };

  return (
    <div className={styles.mainWrapper + ' container-fluid'}>
      <div className={styles.container + ' container'} id="login">
        <div className={styles.loginCenter}>
          <Helmet title={'Login | ' + 'Hasura'} />
          <div className={styles.hasuraLogo}>
            <img src={hasuraLogo} />
          </div>
          <div className={styles.loginWrapper}>
            {globals.consoleMode !== CLI_CONSOLE_MODE
              ? getLoginForm()
              : getCLIAdminSecretErrorMessage()}
          </div>
        </div>
      </div>
    </div>
  );
};

const generatedLoginConnector = connect => {
  return connect()(Login);
};

export default generatedLoginConnector;<|MERGE_RESOLUTION|>--- conflicted
+++ resolved
@@ -32,13 +32,8 @@
         loginText = (
           <Text>
             Verifying...
-<<<<<<< HEAD
-            <Spinner ml="xs" />
+            <Spinner ml="sm" size="sm" display="inline-block" />
           </Text>
-=======
-            <Spinner ml="sm" size="sm" display="inline-block" />
-          </span>
->>>>>>> 6d5e87d2
         );
       } else if (error) {
         loginText = 'Error. Try again?';
