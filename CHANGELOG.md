# Hasura GraphQL Engine Changelog

## Next release

<<<<<<< HEAD
* server: use default values when reusing a query plan (fix #3773)


## Next release
=======
### Bug fixes and improvements

- console: make GraphiQL Explorer taking the whole viewport
- cli: remove irrelevant flags from init command (close #4508) (#4549)

## `v1.2.0-beta.5`
>>>>>>> 79a3b613

### server: backend only insert permissions

Introduces optional `backend_only` (default: `false`) configuration in insert permissions
(see [api reference](https://deploy-preview-4224--hasura-docs.netlify.com/graphql/manual/api-reference/schema-metadata-api/permission.html#insertpermission)).
If this is set to `true`, the insert mutation is accessible to the role only if the request
is accompanied by `x-hasura-use-backend-only-permissions` session variable whose value is set to `true` along with the `x-hasura-admin-secret` header.
Otherwise, the behavior of the permission remains unchanged.

This feature is highly useful in disabling `insert_table` mutation for a role from frontend clients while still being able to access it from a Action webhook handler (with the same role).

(rfc #4120) (#4224)

### server: debugging mode for non-admin roles

For any errors the server sends extra information in `extensions` field under `internal` key. Till now this was only
available for `admin` role requests. To enable this for other roles, start the server with `--dev-mode` flag or set `HASURA_GRAPHQL_DEV_MODE` env variable to `true`:

```bash
$ graphql-engine --database-url <database-url> serve --dev-mode
```

In case you want to disable `internal` field for `admin` role requests, set `--admin-internal-errors` option to `false` or or set `HASURA_GRAPHQL_ADMIN_INTERNAL_ERRORS` env variable to `false`

```bash
$ graphql-engine --database-url <database-url> serve --admin-internal-errors false
```

This feature come in handy during development when you may want to see detailed errors irrespective of roles.

**Improved internal errors for Actions**:

(This is a **breaking change** with previous 1.2.0-beta releases)

The `internal` field for action errors is improved with more debug information. It now includes `request`,
`response` and `error` fields instead of just `webhook_response` field.

Before:
```json
{
  "errors": [
    {
      "extensions": {
        "internal": {
          "webhook_response": {
            "age": 25,
            "name": "Alice",
            "id": "some-id"
          }
        },
        "path": "$",
        "code": "unexpected"
      },
      "message": "unexpected fields in webhook response: age"
    }
  ]
}
```
After:
```json
{
  "errors": [
    {
      "extensions": {
        "internal": {
          "error": "unexpected response",
          "response": {
            "status": 200,
            "body": {
              "age": 25,
              "name": "Alice",
              "id": "some-id"
            },
            "headers": [
              {
                "value": "application/json",
                "name": "Content-Type"
              },
              {
                "value": "abcd",
                "name": "Set-Cookie"
              }
            ]
          },
          "request": {
            "body": {
              "session_variables": {
                "x-hasura-role": "admin"
              },
              "input": {
                "arg": {
                  "age": 25,
                  "name": "Alice",
                  "id": "some-id"
                }
              },
              "action": {
                "name": "mirror"
              }
            },
            "url": "http://127.0.0.1:5593/mirror-action",
            "headers": []
          }
        },
        "path": "$",
        "code": "unexpected"
      },
      "message": "unexpected fields in webhook response: age"
    }
  ]
}
```

### cli: add support for .env file

ENV vars can now be read from .env file present at the project root directory. A global flag, `--envfile`, is added so you can explicitly provide the .env filename, which defaults to `.env` filename if no flag is provided.

**Example**:

```
hasura console --envfile production.env
```
The above command will read ENV vars from `production.env` file present at the project root directory.

(close #4129) (#4454)

### console: allow setting post-update check in update permissions

Along with the check for filtering rows that can be updated, you can now set a post-update permission check that needs to be satisfied by the updated rows after the update is made.

<add-screenshot>

(close #4142) (#4313)

### console: support for Postgres [materialized views](https://www.postgresql.org/docs/current/rules-materializedviews.html)

Postgres materialized views are views that are persisted in a table-like form. They are now supported in the Hasura Console, in the same way as views. They will appear on the 'Schema' page, under the 'Data' tab, in the 'Untracked tables or views' section.

(close #91) (#4270)

### docs: map Postgres operators to corresponding Hasura operators

Map Postgres operators to corresponding Hasura operators at various places in docs and link to PG documentation for reference.
For example, see [here](https://hasura.io/docs/1.0/graphql/manual/api-reference/schema-metadata-api/syntax-defs.html#operator).

(#4502) (close #4056)

### Bug fixes and improvements

- server: add support for `_inc` on `real`, `double`, `numeric` and `money` (fix #3573)
- server: support special characters in JSON path query argument with bracket `[]` notation, e.g `obj['Hello World!']` (#3890) (#4482)
- server: add graphql-engine support for timestamps without timezones (fix #1217)
- server: support inserting unquoted bigint, and throw an error if value overflows the bounds of the integer type (fix #576) (fix #4368)
- console: change react ace editor theme to eclipse (close #4437)
- console: fix columns reordering for relationship tables in data browser (#4483)
- console: format row count in data browser for readablity (#4433)
- console: move pre-release notification tooltip msg to top (#4433)
- console: remove extra localPresets key present in migration files on permissions change (close #3976) (#4433)
- console: make nullable and unique labels for columns clickable in insert and modify (#4433)
- console: fix row delete for relationships in data browser (#4433)
- console: prevent trailing spaces while creating new role (close #3871) (#4497)
- docs: add API docs for using environment variables as webhook urls in event triggers
- server: fix recreating action's permissions (close #4377)
- docs: add reference docs for CLI (clsoe #4327) (#4408)

## `v1.2.0-beta.4`

### add query support in actions

(close #4032) (#4309)

### console: persist page state in data browser across navigation

The order, collapsed state of columns and rows limit is now persisted across page navigation

(close #3390) (#3753)

### Bug fixes and improvements

- cli: query support for actions (#4318)
- cli: add retry_conf in event trigger for squashing migrations (close #4296) (#4324)
- cli: allow customization of server api paths (close #4016)
- cli: clean up migration files created during a failed migrate api (close #4312) (#4319)
- cli: add support for multiple versions of plugin (close #4105)
- cli: template assets path in console HTML for unversioned builds
- cli: set_table_is_enum metadata type for squashing migrations (close #4394) (#4395)
- console: query support for actions (#4318)
- console: recover from SDL parse in actions type definition editor (fix #4385) (#4389)
- console: allow customising graphql field names for columns of views (close #3689) (#4255)
- console: fix clone permission migrations (close #3985) (#4277)
- console: decouple data rows and count fetch in data browser to account for really large tables (close #3793) (#4269)
- console: update cookie policy for API calls to "same-origin"
- console: redirect to /:table/browse from /:table (close #4330) (#4374)
- console: surround string type column default value with quotes (close #4371) (#4423)
- console: add undefined check to fix error (close #4444) (#4445)
- docs: add One-Click Render deployment guide (close #3683) (#4209)
- server: reserved keywords in column references break parser (fix #3597) #3927
- server: fix postgres specific error message that exposed database type on invalid query parameters (#4294)
- server: manage inflight events when HGE instance is gracefully shutdown (close #3548)
- server: fix an edge case where some events wouldn't be processed because of internal erorrs (#4213)
- server: fix downgrade not working to version v1.1.1 (#4354)
- server: `type` field is not required if `jwk_url` is provided in JWT config
- server: add a new field `claims_namespace_path` which accepts a JSON Path for looking up hasura claim in the JWT token (#4349)
- server: support reusing Postgres scalars in custom types (close #4125)

## `v1.2.0-beta.3`

### console: manage Postgres check constraints

Postgres Check constraints allows you to specify that the value in a certain column must satisfy a Boolean (truth-value) expression. They can be used to put in simple input validations for mutations and with this release, these constraints can now be added while creating a table or later from Modify tab on the console.

**Example**:
When a product is created, ensure that the price is greater than zero. The SQL would look like this:

```sql
CREATE TABLE products (
    product_id UUID DEFAULT gen_random_uuid(),
    name TEXT,
    price NUMERIC CONSTRAINT positive_price CHECK (price > 0)
);
```

To create this table with Hasura Console, on the 'Add a new table' screen, after adding all the columns, scroll down to 'Check constraints' section and 'Add a new check constraint' with the following properties:

- Constraint name: `positive_price`
- Check expression: `price > 0`

Read more about check constraints on [Postgres Docs](https://www.postgresql.org/docs/12/ddl-constraints.html#DDL-CONSTRAINTS-CHECK-CONSTRAINTS).

(close #1700) (#3881)

### CLI: V2 migrations architecture

A new CLI migrations image is introduced to account for the new migrations workflow. If you're have a project with `version: 2` in `config.yaml`, you should use the new image: `hasura/graphql-engine:v1.2.0-cli-migrations-v2`. Mount the migrations at `/hasura-migrations` and metadata at `/hasura-metadata`.

(close #3969) (#4145)

### Bug fixes and improvements
- server: improve performance of replace_metadata tracking many tables (fix #3802)
- server: option to reload remote schemas in 'reload_metadata' API (fix #3792, #4117)
- server: fix various space leaks to avoid excessive memory consumption
- server: fix postgres query error when computed fields included in mutation response (fix #4035)
- server: fix `__typename` not being included for custom object types (fix #4063)
- server: preserve cookie headers from sync action webhook (close #4021)
- server: validate action webhook response to conform to action output type (fix #3977)
- server: add 'ID' to default scalars in custom types (fix #4061)
- server: fix erroneous error log "Received STOP for an operation ..."
- console: enum field values can be selected through a dropdown in insert/edit rows page (close #3748) (#3810)
- console: exported metadata filenames are now unique(`hasura_metadata_<timestamp>.json`) (close #1772) (#4106)
- console: allow bulk deleting rows in 'Browse Rows' section (close #1739) (#3735)
- console: fix computed field permission selection (#4246)
- console: allow customising root fields of single row mutations (close #4203) (#4254)
- console: fix json string rendering in data browser (close #4201) (#4221)
- console: handle long column names in event trigger update columns (close #4123) (#4210)
- console: disable selecting roles without permissions for bulk actions (close #4178) (#4195)
- console: fix passing default value to JsonInput (#4175)
- console: fix parsing of wrapped types in SDL (close #4099) (#4167)
- console: misc actions fixes (#4059)
- console: action relationship page improvements (fix #4062, #4130) (#4133)
- cli: fix init command to generate correct config (fix #4036) (#4038)
- cli: fix parse error returned on console api (close #4126) (#4152)
- cli: fix typo in cli example for squash (fix #4047) (#4049)
- docs: add statement to grant hasura permissions for PG functions (#4238)
- docs: add docs for redeliver_event api (fix #4176) (#4177)
- docs: update permission.rst for check constraint api (#4124)
- docs: add note on pg versions for actions (#4034)
- docs: add latest prerelease build info (close #4041) (#4048)
- docs: add AuthGuardian JWT guide (#3958)

## `v1.2.0-beta.2`

- server: Don't update catalog version if using --dryRun (#3970)
- cli: add version flag in update-cli command (#3996)
- cli(migrations-img): add env to skip update prompts (fix #3964) (#3968)
- cli, server: use prerelease tag as channel for console assets cdn (#3975)
- cli: fix flags in actions, migrate and metadata cmd (fix #3982) (#3991)
- cli: preserve action definition in metadata apply (fix… (#3993)
- cli: bug fixes related to actions (#3951)

## `v1.2.0-beta.1`

### Hasura Actions

Actions are a way to extend Hasura’s auto-generated mutations with entirely custom ones which can handle various use cases such as data validation, data enrichment from external sources and any other complex business logic.

A new mutation can be created either by defining its GraphQL SDL or by deriving it from an existing Hasura-generated mutation. The resolver is exposed to Hasura as a webhook which can be called synchronously or asynchronously. This release also includes an ever evolving codegen workflow to make managing the custom resolvers easier.

Read more about actions in the [docs](https://docs.hasura.io/1.0/graphql/manual/actions/index.html).

(#3042) (#3252) (#3859)

### Downgrade command

A new command is added to the server executable for downgrading to earlier releases. Previously, if you ran a newer Hasura version and wanted to go back to an old version on the same database, you had to stop Hasura, run some SQL statements and start Hasura again. With the new `downgrade` command, these SQL statements can be run automatically.

**Example**: Downgrade from `v1.2.0` to `v1.0.0`:

```bash
# stop hasura v1.2.0

# run the following command:
docker run hasura/graphql-engine:v1.2.0 graphql-engine --database-url <db-url> downgrade --to-v1.0.0

# start hasura v1.0.0
```

Read more about this command in the [docs](https://hasura.io/docs/1.0/graphql/manual/deployment/downgrading.html#downgrading-hasura-graphql-engine).

(close #1156) (#3760)

### Expiration of connections authenticated by WebHooks

When using webhooks to authenticate incoming requests to the GraphQL engine server, it is now possible to specify an expiration time; the connection to the server will be automatically closed if it's still running when the expiration delay is expired.

Read more about it in the [docs](https://hasura.io/docs/1.0/graphql/manual/auth/authentication/webhook.html).

### Bug fixes and improvements

- server: check expression in update permissions (close #384) (rfc #3750) (#3804)
- console: show pre-release update notifications with opt out option (#3888)
- console: handle invalid keys in permission builder (close #3848) (#3863)<|MERGE_RESOLUTION|>--- conflicted
+++ resolved
@@ -2,19 +2,13 @@
 
 ## Next release
 
-<<<<<<< HEAD
-* server: use default values when reusing a query plan (fix #3773)
-
-
-## Next release
-=======
-### Bug fixes and improvements
-
+### Bug fixes and improvements
+
+- server: use default values when reusing a query plan (fix #3773)
 - console: make GraphiQL Explorer taking the whole viewport
 - cli: remove irrelevant flags from init command (close #4508) (#4549)
 
 ## `v1.2.0-beta.5`
->>>>>>> 79a3b613
 
 ### server: backend only insert permissions
 
