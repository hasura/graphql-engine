--- conflicted
+++ resolved
@@ -186,38 +186,9 @@
   sqlGenCtx <- scSQLGenCtx . hcServerCtx <$> ask
   return $ QCtx userInfo cache sqlGenCtx
 
-<<<<<<< HEAD
-logSuccess
-  :: (MonadIO m)
-  => L.Logger
-  -> Maybe UserInfo
-  -> RequestId
-  -> Wai.Request
-  -> Int64
-  -> Maybe (UTCTime, UTCTime)
-  -> Maybe CompressionType
-  -> Maybe ETag
-  -> m ()
-logSuccess logger userInfoM reqId httpReq respSize qTime cType eTag =
-  liftIO $ L.unLogger logger $
-  mkHttpAccessLog userInfoM reqId httpReq respSize qTime cType eTag
-
-logError
-  :: (MonadIO m)
-  => L.Logger
-  -> Maybe UserInfo
-  -> RequestId
-  -> Wai.Request
-  -> Either BL.ByteString Value
-  -> QErr -> m ()
-logError logger userInfoM reqId httpReq req qErr =
-  liftIO $ L.unLogger logger $
-  mkHttpErrorLog userInfoM reqId httpReq qErr req Nothing Nothing
-=======
 -- | Typeclass representing the metadata API authorization effect
 class MetadataApiAuthorization m where
   authorizeMetadataApi :: RQLQuery -> UserInfo -> Handler m ()
->>>>>>> 490b6399
 
 mkSpockAction
   :: (MonadIO m, FromJSON a, ToJSON a, UserAuthentication m, HttpLog m)
@@ -225,109 +196,6 @@
   -> (Bool -> QErr -> Value)
   -- ^ `QErr` JSON encoder function
   -> (QErr -> QErr)
-<<<<<<< HEAD
-  -> ServerCtx
-  -> APIHandler a
-  -> ActionT m ()
-mkSpockAction qErrEncoder qErrModifier serverCtx apiHandler = do
-  req <- request
-  reqBody <- liftIO $ strictRequestBody req
-  let headers = requestHeaders req
-      authMode = scAuthMode serverCtx
-      manager = scManager serverCtx
-
-  requestId <- getRequestId headers
-  userInfoE <- liftIO $ runExceptT $ getUserInfo logger manager headers authMode
-  userInfo  <- either (logErrorAndResp Nothing requestId req (Left reqBody) False . qErrModifier)
-               return userInfoE
-
-  let handlerState = HandlerCtx serverCtx userInfo headers requestId
-      curRole = userRole userInfo
-
-  t1 <- liftIO getCurrentTime -- for measuring response time purposes
-
-  (result, q) <- case apiHandler of
-    AHGet handler -> do
-      res <- liftIO $ runReaderT (runExceptT handler) handlerState
-      return (res, Nothing)
-    AHPost handler -> do
-      parsedReqE <- runExceptT $ parseBody reqBody
-      parsedReq  <- either (logErrorAndResp (Just userInfo) requestId req (Left reqBody) (isAdmin curRole) . qErrModifier)
-                    return parsedReqE
-      res <- liftIO $ runReaderT (runExceptT $ handler parsedReq) handlerState
-      return (res, Just parsedReq)
-
-  t2 <- liftIO getCurrentTime -- for measuring response time purposes
-
-  -- apply the error modifier
-  let modResult = fmapL qErrModifier result
-
-  -- log and return result
-  case modResult of
-    Left err  -> let jErr = maybe (Left reqBody) (Right . toJSON) q
-                 in logErrorAndResp (Just userInfo) requestId req jErr (isAdmin curRole) err
-    Right res -> logSuccessAndResp (Just userInfo) requestId req res (Just (t1, t2))
-
-  where
-    logger = scLogger serverCtx
-
-    logErrorAndResp
-      :: (MonadIO m)
-      => Maybe UserInfo
-      -> RequestId
-      -> Wai.Request
-      -> Either BL.ByteString Value
-      -> Bool
-      -> QErr
-      -> ActionCtxT ctx m a
-    logErrorAndResp userInfo reqId req reqBody includeInternal qErr = do
-      logError logger userInfo reqId req reqBody qErr
-      setStatus $ qeStatus qErr
-      json $ qErrEncoder includeInternal qErr
-
-    logSuccessAndResp userInfo reqId req result qTime =
-      case result of
-        JSONResp (HttpResponse encJson h eTagConfig) ->
-          withETagAndPossibleCompression eTagConfig userInfo reqId req qTime (encJToLBS encJson) $
-            pure jsonHeader <> mkHeaders h
-        RawResp (HttpResponse rawBytes h eTagConfig) ->
-          withETagAndPossibleCompression eTagConfig userInfo reqId req qTime rawBytes $ mkHeaders h
-
-    withETagAndPossibleCompression eTagConfig userInfo reqId req qTime respBytes respHeaders =
-      case eTagConfig of
-        ETCUseETag      -> withETag
-        ETCDonotUseETag -> withPossibleCompression Nothing
-      where
-        reqHeaders = requestHeaders req
-        setETagHeader = setHeader eTagHeader . unETag
-
-        withETag = do
-          let eTag = generateETag respBytes
-          if shouldSendResponse reqHeaders eTag then
-             withPossibleCompression $ Just eTag
-          else do
-            logSuccess logger userInfo reqId req 0 qTime Nothing (Just eTag)
-            setStatus N.status304
-            setETagHeader eTag
-
-        withPossibleCompression mETag = do
-          let  (compressedResp, mEncodingHeader, mCompressionType) =
-                  compressResponse reqHeaders respBytes
-               encodingHeader = maybe [] pure mEncodingHeader
-               reqIdHeader = (requestIdHeader, unRequestId reqId)
-               allRespHeaders = pure reqIdHeader <> encodingHeader <> respHeaders
-               respSize = BL.length compressedResp
-          logSuccess logger userInfo reqId req respSize qTime mCompressionType mETag
-          mapM_ setETagHeader mETag
-          mapM_ (uncurry setHeader) allRespHeaders
-          lazyBytes compressedResp
-
-
-
-    mkHeaders = maybe [] (map unHeader)
-
-v1QueryHandler :: RQLQuery -> Handler (HttpResponse EncJSON)
-=======
   -- ^ `QErr` modifier
   -> APIHandler m a
   -> Spock.ActionT m ()
@@ -369,7 +237,7 @@
     case modResult of
       Left err  -> let jErr = maybe (Left reqBody) (Right . toJSON) q
                    in logErrorAndResp (Just userInfo) requestId req jErr (isAdmin curRole) headers err
-      Right res -> logSuccessAndResp (Just userInfo) requestId req res (Just (t1, t2)) headers
+      Right res -> logSuccessAndResp (Just userInfo) requestId req res (Just (t1, t2))
 
     where
       logger = scLogger serverCtx
@@ -389,28 +257,46 @@
         Spock.setStatus $ qeStatus qErr
         Spock.json $ qErrEncoder includeInternal qErr
 
-      logSuccessAndResp userInfo reqId req result qTime reqHeaders =
+      logSuccessAndResp userInfo reqId req result qTime =
         case result of
-          JSONResp (HttpResponse encJson h) ->
-            possiblyCompressedLazyBytes userInfo reqId req qTime (encJToLBS encJson)
-              (pure jsonHeader <> mkHeaders h) reqHeaders
-          RawResp (HttpResponse rawBytes h) ->
-            possiblyCompressedLazyBytes userInfo reqId req qTime rawBytes (mkHeaders h) reqHeaders
-
-      possiblyCompressedLazyBytes userInfo reqId req qTime respBytes respHeaders reqHeaders = do
-        let (compressedResp, mEncodingHeader, mCompressionType) =
-              compressResponse (Wai.requestHeaders req) respBytes
-            encodingHeader = maybe [] pure mEncodingHeader
-            reqIdHeader = (requestIdHeader, unRequestId reqId)
-            allRespHeaders = pure reqIdHeader <> encodingHeader <> respHeaders
-        lift $ logHttpSuccess logger userInfo reqId req respBytes compressedResp qTime mCompressionType reqHeaders
-        mapM_ (uncurry Spock.setHeader) allRespHeaders
-        Spock.lazyBytes compressedResp
+          JSONResp (HttpResponse encJson h eTagConfig) ->
+            withETagAndPossibleCompression eTagConfig userInfo reqId req qTime (encJToLBS encJson)
+              (pure jsonHeader <> mkHeaders h)
+          RawResp (HttpResponse rawBytes h eTagConfig) ->
+            withETagAndPossibleCompression eTagConfig userInfo reqId req qTime rawBytes (mkHeaders h)
+
+      withETagAndPossibleCompression eTagConfig userInfo reqId req qTime respBytes respHeaders =
+        case eTagConfig of
+          ETCUseETag      -> withETag
+          ETCDonotUseETag -> withPossibleCompression Nothing
+        where
+          reqHeaders = Wai.requestHeaders req
+          setETagHeader = Spock.setHeader eTagHeader . unETag
+
+          withETag = do
+            let eTag = generateETag respBytes
+            if shouldSendResponse reqHeaders eTag then
+               withPossibleCompression $ Just eTag
+            else do
+              lift $ logHttpSuccess logger userInfo reqId req 0 qTime Nothing reqHeaders (Just eTag)
+              Spock.setStatus HTTP.status304
+              setETagHeader eTag
+
+          withPossibleCompression mETag = do
+            let  (compressedResp, mEncodingHeader, mCompressionType) =
+                    compressResponse reqHeaders respBytes
+                 encodingHeader = maybe [] pure mEncodingHeader
+                 reqIdHeader = (requestIdHeader, unRequestId reqId)
+                 allRespHeaders = pure reqIdHeader <> encodingHeader <> respHeaders
+                 respSize = BL.length compressedResp
+            lift $ logHttpSuccess logger userInfo reqId req respSize qTime mCompressionType reqHeaders mETag
+            mapM_ setETagHeader mETag
+            mapM_ (uncurry Spock.setHeader) allRespHeaders
+            Spock.lazyBytes compressedResp
 
       mkHeaders = maybe [] (map unHeader)
 
 v1QueryHandler :: (MonadIO m, MetadataApiAuthorization m) => RQLQuery -> Handler m (HttpResponse EncJSON)
->>>>>>> 490b6399
 v1QueryHandler query = do
   userInfo <- asks hcUser
   authorizeMetadataApi query userInfo
@@ -709,33 +595,18 @@
         mkGetHandler $ do
           onlyAdmin
           respJ <- liftIO $ EKG.sampleAll $ scEkgStore serverCtx
-<<<<<<< HEAD
           return $ onlyJsonResponse $ encJFromJValue $ EKG.sampleToJson respJ
-      get "dev/plan_cache" $ mkSpockAction encodeQErr id serverCtx $
+      Spock.get "dev/plan_cache" $ spockAction encodeQErr id $
         mkGetHandler $ do
           onlyAdmin
           respJ <- liftIO $ E.dumpPlanCache $ scPlanCache serverCtx
           return $ onlyJsonResponse $ encJFromJValue respJ
-      get "dev/subscriptions" $ mkSpockAction encodeQErr id serverCtx $
+      Spock.get "dev/subscriptions" $ spockAction encodeQErr id $
         mkGetHandler $ do
           onlyAdmin
           respJ <- liftIO $ EL.dumpLiveQueriesState False $ scLQState serverCtx
           return $ onlyJsonResponse $ encJFromJValue respJ
-      get "dev/subscriptions/extended" $ mkSpockAction encodeQErr id serverCtx $
-=======
-          return $ JSONResp $ HttpResponse (encJFromJValue $ EKG.sampleToJson respJ) Nothing
-      Spock.get "dev/plan_cache" $ spockAction encodeQErr id $
-        mkGetHandler $ do
-          onlyAdmin
-          respJ <- liftIO $ E.dumpPlanCache $ scPlanCache serverCtx
-          return $ JSONResp $ HttpResponse (encJFromJValue respJ) Nothing
-      Spock.get "dev/subscriptions" $ spockAction encodeQErr id $
-        mkGetHandler $ do
-          onlyAdmin
-          respJ <- liftIO $ EL.dumpLiveQueriesState False $ scLQState serverCtx
-          return $ JSONResp $ HttpResponse (encJFromJValue respJ) Nothing
       Spock.get "dev/subscriptions/extended" $ spockAction encodeQErr id $
->>>>>>> 490b6399
         mkGetHandler $ do
           onlyAdmin
           respJ <- liftIO $ EL.dumpLiveQueriesState True $ scLQState serverCtx
