--- conflicted
+++ resolved
@@ -54,8 +54,8 @@
 import qualified Hasura.GraphQL.Execute.Query           as EQ
 import qualified Hasura.GraphQL.Resolve                 as GR
 import qualified Hasura.GraphQL.Validate                as VQ
+import qualified Hasura.GraphQL.Validate.SelectionSet   as VQ
 import qualified Hasura.GraphQL.Validate.Types          as VT
-import qualified Hasura.GraphQL.Validate.SelectionSet   as VQ
 import qualified Hasura.Logging                         as L
 import qualified Hasura.Server.Telemetry.Counters       as Telem
 
@@ -290,7 +290,7 @@
   => VQ.ObjectSelectionSet
   -> m (LazyRespTx, N.ResponseHeaders)
 resolveMutSelSet fields = do
-  aliasedTxs <- traverseObjectSelectionSet fields $ \fld -> do
+  aliasedTxs <- traverseObjectSelectionSet fields $ \fld ->
     case VQ._fName fld of
       "__typename" -> return (return $ encJFromJValue mutationRootNamedType, [])
       _            -> evalReusabilityT $ GR.mutFldToTx fld
@@ -333,7 +333,6 @@
         ordByCtx = _gOrdByCtx ctx
         insCtxMap = _gInsCtxMap ctx
 
-<<<<<<< HEAD
 getSubsOpM
   :: ( MonadError QErr m
      , MonadReader r m
@@ -361,8 +360,6 @@
       let varTypes = finalReusability ^? _Reusable
       EL.buildLiveQueryPlan pgExecCtx alias astUnresolved varTypes
 
-=======
->>>>>>> 289ff5e7
 getSubsOp
   :: ( MonadError QErr m
      , MonadIO m
@@ -374,19 +371,11 @@
   -> UserInfo
   -> QueryReusability
   -> QueryActionExecuter
-<<<<<<< HEAD
   -> G.Alias
   -> VQ.Field
   -> m (EL.LiveQueryPlan, Maybe EL.ReusableLiveQueryPlan)
 getSubsOp pgExecCtx gCtx sqlGenCtx userInfo queryReusability actionExecuter alias fld =
   runE gCtx sqlGenCtx userInfo $ getSubsOpM pgExecCtx queryReusability alias fld actionExecuter
-=======
-  -> VQ.SelSet
-  -> m (EL.LiveQueryPlan, Maybe EL.ReusableLiveQueryPlan)
-getSubsOp pgExecCtx gCtx sqlGenCtx userInfo queryReusability actionExecuter fields =
-  runE gCtx sqlGenCtx userInfo $ EL.buildLiveQueryPlan pgExecCtx queryReusability actionExecuter fields
---   runE gCtx sqlGenCtx userInfo $ getSubsOpM pgExecCtx queryReusability fld actionExecuter
->>>>>>> 289ff5e7
 
 execRemoteGQ
   :: ( HasVersion
