import globals from '../../../Globals';
import { makeMigrationCall } from '../Data/DataActions';
import {
  injectTypeRelationship,
  removeTypeRelationship,
  validateRelTypename,
} from './Relationships/utils';
import { getConfirmation } from '../../Common/utils/jsUtils';
import {
  generateActionDefinition,
  getStateValidationError,
  getOverlappingTypeConfirmation,
} from './Common/utils';
import { showErrorNotification } from '../Common/Notification';
import { appPrefix } from './constants';
import { push } from 'react-router-redux';
import {
  reformCustomTypes,
  mergeCustomTypes,
  hydrateTypeRelationships,
} from '../../../shared/utils/hasuraCustomTypeUtils';
import {
  getActionDefinitionFromSdl,
  getTypesFromSdl,
} from '../../../shared/utils/sdlUtils';
import {
  setFetching as createActionRequestInProgress,
  unsetFetching as createActionRequestComplete,
} from './Add/reducer';
import {
  setFetching as modifyActionRequestInProgress,
  unsetFetching as modifyActionRequestComplete,
} from './Modify/reducer';

import {
  makePermRequest,
  setRequestSuccess as setPermRequestSuccess,
  setRequestFailure as setPermRequestFailure,
} from './Permissions/reducer';
import { exportMetadata } from '../../../metadata/actions';
import {
  customTypesSelector,
  actionsSelector,
} from '../../../metadata/selector';
import {
  generateSetCustomTypesQuery,
  generateCreateActionQuery,
  generateDropActionQuery,
  getCreateActionPermissionQuery,
  getUpdateActionQuery,
  getDropActionPermissionQuery,
} from '../../../metadata/queryUtils';
import { getActionPermissionMigration } from './Permissions/utils';
import Migration from '../../../utils/migration/Migration';
import {
  findAction,
  getActionPermissions,
  removePersistedDerivedAction,
  persistDerivedAction,
  updatePersistedDerivation,
} from './utils';

export const createAction = () => (dispatch, getState) => {
  const { add: rawState } = getState().actions;
  const existingTypesList = customTypesSelector(getState());
  const allActions = actionsSelector(getState());

  const actionComment = rawState.comment ? rawState.comment.trim() : null;

  const {
    name: actionName,
    arguments: args,
    outputType,
    error: actionDefError,
    type: actionType,
  } = getActionDefinitionFromSdl(rawState.actionDefinition.sdl);
  if (actionDefError) {
    return dispatch(
      showErrorNotification('Invalid Action Definition', actionDefError)
    );
  }

  const { types, error: typeDefError } = getTypesFromSdl(
    rawState.typeDefinition.sdl
  );

  if (typeDefError) {
    return dispatch(
      showErrorNotification('Invalid Types Definition', typeDefError)
    );
  }

  const state = {
    handler: rawState.handler.trim(),
    kind: rawState.kind,
    types,
    actionType,
    name: actionName,
    arguments: args,
    outputType,
    headers: rawState.headers,
    forwardClientHeaders: rawState.forwardClientHeaders,
<<<<<<< HEAD
    comment: actionDescription,
    timeout: parseInt(rawState.timeout, 10),
=======
    comment: actionComment,
>>>>>>> 5850423a
  };

  const validationError = getStateValidationError(state, existingTypesList);
  if (validationError) {
    return dispatch(showErrorNotification(validationError));
  }

  const typesWithRelationships = hydrateTypeRelationships(
    state.types,
    existingTypesList
  );

  const { types: mergedTypes, overlappingTypenames } = mergeCustomTypes(
    typesWithRelationships,
    existingTypesList
  );

  if (overlappingTypenames) {
    const isOk = getOverlappingTypeConfirmation(
      state.name,
      allActions,
      existingTypesList,
      overlappingTypenames
    );
    if (!isOk) {
      return;
    }
  }
  // Migration queries start
  const migration = new Migration();

  const customFieldsQueryUp = generateSetCustomTypesQuery(
    reformCustomTypes(mergedTypes)
  );

  const customFieldsQueryDown = generateSetCustomTypesQuery(
    reformCustomTypes(existingTypesList)
  );
  migration.add(customFieldsQueryUp, customFieldsQueryDown);

  const actionQueryUp = generateCreateActionQuery(
    state.name,
    generateActionDefinition(state),
    actionComment
  );

  const actionQueryDown = generateDropActionQuery(state.name);

  migration.add(actionQueryUp, actionQueryDown);
  // Migration queries end

  const migrationName = `create_action_${state.name}`;
  const requestMsg = 'Creating action...';
  const successMsg = 'Created action successfully';
  const errorMsg = 'Creating action failed';
  const customOnSuccess = () => {
    if (rawState.derive.operation) {
      persistDerivedAction(state.name, rawState.derive.operation);
    }
    dispatch(exportMetadata()).then(() => {
      dispatch(createActionRequestComplete());
      dispatch(
        push(`${globals.urlPrefix}${appPrefix}/manage/${state.name}/modify`)
      );
    });
  };
  const customOnError = () => {
    dispatch(createActionRequestComplete());
  };
  dispatch(createActionRequestInProgress());
  makeMigrationCall(
    dispatch,
    getState,
    migration.upMigration,
    migration.downMigration,
    migrationName,
    customOnSuccess,
    customOnError,
    requestMsg,
    successMsg,
    errorMsg
  );
};

export const saveAction = currentAction => (dispatch, getState) => {
  const { modify: rawState } = getState().actions;
  const existingTypesList = customTypesSelector(getState());
  const {
    name: actionName,
    arguments: args,
    outputType,
    type: actionType,
    error: actionDefError,
  } = getActionDefinitionFromSdl(rawState.actionDefinition.sdl);

  if (actionDefError) {
    return dispatch(
      showErrorNotification('Invalid Action Definition', actionDefError)
    );
  }

  const actionComment = rawState.comment ? rawState.comment.trim() : null;

  const { types, error: typeDefError } = getTypesFromSdl(
    rawState.typeDefinition.sdl
  );
  if (typeDefError) {
    return dispatch(
      showErrorNotification('Invalid Types Definition', typeDefError)
    );
  }

  const state = {
    handler: rawState.handler.trim(),
    kind: rawState.kind,
    types,
    actionType,
    name: actionName,
    arguments: args,
    outputType,
    headers: rawState.headers,
    forwardClientHeaders: rawState.forwardClientHeaders,
<<<<<<< HEAD
    comment: actionDescription,
    timeout: parseInt(rawState.timeout, 10)
=======
    comment: actionComment,
>>>>>>> 5850423a
  };

  const validationError = getStateValidationError(state);

  if (validationError) {
    return dispatch(showErrorNotification(validationError));
  }

  const typesWithRelationships = hydrateTypeRelationships(
    state.types,
    existingTypesList
  );

  const { types: mergedTypes } = mergeCustomTypes(
    typesWithRelationships,
    existingTypesList
  );

  const isActionNameChange = currentAction.name !== state.name;

  const customFieldsQueryUp = generateSetCustomTypesQuery(
    reformCustomTypes(mergedTypes)
  );

  const customFieldsQueryDown = generateSetCustomTypesQuery(
    reformCustomTypes(existingTypesList)
  );

  const dropCurrentActionQuery = generateDropActionQuery(currentAction.name);

  const updateCurrentActionQuery = getUpdateActionQuery(
    generateActionDefinition(state),
    currentAction.name,
    actionComment
  );
  const rollbackActionQuery = getUpdateActionQuery(
    currentAction.definition,
    currentAction.name,
    currentAction.comment
  );

  const createNewActionQuery = generateCreateActionQuery(
    state.name,
    generateActionDefinition(state),
    actionComment
  );

  const actionQueryDown = generateDropActionQuery(state.name);
  const oldActionQueryUp = generateCreateActionQuery(
    currentAction.name,
    currentAction.definition,
    currentAction.comment
  );

  // Migration queries start
  const migration = new Migration();
  if (!isActionNameChange) {
    migration.add(customFieldsQueryUp, customFieldsQueryDown);
    migration.add(updateCurrentActionQuery, rollbackActionQuery);
  } else {
    const isOk = getConfirmation(
      'You seem to have changed the action name. This will cause the permissions to be dropped.'
    );
    if (!isOk) return;
    migration.add(dropCurrentActionQuery, oldActionQueryUp);
    migration.add(customFieldsQueryUp, customFieldsQueryDown);
    migration.add(createNewActionQuery, actionQueryDown);
  }

  const migrationName = `modify_action_${currentAction.name}_to_${state.name}`;
  const requestMsg = 'Saving action...';
  const successMsg = 'Action saved successfully';
  const errorMsg = 'Saving action failed';
  const customOnSuccess = () => {
    dispatch(modifyActionRequestComplete());
    if (isActionNameChange) {
      updatePersistedDerivation(currentAction.name, state.name);
      const newHref = window.location.href.replace(
        `/manage/${currentAction.name}/modify`,
        `/manage/${state.name}/modify`
      );
      window.location.replace(newHref);
    } else {
      dispatch(exportMetadata());
    }
  };
  const customOnError = () => {
    dispatch(modifyActionRequestComplete());
  };

  dispatch(modifyActionRequestInProgress());
  makeMigrationCall(
    dispatch,
    getState,
    migration.upMigration,
    migration.downMigration,
    migrationName,
    customOnSuccess,
    customOnError,
    requestMsg,
    successMsg,
    errorMsg
  );
};

export const deleteAction = currentAction => (dispatch, getState) => {
  const confirmMessage = `This will permanently delete the action "${currentAction.name}" from this table`;
  const isOk = getConfirmation(confirmMessage, true, currentAction.name);
  if (!isOk) {
    return;
  }

  // Migration queries start
  const migration = new Migration();

  migration.add(
    generateDropActionQuery(currentAction.name),
    generateCreateActionQuery(
      currentAction.name,
      currentAction.definition,
      currentAction.comment
    )
  );

  const migrationName = `delete_action_${currentAction.name}`;
  const requestMsg = 'Deleting action...';
  const successMsg = 'Action deleted successfully';
  const errorMsg = 'Deleting action failed';
  const customOnSuccess = () => {
    dispatch(modifyActionRequestComplete());
    dispatch(push(`${globals.urlPrefix}${appPrefix}/manage`));
    dispatch(exportMetadata());
    removePersistedDerivedAction(currentAction.name);
  };
  const customOnError = () => {
    dispatch(modifyActionRequestComplete());
  };

  dispatch(modifyActionRequestInProgress());
  makeMigrationCall(
    dispatch,
    getState,
    migration.upMigration,
    migration.downMigration,
    migrationName,
    customOnSuccess,
    customOnError,
    requestMsg,
    successMsg,
    errorMsg
  );
};

export const addActionRel = (relConfig, successCb, existingRelConfig) => (
  dispatch,
  getState
) => {
  const existingTypes = customTypesSelector(getState());
  let typesWithRels = [...existingTypes];

  let validationError;

  if (existingRelConfig) {
    // modifying existing relationship
    // if the relationship is being renamed
    if (existingRelConfig.name !== relConfig.name) {
      // validate the new name
      validationError = validateRelTypename(
        existingTypes,
        relConfig.typename,
        relConfig.name
      );
      // remove old relationship from types
      typesWithRels = removeTypeRelationship(
        existingTypes,
        relConfig.typename,
        existingRelConfig.name
      );
    }
  } else {
    // creating a new relationship

    // validate the relationship name
    validationError = validateRelTypename(
      existingTypes,
      relConfig.typename,
      relConfig.name
    );
  }

  const errorMsg = 'Saving relationship failed';
  if (validationError) {
    return dispatch(showErrorNotification(errorMsg, validationError));
  }

  // add modified relationship to types
  typesWithRels = injectTypeRelationship(
    typesWithRels,
    relConfig.typename,
    relConfig
  );

  const customTypesQueryUp = generateSetCustomTypesQuery({
    ...reformCustomTypes(typesWithRels),
    source: relConfig.refDb,
  });

  const customTypesQueryDown = generateSetCustomTypesQuery({
    ...reformCustomTypes(existingTypes),
    source: relConfig.refDb,
  });

  const migration = new Migration();
  migration.add(customTypesQueryUp, customTypesQueryDown);

  const migrationName = `save_rel_${relConfig.name}_on_${relConfig.typename}`;
  const requestMsg = 'Saving relationship...';
  const successMsg = 'Relationship saved successfully';

  makeMigrationCall(
    dispatch,
    getState,
    migration.upMigration,
    migration.downMigration,
    migrationName,
    () => dispatch(exportMetadata(successCb)),
    () => {},
    requestMsg,
    successMsg,
    errorMsg
  );
};

export const removeActionRel = (relName, source, typename, successCb) => (
  dispatch,
  getState
) => {
  const confirmation = getConfirmation(
    `This will remove the relationship "${relName}" from type "${typename}". This will affect all the actions that use the type "${typename}"`
  );
  if (!confirmation) {
    return;
  }

  const existingTypes = customTypesSelector(getState());

  const typesWithoutRel = removeTypeRelationship(
    existingTypes,
    typename,
    relName
  );

  const customTypesQueryUp = generateSetCustomTypesQuery({
    ...reformCustomTypes(typesWithoutRel),
    source,
  });

  const customTypesQueryDown = generateSetCustomTypesQuery({
    ...reformCustomTypes(existingTypes),
    source,
  });
  const migration = new Migration();
  migration.add(customTypesQueryUp, customTypesQueryDown);

  const migrationName = `remove_action_relationship_${relName}_from_${typename}`;
  const requestMsg = `Removing relationship ${relName}...`;
  const successMsg = 'Relationship removed successfully';
  const errorMsg = `Failed to remove the relationship: "${relName}"`;

  makeMigrationCall(
    dispatch,
    getState,
    migration.upMigration,
    migration.downMigration,
    migrationName,
    () => dispatch(exportMetadata(successCb)),
    () => {},
    requestMsg,
    successMsg,
    errorMsg
  );
};

export const saveActionPermission = (successCb, errorCb) => (
  dispatch,
  getState
) => {
  const {
    common: { currentAction },
    permissions: { permissionEdit },
  } = getState().actions;
  const allActions = actionsSelector(getState());

  const allPermissions = getActionPermissions(
    findAction(allActions, currentAction)
  );

  const migration = getActionPermissionMigration(
    permissionEdit,
    allPermissions,
    currentAction
  );

  const { role, newRole } = permissionEdit;
  const roleName = (newRole || role).trim();

  const migrationName = `save_action_permission_${currentAction}_${roleName}`;
  const requestMsg = 'Saving permission...';
  const successMsg = 'Permission saved successfully';
  const errorMsg = `Failed to save permissions for role "${roleName}"`;

  const customOnSuccess = () => {
    dispatch(exportMetadata());
    dispatch(setPermRequestSuccess());
    if (successCb) {
      successCb();
    }
  };
  const customOnError = () => {
    dispatch(setPermRequestFailure());
    if (errorCb) {
      errorCb();
    }
  };

  dispatch(makePermRequest());
  makeMigrationCall(
    dispatch,
    getState,
    migration.upMigration,
    migration.downMigration,
    migrationName,
    customOnSuccess,
    customOnError,
    requestMsg,
    successMsg,
    errorMsg
  );
};

export const removeActionPermission = (successCb, errorCb) => (
  dispatch,
  getState
) => {
  const isOk = getConfirmation('This will remove the permission for this role');
  if (!isOk) return;

  const {
    common: { currentAction },
    permissions: { permissionEdit },
  } = getState().actions;

  const { role, filter } = permissionEdit;

  const migration = new Migration();
  migration.add(
    getDropActionPermissionQuery(role, currentAction),
    getCreateActionPermissionQuery({ role, filter }, currentAction)
  );

  const migrationName = 'removing_action_perm';
  const requestMsg = 'Removing permission...';
  const successMsg = 'Permission removed successfully';
  const errorMsg = 'Removing permission failed';

  const customOnSuccess = () => {
    dispatch(exportMetadata());
    dispatch(setPermRequestSuccess());
    if (successCb) {
      successCb();
    }
  };
  const customOnError = () => {
    dispatch(setPermRequestFailure());
    if (errorCb) {
      errorCb();
    }
  };

  dispatch(makePermRequest());
  makeMigrationCall(
    dispatch,
    getState,
    migration.upMigration,
    migration.downMigration,
    migrationName,
    customOnSuccess,
    customOnError,
    requestMsg,
    successMsg,
    errorMsg
  );
};<|MERGE_RESOLUTION|>--- conflicted
+++ resolved
@@ -99,13 +99,8 @@
     arguments: args,
     outputType,
     headers: rawState.headers,
-    forwardClientHeaders: rawState.forwardClientHeaders,
-<<<<<<< HEAD
     comment: actionDescription,
-    timeout: parseInt(rawState.timeout, 10),
-=======
     comment: actionComment,
->>>>>>> 5850423a
   };
 
   const validationError = getStateValidationError(state, existingTypesList);
@@ -228,12 +223,9 @@
     outputType,
     headers: rawState.headers,
     forwardClientHeaders: rawState.forwardClientHeaders,
-<<<<<<< HEAD
     comment: actionDescription,
     timeout: parseInt(rawState.timeout, 10)
-=======
     comment: actionComment,
->>>>>>> 5850423a
   };
 
   const validationError = getStateValidationError(state);
