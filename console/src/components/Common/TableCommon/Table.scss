@import '../Common.scss';

.container {
  padding: 0;
}

.tableContainer {
  overflow: auto;
  width: 95%;
  padding-right: 5px; // removes scrollbar if width is enough
}

.schemaWrapper {
  width: 100%;

  .schemaSidebarSection {
    display: inline-block;
    width: 100%;

    a {
      display: inline-block !important;
      font-weight: bold;
    }

    .changeSchema {
      width: 50%;
      margin-left: 10px;
      display: inline-block;
      font-weight: bold;
    }
  }
}

.viewRowsContainer {
  border-left: 1px solid #ddd;
}

.tableHeaderCell {
  text-align: left;
  i {
    font-size: 12px;
    position: absolute;
    top: calc(50% - 5px);
    right: 8px;
  }
}

.insertContainer {
  button {
    margin: 0 10px;
  }

  label.radioLabel {
    padding-top: 0;

    input[type='radio'] {
      margin-top: 10px;
    }
  }

  span.radioSpan {
    line-height: 34px;
  }
}

.table {
  width: auto;

  tr:nth-child(even) {
    background: #f4f4f4;
  }

  th {
    //min-width: 100px;
    font-weight: 300;
  }

  tbody > tr > td {
    padding: 4px 8px;
    max-width: 600px;
    white-space: pre;
    overflow: hidden;
    text-overflow: ellipsis;
  }
}

.expandable {
  color: #779ecb;
  text-decoration: underline;
}

a.expanded {
  color: red;
}

.expandable:hover {
  background: #eee;
  transition: 0.2s;
  cursor: pointer;
}

.tableNameInput {
  width: 300px;
}

.select {
  width: 300px;
  display: inline-block;
  height: 30px;
  padding-bottom: 5px;
  padding-top: 5px;
}

.addCol {
  .input {
    width: 300px;
    display: inline-block;
  }

  .inputCheckbox {
    width: auto;
    display: inline-block;
    padding-left: 20px;
    margin: 0px 20px;
    box-shadow: none;
  }

  .inputDefault {
    width: 150px;
    margin: 0px 20px;
    display: inline-block;
  }

  .select {
    display: inline-block;
    width: 300px;
    height: 34px;
  }

  .defaultWidth {
    width: 200px;
    margin-right: 0px;
  }
}

.insertBox {
  min-width: 270px;
}

.insertBoxLabel {
  white-space: nowrap;
  overflow: hidden;
  text-overflow: ellipsis;
}

.tablesBody {
  padding-top: 20px;
}

.count {
  margin-top: 15px;
}

.addTablesBody {
  padding-top: 20px;
  padding-bottom: 30px;
}

.dataBreadCrumb {
  padding-bottom: 10px;
}

.tableCellCenterAlignedOverflow {
  text-align: center;
  overflow: hidden !important;
}

.tableCellExpanded {
  white-space: pre-wrap;
}

.tableCenterContent {
  display: flex;
  width: 100%;
  justify-content: center;
  align-items: center;
}

.overflowUnset {
  overflow: unset !important;
}

.bulkDeleteButton {
  margin: 10px;
  font-size: 16px;
  padding: 0 6px;
}

.headerInputCheckbox {
  height: 16px;
  margin-bottom: 2px;
<<<<<<< HEAD
}

.labelText {
  display: inline-block;
  margin-left: 52px;
  font-size: 14px;
}

input[type='checkbox'].migrationCheckbox {
  margin: 0;
  margin-right: 10px;
=======
  margin-right: 3px !important;
>>>>>>> ca650353
}<|MERGE_RESOLUTION|>--- conflicted
+++ resolved
@@ -199,7 +199,7 @@
 .headerInputCheckbox {
   height: 16px;
   margin-bottom: 2px;
-<<<<<<< HEAD
+  margin-right: 3px !important;
 }
 
 .labelText {
@@ -211,7 +211,4 @@
 input[type='checkbox'].migrationCheckbox {
   margin: 0;
   margin-right: 10px;
-=======
-  margin-right: 3px !important;
->>>>>>> ca650353
 }