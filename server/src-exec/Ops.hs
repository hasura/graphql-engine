<<<<<<< HEAD
{-# LANGUAGE FlexibleContexts    #-}
{-# LANGUAGE MultiWayIf          #-}
{-# LANGUAGE OverloadedStrings   #-}
{-# LANGUAGE QuasiQuotes         #-}
{-# LANGUAGE ScopedTypeVariables #-}
{-# LANGUAGE TemplateHaskell     #-}

=======
>>>>>>> fc73d4d3
module Ops
  ( initCatalogSafe
  , cleanCatalog
  , execQuery
  ) where

<<<<<<< HEAD
import           Migrate                     (curCatalogVer)
import           TH

import           Hasura.Prelude
import           Hasura.RQL.DDL.Schema.Table
import           Hasura.RQL.DDL.Utils
=======
import           Data.Time.Clock              (UTCTime)
import           Language.Haskell.TH.Syntax   (Q, TExp, unTypeQ)

import           Hasura.Prelude
import           Hasura.RQL.DDL.Schema.Table
import           Hasura.RQL.DDL.Utils         (clearHdbViews)
>>>>>>> fc73d4d3
import           Hasura.RQL.Types
import           Hasura.Server.Query
import           Hasura.SQL.Types

import qualified Data.Aeson                   as A
import qualified Data.ByteString.Lazy         as BL
import qualified Data.Text                    as T
import qualified Data.Yaml.TH                 as Y

import qualified Database.PG.Query            as Q
import qualified Database.PG.Query.Connection as Q

<<<<<<< HEAD
initCatalogSafe :: UTCTime -> Q.TxE QErr String
=======
curCatalogVer :: T.Text
curCatalogVer = "8"

initCatalogSafe
  :: (QErrM m, UserInfoM m, CacheRWM m, MonadTx m, MonadIO m, HasHttpManager m)
  => UTCTime -> m String
>>>>>>> fc73d4d3
initCatalogSafe initTime =  do
  hdbCatalogExists <- liftTx $ Q.catchE defaultTxErrorHandler $
                      doesSchemaExist $ SchemaName "hdb_catalog"
  bool (initCatalogStrict True initTime) onCatalogExists hdbCatalogExists
  where
    onCatalogExists = do
      versionExists <- liftTx $ Q.catchE defaultTxErrorHandler $
                       doesVersionTblExist
                       (SchemaName "hdb_catalog") (TableName "hdb_version")
      bool (initCatalogStrict False initTime) (return initialisedMsg) versionExists

    initialisedMsg = "the state is already initialised"

    doesVersionTblExist sn tblN =
      (runIdentity . Q.getRow) <$> Q.withQ [Q.sql|
           SELECT EXISTS (
               SELECT 1
                 FROM pg_tables
                WHERE schemaname = $1 AND tablename = $2)
               |] (sn, tblN) False

    doesSchemaExist sn =
      (runIdentity . Q.getRow) <$> Q.withQ [Q.sql|
           SELECT EXISTS (
               SELECT 1
                 FROM information_schema.schemata
                WHERE schema_name = $1
           )
                    |] (Identity sn) False

initCatalogStrict
  :: (QErrM m, UserInfoM m, CacheRWM m, MonadTx m, MonadIO m, HasHttpManager m)
  => Bool -> UTCTime -> m String
initCatalogStrict createSchema initTime =  do
  liftTx $ Q.catchE defaultTxErrorHandler $
    when createSchema $ do
      Q.unitQ "CREATE SCHEMA hdb_catalog" () False
      -- This is where the generated views and triggers are stored
      Q.unitQ "CREATE SCHEMA hdb_views" () False

<<<<<<< HEAD
    flExtExists <- isExtInstalled "first_last_agg"

    if flExtExists then Q.unitQ "CREATE EXTENSION first_last_agg SCHEMA hdb_catalog" () False
    else Q.multiQ $(Q.sqlFromFile "src-rsr/first_last.sql") >>= \(Q.Discard _) -> return ()

    Q.Discard () <- Q.multiQ $(Q.sqlFromFile "src-rsr/init_catalog.sql")
    initDefaultViews
=======
  pgcryptoExtExists <- liftTx $
    Q.catchE defaultTxErrorHandler $ isExtAvailable "pgcrypto"

  if pgcryptoExtExists
    -- only if we created the schema, create the extension
    then when createSchema $ liftTx $ Q.unitQE needsPgCryptoExt
         "CREATE EXTENSION IF NOT EXISTS pgcrypto SCHEMA public" () False
    else throw500 pgcryptoNotAvlMsg

  liftTx $ Q.catchE defaultTxErrorHandler $ do
    Q.Discard () <- Q.multiQ $(Q.sqlFromFile "src-rsr/initialise.sql")
    return ()
>>>>>>> fc73d4d3

  -- add default metadata
  void $ runQueryM metadataQuery

  setAllAsSystemDefined >> addVersion initTime
  return "successfully initialised"

  where
    metadataQuery =
      $(unTypeQ (Y.decodeFile "src-rsr/hdb_metadata.yaml" :: Q (TExp RQLQuery)))
    needsPgCryptoExt :: Q.PGTxErr -> QErr
    needsPgCryptoExt e@(Q.PGTxErr _ _ _ err) =
      case err of
        Q.PGIUnexpected _ -> (err500 PostgresError pgcryptoReqdMsg) { qeInternal = Just $ A.toJSON e }
        Q.PGIStatement pgErr ->
          case Q.edStatusCode pgErr of
            Just "42501" -> err500 PostgresError pgcryptoPermsMsg
            _ -> (err500 PostgresError pgcryptoReqdMsg) { qeInternal = Just $ A.toJSON e }

    addVersion modTime = liftTx $ Q.catchE defaultTxErrorHandler $
      Q.unitQ [Q.sql|
                INSERT INTO "hdb_catalog"."hdb_version" VALUES ($1, $2)
                |] (curCatalogVer, modTime) False

    isExtAvailable :: T.Text -> Q.Tx Bool
    isExtAvailable sn =
      (runIdentity . Q.getRow) <$> Q.withQ [Q.sql|
           SELECT EXISTS (
               SELECT 1
                 FROM pg_catalog.pg_available_extensions
                WHERE name = $1
           )
                    |] (Identity sn) False


migrateMetadata
  :: (MonadTx m, HasHttpManager m, CacheRWM m, UserInfoM m, MonadIO m)
  => RQLQuery -> m ()
migrateMetadata rqlQuery = do
  -- build schema cache
  buildSchemaCache
  -- run the RQL query to migrate metadata
  void $ runQueryM rqlQuery

setAllAsSystemDefined :: (MonadTx m) => m ()
setAllAsSystemDefined = liftTx $ Q.catchE defaultTxErrorHandler $ do
  Q.unitQ "UPDATE hdb_catalog.hdb_table SET is_system_defined = 'true'" () False
  Q.unitQ "UPDATE hdb_catalog.hdb_relationship SET is_system_defined = 'true'" () False
  Q.unitQ "UPDATE hdb_catalog.hdb_permission SET is_system_defined = 'true'" () False
  Q.unitQ "UPDATE hdb_catalog.hdb_query_template SET is_system_defined = 'true'" () False

setAsSystemDefinedFor2 :: (MonadTx m) => m ()
setAsSystemDefinedFor2 =
  liftTx $ Q.catchE defaultTxErrorHandler $
  Q.multiQ [Q.sql|
            UPDATE hdb_catalog.hdb_table
            SET is_system_defined = 'true'
            WHERE table_schema = 'hdb_catalog'
             AND (  table_name = 'event_triggers'
                 OR table_name = 'event_log'
                 OR table_name = 'event_invocation_logs'
                 );
            UPDATE hdb_catalog.hdb_relationship
            SET is_system_defined = 'true'
            WHERE table_schema = 'hdb_catalog'
             AND (  table_name = 'event_triggers'
                 OR table_name = 'event_log'
                 OR table_name = 'event_invocation_logs'
                 );
           |]

setAsSystemDefinedFor5 :: (MonadTx m) => m ()
setAsSystemDefinedFor5 =
  liftTx $ Q.catchE defaultTxErrorHandler $
  Q.multiQ [Q.sql|
            UPDATE hdb_catalog.hdb_table
            SET is_system_defined = 'true'
            WHERE table_schema = 'hdb_catalog'
             AND table_name = 'remote_schemas';
           |]

setAsSystemDefinedFor8 :: (MonadTx m) => m ()
setAsSystemDefinedFor8 =
  liftTx $ Q.catchE defaultTxErrorHandler $
  Q.multiQ [Q.sql|
            UPDATE hdb_catalog.hdb_table
            SET is_system_defined = 'true'
            WHERE table_schema = 'hdb_catalog'
             AND (  table_name = 'hdb_function_agg'
                 OR table_name = 'hdb_function'
                 );
            UPDATE hdb_catalog.hdb_relationship
            SET is_system_defined = 'true'
            WHERE table_schema = 'hdb_catalog'
             AND  table_name = 'hdb_function_agg';
           |]

cleanCatalog :: (MonadTx m) => m ()
cleanCatalog = liftTx $ Q.catchE defaultTxErrorHandler $ do
  -- This is where the generated views and triggers are stored
  Q.unitQ "DROP SCHEMA IF EXISTS hdb_views CASCADE" () False
  Q.unitQ "DROP SCHEMA hdb_catalog CASCADE" () False

<<<<<<< HEAD
=======
getCatalogVersion
  :: (MonadTx m)
  => m T.Text
getCatalogVersion = do
  res <- liftTx $ Q.withQE defaultTxErrorHandler [Q.sql|
                SELECT version FROM hdb_catalog.hdb_version
                    |] () False
  return $ runIdentity $ Q.getRow res

from08To1 :: (MonadTx m) => m ()
from08To1 = liftTx $ Q.catchE defaultTxErrorHandler $ do
  Q.unitQ "ALTER TABLE hdb_catalog.hdb_relationship ADD COLUMN comment TEXT NULL" () False
  Q.unitQ "ALTER TABLE hdb_catalog.hdb_permission ADD COLUMN comment TEXT NULL" () False
  Q.unitQ "ALTER TABLE hdb_catalog.hdb_query_template ADD COLUMN comment TEXT NULL" () False
  Q.unitQ [Q.sql|
          UPDATE hdb_catalog.hdb_query_template
             SET template_defn =
                 json_build_object('type', 'select', 'args', template_defn->'select');
                |] () False

from1To2
  :: (MonadTx m, HasHttpManager m, CacheRWM m, UserInfoM m, MonadIO m)
  => m ()
from1To2 = do
  -- migrate database
  Q.Discard () <- liftTx $ Q.multiQE defaultTxErrorHandler
    $(Q.sqlFromFile "src-rsr/migrate_from_1.sql")
  migrateMetadata migrateMetadataFrom1
  -- set as system defined
  setAsSystemDefinedFor2
  where
    migrateMetadataFrom1 =
      $(unTypeQ (Y.decodeFile "src-rsr/migrate_metadata_from_1.yaml" :: Q (TExp RQLQuery)))

from2To3 :: (MonadTx m) => m ()
from2To3 = liftTx $ Q.catchE defaultTxErrorHandler $ do
  Q.unitQ "ALTER TABLE hdb_catalog.event_triggers ADD COLUMN headers JSON" () False
  Q.unitQ "ALTER TABLE hdb_catalog.event_log ADD COLUMN next_retry_at TIMESTAMP" () False
  Q.unitQ "CREATE INDEX ON hdb_catalog.event_log (trigger_id)" () False
  Q.unitQ "CREATE INDEX ON hdb_catalog.event_invocation_logs (event_id)" () False

-- custom resolver
from4To5
  :: (MonadTx m, HasHttpManager m, CacheRWM m, UserInfoM m, MonadIO m)
  => m ()
from4To5 = do
  Q.Discard () <- liftTx $ Q.multiQE defaultTxErrorHandler
    $(Q.sqlFromFile "src-rsr/migrate_from_4_to_5.sql")
  migrateMetadata migrateMetadataFrom4
  -- set as system defined
  setAsSystemDefinedFor5
  where
    migrateMetadataFrom4 =
      $(unTypeQ (Y.decodeFile "src-rsr/migrate_metadata_from_4_to_5.yaml" :: Q (TExp RQLQuery)))


from3To4 :: (MonadTx m) => m ()
from3To4 = liftTx $ Q.catchE defaultTxErrorHandler $ do
  Q.unitQ "ALTER TABLE hdb_catalog.event_triggers ADD COLUMN configuration JSON" () False
  eventTriggers <- map uncurryEventTrigger <$> Q.listQ [Q.sql|
           SELECT e.name, e.definition::json, e.webhook, e.num_retries, e.retry_interval, e.headers::json
           FROM hdb_catalog.event_triggers e
           |] () False
  forM_ eventTriggers updateEventTrigger3To4
  Q.unitQ "ALTER TABLE hdb_catalog.event_triggers\
          \  DROP COLUMN definition\
          \, DROP COLUMN query\
          \, DROP COLUMN webhook\
          \, DROP COLUMN num_retries\
          \, DROP COLUMN retry_interval\
          \, DROP COLUMN headers" () False
  where
    uncurryEventTrigger (trn, Q.AltJ tDef, w, nr, rint, Q.AltJ headers) =
      EventTriggerConf trn tDef (Just w) Nothing (RetryConf nr rint) headers
    updateEventTrigger3To4 etc@(EventTriggerConf name _ _ _ _ _) = Q.unitQ [Q.sql|
                                         UPDATE hdb_catalog.event_triggers
                                         SET
                                         configuration = $1
                                         WHERE name = $2
                                         |] (Q.AltJ $ A.toJSON etc, name) True

from5To6 :: (MonadTx m) => m ()
from5To6 = liftTx $ do
  -- migrate database
  Q.Discard () <- Q.multiQE defaultTxErrorHandler
    $(Q.sqlFromFile "src-rsr/migrate_from_5_to_6.sql")
  return ()

from6To7 :: (MonadTx m) => m ()
from6To7 = liftTx $ do
  -- migrate database
  Q.Discard () <- Q.multiQE defaultTxErrorHandler
    $(Q.sqlFromFile "src-rsr/migrate_from_6_to_7.sql")
  return ()

from7To8
  :: (MonadTx m, HasHttpManager m, CacheRWM m, UserInfoM m, MonadIO m)
  => m ()
from7To8 = do
  -- migrate database
  Q.Discard () <- liftTx $ Q.multiQE defaultTxErrorHandler
    $(Q.sqlFromFile "src-rsr/migrate_from_7_to_8.sql")
  -- migrate metadata
  migrateMetadata migrateMetadataFrom7
  setAsSystemDefinedFor8
  where
    migrateMetadataFrom7 =
      $(unTypeQ (Y.decodeFile "src-rsr/migrate_metadata_from_7_to_8.yaml" :: Q (TExp RQLQuery)))

migrateCatalog
  :: (MonadTx m, CacheRWM m, MonadIO m, UserInfoM m, HasHttpManager m)
  => UTCTime -> m String
migrateCatalog migrationTime = do
  preVer <- getCatalogVersion
  if | preVer == curCatalogVer ->
         return "already at the latest version"
     | preVer == "0.8" -> from08ToCurrent
     | preVer == "1"   -> from1ToCurrent
     | preVer == "2"   -> from2ToCurrent
     | preVer == "3"   -> from3ToCurrent
     | preVer == "4"   -> from4ToCurrent
     | preVer == "5"   -> from5ToCurrent
     | preVer == "6"   -> from6ToCurrent
     | preVer == "7"   -> from7ToCurrent
     | otherwise -> throw400 NotSupported $
                    "unsupported version : " <> preVer
  where
    from7ToCurrent = do
      from7To8
      postMigrate

    from6ToCurrent = do
      from6To7
      from7ToCurrent

    from5ToCurrent = do
      from5To6
      from6ToCurrent

    from4ToCurrent = do
      from4To5
      from5ToCurrent

    from3ToCurrent = do
      from3To4
      from4ToCurrent

    from2ToCurrent = do
      from2To3
      from3ToCurrent

    from1ToCurrent = do
      from1To2
      from2ToCurrent

    from08ToCurrent = do
      from08To1
      from1ToCurrent

    postMigrate = do
       -- update the catalog version
       updateVersion
       -- clean hdb_views
       liftTx $ Q.catchE defaultTxErrorHandler clearHdbViews
       -- try building the schema cache
       buildSchemaCache
       return $ "successfully migrated to " ++ show curCatalogVer

    updateVersion =
      liftTx $ Q.unitQE defaultTxErrorHandler [Q.sql|
                UPDATE "hdb_catalog"."hdb_version"
                   SET "version" = $1,
                       "upgraded_on" = $2
                    |] (curCatalogVer, migrationTime) False
>>>>>>> fc73d4d3

execQuery
  :: (MonadTx m, CacheRWM m, MonadIO m, UserInfoM m, HasHttpManager m)
  => BL.ByteString -> m BL.ByteString
execQuery queryBs = do
  query <- case A.decode queryBs of
    Just jVal -> decodeValue jVal
    Nothing   -> throw400 InvalidJSON "invalid json"
  buildSchemaCache
  runQueryM query


-- error messages
pgcryptoReqdMsg :: T.Text
pgcryptoReqdMsg =
  "pgcrypto extension is required, but could not install; encountered unknown postgres error"

pgcryptoPermsMsg :: T.Text
pgcryptoPermsMsg =
  "pgcrypto extension is required, but current user doesn't have permission to create it. "
  <> "Please grant superuser permission or setup initial schema via "
  <> "https://docs.hasura.io/1.0/graphql/manual/deployment/postgres-permissions.html"

pgcryptoNotAvlMsg :: T.Text
pgcryptoNotAvlMsg =
  "pgcrypto extension is required, but could not find the extension in the "
  <> "PostgreSQL server. Please make sure this extension is available."<|MERGE_RESOLUTION|>--- conflicted
+++ resolved
@@ -1,34 +1,17 @@
-<<<<<<< HEAD
-{-# LANGUAGE FlexibleContexts    #-}
-{-# LANGUAGE MultiWayIf          #-}
-{-# LANGUAGE OverloadedStrings   #-}
-{-# LANGUAGE QuasiQuotes         #-}
-{-# LANGUAGE ScopedTypeVariables #-}
-{-# LANGUAGE TemplateHaskell     #-}
-
-=======
->>>>>>> fc73d4d3
+{-# LANGUAGE QuasiQuotes #-}
 module Ops
   ( initCatalogSafe
   , cleanCatalog
   , execQuery
+  , migrateCatalog
   ) where
 
-<<<<<<< HEAD
-import           Migrate                     (curCatalogVer)
-import           TH
-
-import           Hasura.Prelude
-import           Hasura.RQL.DDL.Schema.Table
-import           Hasura.RQL.DDL.Utils
-=======
 import           Data.Time.Clock              (UTCTime)
 import           Language.Haskell.TH.Syntax   (Q, TExp, unTypeQ)
 
 import           Hasura.Prelude
 import           Hasura.RQL.DDL.Schema.Table
 import           Hasura.RQL.DDL.Utils         (clearHdbViews)
->>>>>>> fc73d4d3
 import           Hasura.RQL.Types
 import           Hasura.Server.Query
 import           Hasura.SQL.Types
@@ -41,16 +24,12 @@
 import qualified Database.PG.Query            as Q
 import qualified Database.PG.Query.Connection as Q
 
-<<<<<<< HEAD
-initCatalogSafe :: UTCTime -> Q.TxE QErr String
-=======
 curCatalogVer :: T.Text
 curCatalogVer = "8"
 
 initCatalogSafe
   :: (QErrM m, UserInfoM m, CacheRWM m, MonadTx m, MonadIO m, HasHttpManager m)
   => UTCTime -> m String
->>>>>>> fc73d4d3
 initCatalogSafe initTime =  do
   hdbCatalogExists <- liftTx $ Q.catchE defaultTxErrorHandler $
                       doesSchemaExist $ SchemaName "hdb_catalog"
@@ -91,15 +70,6 @@
       -- This is where the generated views and triggers are stored
       Q.unitQ "CREATE SCHEMA hdb_views" () False
 
-<<<<<<< HEAD
-    flExtExists <- isExtInstalled "first_last_agg"
-
-    if flExtExists then Q.unitQ "CREATE EXTENSION first_last_agg SCHEMA hdb_catalog" () False
-    else Q.multiQ $(Q.sqlFromFile "src-rsr/first_last.sql") >>= \(Q.Discard _) -> return ()
-
-    Q.Discard () <- Q.multiQ $(Q.sqlFromFile "src-rsr/init_catalog.sql")
-    initDefaultViews
-=======
   pgcryptoExtExists <- liftTx $
     Q.catchE defaultTxErrorHandler $ isExtAvailable "pgcrypto"
 
@@ -112,7 +82,6 @@
   liftTx $ Q.catchE defaultTxErrorHandler $ do
     Q.Discard () <- Q.multiQ $(Q.sqlFromFile "src-rsr/initialise.sql")
     return ()
->>>>>>> fc73d4d3
 
   -- add default metadata
   void $ runQueryM metadataQuery
@@ -216,8 +185,6 @@
   Q.unitQ "DROP SCHEMA IF EXISTS hdb_views CASCADE" () False
   Q.unitQ "DROP SCHEMA hdb_catalog CASCADE" () False
 
-<<<<<<< HEAD
-=======
 getCatalogVersion
   :: (MonadTx m)
   => m T.Text
@@ -392,7 +359,6 @@
                    SET "version" = $1,
                        "upgraded_on" = $2
                     |] (curCatalogVer, migrationTime) False
->>>>>>> fc73d4d3
 
 execQuery
   :: (MonadTx m, CacheRWM m, MonadIO m, UserInfoM m, HasHttpManager m)
