package migrate

import (
	"fmt"
	nurl "net/url"
	"path/filepath"
	"runtime"
	"strings"

	"github.com/hasura/graphql-engine/cli/migrate/database"

	crontriggers "github.com/hasura/graphql-engine/cli/metadata/cron_triggers"

	"github.com/hasura/graphql-engine/cli/metadata"
	"github.com/hasura/graphql-engine/cli/metadata/actions"
	"github.com/hasura/graphql-engine/cli/metadata/allowlist"
	"github.com/hasura/graphql-engine/cli/metadata/functions"
	"github.com/hasura/graphql-engine/cli/metadata/querycollections"
	"github.com/hasura/graphql-engine/cli/metadata/remoteschemas"
	"github.com/hasura/graphql-engine/cli/metadata/sources"
	"github.com/hasura/graphql-engine/cli/metadata/tables"
	"github.com/hasura/graphql-engine/cli/metadata/types"
	"github.com/hasura/graphql-engine/cli/metadata/version"

	"github.com/hasura/graphql-engine/cli"
	"github.com/pkg/errors"
)

// MultiError holds multiple errors.
type MultiError struct {
	Errs []error
}

// NewMultiError returns an error type holding multiple errors.
func NewMultiError(errs ...error) MultiError {
	compactErrs := make([]error, 0)
	for _, e := range errs {
		if e != nil {
			compactErrs = append(compactErrs, e)
		}
	}
	return MultiError{compactErrs}
}

// Error implements error. Mulitple errors are concatenated with 'and's.
func (m MultiError) Error() string {
	var strs = make([]string, 0)
	for _, e := range m.Errs {
		if len(e.Error()) > 0 {
			strs = append(strs, e.Error())
		}
	}
	return strings.Join(strs, " and ")
}

// suint64 safely converts int to uint64
// see https://goo.gl/wEcqof
// see https://goo.gl/pai7Dr
func suint64(n int64) uint64 {
	if n < 0 {
		panic(fmt.Sprintf("suint(%v) expects input >= 0", n))
	}
	return uint64(n)
}

/*
// newSlowReader turns an io.ReadCloser into a slow io.ReadCloser.
// Use this to simulate a slow internet connection.
func newSlowReader(r io.ReadCloser) io.ReadCloser {
	return &slowReader{
		rx:     r,
		reader: bufio.NewReader(r),
	}
}

type slowReader struct {
	rx     io.ReadCloser
	reader *bufio.Reader
}

func (b *slowReader) Read(p []byte) (n int, err error) {
	time.Sleep(10 * time.Millisecond)
	c, err := b.reader.ReadByte()
	if err != nil {
		return 0, err
	} else {
		copy(p, []byte{c})
		return 1, nil
	}
}

func (b *slowReader) Close() error {
	return b.rx.Close()
} */

var errNoScheme = fmt.Errorf("no scheme")

// schemeFromUrl returns the scheme from a URL string
func schemeFromUrl(url string) (string, error) {
	u, err := nurl.Parse(url)
	if err != nil {
		return "", err
	}

	if len(u.Scheme) == 0 {
		return "", errNoScheme
	}

	return u.Scheme, nil
}

// FilterCustomQuery filters all query values starting with `x-`
func FilterCustomQuery(u *nurl.URL) *nurl.URL {
	ux := *u
	vx := make(nurl.Values)
	for k, v := range ux.Query() {
		if len(k) <= 1 || (len(k) > 1 && k[0:2] != "x-") {
			vx[k] = v
		}
	}
	ux.RawQuery = vx.Encode()
	return &ux
}

func NewMigrate(ec *cli.ExecutionContext, isCmd bool, datasource string) (*Migrate, error) {
	dbURL := GetDataPath(ec)
	fileURL := GetFilePath(filepath.Join(ec.MigrationDir, datasource))
	opts := NewMigrateOpts{
		fileURL.String(),
		dbURL.String(),
		isCmd, int(ec.Config.Version),
		ec.Config.ServerConfig.TLSConfig,
		ec.Logger,
		&database.HasuraOpts{
			ServerFeatureFlags: *ec.Version.ServerFeatureFlags,
			Datasource:         datasource,
			Client:             ec.APIClient,
		},
	}
	t, err := New(opts)
	if err != nil {
		return nil, errors.Wrap(err, "cannot create migrate instance")
	}
	// Set Plugins
	SetMetadataPluginsWithDir(ec, t)
	if ec.Config.Version == cli.V2 {
		t.EnableCheckMetadataConsistency(true)
	}
	return t, nil
}

func GetDataPath(ec *cli.ExecutionContext) *nurl.URL {
	url := ec.Config.ServerConfig.ParsedEndpoint
	host := &nurl.URL{
		Scheme:   "hasuradb",
		Host:     url.Host,
		Path:     url.Path,
		RawQuery: ec.Config.ServerConfig.APIPaths.GetQueryParams().Encode(),
	}
	q := host.Query()
	// Set sslmode in query
	switch scheme := url.Scheme; scheme {
	case "https":
		q.Set("sslmode", "enable")
	default:
		q.Set("sslmode", "disable")
	}
	for k, v := range ec.HGEHeaders {
		q.Add("headers", fmt.Sprintf("%s:%s", k, v))
	}
	host.RawQuery = q.Encode()
	return host
}

func SetMetadataPluginsWithDir(ec *cli.ExecutionContext, drv *Migrate, dir ...string) {
	var metadataDir string
	if len(dir) == 0 {
		metadataDir = ec.MetadataDir
	} else {
		metadataDir = dir[0]
	}
	ec.Version.GetServerFeatureFlags()
	plugins := make(types.MetadataPlugins, 0)
	if ec.Config.Version == cli.V2 && metadataDir != "" {
		plugins = append(plugins, version.New(ec, metadataDir))
		plugins = append(plugins, querycollections.New(ec, metadataDir))
		plugins = append(plugins, allowlist.New(ec, metadataDir))
		plugins = append(plugins, remoteschemas.New(ec, metadataDir))
		plugins = append(plugins, actions.New(ec, metadataDir))
		plugins = append(plugins, crontriggers.New(ec, metadataDir))
<<<<<<< HEAD
	} else if ec.Config.Version == cli.V2 && ec.Version.ServerFeatureFlags.HasDatasources {

		plugins = append(plugins, version.New(ec, metadataDir))
		plugins = append(plugins, querycollections.New(ec, metadataDir))
		plugins = append(plugins, allowlist.New(ec, metadataDir))
		plugins = append(plugins, remoteschemas.New(ec, metadataDir))
		plugins = append(plugins, actions.New(ec, metadataDir))
		plugins = append(plugins, crontriggers.New(ec, metadataDir))
=======

		if ec.Version.ServerFeatureFlags.HasDatasources {
			plugins = append(plugins, sources.New(ec, metadataDir))
		} else {
			plugins = append(plugins, tables.New(ec, metadataDir))
			plugins = append(plugins, functions.New(ec, metadataDir))
		}

>>>>>>> 03f73c20
	} else {
		plugins = append(plugins, metadata.New(ec, ec.MigrationDir))
	}
	drv.SetMetadataPlugins(plugins)
}

func GetFilePath(dir string) *nurl.URL {
	host := &nurl.URL{
		Scheme: "file",
		Path:   dir,
	}

	// Add Prefix / to path if runtime.GOOS equals to windows
	if runtime.GOOS == "windows" && !strings.HasPrefix(host.Path, "/") {
		host.Path = "/" + host.Path
	}
	return host
}<|MERGE_RESOLUTION|>--- conflicted
+++ resolved
@@ -188,25 +188,13 @@
 		plugins = append(plugins, remoteschemas.New(ec, metadataDir))
 		plugins = append(plugins, actions.New(ec, metadataDir))
 		plugins = append(plugins, crontriggers.New(ec, metadataDir))
-<<<<<<< HEAD
-	} else if ec.Config.Version == cli.V2 && ec.Version.ServerFeatureFlags.HasDatasources {
-
-		plugins = append(plugins, version.New(ec, metadataDir))
-		plugins = append(plugins, querycollections.New(ec, metadataDir))
-		plugins = append(plugins, allowlist.New(ec, metadataDir))
-		plugins = append(plugins, remoteschemas.New(ec, metadataDir))
-		plugins = append(plugins, actions.New(ec, metadataDir))
-		plugins = append(plugins, crontriggers.New(ec, metadataDir))
-=======
-
+    
 		if ec.Version.ServerFeatureFlags.HasDatasources {
 			plugins = append(plugins, sources.New(ec, metadataDir))
 		} else {
 			plugins = append(plugins, tables.New(ec, metadataDir))
 			plugins = append(plugins, functions.New(ec, metadataDir))
 		}
-
->>>>>>> 03f73c20
 	} else {
 		plugins = append(plugins, metadata.New(ec, ec.MigrationDir))
 	}
