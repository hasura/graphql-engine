--- conflicted
+++ resolved
@@ -704,13 +704,9 @@
     def test_relationship_with_inconsistent_enum_table(self, hge_ctx):
         check_query_f(hge_ctx, self.dir() + '/relationship_with_inconsistent_enum_table.yaml')
 
-<<<<<<< HEAD
-class TestSetTableCustomFields(DefaultTestQueries):
-=======
 @usefixtures('per_method_tests_db_state')
 class TestSetTableCustomFields:
 
->>>>>>> 6b8c7eff
     @classmethod
     def dir(cls):
         return 'queries/v1/set_table_custom_fields'
