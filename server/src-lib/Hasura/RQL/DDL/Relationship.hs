module Hasura.RQL.DDL.Relationship
  ( validateObjRel
  , objRelP2Setup
  , objRelP2
  , validateArrRel
  , arrRelP2Setup
  , arrRelP2
  , delRelFromCatalog
  , validateRelP1
  , runCreateObjRel
  , runCreateArrRel
  , runDropRel
  , runSetRelComment
  , module Hasura.RQL.DDL.Relationship.Types
  )
where

import qualified Database.PG.Query                 as Q

import           Hasura.EncJSON
import           Hasura.Prelude
import           Hasura.RQL.DDL.Deps
import           Hasura.RQL.DDL.Permission         (purgePerm)
import           Hasura.RQL.DDL.Relationship.Types
import           Hasura.RQL.Types
import           Hasura.SQL.Types

import           Data.Aeson.Types
import qualified Data.HashMap.Strict               as HM
import qualified Data.HashSet                      as HS
import qualified Data.Map.Strict                   as M
import qualified Data.Text                         as T
import           Data.Tuple                        (swap)
import           Instances.TH.Lift                 ()

validateManualConfig
  :: (QErrM m, CacheRM m)
  => FieldInfoMap PGColumnInfo
  -> RelManualConfig
  -> m ()
validateManualConfig fim rm = do
  let colMapping = M.toList $ rmColumns rm
      remoteQt = rmTable rm
  remoteTabInfo <- askTabInfo remoteQt
  let remoteFim = _tiFieldInfoMap remoteTabInfo
  forM_ colMapping $ \(lCol, rCol) -> do
    assertPGCol fim "" lCol
    assertPGCol remoteFim "" rCol
    -- lColType <- askPGType fim lCol ""
    -- rColType <- askPGType remoteFim rCol ""
    -- when (lColType /= rColType) $
    --   throw400 $ mconcat
    --   [ "the types of columns " <> lCol <<> ", " <>> rCol
    --   , " do not match"
    --   ]

persistRel :: QualifiedTable
           -> RelName
           -> RelType
           -> Value
           -> Maybe T.Text
           -> Q.TxE QErr ()
persistRel (QualifiedObject sn tn) rn relType relDef comment =
  Q.unitQE defaultTxErrorHandler [Q.sql|
           INSERT INTO
                  hdb_catalog.hdb_relationship
                  (table_schema, table_name, rel_name, rel_type, rel_def, comment)
           VALUES ($1, $2, $3, $4, $5 :: jsonb, $6)
                |] (sn, tn, rn, relTypeToTxt relType, Q.AltJ relDef, comment) True

<<<<<<< HEAD
=======
checkForFldConfilct
  :: (MonadError QErr m)
  => TableInfo PGColumnInfo
  -> FieldName
  -> m ()
checkForFldConfilct tabInfo f =
  case HM.lookup f (_tiFieldInfoMap tabInfo) of
    Just _ -> throw400 AlreadyExists $ mconcat
      [ "column/relationship " <>> f
      , " of table " <>> _tiName tabInfo
      , " already exists"
      ]
    Nothing -> return ()

>>>>>>> ce119530
validateObjRel
  :: (QErrM m, CacheRM m)
  => QualifiedTable
  -> ObjRelDef
  -> m ()
validateObjRel qt (RelDef rn ru _) = do
  tabInfo <- askTabInfo qt
  checkForFldConfilct tabInfo (fromRel rn)
  let fim = _tiFieldInfoMap tabInfo
  case ru of
    RUFKeyOn cn                      -> assertPGCol fim "" cn
    RUManual (ObjRelManualConfig rm) -> validateManualConfig fim rm

createObjRelP1
  :: (UserInfoM m, QErrM m, CacheRM m)
  => CreateObjRel
  -> m ()
createObjRelP1 (WithTable qt rd) = do
  adminOnly
  validateObjRel qt rd

objRelP2Setup
  :: (QErrM m, CacheRWM m)
  => QualifiedTable -> HS.HashSet ForeignKey -> RelDef ObjRelUsing -> m ()
objRelP2Setup qt fkeys (RelDef rn ru _) = do
  (relInfo, deps) <- case ru of
    RUManual (ObjRelManualConfig rm) -> do
      let refqt = rmTable rm
          (lCols, rCols) = unzip $ M.toList $ rmColumns rm
          deps  = map (\c -> SchemaDependency (SOTableObj qt $ TOCol c) DRLeftColumn) lCols
                  <> map (\c -> SchemaDependency (SOTableObj refqt $ TOCol c) DRRightColumn) rCols
      return (RelInfo rn ObjRel (zip lCols rCols) refqt True, deps)
    RUFKeyOn cn -> do
      -- TODO: validation should account for this too
      ForeignKey _ refqt _ consName colMap <-
        getRequiredFkey cn fkeys $ \fk -> _fkTable fk == qt

      let deps = [ SchemaDependency (SOTableObj qt $ TOCons consName) DRFkey
                 , SchemaDependency (SOTableObj qt $ TOCol cn) DRUsingColumn
                 -- this needs to be added explicitly to handle the remote table
                 -- being untracked. In this case, neither the using_col nor
                 -- the constraint name will help.
                 , SchemaDependency (SOTable refqt) DRRemoteTable
                 ]
          colMapping = HM.toList colMap
      void $ askTabInfo refqt
      return (RelInfo rn ObjRel colMapping refqt False, deps)
  addRelToCache rn relInfo deps qt

objRelP2
  :: ( QErrM m
     , CacheRWM m
     , MonadTx m
     )
  => QualifiedTable
  -> ObjRelDef
  -> m ()
objRelP2 qt rd@(RelDef rn ru comment) = do
  fkeys <- liftTx $ fetchTableFkeys qt
  objRelP2Setup qt fkeys rd
  liftTx $ persistRel qt rn ObjRel (toJSON ru) comment

createObjRelP2
  :: (QErrM m, CacheRWM m, MonadTx m) => CreateObjRel -> m EncJSON
createObjRelP2 (WithTable qt rd) = do
  objRelP2 qt rd
  return successMsg

runCreateObjRel
  :: (QErrM m, CacheRWM m, MonadTx m , UserInfoM m)
  => CreateObjRel -> m EncJSON
runCreateObjRel defn = do
  createObjRelP1 defn
  createObjRelP2 defn

createArrRelP1 :: (UserInfoM m, QErrM m, CacheRM m) => CreateArrRel -> m ()
createArrRelP1 (WithTable qt rd) = do
  adminOnly
  validateArrRel qt rd

validateArrRel
  :: (QErrM m, CacheRM m)
  => QualifiedTable -> ArrRelDef -> m ()
validateArrRel qt (RelDef rn ru _) = do
  tabInfo <- askTabInfo qt
  checkForFldConfilct tabInfo (fromRel rn)
  let fim = _tiFieldInfoMap tabInfo
  case ru of
    RUFKeyOn (ArrRelUsingFKeyOn remoteQt rcn) -> do
      remoteTabInfo <- askTabInfo remoteQt
      let rfim = _tiFieldInfoMap remoteTabInfo
      -- Check if 'using' column exists
      assertPGCol rfim "" rcn
    RUManual (ArrRelManualConfig rm) ->
      validateManualConfig fim rm

arrRelP2Setup
  :: (QErrM m, CacheRWM m)
  => QualifiedTable -> HS.HashSet ForeignKey -> ArrRelDef -> m ()
arrRelP2Setup qt fkeys (RelDef rn ru _) = do
  (relInfo, deps) <- case ru of
    RUManual (ArrRelManualConfig rm) -> do
      let refqt = rmTable rm
          (lCols, rCols) = unzip $ M.toList $ rmColumns rm
          deps  = map (\c -> SchemaDependency (SOTableObj qt $ TOCol c) DRLeftColumn) lCols
                  <> map (\c -> SchemaDependency (SOTableObj refqt $ TOCol c) DRRightColumn) rCols
      return (RelInfo rn ArrRel (zip lCols rCols) refqt True, deps)
    RUFKeyOn (ArrRelUsingFKeyOn refqt refCol) -> do
      -- TODO: validation should account for this too
      ForeignKey _ _ _ consName colMap <- getRequiredFkey refCol fkeys $
        \fk -> _fkTable fk == refqt && _fkRefTable fk == qt
      let deps = [ SchemaDependency (SOTableObj refqt $ TOCons consName) DRRemoteFkey
                 , SchemaDependency (SOTableObj refqt $ TOCol refCol) DRUsingColumn
                 -- we don't need to necessarily track the remote table like we did in
                 -- case of obj relationships as the remote table is indirectly
                 -- tracked by tracking the constraint name and 'using_col'
                 , SchemaDependency (SOTable refqt) DRRemoteTable
                 ]
          mapping = HM.toList colMap
      return (RelInfo rn ArrRel (map swap mapping) refqt False, deps)
  addRelToCache rn relInfo deps qt

arrRelP2
  :: (QErrM m, CacheRWM m, MonadTx m)
  => QualifiedTable -> ArrRelDef -> m ()
arrRelP2 qt rd@(RelDef rn u comment) = do
  fkeys <- liftTx $ fetchFkeysAsRemoteTable qt
  arrRelP2Setup qt fkeys rd
  liftTx $ persistRel qt rn ArrRel (toJSON u) comment

createArrRelP2
  :: (QErrM m, CacheRWM m, MonadTx m) => CreateArrRel -> m EncJSON
createArrRelP2 (WithTable qt rd) = do
  arrRelP2 qt rd
  return successMsg

runCreateArrRel
  :: (QErrM m, CacheRWM m, MonadTx m , UserInfoM m)
  => CreateArrRel -> m EncJSON
runCreateArrRel defn = do
  createArrRelP1 defn
  createArrRelP2 defn

dropRelP1 :: (UserInfoM m, QErrM m, CacheRM m) => DropRel -> m [SchemaObjId]
dropRelP1 (DropRel qt rn cascade) = do
  adminOnly
  tabInfo <- askTabInfo qt
  _       <- askRelType (_tiFieldInfoMap tabInfo) rn ""
  sc      <- askSchemaCache
  let depObjs = getDependentObjs sc relObjId
  when (depObjs /= [] && not (or cascade)) $ reportDeps depObjs
  return depObjs
  where
    relObjId = SOTableObj qt $ TORel rn

purgeRelDep
  :: (CacheRWM m, MonadTx m) => SchemaObjId -> m ()
purgeRelDep (SOTableObj tn (TOPerm rn pt)) =
  purgePerm tn rn pt
purgeRelDep d = throw500 $ "unexpected dependency of relationship : "
                <> reportSchemaObj d

dropRelP2
  :: (QErrM m, CacheRWM m, MonadTx m)
  => DropRel -> [SchemaObjId] -> m EncJSON
dropRelP2 (DropRel qt rn _) depObjs = do
  mapM_ purgeRelDep depObjs
  delRelFromCache rn qt
  liftTx $ delRelFromCatalog qt rn
  return successMsg

runDropRel
  :: (QErrM m, CacheRWM m, MonadTx m , UserInfoM m)
  => DropRel -> m EncJSON
runDropRel defn = do
  depObjs <- dropRelP1 defn
  dropRelP2 defn depObjs

delRelFromCatalog
  :: QualifiedTable
  -> RelName
  -> Q.TxE QErr ()
delRelFromCatalog (QualifiedObject sn tn) rn =
  Q.unitQE defaultTxErrorHandler [Q.sql|
           DELETE FROM
                  hdb_catalog.hdb_relationship
           WHERE table_schema =  $1
             AND table_name = $2
             AND rel_name = $3
                |] (sn, tn, rn) True

validateRelP1
  :: (UserInfoM m, QErrM m, CacheRM m)
  => QualifiedTable -> RelName -> m RelInfo
validateRelP1 qt rn = do
  adminOnly
  tabInfo <- askTabInfo qt
  askRelType (_tiFieldInfoMap tabInfo) rn ""

setRelCommentP2
  :: (QErrM m, MonadTx m)
  => SetRelComment -> m EncJSON
setRelCommentP2 arc = do
  liftTx $ setRelComment arc
  return successMsg

runSetRelComment
  :: (QErrM m, CacheRWM m, MonadTx m , UserInfoM m)
  => SetRelComment -> m EncJSON
runSetRelComment defn = do
  void $ validateRelP1 qt rn
  setRelCommentP2 defn
  where
    SetRelComment qt rn _ = defn

setRelComment :: SetRelComment
              -> Q.TxE QErr ()
setRelComment (SetRelComment (QualifiedObject sn tn) rn comment) =
  Q.unitQE defaultTxErrorHandler [Q.sql|
           UPDATE hdb_catalog.hdb_relationship
           SET comment = $1
           WHERE table_schema =  $2
             AND table_name = $3
             AND rel_name = $4
                |] (comment, sn, tn, rn) True

getRequiredFkey
  :: (QErrM m)
  => PGCol
  -> HS.HashSet ForeignKey
  -> (ForeignKey -> Bool)
  -> m ForeignKey
getRequiredFkey col fkeySet preCondition =
  case filterFkeys of
    []  -> throw400 ConstraintError
          "no foreign constraint exists on the given column"
    [k] -> return k
    _   -> throw400 ConstraintError
           "more than one foreign key constraint exists on the given column"
  where
    filterFkeys = HS.toList $ HS.filter filterFn fkeySet
    filterFn k = preCondition k && HM.keys (_fkColumnMapping k) == [col]

fetchTableFkeys :: QualifiedTable -> Q.TxE QErr (HS.HashSet ForeignKey)
fetchTableFkeys qt@(QualifiedObject sn tn) = do
  r <- Q.listQE defaultTxErrorHandler [Q.sql|
          SELECT f.constraint_name,
                 f.ref_table_table_schema,
                 f.ref_table,
                 f.constraint_oid,
                 f.column_mapping
            FROM hdb_catalog.hdb_foreign_key_constraint f
           WHERE f.table_schema = $1 AND f.table_name = $2
          |] (sn, tn) True
  fmap HS.fromList $
    forM r $ \(constr, refsn, reftn, oid, Q.AltJ colMapping) ->
    return $ ForeignKey qt (QualifiedObject refsn reftn) oid constr colMapping

fetchFkeysAsRemoteTable :: QualifiedTable -> Q.TxE QErr (HS.HashSet ForeignKey)
fetchFkeysAsRemoteTable rqt@(QualifiedObject rsn rtn) = do
  r <- Q.listQE defaultTxErrorHandler [Q.sql|
          SELECT f.table_schema,
                 f.table_name,
                 f.constraint_name,
                 f.constraint_oid,
                 f.column_mapping
            FROM hdb_catalog.hdb_foreign_key_constraint f
           WHERE f.ref_table_table_schema = $1 AND f.ref_table = $2
          |] (rsn, rtn) True
  fmap HS.fromList $
    forM r $ \(sn, tn, constr, oid, Q.AltJ colMapping) ->
    return $ ForeignKey (QualifiedObject sn tn) rqt oid constr colMapping<|MERGE_RESOLUTION|>--- conflicted
+++ resolved
@@ -68,23 +68,6 @@
            VALUES ($1, $2, $3, $4, $5 :: jsonb, $6)
                 |] (sn, tn, rn, relTypeToTxt relType, Q.AltJ relDef, comment) True
 
-<<<<<<< HEAD
-=======
-checkForFldConfilct
-  :: (MonadError QErr m)
-  => TableInfo PGColumnInfo
-  -> FieldName
-  -> m ()
-checkForFldConfilct tabInfo f =
-  case HM.lookup f (_tiFieldInfoMap tabInfo) of
-    Just _ -> throw400 AlreadyExists $ mconcat
-      [ "column/relationship " <>> f
-      , " of table " <>> _tiName tabInfo
-      , " already exists"
-      ]
-    Nothing -> return ()
-
->>>>>>> ce119530
 validateObjRel
   :: (QErrM m, CacheRM m)
   => QualifiedTable
