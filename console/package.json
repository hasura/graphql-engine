--- conflicted
+++ resolved
@@ -79,12 +79,8 @@
     "pretty-error": "^1.2.0",
     "prop-types": "^15.6.0",
     "query-string": "^6.1.0",
+    "react": "16.8.6",
     "react-ace": "^8.0.0",
-    "react": "16.8.6",
-<<<<<<< HEAD
-=======
-    "react-ace": "^8.0.0",
->>>>>>> 6b8c7eff
     "react-autosuggest": "^9.4.3",
     "react-bootstrap": "^0.32.1",
     "react-copy-to-clipboard": "^5.0.0",
