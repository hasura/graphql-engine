module Hasura.GraphQL.Context where

import           Hasura.Prelude

import           Data.Aeson
import           Data.Has
<<<<<<< HEAD
=======
import           Hasura.Incremental            (Cacheable)
import           Language.Haskell.TH.Syntax    (Lift)
>>>>>>> 02d13ba1

import qualified Data.HashMap.Strict           as Map
import qualified Data.HashSet                  as Set
import qualified Language.GraphQL.Draft.Syntax as G

import           Hasura.GraphQL.Resolve.Types
import           Hasura.GraphQL.Validate.Types
import           Hasura.RQL.Instances          ()
import           Hasura.RQL.Types.Permission

-- | A /GraphQL context/, aka the final output of GraphQL schema generation. Used to both validate
-- incoming queries and respond to introspection queries.
--
-- Combines information from 'TyAgg', 'RootFields', and 'InsCtxMap' datatypes and adds a bit more on
-- top. Constructed via the 'mkGCtx' smart constructor.
data GCtx
  = GCtx
  -- GraphQL type information
  { _gTypes          :: !TypeMap
  , _gFields         :: !FieldMap
  , _gQueryRoot      :: !ObjTyInfo
  , _gMutRoot        :: !(Maybe ObjTyInfo)
  , _gSubRoot        :: !(Maybe ObjTyInfo)
  -- Postgres type information
  , _gOrdByCtx       :: !OrdByCtx
  , _gQueryCtxMap    :: !QueryCtxMap
  , _gMutationCtxMap :: !MutationCtxMap
  , _gInsCtxMap      :: !InsCtxMap
  } deriving (Show, Eq)

data RemoteGCtx
  = RemoteGCtx
  { _rgTypes            :: !TypeMap
  , _rgQueryRoot        :: !ObjTyInfo
  , _rgMutationRoot     :: !(Maybe ObjTyInfo)
  , _rgSubscriptionRoot :: !(Maybe ObjTyInfo)
  } deriving (Show, Eq)

instance Has TypeMap GCtx where
  getter = _gTypes
  modifier f ctx = ctx { _gTypes = f $ _gTypes ctx }

instance ToJSON GCtx where
  toJSON _ = String "ToJSON for GCtx is not implemented"

type GCtxMap = Map.HashMap RoleName GCtx

-- data GCtxMap
--   = GCtxMap
--   { _gcmAdminCtx :: !GCtx
--   , _gcmRoles :: !(Map.HashMap RoleName GCtx)
--   } deriving (Show, Eq)

-- getAdminGCtx :: GCtxMap -> GCtx
-- getAdminGCtx = _gcmAdminCtx

mkQueryRootTyInfo :: [ObjFldInfo] -> ObjTyInfo
mkQueryRootTyInfo flds =
  mkHsraObjTyInfo (Just "query root")
  (G.NamedType "query_root") Set.empty $
  mapFromL _fiName $ schemaFld:typeFld:flds
  where
    schemaFld = mkHsraObjFldInfo Nothing "__schema" Map.empty $
                G.toGT $ G.toNT $ G.NamedType "__Schema"
    typeFld = mkHsraObjFldInfo Nothing "__type" typeFldArgs $
              G.toGT $ G.NamedType "__Type"
    typeFldArgs = mapFromL _iviName $ pure $
      InpValInfo (Just "name of the type") "name" Nothing
      $ G.toGT $ G.toNT $ G.NamedType "String"

defaultTypes :: [TypeInfo]
defaultTypes = $(fromSchemaDocQ defaultSchema TLHasuraType)

emptyGCtx :: GCtx
emptyGCtx =
  let queryRoot = mkQueryRootTyInfo []
      allTys    = mkTyInfoMap $ TIObj queryRoot:defaultTypes
  -- for now subscription root is query root
<<<<<<< HEAD
  in GCtx allTys mempty queryRoot Nothing Nothing mempty mempty mempty mempty
=======
  in GCtx allTys mempty queryRoot Nothing Nothing mempty mempty mempty mempty

data TableCustomRootFields
  = TableCustomRootFields
  { _tcrfSelect          :: !(Maybe G.Name)
  , _tcrfSelectByPk      :: !(Maybe G.Name)
  , _tcrfSelectAggregate :: !(Maybe G.Name)
  , _tcrfInsert          :: !(Maybe G.Name)
  , _tcrfUpdate          :: !(Maybe G.Name)
  , _tcrfDelete          :: !(Maybe G.Name)
  } deriving (Show, Eq, Lift, Generic)
instance NFData TableCustomRootFields
instance Cacheable TableCustomRootFields
$(deriveToJSON (aesonDrop 5 snakeCase){omitNothingFields=True} ''TableCustomRootFields)

instance FromJSON TableCustomRootFields where
  parseJSON = withObject "Object" $ \obj -> do
    select <- obj .:? "select"
    selectByPk <- obj .:? "select_by_pk"
    selectAggregate <- obj .:? "select_aggregate"
    insert <- obj .:? "insert"
    update <- obj .:? "update"
    delete <- obj .:? "delete"

    let duplicateRootFields = duplicates $
                              catMaybes [ select, selectByPk, selectAggregate
                                        , insert, update, delete
                                        ]
    when (not $ null duplicateRootFields) $ fail $ T.unpack $
      "the following custom root field names are duplicated: "
      <> showNames duplicateRootFields

    pure $ TableCustomRootFields select selectByPk selectAggregate
                                 insert update delete
emptyCustomRootFields :: TableCustomRootFields
emptyCustomRootFields =
  TableCustomRootFields
  { _tcrfSelect          = Nothing
  , _tcrfSelectByPk      = Nothing
  , _tcrfSelectAggregate = Nothing
  , _tcrfInsert          = Nothing
  , _tcrfUpdate          = Nothing
  , _tcrfDelete          = Nothing
  }
>>>>>>> 02d13ba1
<|MERGE_RESOLUTION|>--- conflicted
+++ resolved
@@ -4,11 +4,8 @@
 
 import           Data.Aeson
 import           Data.Has
-<<<<<<< HEAD
-=======
 import           Hasura.Incremental            (Cacheable)
 import           Language.Haskell.TH.Syntax    (Lift)
->>>>>>> 02d13ba1
 
 import qualified Data.HashMap.Strict           as Map
 import qualified Data.HashSet                  as Set
@@ -87,51 +84,4 @@
   let queryRoot = mkQueryRootTyInfo []
       allTys    = mkTyInfoMap $ TIObj queryRoot:defaultTypes
   -- for now subscription root is query root
-<<<<<<< HEAD
-  in GCtx allTys mempty queryRoot Nothing Nothing mempty mempty mempty mempty
-=======
-  in GCtx allTys mempty queryRoot Nothing Nothing mempty mempty mempty mempty
-
-data TableCustomRootFields
-  = TableCustomRootFields
-  { _tcrfSelect          :: !(Maybe G.Name)
-  , _tcrfSelectByPk      :: !(Maybe G.Name)
-  , _tcrfSelectAggregate :: !(Maybe G.Name)
-  , _tcrfInsert          :: !(Maybe G.Name)
-  , _tcrfUpdate          :: !(Maybe G.Name)
-  , _tcrfDelete          :: !(Maybe G.Name)
-  } deriving (Show, Eq, Lift, Generic)
-instance NFData TableCustomRootFields
-instance Cacheable TableCustomRootFields
-$(deriveToJSON (aesonDrop 5 snakeCase){omitNothingFields=True} ''TableCustomRootFields)
-
-instance FromJSON TableCustomRootFields where
-  parseJSON = withObject "Object" $ \obj -> do
-    select <- obj .:? "select"
-    selectByPk <- obj .:? "select_by_pk"
-    selectAggregate <- obj .:? "select_aggregate"
-    insert <- obj .:? "insert"
-    update <- obj .:? "update"
-    delete <- obj .:? "delete"
-
-    let duplicateRootFields = duplicates $
-                              catMaybes [ select, selectByPk, selectAggregate
-                                        , insert, update, delete
-                                        ]
-    when (not $ null duplicateRootFields) $ fail $ T.unpack $
-      "the following custom root field names are duplicated: "
-      <> showNames duplicateRootFields
-
-    pure $ TableCustomRootFields select selectByPk selectAggregate
-                                 insert update delete
-emptyCustomRootFields :: TableCustomRootFields
-emptyCustomRootFields =
-  TableCustomRootFields
-  { _tcrfSelect          = Nothing
-  , _tcrfSelectByPk      = Nothing
-  , _tcrfSelectAggregate = Nothing
-  , _tcrfInsert          = Nothing
-  , _tcrfUpdate          = Nothing
-  , _tcrfDelete          = Nothing
-  }
->>>>>>> 02d13ba1
+  in GCtx allTys mempty queryRoot Nothing Nothing mempty mempty mempty mempty