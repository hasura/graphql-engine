{-# LANGUAGE RankNTypes #-}
{-# LANGUAGE NondecreasingIndentation #-}

module Hasura.GraphQL.Transport.WebSocket.Server
  ( WSId(..)

  , WSConn
  , getData
  , getWSId
  , closeConn
  , sendMsg

  , AcceptWith(..)
  , OnConnH
  , OnCloseH
  , OnMessageH
  , WSHandlers(..)

  , WSServer
  , WSEventInfo(..)
  , WSQueueResponse(..)
  , createWSServer
  , closeAll
  , createServerApp
  , shutdown

  , ErrRespType(..)
  , checkPath
  , getHeadersWithEnforceCors
  ) where

import           Hasura.Prelude
import           Hasura.RQL.Types.Error
import           Hasura.Server.Cors

import           Control.Exception.Lifted             (try)
import           Data.Word                            (Word16)
import           GHC.Int                              (Int64)

import qualified Control.Concurrent.Async             as A
import qualified Control.Concurrent.Async.Lifted.Safe as LA
import qualified Control.Concurrent.STM               as STM
<<<<<<< HEAD
=======
import           Control.Exception.Lifted
>>>>>>> 2a24b660
import qualified Control.Monad.Trans.Control          as MC
import qualified Data.Aeson                           as J
import qualified Data.Aeson.Casing                    as J
import qualified Data.Aeson.TH                        as J
import qualified Data.ByteString.Lazy                 as BL
import           Data.String
import qualified Data.TByteString                     as TBS
import qualified Data.UUID                            as UUID
import qualified Data.UUID.V4                         as UUID
<<<<<<< HEAD
=======
import           Data.Word                            (Word16)
import           GHC.Int                              (Int64)
import           Hasura.Prelude
import           GHC.AssertNF
>>>>>>> 2a24b660
import qualified ListT
import qualified Network.HTTP.Types                   as H
import qualified Network.WebSockets                   as WS
import qualified StmContainers.Map                    as STMMap

import qualified Hasura.Logging                       as L

newtype WSId
  = WSId { unWSId :: UUID.UUID }
  deriving (Show, Eq, Hashable)

instance J.ToJSON WSId where
  toJSON (WSId uuid) =
    J.toJSON $ UUID.toText uuid

data WSEvent
  = EConnectionRequest
  | EAccepted
  | ERejected
  | EMessageReceived !TBS.TByteString
  | EMessageSent !TBS.TByteString
  | EJwtExpired
  | ECloseReceived
  | ECloseSent !TBS.TByteString
  | EClosed
  deriving (Show, Eq)
$(J.deriveToJSON
  J.defaultOptions { J.constructorTagModifier = J.snakeCase . drop 1
                   , J.sumEncoding = J.TaggedObject "type" "detail"
                   }
  ''WSEvent)

-- extra websocket event info
data WSEventInfo
  = WSEventInfo
  { _wseiQueryExecutionTime :: !(Maybe Double)
  , _wseiResponseSize       :: !(Maybe Int64)
  } deriving (Show, Eq)
$(J.deriveToJSON
  J.defaultOptions { J.fieldLabelModifier = J.snakeCase . drop 5
                   , J.omitNothingFields = True
                   }
  ''WSEventInfo)


data WSLog
  = WSLog
  { _wslWebsocketId :: !WSId
  , _wslEvent       :: !WSEvent
  , _wslMetadata    :: !(Maybe WSEventInfo)
  } deriving (Show, Eq)
$(J.deriveToJSON
  J.defaultOptions { J.fieldLabelModifier = J.snakeCase . drop 4
                   , J.omitNothingFields = True
                   }
  ''WSLog)

instance L.ToEngineLog WSLog L.Hasura where
  toEngineLog wsLog =
    (L.LevelDebug, L.ELTInternal L.ILTWsServer, J.toJSON wsLog)

data WSQueueResponse
  = WSQueueResponse
  { _wsqrMessage   :: !BL.ByteString
  , _wsqrEventInfo :: !(Maybe WSEventInfo)
  -- ^ extra metadata that we use for other actions, such as print log
  -- we don't want to inlcude them into websocket message payload
  }

data WSConn a
  = WSConn
  { _wcConnId    :: !WSId
  , _wcLogger    :: !(L.Logger L.Hasura)
  , _wcConnRaw   :: !WS.Connection
  , _wcSendQ     :: !(STM.TQueue WSQueueResponse)
  , _wcExtraData :: !a
  }

getData :: WSConn a -> a
getData = _wcExtraData

getWSId :: WSConn a -> WSId
getWSId = _wcConnId

closeConn :: WSConn a -> BL.ByteString -> IO ()
closeConn wsConn = closeConnWithCode wsConn 1000 -- 1000 is "normal close"

-- | Closes a connection with code 1012, which means "Server is restarting"
-- good clients will implement a retry logic with a backoff of a few seconds
forceConnReconnect :: MonadIO m => WSConn a -> BL.ByteString -> m ()
forceConnReconnect wsConn bs = liftIO $ closeConnWithCode wsConn 1012 bs

closeConnWithCode :: WSConn a -> Word16 -> BL.ByteString -> IO ()
closeConnWithCode wsConn code bs = do
  (L.unLogger . _wcLogger) wsConn $
    WSLog (_wcConnId wsConn) (ECloseSent $ TBS.fromLBS bs) Nothing
  WS.sendCloseCode (_wcConnRaw wsConn) code bs

-- writes to a queue instead of the raw connection
-- so that sendMsg doesn't block
sendMsg :: WSConn a -> WSQueueResponse -> IO ()
sendMsg wsConn = \ !resp -> do
  $assertNFHere resp  -- so we don't write thunks to mutable vars
  STM.atomically $ STM.writeTQueue (_wcSendQ wsConn) resp

type ConnMap a = STMMap.Map WSId (WSConn a)

data ServerStatus a
  = AcceptingConns !(ConnMap a)
  | ShuttingDown

data WSServer a
  = WSServer
  { _wssLogger :: !(L.Logger L.Hasura)
  , _wssStatus :: !(STM.TVar (ServerStatus a))
  -- ^ See e.g. createServerApp.onAccept for how we use STM to preserve consistency
  }

createWSServer :: L.Logger L.Hasura -> STM.STM (WSServer a)
createWSServer logger = do
  connMap <- STMMap.new
  serverStatus <- STM.newTVar (AcceptingConns connMap)
  return $ WSServer logger serverStatus

closeAll :: WSServer a -> BL.ByteString -> IO ()
closeAll (WSServer (L.Logger writeLog) serverStatus) msg = do
  writeLog $ L.debugT "closing all connections"
  conns <- STM.atomically $ flushConnMap serverStatus
  closeAllWith (flip closeConn) msg conns

closeAllWith
  :: (BL.ByteString -> WSConn a -> IO ())
  -> BL.ByteString
  -> [(WSId, WSConn a)]
  -> IO ()
closeAllWith closer msg conns =
  void $ A.mapConcurrently (closer msg . snd) conns

-- | Resets the current connections map to an empty one if the server is
-- running and returns the list of connections that were in the map
-- before flushing it.
flushConnMap :: STM.TVar (ServerStatus a) -> STM.STM [(WSId, WSConn a)]
flushConnMap serverStatus = do
  status <- STM.readTVar serverStatus
  case status of
    AcceptingConns connMap -> do
        conns <- ListT.toList $ STMMap.listT connMap
        STMMap.reset connMap
        return conns
    ShuttingDown -> return []

data AcceptWith a
  = AcceptWith
  { _awData        :: !a
  , _awReq         :: !WS.AcceptRequest
  , _awKeepAlive   :: !(WSConn a -> IO ())
  , _awOnJwtExpiry :: !(WSConn a -> IO ())
  }

type OnConnH m a    = WSId -> WS.RequestHead -> m (Either WS.RejectRequest (AcceptWith a))
type OnCloseH m a   = WSConn a -> m ()
type OnMessageH m a = WSConn a -> BL.ByteString -> m ()

data WSHandlers m a
  = WSHandlers
  { _hOnConn    :: OnConnH m a
  , _hOnMessage :: OnMessageH m a
  , _hOnClose   :: OnCloseH m a
  }

createServerApp
  :: (MonadIO m, MC.MonadBaseControl IO m, LA.Forall (LA.Pure m))
  => WSServer a
  -- user provided handlers
  -> WSHandlers m a
  -- aka WS.ServerApp
  -> WS.PendingConnection
  -> m ()
{-# INLINE createServerApp #-}
createServerApp (WSServer logger@(L.Logger writeLog) serverStatus) wsHandlers !pendingConn = do
  wsId <- WSId <$> liftIO UUID.nextRandom
  writeLog $ WSLog wsId EConnectionRequest Nothing
  status <- liftIO $ STM.readTVarIO serverStatus
  case status of
    AcceptingConns _ -> logUnexpectedExceptions $ do
      let reqHead = WS.pendingRequest pendingConn
      onConnRes <- _hOnConn wsHandlers wsId reqHead
      either (onReject wsId) (onAccept wsId) onConnRes

    ShuttingDown ->
      onReject wsId shuttingDownReject

  where
    -- It's not clear what the unexpected exception handling story here should be. So at 
    -- least log properly and re-raise:
    logUnexpectedExceptions = handle $ \(e :: SomeException) -> do
      writeLog $ L.UnstructuredLog L.LevelError $ fromString $
        "Unexpected exception raised in websocket. Please report this as a bug: "<>show e
      throwIO e
      
    shuttingDownReject =
      WS.RejectRequest 503
                        "Service Unavailable"
                        [("Retry-After", "0")]
                        "Server is shutting down"

    onReject wsId rejectRequest = do
      liftIO $ WS.rejectRequestWith pendingConn rejectRequest
      writeLog $ WSLog wsId ERejected Nothing

    onAccept wsId (AcceptWith a acceptWithParams keepAlive onJwtExpiry) = do
      conn  <- liftIO $ WS.acceptRequestWith pendingConn acceptWithParams
      writeLog $ WSLog wsId EAccepted Nothing
      sendQ <- liftIO STM.newTQueueIO
      let !wsConn = WSConn wsId logger conn sendQ a
      -- TODO there are many thunks here. Difficult to trace how much is retained, and
      --      how much of that would be shared anyway.
      --      Requires a fork of 'wai-websockets' and 'websockets', it looks like.
      --      Adding `package` stanzas with -Xstrict -XStrictData for those two packages
      --      helped, cutting the number of thunks approximately in half.
      liftIO $ $assertNFHere wsConn  -- so we don't write thunks to mutable vars

      let whenAcceptingInsertConn = liftIO $ STM.atomically $ do
            status <- STM.readTVar serverStatus
            case status of
              ShuttingDown           -> pure ()
              AcceptingConns connMap -> STMMap.insert wsConn wsId connMap
            return status

      -- ensure we clean up connMap even if an unexpected exception is raised from our worker
      -- threads, or an async exception is raised somewhere in the body here:
      bracket 
        whenAcceptingInsertConn
        (onConnClose wsConn)
        $ \case
        ShuttingDown -> do
          -- Bad luck, we were in the process of shutting the server down but a new
          -- connection was accepted. Let's just close it politely
          forceConnReconnect wsConn "shutting server down"
          _hOnClose wsHandlers wsConn

        AcceptingConns _ -> do
          let rcv = forever $ do
                -- Process all messages serially (important!), in a separate thread:
                msg <- liftIO $ WS.receiveData conn
                writeLog $ WSLog wsId (EMessageReceived $ TBS.fromLBS msg) Nothing
                _hOnMessage wsHandlers wsConn msg

          let send = forever $ do
                WSQueueResponse msg wsInfo <- liftIO $ STM.atomically $ STM.readTQueue sendQ
                liftIO $ WS.sendTextData conn msg
                writeLog $ WSLog wsId (EMessageSent $ TBS.fromLBS msg) wsInfo

          -- withAsync lets us be very sure that if e.g. an async exception is raised while we're
          -- forking that the threads we launched will be cleaned up. See also below.
          LA.withAsync rcv $ \rcvRef -> do
          LA.withAsync send $ \sendRef -> do
          LA.withAsync (liftIO $ keepAlive wsConn) $ \keepAliveRef -> do
          LA.withAsync (liftIO $ onJwtExpiry wsConn) $ \onJwtExpiryRef -> do

          -- terminates on WS.ConnectionException and JWT expiry
          let waitOnRefs = [keepAliveRef, onJwtExpiryRef, rcvRef, sendRef]
          -- withAnyCancel re-raises exceptions from forkedThreads, and is guarenteed to cancel in
          -- case of async exceptions raised while blocking here:
          try (LA.waitAnyCancel waitOnRefs) >>= \case
            Left ( _ :: WS.ConnectionException) -> do
              writeLog $ WSLog (_wcConnId wsConn) ECloseReceived Nothing
            -- this will happen when jwt is expired
            Right _ -> do
              writeLog $ WSLog (_wcConnId wsConn) EJwtExpired Nothing

    onConnClose wsConn = \case
      ShuttingDown -> pure ()
      AcceptingConns connMap -> do
        liftIO $ STM.atomically $ STMMap.delete (_wcConnId wsConn) connMap
        _hOnClose wsHandlers wsConn
        writeLog $ WSLog (_wcConnId wsConn) EClosed Nothing


shutdown :: WSServer a -> IO ()
shutdown (WSServer (L.Logger writeLog) serverStatus) = do
  writeLog $ L.debugT "Shutting websockets server down"
  conns <- STM.atomically $ do
    conns <- flushConnMap serverStatus
    STM.writeTVar serverStatus ShuttingDown
    return conns
  closeAllWith (flip forceConnReconnect) "shutting server down" conns

data ErrRespType
  = ERTLegacy
  | ERTGraphqlCompliant
  deriving (Show)

checkPath :: MonadError QErr m => WS.RequestHead -> m ErrRespType
checkPath requestHead = case WS.requestPath requestHead of
  "/v1alpha1/graphql" -> return ERTLegacy
  "/v1/graphql"       -> return ERTGraphqlCompliant
  _                   ->
    throw404 "only '/v1/graphql', '/v1alpha1/graphql' are supported on websockets"

getHeadersWithEnforceCors
  :: MonadError QErr m
  => (Text -> m ())
  -> WS.RequestHead
  -> CorsPolicy
  -> m [H.Header]
getHeadersWithEnforceCors logCorsNote requestHead corsPolicy =
  maybe (pure reqHeaders) (enforceCors . snd) originM
  where
    reqHeaders = WS.requestHeaders requestHead
    originM = find ((==) "Origin" . fst) reqHeaders

    enforceCors origin = case cpConfig corsPolicy of
      CCAllowAll -> return reqHeaders
      CCDisabled readCookie ->
        if readCookie
        then return reqHeaders
        else do
          logCorsNote corsNote
          pure $ filter (\h -> fst h /= "Cookie") reqHeaders
      CCAllowedOrigins ds
        -- if the origin is in our cors domains, no error
        | bsToTxt origin `elem` dmFqdns ds   -> return reqHeaders
        -- if current origin is part of wildcard domain list, no error
        | inWildcardList ds (bsToTxt origin) -> return reqHeaders
        -- otherwise error
        | otherwise                          -> corsErr

    corsErr = throw400 AccessDenied
              "received origin header does not match configured CORS domains"

    corsNote = "Cookie is not read when CORS is disabled, because it is a potential "
            <> "security issue. If you're already handling CORS before Hasura and enforcing "
            <> "CORS on websocket connections, then you can use the flag --ws-read-cookie or "
            <> "HASURA_GRAPHQL_WS_READ_COOKIE to force read cookie when CORS is disabled."<|MERGE_RESOLUTION|>--- conflicted
+++ resolved
@@ -1,5 +1,5 @@
-{-# LANGUAGE RankNTypes #-}
 {-# LANGUAGE NondecreasingIndentation #-}
+{-# LANGUAGE RankNTypes               #-}
 
 module Hasura.GraphQL.Transport.WebSocket.Server
   ( WSId(..)
@@ -33,17 +33,13 @@
 import           Hasura.RQL.Types.Error
 import           Hasura.Server.Cors
 
-import           Control.Exception.Lifted             (try)
+import           Control.Exception.Lifted
 import           Data.Word                            (Word16)
 import           GHC.Int                              (Int64)
 
 import qualified Control.Concurrent.Async             as A
 import qualified Control.Concurrent.Async.Lifted.Safe as LA
 import qualified Control.Concurrent.STM               as STM
-<<<<<<< HEAD
-=======
-import           Control.Exception.Lifted
->>>>>>> 2a24b660
 import qualified Control.Monad.Trans.Control          as MC
 import qualified Data.Aeson                           as J
 import qualified Data.Aeson.Casing                    as J
@@ -53,13 +49,7 @@
 import qualified Data.TByteString                     as TBS
 import qualified Data.UUID                            as UUID
 import qualified Data.UUID.V4                         as UUID
-<<<<<<< HEAD
-=======
-import           Data.Word                            (Word16)
-import           GHC.Int                              (Int64)
-import           Hasura.Prelude
 import           GHC.AssertNF
->>>>>>> 2a24b660
 import qualified ListT
 import qualified Network.HTTP.Types                   as H
 import qualified Network.WebSockets                   as WS
@@ -215,7 +205,7 @@
   = AcceptWith
   { _awData        :: !a
   , _awReq         :: !WS.AcceptRequest
-  , _awKeepAlive   :: !(WSConn a -> IO ())
+  , _awKeepAlive   :: !(Maybe (WSConn a -> IO ()))
   , _awOnJwtExpiry :: !(WSConn a -> IO ())
   }
 
@@ -253,13 +243,13 @@
       onReject wsId shuttingDownReject
 
   where
-    -- It's not clear what the unexpected exception handling story here should be. So at 
+    -- It's not clear what the unexpected exception handling story here should be. So at
     -- least log properly and re-raise:
     logUnexpectedExceptions = handle $ \(e :: SomeException) -> do
       writeLog $ L.UnstructuredLog L.LevelError $ fromString $
         "Unexpected exception raised in websocket. Please report this as a bug: "<>show e
       throwIO e
-      
+
     shuttingDownReject =
       WS.RejectRequest 503
                         "Service Unavailable"
@@ -291,7 +281,7 @@
 
       -- ensure we clean up connMap even if an unexpected exception is raised from our worker
       -- threads, or an async exception is raised somewhere in the body here:
-      bracket 
+      bracket
         whenAcceptingInsertConn
         (onConnClose wsConn)
         $ \case
@@ -317,12 +307,12 @@
           -- forking that the threads we launched will be cleaned up. See also below.
           LA.withAsync rcv $ \rcvRef -> do
           LA.withAsync send $ \sendRef -> do
-          LA.withAsync (liftIO $ keepAlive wsConn) $ \keepAliveRef -> do
+          withAsyncMaybe (($ wsConn) <$> keepAlive) $ \maybeKeepAliveRef -> do -- Keepalive thread ref is ignored. See below.
           LA.withAsync (liftIO $ onJwtExpiry wsConn) $ \onJwtExpiryRef -> do
 
           -- terminates on WS.ConnectionException and JWT expiry
-          let waitOnRefs = [keepAliveRef, onJwtExpiryRef, rcvRef, sendRef]
-          -- withAnyCancel re-raises exceptions from forkedThreads, and is guarenteed to cancel in
+          let waitOnRefs = [onJwtExpiryRef, rcvRef, sendRef] <> maybe [] pure maybeKeepAliveRef
+          -- withAnyCancel re-raises exceptions from forkedThreads (except Keepalive), and is guarenteed to cancel in
           -- case of async exceptions raised while blocking here:
           try (LA.waitAnyCancel waitOnRefs) >>= \case
             Left ( _ :: WS.ConnectionException) -> do
@@ -337,6 +327,11 @@
         liftIO $ STM.atomically $ STMMap.delete (_wcConnId wsConn) connMap
         _hOnClose wsHandlers wsConn
         writeLog $ WSLog (_wcConnId wsConn) EClosed Nothing
+
+    withAsyncMaybe maybeAction withRef =
+      case maybeAction of
+        Nothing     -> withRef Nothing
+        Just action -> LA.withAsync (liftIO action) $ withRef . Just
 
 
 shutdown :: WSServer a -> IO ()
