{-# LANGUAGE TypeApplications #-}

module Hasura.RQL.DDL.Schema.Table where

import           Hasura.EncJSON
import           Hasura.GraphQL.RemoteServer
import           Hasura.Prelude
import           Hasura.RQL.DDL.Deps
import           Hasura.RQL.DDL.EventTrigger
import           Hasura.RQL.DDL.Permission
import           Hasura.RQL.DDL.Permission.Internal
import           Hasura.RQL.DDL.QueryTemplate
import           Hasura.RQL.DDL.Relationship
import           Hasura.RQL.DDL.RemoteSchema
import           Hasura.RQL.DDL.Schema.Diff
import           Hasura.RQL.DDL.Schema.Function
import           Hasura.RQL.DDL.Schema.Rename
import           Hasura.RQL.DDL.Utils
import           Hasura.RQL.Types
import           Hasura.RQL.Types.Catalog
import           Hasura.Server.Utils                (matchRegex)
import           Hasura.SQL.Types

import qualified Database.PG.Query                  as Q
import qualified Hasura.GraphQL.Schema              as GS

import           Data.Aeson
import           Data.Aeson.Casing
import           Data.Aeson.TH
import           Instances.TH.Lift                  ()
import           Language.Haskell.TH.Syntax         (Lift)
import           Network.URI.Extended               ()

import qualified Data.HashMap.Strict                as M
import qualified Data.HashSet                       as HS
import qualified Data.Text                          as T
import qualified Data.Text.Encoding                 as TE
import qualified Database.PostgreSQL.LibPQ          as PQ

delTableFromCatalog :: QualifiedTable -> Q.Tx ()
delTableFromCatalog (QualifiedObject sn tn) =
  Q.unitQ [Q.sql|
            DELETE FROM "hdb_catalog"."hdb_table"
            WHERE table_schema = $1 AND table_name = $2
                |] (sn, tn) False

saveTableToCatalog :: QualifiedTable -> Q.Tx ()
saveTableToCatalog (QualifiedObject sn tn) =
  Q.unitQ [Q.sql|
            INSERT INTO "hdb_catalog"."hdb_table" VALUES ($1, $2)
                |] (sn, tn) False

newtype TrackTable
  = TrackTable
  { tName :: QualifiedTable }
  deriving (Show, Eq, FromJSON, ToJSON, Lift)

trackExistingTableOrViewP1
  :: (CacheRM m, UserInfoM m, QErrM m) => TrackTable -> m ()
trackExistingTableOrViewP1 (TrackTable vn) = do
  adminOnly
  rawSchemaCache <- askSchemaCache
  when (M.member vn $ scTables rawSchemaCache) $
    throw400 AlreadyTracked $ "view/table already tracked : " <>> vn

trackExistingTableOrViewP2
  :: (QErrM m, CacheRWM m, MonadTx m)
  => QualifiedTable -> Bool -> m EncJSON
trackExistingTableOrViewP2 vn isSystemDefined = do
  sc <- askSchemaCache
  let defGCtx = scDefaultRemoteGCtx sc
  GS.checkConflictingNode defGCtx $ GS.qualObjectToName vn

<<<<<<< HEAD
  trackExistingTableOrViewP2Setup vn isSystemDefined
  liftTx $ Q.catchE defaultTxErrorHandler $
    saveTableToCatalog vn
=======
  tables <- liftTx fetchTableCatalog
  case tables of
    []   -> throw400 NotExists $ "no such table/view exists in postgres : " <>> vn
    [ti] -> addTableToCache ti
    _    -> throw500 $ "more than one row found for: " <>> vn
  liftTx $ Q.catchE defaultTxErrorHandler $ saveTableToCatalog vn

  -- refresh the gCtx in schema cache
  refreshGCtxMapInSchema

>>>>>>> cede0157
  return successMsg
  where
    QualifiedObject sn tn = vn
    mkTableInfo (cols, pCols, constraints, viewInfoM) =
      let colMap = M.fromList $ flip map (Q.getAltJ cols) $
            \c -> (fromPGCol $ pgiName c, FIColumn c)
      in TableInfo vn isSystemDefined colMap mempty (Q.getAltJ constraints)
                  (Q.getAltJ pCols) (Q.getAltJ viewInfoM) mempty
    fetchTableCatalog = map mkTableInfo <$>
      Q.listQE defaultTxErrorHandler [Q.sql|
           SELECT columns, primary_key_columns,
                  constraints, view_info
           FROM hdb_catalog.hdb_table_info_agg
           WHERE table_schema = $1 AND table_name = $2
           |] (sn, tn) True

runTrackTableQ
  :: (QErrM m, CacheRWM m, MonadTx m, UserInfoM m)
  => TrackTable -> m EncJSON
runTrackTableQ q = do
  trackExistingTableOrViewP1 q
  trackExistingTableOrViewP2 (tName q) False

purgeDep :: (CacheRWM m, MonadTx m)
         => SchemaObjId -> m ()
purgeDep schemaObjId = case schemaObjId of
  (SOTableObj tn (TOPerm rn pt)) -> do
    liftTx $ dropPermFromCatalog tn rn pt
    withPermType pt delPermFromCache rn tn

  (SOTableObj qt (TORel rn))     -> do
    liftTx $ delRelFromCatalog qt rn
    delRelFromCache rn qt

  (SOQTemplate qtn)              -> do
    liftTx $ delQTemplateFromCatalog qtn
    delQTemplateFromCache qtn

  (SOFunction qf) -> do
    liftTx $ delFunctionFromCatalog qf
    delFunctionFromCache qf

  (SOTableObj qt (TOTrigger trn)) -> do
    liftTx $ delEventTriggerFromCatalog trn
    delEventTriggerFromCache qt trn

  _                              -> throw500 $
    "unexpected dependent object : " <> reportSchemaObj schemaObjId

processTableChanges :: (MonadTx m, CacheRWM m)
                    => TableInfo -> TableDiff -> m Bool
processTableChanges ti tableDiff = do
  -- If table rename occurs then don't replace constraints and
  -- process dropped/added columns, because schema reload happens eventually
  sc <- askSchemaCache
  let tn = tiName ti
      withOldTabName = do
        -- replace constraints
        replaceConstraints tn
        -- for all the dropped columns
        procDroppedCols tn
        -- for all added columns
        procAddedCols tn
        -- for all altered columns
        procAlteredCols sc tn

      withNewTabName newTN = do
        let tnGQL = GS.qualObjectToName newTN
            defGCtx = scDefaultRemoteGCtx sc
        -- check for GraphQL schema conflicts on new name
        GS.checkConflictingNode defGCtx tnGQL
        void $ procAlteredCols sc tn
        -- update new table in catalog
        renameTableInCatalog newTN tn
        return True

  maybe withOldTabName withNewTabName mNewName

  where
    TableDiff mNewName droppedCols addedCols alteredCols _ constraints = tableDiff
    replaceConstraints tn = flip modTableInCache tn $ \tInfo ->
      return $ tInfo {tiUniqOrPrimConstraints = constraints}

    procDroppedCols tn =
      forM_ droppedCols $ \droppedCol ->
        -- Drop the column from the cache
        delColFromCache droppedCol tn

    procAddedCols tn =
      -- In the newly added columns check that there is no conflict with relationships
      forM_ addedCols $ \pci@(PGColInfo colName _ _) ->
        case M.lookup (fromPGCol colName) $ tiFieldInfoMap ti of
          Just (FIRelationship _) ->
            throw400 AlreadyExists $ "cannot add column " <> colName
            <<> " in table " <> tn <<>
            " as a relationship with the name already exists"
          _ -> addColToCache colName pci tn

    procAlteredCols sc tn = fmap or $ forM alteredCols $
      \( PGColInfo oColName oColTy oNullable
       , npci@(PGColInfo nColName nColTy nNullable)
       ) ->
        if | oColName /= nColName -> do
               renameColInCatalog oColName nColName tn ti
               return True
           | oColTy /= nColTy -> do
               let colId   = SOTableObj tn $ TOCol oColName
                   depObjs = getDependentObjsWith (== "on_type") sc colId
               unless (null depObjs) $ throw400 DependencyError $
                 "cannot change type of column " <> oColName <<> " in table "
                 <> tn <<> " because of the following dependencies : " <>
                 reportSchemaObjs depObjs
               updColInCache nColName npci tn
               return False
           | oNullable /= nNullable -> do
               updColInCache nColName npci tn
               return False
           | otherwise -> return False

delTableAndDirectDeps
  :: (QErrM m, CacheRWM m, MonadTx m) => QualifiedTable -> m ()
delTableAndDirectDeps qtn@(QualifiedObject sn tn) = do
  liftTx $ Q.catchE defaultTxErrorHandler $ do
    Q.unitQ [Q.sql|
             DELETE FROM "hdb_catalog"."hdb_relationship"
             WHERE table_schema = $1 AND table_name = $2
              |] (sn, tn) False
    Q.unitQ [Q.sql|
             DELETE FROM "hdb_catalog"."hdb_permission"
             WHERE table_schema = $1 AND table_name = $2
              |] (sn, tn) False
    Q.unitQ [Q.sql|
             DELETE FROM "hdb_catalog"."event_triggers"
             WHERE schema_name = $1 AND table_name = $2
              |] (sn, tn) False
    delTableFromCatalog qtn
  delTableFromCache qtn

processSchemaChanges :: (MonadTx m, CacheRWM m) => SchemaDiff -> m Bool
processSchemaChanges schemaDiff = do
  -- Purge the dropped tables
  mapM_ delTableAndDirectDeps droppedTables

  sc <- askSchemaCache
  fmap or $ forM alteredTables $ \(oldQtn, tableDiff) -> do
    ti <- case M.lookup oldQtn $ scTables sc of
      Just ti -> return ti
      Nothing -> throw500 $ "old table metadata not found in cache : " <>> oldQtn
    processTableChanges ti tableDiff
  where
    SchemaDiff droppedTables alteredTables = schemaDiff

data UntrackTable =
  UntrackTable
  { utTable   :: !QualifiedTable
  , utCascade :: !(Maybe Bool)
  } deriving (Show, Eq, Lift)
$(deriveJSON (aesonDrop 2 snakeCase){omitNothingFields=True} ''UntrackTable)

unTrackExistingTableOrViewP1
  :: (CacheRM m, UserInfoM m, QErrM m) => UntrackTable -> m ()
unTrackExistingTableOrViewP1 (UntrackTable vn _) = do
  adminOnly
  rawSchemaCache <- askSchemaCache
  case M.lookup vn (scTables rawSchemaCache) of
    Just ti ->
      -- Check if table/view is system defined
      when (tiSystemDefined ti) $ throw400 NotSupported $
        vn <<> " is system defined, cannot untrack"
    Nothing -> throw400 AlreadyUntracked $
      "view/table already untracked : " <>> vn

unTrackExistingTableOrViewP2
  :: (QErrM m, CacheRWM m, MonadTx m)
  => UntrackTable -> m EncJSON
unTrackExistingTableOrViewP2 (UntrackTable qtn cascade) = do
  sc <- askSchemaCache

  -- Get relational, query template and function dependants
  let allDeps = getDependentObjs sc (SOTable qtn)
      indirectDeps = filter (not . isDirectDep) allDeps

  -- Report bach with an error if cascade is not set
  when (indirectDeps /= [] && not (or cascade)) $ reportDepsExt indirectDeps []

  -- Purge all the dependants from state
  mapM_ purgeDep indirectDeps

  -- delete the table and its direct dependencies
  delTableAndDirectDeps qtn

  return successMsg
  where
    isDirectDep = \case
      (SOTableObj dtn _) -> qtn == dtn
      _                  -> False

runUntrackTableQ
  :: (QErrM m, CacheRWM m, MonadTx m, UserInfoM m)
  => UntrackTable -> m EncJSON
runUntrackTableQ q = do
  unTrackExistingTableOrViewP1 q
  unTrackExistingTableOrViewP2 q

handleInconsistentObj
  :: (QErrM m, CacheRWM m)
  => (T.Text -> InconsistentMetadataObj)
  -> m ()
  -> m ()
handleInconsistentObj f action =
  action `catchError` \err -> do
    sc <- askSchemaCache
    let inconsObj = f $ qeError err
        allInconsObjs = inconsObj:scInconsistentObjs sc
    writeSchemaCache $ sc{scInconsistentObjs = allInconsObjs}

checkNewInconsistentMeta
  :: (QErrM m)
  => SchemaCache -- old schema cache
  -> SchemaCache -- new schema cache
  -> m ()
checkNewInconsistentMeta oldSC newSC =
  unless (null newInconsMetaObjects) $ do
    let err = err500 Unexpected
          "cannot continue due to newly found inconsistent metadata"
    throwError err{qeInternal = Just $ toJSON newInconsMetaObjects}
  where
    oldInconsMeta = scInconsistentObjs oldSC
    newInconsMeta = scInconsistentObjs newSC
    newInconsMetaObjects = getDifference _moId newInconsMeta oldInconsMeta

buildSchemaCacheStrict
  :: (MonadTx m, CacheRWM m, MonadIO m, HasHttpManager m, HasSQLGenCtx m)
  => m ()
buildSchemaCacheStrict = do
  buildSchemaCache
  sc <- askSchemaCache
  let inconsObjs = scInconsistentObjs sc
  unless (null inconsObjs) $ do
    let err = err400 Unexpected "cannot continue due to inconsistent metadata"
    throwError err{qeInternal = Just $ toJSON inconsObjs}

buildSchemaCache
  :: (MonadTx m, CacheRWM m, MonadIO m, HasHttpManager m, HasSQLGenCtx m)
  => m ()
buildSchemaCache = buildSchemaCacheG True

buildSCWithoutSetup
  :: (MonadTx m, CacheRWM m, MonadIO m, HasHttpManager m, HasSQLGenCtx m)
  => m ()
buildSCWithoutSetup = buildSchemaCacheG False

buildSchemaCacheG
  :: (MonadTx m, CacheRWM m, MonadIO m, HasHttpManager m, HasSQLGenCtx m)
  => Bool -> m ()
buildSchemaCacheG withSetup = do
  -- clean hdb_views
  when withSetup $ liftTx $ Q.catchE defaultTxErrorHandler clearHdbViews
  -- reset the current schemacache
  writeSchemaCache emptySchemaCache
  sqlGenCtx <- askSQLGenCtx

  -- fetch all catalog metadata
  CatalogMetadata tables relationships permissions qTemplates
    eventTriggers remoteSchemas functions fkeys' <- liftTx fetchCatalogData

  let fkeys = HS.fromList fkeys'

  -- tables
  forM_ tables $ \ct -> do
    let qt = _ctTable ct
        isSysDef = _ctSystemDefined ct
        tableInfoM = _ctInfo ct
        mkInconsObj = InconsistentMetadataObj (MOTable qt)
                      MOTTable $ toJSON $ TrackTable qt
    modifyErr (\e -> "table " <> qt <<> "; " <> e) $
      handleInconsistentObj mkInconsObj $ do
      ti <- onNothing tableInfoM $ throw400 NotExists $
            "no such table/view exists in postgres : " <>> qt
      addTableToCache $ ti{tiSystemDefined = isSysDef}

  -- relationships
  forM_ relationships $ \(CatalogRelation qt rn rt rDef cmnt) -> do
    let objId = MOTableObj qt $ MTORel rn rt
        def = toJSON $ WithTable qt $ RelDef rn rDef cmnt
        mkInconsObj = InconsistentMetadataObj objId (MOTRel rt) def
    modifyErr (\e -> "table " <> qt <<> "; rel " <> rn <<> "; " <> e) $
      handleInconsistentObj mkInconsObj $
      case rt of
        ObjRel -> do
          using <- decodeValue rDef
          let relDef = RelDef rn using Nothing
          validateObjRel qt relDef
          objRelP2Setup qt fkeys relDef
        ArrRel -> do
          using <- decodeValue rDef
          let relDef = RelDef rn using Nothing
          validateArrRel qt relDef
          arrRelP2Setup qt fkeys relDef

  -- permissions
  forM_ permissions $ \(CatalogPermission qt rn pt pDef cmnt) -> do
    let objId = MOTableObj qt $ MTOPerm rn pt
        def = toJSON $ WithTable qt $ PermDef rn pDef cmnt
        mkInconsObj = InconsistentMetadataObj objId (MOTPerm pt) def
    modifyErr (\e -> "table " <> qt <<> "; role " <> rn <<> "; " <> e) $
      handleInconsistentObj mkInconsObj $
      case pt of
          PTInsert -> permHelper withSetup sqlGenCtx qt rn pDef PAInsert
          PTSelect -> permHelper withSetup sqlGenCtx qt rn pDef PASelect
          PTUpdate -> permHelper withSetup sqlGenCtx qt rn pDef PAUpdate
          PTDelete -> permHelper withSetup sqlGenCtx qt rn pDef PADelete

  -- query templates
  forM_ qTemplates $ \(CatalogQueryTemplate qtn qtDefVal) -> do
    let def = object ["name" .= qtn, "template" .= qtDefVal]
        mkInconsObj =
          InconsistentMetadataObj (MOQTemplate qtn) MOTQTemplate def
    handleInconsistentObj mkInconsObj $ do
      qtDef <- decodeValue qtDefVal
      qCtx <- mkAdminQCtx sqlGenCtx <$> askSchemaCache
      (qti, deps) <- liftP1WithQCtx qCtx $ createQueryTemplateP1 $
             CreateQueryTemplate qtn qtDef Nothing
      addQTemplateToCache qti deps

  -- event triggers
  forM_ eventTriggers $ \(CatalogEventTrigger qt trn configuration) -> do
    let objId = MOTableObj qt $ MTOTrigger trn
        def = object ["table" .= qt, "configuration" .= configuration]
        mkInconsObj = InconsistentMetadataObj objId MOTEventTrigger def
    handleInconsistentObj mkInconsObj $ do
      etc <- decodeValue configuration
      subTableP2Setup qt etc
      allCols <- getCols . tiFieldInfoMap <$> askTabInfo qt
      when withSetup $ liftTx $
        mkTriggerQ trn qt allCols (stringifyNum sqlGenCtx) (etcDefinition etc)

  -- sql functions
  forM_ functions $ \(CatalogFunction qf rawfiM) -> do
    let def = toJSON $ TrackFunction qf
        mkInconsObj =
          InconsistentMetadataObj (MOFunction qf) MOTFunction def
    modifyErr (\e -> "function " <> qf <<> "; " <> e) $
      handleInconsistentObj mkInconsObj $ do
      rawfi <- onNothing rawfiM $
        throw400 NotExists $ "no such function exists in postgres : " <>> qf
      trackFunctionP2Setup qf rawfi

  -- build GraphQL context
  GS.buildGCtxMap

  -- remote schemas
<<<<<<< HEAD
  remoteSchemas <- liftTx fetchRemoteSchemas
  forM_ remoteSchemas resolveSingleRemoteSchema
=======
  forM_ remoteSchemas $ resolveSingleRemoteSchema hMgr
>>>>>>> cede0157

  where
    permHelper setup sqlGenCtx qt rn pDef pa = do
      qCtx <- mkAdminQCtx sqlGenCtx <$> askSchemaCache
      perm <- decodeValue pDef
      let permDef = PermDef rn perm Nothing
          createPerm = WithTable qt permDef
      (permInfo, deps) <- liftP1WithQCtx qCtx $ createPermP1 createPerm
      when setup $ addPermP2Setup qt permDef permInfo
      addPermToCache qt rn pa permInfo deps
      -- p2F qt rn p1Res

    resolveSingleRemoteSchema rs = do
      let AddRemoteSchemaQuery name _ _ = rs
          mkInconsObj = InconsistentMetadataObj (MORemoteSchema name)
                        MOTRemoteSchema (toJSON rs)
      handleInconsistentObj mkInconsObj $ do
        rsCtx <- addRemoteSchemaP2Setup rs
        sc <- askSchemaCache
        let gCtxMap = scGCtxMap sc
            defGCtx = scDefaultRemoteGCtx sc
            rGCtx = convRemoteGCtx $ rscGCtx rsCtx
        mergedGCtxMap <- mergeRemoteSchema gCtxMap rGCtx
        mergedDefGCtx <- mergeGCtx defGCtx rGCtx
        writeSchemaCache sc { scGCtxMap = mergedGCtxMap
                            , scDefaultRemoteGCtx = mergedDefGCtx
                            }

fetchCatalogData :: Q.TxE QErr CatalogMetadata
fetchCatalogData =
  (Q.getAltJ . runIdentity . Q.getRow) <$> Q.withQE defaultTxErrorHandler
    $(Q.sqlFromFile "src-rsr/catalog_metadata.sql") () True

data RunSQL
  = RunSQL
  { rSql                      :: T.Text
  , rCascade                  :: !(Maybe Bool)
  , rCheckMetadataConsistency :: !(Maybe Bool)
  } deriving (Show, Eq, Lift)

$(deriveJSON (aesonDrop 1 snakeCase){omitNothingFields=True} ''RunSQL)

data RunSQLRes
  = RunSQLRes
  { rrResultType :: !T.Text
  , rrResult     :: !Value
  } deriving (Show, Eq)

$(deriveJSON (aesonDrop 2 snakeCase){omitNothingFields=True} ''RunSQLRes)

instance Q.FromRes RunSQLRes where
  fromRes (Q.ResultOkEmpty _) =
    return $ RunSQLRes "CommandOk" Null
  fromRes (Q.ResultOkData res) = do
    csvRows <- resToCSV res
    return $ RunSQLRes "TuplesOk" $ toJSON csvRows

execRawSQL :: (MonadTx m) => T.Text -> m EncJSON
execRawSQL =
  fmap (encJFromJValue @RunSQLRes) .
  liftTx . Q.multiQE rawSqlErrHandler . Q.fromText
  where
    rawSqlErrHandler txe =
      let e = err400 PostgresError "query execution failed"
      in e {qeInternal = Just $ toJSON txe}

execWithMDCheck
  :: (QErrM m, CacheRWM m, MonadTx m, MonadIO m, HasHttpManager m, HasSQLGenCtx m)
  => RunSQL -> m EncJSON
execWithMDCheck (RunSQL t cascade _) = do

  -- Drop hdb_views so no interference is caused to the sql query
  liftTx $ Q.catchE defaultTxErrorHandler clearHdbViews

  -- Get the metadata before the sql query, everything, need to filter this
  oldMetaU <- liftTx $ Q.catchE defaultTxErrorHandler fetchTableMeta
  oldFuncMetaU <-
    liftTx $ Q.catchE defaultTxErrorHandler fetchFunctionMeta

  -- Run the SQL
  res <- execRawSQL t

  -- Get the metadata after the sql query
  newMeta <- liftTx $ Q.catchE defaultTxErrorHandler fetchTableMeta
  newFuncMeta <- liftTx $ Q.catchE defaultTxErrorHandler fetchFunctionMeta
  sc <- askSchemaCache
  let existingTables = M.keys $ scTables sc
      oldMeta = flip filter oldMetaU $ \tm -> tmTable tm `elem` existingTables
      schemaDiff = getSchemaDiff oldMeta newMeta
      existingFuncs = M.keys $ scFunctions sc
      oldFuncMeta = flip filter oldFuncMetaU $ \fm -> funcFromMeta fm `elem` existingFuncs
      FunctionDiff droppedFuncs alteredFuncs = getFuncDiff oldFuncMeta newFuncMeta
      overloadedFuncs = getOverloadedFuncs existingFuncs newFuncMeta

  -- Do not allow overloading functions
  unless (null overloadedFuncs) $
    throw400 NotSupported $ "the following tracked function(s) cannot be overloaded: "
    <> reportFuncs overloadedFuncs

  indirectDeps <- getSchemaChangeDeps schemaDiff

  -- Report back with an error if cascade is not set
  when (indirectDeps /= [] && not (or cascade)) $ reportDepsExt indirectDeps []

  -- Purge all the indirect dependents from state
  mapM_ purgeDep indirectDeps

  -- Purge all dropped functions
  let purgedFuncs = flip mapMaybe indirectDeps $ \dep ->
        case dep of
          SOFunction qf -> Just qf
          _             -> Nothing

  forM_ (droppedFuncs \\ purgedFuncs) $ \qf -> do
    liftTx $ delFunctionFromCatalog qf
    delFunctionFromCache qf

  -- Process altered functions
  forM_ alteredFuncs $ \(qf, newTy) ->
    when (newTy == FTVOLATILE) $
      throw400 NotSupported $
      "type of function " <> qf <<> " is altered to \"VOLATILE\" which is not supported now"

  -- update the schema cache and hdb_catalog with the changes
  reloadRequired <- processSchemaChanges schemaDiff

  let withReload = do -- in case of any rename
        buildSchemaCache
        newSC <- askSchemaCache
        checkNewInconsistentMeta sc newSC

      withoutReload = do
        postSc <- askSchemaCache
        -- recreate the insert permission infra
        forM_ (M.elems $ scTables postSc) $ \ti -> do
          let tn = tiName ti
          forM_ (M.elems $ tiRolePermInfoMap ti) $ \rpi ->
            maybe (return ()) (liftTx . buildInsInfra tn) $ _permIns rpi

        strfyNum <- stringifyNum <$> askSQLGenCtx
        --recreate triggers
        forM_ (M.elems $ scTables postSc) $ \ti -> do
          let tn = tiName ti
              cols = getCols $ tiFieldInfoMap ti
          forM_ (M.toList $ tiEventTriggerInfoMap ti) $ \(trn, eti) -> do
            let opsDef = etiOpsDef eti
            liftTx $ mkTriggerQ trn tn cols strfyNum opsDef

  bool withoutReload withReload reloadRequired

  return res
  where
    reportFuncs = T.intercalate ", " . map dquoteTxt

isAltrDropReplace :: QErrM m => T.Text -> m Bool
isAltrDropReplace = either throwErr return . matchRegex regex False
  where
    throwErr s = throw500 $ "compiling regex failed: " <> T.pack s
    regex = "alter|drop|replace|create function"

runRunSQL
  :: (QErrM m, UserInfoM m, CacheRWM m, MonadTx m, MonadIO m, HasHttpManager m, HasSQLGenCtx m)
  => RunSQL -> m EncJSON
runRunSQL q@(RunSQL t _ mChkMDCnstcy) = do
  adminOnly
  isMDChkNeeded <- maybe (isAltrDropReplace t) return mChkMDCnstcy
  bool (execRawSQL t) (execWithMDCheck q) isMDChkNeeded

-- Should be used only after checking the status
resToCSV :: PQ.Result -> ExceptT T.Text IO [[T.Text]]
resToCSV r =  do
  nr  <- liftIO $ PQ.ntuples r
  nc  <- liftIO $ PQ.nfields r

  hdr <- forM [0..pred nc] $ \ic -> do
    colNameBS <- liftIO $ PQ.fname r ic
    maybe (return "unknown") decodeBS colNameBS

  rows <- forM [0..pred nr] $ \ir ->
    forM [0..pred nc] $ \ic -> do
      cellValBS <- liftIO $ PQ.getvalue r ir ic
      maybe (return "NULL") decodeBS cellValBS

  return $ hdr:rows

  where
    decodeBS = either (throwError . T.pack . show) return . TE.decodeUtf8'<|MERGE_RESOLUTION|>--- conflicted
+++ resolved
@@ -71,11 +71,6 @@
   let defGCtx = scDefaultRemoteGCtx sc
   GS.checkConflictingNode defGCtx $ GS.qualObjectToName vn
 
-<<<<<<< HEAD
-  trackExistingTableOrViewP2Setup vn isSystemDefined
-  liftTx $ Q.catchE defaultTxErrorHandler $
-    saveTableToCatalog vn
-=======
   tables <- liftTx fetchTableCatalog
   case tables of
     []   -> throw400 NotExists $ "no such table/view exists in postgres : " <>> vn
@@ -83,10 +78,6 @@
     _    -> throw500 $ "more than one row found for: " <>> vn
   liftTx $ Q.catchE defaultTxErrorHandler $ saveTableToCatalog vn
 
-  -- refresh the gCtx in schema cache
-  refreshGCtxMapInSchema
-
->>>>>>> cede0157
   return successMsg
   where
     QualifiedObject sn tn = vn
@@ -439,12 +430,7 @@
   GS.buildGCtxMap
 
   -- remote schemas
-<<<<<<< HEAD
-  remoteSchemas <- liftTx fetchRemoteSchemas
   forM_ remoteSchemas resolveSingleRemoteSchema
-=======
-  forM_ remoteSchemas $ resolveSingleRemoteSchema hMgr
->>>>>>> cede0157
 
   where
     permHelper setup sqlGenCtx qt rn pDef pa = do
