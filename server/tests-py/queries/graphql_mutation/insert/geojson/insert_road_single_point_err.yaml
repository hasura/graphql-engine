--- conflicted
+++ resolved
@@ -4,11 +4,7 @@
 response:
   errors:
   - extensions:
-<<<<<<< HEAD
-      path: $.variables.roads[0].path.coordinates
-=======
       path: $.variableValues.roads[0].path.coordinates
->>>>>>> 7c89e951
       code: parse-failed
     message: A LineString needs at least 2 Positions
 query:
