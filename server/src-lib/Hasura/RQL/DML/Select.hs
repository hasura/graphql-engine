--- conflicted
+++ resolved
@@ -645,17 +645,9 @@
   validateHeaders $ spiRequiredHeaders selPermInfo
   convSelectQ (tiFieldInfoMap tabInfo) selPermInfo extSelQ prepArgBuilder
 
-<<<<<<< HEAD
--- selectP2 :: (P2C m) => (SelectQueryP1, DS.Seq Q.PrepArg) -> m EncJSON
-selectP2 :: (SelectData, DS.Seq Q.PrepArg) -> Q.TxE QErr EncJSON
-selectP2 (sel, p) =
+selectP2 :: Bool -> (AnnSel, DS.Seq Q.PrepArg) -> Q.TxE QErr EncJSON
+selectP2 asSingleObject (sel, p) =
   encJFromBS . runIdentity . Q.getRow
-=======
--- selectP2 :: (P2C m) => (SelectQueryP1, DS.Seq Q.PrepArg) -> m RespBody
-selectP2 :: Bool -> (AnnSel, DS.Seq Q.PrepArg) -> Q.TxE QErr RespBody
-selectP2 asSingleObject (sel, p) =
-  runIdentity . Q.getRow
->>>>>>> a68bb612
   <$> Q.rawQE dmlTxErrorHandler (Q.fromBuilder selectSQL) (toList p) True
   where
     selectSQL = toSQL $ mkSQLSelect asSingleObject sel
