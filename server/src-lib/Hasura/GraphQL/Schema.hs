--- conflicted
+++ resolved
@@ -60,21 +60,13 @@
   -- table, req hdrs
   = OCInsert QualifiedTable [T.Text]
   -- tn, filter exp, limit, req hdrs
-<<<<<<< HEAD
-  | OCSelect QualifiedTable S.BoolExp (Maybe Int) [T.Text]
-  -- tn, filter exp, req hdrs
-  | OCSelectPkey QualifiedTable S.BoolExp [T.Text]
-  -- tn, filter exp, limit, req hdrs
-  | OCSelectAgg QualifiedTable S.BoolExp (Maybe Int) [T.Text]
-  -- tn, fn, limit, req hdrs
-  | OCFuncQuery QualifiedTable QualifiedFunction (Maybe Int)
-=======
   | OCSelect QualifiedTable AnnBoolExpSQL (Maybe Int) [T.Text]
   -- tn, filter exp, reqt hdrs
   | OCSelectPkey QualifiedTable AnnBoolExpSQL [T.Text]
   -- tn, filter exp, limit, req hdrs
   | OCSelectAgg QualifiedTable AnnBoolExpSQL (Maybe Int) [T.Text]
->>>>>>> f25d49a9
+  -- tn, fn, limit, req hdrs
+  | OCFuncQuery QualifiedTable QualifiedFunction (Maybe Int)
   -- tn, filter exp, req hdrs
   | OCUpdate QualifiedTable AnnBoolExpSQL [T.Text]
   -- tn, filter exp, req hdrs
