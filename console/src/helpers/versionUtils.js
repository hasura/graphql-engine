--- conflicted
+++ resolved
@@ -6,11 +6,6 @@
 
 // list of feature launch versions
 const featureLaunchVersions = {
-<<<<<<< HEAD
-  // feature: 'v1.0.0'
-=======
-  // feature: 'v1.0.1'
->>>>>>> fca16b88
   [READ_ONLY_RUN_SQL_QUERIES]: 'v1.1.0',
 };
 
