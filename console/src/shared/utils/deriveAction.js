--- conflicted
+++ resolved
@@ -36,15 +36,8 @@
     throw Error('fragments are not supported');
   }
 
-<<<<<<< HEAD
-  if (operationAst.definitions.find(d => d.operation !== 'mutation')) {
-    throw Error(
-      'queries are not supported in actions yet; so you cannot derive an action from a query'
-    );
-=======
   if (operationAst.definitions.some(d => !isValidOperationName(d.operation))) {
     throw Error('subscriptions cannot be derived into actions');
->>>>>>> 9b66724b
   }
 
   operationAst.definitions = operationAst.definitions.filter(d =>
