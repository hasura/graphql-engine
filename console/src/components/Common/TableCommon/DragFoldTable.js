/* eslint-disable */

<<<<<<< HEAD
import React, { Component } from 'react';
import ReactTable from 'react-table';
import 'react-table/react-table.css';

import FoldableHoc from './foldableTable';
=======
import React, { Component, Fragment } from 'react';
import ReactTable from 'react-table';
import 'react-table/react-table.css';
import FoldableHoc from './foldableTable';
import { isObject, isNotDefined } from '../utils/jsUtils';
>>>>>>> ec56b016

class DragFoldTable extends Component {
  constructor(props) {
    super(props);
    this.dragged = null;
    this.reorders = props.defaultReorders || [];
    this.state = {
      trigger: 0,
      folded: props.defaultCollapsed || {},
    };
  }
  mountEvents() {
    const headers = Array.prototype.slice.call(
      document.querySelectorAll('.draggable-header')
    );

    headers.forEach((header, i) => {
      header.setAttribute('draggable', true);
      //the dragged header
      header.ondragstart = e => {
        e.stopPropagation();
        this.dragged = i;
      };

      header.ondrag = e => e.stopPropagation;

      header.ondragend = e => {
        e.stopPropagation();
        setTimeout(() => (this.dragged = null), 1000);
      };

      //the dropped header
      header.ondragover = e => {
        e.preventDefault();
      };

      header.ondrop = e => {
        e.preventDefault();
        if (this.dragged) {
          this.reorders.push({
            newOrder: i,
            defaultOrder: this.dragged,
          });
        }
        if (this.props.onOrderChange) {
          this.props.onOrderChange(this.reorders);
        }
        this.setState({ trigger: Math.random() });
      };
    });
  }
  componentDidMount() {
    this.mountEvents();
  }

  componentDidUpdate() {
    this.mountEvents();
  }
  render() {
    const { data, columns, headerTitle } = this.props;

    const cols = columns.map((col, idx) => ({
      ...col,
      Header: (
        <div
          className="draggable-header"
          title={headerTitle || 'Drag to rearrange'}
        >
          {col.Header}
        </div>
      ),
    }));

    //run all reorder events
    this.reorders.forEach(o =>
      cols.splice(o.newOrder, 0, cols.splice(o.defaultOrder, 1)[0])
    );

    const FoldableTable = FoldableHoc(ReactTable);

    //render
    return (
      <div className="esr-table">
        <FoldableTable
          {...this.props}
          data={data}
          columns={cols}
          onFoldChange={newFolded => {
            if (this.props.onCollapseChange) {
              this.props.onCollapseChange(newFolded);
            }
            this.setState({ folded: newFolded });
          }}
          folded={this.state.folded}
        />
      </div>
    );
  }
}

// return column width to fit all rows content
export const getColWidth = (
  header,
  contentRows = [],
  MAX_WIDTH = 600,
  HEADER_PADDING = 62,
  CONTENT_PADDING = 18,
  HEADER_FONT = 'bold 16px Gudea',
  CONTENT_FONT = '14px Gudea'
) => {
  const getTextWidth = (text, font) => {
    // Doesn't work well with non-monospace fonts
    // const CHAR_WIDTH = 8;
    // return text.length * CHAR_WIDTH;

    // if given, use cached canvas for better performance
    // else, create new canvas
    const canvas =
      getTextWidth.canvas ||
      (getTextWidth.canvas = document.createElement('canvas'));

    const context = canvas.getContext('2d');
    context.font = font;

    const metrics = context.measureText(text);
    return metrics.width;
  };

  let maxContentWidth = 0;
  for (let i = 0; i < contentRows.length; i++) {
    if (contentRows[i] !== undefined && contentRows[i][header] !== null) {
      const content = contentRows[i][header];

      let contentString;
      if (isNotDefined(content)) {
        contentString = 'NULL';
      } else if (isObject(content)) {
        contentString = JSON.stringify(content, null, 4);
      } else {
        contentString = content.toString();
      }

      const currLength = getTextWidth(contentString, CONTENT_FONT);

      if (currLength > maxContentWidth) {
        maxContentWidth = currLength;
      }
    }
  }

  const maxContentCellWidth = maxContentWidth + CONTENT_PADDING;

  const headerCellWidth = getTextWidth(header, HEADER_FONT) + HEADER_PADDING;

  return Math.min(MAX_WIDTH, Math.max(maxContentCellWidth, headerCellWidth));
};

export default DragFoldTable;<|MERGE_RESOLUTION|>--- conflicted
+++ resolved
@@ -1,18 +1,11 @@
 /* eslint-disable */
 
-<<<<<<< HEAD
 import React, { Component } from 'react';
 import ReactTable from 'react-table';
 import 'react-table/react-table.css';
+import FoldableHoc from './foldableTable';
 
-import FoldableHoc from './foldableTable';
-=======
-import React, { Component, Fragment } from 'react';
-import ReactTable from 'react-table';
-import 'react-table/react-table.css';
-import FoldableHoc from './foldableTable';
 import { isObject, isNotDefined } from '../utils/jsUtils';
->>>>>>> ec56b016
 
 class DragFoldTable extends Component {
   constructor(props) {
@@ -32,24 +25,24 @@
     headers.forEach((header, i) => {
       header.setAttribute('draggable', true);
       //the dragged header
-      header.ondragstart = e => {
+      header.ondragstart = (e) => {
         e.stopPropagation();
         this.dragged = i;
       };
 
-      header.ondrag = e => e.stopPropagation;
+      header.ondrag = (e) => e.stopPropagation;
 
-      header.ondragend = e => {
+      header.ondragend = (e) => {
         e.stopPropagation();
         setTimeout(() => (this.dragged = null), 1000);
       };
 
       //the dropped header
-      header.ondragover = e => {
+      header.ondragover = (e) => {
         e.preventDefault();
       };
 
-      header.ondrop = e => {
+      header.ondrop = (e) => {
         e.preventDefault();
         if (this.dragged) {
           this.reorders.push({
@@ -87,7 +80,7 @@
     }));
 
     //run all reorder events
-    this.reorders.forEach(o =>
+    this.reorders.forEach((o) =>
       cols.splice(o.newOrder, 0, cols.splice(o.defaultOrder, 1)[0])
     );
 
@@ -100,7 +93,7 @@
           {...this.props}
           data={data}
           columns={cols}
-          onFoldChange={newFolded => {
+          onFoldChange={(newFolded) => {
             if (this.props.onCollapseChange) {
               this.props.onCollapseChange(newFolded);
             }
