{-# LANGUAGE FlexibleContexts  #-}
{-# LANGUAGE OverloadedStrings #-}
{-# LANGUAGE QuasiQuotes       #-}
{-# LANGUAGE TemplateHaskell   #-}

<<<<<<< HEAD
module TH where
=======
module TH
  ( metadataQuery
  , migrateMetadataFrom1
  , migrateMetadataFrom4
  ) where
>>>>>>> 6cdffa82

import           Language.Haskell.TH.Syntax (Q, TExp, unTypeQ)

import qualified Data.Yaml.TH               as Y

import           Hasura.Server.Query

metadataQuery :: RQLQuery
metadataQuery = $(unTypeQ (Y.decodeFile "src-rsr/hdb_metadata.yaml" :: Q (TExp RQLQuery)))

migrateMetadataFrom1 :: RQLQuery
migrateMetadataFrom1 = $(unTypeQ (Y.decodeFile "src-rsr/migrate_metadata_from_1.yaml" :: Q (TExp RQLQuery)))

<<<<<<< HEAD
migrateMetadataFrom3 :: RQLQuery
migrateMetadataFrom3 = $(unTypeQ (Y.decodeFile "src-rsr/migrate_metadata_from_3.yaml" :: Q (TExp RQLQuery)))
=======
migrateMetadataFrom4 :: RQLQuery
migrateMetadataFrom4 = $(unTypeQ (Y.decodeFile "src-rsr/migrate_metadata_from_4_to_5.yaml" :: Q (TExp RQLQuery)))
>>>>>>> 6cdffa82
<|MERGE_RESOLUTION|>--- conflicted
+++ resolved
@@ -3,15 +3,7 @@
 {-# LANGUAGE QuasiQuotes       #-}
 {-# LANGUAGE TemplateHaskell   #-}
 
-<<<<<<< HEAD
 module TH where
-=======
-module TH
-  ( metadataQuery
-  , migrateMetadataFrom1
-  , migrateMetadataFrom4
-  ) where
->>>>>>> 6cdffa82
 
 import           Language.Haskell.TH.Syntax (Q, TExp, unTypeQ)
 
@@ -25,10 +17,8 @@
 migrateMetadataFrom1 :: RQLQuery
 migrateMetadataFrom1 = $(unTypeQ (Y.decodeFile "src-rsr/migrate_metadata_from_1.yaml" :: Q (TExp RQLQuery)))
 
-<<<<<<< HEAD
-migrateMetadataFrom3 :: RQLQuery
-migrateMetadataFrom3 = $(unTypeQ (Y.decodeFile "src-rsr/migrate_metadata_from_3.yaml" :: Q (TExp RQLQuery)))
-=======
 migrateMetadataFrom4 :: RQLQuery
 migrateMetadataFrom4 = $(unTypeQ (Y.decodeFile "src-rsr/migrate_metadata_from_4_to_5.yaml" :: Q (TExp RQLQuery)))
->>>>>>> 6cdffa82
+
+migrateMetadataFrom5 :: RQLQuery
+migrateMetadataFrom5 = $(unTypeQ (Y.decodeFile "src-rsr/migrate_metadata_from_5_to_6.yaml" :: Q (TExp RQLQuery)))