import React from 'react';

/* This function sets the styling to the way the relationship looks, for eg: article.id -> user.user_id */
export const getRelDef = (isObjRel, lcol, rcol, lTable, _rTable) => {
  const rTable = _rTable.name ? _rTable.name : _rTable;

  return isObjRel ? (
    <span>
<<<<<<< HEAD
      &nbsp; ( {lcol.join(', ')} ) &nbsp;&nbsp;&rarr;&nbsp;&nbsp;
      {rTable} :: ( {rcol.join(', ')} )
    </span>
  ) : (
    <span>
      &nbsp;
      {finalRTable} :: ( {rcol.join(', ')} ) &nbsp;&nbsp;&rarr;&nbsp;&nbsp; ({' '}
      {lcol.join(', ')} )
=======
      {lTable} . {lcol.join(',')}
      &nbsp;&rarr;&nbsp;
      {_rTable} . {rcol.join(',')}
    </span>
  ) : (
    <span>
      {rTable} . {rcol.join(',')}
      &nbsp;&rarr;&nbsp;
      {lTable} . {lcol.join(',')}
>>>>>>> abfe7ae8
    </span>
  );
};<|MERGE_RESOLUTION|>--- conflicted
+++ resolved
@@ -6,16 +6,6 @@
 
   return isObjRel ? (
     <span>
-<<<<<<< HEAD
-      &nbsp; ( {lcol.join(', ')} ) &nbsp;&nbsp;&rarr;&nbsp;&nbsp;
-      {rTable} :: ( {rcol.join(', ')} )
-    </span>
-  ) : (
-    <span>
-      &nbsp;
-      {finalRTable} :: ( {rcol.join(', ')} ) &nbsp;&nbsp;&rarr;&nbsp;&nbsp; ({' '}
-      {lcol.join(', ')} )
-=======
       {lTable} . {lcol.join(',')}
       &nbsp;&rarr;&nbsp;
       {_rTable} . {rcol.join(',')}
@@ -25,7 +15,6 @@
       {rTable} . {rcol.join(',')}
       &nbsp;&rarr;&nbsp;
       {lTable} . {lcol.join(',')}
->>>>>>> abfe7ae8
     </span>
   );
 };