--- conflicted
+++ resolved
@@ -24,108 +24,22 @@
 import           Hasura.EncJSON
 import           Hasura.Prelude
 import           Hasura.RQL.DDL.ComputedField       (dropComputedFieldFromCatalog)
-import           Hasura.RQL.DDL.EventTrigger        (delEventTriggerFromCatalog,
-                                                     subTableP2)
+import           Hasura.RQL.DDL.EventTrigger        (delEventTriggerFromCatalog, subTableP2)
 import           Hasura.RQL.DDL.Metadata.Types
 import           Hasura.RQL.DDL.Permission.Internal (dropPermFromCatalog)
-import           Hasura.RQL.DDL.RemoteSchema        (addRemoteSchemaP2,
-                                                     buildGCtxMap,
+import           Hasura.RQL.DDL.RemoteSchema        (addRemoteSchemaP2, fetchRemoteSchemas,
                                                      removeRemoteSchemaFromCatalog)
 import           Hasura.RQL.Types
 import           Hasura.SQL.Types
 
 import qualified Database.PG.Query                  as Q
-<<<<<<< HEAD
-import qualified Hasura.RQL.DDL.Action              as DA
-import qualified Hasura.RQL.DDL.CustomTypes         as DC
-import qualified Hasura.RQL.DDL.EventTrigger        as DE
-import qualified Hasura.RQL.DDL.Permission          as DP
-import qualified Hasura.RQL.DDL.Permission.Internal as DP
-import qualified Hasura.RQL.DDL.QueryCollection     as DQC
-import qualified Hasura.RQL.DDL.Relationship        as DR
-import qualified Hasura.RQL.DDL.RemoteSchema        as DRS
-import qualified Hasura.RQL.DDL.Schema              as DS
-import qualified Hasura.RQL.Types.EventTrigger      as DTS
-import qualified Hasura.RQL.Types.RemoteSchema      as TRS
-
-
-data TableMeta
-  = TableMeta
-  { _tmTable               :: !QualifiedTable
-  , _tmIsEnum              :: !Bool
-  , _tmConfiguration       :: !(TableConfig)
-  , _tmObjectRelationships :: ![DR.ObjRelDef]
-  , _tmArrayRelationships  :: ![DR.ArrRelDef]
-  , _tmInsertPermissions   :: ![DP.InsPermDef]
-  , _tmSelectPermissions   :: ![DP.SelPermDef]
-  , _tmUpdatePermissions   :: ![DP.UpdPermDef]
-  , _tmDeletePermissions   :: ![DP.DelPermDef]
-  , _tmEventTriggers       :: ![DTS.EventTriggerConf]
-  } deriving (Show, Eq, Lift)
-
-mkTableMeta :: QualifiedTable -> Bool -> TableConfig -> TableMeta
-mkTableMeta qt isEnum config =
-  TableMeta qt isEnum config [] [] [] [] [] [] []
-
-makeLenses ''TableMeta
-
-instance FromJSON TableMeta where
-  parseJSON (Object o) = do
-    unless (null unexpectedKeys) $
-      fail $ "unexpected keys when parsing TableMetadata : "
-      <> show (HS.toList unexpectedKeys)
-
-    TableMeta
-     <$> o .: tableKey
-     <*> o .:? isEnumKey .!= False
-     <*> o .:? configKey .!= emptyTableConfig
-     <*> o .:? orKey .!= []
-     <*> o .:? arKey .!= []
-     <*> o .:? ipKey .!= []
-     <*> o .:? spKey .!= []
-     <*> o .:? upKey .!= []
-     <*> o .:? dpKey .!= []
-     <*> o .:? etKey .!= []
-
-    where
-      tableKey = "table"
-      isEnumKey = "is_enum"
-      configKey = "configuration"
-      orKey = "object_relationships"
-      arKey = "array_relationships"
-      ipKey = "insert_permissions"
-      spKey = "select_permissions"
-      upKey = "update_permissions"
-      dpKey = "delete_permissions"
-      etKey = "event_triggers"
-
-      unexpectedKeys =
-        HS.fromList (M.keys o) `HS.difference` expectedKeySet
-
-      expectedKeySet =
-        HS.fromList [ tableKey, isEnumKey, configKey, orKey
-                    , arKey , ipKey, spKey, upKey, dpKey, etKey
-                    ]
-
-  parseJSON _ =
-    fail "expecting an Object for TableMetadata"
-
-$(deriveToJSON (aesonDrop 3 snakeCase){omitNothingFields=True} ''TableMeta)
-
-data ClearMetadata
-  = ClearMetadata
-  deriving (Show, Eq, Lift)
-$(deriveToJSON defaultOptions ''ClearMetadata)
-
-instance FromJSON ClearMetadata where
-  parseJSON _ = return ClearMetadata
-=======
+import qualified Hasura.RQL.DDL.Action              as Action
 import qualified Hasura.RQL.DDL.ComputedField       as ComputedField
+import qualified Hasura.RQL.DDL.CustomTypes         as CustomTypes
 import qualified Hasura.RQL.DDL.Permission          as Permission
 import qualified Hasura.RQL.DDL.QueryCollection     as Collection
 import qualified Hasura.RQL.DDL.Relationship        as Relationship
 import qualified Hasura.RQL.DDL.Schema              as Schema
->>>>>>> 337403d5
 
 clearMetadata :: Q.TxE QErr ()
 clearMetadata = Q.catchE defaultTxErrorHandler $ do
@@ -150,58 +64,12 @@
   Schema.buildSchemaCacheStrict
   return successMsg
 
-<<<<<<< HEAD
--- representation of action permission metadata
-data ActionPermissionMetadata
-  = ActionPermissionMetadata
-  { _apmRole       :: !RoleName
-  , _apmComment    :: !(Maybe Text)
-  , _apmDefinition :: !ActionPermissionDefinition
-  } deriving (Show, Eq, Lift)
-
-$(deriveJSON
-  (aesonDrop 4 snakeCase){omitNothingFields=True}
-  ''ActionPermissionMetadata)
-
--- representation of action metadata
-data ActionMetadata
-  = ActionMetadata
-  { _amName        :: !ActionName
-  , _amComment     :: !(Maybe Text)
-  , _amDefinition  :: !ActionDefinitionInput
-  , _amPermissions :: ![ActionPermissionMetadata]
-  } deriving (Show, Eq, Lift)
-
-$(deriveJSON
-  (aesonDrop 3 snakeCase){omitNothingFields=True}
-  ''ActionMetadata)
-
-data ReplaceMetadata
-  = ReplaceMetadata
-  { aqTables           :: ![TableMeta]
-  , aqFunctions        :: !(Maybe [QualifiedFunction])
-  , aqRemoteSchemas    :: !(Maybe [TRS.AddRemoteSchemaQuery])
-  , aqQueryCollections :: !(Maybe [DQC.CreateCollection])
-  , aqAllowlist        :: !(Maybe [DQC.CollectionReq])
-  , aqCustomTypes      :: !(Maybe CustomTypes)
-  , aqActions          :: !(Maybe [ActionMetadata])
-  } deriving (Show, Eq, Lift)
-
-$(deriveJSON (aesonDrop 2 snakeCase) ''ReplaceMetadata)
-
-=======
->>>>>>> 337403d5
 applyQP1
-  :: (QErrM m)
+  :: (QErrM m, UserInfoM m)
   => ReplaceMetadata -> m ()
-<<<<<<< HEAD
-applyQP1 (ReplaceMetadata tables mFunctions mSchemas
-          mCollections mAllowlist _ mActions) = do
-
+applyQP1 (ReplaceMetadata _ tables functionsMeta schemas collections
+          allowlist _ actions) = do
   adminOnly
-=======
-applyQP1 (ReplaceMetadata _ tables functionsMeta schemas collections allowlist) = do
->>>>>>> 337403d5
 
   withPathK "tables" $ do
 
@@ -234,19 +102,6 @@
       FMVersion2 functionsV2 ->
         checkMultipleDecls "functions" $ map Schema._tfv2Function functionsV2
 
-<<<<<<< HEAD
-  for_ mSchemas $ \schemas ->
-      withPathK "remote_schemas" $
-        checkMultipleDecls "remote schemas" $ map TRS._arsqName schemas
-
-  for_ mCollections $ \collections ->
-    withPathK "query_collections" $
-        checkMultipleDecls "query collections" $ map DQC._ccName collections
-
-  for_ mAllowlist $ \allowlist ->
-    withPathK "allowlist" $
-        checkMultipleDecls "allow list" $ map DQC._crCollection allowlist
-=======
   withPathK "remote_schemas" $
     checkMultipleDecls "remote schemas" $ map _arsqName schemas
 
@@ -255,10 +110,8 @@
 
   withPathK "allowlist" $
     checkMultipleDecls "allow list" $ map Collection._crCollection allowlist
->>>>>>> 337403d5
 
   withPathK "actions" $
-    for_ mActions $ \actions ->
     checkMultipleDecls "actions" $ map _amName actions
 
   where
@@ -284,12 +137,8 @@
      )
   => ReplaceMetadata
   -> m EncJSON
-<<<<<<< HEAD
-applyQP2 (ReplaceMetadata tables mFunctions
-          mSchemas mCollections mAllowlist mCustomTypes mActions) = do
-=======
-applyQP2 (ReplaceMetadata _ tables functionsMeta schemas collections allowlist) = do
->>>>>>> 337403d5
+applyQP2 (ReplaceMetadata _ tables functionsMeta
+          schemas collections allowlist customTypes actions) = do
 
   liftTx clearMetadata
   Schema.buildSchemaCacheStrict
@@ -358,26 +207,22 @@
   withPathK "remote_schemas" $
     indexedMapM_ (void . addRemoteSchemaP2) schemas
 
-  traverse_ DC.runSetCustomTypes_ mCustomTypes
+  CustomTypes.runSetCustomTypes_ customTypes
   -- build GraphQL Context with Remote schemas
-<<<<<<< HEAD
-  DS.buildGCtxMap
-
-  for_ mActions $ \actions -> for_ actions $ \action -> do
+  Schema.buildGCtxMap
+
+  for_ actions $ \action -> do
     let createAction =
           CreateAction (_amName action) (_amDefinition action) (_amComment action)
-    DA.runCreateAction_ createAction
+    Action.runCreateAction_ createAction
     for_ (_amPermissions action) $ \permission -> do
       let createActionPermission = CreateActionPermission (_amName action)
                                    (_apmRole permission) (_apmDefinition permission)
                                    (_apmComment permission)
-      DA.runCreateActionPermission_ createActionPermission
+      Action.runCreateActionPermission_ createActionPermission
 
   -- build the gctx map again after adding custom types and
-  DS.buildGCtxMap
-=======
-  buildGCtxMap
->>>>>>> 337403d5
+  Schema.buildGCtxMap
 
   return successMsg
 
@@ -450,21 +295,15 @@
   -- fetch allow list
   allowlist <- map Collection.CollectionReq <$> fetchAllowlists
 
-<<<<<<< HEAD
-  mCustomTypes <- fetchCustomTypes
+  customTypes <- fetchCustomTypes
 
   -- fetch actions
   actions <- fetchActions
 
-  return $ ReplaceMetadata
-    (M.elems postRelMap) (Just functions)
-    (Just schemas) (Just collections) (Just allowlist)
-    mCustomTypes
-    (if null actions then Nothing else actions)
-=======
   return $ ReplaceMetadata currentMetadataVersion (HMIns.elems postRelMap) functions
                            remoteSchemas collections allowlist
->>>>>>> 337403d5
+                           customTypes
+                           actions
 
   where
 
@@ -549,17 +388,6 @@
           ORDER BY collection_name ASC
          |] () False
 
-    fetchRemoteSchemas =
-      map fromRow <$> Q.listQE defaultTxErrorHandler
-        [Q.sql|
-         SELECT name, definition, comment
-           FROM hdb_catalog.remote_schemas
-         ORDER BY name ASC
-         |] () True
-      where
-        fromRow (name, Q.AltJ def, comment) =
-          AddRemoteSchemaQuery name def comment
-
     fetchComputedFields = do
       r <- Q.listQE defaultTxErrorHandler [Q.sql|
               SELECT table_schema, table_name, computed_field_name,
@@ -571,12 +399,12 @@
                           , ComputedFieldMeta name definition comment
                           )
 
-    fetchCustomTypes :: Q.TxE QErr (Maybe CustomTypes)
+    fetchCustomTypes :: Q.TxE QErr CustomTypes
     fetchCustomTypes =
-      fmap (Q.getAltJ . runIdentity) <$>
+      Q.getAltJ . runIdentity . Q.getRow <$>
       Q.rawQE defaultTxErrorHandler [Q.sql|
-         select custom_types::json from hdb_catalog.hdb_custom_types
-                                          |] [] False
+         select coalesce((select custom_types::json from hdb_catalog.hdb_custom_types), '{}'::json)
+         |] [] False
     fetchActions =
       Q.getAltJ . runIdentity . Q.getRow <$> Q.rawQE defaultTxErrorHandler [Q.sql|
         select
@@ -654,17 +482,6 @@
 
 purgeMetadataObj :: MonadTx m => MetadataObjId -> m ()
 purgeMetadataObj = liftTx . \case
-<<<<<<< HEAD
-  (MOTable qt)                     -> DS.deleteTableFromCatalog qt
-  (MOFunction qf)                  -> DS.delFunctionFromCatalog qf
-  (MORemoteSchema rsn)             -> DRS.removeRemoteSchemaFromCatalog rsn
-  (MOCustomTypes)                  -> DC.clearCustomTypes
-  (MOTableObj qt (MTORel rn _))    -> DR.delRelFromCatalog qt rn
-  (MOTableObj qt (MTOPerm rn pt))  -> DP.dropPermFromCatalog qt rn pt
-  (MOTableObj _ (MTOTrigger trn))  -> DE.delEventTriggerFromCatalog trn
-  (MOAction action)                -> DA.deleteActionFromCatalog action Nothing
-  (MOActionPermission action role) -> DA.deleteActionPermissionFromCatalog action role
-=======
   (MOTable qt)                            -> Schema.deleteTableFromCatalog qt
   (MOFunction qf)                         -> Schema.delFunctionFromCatalog qf
   (MORemoteSchema rsn)                    -> removeRemoteSchemaFromCatalog rsn
@@ -672,4 +489,6 @@
   (MOTableObj qt (MTOPerm rn pt))         -> dropPermFromCatalog qt rn pt
   (MOTableObj _ (MTOTrigger trn))         -> delEventTriggerFromCatalog trn
   (MOTableObj qt (MTOComputedField ccn))  -> dropComputedFieldFromCatalog qt ccn
->>>>>>> 337403d5
+  MOCustomTypes                           -> CustomTypes.clearCustomTypes
+  (MOAction action)                       -> Action.deleteActionFromCatalog action Nothing
+  (MOActionPermission action role)        -> Action.deleteActionPermissionFromCatalog action role