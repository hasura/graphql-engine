module Hasura.Server.Query where

import           Data.Aeson
import           Data.Aeson.Casing
import           Data.Aeson.TH
<<<<<<< HEAD
import           Data.Time                      (UTCTime)
import           Language.Haskell.TH.Syntax     (Lift)
=======
import           Language.Haskell.TH.Syntax         (Lift)
>>>>>>> c3575393

import qualified Data.ByteString.Builder            as BB
import qualified Data.ByteString.Lazy               as BL
import qualified Data.Vector                        as V
import qualified Network.HTTP.Client                as HTTP


import           Hasura.Prelude
import           Hasura.RQL.DDL.Metadata
import           Hasura.RQL.DDL.Permission
import           Hasura.RQL.DDL.QueryTemplate
import           Hasura.RQL.DDL.Relationship
import           Hasura.RQL.DDL.Relationship.Rename
import           Hasura.RQL.DDL.RemoteSchema
import           Hasura.RQL.DDL.Schema.Function
import           Hasura.RQL.DDL.Schema.Table
import           Hasura.RQL.DDL.Subscribe
import           Hasura.RQL.DML.Count
import           Hasura.RQL.DML.Delete
import           Hasura.RQL.DML.Insert
import           Hasura.RQL.DML.QueryTemplate
import           Hasura.RQL.DML.Returning           (encodeJSONVector)
import           Hasura.RQL.DML.Select
import           Hasura.RQL.DML.Update
import           Hasura.RQL.Types
<<<<<<< HEAD
import           Hasura.Server.Init             (InstanceId (..),
                                                 instanceIdToTxt)
=======
import           Hasura.Server.Utils
>>>>>>> c3575393

import qualified Database.PG.Query                  as Q

data RQLQuery
  = RQAddExistingTableOrView !TrackTable
  | RQTrackTable !TrackTable
  | RQUntrackTable !UntrackTable

  | RQTrackFunction !TrackFunction
  | RQUntrackFunction !UnTrackFunction

  | RQCreateObjectRelationship !CreateObjRel
  | RQCreateArrayRelationship !CreateArrRel
  | RQDropRelationship !DropRel
  | RQSetRelationshipComment !SetRelComment
  | RQRenameRelationship !RenameRel

  | RQCreateInsertPermission !CreateInsPerm
  | RQCreateSelectPermission !CreateSelPerm
  | RQCreateUpdatePermission !CreateUpdPerm
  | RQCreateDeletePermission !CreateDelPerm

  | RQDropInsertPermission !DropInsPerm
  | RQDropSelectPermission !DropSelPerm
  | RQDropUpdatePermission !DropUpdPerm
  | RQDropDeletePermission !DropDelPerm
  | RQSetPermissionComment !SetPermComment

  | RQInsert !InsertQuery
  | RQSelect !SelectQuery
  | RQUpdate !UpdateQuery
  | RQDelete !DeleteQuery
  | RQCount !CountQuery
  | RQBulk ![RQLQuery]

  -- schema-stitching, custom resolver related
  | RQAddRemoteSchema !AddRemoteSchemaQuery
  | RQRemoveRemoteSchema !RemoveRemoteSchemaQuery

  | RQCreateEventTrigger !CreateEventTriggerQuery
  | RQDeleteEventTrigger !DeleteEventTriggerQuery
  | RQDeliverEvent       !DeliverEventQuery

  | RQCreateQueryTemplate !CreateQueryTemplate
  | RQDropQueryTemplate !DropQueryTemplate
  | RQExecuteQueryTemplate !ExecQueryTemplate
  | RQSetQueryTemplateComment !SetQueryTemplateComment

  | RQRunSql !RunSQL

  | RQReplaceMetadata !ReplaceMetadata
  | RQExportMetadata !ExportMetadata
  | RQClearMetadata !ClearMetadata
  | RQReloadMetadata !ReloadMetadata

  | RQDumpInternalState !DumpInternalState

  deriving (Show, Eq, Lift)

$(deriveJSON
  defaultOptions { constructorTagModifier = snakeCase . drop 2
                 , sumEncoding = TaggedObject "type" "args"
                 }
  ''RQLQuery)

newtype Run a
  = Run {unRun :: StateT SchemaCache (ReaderT (UserInfo, HTTP.Manager, SQLGenCtx) (LazyTx QErr)) a}
  deriving ( Functor, Applicative, Monad
           , MonadError QErr
           , MonadState SchemaCache
           , MonadReader (UserInfo, HTTP.Manager, SQLGenCtx)
           , CacheRM
           , CacheRWM
           , MonadTx
           , MonadIO
           )

instance UserInfoM Run where
  askUserInfo = asks _1

instance HasHttpManager Run where
  askHttpManager = asks _2

instance HasSQLGenCtx Run where
  askSQLGenCtx = asks _3

fetchLastUpdateTime :: Run (Maybe UTCTime)
fetchLastUpdateTime = do
  l <- liftTx $ Q.listQE defaultTxErrorHandler
    [Q.sql|
       SELECT occurred_at FROM hdb_catalog.hdb_schema_update_event
       ORDER BY id DESC LIMIT 1
          |] () True
  case l of
    []           -> return Nothing
    [Identity t] -> return $ Just t
    -- never happens
    _            -> throw500 "more than one row returned by query"

recordSchemaUpdate :: InstanceId -> Q.TxE QErr ()
recordSchemaUpdate instanceId =
  liftTx $ Q.unitQE defaultTxErrorHandler [Q.sql|
             INSERT INTO
                  hdb_catalog.hdb_schema_update_event
                  (instance_id, occurred_at)
             VALUES ($1::uuid, DEFAULT)
            |] (Identity $ instanceIdToTxt instanceId) True

peelRun
  :: SchemaCache
  -> UserInfo
  -> HTTP.Manager
  -> Bool
  -> Q.PGPool -> Q.TxIsolation
  -> Run a -> ExceptT QErr IO (a, SchemaCache)
peelRun sc userInfo httMgr strfyNum pgPool txIso (Run m) =
  runLazyTx pgPool txIso $ withUserInfo userInfo lazyTx
  where
    sqlGenCtx = SQLGenCtx strfyNum
    lazyTx = runReaderT (runStateT m sc) (userInfo, httMgr, sqlGenCtx)

runQuery
  :: (MonadIO m, MonadError QErr m)
<<<<<<< HEAD
  => Q.PGPool -> Q.TxIsolation -> InstanceId
  -> UserInfo -> SchemaCache -> HTTP.Manager
  -> RQLQuery -> m (BL.ByteString, SchemaCache)
runQuery pool isoL instanceId userInfo sc hMgr query = do
  resE <- liftIO $ runExceptT $
    peelRun sc userInfo hMgr pool isoL $ runQueryM query
  either throwError withReload resE
  where
    withReload r = do
      when (queryNeedsReload query) $ do
        e <- liftIO $ runExceptT $ Q.runTx pool (isoL, Nothing)
             $ recordSchemaUpdate instanceId
        liftEither e
      return r
=======
  => Q.PGPool -> Q.TxIsolation -> UserInfo
  -> SchemaCache -> HTTP.Manager -> Bool
  -> RQLQuery -> m (BL.ByteString, SchemaCache)
runQuery pool isoL userInfo sc hMgr strfyNum query = do
  res <- liftIO $ runExceptT $
         peelRun sc userInfo hMgr strfyNum pool isoL $ runQueryM query
  liftEither res
>>>>>>> c3575393

queryNeedsReload :: RQLQuery -> Bool
queryNeedsReload qi = case qi of
  RQAddExistingTableOrView _   -> True
  RQTrackTable _               -> True
  RQUntrackTable _             -> True
  RQTrackFunction _            -> True
  RQUntrackFunction _          -> True

  RQCreateObjectRelationship _ -> True
  RQCreateArrayRelationship  _ -> True
  RQDropRelationship  _        -> True
  RQSetRelationshipComment  _  -> False
  RQRenameRelationship _       -> True

  RQCreateInsertPermission _   -> True
  RQCreateSelectPermission _   -> True
  RQCreateUpdatePermission _   -> True
  RQCreateDeletePermission _   -> True

  RQDropInsertPermission _     -> True
  RQDropSelectPermission _     -> True
  RQDropUpdatePermission _     -> True
  RQDropDeletePermission _     -> True
  RQSetPermissionComment _     -> False

  RQInsert _                   -> False
  RQSelect _                   -> False
  RQUpdate _                   -> False
  RQDelete _                   -> False
  RQCount _                    -> False

  RQAddRemoteSchema _          -> True
  RQRemoveRemoteSchema _       -> True

  RQCreateEventTrigger _       -> True
  RQDeleteEventTrigger _       -> True
  RQDeliverEvent _             -> False

  RQCreateQueryTemplate _      -> True
  RQDropQueryTemplate _        -> True
  RQExecuteQueryTemplate _     -> False
  RQSetQueryTemplateComment _  -> False

  RQRunSql _                   -> True

  RQReplaceMetadata _          -> True
  RQExportMetadata _           -> False
  RQClearMetadata _            -> True
  RQReloadMetadata _           -> True

  RQDumpInternalState _        -> False

  RQBulk qs                    -> any queryNeedsReload qs

runQueryM
  :: ( QErrM m, CacheRWM m, UserInfoM m, MonadTx m
     , MonadIO m, HasHttpManager m, HasSQLGenCtx m
     )
  => RQLQuery
  -> m RespBody
runQueryM rq = withPathK "args" $ case rq of
  RQAddExistingTableOrView q -> runTrackTableQ q
  RQTrackTable q             -> runTrackTableQ q
  RQUntrackTable q           -> runUntrackTableQ q

  RQTrackFunction q   -> runTrackFunc q
  RQUntrackFunction q -> runUntrackFunc q

  RQCreateObjectRelationship q -> runCreateObjRel q
  RQCreateArrayRelationship  q -> runCreateArrRel q
  RQDropRelationship  q        -> runDropRel q
  RQSetRelationshipComment  q  -> runSetRelComment q
  RQRenameRelationship q       -> runRenameRel q

  RQCreateInsertPermission q -> runCreatePerm q
  RQCreateSelectPermission q -> runCreatePerm q
  RQCreateUpdatePermission q -> runCreatePerm q
  RQCreateDeletePermission q -> runCreatePerm q

  RQDropInsertPermission q -> runDropPerm q
  RQDropSelectPermission q -> runDropPerm q
  RQDropUpdatePermission q -> runDropPerm q
  RQDropDeletePermission q -> runDropPerm q
  RQSetPermissionComment q -> runSetPermComment q

  RQInsert q -> runInsert q
  RQSelect q -> runSelect q
  RQUpdate q -> runUpdate q
  RQDelete q -> runDelete q
  RQCount  q -> runCount q

  RQAddRemoteSchema    q -> runAddRemoteSchema q
  RQRemoveRemoteSchema q -> runRemoveRemoteSchema q

  RQCreateEventTrigger q -> runCreateEventTriggerQuery q
  RQDeleteEventTrigger q -> runDeleteEventTriggerQuery q
  RQDeliverEvent q       -> runDeliverEvent q

  RQCreateQueryTemplate q     -> runCreateQueryTemplate q
  RQDropQueryTemplate q       -> runDropQueryTemplate q
  RQExecuteQueryTemplate q    -> runExecQueryTemplate q
  RQSetQueryTemplateComment q -> runSetQueryTemplateComment q

  RQReplaceMetadata q -> runReplaceMetadata q
  RQClearMetadata q   -> runClearMetadata q
  RQExportMetadata q  -> runExportMetadata q
  RQReloadMetadata q  -> runReloadMetadata q

  RQDumpInternalState q -> runDumpInternalState q

  RQRunSql q -> runRunSQL q

  RQBulk qs -> do
    respVector <- V.fromList <$> indexedMapM runQueryM qs
    return $ BB.toLazyByteString $ encodeJSONVector BB.lazyByteString respVector<|MERGE_RESOLUTION|>--- conflicted
+++ resolved
@@ -3,12 +3,8 @@
 import           Data.Aeson
 import           Data.Aeson.Casing
 import           Data.Aeson.TH
-<<<<<<< HEAD
-import           Data.Time                      (UTCTime)
-import           Language.Haskell.TH.Syntax     (Lift)
-=======
+import           Data.Time                          (UTCTime)
 import           Language.Haskell.TH.Syntax         (Lift)
->>>>>>> c3575393
 
 import qualified Data.ByteString.Builder            as BB
 import qualified Data.ByteString.Lazy               as BL
@@ -34,12 +30,9 @@
 import           Hasura.RQL.DML.Select
 import           Hasura.RQL.DML.Update
 import           Hasura.RQL.Types
-<<<<<<< HEAD
-import           Hasura.Server.Init             (InstanceId (..),
-                                                 instanceIdToTxt)
-=======
+import           Hasura.Server.Init                 (InstanceId (..),
+                                                     instanceIdToTxt)
 import           Hasura.Server.Utils
->>>>>>> c3575393
 
 import qualified Database.PG.Query                  as Q
 
@@ -163,13 +156,12 @@
 
 runQuery
   :: (MonadIO m, MonadError QErr m)
-<<<<<<< HEAD
   => Q.PGPool -> Q.TxIsolation -> InstanceId
   -> UserInfo -> SchemaCache -> HTTP.Manager
-  -> RQLQuery -> m (BL.ByteString, SchemaCache)
-runQuery pool isoL instanceId userInfo sc hMgr query = do
+  -> Bool -> RQLQuery -> m (BL.ByteString, SchemaCache)
+runQuery pool isoL instanceId userInfo sc hMgr strfyNum query = do
   resE <- liftIO $ runExceptT $
-    peelRun sc userInfo hMgr pool isoL $ runQueryM query
+    peelRun sc userInfo hMgr strfyNum pool isoL $ runQueryM query
   either throwError withReload resE
   where
     withReload r = do
@@ -178,15 +170,6 @@
              $ recordSchemaUpdate instanceId
         liftEither e
       return r
-=======
-  => Q.PGPool -> Q.TxIsolation -> UserInfo
-  -> SchemaCache -> HTTP.Manager -> Bool
-  -> RQLQuery -> m (BL.ByteString, SchemaCache)
-runQuery pool isoL userInfo sc hMgr strfyNum query = do
-  res <- liftIO $ runExceptT $
-         peelRun sc userInfo hMgr strfyNum pool isoL $ runQueryM query
-  liftEither res
->>>>>>> c3575393
 
 queryNeedsReload :: RQLQuery -> Bool
 queryNeedsReload qi = case qi of
