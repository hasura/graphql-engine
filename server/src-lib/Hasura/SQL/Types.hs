module Hasura.SQL.Types
  ( ToSQL(..)
  , toSQLTxt

  , (<+>)
  , (<<>)
  , (<>>)

  , pgFmtLit
  , pgFmtIden
  , isView

  , QualifiedTable
  , snakeCaseTable
  , QualifiedFunction

  , PGDescription(..)

  , PGCol(..)
  -- , getPGColTxt
  , showPGCols

  , isIntegerType
  , isNumType
  , stringTypes
  , isStringType
  , isJSONType
  , isComparableType
  , isBigNum
  , geoTypes
  , isGeoType

  , DQuote(..)
  , dquote

  , IsIden(..)
  , Iden(..)

  , ToTxt(..)

  , SchemaName(..)
  , publicSchema
  , hdbViewsSchema

  , TableName(..)
  , FunctionName(..)
  , ConstraintName(..)

  , QualifiedObject(..)
  , qualObjectToText
  , snakeCaseQualObject

  , PGScalarType(..)
  , WithScalarType(..)
  , PGType(..)
  , textToPGScalarType
  , pgTypeOid

  , PGTypeKind(..)
  , QualifiedPGType(..)
  , isBaseType
  , typeToTable
  )
where

import qualified Database.PG.Query             as Q
import qualified Database.PG.Query.PTI         as PTI

import           Hasura.Prelude

import           Data.Aeson
<<<<<<< HEAD
=======
import           Data.Aeson.Casing
import           Data.Aeson.Encoding        (text)
>>>>>>> 337403d5
import           Data.Aeson.TH
import           Data.Aeson.Encoding           (text)
import           Data.Aeson.Types              (toJSONKeyText)
import           Instances.TH.Lift             ()
import           Language.Haskell.TH.Syntax    (Lift)

import qualified Data.Text.Extended            as T
import qualified Database.PostgreSQL.LibPQ     as PQ
import qualified Language.GraphQL.Draft.Syntax as G
import qualified PostgreSQL.Binary.Decoding    as PD
import qualified Text.Builder                  as TB

class ToSQL a where
  toSQL :: a -> TB.Builder

instance ToSQL TB.Builder where
  toSQL x = x

toSQLTxt :: (ToSQL a) => a -> T.Text
toSQLTxt = TB.run . toSQL

infixr 6 <+>
(<+>) :: (ToSQL a) => T.Text -> [a] -> TB.Builder
(<+>) _ [] = mempty
(<+>) kat (x:xs) =
  toSQL x <> mconcat [ TB.text kat <> toSQL x' | x' <- xs ]
{-# INLINE (<+>) #-}

newtype Iden
  = Iden { getIdenTxt :: T.Text }
  deriving (Show, Eq, FromJSON, ToJSON, Hashable, Semigroup, Data)

instance ToSQL Iden where
  toSQL (Iden t) =
    TB.text $ pgFmtIden t

class IsIden a where
  toIden :: a -> Iden

instance IsIden Iden where
  toIden = id

class DQuote a where
  dquoteTxt :: a -> T.Text

instance DQuote T.Text where
  dquoteTxt = id
  {-# INLINE dquoteTxt #-}

dquote :: (DQuote a) => a -> T.Text
dquote = T.dquote . dquoteTxt
{-# INLINE dquote #-}

infixr 6 <>>
(<>>) :: (DQuote a) => T.Text -> a -> T.Text
(<>>) lTxt a = lTxt <> dquote a
{-# INLINE (<>>) #-}

infixr 6 <<>
(<<>) :: (DQuote a) => a -> T.Text -> T.Text
(<<>) a rTxt = dquote a <> rTxt
{-# INLINE (<<>) #-}

instance DQuote G.Name where
  dquoteTxt = G.unName

pgFmtIden :: T.Text -> T.Text
pgFmtIden x =
  "\"" <> T.replace "\"" "\"\"" (trimNullChars x) <> "\""

pgFmtLit :: T.Text -> T.Text
pgFmtLit x =
 let trimmed = trimNullChars x
     escaped = "'" <> T.replace "'" "''" trimmed <> "'"
     slashed = T.replace "\\" "\\\\" escaped in
 if "\\" `T.isInfixOf` escaped
   then "E" <> slashed
   else slashed

trimNullChars :: T.Text -> T.Text
trimNullChars = T.takeWhile (/= '\x0')

instance (ToSQL a) => ToSQL (Maybe a) where
  toSQL (Just a) = toSQL a
  toSQL Nothing  = mempty

class ToTxt a where
  toTxt :: a -> T.Text

newtype TableName
  = TableName { getTableTxt :: T.Text }
  deriving (Show, Eq, FromJSON, ToJSON, Hashable, Q.ToPrepArg, Q.FromCol, Lift, Data, Generic, Arbitrary)

instance IsIden TableName where
  toIden (TableName t) = Iden t

instance DQuote TableName where
  dquoteTxt (TableName t) = t

instance ToSQL TableName where
  toSQL = toSQL . toIden

instance ToTxt TableName where
  toTxt = getTableTxt

data TableType
  = TTBaseTable
  | TTView
  | TTForeignTable
  | TTLocalTemporary
  deriving (Eq)

tableTyToTxt :: TableType -> T.Text
tableTyToTxt TTBaseTable      = "BASE TABLE"
tableTyToTxt TTView           = "VIEW"
tableTyToTxt TTForeignTable   = "FOREIGN TABLE"
tableTyToTxt TTLocalTemporary = "LOCAL TEMPORARY"

instance Show TableType where
  show = T.unpack . tableTyToTxt

instance Q.FromCol TableType where
  fromCol bs = flip Q.fromColHelper bs $ PD.enum $ \case
    "BASE TABLE"      -> Just TTBaseTable
    "VIEW"            -> Just TTView
    "FOREIGN TABLE"   -> Just TTForeignTable
    "LOCAL TEMPORARY" -> Just TTLocalTemporary
    _                 -> Nothing

isView :: TableType -> Bool
isView TTView = True
isView _      = False

newtype ConstraintName
  = ConstraintName { getConstraintTxt :: T.Text }
  deriving (Show, Eq, FromJSON, ToJSON, Q.ToPrepArg, Q.FromCol, Hashable, Lift)

instance IsIden ConstraintName where
  toIden (ConstraintName t) = Iden t

instance ToSQL ConstraintName where
  toSQL = toSQL . toIden

newtype FunctionName
  = FunctionName { getFunctionTxt :: T.Text }
  deriving (Show, Eq, Ord, FromJSON, ToJSON, Q.ToPrepArg, Q.FromCol, Hashable, Lift, Data, Generic, Arbitrary)

instance IsIden FunctionName where
  toIden (FunctionName t) = Iden t

instance DQuote FunctionName where
  dquoteTxt (FunctionName t) = t

instance ToSQL FunctionName where
  toSQL = toSQL . toIden

instance ToTxt FunctionName where
  toTxt = getFunctionTxt

newtype SchemaName
  = SchemaName { getSchemaTxt :: T.Text }
  deriving (Show, Eq, Ord, FromJSON, ToJSON, Hashable, Q.ToPrepArg, Q.FromCol, Lift, Data, Generic, Arbitrary)

publicSchema :: SchemaName
publicSchema = SchemaName "public"

hdbViewsSchema :: SchemaName
hdbViewsSchema = SchemaName "hdb_views"

instance IsIden SchemaName where
  toIden (SchemaName t) = Iden t

instance ToSQL SchemaName where
  toSQL = toSQL . toIden

data QualifiedObject a
  = QualifiedObject
  { qSchema :: !SchemaName
  , qName   :: !a
  } deriving (Show, Eq, Functor, Ord, Generic, Lift, Data)

instance (FromJSON a) => FromJSON (QualifiedObject a) where
  parseJSON v@(String _) =
    QualifiedObject publicSchema <$> parseJSON v
  parseJSON (Object o) =
    QualifiedObject <$>
    o .:? "schema" .!= publicSchema <*>
    o .: "name"
  parseJSON _ =
    fail "expecting a string/object for QualifiedObject"

instance (ToJSON a) => ToJSON (QualifiedObject a) where
  toJSON (QualifiedObject sn o) =
    object [ "schema" .= sn
           , "name"  .= o
           ]

instance (ToJSON a, ToTxt a) => ToJSONKey (QualifiedObject a) where
  toJSONKey = ToJSONKeyText qualObjectToText (text . qualObjectToText)

instance (ToTxt a) => DQuote (QualifiedObject a) where
  dquoteTxt = qualObjectToText

instance (Hashable a) => Hashable (QualifiedObject a)

instance (ToSQL a) => ToSQL (QualifiedObject a) where
  toSQL (QualifiedObject sn o) =
    toSQL sn <> "." <> toSQL o

qualObjectToText :: ToTxt a => QualifiedObject a -> T.Text
qualObjectToText (QualifiedObject sn o)
  | sn == publicSchema = toTxt o
  | otherwise = getSchemaTxt sn <> "." <> toTxt o

snakeCaseQualObject :: ToTxt a => QualifiedObject a -> T.Text
snakeCaseQualObject (QualifiedObject sn o)
  | sn == publicSchema = toTxt o
  | otherwise = getSchemaTxt sn <> "_" <> toTxt o

type QualifiedTable = QualifiedObject TableName

snakeCaseTable :: QualifiedObject TableName -> T.Text
snakeCaseTable (QualifiedObject sn tn) =
  getSchemaTxt sn <> "_" <> getTableTxt tn

type QualifiedFunction = QualifiedObject FunctionName

newtype PGDescription
  = PGDescription { getPGDescription :: T.Text }
  deriving (Show, Eq, FromJSON, ToJSON, Q.FromCol)

newtype PGCol
  = PGCol { getPGColTxt :: T.Text }
  deriving (Show, Eq, Ord, FromJSON, ToJSON, Hashable, Q.ToPrepArg, Q.FromCol, ToJSONKey, FromJSONKey, Lift, Data, Generic, Arbitrary)

instance IsIden PGCol where
  toIden (PGCol t) = Iden t

instance ToSQL PGCol where
  toSQL = toSQL . toIden

instance DQuote PGCol where
  dquoteTxt (PGCol t) = t

showPGCols :: (Foldable t) => t PGCol -> T.Text
showPGCols cols =
  T.intercalate ", " $ map (T.dquote . getPGColTxt) $ toList cols

data PGScalarType
  = PGSmallInt
  | PGInteger
  | PGBigInt
  | PGSerial
  | PGBigSerial
  | PGFloat
  | PGDouble
  | PGNumeric
  | PGBoolean
  | PGChar
  | PGVarchar
  | PGText
  | PGDate
  | PGTimeStampTZ
  | PGTimeTZ
  | PGJSON
  | PGJSONB
  | PGGeometry
  | PGGeography
  | PGRaster
  | PGUUID
  | PGUnknown !T.Text
  deriving (Show, Eq, Lift, Generic, Data)

instance Hashable PGScalarType

instance ToSQL PGScalarType where
  toSQL = \case
    PGSmallInt    -> "smallint"
    PGInteger     -> "integer"
    PGBigInt      -> "bigint"
    PGSerial      -> "serial"
    PGBigSerial   -> "bigserial"
    PGFloat       -> "real"
    PGDouble      -> "float8"
    PGNumeric     -> "numeric"
    PGBoolean     -> "boolean"
    PGChar        -> "character"
    PGVarchar     -> "varchar"
    PGText        -> "text"
    PGDate        -> "date"
    PGTimeStampTZ -> "timestamptz"
    PGTimeTZ      -> "timetz"
    PGJSON        -> "json"
    PGJSONB       -> "jsonb"
    PGGeometry    -> "geometry"
    PGGeography   -> "geography"
    PGRaster      -> "raster"
    PGUUID        -> "uuid"
    PGUnknown t   -> TB.text t

instance ToJSON PGScalarType where
  toJSON = String . toSQLTxt

instance ToJSONKey PGScalarType where
  toJSONKey = toJSONKeyText toSQLTxt

instance DQuote PGScalarType where
  dquoteTxt = toSQLTxt

textToPGScalarType :: Text -> PGScalarType
textToPGScalarType t = case t of
  "serial"                   -> PGSerial
  "bigserial"                -> PGBigSerial

  "smallint"                 -> PGSmallInt
  "int2"                     -> PGSmallInt

  "integer"                  -> PGInteger
  "int4"                     -> PGInteger

  "bigint"                   -> PGBigInt
  "int8"                     -> PGBigInt

  "real"                     -> PGFloat
  "float4"                   -> PGFloat

  "double precision"         -> PGDouble
  "float8"                   -> PGDouble

  "numeric"                  -> PGNumeric
  "decimal"                  -> PGNumeric

  "boolean"                  -> PGBoolean
  "bool"                     -> PGBoolean

  "character"                -> PGChar

  "varchar"                  -> PGVarchar
  "character varying"        -> PGVarchar

  "text"                     -> PGText
  "citext"                   -> PGText

  "date"                     -> PGDate

  "timestamptz"              -> PGTimeStampTZ
  "timestamp with time zone" -> PGTimeStampTZ

  "timetz"                   -> PGTimeTZ
  "time with time zone"      -> PGTimeTZ

  "json"                     -> PGJSON
  "jsonb"                    -> PGJSONB

  "geometry"                 -> PGGeometry
  "geography"                -> PGGeography

  "raster"                   -> PGRaster
  "uuid"                     -> PGUUID
  _                          -> PGUnknown t


instance FromJSON PGScalarType where
  parseJSON (String t) = return $ textToPGScalarType t
  parseJSON _          = fail "Expecting a string for PGScalarType"

pgTypeOid :: PGScalarType -> PQ.Oid
pgTypeOid PGSmallInt    = PTI.int2
pgTypeOid PGInteger     = PTI.int4
pgTypeOid PGBigInt      = PTI.int8
pgTypeOid PGSerial      = PTI.int4
pgTypeOid PGBigSerial   = PTI.int8
pgTypeOid PGFloat       = PTI.float4
pgTypeOid PGDouble      = PTI.float8
pgTypeOid PGNumeric     = PTI.numeric
pgTypeOid PGBoolean     = PTI.bool
pgTypeOid PGChar        = PTI.char
pgTypeOid PGVarchar     = PTI.varchar
pgTypeOid PGText        = PTI.text
pgTypeOid PGDate        = PTI.date
pgTypeOid PGTimeStampTZ = PTI.timestamptz
pgTypeOid PGTimeTZ      = PTI.timetz
pgTypeOid PGJSON        = PTI.json
pgTypeOid PGJSONB       = PTI.jsonb
-- we are using the ST_GeomFromGeoJSON($i) instead of $i
pgTypeOid PGGeometry    = PTI.text
pgTypeOid PGGeography   = PTI.text
-- we are using the ST_RastFromHexWKB($i) instead of $i
pgTypeOid PGRaster      = PTI.text
pgTypeOid PGUUID        = PTI.uuid
pgTypeOid (PGUnknown _) = PTI.auto

isIntegerType :: PGScalarType -> Bool
isIntegerType PGInteger  = True
isIntegerType PGSmallInt = True
isIntegerType PGBigInt   = True
isIntegerType _          = False

isNumType :: PGScalarType -> Bool
isNumType PGFloat   = True
isNumType PGDouble  = True
isNumType PGNumeric = True
isNumType ty        = isIntegerType ty

stringTypes :: [PGScalarType]
stringTypes = [PGVarchar, PGText]
isStringType :: PGScalarType -> Bool
isStringType = (`elem` stringTypes)

jsonTypes :: [PGScalarType]
jsonTypes = [PGJSON, PGJSONB]

isJSONType :: PGScalarType -> Bool
isJSONType = (`elem` jsonTypes)

isComparableType :: PGScalarType -> Bool
isComparableType PGJSON        = False
isComparableType PGJSONB       = False
isComparableType PGGeometry    = False
isComparableType PGGeography   = False
isComparableType PGBoolean     = False
isComparableType (PGUnknown _) = False
isComparableType _             = True

isBigNum :: PGScalarType -> Bool
isBigNum = \case
  PGBigInt    -> True
  PGBigSerial -> True
  PGNumeric   -> True
  PGDouble    -> True
  _           -> False

geoTypes :: [PGScalarType]
geoTypes = [PGGeometry, PGGeography]

isGeoType :: PGScalarType -> Bool
isGeoType = (`elem` geoTypes)

data WithScalarType a
  = WithScalarType
  { pstType  :: !PGScalarType
  , pstValue :: !a
  } deriving (Show, Eq, Functor, Foldable, Traversable)

-- | The type of all Postgres types (i.e. scalars and arrays). This type is parameterized so that
-- we can have both @'PGType' 'PGScalarType'@ and @'PGType' 'Hasura.RQL.Types.PGColumnType'@, for
-- when we care about the distinction made by 'Hasura.RQL.Types.PGColumnType'. If we ever change
-- 'Hasura.RQL.Types.PGColumnType' to handle arrays, not just scalars, then the parameterization can
-- go away.
--
-- TODO: This is incorrect modeling, as 'PGScalarType' will capture anything (under 'PGUnknown').
-- This should be fixed when support for all types is merged.
data PGType a
  = PGTypeScalar !a
  | PGTypeArray !a
  deriving (Show, Eq, Data, Functor)
$(deriveJSON defaultOptions{constructorTagModifier = drop 6} ''PGType)

instance (ToSQL a) => ToSQL (PGType a) where
  toSQL = \case
    PGTypeScalar ty -> toSQL ty
    -- typename array is an sql standard way of declaring types
    PGTypeArray ty -> toSQL ty <> " array"

data PGTypeKind
  = PGKindBase
  | PGKindComposite
  | PGKindDomain
  | PGKindEnum
  | PGKindRange
  | PGKindPseudo
  | PGKindUnknown !T.Text
  deriving (Show, Eq)

instance FromJSON PGTypeKind where
  parseJSON = withText "postgresTypeKind" $
    \t -> pure $ case t of
      "b" -> PGKindBase
      "c" -> PGKindComposite
      "d" -> PGKindDomain
      "e" -> PGKindEnum
      "r" -> PGKindRange
      "p" -> PGKindPseudo
      _   -> PGKindUnknown t

instance ToJSON PGTypeKind where
  toJSON = \case
    PGKindBase      -> "b"
    PGKindComposite -> "c"
    PGKindDomain    -> "d"
    PGKindEnum      -> "e"
    PGKindRange     -> "r"
    PGKindPseudo    -> "p"
    PGKindUnknown t -> String t

data QualifiedPGType
  = QualifiedPGType
  { _qptSchema :: !SchemaName
  , _qptName   :: !PGScalarType
  , _qptType   :: !PGTypeKind
  } deriving (Show, Eq)
$(deriveJSON (aesonDrop 4 snakeCase) ''QualifiedPGType)

isBaseType :: QualifiedPGType -> Bool
isBaseType (QualifiedPGType _ n ty) =
  notUnknown && (ty == PGKindBase)
  where
    notUnknown = case n of
      PGUnknown _ -> False
      _           -> True

typeToTable :: QualifiedPGType -> QualifiedTable
typeToTable (QualifiedPGType sch n _) =
  QualifiedObject sch $ TableName $ toSQLTxt n<|MERGE_RESOLUTION|>--- conflicted
+++ resolved
@@ -16,8 +16,9 @@
 
   , PGDescription(..)
 
-  , PGCol(..)
-  -- , getPGColTxt
+  , PGCol
+  , unsafePGCol
+  , getPGColTxt
   , showPGCols
 
   , isIntegerType
@@ -69,13 +70,9 @@
 import           Hasura.Prelude
 
 import           Data.Aeson
-<<<<<<< HEAD
-=======
 import           Data.Aeson.Casing
-import           Data.Aeson.Encoding        (text)
->>>>>>> 337403d5
+import           Data.Aeson.Encoding           (text)
 import           Data.Aeson.TH
-import           Data.Aeson.Encoding           (text)
 import           Data.Aeson.Types              (toJSONKeyText)
 import           Instances.TH.Lift             ()
 import           Language.Haskell.TH.Syntax    (Lift)
@@ -317,6 +314,9 @@
 
 instance DQuote PGCol where
   dquoteTxt (PGCol t) = t
+
+unsafePGCol :: Text -> PGCol
+unsafePGCol = PGCol
 
 showPGCols :: (Foldable t) => t PGCol -> T.Text
 showPGCols cols =
