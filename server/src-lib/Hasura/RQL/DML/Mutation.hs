--- conflicted
+++ resolved
@@ -6,22 +6,21 @@
   )
 where
 
-import qualified Data.Sequence                          as DS
+import qualified Data.Sequence            as DS
 
-import           Hasura.GraphQL.Transport.HTTP.Protocol (mkJSONObj)
+import           Hasura.EncJSON
 import           Hasura.Prelude
-import           Hasura.EncJSON
 import           Hasura.RQL.DML.Internal
 import           Hasura.RQL.DML.Returning
 import           Hasura.RQL.DML.Select
-import           Hasura.RQL.Instances                   ()
+import           Hasura.RQL.Instances     ()
 import           Hasura.RQL.Types
 import           Hasura.SQL.Types
 import           Hasura.SQL.Value
 
-import qualified Data.HashMap.Strict                    as Map
-import qualified Database.PG.Query                      as Q
-import qualified Hasura.SQL.DML                         as S
+import qualified Data.HashMap.Strict      as Map
+import qualified Database.PG.Query        as Q
+import qualified Hasura.SQL.DML           as S
 
 data Mutation
   = Mutation
@@ -36,29 +35,15 @@
 runMutation mut =
   bool (mutateAndReturn qSingleObj mut) (mutateAndSel qSingleObj mut) $
     hasNestedFld $ _mFields mut
-<<<<<<< HEAD
-=======
-
-mutateAndReturn :: Mutation -> Q.TxE QErr EncJSON
-mutateAndReturn (Mutation qt (cte, p) mutFlds _ strfyNum) =
-  encJFromBS . runIdentity . Q.getRow
-    <$> Q.rawQE dmlTxErrorHandler (Q.fromBuilder $ toSQL selWith)
-        (toList p) True
->>>>>>> ed9a5b96
   where
     qSingleObj = QuerySingleObj False
 
-mutateAndReturn :: QuerySingleObj -> Mutation -> Q.TxE QErr RespBody
+mutateAndReturn :: QuerySingleObj -> Mutation -> Q.TxE QErr EncJSON
 mutateAndReturn qSingleObj (Mutation qt cte mutFlds _ strfyNum) =
   execCTEAndBuildMutResp qt cte mutFlds qSingleObj strfyNum
 
-<<<<<<< HEAD
-mutateAndSel :: QuerySingleObj -> Mutation -> Q.TxE QErr RespBody
+mutateAndSel :: QuerySingleObj -> Mutation -> Q.TxE QErr EncJSON
 mutateAndSel qSingleObj (Mutation qt q mutFlds mUniqCols strfyNum) = do
-=======
-mutateAndSel :: Mutation -> Q.TxE QErr EncJSON
-mutateAndSel (Mutation qt q mutFlds mUniqCols strfyNum) = do
->>>>>>> ed9a5b96
   uniqCols <- onNothing mUniqCols $
               throw500 "uniqCols not found in mutateAndSel"
   let colMap = Map.fromList $ flip map uniqCols $
@@ -74,12 +59,7 @@
                , S.selWhere = Just $ S.WhereFrag selWhere
                }
   -- Perform select query and fetch returning fields
-<<<<<<< HEAD
   execCTEAndBuildMutResp qt (selCTE, DS.empty) mutFlds qSingleObj strfyNum
-=======
-  encJFromBS . runIdentity . Q.getRow
-    <$> Q.rawQE dmlTxErrorHandler (Q.fromBuilder $ toSQL selWith) [] True
->>>>>>> ed9a5b96
   where
     colValToColExp colMap colVal =
       fmap Map.fromList $ forM (Map.toList colVal) $
@@ -101,7 +81,7 @@
   -> Q.TxE QErr MutateResp
 mutateAndFetchCols qt cols cte strfyNum = do
   res <- execCTEAndBuildMutResp qt cte mutFlds qSingleObj strfyNum
-  decodeFromBS res
+  decodeEncJSON res
   where
     qSingleObj = QuerySingleObj False
     mutFlds = [ ("affected_rows", MCount)
@@ -116,20 +96,20 @@
   -> MutFlds
   -> QuerySingleObj
   -> Bool
-  -> Q.TxE QErr RespBody
+  -> Q.TxE QErr EncJSON
 execCTEAndBuildMutResp qt (cte, p) mutFlds singleObj strfyNum = do
   mutResults <-
     Q.listQE dmlTxErrorHandler (Q.fromBuilder sql) (toList p) True
   queryResults <- forM qFlds $ \(t, qTx) -> do
     r <- qTx
-    return (t, r)
+    return (t, encJToLBS r)
   let resMap = Map.fromList mutResults
                `Map.union` Map.fromList queryResults
   mutResp <- forM mutFlds $ \(t, _) -> do
     r <- onNothing (Map.lookup t resMap) $
       throw500 $ "alias " <> t <> " not found in results"
-    return (t, r)
-  return $ mkJSONObj mutResp
+    return (t, encJFromLBS r)
+  return $ encJFromAssocList mutResp
   where
     sql = toSQL selWith
     alias = Iden $ snakeCaseTable qt <> "__mutation_result_alias"
