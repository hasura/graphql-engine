{-# LANGUAGE CPP        #-}
{-# LANGUAGE DataKinds  #-}
{-# LANGUAGE RankNTypes #-}

module Hasura.Server.App where

import           Control.Arrow                          ((***))
import           Control.Concurrent.MVar
import           Data.Aeson                             hiding (json)
import           Data.IORef
import           Data.Time.Clock                        (UTCTime,
                                                         getCurrentTime)
import           Network.Wai                            (requestHeaders,
                                                         strictRequestBody)
import           Web.Spock.Core

import qualified Data.ByteString.Lazy                   as BL
#ifdef LocalConsole
import qualified Data.FileEmbed                         as FE
#endif
import qualified Data.HashMap.Strict                    as M
import qualified Data.Text                              as T
import qualified Network.HTTP.Client                    as HTTP
import qualified Network.HTTP.Types                     as N
import qualified Network.Wai                            as Wai
import qualified Network.Wai.Handler.WebSockets         as WS
import qualified Network.WebSockets                     as WS
import qualified Text.Mustache                          as M
import qualified Text.Mustache.Compile                  as M

import qualified Database.PG.Query                      as Q
import qualified Hasura.GraphQL.Explain                 as GE
import qualified Hasura.GraphQL.Schema                  as GS
import qualified Hasura.GraphQL.Transport.HTTP          as GH
import qualified Hasura.GraphQL.Transport.HTTP.Protocol as GH
import qualified Hasura.GraphQL.Transport.WebSocket     as WS
import qualified Hasura.Logging                         as L

import           Hasura.GraphQL.RemoteServer
import           Hasura.Prelude                         hiding (get, put)
import           Hasura.RQL.DDL.Schema.Table
import           Hasura.RQL.DML.QueryTemplate
import           Hasura.RQL.Types
import           Hasura.Server.Auth                     (AuthMode (..),
                                                         getUserInfo)
import           Hasura.Server.Init
import           Hasura.Server.Logging
import           Hasura.Server.Middleware               (corsMiddleware,
                                                         mkDefaultCorsPolicy)
import           Hasura.Server.Query
import           Hasura.Server.Utils
import           Hasura.Server.Version
import           Hasura.SQL.Types

consoleTmplt :: M.Template
consoleTmplt = $(M.embedSingleTemplate "src-rsr/console.html")

boolToText :: Bool -> T.Text
boolToText = bool "false" "true"

isAccessKeySet :: AuthMode -> T.Text
isAccessKeySet AMNoAuth = boolToText False
isAccessKeySet _        = boolToText True

<<<<<<< HEAD
mkConsoleHTML :: Bool -> AuthMode -> IO T.Text
mkConsoleHTML disableTelemetry authMode =
  bool (initErrExit errMsg) (return res) (null errs)
  where
    (errs, res) = M.checkedSubstitute consoleTmplt $
                   object [ "version" .= consoleVersion
                          , "isAccessKeySet" .= isAccessKeySet authMode
                          , "disableTelemetry" .= boolToText disableTelemetry
                          ]
    errMsg = "Fatal Error : console template rendering failed"
             ++ show errs
=======
#ifdef LocalConsole
consoleAssetsLoc :: Text
consoleAssetsLoc = "/static"
#else
consoleAssetsLoc :: Text
consoleAssetsLoc =
  "https://storage.googleapis.com/hasura-graphql-engine/console/" <> consoleVersion
#endif

mkConsoleHTML :: T.Text -> AuthMode -> Either String T.Text
mkConsoleHTML path authMode =
  bool (Left errMsg) (Right res) $ null errs
  where
    (errs, res) = M.checkedSubstitute consoleTmplt $
                  object [ "consoleAssetsLoc" .= consoleAssetsLoc
                         , "isAccessKeySet" .= isAccessKeySet authMode
                         , "consolePath" .= consolePath
                         ]
    consolePath = case path of
      "" -> "/console"
      r  -> "/console/" <> r

    errMsg = "console template rendering failed: " ++ show errs
>>>>>>> b04539bf

data ServerCtx
  = ServerCtx
  { scIsolation :: Q.TxIsolation
  , scPGPool    :: Q.PGPool
  , scLogger    :: L.Logger
  , scCacheRef  :: IORef SchemaCache
  , scCacheLock :: MVar ()
  , scAuthMode  :: AuthMode
  , scManager   :: HTTP.Manager
  }

data HandlerCtx
  = HandlerCtx
  { hcServerCtx  :: ServerCtx
  , hcReqBody    :: BL.ByteString
  , hcUser       :: UserInfo
  , hcReqHeaders :: [N.Header]
  }

type Handler = ExceptT QErr (ReaderT HandlerCtx IO)

-- {-# SCC parseBody #-}
parseBody :: (FromJSON a) => Handler a
parseBody = do
  reqBody <- hcReqBody <$> ask
  case decode' reqBody of
    Just jVal -> decodeValue jVal
    Nothing   -> throw400 InvalidJSON "invalid json"

onlyAdmin :: Handler ()
onlyAdmin = do
  uRole <- asks (userRole . hcUser)
  when (uRole /= adminRole) $
    throw400 AccessDenied "You have to be an admin to access this endpoint"

buildQCtx ::  Handler QCtx
buildQCtx = do
  scRef    <- scCacheRef . hcServerCtx <$> ask
  userInfo <- asks hcUser
  cache <- liftIO $ readIORef scRef
  return $ QCtx userInfo cache

logResult
  :: (MonadIO m)
  => Maybe UserInfo -> Wai.Request -> BL.ByteString -> ServerCtx
  -> Either QErr BL.ByteString -> Maybe (UTCTime, UTCTime)
  -> m ()
logResult userInfoM req reqBody sc res qTime =
  liftIO $ logger $ mkAccessLog userInfoM req (reqBody, res) qTime
  where
    logger = L.unLogger $ scLogger sc

logError
  :: MonadIO m
  => Maybe UserInfo -> Wai.Request
  -> BL.ByteString -> ServerCtx -> QErr -> m ()
logError userInfoM req reqBody sc qErr =
  logResult userInfoM req reqBody sc (Left qErr) Nothing

mkSpockAction
  :: (MonadIO m)
  => (Bool -> QErr -> Value)
  -> ServerCtx
  -> Handler BL.ByteString
  -> ActionT m ()
mkSpockAction qErrEncoder serverCtx handler = do
  req <- request
  reqBody <- liftIO $ strictRequestBody req
  let headers  = requestHeaders req
      authMode = scAuthMode serverCtx
      manager = scManager serverCtx

  userInfoE <- liftIO $ runExceptT $ getUserInfo logger manager headers authMode
  userInfo <- either (logAndThrow req reqBody False) return userInfoE

  let handlerState = HandlerCtx serverCtx reqBody userInfo headers

  t1 <- liftIO getCurrentTime -- for measuring response time purposes
  result <- liftIO $ runReaderT (runExceptT handler) handlerState
  t2 <- liftIO getCurrentTime -- for measuring response time purposes

  -- log result
  logResult (Just userInfo) req reqBody serverCtx result $ Just (t1, t2)
  either (qErrToResp $ userRole userInfo == adminRole) resToResp result

  where
    logger = scLogger serverCtx
    -- encode error response
    qErrToResp :: (MonadIO m) => Bool -> QErr -> ActionCtxT ctx m b
    qErrToResp includeInternal qErr = do
      setStatus $ qeStatus qErr
      json $ qErrEncoder includeInternal qErr

    logAndThrow req reqBody includeInternal qErr = do
      logError Nothing req reqBody serverCtx qErr
      qErrToResp includeInternal qErr

    resToResp resp = do
      uncurry setHeader jsonHeader
      lazyBytes resp

withLock :: (MonadIO m, MonadError e m)
         => MVar () -> m a -> m a
withLock lk action = do
  acquireLock
  res <- action `catchError` onError
  releaseLock
  return res
  where
    onError e   = releaseLock >> throwError e
    acquireLock = liftIO $ takeMVar lk
    releaseLock = liftIO $ putMVar lk ()

v1QueryHandler :: RQLQuery -> Handler BL.ByteString
v1QueryHandler query = do
  lk <- scCacheLock . hcServerCtx <$> ask
  bool (fst <$> dbAction) (withLock lk dbActionReload) $
    queryNeedsReload query
  where
    -- Hit postgres
    dbAction = do
      userInfo <- asks hcUser
      scRef <- scCacheRef . hcServerCtx <$> ask
      schemaCache <- liftIO $ readIORef scRef
      httpMgr <- scManager . hcServerCtx <$> ask
      pool <- scPGPool . hcServerCtx <$> ask
      isoL <- scIsolation . hcServerCtx <$> ask
      runQuery pool isoL userInfo schemaCache httpMgr query

    -- Also update the schema cache
    dbActionReload = do
      (resp, newSc) <- dbAction
      scRef <- scCacheRef . hcServerCtx <$> ask
      httpMgr <- scManager . hcServerCtx <$> ask
      --FIXME: should we be fetching the remote schema again? if not how do we get the remote schema?
      newGCtxMap <- GS.mkGCtxMap (scTables newSc)
      (mergedGCtxMap, defGCtx) <-
        mergeSchemas (scRemoteResolvers newSc) newGCtxMap httpMgr
      let newSc' =
            newSc { scGCtxMap = mergedGCtxMap, scDefaultRemoteGCtx = defGCtx }
      liftIO $ writeIORef scRef newSc'
      return resp

v1Alpha1GQHandler :: GH.GraphQLRequest -> Handler BL.ByteString
v1Alpha1GQHandler query = do
  userInfo <- asks hcUser
  reqBody <- asks hcReqBody
  reqHeaders <- asks hcReqHeaders
  manager <- scManager . hcServerCtx <$> ask
  scRef <- scCacheRef . hcServerCtx <$> ask
  sc <- liftIO $ readIORef scRef
  pool <- scPGPool . hcServerCtx <$> ask
  isoL <- scIsolation . hcServerCtx <$> ask
  GH.runGQ pool isoL userInfo sc manager reqHeaders query reqBody

gqlExplainHandler :: GE.GQLExplain -> Handler BL.ByteString
gqlExplainHandler query = do
  onlyAdmin
  scRef <- scCacheRef . hcServerCtx <$> ask
  sc <- liftIO $ readIORef scRef
  pool <- scPGPool . hcServerCtx <$> ask
  isoL <- scIsolation . hcServerCtx <$> ask
  GE.explainGQLQuery pool isoL sc query

newtype QueryParser
  = QueryParser { getQueryParser :: QualifiedTable -> Handler RQLQuery }

queryParsers :: M.HashMap T.Text QueryParser
queryParsers =
  M.fromList
  [ ("select", mkQueryParser RQSelect)
  , ("insert", mkQueryParser RQInsert)
  , ("update", mkQueryParser RQUpdate)
  , ("delete", mkQueryParser RQDelete)
  , ("count", mkQueryParser RQCount)
  ]
  where
    mkQueryParser f =
      QueryParser $ \qt -> do
      obj <- parseBody
      let val = Object $ M.insert "table" (toJSON qt) obj
      q <- decodeValue val
      return $ f q

legacyQueryHandler :: TableName -> T.Text -> Handler BL.ByteString
legacyQueryHandler tn queryType =
  case M.lookup queryType queryParsers of
    Just queryParser -> getQueryParser queryParser qt >>= v1QueryHandler
    Nothing          -> throw404 "No such resource exists"
  where
    qt = QualifiedTable publicSchema tn


mkWaiApp
  :: Q.TxIsolation
  -> L.LoggerCtx
  -> Q.PGPool
  -> HTTP.Manager
  -> AuthMode
  -> CorsConfig
  -> Bool
  -> Bool
  -> IO (Wai.Application, IORef SchemaCache)
<<<<<<< HEAD
mkWaiApp isoLevel mRootDir loggerCtx pool httpManager mode corsCfg enableConsole disableTelemetry = do
=======
mkWaiApp isoLevel loggerCtx pool httpManager mode corsCfg enableConsole = do
>>>>>>> b04539bf
    cacheRef <- do
      pgResp <- runExceptT $
        peelRun emptySchemaCache adminUserInfo httpManager pool Q.Serializable $ do
        liftTx $ Q.catchE defaultTxErrorHandler initStateTx
        buildSchemaCache
      either initErrExit return pgResp >>= newIORef . snd

    cacheLock <- newMVar ()

    let serverCtx =
          ServerCtx isoLevel pool (L.mkLogger loggerCtx) cacheRef
          cacheLock mode httpManager

    spockApp <- spockAsApp $ spockT id $
<<<<<<< HEAD
                httpApp mRootDir corsCfg serverCtx enableConsole disableTelemetry
=======
                httpApp corsCfg serverCtx enableConsole
>>>>>>> b04539bf

    let runTx tx = runExceptT $ runLazyTx pool isoLevel tx

    wsServerEnv <- WS.createWSServerEnv (scLogger serverCtx) httpManager cacheRef runTx
    let wsServerApp = WS.createWSServerApp mode wsServerEnv
    return (WS.websocketsOr WS.defaultConnectionOptions wsServerApp spockApp, cacheRef)

<<<<<<< HEAD
httpApp :: Maybe String -> CorsConfig -> ServerCtx -> Bool -> Bool -> SpockT IO ()
httpApp mRootDir corsCfg serverCtx enableConsole disableTelemetry = do
    liftIO $ putStrLn "HasuraDB is now waiting for connections"

=======
httpApp :: CorsConfig -> ServerCtx -> Bool -> SpockT IO ()
httpApp corsCfg serverCtx enableConsole = do
>>>>>>> b04539bf
    -- cors middleware
    unless (ccDisabled corsCfg) $
      middleware $ corsMiddleware (mkDefaultCorsPolicy $ ccDomain corsCfg)

    -- API Console and Root Dir
<<<<<<< HEAD
    if enableConsole then do
      consoleHTML <- lift $ mkConsoleHTML disableTelemetry $ scAuthMode serverCtx
      serveApiConsole consoleHTML
    else maybe (return ()) (middleware . MS.staticPolicy . MS.addBase) mRootDir
=======
    when enableConsole serveApiConsole
>>>>>>> b04539bf

    get "v1/version" $ do
      uncurry setHeader jsonHeader
      lazyBytes $ encode $ object [ "version" .= currentVersion ]

    get    ("v1/template" <//> var) tmpltGetOrDeleteH
    post   ("v1/template" <//> var) tmpltPutOrPostH
    put    ("v1/template" <//> var) tmpltPutOrPostH
    delete ("v1/template" <//> var) tmpltGetOrDeleteH

    post "v1/query" $ mkSpockAction encodeQErr serverCtx $ do
      query <- parseBody
      v1QueryHandler query

    post "v1alpha1/graphql/explain" $ mkSpockAction encodeQErr serverCtx $ do
      expQuery <- parseBody
      gqlExplainHandler expQuery

    post "v1alpha1/graphql" $ mkSpockAction GH.encodeGQErr serverCtx $ do
      query <- parseBody
      v1Alpha1GQHandler query

    -- get "v1alpha1/graphql/schema" $
    --   mkSpockAction encodeQErr serverCtx v1Alpha1GQSchemaHandler

    post ("api/1/table" <//> var <//> var) $ \tableName queryType ->
      mkSpockAction encodeQErr serverCtx $
      legacyQueryHandler (TableName tableName) queryType

    hookAny GET $ \_ -> do
      let qErr = err404 NotFound "resource does not exist"
      raiseGenericApiError qErr

  where
    tmpltGetOrDeleteH tmpltName = do
      tmpltArgs <- tmpltArgsFromQueryParams
      mkSpockAction encodeQErr serverCtx $ mkQTemplateAction tmpltName tmpltArgs

    tmpltPutOrPostH tmpltName = do
      tmpltArgs <- tmpltArgsFromQueryParams
      mkSpockAction encodeQErr serverCtx $ do
        bodyTmpltArgs <- parseBody
        mkQTemplateAction tmpltName $ M.union bodyTmpltArgs tmpltArgs

    tmpltArgsFromQueryParams = do
      qparams <- params
      return $ M.fromList $ flip map qparams $
        TemplateParam *** String

    mkQTemplateAction tmpltName tmpltArgs =
      v1QueryHandler $ RQExecuteQueryTemplate $
      ExecQueryTemplate (TQueryName tmpltName) tmpltArgs

    raiseGenericApiError qErr = do
      req <- request
      reqBody <- liftIO $ strictRequestBody req
      logError Nothing req reqBody serverCtx qErr
      uncurry setHeader jsonHeader
      setStatus $ qeStatus qErr
      lazyBytes $ encode qErr

    serveApiConsole = do
      get root $ redirect "console"
      get ("console" <//> wildcard) $ \path ->
        either (raiseGenericApiError . err500 Unexpected . T.pack) html $
          mkConsoleHTML path $ scAuthMode serverCtx

#ifdef LocalConsole
      get "static/main.js" $ do
        setHeader "Content-Type" "text/javascript;charset=UTF-8"
        bytes $(FE.embedFile "../console/static/dist/main.js")
      get "static/main.css" $ do
        setHeader "Content-Type" "text/css;charset=UTF-8"
        bytes $(FE.embedFile "../console/static/dist/main.css")
      get "static/vendor.js" $ do
        setHeader "Content-Type" "text/javascript;charset=UTF-8"
        bytes $(FE.embedFile "../console/static/dist/vendor.js")
#endif<|MERGE_RESOLUTION|>--- conflicted
+++ resolved
@@ -62,19 +62,6 @@
 isAccessKeySet AMNoAuth = boolToText False
 isAccessKeySet _        = boolToText True
 
-<<<<<<< HEAD
-mkConsoleHTML :: Bool -> AuthMode -> IO T.Text
-mkConsoleHTML disableTelemetry authMode =
-  bool (initErrExit errMsg) (return res) (null errs)
-  where
-    (errs, res) = M.checkedSubstitute consoleTmplt $
-                   object [ "version" .= consoleVersion
-                          , "isAccessKeySet" .= isAccessKeySet authMode
-                          , "disableTelemetry" .= boolToText disableTelemetry
-                          ]
-    errMsg = "Fatal Error : console template rendering failed"
-             ++ show errs
-=======
 #ifdef LocalConsole
 consoleAssetsLoc :: Text
 consoleAssetsLoc = "/static"
@@ -84,21 +71,21 @@
   "https://storage.googleapis.com/hasura-graphql-engine/console/" <> consoleVersion
 #endif
 
-mkConsoleHTML :: T.Text -> AuthMode -> Either String T.Text
-mkConsoleHTML path authMode =
+mkConsoleHTML :: T.Text -> Bool -> AuthMode -> Either String T.Text
+mkConsoleHTML path disableTelemetry authMode =
   bool (Left errMsg) (Right res) $ null errs
   where
     (errs, res) = M.checkedSubstitute consoleTmplt $
                   object [ "consoleAssetsLoc" .= consoleAssetsLoc
                          , "isAccessKeySet" .= isAccessKeySet authMode
                          , "consolePath" .= consolePath
+                         , "disableTelemetry" .= boolToText disableTelemetry
                          ]
     consolePath = case path of
       "" -> "/console"
       r  -> "/console/" <> r
 
     errMsg = "console template rendering failed: " ++ show errs
->>>>>>> b04539bf
 
 data ServerCtx
   = ServerCtx
@@ -303,11 +290,7 @@
   -> Bool
   -> Bool
   -> IO (Wai.Application, IORef SchemaCache)
-<<<<<<< HEAD
-mkWaiApp isoLevel mRootDir loggerCtx pool httpManager mode corsCfg enableConsole disableTelemetry = do
-=======
-mkWaiApp isoLevel loggerCtx pool httpManager mode corsCfg enableConsole = do
->>>>>>> b04539bf
+mkWaiApp isoLevel loggerCtx pool httpManager mode corsCfg enableConsole disableTelemetry = do
     cacheRef <- do
       pgResp <- runExceptT $
         peelRun emptySchemaCache adminUserInfo httpManager pool Q.Serializable $ do
@@ -322,11 +305,7 @@
           cacheLock mode httpManager
 
     spockApp <- spockAsApp $ spockT id $
-<<<<<<< HEAD
-                httpApp mRootDir corsCfg serverCtx enableConsole disableTelemetry
-=======
-                httpApp corsCfg serverCtx enableConsole
->>>>>>> b04539bf
+                httpApp corsCfg serverCtx enableConsole disableTelemetry
 
     let runTx tx = runExceptT $ runLazyTx pool isoLevel tx
 
@@ -334,28 +313,14 @@
     let wsServerApp = WS.createWSServerApp mode wsServerEnv
     return (WS.websocketsOr WS.defaultConnectionOptions wsServerApp spockApp, cacheRef)
 
-<<<<<<< HEAD
-httpApp :: Maybe String -> CorsConfig -> ServerCtx -> Bool -> Bool -> SpockT IO ()
-httpApp mRootDir corsCfg serverCtx enableConsole disableTelemetry = do
-    liftIO $ putStrLn "HasuraDB is now waiting for connections"
-
-=======
-httpApp :: CorsConfig -> ServerCtx -> Bool -> SpockT IO ()
-httpApp corsCfg serverCtx enableConsole = do
->>>>>>> b04539bf
+httpApp :: CorsConfig -> ServerCtx -> Bool -> Bool -> SpockT IO ()
+httpApp corsCfg serverCtx enableConsole disableTelemetry = do
     -- cors middleware
     unless (ccDisabled corsCfg) $
       middleware $ corsMiddleware (mkDefaultCorsPolicy $ ccDomain corsCfg)
 
     -- API Console and Root Dir
-<<<<<<< HEAD
-    if enableConsole then do
-      consoleHTML <- lift $ mkConsoleHTML disableTelemetry $ scAuthMode serverCtx
-      serveApiConsole consoleHTML
-    else maybe (return ()) (middleware . MS.staticPolicy . MS.addBase) mRootDir
-=======
     when enableConsole serveApiConsole
->>>>>>> b04539bf
 
     get "v1/version" $ do
       uncurry setHeader jsonHeader
@@ -421,7 +386,7 @@
       get root $ redirect "console"
       get ("console" <//> wildcard) $ \path ->
         either (raiseGenericApiError . err500 Unexpected . T.pack) html $
-          mkConsoleHTML path $ scAuthMode serverCtx
+          mkConsoleHTML path disableTelemetry $ scAuthMode serverCtx
 
 #ifdef LocalConsole
       get "static/main.js" $ do
