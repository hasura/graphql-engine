package commands

import (
	"os"
	"sync"

	"github.com/hasura/graphql-engine/cli/util"

	"github.com/gin-gonic/gin"
	"github.com/hasura/graphql-engine/cli"
<<<<<<< HEAD
	"github.com/hasura/graphql-engine/cli/migrate"
	"github.com/hasura/graphql-engine/cli/migrate/api"
	"github.com/hasura/graphql-engine/cli/migrate/database/hasuradb"
	"github.com/hasura/graphql-engine/cli/util"
=======
	"github.com/hasura/graphql-engine/cli/pkg/console"
>>>>>>> 3c9d1f23
	"github.com/pkg/errors"
	"github.com/spf13/cobra"
	"github.com/spf13/viper"
)

// NewConsoleCmd returns the console command
func NewConsoleCmd(ec *cli.ExecutionContext) *cobra.Command {
	v := viper.New()
	opts := &ConsoleOptions{
		EC: ec,
	}
	consoleCmd := &cobra.Command{
		Use:   "console",
		Short: "Open console to manage database and try out APIs",
		Long:  "Run a web server to serve Hasura Console for GraphQL Engine to manage database and build queries",
		Example: `  # Start console:
  hasura console

  # Start console on a different address and ports:
  hasura console --address 0.0.0.0 --console-port 8080 --api-port 8081

  # Start console without opening the browser automatically
  hasura console --no-browser

  # Use with admin secret:
  hasura console --admin-secret "<admin-secret>"

  # Connect to an instance specified by the flag, overrides the one mentioned in config.yaml:
  hasura console --endpoint "<endpoint>"`,
		SilenceUsage: true,
		PreRunE: func(cmd *cobra.Command, args []string) error {
			ec.Viper = v
			err := ec.Prepare()
			if err != nil {
				return err
			}
			return ec.Validate()
		},
		RunE: func(cmd *cobra.Command, args []string) error {
			return opts.Run()
		},
	}
	f := consoleCmd.Flags()

	f.StringVar(&opts.APIPort, "api-port", "9693", "port for serving migrate api")
	f.StringVar(&opts.ConsolePort, "console-port", "9695", "port for serving console")
	f.StringVar(&opts.Address, "address", "localhost", "address to serve console and migration API from")
	f.BoolVar(&opts.DontOpenBrowser, "no-browser", false, "do not automatically open console in browser")
	f.StringVar(&opts.StaticDir, "static-dir", "", "directory where static assets mentioned in the console html template can be served from")
	f.StringVar(&opts.Browser, "browser", "", "open console in a specific browser")

	f.String("endpoint", "", "http(s) endpoint for Hasura GraphQL Engine")
	f.String("admin-secret", "", "admin secret for Hasura GraphQL Engine")
	f.String("access-key", "", "access key for Hasura GraphQL Engine")
	f.MarkDeprecated("access-key", "use --admin-secret instead")

	// need to create a new viper because https://github.com/spf13/viper/issues/233
	util.BindPFlag(v, "endpoint", f.Lookup("endpoint"))
	util.BindPFlag(v, "admin_secret", f.Lookup("admin-secret"))
	util.BindPFlag(v, "access_key", f.Lookup("access-key"))

	return consoleCmd
}

type ConsoleOptions struct {
	EC *cli.ExecutionContext

	APIPort     string
	ConsolePort string
	Address     string

	DontOpenBrowser bool

	WG *sync.WaitGroup

	StaticDir       string
	Browser         string
	UseServerAssets bool

	APIServerInterruptSignal     chan os.Signal
	ConsoleServerInterruptSignal chan os.Signal
}

func (o *ConsoleOptions) Run() error {
	if o.EC.Version == nil {
		return errors.New("cannot validate version, object is nil")
	}

	apiServer, err := console.NewAPIServer(o.Address, o.APIPort, o.EC)
	if err != nil {
		return err
	}

<<<<<<< HEAD
	// My Router struct
	r := &cRouter{
		g,
		t,
	}

	r.setRoutes(o.EC.MigrationDir, o.EC.Logger)

	consoleTemplateVersion := o.EC.Version.GetConsoleTemplateVersion()
	consoleAssetsVersion := o.EC.Version.GetConsoleAssetsVersion()
	if o.EC.Config.ServerConfig.HasuraServerInternalConfig.ConsoleAssetsDir != "" {
		o.UseServerAssets = true
	}

	o.EC.Logger.Debugf("rendering console template [%s] with assets [%s]", consoleTemplateVersion, consoleAssetsVersion)

	consoleRouter, err := serveConsole(consoleTemplateVersion, o.StaticDir, gin.H{
=======
	// Setup console server
	const basePath = "/pkg/console/templates/gohtml/"
	const templateFilename = "console.gohtml"
	templateProvider := console.NewDefaultTemplateProvider(basePath, templateFilename)
	consoleTemplateVersion := templateProvider.GetTemplateVersion(o.EC.Version)
	consoleAssetsVersion := templateProvider.GetAssetsVersion(o.EC.Version)
	o.EC.Logger.Debugf("rendering console template [%s] with assets [%s]", consoleTemplateVersion, consoleAssetsVersion)

	adminSecretHeader := cli.GetAdminSecretHeaderName(o.EC.Version)
	consoleRouter, err := console.BuildConsoleRouter(templateProvider, consoleTemplateVersion, o.StaticDir, gin.H{
>>>>>>> 3c9d1f23
		"apiHost":         "http://" + o.Address,
		"apiPort":         o.APIPort,
		"cliVersion":      o.EC.Version.GetCLIVersion(),
		"serverVersion":   o.EC.Version.GetServerVersion(),
		"dataApiUrl":      o.EC.Config.ServerConfig.ParsedEndpoint.String(),
		"dataApiVersion":  "",
<<<<<<< HEAD
=======
		"hasAccessKey":    adminSecretHeader == cli.XHasuraAccessKey,
>>>>>>> 3c9d1f23
		"adminSecret":     o.EC.Config.ServerConfig.AdminSecret,
		"assetsVersion":   consoleAssetsVersion,
		"enableTelemetry": o.EC.GlobalConfig.EnableTelemetry,
		"cliUUID":         o.EC.GlobalConfig.UUID,
		"cdnAssets":       !o.UseServerAssets,
	})
	if err != nil {
		return errors.Wrap(err, "error serving console")
	}
<<<<<<< HEAD

	// create servers
	apiServer := &http.Server{
		Addr:    fmt.Sprintf("%s:%s", o.Address, o.APIPort),
		Handler: r.router,
	}
	consoleServer := &http.Server{
		Addr:    fmt.Sprintf("%s:%s", o.Address, o.ConsolePort),
		Handler: consoleRouter,
	}

	go func() {
		<-o.APIServerInterruptSignal
		if err := apiServer.Close(); err != nil {
			o.EC.Logger.Debugf("unable to close server running on port %s", o.APIPort)
		}
	}()

	go func() {
		<-o.ConsoleServerInterruptSignal
		if err := consoleServer.Close(); err != nil {
			o.EC.Logger.Debugf("unable to close server running on port %s", o.ConsolePort)
		}
	}()

	// Create WaitGroup for running 2 servers
	wg := &sync.WaitGroup{}
	o.WG = wg
	wg.Add(1)
	go func() {
		if err := apiServer.ListenAndServe(); err != nil {
			if err == http.ErrServerClosed {
				o.EC.Logger.Infof("server closed on port %s under signal", o.APIPort)
			} else {
				o.EC.Logger.WithError(err).Errorf("error listening on port %s", o.APIPort)
			}
		}
		wg.Done()
	}()
	wg.Add(1)
	go func() {
		if err := consoleServer.ListenAndServe(); err != nil {
			if err == http.ErrServerClosed {
				o.EC.Logger.Infof("server closed on port %s under signal", o.ConsolePort)
			} else {
				o.EC.Logger.WithError(err).Errorf("error listening on port %s", o.ConsolePort)
			}
		}
		wg.Done()
	}()

	consoleURL := fmt.Sprintf("http://%s:%s/", o.Address, o.ConsolePort)

	if !o.DontOpenBrowser {
		if o.Browser != "" {
			o.EC.Spin(color.CyanString("Opening console on: %s", o.Browser))
			defer o.EC.Spinner.Stop()
			err = open.RunWith(consoleURL, o.Browser)
			if err != nil {
				o.EC.Logger.WithError(err).Warnf("failed opening console in '%s', try to open the url manually", o.Browser)
			}
		} else {
			o.EC.Spin(color.CyanString("Opening console using default browser..."))
			defer o.EC.Spinner.Stop()

			err = open.Run(consoleURL)
			if err != nil {
				o.EC.Logger.WithError(err).Warn("Error opening browser, try to open the url manually?")
			}
		}
	}

	o.EC.Spinner.Stop()
	log.Infof("console running at: %s", consoleURL)

	o.EC.Telemetry.Beam()

	wg.Wait()
	return nil
}

type cRouter struct {
	router  *gin.Engine
	migrate *migrate.Migrate
}

func (r *cRouter) setRoutes(migrationDir string, logger *logrus.Logger) {
	apis := r.router.Group("/apis")
	{
		apis.Use(setLogger(logger))
		apis.Use(setFilePath(migrationDir))
		apis.Use(setMigrate(r.migrate))
		apis.Use(setConfigVersion())
		// Migrate api endpoints and middleware
		migrateAPIs := apis.Group("/migrate")
		{
			settingsAPIs := migrateAPIs.Group("/settings")
			{
				settingsAPIs.Any("", api.SettingsAPI)
			}
			squashAPIs := migrateAPIs.Group("/squash")
			{
				squashAPIs.POST("/create", api.SquashCreateAPI)
				squashAPIs.POST("/delete", api.SquashDeleteAPI)
			}
			migrateAPIs.Any("", api.MigrateAPI)
		}
		// Migrate api endpoints and middleware
		metadataAPIs := apis.Group("/metadata")
		{
			metadataAPIs.Any("", api.MetadataAPI)
		}
	}
}

func setMigrate(t *migrate.Migrate) gin.HandlerFunc {
	return func(c *gin.Context) {
		c.Set("migrate", t)
		c.Next()
	}
}

func setFilePath(dir string) gin.HandlerFunc {
	return func(c *gin.Context) {
		host := getFilePath(dir)
		c.Set("filedir", host)
		c.Next()
	}
}

func setConfigVersion() gin.HandlerFunc {
	return func(c *gin.Context) {
		c.Set("version", int(ec.Config.Version))
		c.Next()
	}
}

func setMetadataFile(file string) gin.HandlerFunc {
	return func(c *gin.Context) {
		c.Set("metadataFile", file)
		c.Next()
	}
}

func setLogger(logger *logrus.Logger) gin.HandlerFunc {
	return func(c *gin.Context) {
		c.Set("logger", logger)
		c.Next()
	}
}

func allowCors() gin.HandlerFunc {
	config := cors.DefaultConfig()
	config.AddAllowHeaders("X-Hasura-User-Id")
	config.AddAllowHeaders(hasuradb.XHasuraAdminSecret)
	config.AddAllowHeaders("X-Hasura-Role")
	config.AddAllowHeaders("X-Hasura-Allowed-Roles")
	config.AddAllowMethods("DELETE")
	config.AllowAllOrigins = true
	config.AllowCredentials = false
	return cors.New(config)
}

func serveConsole(assetsVersion, staticDir string, opts gin.H) (*gin.Engine, error) {
	// An Engine instance with the Logger and Recovery middleware already attached.
	r := gin.New()

	if !util.DoAssetExist("assets/" + assetsVersion + "/console.html") {
		assetsVersion = "latest"
	}

	// Template console.html
	templateRender, err := util.LoadTemplates("assets/"+assetsVersion+"/", "console.html")
	if err != nil {
		return nil, errors.Wrap(err, "cannot fetch template")
	}
	r.HTMLRender = templateRender

	if staticDir != "" {
		r.Use(static.Serve("/static", static.LocalFile(staticDir, false)))
		opts["cliStaticDir"] = staticDir
	}
	r.GET("/*action", func(c *gin.Context) {
		c.HTML(http.StatusOK, "console.html", &opts)
=======
	consoleServer := console.NewConsoleServer(&console.NewConsoleServerOpts{
		Logger:           o.EC.Logger,
		APIPort:          o.APIPort,
		Address:          o.Address,
		Browser:          o.Browser,
		DontOpenBrowser:  o.DontOpenBrowser,
		EC:               o.EC,
		Port:             o.ConsolePort,
		Router:           consoleRouter,
		StaticDir:        o.StaticDir,
		TemplateProvider: templateProvider,
>>>>>>> 3c9d1f23
	})

	o.WG = new(sync.WaitGroup)
	// start console and API HTTP Servers
	serveOpts := &console.ServeOpts{
		APIServer:               apiServer,
		ConsoleServer:           consoleServer,
		EC:                      o.EC,
		DontOpenBrowser:         o.DontOpenBrowser,
		Browser:                 o.Browser,
		ConsolePort:             o.ConsolePort,
		APIPort:                 o.APIPort,
		Address:                 o.Address,
		SignalChanConsoleServer: o.ConsoleServerInterruptSignal,
		SignalChanAPIServer:     o.APIServerInterruptSignal,
		WG:                      o.WG,
	}

	return console.Serve(serveOpts)
}<|MERGE_RESOLUTION|>--- conflicted
+++ resolved
@@ -8,14 +8,7 @@
 
 	"github.com/gin-gonic/gin"
 	"github.com/hasura/graphql-engine/cli"
-<<<<<<< HEAD
-	"github.com/hasura/graphql-engine/cli/migrate"
-	"github.com/hasura/graphql-engine/cli/migrate/api"
-	"github.com/hasura/graphql-engine/cli/migrate/database/hasuradb"
-	"github.com/hasura/graphql-engine/cli/util"
-=======
 	"github.com/hasura/graphql-engine/cli/pkg/console"
->>>>>>> 3c9d1f23
 	"github.com/pkg/errors"
 	"github.com/spf13/cobra"
 	"github.com/spf13/viper"
@@ -91,9 +84,8 @@
 
 	WG *sync.WaitGroup
 
-	StaticDir       string
-	Browser         string
-	UseServerAssets bool
+	StaticDir string
+	Browser   string
 
 	APIServerInterruptSignal     chan os.Signal
 	ConsoleServerInterruptSignal chan os.Signal
@@ -109,25 +101,6 @@
 		return err
 	}
 
-<<<<<<< HEAD
-	// My Router struct
-	r := &cRouter{
-		g,
-		t,
-	}
-
-	r.setRoutes(o.EC.MigrationDir, o.EC.Logger)
-
-	consoleTemplateVersion := o.EC.Version.GetConsoleTemplateVersion()
-	consoleAssetsVersion := o.EC.Version.GetConsoleAssetsVersion()
-	if o.EC.Config.ServerConfig.HasuraServerInternalConfig.ConsoleAssetsDir != "" {
-		o.UseServerAssets = true
-	}
-
-	o.EC.Logger.Debugf("rendering console template [%s] with assets [%s]", consoleTemplateVersion, consoleAssetsVersion)
-
-	consoleRouter, err := serveConsole(consoleTemplateVersion, o.StaticDir, gin.H{
-=======
 	// Setup console server
 	const basePath = "/pkg/console/templates/gohtml/"
 	const templateFilename = "console.gohtml"
@@ -138,212 +111,21 @@
 
 	adminSecretHeader := cli.GetAdminSecretHeaderName(o.EC.Version)
 	consoleRouter, err := console.BuildConsoleRouter(templateProvider, consoleTemplateVersion, o.StaticDir, gin.H{
->>>>>>> 3c9d1f23
 		"apiHost":         "http://" + o.Address,
 		"apiPort":         o.APIPort,
 		"cliVersion":      o.EC.Version.GetCLIVersion(),
 		"serverVersion":   o.EC.Version.GetServerVersion(),
 		"dataApiUrl":      o.EC.Config.ServerConfig.ParsedEndpoint.String(),
 		"dataApiVersion":  "",
-<<<<<<< HEAD
-=======
 		"hasAccessKey":    adminSecretHeader == cli.XHasuraAccessKey,
->>>>>>> 3c9d1f23
 		"adminSecret":     o.EC.Config.ServerConfig.AdminSecret,
 		"assetsVersion":   consoleAssetsVersion,
 		"enableTelemetry": o.EC.GlobalConfig.EnableTelemetry,
 		"cliUUID":         o.EC.GlobalConfig.UUID,
-		"cdnAssets":       !o.UseServerAssets,
 	})
 	if err != nil {
 		return errors.Wrap(err, "error serving console")
 	}
-<<<<<<< HEAD
-
-	// create servers
-	apiServer := &http.Server{
-		Addr:    fmt.Sprintf("%s:%s", o.Address, o.APIPort),
-		Handler: r.router,
-	}
-	consoleServer := &http.Server{
-		Addr:    fmt.Sprintf("%s:%s", o.Address, o.ConsolePort),
-		Handler: consoleRouter,
-	}
-
-	go func() {
-		<-o.APIServerInterruptSignal
-		if err := apiServer.Close(); err != nil {
-			o.EC.Logger.Debugf("unable to close server running on port %s", o.APIPort)
-		}
-	}()
-
-	go func() {
-		<-o.ConsoleServerInterruptSignal
-		if err := consoleServer.Close(); err != nil {
-			o.EC.Logger.Debugf("unable to close server running on port %s", o.ConsolePort)
-		}
-	}()
-
-	// Create WaitGroup for running 2 servers
-	wg := &sync.WaitGroup{}
-	o.WG = wg
-	wg.Add(1)
-	go func() {
-		if err := apiServer.ListenAndServe(); err != nil {
-			if err == http.ErrServerClosed {
-				o.EC.Logger.Infof("server closed on port %s under signal", o.APIPort)
-			} else {
-				o.EC.Logger.WithError(err).Errorf("error listening on port %s", o.APIPort)
-			}
-		}
-		wg.Done()
-	}()
-	wg.Add(1)
-	go func() {
-		if err := consoleServer.ListenAndServe(); err != nil {
-			if err == http.ErrServerClosed {
-				o.EC.Logger.Infof("server closed on port %s under signal", o.ConsolePort)
-			} else {
-				o.EC.Logger.WithError(err).Errorf("error listening on port %s", o.ConsolePort)
-			}
-		}
-		wg.Done()
-	}()
-
-	consoleURL := fmt.Sprintf("http://%s:%s/", o.Address, o.ConsolePort)
-
-	if !o.DontOpenBrowser {
-		if o.Browser != "" {
-			o.EC.Spin(color.CyanString("Opening console on: %s", o.Browser))
-			defer o.EC.Spinner.Stop()
-			err = open.RunWith(consoleURL, o.Browser)
-			if err != nil {
-				o.EC.Logger.WithError(err).Warnf("failed opening console in '%s', try to open the url manually", o.Browser)
-			}
-		} else {
-			o.EC.Spin(color.CyanString("Opening console using default browser..."))
-			defer o.EC.Spinner.Stop()
-
-			err = open.Run(consoleURL)
-			if err != nil {
-				o.EC.Logger.WithError(err).Warn("Error opening browser, try to open the url manually?")
-			}
-		}
-	}
-
-	o.EC.Spinner.Stop()
-	log.Infof("console running at: %s", consoleURL)
-
-	o.EC.Telemetry.Beam()
-
-	wg.Wait()
-	return nil
-}
-
-type cRouter struct {
-	router  *gin.Engine
-	migrate *migrate.Migrate
-}
-
-func (r *cRouter) setRoutes(migrationDir string, logger *logrus.Logger) {
-	apis := r.router.Group("/apis")
-	{
-		apis.Use(setLogger(logger))
-		apis.Use(setFilePath(migrationDir))
-		apis.Use(setMigrate(r.migrate))
-		apis.Use(setConfigVersion())
-		// Migrate api endpoints and middleware
-		migrateAPIs := apis.Group("/migrate")
-		{
-			settingsAPIs := migrateAPIs.Group("/settings")
-			{
-				settingsAPIs.Any("", api.SettingsAPI)
-			}
-			squashAPIs := migrateAPIs.Group("/squash")
-			{
-				squashAPIs.POST("/create", api.SquashCreateAPI)
-				squashAPIs.POST("/delete", api.SquashDeleteAPI)
-			}
-			migrateAPIs.Any("", api.MigrateAPI)
-		}
-		// Migrate api endpoints and middleware
-		metadataAPIs := apis.Group("/metadata")
-		{
-			metadataAPIs.Any("", api.MetadataAPI)
-		}
-	}
-}
-
-func setMigrate(t *migrate.Migrate) gin.HandlerFunc {
-	return func(c *gin.Context) {
-		c.Set("migrate", t)
-		c.Next()
-	}
-}
-
-func setFilePath(dir string) gin.HandlerFunc {
-	return func(c *gin.Context) {
-		host := getFilePath(dir)
-		c.Set("filedir", host)
-		c.Next()
-	}
-}
-
-func setConfigVersion() gin.HandlerFunc {
-	return func(c *gin.Context) {
-		c.Set("version", int(ec.Config.Version))
-		c.Next()
-	}
-}
-
-func setMetadataFile(file string) gin.HandlerFunc {
-	return func(c *gin.Context) {
-		c.Set("metadataFile", file)
-		c.Next()
-	}
-}
-
-func setLogger(logger *logrus.Logger) gin.HandlerFunc {
-	return func(c *gin.Context) {
-		c.Set("logger", logger)
-		c.Next()
-	}
-}
-
-func allowCors() gin.HandlerFunc {
-	config := cors.DefaultConfig()
-	config.AddAllowHeaders("X-Hasura-User-Id")
-	config.AddAllowHeaders(hasuradb.XHasuraAdminSecret)
-	config.AddAllowHeaders("X-Hasura-Role")
-	config.AddAllowHeaders("X-Hasura-Allowed-Roles")
-	config.AddAllowMethods("DELETE")
-	config.AllowAllOrigins = true
-	config.AllowCredentials = false
-	return cors.New(config)
-}
-
-func serveConsole(assetsVersion, staticDir string, opts gin.H) (*gin.Engine, error) {
-	// An Engine instance with the Logger and Recovery middleware already attached.
-	r := gin.New()
-
-	if !util.DoAssetExist("assets/" + assetsVersion + "/console.html") {
-		assetsVersion = "latest"
-	}
-
-	// Template console.html
-	templateRender, err := util.LoadTemplates("assets/"+assetsVersion+"/", "console.html")
-	if err != nil {
-		return nil, errors.Wrap(err, "cannot fetch template")
-	}
-	r.HTMLRender = templateRender
-
-	if staticDir != "" {
-		r.Use(static.Serve("/static", static.LocalFile(staticDir, false)))
-		opts["cliStaticDir"] = staticDir
-	}
-	r.GET("/*action", func(c *gin.Context) {
-		c.HTML(http.StatusOK, "console.html", &opts)
-=======
 	consoleServer := console.NewConsoleServer(&console.NewConsoleServerOpts{
 		Logger:           o.EC.Logger,
 		APIPort:          o.APIPort,
@@ -355,7 +137,6 @@
 		Router:           consoleRouter,
 		StaticDir:        o.StaticDir,
 		TemplateProvider: templateProvider,
->>>>>>> 3c9d1f23
 	})
 
 	o.WG = new(sync.WaitGroup)
