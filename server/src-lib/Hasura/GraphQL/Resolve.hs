--- conflicted
+++ resolved
@@ -22,11 +22,8 @@
 import           Hasura.RQL.Types
 import           Hasura.SQL.Types
 
-<<<<<<< HEAD
 import qualified Hasura.GraphQL.Execute.Plan            as Plan
-=======
 import qualified Hasura.GraphQL.Resolve.Insert          as RI
->>>>>>> a68bb612
 import qualified Hasura.GraphQL.Resolve.Mutation        as RM
 import qualified Hasura.GraphQL.Resolve.Select          as RS
 
@@ -36,16 +33,10 @@
   opCxt <- getOpCtx $ _fName fld
   join $ fmap fst $ runConvert (fldMap, orderByCtx, insCtxMap) $ case opCxt of
 
-<<<<<<< HEAD
     -- OCSelect tn permFilter permLimit hdrs ->
     --   validateHdrs hdrs >> RS.convertSelect tn permFilter permLimit fld
-=======
-    OCSelect tn permFilter permLimit hdrs ->
-      validateHdrs hdrs >> RS.convertSelect tn permFilter permLimit fld
-
-    OCSelectPkey tn permFilter hdrs ->
-      validateHdrs hdrs >> RS.convertSelectByPKey tn permFilter fld
->>>>>>> a68bb612
+    -- OCSelectPkey tn permFilter hdrs ->
+    --   validateHdrs hdrs >> RS.convertSelectByPKey tn permFilter fld
       -- RS.convertSelect tn permFilter fld
     OCInsert tn hdrs    ->
       validateHdrs hdrs >> RI.convertInsert roleName tn fld
@@ -57,6 +48,7 @@
       validateHdrs hdrs >> RM.convertDelete tn permFilter fld
       -- RM.convertDelete tn permFilter fld
     OCSelect {} -> throw500 "unexpected OCSelect for a mutation root field"
+    OCSelectPkey {} -> throw500 "unexpected OCSelectPkey for a mutation root field"
   where
     roleName = userRole userInfo
     opCtxMap = _gOpCtxMap gCtx
@@ -101,6 +93,8 @@
       RS.runPlanM (fldMap, orderByCtx) $ case opCxt of
         OCSelect tn permFilter permLimit hdrs ->
           validateHdrs hdrs >> RS.convertSelect2 tn permFilter permLimit fld
+        OCSelectPkey tn permFilter hdrs ->
+          validateHdrs hdrs >> RS.convertSelectByPKey tn permFilter fld
         _ -> throw500 "expecting OCSelect for a query root field"
   where
     opCtxMap = _gOpCtxMap gCtx
