module Hasura.SQL.DML where

import           Hasura.Prelude

import qualified Data.Aeson                 as J
import qualified Data.HashMap.Strict        as HM
import qualified Data.Text                  as T
import qualified Text.Builder               as TB

<<<<<<< HEAD

infixr 6 <->
(<->) :: TB.Builder -> TB.Builder -> TB.Builder
(<->) l r = l <> TB.char ' ' <> r
{-# INLINE (<->) #-}
=======
import           Data.String                (fromString)
import           Language.Haskell.TH.Syntax (Lift)

import           Data.Text.Extended
import           Hasura.Incremental         (Cacheable)
import           Hasura.SQL.Types
>>>>>>> f5da1b34


data Select
  = Select
    { selCTEs     :: ![(Alias, Select)]
    -- ^ Unlike 'SelectWith', does not allow data-modifying statements (as those are only allowed at
    -- the top level of a query).
    , selDistinct :: !(Maybe DistinctExpr)
    , selExtr     :: ![Extractor]
    , selFrom     :: !(Maybe FromExp)
    , selWhere    :: !(Maybe WhereFrag)
    , selGroupBy  :: !(Maybe GroupByExp)
    , selHaving   :: !(Maybe HavingExp)
    , selOrderBy  :: !(Maybe OrderByExp)
    , selLimit    :: !(Maybe LimitExp)
    , selOffset   :: !(Maybe OffsetExp)
    } deriving (Show, Eq, Generic, Data)
instance NFData Select
instance Cacheable Select
instance Hashable Select

mkSelect :: Select
mkSelect = Select [] Nothing [] Nothing
           Nothing Nothing Nothing
           Nothing Nothing Nothing

newtype LimitExp
  = LimitExp SQLExp
  deriving (Show, Eq, NFData, Data, Cacheable, Hashable)

instance ToSQL LimitExp where
  toSQL (LimitExp se) =
    "LIMIT" <~> toSQL se

newtype OffsetExp
  = OffsetExp SQLExp
  deriving (Show, Eq, NFData, Data, Cacheable, Hashable)

instance ToSQL OffsetExp where
  toSQL (OffsetExp se) =
    "OFFSET" <~> toSQL se

newtype OrderByExp
  = OrderByExp (NonEmpty OrderByItem)
  deriving (Show, Eq, NFData, Data, Cacheable, Hashable)

data OrderByItem
  = OrderByItem
    { oColumn :: !SQLExp
    , oType   :: !(Maybe OrderType)
    , oNulls  :: !(Maybe NullsOrder)
    } deriving (Show, Eq, Generic, Data)
instance NFData OrderByItem
instance Cacheable OrderByItem
instance Hashable OrderByItem

instance ToSQL OrderByItem where
  toSQL (OrderByItem e ot no) =
    toSQL e <~> toSQL ot <~> toSQL no

data OrderType = OTAsc | OTDesc
  deriving (Show, Eq, Lift, Generic, Data)
instance NFData OrderType
instance Cacheable OrderType
instance Hashable OrderType

instance ToSQL OrderType where
  toSQL OTAsc  = "ASC"
  toSQL OTDesc = "DESC"

data NullsOrder
  = NFirst
  | NLast
  deriving (Show, Eq, Lift, Generic, Data)
instance NFData NullsOrder
instance Cacheable NullsOrder
instance Hashable NullsOrder

instance ToSQL NullsOrder where
  toSQL NFirst = "NULLS FIRST"
  toSQL NLast  = "NULLS LAST"

instance ToSQL OrderByExp where
  toSQL (OrderByExp l) =
    "ORDER BY" <~> (", " <+> toList l)

newtype GroupByExp
  = GroupByExp [SQLExp]
  deriving (Show, Eq, NFData, Data, Cacheable, Hashable)

instance ToSQL GroupByExp where
  toSQL (GroupByExp idens) =
    "GROUP BY" <~> (", " <+> idens)

newtype FromExp
  = FromExp [FromItem]
  deriving (Show, Eq, NFData, Data, Cacheable, Hashable)

instance ToSQL FromExp where
  toSQL (FromExp items) =
    "FROM" <~> (", " <+> items)

mkIdenFromExp :: (IsIden a) => a -> FromExp
mkIdenFromExp a =
  FromExp [FIIden $ toIden a]

mkSimpleFromExp :: QualifiedTable -> FromExp
mkSimpleFromExp qt =
  FromExp [FISimple qt Nothing]

mkSelFromExp :: Bool -> Select -> TableName -> FromItem
mkSelFromExp isLateral sel tn =
  FISelect (Lateral isLateral) sel alias
  where
    alias = Alias $ toIden tn

mkFuncFromItem :: QualifiedFunction -> FunctionArgs -> FromItem
mkFuncFromItem qf args = FIFunc $ FunctionExp qf args Nothing

mkRowExp :: [Extractor] -> SQLExp
mkRowExp extrs = let
  innerSel = mkSelect { selExtr = extrs }

  innerSelName = TableName "e"

  -- SELECT r FROM (SELECT col1, col2, .. ) AS r
  outerSel = mkSelect
             { selExtr = [Extractor (SERowIden $ toIden innerSelName) Nothing]
             , selFrom = Just $ FromExp
                         [mkSelFromExp False innerSel innerSelName]
             }
  in
    SESelect outerSel

newtype HavingExp
  = HavingExp BoolExp
  deriving (Show, Eq, NFData, Data, Cacheable, Hashable)

instance ToSQL HavingExp where
  toSQL (HavingExp be) =
    "HAVING" <~> toSQL be

newtype WhereFrag
  = WhereFrag { getWFBoolExp :: BoolExp }
  deriving (Show, Eq, NFData, Data, Cacheable, Hashable)

instance ToSQL WhereFrag where
  toSQL (WhereFrag be) =
    "WHERE" <~> parenB (toSQL be)

instance ToSQL Select where
  toSQL sel = case selCTEs sel of
    [] -> "SELECT"
      <~> toSQL (selDistinct sel)
      <~> (", " <+> selExtr sel)
      <~> toSQL (selFrom sel)
      <~> toSQL (selWhere sel)
      <~> toSQL (selGroupBy sel)
      <~> toSQL (selHaving sel)
      <~> toSQL (selOrderBy sel)
      <~> toSQL (selLimit sel)
      <~> toSQL (selOffset sel)
    -- reuse SelectWith if there are any CTEs, since the generated SQL is the same
    ctes -> toSQL $ SelectWith (map (CTESelect <$>) ctes) sel { selCTEs = [] }


mkSIdenExp :: (IsIden a) => a -> SQLExp
mkSIdenExp = SEIden . toIden

mkQIdenExp :: (IsIden a, IsIden b) => a -> b -> SQLExp
mkQIdenExp q t = SEQIden $ mkQIden q t

data Qual
  = QualIden !Iden !(Maybe TypeAnn)
  | QualTable !QualifiedTable
  | QualVar !Text
  deriving (Show, Eq, Generic, Data)
instance NFData Qual
instance Cacheable Qual
instance Hashable Qual

mkQual :: QualifiedTable -> Qual
mkQual = QualTable

instance ToSQL Qual where
  toSQL (QualIden i tyM) = toSQL i <> toSQL tyM
  toSQL (QualTable qt)   = toSQL qt
  toSQL (QualVar v)      = TB.text v

mkQIden :: (IsIden a, IsIden b) => a -> b -> QIden
mkQIden q t = QIden (QualIden (toIden q) Nothing) (toIden t)

data QIden
  = QIden !Qual !Iden
  deriving (Show, Eq, Generic, Data)
instance NFData QIden
instance Cacheable QIden
instance Hashable QIden

instance ToSQL QIden where
  toSQL (QIden qual iden) =
    mconcat [toSQL qual, TB.char '.', toSQL iden]

newtype SQLOp
  = SQLOp {sqlOpTxt :: Text}
  deriving (Show, Eq, NFData, Data, Cacheable, Hashable)

incOp :: SQLOp
incOp = SQLOp "+"

mulOp :: SQLOp
mulOp = SQLOp "*"

jsonbPathOp :: SQLOp
jsonbPathOp = SQLOp "#>"

jsonbConcatOp :: SQLOp
jsonbConcatOp = SQLOp "||"

jsonbDeleteOp :: SQLOp
jsonbDeleteOp = SQLOp "-"

jsonbDeleteAtPathOp :: SQLOp
jsonbDeleteAtPathOp = SQLOp "#-"

newtype TypeAnn
  = TypeAnn { unTypeAnn :: Text }
  deriving (Show, Eq, NFData, Data, Cacheable, Hashable)

instance ToSQL TypeAnn where
  toSQL (TypeAnn ty) = "::" <> TB.text ty

mkTypeAnn :: PGType PGScalarType -> TypeAnn
mkTypeAnn = TypeAnn . toSQLTxt

intTypeAnn :: TypeAnn
intTypeAnn = mkTypeAnn $ PGTypeScalar PGInteger

numericTypeAnn :: TypeAnn
numericTypeAnn = mkTypeAnn $ PGTypeScalar PGNumeric

textTypeAnn :: TypeAnn
textTypeAnn = mkTypeAnn $ PGTypeScalar PGText

textArrTypeAnn :: TypeAnn
textArrTypeAnn = mkTypeAnn $ PGTypeArray PGText

jsonTypeAnn :: TypeAnn
jsonTypeAnn = mkTypeAnn $ PGTypeScalar PGJSON

jsonbTypeAnn :: TypeAnn
jsonbTypeAnn = mkTypeAnn $ PGTypeScalar PGJSONB

boolTypeAnn :: TypeAnn
boolTypeAnn = mkTypeAnn $ PGTypeScalar PGBoolean

data CountType
  = CTStar
  | CTSimple ![PGCol]
  | CTDistinct ![PGCol]
  deriving (Show, Eq, Generic, Data)
instance NFData CountType
instance Cacheable CountType
instance Hashable CountType

instance ToSQL CountType where
  toSQL CTStar            = "*"
  toSQL (CTSimple cols)   =
    parenB $ ", " <+> cols
  toSQL (CTDistinct cols) =
    "DISTINCT" <~> parenB (", " <+> cols)

newtype TupleExp
  = TupleExp [SQLExp]
  deriving (Show, Eq, NFData, Data, Cacheable, Hashable)

instance ToSQL TupleExp where
  toSQL (TupleExp exps) =
    parenB $ ", " <+> exps

data SQLExp
  = SEPrep !Int
  | SENull
  | SELit !Text
  | SEUnsafe !Text
  | SESelect !Select
  | SEStar !(Maybe Qual)
  -- ^ all fields (@*@) or all fields from relation (@iden.*@)
  | SEIden !Iden
  -- iden and row identifier are distinguished for easier rewrite rules
  | SERowIden !Iden
  | SEQIden !QIden
  | SEFnApp !Text ![SQLExp] !(Maybe OrderByExp)
  | SEOpApp !SQLOp ![SQLExp]
  | SETyAnn !SQLExp !TypeAnn
  | SECond !BoolExp !SQLExp !SQLExp
  | SEBool !BoolExp
  | SEExcluded !Iden
  | SEArray ![SQLExp]
  | SEArrayIndex !SQLExp !SQLExp
  | SETuple !TupleExp
  | SECount !CountType
  | SENamedArg !Iden !SQLExp
  | SEFunction !FunctionExp
  deriving (Show, Eq, Generic, Data)
instance NFData SQLExp
instance Cacheable SQLExp
instance Hashable SQLExp

withTyAnn :: PGScalarType -> SQLExp -> SQLExp
withTyAnn colTy v = SETyAnn v . mkTypeAnn $ PGTypeScalar colTy

instance J.ToJSON SQLExp where
  toJSON = J.toJSON . toSQLTxt

newtype Alias
  = Alias { getAlias :: Iden }
  deriving (Show, Eq, NFData, Data, Cacheable, Hashable)

instance IsIden Alias where
  toIden (Alias iden) = iden

instance ToSQL Alias where
  toSQL (Alias iden) = "AS" <~> toSQL iden

toAlias :: (IsIden a) => a -> Alias
toAlias = Alias . toIden

countStar :: SQLExp
countStar = SECount CTStar

instance ToSQL SQLExp where
  toSQL (SEPrep argNumber) =
    TB.char '$' <> fromString (show argNumber)
  toSQL SENull =
    TB.text "NULL"
  toSQL (SELit tv) =
    TB.text $ pgFmtLit tv
  toSQL (SEUnsafe t) =
    TB.text t
  toSQL (SESelect se) =
    parenB $ toSQL se
  toSQL (SEStar Nothing) =
    TB.char '*'
  toSQL (SEStar (Just qual)) =
    mconcat [parenB (toSQL qual), TB.char '.', TB.char '*']
  toSQL (SEIden iden) =
    toSQL iden
  toSQL (SERowIden iden) =
    toSQL iden
  toSQL (SEQIden qIden) =
    toSQL qIden
  -- https://www.postgresql.org/docs/10/static/sql-expressions.html#SYNTAX-AGGREGATES
  toSQL (SEFnApp name args mObe) =
    TB.text name <> parenB ((", " <+> args) <~> toSQL mObe)
  toSQL (SEOpApp op args) =
     parenB (sqlOpTxt op <+> args)
  toSQL (SETyAnn e ty) =
     parenB (toSQL e) <> toSQL ty
  toSQL (SECond cond te fe) =
    "CASE WHEN" <~> toSQL cond <~>
    "THEN" <~> toSQL te <~>
    "ELSE" <~> toSQL fe <~>
    "END"
  toSQL (SEBool be) = toSQL be
  toSQL (SEExcluded i) = "EXCLUDED."
                         <> toSQL i
  toSQL (SEArray exps) = "ARRAY" <> TB.char '['
                         <> (", " <+> exps) <> TB.char ']'
  toSQL (SEArrayIndex arrayExp indexExp) =
    parenB (toSQL arrayExp)
    <> TB.char '[' <> toSQL indexExp <> TB.char ']'
  toSQL (SETuple tup) = toSQL tup
  toSQL (SECount ty) = "COUNT" <> parenB (toSQL ty)
  -- https://www.postgresql.org/docs/current/sql-syntax-calling-funcs.html
  toSQL (SENamedArg arg val) = toSQL arg <~> "=>" <~> toSQL val
  toSQL (SEFunction funcExp) = toSQL funcExp

intToSQLExp :: Int -> SQLExp
intToSQLExp =
  SEUnsafe . T.pack . show

data Extractor = Extractor !SQLExp !(Maybe Alias)
  deriving (Show, Eq, Generic, Data)
instance NFData Extractor
instance Cacheable Extractor
instance Hashable Extractor

mkSQLOpExp
  :: SQLOp
  -> SQLExp -- lhs
  -> SQLExp -- rhs
  -> SQLExp -- result
mkSQLOpExp op lhs rhs = SEOpApp op [lhs, rhs]

mkColDefValMap :: [PGCol] -> HM.HashMap PGCol SQLExp
mkColDefValMap cols =
  HM.fromList $ zip cols (repeat $ SEUnsafe "DEFAULT")

handleIfNull :: SQLExp -> SQLExp -> SQLExp
handleIfNull l e = SEFnApp "coalesce" [e, l] Nothing

applyJsonBuildObj :: [SQLExp] -> SQLExp
applyJsonBuildObj args =
  SEFnApp "json_build_object" args Nothing

applyJsonBuildArray :: [SQLExp] -> SQLExp
applyJsonBuildArray args =
  SEFnApp "json_build_array" args Nothing

applyRowToJson :: [Extractor] -> SQLExp
applyRowToJson extrs =
  SEFnApp "row_to_json" [mkRowExp extrs] Nothing

getExtrAlias :: Extractor -> Maybe Alias
getExtrAlias (Extractor _ ma) = ma

mkAliasedExtr :: (IsIden a, IsIden b) => a -> Maybe b -> Extractor
mkAliasedExtr t = mkAliasedExtrFromExp (mkSIdenExp t)

mkAliasedExtrFromExp :: (IsIden a) => SQLExp -> Maybe a -> Extractor
mkAliasedExtrFromExp sqlExp ma = Extractor sqlExp (aliasF <$> ma)
  where
    aliasF = Alias . toIden

mkExtr :: (IsIden a) => a -> Extractor
mkExtr t = Extractor (mkSIdenExp t) Nothing

instance ToSQL Extractor where
  toSQL (Extractor ce mal) =
    toSQL ce <~> toSQL mal

data DistinctExpr
  = DistinctSimple
  | DistinctOn ![SQLExp]
  deriving (Show, Eq, Generic, Data)
instance NFData DistinctExpr
instance Cacheable DistinctExpr
instance Hashable DistinctExpr

instance ToSQL DistinctExpr where
  toSQL DistinctSimple    = "DISTINCT"
  toSQL (DistinctOn exps) =
    "DISTINCT ON" <~> parenB ("," <+> exps)

data FunctionArgs
  = FunctionArgs
  { fasPostional :: ![SQLExp]
  , fasNamed     :: !(HM.HashMap Text SQLExp)
  } deriving (Show, Eq, Generic, Data)
instance NFData FunctionArgs
instance Cacheable FunctionArgs
instance Hashable FunctionArgs

instance ToSQL FunctionArgs where
  toSQL (FunctionArgs positionalArgs namedArgsMap) =
    let namedArgs = flip map (HM.toList namedArgsMap) $
                    \(argName, argVal) -> SENamedArg (Iden argName) argVal
    in parenB $ ", " <+> (positionalArgs <> namedArgs)

data DefinitionListItem
  = DefinitionListItem
  { _dliColumn :: !PGCol
  , _dliType   :: !PGScalarType
  } deriving (Show, Eq, Data, Generic)
instance NFData DefinitionListItem
instance Cacheable DefinitionListItem
instance Hashable DefinitionListItem

instance ToSQL DefinitionListItem where
  toSQL (DefinitionListItem column columnType) =
    toSQL column <~> toSQL columnType

data FunctionAlias
  = FunctionAlias
  { _faIden           :: !Alias
  , _faDefinitionList :: !(Maybe [DefinitionListItem])
  } deriving (Show, Eq, Data, Generic)
instance NFData FunctionAlias
instance Cacheable FunctionAlias
instance Hashable FunctionAlias

mkSimpleFunctionAlias :: Iden -> FunctionAlias
mkSimpleFunctionAlias identifier =
  FunctionAlias (toAlias identifier) Nothing

mkFunctionAlias :: Iden -> Maybe [(PGCol, PGScalarType)] -> FunctionAlias
mkFunctionAlias identifier listM =
  FunctionAlias (toAlias identifier) $
  fmap (map (uncurry DefinitionListItem)) listM

instance ToSQL FunctionAlias where
  toSQL (FunctionAlias iden (Just definitionList)) =
    toSQL iden <> parenB ( ", " <+> definitionList)
  toSQL (FunctionAlias iden Nothing) =
    toSQL iden

data FunctionExp
  = FunctionExp
  { feName  :: !QualifiedFunction
  , feArgs  :: !FunctionArgs
  , feAlias :: !(Maybe FunctionAlias)
  } deriving (Show, Eq, Generic, Data)
instance NFData FunctionExp
instance Cacheable FunctionExp
instance Hashable FunctionExp

instance ToSQL FunctionExp where
  toSQL (FunctionExp qf args alsM) =
    toSQL qf <> toSQL args <~> toSQL alsM

data FromItem
  = FISimple !QualifiedTable !(Maybe Alias)
  | FIIden !Iden
  | FIFunc !FunctionExp
  | FIUnnest ![SQLExp] !Alias ![SQLExp]
  | FISelect !Lateral !Select !Alias
  | FISelectWith !Lateral !(SelectWithG Select) !Alias
  | FIValues !ValuesExp !Alias !(Maybe [PGCol])
  | FIJoin !JoinExpr
  deriving (Show, Eq, Generic, Data)
instance NFData FromItem
instance Cacheable FromItem
instance Hashable FromItem

mkSelFromItem :: Select -> Alias -> FromItem
mkSelFromItem = FISelect (Lateral False)

mkSelectWithFromItem :: SelectWithG Select -> Alias -> FromItem
mkSelectWithFromItem = FISelectWith (Lateral False)

mkLateralFromItem :: Select -> Alias -> FromItem
mkLateralFromItem = FISelect (Lateral True)

toColTupExp :: [PGCol] -> SQLExp
toColTupExp =
  SETuple . TupleExp . map (SEIden . Iden . getPGColTxt)

instance ToSQL FromItem where
  toSQL (FISimple qt mal) =
    toSQL qt <~> toSQL mal
  toSQL (FIIden iden) =
    toSQL iden
  toSQL (FIFunc funcExp) = toSQL funcExp
  -- unnest(expressions) alias(columns)
  toSQL (FIUnnest args als cols) =
    "UNNEST" <> parenB (", " <+> args) <~> toSQL als <> parenB (", " <+> cols)
  toSQL (FISelect mla sel al) =
    toSQL mla <~> parenB (toSQL sel) <~> toSQL al
  toSQL (FISelectWith mla selWith al) =
    toSQL mla <~> parenB (toSQL selWith) <~> toSQL al
  toSQL (FIValues valsExp al mCols) =
    parenB (toSQL valsExp) <~> toSQL al
    <~> toSQL (toColTupExp <$> mCols)
  toSQL (FIJoin je) =
    toSQL je

newtype Lateral = Lateral Bool
  deriving (Show, Eq, Data, NFData, Cacheable, Hashable)

instance ToSQL Lateral where
  toSQL (Lateral True)  = "LATERAL"
  toSQL (Lateral False) = mempty

data JoinExpr
  = JoinExpr
  { tjeLeft  :: !FromItem
  , tjeType  :: !JoinType
  , tjeRight :: !FromItem
  , tjeJC    :: !JoinCond
  } deriving (Show, Eq, Generic, Data)
instance NFData JoinExpr
instance Cacheable JoinExpr
instance Hashable JoinExpr

instance ToSQL JoinExpr where
  toSQL je =
    toSQL (tjeLeft je)
    <~> toSQL (tjeType je)
    <~> toSQL (tjeRight je)
    <~> toSQL (tjeJC je)

data JoinType
  = Inner
  | LeftOuter
  | RightOuter
  | FullOuter
  deriving (Eq, Show, Generic, Data)
instance NFData JoinType
instance Cacheable JoinType
instance Hashable JoinType

instance ToSQL JoinType where
  toSQL Inner      = "INNER JOIN"
  toSQL LeftOuter  = "LEFT OUTER JOIN"
  toSQL RightOuter = "RIGHT OUTER JOIN"
  toSQL FullOuter  = "FULL OUTER JOIN"

data JoinCond
  = JoinOn !BoolExp
  | JoinUsing ![PGCol]
  deriving (Show, Eq, Generic, Data)
instance NFData JoinCond
instance Cacheable JoinCond
instance Hashable JoinCond

instance ToSQL JoinCond where
  toSQL (JoinOn be) =
    "ON" <~> parenB (toSQL be)
  toSQL (JoinUsing cols) =
    "USING" <~> parenB (","  <+> cols)

data BoolExp
  = BELit !Bool
  | BEBin !BinOp !BoolExp !BoolExp
  | BENot !BoolExp
  | BECompare !CompareOp !SQLExp !SQLExp
  -- this is because l = (ANY (e)) is not valid
  -- i.e, (ANY(e)) is not same as ANY(e)
  | BECompareAny !CompareOp !SQLExp !SQLExp
  | BENull !SQLExp
  | BENotNull !SQLExp
  | BEExists !Select
  | BEIN !SQLExp ![SQLExp]
  | BEExp !SQLExp
  deriving (Show, Eq, Generic, Data)
instance NFData BoolExp
instance Cacheable BoolExp
instance Hashable BoolExp

-- removes extraneous 'AND true's
simplifyBoolExp :: BoolExp -> BoolExp
simplifyBoolExp be = case be of
  BEBin AndOp e1 e2 ->
    let e1s = simplifyBoolExp e1
        e2s = simplifyBoolExp e2
    in if
      | e1s == BELit True -> e2s
      | e2s == BELit True -> e1s
      | otherwise         -> BEBin AndOp e1s e2s
  BEBin OrOp e1 e2 ->
    let e1s = simplifyBoolExp e1
        e2s = simplifyBoolExp e2
    in if
      | e1s == BELit False -> e2s
      | e2s == BELit False -> e1s
      | otherwise          -> BEBin OrOp e1s e2s
  e                          -> e

mkExists :: FromItem -> BoolExp -> BoolExp
mkExists fromItem whereFrag =
  BEExists mkSelect
  { selExtr  = [Extractor (SEUnsafe "1") Nothing]
  , selFrom  = Just $ FromExp $ pure fromItem
  , selWhere = Just $ WhereFrag whereFrag
  }

instance ToSQL BoolExp where
  toSQL (BELit True)  = TB.text "'true'"
  toSQL (BELit False) = TB.text "'false'"
  toSQL (BEBin bo bel ber) =
    parenB (toSQL bel) <~> toSQL bo <~> parenB (toSQL ber)
  toSQL (BENot be) =
    "NOT" <~> parenB (toSQL be)
  toSQL (BECompare co vl vr) =
    parenB (toSQL vl) <~> toSQL co <~> parenB (toSQL vr)
  toSQL (BECompareAny co vl vr) =
    parenB (toSQL vl) <~> toSQL co <~> "ANY" <> parenB (toSQL vr)
  toSQL (BENull v) =
    parenB (toSQL v) <~> "IS NULL"
  toSQL (BENotNull v) =
    parenB (toSQL v) <~> "IS NOT NULL"
  toSQL (BEExists sel) =
    "EXISTS " <~> parenB (toSQL sel)
  -- special case to handle lhs IN (exp1, exp2)
  toSQL (BEIN vl exps) =
    parenB (toSQL vl) <~> toSQL SIN <~> parenB (", " <+> exps)
  -- Any SQL expression which evaluates to bool value
  toSQL (BEExp e) = parenB $ toSQL e

data BinOp = AndOp | OrOp
  deriving (Show, Eq, Generic, Data)
instance NFData BinOp
instance Cacheable BinOp
instance Hashable BinOp

instance ToSQL BinOp where
  toSQL AndOp = "AND"
  toSQL OrOp  = "OR"

data CompareOp
  = SEQ
  | SGT
  | SLT
  | SIN
  | SNE
  | SLIKE
  | SNLIKE
  | SILIKE
  | SNILIKE
  | SSIMILAR
  | SNSIMILAR
  | SGTE
  | SLTE
  | SNIN
  | SContains
  | SContainedIn
  | SHasKey
  | SHasKeysAny
  | SHasKeysAll
  deriving (Eq, Generic, Data)
instance NFData CompareOp
instance Cacheable CompareOp
instance Hashable CompareOp

instance Show CompareOp where
  show = \case
    SEQ          -> "="
    SGT          -> ">"
    SLT          -> "<"
    SIN          -> "IN"
    SNE          -> "<>"
    SGTE         -> ">="
    SLTE         -> "<="
    SNIN         -> "NOT IN"
    SLIKE        -> "LIKE"
    SNLIKE       -> "NOT LIKE"
    SILIKE       -> "ILIKE"
    SNILIKE      -> "NOT ILIKE"
    SSIMILAR     -> "SIMILAR TO"
    SNSIMILAR    -> "NOT SIMILAR TO"
    SContains    -> "@>"
    SContainedIn -> "<@"
    SHasKey      -> "?"
    SHasKeysAny  -> "?|"
    SHasKeysAll  -> "?&"

instance ToSQL CompareOp where
  toSQL = fromString . show

buildInsVal :: PGCol -> Int -> (PGCol, SQLExp)
buildInsVal colName argNumber =
  (colName, SEPrep argNumber)

data SQLDelete
  = SQLDelete
    { delTable :: !QualifiedTable
    , delUsing :: !(Maybe UsingExp)
    , delWhere :: !(Maybe WhereFrag)
    , delRet   :: !(Maybe RetExp)
    } deriving (Show, Eq)

data SQLUpdate
  = SQLUpdate
    { upTable :: !QualifiedTable
    , upSet   :: !SetExp
    , upFrom  :: !(Maybe FromExp)
    , upWhere :: !(Maybe WhereFrag)
    , upRet   :: !(Maybe RetExp)
    } deriving (Show, Eq)

newtype SetExp = SetExp [SetExpItem]
               deriving (Show, Eq)

newtype SetExpItem = SetExpItem (PGCol, SQLExp)
                   deriving (Show, Eq)

buildSEI :: PGCol -> Int -> SetExpItem
buildSEI colName argNumber =
  SetExpItem (colName, SEPrep argNumber)

buildUpsertSetExp
  :: [PGCol]
  -> HM.HashMap PGCol SQLExp
  -> SetExp
buildUpsertSetExp cols preSet =
  SetExp $ map SetExpItem $ HM.toList setExps
  where
    setExps = HM.union preSet $ HM.fromList $
      flip map cols $ \col ->
        (col, SEExcluded $ toIden col)


newtype UsingExp = UsingExp [TableName]
                  deriving (Show, Eq)

instance ToSQL UsingExp where
  toSQL (UsingExp tables)
    = "USING" <~> "," <+> tables

newtype RetExp = RetExp [Extractor]
                  deriving (Show, Eq)

selectStar :: Extractor
selectStar = Extractor (SEStar Nothing) Nothing

selectStar' :: Qual -> Extractor
selectStar' q = Extractor (SEStar (Just q)) Nothing

returningStar :: RetExp
returningStar = RetExp [selectStar]

instance ToSQL RetExp where
  toSQL (RetExp [])
    = mempty
  toSQL (RetExp exps)
    = "RETURNING" <~> (", " <+> exps)

instance ToSQL SQLDelete where
  toSQL sd = "DELETE FROM"
             <~> toSQL (delTable sd)
             <~> toSQL (delUsing sd)
             <~> toSQL (delWhere sd)
             <~> toSQL (delRet sd)

instance ToSQL SQLUpdate where
  toSQL a = "UPDATE"
            <~> toSQL (upTable a)
            <~> toSQL (upSet a)
            <~> toSQL (upFrom a)
            <~> toSQL (upWhere a)
            <~> toSQL (upRet a)

instance ToSQL SetExp where
  toSQL (SetExp cvs) =
    "SET" <~> ("," <+> cvs)

instance ToSQL SetExpItem where
  toSQL (SetExpItem (col, val)) =
    toSQL col <~> "=" <~> toSQL val


data SQLConflictTarget
  = SQLColumn ![PGCol]
  | SQLConstraint !ConstraintName
  deriving (Show, Eq)

instance ToSQL SQLConflictTarget where
  toSQL (SQLColumn cols)      = "("
                                <~> ("," <+> cols)
                                <~> ")"

  toSQL (SQLConstraint cons) = "ON CONSTRAINT" <~> toSQL cons

data SQLConflict
  = DoNothing !(Maybe SQLConflictTarget)
  | Update !SQLConflictTarget !SetExp !(Maybe WhereFrag)
  deriving (Show, Eq)

instance ToSQL SQLConflict where
  toSQL (DoNothing Nothing)   = "ON CONFLICT DO NOTHING"
  toSQL (DoNothing (Just ct)) = "ON CONFLICT"
                                <~> toSQL ct
                                <~> "DO NOTHING"
  toSQL (Update ct set whr)   = "ON CONFLICT"
                                <~> toSQL ct <~> "DO UPDATE"
                                <~> toSQL set <~> toSQL whr

newtype ValuesExp
  = ValuesExp [TupleExp]
  deriving (Show, Eq, Data, NFData, Cacheable, Hashable)

instance ToSQL ValuesExp where
  toSQL (ValuesExp tuples) =
    "VALUES" <~> (", " <+> tuples)

data SQLInsert = SQLInsert
    { siTable    :: !QualifiedTable
    , siCols     :: ![PGCol]
    , siValues   :: !ValuesExp
    , siConflict :: !(Maybe SQLConflict)
    , siRet      :: !(Maybe RetExp)
    } deriving (Show, Eq)

instance ToSQL SQLInsert where
  toSQL si =
    "INSERT INTO"
    <~> toSQL (siTable si)
    <~> "("
    <~> (", " <+> siCols si)
    <~> ")"
    <~> toSQL (siValues si)
    <~> maybe "" toSQL (siConflict si)
    <~> toSQL (siRet si)

data CTE
  = CTESelect !Select
  | CTEInsert !SQLInsert
  | CTEUpdate !SQLUpdate
  | CTEDelete !SQLDelete
  deriving (Show, Eq)

instance ToSQL CTE where
  toSQL = \case
    CTESelect q -> toSQL q
    CTEInsert q -> toSQL q
    CTEUpdate q -> toSQL q
    CTEDelete q -> toSQL q

data SelectWithG v
  = SelectWith
  { swCTEs   :: ![(Alias, v)]
  , swSelect :: !Select
  } deriving (Show, Eq, Generic, Data)

instance (NFData v) => NFData (SelectWithG v)
instance (Cacheable v) => Cacheable (SelectWithG v)
instance (Hashable v) => Hashable (SelectWithG v)

instance (ToSQL v) => ToSQL (SelectWithG v) where
  toSQL (SelectWith ctes sel) =
    "WITH " <> (", " <+> map f ctes) <~> toSQL sel
    where
      f (Alias al, q) = toSQL al <~> "AS" <~> parenB (toSQL q)

type SelectWith = SelectWithG CTE<|MERGE_RESOLUTION|>--- conflicted
+++ resolved
@@ -7,20 +7,12 @@
 import qualified Data.Text                  as T
 import qualified Text.Builder               as TB
 
-<<<<<<< HEAD
-
-infixr 6 <->
-(<->) :: TB.Builder -> TB.Builder -> TB.Builder
-(<->) l r = l <> TB.char ' ' <> r
-{-# INLINE (<->) #-}
-=======
 import           Data.String                (fromString)
+import           Data.Text.Extended
 import           Language.Haskell.TH.Syntax (Lift)
 
-import           Data.Text.Extended
 import           Hasura.Incremental         (Cacheable)
 import           Hasura.SQL.Types
->>>>>>> f5da1b34
 
 
 data Select
