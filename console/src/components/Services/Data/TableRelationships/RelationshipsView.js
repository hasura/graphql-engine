import React, { Component } from 'react';
import PropTypes from 'prop-types';
import ViewHeader from '../TableBrowseRows/ViewHeader';
import { RESET } from '../TableModify/ModifyActions';
import { addNewRelClicked } from './Actions';
import { findAllFromRel } from '../utils';
import { getObjArrRelList } from './utils';
import { setTable, UPDATE_REMOTE_SCHEMA_MANUAL_REL } from '../DataActions';

import Button from '../../../Common/Button/Button';
import AddManualRelationship from './AddManualRelationship';
import RelationshipEditor from './RelationshipEditor';

class RelationshipsView extends Component {
  componentDidMount() {
    const { dispatch, currentSchema, tableName } = this.props;
    dispatch({ type: RESET });
    dispatch(setTable(tableName));
    // Sourcing the current schema into manual relationship
    dispatch({
      type: UPDATE_REMOTE_SCHEMA_MANUAL_REL,
      data: currentSchema,
    });
  }

  render() {
    const {
      tableName,
      allSchemas,
      ongoingRequest,
      lastError,
      lastFormError,
      lastSuccess,
      dispatch,
      relAdd,
      currentSchema,
      migrationMode,
      schemaList,
    } = this.props;
    const styles = require('../TableModify/ModifyTable.scss');
    const tableStyles = require('../../../Common/TableCommon/TableStyles.scss');

    const tableSchema = allSchemas.find(
      t => t.table_name === tableName && t.table_schema === currentSchema
    );
    let alert = null;
    if (ongoingRequest) {
      alert = (
        <div className="hidden alert alert-warning" role="alert">
          Saving...
        </div>
      );
    } else if (lastError) {
      alert = (
        <div className="hidden alert alert-danger" role="alert">
          Error: {JSON.stringify(lastError)}
        </div>
      );
    } else if (lastSuccess) {
      alert = (
        <div className="hidden alert alert-success" role="alert">
          Saved!
        </div>
      );
    } else if (lastFormError) {
      alert = (
        <div className="hidden alert alert-warning" role="alert">
          {lastFormError}
        </div>
      );
    }

    const objArrRelList = getObjArrRelList(tableSchema.relationships);

    let addedRelationshipsView = null;
    if (objArrRelList.length > 0) {
      addedRelationshipsView = (
        <div className={tableStyles.tableContainer}>
          <table
            className={`${
              tableStyles.table
            } table table-bordered table-striped table-hover`}
          >
            <thead>
              <tr>
                {['Object relationships', 'Array relationships'].map((s, i) => (
                  <th key={i}>{s}</th>
                ))}
              </tr>
            </thead>
            <tbody>
              {objArrRelList.map(rel => {
                const column1 = rel.objRel ? (
                  <RelationshipEditor
                    dispatch={dispatch}
                    key={rel.objRel.rel_name}
                    relConfig={findAllFromRel(
                      allSchemas,
                      tableSchema,
                      rel.objRel
                    )}
<<<<<<< HEAD
                    allowRename={this.state.supportRename}
=======
                    isObjRel
>>>>>>> 49535e44
                  />
                ) : (
                  <td />
                );
                const column2 = rel.arrRel ? (
                  <RelationshipEditor
                    key={rel.arrRel.rel_name}
                    dispatch={dispatch}
                    relConfig={findAllFromRel(
                      allSchemas,
                      tableSchema,
                      rel.arrRel
                    )}
<<<<<<< HEAD
                    allowRename={this.state.supportRename}
=======
                    isObjRel={false}
>>>>>>> 49535e44
                  />
                ) : (
                  <td />
                );
                return (
                  <tr>
                    {column1}
                    {column2}
                  </tr>
                );
              })}
            </tbody>
          </table>
        </div>
      );
    }

    // if (tableSchema.primary_key.columns > 0) {}
    return (
      <div className={`${styles.container} container-fluid`}>
        <ViewHeader
          dispatch={dispatch}
          tableName={tableName}
          tabName="relationships"
          currentSchema={currentSchema}
          migrationMode={migrationMode}
        />
        <br />
        <div className={`${styles.padd_left_remove} container-fluid`}>
          <div className={`${styles.padd_left_remove} col-xs-10 col-md-10`}>
            <h4 className={styles.subheading_text}>Relationships</h4>
            {addedRelationshipsView}
            <br />
            {relAdd.isActive ? (
              <div className={styles.activeEdit}>
                <AddManualRelationship
                  tableName={tableName}
                  isObjRel={relAdd.isObjRel}
                  rTable={relAdd.rTable}
                  dispatch={dispatch}
                  lcol={relAdd.lcol}
                  rcol={relAdd.rcol}
                  allSchemas={allSchemas}
                  schemaList={schemaList}
                  manualColumns={relAdd.manualColumns}
                  manualRelInfo={relAdd.manualRelInfo}
                  titleInfo={'Add new relationship'}
                  currentSchema={currentSchema}
                  showClose={false}
                  dataTestVal={'view-add-relationship'}
                />
              </div>
            ) : (
              <Button
                type="submit"
                color="white"
                size="sm"
                onClick={() => {
                  dispatch(addNewRelClicked());
                }}
              >
                + Add relationship
              </Button>
            )}
            <hr />
          </div>
        </div>
        <div className={`${styles.fixed} hidden`}>{alert}</div>
      </div>
    );
  }
}

RelationshipsView.propTypes = {
  tableName: PropTypes.string.isRequired,
  allSchemas: PropTypes.array.isRequired,
  currentSchema: PropTypes.string.isRequired,
  activeEdit: PropTypes.object.isRequired,
  fkAdd: PropTypes.object.isRequired,
  relAdd: PropTypes.object.isRequired,
  ongoingRequest: PropTypes.bool.isRequired,
  lastError: PropTypes.object,
  lastFormError: PropTypes.object,
  lastSuccess: PropTypes.bool,
  dispatch: PropTypes.func.isRequired,
  serverVersion: PropTypes.string,
};

const mapStateToProps = (state, ownProps) => ({
  tableName: ownProps.params.table,
  allSchemas: state.tables.allSchemas,
  currentSchema: state.tables.currentSchema,
  migrationMode: state.main.migrationMode,
  serverVersion: state.main.serverVersion,
  schemaList: state.tables.schemaList,
  ...state.tables.modify,
});

const relationshipsViewConnector = connect =>
  connect(mapStateToProps)(RelationshipsView);

export default relationshipsViewConnector;<|MERGE_RESOLUTION|>--- conflicted
+++ resolved
@@ -99,11 +99,6 @@
                       tableSchema,
                       rel.objRel
                     )}
-<<<<<<< HEAD
-                    allowRename={this.state.supportRename}
-=======
-                    isObjRel
->>>>>>> 49535e44
                   />
                 ) : (
                   <td />
@@ -117,11 +112,6 @@
                       tableSchema,
                       rel.arrRel
                     )}
-<<<<<<< HEAD
-                    allowRename={this.state.supportRename}
-=======
-                    isObjRel={false}
->>>>>>> 49535e44
                   />
                 ) : (
                   <td />
