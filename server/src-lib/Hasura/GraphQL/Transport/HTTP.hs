-- | Execution of GraphQL queries over HTTP transport
{-# LANGUAGE RecordWildCards #-}
module Hasura.GraphQL.Transport.HTTP
  ( QueryCacheKey(..)
  , MonadExecuteQuery(..)
  , runGQ
  , runGQBatched
  , extractFieldFromResponse
  , buildRaw
  -- * imported from HTTP.Protocol; required by pro
  , GQLReq(..)
  , GQLReqUnparsed
  , GQLReqParsed
  , GQLExecDoc(..)
  , OperationName(..)
  , GQLQueryText(..)
  , ResultsFragment(..)
  ) where

import           Control.Monad.Morph                    (hoist)

import           Hasura.EncJSON
import           Hasura.GraphQL.Context
import           Hasura.GraphQL.Logging                 (MonadQueryLog (..))
import           Hasura.GraphQL.Parser.Column           (UnpreparedValue)
import           Hasura.GraphQL.Transport.HTTP.Protocol
import           Hasura.HTTP
import           Hasura.Prelude
import           Hasura.RQL.Types
import           Hasura.Server.Init.Config
import           Hasura.Server.Utils                    (RequestId)
import           Hasura.Server.Version                  (HasVersion)
import           Hasura.Session
import           Hasura.Tracing                         (MonadTrace, TraceT, trace)

import qualified Data.Aeson                             as J
import qualified Data.Aeson.Ordered                     as JO
import qualified Data.ByteString.Lazy                   as LBS
import qualified Data.Environment                       as Env
import qualified Data.HashMap.Strict.InsOrd             as OMap
import qualified Data.Text                              as T
import qualified Database.PG.Query                      as Q
import qualified Hasura.GraphQL.Execute                 as E
import qualified Hasura.GraphQL.Execute.Query           as EQ
import qualified Hasura.Logging                         as L
import qualified Hasura.Server.Telemetry.Counters       as Telem
import qualified Hasura.Tracing                         as Tracing
import qualified Language.GraphQL.Draft.Syntax          as G
import qualified Network.HTTP.Types                     as HTTP
import qualified Network.Wai.Extended                   as Wai

data QueryCacheKey = QueryCacheKey
  { qckQueryString :: !GQLReqParsed
  , qckUserRole    :: !RoleName
  }

instance J.ToJSON QueryCacheKey where
  toJSON (QueryCacheKey qs ur ) =
    J.object ["query_string" J..= qs, "user_role" J..= ur]


class Monad m => MonadExecuteQuery m where
<<<<<<< HEAD
=======
  -- | This method does two things: it looks up a query result in the
  -- server-side cache, if a cache is used, and it additionally returns HTTP
  -- headers that can instruct a client how long a response can be cached
  -- locally (i.e. client-side).
>>>>>>> 85c92833
  cacheLookup
    :: [QueryRootField UnpreparedValue]
    -- ^ Used to check that the query is cacheable
    -> QueryCacheKey
    -- ^ Key that uniquely identifies the result of a query execution
    -> TraceT m (HTTP.ResponseHeaders, Maybe EncJSON)
    -- ^ HTTP headers to be sent back to the caller for this GraphQL request,
    -- containing e.g. time-to-live information, and a cached value if found and
<<<<<<< HEAD
    -- within time-to-live
=======
    -- within time-to-live.  So a return value (non-empty-ttl-headers, Nothing)
    -- represents that we don't have a server-side cache of the query, but that
    -- the client should store it locally.  The value ([], Just json) represents
    -- that the client should not store the response locally, but we do have a
    -- server-side cache value that can be used to avoid query execution.

  -- | Store a json response for a query that we've executed in the cache.  Note
  -- that, as part of this, 'cacheStore' has to decide whether the response is
  -- cacheable.  A very similar decision is also made in 'cacheLookup', since it
  -- has to construct corresponding cache-enabling headers that are sent to the
  -- client.  But note that the HTTP headers influence client-side caching,
  -- whereas 'cacheStore' changes the server-side cache.
>>>>>>> 85c92833
  cacheStore
    :: QueryCacheKey
    -- ^ Key under which to store the result of a query execution
    -> EncJSON
    -- ^ Result of a query execution
    -> TraceT m ()
<<<<<<< HEAD
    -- ^ always succeeds
=======
    -- ^ Always succeeds
>>>>>>> 85c92833

instance MonadExecuteQuery m => MonadExecuteQuery (ReaderT r m) where
  cacheLookup a b = hoist lift $ cacheLookup a b
  cacheStore  a b = hoist lift $ cacheStore  a b

instance MonadExecuteQuery m => MonadExecuteQuery (ExceptT r m) where
  cacheLookup a b = hoist lift $ cacheLookup a b
  cacheStore  a b = hoist lift $ cacheStore  a b

instance MonadExecuteQuery m => MonadExecuteQuery (TraceT m) where
  cacheLookup a b = hoist lift $ cacheLookup a b
  cacheStore  a b = hoist lift $ cacheStore  a b

data ResultsFragment = ResultsFragment
  { rfTimeIO   :: DiffTime
  , rfLocality :: Telem.Locality
  , rfResponse :: EncJSON
  , rfHeaders  :: HTTP.ResponseHeaders
  }

-- | Run (execute) a single GraphQL query
runGQ
  :: forall m
   . ( HasVersion
     , MonadIO m
     , MonadError QErr m
     , MonadReader E.ExecutionCtx m
     , E.MonadGQLExecutionCheck m
     , MonadQueryLog m
     , MonadTrace m
     , MonadExecuteQuery m
     , EQ.MonadQueryInstrumentation m
     )
  => Env.Environment
  -> L.Logger L.Hasura
  -> RequestId
  -> UserInfo
  -> Wai.IpAddress
  -> [HTTP.Header]
  -> E.GraphQLQueryType
  -> GQLReqUnparsed
  -> m (HttpResponse EncJSON)
runGQ env logger reqId userInfo ipAddress reqHeaders queryType reqUnparsed = do
  (telemTimeTot_DT, (telemCacheHit, (telemQueryType, telemTimeIO_DT, telemLocality, resp))) <- withElapsedTime $ do
    E.ExecutionCtx _ sqlGenCtx pgExecCtx {- planCache -} sc scVer httpManager enableAL <- ask

    -- run system authorization on the GraphQL API
    reqParsed <- E.checkGQLExecution userInfo (reqHeaders, ipAddress) enableAL sc reqUnparsed
                 >>= flip onLeft throwError

    (telemCacheHit, execPlan) <- E.getResolvedExecPlan env logger pgExecCtx {- planCache -}
                                 userInfo sqlGenCtx sc scVer queryType
                                 httpManager reqHeaders (reqUnparsed, reqParsed)
<<<<<<< HEAD
    (telemCacheHit,) <$> case execPlan of
      E.QueryExecutionPlan queryPlans asts -> trace "Query" $ do
        let cacheKey = QueryCacheKey reqParsed $ _uiRole userInfo
        (responseHeaders, cachedValue) <- Tracing.interpTraceT id $ cacheLookup asts cacheKey
        case cachedValue of
          Just cachedResponseData ->
            pure (Telem.Query, 0, Telem.Local, HttpResponse cachedResponseData responseHeaders)
          Nothing -> do
            conclusion <- runExceptT $ forWithKey queryPlans $ \fieldName -> \case
              E.ExecStepDB (tx, genSql) -> doQErr $ do
                (telemTimeIO_DT, resp) <-
                  runQueryDB reqId reqUnparsed fieldName tx genSql
                return $ ResultsFragment telemTimeIO_DT Telem.Local resp []
              E.ExecStepRemote (rsi, opDef, varValsM) ->
                runRemoteGQ fieldName rsi opDef varValsM
              E.ExecStepRaw json ->
                buildRaw json
            out@(_, _, _, HttpResponse responseData _) <- buildResult Telem.Query conclusion responseHeaders
            Tracing.interpTraceT id $ cacheStore cacheKey responseData
            pure out

      E.MutationExecutionPlan mutationPlans -> do
        conclusion <- runExceptT $ forWithKey mutationPlans $ \fieldName -> \case
          E.ExecStepDB (tx, responseHeaders) -> doQErr $ do
            (telemTimeIO_DT, resp) <- runMutationDB reqId reqUnparsed userInfo tx
            return $ ResultsFragment telemTimeIO_DT Telem.Local resp responseHeaders
          E.ExecStepRemote (rsi, opDef, varValsM) ->
            runRemoteGQ fieldName rsi opDef varValsM
          E.ExecStepRaw json ->
            buildRaw json
        buildResult Telem.Mutation conclusion []

=======
    case execPlan of
      E.QueryExecutionPlan queryPlan asts -> trace "Query" $ do
        let cacheKey = QueryCacheKey reqParsed $ _uiRole userInfo
        (responseHeaders, cachedValue) <- Tracing.interpTraceT id $ cacheLookup asts cacheKey
        (tch, tl, (ttio, tqt, HttpResponse responseData newHeaders)) <- case cachedValue of
          Just cachedResponseData ->
            pure (telemCacheHit, Telem.Local, (0, Telem.Query, HttpResponse cachedResponseData []))
          Nothing -> case queryPlan of
            E.ExecStepDB txGenSql -> do
              (telemTimeIO, telemQueryType, resp) <-
                runQueryDB reqId reqUnparsed userInfo txGenSql
              return (telemCacheHit, Telem.Local, (telemTimeIO, telemQueryType, HttpResponse resp []))
            E.ExecStepRemote (rsi, opDef, _varValsM) ->
              runRemoteGQ telemCacheHit rsi opDef
            E.ExecStepRaw (name, json) -> do
              (telemTimeIO, obj) <- withElapsedTime $
                return $ encJFromJValue $ J.Object $ Map.singleton (G.unName name) json
              return (telemCacheHit, Telem.Local, (telemTimeIO, Telem.Query, HttpResponse obj []))
        onNothing (void cachedValue) $ Tracing.interpTraceT id $ cacheStore cacheKey responseData
        pure (tch, tl, (ttio, tqt, HttpResponse responseData $ newHeaders <> responseHeaders))
      E.MutationExecutionPlan mutationPlan ->
        case mutationPlan of
          E.ExecStepDB (tx, responseHeaders) -> do
            (telemTimeIO, telemQueryType, resp) <- runMutationDB reqId reqUnparsed userInfo tx
            return (telemCacheHit, Telem.Local, (telemTimeIO, telemQueryType, HttpResponse resp responseHeaders))
          E.ExecStepRemote (rsi, opDef, _varValsM) ->
            runRemoteGQ telemCacheHit rsi opDef
          E.ExecStepRaw (name, json) -> do
            (telemTimeIO, obj) <- withElapsedTime $
              return $ encJFromJValue $ J.Object $ Map.singleton (G.unName name) json
            return (telemCacheHit, Telem.Local, (telemTimeIO, Telem.Query, HttpResponse obj []))
>>>>>>> 85c92833
      E.SubscriptionExecutionPlan _sub ->
        throw400 UnexpectedPayload "subscriptions are not supported over HTTP, use websockets instead"
  -- The response and misc telemetry data:
  let telemTimeIO = convertDuration telemTimeIO_DT
      telemTimeTot = convertDuration telemTimeTot_DT
      telemTransport = Telem.HTTP
  Telem.recordTimingMetric Telem.RequestDimensions{..} Telem.RequestTimings{..}
  return resp
  where
    doQErr = withExceptT Right

    forWithKey = flip OMap.traverseWithKey

    runRemoteGQ fieldName rsi opDef varValsM = do
      (telemTimeIO_DT, HttpResponse resp remoteResponseHeaders) <-
        doQErr $ E.execRemoteGQ env reqId userInfo reqHeaders rsi opDef varValsM
      value <- extractFieldFromResponse (G.unName fieldName) $ encJToLBS resp
      let filteredHeaders = filter ((== "Set-Cookie") . fst) remoteResponseHeaders
      pure $ ResultsFragment telemTimeIO_DT Telem.Remote (JO.toEncJSON value) filteredHeaders

    buildResult telemType (Left (Left err)) _ = pure
      ( telemType
      , 0
      , Telem.Remote
      , HttpResponse (encodeGQResp $ throwError err) []
      )
    buildResult _telemType (Left (Right err)) _ = throwError err
    buildResult telemType (Right results) cacheHeaders = do
      let responseData = encodeGQResp $ pure $ encJToLBS $ encJFromInsOrdHashMap $ fmap rfResponse $ OMap.mapKeys G.unName results
      pure
        ( telemType
        , sum (fmap rfTimeIO results)
        , foldMap rfLocality results
        , HttpResponse
          responseData
          (cacheHeaders <> foldMap rfHeaders results)
        )

extractFieldFromResponse
  :: Monad m => Text -> LBS.ByteString -> ExceptT (Either GQExecError QErr) m JO.Value
extractFieldFromResponse fieldName bs = do
  val <- onLeft (JO.eitherDecode bs) $ do400 . T.pack
  valObj <- onLeft (JO.asObject val) do400
  dataVal <- case JO.toList valObj of
    [("data", v)] -> pure v
    _ -> case JO.lookup "errors" valObj of
      Just (JO.Array err) -> doGQExecError $ toList $ fmap JO.fromOrdered err
      _                   -> do400 "Received invalid JSON value from remote"
  dataObj <- onLeft (JO.asObject dataVal) do400
  fieldVal <- onNothing (JO.lookup fieldName dataObj) $
    do400 $ "expecting key " <> fieldName
  return fieldVal
  where
    do400 = withExceptT Right . throw400 RemoteSchemaError
    doGQExecError = withExceptT Left . throwError . GQExecError

buildRaw :: Applicative m => J.Value -> m ResultsFragment
buildRaw json = do
  let obj = encJFromJValue json
      telemTimeIO_DT = 0
  pure $ ResultsFragment telemTimeIO_DT Telem.Local obj []

-- | Run (execute) a batched GraphQL query (see 'GQLBatchedReqs')
runGQBatched
  :: ( HasVersion
     , MonadIO m
     , MonadError QErr m
     , MonadReader E.ExecutionCtx m
     , E.MonadGQLExecutionCheck m
     , MonadQueryLog m
     , MonadTrace m
     , MonadExecuteQuery m
     , EQ.MonadQueryInstrumentation m
     )
  => Env.Environment
  -> L.Logger L.Hasura
  -> RequestId
  -> ResponseInternalErrorsConfig
  -> UserInfo
  -> Wai.IpAddress
  -> [HTTP.Header]
  -> E.GraphQLQueryType
  -> GQLBatchedReqs GQLQueryText
  -- ^ the batched request with unparsed GraphQL query
  -> m (HttpResponse EncJSON)
runGQBatched env logger reqId responseErrorsConfig userInfo ipAddress reqHdrs queryType query =
  case query of
    GQLSingleRequest req ->
      runGQ env logger reqId userInfo ipAddress reqHdrs queryType req
    GQLBatchedReqs reqs -> do
      -- It's unclear what we should do if we receive multiple
      -- responses with distinct headers, so just do the simplest thing
      -- in this case, and don't forward any.
      let includeInternal = shouldIncludeInternal (_uiRole userInfo) responseErrorsConfig
          removeHeaders =
            flip HttpResponse []
            . encJFromList
            . map (either (encJFromJValue . encodeGQErr includeInternal) _hrBody)

      removeHeaders <$> traverse (try . runGQ env logger reqId userInfo ipAddress reqHdrs queryType) reqs
  where
    try = flip catchError (pure . Left) . fmap Right


runQueryDB
  :: ( MonadIO m
     , MonadError QErr m
     , MonadReader E.ExecutionCtx m
     , MonadQueryLog m
     , MonadTrace m
     )
  => RequestId
  -> GQLReqUnparsed
<<<<<<< HEAD
  -> G.Name -- ^ name of the root field we're fetching
  -> Tracing.TraceT (LazyTx QErr) EncJSON
  -> Maybe EQ.PreparedSql
  -> m (DiffTime, EncJSON)
  -- ^ Also return the time spent in the PG query; for telemetry.
runQueryDB reqId query fieldName tx genSql =  do
  -- log the generated SQL and the graphql query
  E.ExecutionCtx logger _ pgExecCtx _ _ _ _ <- ask
  logQueryLog logger query ((fieldName,) <$> genSql) reqId
  (telemTimeIO, !resp) <- withElapsedTime $ trace ("Postgres Query for root field " <> G.unName fieldName) $
    Tracing.interpTraceT id $ hoist (runQueryTx pgExecCtx) tx
  return (telemTimeIO, resp)
=======
  -> UserInfo
  -> (Tracing.TraceT (LazyTx QErr) EncJSON, EQ.GeneratedSqlMap)
  -> m (DiffTime, Telem.QueryType, EncJSON)
  -- ^ Also return 'Mutation' when the operation was a mutation, and the time
  -- spent in the PG query; for telemetry.
runQueryDB reqId query _userInfo (tx, genSql) =  do
  -- log the generated SQL and the graphql query
  E.ExecutionCtx logger _ pgExecCtx _ _ _ _ <- ask
  logQueryLog logger query (Just genSql) reqId
  (telemTimeIO, respE) <- withElapsedTime $ runExceptT $ trace "Postgres Query" $
    -- TODO: add root field name to trace metadata when doing heterogeneous execution
    Tracing.interpTraceT id $ hoist (runQueryTx pgExecCtx) tx
  resp <- liftEither respE
  let !json = encodeGQResp $ GQSuccess $ encJToLBS resp
      telemQueryType = Telem.Query
  return (telemTimeIO, telemQueryType, json)
>>>>>>> 85c92833

runMutationDB
  :: ( MonadIO m
     , MonadError QErr m
     , MonadReader E.ExecutionCtx m
     , MonadQueryLog m
     , MonadTrace m
     )
  => RequestId
  -> GQLReqUnparsed
  -> UserInfo
  -> Tracing.TraceT (LazyTx QErr) EncJSON
  -> m (DiffTime, EncJSON)
  -- ^ Also return 'Mutation' when the operation was a mutation, and the time
  -- spent in the PG query; for telemetry.
runMutationDB reqId query userInfo tx =  do
  E.ExecutionCtx logger _ pgExecCtx _ _ _ _ <- ask
  -- log the graphql query
  logQueryLog logger query Nothing reqId
  ctx <- Tracing.currentContext
<<<<<<< HEAD
  (telemTimeIO, !resp) <- withElapsedTime $ trace "Mutation" $
=======
  (telemTimeIO, respE) <- withElapsedTime $ runExceptT $ trace "Mutation" $
>>>>>>> 85c92833
    Tracing.interpTraceT (runLazyTx pgExecCtx Q.ReadWrite . withTraceContext ctx .  withUserInfo userInfo)  tx
  return (telemTimeIO, resp)<|MERGE_RESOLUTION|>--- conflicted
+++ resolved
@@ -60,13 +60,10 @@
 
 
 class Monad m => MonadExecuteQuery m where
-<<<<<<< HEAD
-=======
   -- | This method does two things: it looks up a query result in the
   -- server-side cache, if a cache is used, and it additionally returns HTTP
   -- headers that can instruct a client how long a response can be cached
   -- locally (i.e. client-side).
->>>>>>> 85c92833
   cacheLookup
     :: [QueryRootField UnpreparedValue]
     -- ^ Used to check that the query is cacheable
@@ -75,9 +72,6 @@
     -> TraceT m (HTTP.ResponseHeaders, Maybe EncJSON)
     -- ^ HTTP headers to be sent back to the caller for this GraphQL request,
     -- containing e.g. time-to-live information, and a cached value if found and
-<<<<<<< HEAD
-    -- within time-to-live
-=======
     -- within time-to-live.  So a return value (non-empty-ttl-headers, Nothing)
     -- represents that we don't have a server-side cache of the query, but that
     -- the client should store it locally.  The value ([], Just json) represents
@@ -90,18 +84,13 @@
   -- has to construct corresponding cache-enabling headers that are sent to the
   -- client.  But note that the HTTP headers influence client-side caching,
   -- whereas 'cacheStore' changes the server-side cache.
->>>>>>> 85c92833
   cacheStore
     :: QueryCacheKey
     -- ^ Key under which to store the result of a query execution
     -> EncJSON
     -- ^ Result of a query execution
     -> TraceT m ()
-<<<<<<< HEAD
-    -- ^ always succeeds
-=======
     -- ^ Always succeeds
->>>>>>> 85c92833
 
 instance MonadExecuteQuery m => MonadExecuteQuery (ReaderT r m) where
   cacheLookup a b = hoist lift $ cacheLookup a b
@@ -155,7 +144,6 @@
     (telemCacheHit, execPlan) <- E.getResolvedExecPlan env logger pgExecCtx {- planCache -}
                                  userInfo sqlGenCtx sc scVer queryType
                                  httpManager reqHeaders (reqUnparsed, reqParsed)
-<<<<<<< HEAD
     (telemCacheHit,) <$> case execPlan of
       E.QueryExecutionPlan queryPlans asts -> trace "Query" $ do
         let cacheKey = QueryCacheKey reqParsed $ _uiRole userInfo
@@ -188,39 +176,6 @@
             buildRaw json
         buildResult Telem.Mutation conclusion []
 
-=======
-    case execPlan of
-      E.QueryExecutionPlan queryPlan asts -> trace "Query" $ do
-        let cacheKey = QueryCacheKey reqParsed $ _uiRole userInfo
-        (responseHeaders, cachedValue) <- Tracing.interpTraceT id $ cacheLookup asts cacheKey
-        (tch, tl, (ttio, tqt, HttpResponse responseData newHeaders)) <- case cachedValue of
-          Just cachedResponseData ->
-            pure (telemCacheHit, Telem.Local, (0, Telem.Query, HttpResponse cachedResponseData []))
-          Nothing -> case queryPlan of
-            E.ExecStepDB txGenSql -> do
-              (telemTimeIO, telemQueryType, resp) <-
-                runQueryDB reqId reqUnparsed userInfo txGenSql
-              return (telemCacheHit, Telem.Local, (telemTimeIO, telemQueryType, HttpResponse resp []))
-            E.ExecStepRemote (rsi, opDef, _varValsM) ->
-              runRemoteGQ telemCacheHit rsi opDef
-            E.ExecStepRaw (name, json) -> do
-              (telemTimeIO, obj) <- withElapsedTime $
-                return $ encJFromJValue $ J.Object $ Map.singleton (G.unName name) json
-              return (telemCacheHit, Telem.Local, (telemTimeIO, Telem.Query, HttpResponse obj []))
-        onNothing (void cachedValue) $ Tracing.interpTraceT id $ cacheStore cacheKey responseData
-        pure (tch, tl, (ttio, tqt, HttpResponse responseData $ newHeaders <> responseHeaders))
-      E.MutationExecutionPlan mutationPlan ->
-        case mutationPlan of
-          E.ExecStepDB (tx, responseHeaders) -> do
-            (telemTimeIO, telemQueryType, resp) <- runMutationDB reqId reqUnparsed userInfo tx
-            return (telemCacheHit, Telem.Local, (telemTimeIO, telemQueryType, HttpResponse resp responseHeaders))
-          E.ExecStepRemote (rsi, opDef, _varValsM) ->
-            runRemoteGQ telemCacheHit rsi opDef
-          E.ExecStepRaw (name, json) -> do
-            (telemTimeIO, obj) <- withElapsedTime $
-              return $ encJFromJValue $ J.Object $ Map.singleton (G.unName name) json
-            return (telemCacheHit, Telem.Local, (telemTimeIO, Telem.Query, HttpResponse obj []))
->>>>>>> 85c92833
       E.SubscriptionExecutionPlan _sub ->
         throw400 UnexpectedPayload "subscriptions are not supported over HTTP, use websockets instead"
   -- The response and misc telemetry data:
@@ -334,7 +289,6 @@
      )
   => RequestId
   -> GQLReqUnparsed
-<<<<<<< HEAD
   -> G.Name -- ^ name of the root field we're fetching
   -> Tracing.TraceT (LazyTx QErr) EncJSON
   -> Maybe EQ.PreparedSql
@@ -347,24 +301,6 @@
   (telemTimeIO, !resp) <- withElapsedTime $ trace ("Postgres Query for root field " <> G.unName fieldName) $
     Tracing.interpTraceT id $ hoist (runQueryTx pgExecCtx) tx
   return (telemTimeIO, resp)
-=======
-  -> UserInfo
-  -> (Tracing.TraceT (LazyTx QErr) EncJSON, EQ.GeneratedSqlMap)
-  -> m (DiffTime, Telem.QueryType, EncJSON)
-  -- ^ Also return 'Mutation' when the operation was a mutation, and the time
-  -- spent in the PG query; for telemetry.
-runQueryDB reqId query _userInfo (tx, genSql) =  do
-  -- log the generated SQL and the graphql query
-  E.ExecutionCtx logger _ pgExecCtx _ _ _ _ <- ask
-  logQueryLog logger query (Just genSql) reqId
-  (telemTimeIO, respE) <- withElapsedTime $ runExceptT $ trace "Postgres Query" $
-    -- TODO: add root field name to trace metadata when doing heterogeneous execution
-    Tracing.interpTraceT id $ hoist (runQueryTx pgExecCtx) tx
-  resp <- liftEither respE
-  let !json = encodeGQResp $ GQSuccess $ encJToLBS resp
-      telemQueryType = Telem.Query
-  return (telemTimeIO, telemQueryType, json)
->>>>>>> 85c92833
 
 runMutationDB
   :: ( MonadIO m
@@ -385,10 +321,6 @@
   -- log the graphql query
   logQueryLog logger query Nothing reqId
   ctx <- Tracing.currentContext
-<<<<<<< HEAD
-  (telemTimeIO, !resp) <- withElapsedTime $ trace "Mutation" $
-=======
-  (telemTimeIO, respE) <- withElapsedTime $ runExceptT $ trace "Mutation" $
->>>>>>> 85c92833
+  (telemTimeIO, resp) <- withElapsedTime $ trace "Mutation" $
     Tracing.interpTraceT (runLazyTx pgExecCtx Q.ReadWrite . withTraceContext ctx .  withUserInfo userInfo)  tx
   return (telemTimeIO, resp)