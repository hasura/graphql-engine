module Hasura.Server.Init where

import qualified Database.PG.Query                as Q

import           Options.Applicative

import qualified Data.Aeson                       as J
import qualified Data.HashSet                     as Set
import qualified Data.String                      as DataString
import qualified Data.Text                        as T
import qualified Data.UUID                        as UUID
import qualified Data.UUID.V4                     as UUID
import qualified Hasura.GraphQL.Execute.LiveQuery as LQ
import qualified Hasura.Logging                   as L
import qualified Text.PrettyPrint.ANSI.Leijen     as PP

import           Hasura.Prelude
<<<<<<< HEAD
import           Hasura.RQL.Types             (RoleName (..), SchemaCache (..))
=======
import           Hasura.RQL.Types                 (RoleName (..))
>>>>>>> ce243f58
import           Hasura.Server.Auth
import           Hasura.Server.Cors
import           Hasura.Server.Logging
import           Hasura.Server.Utils
import           Network.Wai.Handler.Warp

newtype InstanceId
  = InstanceId {getInstanceId :: T.Text}
    deriving (Show, Eq, J.ToJSON, J.FromJSON)

mkInstanceId :: IO InstanceId
mkInstanceId = (InstanceId . UUID.toText) <$> UUID.nextRandom

data RawConnParams
  = RawConnParams
  { rcpStripes      :: !(Maybe Int)
  , rcpConns        :: !(Maybe Int)
  , rcpIdleTime     :: !(Maybe Int)
  , rcpAllowPrepare :: !(Maybe Bool)
  } deriving (Show, Eq)

type RawAuthHook = AuthHookG (Maybe T.Text) (Maybe AuthHookType)

data RawServeOptions
  = RawServeOptions
  { rsoPort               :: !(Maybe Int)
  , rsoHost               :: !(Maybe HostPreference)
  , rsoConnParams         :: !RawConnParams
  , rsoTxIso              :: !(Maybe Q.TxIsolation)
  , rsoAdminSecret        :: !(Maybe AdminSecret)
  , rsoAuthHook           :: !RawAuthHook
  , rsoJwtSecret          :: !(Maybe Text)
  , rsoUnAuthRole         :: !(Maybe RoleName)
  , rsoCorsConfig         :: !(Maybe CorsConfig)
  , rsoEnableConsole      :: !Bool
  , rsoEnableTelemetry    :: !(Maybe Bool)
  , rsoWsReadCookie       :: !Bool
  , rsoStringifyNum       :: !Bool
  , rsoEnabledAPIs        :: !(Maybe [API])
  , rsoMxRefetchInt       :: !(Maybe LQ.RefetchInterval)
  , rsoMxBatchSize        :: !(Maybe LQ.BatchSize)
  , rsoFallbackRefetchInt :: !(Maybe LQ.RefetchInterval)
  } deriving (Show, Eq)

data ServeOptions
  = ServeOptions
  { soPort            :: !Int
  , soHost            :: !HostPreference
  , soConnParams      :: !Q.ConnParams
  , soTxIso           :: !Q.TxIsolation
  , soAdminSecret     :: !(Maybe AdminSecret)
  , soAuthHook        :: !(Maybe AuthHook)
  , soJwtSecret       :: !(Maybe Text)
  , soUnAuthRole      :: !(Maybe RoleName)
  , soCorsConfig      :: !CorsConfig
  , soEnableConsole   :: !Bool
  , soEnableTelemetry :: !Bool
  , soStringifyNum    :: !Bool
  , soEnabledAPIs     :: !(Set.HashSet API)
  , soLiveQueryOpts   :: !LQ.LQOpts
  } deriving (Show, Eq)

data RawConnInfo =
  RawConnInfo
  { connHost     :: !(Maybe String)
  , connPort     :: !(Maybe Int)
  , connUser     :: !(Maybe String)
  , connPassword :: !String
  , connUrl      :: !(Maybe String)
  , connDatabase :: !(Maybe String)
  , connOptions  :: !(Maybe String)
  , connRetries  :: !(Maybe Int)
  } deriving (Eq, Read, Show)

data HGECommandG a
  = HCServe !a
  | HCExport
  | HCClean
  | HCExecute
  | HCVersion
  deriving (Show, Eq)

data API
  = METADATA
  | GRAPHQL
  deriving (Show, Eq, Read, Generic)

instance Hashable API

type HGECommand = HGECommandG ServeOptions
type RawHGECommand = HGECommandG RawServeOptions

data HGEOptionsG a
  = HGEOptionsG
  { hoConnInfo :: !RawConnInfo
  , hoCommand  :: !(HGECommandG a)
  } deriving (Show, Eq)

type RawHGEOptions = HGEOptionsG RawServeOptions
type HGEOptions = HGEOptionsG ServeOptions

type Env = [(String, String)]

class FromEnv a where
  fromEnv :: String -> Either String a

instance FromEnv String where
  fromEnv = Right

instance FromEnv HostPreference where
  fromEnv = Right . DataString.fromString

instance FromEnv Text where
  fromEnv = Right . T.pack

instance FromEnv AuthHookType where
  fromEnv = readHookType

instance FromEnv Int where
  fromEnv = maybe (Left "Expecting Int value") Right . readMaybe

instance FromEnv AdminSecret where
  fromEnv = Right . AdminSecret . T.pack

instance FromEnv RoleName where
  fromEnv = Right . RoleName . T.pack

instance FromEnv Bool where
  fromEnv = parseStrAsBool

instance FromEnv Q.TxIsolation where
  fromEnv = readIsoLevel

instance FromEnv CorsConfig where
  fromEnv = readCorsDomains

instance FromEnv [API] where
  fromEnv = readAPIs

instance FromEnv LQ.BatchSize where
  fromEnv = fmap LQ.mkBatchSize . readEither

instance FromEnv LQ.RefetchInterval where
  fromEnv = fmap LQ.refetchIntervalFromMilli . readEither

parseStrAsBool :: String -> Either String Bool
parseStrAsBool t
  | t `elem` truthVals = Right True
  | t `elem` falseVals = Right False
  | otherwise = Left errMsg
  where
    truthVals = ["true", "t", "yes", "y"]
    falseVals = ["false", "f", "no", "n"]

    errMsg = " Not a valid boolean text. " ++ "True values are "
             ++ show truthVals ++ " and  False values are " ++ show falseVals
             ++ ". All values are case insensitive"

readIsoLevel :: String -> Either String Q.TxIsolation
readIsoLevel isoS =
  case isoS of
    "read-comitted" -> return Q.ReadCommitted
    "repeatable-read" -> return Q.RepeatableRead
    "serializable" -> return Q.ReadCommitted
    _ -> Left "Only expecting read-comitted / repeatable-read / serializable"

type WithEnv a = ReaderT Env (ExceptT String Identity) a

runWithEnv :: Env -> WithEnv a -> Either String a
runWithEnv env m = runIdentity $ runExceptT $ runReaderT m env

returnJust :: Monad m => a -> m (Maybe a)
returnJust = return . Just

considerEnv :: FromEnv a => String -> WithEnv (Maybe a)
considerEnv envVar = do
  env <- ask
  case lookup envVar env of
    Nothing  -> return Nothing
    Just val -> either throwErr returnJust $ fromEnv val
  where
    throwErr s = throwError $
      "Fatal Error:- Environment variable " ++ envVar ++ ": " ++ s

considerEnvs :: FromEnv a => [String] -> WithEnv (Maybe a)
considerEnvs envVars = foldl1 (<|>) <$> mapM considerEnv envVars

withEnv :: FromEnv a => Maybe a -> String -> WithEnv (Maybe a)
withEnv mVal envVar =
  maybe (considerEnv envVar) returnJust mVal

withEnvs :: FromEnv a => Maybe a -> [String] -> WithEnv (Maybe a)
withEnvs mVal envVars =
  maybe (considerEnvs envVars) returnJust mVal

withEnvBool :: Bool -> String -> WithEnv Bool
withEnvBool bVal envVar =
  bool considerEnv' (return True) bVal
  where
    considerEnv' = do
      mEnvVal <- considerEnv envVar
      maybe (return False) return mEnvVal

mkHGEOptions :: RawHGEOptions -> WithEnv HGEOptions
mkHGEOptions (HGEOptionsG rawConnInfo rawCmd) =
  HGEOptionsG <$> connInfo <*> cmd
  where
    connInfo = mkRawConnInfo rawConnInfo
    cmd = case rawCmd of
      HCServe rso -> HCServe <$> mkServeOptions rso
      HCExport    -> return HCExport
      HCClean     -> return HCClean
      HCExecute   -> return HCExecute
      HCVersion   -> return HCVersion

mkRawConnInfo :: RawConnInfo -> WithEnv RawConnInfo
mkRawConnInfo rawConnInfo = do
  withEnvUrl <- withEnv rawDBUrl $ fst databaseUrlEnv
  withEnvRetries <- withEnv retries $ fst retriesNumEnv
  return $ rawConnInfo { connUrl = withEnvUrl
                       , connRetries = withEnvRetries
                       }
  where
    rawDBUrl = connUrl rawConnInfo
    retries = connRetries rawConnInfo

mkServeOptions :: RawServeOptions -> WithEnv ServeOptions
mkServeOptions rso = do
  port <- fromMaybe 8080 <$>
          withEnv (rsoPort rso) (fst servePortEnv)
  host <- fromMaybe "*" <$>
          withEnv (rsoHost rso) (fst serveHostEnv)

  connParams <- mkConnParams $ rsoConnParams rso
  txIso <- fromMaybe Q.ReadCommitted <$>
           withEnv (rsoTxIso rso) (fst txIsoEnv)
  adminScrt <- withEnvs (rsoAdminSecret rso) $ map fst [adminSecretEnv, accessKeyEnv]
  authHook <- mkAuthHook $ rsoAuthHook rso
  jwtSecret <- withEnv (rsoJwtSecret rso) $ fst jwtSecretEnv
  unAuthRole <- withEnv (rsoUnAuthRole rso) $ fst unAuthRoleEnv
  corsCfg <- mkCorsConfig $ rsoCorsConfig rso
  enableConsole <- withEnvBool (rsoEnableConsole rso) $
                   fst enableConsoleEnv
  enableTelemetry <- fromMaybe True <$>
                     withEnv (rsoEnableTelemetry rso) (fst enableTelemetryEnv)
  strfyNum <- withEnvBool (rsoStringifyNum rso) $ fst stringifyNumEnv
  enabledAPIs <- Set.fromList . fromMaybe [METADATA,GRAPHQL] <$>
                     withEnv (rsoEnabledAPIs rso) (fst enabledAPIsEnv)
  lqOpts <- mkLQOpts
  return $ ServeOptions port host connParams txIso adminScrt authHook jwtSecret
<<<<<<< HEAD
                        unAuthRole corsCfg enableConsole enableTelemetry
                        strfyNum enabledAPIs
=======
                        unAuthRole corsCfg enableConsole
                        enableTelemetry strfyNum enabledAPIs lqOpts
>>>>>>> ce243f58
  where
    mkConnParams (RawConnParams s c i p) = do
      stripes <- fromMaybe 1 <$> withEnv s (fst pgStripesEnv)
      conns <- fromMaybe 50 <$> withEnv c (fst pgConnsEnv)
      iTime <- fromMaybe 180 <$> withEnv i (fst pgTimeoutEnv)
      allowPrepare <- fromMaybe True <$> withEnv p (fst pgUsePrepareEnv)
      return $ Q.ConnParams stripes conns iTime allowPrepare

    mkAuthHook (AuthHookG mUrl mType) = do
      mUrlEnv <- withEnv mUrl $ fst authHookEnv
      authModeM <- withEnv mType (fst authHookModeEnv)
      ty <- maybe (authHookTyEnv mType) return authModeM
      return (flip AuthHookG ty <$> mUrlEnv)

    -- Also support HASURA_GRAPHQL_AUTH_HOOK_TYPE
    -- TODO:- drop this in next major update
    authHookTyEnv mType = fromMaybe AHTGet <$>
      withEnv mType "HASURA_GRAPHQL_AUTH_HOOK_TYPE"

    mkCorsConfig mCfg = do
      corsCfg <- fromMaybe CCAllowAll <$> withEnv mCfg (fst corsDomainEnv)
      readCookVal <- withEnvBool (rsoWsReadCookie rso) (fst wsReadCookieEnv)
      wsReadCookie <- case (isCorsDisabled corsCfg, readCookVal) of
        (True, _)      -> return readCookVal
        (False, True)  -> throwError $ fst wsReadCookieEnv
                          <> " can only be used when CORS is disabled"
        (False, False) -> return False
      return $ case corsCfg of
        CCDisabled _ -> CCDisabled wsReadCookie
        _            -> corsCfg

    mkLQOpts = do
      mxRefetchIntM <- withEnv (rsoMxRefetchInt rso) $
                       fst mxRefetchDelayEnv
      mxBatchSizeM <- withEnv (rsoMxBatchSize rso) $
                      fst mxBatchSizeEnv
      fallbackRefetchIntM <- withEnv (rsoFallbackRefetchInt rso) $
                             fst fallbackRefetchDelayEnv
      return $ LQ.mkLQOpts (LQ.mkMxOpts mxBatchSizeM mxRefetchIntM)
        (LQ.mkFallbackOpts fallbackRefetchIntM)


mkExamplesDoc :: [[String]] -> PP.Doc
mkExamplesDoc exampleLines =
  PP.text "Examples: " PP.<$> PP.indent 2 (PP.vsep examples)
  where
    examples = map PP.text $ intercalate [""] exampleLines

mkEnvVarDoc :: [(String, String)] -> PP.Doc
mkEnvVarDoc envVars =
  PP.text "Environment variables: " PP.<$>
  PP.indent 2 (PP.vsep $ map mkEnvVarLine envVars)
  where
    mkEnvVarLine (var, desc) =
      (PP.fillBreak 40 (PP.text var) PP.<+> prettifyDesc desc) <> PP.hardline
    prettifyDesc = PP.align . PP.fillSep . map PP.text . words

mainCmdFooter :: PP.Doc
mainCmdFooter =
  examplesDoc PP.<$> PP.text "" PP.<$> envVarDoc
  where
    examplesDoc = mkExamplesDoc examples
    examples =
      [
        [ "# Serve GraphQL Engine on default port (8080) with console disabled"
        , "graphql-engine --database-url <database-url> serve"
        ]
      , [ "# For more options, checkout"
        , "graphql-engine serve --help"
        ]
      ]

    envVarDoc = mkEnvVarDoc [databaseUrlEnv, retriesNumEnv]

databaseUrlEnv :: (String, String)
databaseUrlEnv =
  ( "HASURA_GRAPHQL_DATABASE_URL"
  , "Postgres database URL. Example postgres://foo:bar@example.com:2345/database"
  )

serveCmdFooter :: PP.Doc
serveCmdFooter =
  examplesDoc PP.<$> PP.text "" PP.<$> envVarDoc
  where
    examplesDoc = mkExamplesDoc examples
    examples =
      [
        [ "# Start GraphQL Engine on default port (8080) with console enabled"
        , "graphql-engine --database-url <database-url> serve --enable-console"
        ]
      , [ "# Start GraphQL Engine on default port (8080) with console disabled"
        , "graphql-engine --database-url <database-url> serve"
        ]
      , [ "# Start GraphQL Engine on a different port (say 9090) with console disabled"
        , "graphql-engine --database-url <database-url> serve --server-port 9090"
        ]
      , [ "# Start GraphQL Engine with admin secret key"
        , "graphql-engine --database-url <database-url> serve --admin-secret <adminsecretkey>"
        ]
      , [ "# Start GraphQL Engine with restrictive CORS policy (only allow https://example.com:8080)"
        , "graphql-engine --database-url <database-url> serve --cors-domain https://example.com:8080"
        ]
      , [ "# Start GraphQL Engine with multiple domains for CORS (https://example.com, http://localhost:3000 and https://*.foo.bar.com)"
        , "graphql-engine --database-url <database-url> serve --cors-domain \"https://example.com, https://*.foo.bar.com, http://localhost:3000\""
        ]
      , [ "# Start GraphQL Engine with Authentication Webhook (GET)"
        , "graphql-engine --database-url <database-url> serve --admin-secret <adminsecretkey>"
          <> " --auth-hook https://mywebhook.com/get"
        ]
      , [ "# Start GraphQL Engine with Authentication Webhook (POST)"
        , "graphql-engine --database-url <database-url> serve --admin-secret <adminsecretkey>"
          <> " --auth-hook https://mywebhook.com/post --auth-hook-mode POST"
        ]
      , [ "# Start GraphQL Engine with telemetry enabled/disabled"
        , "graphql-engine --database-url <database-url> serve --enable-telemetry true|false"
        ]
      ]

    envVarDoc = mkEnvVarDoc $ envVars <> eventEnvs
    envVars =
      [ databaseUrlEnv, retriesNumEnv, servePortEnv, serveHostEnv,
        pgStripesEnv, pgConnsEnv, pgTimeoutEnv
      , pgUsePrepareEnv, txIsoEnv, adminSecretEnv
      , accessKeyEnv, authHookEnv, authHookModeEnv
      , jwtSecretEnv, unAuthRoleEnv, corsDomainEnv, enableConsoleEnv
      , enableTelemetryEnv, wsReadCookieEnv, stringifyNumEnv, enabledAPIsEnv
      ]

    eventEnvs =
      [ ( "HASURA_GRAPHQL_EVENTS_HTTP_POOL_SIZE"
        , "Max event threads"
        )
      , ( "HASURA_GRAPHQL_EVENTS_FETCH_INTERVAL"
        , "Postgres events polling interval"
        )
      ]

retriesNumEnv :: (String, String)
retriesNumEnv =
  ( "HASURA_GRAPHQL_NO_OF_RETRIES"
  , "No.of retries if Postgres connection error occurs (default: 1)"
  )

servePortEnv :: (String, String)
servePortEnv =
  ( "HASURA_GRAPHQL_SERVER_PORT"
  , "Port on which graphql-engine should be served (default: 8080)"
  )

serveHostEnv :: (String, String)
serveHostEnv =
  ( "HASURA_GRAPHQL_SERVER_HOST"
  , "Host on which graphql-engine will listen (default: *)"
  )

pgConnsEnv :: (String, String)
pgConnsEnv =
  ( "HASURA_GRAPHQL_PG_CONNECTIONS"
  , "Number of conns that need to be opened to Postgres (default: 50)"
  )

pgStripesEnv :: (String, String)
pgStripesEnv =
  ( "HASURA_GRAPHQL_PG_STRIPES"
  , "Number of conns that need to be opened to Postgres (default: 1)")

pgTimeoutEnv :: (String, String)
pgTimeoutEnv =
  ( "HASURA_GRAPHQL_PG_TIMEOUT"
  , "Each connection's idle time before it is closed (default: 180 sec)"
  )

pgUsePrepareEnv :: (String, String)
pgUsePrepareEnv =
  ( "HASURA_GRAPHQL_USE_PREPARED_STATEMENTS"
  , "Use prepared statements for queries (default: true)"
  )

txIsoEnv :: (String, String)
txIsoEnv =
  ( "HASURA_GRAPHQL_TX_ISOLATION"
  , "transaction isolation. read-committed / repeatable-read / serializable (default: read-commited)"
  )

accessKeyEnv :: (String, String)
accessKeyEnv =
  ( "HASURA_GRAPHQL_ACCESS_KEY"
  , "Admin secret key, required to access this instance (deprecated: use HASURA_GRAPHQL_ADMIN_SECRET instead)"
  )

adminSecretEnv :: (String, String)
adminSecretEnv =
  ( "HASURA_GRAPHQL_ADMIN_SECRET"
  , "Admin Secret key, required to access this instance"
  )

authHookEnv :: (String, String)
authHookEnv =
  ( "HASURA_GRAPHQL_AUTH_HOOK"
  , "URL of the authorization webhook required to authorize requests"
  )

authHookModeEnv :: (String, String)
authHookModeEnv =
  ( "HASURA_GRAPHQL_AUTH_HOOK_MODE"
  , "HTTP method to use for authorization webhook (default: GET)"
  )

jwtSecretEnv :: (String, String)
jwtSecretEnv =
  ( "HASURA_GRAPHQL_JWT_SECRET"
  , jwtSecretHelp
  )

unAuthRoleEnv :: (String, String)
unAuthRoleEnv =
  ( "HASURA_GRAPHQL_UNAUTHORIZED_ROLE"
  , "Unauthorized role, used when admin-secret is not sent in admin-secret only mode "
                                 ++ "or \"Authorization\" header is absent in JWT mode"
  )

corsDomainEnv :: (String, String)
corsDomainEnv =
  ( "HASURA_GRAPHQL_CORS_DOMAIN"
  , "CSV of list of domains, excluding scheme (http/https) and including  port, "
    ++ "to allow CORS for. Wildcard domains are allowed. See docs for details."
  )

enableConsoleEnv :: (String, String)
enableConsoleEnv =
  ( "HASURA_GRAPHQL_ENABLE_CONSOLE"
  , "Enable API Console"
  )

enableTelemetryEnv :: (String, String)
enableTelemetryEnv =
  ( "HASURA_GRAPHQL_ENABLE_TELEMETRY"
  -- TODO: better description
  , "Enable anonymous telemetry (default: true)"
  )

wsReadCookieEnv :: (String, String)
wsReadCookieEnv =
  ( "HASURA_GRAPHQL_WS_READ_COOKIE"
  , "Read cookie on WebSocket initial handshake, even when CORS is disabled."
  ++ " This can be a potential security flaw! Please make sure you know "
  ++ "what you're doing."
  ++ "This configuration is only applicable when CORS is disabled."
  )

stringifyNumEnv :: (String, String)
stringifyNumEnv =
  ( "HASURA_GRAPHQL_STRINGIFY_NUMERIC_TYPES"
  , "Stringify numeric types (default: false)"
  )

enabledAPIsEnv :: (String, String)
enabledAPIsEnv =
  ( "HASURA_GRAPHQL_ENABLED_APIS"
  , "List of comma separated list of allowed APIs. (default: metadata,graphql)"
  )

parseRawConnInfo :: Parser RawConnInfo
parseRawConnInfo =
  RawConnInfo <$> host <*> port <*> user <*> password
              <*> dbUrl <*> dbName <*> pure Nothing
              <*> retries
  where
    host = optional $
      strOption ( long "host" <>
                  metavar "<HOST>" <>
                  help "Postgres server host" )

    port = optional $
      option auto ( long "port" <>
                  short 'p' <>
                  metavar "<PORT>" <>
                  help "Postgres server port" )

    user = optional $
      strOption ( long "user" <>
                  short 'u' <>
                  metavar "<USER>" <>
                  help "Database user name" )

    password =
      strOption ( long "password" <>
                  metavar "<PASSWORD>" <>
                  value "" <>
                  help "Password of the user"
                )

    dbUrl = optional $
      strOption
                ( long "database-url" <>
                  metavar "<DATABASE-URL>" <>
                  help (snd databaseUrlEnv)
                )

    dbName = optional $
      strOption ( long "dbname" <>
                  short 'd' <>
                  metavar "<DBNAME>" <>
                  help "Database name to connect to"
                )
    retries = optional $
      option auto ( long "retries" <>
                    metavar "NO OF RETRIES" <>
                    help (snd retriesNumEnv)
                  )

connInfoErrModifier :: String -> String
connInfoErrModifier s = "Fatal Error : " ++ s

mkConnInfo ::RawConnInfo -> Either String Q.ConnInfo
mkConnInfo (RawConnInfo mHost mPort mUser pass mURL mDB opts mRetries) =
  case (mHost, mPort, mUser, mDB, mURL) of

    (Just host, Just port, Just user, Just db, Nothing) ->
      return $ Q.ConnInfo host port user pass db opts retries

    (_, _, _, _, Just dbURL) -> maybe (throwError invalidUrlMsg)
                                withRetries $ parseDatabaseUrl dbURL opts
    _ -> throwError $ "Invalid options. "
                    ++ "Expecting all database connection params "
                    ++ "(host, port, user, dbname, password) or "
                    ++ "database-url (HASURA_GRAPHQL_DATABASE_URL)"
  where
    retries = fromMaybe 1 mRetries
    withRetries ci = return $ ci{Q.connRetries = retries}
    invalidUrlMsg = "Invalid database-url (HASURA_GRAPHQL_DATABASE_URL). "
                    ++ "Example postgres://foo:bar@example.com:2345/database"

parseTxIsolation :: Parser (Maybe Q.TxIsolation)
parseTxIsolation = optional $
  option (eitherReader readIsoLevel)
           ( long "tx-iso" <>
             short 'i' <>
             metavar "<TXISO>" <>
             help (snd txIsoEnv)
           )

parseConnParams :: Parser RawConnParams
parseConnParams =
  RawConnParams <$> stripes <*> conns <*> timeout <*> allowPrepare
  where
    stripes = optional $
      option auto
              ( long "stripes" <>
                 short 's' <>
                 metavar "<NO OF STRIPES>" <>
                 help (snd pgStripesEnv)
              )

    conns = optional $
      option auto
            ( long "connections" <>
               short 'c' <>
               metavar "<NO OF CONNS>" <>
               help (snd pgConnsEnv)
            )

    timeout = optional $
      option auto
              ( long "timeout" <>
                metavar "<SECONDS>" <>
                help (snd pgTimeoutEnv)
              )
    allowPrepare = optional $
      option (eitherReader parseStrAsBool)
              ( long "use-prepared-statements" <>
                metavar "<true|false>" <>
                help (snd pgUsePrepareEnv)
              )

parseServerPort :: Parser (Maybe Int)
parseServerPort = optional $
  option auto
       ( long "server-port" <>
         metavar "<PORT>" <>
         help (snd servePortEnv)
       )

parseServerHost :: Parser (Maybe HostPreference)
parseServerHost = optional $ strOption ( long "server-host" <>
                metavar "<HOST>" <>
                help "Host on which graphql-engine will listen (default: *)"
              )

parseAccessKey :: Parser (Maybe AdminSecret)
parseAccessKey =
  optional $ AdminSecret <$>
    strOption ( long "access-key" <>
                metavar "ADMIN SECRET KEY (DEPRECATED: USE --admin-secret)" <>
                help (snd adminSecretEnv)
              )

parseAdminSecret :: Parser (Maybe AdminSecret)
parseAdminSecret =
  optional $ AdminSecret <$>
    strOption ( long "admin-secret" <>
                metavar "ADMIN SECRET KEY" <>
                help (snd adminSecretEnv)
              )

readHookType :: String -> Either String AuthHookType
readHookType tyS =
  case tyS of
    "GET"  -> Right AHTGet
    "POST" -> Right AHTPost
    _      -> Left "Only expecting GET / POST"

readAPIs :: String -> Either String [API]
readAPIs = mapM readAPI . T.splitOn "," . T.pack
  where readAPI si = case T.toUpper $ T.strip si of
          "METADATA" -> Right METADATA
          "GRAPHQL"  -> Right GRAPHQL
          _          -> Left "Only expecting list of comma separated API types metadata / graphql"

parseWebHook :: Parser RawAuthHook
parseWebHook =
  AuthHookG <$> url <*> urlType
  where
    url = optional $
      strOption ( long "auth-hook" <>
                  metavar "<WEB HOOK URL>" <>
                  help (snd authHookEnv)
                )
    urlType = optional $
      option (eitherReader readHookType)
                  ( long "auth-hook-mode" <>
                    metavar "<GET|POST>" <>
                    help (snd authHookModeEnv)
                  )


parseJwtSecret :: Parser (Maybe Text)
parseJwtSecret =
  optional $ strOption
             ( long "jwt-secret" <>
               metavar "<JSON CONFIG>" <>
               help (snd jwtSecretEnv)
             )

jwtSecretHelp :: String
jwtSecretHelp = "The JSON containing type and the JWK used for verifying. e.g: "
              <> "`{\"type\": \"HS256\", \"key\": \"<your-hmac-shared-secret>\", \"claims_namespace\": \"<optional-custom-claims-key-name>\"}`,"
              <> "`{\"type\": \"RS256\", \"key\": \"<your-PEM-RSA-public-key>\", \"claims_namespace\": \"<optional-custom-claims-key-name>\"}`"

parseUnAuthRole :: Parser (Maybe RoleName)
parseUnAuthRole = optional $
  RoleName <$> strOption ( long "unauthorized-role" <>
                          metavar "<ROLE>" <>
                          help (snd unAuthRoleEnv)
                        )

parseCorsConfig :: Parser (Maybe CorsConfig)
parseCorsConfig = mapCC <$> disableCors <*> corsDomain
  where
    corsDomain = optional $
      option (eitherReader readCorsDomains)
      ( long "cors-domain" <>
        metavar "<DOMAINS>" <>
        help (snd corsDomainEnv)
      )

    disableCors =
      switch ( long "disable-cors" <>
               help "Disable CORS. Do not send any CORS headers on any request"
             )

    mapCC isDisabled domains =
      bool domains (Just $ CCDisabled False) isDisabled

parseEnableConsole :: Parser Bool
parseEnableConsole =
  switch ( long "enable-console" <>
           help (snd enableConsoleEnv)
         )

parseEnableTelemetry :: Parser (Maybe Bool)
parseEnableTelemetry = optional $
  option (eitherReader parseStrAsBool)
         ( long "enable-telemetry" <>
           help (snd enableTelemetryEnv)
         )

parseWsReadCookie :: Parser Bool
parseWsReadCookie =
  switch ( long "ws-read-cookie" <>
           help (snd wsReadCookieEnv)
         )

parseStringifyNum :: Parser Bool
parseStringifyNum =
  switch ( long "stringify-numeric-types" <>
           help (snd stringifyNumEnv)
         )

parseEnabledAPIs :: Parser (Maybe [API])
parseEnabledAPIs = optional $
  option (eitherReader readAPIs)
         ( long "enabled-apis" <>
           help (snd enabledAPIsEnv)
         )

parseMxRefetchInt :: Parser (Maybe LQ.RefetchInterval)
parseMxRefetchInt =
  optional $
    option (eitherReader fromEnv)
    ( long "live-queries-multiplexed-refetch-interval" <>
      metavar "<INTERVAL(ms)>" <>
      help (snd mxRefetchDelayEnv)
    )

parseMxBatchSize :: Parser (Maybe LQ.BatchSize)
parseMxBatchSize =
  optional $
    option (eitherReader fromEnv)
    ( long "live-queries-multiplexed-batch-size" <>
      metavar "BATCH_SIZE" <>
      help (snd mxBatchSizeEnv)
    )

mxRefetchDelayEnv :: (String, String)
mxRefetchDelayEnv =
  ( "HASURA_GRAPHQL_LIVE_QUERIES_MULTIPLEXED_REFETCH_INTERVAL"
  , "results will only be sent once in this interval (in milliseconds) for \
    \live queries which can be multiplexed. Default: 1000 (1sec)"
  )

mxBatchSizeEnv :: (String, String)
mxBatchSizeEnv =
  ( "HASURA_GRAPHQL_LIVE_QUERIES_MULTIPLEXED_BATCH_SIZE"
  , "multiplexed live queries are split into batches of the specified \
    \size. Default 100. "
  )

parseFallbackRefetchInt :: Parser (Maybe LQ.RefetchInterval)
parseFallbackRefetchInt =
  optional $
    option (eitherReader fromEnv)
    ( long "live-queries-fallback-refetch-interval" <>
      metavar "<INTERVAL(ms)>" <>
      help (snd mxRefetchDelayEnv)
    )

fallbackRefetchDelayEnv :: (String, String)
fallbackRefetchDelayEnv =
  ( "HASURA_GRAPHQL_LIVE_QUERIES_FALLBACK_REFETCH_INTERVAL"
  , "results will only be sent once in this interval (in milliseconds) for \
    \live queries which cannot be multiplexed. Default: 1000 (1sec)"
  )

-- Init logging related
connInfoToLog :: Q.ConnInfo -> StartupLog
connInfoToLog (Q.ConnInfo host port user _ db _ retries) =
  StartupLog L.LevelInfo "postgres_connection" infoVal
  where
    infoVal = J.object [ "host" J..= host
                       , "port" J..= port
                       , "user" J..= user
                       , "database" J..= db
                       , "retries" J..= retries
                       ]

serveOptsToLog :: ServeOptions -> StartupLog
serveOptsToLog so =
  StartupLog L.LevelInfo "serve_options" infoVal
  where
    infoVal = J.object [ "port" J..= soPort so
                       , "admin_secret_set" J..= isJust (soAdminSecret so)
                       , "auth_hook" J..= (ahUrl <$> soAuthHook so)
                       , "auth_hook_mode" J..= (show . ahType <$> soAuthHook so)
                       , "unauth_role" J..= soUnAuthRole so
                       , "cors_config" J..= soCorsConfig so
                       , "enable_console" J..= soEnableConsole so
                       , "enable_telemetry" J..= soEnableTelemetry so
                       , "use_prepared_statements" J..= (Q.cpAllowPrepare . soConnParams) so
                       , "stringify_numeric_types" J..= soStringifyNum so
                       ]

mkGenericStrLog :: T.Text -> String -> StartupLog
mkGenericStrLog k msg =
  StartupLog L.LevelInfo k $ J.toJSON msg

inconsistentMetadataLog :: SchemaCache -> StartupLog
inconsistentMetadataLog sc =
  StartupLog L.LevelInfo "inconsistent_metadata" infoVal
  where
    infoVal = J.object ["objects" J..= scInconsistentObjs sc]<|MERGE_RESOLUTION|>--- conflicted
+++ resolved
@@ -15,11 +15,8 @@
 import qualified Text.PrettyPrint.ANSI.Leijen     as PP
 
 import           Hasura.Prelude
-<<<<<<< HEAD
-import           Hasura.RQL.Types             (RoleName (..), SchemaCache (..))
-=======
-import           Hasura.RQL.Types                 (RoleName (..))
->>>>>>> ce243f58
+import           Hasura.RQL.Types                 (RoleName (..),
+                                                   SchemaCache (..))
 import           Hasura.Server.Auth
 import           Hasura.Server.Cors
 import           Hasura.Server.Logging
@@ -270,13 +267,8 @@
                      withEnv (rsoEnabledAPIs rso) (fst enabledAPIsEnv)
   lqOpts <- mkLQOpts
   return $ ServeOptions port host connParams txIso adminScrt authHook jwtSecret
-<<<<<<< HEAD
-                        unAuthRole corsCfg enableConsole enableTelemetry
-                        strfyNum enabledAPIs
-=======
                         unAuthRole corsCfg enableConsole
                         enableTelemetry strfyNum enabledAPIs lqOpts
->>>>>>> ce243f58
   where
     mkConnParams (RawConnParams s c i p) = do
       stripes <- fromMaybe 1 <$> withEnv s (fst pgStripesEnv)
