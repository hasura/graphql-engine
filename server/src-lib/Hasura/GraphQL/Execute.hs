--- conflicted
+++ resolved
@@ -10,7 +10,7 @@
   , getOpTypeFromExecOp
 
   , ExecOp(..)
-  , getExecPlan
+  , getResolvedExecPlan
   , execRemoteGQ
   , getSubsOp
 
@@ -113,45 +113,6 @@
   , _ecxEnableAllowList :: !Bool
   }
 
-<<<<<<< HEAD
-=======
--- Enforces the current limitation
-assertSameLocationNodes
-  :: (MonadError QErr m) => [VT.TypeLoc] -> m VT.TypeLoc
-assertSameLocationNodes typeLocs =
-  case Set.toList (Set.fromList typeLocs) of
-    -- this shouldn't happen
-    []    -> return VT.TLHasuraType
-    [loc] -> return loc
-    _     -> throw400 NotSupported msg
-  where
-    msg = "cannot mix top level fields from two different graphql servers"
-
--- TODO: we should fix this function asap
--- as this will fail when there is a fragment at the top level
-getTopLevelNodes :: G.TypedOperationDefinition -> [G.Name]
-getTopLevelNodes opDef =
-  mapMaybe f $ G._todSelectionSet opDef
-  where
-    f = \case
-      G.SelectionField fld        -> Just $ G._fName fld
-      G.SelectionFragmentSpread _ -> Nothing
-      G.SelectionInlineFragment _ -> Nothing
-
-gatherTypeLocs :: GCtx -> [G.Name] -> [VT.TypeLoc]
-gatherTypeLocs gCtx nodes =
-  catMaybes $ flip map nodes $ \node ->
-    VT._fiLoc <$> Map.lookup node schemaNodes
-  where
-    schemaNodes =
-      let qr = VT._otiFields $ _gQueryRoot gCtx
-          mr = VT._otiFields <$> _gMutRoot gCtx
-      in maybe qr (Map.union qr) mr
-
--- This is for when the graphql query is validated
-type ExecPlanPartial = GQExecPlan (GCtx, VQ.RootSelSet)
-
->>>>>>> 0f143f0e
 getExecPlanPartial
   :: (MonadError QErr m)
   => UserInfo
@@ -167,7 +128,6 @@
   (gCtx, _)  <- flip runStateT sc $ getGCtx userRole gCtxRoleMap
   queryParts <- flip runReaderT gCtx $ VQ.getQueryParts req
 
-<<<<<<< HEAD
   topFields <- runReaderT (VQ.validateGQ queryParts) gCtx
   let varDefs = G._todVariableDefinitions $ VQ.qpOpDef queryParts
   return $
@@ -178,22 +138,6 @@
           VQ.RemoteLocatedTopField remoteTopField -> 
             ExPRemotePartial remoteTopField)
       topFields
-=======
-  let opDef = VQ.qpOpDef queryParts
-      topLevelNodes = getTopLevelNodes opDef
-      -- gather TypeLoc of topLevelNodes
-      typeLocs = gatherTypeLocs gCtx topLevelNodes
-
-  -- see if they are all the same
-  typeLoc <- assertSameLocationNodes typeLocs
-
-  case typeLoc of
-    VT.TLHasuraType -> do
-      rootSelSet <- runReaderT (VQ.validateGQ queryParts) gCtx
-      return $ GExPHasura (gCtx, rootSelSet)
-    VT.TLRemoteType _ rsi ->
-      return $ GExPRemote rsi opDef
->>>>>>> 0f143f0e
   where
     gCtxRoleMap = scGCtxMap sc
 
@@ -214,12 +158,8 @@
 data ExecOp
   = ExOpQuery !LazyRespTx !(Maybe EQ.GeneratedSqlMap)
   | ExOpMutation !LazyRespTx
-<<<<<<< HEAD
-  | ExOpSubs !EL.LiveQueryOp
+  | ExOpSubs !EL.LiveQueryPlan
   deriving Show
-=======
-  | ExOpSubs !EL.LiveQueryPlan
->>>>>>> 0f143f0e
 
 getOpTypeFromExecOp :: ExecOp -> G.OperationType
 getOpTypeFromExecOp = \case
@@ -227,7 +167,7 @@
   ExOpMutation _ -> G.OperationTypeMutation
   ExOpSubs _ -> G.OperationTypeSubscription
 
-getExecPlan
+getResolvedExecPlan
   :: (MonadError QErr m, MonadIO m)
   => PGExecCtx
   -> EP.PlanCache
@@ -237,21 +177,7 @@
   -> SchemaCache
   -> SchemaCacheVer
   -> GQLReqUnparsed
-<<<<<<< HEAD
   -> m (Seq.Seq QExecPlan)
-getExecPlan pgExecCtx planCache userInfo@UserInfo{..} sqlGenCtx enableAL sc scVer reqUnparsed@GQLReq{..} = do
-  liftIO (EP.getPlan scVer userRole _grOperationName _grQuery planCache) >>= \case
-    Just plan ->
-      case plan of
-        -- plans are only for queries and subscriptions
-        EP.RPQuery queryPlan -> do
-          (tx, genSql) <- EQ.queryOpFromPlan userVars _grVariables queryPlan
-          pure $ Seq.singleton $ plainHasura (ExOpQuery tx (Just genSql))
-        EP.RPSubs subsPlan -> do
-          liveQueryOp <- EL.subsOpFromPlan pgExecCtx userVars _grVariables subsPlan
-          pure $ Seq.singleton $ plainHasura (ExOpSubs liveQueryOp)
-=======
-  -> m ExecPlanResolved
 getResolvedExecPlan pgExecCtx planCache userInfo sqlGenCtx
   enableAL sc scVer reqUnparsed = do
   planM <- liftIO $ EP.getPlan scVer (userRole userInfo)
@@ -259,26 +185,26 @@
   let usrVars = userVars userInfo
   case planM of
     -- plans are only for queries and subscriptions
-    Just plan -> GExPHasura <$> case plan of
+    Just plan -> case plan of
       EP.RPQuery queryPlan -> do
         (tx, genSql) <- EQ.queryOpFromPlan usrVars queryVars queryPlan
-        return $ ExOpQuery tx (Just genSql)
-      EP.RPSubs subsPlan ->
-        ExOpSubs <$> EL.reuseLiveQueryPlan pgExecCtx usrVars queryVars subsPlan
->>>>>>> 0f143f0e
+        pure $ Seq.singleton $ plainHasura (ExOpQuery tx (Just genSql))
+      EP.RPSubs subsPlan -> do
+        liveQueryOp <- EL.reuseLiveQueryPlan pgExecCtx usrVars queryVars subsPlan
+        pure $ Seq.singleton $ plainHasura (ExOpSubs liveQueryOp)
     Nothing -> noExistingPlan
   where
+    GQLReq opNameM queryStr queryVars = reqUnparsed
     addPlanToCache plan =
-      EP.addPlan scVer userRole _grOperationName _grQuery plan planCache
-
+      EP.addPlan scVer (userRole userInfo)
+      opNameM queryStr plan planCache
     noExistingPlan = do
       req <- toParsed reqUnparsed
-<<<<<<< HEAD
       partialExecPlans <- getExecPlanPartial userInfo sc enableAL req
       forM partialExecPlans $ \partialExecPlan ->
         case partialExecPlan of
           ExPRemotePartial r -> pure $ pure $ ExPRemote r
-          ExPHasuraPartial (gCtx, rootSelSet, varDefs) -> do
+          ExPHasuraPartial (gCtx, rootSelSet, _varDefs) -> do
             case rootSelSet of
               VQ.HasuraTopMutation field ->
                 plainHasura . ExOpMutation <$>
@@ -287,7 +213,7 @@
               VQ.HasuraTopQuery originalField -> do
                 let (newHasuraField, remoteRelFields) = rebuildFieldStrippingRemoteRels originalField
                 (queryTx, _planM, genSql) <- getQueryOp gCtx sqlGenCtx
-                                             userInfo (Seq.singleton newHasuraField) varDefs
+                                             userInfo (Seq.singleton newHasuraField)
 
                 -- TODO: How to cache query for each field?
                 -- mapM_ (addPlanToCache . EP.RPQuery) planM
@@ -295,7 +221,7 @@
                   mkUnresolvedPlans remoteRelFields
               VQ.HasuraTopSubscription fld -> do
                 (lqOp, _planM) <- getSubsOp pgExecCtx gCtx sqlGenCtx
-                                  userInfo reqUnparsed varDefs fld
+                                  userInfo fld
 
                 -- TODO: How to cache query for each field?
                 -- mapM_ (addPlanToCache . EP.RPSubs) planM
@@ -314,21 +240,6 @@
                  (scRemoteSchemas sc) of
             Just remoteSchemaCtx -> pure $ rscInfo remoteSchemaCtx
             Nothing -> throw500 "could not find remote schema info"
-=======
-      partialExecPlan <- getExecPlanPartial userInfo sc enableAL req
-      forM partialExecPlan $ \(gCtx, rootSelSet) ->
-        case rootSelSet of
-          VQ.RMutation selSet ->
-            ExOpMutation <$> getMutOp gCtx sqlGenCtx userInfo selSet
-          VQ.RQuery selSet -> do
-            (queryTx, plan, genSql) <- getQueryOp gCtx sqlGenCtx userInfo selSet
-            traverse_ (addPlanToCache . EP.RPQuery) plan
-            return $ ExOpQuery queryTx (Just genSql)
-          VQ.RSubscription fld -> do
-            (lqOp, plan) <- getSubsOp pgExecCtx gCtx sqlGenCtx userInfo fld
-            traverse_ (addPlanToCache . EP.RPSubs) plan
-            return $ ExOpSubs lqOp
->>>>>>> 0f143f0e
 
 -- Monad for resolving a hasura query/mutation
 type E m =
