import React from 'react';
import { parse as sdlParse } from 'graphql/language/parser';

import Tooltip from './Tooltip';
import SDLEditor from '../../../../Common/AceEditor/SDLEditor';
import { Icon } from '../../../../UIKit/atoms';
import styles from './Styles.scss';

const editorLabel = 'Action definition';
const editorTooltip =
  'Define the action as a query or a mutation using GraphQL SDL. You can use the custom types already defined by you or define new types in the new types definition editor below.';

const ActionDefinitionEditor = ({
  value,
  onChange,
  className,
  placeholder,
  error,
  timer,
}) => {
  const onChangeWithError = v => {
    if (timer) {
      clearTimeout(timer);
    }

    const parseDebounceTimer = setTimeout(() => {
      let _e = null;
      let ast = null;
      try {
        ast = sdlParse(v);
      } catch (e) {
        _e = e;
      }
      onChange(null, _e, null, ast);
    }, 1000);

    onChange(v, null, parseDebounceTimer, null);
  };

  const errorMessage =
    error && (error.message || 'This is not valid GraphQL SDL');

  let markers = [];
  if (error && error.locations) {
    markers = error.locations.map(l => ({
      row: l.line,
      column: l.column,
      type: 'error',
      message: errorMessage,
      className: styles.errorMarker,
    }));
  }

  return (
    <div className={`${className || ''}`}>
      <h2
        className={`${styles.subheading_text} ${styles.add_mar_bottom_small}`}
      >
        {editorLabel}
        <Tooltip
          id="action-name"
          text={editorTooltip}
          className={styles.add_mar_left_mid}
        />
      </h2>
      <div className={styles.sdlEditorContainer}>
        <div
          className={`${styles.display_flex} ${styles.add_mar_bottom_small}`}
        >
          {error && (
            <div className={`${styles.display_flex}  ${styles.errorMessage}`}>
<<<<<<< HEAD
              <Icon type="close" color="red.primary" mr="xs" mb="12px" />
              <p>{errorMessage}</p>
=======
              <CrossIcon className={styles.add_mar_right_small} />
              <div>{errorMessage}</div>
>>>>>>> 15c0ebf1
            </div>
          )}
        </div>
        <SDLEditor
          name="sdl-editor"
          value={value}
          onChange={onChangeWithError}
          placeholder={placeholder}
          markers={markers}
          height="200px"
          width="600px"
        />
      </div>
    </div>
  );
};

export default ActionDefinitionEditor;<|MERGE_RESOLUTION|>--- conflicted
+++ resolved
@@ -69,13 +69,8 @@
         >
           {error && (
             <div className={`${styles.display_flex}  ${styles.errorMessage}`}>
-<<<<<<< HEAD
               <Icon type="close" color="red.primary" mr="xs" mb="12px" />
-              <p>{errorMessage}</p>
-=======
-              <CrossIcon className={styles.add_mar_right_small} />
               <div>{errorMessage}</div>
->>>>>>> 15c0ebf1
             </div>
           )}
         </div>
