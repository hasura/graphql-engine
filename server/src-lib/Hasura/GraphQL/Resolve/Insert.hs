--- conflicted
+++ resolved
@@ -481,13 +481,8 @@
       annObjs <- mapM asObject annVals
       annInsObjs <- forM annObjs $ mkAnnInsObj relInfoMap
       conflictClauseM <- forM onConflictM $ parseOnConflict tn updPerm
-<<<<<<< HEAD
-      let multiObjIns = AnnIns annInsObjs conflictClauseM vn tableCols defValMap uniqCols
+      let multiObjIns = AnnIns annInsObjs conflictClauseM vn tableCols defValMap
       strfyNum <- socStringifyNum <$> asks getter
-=======
-      let multiObjIns = AnnIns annInsObjs conflictClauseM vn tableCols defValMap
-      strfyNum <- stringifyNum <$> asks getter
->>>>>>> b8700cce
       return $ prefixErrPath fld $ insertMultipleObjects strfyNum role tn
         multiObjIns [] mutFlds "objects"
     withEmptyObjs mutFlds =
