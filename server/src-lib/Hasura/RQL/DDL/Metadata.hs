--- conflicted
+++ resolved
@@ -63,7 +63,6 @@
   buildSchemaCacheStrict $ MetadataModifier $ const emptyMetadata
   pure successMsg
 
-<<<<<<< HEAD
 -- applyQP1
 --   :: (QErrM m)
 --   => Metadata -> m ()
@@ -222,95 +221,6 @@
 
   -- where
   --   processPerms tableName perms = indexedForM_ perms $ Permission.addPermP2 tableName
-=======
-saveMetadata :: (MonadTx m, HasSystemDefined m) => ReplaceMetadata -> m ()
-saveMetadata (ReplaceMetadata _ tables functionsMeta
-              schemas collections allowlist customTypes actions cronTriggers) = do
-                undefined
-
---   withPathK "tables" $ do
---     indexedForM_ tables $ \TableMeta{..} -> do
---       -- Save table
---       saveTableToCatalog _tmTable _tmIsEnum _tmConfiguration
-
---       -- Relationships
---       withPathK "object_relationships" $
---         indexedForM_ _tmObjectRelationships $ \objRel ->
---         Relationship.insertRelationshipToCatalog _tmTable ObjRel objRel
---       withPathK "array_relationships" $
---         indexedForM_ _tmArrayRelationships $ \arrRel ->
---         Relationship.insertRelationshipToCatalog _tmTable ArrRel arrRel
-
---       -- Computed Fields
---       withPathK "computed_fields" $
---         indexedForM_ _tmComputedFields $
---           \(ComputedFieldMeta name definition comment) ->
---             ComputedField.addComputedFieldToCatalog $
---               ComputedField.AddComputedField _tmTable name definition comment
-
---       -- Remote Relationships
---       withPathK "remote_relationships" $
---         indexedForM_ _tmRemoteRelationships $
---           \(RemoteRelationshipMeta name def) -> do
---              let RemoteRelationshipDef rs hf rf = def
---              liftTx $ RemoteRelationship.persistRemoteRelationship $
---                       RemoteRelationship name _tmTable hf rs rf
-
---       -- Permissions
---       withPathK "insert_permissions" $ processPerms _tmTable _tmInsertPermissions
---       withPathK "select_permissions" $ processPerms _tmTable _tmSelectPermissions
---       withPathK "update_permissions" $ processPerms _tmTable _tmUpdatePermissions
---       withPathK "delete_permissions" $ processPerms _tmTable _tmDeletePermissions
-
---       -- Event triggers
---       withPathK "event_triggers" $
---         indexedForM_ _tmEventTriggers $ \etc -> subTableP2 _tmTable False etc
-
---   -- sql functions
---   withPathK "functions" $ case functionsMeta of
---     FMVersion1 qualifiedFunctions -> indexedForM_ qualifiedFunctions $
---       \qf -> Schema.saveFunctionToCatalog qf Schema.emptyFunctionConfig
---     FMVersion2 functionsV2 -> indexedForM_ functionsV2 $
---       \(Schema.TrackFunctionV2 source function config) -> Schema.saveFunctionToCatalog function config
-
---   -- query collections
---   systemDefined <- askSystemDefined
---   withPathK "query_collections" $
---     indexedForM_ collections $ \c -> liftTx $ Collection.addCollectionToCatalog c systemDefined
-
---   -- allow list
---   withPathK "allowlist" $ do
---     indexedForM_ allowlist $ \(Collection.CollectionReq name) ->
---       liftTx $ Collection.addCollectionToAllowlistCatalog name
-
---   -- remote schemas
---   withPathK "remote_schemas" $
---     indexedMapM_ (liftTx . addRemoteSchemaToCatalog) schemas
-
---   -- custom types
---   withPathK "custom_types" $
---     CustomTypes.persistCustomTypes customTypes
-
---   -- cron triggers
---   withPathK "cron_triggers" $
---     indexedForM_ cronTriggers $ \ct -> liftTx $ do
---     addCronTriggerToCatalog ct
-
---   -- actions
---   withPathK "actions" $
---     indexedForM_ actions $ \action -> do
---       let createAction =
---             CreateAction (_amName action) (_amDefinition action) (_amComment action)
---       Action.persistCreateAction createAction
---       withPathK "permissions" $
---         indexedForM_ (_amPermissions action) $ \permission -> do
---           let createActionPermission = CreateActionPermission (_amName action)
---                                        (_apmRole permission) Nothing (_apmComment permission)
---           Action.persistCreateActionPermission createActionPermission
-
---   where
---     processPerms tableName perms = indexedForM_ perms $ Permission.addPermP2 tableName
->>>>>>> 87e2f823
 
 runReplaceMetadata
   :: ( MonadTx m
@@ -330,275 +240,16 @@
 runExportMetadata _ =
   (AO.toEncJSON . metadataToOrdJSON) <$> fetchMetadata
 
-<<<<<<< HEAD
-=======
-fetchMetadata :: Q.TxE QErr ReplaceMetadata
-fetchMetadata = do
-  undefined
-  -- tables <- Q.catchE defaultTxErrorHandler fetchTables
-  -- let tableMetaMap = HMIns.fromList . flip map tables $
-  --       \(schema, name, isEnum, maybeConfig) ->
-  --         let qualifiedName = QualifiedObject schema name
-  --             configuration = maybe emptyTableConfig Q.getAltJ maybeConfig
-  --         in (qualifiedName, mkTableMeta qualifiedName isEnum configuration)
-
-  -- -- Fetch all the relationships
-  -- relationships <- Q.catchE defaultTxErrorHandler fetchRelationships
-
-  -- objRelDefs <- mkRelDefs ObjRel relationships
-  -- arrRelDefs <- mkRelDefs ArrRel relationships
-
-  -- -- Fetch all the permissions
-  -- permissions <- Q.catchE defaultTxErrorHandler fetchPermissions
-
-  -- -- Parse all the permissions
-  -- insPermDefs <- mkPermDefs PTInsert permissions
-  -- selPermDefs <- mkPermDefs PTSelect permissions
-  -- updPermDefs <- mkPermDefs PTUpdate permissions
-  -- delPermDefs <- mkPermDefs PTDelete permissions
-
-  -- -- Fetch all event triggers
-  -- eventTriggers <- Q.catchE defaultTxErrorHandler fetchEventTriggers
-  -- triggerMetaDefs <- mkTriggerMetaDefs eventTriggers
-
-  -- -- Fetch all computed fields
-  -- computedFields <- fetchComputedFields
-
-  -- -- Fetch all remote relationships
-  -- remoteRelationships <- Q.catchE defaultTxErrorHandler fetchRemoteRelationships
-
-  -- let (_, postRelMap) = flip runState tableMetaMap $ do
-  --       modMetaMap tmObjectRelationships objRelDefs
-  --       modMetaMap tmArrayRelationships arrRelDefs
-  --       modMetaMap tmInsertPermissions insPermDefs
-  --       modMetaMap tmSelectPermissions selPermDefs
-  --       modMetaMap tmUpdatePermissions updPermDefs
-  --       modMetaMap tmDeletePermissions delPermDefs
-  --       modMetaMap tmEventTriggers triggerMetaDefs
-  --       modMetaMap tmComputedFields computedFields
-  --       modMetaMap tmRemoteRelationships remoteRelationships
-
-  -- -- fetch all functions
-  -- functions <- FMVersion2 <$> Q.catchE defaultTxErrorHandler fetchFunctions
-
-  -- -- fetch all remote schemas
-  -- remoteSchemas <- fetchRemoteSchemas
-
-  -- -- fetch all collections
-  -- collections <- fetchCollections
-
-  -- -- fetch allow list
-  -- allowlist <- map Collection.CollectionReq <$> fetchAllowlists
-
-  -- customTypes <- fetchCustomTypes
-
-  -- -- -- fetch actions
-  -- actions <- fetchActions
-
-  -- cronTriggers <- fetchCronTriggers
-
-  -- return $ ReplaceMetadata currentMetadataVersion
-  --                          (HMIns.elems postRelMap)
-  --                          functions
-  --                          remoteSchemas
-  --                          collections
-  --                          allowlist
-  --                          customTypes
-  --                          actions
-  --                          cronTriggers
-
-  -- where
-
-  --   modMetaMap l xs = do
-  --     st <- get
-  --     put $ foldr (\(qt, dfn) b -> b & at qt._Just.l %~ (:) dfn) st xs
-
-  --   mkPermDefs pt = mapM permRowToDef . filter (\pr -> pr ^. _4 == pt)
-
-  --   permRowToDef (sn, tn, rn, _, Q.AltJ pDef, mComment) = do
-  --     perm <- decodeValue pDef
-  --     return (QualifiedObject sn tn,  Permission.PermDef rn perm mComment)
-
-  --   mkRelDefs rt = mapM relRowToDef . filter (\rr -> rr ^. _4 == rt)
-
-  --   relRowToDef (sn, tn, rn, _, Q.AltJ rDef, mComment) = do
-  --     using <- decodeValue rDef
-  --     return (QualifiedObject sn tn, Relationship.RelDef rn using mComment)
-
-  --   mkTriggerMetaDefs = mapM trigRowToDef
-
-  --   trigRowToDef (sn, tn, Q.AltJ configuration) = do
-  --     conf <- decodeValue configuration
-  --     return (QualifiedObject sn tn, conf::EventTriggerConf)
-
-  --   fetchTables =
-  --     Q.listQ [Q.sql|
-  --               SELECT table_schema, table_name, is_enum, configuration::json
-  --               FROM hdb_catalog.hdb_table
-  --                WHERE is_system_defined = 'false'
-  --               ORDER BY table_schema ASC, table_name ASC
-  --                   |] () False
-
-  --   fetchRelationships =
-  --     Q.listQ [Q.sql|
-  --               SELECT table_schema, table_name, rel_name, rel_type, rel_def::json, comment
-  --                 FROM hdb_catalog.hdb_relationship
-  --                WHERE is_system_defined = 'false'
-  --               ORDER BY table_schema ASC, table_name ASC, rel_name ASC
-  --                   |] () False
-
-  --   fetchPermissions =
-  --     Q.listQ [Q.sql|
-  --               SELECT table_schema, table_name, role_name, perm_type, perm_def::json, comment
-  --                 FROM hdb_catalog.hdb_permission
-  --                WHERE is_system_defined = 'false'
-  --               ORDER BY table_schema ASC, table_name ASC, role_name ASC, perm_type ASC
-  --                   |] () False
-
-  --   fetchEventTriggers =
-  --    Q.listQ [Q.sql|
-  --             SELECT e.schema_name, e.table_name, e.configuration::json
-  --              FROM hdb_catalog.event_triggers e
-  --             ORDER BY e.schema_name ASC, e.table_name ASC, e.name ASC
-  --             |] () False
-
-  --   fetchFunctions = do
-  --     l <- Q.listQ [Q.sql|
-  --               SELECT function_schema, function_name, configuration::json
-  --               FROM hdb_catalog.hdb_function
-  --               WHERE is_system_defined = 'false'
-  --               ORDER BY function_schema ASC, function_name ASC
-  --                   |] () False
-  --     pure $ flip map l $ \(sn, fn, Q.AltJ config) ->
-  --                           Schema.TrackFunctionV2 (QualifiedObject sn fn) config
-
-  --   fetchCollections =
-  --     map fromRow <$> Q.listQE defaultTxErrorHandler [Q.sql|
-  --              SELECT collection_name, collection_defn::json, comment
-  --                FROM hdb_catalog.hdb_query_collection
-  --                WHERE is_system_defined = 'false'
-  --              ORDER BY collection_name ASC
-  --             |] () False
-  --     where
-  --       fromRow (name, Q.AltJ defn, mComment) =
-  --         Collection.CreateCollection name defn mComment
-
-  --   fetchAllowlists = map runIdentity <$>
-  --     Q.listQE defaultTxErrorHandler [Q.sql|
-  --         SELECT collection_name
-  --           FROM hdb_catalog.hdb_allowlist
-  --         ORDER BY collection_name ASC
-  --        |] () False
-
-  --   fetchComputedFields = do
-  --     r <- Q.listQE defaultTxErrorHandler [Q.sql|
-  --             SELECT table_schema, table_name, computed_field_name,
-  --                    definition::json, comment
-  --               FROM hdb_catalog.hdb_computed_field
-  --            |] () False
-  --     pure $ flip map r $ \(schema, table, name, Q.AltJ definition, comment) ->
-  --                         ( QualifiedObject schema table
-  --                         , ComputedFieldMeta name definition comment
-  --                         )
-
-  --   fetchCronTriggers =
-  --     map uncurryCronTrigger
-  --             <$> Q.listQE defaultTxErrorHandler
-  --     [Q.sql|
-  --      SELECT ct.name, ct.webhook_conf, ct.cron_schedule, ct.payload,
-  --            ct.retry_conf, ct.header_conf, ct.include_in_metadata, ct.comment
-  --       FROM hdb_catalog.hdb_cron_triggers ct
-  --       WHERE include_in_metadata
-  --     |] () False
-  --     where
-  --       uncurryCronTrigger
-  --         (name, webhook, schedule, payload, retryConfig, headerConfig, includeMetadata, comment) =
-  --         CronTriggerMetadata
-  --         { ctName = name,
-  --           ctWebhook = Q.getAltJ webhook,
-  --           ctSchedule = schedule,
-  --           ctPayload = Q.getAltJ <$> payload,
-  --           ctRetryConf = Q.getAltJ retryConfig,
-  --           ctHeaders = Q.getAltJ headerConfig,
-  --           ctIncludeInMetadata = includeMetadata,
-  --           ctComment = comment
-  --         }
-
-  --   fetchCustomTypes :: Q.TxE QErr CustomTypes
-  --   fetchCustomTypes =
-  --     Q.getAltJ . runIdentity . Q.getRow <$>
-  --     Q.rawQE defaultTxErrorHandler [Q.sql|
-  --        select coalesce((select custom_types::json from hdb_catalog.hdb_custom_types), '{}'::json)
-  --        |] [] False
-  --   fetchActions =
-  --     Q.getAltJ . runIdentity . Q.getRow <$> Q.rawQE defaultTxErrorHandler [Q.sql|
-  --       select
-  --         coalesce(
-  --           json_agg(
-  --             json_build_object(
-  --               'name', a.action_name,
-  --               'definition', a.action_defn,
-  --               'comment', a.comment,
-  --               'permissions', ap.permissions
-  --             ) order by a.action_name asc
-  --           ),
-  --           '[]'
-  --         )
-  --       from
-  --         hdb_catalog.hdb_action as a
-  --         left outer join lateral (
-  --           select
-  --             coalesce(
-  --               json_agg(
-  --                 json_build_object(
-  --                   'role', ap.role_name,
-  --                   'comment', ap.comment
-  --                 ) order by ap.role_name asc
-  --               ),
-  --               '[]'
-  --             ) as permissions
-  --           from
-  --             hdb_catalog.hdb_action_permission ap
-  --           where
-  --             ap.action_name = a.action_name
-  --         ) ap on true;
-  --                           |] [] False
-
-  --   fetchRemoteRelationships = do
-  --     r <- Q.listQ [Q.sql|
-  --               SELECT table_schema, table_name,
-  --                      remote_relationship_name, definition::json
-  --               FROM hdb_catalog.hdb_remote_relationship
-  --            |] () False
-  --     pure $ flip map r $ \(schema, table, name, Q.AltJ definition) ->
-  --                         ( QualifiedObject schema table
-  --                         , RemoteRelationshipMeta name definition
-  --                         )
-
-runExportMetadata
-  :: (QErrM m, MonadTx m)
-  => ExportMetadata -> m EncJSON
-runExportMetadata _ =
-  (AO.toEncJSON . replaceMetadataToOrdJSON) <$> liftTx fetchMetadata
-
->>>>>>> 87e2f823
 runReloadMetadata :: (QErrM m, CacheRWM m) => ReloadMetadata -> m EncJSON
 runReloadMetadata (ReloadMetadata reloadRemoteSchemas) = do
   sc <- askSchemaCache
   let remoteSchemaInvalidations =
         if reloadRemoteSchemas then HS.fromList (getAllRemoteSchemas sc) else mempty
-<<<<<<< HEAD
   flip (buildSchemaCacheWithOptions CatalogUpdate) noMetadataModify
     CacheInvalidations
     { ciMetadata = True
     , ciRemoteSchemas = remoteSchemaInvalidations
     }
-=======
-  buildSchemaCacheWithOptions CatalogUpdate CacheInvalidations
-                                            { ciMetadata = True
-                                            , ciRemoteSchemas = remoteSchemaInvalidations
-                                            }
->>>>>>> 87e2f823
   pure successMsg
 
 runDumpInternalState
@@ -628,7 +279,6 @@
   -- list of inconsistent objects, so reverse the list to start with dependents first. This is not
   -- perfect — a completely accurate solution would require performing a topological sort — but it
   -- seems to work well enough for now.
-<<<<<<< HEAD
   metadataModifier <- execWriterT $ mapM_ (tell . purgeMetadataObj) (reverse inconsSchObjs)
   buildSchemaCacheStrict metadataModifier
   return successMsg
@@ -789,7 +439,8 @@
                     |] () False
       pure $ mapFromL _tfv2Function $
         flip map l $ \(sn, fn, Q.AltJ config) ->
-                       TrackFunctionV2 (QualifiedObject sn fn) config
+                       -- TODO: Use multiple sources
+                       TrackFunctionV2 defaultSource (QualifiedObject sn fn) config
 
     fetchRemoteSchemas =
       map fromRow <$> Q.listQE defaultTxErrorHandler
@@ -905,25 +556,4 @@
       pure $ flip map r $ \(schema, table, name, Q.AltJ definition) ->
                           ( QualifiedObject schema table
                           , RemoteRelationshipMeta name definition
-                          )
-=======
-  mapM_ purgeMetadataObj (reverse inconsSchObjs)
-  buildSchemaCacheStrict
-  return successMsg
-
-purgeMetadataObj :: MonadTx m => MetadataObjId -> m ()
-purgeMetadataObj = liftTx . \case
-  MOTable qt                                 -> Schema.deleteTableFromCatalog qt
-  MOFunction qf                              -> Schema.delFunctionFromCatalog qf
-  MORemoteSchema rsn                         -> removeRemoteSchemaFromCatalog rsn
-  MOTableObj qt (MTORel rn _)                -> Relationship.delRelFromCatalog qt rn
-  MOTableObj qt (MTOPerm rn pt)              -> dropPermFromCatalog qt rn pt
-  MOTableObj _ (MTOTrigger trn)              -> delEventTriggerFromCatalog trn
-        -- TODO: multiple sources
-  MOTableObj qt (MTOComputedField ccn)       -> dropComputedFieldFromCatalog defaultSource qt ccn
-  MOTableObj qt (MTORemoteRelationship rn)   -> RemoteRelationship.delRemoteRelFromCatalog qt rn
-  MOCustomTypes                              -> CustomTypes.clearCustomTypes
-  MOAction action                            -> Action.deleteActionFromCatalog action Nothing
-  MOActionPermission action role             -> Action.deleteActionPermissionFromCatalog action role
-  MOCronTrigger ctName                       -> deleteCronTriggerFromCatalog ctName
->>>>>>> 87e2f823
+                          )