--- conflicted
+++ resolved
@@ -32,24 +32,7 @@
     }
   }
 
-<<<<<<< HEAD
-  onExplorerResize = e => {
-    const { explorerClientX, explorerWidth } = this.state;
-    if (explorerClientX === null) {
-      this.setState({ explorerClientX: e.clientX });
-    } else {
-      const newExplorerWidth = explorerWidth + e.clientX - explorerClientX;
-      setExplorerWidthInLocalStorage(newExplorerWidth);
-      this.setState({
-        explorerWidth: newExplorerWidth,
-        explorerClientX: e.clientX,
-      });
-    }
-  };
-
-=======
   // eslint-disable-next-line react/sort-comp
->>>>>>> abfe7ae8
   shouldIntrospect(newHeadersArray, oldHeadersArray) {
     if (this.props.headerFocus) {
       return false;
@@ -85,18 +68,11 @@
           headers: JSON.parse(JSON.stringify(headers)),
         });
       })
-<<<<<<< HEAD
-      .catch(error => {
-        console.error(error);
-=======
       .catch(() => {
->>>>>>> abfe7ae8
         this.setState({
           schema: null,
           headers: JSON.parse(JSON.stringify(headers)),
         });
-<<<<<<< HEAD
-=======
       });
   }
 
@@ -110,9 +86,9 @@
       this.setState({
         explorerWidth: newExplorerWidth,
         explorerClientX: e.clientX,
->>>>>>> abfe7ae8
       });
-  }
+    }
+  };
 
   editQuery = query => {
     this.setState({ query });
