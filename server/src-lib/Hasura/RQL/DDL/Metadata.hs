--- conflicted
+++ resolved
@@ -24,18 +24,10 @@
 import           Hasura.EncJSON
 import           Hasura.Prelude
 import           Hasura.RQL.DDL.ComputedField       (dropComputedFieldFromCatalog)
-<<<<<<< HEAD
 import           Hasura.RQL.DDL.EventTrigger        (delEventTriggerFromCatalog, subTableP2)
-=======
->>>>>>> 02d13ba1
 import           Hasura.RQL.DDL.Metadata.Types
-import           Hasura.RQL.DDL.EventTrigger        (delEventTriggerFromCatalog, subTableP2)
 import           Hasura.RQL.DDL.Permission.Internal (dropPermFromCatalog)
-<<<<<<< HEAD
 import           Hasura.RQL.DDL.RemoteSchema        (addRemoteSchemaP2, fetchRemoteSchemas,
-=======
-import           Hasura.RQL.DDL.RemoteSchema        (addRemoteSchemaP2,
->>>>>>> 02d13ba1
                                                      removeRemoteSchemaFromCatalog)
 import           Hasura.RQL.Types
 import           Hasura.SQL.Types
@@ -73,12 +65,10 @@
   return successMsg
 
 applyQP1
-  :: (QErrM m, UserInfoM m)
+  :: (QErrM m)
   => ReplaceMetadata -> m ()
 applyQP1 (ReplaceMetadata _ tables functionsMeta schemas collections
           allowlist _ actions) = do
-  adminOnly
-
   withPathK "tables" $ do
 
     checkMultipleDecls "tables" $ map _tmTable tables
@@ -211,27 +201,19 @@
   withPathK "remote_schemas" $
     indexedMapM_ (void . addRemoteSchemaP2) schemas
 
-<<<<<<< HEAD
-  CustomTypes.runSetCustomTypes_ customTypes
-  -- build GraphQL Context with Remote schemas
-  Schema.buildGCtxMap
+  CustomTypes.persistCustomTypes customTypes
 
   for_ actions $ \action -> do
     let createAction =
           CreateAction (_amName action) (_amDefinition action) (_amComment action)
-    Action.runCreateAction_ createAction
+    Action.persistCreateAction createAction
     for_ (_amPermissions action) $ \permission -> do
       let createActionPermission = CreateActionPermission (_amName action)
                                    (_apmRole permission) (_apmDefinition permission)
                                    (_apmComment permission)
-      Action.runCreateActionPermission_ createActionPermission
-
-  -- build the gctx map again after adding custom types and
-  Schema.buildGCtxMap
-
-=======
+      Action.persistCreateActionPermission createActionPermission
+
   buildSchemaCacheStrict
->>>>>>> 02d13ba1
   return successMsg
 
   where
@@ -491,18 +473,6 @@
 
 purgeMetadataObj :: MonadTx m => MetadataObjId -> m ()
 purgeMetadataObj = liftTx . \case
-<<<<<<< HEAD
-  (MOTable qt)                            -> Schema.deleteTableFromCatalog qt
-  (MOFunction qf)                         -> Schema.delFunctionFromCatalog qf
-  (MORemoteSchema rsn)                    -> removeRemoteSchemaFromCatalog rsn
-  (MOTableObj qt (MTORel rn _))           -> Relationship.delRelFromCatalog qt rn
-  (MOTableObj qt (MTOPerm rn pt))         -> dropPermFromCatalog qt rn pt
-  (MOTableObj _ (MTOTrigger trn))         -> delEventTriggerFromCatalog trn
-  (MOTableObj qt (MTOComputedField ccn))  -> dropComputedFieldFromCatalog qt ccn
-  MOCustomTypes                           -> CustomTypes.clearCustomTypes
-  (MOAction action)                       -> Action.deleteActionFromCatalog action Nothing
-  (MOActionPermission action role)        -> Action.deleteActionPermissionFromCatalog action role
-=======
   MOTable qt                            -> Schema.deleteTableFromCatalog qt
   MOFunction qf                         -> Schema.delFunctionFromCatalog qf
   MORemoteSchema rsn                    -> removeRemoteSchemaFromCatalog rsn
@@ -510,4 +480,6 @@
   MOTableObj qt (MTOPerm rn pt)         -> dropPermFromCatalog qt rn pt
   MOTableObj _ (MTOTrigger trn)         -> delEventTriggerFromCatalog trn
   MOTableObj qt (MTOComputedField ccn)  -> dropComputedFieldFromCatalog qt ccn
->>>>>>> 02d13ba1
+  MOCustomTypes                         -> CustomTypes.clearCustomTypes
+  MOAction action                       -> Action.deleteActionFromCatalog action Nothing
+  MOActionPermission action role        -> Action.deleteActionPermissionFromCatalog action role