# Hasura GraphQL Engine Changelog

## Next release

### Remote Joins

Remote Joins extend the concept of joining data across tables, to being able to join data across tables and remote schemas.

It works similar to table relationships. Head to the `Relationship` tab in your table page and define a remote relationship:

1. give a name for the relationship
2. select the remote schema
3. give the join configuration from table columns to remote schema fields.

[Add docs links][add console screenshot]

### Scheduled Triggers

A scheduled trigger can be used to execute custom business logic based on time. There are two types of timing events: cron based or timestamp based.

A cron trigger will be useful when something needs to be done periodically. For example, you can create a cron trigger to generate an end-of-day sales report every weekday at 9pm.

You can also schedule one-off events based on a timestamp. For example, a new scheduled event can be created for 2 weeks from when a user signs up to send them an email about their experience.

[Add docs links][add console screenshot]

(close #1914)

### Allow access to session variables by computed fields (fix #3846)

Sometimes it is useful for computed fields to have access to the Hasura session variables directly. For example, suppose you want to fetch some articles but also get related user info, say `likedByMe`. Now, you can define a function like:

```
CREATE OR REPLACE FUNCTION article_liked(article_row article, hasura_session json)
RETURNS boolean AS $$
  SELECT EXISTS (
    SELECT 1
    FROM liked_article A
    WHERE A.user_id = hasura_session ->> 'x-hasura-user-id' AND A.article_id = article_row.id
  );
$$ LANGUAGE sql STABLE;
```

and make a query like:

```
query {
  articles {
    title
    content
    likedByMe
  }
}
```

Support for this is now added through the `add_computed_field` API.

Read more about the session argument for computed fields in the [docs](https://hasura.io/docs/1.0/graphql/manual/api-reference/schema-metadata-api/computed-field.html).

### Bug fixes and improvements

(Add entries here in the order of: server, console, cli, docs, others)

<<<<<<< HEAD
- console: Make actions respect read-only mode (fix #4656)
=======
- server: fix explain queries with role permissions (fix #4816)
- server: compile with GHC 8.10.1, closing a space leak with subscriptions. (close #4517) (#3388)
- server: fixes an issue where introspection queries with variables would fail because of caching (fix #4547)
>>>>>>> b9ed3dfe
- server: avoid loss of precision when passing values in scientific notation (fix #4733)
- server: fix mishandling of GeoJSON inputs in subscriptions (fix #3239)
- server: fix importing of allow list query from metadata (fix #4687)
- server: flush log buffer during shutdown (#4800)
- server: fix edge case with printing logs on startup failure (fix #4772)
- console: allow entering big int values in the console (close #3667) (#4775)
- console: avoid count queries for large tables (#4692)
- console: add read replica support section to pro popup (#4118)
- console: allow modifying default value for PK (fix #4075) (#4679)
- console: fix checkbox for forwarding client headers in actions (#4595)
- console: re-enable foreign tables to be listed as views (fix #4714) (#4742)
- console: display rows limit in permissions editor if set to zero (fix #4559)
- console: fix inconsistency between selected rows state and displayed rows (fix #4654) (#4673)
- console: fix displaying boolean values in `Edit Row` tab (#4682)
- console: fix underscores not being displayed on raw sql page (close #4754) (#4799)
- console: fix visiting view modify page overwriting raw sql content (fix #4798) (#4810)
- console: add help button and move about page to settings (#4848)
- cli: list all available commands in root command help (fix #4623) (#4628)
- cli: add support for skipping execution while generating migrations through the migrate REST API
- docs: add section on actions vs. remote schemas to actions documentation (#4284)
- docs: fix wrong info about excluding scheme in CORS config (#4685)
- docs: add single object mutations docs (close #4622) (#4625)
- docs: add docs page on query performance (close #2316) (#3693)
- docs: add a sample Caddyfile for Caddy 2 in enable-https section (#4710)
- docs: add disabling dev mode to production checklist (#4715)
- docs: add integration guide for AWS Cognito (#4822, #4843)
- docs: update troubleshooting section with reference on debugging errors (close #4052) (#4825)
- docs: add page for procuring custom docker images and binaries (#4828)
- docs: add content on how to secure action handlers and other actions docs improvements (#4743)

## `v1.2.0`

Include the changelog from **v1.2.0-beta.1**, **v1.2.0-beta.2**, **v1.2.0-beta.3**, **v1.2.0-beta.4**, **v1.2.0-beta.5**

Additional changelog:

### CLI: Support servers with self-signed certificates (close #4564) (#4582)

A new flag `--certificate-authority` is added so that the CA certificate can be
provided to trust the Hasura Endpoint with a self-signed SSL certificate.

Another flag `--insecure-skip-tls-verification` is added to skip verifying the certificate
in case you don't have access to the CA certificate. As the name suggests,
using this flag is insecure since verification is not carried out.

### Bug fixes and improvements

- console: update graphiql explorer to support operation transform (#4567)
- console: make GraphiQL Explorer taking the whole viewport (#4553)
- console: fix table columns type comparision during column edit (close #4125) (#4393)
- cli: allow initialising project in current directory (fix #4560) #4566
- cli: remove irrelevant flags from init command (close #4508) (#4549)
- docs: update migrations docs with config v2 (#4586)
- docs: update actions docs (#4586)

## `v1.2.0-beta.5`

### server: backend only insert permissions

Introduces optional `backend_only` (default: `false`) configuration in insert permissions
(see [api reference](https://deploy-preview-4224--hasura-docs.netlify.com/graphql/manual/api-reference/schema-metadata-api/permission.html#insertpermission)).
If this is set to `true`, the insert mutation is accessible to the role only if the request
is accompanied by `x-hasura-use-backend-only-permissions` session variable whose value is set to `true` along with the `x-hasura-admin-secret` header.
Otherwise, the behavior of the permission remains unchanged.

This feature is highly useful in disabling `insert_table` mutation for a role from frontend clients while still being able to access it from a Action webhook handler (with the same role).

(rfc #4120) (#4224)

### server: debugging mode for non-admin roles

For any errors the server sends extra information in `extensions` field under `internal` key. Till now this was only
available for `admin` role requests. To enable this for other roles, start the server with `--dev-mode` flag or set `HASURA_GRAPHQL_DEV_MODE` env variable to `true`:

```bash
$ graphql-engine --database-url <database-url> serve --dev-mode
```

In case you want to disable `internal` field for `admin` role requests, set `--admin-internal-errors` option to `false` or or set `HASURA_GRAPHQL_ADMIN_INTERNAL_ERRORS` env variable to `false`

```bash
$ graphql-engine --database-url <database-url> serve --admin-internal-errors false
```

This feature come in handy during development when you may want to see detailed errors irrespective of roles.

**Improved internal errors for Actions**:

(This is a **breaking change** with previous 1.2.0-beta releases)

The `internal` field for action errors is improved with more debug information. It now includes `request`,
`response` and `error` fields instead of just `webhook_response` field.

Before:

```json
{
  "errors": [
    {
      "extensions": {
        "internal": {
          "webhook_response": {
            "age": 25,
            "name": "Alice",
            "id": "some-id"
          }
        },
        "path": "$",
        "code": "unexpected"
      },
      "message": "unexpected fields in webhook response: age"
    }
  ]
}
```

After:

```json
{
  "errors": [
    {
      "extensions": {
        "internal": {
          "error": "unexpected response",
          "response": {
            "status": 200,
            "body": {
              "age": 25,
              "name": "Alice",
              "id": "some-id"
            },
            "headers": [
              {
                "value": "application/json",
                "name": "Content-Type"
              },
              {
                "value": "abcd",
                "name": "Set-Cookie"
              }
            ]
          },
          "request": {
            "body": {
              "session_variables": {
                "x-hasura-role": "admin"
              },
              "input": {
                "arg": {
                  "age": 25,
                  "name": "Alice",
                  "id": "some-id"
                }
              },
              "action": {
                "name": "mirror"
              }
            },
            "url": "http://127.0.0.1:5593/mirror-action",
            "headers": []
          }
        },
        "path": "$",
        "code": "unexpected"
      },
      "message": "unexpected fields in webhook response: age"
    }
  ]
}
```

### cli: add support for .env file

ENV vars can now be read from .env file present at the project root directory. A global flag, `--envfile`, is added so you can explicitly provide the .env filename, which defaults to `.env` filename if no flag is provided.

**Example**:

```
hasura console --envfile production.env
```

The above command will read ENV vars from `production.env` file present at the project root directory.

(close #4129) (#4454)

### console: allow setting post-update check in update permissions

Along with the check for filtering rows that can be updated, you can now set a post-update permission check that needs to be satisfied by the updated rows after the update is made.

<add-screenshot>

(close #4142) (#4313)

### console: support for Postgres [materialized views](https://www.postgresql.org/docs/current/rules-materializedviews.html)

Postgres materialized views are views that are persisted in a table-like form. They are now supported in the Hasura Console, in the same way as views. They will appear on the 'Schema' page, under the 'Data' tab, in the 'Untracked tables or views' section.

(close #91) (#4270)

### docs: map Postgres operators to corresponding Hasura operators

Map Postgres operators to corresponding Hasura operators at various places in docs and link to PG documentation for reference.
For example, see [here](https://hasura.io/docs/1.0/graphql/manual/api-reference/schema-metadata-api/syntax-defs.html#operator).

(#4502) (close #4056)

### Bug fixes and improvements

- server: add support for `_inc` on `real`, `double`, `numeric` and `money` (fix #3573)
- server: support special characters in JSON path query argument with bracket `[]` notation, e.g `obj['Hello World!']` (#3890) (#4482)
- server: add graphql-engine support for timestamps without timezones (fix #1217)
- server: support inserting unquoted bigint, and throw an error if value overflows the bounds of the integer type (fix #576) (fix #4368)
- console: change react ace editor theme to eclipse (close #4437)
- console: fix columns reordering for relationship tables in data browser (#4483)
- console: format row count in data browser for readablity (#4433)
- console: move pre-release notification tooltip msg to top (#4433)
- console: remove extra localPresets key present in migration files on permissions change (close #3976) (#4433)
- console: make nullable and unique labels for columns clickable in insert and modify (#4433)
- console: fix row delete for relationships in data browser (#4433)
- console: prevent trailing spaces while creating new role (close #3871) (#4497)
- docs: add API docs for using environment variables as webhook urls in event triggers
- server: fix recreating action's permissions (close #4377)
- docs: add reference docs for CLI (clsoe #4327) (#4408)

## `v1.2.0-beta.4`

### add query support in actions

(close #4032) (#4309)

### console: persist page state in data browser across navigation

The order, collapsed state of columns and rows limit is now persisted across page navigation

(close #3390) (#3753)

### Bug fixes and improvements

- cli: query support for actions (#4318)
- cli: add retry_conf in event trigger for squashing migrations (close #4296) (#4324)
- cli: allow customization of server api paths (close #4016)
- cli: clean up migration files created during a failed migrate api (close #4312) (#4319)
- cli: add support for multiple versions of plugin (close #4105)
- cli: template assets path in console HTML for unversioned builds
- cli: set_table_is_enum metadata type for squashing migrations (close #4394) (#4395)
- console: query support for actions (#4318)
- console: recover from SDL parse in actions type definition editor (fix #4385) (#4389)
- console: allow customising graphql field names for columns of views (close #3689) (#4255)
- console: fix clone permission migrations (close #3985) (#4277)
- console: decouple data rows and count fetch in data browser to account for really large tables (close #3793) (#4269)
- console: update cookie policy for API calls to "same-origin"
- console: redirect to /:table/browse from /:table (close #4330) (#4374)
- console: surround string type column default value with quotes (close #4371) (#4423)
- console: add undefined check to fix error (close #4444) (#4445)
- docs: add One-Click Render deployment guide (close #3683) (#4209)
- server: reserved keywords in column references break parser (fix #3597) #3927
- server: fix postgres specific error message that exposed database type on invalid query parameters (#4294)
- server: manage inflight events when HGE instance is gracefully shutdown (close #3548)
- server: fix an edge case where some events wouldn't be processed because of internal erorrs (#4213)
- server: fix downgrade not working to version v1.1.1 (#4354)
- server: `type` field is not required if `jwk_url` is provided in JWT config
- server: add a new field `claims_namespace_path` which accepts a JSON Path for looking up hasura claim in the JWT token (#4349)
- server: support reusing Postgres scalars in custom types (close #4125)

## `v1.2.0-beta.3`

### console: manage Postgres check constraints

Postgres Check constraints allows you to specify that the value in a certain column must satisfy a Boolean (truth-value) expression. They can be used to put in simple input validations for mutations and with this release, these constraints can now be added while creating a table or later from Modify tab on the console.

**Example**:
When a product is created, ensure that the price is greater than zero. The SQL would look like this:

```sql
CREATE TABLE products (
    product_id UUID DEFAULT gen_random_uuid(),
    name TEXT,
    price NUMERIC CONSTRAINT positive_price CHECK (price > 0)
);
```

To create this table with Hasura Console, on the 'Add a new table' screen, after adding all the columns, scroll down to 'Check constraints' section and 'Add a new check constraint' with the following properties:

- Constraint name: `positive_price`
- Check expression: `price > 0`

Read more about check constraints on [Postgres Docs](https://www.postgresql.org/docs/12/ddl-constraints.html#DDL-CONSTRAINTS-CHECK-CONSTRAINTS).

(close #1700) (#3881)

### CLI: V2 migrations architecture

A new CLI migrations image is introduced to account for the new migrations workflow. If you're have a project with `version: 2` in `config.yaml`, you should use the new image: `hasura/graphql-engine:v1.2.0-cli-migrations-v2`. Mount the migrations at `/hasura-migrations` and metadata at `/hasura-metadata`.

See [upgrade docs](https://hasura.io/docs/1.0/graphql/manual/migrations/upgrade-v2.html).

(close #3969) (#4145)

### Bug fixes and improvements

- server: improve performance of replace_metadata tracking many tables (fix #3802)
- server: option to reload remote schemas in 'reload_metadata' API (fix #3792, #4117)
- server: fix various space leaks to avoid excessive memory consumption
- server: fix postgres query error when computed fields included in mutation response (fix #4035)
- server: fix `__typename` not being included for custom object types (fix #4063)
- server: preserve cookie headers from sync action webhook (close #4021)
- server: validate action webhook response to conform to action output type (fix #3977)
- server: add 'ID' to default scalars in custom types (fix #4061)
- server: fix erroneous error log "Received STOP for an operation ..."
- console: enum field values can be selected through a dropdown in insert/edit rows page (close #3748) (#3810)
- console: exported metadata filenames are now unique(`hasura_metadata_<timestamp>.json`) (close #1772) (#4106)
- console: allow bulk deleting rows in 'Browse Rows' section (close #1739) (#3735)
- console: fix computed field permission selection (#4246)
- console: allow customising root fields of single row mutations (close #4203) (#4254)
- console: fix json string rendering in data browser (close #4201) (#4221)
- console: handle long column names in event trigger update columns (close #4123) (#4210)
- console: disable selecting roles without permissions for bulk actions (close #4178) (#4195)
- console: fix passing default value to JsonInput (#4175)
- console: fix parsing of wrapped types in SDL (close #4099) (#4167)
- console: misc actions fixes (#4059)
- console: action relationship page improvements (fix #4062, #4130) (#4133)
- cli: fix init command to generate correct config (fix #4036) (#4038)
- cli: fix parse error returned on console api (close #4126) (#4152)
- cli: fix typo in cli example for squash (fix #4047) (#4049)
- docs: add statement to grant hasura permissions for PG functions (#4238)
- docs: add docs for redeliver_event api (fix #4176) (#4177)
- docs: update permission.rst for check constraint api (#4124)
- docs: add note on pg versions for actions (#4034)
- docs: add latest prerelease build info (close #4041) (#4048)
- docs: add AuthGuardian JWT guide (#3958)

## `v1.2.0-beta.2`

- server: Don't update catalog version if using --dryRun (#3970)
- cli: add version flag in update-cli command (#3996)
- cli(migrations-img): add env to skip update prompts (fix #3964) (#3968)
- cli, server: use prerelease tag as channel for console assets cdn (#3975)
- cli: fix flags in actions, migrate and metadata cmd (fix #3982) (#3991)
- cli: preserve action definition in metadata apply (fix… (#3993)
- cli: bug fixes related to actions (#3951)

## `v1.2.0-beta.1`

### Hasura Actions

Actions are a way to extend Hasura’s auto-generated mutations with entirely custom ones which can handle various use cases such as data validation, data enrichment from external sources and any other complex business logic.

A new mutation can be created either by defining its GraphQL SDL or by deriving it from an existing Hasura-generated mutation. The resolver is exposed to Hasura as a webhook which can be called synchronously or asynchronously. This release also includes an ever evolving codegen workflow to make managing the custom resolvers easier.

Read more about actions in the [docs](https://docs.hasura.io/1.0/graphql/manual/actions/index.html).

(#3042) (#3252) (#3859)

### Downgrade command

A new command is added to the server executable for downgrading to earlier releases. Previously, if you ran a newer Hasura version and wanted to go back to an old version on the same database, you had to stop Hasura, run some SQL statements and start Hasura again. With the new `downgrade` command, these SQL statements can be run automatically.

**Example**: Downgrade from `v1.2.0` to `v1.0.0`:

```bash
# stop hasura v1.2.0

# run the following command:
docker run hasura/graphql-engine:v1.2.0 graphql-engine --database-url <db-url> downgrade --to-v1.0.0

# start hasura v1.0.0
```

Read more about this command in the [docs](https://hasura.io/docs/1.0/graphql/manual/deployment/downgrading.html#downgrading-hasura-graphql-engine).

(close #1156) (#3760)

### Expiration of connections authenticated by WebHooks

When using webhooks to authenticate incoming requests to the GraphQL engine server, it is now possible to specify an expiration time; the connection to the server will be automatically closed if it's still running when the expiration delay is expired.

Read more about it in the [docs](https://hasura.io/docs/1.0/graphql/manual/auth/authentication/webhook.html).

### Bug fixes and improvements

- server: check expression in update permissions (close #384) (rfc #3750) (#3804)
- console: show pre-release update notifications with opt out option (#3888)
- console: handle invalid keys in permission builder (close #3848) (#3863)
- docs: add page on data validation to docs (close #4085) (#4260)<|MERGE_RESOLUTION|>--- conflicted
+++ resolved
@@ -61,18 +61,15 @@
 
 (Add entries here in the order of: server, console, cli, docs, others)
 
-<<<<<<< HEAD
-- console: Make actions respect read-only mode (fix #4656)
-=======
 - server: fix explain queries with role permissions (fix #4816)
 - server: compile with GHC 8.10.1, closing a space leak with subscriptions. (close #4517) (#3388)
 - server: fixes an issue where introspection queries with variables would fail because of caching (fix #4547)
->>>>>>> b9ed3dfe
 - server: avoid loss of precision when passing values in scientific notation (fix #4733)
 - server: fix mishandling of GeoJSON inputs in subscriptions (fix #3239)
 - server: fix importing of allow list query from metadata (fix #4687)
 - server: flush log buffer during shutdown (#4800)
 - server: fix edge case with printing logs on startup failure (fix #4772)
+- console: Make actions work with read-only mode (fix #4656)
 - console: allow entering big int values in the console (close #3667) (#4775)
 - console: avoid count queries for large tables (#4692)
 - console: add read replica support section to pro popup (#4118)
