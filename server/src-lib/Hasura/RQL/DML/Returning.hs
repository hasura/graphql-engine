--- conflicted
+++ resolved
@@ -1,6 +1,5 @@
 module Hasura.RQL.DML.Returning where
 
-import           Hasura.EncJSON
 import           Hasura.Prelude
 import           Hasura.RQL.DML.Internal
 import           Hasura.RQL.DML.Select
@@ -8,22 +7,21 @@
 import           Hasura.SQL.Types
 
 import qualified Data.Text               as T
-import qualified Database.PG.Query       as Q
+import qualified Hasura.SQL.DML          as S
 
 data MutFldG v
   = MCount
   | MExp !T.Text
-<<<<<<< HEAD
-  | MRet ![(FieldName, AnnFld)]
-  | MQuery !(Q.TxE QErr EncJSON)
+  | MRet ![(FieldName, AnnFldG v)]
+  | MQuery !RespTx
 
-instance Show MutFld where
+instance Show v => Show (MutFldG v) where
   show MCount     = "count"
   show (MExp t)   = "expression: " ++ T.unpack t
   show (MRet l)   = "returning: " ++ show l
   show (MQuery _) = "query tx"
 
-instance Eq MutFld where
+instance Eq v => Eq (MutFldG v) where
   MCount == MCount = True
   MCount == _ = False
   (MExp l) == (MExp r) = l == r
@@ -32,10 +30,6 @@
   (MRet _) == _ = False
   (MQuery _) == (MQuery _) = True
   (MQuery _) == _ = False
-=======
-  | MRet ![(FieldName, AnnFldG v)]
-  deriving (Show, Eq)
->>>>>>> b714923f
 
 traverseMutFld
   :: (Applicative f)
@@ -46,6 +40,7 @@
   MCount    -> pure MCount
   MExp t    -> pure $ MExp t
   MRet flds -> MRet <$> traverse (traverse (traverseAnnFld f)) flds
+  MQuery q  -> pure $ MQuery q
 
 type MutFld = MutFldG S.SQLExp
 
