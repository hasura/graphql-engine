--- conflicted
+++ resolved
@@ -121,13 +121,11 @@
   , Representable (SQLOperator b)
   , Representable (XAILIKE b)
   , Representable (XANILIKE b)
-<<<<<<< HEAD
   , Representable (XRelay b)
   , Representable (XNodesAgg b)
+  , Representable (XRemoteField b)
+  , Representable (XComputedField b)
   , Ord (XRelay b)
-=======
-  , Representable (XComputedFieldInfo b)
->>>>>>> 84f2991c
   , Ord (TableName b)
   , Ord (ScalarType b)
   , Data (TableName b)
@@ -165,13 +163,10 @@
   type SQLOperator    b :: Type
   type XAILIKE        b :: Type
   type XANILIKE       b :: Type
-<<<<<<< HEAD
   type XComputedField b :: Type
+  type XRemoteField   b :: Type
   type XRelay         b :: Type
   type XNodesAgg      b :: Type
-=======
-  type XComputedFieldInfo b :: Type
->>>>>>> 84f2991c
   isComparableType :: ScalarType b -> Bool
   isNumType :: ScalarType b -> Bool
 
@@ -191,8 +186,8 @@
   type SQLOperator    'Postgres = PG.SQLOp
   type XAILIKE        'Postgres = ()
   type XANILIKE       'Postgres = ()
-<<<<<<< HEAD
   type XComputedField 'Postgres = ()
+  type XRemoteField   'Postgres = ()
   type XRelay         'Postgres = ()
   type XNodesAgg      'Postgres = ()
   isComparableType              = PG.isComparableType
@@ -215,15 +210,11 @@
   type XAILIKE        'MSSQL = ()
   type XANILIKE       'MSSQL = ()
   type XComputedField 'MSSQL = Void
+  type XRemoteField   'MSSQL = Void -- To be supported later
   type XRelay         'MSSQL = Void
   type XNodesAgg      'MSSQL = Void
   isComparableType           = MSSQL.isComparableType
   isNumType                  = MSSQL.isNumType
-=======
-  type XComputedFieldInfo 'Postgres = ()
-  isComparableType = PG.isComparableType
-  isNumType = PG.isNumType
->>>>>>> 84f2991c
 
 -- instance Backend 'Mysql where
 --   type XAILIKE 'MySQL = Void
