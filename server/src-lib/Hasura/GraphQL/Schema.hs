--- conflicted
+++ resolved
@@ -904,13 +904,8 @@
 
     -- mut resp obj
     mutRespObjM =
-<<<<<<< HEAD
       if isMut
-      then Just $ mkMutRespObj tn
-=======
-      if isJust insColsM || isJust updColsM || isJust delPermM
       then Just $ mkMutRespObj tn $ isJust selFldsM
->>>>>>> 10edb431
       else Nothing
 
     isMut = (isJust insColsM || isJust updColsM || isJust delPermM)
