--- conflicted
+++ resolved
@@ -44,12 +44,12 @@
 import TableHeader from '../TableCommon/TableHeader';
 import CollapsibleToggle from '../../../Common/CollapsibleToggle/CollapsibleToggle';
 import EnhancedInput from '../../../Common/InputChecker/InputChecker';
-
-<<<<<<< HEAD
-import { setTable, updateSchemaInfo, fetchRoleList } from '../DataActions';
-=======
-import { fetchFunctionInit, setTable, updateSchemaInfo } from '../DataActions';
->>>>>>> fca16b88
+import {
+  fetchFunctionInit,
+  setTable,
+  updateSchemaInfo,
+  fetchRoleList,
+} from '../DataActions';
 import { getIngForm, getEdForm, escapeRegExp } from '../utils';
 import { allOperators, getLegacyOperator } from './PermissionBuilder/utils';
 import {
@@ -89,17 +89,11 @@
   }
 
   componentDidMount() {
-<<<<<<< HEAD
-    this.props.dispatch({ type: RESET });
-    this.props.dispatch(setTable(this.props.tableName));
-    this.props.dispatch(fetchRoleList());
-=======
     const { dispatch } = this.props;
-
     dispatch({ type: RESET });
     dispatch(setTable(this.props.tableName));
+    dispatch(fetchRoleList());
     dispatch(fetchFunctionInit());
->>>>>>> fca16b88
   }
 
   componentDidUpdate(prevProps) {
@@ -157,17 +151,12 @@
       throw new NotFoundError();
     }
 
-<<<<<<< HEAD
-=======
-    const styles = require('./Permissions.scss');
-
     const allFunctions = nonTrackableFunctions.concat(trackableFunctions);
     const groupedComputedFields = getGroupedTableComputedFields(
       currentTableSchema,
       allFunctions
     );
 
->>>>>>> fca16b88
     const addTooltip = (text, tooltip) => {
       return (
         <span>
@@ -1851,11 +1840,8 @@
   allRoles: state.tables.allRoles,
   schemaList: state.tables.schemaList,
   migrationMode: state.main.migrationMode,
-<<<<<<< HEAD
-=======
   nonTrackableFunctions: state.tables.nonTrackablePostgresFunctions || [],
   trackableFunctions: state.tables.postgresFunctions || [],
->>>>>>> fca16b88
   readOnlyMode: state.main.readOnlyMode,
   currentSchema: state.tables.currentSchema,
   serverVersion: state.main.serverVersion ? state.main.serverVersion : '',
