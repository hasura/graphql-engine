module Hasura.GraphQL.Resolve.Insert
  (convertInsert)
where

import           Data.Has
import           Hasura.EncJSON
import           Hasura.Prelude
import           Hasura.Server.Utils

import qualified Data.Aeson                        as J
import qualified Data.Aeson.Casing                 as J
import qualified Data.Aeson.TH                     as J
import qualified Data.HashMap.Strict               as Map
import qualified Data.HashMap.Strict.InsOrd        as OMap
import qualified Data.Sequence                     as Seq
import qualified Data.Text                         as T
import qualified Language.GraphQL.Draft.Syntax     as G

import qualified Database.PG.Query                 as Q
import qualified Hasura.RQL.DML.Insert             as RI
import qualified Hasura.RQL.DML.Returning          as RR
import qualified Hasura.RQL.GBoolExp               as RB

import qualified Hasura.SQL.DML                    as S

import           Hasura.GraphQL.Resolve.Context
import           Hasura.GraphQL.Resolve.InputValue
import           Hasura.GraphQL.Resolve.Mutation
import           Hasura.GraphQL.Resolve.Select
import           Hasura.GraphQL.Validate.Field
import           Hasura.GraphQL.Validate.Types
<<<<<<< HEAD
=======
import           Hasura.RQL.DML.Internal           ( dmlTxErrorHandler
                                                   , convPartialSQLExp
                                                   , sessVarFromCurrentSetting
                                                   )
>>>>>>> b714923f
import           Hasura.RQL.DML.Mutation
import           Hasura.RQL.GBoolExp               (toSQLBoolExp)
import           Hasura.RQL.Types
import           Hasura.SQL.Types
import           Hasura.SQL.Value

newtype InsResp
  = InsResp
  { _irResponse     :: Maybe J.Object
  } deriving (Show, Eq)
$(J.deriveJSON (J.aesonDrop 3 J.snakeCase) ''InsResp)

data AnnIns a
  = AnnIns
  { _aiInsObj         :: !a
  , _aiConflictClause :: !(Maybe RI.ConflictClauseP1)
  , _aiView           :: !QualifiedTable
  , _aiTableCols      :: ![PGColInfo]
  , _aiDefVals        :: !(Map.HashMap PGCol S.SQLExp)
  } deriving (Show, Eq, Functor, Foldable, Traversable)

type SingleObjIns = AnnIns AnnInsObj
type MultiObjIns = AnnIns [AnnInsObj]

singleToMulti :: SingleObjIns -> MultiObjIns
singleToMulti = fmap pure

multiToSingles :: MultiObjIns -> [SingleObjIns]
multiToSingles = sequenceA

data RelIns a
  = RelIns
  { _riAnnIns  :: !a
  , _riRelInfo :: !RelInfo
  } deriving (Show, Eq)

type ObjRelIns = RelIns SingleObjIns
type ArrRelIns = RelIns MultiObjIns

type PGColWithValue = (PGCol, PGColValue)

data CTEExp
  = CTEExp
  { _iweExp      :: !S.CTE
  , _iwePrepArgs :: !(Seq.Seq Q.PrepArg)
  } deriving (Show, Eq)

data AnnInsObj
  = AnnInsObj
  { _aioColumns :: ![(PGCol, PGColType, PGColValue)]
  , _aioObjRels :: ![ObjRelIns]
  , _aioArrRels :: ![ArrRelIns]
  } deriving (Show, Eq)

mkAnnInsObj
  :: (MonadError QErr m, Has InsCtxMap r, MonadReader r m)
  => RelationInfoMap
  -> AnnGObject
  -> m AnnInsObj
mkAnnInsObj relInfoMap annObj =
  foldrM (traverseInsObj relInfoMap) emptyInsObj $ OMap.toList annObj
  where
    emptyInsObj = AnnInsObj [] [] []

traverseInsObj
  :: (MonadError QErr m, Has InsCtxMap r, MonadReader r m)
  => RelationInfoMap
  -> (G.Name, AnnInpVal)
  -> AnnInsObj
  -> m AnnInsObj
traverseInsObj rim (gName, annVal) defVal@(AnnInsObj cols objRels arrRels) =
  case _aivValue annVal of
    AGScalar colty mColVal -> do
      let col = PGCol $ G.unName gName
          colVal = fromMaybe (PGNull colty) mColVal
      return (AnnInsObj ((col, colty, colVal):cols) objRels arrRels)

    _ -> do
      objM <- asObjectM annVal
      -- if relational insert input is 'null' then ignore
      -- return default value
      fmap (fromMaybe defVal) $ forM objM $ \obj -> do
        let relName = RelName $ G.unName gName
            onConflictM = OMap.lookup "on_conflict" obj
        dataVal <- onNothing (OMap.lookup "data" obj) $
                   throw500 "\"data\" object not found"
        relInfo <- onNothing (Map.lookup relName rim) $
                   throw500 $ "relation " <> relName <<> " not found"

        let rTable = riRTable relInfo
        InsCtx rtView rtCols rtDefVals rtRelInfoMap rtUpdPerm <- getInsCtx rTable
        rtDefValsRes <- mapM (convPartialSQLExp sessVarFromCurrentSetting)
                        rtDefVals

        withPathK (G.unName gName) $ case riType relInfo of
          ObjRel -> do
            dataObj <- asObject dataVal
            annDataObj <- mkAnnInsObj rtRelInfoMap dataObj
            ccM <- forM onConflictM $ parseOnConflict rTable rtUpdPerm
            let singleObjIns = AnnIns annDataObj ccM rtView rtCols rtDefValsRes
                objRelIns = RelIns singleObjIns relInfo
            return (AnnInsObj cols (objRelIns:objRels) arrRels)

          ArrRel -> do
            arrDataVals <- asArray dataVal
            let withNonEmptyArrData = do
                  annDataObjs <- forM arrDataVals $ \arrDataVal -> do
                    dataObj <- asObject arrDataVal
                    mkAnnInsObj rtRelInfoMap dataObj
                  ccM <- forM onConflictM $ parseOnConflict rTable rtUpdPerm
                  let multiObjIns = AnnIns annDataObjs ccM rtView
                                    rtCols rtDefValsRes
                      arrRelIns = RelIns multiObjIns relInfo
                  return (AnnInsObj cols objRels (arrRelIns:arrRels))
            -- if array relation insert input data has empty objects
            -- then ignore and return default value
            bool withNonEmptyArrData (return defVal) $ null arrDataVals

parseOnConflict
  :: (MonadError QErr m)
  => QualifiedTable -> Maybe UpdPermForIns
  -> AnnInpVal -> m RI.ConflictClauseP1
parseOnConflict tn updFiltrM val = withPathK "on_conflict" $
  flip withObject val $ \_ obj -> do
    constraint <- RI.Constraint <$> parseConstraint obj
    updCols <- getUpdCols obj
    case updCols of
      [] -> return $ RI.CP1DoNothing $ Just constraint
      _  -> do
          UpdPermForIns _ updFiltr preSet <- onNothing updFiltrM $ throw500
            "cannot update columns since update permission is not defined"
          preSetRes <- mapM (convPartialSQLExp sessVarFromCurrentSetting) preSet
          updFltrRes <- traverseAnnBoolExp
                        (convPartialSQLExp sessVarFromCurrentSetting)
                        updFiltr
          return $ RI.CP1Update constraint updCols preSetRes $
            toSQLBoolExp (S.mkQual tn) updFltrRes

  where
    getUpdCols o = do
      updColsVal <- onNothing (OMap.lookup "update_columns" o) $ throw500
        "\"update_columns\" argument in expected in \"on_conflict\" field "
      parseColumns updColsVal

    parseConstraint o = do
      v <- onNothing (OMap.lookup "constraint" o) $ throw500
           "\"constraint\" is expected, but not found"
      (_, enumVal) <- asEnumVal v
      return $ ConstraintName $ G.unName $ G.unEnumValue enumVal

toSQLExps
  :: (MonadError QErr m, MonadState PrepArgs m)
  => [(PGCol, PGColType, PGColValue)]
  -> m [(PGCol, S.SQLExp)]
toSQLExps cols =
  forM cols $ \(c, ty, v) -> do
    prepExp <- prepareColVal ty v
    return (c, prepExp)

mkSQLRow :: Map.HashMap PGCol S.SQLExp -> [(PGCol, S.SQLExp)] -> [S.SQLExp]
mkSQLRow defVals withPGCol =
  Map.elems $ Map.union (Map.fromList withPGCol) defVals

mkInsertQ
  :: MonadError QErr m
  => QualifiedTable
  -> Maybe RI.ConflictClauseP1
  -> [(PGCol, PGColType, PGColValue)]
  -> [PGCol]
  -> Map.HashMap PGCol S.SQLExp
  -> RoleName
  -> m (CTEExp, Maybe RI.ConflictCtx)
mkInsertQ vn onConflictM insCols tableCols defVals role = do
  (givenCols, args) <- flip runStateT Seq.Empty $ toSQLExps insCols
  let sqlConflict = RI.toSQLConflict <$> onConflictM
      sqlExps = mkSQLRow defVals givenCols
      valueExp = S.ValuesExp [S.TupleExp sqlExps]
      sqlInsert = S.SQLInsert vn tableCols valueExp sqlConflict $ Just S.returningStar
      adminIns = return (CTEExp (S.CTEInsert sqlInsert) args, Nothing)
      nonAdminInsert = do
        ccM <- mapM RI.extractConflictCtx onConflictM
        let cteIns = S.CTEInsert sqlInsert{S.siConflict=Nothing}
        return (CTEExp cteIns args, ccM)

  bool nonAdminInsert adminIns $ isAdmin role

getSingleObj
  :: MonadError QErr m
  => [ColVals] -> m (Maybe ColVals)
getSingleObj = \case
  []  -> return Nothing
  [a] -> return $ Just a
  _   -> throw500 "more than one row returned"

fetchFromColVals
  :: MonadError QErr m
  => ColVals
  -> [PGColInfo]
  -> (PGColInfo -> a)
  -> m [(a, PGColValue)]
fetchFromColVals colVal reqCols f =
  forM reqCols $ \ci -> do
    let valM = Map.lookup (pgiName ci) colVal
    val <- onNothing valM $ throw500 $ "column "
           <> pgiName ci <<> " not found in given colVal"
    pgColVal <- RB.pgValParser (pgiType ci) val
    return (f ci, pgColVal)

mkSelCTE
  :: MonadError QErr m
  => QualifiedTable
  -> [PGColInfo]
  -> Maybe ColVals
  -> m CTEExp
mkSelCTE tn allCols colValM = do
  selCTE <- mkSelCTEFromColVals tn allCols $ maybe [] pure colValM
  return $ CTEExp selCTE Seq.Empty

execCTEExp
  :: Bool
  -> QualifiedTable
  -> CTEExp
  -> RR.MutFlds
  -> Q.TxE QErr J.Object
execCTEExp strfyNum tn (CTEExp cteExp args) flds = do
  r <- execCTEAndBuildMutResp tn (cteExp, args) flds qSingleObj strfyNum
  decodeEncJSON r
  where
    qSingleObj = QuerySingleObj True

-- | validate an insert object based on insert columns,
-- | insert object relations and additional columns from parent
validateInsert
  :: (MonadError QErr m)
  => [PGCol] -- ^ inserting columns
  -> [RelInfo] -- ^ object relation inserts
  -> [PGCol] -- ^ additional fields from parent
  -> m ()
validateInsert insCols objRels addCols = do
  -- validate insertCols
  unless (null insConflictCols) $ throwVE $
    "cannot insert " <> showPGCols insConflictCols
    <> " columns as their values are already being determined by parent insert"

  forM_ objRels $ \relInfo -> do
    let lCols = map fst $ riMapping relInfo
        relName = riName relInfo
        relNameTxt = getRelTxt relName
        lColConflicts = lCols `intersect` (addCols <> insCols)
    withPathK relNameTxt $ unless (null lColConflicts) $ throwVE $
      "cannot insert object relation ship " <> relName
      <<> " as " <> showPGCols lColConflicts
      <> " column values are already determined"
  where
    insConflictCols = insCols `intersect` addCols

-- | insert an object relationship and return affected rows
-- | and parent dependent columns
insertObjRel
  :: Bool
  -> RoleName
  -> ObjRelIns
  -> Q.TxE QErr (Int, [PGColWithValue])
insertObjRel strfyNum role objRelIns =
  withPathK relNameTxt $ do
    resp <- insertMultipleObjects strfyNum role tn multiObjIns [] mutFlds "data"
    MutateResp aRows colVals <- decodeEncJSON resp
    colValM <- getSingleObj colVals
    colVal <- onNothing colValM $ throw400 NotSupported errMsg
    retColsWithVals <- fetchFromColVals colVal rColInfos pgiName
    let c = mergeListsWith mapCols retColsWithVals
          (\(_, rCol) (col, _) -> rCol == col)
          (\(lCol, _) (_, cVal) -> (lCol, cVal))
    return (aRows, c)
  where
    RelIns singleObjIns relInfo = objRelIns
    multiObjIns = singleToMulti singleObjIns
    relName = riName relInfo
    relNameTxt = getRelTxt relName
    mapCols = riMapping relInfo
    tn = riRTable relInfo
    allCols = _aiTableCols singleObjIns
    rCols = map snd mapCols
    rColInfos = getColInfos rCols allCols
    errMsg = "cannot proceed to insert object relation "
             <> relName <<> " since insert to table "
             <> tn <<> " affects zero rows"
    mutFlds = [ ("affected_rows", RR.MCount)
              , ( "returning_columns"
                , RR.MRet $ RR.pgColsToSelFlds rColInfos
                )
              ]

-- | insert an array relationship and return affected rows
insertArrRel
  :: Bool
  -> RoleName
  -> [PGColWithValue]
  -> ArrRelIns
  -> Q.TxE QErr Int
insertArrRel strfyNum role resCols arrRelIns =
    withPathK relNameTxt $ do
    let addCols = mergeListsWith resCols colMapping
               (\(col, _) (lCol, _) -> col == lCol)
               (\(_, colVal) (_, rCol) -> (rCol, colVal))

    resBS <- insertMultipleObjects strfyNum role tn multiObjIns addCols mutFlds "data"
    resObj <- decodeEncJSON resBS
    onNothing (Map.lookup ("affected_rows" :: T.Text) resObj) $
      throw500 "affected_rows not returned in array rel insert"
  where
    RelIns multiObjIns relInfo = arrRelIns
    colMapping = riMapping relInfo
    tn = riRTable relInfo
    relNameTxt = getRelTxt $ riName relInfo
    mutFlds = [("affected_rows", RR.MCount)]

-- | insert an object with object and array relationships
insertObj
  :: Bool
  -> RoleName
  -> QualifiedTable
  -> SingleObjIns
  -> [PGColWithValue] -- ^ additional fields
  -> Q.TxE QErr (Int, CTEExp)
insertObj strfyNum role tn singleObjIns addCols = do
  -- validate insert
  validateInsert (map _1 cols) (map _riRelInfo objRels) $ map fst addCols

  -- insert all object relations and fetch this insert dependent column values
  objInsRes <- forM objRels $ insertObjRel strfyNum role

  -- prepare final insert columns
  let objRelAffRows = sum $ map fst objInsRes
      objRelDeterminedCols = concatMap snd objInsRes
      objRelInsCols = mkPGColWithTypeAndVal allCols objRelDeterminedCols
      addInsCols = mkPGColWithTypeAndVal allCols addCols
      finalInsCols =  cols <> objRelInsCols <> addInsCols

  -- prepare insert query as with expression
  (CTEExp cte insPArgs, ccM) <-
    mkInsertQ vn onConflictM finalInsCols (map pgiName allCols) defVals role

  RI.setConflictCtx ccM
  MutateResp affRows colVals <- mutateAndFetchCols tn allCols (cte, insPArgs) strfyNum
  colValM <- getSingleObj colVals
  cteExp <- mkSelCTE tn allCols colValM

  arrRelAffRows <- bool (withArrRels colValM) (return 0) $ null arrRels
  let totAffRows = objRelAffRows + affRows + arrRelAffRows

  return (totAffRows, cteExp)
  where
    AnnIns annObj onConflictM vn allCols defVals = singleObjIns
    AnnInsObj cols objRels arrRels = annObj

    arrRelDepCols = flip getColInfos allCols $
      concatMap (map fst . riMapping . _riRelInfo) arrRels

    withArrRels colValM = do
      colVal <- onNothing colValM $ throw400 NotSupported cannotInsArrRelErr
      arrDepColsWithVal <- fetchFromColVals colVal arrRelDepCols pgiName

      arrInsARows <- forM arrRels $ insertArrRel strfyNum role arrDepColsWithVal

      return $ sum arrInsARows

    cannotInsArrRelErr =
      "cannot proceed to insert array relations since insert to table "
      <> tn <<> " affects zero rows"


-- | insert multiple Objects in postgres
insertMultipleObjects
  :: Bool
  -> RoleName
  -> QualifiedTable
  -> MultiObjIns
  -> [PGColWithValue] -- ^ additional fields
  -> RR.MutFlds
  -> T.Text -- ^ error path
  -> Q.TxE QErr EncJSON
insertMultipleObjects strfyNum role tn multiObjIns addCols mutFlds errP =
  bool withoutRelsInsert withRelsInsert anyRelsToInsert
  where
    AnnIns insObjs onConflictM vn tableColInfos defVals = multiObjIns
    singleObjInserts = multiToSingles multiObjIns
    insCols = map _aioColumns insObjs
    allInsObjRels = concatMap _aioObjRels insObjs
    allInsArrRels = concatMap _aioArrRels insObjs
    anyRelsToInsert = not $ null allInsArrRels && null allInsObjRels

    withErrPath = withPathK errP

    -- insert all column rows at one go
    withoutRelsInsert = withErrPath $ do
      indexedForM_ insCols $ \insCol ->
        validateInsert (map _1 insCol) [] $ map fst addCols

      let addColsWithType = mkPGColWithTypeAndVal tableColInfos addCols
          withAddCols = flip map insCols $ union addColsWithType
          tableCols = map pgiName tableColInfos

      (sqlRows, prepArgs) <- flip runStateT Seq.Empty $ do
        rowsWithCol <- mapM toSQLExps withAddCols
        return $ map (mkSQLRow defVals) rowsWithCol

      let insQP1 = RI.InsertQueryP1 tn vn tableCols sqlRows onConflictM mutFlds tableColInfos
          p1 = (insQP1, prepArgs)
      bool (RI.nonAdminInsert strfyNum p1) (RI.insertP2 strfyNum p1) $ isAdmin role

    -- insert each object with relations
    withRelsInsert = withErrPath $ do
      insResps <- indexedForM singleObjInserts $ \objIns ->
          insertObj strfyNum role tn objIns addCols

      let affRows = sum $ map fst insResps
          cteExps = map snd insResps
          retFlds = mapMaybe getRet mutFlds
      respVals <- forM cteExps $ \cteExp ->
        execCTEExp strfyNum tn cteExp retFlds
      respTups <- forM mutFlds $ \(t, mutFld) -> do
        jsonVal <- case mutFld of
          RR.MCount     -> return $ encJFromJValue affRows
          RR.MExp txt   -> return $ encJFromJValue txt
          RR.MRet _     -> encJFromJValue <$> mapM (fetchVal t) respVals
          RR.MQuery qTx -> qTx
        return (t, jsonVal)
      return $ encJFromAssocList respTups

    getRet (t, r@(RR.MRet _)) = Just (t, r)
    getRet _                  = Nothing

prefixErrPath :: (MonadError QErr m) => Field -> m a -> m a
prefixErrPath fld =
  withPathK "selectionSet" . fieldAsPath fld . withPathK "args"

convertInsert
  :: ( MonadError QErr m, MonadReader r m, Has FieldMap r
     , Has OrdByCtx r, Has SQLGenCtx r, Has InsCtxMap r
     )
  => RoleName
  -> QualifiedTable -- table
  -> Field -- the mutation field
  -> m RespTx
convertInsert role tn fld = prefixErrPath fld $ do
  mutFldsUnres <- convertMutResp (_fType fld) $ _fSelSet fld
  mutFldsRes <- RR.traverseMutFlds resolveValTxt mutFldsUnres
  annVals <- withArg arguments "objects" asArray
  -- if insert input objects is empty array then
  -- do not perform insert and return mutation response
<<<<<<< HEAD
  bool (withNonEmptyObjs annVals mutFlds) (buildEmptyMutResp mutFlds) $ null annVals
=======
  bool (withNonEmptyObjs annVals mutFldsRes)
    (withEmptyObjs mutFldsRes) $ null annVals
>>>>>>> b714923f
  where
    withNonEmptyObjs annVals mutFlds = do
      InsCtx vn tableCols defValMap relInfoMap updPerm <- getInsCtx tn
      annObjs <- mapM asObject annVals
      annInsObjs <- forM annObjs $ mkAnnInsObj relInfoMap
      conflictClauseM <- forM onConflictM $ parseOnConflict tn updPerm
      defValMapRes <- mapM (convPartialSQLExp sessVarFromCurrentSetting)
                      defValMap
      let multiObjIns = AnnIns annInsObjs conflictClauseM
                        vn tableCols defValMapRes
      strfyNum <- stringifyNum <$> asks getter
      return $ prefixErrPath fld $ insertMultipleObjects strfyNum role tn
        multiObjIns [] mutFlds "objects"
    arguments = _fArguments fld
    onConflictM = Map.lookup "on_conflict" arguments

-- helper functions
getInsCtx
  :: (MonadError QErr m, MonadReader r m, Has InsCtxMap r)
  => QualifiedTable -> m InsCtx
getInsCtx tn = do
  ctxMap <- asks getter
  insCtx <- onNothing (Map.lookup tn ctxMap) $
    throw500 $ "table " <> tn <<> " not found"
  let defValMap = fmap PSESQLExp $ S.mkColDefValMap $ map pgiName $
                  icAllCols insCtx
      setCols = icSet insCtx
  return $ insCtx {icSet = Map.union setCols defValMap}

fetchVal :: (MonadError QErr m)
  => T.Text -> Map.HashMap T.Text a -> m a
fetchVal t m = onNothing (Map.lookup t m) $ throw500 $
  "key " <> t <> " not found in hashmap"

mergeListsWith
  :: [a] -> [b] -> (a -> b -> Bool) -> (a -> b -> c) -> [c]
mergeListsWith _ [] _ _ = []
mergeListsWith [] _ _ _ = []
mergeListsWith (x:xs) l b f = case find (b x) l of
  Nothing -> mergeListsWith xs l b f
  Just y  ->  f x y : mergeListsWith xs l b f

mkPGColWithTypeAndVal :: [PGColInfo] -> [PGColWithValue]
                      -> [(PGCol, PGColType, PGColValue)]
mkPGColWithTypeAndVal pgColInfos pgColWithVal =
    mergeListsWith pgColInfos pgColWithVal
    (\ci (c, _) -> pgiName ci == c)
    (\ci (c, v) -> (c, pgiType ci, v))<|MERGE_RESOLUTION|>--- conflicted
+++ resolved
@@ -29,13 +29,8 @@
 import           Hasura.GraphQL.Resolve.Select
 import           Hasura.GraphQL.Validate.Field
 import           Hasura.GraphQL.Validate.Types
-<<<<<<< HEAD
-=======
-import           Hasura.RQL.DML.Internal           ( dmlTxErrorHandler
-                                                   , convPartialSQLExp
-                                                   , sessVarFromCurrentSetting
-                                                   )
->>>>>>> b714923f
+import           Hasura.RQL.DML.Internal           (convPartialSQLExp,
+                                                    sessVarFromCurrentSetting)
 import           Hasura.RQL.DML.Mutation
 import           Hasura.RQL.GBoolExp               (toSQLBoolExp)
 import           Hasura.RQL.Types
@@ -476,6 +471,7 @@
 convertInsert
   :: ( MonadError QErr m, MonadReader r m, Has FieldMap r
      , Has OrdByCtx r, Has SQLGenCtx r, Has InsCtxMap r
+     , Has QueryResolver r
      )
   => RoleName
   -> QualifiedTable -- table
@@ -487,12 +483,8 @@
   annVals <- withArg arguments "objects" asArray
   -- if insert input objects is empty array then
   -- do not perform insert and return mutation response
-<<<<<<< HEAD
-  bool (withNonEmptyObjs annVals mutFlds) (buildEmptyMutResp mutFlds) $ null annVals
-=======
   bool (withNonEmptyObjs annVals mutFldsRes)
-    (withEmptyObjs mutFldsRes) $ null annVals
->>>>>>> b714923f
+    (buildEmptyMutResp mutFldsRes) $ null annVals
   where
     withNonEmptyObjs annVals mutFlds = do
       InsCtx vn tableCols defValMap relInfoMap updPerm <- getInsCtx tn
