--- conflicted
+++ resolved
@@ -1,10 +1,5 @@
-<<<<<<< HEAD
-import React, { Component } from 'react';
+import React from 'react';
 import PropTypes from 'prop-types';
-=======
-import PropTypes from 'prop-types';
-import React from 'react';
->>>>>>> 2b02722b
 import AceEditor from 'react-ace';
 
 import TableHeader from '../TableCommon/TableHeader';
@@ -32,10 +27,7 @@
 } from '../../../Common/utils/pgUtils';
 import RootFields from './RootFields';
 import { changeViewRootFields } from '../Common/TooltipMessages';
-<<<<<<< HEAD
 import { ToolTip } from '../../../UIKit/atoms';
-=======
->>>>>>> 2b02722b
 import styles from './ModifyTable.scss';
 
 const ModifyView = props => {
@@ -75,11 +67,6 @@
     initCustomColumnNames();
   }, [existingCustomColumnNames]);
 
-<<<<<<< HEAD
-    const tableSchema = findTable(
-      allSchemas,
-      generateTableDef(tableName, currentSchema)
-=======
   if (!tableSchema) {
     // throw a 404 exception
     throw new NotFoundError();
@@ -96,7 +83,6 @@
       >
         Saving...
       </div>
->>>>>>> 2b02722b
     );
   } else if (lastError) {
     alert = (
@@ -137,7 +123,7 @@
           <div className={`${styles.display_flex}`}>
             <label className={'col-xs-4'}>
               GraphQL field name
-              <Tooltip
+              <ToolTip
                 message={
                   'Expose the column with a different name in the GraphQL API'
                 }
@@ -179,18 +165,6 @@
       };
 
       return (
-<<<<<<< HEAD
-        <React.Fragment>
-          <h4 className={styles.subheading_text}>
-            Custom GraphQL Root Fields
-            <ToolTip message={changeViewRootFields} ml="sm" />
-          </h4>
-          <RootFields
-            existingRootFields={existingRootFields}
-            rootFieldsEdit={rootFieldsEdit}
-            dispatch={dispatch}
-            tableName={tableName}
-=======
         <div key={i}>
           <ExpandableEditor
             editorExpanded={columnExpanded}
@@ -201,7 +175,6 @@
             collapsedLabel={label}
             expandCallback={initCustomColumnNames}
             collapseCallback={initCustomColumnNames}
->>>>>>> 2b02722b
           />
         </div>
       );
@@ -215,7 +188,7 @@
       <React.Fragment>
         <h4 className={styles.subheading_text}>
           Custom GraphQL Root Fields
-          <Tooltip message={changeViewRootFields} />
+          <ToolTip message={changeViewRootFields} />
         </h4>
         <RootFields
           existingRootFields={existingRootFields}
