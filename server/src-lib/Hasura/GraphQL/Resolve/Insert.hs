--- conflicted
+++ resolved
@@ -104,24 +104,17 @@
   -> m AnnInsObj
 traverseInsObj rim allColMap (gName, annVal) defVal@(AnnInsObj cols objRels arrRels) =
   case _aivValue annVal of
-<<<<<<< HEAD
-    AGScalar colty mColVal -> do
-      colInfo <- onNothing (Map.lookup gName allColMap) $
-                 throw500 "column not found in PGColGNameMap"
-      let col = pgiName colInfo
-          colVal = fromMaybe (PGNull colty) mColVal
-      return (AnnInsObj ((col, colty, colVal):cols) objRels arrRels)
-=======
     AGScalar{} -> parseValue
     AGEnum{}   -> parseValue
     _          -> parseObject
   where
     parseValue = do
       (_, WithScalarType scalarType maybeScalarValue) <- asPGColumnTypeAndValueM annVal
-      let columnName = PGCol $ G.unName gName
+      columnInfo <- onNothing (Map.lookup gName allColMap) $
+                 throw500 "column not found in PGColGNameMap"
+      let columnName = pgiName columnInfo
           scalarValue = fromMaybe (PGNull scalarType) maybeScalarValue
       pure $ AnnInsObj ((columnName, WithScalarType scalarType scalarValue):cols) objRels arrRels
->>>>>>> ce119530
 
     parseObject = do
       objM <- asObjectM annVal
@@ -137,15 +130,9 @@
                    throw500 $ "relation " <> relName <<> " not found"
 
         let rTable = riRTable relInfo
-<<<<<<< HEAD
         InsCtx rtView rtColMap rtDefVals rtRelInfoMap rtUpdPerm <- getInsCtx rTable
         let rtCols = Map.elems rtColMap
-        rtDefValsRes <- mapM (convPartialSQLExp sessVarFromCurrentSetting)
-                        rtDefVals
-=======
-        InsCtx rtView rtCols rtDefVals rtRelInfoMap rtUpdPerm <- getInsCtx rTable
         rtDefValsRes <- mapM (convPartialSQLExp sessVarFromCurrentSetting) rtDefVals
->>>>>>> ce119530
 
         withPathK (G.unName gName) $ case riType relInfo of
           ObjRel -> do
@@ -226,12 +213,7 @@
   :: MonadError QErr m
   => QualifiedTable
   -> Maybe RI.ConflictClauseP1
-<<<<<<< HEAD
-  -> [(PGCol, PGColType, PGColValue)]
-=======
   -> [PGColWithValue]
-  -> [PGCol]
->>>>>>> ce119530
   -> Map.HashMap PGCol S.SQLExp
   -> RoleName
   -> m (CTEExp, Maybe RI.ConflictCtx)
@@ -467,14 +449,8 @@
       indexedForM_ insCols $ \insCol ->
         validateInsert (map fst insCol) [] $ map fst addCols
 
-<<<<<<< HEAD
-      let addColsWithType = mkPGColWithTypeAndVal tableColInfos addCols
-          withAddCols = flip map insCols $ union addColsWithType
+      let withAddCols = flip map insCols $ union addCols
           tableCols = Map.keys defVals
-=======
-      let withAddCols = flip map insCols $ union addCols
-          tableCols = map pgiName tableColInfos
->>>>>>> ce119530
 
       (sqlRows, prepArgs) <- flip runStateT Seq.Empty $ do
         rowsWithCol <- mapM toSQLExps withAddCols
