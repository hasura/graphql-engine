--- conflicted
+++ resolved
@@ -15,6 +15,8 @@
 import           TH
 
 import           Hasura.Prelude
+import           Hasura.RQL.DDL.Permission   (dropView)
+import           Hasura.RQL.DDL.Schema.Diff
 import           Hasura.RQL.DDL.Schema.Table
 import           Hasura.RQL.DDL.Utils
 import           Hasura.RQL.Types
@@ -32,6 +34,12 @@
 
 curCatalogVer :: T.Text
 curCatalogVer = "1.1"
+
+hdbCatalogSchema :: SchemaName
+hdbCatalogSchema = SchemaName "hdb_catalog"
+
+hdbViewsSchema :: SchemaName
+hdbViewsSchema = SchemaName "hdb_views"
 
 initCatalogSafe :: UTCTime -> Q.TxE QErr String
 initCatalogSafe initTime =  do
@@ -74,9 +82,10 @@
       Q.unitQ "CREATE SCHEMA hdb_views" () False
 
     flExtExists <- isExtInstalled "first_last_agg"
-    case flExtExists of
-      True  -> Q.unitQ "CREATE EXTENSION first_last_agg SCHEMA hdb_catalog" () False
-      False -> Q.multiQ $(Q.sqlFromFile "src-rsr/first_last.sql") >>= \(Q.Discard _) -> return ()
+
+    if flExtExists then Q.unitQ "CREATE EXTENSION first_last_agg SCHEMA hdb_catalog" () False
+    else Q.multiQ $(Q.sqlFromFile "src-rsr/first_last.sql") >>= \(Q.Discard _) -> return ()
+
     Q.Discard () <- Q.multiQ $(Q.sqlFromFile "src-rsr/init_catalog.sql")
     initDefaultViews
 
@@ -151,19 +160,55 @@
       <> " REFERENCES hdb_catalog.hdb_table(table_schema, table_name)"
       <> " ON UPDATE CASCADE"
 
+permAggView :: TableName
+permAggView = TableName "hdb_permission_agg"
+
+fkeyView :: TableName
+fkeyView = TableName "hdb_foreign_key_constraint"
+
+checkView :: TableName
+checkView = TableName "hdb_check_constraint"
+
+uniqueView :: TableName
+uniqueView = TableName "hdb_unique_constraint"
+
+pkeyView :: TableName
+pkeyView = TableName "hdb_primary_key"
+
+allViews :: [TableName]
+allViews = [permAggView, fkeyView, checkView, uniqueView, pkeyView]
+
+dropViewsInHdbCatalog :: Q.Tx ()
+dropViewsInHdbCatalog =
+  mapM_ (dropView . QualifiedTable hdbCatalogSchema) allViews
+
+applyCatalogChanges :: SchemaCache -> Q.TxE QErr ()
+applyCatalogChanges sc = processCatalogChanges sc schemaDiff
+  where
+    schemaDiff = SchemaDiff [] alterTabs
+    alterTabs = flip map allViews $ \v ->
+      let qt = QualifiedTable hdbCatalogSchema v
+          tdiff = TableDiff (Just $ QualifiedTable hdbViewsSchema v)
+                            [] [] [] []
+      in (qt, tdiff)
+
+
 migrateFrom10 :: Q.TxE QErr ()
 migrateFrom10 = do
-  dropFKeyConstraints $ QualifiedTable hdbCatSchema permTable
-  addFKeyOnUpdateCascade $ QualifiedTable hdbCatSchema permTable
-  dropFKeyConstraints $ QualifiedTable hdbCatSchema relTable
-  addFKeyOnUpdateCascade $ QualifiedTable hdbCatSchema relTable
-  where
-    hdbCatSchema = SchemaName "hdb_catalog"
+  forM_ [permTable, relTable] $ \t -> do
+    dropFKeyConstraints $ QualifiedTable hdbCatalogSchema t
+    addFKeyOnUpdateCascade $ QualifiedTable hdbCatalogSchema t
+
+  Q.catchE defaultTxErrorHandler initDefaultViews
+  preMigrateSchema <- buildSchemaCache
+  Q.catchE defaultTxErrorHandler dropViewsInHdbCatalog
+  applyCatalogChanges preMigrateSchema
+  where
     permTable = TableName "hdb_permission"
     relTable = TableName "hdb_relationship"
 
 migrateFrom08 :: Q.TxE QErr ()
-migrateFrom08 = do
+migrateFrom08 =
   -- From 0.8 to 1
   Q.catchE defaultTxErrorHandler $ do
     Q.unitQ "ALTER TABLE hdb_catalog.hdb_relationship ADD COLUMN comment TEXT NULL" () False
@@ -175,24 +220,6 @@
                  json_build_object('type', 'select', 'args', template_defn->'select');
                 |] () False
 
-<<<<<<< HEAD
-dropViewsInHdbCatalog :: Q.Tx ()
-dropViewsInHdbCatalog = do
-  Q.unitQ "DROP VIEW hdb_catalog.hdb_permission_agg" () False
-  Q.unitQ "DROP VIEW hdb_catalog.hdb_foreign_key_constraint" () False
-  Q.unitQ "DROP VIEW hdb_catalog.hdb_check_constraint" () False
-  Q.unitQ "DROP VIEW hdb_catalog.hdb_unique_constraint" () False
-  Q.unitQ "DROP VIEW hdb_catalog.hdb_primary_key" () False
-
-migrateFrom10 :: Q.TxE QErr ()
-migrateFrom10 = Q.catchE defaultTxErrorHandler dropViewsInHdbCatalog
-=======
-  -- From 1 to 1.1
-  migrateFrom10
-
-
->>>>>>> 8653850f
-
 migrateCatalog :: UTCTime -> Q.TxE QErr String
 migrateCatalog migrationTime = do
   preVer <- getCatalogVersion
@@ -200,30 +227,11 @@
        return "migrate: already at the latest version"
      | preVer == "0.8" -> do
          migrateFrom08
-<<<<<<< HEAD
          migrateFrom10
          afterMigrate
      | preVer == "1" -> do
          migrateFrom10
          afterMigrate
-=======
-         -- update the catalog version
-         updateVersion
-         -- clean hdb_views
-         cleanHdbViews
-         -- try building the schema cache
-         void buildSchemaCache
-         returnSuccMsg
-     | preVer == "1" -> do
-         migrateFrom10
-         -- update the catalog version
-         updateVersion
-         -- clean hdb_views
-         cleanHdbViews
-         -- try building the schema cache
-         void buildSchemaCache
-         returnSuccMsg
->>>>>>> 8653850f
      | otherwise -> throw400 NotSupported $
                     "migrate: unsupported version : " <> preVer
   where
@@ -246,11 +254,6 @@
                        "upgraded_on" = $2
                     |] (curCatalogVer, migrationTime) False
 
-    cleanHdbViews = do
-         Q.unitQE defaultTxErrorHandler "DROP SCHEMA IF EXISTS hdb_views CASCADE" () False
-         Q.unitQE defaultTxErrorHandler "CREATE SCHEMA hdb_views" () False
-
-    returnSuccMsg = return "migrate: successfully migrated"
 execQuery :: BL.ByteString -> Q.TxE QErr BL.ByteString
 execQuery queryBs = do
   query <- case A.decode queryBs of
