--- conflicted
+++ resolved
@@ -283,16 +283,9 @@
       ]
 
     mkFldExpInp = \case
-<<<<<<< HEAD
-      Left (PGColumnInfo _ name colTy _) ->
+      Left (PGColumnInfo _ name colTy _ _) ->
         mk name (mkCompExpTy colTy)
       Right relationshipField ->
         let relationshipName = riName $ _rfiInfo relationshipField
             remoteTable = riRTable $  _rfiInfo relationshipField
-        in mk (mkRelName relationshipName) (mkBoolExpTy remoteTable)
-=======
-      Left (PGColumnInfo colName colTy _ _) ->
-        mk (mkColName colName) (mkCompExpTy colTy)
-      Right (RelInfo relName _ _ remTab _, _, _, _, _) ->
-        mk (mkRelName relName) (mkBoolExpTy remTab)
->>>>>>> 883ec85b
+        in mk (mkRelName relationshipName) (mkBoolExpTy remoteTable)