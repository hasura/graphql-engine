# Hasura GraphQL Engine Changelog

## Next release

### Heterogeneous execution

Previous releases have allowed queries to request data from either Postgres or remote schemas, but not both. This release removes that restriction, so multiple data sources may be mixed within a single query. For example, GraphQL Engine can execute a query like

```
query {
  articles {
    title
  }
  weather {
    temperature
  }
}
```

where the articles are fetched from the database, and the weather is fetched from a remote server.

### Server - Support for mapping session variables to default JWT claims

Some auth providers do not let users add custom claims in JWT. In such cases, the server can take a JWT configuration option called `claims_map` to specify a mapping of Hasura session variables to values in existing claims via JSONPath or literal values.

Example:-

Consider the following JWT claim:

```
  {
    "sub": "1234567890",
    "name": "John Doe",
    "admin": true,
    "iat": 1516239022,
    "user": {
      "id": "ujdh739kd",
      "appRoles": ["user", "editor"]
    }
  }
```

The corresponding JWT config can be:

```
  {
    "type":"RS512",
    "key": "<The public Key>",
    "claims_map": {
      "x-hasura-allowed-roles": {"path":"$.user.appRoles"},
      "x-hasura-default-role": {"path":"$.user.appRoles[0]","default":"user"},
      "x-hasura-user-id": {"path":"$.user.id"}
    }
  }
```

### Breaking changes

This release contains the [PDV refactor (#4111)](https://github.com/hasura/graphql-engine/pull/4111), a significant rewrite of the internals of the server, which did include some breaking changes:

- The semantics of explicit `null` values in `where` filters have changed according to the discussion in [issue 704](https://github.com/hasura/graphql-engine/issues/704#issuecomment-635571407): an explicit `null` value in a comparison input object will be treated as an error rather than resulting in the expression being evaluated to `True`. For instance: `delete_users(where: {id: {_eq: $userId}}) { name }` will yield an error if `$userId` is `null` instead of deleting all users.
- The validation of required headers has been fixed (closing #14 and #3659):
  - if a query selects table `bar` through table `foo` via a relationship, the required permissions headers will be the union of the required headers of table `foo` and table `bar` (we used to only check the headers of the root table);
  - if an insert does not have an `on_conflict` clause, it will not require the update permissions headers.

### Bug fixes and improvements

(Add entries here in the order of: server, console, cli, docs, others)

- server: Fix fine-grained incremental cache invalidation (fix #3759)

  This issue could cause enum table values to sometimes not be properly reloaded without restarting `graphql-engine`. Now a `reload_metadata` API call (or clicking “Reload enum values” in the console) should consistently force a reload of all enum table values.

- server: add `--websocket-compression` command-line flag for enabling websocket compression (fix #3292)
- server: some mutations that cannot be performed will no longer be in the schema (for instance, `delete_by_pk` mutations won't be shown to users that do not have select permissions on all primary keys) (#4111)
- server: miscellaneous description changes (#4111)
- server: treat the absence of `backend_only` configuration and `backend_only: false` equally (closing #5059) (#4111)
- server: allow remote relationships joining `type` column with `[type]` input argument as spec allows this coercion (fixes #5133)
- server: add action-like URL templating for event triggers and remote schemas (fixes #2483)
- server: change `created_at` column type from `timestamp` to `timestamptz` for scheduled triggers tables (fix #5722)
- server: allow configuring timeouts for actions (fixes #4966)
- server: accept only non-negative integers for batch size and refetch interval (close #5653) (#5759)
- server: fix bug which arised when renaming a table which had a manual relationship defined (close #4158)
- server: limit the length of event trigger names (close #5786)
**NOTE:** If you have event triggers with names greater than 42 chars, then you should update their names to avoid running into Postgres identifier limit bug (#5786)
- server: validate remote schema queries (fixes #4143)
- server: fix issue with tracking custom functions that return `SETOF` materialized view (close #5294) (#5945)
<<<<<<< HEAD
- server: remote schema permissions (TODO: proper changelog)
=======
- server: introduce optional custom table name in table configuration to track the table according to the custom name. The `set_table_custom_fields` API has been deprecated, A new API `set_table_customization` has been added to set the configuration. (#3811)
- server: allow remote relationships with union, interface and enum type fields as well (fixes #5875) (#6080)
>>>>>>> f5fd1ecd
- console: allow user to cascade Postgres dependencies when dropping Postgres objects (close #5109) (#5248)
- console: mark inconsistent remote schemas in the UI (close #5093) (#5181)
- cli: add missing global flags for seed command (#5565)
- cli: allow seeds as alias for seed command (#5693)
- console: remove ONLY as default for ALTER TABLE in column alter operations (close #5512) #5706
- console: add option to flag an insertion as a migration from `Data` section (close #1766) (#4933)
- console: add notifications (#5070)
- console: down migrations improvements (close #3503, #4988) (#4790)
- docs: add docs page on networking with docker (close #4346) (#4811)
- docs: add tabs for console / cli / api workflows (close #3593) (#4948)
- docs: add postgres concepts page to docs (close #4440) (#4471)


## `v1.3.2`

### Bug fixes and improvements

(Add entries here in the order of: server, console, cli, docs, others)

- server: fixes column masking in select permission for computed fields regression (fix #5696)


## `v1.3.1`, `v1.3.1-beta.1`

### Breaking change

Headers from environment variables starting with `HASURA_GRAPHQL_` are not allowed
in event triggers, actions & remote schemas.

If you do have such headers configured, then you must update the header configuration before upgrading.

### Bug fixes and improvements

(Add entries here in the order of: server, console, cli, docs, others)

- server: fix failing introspection query when an enum column is part of a primary key (fixes #5200)
- server: disallow headers from env variables starting with `HASURA_GRAPHQL_` in actions, event triggers & remote schemas (#5519)
**WARNING**: This might break certain deployments. See `Breaking change` section above.
- server: bugfix to allow HASURA_GRAPHQL_QUERY_PLAN_CACHE_SIZE of 0 (#5363)
- server: support only a bounded plan cache, with a default size of 4000 (closes #5363)
- server: add logs for action handlers
- server: add request/response sizes in event triggers (and scheduled trigger) logs (#5463)
- server: change startup log kind `db_migrate` to `catalog_migrate` (#5531)
- console: handle nested fragments in allowed queries (close #5137) (#5252)
- console: update sidebar icons for different action and trigger types (#5445)
- console: make add column UX consistent with others (#5486)
- console: add "identity" to frequently used columns (close #4279) (#5360)
- cli: improve error messages thrown when metadata apply fails (#5513)
- cli: fix issue with creating seed migrations while using tables with capital letters (closes #5532) (#5549)
- build: introduce additional log kinds for cli-migrations image (#5529)

## `v1.3.0`

### Bug fixes and improvements

(Add entries here in the order of: server, console, cli, docs, others)

- server: adjustments to idle GC to try to free memory more eagerly (related to #3388)
- server: process events generated by the event triggers asynchronously (close #5189) (#5352)
- console: display line number that error originated from in GraphQL editor (close #4849) (#4942)
- docs: add page on created_at / updated_at timestamps (close #2880) (#5223)

## `v1.3.0-beta.4`

### Bug fixes and improvements

(Add entries here in the order of: server, console, cli, docs, others)

- server: change relay endpoint to `/v1beta1/relay` (#5257)
- server: relay connection fields are exposed regardless of allow aggregation permission (fix #5218) (#5257)
- server: add new `--conn-lifetime` and `HASURA_GRAPHQL_PG_CONN_LIFETIME` options for expiring connections after some amount of active time (#5087)
- server: shrink libpq connection request/response buffers back to 1MB if they grow beyond 2MB, fixing leak-like behavior on active servers (#5087)
- server: have haskell runtime release blocks of memory back to the OS eagerly (related to #3388)
- server: unlock locked scheduled events on graceful shutdown (#4928)
- server: disable prepared statements for mutations as we end up with single-use objects which result in excessive memory consumption for mutation heavy workloads (#5255)
- server: include scheduled event metadata (`created_at`,`scheduled_time`,`id`, etc) along with the configured payload in the request body to the webhook.
**WARNING:** This is breaking for beta versions as the payload is now inside a key called `payload`.
- console: allow configuring statement timeout on console RawSQL page (close #4998) (#5045)
- console: support tracking partitioned tables (close #5071) (#5258)
- console: add button to cancel one-off scheduled events and cron-trigger events (close #5161) (#5236)
- console: handle generated and identity columns in console data section (close #4552, #4863) (#4761)
- cli: fix plugins install failing due to permission issues on windows (close #5111)
- docs: add note for managed databases in postgres requirements (close #1677, #3783) (#5228)
- docs: add 1-click deployment to Nhost page to the deployment guides (#5180)
- docs: add hasura cloud to getting started section (close #5206) (#5208)


## `v1.3.0-beta.3`

### Bug fixes and improvements

(Add entries here in the order of: server, console, cli, docs, others)

- server: fix introspection when multiple actions defined with Postgres scalar types (fix #5166) (#5173)
- console: allow manual edit of column types and handle array data types (close #2544, #3335, #2583) (#4546)
- console: add the ability to delete a role in permissions summary page (close #3353) (#4987)
- console: fix styling of table row contents on tables on relationship page (#4974)
- cli: handle missing files during metadata apply (close #5163) (#5170)
- docs: add pages on remote joins (close #4911) (#5132)
- docs: add page on scheduled triggers (close #4913) (#5141)
- docs: add page on Relay schema (close #4912) (#5150)

## `v1.3.0-beta.2`

### Bug fixes and improvements

(Add entries here in the order of: server, console, cli, docs, others)

- server: add `--pg-connection-options` command-line flag for passing parameters to PostgreSQL (close #5092) (#5187)
- server: improve memory usage of idle websockets connections (#5190)
- server: few relay fixes (fix #5020, #5037, #5046) (#5013)
- server: raise error on startup when `--unauthorized-role` is ignored (#4736)
- server: fix bug which arises when renaming/dropping a column on a remote relationship (#5005, #5119)
- console: provide option to cascade metadata on dependency conflicts on console (fix #1593)
- console: fix enum tables reload data button UI (#4647)
- console: fix "Cannot read property 'foldable'" runtime error in Browse Rows page (fix #4907) (#5016)
- console: respect read-only mode in actions pages (fix #4656) (#4764)
- console: allow configuring session_argument for custom functions (close #4499) (#4922)
- console: fix listen update column config selection for event trigger (close #5042) (#5043)
- cli: add new flags up-sql and down-sql to generate sql based migrations from the CLI (#5026)
- docs: add instructions on fixing loss of data when using floats (close #5092)
- docs: add page on setting up v2 migrations (close #4746) (#4898)

## `v1.3.0-beta.1`

### Relay

The Hasura GraphQL Engine serves [Relay](https://relay.dev/en/) schema for Postgres tables which has a primary key defined.

The Relay schema can be accessed through `/v1beta1/relay` endpoint.

[Add docs links][add console screenshot for relay toggle]

### Remote Joins

Remote Joins extend the concept of joining data across tables, to being able to join data across tables and remote schemas.

It works similar to table relationships. Head to the `Relationship` tab in your table page and define a remote relationship:

1. give a name for the relationship
2. select the remote schema
3. give the join configuration from table columns to remote schema fields.

[Add docs links][add console screenshot]

### Scheduled Triggers

A scheduled trigger can be used to execute custom business logic based on time. There are two types of timing events: cron based or timestamp based.

A cron trigger will be useful when something needs to be done periodically. For example, you can create a cron trigger to generate an end-of-day sales report every weekday at 9pm.

You can also schedule one-off events based on a timestamp. For example, a new scheduled event can be created for 2 weeks from when a user signs up to send them an email about their experience.

[Add docs links][add console screenshot]

(close #1914)

### Allow access to session variables by computed fields (fix #3846)

Sometimes it is useful for computed fields to have access to the Hasura session variables directly. For example, suppose you want to fetch some articles but also get related user info, say `likedByMe`. Now, you can define a function like:

```
CREATE OR REPLACE FUNCTION article_liked(article_row article, hasura_session json)
RETURNS boolean AS $$
  SELECT EXISTS (
    SELECT 1
    FROM liked_article A
    WHERE A.user_id = hasura_session ->> 'x-hasura-user-id' AND A.article_id = article_row.id
  );
$$ LANGUAGE sql STABLE;
```

and make a query like:

```
query {
  articles {
    title
    content
    likedByMe
  }
}
```

Support for this is now added through the `add_computed_field` API.

Read more about the session argument for computed fields in the [docs](https://hasura.io/docs/1.0/graphql/manual/api-reference/schema-metadata-api/computed-field.html).

### Manage seed migrations as SQL files
A new `seeds` command is introduced in CLI, this will allow managing seed migrations as SQL files

#### Creating seed
```
# create a new seed file and use editor to add SQL content
hasura seed create new_table_seed

# create a new seed by exporting data from tables already present in the database
hasura seed create table1_seed --from-table table1

# create from data in multiple tables:
hasura seed create tables_seed --from-table table1 --from-table table2
```
#### Applying seed
```
# apply all seeds on the database:
hasura seed apply

# apply only a particular seed
hasura seed apply --file 1234_add_some_seed_data.sql
```

### Bug fixes and improvements

(Add entries here in the order of: server, console, cli, docs, others)

- server: fix explain queries with role permissions (fix #4816)
- server: compile with GHC 8.10.1, closing a space leak with subscriptions. (close #4517) (#3388)
- server: fixes an issue where introspection queries with variables would fail because of caching (fix #4547)
- server: avoid loss of precision when passing values in scientific notation (fix #4733)
- server: fix mishandling of GeoJSON inputs in subscriptions (fix #3239)
- server: fix importing of allow list query from metadata (fix #4687)
- server: flush log buffer during shutdown (#4800)
- server: fix edge case with printing logs on startup failure (fix #4772)
- console: allow entering big int values in the console (close #3667) (#4775)
- console: add support for subscriptions analyze in API explorer (close #2541) (#2541)
- console: avoid count queries for large tables (#4692)
- console: add read replica support section to pro popup (#4118)
- console: fix regression in editing permissions manually (fix #4683) (#4826)
- console: allow modifying default value for PK (fix #4075) (#4679)
- console: fix checkbox for forwarding client headers in actions (#4595)
- console: re-enable foreign tables to be listed as views (fix #4714) (#4742)
- console: display rows limit in permissions editor if set to zero (fix #4559)
- console: fix inconsistency between selected rows state and displayed rows (fix #4654) (#4673)
- console: fix displaying boolean values in `Edit Row` tab (#4682)
- console: fix underscores not being displayed on raw sql page (close #4754) (#4799)
- console: fix visiting view modify page overwriting raw sql content (fix #4798) (#4810)
- console: add help button and move about page to settings (#4848)
- console: add new sidebar icon that separates enums from tables (fix #4984) (#4992)
- cli: list all available commands in root command help (fix #4623) (#4628)
- cli: fix bug with squashing event triggers (close #4883)
- cli: add support for skipping execution while generating migrations through the migrate REST API
- cli: add dry run flag in hasura migrate apply command (fix #3128) (#3499)
- cli: load assets from server when HASURA_GRAPHQL_CONSOLE_ASSETS_DIR is set (close #3382)
- docs: add section on actions vs. remote schemas to actions documentation (#4284)
- docs: fix wrong info about excluding scheme in CORS config (#4685)
- docs: add single object mutations docs (close #4622) (#4625)
- docs: add docs page on query performance (close #2316) (#3693)
- docs: add a sample Caddyfile for Caddy 2 in enable-https section (#4710)
- docs: add disabling dev mode to production checklist (#4715)
- docs: add integration guide for AWS Cognito (#4822, #4843)
- docs: update troubleshooting section with reference on debugging errors (close #4052) (#4825)
- docs: add page for procuring custom docker images and binaries (#4828)
- docs: add content on how to secure action handlers and other actions docs improvements (#4743)
- docs: make header common with other hasura.io/ pages (#4957)
- install manifests: update all install manifests to enable dev mode by default (close #4599) (#4716)

## `v1.2.0`

Include the changelog from **v1.2.0-beta.1**, **v1.2.0-beta.2**, **v1.2.0-beta.3**, **v1.2.0-beta.4**, **v1.2.0-beta.5**

Additional changelog:

### CLI: Support servers with self-signed certificates (close #4564) (#4582)

A new flag `--certificate-authority` is added so that the CA certificate can be
provided to trust the Hasura Endpoint with a self-signed SSL certificate.

Another flag `--insecure-skip-tls-verification` is added to skip verifying the certificate
in case you don't have access to the CA certificate. As the name suggests,
using this flag is insecure since verification is not carried out.

### Bug fixes and improvements

- console: update graphiql explorer to support operation transform (#4567)
- console: make GraphiQL Explorer taking the whole viewport (#4553)
- console: fix table columns type comparision during column edit (close #4125) (#4393)
- cli: allow initialising project in current directory (fix #4560) #4566
- cli: remove irrelevant flags from init command (close #4508) (#4549)
- docs: update migrations docs with config v2 (#4586)
- docs: update actions docs (#4586)

## `v1.2.0-beta.5`

### server: backend only insert permissions

Introduces optional `backend_only` (default: `false`) configuration in insert permissions
(see [api reference](https://deploy-preview-4224--hasura-docs.netlify.com/graphql/manual/api-reference/schema-metadata-api/permission.html#insertpermission)).
If this is set to `true`, the insert mutation is accessible to the role only if the request
is accompanied by `x-hasura-use-backend-only-permissions` session variable whose value is set to `true` along with the `x-hasura-admin-secret` header.
Otherwise, the behavior of the permission remains unchanged.

This feature is highly useful in disabling `insert_table` mutation for a role from frontend clients while still being able to access it from a Action webhook handler (with the same role).

(rfc #4120) (#4224)

### server: debugging mode for non-admin roles

For any errors the server sends extra information in `extensions` field under `internal` key. Till now this was only
available for `admin` role requests. To enable this for other roles, start the server with `--dev-mode` flag or set `HASURA_GRAPHQL_DEV_MODE` env variable to `true`:

```bash
$ graphql-engine --database-url <database-url> serve --dev-mode
```

In case you want to disable `internal` field for `admin` role requests, set `--admin-internal-errors` option to `false` or or set `HASURA_GRAPHQL_ADMIN_INTERNAL_ERRORS` env variable to `false`

```bash
$ graphql-engine --database-url <database-url> serve --admin-internal-errors false
```

This feature come in handy during development when you may want to see detailed errors irrespective of roles.

**Improved internal errors for Actions**:

(This is a **breaking change** with previous 1.2.0-beta releases)

The `internal` field for action errors is improved with more debug information. It now includes `request`,
`response` and `error` fields instead of just `webhook_response` field.

Before:

```json
{
  "errors": [
    {
      "extensions": {
        "internal": {
          "webhook_response": {
            "age": 25,
            "name": "Alice",
            "id": "some-id"
          }
        },
        "path": "$",
        "code": "unexpected"
      },
      "message": "unexpected fields in webhook response: age"
    }
  ]
}
```

After:

```json
{
  "errors": [
    {
      "extensions": {
        "internal": {
          "error": "unexpected response",
          "response": {
            "status": 200,
            "body": {
              "age": 25,
              "name": "Alice",
              "id": "some-id"
            },
            "headers": [
              {
                "value": "application/json",
                "name": "Content-Type"
              },
              {
                "value": "abcd",
                "name": "Set-Cookie"
              }
            ]
          },
          "request": {
            "body": {
              "session_variables": {
                "x-hasura-role": "admin"
              },
              "input": {
                "arg": {
                  "age": 25,
                  "name": "Alice",
                  "id": "some-id"
                }
              },
              "action": {
                "name": "mirror"
              }
            },
            "url": "http://127.0.0.1:5593/mirror-action",
            "headers": []
          }
        },
        "path": "$",
        "code": "unexpected"
      },
      "message": "unexpected fields in webhook response: age"
    }
  ]
}
```

### cli: add support for .env file

ENV vars can now be read from .env file present at the project root directory. A global flag, `--envfile`, is added so you can explicitly provide the .env filename, which defaults to `.env` filename if no flag is provided.

**Example**:

```
hasura console --envfile production.env
```

The above command will read ENV vars from `production.env` file present at the project root directory.

(close #4129) (#4454)

### console: allow setting post-update check in update permissions

Along with the check for filtering rows that can be updated, you can now set a post-update permission check that needs to be satisfied by the updated rows after the update is made.

<add-screenshot>

(close #4142) (#4313)

### console: support for Postgres [materialized views](https://www.postgresql.org/docs/current/rules-materializedviews.html)

Postgres materialized views are views that are persisted in a table-like form. They are now supported in the Hasura Console, in the same way as views. They will appear on the 'Schema' page, under the 'Data' tab, in the 'Untracked tables or views' section.

(close #91) (#4270)

### docs: map Postgres operators to corresponding Hasura operators

Map Postgres operators to corresponding Hasura operators at various places in docs and link to PG documentation for reference.
For example, see [here](https://hasura.io/docs/1.0/graphql/manual/api-reference/schema-metadata-api/syntax-defs.html#operator).

(#4502) (close #4056)

### Bug fixes and improvements

- server: add support for `_inc` on `real`, `double`, `numeric` and `money` (fix #3573)
- server: support special characters in JSON path query argument with bracket `[]` notation, e.g `obj['Hello World!']` (#3890) (#4482)
- server: add graphql-engine support for timestamps without timezones (fix #1217)
- server: support inserting unquoted bigint, and throw an error if value overflows the bounds of the integer type (fix #576) (fix #4368)
- console: change react ace editor theme to eclipse (close #4437)
- console: fix columns reordering for relationship tables in data browser (#4483)
- console: format row count in data browser for readablity (#4433)
- console: move pre-release notification tooltip msg to top (#4433)
- console: remove extra localPresets key present in migration files on permissions change (close #3976) (#4433)
- console: make nullable and unique labels for columns clickable in insert and modify (#4433)
- console: fix row delete for relationships in data browser (#4433)
- console: prevent trailing spaces while creating new role (close #3871) (#4497)
- docs: add API docs for using environment variables as webhook urls in event triggers
- server: fix recreating action's permissions (close #4377)
- server: make the graceful shutdown logic customizable (graceful shutdown on the SIGTERM signal continues to be the default)
- docs: add reference docs for CLI (clsoe #4327) (#4408)

## `v1.2.0-beta.4`

### add query support in actions

(close #4032) (#4309)

### console: persist page state in data browser across navigation

The order, collapsed state of columns and rows limit is now persisted across page navigation

(close #3390) (#3753)

### Bug fixes and improvements

- cli: query support for actions (#4318)
- cli: add retry_conf in event trigger for squashing migrations (close #4296) (#4324)
- cli: allow customization of server api paths (close #4016)
- cli: clean up migration files created during a failed migrate api (close #4312) (#4319)
- cli: add support for multiple versions of plugin (close #4105)
- cli: template assets path in console HTML for unversioned builds
- cli: set_table_is_enum metadata type for squashing migrations (close #4394) (#4395)
- console: query support for actions (#4318)
- console: recover from SDL parse in actions type definition editor (fix #4385) (#4389)
- console: allow customising graphql field names for columns of views (close #3689) (#4255)
- console: fix clone permission migrations (close #3985) (#4277)
- console: decouple data rows and count fetch in data browser to account for really large tables (close #3793) (#4269)
- console: update cookie policy for API calls to "same-origin"
- console: redirect to /:table/browse from /:table (close #4330) (#4374)
- console: surround string type column default value with quotes (close #4371) (#4423)
- console: add undefined check to fix error (close #4444) (#4445)
- docs: add One-Click Render deployment guide (close #3683) (#4209)
- server: reserved keywords in column references break parser (fix #3597) #3927
- server: fix postgres specific error message that exposed database type on invalid query parameters (#4294)
- server: manage inflight events when HGE instance is gracefully shutdown (close #3548)
- server: fix an edge case where some events wouldn't be processed because of internal erorrs (#4213)
- server: fix downgrade not working to version v1.1.1 (#4354)
- server: `type` field is not required if `jwk_url` is provided in JWT config
- server: add a new field `claims_namespace_path` which accepts a JSON Path for looking up hasura claim in the JWT token (#4349)
- server: support reusing Postgres scalars in custom types (close #4125)

## `v1.2.0-beta.3`

### console: manage Postgres check constraints

Postgres Check constraints allows you to specify that the value in a certain column must satisfy a Boolean (truth-value) expression. They can be used to put in simple input validations for mutations and with this release, these constraints can now be added while creating a table or later from Modify tab on the console.

**Example**:
When a product is created, ensure that the price is greater than zero. The SQL would look like this:

```sql
CREATE TABLE products (
    product_id UUID DEFAULT gen_random_uuid(),
    name TEXT,
    price NUMERIC CONSTRAINT positive_price CHECK (price > 0)
);
```

To create this table with Hasura Console, on the 'Add a new table' screen, after adding all the columns, scroll down to 'Check constraints' section and 'Add a new check constraint' with the following properties:

- Constraint name: `positive_price`
- Check expression: `price > 0`

Read more about check constraints on [Postgres Docs](https://www.postgresql.org/docs/12/ddl-constraints.html#DDL-CONSTRAINTS-CHECK-CONSTRAINTS).

(close #1700) (#3881)

### CLI: V2 migrations architecture

A new CLI migrations image is introduced to account for the new migrations workflow. If you're have a project with `version: 2` in `config.yaml`, you should use the new image: `hasura/graphql-engine:v1.2.0-cli-migrations-v2`. Mount the migrations at `/hasura-migrations` and metadata at `/hasura-metadata`.

See [upgrade docs](https://hasura.io/docs/1.0/graphql/manual/migrations/upgrade-v2.html).

(close #3969) (#4145)

### Bug fixes and improvements

- server: improve performance of replace_metadata tracking many tables (fix #3802)
- server: option to reload remote schemas in 'reload_metadata' API (fix #3792, #4117)
- server: fix various space leaks to avoid excessive memory consumption
- server: fix postgres query error when computed fields included in mutation response (fix #4035)
- server: fix `__typename` not being included for custom object types (fix #4063)
- server: preserve cookie headers from sync action webhook (close #4021)
- server: validate action webhook response to conform to action output type (fix #3977)
- server: add 'ID' to default scalars in custom types (fix #4061)
- server: fix erroneous error log "Received STOP for an operation ..."
- console: enum field values can be selected through a dropdown in insert/edit rows page (close #3748) (#3810)
- console: exported metadata filenames are now unique(`hasura_metadata_<timestamp>.json`) (close #1772) (#4106)
- console: allow bulk deleting rows in 'Browse Rows' section (close #1739) (#3735)
- console: fix computed field permission selection (#4246)
- console: allow customising root fields of single row mutations (close #4203) (#4254)
- console: fix json string rendering in data browser (close #4201) (#4221)
- console: handle long column names in event trigger update columns (close #4123) (#4210)
- console: disable selecting roles without permissions for bulk actions (close #4178) (#4195)
- console: fix passing default value to JsonInput (#4175)
- console: fix parsing of wrapped types in SDL (close #4099) (#4167)
- console: misc actions fixes (#4059)
- console: action relationship page improvements (fix #4062, #4130) (#4133)
- console: add code exporter to graphiql (close #4531) #4652
- cli: fix init command to generate correct config (fix #4036) (#4038)
- cli: fix parse error returned on console api (close #4126) (#4152)
- cli: fix typo in cli example for squash (fix #4047) (#4049)
- docs: add statement to grant hasura permissions for PG functions (#4238)
- docs: add docs for redeliver_event api (fix #4176) (#4177)
- docs: update permission.rst for check constraint api (#4124)
- docs: add note on pg versions for actions (#4034)
- docs: add latest prerelease build info (close #4041) (#4048)
- docs: add AuthGuardian JWT guide (#3958)

## `v1.2.0-beta.2`

- server: Don't update catalog version if using --dryRun (#3970)
- cli: add version flag in update-cli command (#3996)
- cli(migrations-img): add env to skip update prompts (fix #3964) (#3968)
- cli, server: use prerelease tag as channel for console assets cdn (#3975)
- cli: fix flags in actions, migrate and metadata cmd (fix #3982) (#3991)
- cli: preserve action definition in metadata apply (fix… (#3993)
- cli: bug fixes related to actions (#3951)

## `v1.2.0-beta.1`

### Hasura Actions

Actions are a way to extend Hasura’s auto-generated mutations with entirely custom ones which can handle various use cases such as data validation, data enrichment from external sources and any other complex business logic.

A new mutation can be created either by defining its GraphQL SDL or by deriving it from an existing Hasura-generated mutation. The resolver is exposed to Hasura as a webhook which can be called synchronously or asynchronously. This release also includes an ever evolving codegen workflow to make managing the custom resolvers easier.

Read more about actions in the [docs](https://docs.hasura.io/1.0/graphql/manual/actions/index.html).

(#3042) (#3252) (#3859)

### Downgrade command

A new command is added to the server executable for downgrading to earlier releases. Previously, if you ran a newer Hasura version and wanted to go back to an old version on the same database, you had to stop Hasura, run some SQL statements and start Hasura again. With the new `downgrade` command, these SQL statements can be run automatically.

**Example**: Downgrade from `v1.2.0` to `v1.0.0`:

```bash
# stop hasura v1.2.0

# run the following command:
docker run hasura/graphql-engine:v1.2.0 graphql-engine --database-url <db-url> downgrade --to-v1.0.0

# start hasura v1.0.0
```

Read more about this command in the [docs](https://hasura.io/docs/1.0/graphql/manual/deployment/downgrading.html#downgrading-hasura-graphql-engine).

(close #1156) (#3760)

### Expiration of connections authenticated by WebHooks

When using webhooks to authenticate incoming requests to the GraphQL engine server, it is now possible to specify an expiration time; the connection to the server will be automatically closed if it's still running when the expiration delay is expired.

Read more about it in the [docs](https://hasura.io/docs/1.0/graphql/manual/auth/authentication/webhook.html).

### Bug fixes and improvements

- server: check expression in update permissions (close #384) (rfc #3750) (#3804)
- console: show pre-release update notifications with opt out option (#3888)
- console: handle invalid keys in permission builder (close #3848) (#3863)
- docs: add page on data validation to docs (close #4085) (#4260)<|MERGE_RESOLUTION|>--- conflicted
+++ resolved
@@ -85,12 +85,9 @@
 **NOTE:** If you have event triggers with names greater than 42 chars, then you should update their names to avoid running into Postgres identifier limit bug (#5786)
 - server: validate remote schema queries (fixes #4143)
 - server: fix issue with tracking custom functions that return `SETOF` materialized view (close #5294) (#5945)
-<<<<<<< HEAD
-- server: remote schema permissions (TODO: proper changelog)
-=======
 - server: introduce optional custom table name in table configuration to track the table according to the custom name. The `set_table_custom_fields` API has been deprecated, A new API `set_table_customization` has been added to set the configuration. (#3811)
 - server: allow remote relationships with union, interface and enum type fields as well (fixes #5875) (#6080)
->>>>>>> f5fd1ecd
+- server: remote schema permissions (TODO: proper changelog)
 - console: allow user to cascade Postgres dependencies when dropping Postgres objects (close #5109) (#5248)
 - console: mark inconsistent remote schemas in the UI (close #5093) (#5181)
 - cli: add missing global flags for seed command (#5565)
