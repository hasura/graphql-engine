--- conflicted
+++ resolved
@@ -18,43 +18,34 @@
 import           Hasura.Prelude
 import           Hasura.RQL.Types
 
-<<<<<<< HEAD
 import qualified Data.Aeson                              as J
 import qualified Data.Aeson.Casing                       as J
 import qualified Data.Aeson.TH                           as J
 import qualified Data.ByteString.Lazy                    as BL
 import qualified Data.HashMap.Strict                     as Map
 import qualified Data.Text.Lazy                          as TL
+import           Language.GraphQL.Draft.Instances        ()
 import qualified Language.GraphQL.Draft.Parser           as G
 import qualified Language.GraphQL.Draft.Printer.LazyText as GP
 import qualified Language.GraphQL.Draft.Syntax           as G
-=======
-import           Language.GraphQL.Draft.Instances ()
->>>>>>> 8a9901d4
 
-import qualified Data.Aeson                       as J
-import qualified Data.Aeson.Casing                as J
-import qualified Data.Aeson.TH                    as J
-import qualified Data.ByteString.Lazy             as BL
-import qualified Data.HashMap.Strict              as Map
-import qualified Language.GraphQL.Draft.Parser    as G
-import qualified Language.GraphQL.Draft.Syntax    as G
+import qualified Data.Aeson                              as J
+import qualified Data.Aeson.Casing                       as J
+import qualified Data.Aeson.TH                           as J
+import qualified Data.ByteString.Lazy                    as BL
+import qualified Data.HashMap.Strict                     as Map
+import qualified Language.GraphQL.Draft.Parser           as G
+import qualified Language.GraphQL.Draft.Syntax           as G
 
 newtype GQLExecDoc
   = GQLExecDoc { unGQLExecDoc :: [G.ExecutableDefinition] }
   deriving (Ord, Show, Eq, Hashable)
 
-<<<<<<< HEAD
-instance J.ToJSON GraphQLQuery where
-  toJSON (GraphQLQuery q) =
-    J.String $ TL.toStrict $ GP.renderExecutableDoc (G.ExecutableDocument q)
-=======
 instance J.FromJSON GQLExecDoc where
   parseJSON v = (GQLExecDoc . G.getExecutableDefinitions) <$> J.parseJSON v
 
 instance J.ToJSON GQLExecDoc where
   toJSON = J.toJSON . G.ExecutableDocument . unGQLExecDoc
->>>>>>> 8a9901d4
 
 newtype OperationName
   = OperationName { _unOperationName :: G.Name }
