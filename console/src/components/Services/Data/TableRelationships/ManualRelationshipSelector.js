--- conflicted
+++ resolved
@@ -211,10 +211,7 @@
                 pointer
                 size={15}
                 ml="10px"
-<<<<<<< HEAD
-=======
                 mt="xs"
->>>>>>> 420dc846
               />
             );
           }
