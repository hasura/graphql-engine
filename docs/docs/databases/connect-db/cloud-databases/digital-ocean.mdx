--- conflicted
+++ resolved
@@ -14,11 +14,7 @@
 import Thumbnail from '@site/src/components/Thumbnail';
 import HeadingIcon from '@site/src/components/HeadingIcon';
 
-<<<<<<< HEAD
-# Using Hasura Cloud With A Digital Ocean Postgres database
-=======
 # Using Hasura Cloud with a Digital Ocean Postgres Database
->>>>>>> 7ba2409f
 
 <div className='badge badge--primary heading-badge'>Available on: Cloud</div>
 
@@ -29,12 +25,12 @@
 Heroku - check out their [docs](https://docs.digitalocean.com/products/databases/postgresql/how-to/migrate/) before
 continuing below.
 
-## Step 1: sign up or log in to Hasura Cloud
+## Step 1: Sign up or log in to Hasura Cloud
 
 Navigate to [Hasura Cloud](https://cloud.hasura.io/signup/?pg=docs&plcmt=body&cta=navigate-to-hasura-cloud&tech=default)
 and sign up or log in.
 
-## Step 2: create a Hasura Cloud project {#create-hasura-project-do}
+## Step 2: Create a Hasura Cloud project {#create-hasura-project-do}
 
 On the Hasura Cloud dashboard, create a new project:
 
@@ -48,7 +44,7 @@
 
 <Thumbnail src='/img/cloud-dbs/existing-db-setup.png' alt='Hasura Cloud database setup' width='700px' />
 
-## Step 3: create a Postgres DB on Digital Ocean (skip if you have an existing DB)
+## Step 3: Create a Postgres DB on Digital Ocean (skip if you have an existing DB)
 
 Log into [Digital Ocean](https://cloud.digitalocean.com/).
 
@@ -65,7 +61,7 @@
 
 Then click `Create a Database Cluster`.
 
-## Step 4: allow connections to your DB from Hasura Cloud
+## Step 4: Allow connections to your DB from Hasura Cloud
 
 Navigate to the database cluster's `Overview` page:
 
@@ -92,7 +88,7 @@
 
 :::
 
-## Step 5: get the database connection URL {#get-db-url-do}
+## Step 5: Get the database connection URL {#get-db-url-do}
 
 The structure of the database connection URL looks as follows:
 
@@ -114,7 +110,7 @@
 
 Then click the `Copy` button for the next step.
 
-## Step 6: finish connecting the database
+## Step 6: Finish connecting the database
 
 Back on Hasura Console, enter the database URL that we retrieved in [step 5](#get-db-url-do):
 
