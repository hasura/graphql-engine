--- conflicted
+++ resolved
@@ -553,26 +553,11 @@
         ...modifyState,
         fkModify: action.fks,
       };
-<<<<<<< HEAD
-=======
     case SET_UNIQUE_KEYS:
       return {
         ...modifyState,
         uniqueKeyModify: action.keys,
       };
-    case UPDATE_MANUAL_REL_TABLE_LIST:
-      return {
-        ...modifyState,
-        relAdd: {
-          ...modifyState.relAdd,
-          manualRelInfo: {
-            ...modifyState.relAdd.manualRelInfo,
-            tables: action.data,
-          },
-        },
-      };
->>>>>>> 49535e44
-
     default:
       return modifyState;
   }
