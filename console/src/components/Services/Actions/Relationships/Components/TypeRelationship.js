import React from 'react';
import styles from '../../Actions.scss';
import { updateSchemaInfo } from '../../../Data/DataActions';
import { isEmpty, getLastArrayElement } from '../../../../Common/utils/jsUtils';
import ExpandableEditor from '../../../../Common/Layout/ExpandableEditor/Editor';
import {
  getSchemaName,
  getSchemaTables,
  getTableColumnNames,
  getTableName,
  getTrackedTables,
} from '../../../../Common/utils/pgUtils';
import {
  parseCustomTypeRelationship,
  getRelValidationError,
  getRelDef,
} from '../utils';
import {
  defaultRelConfig,
  defaultRelFieldMapping,
} from '../../Common/stateDefaults';
import { addActionRel, removeActionRel } from '../../ServerIO';
import { showErrorNotification } from '../../../Common/Notification';
import tableStyles from '../../../../Common/TableCommon/TableStyles.scss';

const RelationshipEditor = ({
  objectType,
  schemaList,
  allTables,
  dispatch,
  existingRelConfig,
  stateCallback,
}) => {
  const [relConfig, setRelConfig] = React.useState(
    existingRelConfig || defaultRelConfig
  );

  // if it is an existing relationship, fetch the pg schema metadata
  React.useEffect(() => {
    if (existingRelConfig) {
      dispatch(updateSchemaInfo({ schemas: [existingRelConfig.refSchema] }));
    }
  }, []);

  // hoist the state to parent whenever there's a change
  React.useEffect(() => {
    if (stateCallback) {
      stateCallback(relConfig);
    }
  }, [relConfig]);

  const { name, type, refSchema, refTable, fieldMapping } = relConfig;

  // relname on change
  const setRelName = e => {
    const relName = e.target.value;
    setRelConfig(rc => ({
      ...rc,
      name: relName,
    }));
  };

  // reltype on change
  const setRelType = e => {
    const relType = e.target.value;
    setRelConfig(rc => ({
      ...rc,
      type: relType,
    }));
  };

  // ref schema on change
  const setRelRefSchema = e => {
    const selectedSchema = e.target.value;
    setRelConfig(rc => ({
      ...rc,
      refSchema: selectedSchema,
      refTable: '',
      fieldMapping: [defaultRelFieldMapping],
    }));
    dispatch(updateSchemaInfo({ schemas: [selectedSchema] }));
  };

  // ref table on change
  const setRelRefTable = e => {
    const refTable_ = e.target.value;
    setRelConfig(rc => ({
      ...rc,
      refTable: refTable_,
      fieldMapping: [defaultRelFieldMapping],
    }));
  };

  // field mappings on change
  const setFieldMappings = f_ => {
    const f = JSON.parse(JSON.stringify(f_));
    const lastFieldMapping = getLastArrayElement(f);
    if (!isEmpty(f) && lastFieldMapping) {
      if (!!lastFieldMapping.column && !!lastFieldMapping.field) {
        f.push(defaultRelFieldMapping);
      }
    }
    setRelConfig(rc => ({
      ...rc,
      fieldMapping: f,
    }));
  };

  // get the tracked tables in a schema
  const refTables = getTrackedTables(
    getSchemaTables(allTables, refSchema)
  ).reduce((all, trackedTable) => {
    return {
      ...all,
      [getTableName(trackedTable)]: getTableColumnNames(trackedTable),
    };
  }, {});

  // rel name input
  const getRelNameInput = () => {
    /*
      There is no neat solution to renaming a relationship.
      This is because name is the only unique identifier of a relationship.
      TODO FIXME
    */
    const isDisabled = !!existingRelConfig;
    const relNameInputTitle = isDisabled
      ? 'A relationship cannot be renamed. Please drop and re-create if you really must.'
      : undefined;
    return (
      <div className={`${styles.add_mar_bottom}`}>
        <div className={`${styles.add_mar_bottom_mid}`}>
          <b>Relationship Name:</b>
        </div>
        <input
          onChange={setRelName}
          type="text"
          className={`${styles.select} form-control ${styles.add_pad_left}`}
          placeholder="Enter relationship name"
          data-test="rel-name"
          title={relNameInputTitle}
          value={name}
        />
      </div>
    );
  };

  // rel type select
  const getRelTypeSelect = () => {
    return (
      <div className={`${styles.add_mar_bottom}`}>
        <div className={`${styles.add_mar_bottom_mid}`}>
          <b>Relationship Type:</b>
        </div>
        <select
          value={type}
          className={`${styles.select} form-control ${styles.add_pad_left}`}
          data-test={'manual-relationship-type'}
          onChange={setRelType}
        >
          {type === '' && (
            <option value={''} disabled>
              {'-- relationship type --'}
            </option>
          )}
          <option key="object" value="object">
            Object Relationship
          </option>
          <option key="array" value="array">
            Array Relationship
          </option>
        </select>
      </div>
    );
  };

  // ref schema select
  const getRefSchemaSelect = () => {
    const orderedSchemaList = schemaList.map(s => getSchemaName(s)).sort();
    return (
      <div className={`${styles.add_mar_bottom}`}>
        <div className={`${styles.add_mar_bottom_mid}`}>
          <b>Reference Schema:</b>
        </div>
        <select
          value={refSchema}
          className={`${styles.select} form-control ${styles.add_pad_left}`}
          data-test={'manual-relationship-ref-schema'}
          onChange={setRelRefSchema}
          disabled={!name}
        >
<<<<<<< HEAD
          {// default unselected option
          refSchema === '' && (
            <option value={''} disabled>
              {'-- reference schema --'}
            </option>
          )}
          {// all reference schema options
          orderedSchemaList.map((rs, j) => (
            <option key={j} value={rs}>
              {rs}
            </option>
          ))}
=======
          {
            // default unselected option
            refSchema === '' && (
              <option value={''} disabled>
                {'-- reference schema --'}
              </option>
            )
          }
          {
            // all reference schema options
            orderedSchemaList.map((rs, j) => (
              <option key={j} value={rs}>
                {rs}
              </option>
            ))
          }
>>>>>>> 63eb3111
        </select>
      </div>
    );
  };

  // ref table select
  const getRefTableSelect = () => {
    return (
      <div className={`${styles.add_mar_bottom}`}>
        <div className={`${styles.add_mar_bottom_mid}`}>
          <b>Reference Table:</b>
        </div>
        <select
          value={refTable}
          className={`${styles.select} form-control ${styles.add_pad_left}`}
          data-test={'manual-relationship-ref-table'}
          onChange={setRelRefTable}
          disabled={!refSchema}
        >
          {refTable === '' && (
            <option value={''} disabled>
              {'-- reference table --'}
            </option>
          )}
          {Object.keys(refTables)
            .sort()
            .map((rt, j) => (
              <option key={j} value={rt}>
                {rt}
              </option>
            ))}
        </select>
      </div>
    );
  };

  // field mapping array builder
  const getRelFieldMappings = () => {
    return (
      <div className={`${styles.add_mar_bottom}`}>
        <div className={`row ${styles.add_mar_bottom_mid}`}>
          <div className={`col-sm-4 ${styles.add_mar_right}`}>
            <b>From:</b>
          </div>
          <div className={`col-sm-4 ${styles.add_mar_right}`}>
            <b>To:</b>
          </div>
        </div>
        {fieldMapping.map((fieldMap, i) => {
          const setColumn = e => {
            const selectedCol = e.target.value;
            const newFM = JSON.parse(JSON.stringify(fieldMapping));
            newFM[i] = {
              ...fieldMap,
              column: selectedCol,
            };
            setFieldMappings(newFM);
          };

          const setField = e => {
            const selectedField = e.target.value;
            const newFM = JSON.parse(JSON.stringify(fieldMapping));
            newFM[i] = {
              ...fieldMap,
              field: selectedField,
            };
            setFieldMappings(newFM);
          };

          const field = fieldMap.field;
          const refColumn = fieldMap.column;

          const removeField = () => {
            setFieldMappings([
              ...fieldMapping.slice(0, i),
              ...fieldMapping.slice(i + 1),
            ]);
          };

          let removeIcon;
          if (i + 1 === fieldMapping.length) {
            removeIcon = null;
          } else {
            removeIcon = (
              <i
                className={`${styles.fontAwosomeClose} fa-lg fa fa-times`}
                onClick={removeField}
              />
            );
          }

          const fields = objectType.fields.map(f => f.name);

          const selectTitle = !refTable
            ? 'Please select the reference table'
            : undefined;

          return (
            <div
              className={`row ${styles.add_mar_bottom_mid} ${styles.display_flex}`}
              key={`fk-col-${i}`}
            >
              <div className={`col-sm-4 ${styles.add_mar_right}`}>
                <select
                  className={`form-control ${styles.select} ${styles.wd100Percent}`}
                  value={field}
                  onChange={setField}
                  data-test={`manual-relationship-lcol-${i}`}
                  disabled={!refSchema || !refTable}
                  title={selectTitle}
                >
                  {field === '' && (
                    <option value="" disabled>
                      {'-- field --'}
                    </option>
                  )}
                  {fields.map(f => {
                    return (
                      <option key={f} value={f}>
                        {f}
                      </option>
                    );
                  })}
                </select>
              </div>
              <div className={'col-sm-4'}>
                <select
                  className={`form-control ${styles.select} ${styles.wd100Percent}`}
                  value={refColumn}
                  onChange={setColumn}
                  disabled={!refTable}
                  title={selectTitle}
                  data-test={`manual-relationship-rcol-${i}`}
                >
                  {refColumn === '' && (
                    <option value="" disabled>
                      {'-- ref_column --'}
                    </option>
                  )}
                  {refTables[refTable] &&
                    refTables[refTable].map(rcOpt => {
                      return (
                        <option key={rcOpt} value={rcOpt}>
                          {rcOpt}
                        </option>
                      );
                    })}
                </select>
              </div>
              <div>{removeIcon}</div>
            </div>
          );
        })}
      </div>
    );
  };

  return (
    <div className="form-group">
      {getRelTypeSelect()}
      {getRelNameInput()}
      {getRefSchemaSelect()}
      {getRefTableSelect()}
      {getRelFieldMappings()}
    </div>
  );
};

const RelEditor = props => {
  const { dispatch, relConfig, objectType, isNew, readOnlyMode } = props;

  const [relConfigState, setRelConfigState] = React.useState(null);

  // in case of existing relationship, show rel definition as label
  const collapsedLabel = () => {
    if (!relConfig) return null;
    return (
      <div>
        <b>{relConfig.name}</b>
        <div className={tableStyles.relationshipTopPadding}>
          {getRelDef({ ...relConfig, typename: objectType.name })}
        </div>
      </div>
    );
  };

  // the relationship editor
  const expandedContent = () => {
    let existingRelConfig = null;
    // pass the init state to the editor if it is an existing relationship
    if (relConfig) {
      existingRelConfig = parseCustomTypeRelationship(relConfig);
    }
    return (
      <RelationshipEditor
        {...props}
        existingRelConfig={existingRelConfig}
        stateCallback={setRelConfigState}
      />
    );
  };

  // reset the state whenever the editor is collapsed
  const collapseCallback = () => {
    setRelConfigState(null);
  };

  // function to save the relationship
  const saveFunc = toggle => {
    const validationError = getRelValidationError(relConfigState);
    if (validationError) {
      return dispatch(
        showErrorNotification('Cannot create relationship', validationError)
      );
    }
    dispatch(
      addActionRel(
        { ...relConfigState, typename: objectType.name },
        toggle,
        isNew ? null : relConfig
      )
    );
  };

  // function to remove the relationship
  let removeFunc;
  if (!isNew) {
    removeFunc = toggle => {
      dispatch(removeActionRel(relConfig.name, objectType.name, toggle));
    };
  }

  const expandButtonText = isNew ? 'Add a relationship' : 'Edit';
  const collapseButtonText = isNew ? 'Cancel' : 'Close';

  return (
    <ExpandableEditor
      collapseCallback={collapseCallback}
      editorExpanded={expandedContent}
      expandButtonText={expandButtonText}
      collapsedLabel={collapsedLabel}
      property={'relationship'}
      service="actions"
      saveFunc={saveFunc}
      removeFunc={removeFunc}
      expandButtonText={expandButtonText}
      collapseButtonText={collapseButtonText}
      readOnlyMode={readOnlyMode}
    />
  );
};

export default RelEditor;<|MERGE_RESOLUTION|>--- conflicted
+++ resolved
@@ -189,20 +189,6 @@
           onChange={setRelRefSchema}
           disabled={!name}
         >
-<<<<<<< HEAD
-          {// default unselected option
-          refSchema === '' && (
-            <option value={''} disabled>
-              {'-- reference schema --'}
-            </option>
-          )}
-          {// all reference schema options
-          orderedSchemaList.map((rs, j) => (
-            <option key={j} value={rs}>
-              {rs}
-            </option>
-          ))}
-=======
           {
             // default unselected option
             refSchema === '' && (
@@ -219,7 +205,6 @@
               </option>
             ))
           }
->>>>>>> 63eb3111
         </select>
       </div>
     );
