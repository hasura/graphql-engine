{% extends "basic/layout.html" %}

{% set css_files = css_files + ['_static/hasura-custom.css', '_static/djangosite.css'] %}

{%- macro secondnav() %}
  {%- if prev %}
    &laquo; <a href="{{ prev.link|e }}" title="{{ prev.title|e }}">previous</a>
    {{ reldelim2 }}
  {%- endif %}
  {%- if parents %}
    <a href="{{ parents.0.link|e }}" title="{{ parents.0.title|e }}" accesskey="U">up</a>
  {%- else %}
    <a title="{{ docstitle }}" href="{{ pathto('index') }}" accesskey="U">up</a>
  {%- endif %}
  {%- if next %}
  {{ reldelim2 }}
    <a href="{{ next.link|e }}" title="{{ next.title|e }}">next</a> &raquo;
  {%- endif %}
{%- endmacro %}

{% block extrahead %}
  <link rel="stylesheet" href="//code.jquery.com/ui/1.12.1/themes/base/jquery-ui.css">
  <link href="https://maxcdn.bootstrapcdn.com/font-awesome/4.7.0/css/font-awesome.min.css" rel="stylesheet" integrity="sha384-wvfXpqpZZVQGK6TAh5PVlGOfQNHSoD2xbE+QkPxCAFlNEevoEH3Sl0sibVcOQVnN" crossorigin="anonymous">
{% endblock %}

{% block document %}
  <div id="custom-doc" class="{% block bodyclass %}{{ 'yui-t6' if pagename != 'index' else '' }}{% endblock %}">
    <div class="header_wrapper">
      <div class="header_main">
        <div class="inline-block header_main_logo">
          <div class="img_wrapper inline-block">
            <img class="responsive logo_img" src="/_images/logo.svg" />
          </div>
          <div class="inline-block"> DOCS </div>
        </div>
        <div class="inline-block input_search_box">
          <span class="fa fa-search"></span>
          <input type="text" placeholder="Search reference docs, tutorials, guides" />
        </div>
        <div class="header_links inline-block">
          <div class="inline-block link_element">
            <a href="#">
              Reference
            </a>
          </div>
          <div class="inline-block link_element">
            <a href="#">
              Tutorials
            </a>
          </div>
          <div class="inline-block link_element">
            <a href="#">
              Troubleshooting
            </a>
          </div>
          <div class="inline-block link_element">
            <a href="#">
              Guides
            </a>
          </div>
        </div>
        <div class="header_buttons inline-block">
          <div class="inline-block">
            <button class="indiv_btns black"> Log in </button>
          </div>
          <div class="inline-block">
            <button class="indiv_btns"> Sign up </button>
          </div>
        </div>
      </div>
    </div>
    <div id="" class="content_wrapper">
      {%- if pagename == 'index' %}
        {% include 'pages/landing.html' %}
      {%- elif pagename == 'guides/index' %}
        {% include 'pages/guides.html' %}
      {%- elif pagename == 'tutorials/index' %}
        {% include 'pages/tutorials.html' %}
      {%- else %}
        {% block sidebarwrapper %}
          {% if pagename != 'index' %}
            <div class="yui-b" id="sidebar">
              {%- if last_updated %}
                <span><b>Last updated:</b> {{ last_updated }}</span>
              {%- endif %}
              {{ sidebar() }}
            </div>
          {% endif %}
        {% endblock %}
        {% set rootpage = pagename.split('/') %}
        <div role="main" parent={{ rootpage[0] }}>
          <div id="docs-content">
            <div id="{{ pagename|replace('/', '-') }}">
              {% block body %}{% endblock %}
            </div>
          </div>
          <div class="nav">{{ secondnav() }}</div>
        </div>
        <div style="clear: both;"></div>
      {%- endif %}
    </div>
  </div>
{% endblock %}

{% block sidebarrel %}
<<<<<<< HEAD
  <h3>DOCS VERSION: <span class="version_txt">v0.1</span></h3>
  {% set local_toc = local_toctree(pagename, maxdepth=2|int, collapse=theme_collapse_navigation, includehidden=True) %}
  {{ local_toc }}
=======
  <h3>Browse</h3>
  {% set global_toc = local_toctree(pagename, maxdepth=2|int, collapse=theme_collapse_navigation, includehidden=True) %}
  {{ global_toc }}
  <!--
>>>>>>> df3ec7c0
  <ul>
    {% if prev %}
      <li><span class="version_txt">Prev: </span> <a href="{{ prev.link }}">{{ prev.title }}</a></li>
    {% endif %}
    {% if next %}
      <li><span class="version_txt">Next: </span> <a href="{{ next.link }}">{{ next.title }}</a></li>
    {% endif %}
  </ul>
  <h3>You are here:</h3>
  <ul>
      <li>

        <a href="{{ pathto('index') }}">{{ docstitle }}</a>
        {% for p in parents %}
          <ul><li><a href="{{ p.link }}">{{ p.title }}</a>
        {% endfor %}
        <ul><li>{{ title }}</li></ul>
        {% for p in parents %}</li></ul>{% endfor %}
      </li>
  </ul>
  -->
{% endblock %}

{# Empty some default blocks out #}
{% block relbar1 %}{% endblock %}
{% block relbar2 %}{% endblock %}
{% block sidebar1 %}{% endblock %}
{% block sidebar2 %}{% endblock %}
{% block footer %}
  <div class="footer-hasura-custom">
    Powered by <a target="_blank" href="http://www.sphinx-doc.org">Sphinx</a>.
    Inspired from the djangosite.com theme (<a target="_blank" href="https://github.com/django/djangoproject.com/blob/master/LICENSE">LICENSE</a>).
    Copyright &copy; 2016 <a target="_blank" href="https://hasura.io">Hasura</a>.
  </div>

  <script>
    (function(i,s,o,g,r,a,m){i['GoogleAnalyticsObject']=r;i[r]=i[r]||function(){
        (i[r].q=i[r].q||[]).push(arguments)},i[r].l=1*new Date();a=s.createElement(o),
      m=s.getElementsByTagName(o)[0];a.async=1;a.src=g;m.parentNode.insertBefore(a,m)
    })(window,document,'script','https://www.google-analytics.com/analytics.js','ga');

    ga('create', 'UA-59768903-1', 'auto');
    ga('send', 'pageview');
  </script>

  <script>
    window.intercomSettings = {
      app_id: "rucirpb3"
    };
  </script>
  <script>(function(){var w=window;var ic=w.Intercom;if(typeof ic==="function"){ic('reattach_activator');ic('update',intercomSettings);}else{var d=document;var i=function(){i.c(arguments)};i.q=[];i.c=function(args){i.q.push(args)};w.Intercom=i;function l(){var s=d.createElement('script');s.type='text/javascript';s.async=true;s.src='https://widget.intercom.io/widget/rucirpb3';var
    x=d.getElementsByTagName('script')[0];x.parentNode.insertBefore(s,x);}if(w.attachEvent){w.attachEvent('onload',l);}else{w.addEventListener('load',l,false);}}})()</script>
  <script src="https://code.jquery.com/jquery-1.12.4.js"></script>
  <script src="https://code.jquery.com/ui/1.12.1/jquery-ui.js"></script>
  <script>
    $( function() {
      var availableTags = [
      "ActionScript",
      "AppleScript",
      "Asp",
      "BASIC",
      "C",
      "C++",
      "Clojure",
      "COBOL",
      "ColdFusion",
      "Erlang",
      "Fortran",
      "Groovy",
      "Haskell",
      "Java",
      "JavaScript",
      "Lisp",
      "Perl",
      "PHP",
      "Python",
      "Ruby",
      "Scala",
      "Scheme"
      ];
      $( "#tags" ).autocomplete({
        source: availableTags
      });
    });
  </script>

{% endblock %}<|MERGE_RESOLUTION|>--- conflicted
+++ resolved
@@ -78,7 +78,8 @@
         {% include 'pages/tutorials.html' %}
       {%- else %}
         {% block sidebarwrapper %}
-          {% if pagename != 'index' %}
+        {% set rootpage = pagename.split('/') %}
+          {% if rootpage[0] == 'ref' %}
             <div class="yui-b" id="sidebar">
               {%- if last_updated %}
                 <span><b>Last updated:</b> {{ last_updated }}</span>
@@ -87,7 +88,6 @@
             </div>
           {% endif %}
         {% endblock %}
-        {% set rootpage = pagename.split('/') %}
         <div role="main" parent={{ rootpage[0] }}>
           <div id="docs-content">
             <div id="{{ pagename|replace('/', '-') }}">
@@ -103,16 +103,10 @@
 {% endblock %}
 
 {% block sidebarrel %}
-<<<<<<< HEAD
   <h3>DOCS VERSION: <span class="version_txt">v0.1</span></h3>
   {% set local_toc = local_toctree(pagename, maxdepth=2|int, collapse=theme_collapse_navigation, includehidden=True) %}
   {{ local_toc }}
-=======
-  <h3>Browse</h3>
-  {% set global_toc = local_toctree(pagename, maxdepth=2|int, collapse=theme_collapse_navigation, includehidden=True) %}
-  {{ global_toc }}
   <!--
->>>>>>> df3ec7c0
   <ul>
     {% if prev %}
       <li><span class="version_txt">Prev: </span> <a href="{{ prev.link }}">{{ prev.title }}</a></li>
