--- conflicted
+++ resolved
@@ -290,12 +290,8 @@
         procAlteredCols sc tn
 
       withNewTabName newTN = do
-<<<<<<< HEAD
-        let mCustomTableNameText = G.unName <$> (_tcCustomName . _tciCustomConfig $ ti)
-            tnGQL = fromMaybe (snakeCaseQualObject newTN) mCustomTableNameText
-=======
-        let tnGQL = snakeCaseQualifiedObject newTN
->>>>>>> fd36bd14
+        let customTableNameText = G.unName <$> (_tcCustomName . _tciCustomConfig $ ti)
+            tnGQL = fromMaybe (snakeCaseQualifiedObject newTN) customTableNameText
         -- check for GraphQL schema conflicts on new name
         checkConflictingNode sc tnGQL
         procAlteredCols sc tn
