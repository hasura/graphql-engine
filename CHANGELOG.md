--- conflicted
+++ resolved
@@ -2,13 +2,9 @@
 
 ## Next release
 
-<<<<<<< HEAD
-### console: persist columns state in data browser
-=======
 ### Allow access to session variables by computed fields (fix #3846)
 
 Sometimes it is useful for computed fields to have access to the Hasura session variables directly. For example, suppose you want to fetch some articles but also get related user info, say `likedByMe`. Now, you can define a function like:
->>>>>>> 8a58ef8b
 
 ```
 CREATE OR REPLACE FUNCTION article_liked(article_row article, hasura_session json)
@@ -41,6 +37,7 @@
 (Add entries here in the order of: server, console, cli, docs, others)
 
 - console: add read replica support section to pro popup (#4118)
+- docs: improve documentation on admin secret (#4332) (close #4055, #2116, #1725)
 
 ## `v1.2.0`
 
@@ -302,11 +299,8 @@
 ### CLI: V2 migrations architecture
 
 A new CLI migrations image is introduced to account for the new migrations workflow. If you're have a project with `version: 2` in `config.yaml`, you should use the new image: `hasura/graphql-engine:v1.2.0-cli-migrations-v2`. Mount the migrations at `/hasura-migrations` and metadata at `/hasura-metadata`.
-<<<<<<< HEAD
-=======
 
 See [upgrade docs](https://hasura.io/docs/1.0/graphql/manual/migrations/upgrade-v2.html).
->>>>>>> 8a58ef8b
 
 (close #3969) (#4145)
 
@@ -395,8 +389,4 @@
 - server: check expression in update permissions (close #384) (rfc #3750) (#3804)
 - console: show pre-release update notifications with opt out option (#3888)
 - console: handle invalid keys in permission builder (close #3848) (#3863)
-<<<<<<< HEAD
-- docs: improve documentation on admin secret (#4332) (close #4055, #2116, #1725)
-=======
-- docs: add page on data validation to docs (close #4085) (#4260)
->>>>>>> 8a58ef8b
+- docs: add page on data validation to docs (close #4085) (#4260)