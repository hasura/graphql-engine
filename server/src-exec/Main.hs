module Main where

import           Migrate                    (migrateCatalog)
import           Ops

import           Control.Monad.STM          (atomically)
import           Data.Time.Clock            (getCurrentTime)
import           Options.Applicative
import           System.Environment         (getEnvironment, lookupEnv)
import           System.Exit                (exitFailure)


import qualified Control.Concurrent         as C
import qualified Data.Aeson                 as A
import qualified Data.ByteString.Char8      as BC
import qualified Data.ByteString.Lazy       as BL
import qualified Data.ByteString.Lazy.Char8 as BLC
import qualified Data.Text                  as T
import qualified Data.Yaml                  as Y
import qualified Network.HTTP.Client        as HTTP
import qualified Network.HTTP.Client.TLS    as HTTP
import qualified Network.Wai.Handler.Warp   as Warp

import           Hasura.Events.Lib
import           Hasura.Logging
import           Hasura.Prelude
import           Hasura.RQL.DDL.Metadata    (fetchMetadata)
import           Hasura.RQL.Types           (adminUserInfo, emptySchemaCache)
import           Hasura.Server.App          (SchemaCacheRef (..), mkWaiApp)
import           Hasura.Server.Auth
import           Hasura.Server.CheckUpdates (checkForUpdates)
import           Hasura.Server.Init
import           Hasura.Server.Logging
import           Hasura.Server.Query        (peelRun)
import           Hasura.Server.SchemaUpdate
import           Hasura.Server.Telemetry
import           Hasura.Server.Version      (currentVersion)

import qualified Database.PG.Query          as Q

printErrExit :: forall a . String -> IO a
printErrExit = (>> exitFailure) . putStrLn

printErrJExit :: A.ToJSON a => forall b . a -> IO b
printErrJExit = (>> exitFailure) . printJSON

parseHGECommand :: Parser RawHGECommand
parseHGECommand =
  subparser
    ( command "serve" (info (helper <*> (HCServe <$> serveOpts))
          ( progDesc "Start the GraphQL Engine Server"
            <> footerDoc (Just serveCmdFooter)
          ))
        <> command "export" (info (pure  HCExport)
          ( progDesc "Export graphql-engine's metadata to stdout" ))
        <> command "clean" (info (pure  HCClean)
          ( progDesc "Clean graphql-engine's metadata to start afresh" ))
        <> command "execute" (info (pure  HCExecute)
          ( progDesc "Execute a query" ))
        <> command "version" (info (pure  HCVersion)
          (progDesc "Prints the version of GraphQL Engine"))
    )
  where
    serveOpts = RawServeOptions
                <$> parseServerPort
                <*> parseServerHost
                <*> parseConnParams
                <*> parseTxIsolation
                <*> (parseAdminSecret <|> parseAccessKey)
                <*> parseWebHook
                <*> parseJwtSecret
                <*> parseUnAuthRole
                <*> parseCorsConfig
                <*> parseEnableConsole
                <*> parseEnableTelemetry
                <*> parseWsReadCookie
                <*> parseStringifyNum
                <*> parseEnabledAPIs
                <*> parseVerboseAPIResp


parseArgs :: IO HGEOptions
parseArgs = do
  rawHGEOpts <- execParser opts
  env <- getEnvironment
  let eitherOpts = runWithEnv env $ mkHGEOptions rawHGEOpts
  either printErrExit return eitherOpts
  where
    opts = info (helper <*> hgeOpts)
           ( fullDesc <>
             header "Hasura GraphQL Engine: Realtime GraphQL API over Postgres with access control" <>
             footerDoc (Just mainCmdFooter)
           )
    hgeOpts = HGEOptionsG <$> parseRawConnInfo <*> parseHGECommand

printJSON :: (A.ToJSON a) => a -> IO ()
printJSON = BLC.putStrLn . A.encode

printYaml :: (A.ToJSON a) => a -> IO ()
printYaml = BC.putStrLn . Y.encode

mkPGLogger :: Logger -> Q.PGLogger
mkPGLogger (Logger logger) (Q.PLERetryMsg msg) =
  logger $ PGLog LevelWarn msg

main :: IO ()
main =  do
  (HGEOptionsG rci hgeCmd) <- parseArgs
  -- global http manager
  httpManager <- HTTP.newManager HTTP.tlsManagerSettings
  loggerCtx   <- mkLoggerCtx $ defaultLoggerSettings True
  instanceId <- mkInstanceId
  let logger = mkLogger loggerCtx
      pgLogger = mkPGLogger logger
  case hgeCmd of
    HCServe so@(ServeOptions port host cp isoL mAdminSecret mAuthHook mJwtSecret
                mUnAuthRole corsCfg enableConsole enableTelemetry strfyNum enabledAPIs verboseAPIResp) -> do
      -- log serve options
      unLogger logger $ serveOptsToLog so
      hloggerCtx  <- mkLoggerCtx $ defaultLoggerSettings False

      authModeRes <- runExceptT $ mkAuthMode mAdminSecret mAuthHook mJwtSecret
                                             mUnAuthRole httpManager loggerCtx

      am <- either (printErrExit . T.unpack) return authModeRes

      ci <- procConnInfo rci
      -- log postgres connection info
      unLogger logger $ connInfoToLog ci

      pool <- Q.initPGPool ci cp pgLogger

      -- safe init catalog
      initRes <- initialise logger ci httpManager

      -- prepare event triggers data
      prepareEvents logger ci

<<<<<<< HEAD
      pool <- Q.initPGPool ci cp
      (app, cacheRef) <- mkWaiApp isoL loggerCtx pool httpManager
                         strfyNum am corsCfg enableConsole enableTelemetry enabledAPIs verboseAPIResp
=======
      (app, cacheRef, cacheInitTime) <-
        mkWaiApp isoL loggerCtx strfyNum pool httpManager am
          corsCfg enableConsole enableTelemetry instanceId enabledAPIs

      -- start a background thread for schema sync
      startSchemaSync strfyNum pool logger httpManager
                      cacheRef instanceId cacheInitTime
>>>>>>> 50b02e95

      let warpSettings = Warp.setPort port $ Warp.setHost host Warp.defaultSettings

      maxEvThrds <- getFromEnv defaultMaxEventThreads "HASURA_GRAPHQL_EVENTS_HTTP_POOL_SIZE"
      evFetchMilliSec  <- getFromEnv defaultFetchIntervalMilliSec "HASURA_GRAPHQL_EVENTS_FETCH_INTERVAL"
      logEnvHeaders <- getFromEnv False "LOG_HEADERS_FROM_ENV"

      eventEngineCtx <- atomically $ initEventEngineCtx maxEvThrds evFetchMilliSec

      let scRef = _scrCache cacheRef
      unLogger logger $
        mkGenericStrLog "event_triggers" "starting workers"
      void $ C.forkIO $ processEventQueue hloggerCtx logEnvHeaders httpManager pool scRef eventEngineCtx

      -- start a background thread to check for updates
      void $ C.forkIO $ checkForUpdates loggerCtx httpManager

      -- start a background thread for telemetry
      when enableTelemetry $ do
        unLogger logger $ mkGenericStrLog "telemetry" telemetryNotice
        void $ C.forkIO $ runTelemetry logger httpManager scRef initRes

      unLogger logger $
        mkGenericStrLog "server" "starting API server"
      Warp.runSettings warpSettings app

    HCExport -> do
      ci <- procConnInfo rci
      res <- runTx pgLogger ci fetchMetadata
      either printErrJExit printJSON res

    HCClean -> do
      ci <- procConnInfo rci
      res <- runTx pgLogger ci cleanCatalog
      either printErrJExit (const cleanSuccess) res

    HCExecute -> do
      queryBs <- BL.getContents
      ci <- procConnInfo rci
      res <- runAsAdmin pgLogger ci httpManager $ execQuery queryBs
      either printErrJExit BLC.putStrLn res

    HCVersion -> putStrLn $ "Hasura GraphQL Engine: " ++ T.unpack currentVersion
  where

    runTx pgLogger ci tx = do
      pool <- getMinimalPool pgLogger ci
      runExceptT $ Q.runTx pool (Q.Serializable, Nothing) tx

    runAsAdmin pgLogger ci httpManager m = do
      pool <- getMinimalPool pgLogger ci
      res  <- runExceptT $ peelRun emptySchemaCache adminUserInfo
              httpManager False pool Q.Serializable m
      return $ fmap fst res

    procConnInfo rci =
      either (printErrExit . connInfoErrModifier) return $
        mkConnInfo rci

    getMinimalPool pgLogger ci = do
      let connParams = Q.defaultConnParams { Q.cpConns = 1 }
      Q.initPGPool ci connParams pgLogger

    initialise (Logger logger) ci httpMgr = do
      currentTime <- getCurrentTime
      let pgLogger = mkPGLogger $ Logger logger
      -- initialise the catalog
      initRes <- runAsAdmin pgLogger ci httpMgr $ initCatalogSafe currentTime
      either printErrJExit (logger . mkGenericStrLog "db_init") initRes

      -- migrate catalog if necessary
      migRes <- runAsAdmin pgLogger ci httpMgr $ migrateCatalog currentTime
      either printErrJExit (logger . mkGenericStrLog "db_migrate") migRes

      -- generate and retrieve uuids
      getUniqIds pgLogger ci

    prepareEvents (Logger logger) ci = do
      let pgLogger = mkPGLogger $ Logger logger
      logger $ mkGenericStrLog "event_triggers" "preparing data"
      res <- runTx pgLogger ci unlockAllEvents
      either printErrJExit return res

    getUniqIds pgLogger ci = do
      eDbId <- runTx pgLogger ci getDbId
      dbId <- either printErrJExit return eDbId
      fp <- liftIO generateFingerprint
      return (dbId, fp)

    getFromEnv :: (Read a) => a -> String -> IO a
    getFromEnv defaults env = do
      mEnv <- lookupEnv env
      let mRes = case mEnv of
            Nothing  -> Just defaults
            Just val -> readMaybe val
          eRes = maybe (Left $ "Wrong expected type for environment variable: " <> env) Right mRes
      either printErrExit return eRes

    cleanSuccess =
      putStrLn "successfully cleaned graphql-engine related data"


telemetryNotice :: String
telemetryNotice =
  "Help us improve Hasura! The graphql-engine server collects anonymized "
  <> "usage stats which allows us to keep improving Hasura at warp speed. "
  <> "To read more or opt-out, visit https://docs.hasura.io/1.0/graphql/manual/guides/telemetry.html"<|MERGE_RESOLUTION|>--- conflicted
+++ resolved
@@ -136,19 +136,13 @@
       -- prepare event triggers data
       prepareEvents logger ci
 
-<<<<<<< HEAD
-      pool <- Q.initPGPool ci cp
-      (app, cacheRef) <- mkWaiApp isoL loggerCtx pool httpManager
-                         strfyNum am corsCfg enableConsole enableTelemetry enabledAPIs verboseAPIResp
-=======
       (app, cacheRef, cacheInitTime) <-
         mkWaiApp isoL loggerCtx strfyNum pool httpManager am
-          corsCfg enableConsole enableTelemetry instanceId enabledAPIs
+          corsCfg enableConsole enableTelemetry instanceId enabledAPIs verboseAPIResp
 
       -- start a background thread for schema sync
       startSchemaSync strfyNum pool logger httpManager
                       cacheRef instanceId cacheInitTime
->>>>>>> 50b02e95
 
       let warpSettings = Warp.setPort port $ Warp.setHost host Warp.defaultSettings
 
