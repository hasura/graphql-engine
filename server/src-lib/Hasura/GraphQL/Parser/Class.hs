--- conflicted
+++ resolved
@@ -3,14 +3,9 @@
 
 import                          Hasura.Prelude
 
-<<<<<<< HEAD
-import qualified Data.HashMap.Strict                   as Map
-import qualified Language.Haskell.TH                   as TH
-import qualified Language.GraphQL.Draft.Syntax         as G
-=======
 import                qualified Data.HashMap.Strict                   as Map
 import                qualified Language.Haskell.TH                   as TH
->>>>>>> 8d0afb6f
+import                qualified Language.GraphQL.Draft.Syntax         as G
 
 import                          Data.Has
 import                          Data.Parser.JSONPath
@@ -18,21 +13,13 @@
 import                          GHC.Stack                             (HasCallStack)
 import                          Type.Reflection                       (Typeable)
 
-<<<<<<< HEAD
-import {-# SOURCE #-} Hasura.GraphQL.Parser.Internal.Parser
-import           Hasura.RQL.Types.Error
-import           Hasura.RQL.Types.Table
-import           Hasura.Session                        (RoleName)
-import           Hasura.SQL.Types
-=======
 import                          Data.Text.Extended
 import {-# SOURCE #-}           Hasura.GraphQL.Parser.Internal.Parser
 import                          Hasura.RQL.Types.Error
-import                          Hasura.RQL.Types.Table                (TableCache, TableInfo)
+import                          Hasura.RQL.Types.Table
 import                          Hasura.SQL.Backend
 import                          Hasura.SQL.Types
 import                          Hasura.Session                        (RoleName)
->>>>>>> 8d0afb6f
 
 {- Note [Tying the knot]
 ~~~~~~~~~~~~~~~~~~~~~~~~
