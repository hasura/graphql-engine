{-# LANGUAGE CPP        #-}
{-# LANGUAGE DataKinds  #-}
{-# LANGUAGE RankNTypes #-}

module Hasura.Server.App where

import           Control.Arrow                          ((***))
import           Control.Concurrent.MVar
import           Control.Exception                      (IOException, try)
import           Data.Aeson                             hiding (json)
import           Data.IORef
import           Data.Time.Clock                        (UTCTime,
                                                         getCurrentTime)
import           Network.Mime                           (defaultMimeLookup)
import           Network.Wai                            (requestHeaders,
                                                         strictRequestBody)
import           System.Exit                            (exitFailure)

import           System.FilePath                        (joinPath, takeFileName)
import           Web.Spock.Core

import qualified Data.ByteString.Lazy                   as BL
import qualified Data.HashMap.Strict                    as M
import qualified Data.HashSet                           as S
import qualified Data.Text                              as T
import qualified Network.HTTP.Client                    as HTTP
import qualified Network.HTTP.Types                     as N
import qualified Network.Wai                            as Wai
import qualified Network.Wai.Handler.WebSockets         as WS
import qualified Network.WebSockets                     as WS
import qualified Text.Mustache                          as M
import qualified Text.Mustache.Compile                  as M

import qualified Database.PG.Query                      as Q
import qualified Hasura.GraphQL.Execute                 as E
import qualified Hasura.GraphQL.Execute.LiveQuery       as EL
import qualified Hasura.GraphQL.Explain                 as GE
import qualified Hasura.GraphQL.Transport.HTTP          as GH
import qualified Hasura.GraphQL.Transport.HTTP.Protocol as GH
import qualified Hasura.GraphQL.Transport.WebSocket     as WS
import qualified Hasura.Logging                         as L

import           Hasura.EncJSON
import           Hasura.Prelude                         hiding (get, put)
import           Hasura.RQL.DDL.Schema.Table
import           Hasura.RQL.DML.QueryTemplate
import           Hasura.RQL.Types
import           Hasura.Server.Auth                     (AuthMode (..),
                                                         getUserInfo)
import           Hasura.Server.Cors
import           Hasura.Server.Init
import           Hasura.Server.Logging
import           Hasura.Server.Middleware               (corsMiddleware)
import qualified Hasura.Server.PGDump                   as PGD
import           Hasura.Server.Query
import           Hasura.Server.Utils
import           Hasura.Server.Version
import           Hasura.SQL.Types

consoleTmplt :: M.Template
consoleTmplt = $(M.embedSingleTemplate "src-rsr/console.html")

boolToText :: Bool -> T.Text
boolToText = bool "false" "true"

isAdminSecretSet :: AuthMode -> T.Text
isAdminSecretSet AMNoAuth = boolToText False
isAdminSecretSet _        = boolToText True

data SchemaCacheRef
  = SchemaCacheRef
  { _scrLock     :: MVar ()
  , _scrCache    :: IORef (SchemaCache, SchemaCacheVer)
  -- an action to run when schemacache changes
  , _scrOnChange :: IO ()
  }

getSCFromRef :: SchemaCacheRef -> IO SchemaCache
getSCFromRef scRef = fst <$> readIORef (_scrCache scRef)

logInconsObjs :: L.Logger -> [InconsistentMetadataObj] -> IO ()
logInconsObjs logger objs =
  unless (null objs) $ L.unLogger logger $ mkInconsMetadataLog objs

withSCUpdate
  :: (MonadIO m, MonadError e m)
  => SchemaCacheRef -> L.Logger -> m (a, SchemaCache) -> m a
withSCUpdate scr logger action = do
  acquireLock
  (res, newSC) <- action `catchError` onError
  liftIO $ do
    -- update schemacache in IO reference
    modifyIORef' cacheRef $
      \(_, prevVer) -> (newSC, incSchemaCacheVer prevVer)
    -- log any inconsistent objects
    logInconsObjs logger $ scInconsistentObjs newSC
    onChange
  releaseLock
  return res
  where
    SchemaCacheRef lk cacheRef onChange = scr
    onError e   = releaseLock >> throwError e
    acquireLock = liftIO $ takeMVar lk
    releaseLock = liftIO $ putMVar lk ()

data ServerCtx
  = ServerCtx
<<<<<<< HEAD
  { scPGExecCtx   :: PGExecCtx
  , scConnInfo    :: Q.ConnInfo
  , scLogger      :: L.Logger
  , scCacheRef    :: SchemaCacheRef
  , scAuthMode    :: AuthMode
  , scManager     :: HTTP.Manager
  , scSQLGenCtx   :: SQLGenCtx
  , scEnabledAPIs :: S.HashSet API
  , scInstanceId  :: InstanceId
  , scPlanCache   :: E.PlanCache
  , scLQState     :: EL.LiveQueriesState
=======
  { scPGExecCtx       :: !PGExecCtx
  , scConnInfo        :: !Q.ConnInfo
  , scLogger          :: !L.Logger
  , scCacheRef        :: !SchemaCacheRef
  , scAuthMode        :: !AuthMode
  , scManager         :: !HTTP.Manager
  , scSQLGenCtx       :: !SQLGenCtx
  , scEnabledAPIs     :: !(S.HashSet API)
  , scInstanceId      :: !InstanceId
  , scPlanCache       :: !E.PlanCache
  , scLQState         :: !EL.LiveQueriesState
  , scEnableAllowlist :: !Bool
>>>>>>> 7f27fd98
  }

data HandlerCtx
  = HandlerCtx
  { hcServerCtx  :: !ServerCtx
  , hcReqBody    :: !BL.ByteString
  , hcUser       :: !UserInfo
  , hcReqHeaders :: ![N.Header]
  }

type Handler = ExceptT QErr (ReaderT HandlerCtx IO)

data APIResp
  = JSONResp !EncJSON
  | RawResp ![(Text,Text)] !BL.ByteString -- headers, body

apiRespToLBS :: APIResp -> BL.ByteString
apiRespToLBS = \case
  JSONResp j  -> encJToLBS j
  RawResp _ b -> b

mkAPIRespHandler :: Handler EncJSON -> Handler APIResp
mkAPIRespHandler = fmap JSONResp

isMetadataEnabled :: ServerCtx -> Bool
isMetadataEnabled sc = S.member METADATA $ scEnabledAPIs sc

isGraphQLEnabled :: ServerCtx -> Bool
isGraphQLEnabled sc = S.member GRAPHQL $ scEnabledAPIs sc

isPGDumpEnabled :: ServerCtx -> Bool
isPGDumpEnabled sc = S.member PGDUMP $ scEnabledAPIs sc

isDeveloperAPIEnabled :: ServerCtx -> Bool
isDeveloperAPIEnabled sc = S.member DEVELOPER $ scEnabledAPIs sc

-- {-# SCC parseBody #-}
parseBody :: (FromJSON a) => Handler a
parseBody = do
  reqBody <- hcReqBody <$> ask
  case decode' reqBody of
    Just jVal -> decodeValue jVal
    Nothing   -> throw400 InvalidJSON "invalid json"

onlyAdmin :: Handler ()
onlyAdmin = do
  uRole <- asks (userRole . hcUser)
  when (uRole /= adminRole) $
    throw400 AccessDenied "You have to be an admin to access this endpoint"

buildQCtx ::  Handler QCtx
buildQCtx = do
  scRef    <- scCacheRef . hcServerCtx <$> ask
  userInfo <- asks hcUser
  cache <- fmap fst $ liftIO $ readIORef $ _scrCache scRef
  sqlGenCtx <- scSQLGenCtx . hcServerCtx <$> ask
  return $ QCtx userInfo cache sqlGenCtx

logResult
  :: (MonadIO m)
  => Maybe UserInfo -> Wai.Request -> BL.ByteString -> L.Logger
  -> Either QErr BL.ByteString -> Maybe (UTCTime, UTCTime)
  -> m ()
logResult userInfoM req reqBody logger res qTime =
  liftIO $ (L.unLogger logger) $ mkAccessLog userInfoM req (reqBody, res) qTime

logError
  :: MonadIO m
  => Maybe UserInfo -> Wai.Request
  -> BL.ByteString -> L.Logger -> QErr -> m ()
logError userInfoM req reqBody logger qErr =
  logResult userInfoM req reqBody logger (Left qErr) Nothing

mkSpockAction
  :: (MonadIO m)
  => (Bool -> QErr -> Value)
  -> (QErr -> QErr)
  -> ServerCtx
  -> Handler APIResp
  -> ActionT m ()
mkSpockAction qErrEncoder qErrModifier serverCtx handler = do
  req <- request
  reqBody <- liftIO $ strictRequestBody req
  let headers  = requestHeaders req
      authMode = scAuthMode serverCtx
      manager = scManager serverCtx

  userInfoE <- liftIO $ runExceptT $ getUserInfo logger manager headers authMode
  userInfo <- either (logAndThrow req reqBody False . qErrModifier) return userInfoE

  let handlerState = HandlerCtx serverCtx reqBody userInfo headers

  t1 <- liftIO getCurrentTime -- for measuring response time purposes
  result <- liftIO $ runReaderT (runExceptT handler) handlerState
  t2 <- liftIO getCurrentTime -- for measuring response time purposes

  -- apply the error modifier
  let modResult = fmapL qErrModifier result

  -- log result
  logResult (Just userInfo) req reqBody logger (apiRespToLBS <$> modResult) $ Just (t1, t2)
  either (qErrToResp $ userRole userInfo == adminRole) resToResp modResult

  where
    logger = scLogger serverCtx
    -- encode error response
    qErrToResp :: (MonadIO m) => Bool -> QErr -> ActionCtxT ctx m b
    qErrToResp includeInternal qErr = do
      setStatus $ qeStatus qErr
      json $ qErrEncoder includeInternal qErr

    logAndThrow req reqBody includeInternal qErr = do
      logError Nothing req reqBody logger qErr
      qErrToResp includeInternal qErr

    resToResp = \case
      JSONResp j -> do
        uncurry setHeader jsonHeader
        lazyBytes $ encJToLBS j
      RawResp h b -> do
        mapM_ (uncurry setHeader) h
        lazyBytes b

v1QueryHandler :: RQLQuery -> Handler EncJSON
v1QueryHandler query = do
  scRef <- scCacheRef . hcServerCtx <$> ask
  logger <- scLogger . hcServerCtx <$> ask
  bool (fst <$> dbAction) (withSCUpdate scRef logger dbAction) $
    queryNeedsReload query
  where
    -- Hit postgres
    dbAction = do
      userInfo <- asks hcUser
      scRef <- scCacheRef . hcServerCtx <$> ask
      schemaCache <- fmap fst $ liftIO $ readIORef $ _scrCache scRef
      httpMgr <- scManager . hcServerCtx <$> ask
      sqlGenCtx <- scSQLGenCtx . hcServerCtx <$> ask
      pgExecCtx <- scPGExecCtx . hcServerCtx <$> ask
      instanceId <- scInstanceId . hcServerCtx <$> ask
      runQuery pgExecCtx instanceId userInfo schemaCache httpMgr sqlGenCtx query

v1Alpha1GQHandler :: GH.GQLReqUnparsed -> Handler EncJSON
v1Alpha1GQHandler query = do
  userInfo <- asks hcUser
  reqBody <- asks hcReqBody
  reqHeaders <- asks hcReqHeaders
  manager <- scManager . hcServerCtx <$> ask
  scRef <- scCacheRef . hcServerCtx <$> ask
  (sc, scVer) <- liftIO $ readIORef $ _scrCache scRef
  pgExecCtx <- scPGExecCtx . hcServerCtx <$> ask
  sqlGenCtx <- scSQLGenCtx . hcServerCtx <$> ask
  planCache <- scPlanCache . hcServerCtx <$> ask
  enableAL <- scEnableAllowlist . hcServerCtx <$> ask
  GH.runGQ pgExecCtx userInfo sqlGenCtx enableAL planCache
    sc scVer manager reqHeaders query reqBody

v1GQHandler :: GH.GQLReqUnparsed -> Handler EncJSON
v1GQHandler = v1Alpha1GQHandler

gqlExplainHandler :: GE.GQLExplain -> Handler EncJSON
gqlExplainHandler query = do
  onlyAdmin
  scRef <- scCacheRef . hcServerCtx <$> ask
  sc <- fmap fst $ liftIO $ readIORef $ _scrCache scRef
  pgExecCtx <- scPGExecCtx . hcServerCtx <$> ask
  sqlGenCtx <- scSQLGenCtx . hcServerCtx <$> ask
  enableAL <- scEnableAllowlist . hcServerCtx <$> ask
  GE.explainGQLQuery pgExecCtx sc sqlGenCtx enableAL query

v1Alpha1PGDumpHandler :: PGD.PGDumpReqBody -> Handler APIResp
v1Alpha1PGDumpHandler b = do
  onlyAdmin
  ci <- scConnInfo . hcServerCtx <$> ask
  output <- PGD.execPGDump b ci
  return $ RawResp [sqlHeader] output

consoleAssetsHandler :: L.Logger -> Text -> FilePath -> ActionT IO ()
consoleAssetsHandler logger dir path = do
  -- '..' in paths need not be handed as it is resolved in the url by
  -- spock's routing. we get the expanded path.
  eFileContents <- liftIO $ try $ BL.readFile $
    joinPath [T.unpack dir, path]
  either onError onSuccess eFileContents
  where
    onSuccess c = do
      mapM_ (uncurry setHeader) headers
      lazyBytes c
    onError :: IOException -> ActionT IO ()
    onError = raiseGenericApiError logger . err404 NotFound . T.pack . show
    fn = T.pack $ takeFileName path
    -- set gzip header if the filename ends with .gz
    (fileName, encHeader) = case T.stripSuffix ".gz" fn of
      Just v  -> (v, [gzipHeader])
      Nothing -> (fn, [])
    mimeType = bsToTxt $ defaultMimeLookup fileName
    headers = ("Content-Type", mimeType) : encHeader

mkConsoleHTML :: T.Text -> AuthMode -> Bool -> Maybe Text -> Either String T.Text
mkConsoleHTML path authMode enableTelemetry consoleAssetsDir = do
  bool (Left errMsg) (Right res) $ null errs
  where
    (errs, res) = M.checkedSubstitute consoleTmplt $
      -- variables required to render the template
      object [ "isAdminSecretSet" .= isAdminSecretSet authMode
             , "consolePath" .= consolePath
             , "enableTelemetry" .= boolToText enableTelemetry
             , "cdnAssets" .= boolToText (isNothing consoleAssetsDir)
             , "assetsVersion" .= consoleVersion
             ]
    consolePath = case path of
      "" -> "/console"
      r  -> "/console/" <> r
    errMsg = "console template rendering failed: " ++ show errs

newtype QueryParser
  = QueryParser { getQueryParser :: QualifiedTable -> Handler RQLQuery }

queryParsers :: M.HashMap T.Text QueryParser
queryParsers =
  M.fromList
  [ ("select", mkQueryParser RQSelect)
  , ("insert", mkQueryParser RQInsert)
  , ("update", mkQueryParser RQUpdate)
  , ("delete", mkQueryParser RQDelete)
  , ("count", mkQueryParser RQCount)
  ]
  where
    mkQueryParser f =
      QueryParser $ \qt -> do
      obj <- parseBody
      let val = Object $ M.insert "table" (toJSON qt) obj
      q <- decodeValue val
      return $ f q

legacyQueryHandler :: TableName -> T.Text -> Handler EncJSON
legacyQueryHandler tn queryType =
  case M.lookup queryType queryParsers of
    Just queryParser -> getQueryParser queryParser qt >>= v1QueryHandler
    Nothing          -> throw404 "No such resource exists"
  where
    qt = QualifiedObject publicSchema tn

initErrExit :: QErr -> IO a
initErrExit e = do
  putStrLn $
    "failed to build schema-cache because of inconsistent metadata: "
    <> T.unpack (qeError e)
  exitFailure

mkWaiApp
  :: Q.TxIsolation
  -> L.LoggerCtx
  -> SQLGenCtx
  -> Bool
  -> Q.PGPool
  -> Q.ConnInfo
  -> HTTP.Manager
  -> AuthMode
  -> CorsConfig
  -> Bool
  -> Maybe Text
  -> Bool
  -> InstanceId
  -> S.HashSet API
  -> EL.LQOpts
  -> IO (Wai.Application, SchemaCacheRef, Maybe UTCTime)
mkWaiApp isoLevel loggerCtx sqlGenCtx enableAL pool ci httpManager mode corsCfg
         enableConsole consoleAssetsDir enableTelemetry instanceId apis
         lqOpts = do
    let pgExecCtx = PGExecCtx pool isoLevel
        pgExecCtxSer = PGExecCtx pool Q.Serializable
    (cacheRef, cacheBuiltTime) <- do
      pgResp <- runExceptT $ peelRun emptySchemaCache adminUserInfo
                httpManager sqlGenCtx pgExecCtxSer $ do
                  buildSchemaCache
                  liftTx fetchLastUpdate
      (time, sc) <- either initErrExit return pgResp
      scRef <- newIORef (sc, initSchemaCacheVer)
      return (scRef, snd <$> time)

    cacheLock <- newMVar ()
    planCache <- E.initPlanCache

    let corsPolicy = mkDefaultCorsPolicy corsCfg
        logger = L.mkLogger loggerCtx

    lqState <- EL.initLiveQueriesState lqOpts pgExecCtx
    wsServerEnv <- WS.createWSServerEnv logger pgExecCtx lqState cacheRef
                   httpManager corsPolicy sqlGenCtx enableAL planCache

    let schemaCacheRef =
          SchemaCacheRef cacheLock cacheRef (E.clearPlanCache planCache)
        serverCtx = ServerCtx pgExecCtx ci logger
                    schemaCacheRef mode httpManager
                    sqlGenCtx apis instanceId planCache lqState enableAL

    spockApp <- spockAsApp $ spockT id $
                httpApp corsCfg serverCtx enableConsole
                  consoleAssetsDir enableTelemetry

    let wsServerApp = WS.createWSServerApp mode wsServerEnv
    return ( WS.websocketsOr WS.defaultConnectionOptions wsServerApp spockApp
           , schemaCacheRef
           , cacheBuiltTime
           )

httpApp :: CorsConfig -> ServerCtx -> Bool -> Maybe Text -> Bool -> SpockT IO ()
httpApp corsCfg serverCtx enableConsole consoleAssetsDir enableTelemetry = do
    -- cors middleware
    unless (isCorsDisabled corsCfg) $
      middleware $ corsMiddleware (mkDefaultCorsPolicy corsCfg)

    -- API Console and Root Dir
    when (enableConsole && enableMetadata) $ do
      serveApiConsole

    -- Health check endpoint
    get "healthz" $ do
      sc <- liftIO $ getSCFromRef $ scCacheRef serverCtx
      if null $ scInconsistentObjs sc
        then setStatus N.status200 >> lazyBytes "OK"
        else setStatus N.status500 >> lazyBytes "ERROR"

    get "v1/version" $ do
      uncurry setHeader jsonHeader
      lazyBytes $ encode $ object [ "version" .= currentVersion ]

    when enableMetadata $ do
      get    ("v1/template" <//> var) tmpltGetOrDeleteH
      post   ("v1/template" <//> var) tmpltPutOrPostH
      put    ("v1/template" <//> var) tmpltPutOrPostH
      delete ("v1/template" <//> var) tmpltGetOrDeleteH

      post "v1/query" $ mkSpockAction encodeQErr id serverCtx $ mkAPIRespHandler $ do
        query <- parseBody
        v1QueryHandler query

      post ("api/1/table" <//> var <//> var) $ \tableName queryType ->
        mkSpockAction encodeQErr id serverCtx $ mkAPIRespHandler $
        legacyQueryHandler (TableName tableName) queryType

    when enablePGDump $
      post "v1alpha1/pg_dump" $ mkSpockAction encodeQErr id serverCtx $ do
        query <- parseBody
        v1Alpha1PGDumpHandler query

    when enableGraphQL $ do
      post "v1alpha1/graphql/explain" gqlExplainAction

      post "v1alpha1/graphql" $ mkSpockAction GH.encodeGQErr id serverCtx $
        mkAPIRespHandler $ do
          query <- parseBody
          v1Alpha1GQHandler query

      post "v1/graphql/explain" gqlExplainAction

      post "v1/graphql" $ mkSpockAction GH.encodeGQErr allMod200 serverCtx $
        mkAPIRespHandler $ do
          query <- parseBody
          v1GQHandler query

    when (isDeveloperAPIEnabled serverCtx) $ do
      get "dev/plan_cache" $ mkSpockAction encodeQErr id serverCtx $
        mkAPIRespHandler $ do
          onlyAdmin
          respJ <- liftIO $ E.dumpPlanCache $ scPlanCache serverCtx
          return $ encJFromJValue respJ
      get "dev/subscriptions" $ mkSpockAction encodeQErr id serverCtx $
        mkAPIRespHandler $ do
          onlyAdmin
          respJ <- liftIO $ EL.dumpLiveQueriesState False $ scLQState serverCtx
          return $ encJFromJValue respJ
      get "dev/subscriptions/extended" $ mkSpockAction encodeQErr id serverCtx $
        mkAPIRespHandler $ do
          onlyAdmin
          respJ <- liftIO $ EL.dumpLiveQueriesState True $ scLQState serverCtx
          return $ encJFromJValue respJ

    forM_ [GET,POST] $ \m -> hookAny m $ \_ -> do
      let qErr = err404 NotFound "resource does not exist"
      raiseGenericApiError logger qErr

  where
    logger = scLogger serverCtx
    -- all graphql errors should be of type 200
    allMod200 qe = qe { qeStatus = N.status200 }

    gqlExplainAction =
      mkSpockAction encodeQErr id serverCtx $ mkAPIRespHandler $ do
        expQuery <- parseBody
        gqlExplainHandler expQuery

    enableGraphQL = isGraphQLEnabled serverCtx
    enableMetadata = isMetadataEnabled serverCtx
    enablePGDump = isPGDumpEnabled serverCtx
    tmpltGetOrDeleteH tmpltName = do
      tmpltArgs <- tmpltArgsFromQueryParams
      mkSpockAction encodeQErr id serverCtx $ mkAPIRespHandler $
        mkQTemplateAction tmpltName tmpltArgs

    tmpltPutOrPostH tmpltName = do
      tmpltArgs <- tmpltArgsFromQueryParams
      mkSpockAction encodeQErr id serverCtx $ mkAPIRespHandler $ do
        bodyTmpltArgs <- parseBody
        mkQTemplateAction tmpltName $ M.union bodyTmpltArgs tmpltArgs

    tmpltArgsFromQueryParams = do
      qparams <- params
      return $ M.fromList $ flip map qparams $
        TemplateParam *** String

    mkQTemplateAction tmpltName tmpltArgs =
      v1QueryHandler $ RQExecuteQueryTemplate $
      ExecQueryTemplate (TQueryName tmpltName) tmpltArgs

    serveApiConsole = do
      -- redirect / to /console
      get root $ redirect "console"

      -- serve static files if consoleAssetsDir is set
      onJust consoleAssetsDir $ \dir ->
        get ("console/assets" <//> wildcard) $ \path ->
          consoleAssetsHandler logger dir (T.unpack path)

      -- serve console html
      get ("console" <//> wildcard) $ \path ->
        either (raiseGenericApiError logger . err500 Unexpected . T.pack) html $
        mkConsoleHTML path (scAuthMode serverCtx) enableTelemetry consoleAssetsDir

raiseGenericApiError :: L.Logger -> QErr -> ActionT IO ()
raiseGenericApiError logger qErr = do
  req <- request
  reqBody <- liftIO $ strictRequestBody req
  logError Nothing req reqBody logger qErr
  uncurry setHeader jsonHeader
  setStatus $ qeStatus qErr
  lazyBytes $ encode qErr<|MERGE_RESOLUTION|>--- conflicted
+++ resolved
@@ -105,19 +105,6 @@
 
 data ServerCtx
   = ServerCtx
-<<<<<<< HEAD
-  { scPGExecCtx   :: PGExecCtx
-  , scConnInfo    :: Q.ConnInfo
-  , scLogger      :: L.Logger
-  , scCacheRef    :: SchemaCacheRef
-  , scAuthMode    :: AuthMode
-  , scManager     :: HTTP.Manager
-  , scSQLGenCtx   :: SQLGenCtx
-  , scEnabledAPIs :: S.HashSet API
-  , scInstanceId  :: InstanceId
-  , scPlanCache   :: E.PlanCache
-  , scLQState     :: EL.LiveQueriesState
-=======
   { scPGExecCtx       :: !PGExecCtx
   , scConnInfo        :: !Q.ConnInfo
   , scLogger          :: !L.Logger
@@ -130,7 +117,6 @@
   , scPlanCache       :: !E.PlanCache
   , scLQState         :: !EL.LiveQueriesState
   , scEnableAllowlist :: !Bool
->>>>>>> 7f27fd98
   }
 
 data HandlerCtx
@@ -195,7 +181,7 @@
   -> Either QErr BL.ByteString -> Maybe (UTCTime, UTCTime)
   -> m ()
 logResult userInfoM req reqBody logger res qTime =
-  liftIO $ (L.unLogger logger) $ mkAccessLog userInfoM req (reqBody, res) qTime
+  liftIO $ L.unLogger logger $ mkAccessLog userInfoM req (reqBody, res) qTime
 
 logError
   :: MonadIO m
@@ -329,7 +315,7 @@
     headers = ("Content-Type", mimeType) : encHeader
 
 mkConsoleHTML :: T.Text -> AuthMode -> Bool -> Maybe Text -> Either String T.Text
-mkConsoleHTML path authMode enableTelemetry consoleAssetsDir = do
+mkConsoleHTML path authMode enableTelemetry consoleAssetsDir =
   bool (Left errMsg) (Right res) $ null errs
   where
     (errs, res) = M.checkedSubstitute consoleTmplt $
@@ -444,8 +430,7 @@
       middleware $ corsMiddleware (mkDefaultCorsPolicy corsCfg)
 
     -- API Console and Root Dir
-    when (enableConsole && enableMetadata) $ do
-      serveApiConsole
+    when (enableConsole && enableMetadata) serveApiConsole
 
     -- Health check endpoint
     get "healthz" $ do
