import React from 'react';
import Spinner from '../Common/Spinner/Spinner';

import PageNotFound, { NotFoundError } from './PageNotFound';
import RuntimeError from './RuntimeError';
import { registerRunTimeError } from '../Main/Actions';
import { redirectToMetadataStatus } from '../Common/utils/routesUtils';
import { loadInconsistentObjects } from '../../metadata/actions';
import { Dispatch, FixMe } from '../../types';

export const isMetadataStatusPage = () => {
  return window.location.pathname.includes('/settings/metadata-status');
};

export interface Metadata {
  inconsistentObjects: Record<string, unknown>[];
  ongoingRequest: boolean;
  allowedQueries: Record<string, unknown>[];
}

export interface ErrorBoundaryProps {
  metadata: Metadata;
<<<<<<< HEAD
  dispatch: (arg: unknown) => Promise<unknown>; // TODO update when Redux is migrated to TS;
  errorValue: Error;
  requestError: Error;
  requestURL: string;
=======
  dispatch: Dispatch;
>>>>>>> da8f6981
}

interface ErrorBoundaryState {
  hasReactError: boolean;
  error: Error | null;
  type: string;
}

const initialState: ErrorBoundaryState = {
  hasReactError: false,
  error: null,
  type: '500',
};

class ErrorBoundary extends React.Component<
  ErrorBoundaryProps,
  ErrorBoundaryState
> {
  constructor(props: ErrorBoundaryProps) {
    super(props);

    this.state = initialState;
  }

  componentDidCatch(error: Error) {
    const { dispatch } = this.props;

    // for invalid path segment errors
    if (error instanceof NotFoundError) {
      this.setState({
        type: '404',
      });
    }

    this.setState({ hasReactError: true, error });

    // trigger telemetry
    dispatch(
      registerRunTimeError({ message: error.message, stack: error.stack })
    );

    dispatch(
      loadInconsistentObjects({ shouldReloadMetadata: true }) as FixMe
    ).then(() => {
      if (this.props.metadata.inconsistentObjects.length > 0) {
        if (!isMetadataStatusPage()) {
          this.resetState();
          this.props.dispatch(redirectToMetadataStatus());
        }
      } else {
        console.error(error);
      }
    });
  }

  resetState = () => {
    this.setState(initialState);
  };

  render() {
    const { metadata } = this.props;
    const { hasReactError, type, error } = this.state;

    if (hasReactError && metadata.ongoingRequest) {
      return <Spinner />;
    }

    if (hasReactError) {
      return type === '404' ? (
        <PageNotFound resetCallback={this.resetState} />
      ) : (
        <RuntimeError resetCallback={this.resetState} error={error} />
      );
    }

    // Catch Api errors

    return this.props.children;
  }
}

export default ErrorBoundary;<|MERGE_RESOLUTION|>--- conflicted
+++ resolved
@@ -20,14 +20,10 @@
 
 export interface ErrorBoundaryProps {
   metadata: Metadata;
-<<<<<<< HEAD
-  dispatch: (arg: unknown) => Promise<unknown>; // TODO update when Redux is migrated to TS;
   errorValue: Error;
   requestError: Error;
   requestURL: string;
-=======
   dispatch: Dispatch;
->>>>>>> da8f6981
 }
 
 interface ErrorBoundaryState {
