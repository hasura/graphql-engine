{-# LANGUAGE RankNTypes #-}

module Hasura.GraphQL.Transport.WebSocket
  ( createWSServerApp
  , createWSServerEnv
  , WSServerEnv
  ) where

<<<<<<< HEAD
import           Control.Concurrent                            (threadDelay)
import           Data.ByteString                               (ByteString)

import qualified Control.Concurrent.Async                      as A
import qualified Control.Concurrent.STM                        as STM
import qualified Data.Aeson                                    as J
import qualified Data.ByteString.Lazy                          as BL
import qualified Data.CaseInsensitive                          as CI
import qualified Data.HashMap.Strict                           as Map
import qualified Data.IORef                                    as IORef
import qualified Data.Text                                     as T
import qualified Data.Text.Encoding                            as TE
import qualified Data.Time.Clock                               as TC
import qualified Language.GraphQL.Draft.Syntax                 as G
import qualified ListT
import qualified Network.HTTP.Client                           as H
import qualified Network.HTTP.Types                            as H
import qualified Network.WebSockets                            as WS
import qualified StmContainers.Map                             as STMMap
=======
import qualified Control.Concurrent.Async                    as A
import qualified Control.Concurrent.STM                      as STM
import qualified Data.Aeson                                  as J
import qualified Data.Aeson.Casing                           as J
import qualified Data.Aeson.TH                               as J
import qualified Data.ByteString.Lazy                        as BL
import qualified Data.CaseInsensitive                        as CI
import qualified Data.HashMap.Strict                         as Map
import qualified Data.IORef                                  as IORef
import qualified Data.Text                                   as T
import qualified Data.Text.Encoding                          as TE
import qualified Data.Time.Clock                             as TC
import qualified Language.GraphQL.Draft.Syntax               as G
import qualified ListT
import qualified Network.HTTP.Client                         as H
import qualified Network.HTTP.Types                          as H
import qualified Network.WebSockets                          as WS
import qualified StmContainers.Map                           as STMMap

import           Control.Concurrent                          (threadDelay)
import           Data.ByteString                             (ByteString)
>>>>>>> 17b5dc0e

import           Hasura.EncJSON
import           Hasura.GraphQL.Transport.HTTP.Protocol
import           Hasura.GraphQL.Transport.WebSocket.Connection
import           Hasura.GraphQL.Transport.WebSocket.Protocol
import           Hasura.HTTP
import           Hasura.Prelude
import           Hasura.RQL.Types
import           Hasura.RQL.Types.Error                        (Code (StartFailed))
import           Hasura.Server.Auth                            (AuthMode, getUserInfoWithExpTime)
import           Hasura.Server.Cors
import           Hasura.Server.Utils                           (bsToTxt,
                                                                diffTimeToMicro)

import qualified Hasura.GraphQL.Execute                        as E
import qualified Hasura.GraphQL.Execute.LiveQuery              as LQ
import qualified Hasura.GraphQL.Transport.WebSocket.Client     as WS
import qualified Hasura.GraphQL.Transport.WebSocket.Server     as WS
import qualified Hasura.Logging                                as L

type OperationMap
  = STMMap.Map OperationId SubscriptionOperation --(LQ.LiveQueryId, Maybe OperationName)

data SubscriptionOperation
  = SOHasura !(LQ.LiveQueryId, Maybe OperationName)
  | SORemote !RemoteOperation
  --deriving (Show, Eq)

data WSConnData
  = WSConnData
  -- the role and headers are set only on connection_init message
  { _wscState     :: !(STM.TVar WSConnState)
  -- we only care about subscriptions,
  -- the other operations (query/mutations)
  -- are not tracked here
  , _wscOpMap     :: !OperationMap
  , _wscErrRespTy :: !ErrRespType
  }

data ErrRespType
  = ERTLegacy
  | ERTGraphqlCompliant
  deriving (Show)

type WSServer = WS.WSServer WSConnData

type WSConn = WS.WSConn WSConnData

sendMsg :: (MonadIO m) => WSConn -> ServerMsg -> m ()
sendMsg wsConn =
  liftIO . WS.sendMsg wsConn . encodeServerMsg

data WSServerEnv
  = WSServerEnv
  { _wseLogger          :: !L.Logger
  , _wseRunTx           :: !PGExecCtx
  , _wseLiveQMap        :: !LQ.LiveQueriesState
  , _wseGCtxMap         :: !(IORef.IORef (SchemaCache, SchemaCacheVer))
  , _wseHManager        :: !H.Manager
  , _wseCorsPolicy      :: !CorsPolicy
  , _wseSQLCtx          :: !SQLGenCtx
  , _wseQueryCache      :: !E.PlanCache
  , _wseServer          :: !WSServer
  , _wseEnableAllowlist :: !Bool
  }

onConn :: L.Logger -> CorsPolicy -> WS.OnConnH WSConnData
onConn (L.Logger logger) corsPolicy wsId requestHead = do
  res <- runExceptT $ do
    errType <- checkPath
    let reqHdrs = WS.requestHeaders requestHead
    headers <- maybe (return reqHdrs) (flip enforceCors reqHdrs . snd) getOrigin
    return (WsHeaders $ filterWsHeaders headers, errType)
  either reject (uncurry accept) res

  where
    keepAliveAction wsConn = forever $ do
      sendMsg wsConn SMConnKeepAlive
      threadDelay $ 5 * 1000 * 1000

    jwtExpiryHandler wsConn = do
      expTime <- STM.atomically $ do
        connState <- STM.readTVar $ (_wscState . WS.getData) wsConn
        case connState of
          CSNotInitialised _         -> STM.retry
          CSInitError _              -> STM.retry
          CSInitialised (ConnInitState _ _ _ expTimeM) ->
            maybe STM.retry return expTimeM
      currTime <- TC.getCurrentTime
      threadDelay $ diffTimeToMicro $ TC.diffUTCTime expTime currTime

    accept hdrs errType = do
      logger $ WSLog wsId Nothing EAccepted Nothing Nothing
      connData <- WSConnData
                  <$> STM.newTVarIO (CSNotInitialised hdrs)
                  <*> STMMap.newIO
                  <*> pure errType
      let acceptRequest = WS.defaultAcceptRequest
                          { WS.acceptSubprotocol = Just "graphql-ws"}
      return $ Right $ WS.AcceptWith connData acceptRequest
                       (Just keepAliveAction) (Just jwtExpiryHandler)

    reject qErr = do
      logger $ WSLog wsId Nothing (ERejected qErr) Nothing Nothing
      return $ Left $ WS.RejectRequest
        (H.statusCode $ qeStatus qErr)
        (H.statusMessage $ qeStatus qErr) []
        (BL.toStrict $ J.encode $ encodeGQLErr False qErr)

    checkPath = case WS.requestPath requestHead of
      "/v1alpha1/graphql" -> return ERTLegacy
      "/v1/graphql"       -> return ERTGraphqlCompliant
      _                   ->
        throw404 "only '/v1/graphql', '/v1alpha1/graphql' are supported on websockets"

    getOrigin =
      find ((==) "Origin" . fst) (WS.requestHeaders requestHead)

    enforceCors :: ByteString -> [H.Header] -> ExceptT QErr IO [H.Header]
    enforceCors origin reqHdrs = case cpConfig corsPolicy of
      CCAllowAll -> return reqHdrs
      CCDisabled readCookie ->
        if readCookie
        then return reqHdrs
        else do
          liftIO $ logger $ WSLog wsId Nothing EAccepted (Just corsNote) Nothing
          return $ filter (\h -> fst h /= "Cookie") reqHdrs
      CCAllowedOrigins ds
        -- if the origin is in our cors domains, no error
        | bsToTxt origin `elem` dmFqdns ds   -> return reqHdrs
        -- if current origin is part of wildcard domain list, no error
        | inWildcardList ds (bsToTxt origin) -> return reqHdrs
        -- otherwise error
        | otherwise                          -> corsErr

    filterWsHeaders hdrs = flip filter hdrs $ \(n, _) ->
      n `notElem` [ "sec-websocket-key"
                  , "sec-websocket-version"
                  , "upgrade"
                  , "connection"
                  ]

    corsErr = throw400 AccessDenied
              "received origin header does not match configured CORS domains"

    corsNote = "Cookie is not read when CORS is disabled, because it is a potential "
            <> "security issue. If you're already handling CORS before Hasura and enforcing "
            <> "CORS on websocket connections, then you can use the flag --ws-read-cookie or "
            <> "HASURA_GRAPHQL_WS_READ_COOKIE to force read cookie when CORS is disabled."



onStart :: WSServerEnv -> WSConn -> StartMsg -> IO ()
onStart serverEnv wsConn msg@(StartMsg opId q) = catchAndIgnore $ do

  opM <- liftIO $ STM.atomically $ STMMap.lookup opId opMap

  when (isJust opM) $ withComplete $ sendStartErr $
    "an operation already exists with this id: " <> unOperationId opId

  userInfoM <- liftIO $ STM.readTVarIO userInfoR
  (userInfo, reqHdrs, _) <- case userInfoM of
    CSInitialised (ConnInitState userInfo reqHdrs st _) ->
      return (userInfo, reqHdrs, st)
    CSInitError initErr -> do
      let e = "cannot start as connection_init failed with : " <> initErr
      withComplete $ sendStartErr e
    CSNotInitialised _ -> do
      let e = "start received before the connection is initialised"
      withComplete $ sendStartErr e

  (sc, scVer) <- liftIO $ IORef.readIORef gCtxMapRef
  execPlanE <- runExceptT $ E.getResolvedExecPlan pgExecCtx
               planCache userInfo sqlGenCtx enableAL sc scVer q
  execPlan <- either (withComplete . preExecErr) return execPlanE
  case execPlan of
    E.GExPHasura resolvedOp ->
      runHasuraGQ userInfo resolvedOp
    E.GExPRemote rn rsi opDef  ->
      runRemoteGQ userInfo reqHdrs opDef (rn, rsi)
  where
    runHasuraGQ :: UserInfo -> E.ExecOp -> ExceptT () IO ()
    runHasuraGQ userInfo = \case
      E.ExOpQuery opTx ->
        execQueryOrMut $ runLazyTx' pgExecCtx opTx
      E.ExOpMutation opTx ->
        execQueryOrMut $ runLazyTx pgExecCtx $
        withUserInfo userInfo opTx
      E.ExOpSubs lqOp -> do
        lqId <- liftIO $ LQ.addLiveQuery lqMap lqOp liveQOnChange
        liftIO $ STM.atomically $
          STMMap.insert (SOHasura (lqId, _grOperationName q)) opId opMap
        logOpEv ODStarted

    execQueryOrMut action = do
      logOpEv ODStarted
      resp <- liftIO $ runExceptT action
      either postExecErr sendSuccResp resp
      sendCompleted

<<<<<<< HEAD
    hdrsToConnParams = ConnParams . Just . Map.fromList . hdrsToText

    runRemoteGQ
      :: UserInfo -> [H.Header]
      -> G.TypedOperationDefinition
      -> (RemoteSchemaName, RemoteSchemaInfo)
      -> ExceptT () IO ()
    runRemoteGQ userInfo reqHdrs opDef (rn, rsi) =
      case G._todType opDef of
        -- TODO: this should go into execRemoteGQ?
        G.OperationTypeSubscription -> do
          let connParams =
                bool (Just $ hdrsToConnParams reqHdrs) Nothing $ null reqHdrs
          res <- liftIO $ runExceptT $ WS.runGqlClient logger (rsUrl rsi)
                 wsConn userInfoR rn opId connParams msg
          onLeft res $ \e -> do
            logOpEv $ ODQueryErr $ err500 Unexpected $ T.pack $ show e
            withComplete $ preExecErr e
          logOpEv ODStarted

        _ -> do
          -- if it's not a subscription, use HTTP to execute the query on the
          -- remote server
          let payload = J.encode q
          resp <- runExceptT $ E.execRemoteGQ httpMgr userInfo reqHdrs payload
                  rsi opDef
          either postExecErr sendSuccResp resp
          sendCompleted
=======
    runRemoteGQ :: UserInfo -> [H.Header]
                -> G.TypedOperationDefinition -> RemoteSchemaInfo
                -> ExceptT () IO ()
    runRemoteGQ userInfo reqHdrs opDef rsi = do
      when (G._todType opDef == G.OperationTypeSubscription) $
        withComplete $ preExecErr $
        err400 NotSupported "subscription to remote server is not supported"

      -- if it's not a subscription, use HTTP to execute the query on the remote
      -- server
      -- try to parse the (apollo protocol) websocket frame and get only the
      -- payload
      sockPayload <- onLeft (J.eitherDecode msgRaw) $
        const $ withComplete $ preExecErr $
        err500 Unexpected "invalid websocket payload"
      let payload = J.encode $ _wpPayload sockPayload
      resp <- runExceptT $ E.execRemoteGQ httpMgr userInfo reqHdrs
              payload rsi opDef
      either postExecErr sendRemoteResp resp
      sendCompleted
>>>>>>> 17b5dc0e

    sendRemoteResp resp =
      case J.eitherDecodeStrict (encJToBS resp) of
        Left e    -> postExecErr $ invalidGqlErr $ T.pack e
        Right res -> sendMsg wsConn $ SMData $ DataMsg opId (GRRemote res)

    invalidGqlErr err = err500 Unexpected $
      "Failed parsing GraphQL response from remote: " <> err

    WSServerEnv logger pgExecCtx lqMap gCtxMapRef httpMgr  _
      sqlGenCtx planCache _ enableAL = serverEnv

    WSConnData userInfoR opMap errRespTy = WS.getData wsConn

    logOpEv opDet =
      logWSEvent logger wsConn $ EOperation opId (_grOperationName q) opDet

    getErrFn errTy =
      case errTy of
        ERTLegacy           -> encodeQErr
        ERTGraphqlCompliant -> encodeGQLErr

    sendStartErr e = do
      let errFn = getErrFn errRespTy
      sendMsg wsConn $ SMErr $ ErrorMsg opId $ errFn False $
        err400 StartFailed e
      logOpEv $ ODProtoErr e

    sendCompleted = do
      sendMsg wsConn $ SMComplete $ CompletionMsg opId
      logOpEv ODCompleted

    postExecErr qErr = do
      let errFn = getErrFn errRespTy
      logOpEv $ ODQueryErr qErr
      sendMsg wsConn $ SMData $ DataMsg opId $
        GRHasura $ GQExecError $ pure $ errFn False qErr

    -- why wouldn't pre exec error use graphql response?
    preExecErr qErr = do
      let errFn = getErrFn errRespTy
      logOpEv $ ODQueryErr qErr
      let err = case errRespTy of
            ERTLegacy           -> errFn False qErr
            ERTGraphqlCompliant -> J.object ["errors" J..= [errFn False qErr]]
      sendMsg wsConn $ SMErr $ ErrorMsg opId err

    sendSuccResp encJson =
      sendMsg wsConn $ SMData $ DataMsg opId $
        GRHasura $ GQSuccess $ encJToLBS encJson

    withComplete :: ExceptT () IO () -> ExceptT () IO a
    withComplete action = do
      action
      sendCompleted
      throwError ()

    -- on change, send message on the websocket
    liveQOnChange resp =
      WS.sendMsg wsConn $ encodeServerMsg $ SMData $
        DataMsg opId (GRHasura resp)

    catchAndIgnore :: ExceptT () IO () -> IO ()
    catchAndIgnore m = void $ runExceptT m

onMessage
  :: AuthMode
  -> WSServerEnv
  -> WSConn -> BL.ByteString -> IO ()
onMessage authMode serverEnv wsConn msgRaw =
  case J.eitherDecode msgRaw of
    Left e    -> do
      let err = ConnErrMsg $ "parsing ClientMessage failed: " <> T.pack e
      logWSEvent logger wsConn $ EConnErr err
      sendMsg wsConn $ SMConnErr err

    Right msg -> case msg of
      CMConnInit params -> onConnInit (_wseLogger serverEnv)
                           (_wseHManager serverEnv)
                           wsConn authMode params
      CMStart startMsg  -> onStart serverEnv wsConn startMsg
      CMStop stopMsg    -> onStop serverEnv wsConn stopMsg
      CMConnTerm        -> WS.closeConn wsConn "GQL_CONNECTION_TERMINATE received"
  where
    logger = _wseLogger serverEnv

onStop :: WSServerEnv -> WSConn -> StopMsg -> IO ()
onStop serverEnv wsConn (StopMsg opId) = do
  -- probably wrap the whole thing in a single tx?
  opM <- liftIO $ STM.atomically $ STMMap.lookup opId opMap
  mapM_ stopOperation opM
  STM.atomically $ STMMap.delete opId opMap
  where
    logger = _wseLogger serverEnv
    lqMap  = _wseLiveQMap serverEnv
    opMap  = _wscOpMap $ WS.getData wsConn
    wsId   = WS.getWSId wsConn
    stateR = _wscState $ WS.getData wsConn

    stopOperation op = case op of
      SOHasura (lqId, opNameM) -> do
        logWSEvent logger wsConn $ EOperation opId opNameM ODStopped
        LQ.removeLiveQuery lqMap lqId
      SORemote remOp -> do
        connState <- liftIO $ STM.readTVarIO stateR
        let stData = getStateData connState
        onJust stData $ \(ConnInitState _ _ connMap _) ->
          onJust (findOperationId connMap (wsId, opId)) $ \(rn, _) ->
            WS.stopRemote logger stateR remOp rn opId

logWSEvent
  :: (MonadIO m)
  => L.Logger -> WSConn -> WSEvent -> m ()
logWSEvent (L.Logger logger) wsConn wsEv = do
  userInfoME <- liftIO $ STM.readTVarIO userInfoR
  let (userVarsM, jwtExpM) = case userInfoME of
        CSInitialised (ConnInitState userInfo _ _ jwtM) ->
          ( Just $ userVars userInfo
          , jwtM
          )
        _                             -> (Nothing, Nothing)
  liftIO $ logger $ WSLog wsId userVarsM wsEv Nothing jwtExpM
  where
    WSConnData userInfoR _ _ = WS.getData wsConn
    wsId = WS.getWSId wsConn

onConnInit
  :: (MonadIO m)
  => L.Logger -> H.Manager -> WSConn -> AuthMode -> Maybe ConnParams -> m ()
onConnInit logger manager wsConn authMode connParamsM = do
  headers <- mkHeaders <$> liftIO (STM.readTVarIO (_wscState $ WS.getData wsConn))
  res <- runExceptT $ getUserInfoWithExpTime logger manager headers authMode
  case res of
    Left e  -> do
      liftIO $ STM.atomically $ STM.writeTVar (_wscState $ WS.getData wsConn) $
        CSInitError $ qeError e
      let connErr = ConnErrMsg $ qeError e
      logWSEvent logger wsConn $ EConnErr connErr
      sendMsg wsConn $ SMConnErr connErr
    Right (userInfo, expTimeM) -> do
      liftIO $ STM.atomically $ STM.writeTVar (_wscState $ WS.getData wsConn) $
        --CSInitialised userInfo expTimeM paramHeaders
        CSInitialised (ConnInitState userInfo headers Map.empty expTimeM)
      sendMsg wsConn SMConnAck
      -- TODO: send it periodically? Why doesn't apollo's protocol use
      -- ping/pong frames of websocket spec?
      sendMsg wsConn SMConnKeepAlive
  where
    mkHeaders st =
      paramHeaders ++ getClientHdrs st

    paramHeaders =
      [ (CI.mk $ TE.encodeUtf8 h, TE.encodeUtf8 v)
      | (h, v) <- maybe [] Map.toList $ connParamsM >>= _cpHeaders
      ]

    getClientHdrs st = case st of
      CSNotInitialised h -> unWsHeaders h
      _                  -> []

onClose
  :: L.Logger
  -> LQ.LiveQueriesState
  -> WSConn
  -> IO ()
onClose logger lqMap wsConn = do
  logWSEvent logger wsConn EClosed
  operations <- STM.atomically $ ListT.toList $ STMMap.listT opMap
  void $ A.forConcurrently operations $ \(_, op) ->
    case op of
      SOHasura (lqId, _) -> LQ.removeLiveQuery lqMap lqId
      SORemote _ ->
        WS.closeRemote logger (_wscState $ WS._wcExtraData wsConn) wsId
  where
    opMap = _wscOpMap $ WS.getData wsConn
    wsId  = WS.getWSId wsConn

createWSServerEnv
  :: L.Logger
  -> PGExecCtx
  -> LQ.LiveQueriesState
  -> IORef.IORef (SchemaCache, SchemaCacheVer)
  -> H.Manager
  -> CorsPolicy
  -> SQLGenCtx
  -> Bool
  -> E.PlanCache
  -> IO WSServerEnv
createWSServerEnv logger pgExecCtx lqState cacheRef httpManager
  corsPolicy sqlGenCtx enableAL planCache = do
  wsServer <- STM.atomically $ WS.createWSServer logger
  return $ WSServerEnv logger
    pgExecCtx lqState cacheRef
    httpManager corsPolicy sqlGenCtx planCache wsServer enableAL

createWSServerApp :: AuthMode -> WSServerEnv -> WS.ServerApp
createWSServerApp authMode serverEnv =
  WS.createServerApp (_wseServer serverEnv) handlers
  where
    handlers =
      WS.WSHandlers
      (onConn (_wseLogger serverEnv) (_wseCorsPolicy serverEnv))
      (onMessage authMode serverEnv)
      (onClose (_wseLogger serverEnv) $ _wseLiveQMap serverEnv)<|MERGE_RESOLUTION|>--- conflicted
+++ resolved
@@ -6,7 +6,6 @@
   , WSServerEnv
   ) where
 
-<<<<<<< HEAD
 import           Control.Concurrent                            (threadDelay)
 import           Data.ByteString                               (ByteString)
 
@@ -26,29 +25,6 @@
 import qualified Network.HTTP.Types                            as H
 import qualified Network.WebSockets                            as WS
 import qualified StmContainers.Map                             as STMMap
-=======
-import qualified Control.Concurrent.Async                    as A
-import qualified Control.Concurrent.STM                      as STM
-import qualified Data.Aeson                                  as J
-import qualified Data.Aeson.Casing                           as J
-import qualified Data.Aeson.TH                               as J
-import qualified Data.ByteString.Lazy                        as BL
-import qualified Data.CaseInsensitive                        as CI
-import qualified Data.HashMap.Strict                         as Map
-import qualified Data.IORef                                  as IORef
-import qualified Data.Text                                   as T
-import qualified Data.Text.Encoding                          as TE
-import qualified Data.Time.Clock                             as TC
-import qualified Language.GraphQL.Draft.Syntax               as G
-import qualified ListT
-import qualified Network.HTTP.Client                         as H
-import qualified Network.HTTP.Types                          as H
-import qualified Network.WebSockets                          as WS
-import qualified StmContainers.Map                           as STMMap
-
-import           Control.Concurrent                          (threadDelay)
-import           Data.ByteString                             (ByteString)
->>>>>>> 17b5dc0e
 
 import           Hasura.EncJSON
 import           Hasura.GraphQL.Transport.HTTP.Protocol
@@ -249,7 +225,6 @@
       either postExecErr sendSuccResp resp
       sendCompleted
 
-<<<<<<< HEAD
     hdrsToConnParams = ConnParams . Just . Map.fromList . hdrsToText
 
     runRemoteGQ
@@ -276,30 +251,30 @@
           let payload = J.encode q
           resp <- runExceptT $ E.execRemoteGQ httpMgr userInfo reqHdrs payload
                   rsi opDef
-          either postExecErr sendSuccResp resp
+          either postExecErr sendRemoteResp resp
           sendCompleted
-=======
-    runRemoteGQ :: UserInfo -> [H.Header]
-                -> G.TypedOperationDefinition -> RemoteSchemaInfo
-                -> ExceptT () IO ()
-    runRemoteGQ userInfo reqHdrs opDef rsi = do
-      when (G._todType opDef == G.OperationTypeSubscription) $
-        withComplete $ preExecErr $
-        err400 NotSupported "subscription to remote server is not supported"
-
-      -- if it's not a subscription, use HTTP to execute the query on the remote
-      -- server
-      -- try to parse the (apollo protocol) websocket frame and get only the
-      -- payload
-      sockPayload <- onLeft (J.eitherDecode msgRaw) $
-        const $ withComplete $ preExecErr $
-        err500 Unexpected "invalid websocket payload"
-      let payload = J.encode $ _wpPayload sockPayload
-      resp <- runExceptT $ E.execRemoteGQ httpMgr userInfo reqHdrs
-              payload rsi opDef
-      either postExecErr sendRemoteResp resp
-      sendCompleted
->>>>>>> 17b5dc0e
+-- =======
+--     runRemoteGQ :: UserInfo -> [H.Header]
+--                 -> G.TypedOperationDefinition -> RemoteSchemaInfo
+--                 -> ExceptT () IO ()
+--     runRemoteGQ userInfo reqHdrs opDef rsi = do
+--       when (G._todType opDef == G.OperationTypeSubscription) $
+--         withComplete $ preExecErr $
+--         err400 NotSupported "subscription to remote server is not supported"
+
+--       -- if it's not a subscription, use HTTP to execute the query on the remote
+--       -- server
+--       -- try to parse the (apollo protocol) websocket frame and get only the
+--       -- payload
+--       sockPayload <- onLeft (J.eitherDecode msgRaw) $
+--         const $ withComplete $ preExecErr $
+--         err500 Unexpected "invalid websocket payload"
+--       let payload = J.encode $ _wpPayload sockPayload
+--       resp <- runExceptT $ E.execRemoteGQ httpMgr userInfo reqHdrs
+--               payload rsi opDef
+--       either postExecErr sendRemoteResp resp
+--       sendCompleted
+-- >>>>>>> 17b5dc0e9c54a639b6a7391c4c6e0f614c6c156d
 
     sendRemoteResp resp =
       case J.eitherDecodeStrict (encJToBS resp) of
