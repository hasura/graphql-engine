--- conflicted
+++ resolved
@@ -141,13 +141,8 @@
     getIfArg m = do
       val <- onNothing (Map.lookup "if" m) $ throw500
               "missing if argument in the directive"
-<<<<<<< HEAD
-      case val of
+      case _aivValue val of
         AGPGVal _ (Just (PGBoolVal _ v)) -> return v
-=======
-      case _aivValue val of
-        AGScalar _ (Just (PGValBoolean v)) -> return v
->>>>>>> 7c89e951
         _ -> throw500 "did not find boolean scalar for if argument"
 
 denormSel
@@ -257,7 +252,7 @@
     throwVE $ "inline fragment is expected on type " <>
     showNamedTy fldTy <> " but found " <> showNamedTy fragTy
   withPathK "directives" $ withDirectives directives $
-    fmap (FieldGroup FGSInlnFrag) $ denormSelSet visFrags fldTyInfo selSet
+    FieldGroup FGSInlnFrag <$> denormSelSet visFrags fldTyInfo selSet
   where
     G.InlineFragment tyM directives selSet = inlnFrag
 
