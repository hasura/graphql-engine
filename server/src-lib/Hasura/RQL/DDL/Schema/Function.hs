--- conflicted
+++ resolved
@@ -65,7 +65,6 @@
     funcArgsText = mapMaybe (fmap getFuncArgNameTxt . faName) args
     invalidArgs = filter (not . G.isValidName) $ map G.Name funcArgsText
 
-<<<<<<< HEAD
 data FunctionIntegrityError
   = FunctionVariadic
   | FunctionReturnNotCompositeType
@@ -78,38 +77,15 @@
   deriving (Show, Eq)
 
 mkFunctionInfo
-  :: (QErrM m, HasSystemDefined m)
+  :: (QErrM m)
   => QualifiedFunction
+  -> SystemDefined
   -> FunctionConfig
   -> RawFunctionInfo
   -> m (FunctionInfo, SchemaDependency)
-mkFunctionInfo qf config rawFuncInfo = do
-  systemDefined <- askSystemDefined
+mkFunctionInfo qf systemDefined config rawFuncInfo = do
   either (throw400 NotSupported . showErrors) pure
-    =<< MV.runValidateT (validateFunction systemDefined)
-=======
-mkFunctionInfo
-  :: (QErrM m) => QualifiedFunction -> SystemDefined -> RawFunctionInfo -> m FunctionInfo
-mkFunctionInfo qf systemDefined rawFuncInfo = do
-  -- throw error if function has variadic arguments
-  when hasVariadic $ throw400 NotSupported "function with \"VARIADIC\" parameters are not supported"
-  -- throw error if return type is not composite type
-  when (retTyType /= PGKindComposite) $ throw400 NotSupported "function does not return a \"COMPOSITE\" type"
-  -- throw error if function do not returns SETOF
-  unless retSet $ throw400 NotSupported "function does not return a SETOF"
-  -- throw error if return type is not a valid table
-  unless returnsTab $ throw400 NotSupported "function does not return a SETOF table"
-  -- throw error if function type is VOLATILE
-  when (funTy == FTVOLATILE) $ throw400 NotSupported "function of type \"VOLATILE\" is not supported now"
-
-  let funcArgs = mkFunctionArgs defArgsNo inpArgTyps inpArgNames
-  validateFuncArgs funcArgs
-
-  let funcArgsSeq = Seq.fromList funcArgs
-      dep = SchemaDependency (SOTable retTable) DRTable
-      retTable = typeToTable returnType
-  return $ FunctionInfo qf systemDefined funTy funcArgsSeq retTable [dep] descM
->>>>>>> 713d689d
+    =<< MV.runValidateT validateFunction
   where
     functionArgs = mkFunctionArgs defArgsNo inpArgTyps inpArgNames
     RawFunctionInfo hasVariadic funTy retSn retN retTyTyp retSet
@@ -119,7 +95,7 @@
 
     throwValidateError = MV.dispute . pure
 
-    validateFunction systemDefined = do
+    validateFunction = do
       -- throw error if function has variadic arguments
       when hasVariadic $ throwValidateError FunctionVariadic
       -- throw error if return type is not composite type
@@ -226,17 +202,11 @@
   when (M.member qt $ scTables rawSchemaCache) $
     throw400 NotSupported $ "table with name " <> qf <<> " already exists"
 
-<<<<<<< HEAD
-trackFunctionP2Setup :: (QErrM m, CacheRWM m, HasSystemDefined m, MonadTx m)
-                     => QualifiedFunction -> FunctionConfig -> RawFunctionInfo -> m ()
-trackFunctionP2Setup qf config rawfi = do
-  (fi, dep) <- mkFunctionInfo qf config rawfi
-=======
-trackFunctionP2Setup :: (QErrM m, CacheRWM m, MonadTx m)
-                     => QualifiedFunction -> SystemDefined -> RawFunctionInfo -> m ()
-trackFunctionP2Setup qf systemDefined rawfi = do
-  fi <- mkFunctionInfo qf systemDefined rawfi
->>>>>>> 713d689d
+trackFunctionP2Setup
+  :: (QErrM m, CacheRWM m, MonadTx m)
+  => QualifiedFunction -> SystemDefined -> FunctionConfig -> RawFunctionInfo -> m ()
+trackFunctionP2Setup qf systemDefined config rawfi = do
+  (fi, dep) <- mkFunctionInfo qf systemDefined config rawfi
   let retTable = fiReturnType fi
       err = err400 NotExists $ "table " <> retTable <<> " is not tracked"
   sc <- askSchemaCache
@@ -257,15 +227,9 @@
 
   -- fetch function info
   rawfi <- fetchRawFunctioInfo qf
-<<<<<<< HEAD
-  trackFunctionP2Setup qf config rawfi
   systemDefined <- askSystemDefined
+  trackFunctionP2Setup qf systemDefined config rawfi
   liftTx $ saveFunctionToCatalog qf config systemDefined
-=======
-  systemDefined <- askSystemDefined
-  trackFunctionP2Setup qf systemDefined rawfi
-  liftTx $ saveFunctionToCatalog qf systemDefined
->>>>>>> 713d689d
   return successMsg
 
 handleMultipleFunctions :: (QErrM m) => QualifiedFunction -> [a] -> m a
