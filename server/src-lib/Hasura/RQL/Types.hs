module Hasura.RQL.Types
  ( MonadTx(..)

  , UserInfoM(..)
  , successMsg

  , HasHttpManager (..)
  , HasGCtxMap (..)

  , SQLGenCtx(..)
  , HasSQLGenCtx(..)

  , HasSystemDefined(..)
  , HasSystemDefinedT
  , runHasSystemDefinedT

  , QCtx(..)
  , HasQCtx(..)
  , mkAdminQCtx
  , askTabInfo
  , isTableTracked
  , getTableInfo
  , askTableCoreInfo
  , askFieldInfoMap
  , askPGType
  , assertPGCol
  , askRelType
  , askFieldInfo
  , askPGColInfo
  , askComputedFieldInfo
  , askCurRole
  , askEventTriggerInfo
  , askTabInfoFromTrigger

  , HeaderObj

  , liftMaybe
  , module R
  ) where

import           Hasura.EncJSON
import           Hasura.Prelude
import           Hasura.SQL.Types

<<<<<<< HEAD
import           Hasura.Db                      as R
import           Hasura.RQL.Types.Action        as R
import           Hasura.RQL.Types.BoolExp       as R
import           Hasura.RQL.Types.Column        as R
import           Hasura.RQL.Types.Common        as R
import           Hasura.RQL.Types.ComputedField as R
import           Hasura.RQL.Types.CustomTypes   as R
import           Hasura.RQL.Types.DML           as R
import           Hasura.RQL.Types.Error         as R
import           Hasura.RQL.Types.EventTrigger  as R
import           Hasura.RQL.Types.Function      as R
import           Hasura.RQL.Types.Metadata      as R
import           Hasura.RQL.Types.Permission    as R
import           Hasura.RQL.Types.RemoteSchema  as R
import           Hasura.RQL.Types.SchemaCache   as R
import           Hasura.RQL.Types.Table         as R

import qualified Hasura.GraphQL.Context         as GC

import qualified Data.HashMap.Strict            as M
import qualified Data.Text                      as T
import qualified Network.HTTP.Client            as HTTP

getFieldInfoMap
  :: QualifiedTable
  -> SchemaCache -> Maybe (FieldInfoMap PGColumnInfo)
getFieldInfoMap tn =
  fmap _tiFieldInfoMap . M.lookup tn . scTables
=======
import           Hasura.Db                          as R
import           Hasura.RQL.Types.BoolExp           as R
import           Hasura.RQL.Types.Column            as R
import           Hasura.RQL.Types.Common            as R
import           Hasura.RQL.Types.ComputedField     as R
import           Hasura.RQL.Types.DML               as R
import           Hasura.RQL.Types.Error             as R
import           Hasura.RQL.Types.EventTrigger      as R
import           Hasura.RQL.Types.Function          as R
import           Hasura.RQL.Types.Metadata          as R
import           Hasura.RQL.Types.Permission        as R
import           Hasura.RQL.Types.RemoteSchema      as R
import           Hasura.RQL.Types.SchemaCache       as R
import           Hasura.RQL.Types.SchemaCache.Build as R

import qualified Hasura.GraphQL.Context             as GC

import qualified Data.HashMap.Strict                as M
import qualified Data.Text                          as T
import qualified Network.HTTP.Client                as HTTP
>>>>>>> 02d13ba1

data QCtx
  = QCtx
  { qcUserInfo    :: !UserInfo
  , qcSchemaCache :: !SchemaCache
  , qcSQLCtx      :: !SQLGenCtx
  } deriving (Show, Eq)

class HasQCtx a where
  getQCtx :: a -> QCtx

instance HasQCtx QCtx where
  getQCtx = id

mkAdminQCtx :: SQLGenCtx -> SchemaCache ->  QCtx
mkAdminQCtx soc sc = QCtx adminUserInfo sc soc

class (Monad m) => UserInfoM m where
  askUserInfo :: m UserInfo

instance (UserInfoM m) => UserInfoM (ReaderT r m) where
  askUserInfo = lift askUserInfo
instance (UserInfoM m) => UserInfoM (StateT s m) where
  askUserInfo = lift askUserInfo

askTabInfo
  :: (QErrM m, CacheRM m)
  => QualifiedTable -> m TableInfo
askTabInfo tabName = do
  rawSchemaCache <- askSchemaCache
  liftMaybe (err400 NotExists errMsg) $ M.lookup tabName $ scTables rawSchemaCache
  where
    errMsg = "table " <> tabName <<> " does not exist"

isTableTracked :: SchemaCache -> QualifiedTable -> Bool
isTableTracked sc qt =
  isJust $ M.lookup qt $ scTables sc

askTabInfoFromTrigger
  :: (QErrM m, CacheRM m)
  => TriggerName -> m TableInfo
askTabInfoFromTrigger trn = do
  sc <- askSchemaCache
  let tabInfos = M.elems $ scTables sc
  liftMaybe (err400 NotExists errMsg) $ find (isJust.M.lookup trn._tiEventTriggerInfoMap) tabInfos
  where
    errMsg = "event trigger " <> triggerNameToTxt trn <<> " does not exist"

askEventTriggerInfo
  :: (QErrM m, CacheRM m)
  => TriggerName -> m EventTriggerInfo
askEventTriggerInfo trn = do
  ti <- askTabInfoFromTrigger trn
  let etim = _tiEventTriggerInfoMap ti
  liftMaybe (err400 NotExists errMsg) $ M.lookup trn etim
  where
    errMsg = "event trigger " <> triggerNameToTxt trn <<> " does not exist"

class (Monad m) => HasHttpManager m where
  askHttpManager :: m HTTP.Manager

instance (HasHttpManager m) => HasHttpManager (ExceptT e m) where
  askHttpManager = lift askHttpManager
instance (HasHttpManager m) => HasHttpManager (ReaderT r m) where
  askHttpManager = lift askHttpManager
instance (HasHttpManager m) => HasHttpManager (StateT s m) where
  askHttpManager = lift askHttpManager
instance (Monoid w, HasHttpManager m) => HasHttpManager (WriterT w m) where
  askHttpManager = lift askHttpManager

class (Monad m) => HasGCtxMap m where
  askGCtxMap :: m GC.GCtxMap

instance (HasGCtxMap m) => HasGCtxMap (ReaderT r m) where
  askGCtxMap = lift askGCtxMap
instance (Monoid w, HasGCtxMap m) => HasGCtxMap (WriterT w m) where
  askGCtxMap = lift askGCtxMap

newtype SQLGenCtx
  = SQLGenCtx
  { stringifyNum :: Bool
  } deriving (Show, Eq)

class (Monad m) => HasSQLGenCtx m where
  askSQLGenCtx :: m SQLGenCtx

instance (HasSQLGenCtx m) => HasSQLGenCtx (ReaderT r m) where
  askSQLGenCtx = lift askSQLGenCtx
instance (HasSQLGenCtx m) => HasSQLGenCtx (StateT s m) where
  askSQLGenCtx = lift askSQLGenCtx
instance (Monoid w, HasSQLGenCtx m) => HasSQLGenCtx (WriterT w m) where
  askSQLGenCtx = lift askSQLGenCtx
instance (HasSQLGenCtx m) => HasSQLGenCtx (TableCoreCacheRT m) where
  askSQLGenCtx = lift askSQLGenCtx

class (Monad m) => HasSystemDefined m where
  askSystemDefined :: m SystemDefined

instance (HasSystemDefined m) => HasSystemDefined (ReaderT r m) where
  askSystemDefined = lift askSystemDefined
instance (HasSystemDefined m) => HasSystemDefined (StateT s m) where
  askSystemDefined = lift askSystemDefined
instance (Monoid w, HasSystemDefined m) => HasSystemDefined (WriterT w m) where
  askSystemDefined = lift askSystemDefined

newtype HasSystemDefinedT m a
  = HasSystemDefinedT { unHasSystemDefinedT :: ReaderT SystemDefined m a }
  deriving ( Functor, Applicative, Monad, MonadTrans, MonadIO, MonadError e, MonadTx
<<<<<<< HEAD
           , HasHttpManager, HasSQLGenCtx, UserInfoM )

instance (CacheRM m) => CacheRM (HasSystemDefinedT m) where
  askSchemaCache = HasSystemDefinedT $ lift askSchemaCache

instance (CacheRWM m) => CacheRWM (HasSystemDefinedT m) where
  writeSchemaCache = HasSystemDefinedT . lift . writeSchemaCache
=======
           , HasHttpManager, HasSQLGenCtx, TableCoreInfoRM, CacheRM, CacheRWM, UserInfoM )
>>>>>>> 02d13ba1

runHasSystemDefinedT :: SystemDefined -> HasSystemDefinedT m a -> m a
runHasSystemDefinedT systemDefined = flip runReaderT systemDefined . unHasSystemDefinedT

instance (Monad m) => HasSystemDefined (HasSystemDefinedT m) where
  askSystemDefined = HasSystemDefinedT ask

liftMaybe :: (QErrM m) => QErr -> Maybe a -> m a
liftMaybe e = maybe (throwError e) return

throwTableDoesNotExist :: (QErrM m) => QualifiedTable -> m a
throwTableDoesNotExist tableName = throw400 NotExists ("table " <> tableName <<> " does not exist")

getTableInfo :: (QErrM m) => QualifiedTable -> HashMap QualifiedTable a -> m a
getTableInfo tableName infoMap =
  M.lookup tableName infoMap `onNothing` throwTableDoesNotExist tableName

askTableCoreInfo :: (QErrM m, TableCoreInfoRM m) => QualifiedTable -> m TableCoreInfo
askTableCoreInfo tableName =
  lookupTableCoreInfo tableName >>= (`onNothing` throwTableDoesNotExist tableName)

askFieldInfoMap :: (QErrM m, TableCoreInfoRM m) => QualifiedTable -> m (FieldInfoMap FieldInfo)
askFieldInfoMap = fmap _tciFieldInfoMap . askTableCoreInfo

askPGType
  :: (MonadError QErr m)
  => FieldInfoMap FieldInfo
  -> PGCol
  -> T.Text
  -> m PGColumnType
askPGType m c msg =
  pgiType <$> askPGColInfo m c msg

askPGColInfo
  :: (MonadError QErr m)
  => FieldInfoMap FieldInfo
  -> PGCol
  -> T.Text
  -> m PGColumnInfo
askPGColInfo m c msg = do
  fieldInfo <- modifyErr ("column " <>) $
             askFieldInfo m (fromPGCol c)
  case fieldInfo of
    (FIColumn pgColInfo) -> pure pgColInfo
    (FIRelationship   _) -> throwErr "relationship"
    (FIComputedField _)  -> throwErr "computed field"
  where
    throwErr fieldType =
      throwError $ err400 UnexpectedPayload $ mconcat
      [ "expecting a postgres column; but, "
      , c <<> " is a " <> fieldType <> "; "
      , msg
      ]

askComputedFieldInfo
  :: (MonadError QErr m)
  => FieldInfoMap FieldInfo
  -> ComputedFieldName
  -> m ComputedFieldInfo
askComputedFieldInfo fields computedField = do
  fieldInfo <- modifyErr ("computed field " <>) $
               askFieldInfo fields $ fromComputedField computedField
  case fieldInfo of
    (FIColumn           _) -> throwErr "column"
    (FIRelationship     _) -> throwErr "relationship"
    (FIComputedField cci)  -> pure cci
  where
    throwErr fieldType =
      throwError $ err400 UnexpectedPayload $ mconcat
      [ "expecting a computed field; but, "
      , computedField <<> " is a " <> fieldType <> "; "
      ]

assertPGCol :: (MonadError QErr m)
            => FieldInfoMap FieldInfo
            -> T.Text
            -> PGCol
            -> m ()
assertPGCol m msg c = do
  _ <- askPGColInfo m c msg
  return ()

askRelType :: (MonadError QErr m)
           => FieldInfoMap FieldInfo
           -> RelName
           -> T.Text
           -> m RelInfo
askRelType m r msg = do
  colInfo <- modifyErr ("relationship " <>) $
             askFieldInfo m (fromRel r)
  case colInfo of
    (FIRelationship relInfo) -> return relInfo
    _                        ->
      throwError $ err400 UnexpectedPayload $ mconcat
      [ "expecting a relationship; but, "
      , r <<> " is a postgres column; "
      , msg
      ]

askFieldInfo :: (MonadError QErr m)
             => FieldInfoMap fieldInfo
             -> FieldName
             -> m fieldInfo
askFieldInfo m f =
  case M.lookup f m of
  Just colInfo -> return colInfo
  Nothing ->
    throw400 NotExists $ mconcat
    [ f <<> " does not exist"
    ]

askCurRole :: (UserInfoM m) => m RoleName
askCurRole = userRole <$> askUserInfo

successMsg :: EncJSON
successMsg = "{\"message\":\"success\"}"

type HeaderObj = M.HashMap T.Text T.Text<|MERGE_RESOLUTION|>--- conflicted
+++ resolved
@@ -42,41 +42,13 @@
 import           Hasura.Prelude
 import           Hasura.SQL.Types
 
-<<<<<<< HEAD
-import           Hasura.Db                      as R
-import           Hasura.RQL.Types.Action        as R
-import           Hasura.RQL.Types.BoolExp       as R
-import           Hasura.RQL.Types.Column        as R
-import           Hasura.RQL.Types.Common        as R
-import           Hasura.RQL.Types.ComputedField as R
-import           Hasura.RQL.Types.CustomTypes   as R
-import           Hasura.RQL.Types.DML           as R
-import           Hasura.RQL.Types.Error         as R
-import           Hasura.RQL.Types.EventTrigger  as R
-import           Hasura.RQL.Types.Function      as R
-import           Hasura.RQL.Types.Metadata      as R
-import           Hasura.RQL.Types.Permission    as R
-import           Hasura.RQL.Types.RemoteSchema  as R
-import           Hasura.RQL.Types.SchemaCache   as R
-import           Hasura.RQL.Types.Table         as R
-
-import qualified Hasura.GraphQL.Context         as GC
-
-import qualified Data.HashMap.Strict            as M
-import qualified Data.Text                      as T
-import qualified Network.HTTP.Client            as HTTP
-
-getFieldInfoMap
-  :: QualifiedTable
-  -> SchemaCache -> Maybe (FieldInfoMap PGColumnInfo)
-getFieldInfoMap tn =
-  fmap _tiFieldInfoMap . M.lookup tn . scTables
-=======
 import           Hasura.Db                          as R
+import           Hasura.RQL.Types.Action            as R
 import           Hasura.RQL.Types.BoolExp           as R
 import           Hasura.RQL.Types.Column            as R
 import           Hasura.RQL.Types.Common            as R
 import           Hasura.RQL.Types.ComputedField     as R
+import           Hasura.RQL.Types.CustomTypes       as R
 import           Hasura.RQL.Types.DML               as R
 import           Hasura.RQL.Types.Error             as R
 import           Hasura.RQL.Types.EventTrigger      as R
@@ -86,13 +58,13 @@
 import           Hasura.RQL.Types.RemoteSchema      as R
 import           Hasura.RQL.Types.SchemaCache       as R
 import           Hasura.RQL.Types.SchemaCache.Build as R
+import           Hasura.RQL.Types.Table             as R
 
 import qualified Hasura.GraphQL.Context             as GC
 
 import qualified Data.HashMap.Strict                as M
 import qualified Data.Text                          as T
 import qualified Network.HTTP.Client                as HTTP
->>>>>>> 02d13ba1
 
 data QCtx
   = QCtx
@@ -201,17 +173,12 @@
 newtype HasSystemDefinedT m a
   = HasSystemDefinedT { unHasSystemDefinedT :: ReaderT SystemDefined m a }
   deriving ( Functor, Applicative, Monad, MonadTrans, MonadIO, MonadError e, MonadTx
-<<<<<<< HEAD
-           , HasHttpManager, HasSQLGenCtx, UserInfoM )
-
-instance (CacheRM m) => CacheRM (HasSystemDefinedT m) where
-  askSchemaCache = HasSystemDefinedT $ lift askSchemaCache
-
-instance (CacheRWM m) => CacheRWM (HasSystemDefinedT m) where
-  writeSchemaCache = HasSystemDefinedT . lift . writeSchemaCache
-=======
            , HasHttpManager, HasSQLGenCtx, TableCoreInfoRM, CacheRM, CacheRWM, UserInfoM )
->>>>>>> 02d13ba1
+-- instance (CacheRM m) => CacheRM (HasSystemDefinedT m) where
+--   askSchemaCache = HasSystemDefinedT $ lift askSchemaCache
+
+-- instance (CacheRWM m) => CacheRWM (HasSystemDefinedT m) where
+--   writeSchemaCache = HasSystemDefinedT . lift . writeSchemaCache
 
 runHasSystemDefinedT :: SystemDefined -> HasSystemDefinedT m a -> m a
 runHasSystemDefinedT systemDefined = flip runReaderT systemDefined . unHasSystemDefinedT
