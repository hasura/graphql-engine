module Hasura.GraphQL.Resolve.Types
  ( module Hasura.GraphQL.Resolve.Types
  -- * Re-exports
  , MonadReusability(..)
  ) where

import           Control.Lens.TH
import           Hasura.Prelude

import qualified Data.HashMap.Strict            as Map
import qualified Data.Sequence                  as Seq
import qualified Data.Text                      as T
import qualified Language.GraphQL.Draft.Syntax  as G

import           Hasura.GraphQL.Validate.Types
import           Hasura.RQL.DDL.Headers         (HeaderConf)
import           Hasura.RQL.Types.Action
import           Hasura.RQL.Types.BoolExp
import           Hasura.RQL.Types.Column
import           Hasura.RQL.Types.Common
import           Hasura.RQL.Types.ComputedField
import           Hasura.RQL.Types.Function
import           Hasura.RQL.Types.Permission
import           Hasura.SQL.Types
import           Hasura.SQL.Value

import qualified Hasura.SQL.DML                 as S

data QueryCtx
  = QCSelect !SelOpCtx
  | QCSelectPkey !SelPkOpCtx
  | QCSelectAgg !SelOpCtx
  | QCFuncQuery !FuncQOpCtx
  | QCFuncAggQuery !FuncQOpCtx
  | QCActionFetch !ActionSelectOpContext
  deriving (Show, Eq)

data MutationCtx
  = MCInsert !InsOpCtx
  | MCUpdate !UpdOpCtx
  | MCDelete !DelOpCtx
  | MCAction !ActionExecutionContext
  deriving (Show, Eq)

type OpCtxMap a = Map.HashMap G.Name a
type QueryCtxMap = OpCtxMap QueryCtx
type MutationCtxMap = OpCtxMap MutationCtx

data InsOpCtx
  = InsOpCtx
  { _iocTable   :: !QualifiedTable
  , _iocHeaders :: ![T.Text]
  } deriving (Show, Eq)

data SelOpCtx
  = SelOpCtx
  { _socTable   :: !QualifiedTable
  , _socHeaders :: ![T.Text]
  , _socAllCols :: !PGColGNameMap
  , _socFilter  :: !AnnBoolExpPartialSQL
  , _socLimit   :: !(Maybe Int)
  } deriving (Show, Eq)

data SelPkOpCtx
  = SelPkOpCtx
  { _spocTable   :: !QualifiedTable
  , _spocHeaders :: ![T.Text]
  , _spocFilter  :: !AnnBoolExpPartialSQL
  , _spocArgMap  :: !PGColArgMap
  } deriving (Show, Eq)

type FunctionArgSeq = Seq.Seq (InputArgument FunctionArgItem)

data FuncQOpCtx
  = FuncQOpCtx
  { _fqocFunction :: !QualifiedFunction
  , _fqocArgs     :: !FunctionArgSeq
  , _fqocHeaders  :: ![T.Text]
  , _fqocAllCols  :: !PGColGNameMap
  , _fqocFilter   :: !AnnBoolExpPartialSQL
  , _fqocLimit    :: !(Maybe Int)
  } deriving (Show, Eq)

data UpdOpCtx
  = UpdOpCtx
  { _uocTable      :: !QualifiedTable
  , _uocHeaders    :: ![T.Text]
  , _uocAllCols    :: !PGColGNameMap
  , _uocFilter     :: !AnnBoolExpPartialSQL
  , _uocPresetCols :: !PreSetColsPartial
  } deriving (Show, Eq)

data DelOpCtx
  = DelOpCtx
  { _docTable   :: !QualifiedTable
  , _docHeaders :: ![T.Text]
  , _docFilter  :: !AnnBoolExpPartialSQL
  , _docAllCols :: ![PGColumnInfo]
  } deriving (Show, Eq)

data SyncReturnStrategy
  = ReturnJson
  | ExecOnPostgres [(PGCol, PGScalarType)]
  deriving (Show, Eq)

data SyncActionExecutionContext
  = SyncActionExecutionContext
  { _saecStrategy             :: !SyncReturnStrategy
  , _saecWebhook              :: !ResolvedWebhook
  , _saecHeaders              :: ![HeaderConf]
  , _saecForwardClientHeaders :: !Bool
  } deriving (Show, Eq)

data ActionExecutionContext
  = ActionExecutionSyncWebhook !SyncActionExecutionContext
  | ActionExecutionAsync !AnnBoolExpPartialSQL
  deriving (Show, Eq)

data ActionSelectOpContext
  = ActionSelectOpContext
  { _asocFilter         :: AnnBoolExpPartialSQL
  , _asocDefinitionList :: [(PGCol, PGScalarType)]
  } deriving (Show, Eq)

-- (custom name | generated name) -> PG column info
-- used in resolvers
type PGColGNameMap = Map.HashMap G.Name PGColumnInfo

data RelationshipField
  = RelationshipField
  { _rfInfo       :: !RelInfo
  , _rfIsAgg      :: !Bool
  , _rfCols       :: !PGColGNameMap
  , _rfPermFilter :: !AnnBoolExpPartialSQL
  , _rfPermLimit  :: !(Maybe Int)
  } deriving (Show, Eq)

data ComputedFieldTable
  = ComputedFieldTable
  { _cftTable      :: !QualifiedTable
  , _cftCols       :: !PGColGNameMap
  , _cftPermFilter :: !AnnBoolExpPartialSQL
  , _cftPermLimit  :: !(Maybe Int)
  } deriving (Show, Eq)

data ComputedFieldType
  = CFTScalar !PGScalarType
  | CFTTable !ComputedFieldTable
  deriving (Show, Eq)

type ComputedFieldFunctionArgSeq = Seq.Seq FunctionArgItem

data ComputedField
  = ComputedField
  { _cfName     :: !ComputedFieldName
  , _cfFunction :: !ComputedFieldFunction
  , _cfArgSeq   :: !ComputedFieldFunctionArgSeq
  , _cfType     :: !ComputedFieldType
  } deriving (Show, Eq)

data ResolveField
  = RFPGColumn !PGColumnInfo
  | RFRelationship !RelationshipField
  | RFComputedField !ComputedField
  deriving (Show, Eq)

type FieldMap = Map.HashMap (G.NamedType, G.Name) ResolveField

-- order by context
data OrdByItem
  = OBIPGCol !PGColumnInfo
  | OBIRel !RelInfo !AnnBoolExpPartialSQL
  | OBIAgg !RelInfo !PGColGNameMap !AnnBoolExpPartialSQL
  deriving (Show, Eq)

type OrdByItemMap = Map.HashMap G.Name OrdByItem

type OrdByCtx = Map.HashMap G.NamedType OrdByItemMap

data FunctionArgItem
  = FunctionArgItem
  { _faiInputArgName :: !G.Name
  , _faiSqlArgName   :: !(Maybe FunctionArgName)
  , _faiHasDefault   :: !HasDefault
  } deriving (Show, Eq)

-- insert context
type RelationInfoMap = Map.HashMap RelName RelInfo

data UpdPermForIns
  = UpdPermForIns
  { upfiCols   :: ![PGCol]
  , upfiFilter :: !AnnBoolExpPartialSQL
  , upfiSet    :: !PreSetColsPartial
  } deriving (Show, Eq)

data InsCtx
  = InsCtx
  { icView      :: !QualifiedTable
  , icAllCols   :: !PGColGNameMap
  , icSet       :: !PreSetColsPartial
  , icRelations :: !RelationInfoMap
  , icUpdPerm   :: !(Maybe UpdPermForIns)
  } deriving (Show, Eq)

type InsCtxMap = Map.HashMap QualifiedTable InsCtx

type PGColArgMap = Map.HashMap G.Name PGColumnInfo

data AnnPGVal
  = AnnPGVal
  { _apvVariable   :: !(Maybe G.Variable)
  , _apvIsNullable :: !Bool
  , _apvValue      :: !(WithScalarType PGScalarValue)
  } deriving (Show, Eq)

type PrepFn m = AnnPGVal -> m S.SQLExp

-- lifts PartialSQLExp to UnresolvedVal
partialSQLExpToUnresolvedVal :: PartialSQLExp -> UnresolvedVal
partialSQLExpToUnresolvedVal = \case
  PSESessVar ty sessVar -> UVSessVar ty sessVar
  PSESQLExp s           -> UVSQL s

-- | A value that will be converted to an sql expression eventually
data UnresolvedVal
  -- | an entire session variables JSON object
  = UVSession
  | UVSessVar !(PGType PGScalarType) !SessVar
  -- | a SQL value literal that can be parameterized over
  | UVPG !AnnPGVal
  -- | an arbitrary SQL expression, which /cannot/ be parameterized over
  | UVSQL !S.SQLExp
  deriving (Show, Eq)

type AnnBoolExpUnresolved = AnnBoolExp UnresolvedVal

<<<<<<< HEAD
=======
-- template haskell related
$(makePrisms ''ResolveField)
$(makeLenses ''ComputedField)
$(makePrisms ''ComputedFieldType)
>>>>>>> 265cf7f1

data InputFunctionArgument
  = IFAKnown !FunctionArgName !UnresolvedVal -- ^ Known value
  | IFAUnknown !FunctionArgItem -- ^ Unknown value, need to be parsed
  deriving (Show, Eq)

-- instance Semigroup QueryReusability where
--   Reusable a <> Reusable b = Reusable (a <> b)
--   _          <> _          = NotReusable
-- instance Monoid QueryReusability where
--   mempty = Reusable mempty

-- class (MonadError QErr m) => MonadResolve m where
--   recordVariableUse :: G.Variable -> PGColumnType -> m ()
--   markNotReusable :: m ()

-- newtype ResolveT m a = ResolveT { unResolveT :: StateT QueryReusability m a }
--   deriving (Functor, Applicative, Monad, MonadError e, MonadReader r, MonadIO)

-- instance (MonadError QErr m) => MonadResolve (ResolveT m) where
--   recordVariableUse varName varType = ResolveT $
--     modify' (<> Reusable (ReusableVariableTypes $ Map.singleton varName varType))
--   markNotReusable = ResolveT $ put NotReusable

-- runResolveT :: (Functor m) => ResolveT m a -> m (a, Maybe ReusableVariableTypes)
-- runResolveT = fmap (fmap getVarTypes) . flip runStateT mempty . unResolveT
--   where
--     getVarTypes = \case
--       Reusable varTypes -> Just varTypes
--       NotReusable       -> Nothing

-- evalResolveT :: (Monad m) => ResolveT m a -> m a
-- evalResolveT = flip evalStateT mempty . unResolveT

-- template haskell related
$(makePrisms ''ResolveField)
$(makePrisms ''InputFunctionArgument)<|MERGE_RESOLUTION|>--- conflicted
+++ resolved
@@ -235,14 +235,6 @@
 
 type AnnBoolExpUnresolved = AnnBoolExp UnresolvedVal
 
-<<<<<<< HEAD
-=======
--- template haskell related
-$(makePrisms ''ResolveField)
-$(makeLenses ''ComputedField)
-$(makePrisms ''ComputedFieldType)
->>>>>>> 265cf7f1
-
 data InputFunctionArgument
   = IFAKnown !FunctionArgName !UnresolvedVal -- ^ Known value
   | IFAUnknown !FunctionArgItem -- ^ Unknown value, need to be parsed
@@ -278,4 +270,6 @@
 
 -- template haskell related
 $(makePrisms ''ResolveField)
+$(makeLenses ''ComputedField)
+$(makePrisms ''ComputedFieldType)
 $(makePrisms ''InputFunctionArgument)