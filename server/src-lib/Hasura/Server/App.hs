--- conflicted
+++ resolved
@@ -235,12 +235,8 @@
                  return userInfoE
 
     let handlerState = HandlerCtx serverCtx userInfo headers requestId
-<<<<<<< HEAD
-        curRole = _uiRole userInfo
-=======
-        includeInternal = shouldIncludeInternal (userRole userInfo) $
+        includeInternal = shouldIncludeInternal (_uiRole userInfo) $
                           scResponseInternalErrorsConfig serverCtx
->>>>>>> 6f100e00
 
     (serviceTime, (result, q)) <- withElapsedTime $ case apiHandler of
       AHGet handler -> do
