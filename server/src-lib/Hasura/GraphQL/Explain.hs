module Hasura.GraphQL.Explain
  ( explainGQLQuery
  , GQLExplain
  , genSql
  ) where

import           Data.Has                               (getter)

import qualified Data.Aeson                             as J
import qualified Data.Aeson.Casing                      as J
import qualified Data.Aeson.TH                          as J
import qualified Data.HashMap.Strict                    as Map
import qualified Database.PG.Query                      as Q
import qualified Language.GraphQL.Draft.Syntax          as G
import qualified Text.Builder                           as TB

import           Hasura.EncJSON
import           Hasura.GraphQL.Context
import           Hasura.GraphQL.Resolve.Context
import           Hasura.GraphQL.Validate.Field
import           Hasura.Prelude
import           Hasura.RQL.DML.Internal
import           Hasura.RQL.Types
import           Hasura.SQL.Types

import qualified Hasura.GraphQL.Execute                 as E
import qualified Hasura.GraphQL.Resolve.Select          as RS
import qualified Hasura.GraphQL.Transport.HTTP.Protocol as GH
import qualified Hasura.GraphQL.Validate                as GV
import qualified Hasura.RQL.DML.Select                  as RS

data GQLExplain
  = GQLExplain
  { _gqeQuery :: !GH.GraphQLRequest
  , _gqeUser  :: !(Maybe (Map.HashMap Text Text))
  } deriving (Show, Eq)

$(J.deriveJSON (J.aesonDrop 4 J.camelCase){J.omitNothingFields=True}
  ''GQLExplain
 )

data FieldPlan
  = FieldPlan
  { _fpField :: !G.Name
  , _fpSql   :: !(Maybe Text)
  , _fpPlan  :: !(Maybe [Text])
  } deriving (Show, Eq)

$(J.deriveJSON (J.aesonDrop 3 J.camelCase) ''FieldPlan)

type Explain =
  (ReaderT (FieldMap, OrdByCtx, SQLGenCtx) (Except QErr))

runExplain
  :: (MonadError QErr m)
  => (FieldMap, OrdByCtx, SQLGenCtx) -> Explain a -> m a
runExplain ctx m =
  either throwError return $ runExcept $ runReaderT m ctx

explainField
  :: (MonadTx m)
  => UserInfo -> GCtx -> SQLGenCtx -> Field -> m FieldPlan
explainField userInfo gCtx sqlGenCtx fld =
  case fName of
    "__type"     -> return $ FieldPlan fName Nothing Nothing
    "__schema"   -> return $ FieldPlan fName Nothing Nothing
    "__typename" -> return $ FieldPlan fName Nothing Nothing
    _            -> do
      opCxt <- getOpCtx fName
      builderSQL <- runExplain (fldMap, orderByCtx, sqlGenCtx) $
        case opCxt of
          OCSelect (SelOpCtx tn hdrs permFilter permLimit) -> do
            validateHdrs hdrs
            toSQL . RS.mkSQLSelect False <$>
              RS.fromField txtConverter tn permFilter permLimit fld
          OCSelectPkey (SelPkOpCtx tn hdrs permFilter argMap) -> do
            validateHdrs hdrs
            toSQL . RS.mkSQLSelect True <$>
              RS.fromFieldByPKey txtConverter tn argMap permFilter fld
          OCSelectAgg (SelOpCtx tn hdrs permFilter permLimit) -> do
            validateHdrs hdrs
            toSQL . RS.mkAggSelect <$>
              RS.fromAggField txtConverter tn permFilter permLimit fld
          OCFuncQuery (FuncQOpCtx tn hdrs permFilter permLimit fn argSeq) ->
            procFuncQuery tn fn permFilter permLimit hdrs argSeq False
          OCFuncAggQuery (FuncQOpCtx tn hdrs permFilter permLimit fn argSeq) ->
            procFuncQuery tn fn permFilter permLimit hdrs argSeq True
          _ -> throw500 "unexpected mut field info for explain"

      let txtSQL = TB.run builderSQL
          withExplain = "EXPLAIN (FORMAT TEXT) " <> txtSQL
      planLines <- liftTx $ map runIdentity <$>
        Q.listQE dmlTxErrorHandler (Q.fromText withExplain) () True
      return $ FieldPlan fName (Just txtSQL) $ Just planLines
  where
    fName = _fName fld

    opCtxMap = _gOpCtxMap gCtx
    fldMap = _gFields gCtx
    orderByCtx = _gOrdByCtx gCtx

    getOpCtx f =
      onNothing (Map.lookup f opCtxMap) $ throw500 $
      "lookup failed: opctx: " <> showName f

    procFuncQuery tn fn permFilter permLimit hdrs argSeq isAgg = do
      validateHdrs hdrs
      (tabArgs, eSel, frmItem) <-
        RS.fromFuncQueryField txtConverter fn argSeq isAgg fld
      strfyNum <- stringifyNum <$> asks getter
      return $ toSQL $
        RS.mkFuncSelectWith fn tn
        (RS.TablePerm permFilter permLimit) tabArgs strfyNum eSel frmItem

    validateHdrs hdrs = do
      let receivedHdrs = userVars userInfo
      forM_ hdrs $ \hdr ->
        unless (isJust $ getVarVal hdr receivedHdrs) $
        throw400 NotFound $ hdr <<> " header is expected but not found"

explainGQLQuery
  :: (MonadError QErr m, MonadIO m)
  => Q.PGPool
  -> Q.TxIsolation
  -> SchemaCache
  -> SQLGenCtx
  -> GQLExplain
  -> m EncJSON
<<<<<<< HEAD
explainGQLQuery pool iso sc sqlGenCtx (GQLExplain query userVarsRaw) = do
  (gCtx, _) <- flip runStateT sc $ getGCtx (userRole userInfo) gCtxMap
  queryParts <- runReaderT (GV.getQueryParts query) gCtx
  let topLevelNodes = TH.getTopLevelNodes (GV.qpOpDef queryParts)

  unless (allHasuraNodes gCtx topLevelNodes) $
    throw400 InvalidParams "only hasura queries can be explained"

  (opTy, selSet) <- runReaderT (GV.validateGQ queryParts) gCtx
  unless (opTy == G.OperationTypeQuery) $
    throw400 InvalidParams "only queries can be explained"
  let tx = mapM (explainField userInfo gCtx sqlGenCtx) (toList selSet)
  plans <- liftIO (runExceptT $ runTx tx) >>= liftEither
  return $ encJFromJValue plans

=======
explainGQLQuery pool iso sc sqlGenCtx (GQLExplain query userVarsRaw)= do
  execPlan <- E.getExecPlan userInfo sc query
  (gCtx, rootSelSet) <- case execPlan of
    E.GExPHasura gCtx rootSelSet ->
      return (gCtx, rootSelSet)
    E.GExPRemote _ _  ->
      throw400 InvalidParams "only hasura queries can be explained"
  case rootSelSet of
    GV.RQuery selSet -> do
      let tx = mapM (explainField userInfo gCtx sqlGenCtx) (toList selSet)
      plans <- liftIO (runExceptT $ runTx tx) >>= liftEither
      return $ encJFromJValue plans
    GV.RMutation _ ->
      throw400 InvalidParams "only queries can be explained"
    GV.RSubscription _ ->
      throw400 InvalidParams "only queries can be explained"
>>>>>>> 739ff80a
  where
    usrVars = mkUserVars $ maybe [] Map.toList userVarsRaw
    userInfo = mkUserInfo (fromMaybe adminRole $ roleFromVars usrVars) usrVars

<<<<<<< HEAD
    runTx tx = runLazyTx pool iso $ withUserInfo userInfo tx

    allHasuraNodes gCtx nodes =
      let typeLocs = TH.gatherTypeLocs gCtx nodes
          isHasuraNode = \case
            VT.HasuraType     -> True
            VT.RemoteType _ _ -> False
      in all isHasuraNode typeLocs

genFieldSql
  :: (MonadError QErr m)
  => UserInfo -> GCtx -> SQLGenCtx -> Field -> m Text
genFieldSql userInfo gCtx sqlGenCtx fld =
  case fName of
    "__type"     -> return $ ""
    "__schema"   -> return $ ""
    "__typename" -> return $ ""
    _            -> do
      opCtx <- getOpCtx fName
      builderSQL <- runExplain (fldMap, orderByCtx, sqlGenCtx) $
        case opCtx of
          OCSelect (SelOpCtx tn hdrs permFilter permLimit) -> do
            validateHdrs hdrs
            toSQL . RS.mkSQLSelect False <$>
              RS.fromField txtConverter tn permFilter permLimit fld
          OCSelectPkey (SelPkOpCtx tn hdrs permFilter argMap) -> do
            validateHdrs hdrs
            toSQL . RS.mkSQLSelect True <$>
              RS.fromFieldByPKey txtConverter tn argMap permFilter fld
          OCSelectAgg (SelOpCtx tn hdrs permFilter permLimit) -> do
            validateHdrs hdrs
            toSQL . RS.mkAggSelect <$>
              RS.fromAggField txtConverter tn permFilter permLimit fld
          OCFuncQuery (FuncQOpCtx tn hdrs permFilter permLimit fn argSeq) ->
            procFuncQuery tn fn permFilter permLimit hdrs argSeq False
          OCFuncAggQuery (FuncQOpCtx tn hdrs permFilter permLimit fn argSeq) ->
            procFuncQuery tn fn permFilter permLimit hdrs argSeq True
          _ -> throw500 "unexpected mut field info for explain"

      return $ TB.run builderSQL
  where
    fName = _fName fld

    opCtxMap = _gOpCtxMap gCtx
    fldMap = _gFields gCtx
    orderByCtx = _gOrdByCtx gCtx

    getOpCtx f =
      onNothing (Map.lookup f opCtxMap) $ throw500 $
      "lookup failed: opctx: " <> showName f

    procFuncQuery tn fn permFilter permLimit hdrs argSeq isAgg = do
      validateHdrs hdrs
      (tabArgs, eSel, frmItem) <-
        RS.fromFuncQueryField txtConverter fn argSeq isAgg fld
      strfyNum <- stringifyNum <$> asks getter
      return $ toSQL $
        RS.mkFuncSelectWith fn tn
        (RS.TablePerm permFilter permLimit) tabArgs strfyNum eSel frmItem

    validateHdrs hdrs = do
      let receivedHdrs = userVars userInfo
      forM_ hdrs $ \hdr ->
        unless (isJust $ getVarVal hdr receivedHdrs) $
        throw400 NotFound $ hdr <<> " header is expected but not found"


genSql
  :: (MonadError QErr m)
  => SchemaCache
  -> SQLGenCtx
  -> GV.GraphQLRequest
  -> UserInfo
  -> m [Text]
genSql sc sqlGenCtx query userInfo = do
  (gCtx, _) <- flip runStateT sc $ getGCtx (userRole userInfo) gCtxMap
  queryParts <- runReaderT (GV.getQueryParts query) gCtx

  (opTy, selSet) <- runReaderT (GV.validateGQ queryParts) gCtx
  unless (opTy == G.OperationTypeQuery) $
    throw400 InvalidParams "only queries can be explained"
  mapM (genFieldSql userInfo gCtx sqlGenCtx) (toList selSet)
  where
    gCtxMap = scGCtxMap sc
=======
    runTx tx = runLazyTx pool iso $ withUserInfo userInfo tx
>>>>>>> 739ff80a
<|MERGE_RESOLUTION|>--- conflicted
+++ resolved
@@ -126,24 +126,7 @@
   -> SQLGenCtx
   -> GQLExplain
   -> m EncJSON
-<<<<<<< HEAD
 explainGQLQuery pool iso sc sqlGenCtx (GQLExplain query userVarsRaw) = do
-  (gCtx, _) <- flip runStateT sc $ getGCtx (userRole userInfo) gCtxMap
-  queryParts <- runReaderT (GV.getQueryParts query) gCtx
-  let topLevelNodes = TH.getTopLevelNodes (GV.qpOpDef queryParts)
-
-  unless (allHasuraNodes gCtx topLevelNodes) $
-    throw400 InvalidParams "only hasura queries can be explained"
-
-  (opTy, selSet) <- runReaderT (GV.validateGQ queryParts) gCtx
-  unless (opTy == G.OperationTypeQuery) $
-    throw400 InvalidParams "only queries can be explained"
-  let tx = mapM (explainField userInfo gCtx sqlGenCtx) (toList selSet)
-  plans <- liftIO (runExceptT $ runTx tx) >>= liftEither
-  return $ encJFromJValue plans
-
-=======
-explainGQLQuery pool iso sc sqlGenCtx (GQLExplain query userVarsRaw)= do
   execPlan <- E.getExecPlan userInfo sc query
   (gCtx, rootSelSet) <- case execPlan of
     E.GExPHasura gCtx rootSelSet ->
@@ -159,20 +142,12 @@
       throw400 InvalidParams "only queries can be explained"
     GV.RSubscription _ ->
       throw400 InvalidParams "only queries can be explained"
->>>>>>> 739ff80a
+
   where
-    usrVars = mkUserVars $ maybe [] Map.toList userVarsRaw
+    usrVars  = mkUserVars $ maybe [] Map.toList userVarsRaw
     userInfo = mkUserInfo (fromMaybe adminRole $ roleFromVars usrVars) usrVars
-
-<<<<<<< HEAD
     runTx tx = runLazyTx pool iso $ withUserInfo userInfo tx
 
-    allHasuraNodes gCtx nodes =
-      let typeLocs = TH.gatherTypeLocs gCtx nodes
-          isHasuraNode = \case
-            VT.HasuraType     -> True
-            VT.RemoteType _ _ -> False
-      in all isHasuraNode typeLocs
 
 genFieldSql
   :: (MonadError QErr m)
@@ -240,15 +215,16 @@
   -> UserInfo
   -> m [Text]
 genSql sc sqlGenCtx query userInfo = do
-  (gCtx, _) <- flip runStateT sc $ getGCtx (userRole userInfo) gCtxMap
-  queryParts <- runReaderT (GV.getQueryParts query) gCtx
-
-  (opTy, selSet) <- runReaderT (GV.validateGQ queryParts) gCtx
-  unless (opTy == G.OperationTypeQuery) $
-    throw400 InvalidParams "only queries can be explained"
-  mapM (genFieldSql userInfo gCtx sqlGenCtx) (toList selSet)
-  where
-    gCtxMap = scGCtxMap sc
-=======
-    runTx tx = runLazyTx pool iso $ withUserInfo userInfo tx
->>>>>>> 739ff80a
+  execPlan <- E.getExecPlan userInfo sc query
+  (gCtx, rootSelSet) <- case execPlan of
+    E.GExPHasura gCtx rootSelSet ->
+      return (gCtx, rootSelSet)
+    E.GExPRemote _ _  ->
+      throw400 InvalidParams "only hasura queries can have generated sql"
+  case rootSelSet of
+    GV.RQuery selSet ->
+      mapM (genFieldSql userInfo gCtx sqlGenCtx) (toList selSet)
+    GV.RMutation selSet ->
+      mapM (genFieldSql userInfo gCtx sqlGenCtx) (toList selSet)
+    GV.RSubscription fld ->
+      (: []) <$> genFieldSql userInfo gCtx sqlGenCtx fld