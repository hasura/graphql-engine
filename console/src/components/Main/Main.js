import React from 'react';
import { connect } from 'react-redux';
import { Link } from 'react-router';
import OverlayTrigger from 'react-bootstrap/lib/OverlayTrigger';
import Tooltip from 'react-bootstrap/lib/Tooltip';

import * as tooltips from './Tooltips';
import globals from '../../Globals';
import { getPathRoot } from '../Common/utils/urlUtils';
import Spinner from '../Common/Spinner/Spinner';
import WarningSymbol from '../Common/WarningSymbol/WarningSymbol';
import logo from './images/white-logo.svg';

import NotificationSection from './NotificationSection';

import styles from './Main.scss';

import {
  loadServerVersion,
  fetchServerConfig,
  loadLatestServerVersion,
  featureCompatibilityInit,
  emitProClickedEvent,
  fetchPostgresVersion,
  fetchConsoleNotifications,
} from './Actions';

import {
  getProClickState,
  setProClickState,
  getLoveConsentState,
  setLoveConsentState,
  getUserType,
} from './utils';

import {
  getSchemaBaseRoute,
  redirectToMetadataStatus,
} from '../Common/utils/routesUtils';
import LoveSection from './LoveSection';
import { Help, ProPopup } from './components/';
<<<<<<< HEAD
import { loadInconsistentObjects } from '../../metadata/actions';
=======
import { HASURA_COLLABORATOR_TOKEN } from '../../constants';
import { UPDATE_CONSOLE_NOTIFICATIONS } from '../../telemetry/Actions';

const updateRequestHeaders = props => {
  const { requestHeaders, dispatch } = props;

  const collabTokenKey = Object.keys(requestHeaders).find(
    hdr => hdr.toLowerCase() === HASURA_COLLABORATOR_TOKEN
  );

  if (collabTokenKey) {
    const userID = getUserType(requestHeaders[collabTokenKey]);
    if (props.console_opts && props.console_opts.console_notifications) {
      if (!props.console_opts.console_notifications[userID]) {
        dispatch({
          type: UPDATE_CONSOLE_NOTIFICATIONS,
          data: {
            ...props.console_opts.console_notifications,
            [userID]: {
              read: [],
              date: null,
              showBadge: true,
            },
          },
        });
      }
    }
  }
};
>>>>>>> e8051560

class Main extends React.Component {
  constructor(props) {
    super(props);

    this.state = {
      updateNotificationVersion: null,
      proClickState: getProClickState(),
      loveConsentState: getLoveConsentState(),
      isPopUpOpen: false,
      isDropdownOpen: false,
      isLoveSectionOpen: false,
    };
  }

  componentDidMount() {
    const { dispatch } = this.props;

    updateRequestHeaders(this.props);
    dispatch(loadServerVersion()).then(() => {
      dispatch(featureCompatibilityInit());

      dispatch(loadInconsistentObjects({ shouldReloadMetadata: false })).then(
        () => {
          this.handleMetadataRedirect();
        }
      );

      dispatch(loadLatestServerVersion());
      dispatch(fetchConsoleNotifications());
    });

    dispatch(fetchPostgresVersion);
    dispatch(fetchServerConfig);
  }

  componentDidUpdate(prevProps) {
    const prevHeaders = Object.keys(prevProps.requestHeaders);
    const currHeaders = Object.keys(this.props.requestHeaders);

    if (
      prevHeaders.length !== currHeaders.length ||
      prevHeaders.filter(hdr => !currHeaders.includes(hdr)).length
    ) {
      updateRequestHeaders(this.props);
    }
  }

  toggleProPopup = () => {
    const { dispatch } = this.props;
    dispatch(emitProClickedEvent({ open: !this.state.isPopUpOpen }));
    this.setState({ isPopUpOpen: !this.state.isPopUpOpen });
  };

  handleMetadataRedirect() {
    if (this.props.metadata.inconsistentObjects.length > 0) {
      this.props.dispatch(redirectToMetadataStatus());
    }
  }

  updateLocalStorageState() {
    const s = getProClickState();
    if (s && 'isProClicked' in s && !s.isProClicked) {
      setProClickState({
        isProClicked: !s.isProClicked,
      });
      this.setState({
        proClickState: { ...getProClickState() },
      });
    }
  }

  onProIconClick = () => {
    this.updateLocalStorageState();
    this.toggleProPopup();
  };

  closeDropDown = () => {
    this.setState({
      isDropdownOpen: false,
    });
  };

  toggleDropDown = () => {
    this.setState(prevState => ({
      isDropdownOpen: !prevState.isDropdownOpen,
    }));
  };

  closeLoveSection = () => {
    this.setState(
      {
        isLoveSectionOpen: false,
      },
      () => {
        setLoveConsentState({ isDismissed: true });
        this.setState({ loveConsentState: { ...getLoveConsentState() } });
      }
    );
  };

  toggleLoveSection = () => {
    this.setState(prevState => ({
      isLoveSectionOpen: !prevState.isLoveSectionOpen,
    }));
  };

  render() {
    const {
      children,
      location,
      migrationModeProgress,
      currentSchema,
      serverVersion,
      metadata,
      currentSource,
    } = this.props;

    const {
      proClickState: { isProClicked },
      isPopUpOpen,
    } = this.state;

    const appPrefix = '';

    const currentLocation = location.pathname;
    const currentActiveBlock = getPathRoot(currentLocation);

    const getMainContent = () => {
      let mainContent = null;

      if (!migrationModeProgress) {
        mainContent = children && React.cloneElement(children);
      } else {
        mainContent = (
          <div>
            {' '}
            <Spinner />{' '}
          </div>
        );
      }
      return mainContent;
    };

    const getSettingsSelectedMarker = () => {
      let metadataSelectedMarker = null;

      if (currentActiveBlock === 'settings') {
        metadataSelectedMarker = <span className={styles.selected} />;
      }

      return metadataSelectedMarker;
    };

    const getMetadataStatusIcon = () => {
      if (metadata.inconsistentObjects.length === 0) {
        return <i className={styles.question + ' fa fa-cog'} />;
      }
      return (
        <div className={styles.question}>
          <i className={'fa fa-cog'} />
          <div className={styles.overlappingExclamation}>
            <div className={styles.iconWhiteBackground} />
            <div>
              <i className={'fa fa-exclamation-circle'} />
            </div>
          </div>
        </div>
      );
    };

    const getAdminSecretSection = () => {
      let adminSecretHtml = null;

      if (!globals.isAdminSecretSet) {
        adminSecretHtml = (
          <div className={styles.secureSection}>
            <a
              href="https://hasura.io/docs/1.0/graphql/manual/deployment/securing-graphql-endpoint.html"
              target="_blank"
              rel="noopener noreferrer"
            >
              <WarningSymbol
                tooltipText={tooltips.secureEndpoint}
                tooltipPlacement={'left'}
                customStyle={styles.secureSectionSymbol}
              />
              <span className={styles.secureSectionText}>
                &nbsp;Secure your endpoint
              </span>
            </a>
          </div>
        );
      }
      return adminSecretHtml;
    };

    const getSidebarItem = (
      title,
      icon,
      tooltipText,
      path,
      isDefault = false
    ) => {
      const itemTooltip = <Tooltip id={tooltipText}>{tooltipText}</Tooltip>;

      const block = getPathRoot(path);

      return (
        <OverlayTrigger placement="right" overlay={itemTooltip}>
          <li>
            <Link
              className={
                currentActiveBlock === block ||
                (isDefault && currentActiveBlock === '')
                  ? styles.navSideBarActive
                  : ''
              }
              to={appPrefix + path}
            >
              <div className={styles.iconCenter} data-test={block}>
                <i className={`fa ${icon}`} aria-hidden="true" />
              </div>
              <p>{title}</p>
            </Link>
          </li>
        </OverlayTrigger>
      );
    };

    return (
      <div className={styles.container}>
        <div className={styles.flexRow}>
          <div className={styles.sidebar}>
            <div className={styles.header_logo_wrapper}>
              <div className={styles.logoParent}>
                <div className={styles.logo}>
                  <Link to="/">
                    <img className="img img-responsive" src={logo} />
                  </Link>
                </div>
                <Link to="/">
                  <div className={styles.project_version}>{serverVersion}</div>
                </Link>
              </div>
            </div>
            <div className={styles.header_items}>
              <ul className={styles.sidebarItems}>
                {getSidebarItem(
                  'GraphiQL',
                  'fa-flask',
                  tooltips.apiExplorer,
                  '/api-explorer',
                  true
                )}
                {getSidebarItem(
                  'Data',
                  'fa-database',
                  tooltips.data,
                  currentSource
                    ? getSchemaBaseRoute(currentSchema, currentSource)
                    : '/data'
                )}
                {getSidebarItem(
                  'Actions',
                  'fa-cogs',
                  tooltips.actions,
                  '/actions/manage/actions'
                )}
                {getSidebarItem(
                  'Remote Schemas',
                  'fa-plug',
                  tooltips.remoteSchema,
                  '/remote-schemas/manage/schemas'
                )}{' '}
                {getSidebarItem(
                  'Events',
                  'fa-cloud',
                  tooltips.events,
                  '/events/data/manage'
                )}
              </ul>
            </div>
            <div
              id="dropdown_wrapper"
              className={`${styles.clusterInfoWrapper} ${
                this.state.isDropdownOpen ? 'open' : ''
              }`}
            >
              {getAdminSecretSection()}
              <div
                className={`${styles.headerRightNavbarBtn} ${styles.proWrapper}`}
                onClick={this.onProIconClick}
              >
                <span
                  className={`
                    ${isProClicked ? styles.proNameClicked : styles.proName}
                    ${isPopUpOpen ? styles.navActive : ''}`}
                >
                  CLOUD
                </span>
                {isPopUpOpen && <ProPopup toggleOpen={this.toggleProPopup} />}
              </div>
              <Link to="/settings">
                <div className={styles.headerRightNavbarBtn}>
                  {getMetadataStatusIcon()}
                  {getSettingsSelectedMarker()}
                </div>
              </Link>
              <Help isSelected={currentActiveBlock === 'support'} />
              <NotificationSection
                isDropDownOpen={this.state.isDropdownOpen}
                closeDropDown={this.closeDropDown}
                toggleDropDown={this.toggleDropDown}
              />
              {!this.state.loveConsentState.isDismissed ? (
                <div
                  id="dropdown_wrapper"
                  className={`${this.state.isLoveSectionOpen ? 'open' : ''}`}
                >
                  <LoveSection
                    closeLoveSection={this.closeLoveSection}
                    toggleLoveSection={this.toggleLoveSection}
                  />
                </div>
              ) : null}
            </div>
          </div>
          <div className={styles.main + ' container-fluid'}>
            {getMainContent()}
          </div>
        </div>
      </div>
    );
  }
}

const mapStateToProps = (state, ownProps) => {
  return {
    ...state.main,
    header: { ...state.header },
    pathname: ownProps.location.pathname,
    currentSchema: state.tables.currentSchema,
    currentSource: state.tables.currentDataSource,
    metadata: state.metadata,
    console_opts: state.telemetry.console_opts,
    requestHeaders: state.tables.dataHeaders,
  };
};

export default connect(mapStateToProps)(Main);<|MERGE_RESOLUTION|>--- conflicted
+++ resolved
@@ -39,9 +39,7 @@
 } from '../Common/utils/routesUtils';
 import LoveSection from './LoveSection';
 import { Help, ProPopup } from './components/';
-<<<<<<< HEAD
 import { loadInconsistentObjects } from '../../metadata/actions';
-=======
 import { HASURA_COLLABORATOR_TOKEN } from '../../constants';
 import { UPDATE_CONSOLE_NOTIFICATIONS } from '../../telemetry/Actions';
 
@@ -71,7 +69,6 @@
     }
   }
 };
->>>>>>> e8051560
 
 class Main extends React.Component {
   constructor(props) {
