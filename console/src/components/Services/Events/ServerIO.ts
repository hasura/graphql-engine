--- conflicted
+++ resolved
@@ -198,7 +198,6 @@
       return null;
     }
   }
-<<<<<<< HEAD
   const migration = new Migration();
   if (!isRenamed) {
     migration.add(
@@ -221,24 +220,6 @@
       getDropScheduledTriggerQuery(state.name)
     );
   }
-=======
-
-  const replaceQueryUp = generateUpdateScheduledTriggerQuery(state);
-  const replaceQueryDown = generateUpdateScheduledTriggerQuery(
-    parseServerScheduledTrigger(existingTrigger)
-  );
-
-  const upRenameQueries = [
-    generateCreateScheduledTriggerQuery(state),
-    getDropScheduledTriggerQuery(existingTrigger.name),
-  ];
-  const downRenameQueries = [
-    getDropScheduledTriggerQuery(state.name),
-    generateCreateScheduledTriggerQuery(
-      parseServerScheduledTrigger(existingTrigger)
-    ),
-  ];
->>>>>>> 0c34a92c
 
   const migrationName = `update_scheduled_trigger_${existingTrigger.name}_to_${state.name}`;
   const requestMsg = 'Updating scheduled trigger...';
