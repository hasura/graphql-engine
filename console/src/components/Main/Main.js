import React from 'react';
import { connect } from 'react-redux';
import { Link } from 'react-router';
import OverlayTrigger from 'react-bootstrap/lib/OverlayTrigger';
import Tooltip from 'react-bootstrap/lib/Tooltip';

import * as tooltips from './Tooltips';
import globals from '../../Globals';
import { getPathRoot } from '../Common/utils/urlUtils';
import Spinner from '../Common/Spinner/Spinner';
import WarningSymbol from '../Common/WarningSymbol/WarningSymbol';
import logo from './images/white-logo.svg';

import NotificationSection from './NotificationSection';

import styles from './Main.scss';

import {
  loadServerVersion,
  fetchServerConfig,
  loadLatestServerVersion,
  featureCompatibilityInit,
  emitProClickedEvent,
  fetchPostgresVersion,
  fetchConsoleNotifications,
} from './Actions';

import {
<<<<<<< HEAD
  getLoveConsentState,
  setLoveConsentState,
=======
  loadInconsistentObjects,
  redirectToMetadataStatus,
} from '../Services/Settings/Actions';

import {
>>>>>>> 0c6c6fb1
  getProClickState,
  setProClickState,
  getLoveConsentState,
  setLoveConsentState,
} from './utils';
<<<<<<< HEAD

import { checkStableVersion, versionGT } from '../../helpers/versionUtils';
import {
  getSchemaBaseRoute,
  redirectToMetadataStatus,
} from '../Common/utils/routesUtils';
import {
  getLocalStorageItem,
  LS_VERSION_UPDATE_CHECK_LAST_CLOSED,
  setLocalStorageItem,
} from '../Common/utils/localStorageUtils';
import ToolTip from '../Common/Tooltip/Tooltip';
import { setPreReleaseNotificationOptOutInDB } from '../../telemetry/Actions';
import { Icon } from '../UIKit/atoms/Icon';
=======
import { getSchemaBaseRoute } from '../Common/utils/routesUtils';
import LoveSection from './LoveSection';
>>>>>>> 0c6c6fb1
import { Help, ProPopup } from './components/';
import { loadInconsistentObjects } from '../../metadata/actions';

class Main extends React.Component {
  constructor(props) {
    super(props);

    this.state = {
      updateNotificationVersion: null,
      proClickState: getProClickState(),
      loveConsentState: getLoveConsentState(),
      isPopUpOpen: false,
      isDropdownOpen: false,
      isLoveSectionOpen: false,
    };
  }

  componentDidMount() {
    const { dispatch } = this.props;

    dispatch(loadServerVersion()).then(() => {
      dispatch(featureCompatibilityInit());

      dispatch(loadInconsistentObjects({ shouldReloadMetadata: false })).then(
        () => {
          this.handleMetadataRedirect();
        }
      );

      dispatch(loadLatestServerVersion());
      dispatch(fetchConsoleNotifications());
    });

    dispatch(fetchPostgresVersion);
    dispatch(fetchServerConfig);
  }

  toggleProPopup = () => {
    const { dispatch } = this.props;
    dispatch(emitProClickedEvent({ open: !this.state.isPopUpOpen }));
    this.setState({ isPopUpOpen: !this.state.isPopUpOpen });
  };

  handleMetadataRedirect() {
    if (this.props.metadata.inconsistentObjects.length > 0) {
      this.props.dispatch(redirectToMetadataStatus());
    }
  }

  updateLocalStorageState() {
    const s = getProClickState();
    if (s && 'isProClicked' in s && !s.isProClicked) {
      setProClickState({
        isProClicked: !s.isProClicked,
      });
      this.setState({
        proClickState: { ...getProClickState() },
      });
    }
  }

  onProIconClick = () => {
    this.updateLocalStorageState();
    this.toggleProPopup();
  };

  closeDropDown = () => {
    this.setState({
      isDropdownOpen: false,
    });
  };

  toggleDropDown = () => {
    this.setState(prevState => ({
      isDropdownOpen: !prevState.isDropdownOpen,
    }));
  };

  closeLoveSection = () => {
    this.setState(
      {
        isLoveSectionOpen: false,
      },
      () => {
        setLoveConsentState({ isDismissed: true });
        this.setState({ loveConsentState: { ...getLoveConsentState() } });
      }
    );
  };

  toggleLoveSection = () => {
    this.setState(prevState => ({
      isLoveSectionOpen: !prevState.isLoveSectionOpen,
    }));
  };

  render() {
    const {
      children,
      location,
      migrationModeProgress,
      currentSchema,
      serverVersion,
      metadata,
<<<<<<< HEAD
      dispatch,
      currentSource,
=======
>>>>>>> 0c6c6fb1
    } = this.props;

    const {
      proClickState: { isProClicked },
      isPopUpOpen,
    } = this.state;

    const appPrefix = '';

    const currentLocation = location.pathname;
    const currentActiveBlock = getPathRoot(currentLocation);

    const getMainContent = () => {
      let mainContent = null;

      if (!migrationModeProgress) {
        mainContent = children && React.cloneElement(children);
      } else {
        mainContent = (
          <div>
            {' '}
            <Spinner />{' '}
          </div>
        );
      }
      return mainContent;
    };

    const getSettingsSelectedMarker = () => {
      let metadataSelectedMarker = null;

      if (currentActiveBlock === 'settings') {
        metadataSelectedMarker = <span className={styles.selected} />;
      }

      return metadataSelectedMarker;
    };

    const getMetadataStatusIcon = () => {
      if (metadata.inconsistentObjects.length === 0) {
        return <i className={styles.question + ' fa fa-cog'} />;
      }
      return (
        <div className={styles.question}>
          <i className={'fa fa-cog'} />
          <div className={styles.overlappingExclamation}>
            <div className={styles.iconWhiteBackground} />
            <div>
              <i className={'fa fa-exclamation-circle'} />
            </div>
          </div>
        </div>
      );
    };

    const getAdminSecretSection = () => {
      let adminSecretHtml = null;

      if (!globals.isAdminSecretSet) {
        adminSecretHtml = (
          <div className={styles.secureSection}>
            <a
              href="https://hasura.io/docs/1.0/graphql/manual/deployment/securing-graphql-endpoint.html"
              target="_blank"
              rel="noopener noreferrer"
            >
              <WarningSymbol
                tooltipText={tooltips.secureEndpoint}
                tooltipPlacement={'left'}
                customStyle={styles.secureSectionSymbol}
              />
              <span className={styles.secureSectionText}>
                &nbsp;Secure your endpoint
              </span>
            </a>
          </div>
        );
      }
      return adminSecretHtml;
    };

<<<<<<< HEAD
    const getUpdateNotification = () => {
      let updateNotificationHtml = null;

      const { updateNotificationVersion } = this.state;

      const isStableRelease = checkStableVersion(updateNotificationVersion);

      const getPreReleaseNote = () => {
        const handlePreRelNotifOptOut = e => {
          e.preventDefault();
          e.stopPropagation();

          this.closeUpdateBanner();

          dispatch(setPreReleaseNotificationOptOutInDB());
        };

        return (
          <React.Fragment>
            <span className={styles.middot}> &middot; </span>
            <i>
              This is a pre-release version. Not recommended for production use.
              <span className={styles.middot}> &middot; </span>
              <a href={'#'} onClick={handlePreRelNotifOptOut}>
                Opt out of pre-release notifications
              </a>
              <ToolTip
                message={'Only be notified about stable releases'}
                placement={'top'}
              />
            </i>
          </React.Fragment>
        );
      };

      if (updateNotificationVersion) {
        updateNotificationHtml = (
          <div>
            <div className={styles.phantom} />{' '}
            {/* phantom div to prevent overlapping of banner with content. */}
            <div className={styles.updateBannerWrapper}>
              <div className={styles.updateBanner}>
                <span> Hey there! A new server version </span>
                <span className={styles.versionUpdateText}>
                  {' '}
                  {updateNotificationVersion}
                </span>
                <span> is available </span>
                <span className={styles.middot}> &middot; </span>
                <a
                  href={
                    'https://github.com/hasura/graphql-engine/releases/tag/' +
                    updateNotificationVersion
                  }
                  target="_blank"
                  rel="noopener noreferrer"
                >
                  <span>View Changelog</span>
                </a>
                <span className={styles.middot}> &middot; </span>
                <a
                  className={styles.updateLink}
                  href="https://hasura.io/docs/1.0/graphql/manual/deployment/updating.html"
                  target="_blank"
                  rel="noopener noreferrer"
                >
                  <span>Update Now</span>
                </a>
                {!isStableRelease && getPreReleaseNote()}
                <span
                  className={styles.updateBannerClose}
                  onClick={this.closeUpdateBanner.bind(this)}
                >
                  <i className={'fa fa-times'} />
                </span>
              </div>
            </div>
          </div>
        );
      }

      return updateNotificationHtml;
    };

    const getLoveSection = () => {
      let loveSectionHtml = null;

      if (!this.state.loveConsentState.isDismissed) {
        loveSectionHtml = [
          <div
            key="main_love_1"
            className={styles.shareSection + ' dropdown-toggle'}
            aria-expanded="false"
            onClick={this.handleDropdownToggle.bind(this)}
          >
            <img
              className={'img-responsive'}
              src={pixHeart}
              alt={'pix Heart'}
            />
            {/* <i className={styles.heart + ' fa fa-heart'} /> */}
          </div>,
          <ul
            key="main_love_2"
            className={'dropdown-menu ' + styles.dropdown_menu}
          >
            <div className={styles.dropdown_menu_container}>
              <div className={styles.closeDropDown}>
                <i
                  className="fa fa-close"
                  onClick={this.closeLoveIcon.bind(this)}
                />
                {/*
                        <img
                          className={'img-responsive'}
                          src={closeIcon}
                          alt={'closeIcon'}
                          onClick={this.closeLoveIcon.bind(this)}
                        />
                        */}
              </div>
              {/*
                      <div className={styles.arrow_up_dropdown} />
                      <div className={styles.graphqlHeartText}>
                        Love GraphQL Engine? Shout it from the rooftops!
                        <br />
                        Or just spread the word{' '}
                        <span role="img" aria-label="smile">
                          😊
                        </span>
                      </div>
                      */}
              <div className={styles.displayFlex}>
                <li className={styles.pixelText1}>
                  Roses are red, <br />
                  Violets are blue;
                  <br />
                  Star us on GitHub,
                  <br />
                  To make our <i className={'fa fa-heart'} /> go wooooo!
                </li>
                <li className={'dropdown-item'}>
                  <a
                    href="https://github.com/hasura/graphql-engine"
                    target="_blank"
                    rel="noopener noreferrer"
                  >
                    <div className={styles.socialIcon}>
                      <img
                        className="img img-responsive"
                        src={`${globals.assetsPath}/common/img/githubicon.png`}
                        alt={'GitHub'}
                      />
                    </div>
                    <div className={styles.pixelText}>
                      <i className="fa fa-star" />
                      &nbsp; Star
                    </div>
                  </a>
                </li>
                <li className={'dropdown-item '}>
                  <a
                    href="https://twitter.com/intent/tweet?hashtags=graphql,postgres&text=Just%20deployed%20a%20GraphQL%20backend%20with%20@HasuraHQ!%20%E2%9D%A4%EF%B8%8F%20%F0%9F%9A%80%0Ahttps://github.com/hasura/graphql-engine%0A"
                    target="_blank"
                    rel="noopener noreferrer"
                  >
                    <div className={styles.socialIcon}>
                      <img
                        className="img img-responsive"
                        src={`${globals.assetsPath}/common/img/twittericon.png`}
                        alt={'Twitter'}
                      />
                    </div>
                    <div className={styles.pixelText}>
                      <i className="fa fa-twitter" />
                      &nbsp; Tweet
                    </div>
                  </a>
                </li>
              </div>
            </div>
          </ul>,
        ];
      }

      return loveSectionHtml;
    };

=======
>>>>>>> 0c6c6fb1
    const getSidebarItem = (
      title,
      icon,
      tooltipText,
      path,
      isDefault = false
    ) => {
      const itemTooltip = <Tooltip id={tooltipText}>{tooltipText}</Tooltip>;

      const block = getPathRoot(path);

      return (
        <OverlayTrigger placement="right" overlay={itemTooltip}>
          <li>
            <Link
              className={
                currentActiveBlock === block ||
                (isDefault && currentActiveBlock === '')
                  ? styles.navSideBarActive
                  : ''
              }
              to={appPrefix + path}
            >
              <div className={styles.iconCenter} data-test={block}>
                <i className={`fa ${icon}`} aria-hidden="true" />
              </div>
              <p>{title}</p>
            </Link>
          </li>
        </OverlayTrigger>
      );
    };

    return (
      <div className={styles.container}>
        <div className={styles.flexRow}>
          <div className={styles.sidebar}>
            <div className={styles.header_logo_wrapper}>
              <div className={styles.logoParent}>
                <div className={styles.logo}>
                  <Link to="/">
                    <img className="img img-responsive" src={logo} />
                  </Link>
                </div>
                <Link to="/">
                  <div className={styles.project_version}>{serverVersion}</div>
                </Link>
              </div>
            </div>
            <div className={styles.header_items}>
              <ul className={styles.sidebarItems}>
                {getSidebarItem(
                  'GraphiQL',
                  'fa-flask',
                  tooltips.apiExplorer,
                  '/api-explorer',
                  true
                )}
                {getSidebarItem(
                  'Data',
                  'fa-database',
                  tooltips.data,
                  currentSource
                    ? getSchemaBaseRoute(currentSchema, currentSource)
                    : '/data'
                )}
                {getSidebarItem(
                  'Actions',
                  'fa-cogs',
                  tooltips.actions,
                  '/actions/manage/actions'
                )}
                {getSidebarItem(
                  'Remote Schemas',
                  'fa-plug',
                  tooltips.remoteSchema,
                  '/remote-schemas/manage/schemas'
                )}{' '}
                {getSidebarItem(
                  'Events',
                  'fa-cloud',
                  tooltips.events,
                  '/events/data/manage'
                )}
              </ul>
            </div>
            <div
              id="dropdown_wrapper"
              className={`${styles.clusterInfoWrapper} ${
                this.state.isDropdownOpen ? 'open' : ''
              }`}
            >
              {getAdminSecretSection()}
              <div
                className={`${styles.headerRightNavbarBtn} ${styles.proWrapper}`}
                onClick={this.onProIconClick}
              >
                <span
                  className={`
                    ${isProClicked ? styles.proNameClicked : styles.proName}
                    ${isPopUpOpen ? styles.navActive : ''}`}
                >
                  CLOUD
                </span>
                {isPopUpOpen && <ProPopup toggleOpen={this.toggleProPopup} />}
              </div>
              <Link to="/settings">
                <div className={styles.headerRightNavbarBtn}>
                  {getMetadataStatusIcon()}
                  {getSettingsSelectedMarker()}
                </div>
              </Link>
              <Help isSelected={currentActiveBlock === 'support'} />
              <NotificationSection
                isDropDownOpen={this.state.isDropdownOpen}
                closeDropDown={this.closeDropDown}
                toggleDropDown={this.toggleDropDown}
              />
              {!this.state.loveConsentState.isDismissed ? (
                <div
                  id="dropdown_wrapper"
                  className={`${this.state.isLoveSectionOpen ? 'open' : ''}`}
                >
                  <LoveSection
                    closeLoveSection={this.closeLoveSection}
                    toggleLoveSection={this.toggleLoveSection}
                  />
                </div>
              ) : null}
            </div>
          </div>
          <div className={styles.main + ' container-fluid'}>
            {getMainContent()}
          </div>
        </div>
      </div>
    );
  }
}

const mapStateToProps = (state, ownProps) => {
  return {
    ...state.main,
    header: { ...state.header },
    pathname: ownProps.location.pathname,
    currentSchema: state.tables.currentSchema,
    currentSource: state.tables.currentDataSource,
    metadata: state.metadata,
    console_opts: state.telemetry.console_opts,
  };
};

export default connect(mapStateToProps)(Main);<|MERGE_RESOLUTION|>--- conflicted
+++ resolved
@@ -26,42 +26,20 @@
 } from './Actions';
 
 import {
-<<<<<<< HEAD
-  getLoveConsentState,
-  setLoveConsentState,
-=======
   loadInconsistentObjects,
   redirectToMetadataStatus,
 } from '../Services/Settings/Actions';
 
 import {
->>>>>>> 0c6c6fb1
   getProClickState,
   setProClickState,
   getLoveConsentState,
   setLoveConsentState,
 } from './utils';
-<<<<<<< HEAD
-
-import { checkStableVersion, versionGT } from '../../helpers/versionUtils';
-import {
-  getSchemaBaseRoute,
-  redirectToMetadataStatus,
-} from '../Common/utils/routesUtils';
-import {
-  getLocalStorageItem,
-  LS_VERSION_UPDATE_CHECK_LAST_CLOSED,
-  setLocalStorageItem,
-} from '../Common/utils/localStorageUtils';
-import ToolTip from '../Common/Tooltip/Tooltip';
-import { setPreReleaseNotificationOptOutInDB } from '../../telemetry/Actions';
-import { Icon } from '../UIKit/atoms/Icon';
-=======
+
 import { getSchemaBaseRoute } from '../Common/utils/routesUtils';
 import LoveSection from './LoveSection';
->>>>>>> 0c6c6fb1
 import { Help, ProPopup } from './components/';
-import { loadInconsistentObjects } from '../../metadata/actions';
 
 class Main extends React.Component {
   constructor(props) {
@@ -164,11 +142,7 @@
       currentSchema,
       serverVersion,
       metadata,
-<<<<<<< HEAD
-      dispatch,
       currentSource,
-=======
->>>>>>> 0c6c6fb1
     } = this.props;
 
     const {
@@ -250,197 +224,6 @@
       return adminSecretHtml;
     };
 
-<<<<<<< HEAD
-    const getUpdateNotification = () => {
-      let updateNotificationHtml = null;
-
-      const { updateNotificationVersion } = this.state;
-
-      const isStableRelease = checkStableVersion(updateNotificationVersion);
-
-      const getPreReleaseNote = () => {
-        const handlePreRelNotifOptOut = e => {
-          e.preventDefault();
-          e.stopPropagation();
-
-          this.closeUpdateBanner();
-
-          dispatch(setPreReleaseNotificationOptOutInDB());
-        };
-
-        return (
-          <React.Fragment>
-            <span className={styles.middot}> &middot; </span>
-            <i>
-              This is a pre-release version. Not recommended for production use.
-              <span className={styles.middot}> &middot; </span>
-              <a href={'#'} onClick={handlePreRelNotifOptOut}>
-                Opt out of pre-release notifications
-              </a>
-              <ToolTip
-                message={'Only be notified about stable releases'}
-                placement={'top'}
-              />
-            </i>
-          </React.Fragment>
-        );
-      };
-
-      if (updateNotificationVersion) {
-        updateNotificationHtml = (
-          <div>
-            <div className={styles.phantom} />{' '}
-            {/* phantom div to prevent overlapping of banner with content. */}
-            <div className={styles.updateBannerWrapper}>
-              <div className={styles.updateBanner}>
-                <span> Hey there! A new server version </span>
-                <span className={styles.versionUpdateText}>
-                  {' '}
-                  {updateNotificationVersion}
-                </span>
-                <span> is available </span>
-                <span className={styles.middot}> &middot; </span>
-                <a
-                  href={
-                    'https://github.com/hasura/graphql-engine/releases/tag/' +
-                    updateNotificationVersion
-                  }
-                  target="_blank"
-                  rel="noopener noreferrer"
-                >
-                  <span>View Changelog</span>
-                </a>
-                <span className={styles.middot}> &middot; </span>
-                <a
-                  className={styles.updateLink}
-                  href="https://hasura.io/docs/1.0/graphql/manual/deployment/updating.html"
-                  target="_blank"
-                  rel="noopener noreferrer"
-                >
-                  <span>Update Now</span>
-                </a>
-                {!isStableRelease && getPreReleaseNote()}
-                <span
-                  className={styles.updateBannerClose}
-                  onClick={this.closeUpdateBanner.bind(this)}
-                >
-                  <i className={'fa fa-times'} />
-                </span>
-              </div>
-            </div>
-          </div>
-        );
-      }
-
-      return updateNotificationHtml;
-    };
-
-    const getLoveSection = () => {
-      let loveSectionHtml = null;
-
-      if (!this.state.loveConsentState.isDismissed) {
-        loveSectionHtml = [
-          <div
-            key="main_love_1"
-            className={styles.shareSection + ' dropdown-toggle'}
-            aria-expanded="false"
-            onClick={this.handleDropdownToggle.bind(this)}
-          >
-            <img
-              className={'img-responsive'}
-              src={pixHeart}
-              alt={'pix Heart'}
-            />
-            {/* <i className={styles.heart + ' fa fa-heart'} /> */}
-          </div>,
-          <ul
-            key="main_love_2"
-            className={'dropdown-menu ' + styles.dropdown_menu}
-          >
-            <div className={styles.dropdown_menu_container}>
-              <div className={styles.closeDropDown}>
-                <i
-                  className="fa fa-close"
-                  onClick={this.closeLoveIcon.bind(this)}
-                />
-                {/*
-                        <img
-                          className={'img-responsive'}
-                          src={closeIcon}
-                          alt={'closeIcon'}
-                          onClick={this.closeLoveIcon.bind(this)}
-                        />
-                        */}
-              </div>
-              {/*
-                      <div className={styles.arrow_up_dropdown} />
-                      <div className={styles.graphqlHeartText}>
-                        Love GraphQL Engine? Shout it from the rooftops!
-                        <br />
-                        Or just spread the word{' '}
-                        <span role="img" aria-label="smile">
-                          😊
-                        </span>
-                      </div>
-                      */}
-              <div className={styles.displayFlex}>
-                <li className={styles.pixelText1}>
-                  Roses are red, <br />
-                  Violets are blue;
-                  <br />
-                  Star us on GitHub,
-                  <br />
-                  To make our <i className={'fa fa-heart'} /> go wooooo!
-                </li>
-                <li className={'dropdown-item'}>
-                  <a
-                    href="https://github.com/hasura/graphql-engine"
-                    target="_blank"
-                    rel="noopener noreferrer"
-                  >
-                    <div className={styles.socialIcon}>
-                      <img
-                        className="img img-responsive"
-                        src={`${globals.assetsPath}/common/img/githubicon.png`}
-                        alt={'GitHub'}
-                      />
-                    </div>
-                    <div className={styles.pixelText}>
-                      <i className="fa fa-star" />
-                      &nbsp; Star
-                    </div>
-                  </a>
-                </li>
-                <li className={'dropdown-item '}>
-                  <a
-                    href="https://twitter.com/intent/tweet?hashtags=graphql,postgres&text=Just%20deployed%20a%20GraphQL%20backend%20with%20@HasuraHQ!%20%E2%9D%A4%EF%B8%8F%20%F0%9F%9A%80%0Ahttps://github.com/hasura/graphql-engine%0A"
-                    target="_blank"
-                    rel="noopener noreferrer"
-                  >
-                    <div className={styles.socialIcon}>
-                      <img
-                        className="img img-responsive"
-                        src={`${globals.assetsPath}/common/img/twittericon.png`}
-                        alt={'Twitter'}
-                      />
-                    </div>
-                    <div className={styles.pixelText}>
-                      <i className="fa fa-twitter" />
-                      &nbsp; Tweet
-                    </div>
-                  </a>
-                </li>
-              </div>
-            </div>
-          </ul>,
-        ];
-      }
-
-      return loveSectionHtml;
-    };
-
-=======
->>>>>>> 0c6c6fb1
     const getSidebarItem = (
       title,
       icon,
