module Hasura.GraphQL.Execute.Action
  ( ActionExecution(..)
  , runActionExecution
  , ActionExecutionPlan(..)
  , ActionExecuteResult(..)
  , asyncActionsProcessor
  , resolveActionExecution
  , resolveActionMutationAsync
  , resolveAsyncActionQuery
  , insertActionTx
  , fetchUndeliveredActionEventsTx
  , setActionStatusTx
  , fetchActionResponseTx
  , clearActionDataTx
  ) where

import           Hasura.Prelude

import qualified Control.Concurrent.Async.Lifted.Safe        as LA
import qualified Data.Aeson                                  as J
import qualified Data.Aeson.Casing                           as J
import qualified Data.Aeson.Ordered                          as AO
import qualified Data.Aeson.TH                               as J
import qualified Data.ByteString.Lazy                        as BL
import qualified Data.CaseInsensitive                        as CI
import qualified Data.Environment                            as Env
import qualified Data.HashMap.Strict                         as Map
import qualified Data.HashSet                                as Set
import qualified Data.IntMap                                 as IntMap
import qualified Data.Text                                   as T
import qualified Database.PG.Query                           as Q
import qualified Language.GraphQL.Draft.Syntax               as G
import qualified Network.HTTP.Client                         as HTTP
import qualified Network.HTTP.Types                          as HTTP
import qualified Network.Wreq                                as Wreq

import           Control.Concurrent                          (threadDelay)
import           Control.Exception                           (try)
import           Control.Lens
import           Control.Monad.Trans.Control                 (MonadBaseControl)
import           Data.Has
import           Data.Int                                    (Int64)
import           Data.IORef
import           Data.Text.Extended

import qualified Hasura.Backends.Postgres.Execute.RemoteJoin as RJ
import qualified Hasura.Backends.Postgres.SQL.DML            as S
import qualified Hasura.Backends.Postgres.Translate.Select   as RS
import qualified Hasura.Logging                              as L
import qualified Hasura.RQL.IR.Select                        as RS
import qualified Hasura.Tracing                              as Tracing

import           Hasura.Backends.Postgres.SQL.Types
import           Hasura.Backends.Postgres.SQL.Value          (PGScalarValue (..))
import           Hasura.Backends.Postgres.Translate.Column   (toTxtValue)
import           Hasura.Backends.Postgres.Translate.Select   (asSingleRowJsonResp)
import           Hasura.EncJSON
import           Hasura.GraphQL.Execute.Prepare
import           Hasura.GraphQL.Parser
import           Hasura.GraphQL.Utils                        (showNames)
import           Hasura.HTTP
import           Hasura.Metadata.Class
import           Hasura.RQL.DDL.Headers
import           Hasura.RQL.DDL.Schema.Cache
import           Hasura.RQL.Types
import           Hasura.Server.Utils                         (mkClientHeadersForward,
                                                              mkSetCookieHeaders)
import           Hasura.Server.Version                       (HasVersion)
import           Hasura.Session
import           Hasura.SQL.Types


newtype ActionExecution =
  ActionExecution {
    unActionExecution
      :: forall m
       . (MonadIO m, MonadBaseControl IO m, MonadError QErr m, Tracing.MonadTrace m) => m EncJSON
  }

-- A plan to execute any action
data ActionExecutionPlan
  = AEPSync !ActionExecution
  | AEPAsyncQuery !ActionId !(ActionLogResponse -> ActionExecution)
  | AEPAsyncMutation !EncJSON

runActionExecution
  :: ( MonadIO m, MonadBaseControl IO m
     , MonadError QErr m, Tracing.MonadTrace m
     , MonadMetadataStorage (MetadataStorageT m)
     )
  => ActionExecutionPlan -> m (DiffTime, EncJSON)
runActionExecution aep = do
  (time, resp) <- withElapsedTime $ case aep of
    AEPSync e -> unActionExecution e
    AEPAsyncQuery actionId f -> do
      actionLogResponse <- liftEitherM $ runMetadataStorageT $ fetchActionResponse actionId
      unActionExecution $ f actionLogResponse
    AEPAsyncMutation m -> pure m
  pure (time, resp)

newtype ActionContext
  = ActionContext {_acName :: ActionName}
  deriving (Show, Eq)
$(J.deriveJSON (J.aesonDrop 3 J.snakeCase) ''ActionContext)

data ActionWebhookPayload
  = ActionWebhookPayload
  { _awpAction           :: !ActionContext
  , _awpSessionVariables :: !SessionVariables
  , _awpInput            :: !J.Value
  } deriving (Show, Eq)
$(J.deriveJSON (J.aesonDrop 4 J.snakeCase) ''ActionWebhookPayload)

data ActionWebhookErrorResponse
  = ActionWebhookErrorResponse
  { _awerMessage :: !Text
  , _awerCode    :: !(Maybe Text)
  } deriving (Show, Eq)
$(J.deriveJSON (J.aesonDrop 5 J.snakeCase) ''ActionWebhookErrorResponse)

data ActionWebhookResponse
  = AWRArray ![Map.HashMap G.Name J.Value]
  | AWRObject !(Map.HashMap G.Name J.Value)
  deriving (Show, Eq)

instance J.FromJSON ActionWebhookResponse where
  parseJSON v = case v of
    J.Array{}  -> AWRArray <$> J.parseJSON v
    J.Object{} -> AWRObject <$> J.parseJSON v
    _          -> fail "expecting object or array of objects for action webhook response"

instance J.ToJSON ActionWebhookResponse where
  toJSON (AWRArray objects) = J.toJSON objects
  toJSON (AWRObject obj)    = J.toJSON obj

data ActionRequestInfo
  = ActionRequestInfo
  { _areqiUrl     :: !Text
  , _areqiBody    :: !J.Value
  , _areqiHeaders :: ![HeaderConf]
  } deriving (Show, Eq)
$(J.deriveToJSON (J.aesonDrop 6 J.snakeCase) ''ActionRequestInfo)

data ActionResponseInfo
  = ActionResponseInfo
  { _aresiStatus  :: !Int
  , _aresiBody    :: !J.Value
  , _aresiHeaders :: ![HeaderConf]
  } deriving (Show, Eq)
$(J.deriveToJSON (J.aesonDrop 6 J.snakeCase) ''ActionResponseInfo)

data ActionInternalError
  = ActionInternalError
  { _aieError    :: !J.Value
  , _aieRequest  :: !ActionRequestInfo
  , _aieResponse :: !(Maybe ActionResponseInfo)
  } deriving (Show, Eq)
$(J.deriveToJSON (J.aesonDrop 4 J.snakeCase) ''ActionInternalError)

-- * Action handler logging related
data ActionHandlerLog
  = ActionHandlerLog
  { _ahlRequestSize  :: !Int64
  , _ahlResponseSize :: !Int64
  } deriving (Show)
$(J.deriveJSON (J.aesonDrop 4 J.snakeCase){J.omitNothingFields=True} ''ActionHandlerLog)

instance L.ToEngineLog ActionHandlerLog L.Hasura where
  toEngineLog ahl = (L.LevelInfo, L.ELTActionHandler, J.toJSON ahl)


data ActionExecuteResult
  = ActionExecuteResult
  { _aerExecution :: !ActionExecution
  , _aerHeaders   :: !HTTP.ResponseHeaders
  }

-- | Synchronously execute webhook handler and resolve response to action "output"
resolveActionExecution
  :: ( HasVersion
     , MonadError QErr m
     , MonadIO m
     , Tracing.MonadTrace m
     )
  => Env.Environment
  -> L.Logger L.Hasura
  -> UserInfo
  -> AnnActionExecution 'Postgres (UnpreparedValue 'Postgres)
  -> ActionExecContext
  -> m ActionExecuteResult
resolveActionExecution env logger userInfo annAction execContext = do
  let actionContext = ActionContext actionName
      handlerPayload = ActionWebhookPayload actionContext sessionVariables inputPayload
  (webhookRes, respHeaders) <- flip runReaderT logger $
                               callWebhook env manager outputType outputFields reqHeaders confHeaders
                               forwardClientHeaders resolvedWebhook handlerPayload timeout

  flip ActionExecuteResult respHeaders <$> case actionSource of
    -- Build client response
    ASINoSource -> pure $ ActionExecution $ pure $ AO.toEncJSON $ makeActionResponseNoRelations annFields webhookRes
    ASISource sourceConfig -> do
      let webhookResponseExpression = RS.AEInput $ UVLiteral $
            toTxtValue $ ColumnValue (ColumnScalar PGJSONB) $ PGValJSONB $ Q.JSONB $ J.toJSON webhookRes
          selectAstUnresolved = processOutputSelectionSet webhookResponseExpression
                                outputType definitionList annFields stringifyNum
      (astResolved, finalPlanningSt) <- flip runStateT initPlanningSt $ RS.traverseAnnSimpleSelect prepareWithPlan selectAstUnresolved
      let prepArgs = fmap fst $ IntMap.elems $ withUserVars (_uiSession userInfo) $ _psPrepped finalPlanningSt
      pure $ executeActionInDb sourceConfig astResolved prepArgs
  where
    AnnActionExecution actionName outputType annFields inputPayload
      outputFields definitionList resolvedWebhook confHeaders
      forwardClientHeaders stringifyNum timeout actionSource = annAction
    ActionExecContext manager reqHeaders sessionVariables = execContext


    executeActionInDb :: SourceConfig 'Postgres -> RS.AnnSimpleSel 'Postgres -> [Q.PrepArg] -> ActionExecution
    executeActionInDb sourceConfig astResolved prepArgs = ActionExecution do
      let (astResolvedWithoutRemoteJoins,maybeRemoteJoins) = RJ.getRemoteJoins astResolved
          jsonAggType = mkJsonAggSelect outputType
      liftEitherM $ runExceptT $ runLazyTx (_pscExecCtx sourceConfig) Q.ReadOnly $
        case maybeRemoteJoins of
          Just remoteJoins ->
            let query = Q.fromBuilder $ toSQL $
                        RS.mkSQLSelect jsonAggType astResolvedWithoutRemoteJoins
            in RJ.executeQueryWithRemoteJoins env manager reqHeaders userInfo query prepArgs remoteJoins
          Nothing ->
            liftTx $ asSingleRowJsonResp (Q.fromBuilder $ toSQL $ RS.mkSQLSelect jsonAggType astResolved) prepArgs


-- | Build action response from the Webhook JSON response when there are no relationships defined
makeActionResponseNoRelations :: RS.AnnFieldsG b v -> ActionWebhookResponse -> AO.Value
makeActionResponseNoRelations annFields webhookResponse =
  let mkResponseObject obj =
        AO.object $ flip mapMaybe annFields $ \(fieldName, annField) ->
          let fieldText = getFieldNameTxt fieldName
          in (fieldText,) <$> case annField of
            RS.AFExpression t -> Just $ AO.String t
            _                 -> AO.toOrdered <$> Map.lookup fieldText (mapKeys G.unName obj)
  in case webhookResponse of
    AWRArray objs -> AO.array $ map mkResponseObject objs
    AWRObject obj -> mkResponseObject obj

{- Note: [Async action architecture]
~~~~~~~~~~~~~~~~~~~~~~~~~~~~~~~~~~~~~~~~~~~~~~~~~~
In async actions, acquiring the action result is deferred. The async action mutation is made to
initiate the action which returns an UUID. The UUID is used to query/subsribe for actions response.

On mutation, the server makes an action log record in hdb_catalog.hdb_action_log table with request headers
and input arguments. The `asyncActionsProcessor` background thread processes the async actions by executing
the webhook handler and writing back the response payload or errors if any in the database.

When an async action query/subscription is made, the server fetches the relavent data from the hdb_action_log
table provides the action response. See Note [Resolving async action query/subscription] below.
-}

-- | Resolve asynchronous action mutation which returns only the action uuid
resolveActionMutationAsync
  :: (MonadMetadataStorage m)
  => AnnActionMutationAsync
  -> [HTTP.Header]
  -> SessionVariables
  -> m EncJSON
resolveActionMutationAsync annAction reqHeaders sessionVariables = do
  actionId <- insertAction actionName sessionVariables reqHeaders inputArgs
  pure $ encJFromJValue $ actionIdToText actionId
  where
    AnnActionMutationAsync actionName inputArgs = annAction

{- Note: [Resolving async action query/subscription]
~~~~~~~~~~~~~~~~~~~~~~~~~~~~~~~~~~~~~~~~~~~~~~~~~~
Resolving async action query involves in selecting fields from hdb_catalog.hdb_action_log table.
See Note [Async action architecture] above. See the table's Postgres schema in src-rsr/initialise.sql.
The webhook's response JSON stored in "response_payload" column has to be fetched as "output"
along with relationships (if any) to other tables. The in-built pg_catalog function `jsonb_to_record`
helps in converting any JSON object to Postgres record type. Thus generated record is used to resolve
action's type. Here, we treat the "output" field as a computed field to hdb_action_log table with
`jsonb_to_record` as custom SQL function.
-}

-- TODO: Add tracing here? Avoided now because currently the function is pure
resolveAsyncActionQuery
  :: UserInfo
  -> AnnActionAsyncQuery 'Postgres (UnpreparedValue 'Postgres)
<<<<<<< HEAD
  -> m (RS.AnnSimpleSelG 'Postgres (UnpreparedValue 'Postgres))
resolveAsyncActionQuery userInfo annAction = do
  actionLogResponse <- fetchActionResponse actionId
  let annotatedFields = asyncFields <&> second \case
        AsyncTypename t -> RS.AFExpression t
        AsyncOutput annFields ->
          -- See Note [Resolving async action query/subscription]
          let inputTableArgument = RS.AETableRow $ Just $ Identifier "response_payload"
              jsonAggSelect = mkJsonAggSelect outputType
          in RS.AFComputedField () $ RS.CFSTable jsonAggSelect $
             processOutputSelectionSet inputTableArgument outputType
             definitionList annFields stringifyNumerics

        AsyncId        -> mkAnnFldFromPGCol idColumn
        AsyncCreatedAt -> mkAnnFldFromPGCol createdAtColumn
        AsyncErrors    -> mkAnnFldFromPGCol errorsColumn

      jsonbToRecordSet = QualifiedObject "pg_catalog" $ FunctionName "jsonb_to_recordset"
      actionLogInput = UVLiteral $ S.SELit $ lbsToTxt $ J.encode [actionLogResponse]
      functionArgs = RS.FunctionArgsExp [RS.AEInput actionLogInput] mempty
      tableFromExp = RS.FromFunction jsonbToRecordSet functionArgs $ Just
                     [idColumn, createdAtColumn, responsePayloadColumn, errorsColumn, sessionVarsColumn]
      tableArguments = RS.noSelectArgs
                       { RS._saWhere = Just tableBoolExpression}
      tablePermissions = RS.TablePerm annBoolExpTrue Nothing

  pure $ RS.AnnSelectG annotatedFields tableFromExp tablePermissions
         tableArguments stringifyNumerics
=======
  -> ActionLogResponse
  -> ActionExecution
resolveAsyncActionQuery userInfo annAction actionLogResponse = ActionExecution
  case actionSource of
    ASINoSource -> do
      let ActionLogResponse{..} = actionLogResponse
      resolvedFields <- for asyncFields $ \(fieldName, fld) -> do
        let fieldText = getFieldNameTxt fieldName
        (fieldText,) <$> case fld of
          AsyncTypename t       -> pure $ AO.String t
          AsyncOutput annFields ->
            fromMaybe AO.Null <$> forM _alrResponsePayload
            \response -> makeActionResponseNoRelations annFields <$> decodeValue response
          AsyncId               -> pure $ AO.String $ actionIdToText actionId
          AsyncCreatedAt        -> pure $ AO.toOrdered $ J.toJSON _alrCreatedAt
          AsyncErrors           -> pure $ AO.toOrdered $ J.toJSON _alrErrors
      pure $ AO.toEncJSON $ AO.object resolvedFields

    ASISource sourceConfig -> do
      let jsonAggSelect = mkJsonAggSelect outputType
          annotatedFields = asyncFields <&> second \case
            AsyncTypename t -> RS.AFExpression t
            AsyncOutput annFields ->
              -- See Note [Resolving async action query/subscription]
              let inputTableArgument = RS.AETableRow $ Just $ Identifier "response_payload"
              in RS.AFComputedField $ RS.CFSTable jsonAggSelect $
                 processOutputSelectionSet inputTableArgument outputType
                 definitionList annFields stringifyNumerics

            AsyncId        -> mkAnnFldFromPGCol idColumn
            AsyncCreatedAt -> mkAnnFldFromPGCol createdAtColumn
            AsyncErrors    -> mkAnnFldFromPGCol errorsColumn

          jsonbToRecordSet = QualifiedObject "pg_catalog" $ FunctionName "jsonb_to_recordset"
          actionLogInput = UVLiteral $ S.SELit $ lbsToTxt $ J.encode [actionLogResponse]
          functionArgs = RS.FunctionArgsExp [RS.AEInput actionLogInput] mempty
          tableFromExp = RS.FromFunction jsonbToRecordSet functionArgs $ Just
                         [idColumn, createdAtColumn, responsePayloadColumn, errorsColumn, sessionVarsColumn]
          tableArguments = RS.noSelectArgs
                           { RS._saWhere = Just tableBoolExpression}
          tablePermissions = RS.TablePerm annBoolExpTrue Nothing
          annSelect = RS.AnnSelectG annotatedFields tableFromExp tablePermissions
                      tableArguments stringifyNumerics

      (selectResolved, _) <- flip runStateT Set.empty $ RS.traverseAnnSimpleSelect prepareWithoutPlan annSelect
      liftEitherM $ liftIO $ runPgSourceReadTx sourceConfig $
        asSingleRowJsonResp (Q.fromBuilder $ toSQL $ RS.mkSQLSelect jsonAggSelect selectResolved) []
>>>>>>> a398d3b1
  where
    AnnActionAsyncQuery _ actionId outputType asyncFields definitionList stringifyNumerics actionSource = annAction

    idColumn = (unsafePGCol "id", PGUUID)
    responsePayloadColumn = (unsafePGCol "response_payload", PGJSONB)
    createdAtColumn = (unsafePGCol "created_at", PGTimeStampTZ)
    errorsColumn = (unsafePGCol "errors", PGJSONB)
    sessionVarsColumn = (unsafePGCol "session_variables", PGJSONB)

    -- TODO (from master):- Avoid using ColumnInfo
    mkAnnFldFromPGCol = flip RS.mkAnnColumnField Nothing . mkPGColumnInfo

    mkPGColumnInfo (column', columnType) =
      ColumnInfo column' (G.unsafeMkName $ getPGColTxt column') 0 (ColumnScalar columnType) True Nothing

    tableBoolExpression =
      let actionIdColumnInfo = ColumnInfo (unsafePGCol "id") $$(G.litName "id")
                               0 (ColumnScalar PGUUID) False Nothing
          actionIdColumnEq = BoolFld $ AVCol actionIdColumnInfo [AEQ True $ UVLiteral $ S.SELit $ actionIdToText actionId]
          sessionVarsColumnInfo = mkPGColumnInfo sessionVarsColumn
          sessionVarValue = UVParameter Nothing $ ColumnValue (ColumnScalar PGJSONB) $
                            PGValJSONB $ Q.JSONB $ J.toJSON $ _uiSession userInfo
          sessionVarsColumnEq = BoolFld $ AVCol sessionVarsColumnInfo [AEQ True sessionVarValue]

      -- For non-admin roles, accessing an async action's response should be allowed only for the user
      -- who initiated the action through mutation. The action's response is accessible for a query/subscription
      -- only when it's session variables are equal to that of action's.
      in if isAdmin (_uiRole userInfo) then actionIdColumnEq
         else BoolAnd [actionIdColumnEq, sessionVarsColumnEq]


-- | Process async actions from hdb_catalog.hdb_action_log table. This functions is executed in a background thread.
-- See Note [Async action architecture] above
asyncActionsProcessor
  :: forall m void
   . ( HasVersion
     , MonadIO m
     , MonadBaseControl IO m
     , LA.Forall (LA.Pure m)
     , Tracing.HasReporter m
     , MonadMetadataStorage (MetadataStorageT m)
     )
  => Env.Environment
  -> L.Logger L.Hasura
  -> IORef (RebuildableSchemaCache, SchemaCacheVer)
  -> HTTP.Manager
  -> m void
asyncActionsProcessor env logger cacheRef httpManager = forever $ do
  asyncInvocationsE <- runMetadataStorageT fetchUndeliveredActionEvents
  asyncInvocations <- liftIO $ onLeft asyncInvocationsE mempty
  actionCache <- scActions . lastBuiltSchemaCache . fst <$> liftIO (readIORef cacheRef)
  LA.mapConcurrently_ (callHandler actionCache) asyncInvocations
  liftIO $ threadDelay (1 * 1000 * 1000)
  where
    callHandler :: ActionCache -> ActionLogItem -> m ()
    callHandler actionCache actionLogItem = Tracing.runTraceT "async actions processor" do
      let ActionLogItem actionId actionName reqHeaders
            sessionVariables inputPayload = actionLogItem
      case Map.lookup actionName actionCache of
        Nothing -> return ()
        Just actionInfo -> do
          let definition = _aiDefinition actionInfo
              outputFields = getActionOutputFields $ _aiOutputObject actionInfo
              webhookUrl = _adHandler definition
              forwardClientHeaders = _adForwardClientHeaders definition
              confHeaders = _adHeaders definition
              timeout = _adTimeout definition
              outputType = _adOutputType definition
              actionContext = ActionContext actionName
          eitherRes <- runExceptT $ flip runReaderT logger $
                       callWebhook env httpManager outputType outputFields reqHeaders confHeaders
                         forwardClientHeaders webhookUrl
                         (ActionWebhookPayload actionContext sessionVariables inputPayload)
                         timeout
          resE <- runMetadataStorageT $ setActionStatus actionId $ case eitherRes of
              Left e                     -> AASError e
              Right (responsePayload, _) -> AASCompleted $ J.toJSON responsePayload

          liftIO $ onLeft resE mempty

callWebhook
  :: forall m r.
  ( HasVersion
  , MonadIO m
  , MonadError QErr m
  , Tracing.MonadTrace m
  , MonadReader r m
  , Has (L.Logger L.Hasura) r
  )
  => Env.Environment
  -> HTTP.Manager
  -> GraphQLType
  -> ActionOutputFields
  -> [HTTP.Header]
  -> [HeaderConf]
  -> Bool
  -> ResolvedWebhook
  -> ActionWebhookPayload
  -> Timeout
  -> m (ActionWebhookResponse, HTTP.ResponseHeaders)
callWebhook env manager outputType outputFields reqHeaders confHeaders
            forwardClientHeaders resolvedWebhook actionWebhookPayload timeoutSeconds = do
  resolvedConfHeaders <- makeHeadersFromConf env confHeaders
  let clientHeaders = if forwardClientHeaders then mkClientHeadersForward reqHeaders else []
      contentType = ("Content-Type", "application/json")
      -- Using HashMap to avoid duplicate headers between configuration headers
      -- and client headers where configuration headers are preferred
      hdrs = contentType : (Map.toList . Map.fromList) (resolvedConfHeaders <> clientHeaders)
      postPayload = J.toJSON actionWebhookPayload
      requestBody = J.encode postPayload
      requestBodySize = BL.length requestBody
      url = unResolvedWebhook resolvedWebhook
      responseTimeout = HTTP.responseTimeoutMicro $ (unTimeout timeoutSeconds) * 1000000
  httpResponse <- do
    initReq <- liftIO $ HTTP.parseRequest (T.unpack url)
    let req = initReq { HTTP.method          = "POST"
                      , HTTP.requestHeaders  = addDefaultHeaders hdrs
                      , HTTP.requestBody     = HTTP.RequestBodyLBS requestBody
                      , HTTP.responseTimeout = responseTimeout
                      }
    Tracing.tracedHttpRequest req \req' ->
      liftIO . try $ HTTP.httpLbs req' manager
  let requestInfo = ActionRequestInfo url postPayload $
                     confHeaders <> toHeadersConf clientHeaders
  case httpResponse of
    Left e ->
      throw500WithDetail "http exception when calling webhook" $
      J.toJSON $ ActionInternalError (J.toJSON $ HttpException e) requestInfo Nothing

    Right responseWreq -> do
      let responseBody = responseWreq ^. Wreq.responseBody
          responseBodySize = BL.length responseBody
          responseStatus = responseWreq ^. Wreq.responseStatus
          mkResponseInfo respBody =
            ActionResponseInfo (HTTP.statusCode responseStatus) respBody $
            toHeadersConf $ responseWreq ^. Wreq.responseHeaders

      -- log the request and response to/from the action handler
      logger :: (L.Logger L.Hasura) <- asks getter
      L.unLogger logger $ ActionHandlerLog requestBodySize responseBodySize

      case J.eitherDecode responseBody of
        Left e -> do
          let responseInfo = mkResponseInfo $ J.String $ bsToTxt $ BL.toStrict responseBody
          throw500WithDetail "not a valid json response from webhook" $ J.toJSON $
            ActionInternalError (J.toJSON $ "invalid json: " <> e) requestInfo $ Just responseInfo

        Right responseValue -> do
          let responseInfo = mkResponseInfo responseValue
              addInternalToErr e =
                let actionInternalError = J.toJSON $
                      ActionInternalError (J.String "unexpected response") requestInfo $ Just responseInfo
                in e{qeInternal = Just actionInternalError}

          if | HTTP.statusIsSuccessful responseStatus  -> do
                 let expectingArray = isListType outputType
                 modifyQErr addInternalToErr $ do
                   webhookResponse <- decodeValue responseValue
                   case webhookResponse of
                     AWRArray objs -> do
                       unless expectingArray $
                         throwUnexpected "expecting object for action webhook response but got array"
                       mapM_ validateResponseObject objs
                     AWRObject obj -> do
                       when expectingArray $
                         throwUnexpected "expecting array for action webhook response but got object"
                       validateResponseObject obj
                   pure (webhookResponse, mkSetCookieHeaders responseWreq)

             | HTTP.statusIsClientError responseStatus -> do
                 ActionWebhookErrorResponse message maybeCode <-
                   modifyQErr addInternalToErr $ decodeValue responseValue
                 let code = maybe Unexpected ActionWebhookCode maybeCode
                     qErr = QErr [] responseStatus message code Nothing
                 throwError qErr

             | otherwise -> do
                 let err = J.toJSON $ "expecting 2xx or 4xx status code, but found "
                           ++ show (HTTP.statusCode responseStatus)
                 throw500WithDetail "internal error" $ J.toJSON $
                   ActionInternalError err requestInfo $ Just responseInfo
    where
      throwUnexpected = throw400 Unexpected

      -- Webhook response object should conform to action output fields
      validateResponseObject obj = do
        -- Fields not specified in the output type shouldn't be present in the response
        let extraFields = filter (not . flip Map.member outputFields) $ Map.keys obj
        unless (null extraFields) $ throwUnexpected $
          "unexpected fields in webhook response: " <> showNames extraFields

        void $ flip Map.traverseWithKey outputFields $ \fieldName fieldTy ->
          -- When field is non-nullable, it has to present in the response with no null value
          unless (G.isNullable fieldTy) $ case Map.lookup fieldName obj of
            Nothing -> throwUnexpected $
                       "field " <> fieldName <<> " expected in webhook response, but not found"
            Just v -> when (v == J.Null) $ throwUnexpected $
                      "expecting not null value for field " <>> fieldName

processOutputSelectionSet
  :: RS.ArgumentExp 'Postgres v
  -> GraphQLType
  -> [(PGCol, PGScalarType)]
  -> RS.AnnFieldsG 'Postgres v
  -> Bool
  -> RS.AnnSimpleSelG 'Postgres v
processOutputSelectionSet tableRowInput actionOutputType definitionList annotatedFields =
  RS.AnnSelectG annotatedFields selectFrom RS.noTablePermissions RS.noSelectArgs
  where
    jsonbToPostgresRecordFunction =
      QualifiedObject "pg_catalog" $ FunctionName $
      if isListType actionOutputType then
        "jsonb_to_recordset" -- Multirow array response
      else "jsonb_to_record" -- Single object response

    functionArgs = RS.FunctionArgsExp [tableRowInput] mempty
    selectFrom = RS.FromFunction jsonbToPostgresRecordFunction functionArgs $ Just definitionList

mkJsonAggSelect :: GraphQLType -> RS.JsonAggSelect
mkJsonAggSelect =
  bool RS.JASSingleObject RS.JASMultipleRows . isListType

insertActionTx
  :: ActionName -> SessionVariables -> [HTTP.Header] -> J.Value
  -> Q.TxE QErr ActionId
insertActionTx actionName sessionVariables httpHeaders inputArgsPayload =
  runIdentity . Q.getRow <$> Q.withQE defaultTxErrorHandler [Q.sql|
    INSERT INTO
        "hdb_catalog"."hdb_action_log"
        ("action_name", "session_variables", "request_headers", "input_payload", "status")
    VALUES
        ($1, $2, $3, $4, $5)
    RETURNING "id"
   |]
    ( actionName
    , Q.AltJ sessionVariables
    , Q.AltJ $ toHeadersMap httpHeaders
    , Q.AltJ inputArgsPayload
    , "created"::Text
    ) False
  where
    toHeadersMap = Map.fromList . map ((bsToTxt . CI.original) *** bsToTxt)

fetchUndeliveredActionEventsTx :: Q.TxE QErr [ActionLogItem]
fetchUndeliveredActionEventsTx =
  map mapEvent <$> Q.listQE defaultTxErrorHandler [Q.sql|
    update hdb_catalog.hdb_action_log set status = 'processing'
    where
      id in (
        select id from hdb_catalog.hdb_action_log
        where status = 'created'
        for update skip locked limit 10
      )
    returning
      id, action_name, request_headers::json, session_variables::json, input_payload::json
  |] () False
 where
   mapEvent (actionId, actionName, Q.AltJ headersMap,
             Q.AltJ sessionVariables, Q.AltJ inputPayload) =
     ActionLogItem actionId actionName (fromHeadersMap headersMap) sessionVariables inputPayload

   fromHeadersMap = map ((CI.mk . txtToBs) *** txtToBs) . Map.toList

setActionStatusTx :: ActionId -> AsyncActionStatus -> Q.TxE QErr ()
setActionStatusTx actionId = \case
  AASCompleted responsePayload ->
    Q.unitQE defaultTxErrorHandler [Q.sql|
      update hdb_catalog.hdb_action_log
      set response_payload = $1, status = 'completed'
      where id = $2
    |] (Q.AltJ responsePayload, actionId) False

  AASError qerr                ->
    Q.unitQE defaultTxErrorHandler [Q.sql|
      update hdb_catalog.hdb_action_log
      set errors = $1, status = 'error'
      where id = $2
    |] (Q.AltJ qerr, actionId) False

fetchActionResponseTx :: ActionId -> Q.TxE QErr ActionLogResponse
fetchActionResponseTx actionId = do
  (ca, rp, errs, Q.AltJ sessVars) <-
    Q.getRow <$> Q.withQE defaultTxErrorHandler [Q.sql|
     SELECT created_at, response_payload::json, errors::json, session_variables::json
       FROM hdb_catalog.hdb_action_log
      WHERE id = $1
    |] (Identity actionId) True
  pure $ ActionLogResponse actionId ca (Q.getAltJ <$> rp) (Q.getAltJ <$> errs) sessVars

clearActionDataTx :: ActionName -> Q.TxE QErr ()
clearActionDataTx actionName =
  Q.unitQE defaultTxErrorHandler [Q.sql|
      DELETE FROM hdb_catalog.hdb_action_log
        WHERE action_name = $1
      |] (Identity actionName) True<|MERGE_RESOLUTION|>--- conflicted
+++ resolved
@@ -39,8 +39,8 @@
 import           Control.Lens
 import           Control.Monad.Trans.Control                 (MonadBaseControl)
 import           Data.Has
+import           Data.IORef
 import           Data.Int                                    (Int64)
-import           Data.IORef
 import           Data.Text.Extended
 
 import qualified Hasura.Backends.Postgres.Execute.RemoteJoin as RJ
@@ -63,11 +63,11 @@
 import           Hasura.RQL.DDL.Headers
 import           Hasura.RQL.DDL.Schema.Cache
 import           Hasura.RQL.Types
+import           Hasura.SQL.Types
 import           Hasura.Server.Utils                         (mkClientHeadersForward,
                                                               mkSetCookieHeaders)
 import           Hasura.Server.Version                       (HasVersion)
 import           Hasura.Session
-import           Hasura.SQL.Types
 
 
 newtype ActionExecution =
@@ -281,36 +281,6 @@
 resolveAsyncActionQuery
   :: UserInfo
   -> AnnActionAsyncQuery 'Postgres (UnpreparedValue 'Postgres)
-<<<<<<< HEAD
-  -> m (RS.AnnSimpleSelG 'Postgres (UnpreparedValue 'Postgres))
-resolveAsyncActionQuery userInfo annAction = do
-  actionLogResponse <- fetchActionResponse actionId
-  let annotatedFields = asyncFields <&> second \case
-        AsyncTypename t -> RS.AFExpression t
-        AsyncOutput annFields ->
-          -- See Note [Resolving async action query/subscription]
-          let inputTableArgument = RS.AETableRow $ Just $ Identifier "response_payload"
-              jsonAggSelect = mkJsonAggSelect outputType
-          in RS.AFComputedField () $ RS.CFSTable jsonAggSelect $
-             processOutputSelectionSet inputTableArgument outputType
-             definitionList annFields stringifyNumerics
-
-        AsyncId        -> mkAnnFldFromPGCol idColumn
-        AsyncCreatedAt -> mkAnnFldFromPGCol createdAtColumn
-        AsyncErrors    -> mkAnnFldFromPGCol errorsColumn
-
-      jsonbToRecordSet = QualifiedObject "pg_catalog" $ FunctionName "jsonb_to_recordset"
-      actionLogInput = UVLiteral $ S.SELit $ lbsToTxt $ J.encode [actionLogResponse]
-      functionArgs = RS.FunctionArgsExp [RS.AEInput actionLogInput] mempty
-      tableFromExp = RS.FromFunction jsonbToRecordSet functionArgs $ Just
-                     [idColumn, createdAtColumn, responsePayloadColumn, errorsColumn, sessionVarsColumn]
-      tableArguments = RS.noSelectArgs
-                       { RS._saWhere = Just tableBoolExpression}
-      tablePermissions = RS.TablePerm annBoolExpTrue Nothing
-
-  pure $ RS.AnnSelectG annotatedFields tableFromExp tablePermissions
-         tableArguments stringifyNumerics
-=======
   -> ActionLogResponse
   -> ActionExecution
 resolveAsyncActionQuery userInfo annAction actionLogResponse = ActionExecution
@@ -336,7 +306,7 @@
             AsyncOutput annFields ->
               -- See Note [Resolving async action query/subscription]
               let inputTableArgument = RS.AETableRow $ Just $ Identifier "response_payload"
-              in RS.AFComputedField $ RS.CFSTable jsonAggSelect $
+              in RS.AFComputedField () $ RS.CFSTable jsonAggSelect $
                  processOutputSelectionSet inputTableArgument outputType
                  definitionList annFields stringifyNumerics
 
@@ -358,7 +328,6 @@
       (selectResolved, _) <- flip runStateT Set.empty $ RS.traverseAnnSimpleSelect prepareWithoutPlan annSelect
       liftEitherM $ liftIO $ runPgSourceReadTx sourceConfig $
         asSingleRowJsonResp (Q.fromBuilder $ toSQL $ RS.mkSQLSelect jsonAggSelect selectResolved) []
->>>>>>> a398d3b1
   where
     AnnActionAsyncQuery _ actionId outputType asyncFields definitionList stringifyNumerics actionSource = annAction
 
