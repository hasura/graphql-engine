module Hasura.GraphQL.Resolve.Types where

import           Hasura.Prelude

import qualified Data.HashMap.Strict           as Map
import qualified Data.Sequence                 as Seq
import qualified Data.Text                     as T
import qualified Language.GraphQL.Draft.Syntax as G

import           Hasura.RQL.Types.BoolExp
import           Hasura.RQL.Types.Column
import           Hasura.RQL.Types.Common
import           Hasura.RQL.Types.Permission
import           Hasura.SQL.Types
import           Hasura.SQL.Value

import qualified Hasura.SQL.DML                as S

data QueryCtx
  = QCSelect !SelOpCtx
  | QCSelectPkey !SelPkOpCtx
  | QCSelectAgg !SelOpCtx
  | QCFuncQuery !FuncQOpCtx
  | QCFuncAggQuery !FuncQOpCtx
  deriving (Show, Eq)

data MutationCtx
  = MCInsert !InsOpCtx
  | MCUpdate !UpdOpCtx
  | MCDelete !DelOpCtx
  deriving (Show, Eq)

type OpCtxMap a = Map.HashMap G.Name a
type QueryCtxMap = OpCtxMap QueryCtx
type MutationCtxMap = OpCtxMap MutationCtx

data InsOpCtx
  = InsOpCtx
  { _iocTable   :: !QualifiedTable
  , _iocHeaders :: ![T.Text]
  } deriving (Show, Eq)

data SelOpCtx
  = SelOpCtx
  { _socTable   :: !QualifiedTable
  , _socHeaders :: ![T.Text]
  , _socAllCols :: !PGColGNameMap
  , _socFilter  :: !AnnBoolExpPartialSQL
  , _socLimit   :: !(Maybe Int)
  } deriving (Show, Eq)

data SelPkOpCtx
  = SelPkOpCtx
  { _spocTable   :: !QualifiedTable
  , _spocHeaders :: ![T.Text]
  , _spocFilter  :: !AnnBoolExpPartialSQL
  , _spocArgMap  :: !PGColArgMap
  } deriving (Show, Eq)

data FuncQOpCtx
  = FuncQOpCtx
  { _fqocTable    :: !QualifiedTable
  , _fqocHeaders  :: ![T.Text]
  , _fqocAllCols  :: !PGColGNameMap
  , _fqocFilter   :: !AnnBoolExpPartialSQL
  , _fqocLimit    :: !(Maybe Int)
  , _fqocFunction :: !QualifiedFunction
  , _fqocArgs     :: !FuncArgSeq
  } deriving (Show, Eq)

data UpdOpCtx
  = UpdOpCtx
  { _uocTable      :: !QualifiedTable
  , _uocHeaders    :: ![T.Text]
  , _uocAllCols    :: !PGColGNameMap
  , _uocFilter     :: !AnnBoolExpPartialSQL
  , _uocPresetCols :: !PreSetColsPartial
<<<<<<< HEAD
=======
  , _uocAllCols    :: ![PGColumnInfo]
>>>>>>> ce119530
  } deriving (Show, Eq)

data DelOpCtx
  = DelOpCtx
  { _docTable   :: !QualifiedTable
  , _docHeaders :: ![T.Text]
  , _docFilter  :: !AnnBoolExpPartialSQL
  , _docAllCols :: ![PGColumnInfo]
  } deriving (Show, Eq)

data OpCtx
  = OCSelect !SelOpCtx
  | OCSelectPkey !SelPkOpCtx
  | OCSelectAgg !SelOpCtx
  | OCFuncQuery !FuncQOpCtx
  | OCFuncAggQuery !FuncQOpCtx
  | OCInsert !InsOpCtx
  | OCUpdate !UpdOpCtx
  | OCDelete !DelOpCtx
  deriving (Show, Eq)

-- (custom name | generated name) -> PG column info
-- used in resolvers
type PGColGNameMap = Map.HashMap G.Name PGColInfo

data RelFld
  = RelFld
  { _rfInfo       :: !RelInfo
  , _rfIsAgg      :: !Bool
  , _rfCols       :: !PGColGNameMap
  , _rfPermFilter :: !AnnBoolExpPartialSQL
  , _rfPermLimit  :: !(Maybe Int)
  } deriving (Show, Eq)

type FieldMap
  = Map.HashMap (G.NamedType, G.Name)
<<<<<<< HEAD
    (Either PGColInfo RelFld)
=======
    (Either PGColumnInfo (RelInfo, Bool, AnnBoolExpPartialSQL, Maybe Int))
>>>>>>> ce119530

-- order by context
data OrdByItem
  = OBIPGCol !PGColumnInfo
  | OBIRel !RelInfo !AnnBoolExpPartialSQL
  | OBIAgg !RelInfo !PGColGNameMap !AnnBoolExpPartialSQL
  deriving (Show, Eq)

type OrdByItemMap = Map.HashMap G.Name OrdByItem

type OrdByCtx = Map.HashMap G.NamedType OrdByItemMap

newtype FuncArgItem
  = FuncArgItem {getArgName :: G.Name}
  deriving (Show, Eq)

type FuncArgSeq = Seq.Seq FuncArgItem

-- insert context
type RelationInfoMap = Map.HashMap RelName RelInfo

data UpdPermForIns
  = UpdPermForIns
  { upfiCols   :: ![PGCol]
  , upfiFilter :: !AnnBoolExpPartialSQL
  , upfiSet    :: !PreSetColsPartial
  } deriving (Show, Eq)

data InsCtx
  = InsCtx
  { icView      :: !QualifiedTable
<<<<<<< HEAD
  , icAllCols   :: !PGColGNameMap
=======
  , icAllCols   :: ![PGColumnInfo]
>>>>>>> ce119530
  , icSet       :: !PreSetColsPartial
  , icRelations :: !RelationInfoMap
  , icUpdPerm   :: !(Maybe UpdPermForIns)
  } deriving (Show, Eq)

type InsCtxMap = Map.HashMap QualifiedTable InsCtx

type PGColArgMap = Map.HashMap G.Name PGColumnInfo

data AnnPGVal
  = AnnPGVal
  { _apvVariable   :: !(Maybe G.Variable)
  , _apvIsNullable :: !Bool
  , _apvType       :: !PGColumnType
  -- ^ Note: '_apvValue' is a @'WithScalarType' 'PGScalarValue'@, so it includes its type as a
  -- 'PGScalarType'. However, we /also/ need to keep the original 'PGColumnType' information around
  -- in case we need to re-parse a new value with its type because we’re reusing a cached query
  -- plan.
  , _apvValue      :: !(WithScalarType PGScalarValue)
  } deriving (Show, Eq)

type PrepFn m = AnnPGVal -> m S.SQLExp

-- lifts PartialSQLExp to UnresolvedVal
partialSQLExpToUnresolvedVal :: PartialSQLExp -> UnresolvedVal
partialSQLExpToUnresolvedVal = \case
  PSESessVar ty sessVar -> UVSessVar ty sessVar
  PSESQLExp s           -> UVSQL s

-- A value that will be converted to an sql expression eventually
data UnresolvedVal
  -- From a session variable
  = UVSessVar !(PGType PGScalarType) !SessVar
  -- This is postgres
  | UVPG !AnnPGVal
  -- This is a full resolved sql expression
  | UVSQL !S.SQLExp
  deriving (Show, Eq)

type AnnBoolExpUnresolved = AnnBoolExp UnresolvedVal<|MERGE_RESOLUTION|>--- conflicted
+++ resolved
@@ -75,10 +75,6 @@
   , _uocAllCols    :: !PGColGNameMap
   , _uocFilter     :: !AnnBoolExpPartialSQL
   , _uocPresetCols :: !PreSetColsPartial
-<<<<<<< HEAD
-=======
-  , _uocAllCols    :: ![PGColumnInfo]
->>>>>>> ce119530
   } deriving (Show, Eq)
 
 data DelOpCtx
@@ -102,7 +98,7 @@
 
 -- (custom name | generated name) -> PG column info
 -- used in resolvers
-type PGColGNameMap = Map.HashMap G.Name PGColInfo
+type PGColGNameMap = Map.HashMap G.Name PGColumnInfo
 
 data RelFld
   = RelFld
@@ -115,11 +111,7 @@
 
 type FieldMap
   = Map.HashMap (G.NamedType, G.Name)
-<<<<<<< HEAD
-    (Either PGColInfo RelFld)
-=======
-    (Either PGColumnInfo (RelInfo, Bool, AnnBoolExpPartialSQL, Maybe Int))
->>>>>>> ce119530
+    (Either PGColumnInfo RelFld)
 
 -- order by context
 data OrdByItem
@@ -151,11 +143,7 @@
 data InsCtx
   = InsCtx
   { icView      :: !QualifiedTable
-<<<<<<< HEAD
   , icAllCols   :: !PGColGNameMap
-=======
-  , icAllCols   :: ![PGColumnInfo]
->>>>>>> ce119530
   , icSet       :: !PreSetColsPartial
   , icRelations :: !RelationInfoMap
   , icUpdPerm   :: !(Maybe UpdPermForIns)
