--- conflicted
+++ resolved
@@ -368,11 +368,8 @@
              postPollHook
              _icSchemaCache
              ekgStore
-<<<<<<< HEAD
              enableRSPermsCtx
-=======
              soConnectionOptions
->>>>>>> 19b4f55c
 
   -- log inconsistent schema objects
   inconsObjs <- scInconsistentObjs <$> liftIO (getSCFromRef cacheRef)
