import React, { useState } from 'react';

import Button from '../../../Common/Button/Button';
import { dropInconsistentObjects } from '../Actions';
import { permissionTypes, getTableNameFromDef } from '../utils';
import metaDataStyles from '../Settings.scss';
import { getConfirmation } from '../../../Common/utils/jsUtils';
<<<<<<< HEAD
import { Icon } from '../../../UIKit/atoms';
import styles from '../../../Common/TableCommon/Table.scss';
=======
import ReloadMetadata from '../MetadataOptions/ReloadMetadata';
>>>>>>> 482fa41e

const MetadataStatus = ({ dispatch, metadata }) => {
  const [shouldShowErrorBanner, toggleErrorBanner] = useState(true);
  const [isLoading, setIsLoading] = useState(false);
  const dismissErrorBanner = () => {
    toggleErrorBanner(false);
  };
  const inconsistentObjectsTable = () => {
    return (
      <table
        className={`${metaDataStyles.metadataStatusTable} ${metaDataStyles.wd750}`}
        id="t01"
      >
        <thead>
          <tr>
            <th>Name</th>
            <th>Type</th>
            <th>Description</th>
            <th>Reason</th>
          </tr>
        </thead>
        <tbody>
          {metadata.inconsistentObjects.map((ico, _i) => {
            let name;
            let definition;
            if (
              ico.type === 'object_relation' ||
              ico.type === 'array_relation'
            ) {
              name = ico.definition.name;
              definition = `relationship of table "${getTableNameFromDef(
                ico.definition.table
              )}"`;
            } else if (permissionTypes.includes(ico.type)) {
              name = `${ico.definition.role}-permission`;
              definition = `${ico.type} on table "${getTableNameFromDef(
                ico.definition.table
              )}"`;
            } else if (ico.type === 'table') {
              name = getTableNameFromDef(ico.definition);
              definition = name;
            } else if (ico.type === 'function') {
              name = getTableNameFromDef(ico.definition);
              definition = name;
            } else if (ico.type === 'event_trigger') {
              name = ico.definition.configuration.name;
              definition = `event trigger on table "${getTableNameFromDef(
                ico.definition.table
              )}"`;
            } else if (ico.type === 'remote_schema') {
              name = ico.definition.name;
              let url = `"${ico.definition.definition.url ||
                ico.definition.definition.url_from_env}"`;
              if (ico.definition.definition.url_from_env) {
                url = `the url from the value of env var ${url}`;
              }
              definition = `remote schema named "${name}" at ${url}`;
            }
            return (
              <tr key={_i}>
                <td>{name}</td>
                <td>{ico.type}</td>
                <td>{definition}</td>
                <td>{ico.reason}</td>
              </tr>
            );
          })}
        </tbody>
      </table>
    );
  };

  const verifyAndDropAll = () => {
    const confirmMessage =
      'This will drop all the inconsistent objects in your metadata. This action is irreversible.';
    const isOk = getConfirmation(confirmMessage);
    const callback = () => setIsLoading(false);
    if (isOk) {
      setIsLoading(true);
      dispatch(dropInconsistentObjects(callback, callback));
    }
  };

  const content = () => {
    const isInconsistentRemoteSchemaPresent = metadata.inconsistentObjects.some(
      i => i.type === 'remote_schema'
    );
    if (metadata.inconsistentObjects.length === 0) {
      return (
        <div className={styles.add_mar_top}>
          <div className={metaDataStyles.content_width}>
            <div className={styles.display_flex}>
              <Icon type="check" size={16} color="green.original" mr="xs" />
              <h4>GraphQL Engine metadata is consistent with database</h4>
            </div>
          </div>
        </div>
      );
    }

    return (
      <div className={styles.add_mar_top}>
        <div className={metaDataStyles.content_width}>
          <div className={styles.display_flex}>
            <Icon type="close" color="red.primary" size={16} mr="xs" />
            <h4> GraphQL Engine metadata is inconsistent with database </h4>
          </div>
          <div className={styles.add_mar_top}>
            <div className={styles.add_mar_top_small}>
              The following objects in your metadata are inconsistent because
              they reference database or remote-schema entities which do not
              seem to exist or are conflicting
            </div>
            <div className={styles.add_mar_top_small}>
              The GraphQL API has been generated using only the consistent parts
              of the metadata
            </div>
            <div className={styles.add_mar_top_small}>
              The console will also not be able to display these inconsistent
              objects
            </div>
          </div>
        </div>
        <div className={styles.add}>{inconsistentObjectsTable()}</div>
        <div
          className={`${metaDataStyles.wd50percent} ${metaDataStyles.add_mar_top}`}
        >
          To resolve these inconsistencies, you can do one of the following:
          <ul className={styles.add_mar_top_small}>
            <li>
              To delete all the inconsistent objects from the metadata, click
              the "Delete all" button
            </li>
            <li>
              If you want to manage these objects on your own, please do so and
              click on the "Reload Metadata" button to check if the
              inconsistencies have been resolved
            </li>
          </ul>
        </div>
<<<<<<< HEAD
        <div className={metaDataStyles.display_flex}>
          <Button
            color="yellow"
            size="sm"
            className={`${metaDataStyles.add_mar_top_small} ${metaDataStyles.add_mar_right}`}
            onClick={reloadCacheAndLoadInconsistentObjects}
          >
            Reload metadata
          </Button>
=======
        <div
          className={`${metaDataStyles.display_flex} ${metaDataStyles.add_mar_top_small}`}
        >
>>>>>>> 482fa41e
          <Button
            color="red"
            size="sm"
            className={metaDataStyles.add_mar_right}
            onClick={verifyAndDropAll}
            disabled={isLoading}
          >
            Delete all
          </Button>
          <ReloadMetadata
            dispatch={dispatch}
            buttonText="Reload metadata"
            shouldReloadRemoteSchemas={isInconsistentRemoteSchemaPresent}
          />
        </div>
      </div>
    );
  };

  const banner = () => {
    if (metadata.inconsistentObjects.length === 0) {
      return null;
    }
    if (!shouldShowErrorBanner) {
      return null;
    }
    const urlSearchParams = new URLSearchParams(window.location.search);
    if (urlSearchParams.get('is_redirected') !== 'true') {
      return null;
    }
    return (
      <div className={`${styles.errorBanner} alert alert-danger`}>
<<<<<<< HEAD
        <Icon type="error" mr="xs" />
=======
        <i
          className={`${styles.add_mar_right_small} ${styles.fontStyleNormal} fa fa-exclamation-circle`}
          aria-hidden="true"
        />
>>>>>>> 482fa41e
        <strong>
          You have been redirected because your GraphQL Engine metadata is in an
          inconsistent state
        </strong>
<<<<<<< HEAD
        <Icon
          type="close"
=======
        <i
          className={`${styles.align_right} ${styles.fontStyleNormal} ${styles.cursorPointer} fa fa-times`}
          aria-hidden="true"
>>>>>>> 482fa41e
          onClick={dismissErrorBanner}
          cursor
          className={styles.align_right}
        />
      </div>
    );
  };

  return (
    <div className={styles.add_mar_bottom}>
      {banner()}
      <div
        className={`${styles.clear_fix} ${styles.padd_left} ${styles.padd_top} ${metaDataStyles.metadata_wrapper} container-fluid`}
      >
        <h2 className={`${styles.heading_text} ${styles.remove_pad_bottom}`}>
          Hasura Metadata Status
        </h2>
        {content()}
      </div>
    </div>
  );
};

const mapStateToProps = state => {
  return {
    ...state.main,
    metadata: state.metadata,
    dataHeaders: { ...state.tables.dataHeaders },
  };
};

const connector = connect => connect(mapStateToProps)(MetadataStatus);

export default connector;<|MERGE_RESOLUTION|>--- conflicted
+++ resolved
@@ -5,12 +5,9 @@
 import { permissionTypes, getTableNameFromDef } from '../utils';
 import metaDataStyles from '../Settings.scss';
 import { getConfirmation } from '../../../Common/utils/jsUtils';
-<<<<<<< HEAD
+import ReloadMetadata from '../MetadataOptions/ReloadMetadata';
 import { Icon } from '../../../UIKit/atoms';
 import styles from '../../../Common/TableCommon/Table.scss';
-=======
-import ReloadMetadata from '../MetadataOptions/ReloadMetadata';
->>>>>>> 482fa41e
 
 const MetadataStatus = ({ dispatch, metadata }) => {
   const [shouldShowErrorBanner, toggleErrorBanner] = useState(true);
@@ -151,21 +148,9 @@
             </li>
           </ul>
         </div>
-<<<<<<< HEAD
-        <div className={metaDataStyles.display_flex}>
-          <Button
-            color="yellow"
-            size="sm"
-            className={`${metaDataStyles.add_mar_top_small} ${metaDataStyles.add_mar_right}`}
-            onClick={reloadCacheAndLoadInconsistentObjects}
-          >
-            Reload metadata
-          </Button>
-=======
         <div
           className={`${metaDataStyles.display_flex} ${metaDataStyles.add_mar_top_small}`}
         >
->>>>>>> 482fa41e
           <Button
             color="red"
             size="sm"
@@ -198,27 +183,15 @@
     }
     return (
       <div className={`${styles.errorBanner} alert alert-danger`}>
-<<<<<<< HEAD
         <Icon type="error" mr="xs" />
-=======
-        <i
-          className={`${styles.add_mar_right_small} ${styles.fontStyleNormal} fa fa-exclamation-circle`}
-          aria-hidden="true"
-        />
->>>>>>> 482fa41e
         <strong>
           You have been redirected because your GraphQL Engine metadata is in an
           inconsistent state
         </strong>
-<<<<<<< HEAD
         <Icon
           type="close"
-=======
-        <i
-          className={`${styles.align_right} ${styles.fontStyleNormal} ${styles.cursorPointer} fa fa-times`}
-          aria-hidden="true"
->>>>>>> 482fa41e
           onClick={dismissErrorBanner}
+          cursor
           cursor
           className={styles.align_right}
         />
