{-# LANGUAGE CPP #-}
module Hasura.Server.SchemaUpdate
  (startSchemaSyncThreads)
where

import           Hasura.Backends.Postgres.Connection
import           Hasura.Logging
import           Hasura.Prelude
import           Hasura.RQL.DDL.Schema               (runCacheRWT)
import           Hasura.RQL.Types
import           Hasura.RQL.Types.Run
import           Hasura.Server.API.Query
import           Hasura.Server.App                   (SchemaCacheRef (..), withSCUpdate)
import           Hasura.Server.Init                  (InstanceId (..))
import           Hasura.Server.Logging
import           Hasura.Session

import           Data.Aeson
import           Data.Aeson.Casing
import           Data.Aeson.TH
import           Data.IORef
#ifndef PROFILING
import           GHC.AssertNF
#endif

import qualified Control.Concurrent.Extended         as C
import qualified Control.Concurrent.STM              as STM
import qualified Control.Immortal                    as Immortal
import qualified Data.Text                           as T
import qualified Data.Time                           as UTC
import qualified Database.PG.Query                   as PG
import qualified Database.PostgreSQL.LibPQ           as PQ
import qualified Network.HTTP.Client                 as HTTP

pgChannel :: PG.PGChannel
pgChannel = "hasura_schema_update"

data ThreadType
  = TTListener
  | TTProcessor
  deriving (Eq)

instance Show ThreadType where
  show TTListener  = "listener"
  show TTProcessor = "processor"


data SchemaSyncThreadLog
  = SchemaSyncThreadLog
  { suelLogLevel   :: !LogLevel
  , suelThreadType :: !ThreadType
  , suelInfo       :: !Value
  } deriving (Show, Eq)

instance ToJSON SchemaSyncThreadLog where
  toJSON (SchemaSyncThreadLog _ t info) =
    object [ "thread_type" .= show t
           , "info" .= info
           ]

instance ToEngineLog SchemaSyncThreadLog Hasura where
  toEngineLog threadLog =
    (suelLogLevel threadLog, ELTInternal ILTSchemaSyncThread, toJSON threadLog)

data EventPayload
  = EventPayload
  { _epInstanceId    :: !InstanceId
  , _epOccurredAt    :: !UTC.UTCTime
  , _epInvalidations :: !CacheInvalidations
  }
$(deriveJSON (aesonDrop 3 snakeCase) ''EventPayload)

data ThreadError
  = TEJsonParse !Text
  | TEQueryError !QErr
$(deriveToJSON
  defaultOptions { constructorTagModifier = snakeCase . drop 2
                 , sumEncoding = TaggedObject "type" "info"
                 }
 ''ThreadError)

-- | An IO action that enables metadata syncing
startSchemaSyncThreads
  :: (MonadIO m)
  => SQLGenCtx
  -> PG.PGPool
  -> Logger Hasura
  -> HTTP.Manager
  -> SchemaCacheRef
  -> InstanceId
  -> Maybe UTC.UTCTime
  -> EnableRemoteSchemaPermsCtx
  -> m (Immortal.Thread, Immortal.Thread)
  -- ^ Returns: (listener handle, processor handle)
startSchemaSyncThreads sqlGenCtx pool logger httpMgr cacheRef instanceId cacheInitTime enableRSPermsCtx = do
  -- only the latest event is recorded here
  -- we don't want to store and process all the events, only the latest event
  updateEventRef <- liftIO $ STM.newTVarIO Nothing

  -- Start listener thread
  lTId <- liftIO $ C.forkImmortal "SchemeUpdate.listener" logger $
    listener sqlGenCtx pool logger httpMgr updateEventRef cacheRef instanceId cacheInitTime enableRSPermsCtx
  logThreadStarted TTListener lTId

  -- Start processor thread
  pTId <- liftIO $ C.forkImmortal "SchemeUpdate.processor" logger $
    processor sqlGenCtx pool logger httpMgr updateEventRef cacheRef instanceId enableRSPermsCtx
  logThreadStarted TTProcessor pTId

  return (lTId, pTId)

  where
    logThreadStarted threadType thread =
      let msg = T.pack (show threadType) <> " thread started"
      in unLogger logger $
         StartupLog LevelInfo "schema-sync" $
           object [ "instance_id" .= getInstanceId instanceId
                  , "thread_id" .= show (Immortal.threadId thread)
                  , "message" .= msg
                  ]

-- | An IO action that listens to postgres for events and pushes them to a Queue, in a loop forever.
listener
  :: SQLGenCtx
  -> PG.PGPool
  -> Logger Hasura
  -> HTTP.Manager
  -> STM.TVar (Maybe EventPayload)
  -> SchemaCacheRef
  -> InstanceId
  -> Maybe UTC.UTCTime
  -> EnableRemoteSchemaPermsCtx
  -> IO void
listener sqlGenCtx pool logger httpMgr updateEventRef
  cacheRef instanceId cacheInitTime enableRSPermsCtx =
  -- Never exits
  forever $ do
    listenResE <-
      liftIO $ runExceptT $ PG.listen pool pgChannel notifyHandler
    either onError return listenResE
    logWarn
    C.sleep $ seconds 1
  where
    threadType = TTListener

    shouldRefresh dbInstId accrdAt =
      case cacheInitTime of
        Nothing   -> True
        Just time -> (dbInstId /= instanceId) && accrdAt > time

    refreshCache Nothing = return ()
    refreshCache (Just (dbInstId, accrdAt, invalidations)) =
      when (shouldRefresh dbInstId accrdAt) $
        refreshSchemaCache sqlGenCtx pool logger httpMgr cacheRef invalidations
          threadType "schema cache reloaded after postgres listen init" enableRSPermsCtx

    notifyHandler = \case
      PG.PNEOnStart -> do
        eRes <- runExceptT $ PG.runTx pool
          (PG.Serializable, Nothing) fetchLastUpdate
        case eRes of
          Left e         -> onError e
          Right mLastUpd -> refreshCache mLastUpd

      PG.PNEPQNotify notif ->
        case eitherDecodeStrict $ PQ.notifyExtra notif of
          Left e -> logError logger threadType $ TEJsonParse $ T.pack e
          Right payload -> do
            logInfo logger threadType $ object ["received_event" .= payload]
#ifndef PROFILING
            $assertNFHere payload  -- so we don't write thunks to mutable vars
#endif
            -- Push a notify event to Queue
            STM.atomically $ STM.writeTVar updateEventRef $ Just payload

    onError = logError logger threadType . TEQueryError
    -- NOTE: we handle expected error conditions here, while unexpected exceptions will result in
    -- a restart and log from 'forkImmortal'
    logWarn = unLogger logger $
      SchemaSyncThreadLog LevelWarn TTListener $ String
        "error occurred, retrying postgres listen after 1 second"


-- | An IO action that processes events from Queue, in a loop forever.
processor
  :: SQLGenCtx
  -> PG.PGPool
  -> Logger Hasura
  -> HTTP.Manager
  -> STM.TVar (Maybe EventPayload)
  -> SchemaCacheRef
  -> InstanceId
  -> EnableRemoteSchemaPermsCtx
  -> IO void
processor sqlGenCtx pool logger httpMgr updateEventRef
  cacheRef instanceId enableRSPermsCtx =
  -- Never exits
  forever $ do
    event <- STM.atomically getLatestEvent
    logInfo logger threadType $ object ["processed_event" .= event]
    when (shouldReload event) $
      refreshSchemaCache sqlGenCtx pool logger httpMgr cacheRef (_epInvalidations event)
        threadType "schema cache reloaded" enableRSPermsCtx
  where
    -- checks if there is an event
    -- and replaces it with Nothing
    getLatestEvent = do
      eventM <- STM.readTVar updateEventRef
      case eventM of
        Just event -> do
          STM.writeTVar updateEventRef Nothing
          return event
        Nothing -> STM.retry
    threadType = TTProcessor

      -- If event is from another server
    shouldReload payload = _epInstanceId payload /= instanceId

refreshSchemaCache
  :: SQLGenCtx
  -> PG.PGPool
  -> Logger Hasura
  -> HTTP.Manager
  -> SchemaCacheRef
  -> CacheInvalidations
  -> ThreadType
<<<<<<< HEAD
  -> T.Text
  -> EnableRemoteSchemaPermsCtx
  -> IO ()
refreshSchemaCache sqlGenCtx pool logger httpManager
    cacheRef invalidations threadType msg enableRSPermsCtx = do
=======
  -> Text -> IO ()
refreshSchemaCache sqlGenCtx pool logger httpManager cacheRef invalidations threadType msg = do
>>>>>>> a8ed6a82
  -- Reload schema cache from catalog
  resE <- liftIO $ runExceptT $ withSCUpdate cacheRef logger do
    rebuildableCache <- fst <$> liftIO (readIORef $ _scrCache cacheRef)
    ((), cache, _) <- buildSchemaCacheWithOptions CatalogSync invalidations
      & runCacheRWT rebuildableCache
      & peelRun runCtx pgCtx PG.ReadWrite Nothing
    pure ((), cache)
  case resE of
    Left e   -> logError logger threadType $ TEQueryError e
    Right () -> logInfo logger threadType $ object ["message" .= msg]
 where
  runCtx = RunCtx adminUserInfo httpManager sqlGenCtx enableRSPermsCtx
  pgCtx = mkPGExecCtx PG.Serializable pool

logInfo :: Logger Hasura -> ThreadType -> Value -> IO ()
logInfo logger threadType val = unLogger logger $
  SchemaSyncThreadLog LevelInfo threadType val

logError :: ToJSON a => Logger Hasura -> ThreadType -> a -> IO ()
logError logger threadType err =
  unLogger logger $ SchemaSyncThreadLog LevelError threadType $
    object ["error" .= toJSON err]<|MERGE_RESOLUTION|>--- conflicted
+++ resolved
@@ -224,16 +224,11 @@
   -> SchemaCacheRef
   -> CacheInvalidations
   -> ThreadType
-<<<<<<< HEAD
-  -> T.Text
+  -> Text
   -> EnableRemoteSchemaPermsCtx
   -> IO ()
 refreshSchemaCache sqlGenCtx pool logger httpManager
     cacheRef invalidations threadType msg enableRSPermsCtx = do
-=======
-  -> Text -> IO ()
-refreshSchemaCache sqlGenCtx pool logger httpManager cacheRef invalidations threadType msg = do
->>>>>>> a8ed6a82
   -- Reload schema cache from catalog
   resE <- liftIO $ runExceptT $ withSCUpdate cacheRef logger do
     rebuildableCache <- fst <$> liftIO (readIORef $ _scrCache cacheRef)
