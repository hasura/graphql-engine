--- conflicted
+++ resolved
@@ -50,19 +50,9 @@
   gqlColumnErrorNotif,
 } from '../Common/GraphQLValidation';
 
-<<<<<<< HEAD
 import styles from '../../../Common/TableCommon/Table.scss';
 import { frequentlyUsedColumns, getFrequentlyUsedColumn } from './utils';
 import Dropdown from '../../../Common/Dropdown/Dropdown';
-
-/*
-const typeDescriptionDict = convertListToDictUsingKV(
-  'value',
-  'description',
-  dataTypes
-);
-*/
-=======
 /* AddTable is a wrapper which wraps
  *  1) Table Name input
  *  2) Columns inputs
@@ -70,7 +60,6 @@
  *  4) Comment Input
  *  5) Add Table button
  * */
->>>>>>> be5316a9
 
 class AddTable extends Component {
   constructor(props) {
@@ -301,7 +290,6 @@
       dataTypes,
       schemaList,
     } = this.props;
-    const styles = require('../../../Common/TableCommon/Table.scss');
     const getCreateBtnText = () => {
       let createBtnText = 'Add Table';
       if (ongoingRequest) {
@@ -351,9 +339,17 @@
           >
             <TableName onChange={this.onTableNameChange.bind(this)} />
             <hr />
-<<<<<<< HEAD
-            <h4 className={styles.subheading_text}>Columns</h4>
-            {cols}
+            <TableColumns
+              uniqueKeys={uniqueKeys}
+              dataTypes={dataTypes}
+              columns={columns}
+              onRemoveColumn={this.onRemoveColumn}
+              onColumnChange={this.onColumnNameChange}
+              onColTypeChange={this.onColTypeChange}
+              onColNullableChange={this.onColNullableChange}
+              onColUniqueChange={this.onColUniqueChange}
+              setColDefaultValue={this.setColDefaultValue}
+            />
             <div>
               <Dropdown
                 testId={'frequently-used-columns'}
@@ -367,19 +363,6 @@
                 </Button>
               </Dropdown>
             </div>
-=======
-            <TableColumns
-              uniqueKeys={uniqueKeys}
-              dataTypes={dataTypes}
-              columns={columns}
-              onRemoveColumn={this.onRemoveColumn}
-              onColumnChange={this.onColumnNameChange}
-              onColTypeChange={this.onColTypeChange}
-              onColNullableChange={this.onColNullableChange}
-              onColUniqueChange={this.onColUniqueChange}
-              setColDefaultValue={this.setColDefaultValue}
-            />
->>>>>>> be5316a9
             <hr />
             <h4 className={styles.subheading_text}>
               Primary Key &nbsp; &nbsp;
