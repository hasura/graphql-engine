--- conflicted
+++ resolved
@@ -162,231 +162,6 @@
 
 type WithDeps a = (a, [SchemaDependency])
 
-<<<<<<< HEAD
-
-=======
-data FieldInfo
-  = FIColumn !PGColumnInfo
-  | FIRelationship !RelInfo
-  | FIComputedField !ComputedFieldInfo
-  deriving (Show, Eq, Generic)
-instance Cacheable FieldInfo
-$(deriveToJSON
-  defaultOptions { constructorTagModifier = snakeCase . drop 2
-                 , sumEncoding = TaggedObject "type" "detail"
-                 }
-  ''FieldInfo)
-$(makePrisms ''FieldInfo)
-
-type FieldInfoMap = M.HashMap FieldName
-
-fieldInfoName :: FieldInfo -> FieldName
-fieldInfoName = \case
-  FIColumn info -> fromPGCol $ pgiColumn info
-  FIRelationship info -> fromRel $ riName info
-  FIComputedField info -> fromComputedField $ _cfiName info
-
--- | Returns all the field names created for the given field. Columns, object relationships, and
--- computed fields only ever produce a single field, but array relationships also contain an
--- @_aggregate@ field.
-fieldInfoGraphQLNames :: FieldInfo -> [G.Name]
-fieldInfoGraphQLNames = \case
-  FIColumn info -> [pgiName info]
-  FIRelationship info ->
-    let name = G.Name . relNameToTxt $ riName info
-    in case riType info of
-      ObjRel -> [name]
-      ArrRel -> [name, name <> "_aggregate"]
-  FIComputedField info -> [G.Name . computedFieldNameToText $ _cfiName info]
-
-getCols :: FieldInfoMap FieldInfo -> [PGColumnInfo]
-getCols = mapMaybe (^? _FIColumn) . M.elems
-
-getRels :: FieldInfoMap FieldInfo -> [RelInfo]
-getRels = mapMaybe (^? _FIRelationship) . M.elems
-
-getComputedFieldInfos :: FieldInfoMap FieldInfo -> [ComputedFieldInfo]
-getComputedFieldInfos = mapMaybe (^? _FIComputedField) . M.elems
-
-isPGColInfo :: FieldInfo -> Bool
-isPGColInfo (FIColumn _) = True
-isPGColInfo _            = False
-
-data InsPermInfo
-  = InsPermInfo
-  { ipiCols            :: !(HS.HashSet PGCol)
-  , ipiCheck           :: !AnnBoolExpPartialSQL
-  , ipiSet             :: !PreSetColsPartial
-  , ipiRequiredHeaders :: ![T.Text]
-  } deriving (Show, Eq, Generic)
-instance NFData InsPermInfo
-instance Cacheable InsPermInfo
-$(deriveToJSON (aesonDrop 3 snakeCase) ''InsPermInfo)
-
-data SelPermInfo
-  = SelPermInfo
-  { spiCols                 :: !(HS.HashSet PGCol)
-  , spiScalarComputedFields :: !(HS.HashSet ComputedFieldName)
-  , spiTable                :: !QualifiedTable
-  , spiFilter               :: !AnnBoolExpPartialSQL
-  , spiLimit                :: !(Maybe Int)
-  , spiAllowAgg             :: !Bool
-  , spiRequiredHeaders      :: ![T.Text]
-  } deriving (Show, Eq, Generic)
-instance NFData SelPermInfo
-instance Cacheable SelPermInfo
-$(deriveToJSON (aesonDrop 3 snakeCase) ''SelPermInfo)
-
-data UpdPermInfo
-  = UpdPermInfo
-  { upiCols            :: !(HS.HashSet PGCol)
-  , upiTable           :: !QualifiedTable
-  , upiFilter          :: !AnnBoolExpPartialSQL
-  , upiSet             :: !PreSetColsPartial
-  , upiRequiredHeaders :: ![T.Text]
-  } deriving (Show, Eq, Generic)
-instance NFData UpdPermInfo
-instance Cacheable UpdPermInfo
-$(deriveToJSON (aesonDrop 3 snakeCase) ''UpdPermInfo)
-
-data DelPermInfo
-  = DelPermInfo
-  { dpiTable           :: !QualifiedTable
-  , dpiFilter          :: !AnnBoolExpPartialSQL
-  , dpiRequiredHeaders :: ![T.Text]
-  } deriving (Show, Eq, Generic)
-instance NFData DelPermInfo
-instance Cacheable DelPermInfo
-$(deriveToJSON (aesonDrop 3 snakeCase) ''DelPermInfo)
-
-emptyRolePermInfo :: RolePermInfo
-emptyRolePermInfo = RolePermInfo Nothing Nothing Nothing Nothing
-
-data RolePermInfo
-  = RolePermInfo
-  { _permIns :: !(Maybe InsPermInfo)
-  , _permSel :: !(Maybe SelPermInfo)
-  , _permUpd :: !(Maybe UpdPermInfo)
-  , _permDel :: !(Maybe DelPermInfo)
-  } deriving (Show, Eq, Generic)
-instance NFData RolePermInfo
-$(deriveToJSON (aesonDrop 5 snakeCase) ''RolePermInfo)
-
-makeLenses ''RolePermInfo
-
-type RolePermInfoMap = M.HashMap RoleName RolePermInfo
-
-data EventTriggerInfo
- = EventTriggerInfo
-   { etiName        :: !TriggerName
-   , etiOpsDef      :: !TriggerOpsDef
-   , etiRetryConf   :: !RetryConf
-   , etiWebhookInfo :: !WebhookConfInfo
-   , etiHeaders     :: ![EventHeaderInfo]
-   } deriving (Show, Eq, Generic)
-instance NFData EventTriggerInfo
-$(deriveToJSON (aesonDrop 3 snakeCase) ''EventTriggerInfo)
-
-type EventTriggerInfoMap = M.HashMap TriggerName EventTriggerInfo
-
-data ViewInfo
-  = ViewInfo
-  { viIsUpdatable  :: !Bool
-  , viIsDeletable  :: !Bool
-  , viIsInsertable :: !Bool
-  } deriving (Show, Eq, Generic)
-instance NFData ViewInfo
-instance Cacheable ViewInfo
-$(deriveJSON (aesonDrop 2 snakeCase) ''ViewInfo)
-
-isMutable :: (ViewInfo -> Bool) -> Maybe ViewInfo -> Bool
-isMutable _ Nothing   = True
-isMutable f (Just vi) = f vi
-
-mutableView :: (MonadError QErr m) => QualifiedTable
-            -> (ViewInfo -> Bool) -> Maybe ViewInfo
-            -> T.Text -> m ()
-mutableView qt f mVI operation =
-  unless (isMutable f mVI) $ throw400 NotSupported $
-  "view " <> qt <<> " is not " <> operation
-
-data TableConfig
-  = TableConfig
-  { _tcCustomRootFields  :: !GC.TableCustomRootFields
-  , _tcCustomColumnNames :: !CustomColumnNames
-  } deriving (Show, Eq, Lift, Generic)
-instance NFData TableConfig
-instance Cacheable TableConfig
-$(deriveToJSON (aesonDrop 3 snakeCase) ''TableConfig)
-
-emptyTableConfig :: TableConfig
-emptyTableConfig =
-  TableConfig GC.emptyCustomRootFields M.empty
-
-instance FromJSON TableConfig where
-  parseJSON = withObject "TableConfig" $ \obj ->
-    TableConfig
-    <$> obj .:? "custom_root_fields" .!= GC.emptyCustomRootFields
-    <*> obj .:? "custom_column_names" .!= M.empty
-
--- | The @field@ and @primaryKeyColumn@ type parameters vary as the schema cache is built and more
--- information is accumulated. See 'TableRawInfo' and 'TableCoreInfo'.
-data TableCoreInfoG field primaryKeyColumn
-  = TableCoreInfo
-  { _tciName              :: !QualifiedTable
-  , _tciDescription       :: !(Maybe PGDescription)
-  , _tciSystemDefined     :: !SystemDefined
-  , _tciFieldInfoMap      :: !(FieldInfoMap field)
-  , _tciPrimaryKey        :: !(Maybe (PrimaryKey primaryKeyColumn))
-  , _tciUniqueConstraints :: !(HashSet Constraint)
-  -- ^ Does /not/ include the primary key; use 'tciUniqueOrPrimaryKeyConstraints' if you need both.
-  , _tciForeignKeys       :: !(HashSet ForeignKey)
-  , _tciViewInfo          :: !(Maybe ViewInfo)
-  , _tciEnumValues        :: !(Maybe EnumValues)
-  , _tciCustomConfig      :: !TableConfig
-  } deriving (Show, Eq, Generic)
-instance (Cacheable a, Cacheable b) => Cacheable (TableCoreInfoG a b)
-$(deriveToJSON (aesonDrop 4 snakeCase) ''TableCoreInfoG)
-$(makeLenses ''TableCoreInfoG)
-
--- | The result of the initial processing step for table info. Includes all basic information, but
--- is missing non-column fields.
-type TableRawInfo = TableCoreInfoG PGColumnInfo PGColumnInfo
--- | Fully-processed table info that includes non-column fields.
-type TableCoreInfo = TableCoreInfoG FieldInfo PGColumnInfo
-
-tciUniqueOrPrimaryKeyConstraints :: TableCoreInfoG a b -> [Constraint]
-tciUniqueOrPrimaryKeyConstraints info =
-  maybeToList (_pkConstraint <$> _tciPrimaryKey info) <> toList (_tciUniqueConstraints info)
-
-data TableInfo
-  = TableInfo
-  { _tiCoreInfo            :: TableCoreInfo
-  , _tiRolePermInfoMap     :: !RolePermInfoMap
-  , _tiEventTriggerInfoMap :: !EventTriggerInfoMap
-  } deriving (Show, Eq)
-$(deriveToJSON (aesonDrop 3 snakeCase) ''TableInfo)
-$(makeLenses ''TableInfo)
-
-checkForFieldConflict
-  :: (MonadError QErr m)
-  => TableCoreInfoG a b
-  -> FieldName
-  -> m ()
-checkForFieldConflict tableInfo f =
-  case M.lookup f (_tciFieldInfoMap tableInfo) of
-    Just _ -> throw400 AlreadyExists $ mconcat
-      [ "column/relationship/computed field " <>> f
-      , " of table " <>> _tciName tableInfo
-      , " already exists"
-      ]
-    Nothing -> return ()
-
-type TableCoreCache = M.HashMap QualifiedTable TableCoreInfo
-type TableCache = M.HashMap QualifiedTable TableInfo -- info of all tables
-type FunctionCache = M.HashMap QualifiedFunction FunctionInfo -- info of all functions
->>>>>>> 5702881d
-
 data RemoteSchemaCtx
   = RemoteSchemaCtx
   { rscName :: !RemoteSchemaName
