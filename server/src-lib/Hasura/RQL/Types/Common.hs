module Hasura.RQL.Types.Common
       ( PGColInfo(..)
       , RelName(..)
       , RelType(..)
       , relTypeToTxt
       , RelInfo(..)

       , FieldName(..)
       , fromPGCol
       , fromRel

       , TQueryName(..)
       , TemplateParam(..)

       , ToAesonPairs(..)
       , WithTable(..)
<<<<<<< HEAD

       , mkPGTyMaps
       , PGTyInfoMaps
       , PGColOidInfo(..)
       , PGTyInfo(..)
       , getPGColTy
=======
       , ColVals
       , PreSetCols
       , MutateResp(..)
>>>>>>> a5b4c5ff
       ) where

import           Hasura.Prelude
import qualified Hasura.SQL.DML             as S
import           Hasura.SQL.Types

import           Data.Aeson
import           Data.Aeson.Casing
import           Data.Aeson.TH
<<<<<<< HEAD
import qualified Data.HashMap.Strict        as Map
import qualified Data.HashMap.Strict.InsOrd as OMap
=======
import qualified Data.HashMap.Strict        as HM
>>>>>>> a5b4c5ff
import qualified Data.Text                  as T
import qualified Database.PG.Query          as Q
import qualified Database.PostgreSQL.LibPQ  as PQ (Oid)
import           Instances.TH.Lift          ()
import           Language.Haskell.TH.Syntax (Lift)
import qualified PostgreSQL.Binary.Decoding as PD

newtype PGColOid = PGColOid { getOid :: Text }
  deriving(Show, Eq, FromJSON, ToJSON)

data PGDomBaseTyInfo
  = PGDomBaseTyInfo
  { pcdbDimension :: Integer } deriving (Show, Eq)

$(deriveJSON (aesonDrop 4 camelCase) ''PGDomBaseTyInfo )


type PGCompTyFldMap = [Map.HashMap PGTyFldName PGColOidInfo]

data PGTyInfo'
  = PGTBase
  | PGTRange
  | PGTPseudo
  | PGTArray     { pgtaElemOid        :: !PQ.Oid         }
  | PGTDomain    { pgtdBaseType       :: !PGColOidInfo   }
  | PGTEnum      { pgtePossibleValues :: ![EnumVal]      }
  | PGTComposite { pgtcFields         :: !PGCompTyFldMap }
  deriving (Show, Eq)

data PGTyInfo
  = PGTyInfo
  { ptiName    :: !QualifiedType
  , ptiOid     :: !PQ.Oid
  , ptiSqlName :: !AnnType
  , ptiDetail  :: !PGTyInfo'
  } deriving (Show, Eq)

data PGColOidInfo
  = PGColOidInfo
  { pcoiOid        :: PQ.Oid
  , pcoiDimension  :: Integer
  } deriving (Show, Eq, Generic)

instance Hashable PGColOidInfo

instance ToJSONKey PGColOidInfo

type PGTyInfoMaps =
  ( Map.HashMap PQ.Oid QualifiedType
  , Map.HashMap QualifiedType PGTyInfo
  )

mkPGTyMaps :: [PGTyInfo] -> PGTyInfoMaps
mkPGTyMaps x =
  ( Map.fromList $ flip map x $ \y -> (ptiOid y, ptiName y)
  , Map.fromList $ flip map x $ \y -> (ptiName y, y)
  )

getPGColTy :: PGTyInfoMaps  -> PGColOidInfo -> Maybe PGColType
getPGColTy maps@(oidNameMap,nameTyMap) (PGColOidInfo oid dims) = do
  PGTyInfo name _ sqlName tyDtls <- getTyOfOid oid
  fmap (PGColType name sqlName oid) $ case tyDtls of
    PGTRange       -> return PGTyRange
    PGTPseudo      -> return PGTyPseudo
    PGTBase        -> return $ PGTyBase $ txtToPgBaseColTy $ getTyText $ qName name
    PGTEnum x      -> return $ PGTyEnum x
    PGTComposite x -> fmap PGTyComposite $ mapM getSubTy $ OMap.fromList $ concatMap Map.toList x
    PGTDomain bct  -> fmap PGTyDomain $ getSubTy bct
    PGTArray bOid  -> do
      let asDimArray n y
            | n > 1     = PGTyArray $ PGColType name sqlName oid $ asDimArray (n-1) y
            | otherwise = PGTyArray y
      fmap (asDimArray dims) $ getSubTy (PGColOidInfo bOid 0)
  where
    getTyOfOid  = (flip Map.lookup oidNameMap) >=> (flip Map.lookup nameTyMap)
    getSubTy = getPGColTy maps


$(deriveJSON (aesonDrop 4 snakeCase) ''PGColOidInfo)
$(deriveJSON
  (aesonDrop 4 snakeCase)
    { constructorTagModifier = snakeCase . drop 3
    , sumEncoding = TaggedObject "type" "detail"
    }
  ''PGTyInfo')
$(deriveJSON (aesonDrop 3 snakeCase) ''PGTyInfo)

data PGColInfo
  = PGColInfo
  { pgiName       :: !PGCol
  , pgiType       :: !PGColType
  , pgiIsNullable :: !Bool
  } deriving (Show, Eq)

$(deriveJSON (aesonDrop 3 snakeCase) ''PGColInfo)

newtype RelName
  = RelName {getRelTxt :: T.Text}
  deriving (Show, Eq, Hashable, FromJSON, ToJSON, Q.ToPrepArg, Q.FromCol, Lift)

instance IsIden RelName where
  toIden (RelName r) = Iden r

instance DQuote RelName where
  dquoteTxt (RelName r) = r

relTypeToTxt :: RelType -> T.Text
relTypeToTxt ObjRel = "object"
relTypeToTxt ArrRel = "array"

data RelType
  = ObjRel
  | ArrRel
  deriving (Show, Eq)

instance ToJSON RelType where
  toJSON = String . relTypeToTxt

instance FromJSON RelType where
  parseJSON (String "object") = return ObjRel
  parseJSON (String "array") = return ArrRel
  parseJSON _ = fail "expecting either 'object' or 'array' for rel_type"

instance Q.FromCol RelType where
  fromCol bs = flip Q.fromColHelper bs $ PD.enum $ \case
    "object" -> Just ObjRel
    "array"  -> Just ArrRel
    _   -> Nothing

data RelInfo
  = RelInfo
  { riName     :: !RelName
  , riType     :: !RelType
  , riMapping  :: ![(PGCol, PGCol)]
  , riRTable   :: !QualifiedTable
  , riIsManual :: !Bool
  } deriving (Show, Eq)

$(deriveToJSON (aesonDrop 2 snakeCase) ''RelInfo)

newtype FieldName
  = FieldName { getFieldNameTxt :: T.Text }
  deriving (Show, Eq, Ord, Hashable, FromJSON, ToJSON, FromJSONKey, ToJSONKey, Lift)

instance IsIden FieldName where
  toIden (FieldName f) = Iden f

instance DQuote FieldName where
  dquoteTxt (FieldName c) = c

fromPGCol :: PGCol -> FieldName
fromPGCol (PGCol c) = FieldName c

fromRel :: RelName -> FieldName
fromRel (RelName r) = FieldName r

newtype TQueryName
  = TQueryName { getTQueryName :: T.Text }
  deriving ( Show, Eq, Hashable, FromJSONKey, ToJSONKey
           , FromJSON, ToJSON, Q.ToPrepArg, Q.FromCol, Lift)

instance IsIden TQueryName where
  toIden (TQueryName r) = Iden r

instance DQuote TQueryName where
  dquoteTxt (TQueryName r) = r

newtype TemplateParam
  = TemplateParam { getTemplateParam :: T.Text }
  deriving (Show, Eq, Hashable, FromJSON, FromJSONKey, ToJSONKey, ToJSON, Lift)

instance DQuote TemplateParam where
  dquoteTxt (TemplateParam r) = r

class ToAesonPairs a where
  toAesonPairs :: (KeyValue v) => a -> [v]

data WithTable a
  = WithTable
  { wtName :: !QualifiedTable
  , wtInfo :: !a
  } deriving (Show, Eq, Lift)

instance (FromJSON a) => FromJSON (WithTable a) where
  parseJSON v@(Object o) =
    WithTable <$> o .: "table" <*> parseJSON v
  parseJSON _ =
    fail "expecting an Object with key 'table'"

instance (ToAesonPairs a) => ToJSON (WithTable a) where
  toJSON (WithTable tn rel) =
    object $ ("table" .= tn):toAesonPairs rel

type ColVals = HM.HashMap PGCol Value
type PreSetCols = HM.HashMap PGCol S.SQLExp

data MutateResp
  = MutateResp
  { _mrAffectedRows     :: !Int
  , _mrReturningColumns :: ![ColVals]
  } deriving (Show, Eq)
$(deriveJSON (aesonDrop 3 snakeCase) ''MutateResp)<|MERGE_RESOLUTION|>--- conflicted
+++ resolved
@@ -14,18 +14,15 @@
 
        , ToAesonPairs(..)
        , WithTable(..)
-<<<<<<< HEAD
 
        , mkPGTyMaps
        , PGTyInfoMaps
        , PGColOidInfo(..)
        , PGTyInfo(..)
        , getPGColTy
-=======
        , ColVals
        , PreSetCols
        , MutateResp(..)
->>>>>>> a5b4c5ff
        ) where
 
 import           Hasura.Prelude
@@ -35,12 +32,8 @@
 import           Data.Aeson
 import           Data.Aeson.Casing
 import           Data.Aeson.TH
-<<<<<<< HEAD
 import qualified Data.HashMap.Strict        as Map
 import qualified Data.HashMap.Strict.InsOrd as OMap
-=======
-import qualified Data.HashMap.Strict        as HM
->>>>>>> a5b4c5ff
 import qualified Data.Text                  as T
 import qualified Database.PG.Query          as Q
 import qualified Database.PostgreSQL.LibPQ  as PQ (Oid)
@@ -234,8 +227,8 @@
   toJSON (WithTable tn rel) =
     object $ ("table" .= tn):toAesonPairs rel
 
-type ColVals = HM.HashMap PGCol Value
-type PreSetCols = HM.HashMap PGCol S.SQLExp
+type ColVals = Map.HashMap PGCol Value
+type PreSetCols = Map.HashMap PGCol S.SQLExp
 
 data MutateResp
   = MutateResp
