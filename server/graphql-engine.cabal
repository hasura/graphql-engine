--- conflicted
+++ resolved
@@ -166,11 +166,8 @@
                      , Hasura.RQL.DDL.Relationship
                      , Hasura.RQL.DDL.QueryTemplate
                      , Hasura.RQL.DDL.Schema.Table
-<<<<<<< HEAD
                      , Hasura.RQL.DDL.Schema.Table.Internal
-=======
                      , Hasura.RQL.DDL.Schema.Function
->>>>>>> fc73d4d3
                      , Hasura.RQL.DDL.Schema.Diff
                      , Hasura.RQL.DDL.Metadata
                      , Hasura.RQL.DDL.Utils
@@ -235,10 +232,6 @@
                      , Hasura.Logging
                      , Network.URI.Extended
                      , Ops
-<<<<<<< HEAD
-                     , Migrate
-                     , TH
-=======
 
   other-modules:       Hasura.Server.Auth.JWT.Internal
                      , Hasura.Server.Auth.JWT.Logging
@@ -265,7 +258,6 @@
                       TypeFamilies
                       NoImplicitPrelude
 
->>>>>>> fc73d4d3
 
   if flag(developer)
     ghc-prof-options: -rtsopts -fprof-auto -fno-prof-count-entries
@@ -326,11 +318,6 @@
                      , string-conversions
 
   other-modules:     Ops
-<<<<<<< HEAD
-                     Migrate
-                     TH
-=======
->>>>>>> fc73d4d3
 
   if flag(developer)
     ghc-prof-options: -rtsopts -fprof-auto -fno-prof-count-entries
