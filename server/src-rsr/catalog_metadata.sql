--- conflicted
+++ resolved
@@ -8,12 +8,9 @@
     'functions', functions.items,
     'allowlist_collections', allowlist.item,
     'computed_fields', computed_field.items,
-<<<<<<< HEAD
+    'custom_types', coalesce((select custom_types from hdb_catalog.hdb_custom_types), '{}'),
+    'actions', actions.items,
     'scheduled_triggers', scheduled_triggers.items
-=======
-    'custom_types', coalesce((select custom_types from hdb_catalog.hdb_custom_types), '{}'),
-    'actions', actions.items
->>>>>>> 048c1de4
   )
 from
   (
@@ -182,27 +179,14 @@
       coalesce(
         json_agg(
           json_build_object(
-<<<<<<< HEAD
-            'name', name,
-            'webhook_conf', webhook_conf :: json,
-            'schedule_conf', schedule_conf :: json,
-            'payload', payload :: json,
-            'retry_conf', retry_conf :: json
-=======
             'name', ha.action_name,
             'definition', ha.action_defn :: json,
             'comment', ha.comment,
             'permissions', p.items
->>>>>>> 048c1de4
-          )
-        ),
-        '[]'
-      ) as items
-<<<<<<< HEAD
-      from
-          hdb_catalog.hdb_scheduled_trigger
-  ) as scheduled_triggers
-=======
+          )
+        ),
+        '[]'
+      ) as items
     from
       hdb_catalog.hdb_action ha
       left join lateral
@@ -222,5 +206,21 @@
               hdb_catalog.hdb_action_permission hap
           where hap.action_name = ha.action_name
       ) p on 'true'
-  ) as actions
->>>>>>> 048c1de4
+  ) as actions,
+  (
+    select
+      coalesce(
+        json_agg(
+          json_build_object(
+            'name', name,
+            'webhook_conf', webhook_conf :: json,
+            'schedule_conf', schedule_conf :: json,
+            'payload', payload :: json,
+            'retry_conf', retry_conf :: json
+          )
+        ),
+        '[]'
+      ) as items
+      from
+          hdb_catalog.hdb_scheduled_trigger
+  ) as scheduled_triggers