--- conflicted
+++ resolved
@@ -119,11 +119,7 @@
                   </a>
                 </li>
                 <li>
-<<<<<<< HEAD
-                  <a class="tracked" data-label="Nav: Get Started" href='https://hasura.io/docs/1.0/graphql/manual/getting-started/index.html'>
-=======
-                  <a href='https://cloud.hasura.io/signup?pg=docs&plcmt=header&cta=get-started&tech=default'>
->>>>>>> 377425ff
+                  <a class="tracked" data-label="Nav: Get Started For Free" href='https://cloud.hasura.io/signup?pg=docs&plcmt=header&cta=get-started&tech=default'>
                     <button class="commonBtn navBtnHome">
                       Get Started For Free
                     </button>
@@ -163,11 +159,7 @@
                     </a>
                   </li>
                   <li>
-<<<<<<< HEAD
                     <a class="tracked menuLink" data-label="Mobile Nav: Hasura Cloud" href="https://hasura.io/cloud/">
-=======
-                    <a class="menuLink" href="https://hasura.io/cloud/">
->>>>>>> 377425ff
                       Hasura Cloud
                     </a>
                   </li>
@@ -177,11 +169,7 @@
                     </a>
                   </li>
                   <li>
-<<<<<<< HEAD
-                    <a class="tracked menuLink" data-label="Mobile Nav: Get Started" href='https://hasura.io/docs/1.0/graphql/manual/getting-started/index.html'>
-=======
-                    <a class="menuLink" href='https://cloud.hasura.io/signup?pg=docs&plcmt=header&cta=get-started&tech=default'>
->>>>>>> 377425ff
+                    <a class="tracked menuLink" data-label="Mobile Nav: Get Started" href='https://cloud.hasura.io/signup?pg=docs&plcmt=header&cta=get-started&tech=default'>
                       <button class='commonBtn navBtnHome'>
                         Get Started For Free
                       </button>
@@ -206,20 +194,12 @@
                 <img src="{{ pathto('_images/layout/close-icon.svg', 1) }}" alt="Close"/>
               </div>
               <div class="tabbarContainerWrapper blueBgColor boderBottom">
-<<<<<<< HEAD
-                <a class="tracked tabbarTabActive" data-label="Tabs: Core" href="">
-=======
-                <a href="{{ pathto('graphql/core/index.html', 1) }}" {%- if is_core %} class="tabbarTabActive" {%- endif %}>
->>>>>>> 377425ff
+                <a href="{{ pathto('graphql/core/index.html', 1) }}" {%- if is_core %} class="tracked tabbarTabActive" data-label="Tabs: Core" {%- endif %}>
                   <span>
                     Hasura Core
                   </span>
                 </a>
-<<<<<<< HEAD
-                <a class="tracked" data-label="Tabs: Cloud" href="https://hasura.io/docs/cloud/1.0/manual/index.html">
-=======
-                <a href="{{ pathto('graphql/cloud/index.html', 1) }}" {%- if is_cloud %} class="tabbarTabActive" {%- endif %}>
->>>>>>> 377425ff
+                <a href="{{ pathto('graphql/cloud/index.html', 1) }}" {%- if is_cloud %} class="tracked tabbarTabActive" data-label="Tabs: Cloud" {%- endif %}>
                   <span>
                     Hasura Cloud
                   </span>
@@ -252,13 +232,8 @@
                     <input type="text" id="search_element" placeholder="Search docs..." />
                   </div>
                   <div class="edit-github-btn-wrap inline-block mobile-hide">
-<<<<<<< HEAD
                     <a class="tracked edit-github-btn" data-label="Edit on GitHub" target="_blank" rel="noopener" href="https://github.com/hasura/graphql-engine/blob/master/docs/{{ pagename }}.rst">
-                      <img src="{{ pathto('_images/layout/github-32.png', 1) }}" alt='Github'/>
-=======
-                    <a class="edit-github-btn" target="_blank" rel="noopener" href="https://github.com/hasura/graphql-engine/blob/master/docs/{{ pagename }}.rst">
                       <img src="{{ pathto('_images/layout/github-32.png', 1) }}" alt='GitHub'/>
->>>>>>> 377425ff
                       <span>Edit on GitHub</span>
                     </a>
                   </div>
