package commands

import (
	"fmt"
	"path/filepath"
	"time"

	"github.com/hasura/graphql-engine/cli"
	"github.com/hasura/graphql-engine/cli/migrate"
	"github.com/pkg/errors"
	"github.com/spf13/cobra"
	"github.com/spf13/pflag"

	mig "github.com/hasura/graphql-engine/cli/migrate/cmd"
	log "github.com/sirupsen/logrus"
)

const migrateCreateCmdExamples = `  # Setup migration files for the first time by introspecting a server:
  hasura migrate create "init" --from-server

  # Use with admin secret:
  hasura migrate create --admin-secret "<admin-secret>"

  # Setup migration files from an instance mentioned by the flag:
  hasura migrate create init --from-server --endpoint "<endpoint>"

  # Take pg_dump of schema and hasura metadata from server while specifying the schemas to include
  hasura migrate create init --from-server --schema myschema1,myschema2

  # Take pg_dump from server and save it as a migration and specify the schemas to include
  hasura migrate create init --sql-from-server --schema myschema1,myschema2

  # Take pg_dump from server with all schemas and extensions
  hasura migrate create init --from-server --full

  # Take pg_dump from server by excluding certain schemas
  hasura migrate create init --from-server --exclude-schema public,hdb_catalog
  
  # Create up and down SQL migrations, providing contents as flags
  hasura migrate create migration-name --up-sql "CREATE TABLE article(id serial NOT NULL, title text NOT NULL, content text NOT NULL);"  --down-sql "DROP TABLE article;"
`

func newMigrateCreateCmd(ec *cli.ExecutionContext) *cobra.Command {
	opts := &migrateCreateOptions{
		EC: ec,
	}

	migrateCreateCmd := &cobra.Command{
		Use:          "create [migration-name]",
		Short:        "Create files required for a migration",
		Long:         "Create ``sql`` and ``yaml`` files required for a migration",
		Example:      migrateCreateCmdExamples,
		SilenceUsage: true,
		Args:         cobra.ExactArgs(1),
		PreRunE: func(cmd *cobra.Command, args []string) error {
			if cmd.Flags().Changed("metadata-from-server") {
				return fmt.Errorf("metadata-from-server flag is depricated")
			}
			if cmd.Flags().Changed("metadata-from-file") {
				return fmt.Errorf("metadata-from-file flag is depricated")
			}
			return validateConfigV3Flags(cmd, ec)
		},
		RunE: func(cmd *cobra.Command, args []string) error {
			opts.name = args[0]
			opts.EC.Spin("Creating migration files...")
			opts.Source = ec.Source
			version, err := opts.run()
			opts.EC.Spinner.Stop()
			if err != nil {
				return err
			}
			opts.EC.Logger.WithFields(log.Fields{
				"version": version,
				"name":    opts.name,
			}).Info("Migrations files created")
			return nil
		},
	}
	f := migrateCreateCmd.Flags()
	opts.flags = f
	f.BoolVar(&opts.fromServer, "from-server", false, "take pg_dump of schema (default: public) and Hasura metadata from the server")
	f.StringVar(&opts.sqlFile, "sql-from-file", "", "path to an SQL file which contains the SQL statements")
	f.BoolVar(&opts.sqlServer, "sql-from-server", false, "take pg_dump from the server (default: public) and save it as a migration")
	f.StringSliceVar(&opts.schemaNames, "schema", []string{"public"}, "name of Postgres schema to export as a migration. provide multiple schemas with a comma separated list e.g. --schema public,user")
	f.StringVar(&opts.metaDataFile, "metadata-from-file", "", "path to a hasura metadata file to be used for up actions")
	f.BoolVar(&opts.metaDataServer, "metadata-from-server", false, "take metadata from the server and write it as an up migration file")
	f.StringVar(&opts.upSQL, "up-sql", "", "sql string/query that is to be used to create an up migration")
	f.StringVar(&opts.downSQL, "down-sql", "", "sql string/query that is to be used to create a down migration")
	f.StringSliceVar(&opts.excludeSchema, "exclude-schema", []string{}, "take pg_dump with the --exclude-schema flag")
	f.BoolVar(&opts.full, "full", false, "take pg_dump with all tables across all schemas without the --schema option")

	migrateCreateCmd.MarkFlagFilename("sql-from-file")
	migrateCreateCmd.MarkFlagFilename("metadata-from-file")

	return migrateCreateCmd
}

type migrateCreateOptions struct {
	EC *cli.ExecutionContext

	name  string
	flags *pflag.FlagSet

	// Flags
	fromServer     bool
	sqlFile        string
	sqlServer      bool
	metaDataFile   string
	metaDataServer bool
	schemaNames    []string
	upSQL          string
	downSQL        string
<<<<<<< HEAD
	excludeSchema  []string
	full           bool
=======
	Source         cli.Source
>>>>>>> 34de64bc
}

func (o *migrateCreateOptions) run() (version int64, err error) {
	timestamp := getTime()
	createOptions := mig.New(timestamp, o.name, filepath.Join(o.EC.MigrationDir, o.Source.Name))

	if o.fromServer {
		o.sqlServer = true
		if o.EC.Config.Version == cli.V1 {
			o.metaDataServer = true
		}
	}

	if len(o.excludeSchema) != 0 && !o.fromServer {
		return 0, errors.New("exclude-schema flag has to be used along with from-server")
	}

	if o.full && !o.fromServer {
		return 0, errors.New("full flag has to be used along with from-server")
	}

	if o.flags.Changed("metadata-from-file") && o.EC.Config.Version != cli.V1 {
		return 0, errors.New("metadata-from-file flag can be set only with config version 1")
	}

	if o.flags.Changed("metadata-from-server") && o.EC.Config.Version != cli.V1 {
		return 0, errors.New("metadata-from-server flag can be set only with config version 1")
	}

	if o.flags.Changed("metadata-from-file") && o.sqlServer {
		return 0, errors.New("only one sql type can be set")
	}

	if o.flags.Changed("metadata-from-file") && o.metaDataServer {
		return 0, errors.New("only one metadata type can be set")
	}

	if o.flags.Changed("up-sql") && !o.flags.Changed("down-sql") {
		o.EC.Logger.Warn("you are creating an up migration without a down migration")
	}

	if o.flags.Changed("down-sql") && !o.flags.Changed("up-sql") {
		o.EC.Logger.Warn("you are creating a down migration without an up migration")
	}

	var migrateDrv *migrate.Migrate
	if o.sqlServer || o.metaDataServer || o.flags.Changed("up-sql") || o.flags.Changed("down-sql") {
		migrateDrv, err = migrate.NewMigrate(o.EC, true, o.Source.Name, o.Source.Kind)
		if err != nil {
			return 0, errors.Wrap(err, "cannot create migrate instance")
		}
	}

	if o.flags.Changed("sql-from-file") {
		// sql-file flag is set
		err := createOptions.SetSQLUpFromFile(o.sqlFile)
		if err != nil {
			return 0, errors.Wrap(err, "cannot set sql file")
		}
	}
	if o.sqlServer {
<<<<<<< HEAD
		data, err := migrateDrv.ExportSchemaDump(o.schemaNames, o.excludeSchema, o.full)
=======
		data, err := migrateDrv.ExportSchemaDump(o.schemaNames, o.Source.Name, o.Source.Kind)
>>>>>>> 34de64bc
		if err != nil {
			return 0, errors.Wrap(err, "cannot fetch schema dump")
		}
		createOptions.SetSQLUp(string(data))
	}

	if o.flags.Changed("metadata-from-file") {
		// metadata-file flag is set
		err := createOptions.SetMetaUpFromFile(o.metaDataFile)
		if err != nil {
			return 0, errors.Wrap(err, "cannot set metadata file")
		}
	}

	// create pure sql based migrations here
	if o.flags.Changed("up-sql") {
		err = createOptions.SetSQLUp(o.upSQL)
		if err != nil {
			return 0, errors.Wrap(err, "up migration with SQL string could not be created")
		}
	}

	if o.flags.Changed("down-sql") {
		err = createOptions.SetSQLDown(o.downSQL)
		if err != nil {
			return 0, errors.Wrap(err, "down migration with SQL string could not be created")
		}
	}

	if !o.flags.Changed("sql-from-file") && !o.flags.Changed("metadata-from-file") && !o.metaDataServer && !o.sqlServer && o.EC.Config.Version == cli.V1 && !o.flags.Changed("up-sql") && !o.flags.Changed("down-sql") {
		// Set empty data for [up|down].yaml
		createOptions.MetaUp = []byte(`[]`)
		createOptions.MetaDown = []byte(`[]`)
	}

	if !o.flags.Changed("sql-from-file") && !o.flags.Changed("metadata-from-file") && !o.metaDataServer && !o.sqlServer && o.EC.Config.Version != cli.V1 && !o.flags.Changed("up-sql") && !o.flags.Changed("down-sql") {
		// Set empty data for [up|down].sql
		createOptions.SQLUp = []byte(``)
		createOptions.SQLDown = []byte(``)
	}

	defer func() {
		if err != nil {
			createOptions.Delete()
		}
	}()
	err = createOptions.Create()
	if err != nil {
		return 0, errors.Wrap(err, "error creating migration files")
	}
	return timestamp, nil
}

func getTime() int64 {
	startTime := time.Now()
	return startTime.UnixNano() / int64(time.Millisecond)
}<|MERGE_RESOLUTION|>--- conflicted
+++ resolved
@@ -111,12 +111,11 @@
 	schemaNames    []string
 	upSQL          string
 	downSQL        string
-<<<<<<< HEAD
 	excludeSchema  []string
 	full           bool
-=======
+  
 	Source         cli.Source
->>>>>>> 34de64bc
+
 }
 
 func (o *migrateCreateOptions) run() (version int64, err error) {
@@ -178,11 +177,7 @@
 		}
 	}
 	if o.sqlServer {
-<<<<<<< HEAD
-		data, err := migrateDrv.ExportSchemaDump(o.schemaNames, o.excludeSchema, o.full)
-=======
-		data, err := migrateDrv.ExportSchemaDump(o.schemaNames, o.Source.Name, o.Source.Kind)
->>>>>>> 34de64bc
+		data, err := migrateDrv.ExportSchemaDump(o.schemaNames, o.Source.Name, o.Source.Kind, o.excludeSchema, o.full)
 		if err != nil {
 			return 0, errors.Wrap(err, "cannot fetch schema dump")
 		}
