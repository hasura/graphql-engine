--- conflicted
+++ resolved
@@ -11,11 +11,8 @@
 
 ### Bug fixes and improvements
 
-<<<<<<< HEAD
 - cli: add support for multiple versions of plugin (close #4105)
-=======
 - cli: template assets path in console HTML for unversioned builds
->>>>>>> de41438e
 - console: allow customising graphql field names for columns of views (close #3689) (#4255)
 - console: fix clone permission migrations (close #3985) (#4277)
 - docs: add One-Click Render deployment guide (close #3683) (#4209)
