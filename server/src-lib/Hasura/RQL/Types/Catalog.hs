--- conflicted
+++ resolved
@@ -15,15 +15,8 @@
 import           Data.Aeson.Casing
 import           Data.Aeson.TH
 
-<<<<<<< HEAD
-import qualified Data.HashMap.Strict              as HM
-
 data CatalogTableG a
   = CatalogTableG
-=======
-data CatalogTable
-  = CatalogTable
->>>>>>> ba96697a
   { _ctTable         :: !QualifiedTable
   , _ctSystemDefined :: !Bool
   , _ctInfo          :: !(Maybe (TableInfoG a))
