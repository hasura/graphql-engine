--- conflicted
+++ resolved
@@ -230,17 +230,11 @@
     PGTypeScalar baseTy -> withConstructorFn baseTy sessVarVal
     PGTypeArray _       -> sessVarVal
   where
-<<<<<<< HEAD
-    curSess = S.SEUnsafe "current_setting('hasura.user')::json"
-    sessVarVal =
-      S.SEOpApp (S.SQLOp "->>") [curSess, S.SELit $ T.toLower sessVar]
-=======
     sessVarVal = S.SEOpApp (S.SQLOp "->>")
                  [currentSession, S.SELit $ T.toLower sessVar]
 
 currentSession :: S.SQLExp
 currentSession = S.SEUnsafe "current_setting('hasura.user')::json"
->>>>>>> 337403d5
 
 checkSelPerm
   :: (UserInfoM m, QErrM m, CacheRM m)
