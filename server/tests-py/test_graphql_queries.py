--- conflicted
+++ resolved
@@ -268,7 +268,6 @@
     def test_articles_order_by_rel_author_rel_contact_phone(self, hge_ctx):
         check_query_f(hge_ctx, self.dir() + '/articles_order_by_rel_author_rel_contact_phone.yaml')
 
-<<<<<<< HEAD
     def test_album_order_by_tracks_count(self, hge_ctx):
         check_query_f(hge_ctx, self.dir() + '/album_order_by_tracks_count.yaml')
 
@@ -280,7 +279,7 @@
 
     def test_album_order_by_tracks_bytes_stddev(self, hge_ctx):
         check_query_f(hge_ctx, self.dir() + '/album_order_by_tracks_bytes_stddev.yaml')
-=======
+
     def test_employee_distinct_department_order_by_salary_desc(self, hge_ctx):
         check_query_f(hge_ctx, self.dir() + '/employee_distinct_department_order_by_salary_desc.yaml')
 
@@ -289,7 +288,6 @@
 
     def test_employee_distinct_fail(self, hge_ctx):
         check_query_f(hge_ctx, self.dir() + '/employee_distinct_fail.yaml')
->>>>>>> 5b6a3862
 
     @classmethod
     def dir(cls):
