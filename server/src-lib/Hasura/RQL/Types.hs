module Hasura.RQL.Types
  ( MonadTx(..)

  , UserInfoM(..)

  , HasHttpManager (..)
  -- , HasGCtxMap (..)

  , SQLGenCtx(..)
  , HasSQLGenCtx(..)

  , HasSystemDefined(..)
  , HasSystemDefinedT
  , runHasSystemDefinedT

  , QCtx(..)
  , HasQCtx(..)
  , mkAdminQCtx
  , askTabInfo
  , isTableTracked
  , getTableInfo
  , askTableCoreInfo
  , askFieldInfoMap
  , askPGType
  , assertPGCol
  , askRelType
  , askFieldInfo
  , askPGColInfo
  , askComputedFieldInfo
  , askRemoteRel
  , askCurRole
  , askEventTriggerInfo
  , askTabInfoFromTrigger

  , HeaderObj

  , liftMaybe
  , module R
  ) where

import           Control.Monad.Unique

import           Hasura.Prelude
import           Hasura.Session
import           Hasura.SQL.Types
<<<<<<< HEAD
=======
import           Hasura.Tracing                      (TraceT)
>>>>>>> 7ad271aa

import           Hasura.Db                           as R
import           Hasura.RQL.Types.Action             as R
import           Hasura.RQL.Types.BoolExp            as R
import           Hasura.RQL.Types.Column             as R
import           Hasura.RQL.Types.Common             as R
import           Hasura.RQL.Types.ComputedField      as R
import           Hasura.RQL.Types.CustomTypes        as R
import           Hasura.RQL.Types.DML                as R
import           Hasura.RQL.Types.Error              as R
import           Hasura.RQL.Types.EventTrigger       as R
import           Hasura.RQL.Types.Function           as R
import           Hasura.RQL.Types.Metadata           as R
import           Hasura.RQL.Types.Permission         as R
import           Hasura.RQL.Types.RemoteRelationship as R
import           Hasura.RQL.Types.QueryCollection    as R
import           Hasura.RQL.Types.ScheduledTrigger   as R
import           Hasura.RQL.Types.RemoteSchema       as R
import           Hasura.RQL.Types.SchemaCache        as R
import           Hasura.RQL.Types.SchemaCache.Build  as R
import           Hasura.RQL.Types.Table              as R

-- import qualified Hasura.GraphQL.Context              as GC

import qualified Data.HashMap.Strict                 as M
import qualified Data.Text                           as T
import qualified Network.HTTP.Client                 as HTTP

data QCtx
  = QCtx
  { qcUserInfo    :: !UserInfo
  , qcSchemaCache :: !SchemaCache
  , qcSQLCtx      :: !SQLGenCtx
  }

class HasQCtx a where
  getQCtx :: a -> QCtx

instance HasQCtx QCtx where
  getQCtx = id

mkAdminQCtx :: SQLGenCtx -> SchemaCache ->  QCtx
mkAdminQCtx soc sc = QCtx adminUserInfo sc soc

class (Monad m) => UserInfoM m where
  askUserInfo :: m UserInfo

instance (UserInfoM m) => UserInfoM (ReaderT r m) where
  askUserInfo = lift askUserInfo
instance (UserInfoM m) => UserInfoM (StateT s m) where
  askUserInfo = lift askUserInfo
instance (UserInfoM m) => UserInfoM (TraceT m) where
  askUserInfo = lift askUserInfo

askTabInfo
  :: (QErrM m, CacheRM m)
  => QualifiedTable -> m TableInfo
askTabInfo tabName = do
  rawSchemaCache <- askSchemaCache
  liftMaybe (err400 NotExists errMsg) $ M.lookup tabName $ scTables rawSchemaCache
  where
    errMsg = "table " <> tabName <<> " does not exist"

isTableTracked :: SchemaCache -> QualifiedTable -> Bool
isTableTracked sc qt =
  isJust $ M.lookup qt $ scTables sc

askTabInfoFromTrigger
  :: (QErrM m, CacheRM m)
  => TriggerName -> m TableInfo
askTabInfoFromTrigger trn = do
  sc <- askSchemaCache
  let tabInfos = M.elems $ scTables sc
  liftMaybe (err400 NotExists errMsg) $ find (isJust.M.lookup trn._tiEventTriggerInfoMap) tabInfos
  where
    errMsg = "event trigger " <> triggerNameToTxt trn <<> " does not exist"

askEventTriggerInfo
  :: (QErrM m, CacheRM m)
  => TriggerName -> m EventTriggerInfo
askEventTriggerInfo trn = do
  ti <- askTabInfoFromTrigger trn
  let etim = _tiEventTriggerInfoMap ti
  liftMaybe (err400 NotExists errMsg) $ M.lookup trn etim
  where
    errMsg = "event trigger " <> triggerNameToTxt trn <<> " does not exist"

class (Monad m) => HasHttpManager m where
  askHttpManager :: m HTTP.Manager

instance (HasHttpManager m) => HasHttpManager (ExceptT e m) where
  askHttpManager = lift askHttpManager
instance (HasHttpManager m) => HasHttpManager (ReaderT r m) where
  askHttpManager = lift askHttpManager
instance (HasHttpManager m) => HasHttpManager (StateT s m) where
  askHttpManager = lift askHttpManager
instance (Monoid w, HasHttpManager m) => HasHttpManager (WriterT w m) where
  askHttpManager = lift askHttpManager
instance (HasHttpManager m) => HasHttpManager (TraceT m) where
  askHttpManager = lift askHttpManager

-- class (Monad m) => HasGCtxMap m where
--   askGCtxMap :: m GC.GCtxMap

-- instance (HasGCtxMap m) => HasGCtxMap (ReaderT r m) where
--   askGCtxMap = lift askGCtxMap
-- instance (Monoid w, HasGCtxMap m) => HasGCtxMap (WriterT w m) where
--   askGCtxMap = lift askGCtxMap

newtype SQLGenCtx
  = SQLGenCtx
  { stringifyNum :: Bool
  } deriving (Show, Eq)

class (Monad m) => HasSQLGenCtx m where
  askSQLGenCtx :: m SQLGenCtx

instance (HasSQLGenCtx m) => HasSQLGenCtx (ReaderT r m) where
  askSQLGenCtx = lift askSQLGenCtx
instance (HasSQLGenCtx m) => HasSQLGenCtx (StateT s m) where
  askSQLGenCtx = lift askSQLGenCtx
instance (Monoid w, HasSQLGenCtx m) => HasSQLGenCtx (WriterT w m) where
  askSQLGenCtx = lift askSQLGenCtx
instance (HasSQLGenCtx m) => HasSQLGenCtx (TableCoreCacheRT m) where
  askSQLGenCtx = lift askSQLGenCtx
instance (HasSQLGenCtx m) => HasSQLGenCtx (TraceT m) where
  askSQLGenCtx = lift askSQLGenCtx

class (Monad m) => HasSystemDefined m where
  askSystemDefined :: m SystemDefined

instance (HasSystemDefined m) => HasSystemDefined (ReaderT r m) where
  askSystemDefined = lift askSystemDefined
instance (HasSystemDefined m) => HasSystemDefined (StateT s m) where
  askSystemDefined = lift askSystemDefined
instance (Monoid w, HasSystemDefined m) => HasSystemDefined (WriterT w m) where
  askSystemDefined = lift askSystemDefined
instance (HasSystemDefined m) => HasSystemDefined (TraceT m) where
  askSystemDefined = lift askSystemDefined

newtype HasSystemDefinedT m a
  = HasSystemDefinedT { unHasSystemDefinedT :: ReaderT SystemDefined m a }
  deriving ( Functor, Applicative, Monad, MonadTrans, MonadIO, MonadUnique, MonadError e, MonadTx
           , HasHttpManager, HasSQLGenCtx, TableCoreInfoRM, CacheRM, CacheRWM, UserInfoM )

runHasSystemDefinedT :: SystemDefined -> HasSystemDefinedT m a -> m a
runHasSystemDefinedT systemDefined = flip runReaderT systemDefined . unHasSystemDefinedT

instance (Monad m) => HasSystemDefined (HasSystemDefinedT m) where
  askSystemDefined = HasSystemDefinedT ask

liftMaybe :: (QErrM m) => QErr -> Maybe a -> m a
liftMaybe e = maybe (throwError e) return

throwTableDoesNotExist :: (QErrM m) => QualifiedTable -> m a
throwTableDoesNotExist tableName = throw400 NotExists ("table " <> tableName <<> " does not exist")

getTableInfo :: (QErrM m) => QualifiedTable -> HashMap QualifiedTable a -> m a
getTableInfo tableName infoMap =
  M.lookup tableName infoMap `onNothing` throwTableDoesNotExist tableName

askTableCoreInfo :: (QErrM m, TableCoreInfoRM m) => QualifiedTable -> m TableCoreInfo
askTableCoreInfo tableName =
  lookupTableCoreInfo tableName >>= (`onNothing` throwTableDoesNotExist tableName)

askFieldInfoMap :: (QErrM m, TableCoreInfoRM m) => QualifiedTable -> m (FieldInfoMap FieldInfo)
askFieldInfoMap = fmap _tciFieldInfoMap . askTableCoreInfo

askPGType
  :: (MonadError QErr m)
  => FieldInfoMap FieldInfo
  -> PGCol
  -> T.Text
  -> m PGColumnType
askPGType m c msg =
  pgiType <$> askPGColInfo m c msg

askPGColInfo
  :: (MonadError QErr m)
  => FieldInfoMap FieldInfo
  -> PGCol
  -> T.Text
  -> m PGColumnInfo
askPGColInfo m c msg = do
  fieldInfo <- modifyErr ("column " <>) $
             askFieldInfo m (fromPGCol c)
  case fieldInfo of
    (FIColumn pgColInfo)     -> pure pgColInfo
    (FIRelationship   _)     -> throwErr "relationship"
    (FIComputedField _)      -> throwErr "computed field"
    (FIRemoteRelationship _) -> throwErr "remote relationship"
  where
    throwErr fieldType =
      throwError $ err400 UnexpectedPayload $ mconcat
      [ "expecting a postgres column; but, "
      , c <<> " is a " <> fieldType <> "; "
      , msg
      ]

askComputedFieldInfo
  :: (MonadError QErr m)
  => FieldInfoMap FieldInfo
  -> ComputedFieldName
  -> m ComputedFieldInfo
askComputedFieldInfo fields computedField = do
  fieldInfo <- modifyErr ("computed field " <>) $
               askFieldInfo fields $ fromComputedField computedField
  case fieldInfo of
    (FIColumn           _)       -> throwErr "column"
    (FIRelationship     _)       -> throwErr "relationship"
    (FIRemoteRelationship     _) -> throwErr "remote relationship"
    (FIComputedField cci)        -> pure cci
  where
    throwErr fieldType =
      throwError $ err400 UnexpectedPayload $ mconcat
      [ "expecting a computed field; but, "
      , computedField <<> " is a " <> fieldType <> "; "
      ]

assertPGCol :: (MonadError QErr m)
            => FieldInfoMap FieldInfo
            -> T.Text
            -> PGCol
            -> m ()
assertPGCol m msg c = do
  _ <- askPGColInfo m c msg
  return ()

askRelType :: (MonadError QErr m)
           => FieldInfoMap FieldInfo
           -> RelName
           -> T.Text
           -> m RelInfo
askRelType m r msg = do
  colInfo <- modifyErr ("relationship " <>) $
             askFieldInfo m (fromRel r)
  case colInfo of
    (FIRelationship relInfo) -> return relInfo
    _                        ->
      throwError $ err400 UnexpectedPayload $ mconcat
      [ "expecting a relationship; but, "
      , r <<> " is a postgres column; "
      , msg
      ]

askFieldInfo :: (MonadError QErr m)
             => FieldInfoMap fieldInfo
             -> FieldName
             -> m fieldInfo
askFieldInfo m f =
  case M.lookup f m of
  Just colInfo -> return colInfo
  Nothing ->
    throw400 NotExists $ mconcat
    [ f <<> " does not exist"
    ]

askRemoteRel :: (MonadError QErr m)
           => FieldInfoMap FieldInfo
           -> RemoteRelationshipName
           -> m RemoteFieldInfo
askRemoteRel fieldInfoMap relName = do
  fieldInfo <- askFieldInfo fieldInfoMap (fromRemoteRelationship relName)
  case fieldInfo of
    (FIRemoteRelationship remoteFieldInfo) -> return remoteFieldInfo
    _                                      ->
      throw400 UnexpectedPayload "expecting a remote relationship"

askCurRole :: (UserInfoM m) => m RoleName
askCurRole = _uiRole <$> askUserInfo

type HeaderObj = M.HashMap T.Text T.Text<|MERGE_RESOLUTION|>--- conflicted
+++ resolved
@@ -43,10 +43,7 @@
 import           Hasura.Prelude
 import           Hasura.Session
 import           Hasura.SQL.Types
-<<<<<<< HEAD
-=======
 import           Hasura.Tracing                      (TraceT)
->>>>>>> 7ad271aa
 
 import           Hasura.Db                           as R
 import           Hasura.RQL.Types.Action             as R
