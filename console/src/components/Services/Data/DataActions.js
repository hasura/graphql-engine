--- conflicted
+++ resolved
@@ -61,25 +61,12 @@
 const REQUEST_SUCCESS = 'ModifyTable/REQUEST_SUCCESS';
 const REQUEST_ERROR = 'ModifyTable/REQUEST_ERROR';
 
-<<<<<<< HEAD
 export const SET_ALL_ROLES = 'Data/SET_ALL_ROLES';
 export const setAllRoles = roles => ({
   type: SET_ALL_ROLES,
   roles,
 });
 
-const useCompositeFnsNewCheck =
-  globals.featuresCompatibility &&
-  globals.featuresCompatibility[COMPUTED_FIELDS_SUPPORT];
-
-const compositeFnCheck = useCompositeFnsNewCheck
-  ? 'c'
-  : {
-    $ilike: '%composite%',
-  };
-
-=======
->>>>>>> 265cf7f1
 const initQueries = {
   schemaList: {
     type: 'select',
