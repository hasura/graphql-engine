--- conflicted
+++ resolved
@@ -10,6 +10,7 @@
 
 import qualified Data.HashMap.Strict.InsOrd            as OMap
 import qualified Data.HashMap.Strict.InsOrd.Extended   as OMap
+import qualified Data.HashMap.Strict                   as Map
 import qualified Data.List.NonEmpty                    as NE
 
 import           Data.Text.Extended
@@ -712,16 +713,11 @@
     mkFieldParserWithoutSelectionSet argsParser outputParser =
       -- 'rawSelection' is used here to get the alias and args data
       -- specified to be able to construct the `Field NoFragments G.Name`
-<<<<<<< HEAD
       let fieldParser =
             P.rawSelection fieldName description argsParser outputParser
             <&> (\(alias, userProvidedArgs, presetArgs) ->
                    makeField alias fieldName userProvidedArgs presetArgs [])
       in fieldParser `P.bindField` validateField
-=======
-      P.rawSelection fieldName description argsParser outputParser
-      <&> (\(alias, args, _) -> G.Field alias fieldName (fmap getName <$> args) mempty [])
->>>>>>> f5fd1ecd
 
     mkFieldParserWithSelectionSet
       :: InputFieldsParser n (Maybe (HashMap G.Name (G.Value RemoteSchemaVariable)))
@@ -730,17 +726,11 @@
     mkFieldParserWithSelectionSet argsParser outputParser =
       -- 'rawSubselection' is used here to get the alias and args data
       -- specified to be able to construct the `Field NoFragments G.Name`
-<<<<<<< HEAD
       let fieldParser =
             P.rawSubselection fieldName description argsParser outputParser
             <&> (\(alias, userProvidedArgs, presetArgs, selSet) ->
                    makeField alias fieldName userProvidedArgs presetArgs selSet)
       in fieldParser `P.bindField` validateField
-=======
-      P.rawSubselection fieldName description argsParser outputParser
-      <&> (\(alias, args, _, selSet) ->
-             G.Field alias fieldName (fmap getName <$> args) mempty selSet)
->>>>>>> f5fd1ecd
 
 remoteFieldScalarParser
   :: MonadParse n
