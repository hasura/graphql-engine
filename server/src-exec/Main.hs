--- conflicted
+++ resolved
@@ -37,47 +37,6 @@
 import qualified Network.HTTP.Client.TLS    as TLS
 import qualified Network.Wreq.Session       as WrqS
 
-<<<<<<< HEAD
-data RavenOptions
-  = RavenOptions
-  { roConnInfo :: !RawConnInfo
-  , roMode     :: !RavenMode
-  } deriving (Show, Eq)
-
-data ServeOptions
-  = ServeOptions
-  { soPort             :: !(Maybe Int)
-  , soConnParams       :: !Q.ConnParams
-  , soTxIso            :: !Q.TxIsolation
-  , soRootDir          :: !(Maybe String)
-  , soAccessKey        :: !(Maybe AccessKey)
-  , soWebHook          :: !(Maybe Webhook)
-  , soJwtSecret        :: !(Maybe Text)
-  , soUnAuthRole       :: !(Maybe RoleName)
-  , soCorsConfig       :: !CorsConfigFlags
-  , soEnableConsole    :: !Bool
-  , soDisableTelemetry :: !Bool
-  } deriving (Show, Eq)
-
-data RavenMode
-  = ROServe !ServeOptions
-  | ROExport
-  | ROClean
-  | ROExecute
-  deriving (Show, Eq)
-
-parseRavenMode :: Parser RavenMode
-parseRavenMode = subparser
-  ( command "serve" (info (helper <*> serveOptsParser)
-      ( progDesc "Start the HTTP api server" ))
-    <> command "export" (info (pure ROExport)
-      ( progDesc "Export graphql-engine's schema to stdout" ))
-    <> command "clean" (info (pure ROClean)
-      ( progDesc "Clean graphql-engine's metadata to start afresh" ))
-    <> command "execute" (info (pure ROExecute)
-      ( progDesc "Execute a query" ))
-  )
-=======
 printErrExit :: forall a . String -> IO a
 printErrExit = (>> exitFailure) . putStrLn
 
@@ -100,7 +59,6 @@
         <> command "version" (info (pure  HCVersion)
           (progDesc "Prints the version of GraphQL Engine"))
     )
->>>>>>> b04539bf
   where
     serveOpts = RawServeOptions
                 <$> parseServerPort
@@ -134,68 +92,16 @@
 printYaml :: (A.ToJSON a) => a -> IO ()
 printYaml = BC.putStrLn . Y.encode
 
-<<<<<<< HEAD
-getBoolEnv :: String -> IO Bool
-getBoolEnv envVar = do
-  mVal <- fmap T.pack <$> lookupEnv envVar
-  maybe (return False) (parseAsBool . T.toLower) mVal
-  where
-    truthVals = ["true", "t", "yes", "y"]
-    falseVals = ["false", "f", "no", "n"]
-
-    parseAsBool t
-      | t `elem` truthVals = return True
-      | t `elem` falseVals = return False
-      | otherwise = putStrLn errMsg >> exitFailure
-
-    errMsg = "Fatal Error: " ++ envVar
-             ++ " is not valid boolean text. " ++ "True values are "
-             ++ show truthVals ++ " and  False values are " ++ show falseVals
-             ++ ". All values are case insensitive"
-
-=======
->>>>>>> b04539bf
 main :: IO ()
 main =  do
   (HGEOptionsG rci hgeCmd) <- parseArgs
   -- global http manager
   httpManager <- HTTP.newManager HTTP.tlsManagerSettings
-<<<<<<< HEAD
-  case ravenMode of
-    ROServe (ServeOptions mPort cp isoL mRootDir mAccessKey mWebHook mJwtSecret
-             mUnAuthRole corsCfg enableConsole disableTelemetry) -> do
-
-      -- get all auth mode related config
-      mFinalAccessKey <- considerEnv "HASURA_GRAPHQL_ACCESS_KEY" $ getAccessKey <$> mAccessKey
-      mFinalWebHook   <- considerEnv "HASURA_GRAPHQL_AUTH_HOOK" $ getWebhook <$> mWebHook
-      mFinalJwtSecret <- considerEnv "HASURA_GRAPHQL_JWT_SECRET" mJwtSecret
-      mFinalUnAuthRole <- considerEnv "HASURA_GRAPHQL_UNAUTHORIZED_ROLE" $ getRoleTxt <$> mUnAuthRole
-      defaultPort <- getFromEnv 8080 "HASURA_GRAPHQL_SERVER_PORT"
-      let port = fromMaybe defaultPort mPort
-      -- prepare auth mode
-      authModeRes <- runExceptT $ mkAuthMode (AccessKey <$> mFinalAccessKey)
-                                             (Webhook <$> mFinalWebHook)
-                                             mFinalJwtSecret
-                                             (RoleName <$> mFinalUnAuthRole)
-                                             httpManager
-                                             loggerCtx
-      am <- either ((>> exitFailure) . putStrLn . T.unpack) return authModeRes
-      finalCorsDomain <- fromMaybe "*" <$> considerEnv "HASURA_GRAPHQL_CORS_DOMAIN" (ccDomain corsCfg)
-      let finalCorsCfg = CorsConfigG finalCorsDomain $ ccDisabled corsCfg
-      -- enable console config
-      finalEnableConsole <- bool (getBoolEnv "HASURA_GRAPHQL_ENABLE_CONSOLE")
-                            (return True) enableConsole
-      -- disable telemetry config
-      finalDisableTelemetry <- bool (getBoolEnv "HASURA_GRAPHQL_DISABLE_TELEMETRY")
-                               (return True) disableTelemetry
-      -- init catalog if necessary
-      initialise ci httpManager
-=======
   loggerCtx   <- mkLoggerCtx $ defaultLoggerSettings True
   let logger = mkLogger loggerCtx
   case hgeCmd of
     HCServe so@(ServeOptions port cp isoL mAccessKey mAuthHook mJwtSecret
-             mUnAuthRole corsCfg enableConsole) -> do
+             mUnAuthRole corsCfg enableConsole disableTelemetry) -> do
       -- log serve options
       unLogger logger $ serveOptsToLog so
       hloggerCtx  <- mkLoggerCtx $ defaultLoggerSettings False
@@ -210,21 +116,14 @@
       unLogger logger $ connInfoToLog ci
       -- safe init catalog
       initialise logger ci httpManager
->>>>>>> b04539bf
       -- migrate catalog if necessary
       migrate logger ci httpManager
       -- prepare event triggers data
       prepareEvents logger ci
 
       pool <- Q.initPGPool ci cp
-<<<<<<< HEAD
-      putStrLn $ "server: running on port " ++ show port
-      (app, cacheRef) <- mkWaiApp isoL mRootDir loggerCtx pool httpManager
-                         am finalCorsCfg finalEnableConsole finalDisableTelemetry
-=======
       (app, cacheRef) <- mkWaiApp isoL loggerCtx pool httpManager
-                         am corsCfg enableConsole
->>>>>>> b04539bf
+                         am corsCfg enableConsole disableTelemetry
       let warpSettings = Warp.setPort port Warp.defaultSettings
                          -- Warp.setHost "*" Warp.defaultSettings
 
