--- conflicted
+++ resolved
@@ -35,26 +35,6 @@
         })
       );
 
-<<<<<<< HEAD
-    fetch(Endpoints.query, {
-      method: 'POST',
-      headers: {
-        'Content-Type': 'application/json',
-      },
-      body: JSON.stringify({
-        type: 'run_sql',
-        args: {
-          sql: 'SELECT version();',
-        },
-      }),
-    })
-      .then(response => response.json())
-      .then(data =>
-        this.setState({
-          pgVersion: data.result[1],
-        })
-      );
-=======
     const fetchPgVersion = () => {
       const { dispatch, dataHeaders } = this.props;
 
@@ -81,7 +61,6 @@
     };
 
     fetchPgVersion();
->>>>>>> fca16b88
   }
 
   render() {
