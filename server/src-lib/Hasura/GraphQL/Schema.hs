--- conflicted
+++ resolved
@@ -525,14 +525,8 @@
 
 mkAdminInsCtx
   :: MonadError QErr m
-<<<<<<< HEAD
-  => TableCache PGColumnInfo
-  -> FieldInfoMap PGColumnInfo
-=======
-  => QualifiedTable
-  -> TableCache
+  => TableCache
   -> FieldInfoMap FieldInfo
->>>>>>> bda02f81
   -> m InsCtx
 mkAdminInsCtx tc fields = do
   relTupsM <- forM rels $ \relInfo -> do
