import { LocalEventTriggerState } from './state';
<<<<<<< HEAD
import { isValidURL } from '../../../Common/utils/jsUtils';
import { BaseTable } from '../../../../dataSources/types';
=======
import { isURLTemplated, isValidURL } from '../../../Common/utils/jsUtils';
import { makeBaseTable } from '../../../Common/utils/pgUtils';
>>>>>>> 84f2991c

// check 2xx success status codes

const REQUEST = 'request' as const;
const RESPONSE = 'response' as const;
const VERSION_TWO = '2';

type DataType = typeof REQUEST | typeof RESPONSE;

export const parseRowData = (row: any, dataType: DataType) => {
  switch (dataType) {
    case REQUEST: {
      switch (row.request.version) {
        case VERSION_TWO: {
          const data = row.request.payload;
          return {
            data,
            headers: row.request.headers,
          };
        }
        default:
          return {
            data: row.request,
          };
      }
    }

    case RESPONSE: {
      let data;
      switch (row.response.version) {
        case VERSION_TWO: {
          try {
            // Handle graphql-engine server error message
            if (row.response.data.message) {
              data = row.response.data;
            } else {
              data = JSON.parse(row.response.data.body);
            }
          } catch (e) {
            console.error(e);
            data = row.response.data.body;
          }
          return {
            data,
            headers: row.response.data.headers,
            status_code: row.response.data.status,
          };
        }
        default: {
          try {
            data = JSON.parse(row.response);
          } catch (e) {
            console.error(e);
            data = row.response;
          }
          return {
            data,
            status_code: row.status,
          };
        }
      }
    }
    default:
      return false;
  }
};

export const validateETState = (state: LocalEventTriggerState) => {
  if (!state.name) {
    return 'Trigger name cannot be empty';
  }
  if (!state.table.name) {
    return 'Table cannot be empty';
  }
  if (!state.webhook.value) {
    return 'Webhook URL cannot be empty';
  }
  if (
    state.webhook.type === 'static' &&
    !(isValidURL(state.webhook.value) || isURLTemplated(state.webhook.value))
  ) {
    return 'Invalid webhook URL';
  }

  return null;
};

export const etEventsTable: BaseTable = {
  table_name: 'event_log',
  table_schema: 'hdb_catalog',
  columns: [
    { column_name: 'id', data_type: 'uuid' },
    { column_name: 'trigger_name', data_type: 'text' },
    { column_name: 'payload', data_type: 'jsonb' },
    { column_name: 'delivered', data_type: 'text' },
    { column_name: 'error', data_type: 'boolean' },
    { column_name: 'tries', data_type: 'int' },
    { column_name: 'created_at', data_type: 'timestamptz' },
    { column_name: 'locked', data_type: 'boolean' },
    { column_name: 'next_retry_at', data_type: 'timestamptz' },
    { column_name: 'archived', data_type: 'boolean' },
  ],
};

export const etInvocationLogsTable: BaseTable = {
  table_name: 'event_invocation_logs',
  table_schema: 'hdb_catalog',
  columns: [
    { column_name: 'id', data_type: 'uuid' },
    { column_name: 'event_id', data_type: 'uuid' },
    { column_name: 'status', data_type: 'int' },
    { column_name: 'request', data_type: 'text' },
    { column_name: 'response', data_type: 'text' },
    { column_name: 'created_at', data_type: 'timestamptz' },
  ],
};<|MERGE_RESOLUTION|>--- conflicted
+++ resolved
@@ -1,11 +1,6 @@
 import { LocalEventTriggerState } from './state';
-<<<<<<< HEAD
-import { isValidURL } from '../../../Common/utils/jsUtils';
 import { BaseTable } from '../../../../dataSources/types';
-=======
 import { isURLTemplated, isValidURL } from '../../../Common/utils/jsUtils';
-import { makeBaseTable } from '../../../Common/utils/pgUtils';
->>>>>>> 84f2991c
 
 // check 2xx success status codes
 
