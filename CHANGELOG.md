# Hasura GraphQL Engine Changelog

## Next release

### Bug fixes and improvements

<<<<<<< HEAD
- docs: add API docs for `webhook_from_env` in event triggers
=======
- server: add support for `_inc` on `real`, `double`, `numeric` and `money` (fix #3573)
- server: support special characters in JSON path query argument with bracket `[]` notation, e.g `obj['Hello World!']` (#3890) (#4482)
>>>>>>> 5f846695

## `v1.2.0-beta.4`

### add query support in actions

(close #4032) (#4309)

### console: persist columns state in data browser

The order, collapsed state of columns and page size is now persisted across page navigation

(close #3390) (#3753)

### Bug fixes and improvements

- cli: set_table_is_enum metadata type for squashing migrations (close #4394) (#4395)
- console: query support for actions (#4318)
- cli: query support for actions (#4318)
- cli: add retry_conf in event trigger for squashing migrations (close #4296) (#4324)
- cli: allow customization of server api paths (close #4016)
- cli: clean up migration files created during a failed migrate api (close #4312) (#4319)
- cli: add support for multiple versions of plugin (close #4105)
- cli: template assets path in console HTML for unversioned builds
- console: recover from SDL parse in actions type definition editor (fix #4385) (#4389)
- console: allow customising graphql field names for columns of views (close #3689) (#4255)
- console: fix clone permission migrations (close #3985) (#4277)
- console: decouple data rows and count fetch in data browser to account for really large tables (close #3793) (#4269)
- console: update cookie policy for API calls to "same-origin"
- console: redirect to /:table/browse from /:table (close #4330) (#4374)
- console: surround string type column default value with quotes (close #4371) (#4423)
- console: add undefined check to fix error (close #4444) (#4445)
- console: change react ace editor theme to eclipse (close #4437)
- docs: add One-Click Render deployment guide (close #3683) (#4209)
- server: reserved keywords in column references break parser (fix #3597) #3927
- server: fix postgres specific error message that exposed database type on invalid query parameters (#4294)
- server: manage inflight events when HGE instance is gracefully shutdown (close #3548)
- server: fix an edge case where some events wouldn't be processed because of internal erorrs (#4213)
- server: fix downgrade not working to version v1.1.1 (#4354)
- server: `type` field is not required if `jwk_url` is provided in JWT config
- server: add a new field `claims_namespace_path` which accepts a JSON Path for looking up hasura claim in the JWT token (#4349)
- server: support reusing Postgres scalars in custom types (close #4125)
  
## `v1.2.0-beta.3`

### console: manage Postgres check constraints

Postgres Check constraints allows you to specify that the value in a certain column must satisfy a Boolean (truth-value) expression. They can be used to put in simple input validations for mutations and with this release, these constraints can now be added while creating a table or later from Modify tab on the console.

**Example**:
When a product is created, ensure that the price is greater than zero. The SQL would look like this:

```sql
CREATE TABLE products (
    product_id UUID DEFAULT gen_random_uuid(),
    name TEXT,
    price NUMERIC CONSTRAINT positive_price CHECK (price > 0)
);
```

To create this table with Hasura Console, on the 'Add a new table' screen, after adding all the columns, scroll down to 'Check constraints' section and 'Add a new check constraint' with the following properties:

- Constraint name: `positive_price`
- Check expression: `price > 0`

Read more about check constraints on [Postgres Docs](https://www.postgresql.org/docs/12/ddl-constraints.html#DDL-CONSTRAINTS-CHECK-CONSTRAINTS).

(close #1700) (#3881)

### CLI: V2 migrations architecture

A new CLI migrations image is introduced to account for the new migrations workflow. If you're have a project with `version: 2` in `config.yaml`, you should use the new image: `hasura/graphql-engine:v1.2.0-cli-migrations-v2`. Mount the migrations at `/hasura-migrations` and metadata at `/hasura-metadata`.

(close #3969) (#4145)

### Bug fixes and improvements

- server: improve performance of replace_metadata tracking many tables (fix #3802)
- server: option to reload remote schemas in 'reload_metadata' API (fix #3792, #4117)
- server: fix various space leaks to avoid excessive memory consumption
- server: fix postgres query error when computed fields included in mutation response (fix #4035)
- server: fix `__typename` not being included for custom object types (fix #4063)
- server: preserve cookie headers from sync action webhook (close #4021)
- server: validate action webhook response to conform to action output type (fix #3977)
- server: add 'ID' to default scalars in custom types (fix #4061)
- server: fix erroneous error log "Received STOP for an operation ..."
- console: enum field values can be selected through a dropdown in insert/edit rows page (close #3748) (#3810)
- console: exported metadata filenames are now unique(`hasura_metadata_<timestamp>.json`) (close #1772) (#4106)
- console: allow bulk deleting rows in 'Browse Rows' section (close #1739) (#3735)
- console: fix computed field permission selection (#4246)
- console: allow customising root fields of single row mutations (close #4203) (#4254)
- console: fix json string rendering in data browser (close #4201) (#4221)
- console: handle long column names in event trigger update columns (close #4123) (#4210)
- console: disable selecting roles without permissions for bulk actions (close #4178) (#4195)
- console: fix passing default value to JsonInput (#4175)
- console: fix parsing of wrapped types in SDL (close #4099) (#4167)
- console: misc actions fixes (#4059)
- console: action relationship page improvements (fix #4062, #4130) (#4133)
- cli: fix init command to generate correct config (fix #4036) (#4038)
- cli: fix parse error returned on console api (close #4126) (#4152)
- cli: fix typo in cli example for squash (fix #4047) (#4049)
- docs: add statement to grant hasura permissions for PG functions (#4238)
- docs: add docs for redeliver_event api (fix #4176) (#4177)
- docs: update permission.rst for check constraint api (#4124)
- docs: add note on pg versions for actions (#4034)
- docs: add latest prerelease build info (close #4041) (#4048)
- docs: add AuthGuardian JWT guide (#3958)

## `v1.2.0-beta.2`

- server: Don't update catalog version if using --dryRun (#3970)
- cli: add version flag in update-cli command (#3996)
- cli(migrations-img): add env to skip update prompts (fix #3964) (#3968)
- cli, server: use prerelease tag as channel for console assets cdn (#3975)
- cli: fix flags in actions, migrate and metadata cmd (fix #3982) (#3991)
- cli: preserve action definition in metadata apply (fix… (#3993)
- cli: bug fixes related to actions (#3951)

## `v1.2.0-beta.1`

### Hasura Actions

Actions are a way to extend Hasura’s auto-generated mutations with entirely custom ones which can handle various use cases such as data validation, data enrichment from external sources and any other complex business logic.

A new mutation can be created either by defining its GraphQL SDL or by deriving it from an existing Hasura-generated mutation. The resolver is exposed to Hasura as a webhook which can be called synchronously or asynchronously. This release also includes an ever evolving codegen workflow to make managing the custom resolvers easier.

Read more about actions in the [docs](https://docs.hasura.io/1.0/graphql/manual/actions/index.html).

(#3042) (#3252) (#3859)

### Downgrade command

A new command is added to the server executable for downgrading to earlier releases. Previously, if you ran a newer Hasura version and wanted to go back to an old version on the same database, you had to stop Hasura, run some SQL statements and start Hasura again. With the new `downgrade` command, these SQL statements can be run automatically.

**Example**: Downgrade from `v1.2.0` to `v1.0.0`:

```bash
# stop hasura v1.2.0

# run the following command:
docker run hasura/graphql-engine:v1.2.0 graphql-engine --database-url <db-url> downgrade --to-v1.0.0

# start hasura v1.0.0
```

Read more about this command in the [docs](https://hasura.io/docs/1.0/graphql/manual/deployment/downgrading.html#downgrading-hasura-graphql-engine).

(close #1156) (#3760)

### Expiration of connections authenticated by WebHooks

When using webhooks to authenticate incoming requests to the GraphQL engine server, it is now possible to specify an expiration time; the connection to the server will be automatically closed if it's still running when the expiration delay is expired.

Read more about it in the [docs](https://hasura.io/docs/1.0/graphql/manual/auth/authentication/webhook.html).

### Bug fixes and improvements

- server: check expression in update permissions (close #384) (rfc #3750) (#3804)
- console: show pre-release update notifications with opt out option (#3888)
- console: handle invalid keys in permission builder (close #3848) (#3863)<|MERGE_RESOLUTION|>--- conflicted
+++ resolved
@@ -4,12 +4,9 @@
 
 ### Bug fixes and improvements
 
-<<<<<<< HEAD
-- docs: add API docs for `webhook_from_env` in event triggers
-=======
 - server: add support for `_inc` on `real`, `double`, `numeric` and `money` (fix #3573)
 - server: support special characters in JSON path query argument with bracket `[]` notation, e.g `obj['Hello World!']` (#3890) (#4482)
->>>>>>> 5f846695
+- docs: add API docs for using environment variables as webhook urls in event triggers
 
 ## `v1.2.0-beta.4`
 
