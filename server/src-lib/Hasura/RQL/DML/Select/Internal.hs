module Hasura.RQL.DML.Select.Internal
  ( mkSQLSelect
  , mkAggSelect
  , mkFuncSelectWith
  , module Hasura.RQL.DML.Select.Types
  )
where

import           Control.Arrow               ((&&&))
import           Data.List                   (delete, sort)
import           Instances.TH.Lift           ()

import qualified Data.HashMap.Strict         as HM
import qualified Data.List.NonEmpty          as NE
import qualified Data.Text                   as T

import           Hasura.Prelude
import           Hasura.RQL.DML.Internal
import           Hasura.RQL.DML.Select.Types
import           Hasura.RQL.GBoolExp
import           Hasura.RQL.Types
import           Hasura.Server.Utils
import           Hasura.SQL.Rewrite          (prefixNumToAliases)
import           Hasura.SQL.Types

import qualified Hasura.SQL.DML              as S

-- Conversion of SelectQ happens in 2 Stages.
-- Stage 1 : Convert input query into an annotated AST
-- Stage 2 : Convert annotated AST to SQL Select

tableFromToFromItem :: TableFrom -> S.FromItem
tableFromToFromItem = \case
  TableFrom tn Nothing  -> S.FISimple tn Nothing
  TableFrom _  (Just i) -> S.FIIden i

tableFromToQual :: TableFrom -> S.Qual
tableFromToQual = \case
  TableFrom tn Nothing  -> S.QualTable tn
  TableFrom _  (Just i) -> S.QualIden i

aggFldToExp :: AggFlds -> S.SQLExp
aggFldToExp aggFlds = jsonRow
  where
    jsonRow = S.applyJsonBuildObj (concatMap aggToFlds aggFlds)
    withAls fldName sqlExp = [S.SELit fldName, sqlExp]
    aggToFlds (FieldName t, fld) = withAls t $ case fld of
      AFCount cty -> S.SECount cty
      AFOp aggOp  -> aggOpToObj aggOp
      AFExp e     -> S.SELit e

    aggOpToObj (AggOp op flds) =
      S.applyJsonBuildObj $ concatMap (colFldsToExtr op) flds

    colFldsToExtr op (FieldName t, PCFCol col) =
      [ S.SELit t
      , S.SEFnApp op [S.SEIden $ toIden col] Nothing
      ]
    colFldsToExtr _ (FieldName t, PCFExp e) =
      [ S.SELit t , S.SELit e]

arrNodeToSelect :: BaseNode -> [S.Extractor] -> S.BoolExp -> S.Select
arrNodeToSelect bn extrs joinCond =
  S.mkSelect
    { S.selExtr = extrs
    , S.selFrom = Just $ S.FromExp [selFrom]
    }
  where
    selFrom = S.mkSelFromItem (baseNodeToSel joinCond bn) $ S.Alias $
              _bnPrefix bn

asSingleRowExtr :: S.Alias -> S.Extractor
asSingleRowExtr col = S.Extractor extr $ Just col
  where
    extr    = S.SEFnApp "coalesce" [jsonAgg, S.SELit "null"] Nothing
    jsonAgg = S.SEOpApp (S.SQLOp "->")
              [ S.SEFnApp "json_agg" [S.SEIden $ toIden col] Nothing
              , S.SEUnsafe "0"
              ]

withJsonAggExtr :: Maybe S.OrderByExp -> S.Alias -> S.Extractor
withJsonAggExtr orderByM col =
  S.Extractor extr $ Just col
  where
    extr = S.SEFnApp "coalesce" [jsonAgg, S.SELit "[]"] Nothing
    jsonAgg = S.SEFnApp "json_agg" [S.SEIden $ toIden col] orderByM

asJsonAggExtr :: Bool -> S.Alias -> Maybe S.OrderByExp -> S.Extractor
asJsonAggExtr singleObj als ordByExpM =
  bool (withJsonAggExtr ordByExpM als) (asSingleRowExtr als) singleObj

-- array relationships are not grouped, so have to be prefixed by
-- parent's alias
mkUniqArrRelAls :: FieldName -> [FieldName] -> Iden
mkUniqArrRelAls parAls flds =
  Iden $
  getFieldNameTxt parAls <> "."
  <> T.intercalate "." (map getFieldNameTxt flds)

mkArrRelTableAls :: Iden -> FieldName -> [FieldName] -> Iden
mkArrRelTableAls pfx parAls flds =
  pfx <> Iden ".ar." <> uniqArrRelAls
  where
    uniqArrRelAls = mkUniqArrRelAls parAls flds

mkObjRelTableAls :: Iden -> RelName -> Iden
mkObjRelTableAls pfx relName =
  pfx <> Iden ".or." <> toIden relName

mkBaseTableAls :: Iden -> Iden
mkBaseTableAls pfx =
  pfx <> Iden ".base"

mkBaseTableColAls :: Iden -> PGCol -> Iden
mkBaseTableColAls pfx pgCol =
  pfx <> Iden ".pg." <> toIden pgCol

ordByFldName :: FieldName
ordByFldName = FieldName "order_by"

-- posttgres ignores anything beyond 63 chars for an iden
-- in this case, we'll need to use json_build_object function
-- json_build_object is slower than row_to_json hence it is only
-- used when needed
buildJsonObject
  :: Iden -> FieldName -> ArrRelCtx
  -> [(FieldName, AnnFld)] -> (S.Alias, S.SQLExp)
buildJsonObject pfx parAls arrRelCtx flds =
  if any ( (> 63) . T.length . getFieldNameTxt . fst ) flds
  then withJsonBuildObj parAls jsonBuildObjExps
  else withRowToJSON parAls rowToJsonExtrs
  where
    jsonBuildObjExps = concatMap (toSQLFld withAlsExp) flds
    rowToJsonExtrs = map (toSQLFld withAlsExtr) flds

    withAlsExp fldName sqlExp =
      [S.SELit $ getFieldNameTxt fldName, sqlExp]

    withAlsExtr fldName sqlExp =
      S.Extractor sqlExp $ Just $ S.toAlias fldName

    toSQLFld :: (FieldName -> S.SQLExp -> f)
             -> (FieldName, AnnFld) -> f
    toSQLFld f (fldAls, fld) = f fldAls $ case fld of
<<<<<<< HEAD
      FCol col args  -> toSQLColArgs col args
=======
      FCol col    -> toSQLCol col
      FColArg col args -> toSQLColArgs col args
>>>>>>> 5493c6b7
      FExp e      -> S.SELit e
      FObj objSel ->
        let qual = mkObjRelTableAls pfx $ aarName objSel
        in S.mkQIdenExp qual fldAls
      FArr arrSel      ->
        let arrPfx = snd $ mkArrNodePfx pfx parAls arrRelCtx $
                     ANIField (fldAls, arrSel)
        in S.mkQIdenExp arrPfx fldAls

    toSQLCol :: PGColInfo -> S.SQLExp
    toSQLCol col = toJSONableExp (pgiType col) $
                    S.mkQIdenExp (mkBaseTableAls pfx) $ pgiName col

<<<<<<< HEAD
    toSQLColArgs :: PGColInfo -> Maybe ColOp -> S.SQLExp
    toSQLColArgs col Nothing = toSQLCol col
    toSQLColArgs col (Just (ColOp op exp)) = 
      toJSONableExp colTy $ S.mkSQLOpExp op colNameExp exp
      where 
        colTy = pgiType col
        colNameExp = S.mkQIdenExp (mkBaseTableAls pfx) $ pgiName col

=======
    toSQLColArgs :: PGColInfo -> AnnArgs -> S.SQLExp
    toSQLColArgs col args
      | isJSONType colTy || isJSONBType colTy =
          case (getJSONArgumentPath args) of
            Nothing -> toSQLCol col
            Just pArg -> toJSONableExp colTy $
                          S.SEOpApp S.jsonbGetOp
                            [ S.mkQIdenExp (mkBaseTableAls pfx) $ pgiName col
                            , S.SELit pArg
                            ]
      | otherwise = toSQLCol col
      where
        colTy = pgiType col
>>>>>>> 5493c6b7


-- uses row_to_json to build a json object
withRowToJSON
  :: FieldName -> [S.Extractor] -> (S.Alias, S.SQLExp)
withRowToJSON parAls extrs =
  (S.toAlias parAls, jsonRow)
  where
    jsonRow = S.applyRowToJson extrs

-- uses json_build_object to build a json object
withJsonBuildObj
  :: FieldName -> [S.SQLExp] -> (S.Alias, S.SQLExp)
withJsonBuildObj parAls exps =
  (S.toAlias parAls, jsonRow)
  where
    jsonRow = S.applyJsonBuildObj exps

mkAggObFld :: AnnAggOrdBy -> FieldName
mkAggObFld = \case
  AAOCount     -> FieldName "count"
  AAOOp op col -> FieldName $ op <> "." <> getPGColTxt col

mkAggObExtrAndFlds :: AnnAggOrdBy -> (S.Extractor, AggFlds)
mkAggObExtrAndFlds annAggOb = case annAggOb of
  AAOCount       ->
    ( S.Extractor S.countStar als
    , [(FieldName "count", AFCount S.CTStar)]
    )
  AAOOp op pgCol ->
    ( S.Extractor (S.SEFnApp op [S.SEIden $ toIden pgCol] Nothing) als
    , [(FieldName op, AFOp $ AggOp op [(fromPGCol pgCol, PCFCol pgCol)])]
    )
  where
    als = Just $ S.toAlias $ mkAggObFld annAggOb

processAnnOrderByItem
  :: Iden
  -> FieldName
  -> ArrRelCtx
  -> AnnOrderByItem
       -- the extractors which will select the needed columns
  -> ( (S.Alias, S.SQLExp)
       -- the sql order by item that is attached to the final select
     , S.OrderByItem
       -- extra nodes for order by
     , OrderByNode
     )
processAnnOrderByItem pfx parAls arrRelCtx (OrderByItemG obTyM annObCol obNullsM) =
  ( (obColAls, obColExp)
  , sqlOrdByItem
  , relNodeM
  )
  where
    ((obColAls, obColExp), relNodeM) = processAnnOrderByCol pfx parAls arrRelCtx annObCol

    sqlOrdByItem =
      S.OrderByItem (S.SEIden $ toIden obColAls)
      (unOrderType <$> obTyM) (unNullsOrder <$> obNullsM)

processAnnOrderByCol
  :: Iden
  -> FieldName
  -> ArrRelCtx
  -> AnnObCol
       -- the extractors which will select the needed columns
  -> ( (S.Alias, S.SQLExp)
       -- extra nodes for order by
     , OrderByNode
     )
processAnnOrderByCol pfx parAls arrRelCtx = \case
  AOCPG colInfo ->
    let
      qualCol  = S.mkQIdenExp (mkBaseTableAls pfx) (toIden $ pgiName colInfo)
      obColAls = mkBaseTableColAls pfx $ pgiName colInfo
    in ( (S.Alias obColAls, qualCol)
       , OBNNothing
       )
  -- "pfx.or.relname"."pfx.ob.or.relname.rest" AS "pfx.ob.or.relname.rest"
  AOCObj (RelInfo rn _ colMapping relTab _) relFltr rest ->
    let relPfx  = mkObjRelTableAls pfx rn
        ((nesAls, nesCol), ordByNode) =
          processAnnOrderByCol relPfx ordByFldName emptyArrRelCtx rest
        (objNodeM, arrNodeM) = case ordByNode of
          OBNNothing           -> (Nothing, Nothing)
          OBNObjNode name node -> (Just (name, node), Nothing)
          OBNArrNode als node  -> (Nothing, Just (als, node))
        qualCol = S.mkQIdenExp relPfx nesAls
        relBaseNode =
          BaseNode relPfx Nothing (S.FISimple relTab Nothing)
          (toSQLBoolExp (S.QualTable relTab) relFltr)
          Nothing Nothing Nothing
          (HM.singleton nesAls nesCol)
          (maybe HM.empty (uncurry HM.singleton) objNodeM)
          (maybe HM.empty (uncurry HM.singleton) arrNodeM)
        relNode = ObjNode colMapping relBaseNode
    in ( (nesAls, qualCol)
       , OBNObjNode rn relNode
       )
  AOCAgg (RelInfo rn _ colMapping relTab _ ) relFltr annAggOb ->
    let (arrAls, arrPfx) =
          mkArrNodePfx pfx parAls arrRelCtx $ ANIAggOrdBy rn
        fldName = mkAggObFld annAggOb
        qOrdBy = S.mkQIdenExp arrPfx $ toIden fldName
        tabFrom = TableFrom relTab Nothing
        tabPerm = TablePerm relFltr Nothing
        (extr, arrFlds) = mkAggObExtrAndFlds annAggOb
        selFld = TAFAgg arrFlds
        bn = mkBaseNode arrPfx fldName selFld tabFrom tabPerm noTableArgs
        aggNode = ArrNode [extr] colMapping $ mergeBaseNodes bn $
                  mkEmptyBaseNode arrPfx tabFrom
        obAls = arrPfx <> Iden "." <> toIden fldName
    in ( (S.Alias obAls, qOrdBy)
       , OBNArrNode arrAls aggNode
       )

processDistinctOnCol
  :: Iden
  -> NE.NonEmpty PGCol
  -> ( S.DistinctExpr
     -- additional column extractors
     , [(S.Alias, S.SQLExp)]
     )
processDistinctOnCol pfx neCols = (distOnExp, colExtrs)
  where
    cols = toList neCols
    distOnExp = S.DistinctOn $ map (S.SEIden . toIden . mkQColAls) cols
    mkQCol c = S.mkQIdenExp (mkBaseTableAls pfx) $ toIden c
    mkQColAls = S.Alias . mkBaseTableColAls pfx
    colExtrs = flip map cols $ mkQColAls &&& mkQCol


mkEmptyBaseNode :: Iden -> TableFrom -> BaseNode
mkEmptyBaseNode pfx tableFrom =
  BaseNode pfx Nothing fromItem (S.BELit True) Nothing Nothing
  Nothing selOne HM.empty HM.empty
  where
    selOne = HM.singleton (S.Alias $ pfx <> Iden "__one") (S.SEUnsafe "1")
    fromItem = tableFromToFromItem tableFrom

-- If query limit > permission limit then consider permission limit Else consider query limit
applyPermLimit
  :: Maybe Int -- Permission limit
  -> Maybe Int -- Query limit
  -> Maybe Int -- Return SQL exp
applyPermLimit mPermLimit mQueryLimit =
  maybe mQueryLimit compareWithPermLimit mPermLimit
  where
    compareWithPermLimit pLimit =
      maybe (Just pLimit) (compareLimits pLimit) mQueryLimit
    compareLimits pLimit qLimit = Just $
      if qLimit > pLimit then pLimit else qLimit

aggSelToArrNode :: Iden -> FieldName -> ArrRelAgg -> ArrNode
aggSelToArrNode pfx als aggSel =
  ArrNode [extr] colMapping mergedBN
  where
    AnnRelG _ colMapping annSel = aggSel
    AnnSelG aggFlds tabFrm tabPerm tabArgs = annSel
    fldAls = S.Alias $ toIden als

    extr = flip S.Extractor (Just fldAls) $ S.applyJsonBuildObj $
           concatMap selFldToExtr aggFlds

    ordBy = _bnOrderBy mergedBN

    allBNs = map mkAggBaseNode aggFlds
    emptyBN = mkEmptyBaseNode pfx tabFrm
    mergedBN = foldr mergeBaseNodes emptyBN allBNs

    mkAggBaseNode (fn, selFld) =
      mkBaseNode pfx fn selFld tabFrm tabPerm tabArgs

    selFldToExtr (FieldName t, fld) = (:) (S.SELit t) $ pure $ case fld of
      TAFAgg flds -> aggFldToExp flds
      TAFNodes _ ->
        let jsonAgg = S.SEFnApp "json_agg" [S.SEIden $ Iden t] ordBy
        in S.SEFnApp "coalesce" [jsonAgg, S.SELit "[]"] Nothing
      TAFExp e ->
        -- bool_or to force aggregation
        S.SEFnApp "coalesce"
        [ S.SELit e , S.SEUnsafe "bool_or('true')::text"] Nothing

mkArrNodePfx
  :: Iden
  -> FieldName
  -> ArrRelCtx
  -> ArrNodeItem
  -> (S.Alias, Iden)
mkArrNodePfx pfx parAls (ArrRelCtx arrFlds obRels) = \case
  ANIField aggFld@(fld, annArrSel) ->
    let (rn, tabArgs) = fetchRNAndTArgs annArrSel
        similarFlds = getSimilarAggFlds rn tabArgs $ delete aggFld
        similarOrdByFound = rn `elem` obRels && tabArgs == noTableArgs
        extraOrdByFlds = bool [] [ordByFldName] similarOrdByFound
        sortedFlds = sort $ fld : (similarFlds <> extraOrdByFlds)
    in ( S.Alias $ mkUniqArrRelAls parAls sortedFlds
       , mkArrRelTableAls pfx parAls sortedFlds
       )
  ANIAggOrdBy rn ->
    let similarFlds = getSimilarAggFlds rn noTableArgs id
        sortedFlds = sort $ ordByFldName:similarFlds
    in ( S.Alias $ mkUniqArrRelAls parAls sortedFlds
       , mkArrRelTableAls pfx parAls sortedFlds
       )
  where
    getSimilarAggFlds rn tabArgs f = map fst $
      flip filter (f arrFlds) $ \(_, annArrSel) ->
        let (lrn, lTabArgs) = fetchRNAndTArgs annArrSel
        in (lrn == rn) && (lTabArgs == tabArgs)

    fetchRNAndTArgs (ASSimple (AnnRelG rn _ annSel)) =
      (rn, _asnArgs annSel)
    fetchRNAndTArgs (ASAgg (AnnRelG rn _ annSel)) =
      (rn, _asnArgs annSel)

fetchOrdByAggRels
  :: Maybe (NE.NonEmpty AnnOrderByItem)
  -> [RelName]
fetchOrdByAggRels orderByM = fromMaybe [] relNamesM
  where
    relNamesM =
      mapMaybe (fetchAggOrdByRels . obiColumn) . toList <$> orderByM

    fetchAggOrdByRels (AOCAgg ri _ _) = Just $ riName ri
    fetchAggOrdByRels _               = Nothing

mkOrdByItems
  :: Iden -> FieldName
  -> Maybe (NE.NonEmpty AnnOrderByItem)
  -> ArrRelCtx
     -- extractors
  -> ( [(S.Alias, S.SQLExp)]
     -- object relation nodes
     , HM.HashMap RelName ObjNode
     -- array relation aggregate nodes
     , HM.HashMap S.Alias ArrNode
     -- final order by expression
     , Maybe S.OrderByExp
     )
mkOrdByItems pfx fldAls orderByM arrRelCtx =
  (obExtrs, ordByObjsMap, ordByArrsMap, ordByExpM)
  where
    procAnnOrdBy' = processAnnOrderByItem pfx fldAls arrRelCtx
    procOrdByM =
      unzip3 . map procAnnOrdBy' . toList <$> orderByM

    obExtrs  = maybe [] _1 procOrdByM
    ordByExpM  = S.OrderByExp . _2 <$> procOrdByM

    ordByObjs = mapMaybe getOrdByRelNode $ maybe [] _3 procOrdByM
    ordByObjsMap = HM.fromListWith mergeObjNodes ordByObjs

    ordByAggArrs = mapMaybe getOrdByAggNode $ maybe [] _3 procOrdByM
    ordByArrsMap = HM.fromListWith mergeArrNodes ordByAggArrs

    getOrdByRelNode (OBNObjNode name node) = Just (name, node)
    getOrdByRelNode _                      = Nothing

    getOrdByAggNode (OBNArrNode als node) = Just (als, node)
    getOrdByAggNode _                     = Nothing

mkBaseNode
  :: Iden -> FieldName -> TableAggFld -> TableFrom
  -> TablePerm -> TableArgs -> BaseNode
mkBaseNode pfx fldAls annSelFlds tableFrom tablePerm tableArgs =
  BaseNode pfx distExprM fromItem finalWhere ordByExpM finalLimit offsetM
  allExtrs allObjsWithOb allArrsWithOb
  where
    TablePerm fltr permLimitM = tablePerm
    TableArgs whereM orderByM limitM offsetM distM = tableArgs
    aggOrdByRelNames = fetchOrdByAggRels orderByM

    (allExtrs, allObjsWithOb, allArrsWithOb, ordByExpM) =
      case annSelFlds of
        TAFNodes flds ->
          let arrFlds = mapMaybe getAnnArr flds
              arrRelCtx = mkArrRelCtx arrFlds
              selExtr = buildJsonObject pfx fldAls arrRelCtx flds
              -- all object relationships
              objNodes = HM.fromListWith mergeObjNodes $
                        map mkObjItem (mapMaybe getAnnObj flds)
              -- all array items (array relationships + aggregates)
              arrNodes = HM.fromListWith mergeArrNodes $
                         map (mkArrItem arrRelCtx) arrFlds

              (obExtrs, ordByObjs, ordByArrs, obeM)
                      = mkOrdByItems' arrRelCtx
              allObjs = HM.unionWith mergeObjNodes objNodes ordByObjs
              allArrs = HM.unionWith mergeArrNodes arrNodes ordByArrs

          in ( HM.fromList $ selExtr:obExtrs <> distExtrs
             , allObjs
             , allArrs
             , obeM
             )
        TAFAgg tabAggs ->
          let extrs = concatMap (fetchExtrFromAggFld . snd) tabAggs
              (obExtrs, ordByObjs, ordByArrs, obeM)
                      = mkOrdByItems' emptyArrRelCtx
          in ( HM.fromList $ extrs <> obExtrs <> distExtrs
             , ordByObjs
             , ordByArrs
             , obeM
             )
        TAFExp _ ->
          let (obExtrs, ordByObjs, ordByArrs, obeM)
                      = mkOrdByItems' emptyArrRelCtx
          in (HM.fromList obExtrs, ordByObjs, ordByArrs, obeM)

    fetchExtrFromAggFld (AFCount cty) = countTyToExps cty
    fetchExtrFromAggFld (AFOp aggOp)  = aggOpToExps aggOp
    fetchExtrFromAggFld (AFExp _)     = []

    countTyToExps S.CTStar            = []
    countTyToExps (S.CTSimple cols)   = colsToExps cols
    countTyToExps (S.CTDistinct cols) = colsToExps cols

    colsToExps = mapMaybe (mkColExp . PCFCol)

    aggOpToExps = mapMaybe (mkColExp . snd) . _aoFlds

    mkColExp (PCFCol c) =
      let qualCol = S.mkQIdenExp (mkBaseTableAls pfx) (toIden c)
          colAls = toIden c
      in Just (S.Alias colAls, qualCol)
    mkColExp _ = Nothing

    finalWhere =
      toSQLBoolExp tableQual $ maybe fltr (andAnnBoolExps fltr) whereM
    fromItem = tableFromToFromItem tableFrom
    tableQual = tableFromToQual tableFrom
    finalLimit = applyPermLimit permLimitM limitM

    mkArrRelCtx arrSels = ArrRelCtx arrSels aggOrdByRelNames

    mkOrdByItems' = mkOrdByItems pfx fldAls orderByM

    distItemsM = processDistinctOnCol pfx <$> distM
    distExprM = fst <$> distItemsM
    distExtrs = fromMaybe [] (snd <$> distItemsM)

    -- process an object relationship
    mkObjItem (fld, objSel) =
      let relName = aarName objSel
          objNodePfx = mkObjRelTableAls pfx $ aarName objSel
          objNode = mkObjNode objNodePfx (fld, objSel)
      in (relName, objNode)

    -- process an array/array-aggregate item
    mkArrItem arrRelCtx (fld, arrSel) =
      let (arrAls, arrPfx) = mkArrNodePfx pfx fldAls arrRelCtx $
                             ANIField (fld, arrSel)
          arrNode = mkArrNode arrPfx (fld, arrSel)
      in (arrAls, arrNode)

    getAnnObj (f, annFld) = case annFld of
      FObj ob -> Just (f, ob)
      _       -> Nothing

    getAnnArr (f, annFld) = case annFld of
      FArr ar -> Just (f, ar)
      _       -> Nothing

annSelToBaseNode :: Iden -> FieldName -> AnnSel -> BaseNode
annSelToBaseNode pfx fldAls annSel =
  mkBaseNode pfx fldAls (TAFNodes selFlds) tabFrm tabPerm tabArgs
  where
    AnnSelG selFlds tabFrm tabPerm tabArgs = annSel

mkObjNode :: Iden -> (FieldName, ObjSel) -> ObjNode
mkObjNode pfx (fldName, AnnRelG _ rMapn rAnnSel) =
  ObjNode rMapn $ annSelToBaseNode pfx fldName rAnnSel

mkArrNode :: Iden -> (FieldName, ArrSel) -> ArrNode
mkArrNode pfx (fldName, annArrSel) = case annArrSel of
  ASSimple annArrRel ->
    let bn = annSelToBaseNode pfx fldName $ aarAnnSel annArrRel
        extr = asJsonAggExtr False (S.toAlias fldName) $
               _bnOrderBy bn
    in ArrNode [extr] (aarMapping annArrRel) bn

  ASAgg annAggSel -> aggSelToArrNode pfx fldName annAggSel

injectJoinCond :: S.BoolExp       -- ^ Join condition
               -> S.BoolExp -- ^ Where condition
               -> S.WhereFrag     -- ^ New where frag
injectJoinCond joinCond whereCond =
  S.WhereFrag $ S.simplifyBoolExp $ S.BEBin S.AndOp joinCond whereCond

mkJoinCond :: S.Alias -> [(PGCol, PGCol)] -> S.BoolExp
mkJoinCond baseTableAls colMapn =
  foldl' (S.BEBin S.AndOp) (S.BELit True) $ flip map colMapn $
  \(lCol, rCol) ->
    S.BECompare S.SEQ (S.mkQIdenExp baseTableAls lCol) (S.mkSIdenExp rCol)

baseNodeToSel :: S.BoolExp -> BaseNode -> S.Select
baseNodeToSel joinCond baseNode =
  S.mkSelect
  { S.selExtr    = [S.Extractor e $ Just a | (a, e) <- HM.toList extrs]
  , S.selFrom    = Just $ S.FromExp [joinedFrom]
  , S.selOrderBy = ordByM
  , S.selLimit   = S.LimitExp . S.intToSQLExp <$> limitM
  , S.selOffset  = S.OffsetExp <$> offsetM
  , S.selDistinct = dExp
  }
  where
    BaseNode pfx dExp fromItem whr ordByM limitM
             offsetM extrs objRels arrRels
             = baseNode
    -- this is the table which is aliased as "pfx.base"
    baseSel = S.mkSelect
      { S.selExtr  = [S.Extractor S.SEStar Nothing]
      , S.selFrom  = Just $ S.FromExp [fromItem]
      , S.selWhere = Just $ injectJoinCond joinCond whr
      }
    baseSelAls = S.Alias $ mkBaseTableAls pfx
    baseFromItem = S.FISelect (S.Lateral False) baseSel baseSelAls

    -- function to create a joined from item from two from items
    leftOuterJoin current new =
      S.FIJoin $ S.JoinExpr current S.LeftOuter new $
      S.JoinOn $ S.BELit True

    -- this is the from eexp for the final select
    joinedFrom :: S.FromItem
    joinedFrom = foldl' leftOuterJoin baseFromItem $
                 map objNodeToFromItem (HM.elems objRels) <>
                 map arrNodeToFromItem (HM.elems arrRels)

    objNodeToFromItem :: ObjNode -> S.FromItem
    objNodeToFromItem (ObjNode relMapn relBaseNode) =
      let als = S.Alias $ _bnPrefix relBaseNode
          sel = baseNodeToSel (mkJoinCond baseSelAls relMapn) relBaseNode
      in S.mkLateralFromItem sel als

    arrNodeToFromItem :: ArrNode -> S.FromItem
    arrNodeToFromItem (ArrNode es colMapn bn) =
      let sel = arrNodeToSelect bn es (mkJoinCond baseSelAls colMapn)
          als = S.Alias $ _bnPrefix bn
      in S.mkLateralFromItem sel als

mkAggSelect :: AnnAggSel -> S.Select
mkAggSelect annAggSel =
  prefixNumToAliases $ arrNodeToSelect bn extr $ S.BELit True
  where
    aggSel = AnnRelG (RelName "root") [] annAggSel
    ArrNode extr _ bn =
      aggSelToArrNode (Iden "root") (FieldName "root") aggSel

mkSQLSelect :: Bool -> AnnSel -> S.Select
mkSQLSelect isSingleObject annSel =
  prefixNumToAliases $ arrNodeToSelect baseNode extrs $ S.BELit True
  where
    extrs = pure $ asJsonAggExtr isSingleObject rootFldAls $ _bnOrderBy baseNode
    baseNode = annSelToBaseNode (toIden rootFldName) rootFldName annSel
    rootFldName = FieldName "root"
    rootFldAls  = S.Alias $ toIden rootFldName

mkFuncSelectWith
  :: QualifiedFunction -> QualifiedTable
  -> TablePerm -> TableArgs -> Either TableAggFlds AnnFlds
  -> S.FromItem -> S.SelectWith
mkFuncSelectWith qf tn tabPerm tabArgs eSelFlds frmItem = selWith
  where
    -- SELECT * FROM function_name(args)
    funcSel = S.mkSelect { S.selFrom = Just $ S.FromExp [frmItem]
                         , S.selExtr = [S.Extractor S.SEStar Nothing]
                         }

    mainSel = case eSelFlds of
      Left aggFlds  -> mkAggSelect $
                       AnnSelG aggFlds tabFrom tabPerm tabArgs
      Right annFlds -> mkSQLSelect False $
                       AnnSelG annFlds tabFrom tabPerm tabArgs

    tabFrom = TableFrom tn $ Just $ toIden funcAls

    QualifiedObject sn fn = qf
    funcAls = S.Alias $ Iden $
      getSchemaTxt sn <> "_" <> getFunctionTxt fn <> "__result"

    selWith = S.SelectWith [(funcAls, S.CTESelect funcSel)] mainSel<|MERGE_RESOLUTION|>--- conflicted
+++ resolved
@@ -142,12 +142,7 @@
     toSQLFld :: (FieldName -> S.SQLExp -> f)
              -> (FieldName, AnnFld) -> f
     toSQLFld f (fldAls, fld) = f fldAls $ case fld of
-<<<<<<< HEAD
       FCol col args  -> toSQLColArgs col args
-=======
-      FCol col    -> toSQLCol col
-      FColArg col args -> toSQLColArgs col args
->>>>>>> 5493c6b7
       FExp e      -> S.SELit e
       FObj objSel ->
         let qual = mkObjRelTableAls pfx $ aarName objSel
@@ -161,30 +156,14 @@
     toSQLCol col = toJSONableExp (pgiType col) $
                     S.mkQIdenExp (mkBaseTableAls pfx) $ pgiName col
 
-<<<<<<< HEAD
     toSQLColArgs :: PGColInfo -> Maybe ColOp -> S.SQLExp
     toSQLColArgs col Nothing = toSQLCol col
-    toSQLColArgs col (Just (ColOp op exp)) = 
-      toJSONableExp colTy $ S.mkSQLOpExp op colNameExp exp
+    toSQLColArgs col (Just (ColOp op cExp)) = 
+      toJSONableExp colTy $ S.mkSQLOpExp op colNameExp cExp
       where 
         colTy = pgiType col
         colNameExp = S.mkQIdenExp (mkBaseTableAls pfx) $ pgiName col
 
-=======
-    toSQLColArgs :: PGColInfo -> AnnArgs -> S.SQLExp
-    toSQLColArgs col args
-      | isJSONType colTy || isJSONBType colTy =
-          case (getJSONArgumentPath args) of
-            Nothing -> toSQLCol col
-            Just pArg -> toJSONableExp colTy $
-                          S.SEOpApp S.jsonbGetOp
-                            [ S.mkQIdenExp (mkBaseTableAls pfx) $ pgiName col
-                            , S.SELit pArg
-                            ]
-      | otherwise = toSQLCol col
-      where
-        colTy = pgiType col
->>>>>>> 5493c6b7
 
 
 -- uses row_to_json to build a json object
