{-# LANGUAGE PartialTypeSignatures #-}
module Hasura.RQL.GBoolExp
  ( toSQLBoolExp
  , getBoolExpDeps
  , annBoolExp
  ) where

import           Hasura.Prelude

import qualified Data.HashMap.Strict as M
import qualified Data.Text           as T

import           Data.Aeson
import           Data.Monoid

import qualified Hasura.SQL.DML      as S

import           Data.Text.Extended
import           Hasura.RQL.Types
import           Hasura.SQL.Types

type OpRhsParser m v =
  PGType PGColumnType -> Value -> m v

-- | Represents a reference to a Postgres column, possibly casted an arbitrary
-- number of times. Used within 'parseOperationsExpression' for bookkeeping.
data ColumnReference (b :: Backend)
  = ColumnReferenceColumn !(ColumnInfo b)
  | ColumnReferenceCast !(ColumnReference b) !(ColumnType b)

columnReferenceType :: ColumnReference backend -> ColumnType backend
columnReferenceType = \case
  ColumnReferenceColumn column     -> pgiType column
  ColumnReferenceCast _ targetType -> targetType

<<<<<<< HEAD
instance DQuote (ColumnReference 'Postgres) where
  dquoteTxt = \case
    ColumnReferenceColumn column -> dquoteTxt $ pgiColumn column
=======
instance ToTxt ColumnReference where
  toTxt = \case
    ColumnReferenceColumn column -> toTxt $ pgiColumn column
>>>>>>> f5da1b34
    ColumnReferenceCast reference targetType ->
      toTxt reference <> "::" <> toTxt targetType

parseOperationsExpression
  :: forall m v
   . (MonadError QErr m)
  => OpRhsParser m v
  -> FieldInfoMap (FieldInfo 'Postgres)
  -> ColumnInfo 'Postgres
  -> Value
  -> m [OpExpG 'Postgres v]
parseOperationsExpression rhsParser fim columnInfo =
  withPathK (getPGColTxt $ pgiColumn columnInfo) .
    parseOperations (ColumnReferenceColumn columnInfo)
  where
    parseOperations :: ColumnReference 'Postgres -> Value -> m [OpExpG 'Postgres v]
    parseOperations column = \case
      Object o -> mapM (parseOperation column) (M.toList o)
      val      -> pure . AEQ False <$> rhsParser columnType val
      where
        columnType = PGTypeScalar $ columnReferenceType column

<<<<<<< HEAD
    parseOperation :: ColumnReference 'Postgres -> (T.Text, Value) -> m (OpExpG 'Postgres v)
=======
    parseOperation :: ColumnReference -> (Text, Value) -> m (OpExpG v)
>>>>>>> f5da1b34
    parseOperation column (opStr, val) = withPathK opStr $
      case opStr of
        "$cast"          -> parseCast
        "_cast"          -> parseCast

        "$eq"            -> parseEq
        "_eq"            -> parseEq

        "$ne"            -> parseNe
        "_ne"            -> parseNe
        "$neq"           -> parseNe
        "_neq"           -> parseNe

        "$in"            -> parseIn
        "_in"            -> parseIn

        "$nin"           -> parseNin
        "_nin"           -> parseNin

        "$gt"            -> parseGt
        "_gt"            -> parseGt

        "$lt"            -> parseLt
        "_lt"            -> parseLt

        "$gte"           -> parseGte
        "_gte"           -> parseGte

        "$lte"           -> parseLte
        "_lte"           -> parseLte

        "$like"          -> parseLike
        "_like"          -> parseLike

        "$nlike"         -> parseNlike
        "_nlike"         -> parseNlike

        "$ilike"         -> parseIlike
        "_ilike"         -> parseIlike

        "$nilike"        -> parseNilike
        "_nilike"        -> parseNilike

        "$similar"       -> parseSimilar
        "_similar"       -> parseSimilar
        "$nsimilar"      -> parseNsimilar
        "_nsimilar"      -> parseNsimilar

        "$is_null"       -> parseIsNull
        "_is_null"       -> parseIsNull

        -- jsonb type
        "_contains"      -> guardType [PGJSONB] >> AContains <$> parseOne
        "$contains"      -> guardType [PGJSONB] >> AContains <$> parseOne
        "_contained_in"  -> guardType [PGJSONB] >> AContainedIn <$> parseOne
        "$contained_in"  -> guardType [PGJSONB] >> AContainedIn <$> parseOne
        "_has_key"       -> guardType [PGJSONB] >> AHasKey <$> parseWithTy (PGColumnScalar PGText)
        "$has_key"       -> guardType [PGJSONB] >> AHasKey <$> parseWithTy (PGColumnScalar PGText)

        "_has_keys_any"  -> guardType [PGJSONB] >> AHasKeysAny <$> parseManyWithType (PGColumnScalar PGText)
        "$has_keys_any"  -> guardType [PGJSONB] >> AHasKeysAny <$> parseManyWithType (PGColumnScalar PGText)
        "_has_keys_all"  -> guardType [PGJSONB] >> AHasKeysAll <$> parseManyWithType (PGColumnScalar PGText)
        "$has_keys_all"  -> guardType [PGJSONB] >> AHasKeysAll <$> parseManyWithType (PGColumnScalar PGText)

        -- geometry types
        "_st_contains"   -> parseGeometryOp ASTContains
        "$st_contains"   -> parseGeometryOp ASTContains
        "_st_crosses"    -> parseGeometryOp ASTCrosses
        "$st_crosses"    -> parseGeometryOp ASTCrosses
        "_st_equals"     -> parseGeometryOp ASTEquals
        "$st_equals"     -> parseGeometryOp ASTEquals
        "_st_overlaps"   -> parseGeometryOp ASTOverlaps
        "$st_overlaps"   -> parseGeometryOp ASTOverlaps
        "_st_touches"    -> parseGeometryOp ASTTouches
        "$st_touches"    -> parseGeometryOp ASTTouches
        "_st_within"     -> parseGeometryOp ASTWithin
        "$st_within"     -> parseGeometryOp ASTWithin
        -- geometry and geography types
        "_st_intersects" -> parseGeometryOrGeographyOp ASTIntersects
        "$st_intersects" -> parseGeometryOrGeographyOp ASTIntersects
        "_st_d_within"   -> parseSTDWithinObj
        "$st_d_within"   -> parseSTDWithinObj

        "$ceq"           -> parseCeq
        "_ceq"           -> parseCeq

        "$cne"           -> parseCne
        "_cne"           -> parseCne
        "$cneq"          -> parseCne
        "_cneq"          -> parseCne

        "$cgt"           -> parseCgt
        "_cgt"           -> parseCgt

        "$clt"           -> parseClt
        "_clt"           -> parseClt

        "$cgte"          -> parseCgte
        "_cgte"          -> parseCgte

        "$clte"          -> parseClte
        "_clte"          -> parseClte

        x                -> throw400 UnexpectedPayload $ "Unknown operator : " <> x
      where
        colTy = columnReferenceType column

        parseEq       = AEQ False <$> parseOne -- equals
        parseNe       = ANE False <$> parseOne -- <>
        parseIn       = AIN <$> parseManyWithType colTy -- in an array
        parseNin      = ANIN <$> parseManyWithType colTy -- not in an array
        parseGt       = AGT <$> parseOne -- >
        parseLt       = ALT <$> parseOne -- <
        parseGte      = AGTE <$> parseOne -- >=
        parseLte      = ALTE <$> parseOne -- <=
        parseLike     = guardType stringTypes >> ALIKE <$> parseOne
        parseNlike    = guardType stringTypes >> ANLIKE <$> parseOne
        parseIlike    = guardType stringTypes >> AILIKE () <$> parseOne
        parseNilike   = guardType stringTypes >> ANILIKE () <$> parseOne
        parseSimilar  = guardType stringTypes >> ASIMILAR <$> parseOne
        parseNsimilar = guardType stringTypes >> ANSIMILAR <$> parseOne

        parseIsNull   = bool ANISNOTNULL ANISNULL -- is null
                        <$> parseVal

        parseCeq      = CEQ <$> decodeAndValidateRhsCol
        parseCne      = CNE <$> decodeAndValidateRhsCol
        parseCgt      = CGT <$> decodeAndValidateRhsCol
        parseClt      = CLT <$> decodeAndValidateRhsCol
        parseCgte     = CGTE <$> decodeAndValidateRhsCol
        parseClte     = CLTE <$> decodeAndValidateRhsCol

        parseCast = do
          castOperations <- parseVal
          parsedCastOperations <-
            forM (M.toList castOperations) $ \(targetTypeName, castedComparisons) -> do
              let targetType = textToPGScalarType targetTypeName
                  castedColumn = ColumnReferenceCast column (PGColumnScalar targetType)
              checkValidCast targetType
              parsedCastedComparisons <- withPathK targetTypeName $
                parseOperations castedColumn castedComparisons
              return (targetType, parsedCastedComparisons)
          return . ACast $ M.fromList parsedCastOperations

        checkValidCast targetType = case (colTy, targetType) of
          (PGColumnScalar PGGeometry, PGGeography) -> return ()
          (PGColumnScalar PGGeography, PGGeometry) -> return ()
          _ -> throw400 UnexpectedPayload $
            "cannot cast column of type " <> colTy <<> " to type " <>> targetType

        parseGeometryOp f =
          guardType [PGGeometry] >> f <$> parseOneNoSess colTy val
        parseGeometryOrGeographyOp f =
          guardType geoTypes >> f <$> parseOneNoSess colTy val

        parseSTDWithinObj = case colTy of
          PGColumnScalar PGGeometry -> do
            DWithinGeomOp distVal fromVal <- parseVal
            dist <- withPathK "distance" $ parseOneNoSess (PGColumnScalar PGFloat) distVal
            from <- withPathK "from" $ parseOneNoSess colTy fromVal
            return $ ASTDWithinGeom $ DWithinGeomOp dist from
          PGColumnScalar PGGeography -> do
            DWithinGeogOp distVal fromVal sphVal <- parseVal
            dist <- withPathK "distance" $ parseOneNoSess (PGColumnScalar PGFloat) distVal
            from <- withPathK "from" $ parseOneNoSess colTy fromVal
            useSpheroid <- withPathK "use_spheroid" $ parseOneNoSess (PGColumnScalar PGBoolean) sphVal
            return $ ASTDWithinGeog $ DWithinGeogOp dist from useSpheroid
          _ -> throwError $ buildMsg colTy [PGGeometry, PGGeography]

        decodeAndValidateRhsCol =
          parseVal >>= validateRhsCol

        validateRhsCol rhsCol = do
          let errMsg = "column operators can only compare postgres columns"
          rhsType <- askPGType fim rhsCol errMsg
          if colTy /= rhsType
            then throw400 UnexpectedPayload $
                 "incompatible column types : " <> column <<> ", " <>> rhsCol
            else return rhsCol

        parseWithTy ty = rhsParser (PGTypeScalar ty) val

        -- parse one with the column's type
        parseOne = parseWithTy colTy
        parseOneNoSess ty = rhsParser (PGTypeScalar ty)

        parseManyWithType ty = rhsParser (PGTypeArray ty) val

        guardType validTys = unless (isScalarColumnWhere (`elem` validTys) colTy) $
          throwError $ buildMsg colTy validTys
        buildMsg ty expTys = err400 UnexpectedPayload
          $ " is of type " <> ty <<> "; this operator works only on columns of type "
          <> T.intercalate "/" (map dquote expTys)

        parseVal :: (FromJSON a) => m a
        parseVal = decodeValue val

-- This convoluted expression instead of col = val
-- to handle the case of col : null
equalsBoolExpBuilder :: S.SQLExp -> S.SQLExp -> S.BoolExp
equalsBoolExpBuilder qualColExp rhsExp =
  S.BEBin S.OrOp (S.BECompare S.SEQ qualColExp rhsExp)
    (S.BEBin S.AndOp
      (S.BENull qualColExp)
      (S.BENull rhsExp))

notEqualsBoolExpBuilder :: S.SQLExp -> S.SQLExp -> S.BoolExp
notEqualsBoolExpBuilder qualColExp rhsExp =
  S.BEBin S.OrOp (S.BECompare S.SNE qualColExp rhsExp)
    (S.BEBin S.AndOp
      (S.BENotNull qualColExp)
      (S.BENull rhsExp))

annBoolExp
  :: (QErrM m, TableCoreInfoRM m)
  => OpRhsParser m v
  -> FieldInfoMap (FieldInfo 'Postgres)
  -> GBoolExp ColExp
  -> m (AnnBoolExp 'Postgres v)
annBoolExp rhsParser fim boolExp =
  case boolExp of
    BoolAnd exps -> BoolAnd <$> procExps exps
    BoolOr exps  -> BoolOr <$> procExps exps
    BoolNot e    -> BoolNot <$> annBoolExp rhsParser fim e
    BoolExists (GExists refqt whereExp) ->
      withPathK "_exists" $ do
        refFields <- withPathK "_table" $ askFieldInfoMap refqt
        annWhereExp <- withPathK "_where" $
                       annBoolExp rhsParser refFields whereExp
        return $ BoolExists $ GExists refqt annWhereExp
    BoolFld fld -> BoolFld <$> annColExp rhsParser fim fld
  where
    procExps = mapM (annBoolExp rhsParser fim)

annColExp
  :: (QErrM m, TableCoreInfoRM m)
  => OpRhsParser m v
  -> FieldInfoMap (FieldInfo 'Postgres)
  -> ColExp
  -> m (AnnBoolExpFld 'Postgres v)
annColExp rhsParser colInfoMap (ColExp fieldName colVal) = do
  colInfo <- askFieldInfo colInfoMap fieldName
  case colInfo of
    FIColumn (ColumnInfo _ _ _ (PGColumnScalar PGJSON) _ _) ->
      throwError (err400 UnexpectedPayload "JSON column can not be part of where clause")
    FIColumn pgi ->
      AVCol pgi <$> parseOperationsExpression rhsParser colInfoMap pgi colVal
    FIRelationship relInfo -> do
      relBoolExp      <- decodeValue colVal
      relFieldInfoMap <- askFieldInfoMap $ riRTable relInfo
      annRelBoolExp   <- annBoolExp rhsParser relFieldInfoMap $
                         unBoolExp relBoolExp
      return $ AVRel relInfo annRelBoolExp
    FIComputedField _ ->
      throw400 UnexpectedPayload "Computed columns can not be part of the where clause"
    -- TODO Rakesh (from master)
    FIRemoteRelationship{} ->
      throw400 UnexpectedPayload "remote field unsupported"

toSQLBoolExp
  :: S.Qual -> AnnBoolExpSQL 'Postgres -> S.BoolExp
toSQLBoolExp tq e =
  evalState (convBoolRhs' tq e) 0

convBoolRhs'
  :: S.Qual -> AnnBoolExpSQL 'Postgres -> State Word64 S.BoolExp
convBoolRhs' tq =
  foldBoolExp (convColRhs tq)

convColRhs
  :: S.Qual -> AnnBoolExpFldSQL 'Postgres -> State Word64 S.BoolExp
convColRhs tableQual = \case
  AVCol colInfo opExps -> do
    let colFld = fromPGCol $ pgiColumn colInfo
        bExps = map (mkFieldCompExp tableQual colFld) opExps
    return $ foldr (S.BEBin S.AndOp) (S.BELit True) bExps

  AVRel (RelInfo _ _ colMapping relTN _ _) nesAnn -> do
    -- Convert the where clause on the relationship
    curVarNum <- get
    put $ curVarNum + 1
    let newIden  = Iden $ "_be_" <> T.pack (show curVarNum) <> "_"
                   <> snakeCaseQualObject relTN
        newIdenQ = S.QualIden newIden Nothing
    annRelBoolExp <- convBoolRhs' newIdenQ nesAnn
    let backCompExp = foldr (S.BEBin S.AndOp) (S.BELit True) $
          flip map (M.toList colMapping) $ \(lCol, rCol) ->
            S.BECompare S.SEQ
            (mkQCol (S.QualIden newIden Nothing) rCol)
            (mkQCol tableQual lCol)
        innerBoolExp = S.BEBin S.AndOp backCompExp annRelBoolExp
    return $ S.mkExists (S.FISimple relTN $ Just $ S.Alias newIden) innerBoolExp
  where
    mkQCol q = S.SEQIden . S.QIden q . toIden

foldExists :: GExists (AnnBoolExpFldSQL 'Postgres) -> State Word64 S.BoolExp
foldExists (GExists qt wh) = do
  whereExp <- foldBoolExp (convColRhs (S.QualTable qt)) wh
  return $ S.mkExists (S.FISimple qt Nothing) whereExp

foldBoolExp
  :: (AnnBoolExpFldSQL 'Postgres -> State Word64 S.BoolExp)
  -> AnnBoolExpSQL 'Postgres
  -> State Word64 S.BoolExp
foldBoolExp f = \case
  BoolAnd bes           -> do
    sqlBExps <- mapM (foldBoolExp f) bes
    return $ foldr (S.BEBin S.AndOp) (S.BELit True) sqlBExps

  BoolOr bes           -> do
    sqlBExps <- mapM (foldBoolExp f) bes
    return $ foldr (S.BEBin S.OrOp) (S.BELit False) sqlBExps

  BoolNot notExp       -> S.BENot <$> foldBoolExp f notExp
  BoolExists existsExp -> foldExists existsExp
  BoolFld ce           -> f ce

mkFieldCompExp
  :: S.Qual -> FieldName -> OpExpG 'Postgres S.SQLExp -> S.BoolExp
mkFieldCompExp qual lhsField = mkCompExp (mkQField lhsField)
  where
    mkQCol = S.SEQIden . S.QIden qual . toIden
    mkQField = S.SEQIden . S.QIden qual . Iden . getFieldNameTxt

    mkCompExp :: S.SQLExp -> OpExpG 'Postgres S.SQLExp -> S.BoolExp
    mkCompExp lhs = \case
      ACast casts      -> mkCastsExp casts
      AEQ False val    -> equalsBoolExpBuilder lhs val
      AEQ True val     -> S.BECompare S.SEQ lhs val
      ANE False val    -> notEqualsBoolExpBuilder lhs val
      ANE True  val    -> S.BECompare S.SNE lhs val

      AIN val          -> S.BECompareAny S.SEQ lhs val
      ANIN val         -> S.BENot $ S.BECompareAny S.SEQ lhs val

      AGT val          -> S.BECompare S.SGT lhs val
      ALT val          -> S.BECompare S.SLT lhs val
      AGTE val         -> S.BECompare S.SGTE lhs val
      ALTE val         -> S.BECompare S.SLTE lhs val
      ALIKE val        -> S.BECompare S.SLIKE lhs val
      ANLIKE val       -> S.BECompare S.SNLIKE lhs val
      AILIKE _ val     -> S.BECompare S.SILIKE lhs val
      ANILIKE _ val    -> S.BECompare S.SNILIKE lhs val
      ASIMILAR val     -> S.BECompare S.SSIMILAR lhs val
      ANSIMILAR val    -> S.BECompare S.SNSIMILAR lhs val
      AContains val    -> S.BECompare S.SContains lhs val
      AContainedIn val -> S.BECompare S.SContainedIn lhs val
      AHasKey val      -> S.BECompare S.SHasKey lhs val

      AHasKeysAny val  -> S.BECompare S.SHasKeysAny lhs val
      AHasKeysAll val  -> S.BECompare S.SHasKeysAll lhs val

      ASTContains val   -> mkGeomOpBe "ST_Contains" val
      ASTCrosses val    -> mkGeomOpBe "ST_Crosses" val
      ASTEquals val     -> mkGeomOpBe "ST_Equals" val
      ASTIntersects val -> mkGeomOpBe "ST_Intersects" val
      ASTOverlaps val   -> mkGeomOpBe "ST_Overlaps" val
      ASTTouches val    -> mkGeomOpBe "ST_Touches" val
      ASTWithin val     -> mkGeomOpBe "ST_Within" val
      ASTDWithinGeom (DWithinGeomOp r val)     ->
        applySQLFn "ST_DWithin" [lhs, val, r]
      ASTDWithinGeog (DWithinGeogOp r val sph) ->
        applySQLFn "ST_DWithin" [lhs, val, r, sph]

      ASTIntersectsRast val ->
        applySTIntersects [lhs, val]
      ASTIntersectsNbandGeom (STIntersectsNbandGeommin nband geommin) ->
        applySTIntersects [lhs, nband, geommin]
      ASTIntersectsGeomNband (STIntersectsGeomminNband geommin mNband)->
        applySTIntersects [lhs, geommin, withSQLNull mNband]

      ANISNULL         -> S.BENull lhs
      ANISNOTNULL      -> S.BENotNull lhs
      CEQ rhsCol       -> S.BECompare S.SEQ lhs $ mkQCol rhsCol
      CNE rhsCol       -> S.BECompare S.SNE lhs $ mkQCol rhsCol
      CGT rhsCol       -> S.BECompare S.SGT lhs $ mkQCol rhsCol
      CLT rhsCol       -> S.BECompare S.SLT lhs $ mkQCol rhsCol
      CGTE rhsCol      -> S.BECompare S.SGTE lhs $ mkQCol rhsCol
      CLTE rhsCol      -> S.BECompare S.SLTE lhs $ mkQCol rhsCol
      where
        mkGeomOpBe fn v = applySQLFn fn [lhs, v]

        applySQLFn f exps = S.BEExp $ S.SEFnApp f exps Nothing

        applySTIntersects = applySQLFn "ST_Intersects"

        withSQLNull = fromMaybe S.SENull

        mkCastsExp casts =
          sqlAll . flip map (M.toList casts) $ \(targetType, operations) ->
            let targetAnn = S.mkTypeAnn $ PGTypeScalar targetType
            in sqlAll $ map (mkCompExp (S.SETyAnn lhs targetAnn)) operations

        sqlAll = foldr (S.BEBin S.AndOp) (S.BELit True)

hasStaticExp :: OpExpG backend (PartialSQLExp backend) -> Bool
hasStaticExp = getAny . foldMap (coerce isStaticValue)

getColExpDeps
  :: QualifiedTable -> AnnBoolExpFldPartialSQL 'Postgres -> [SchemaDependency]
getColExpDeps tn = \case
  AVCol colInfo opExps ->
    let cn = pgiColumn colInfo
        colDepReason = bool DRSessionVariable DROnType $ any hasStaticExp opExps
        colDep = mkColDep colDepReason tn cn
        depColsInOpExp = mapMaybe opExpDepCol opExps
        colDepsInOpExp = map (mkColDep DROnType tn) depColsInOpExp
    in colDep:colDepsInOpExp
  AVRel relInfo relBoolExp ->
    let rn = riName relInfo
        relTN = riRTable relInfo
        pd = SchemaDependency (SOTableObj tn (TORel rn)) DROnType
    in pd : getBoolExpDeps relTN relBoolExp

getBoolExpDeps :: QualifiedTable -> AnnBoolExpPartialSQL 'Postgres -> [SchemaDependency]
getBoolExpDeps tn = \case
  BoolAnd exps -> procExps exps
  BoolOr exps  -> procExps exps
  BoolNot e    -> getBoolExpDeps tn e
  BoolExists (GExists refqt whereExp) ->
    let tableDep = SchemaDependency (SOTable refqt) DRRemoteTable
    in tableDep:getBoolExpDeps refqt whereExp
  BoolFld fld  -> getColExpDeps tn fld
  where
    procExps = concatMap (getBoolExpDeps tn)<|MERGE_RESOLUTION|>--- conflicted
+++ resolved
@@ -33,15 +33,9 @@
   ColumnReferenceColumn column     -> pgiType column
   ColumnReferenceCast _ targetType -> targetType
 
-<<<<<<< HEAD
-instance DQuote (ColumnReference 'Postgres) where
-  dquoteTxt = \case
-    ColumnReferenceColumn column -> dquoteTxt $ pgiColumn column
-=======
-instance ToTxt ColumnReference where
+instance ToTxt (ColumnReference 'Postgres) where
   toTxt = \case
     ColumnReferenceColumn column -> toTxt $ pgiColumn column
->>>>>>> f5da1b34
     ColumnReferenceCast reference targetType ->
       toTxt reference <> "::" <> toTxt targetType
 
@@ -64,11 +58,7 @@
       where
         columnType = PGTypeScalar $ columnReferenceType column
 
-<<<<<<< HEAD
-    parseOperation :: ColumnReference 'Postgres -> (T.Text, Value) -> m (OpExpG 'Postgres v)
-=======
-    parseOperation :: ColumnReference -> (Text, Value) -> m (OpExpG v)
->>>>>>> f5da1b34
+    parseOperation :: ColumnReference 'Postgres -> (Text, Value) -> m (OpExpG 'Postgres v)
     parseOperation column (opStr, val) = withPathK opStr $
       case opStr of
         "$cast"          -> parseCast
