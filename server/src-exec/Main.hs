module Main where

import           Migrate                    (migrateCatalog)
import           Ops

import           Control.Monad.STM          (atomically)
import           Data.Time.Clock            (getCurrentTime)
import           Options.Applicative
import           System.Environment         (getEnvironment, lookupEnv)
import           System.Exit                (exitFailure)

import qualified Control.Concurrent         as C
import qualified Data.Aeson                 as A
import qualified Data.ByteString.Char8      as BC
import qualified Data.ByteString.Lazy       as BL
import qualified Data.ByteString.Lazy.Char8 as BLC
import qualified Data.Text                  as T
import qualified Data.Yaml                  as Y
import qualified Network.HTTP.Client        as HTTP
import qualified Network.HTTP.Client.TLS    as HTTP
import qualified Network.Wai.Handler.Warp   as Warp

import           Hasura.Events.Lib
import qualified Hasura.GraphQL.Execute     as GE
import           Hasura.Logging             (Logger (..), defaultLoggerSettings,
                                             mkLogger, mkLoggerCtx)
import           Hasura.Prelude
import           Hasura.RQL.DDL.Metadata    (fetchMetadata)
import           Hasura.RQL.Types           (QErr, adminUserInfo,
                                             emptySchemaCache)
import           Hasura.Server.App          (mkWaiApp)
import           Hasura.Server.Auth
import           Hasura.Server.CheckUpdates (checkForUpdates)
import           Hasura.Server.Init
import           Hasura.Server.Query        (peelRun)
import           Hasura.Server.Telemetry
import           Hasura.Server.Version      (currentVersion)

import qualified Database.PG.Query          as Q

printErrExit :: forall a . String -> IO a
printErrExit = (>> exitFailure) . putStrLn

printErrJExit :: A.ToJSON a => forall b . a -> IO b
printErrJExit = (>> exitFailure) . printJSON

parseHGECommand :: Parser RawHGECommand
parseHGECommand =
  subparser
    ( command "serve" (info (helper <*> (HCServe <$> serveOpts))
          ( progDesc "Start the GraphQL Engine Server"
            <> footerDoc (Just serveCmdFooter)
          ))
        <> command "export" (info (pure  HCExport)
          ( progDesc "Export graphql-engine's metadata to stdout" ))
        <> command "clean" (info (pure  HCClean)
          ( progDesc "Clean graphql-engine's metadata to start afresh" ))
        <> command "execute" (info (pure  HCExecute)
          ( progDesc "Execute a query" ))
        <> command "version" (info (pure  HCVersion)
          (progDesc "Prints the version of GraphQL Engine"))
    )
  where
    serveOpts = RawServeOptions
                <$> parseServerPort
                <*> parseServerHost
                <*> parseConnParams
                <*> parseTxIsolation
                <*> (parseAdminSecret <|> parseAccessKey)
                <*> parseWebHook
                <*> parseJwtSecret
                <*> parseUnAuthRole
                <*> parseCorsConfig
                <*> parseEnableConsole
                <*> parseEnableTelemetry
                <*> parseWsReadCookie
                <*> parseStringifyNum
                <*> parseEnabledAPIs


parseArgs :: IO HGEOptions
parseArgs = do
  rawHGEOpts <- execParser opts
  env <- getEnvironment
  let eitherOpts = runWithEnv env $ mkHGEOptions rawHGEOpts
  either printErrExit return eitherOpts
  where
    opts = info (helper <*> hgeOpts)
           ( fullDesc <>
             header "Hasura GraphQL Engine: Realtime GraphQL API over Postgres with access control" <>
             footerDoc (Just mainCmdFooter)
           )
    hgeOpts = HGEOptionsG <$> parseRawConnInfo <*> parseHGECommand

printJSON :: (A.ToJSON a) => a -> IO ()
printJSON = BLC.putStrLn . A.encode

printYaml :: (A.ToJSON a) => a -> IO ()
printYaml = BC.putStrLn . Y.encode

main :: IO ()
main =  do
  (HGEOptionsG rci hgeCmd) <- parseArgs
  -- global http manager
  httpManager <- HTTP.newManager HTTP.tlsManagerSettings
  loggerCtx   <- mkLoggerCtx $ defaultLoggerSettings True
  let logger = mkLogger loggerCtx
  case hgeCmd of
    HCServe so@(ServeOptions port host cp isoL mAdminSecret mAuthHook mJwtSecret
                mUnAuthRole corsCfg enableConsole enableTelemetry strfyNum enabledAPIs) -> do
      -- log serve options
      unLogger logger $ serveOptsToLog so
      hloggerCtx  <- mkLoggerCtx $ defaultLoggerSettings False

      authModeRes <- runExceptT $ mkAuthMode mAdminSecret mAuthHook mJwtSecret
                                             mUnAuthRole httpManager loggerCtx

      am <- either (printErrExit . T.unpack) return authModeRes

      ci <- procConnInfo rci
      -- log postgres connection info
      unLogger logger $ connInfoToLog ci

      -- safe init catalog
      initRes <- initialise logger ci httpManager

      -- prepare event triggers data
      prepareEvents logger ci

      pool <- Q.initPGPool ci cp
<<<<<<< HEAD
      queryCache <- GE.initQueryCache
      (app, cacheRef) <- mkWaiApp isoL loggerCtx pool queryCache httpManager
                         am corsCfg enableConsole enableTelemetry
=======
      (app, cacheRef) <- mkWaiApp isoL loggerCtx pool httpManager
                         strfyNum am corsCfg enableConsole enableTelemetry enabledAPIs
>>>>>>> 6ecc187e

      let warpSettings = Warp.setPort port $ Warp.setHost host Warp.defaultSettings

      maxEvThrds <- getFromEnv defaultMaxEventThreads "HASURA_GRAPHQL_EVENTS_HTTP_POOL_SIZE"
      evFetchMilliSec  <- getFromEnv defaultFetchIntervalMilliSec "HASURA_GRAPHQL_EVENTS_FETCH_INTERVAL"
      logEnvHeaders <- getFromEnv False "LOG_HEADERS_FROM_ENV"

      eventEngineCtx <- atomically $ initEventEngineCtx maxEvThrds evFetchMilliSec

      unLogger logger $
        mkGenericStrLog "event_triggers" "starting workers"
      void $ C.forkIO $ processEventQueue hloggerCtx logEnvHeaders httpManager pool cacheRef eventEngineCtx

      -- start a background thread to check for updates
      void $ C.forkIO $ checkForUpdates loggerCtx httpManager

      -- start a background thread for telemetry
      when enableTelemetry $ do
        unLogger logger $ mkGenericStrLog "telemetry" telemetryNotice
        void $ C.forkIO $ runTelemetry logger httpManager cacheRef initRes

      unLogger logger $
        mkGenericStrLog "server" "starting API server"
      Warp.runSettings warpSettings app

    HCExport -> do
      ci <- procConnInfo rci
      res <- runTx ci fetchMetadata
      either printErrJExit printJSON res

    HCClean -> do
      ci <- procConnInfo rci
      res <- runTx ci cleanCatalog
      either printErrJExit (const cleanSuccess) res

    HCExecute -> do
      queryBs <- BL.getContents
      ci <- procConnInfo rci
      res <- runAsAdmin ci httpManager $ execQuery queryBs
      either printErrJExit BLC.putStrLn res

    HCVersion -> putStrLn $ "Hasura GraphQL Engine: " ++ T.unpack currentVersion
  where

    runTx :: Q.ConnInfo -> Q.TxE QErr a -> IO (Either QErr a)
    runTx ci tx = do
      pool <- getMinimalPool ci
      runExceptT $ Q.runTx pool (Q.Serializable, Nothing) tx

    runAsAdmin ci httpManager m = do
      pool <- getMinimalPool ci
      res  <- runExceptT $ peelRun emptySchemaCache adminUserInfo
              httpManager False pool Q.Serializable m
      return $ fmap fst res

    procConnInfo rci =
      either (printErrExit . connInfoErrModifier) return $
        mkConnInfo rci

    getMinimalPool ci = do
      let connParams = Q.defaultConnParams { Q.cpConns = 1 }
      Q.initPGPool ci connParams

    initialise (Logger logger) ci httpMgr = do
      currentTime <- getCurrentTime

      -- initialise the catalog
      initRes <- runAsAdmin ci httpMgr $ initCatalogSafe currentTime
      either printErrJExit (logger . mkGenericStrLog "db_init") initRes

      -- migrate catalog if necessary
      migRes <- runAsAdmin ci httpMgr $ migrateCatalog currentTime
      either printErrJExit (logger . mkGenericStrLog "db_migrate") migRes

      -- generate and retrieve uuids
      getUniqIds ci

    prepareEvents (Logger logger) ci = do
      logger $ mkGenericStrLog "event_triggers" "preparing data"
      res <- runTx ci unlockAllEvents
      either printErrJExit return res

    getUniqIds ci = do
      eDbId <- runTx ci getDbId
      dbId <- either printErrJExit return eDbId
      fp <- liftIO generateFingerprint
      return (dbId, fp)

    getFromEnv :: (Read a) => a -> String -> IO a
    getFromEnv defaults env = do
      mEnv <- lookupEnv env
      let mRes = case mEnv of
            Nothing  -> Just defaults
            Just val -> readMaybe val
          eRes = maybe (Left $ "Wrong expected type for environment variable: " <> env) Right mRes
      either printErrExit return eRes

    cleanSuccess =
      putStrLn "successfully cleaned graphql-engine related data"


telemetryNotice :: String
telemetryNotice =
  "Help us improve Hasura! The graphql-engine server collects anonymized "
  <> "usage stats which allows us to keep improving Hasura at warp speed. "
  <> "To read more or opt-out, visit https://docs.hasura.io/1.0/graphql/manual/guides/telemetry.html"<|MERGE_RESOLUTION|>--- conflicted
+++ resolved
@@ -26,7 +26,8 @@
                                              mkLogger, mkLoggerCtx)
 import           Hasura.Prelude
 import           Hasura.RQL.DDL.Metadata    (fetchMetadata)
-import           Hasura.RQL.Types           (QErr, adminUserInfo,
+import           Hasura.RQL.Types           (QErr, SQLGenCtx (..),
+                                             adminUserInfo, defaultSQLGenCtx,
                                              emptySchemaCache)
 import           Hasura.Server.App          (mkWaiApp)
 import           Hasura.Server.Auth
@@ -128,14 +129,10 @@
       prepareEvents logger ci
 
       pool <- Q.initPGPool ci cp
-<<<<<<< HEAD
       queryCache <- GE.initQueryCache
+      let sqlGenCtx = SQLGenCtx strfyNum
       (app, cacheRef) <- mkWaiApp isoL loggerCtx pool queryCache httpManager
-                         am corsCfg enableConsole enableTelemetry
-=======
-      (app, cacheRef) <- mkWaiApp isoL loggerCtx pool httpManager
-                         strfyNum am corsCfg enableConsole enableTelemetry enabledAPIs
->>>>>>> 6ecc187e
+                         sqlGenCtx am corsCfg enableConsole enableTelemetry enabledAPIs
 
       let warpSettings = Warp.setPort port $ Warp.setHost host Warp.defaultSettings
 
@@ -188,7 +185,7 @@
     runAsAdmin ci httpManager m = do
       pool <- getMinimalPool ci
       res  <- runExceptT $ peelRun emptySchemaCache adminUserInfo
-              httpManager False pool Q.Serializable m
+              httpManager defaultSQLGenCtx pool Q.Serializable m
       return $ fmap fst res
 
     procConnInfo rci =
