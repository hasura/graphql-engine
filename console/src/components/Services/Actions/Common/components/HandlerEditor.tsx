--- conflicted
+++ resolved
@@ -1,61 +1,34 @@
-import React, { useEffect, useState } from 'react';
-import { useDebouncedEffect } from '@/hooks/useDebounceEffect';
-import { Analytics, REDACT_EVERYTHING } from '@/features/Analytics';
-import { inputStyles } from '../../constants';
+import React, { useEffect, useState } from 'react'
+import { useDebouncedEffect } from '@/hooks/useDebounceEffect'
+import { Analytics, REDACT_EVERYTHING } from '@/features/Analytics'
+import { inputStyles } from '../../constants'
 
-const editorLabel = 'Webhook (HTTP/S) Handler';
+const editorLabel = 'Webhook (HTTP/S) Handler'
 
 type HandlerEditorProps = {
-  value: string;
-  onChange: (v: string) => void;
-  disabled: boolean;
-};
+  value: string
+  onChange: (v: string) => void
+  disabled: boolean
+}
 
-const HandlerEditor: React.FC<HandlerEditorProps> = ({
-  value,
-  onChange,
-  disabled = false,
-}) => {
-  const [localValue, setLocalValue] = useState<string>(value);
+const HandlerEditor: React.FC<HandlerEditorProps> = ({ value, onChange, disabled = false }) => {
+  const [localValue, setLocalValue] = useState<string>(value)
 
   useEffect(() => {
-    setLocalValue(value);
-  }, [value]);
+    setLocalValue(value)
+  }, [value])
 
   useDebouncedEffect(
     () => {
-      onChange(localValue);
+      onChange(localValue)
     },
     1000,
     [localValue]
-  );
+  )
 
   return (
-<<<<<<< HEAD
-    <div className="mb-lg w-8/12">
-      <h2 className="text-lg font-semibold mb-xs flex items-center">
-        {editorLabel}
-        <span className="text-red-700 ml-xs mr-sm">*</span>
-      </h2>
-      <input
-        disabled={disabled}
-        type="text"
-        name="handler"
-        value={localValue}
-        onChange={e => setLocalValue(e.target.value)}
-        placeholder="http://custom-logic.com/api"
-        className={`${inputStyles} w-full`}
-        data-test="action-create-handler-input"
-      />
-      <p className="text-sm text-gray-600">
-        Note: You can use an env var to template the handler URL if you have
-        different URLs for multiple environments.
-        <br /> e.g. {'{{ACTION_BASE_URL}}/handler'}
-      </p>
-    </div>
-=======
     <Analytics name="ActionEditor" {...REDACT_EVERYTHING}>
-      <div className="mb-lg w-4/12">
+      <div className="mb-lg w-8/12">
         <h2 className="text-lg font-semibold mb-xs flex items-center">
           {editorLabel}
           <span className="text-red-700 ml-xs mr-sm">*</span>
@@ -65,20 +38,19 @@
           type="text"
           name="handler"
           value={localValue}
-          onChange={e => setLocalValue(e.target.value)}
+          onChange={(e) => setLocalValue(e.target.value)}
           placeholder="http://custom-logic.com/api"
-          className={inputStyles}
+          className={`${inputStyles} w-full`}
           data-test="action-create-handler-input"
         />
         <p className="text-sm text-gray-600">
-          Note: You can use an env var to template the handler URL if you have
-          different URLs for multiple environments.
+          Note: You can use an env var to template the handler URL if you have different URLs for
+          multiple environments.
           <br /> e.g. {'{{ACTION_BASE_URL}}/handler'}
         </p>
       </div>
     </Analytics>
->>>>>>> 6c106c9e
-  );
-};
+  )
+}
 
-export default HandlerEditor;+export default HandlerEditor