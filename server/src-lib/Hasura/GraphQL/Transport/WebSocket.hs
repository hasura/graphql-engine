--- conflicted
+++ resolved
@@ -53,7 +53,8 @@
 import           Hasura.GraphQL.Transport.HTTP               (MonadExecuteQuery (..),
                                                               QueryCacheKey (..),
                                                               ResultsFragment (..), buildRaw,
-                                                              extractFieldFromResponse)
+                                                              extractFieldFromResponse,
+                                                              runActionExecution)
 import           Hasura.GraphQL.Transport.HTTP.Protocol
 import           Hasura.GraphQL.Transport.WebSocket.Protocol
 import           Hasura.HTTP
@@ -320,6 +321,7 @@
   :: forall m.
   ( HasVersion
   , MonadIO m
+  , MC.MonadBaseControl IO m
   , E.MonadGQLExecutionCheck m
   , MonadQueryLog m
   , Tracing.MonadTrace m
@@ -359,29 +361,6 @@
   let execCtx = E.ExecutionCtx logger sqlGenCtx {- planCache -} sc scVer httpMgr enableAL metadataPool
 
   case execPlan of
-<<<<<<< HEAD
-    E.QueryExecutionPlan queryPlan asts ->
-      case queryPlan of
-        E.ExecStepDB (tx, genSql) -> Tracing.trace "Query" $
-          execQueryOrMut timerTot Telem.Query telemCacheHit (Just genSql) requestId $
-            fmap snd $ Tracing.interpTraceT id $ executeQuery reqParsed asts (Just genSql) tx
-        E.ExecStepRemote (rsi, opDef, _varValsM) ->
-          runRemoteGQ timerTot telemCacheHit execCtx requestId userInfo reqHdrs opDef rsi
-        E.ExecStepRaw (name, json) ->
-          execQueryOrMut timerTot Telem.Query telemCacheHit Nothing requestId $
-          return $ encJFromJValue $ J.Object $ Map.singleton (G.unName name) json
-    E.MutationExecutionPlan mutationPlan ->
-      case mutationPlan of
-        E.ExecStepDB (tx, _) -> Tracing.trace "Mutate" do
-          -- ctx <- Tracing.currentContext
-          execQueryOrMut timerTot Telem.Mutation telemCacheHit Nothing requestId $
-            Tracing.interpTraceT (liftEitherM . liftIO . runExceptT) tx
-        E.ExecStepRemote (rsi, opDef, _varValsM) ->
-          runRemoteGQ timerTot telemCacheHit execCtx requestId userInfo reqHdrs opDef rsi
-        E.ExecStepRaw (name, json) ->
-          execQueryOrMut timerTot Telem.Query telemCacheHit Nothing requestId $
-          return $ encJFromJValue $ J.Object $ Map.singleton (G.unName name) json
-=======
     E.QueryExecutionPlan queryPlan asts -> Tracing.trace "Query" $ do
       let cacheKey = QueryCacheKey reqParsed $ _uiRole userInfo
       -- We ignore the response headers (containing TTL information) because
@@ -392,32 +371,38 @@
           sendSuccResp cachedResponseData $ LQ.LiveQueryMetadata 0
         Nothing -> do
           conclusion <- runExceptT $ forWithKey queryPlan $ \fieldName -> \case
-            E.ExecStepDB (tx, genSql) -> doQErr $ Tracing.trace "Postgres Query" $ do
+            E.ExecStepDB pgExecCtx (tx, genSql) -> doQErr $ Tracing.trace "Postgres Query" $ do
               logQueryLog logger q ((fieldName,) <$> genSql) requestId
-              (telemTimeIO_DT, (resp)) <- Tracing.interpTraceT id $ withElapsedTime $
+              (telemTimeIO_DT, resp) <- Tracing.interpTraceT id $ withElapsedTime $
                 hoist (runQueryTx pgExecCtx) tx
               return $ ResultsFragment telemTimeIO_DT Telem.Local resp []
             E.ExecStepRemote (rsi, opDef, varValsM) -> do
               runRemoteGQ fieldName execCtx requestId userInfo reqHdrs opDef rsi varValsM
+            E.ExecStepAction action -> runActionExecution [] action
             E.ExecStepRaw json ->
               buildRaw json
           buildResult Telem.Query telemCacheHit timerTot requestId conclusion
           case conclusion of
             Left _ -> pure ()
             Right results ->
-              Tracing.interpTraceT id $ cacheStore cacheKey $ encJFromInsOrdHashMap $ fmap rfResponse $ OMap.mapKeys G.unName results
+              Tracing.interpTraceT id $ cacheStore cacheKey
+              $ encJFromInsOrdHashMap $ fmap rfResponse
+              $ OMap.mapKeys G.unName results
       sendCompleted (Just requestId)
 
     E.MutationExecutionPlan mutationPlan -> do
       conclusion <- runExceptT $ forWithKey mutationPlan $ \fieldName -> \case
         -- Ignoring response headers since we can't send them over WebSocket
-        E.ExecStepDB (tx, _responseHeaders) -> doQErr $ Tracing.trace "Mutate" do
+        E.ExecStepDB pgExecCtx (tx, _responseHeaders) -> doQErr $ Tracing.trace "Mutate" do
           logQueryLog logger q Nothing requestId
           ctx <- Tracing.currentContext
           (telemTimeIO_DT, resp) <- Tracing.interpTraceT
-            (runLazyTx pgExecCtx Q.ReadWrite . withTraceContext ctx . withUserInfo userInfo)
-            $ withElapsedTime tx
+            (liftEitherM . liftIO . runExceptT
+             . runLazyTx pgExecCtx Q.ReadWrite
+             . withTraceContext ctx . withUserInfo userInfo
+            ) $ withElapsedTime tx
           return $ ResultsFragment telemTimeIO_DT Telem.Local resp []
+        E.ExecStepAction (action, headers) -> runActionExecution headers action
         E.ExecStepRemote (rsi, opDef, varValsM) -> do
           runRemoteGQ fieldName execCtx requestId userInfo reqHdrs opDef rsi varValsM
         E.ExecStepRaw json ->
@@ -425,7 +410,6 @@
       buildResult Telem.Query telemCacheHit timerTot requestId conclusion
       sendCompleted (Just requestId)
 
->>>>>>> bd6254c5
     E.SubscriptionExecutionPlan lqOp -> do
       -- log the graphql query
       logQueryLog logger q Nothing requestId
@@ -540,6 +524,7 @@
 onMessage
   :: ( HasVersion
      , MonadIO m
+     , MC.MonadBaseControl IO m
      , UserAuthentication (Tracing.TraceT m)
      , E.MonadGQLExecutionCheck m
      , MonadQueryLog m
