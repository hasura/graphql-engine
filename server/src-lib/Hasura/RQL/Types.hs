{-# LANGUAGE ConstraintKinds #-}

module Hasura.RQL.Types
       ( P1
       , liftP1
       , liftP1WithQCtx
       , MonadTx(..)

       , UserInfoM(..)
       , successMsg

       , HasHttpManager (..)
       , HasGCtxMap (..)

       , SQLGenCtx(..)
       , HasSQLGenCtx(..)

       , QCtx(..)
       , HasQCtx(..)
       , mkAdminQCtx

       , askTabInfo
       , askFieldInfoMap
       , askPGType
       , assertPGCol
       , askRelType
       , askFieldInfo
       , askPGColInfo
       , askCurRole
       , askEventTriggerInfo
       , askTabInfoFromTrigger
       , askRemoteRel
       , assertRemoteRel

       , adminOnly

       , HeaderObj

       , liftMaybe
       , module R
       ) where

import           Hasura.Db                           as R
import           Hasura.EncJSON
import           Hasura.Prelude
<<<<<<< HEAD
import           Hasura.RQL.Types.BoolExp            as R
import           Hasura.RQL.Types.Common             as R
import           Hasura.RQL.Types.DML                as R
import           Hasura.RQL.Types.Error              as R
import           Hasura.RQL.Types.EventTrigger       as R
import           Hasura.RQL.Types.Metadata           as R
import           Hasura.RQL.Types.Permission         as R
import           Hasura.RQL.Types.RemoteRelationship as R
import           Hasura.RQL.Types.RemoteSchema       as R
import           Hasura.RQL.Types.SchemaCache        as R
=======
import           Hasura.RQL.Types.BoolExp      as R
import           Hasura.RQL.Types.Column       as R
import           Hasura.RQL.Types.Common       as R
import           Hasura.RQL.Types.DML          as R
import           Hasura.RQL.Types.Error        as R
import           Hasura.RQL.Types.EventTrigger as R
import           Hasura.RQL.Types.Metadata     as R
import           Hasura.RQL.Types.Permission   as R
import           Hasura.RQL.Types.RemoteSchema as R
import           Hasura.RQL.Types.SchemaCache  as R
>>>>>>> e275142c

import           Hasura.SQL.Types

import qualified Hasura.GraphQL.Context              as GC

import qualified Data.HashMap.Strict                 as M
import qualified Data.Text                           as T
import qualified Network.HTTP.Client                 as HTTP


getFieldInfoMap
  :: QualifiedTable
  -> SchemaCache -> Maybe (FieldInfoMap PGColumnInfo)
getFieldInfoMap tn =
  fmap _tiFieldInfoMap . M.lookup tn . scTables

data QCtx
  = QCtx
  { qcUserInfo    :: !UserInfo
  , qcSchemaCache :: !SchemaCache
  , qcSQLCtx      :: !SQLGenCtx
  } deriving (Show, Eq)

class HasQCtx a where
  getQCtx :: a -> QCtx

instance HasQCtx QCtx where
  getQCtx = id

mkAdminQCtx :: SQLGenCtx -> SchemaCache ->  QCtx
mkAdminQCtx soc sc = QCtx adminUserInfo sc soc

class (Monad m) => UserInfoM m where
  askUserInfo :: m UserInfo

askTabInfo
  :: (QErrM m, CacheRM m)
  => QualifiedTable -> m (TableInfo PGColumnInfo)
askTabInfo tabName = do
  rawSchemaCache <- askSchemaCache
  liftMaybe (err400 NotExists errMsg) $ M.lookup tabName $ scTables rawSchemaCache
  where
    errMsg = "table " <> tabName <<> " does not exist"

askTabInfoFromTrigger
  :: (QErrM m, CacheRM m)
  => TriggerName -> m (TableInfo PGColumnInfo)
askTabInfoFromTrigger trn = do
  sc <- askSchemaCache
  let tabInfos = M.elems $ scTables sc
  liftMaybe (err400 NotExists errMsg) $ find (isJust.M.lookup trn._tiEventTriggerInfoMap) tabInfos
  where
    errMsg = "event trigger " <> triggerNameToTxt trn <<> " does not exist"

askEventTriggerInfo
  :: (QErrM m, CacheRM m)
  => TriggerName -> m EventTriggerInfo
askEventTriggerInfo trn = do
  ti <- askTabInfoFromTrigger trn
  let etim = _tiEventTriggerInfoMap ti
  liftMaybe (err400 NotExists errMsg) $ M.lookup trn etim
  where
    errMsg = "event trigger " <> triggerNameToTxt trn <<> " does not exist"

instance UserInfoM P1 where
  askUserInfo = qcUserInfo <$> ask

instance CacheRM P1 where
  askSchemaCache = qcSchemaCache <$> ask

instance HasSQLGenCtx P1 where
  askSQLGenCtx = qcSQLCtx <$> ask

class (Monad m) => HasHttpManager m where
  askHttpManager :: m HTTP.Manager

class (Monad m) => HasGCtxMap m where
  askGCtxMap :: m GC.GCtxMap

newtype SQLGenCtx
  = SQLGenCtx
  { stringifyNum :: Bool
  } deriving (Show, Eq)

class (Monad m) => HasSQLGenCtx m where
  askSQLGenCtx :: m SQLGenCtx

type ER e r = ExceptT e (Reader r)
type P1 = ER QErr QCtx

runER :: r -> ER e r a -> Either e a
runER r m = runReader (runExceptT m) r

liftMaybe :: (QErrM m) => QErr -> Maybe a -> m a
liftMaybe e = maybe (throwError e) return

liftP1
  :: ( QErrM m
     , UserInfoM m
     , CacheRM m
     , HasSQLGenCtx m
     ) => P1 a -> m a
liftP1 m = do
  ui <- askUserInfo
  sc <- askSchemaCache
  sqlCtx <- askSQLGenCtx
  let qCtx = QCtx ui sc sqlCtx
  liftP1WithQCtx qCtx m

liftP1WithQCtx
  :: (MonadError e m) => r -> ER e r a -> m a
liftP1WithQCtx r m =
  liftEither $ runER r m

askFieldInfoMap
  :: (QErrM m, CacheRM m)
  => QualifiedTable -> m (FieldInfoMap PGColumnInfo)
askFieldInfoMap tabName = do
  mFieldInfoMap <- getFieldInfoMap tabName <$> askSchemaCache
  maybe (throw400 NotExists errMsg) return mFieldInfoMap
  where
    errMsg = "table " <> tabName <<> " does not exist"

askPGType
  :: (MonadError QErr m)
  => FieldInfoMap PGColumnInfo
  -> PGCol
  -> T.Text
  -> m PGColumnType
askPGType m c msg =
  pgiType <$> askPGColInfo m c msg

askPGColInfo
  :: (MonadError QErr m)
  => FieldInfoMap columnInfo
  -> PGCol
  -> T.Text
  -> m columnInfo
askPGColInfo m c msg = do
  colInfo <- modifyErr ("column " <>) $
             askFieldInfo m (fromPGCol c)
  case colInfo of
    (FIColumn pgColInfo) ->
      return pgColInfo
    _                      ->
      throwError $ err400 UnexpectedPayload $ mconcat
      [ "expecting a postgres column; but, "
      , c <<> " is a relationship; "
      , msg
      ]

assertPGCol :: (MonadError QErr m)
            => FieldInfoMap columnInfo
            -> T.Text
            -> PGCol
            -> m ()
assertPGCol m msg c = do
  _ <- askPGColInfo m c msg
  return ()

askRelType :: (MonadError QErr m)
           => FieldInfoMap columnInfo
           -> RelName
           -> T.Text
           -> m RelInfo
askRelType m r msg = do
  colInfo <- modifyErr ("relationship " <>) $
             askFieldInfo m (fromRel r)
  case colInfo of
    (FIRelationship relInfo) -> return relInfo
    _                        ->
      throwError $ err400 UnexpectedPayload $ mconcat
      [ "expecting a relationship; but, "
      , r <<> " is a postgres column; "
      , msg
      ]

askFieldInfo :: (MonadError QErr m)
           => FieldInfoMap columnInfo
           -> FieldName
           -> m (FieldInfo columnInfo)
askFieldInfo m f =
  case M.lookup f m of
  Just colInfo -> return colInfo
  Nothing ->
    throw400 NotExists $ mconcat
    [ f <<> " does not exist"
    ]

assertRemoteRel :: (MonadError QErr m)
            => FieldInfoMap
            -> RemoteRelationshipName
            -> m ()
assertRemoteRel fieldInfoMap relName = do
  _ <- askRemoteRel fieldInfoMap relName
  return ()

askRemoteRel :: (MonadError QErr m)
           => FieldInfoMap
           -> RemoteRelationshipName
           -> m RemoteField
askRemoteRel fieldInfoMap relName = do
  fieldInfo <- askFieldInfo fieldInfoMap (FieldName (unRemoteRelationshipName relName))
  case fieldInfo of
    (FIRemote remoteField) -> return remoteField
    _                        ->
      throwError $ err400 UnexpectedPayload "expecting a remote relationship"

askCurRole :: (UserInfoM m) => m RoleName
askCurRole = userRole <$> askUserInfo

adminOnly :: (UserInfoM m, QErrM m) => m ()
adminOnly = do
  curRole <- askCurRole
  unless (curRole == adminRole) $ throw400 AccessDenied errMsg
  where
    errMsg = "restricted access : admin only"

successMsg :: EncJSON
successMsg = "{\"message\":\"success\"}"

type HeaderObj = M.HashMap T.Text T.Text<|MERGE_RESOLUTION|>--- conflicted
+++ resolved
@@ -43,8 +43,8 @@
 import           Hasura.Db                           as R
 import           Hasura.EncJSON
 import           Hasura.Prelude
-<<<<<<< HEAD
 import           Hasura.RQL.Types.BoolExp            as R
+import           Hasura.RQL.Types.Column             as R
 import           Hasura.RQL.Types.Common             as R
 import           Hasura.RQL.Types.DML                as R
 import           Hasura.RQL.Types.Error              as R
@@ -54,18 +54,6 @@
 import           Hasura.RQL.Types.RemoteRelationship as R
 import           Hasura.RQL.Types.RemoteSchema       as R
 import           Hasura.RQL.Types.SchemaCache        as R
-=======
-import           Hasura.RQL.Types.BoolExp      as R
-import           Hasura.RQL.Types.Column       as R
-import           Hasura.RQL.Types.Common       as R
-import           Hasura.RQL.Types.DML          as R
-import           Hasura.RQL.Types.Error        as R
-import           Hasura.RQL.Types.EventTrigger as R
-import           Hasura.RQL.Types.Metadata     as R
-import           Hasura.RQL.Types.Permission   as R
-import           Hasura.RQL.Types.RemoteSchema as R
-import           Hasura.RQL.Types.SchemaCache  as R
->>>>>>> e275142c
 
 import           Hasura.SQL.Types
 
@@ -256,7 +244,7 @@
     ]
 
 assertRemoteRel :: (MonadError QErr m)
-            => FieldInfoMap
+            => FieldInfoMap columnInfo
             -> RemoteRelationshipName
             -> m ()
 assertRemoteRel fieldInfoMap relName = do
@@ -264,7 +252,7 @@
   return ()
 
 askRemoteRel :: (MonadError QErr m)
-           => FieldInfoMap
+           => FieldInfoMap columnInfo
            -> RemoteRelationshipName
            -> m RemoteField
 askRemoteRel fieldInfoMap relName = do
