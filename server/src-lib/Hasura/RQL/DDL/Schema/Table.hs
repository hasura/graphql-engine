--- conflicted
+++ resolved
@@ -220,12 +220,8 @@
                    _                            -> throw500
                      "unexpected schema dependency found for altering column type"
                return False
-<<<<<<< HEAD
+
            | oNullable /= nNullable || oDesc /= nDesc -> do
-=======
-
-           | oNullable /= nNullable -> do
->>>>>>> 1418b43c
                updColInCache nColName npci tn
                return False
 
