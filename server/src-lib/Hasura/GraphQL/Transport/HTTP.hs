module Hasura.GraphQL.Transport.HTTP
  ( runGQ
  ) where

import qualified Data.ByteString.Lazy                   as BL
import qualified Network.HTTP.Types                     as N

import           Hasura.EncJSON
import           Hasura.GraphQL.Logging
import           Hasura.GraphQL.Transport.HTTP.Protocol
import           Hasura.Prelude
import           Hasura.RQL.Types
<<<<<<< HEAD
import           Hasura.Server.Utils                    (RequestId)
=======
import           Hasura.Server.Context
>>>>>>> ba96697a

import qualified Hasura.GraphQL.Execute                 as E

runGQ
  :: ( MonadIO m
     , MonadError QErr m
     , MonadReader E.ExecutionCtx m
     )
  => RequestId
  -> UserInfo
  -> [N.Header]
  -> GQLReqUnparsed
  -> BL.ByteString -- this can be removed when we have a pretty-printer
<<<<<<< HEAD
  -> m EncJSON
runGQ reqId userInfo reqHdrs req rawReq = do
  E.ExecutionCtx _ _ sqlGenCtx pgExecCtx planCache sc scVer _ enableAL <- ask
=======
  -> m (HttpResponse EncJSON)
runGQ pgExecCtx userInfo sqlGenCtx enableAL planCache sc scVer
  manager reqHdrs req rawReq = do
>>>>>>> ba96697a
  execPlan <- E.getResolvedExecPlan pgExecCtx planCache
              userInfo sqlGenCtx enableAL sc scVer req
  case execPlan of
    E.GExPHasura resolvedOp ->
<<<<<<< HEAD
      runHasuraGQ reqId req userInfo resolvedOp
=======
      flip HttpResponse Nothing <$> runHasuraGQ pgExecCtx userInfo resolvedOp
>>>>>>> ba96697a
    E.GExPRemote rsi opDef  ->
      E.execRemoteGQ reqId userInfo reqHdrs req rawReq rsi opDef

runHasuraGQ
  :: ( MonadIO m
     , MonadError QErr m
     , MonadReader E.ExecutionCtx m
     )
  => RequestId
  -> GQLReqUnparsed
  -> UserInfo
  -> E.ExecOp
  -> m EncJSON
runHasuraGQ reqId query userInfo resolvedOp = do
  E.ExecutionCtx logger verbose _ pgExecCtx _ _ _ _ _ <- ask
  respE <- liftIO $ runExceptT $ case resolvedOp of
    E.ExOpQuery tx genSql  -> do
      -- log the generated SQL and the graphql query
      liftIO $ logGraphqlQuery logger verbose $ mkQueryLog reqId query genSql
      runLazyTx' pgExecCtx tx
    E.ExOpMutation tx -> do
      -- log the generated SQL and the graphql query
      liftIO $ logGraphqlQuery logger verbose $ mkQueryLog reqId query Nothing
      runLazyTx pgExecCtx $ withUserInfo userInfo tx
    E.ExOpSubs _ ->
      throw400 UnexpectedPayload
      "subscriptions are not supported over HTTP, use websockets instead"
  resp <- liftEither respE
  return $ encodeGQResp $ GQSuccess $ encJToLBS resp<|MERGE_RESOLUTION|>--- conflicted
+++ resolved
@@ -10,11 +10,8 @@
 import           Hasura.GraphQL.Transport.HTTP.Protocol
 import           Hasura.Prelude
 import           Hasura.RQL.Types
-<<<<<<< HEAD
+import           Hasura.Server.Context
 import           Hasura.Server.Utils                    (RequestId)
-=======
-import           Hasura.Server.Context
->>>>>>> ba96697a
 
 import qualified Hasura.GraphQL.Execute                 as E
 
@@ -28,24 +25,14 @@
   -> [N.Header]
   -> GQLReqUnparsed
   -> BL.ByteString -- this can be removed when we have a pretty-printer
-<<<<<<< HEAD
-  -> m EncJSON
+  -> m (HttpResponse EncJSON)
 runGQ reqId userInfo reqHdrs req rawReq = do
   E.ExecutionCtx _ _ sqlGenCtx pgExecCtx planCache sc scVer _ enableAL <- ask
-=======
-  -> m (HttpResponse EncJSON)
-runGQ pgExecCtx userInfo sqlGenCtx enableAL planCache sc scVer
-  manager reqHdrs req rawReq = do
->>>>>>> ba96697a
   execPlan <- E.getResolvedExecPlan pgExecCtx planCache
               userInfo sqlGenCtx enableAL sc scVer req
   case execPlan of
     E.GExPHasura resolvedOp ->
-<<<<<<< HEAD
-      runHasuraGQ reqId req userInfo resolvedOp
-=======
-      flip HttpResponse Nothing <$> runHasuraGQ pgExecCtx userInfo resolvedOp
->>>>>>> ba96697a
+      flip HttpResponse Nothing <$> runHasuraGQ reqId req userInfo resolvedOp
     E.GExPRemote rsi opDef  ->
       E.execRemoteGQ reqId userInfo reqHdrs req rawReq rsi opDef
 
