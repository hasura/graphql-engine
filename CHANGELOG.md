--- conflicted
+++ resolved
@@ -122,17 +122,14 @@
 - server: fix bug which arised when renaming a table which had a manual relationship defined (close #4158)
 - server: limit the length of event trigger names (close #5786)
 - server: Configurable websocket keep-alive interval. Add `--websocket-keepalive` command-line flag
-          and handle `HASURA_GRAPHQL_WEBSOCKET_KEEPALIVE` env variable (fix #3539) 
+          and handle `HASURA_GRAPHQL_WEBSOCKET_KEEPALIVE` env variable (fix #3539)
 **NOTE:** If you have event triggers with names greater than 42 chars, then you should update their names to avoid running into Postgres identifier limit bug (#5786)
 - server: validate remote schema queries (fixes #4143)
 - server: fix issue with tracking custom functions that return `SETOF` materialized view (close #5294) (#5945)
 - server: introduce optional custom table name in table configuration to track the table according to the custom name. The `set_table_custom_fields` API has been deprecated, A new API `set_table_customization` has been added to set the configuration. (#3811)
 - server: allow remote relationships with union, interface and enum type fields as well (fixes #5875) (#6080)
-<<<<<<< HEAD
+- server: fix event trigger cleanup on deletion via replace_metadata (fix #5461) (#6137)
 - server: remote schema permissions (TODO: proper changelog)
-=======
-- server: fix event trigger cleanup on deletion via replace_metadata (fix #5461) (#6137)
->>>>>>> fd5f64e1
 - console: allow user to cascade Postgres dependencies when dropping Postgres objects (close #5109) (#5248)
 - console: mark inconsistent remote schemas in the UI (close #5093) (#5181)
 - console: remove ONLY as default for ALTER TABLE in column alter operations (close #5512) #5706
