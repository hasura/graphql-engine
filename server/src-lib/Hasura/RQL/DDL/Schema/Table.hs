-- | Description: Create/delete SQL tables to/from Hasura metadata.
module Hasura.RQL.DDL.Schema.Table
  ( TrackTable(..)
  , runTrackTableQ
  , trackExistingTableOrViewP2

  , TrackTableV2(..)
  , runTrackTableV2Q

  , UntrackTable(..)
  , runUntrackTableQ

  , SetTableIsEnum(..)
  , runSetExistingTableIsEnumQ

  , SetTableCustomFields(..)
  , runSetTableCustomFieldsQV2

  , buildTableCache
  , delTableAndDirectDeps
  , processTableChanges
  ) where

import           Hasura.EncJSON
import           Hasura.GraphQL.Utils          (showNames)
import           Hasura.Prelude
import           Hasura.RQL.DDL.Deps
import           Hasura.RQL.DDL.Permission
import {-# SOURCE #-} Hasura.RQL.DDL.Schema.Cache
import           Hasura.RQL.DDL.Schema.Catalog
import           Hasura.RQL.DDL.Schema.Diff
import           Hasura.RQL.DDL.Schema.Enum
import           Hasura.RQL.DDL.Schema.Rename
import           Hasura.RQL.Types
import           Hasura.RQL.Types.Catalog
import           Hasura.Server.Utils           (duplicates)
import           Hasura.SQL.Types

import qualified Database.PG.Query             as Q
import qualified Hasura.GraphQL.Context        as GC
import qualified Hasura.GraphQL.Schema         as GS
import qualified Language.GraphQL.Draft.Syntax as G

import           Control.Lens.Extended         hiding ((.=))
import           Data.Aeson
import           Data.Aeson.Casing
import           Data.Aeson.TH
import           Instances.TH.Lift             ()
import           Language.Haskell.TH.Syntax    (Lift)
import           Network.URI.Extended          ()

import qualified Data.HashMap.Strict           as M
import qualified Data.Text                     as T

data TrackTable
  = TrackTable
  { tName   :: !QualifiedTable
  , tIsEnum :: !Bool
  } deriving (Show, Eq, Lift)

instance FromJSON TrackTable where
  parseJSON v = withOptions <|> withoutOptions
    where
      withOptions = flip (withObject "TrackTable") v $ \o -> TrackTable
        <$> o .: "table"
        <*> o .:? "is_enum" .!= False
      withoutOptions = TrackTable <$> parseJSON v <*> pure False

instance ToJSON TrackTable where
  toJSON (TrackTable name isEnum)
    | isEnum = object [ "table" .= name, "is_enum" .= isEnum ]
    | otherwise = toJSON name

data SetTableIsEnum
  = SetTableIsEnum
  { stieTable  :: !QualifiedTable
  , stieIsEnum :: !Bool
  } deriving (Show, Eq, Lift)
$(deriveJSON (aesonDrop 4 snakeCase) ''SetTableIsEnum)

data UntrackTable =
  UntrackTable
  { utTable   :: !QualifiedTable
  , utCascade :: !(Maybe Bool)
  } deriving (Show, Eq, Lift)
$(deriveJSON (aesonDrop 2 snakeCase){omitNothingFields=True} ''UntrackTable)

-- | Track table/view, Phase 1:
-- Validate table tracking operation. Fails if table is already being tracked,
-- or if a function with the same name is being tracked.
trackExistingTableOrViewP1 :: (CacheBuildM m) => QualifiedTable -> m ()
trackExistingTableOrViewP1 qt = do
  rawSchemaCache <- askSchemaCache
  when (M.member qt $ scTables rawSchemaCache) $
    throw400 AlreadyTracked $ "view/table already tracked : " <>> qt
  let qf = fmap (FunctionName . getTableTxt) qt
  when (M.member qf $ scFunctions rawSchemaCache) $
    throw400 NotSupported $ "function with name " <> qt <<> " already exists"

trackExistingTableOrViewP2
  :: (CacheBuildM m) => QualifiedTable -> SystemDefined -> Bool -> TableConfig -> m EncJSON
trackExistingTableOrViewP2 tableName systemDefined isEnum config = do
  sc <- askSchemaCache
  let defGCtx = scDefaultRemoteGCtx sc
  GS.checkConflictingNode defGCtx $ GS.qualObjectToName tableName
  saveTableToCatalog tableName systemDefined isEnum config
  buildSchemaCacheFor (MOTable tableName)
  return successMsg

runTrackTableQ :: (CacheBuildM m, HasSystemDefined m) => TrackTable -> m EncJSON
runTrackTableQ (TrackTable qt isEnum) = do
  trackExistingTableOrViewP1 qt
  systemDefined <- askSystemDefined
  trackExistingTableOrViewP2 qt systemDefined isEnum emptyTableConfig

data TrackTableV2
  = TrackTableV2
  { ttv2Table         :: !TrackTable
  , ttv2Configuration :: !TableConfig
  } deriving (Show, Eq, Lift)
$(deriveJSON (aesonDrop 4 snakeCase) ''TrackTableV2)

runTrackTableV2Q :: (CacheBuildM m, HasSystemDefined m) => TrackTableV2 -> m EncJSON
runTrackTableV2Q (TrackTableV2 (TrackTable qt isEnum) config) = do
  trackExistingTableOrViewP1 qt
  systemDefined <- askSystemDefined
  trackExistingTableOrViewP2 qt systemDefined isEnum config

runSetExistingTableIsEnumQ :: (CacheBuildM m) => SetTableIsEnum -> m EncJSON
runSetExistingTableIsEnumQ (SetTableIsEnum tableName isEnum) = do
  void $ askTabInfo tableName -- assert that table is tracked
  updateTableIsEnumInCatalog tableName isEnum
  buildSchemaCacheFor (MOTable tableName)
  return successMsg

data SetTableCustomFields
  = SetTableCustomFields
  { _stcfTable             :: !QualifiedTable
  , _stcfCustomRootFields  :: !GC.TableCustomRootFields
  , _stcfCustomColumnNames :: !CustomColumnNames
  } deriving (Show, Eq, Lift)
$(deriveToJSON (aesonDrop 5 snakeCase) ''SetTableCustomFields)

instance FromJSON SetTableCustomFields where
  parseJSON = withObject "SetTableCustomFields" $ \o ->
    SetTableCustomFields
    <$> o .: "table"
    <*> o .:? "custom_root_fields" .!= GC.emptyCustomRootFields
    <*> o .:? "custom_column_names" .!= M.empty

runSetTableCustomFieldsQV2 :: (CacheBuildM m) => SetTableCustomFields -> m EncJSON
runSetTableCustomFieldsQV2 (SetTableCustomFields tableName rootFields columnNames) = do
<<<<<<< HEAD
  void $ askTabInfo tableName
=======
  adminOnly
  fields <- _tiFieldInfoMap <$> askTabInfo tableName
>>>>>>> 9dd06061
  let tableConfig = TableConfig rootFields columnNames
  withPathK "custom_column_names" $ validateWithNonColumnFields fields
  updateTableConfig tableName tableConfig
  buildSchemaCacheFor (MOTable tableName)
  return successMsg
  where
    validateWithNonColumnFields fields = do
      let customNames = M.elems columnNames
          nonColumnFields = possibleNonColumnGraphQLFields fields
          conflictingNames = customNames `intersect` nonColumnFields
      when (not $ null conflictingNames) $ throw400 NotSupported $
        "the following custom column names conflict with existing non-column fields: "
        <> showNames conflictingNames

unTrackExistingTableOrViewP1
  :: (CacheRM m, QErrM m) => UntrackTable -> m ()
unTrackExistingTableOrViewP1 (UntrackTable vn _) = do
  rawSchemaCache <- askSchemaCache
  case M.lookup vn (scTables rawSchemaCache) of
    Just ti ->
      -- Check if table/view is system defined
      when (isSystemDefined $ _tiSystemDefined ti) $ throw400 NotSupported $
        vn <<> " is system defined, cannot untrack"
    Nothing -> throw400 AlreadyUntracked $
      "view/table already untracked : " <>> vn

unTrackExistingTableOrViewP2
  :: (QErrM m, CacheRWM m, MonadTx m)
  => UntrackTable -> m EncJSON
unTrackExistingTableOrViewP2 (UntrackTable qtn cascade) = do
  sc <- askSchemaCache

  -- Get relational, query template and function dependants
  let allDeps = getDependentObjs sc (SOTable qtn)
      indirectDeps = filter (not . isDirectDep) allDeps

  -- Report bach with an error if cascade is not set
  when (indirectDeps /= [] && not (or cascade)) $ reportDepsExt indirectDeps []

  -- Purge all the dependents from state
  mapM_ purgeDependentObject indirectDeps

  -- delete the table and its direct dependencies
  delTableAndDirectDeps qtn

  return successMsg
  where
    isDirectDep = \case
      (SOTableObj dtn _) -> qtn == dtn
      _                  -> False

runUntrackTableQ
  :: (QErrM m, CacheRWM m, MonadTx m)
  => UntrackTable -> m EncJSON
runUntrackTableQ q = do
  unTrackExistingTableOrViewP1 q
  unTrackExistingTableOrViewP2 q

processTableChanges :: (MonadTx m, CacheRWM m)
                    => TableInfo PGColumnInfo -> TableDiff -> m Bool
processTableChanges ti tableDiff = do
  -- If table rename occurs then don't replace constraints and
  -- process dropped/added columns, because schema reload happens eventually
  sc <- askSchemaCache
  let tn = _tiName ti
      withOldTabName ccn = do
        replaceConstraints tn
        -- replace description
        replaceDescription tn
        -- for all the dropped columns
        procDroppedCols tn
        procAddedCols ccn tn
        procAlteredCols sc ccn tn

      withNewTabName ccn newTN = do
        let tnGQL = GS.qualObjectToName newTN
            defGCtx = scDefaultRemoteGCtx sc
        -- check for GraphQL schema conflicts on new name
        GS.checkConflictingNode defGCtx tnGQL
        void $ procAlteredCols sc ccn tn
        -- update new table in catalog
        renameTableInCatalog newTN tn
        return True

  -- Process computed field diff
  processComputedFieldDiff tn
  -- Drop custom column names for dropped columns
  customColumnNames <- possiblyDropCustomColumnNames tn
  maybe (withOldTabName customColumnNames) (withNewTabName customColumnNames) mNewName

  where
    TableDiff mNewName droppedCols addedCols alteredCols _
              computedFieldDiff constraints descM = tableDiff

    replaceConstraints tn = flip modTableInCache tn $ \tInfo ->
      return $ tInfo {_tiUniqOrPrimConstraints = constraints}

    replaceDescription tn = flip modTableInCache tn $ \tInfo ->
      return $ tInfo {_tiDescription = descM}

    procDroppedCols tn =
      forM_ droppedCols $ \droppedCol ->
        -- Drop the column from the cache
        delColFromCache droppedCol tn

    possiblyDropCustomColumnNames tn = do
      let TableConfig customFields customColumnNames = _tiCustomConfig ti
          modifiedCustomColumnNames = foldl' (flip M.delete) customColumnNames droppedCols
      if modifiedCustomColumnNames == customColumnNames then
        pure customColumnNames
      else do
        let updatedTableConfig =
              TableConfig customFields modifiedCustomColumnNames
        flip modTableInCache tn $ \tInfo ->
          pure $ tInfo{_tiCustomConfig = updatedTableConfig}
        liftTx $ updateTableConfig tn updatedTableConfig
        pure modifiedCustomColumnNames

    procAddedCols customColumnNames tn =
      -- In the newly added columns check that there is no conflict with relationships
      forM_ addedCols $ \rawInfo -> do
        let colName = prciName rawInfo
        case M.lookup (fromPGCol colName) $ _tiFieldInfoMap ti of
          Just (FIRelationship _) ->
            throw400 AlreadyExists $ "cannot add column " <> colName
            <<> " in table " <> tn <<>
            " as a relationship with the name already exists"
          _ -> do
            info <- processColumnInfoUsingCache tn customColumnNames rawInfo
            addColToCache colName info tn

    procAlteredCols sc customColumnNames tn = fmap or $ forM alteredCols $
      \( PGRawColumnInfo oldName oldType _ _ _
       , newRawInfo@(PGRawColumnInfo newName newType _ _ _) ) -> do
        let performColumnUpdate = do
              newInfo <- processColumnInfoUsingCache tn customColumnNames newRawInfo
              updColInCache newName newInfo tn

        if | oldName /= newName -> renameColInCatalog oldName newName tn ti $> True

           | oldType /= newType -> do
              let colId = SOTableObj tn $ TOCol oldName
                  typeDepObjs = getDependentObjsWith (== DROnType) sc colId

              unless (null typeDepObjs) $ throw400 DependencyError $
                "cannot change type of column " <> oldName <<> " in table "
                <> tn <<> " because of the following dependencies : " <>
                reportSchemaObjs typeDepObjs

              performColumnUpdate

              -- If any dependent permissions found with the column whose type being altered is
              -- provided with a session variable, then rebuild permission info and update the cache
              let sessVarDepObjs = getDependentObjsWith (== DRSessionVariable) sc colId
              forM_ sessVarDepObjs $ \case
                SOTableObj qt (TOPerm rn pt) -> rebuildPermInfo qt rn pt
                _ -> throw500 "unexpected schema dependency found for altering column type"
              pure False

           | otherwise -> performColumnUpdate $> False

    processComputedFieldDiff table  = do
      let ComputedFieldDiff _ altered overloaded = computedFieldDiff
          getFunction = fmFunction . ccmFunctionMeta
          getFunctionDescription = fmDescription . ccmFunctionMeta
      forM_ overloaded $ \(columnName, function) ->
        throw400 NotSupported $ "The function " <> function
        <<> " associated with computed field" <> columnName
        <<> " of table " <> table <<> " is being overloaded"
      forM_ altered $ \(old, new) ->
        if | (fmType . ccmFunctionMeta) new == FTVOLATILE ->
             throw400 NotSupported $ "The type of function " <> getFunction old
             <<> " associated with computed field " <> ccmName old
             <<> " of table " <> table <<> " is being altered to \"VOLATILE\""
           | getFunctionDescription old /= getFunctionDescription new ->
             updateComputedFieldFunctionDescription table (ccmName old)
               (getFunctionDescription new)
           | otherwise -> pure ()

delTableAndDirectDeps
  :: (QErrM m, CacheRWM m, MonadTx m) => QualifiedTable -> m ()
delTableAndDirectDeps qtn@(QualifiedObject sn tn) = do
  liftTx $ Q.catchE defaultTxErrorHandler $ do
    Q.unitQ [Q.sql|
             DELETE FROM "hdb_catalog"."hdb_relationship"
             WHERE table_schema = $1 AND table_name = $2
              |] (sn, tn) False
    Q.unitQ [Q.sql|
             DELETE FROM "hdb_catalog"."hdb_permission"
             WHERE table_schema = $1 AND table_name = $2
              |] (sn, tn) False
    Q.unitQ [Q.sql|
             DELETE FROM "hdb_catalog"."event_triggers"
             WHERE schema_name = $1 AND table_name = $2
              |] (sn, tn) False
    Q.unitQ [Q.sql|
             DELETE FROM "hdb_catalog"."hdb_computed_field"
             WHERE table_schema = $1 AND table_name = $2
              |] (sn, tn) False
  deleteTableFromCatalog qtn
  delTableFromCache qtn

-- | Builds an initial @'TableCache' 'PGColumnInfo'@ from catalog information. Does not fill in
-- '_tiRolePermInfoMap' or '_tiEventTriggerInfoMap' at all, and '_tiFieldInfoMap' only contains
-- columns, not relationships; those pieces of information are filled in by later stages.
buildTableCache
  :: forall m. (MonadTx m, CacheRWM m)
  => [CatalogTable] -> m (TableCache PGColumnInfo)
buildTableCache = processTableCache <=< buildRawTableCache
  where
    withTable name = withSchemaObject $
      InconsistentMetadataObj (MOTable name) MOTTable (toJSON name)

    -- Step 1: Build the raw table cache from metadata information.
    buildRawTableCache :: [CatalogTable] -> m (TableCache PGRawColumnInfo)
    buildRawTableCache catalogTables = fmap (M.fromList . catMaybes) . for catalogTables $
      \(CatalogTable name systemDefined isEnum config maybeInfo) -> withTable name $ do
        catalogInfo <- onNothing maybeInfo $
          throw400 NotExists $ "no such table/view exists in postgres: " <>> name

        let CatalogTableInfo columns constraints primaryKeyColumnNames viewInfo maybeDesc = catalogInfo
            columnFields = M.fromList . flip map columns $ \column ->
              (fromPGCol $ prciName column, FIColumn column)

            primaryKeyColumns = flip filter columns $ \column ->
              prciName column `elem` primaryKeyColumnNames
            fetchEnumValues = fetchAndValidateEnumValues name primaryKeyColumns columns

        maybeEnumValues <- if isEnum then Just <$> fetchEnumValues else pure Nothing

        let info = TableInfo
              { _tiName = name
              , _tiSystemDefined = systemDefined
              , _tiFieldInfoMap = columnFields
              , _tiRolePermInfoMap = mempty
              , _tiUniqOrPrimConstraints = constraints
              , _tiPrimaryKeyCols = primaryKeyColumnNames
              , _tiViewInfo = viewInfo
              , _tiEventTriggerInfoMap = mempty
              , _tiEnumValues = maybeEnumValues
              , _tiCustomConfig = config
              , _tiDescription = maybeDesc
              }

        -- validate custom column names with existing columns
        withPathK "configuration" $
          validateWithExistingColumns columnFields $ _tcCustomColumnNames config
        pure (name, info)

    -- Step 2: Process the raw table cache to replace Postgres column types with logical column
    -- types.
    processTableCache :: TableCache PGRawColumnInfo -> m (TableCache PGColumnInfo)
    processTableCache rawTables = fmap (M.mapMaybe id) . for rawTables $ \rawInfo -> do
      let tableName = _tiName rawInfo
          customFields = _tcCustomColumnNames $ _tiCustomConfig rawInfo
      withTable tableName $ rawInfo
        & tiFieldInfoMap.traverse._FIColumn %%~
          processColumnInfo enumTables customFields tableName
      where
        enumTables = M.mapMaybe _tiEnumValues rawTables

    validateWithExistingColumns :: FieldInfoMap PGRawColumnInfo -> CustomColumnNames -> m ()
    validateWithExistingColumns columnFields customColumnNames = do
      withPathK "custom_column_names" $ do
        -- Check all keys are valid columns
        forM_ (M.keys customColumnNames) $ \col -> void $ askPGColInfo columnFields col ""
        let columns = getCols columnFields
            defaultNameMap = M.fromList $ flip map columns $
              \col -> ( prciName col
                      , G.Name $ getPGColTxt $ prciName col
                      )
            customNames = M.elems $ defaultNameMap `M.union` customColumnNames
            conflictingCustomNames = duplicates customNames

        when (not $ null conflictingCustomNames) $ throw400 NotSupported $
          "the following custom column names are conflicting: " <> showNames conflictingCustomNames



-- | “Processes” a 'PGRawColumnInfo' into a 'PGColumnInfo' by resolving its type using a map of known
-- enum tables.
processColumnInfo
  :: (QErrM m)
  => M.HashMap QualifiedTable EnumValues -- ^ known enum tables
  -> CustomColumnNames -- ^ customised graphql names
  -> QualifiedTable -- ^ the table this column belongs to
  -> PGRawColumnInfo -- ^ the column’s raw information
  -> m PGColumnInfo
processColumnInfo enumTables customFields tableName rawInfo = do
  resolvedType <- resolveColumnType
  pure PGColumnInfo
    { pgiColumn = pgCol
    , pgiName = graphqlName
    , pgiType = resolvedType
    , pgiIsNullable = prciIsNullable rawInfo
    , pgiDescription = prciDescription rawInfo
    }
  where
    pgCol = prciName rawInfo
    graphqlName = fromMaybe (G.Name $ getPGColTxt pgCol) $
                  M.lookup pgCol customFields
    resolveColumnType =
      case prciReferences rawInfo of
        -- no referenced tables? definitely not an enum
        [] -> pure $ PGColumnScalar (prciType rawInfo)

        -- one referenced table? might be an enum, so check if the referenced table is an enum
        [referencedTableName] -> pure $ M.lookup referencedTableName enumTables & maybe
          (PGColumnScalar $ prciType rawInfo)
          (PGColumnEnumReference . EnumReference referencedTableName)

        -- multiple referenced tables? we could check if any of them are enums, but the schema is
        -- strange, so let’s just reject it
        referencedTables -> throw400 ConstraintViolation
          $ "cannot handle exotic schema: column " <> prciName rawInfo <<> " in table "
          <> tableName <<> " references multiple foreign tables ("
          <> T.intercalate ", " (map dquote referencedTables) <> ")?"

-- | Like 'processColumnInfo', but uses the information in the current schema cache to resolve a
-- column’s type.
processColumnInfoUsingCache
  :: (CacheRM m, QErrM m)
  => QualifiedTable
  -> CustomColumnNames
  -> PGRawColumnInfo
  -> m PGColumnInfo
processColumnInfoUsingCache tableName customFields rawInfo = do
  tables <- scTables <$> askSchemaCache
  processColumnInfo (M.mapMaybe _tiEnumValues tables) customFields tableName rawInfo<|MERGE_RESOLUTION|>--- conflicted
+++ resolved
@@ -150,12 +150,7 @@
 
 runSetTableCustomFieldsQV2 :: (CacheBuildM m) => SetTableCustomFields -> m EncJSON
 runSetTableCustomFieldsQV2 (SetTableCustomFields tableName rootFields columnNames) = do
-<<<<<<< HEAD
-  void $ askTabInfo tableName
-=======
-  adminOnly
   fields <- _tiFieldInfoMap <$> askTabInfo tableName
->>>>>>> 9dd06061
   let tableConfig = TableConfig rootFields columnNames
   withPathK "custom_column_names" $ validateWithNonColumnFields fields
   updateTableConfig tableName tableConfig
