module Hasura.Server.Query where

import           Data.Aeson
import           Data.Aeson.Casing
import           Data.Aeson.TH
import           Language.Haskell.TH.Syntax         (Lift)

<<<<<<< HEAD
import qualified Network.HTTP.Client          as HTTP
=======
import qualified Data.ByteString.Builder            as BB
import qualified Data.ByteString.Lazy               as BL
import qualified Data.Vector                        as V
import qualified Network.HTTP.Client                as HTTP
>>>>>>> 6ecc187e

import           Hasura.EncJSON
import           Hasura.Prelude
import           Hasura.RQL.DDL.Metadata
import           Hasura.RQL.DDL.Permission
import           Hasura.RQL.DDL.QueryTemplate
import           Hasura.RQL.DDL.Relationship
import           Hasura.RQL.DDL.Relationship.Rename
import           Hasura.RQL.DDL.RemoteSchema
import           Hasura.RQL.DDL.Schema.Function
import           Hasura.RQL.DDL.Schema.Table
import           Hasura.RQL.DDL.Subscribe
import           Hasura.RQL.DML.Count
import           Hasura.RQL.DML.Delete
import           Hasura.RQL.DML.Insert
import           Hasura.RQL.DML.QueryTemplate
<<<<<<< HEAD
=======
import           Hasura.RQL.DML.Returning           (encodeJSONVector)
>>>>>>> 6ecc187e
import           Hasura.RQL.DML.Select
import           Hasura.RQL.DML.Update
import           Hasura.RQL.Types
import           Hasura.Server.Utils

import qualified Database.PG.Query                  as Q

data RQLQuery
  = RQAddExistingTableOrView !TrackTable
  | RQTrackTable !TrackTable
  | RQUntrackTable !UntrackTable

  | RQTrackFunction !TrackFunction
  | RQUntrackFunction !UnTrackFunction

  | RQCreateObjectRelationship !CreateObjRel
  | RQCreateArrayRelationship !CreateArrRel
  | RQDropRelationship !DropRel
  | RQSetRelationshipComment !SetRelComment
  | RQRenameRelationship !RenameRel

  | RQCreateInsertPermission !CreateInsPerm
  | RQCreateSelectPermission !CreateSelPerm
  | RQCreateUpdatePermission !CreateUpdPerm
  | RQCreateDeletePermission !CreateDelPerm

  | RQDropInsertPermission !DropInsPerm
  | RQDropSelectPermission !DropSelPerm
  | RQDropUpdatePermission !DropUpdPerm
  | RQDropDeletePermission !DropDelPerm
  | RQSetPermissionComment !SetPermComment

  | RQInsert !InsertQuery
  | RQSelect !SelectQuery
  | RQUpdate !UpdateQuery
  | RQDelete !DeleteQuery
  | RQCount !CountQuery
  | RQBulk ![RQLQuery]

  -- schema-stitching, custom resolver related
  | RQAddRemoteSchema !AddRemoteSchemaQuery
  | RQRemoveRemoteSchema !RemoveRemoteSchemaQuery

  | RQCreateEventTrigger !CreateEventTriggerQuery
  | RQDeleteEventTrigger !DeleteEventTriggerQuery
  | RQDeliverEvent       !DeliverEventQuery

  | RQCreateQueryTemplate !CreateQueryTemplate
  | RQDropQueryTemplate !DropQueryTemplate
  | RQExecuteQueryTemplate !ExecQueryTemplate
  | RQSetQueryTemplateComment !SetQueryTemplateComment

  | RQRunSql !RunSQL

  | RQReplaceMetadata !ReplaceMetadata
  | RQExportMetadata !ExportMetadata
  | RQClearMetadata !ClearMetadata
  | RQReloadMetadata !ReloadMetadata

  | RQDumpInternalState !DumpInternalState

  deriving (Show, Eq, Lift)

$(deriveJSON
  defaultOptions { constructorTagModifier = snakeCase . drop 2
                 , sumEncoding = TaggedObject "type" "args"
                 }
  ''RQLQuery)

newtype Run a
  = Run {unRun :: StateT SchemaCache (ReaderT (UserInfo, HTTP.Manager, SQLGenCtx) (LazyTx QErr)) a}
  deriving ( Functor, Applicative, Monad
           , MonadError QErr
           , MonadState SchemaCache
           , MonadReader (UserInfo, HTTP.Manager, SQLGenCtx)
           , CacheRM
           , CacheRWM
           , MonadTx
           , MonadIO
           )

instance UserInfoM Run where
  askUserInfo = asks _1

instance HasHttpManager Run where
  askHttpManager = asks _2

instance HasSQLGenCtx Run where
  askSQLGenCtx = asks _3

peelRun
  :: SchemaCache
  -> UserInfo
  -> HTTP.Manager
  -> Bool
  -> Q.PGPool -> Q.TxIsolation
  -> Run a -> ExceptT QErr IO (a, SchemaCache)
peelRun sc userInfo httMgr strfyNum pgPool txIso (Run m) =
  runLazyTx pgPool txIso $ withUserInfo userInfo lazyTx
  where
    sqlGenCtx = SQLGenCtx strfyNum
    lazyTx = runReaderT (runStateT m sc) (userInfo, httMgr, sqlGenCtx)

runQuery
  :: (MonadIO m, MonadError QErr m)
<<<<<<< HEAD
  => Q.PGPool -> Q.TxIsolation
  -> UserInfo -> SchemaCache -> HTTP.Manager
  -> RQLQuery -> m (EncJSON, SchemaCache)
runQuery pool isoL userInfo sc hMgr query = do
=======
  => Q.PGPool -> Q.TxIsolation -> UserInfo
  -> SchemaCache -> HTTP.Manager -> Bool
  -> RQLQuery -> m (BL.ByteString, SchemaCache)
runQuery pool isoL userInfo sc hMgr strfyNum query = do
>>>>>>> 6ecc187e
  res <- liftIO $ runExceptT $
         peelRun sc userInfo hMgr strfyNum pool isoL $ runQueryM query
  liftEither res

queryNeedsReload :: RQLQuery -> Bool
queryNeedsReload qi = case qi of
  RQAddExistingTableOrView _   -> True
  RQTrackTable _               -> True
  RQUntrackTable _             -> True
  RQTrackFunction _            -> True
  RQUntrackFunction _          -> True

  RQCreateObjectRelationship _ -> True
  RQCreateArrayRelationship  _ -> True
  RQDropRelationship  _        -> True
  RQSetRelationshipComment  _  -> False
  RQRenameRelationship _       -> True

  RQCreateInsertPermission _   -> True
  RQCreateSelectPermission _   -> True
  RQCreateUpdatePermission _   -> True
  RQCreateDeletePermission _   -> True

  RQDropInsertPermission _     -> True
  RQDropSelectPermission _     -> True
  RQDropUpdatePermission _     -> True
  RQDropDeletePermission _     -> True
  RQSetPermissionComment _     -> False

  RQInsert _                   -> False
  RQSelect _                   -> False
  RQUpdate _                   -> False
  RQDelete _                   -> False
  RQCount _                    -> False

  RQAddRemoteSchema _          -> True
  RQRemoveRemoteSchema _       -> True

  RQCreateEventTrigger _       -> True
  RQDeleteEventTrigger _       -> True
  RQDeliverEvent _             -> False

  RQCreateQueryTemplate _      -> True
  RQDropQueryTemplate _        -> True
  RQExecuteQueryTemplate _     -> False
  RQSetQueryTemplateComment _  -> False

  RQRunSql _                   -> True

  RQReplaceMetadata _          -> True
  RQExportMetadata _           -> False
  RQClearMetadata _            -> True
  RQReloadMetadata _           -> True

  RQDumpInternalState _        -> False

  RQBulk qs                    -> any queryNeedsReload qs

runQueryM
  :: ( QErrM m, CacheRWM m, UserInfoM m, MonadTx m
     , MonadIO m, HasHttpManager m, HasSQLGenCtx m
     )
  => RQLQuery
  -> m EncJSON
runQueryM rq = withPathK "args" $ case rq of
  RQAddExistingTableOrView q   -> runTrackTableQ q
  RQTrackTable q               -> runTrackTableQ q
  RQUntrackTable q             -> runUntrackTableQ q

  RQTrackFunction q   -> runTrackFunc q
  RQUntrackFunction q -> runUntrackFunc q

  RQCreateObjectRelationship q -> runCreateObjRel q
  RQCreateArrayRelationship  q -> runCreateArrRel q
  RQDropRelationship  q        -> runDropRel q
  RQSetRelationshipComment  q  -> runSetRelComment q
  RQRenameRelationship q       -> runRenameRel q

  RQCreateInsertPermission q   -> runCreatePerm q
  RQCreateSelectPermission q   -> runCreatePerm q
  RQCreateUpdatePermission q   -> runCreatePerm q
  RQCreateDeletePermission q   -> runCreatePerm q

  RQDropInsertPermission q     -> runDropPerm q
  RQDropSelectPermission q     -> runDropPerm q
  RQDropUpdatePermission q     -> runDropPerm q
  RQDropDeletePermission q     -> runDropPerm q
  RQSetPermissionComment q     -> runSetPermComment q

  RQInsert q                   -> runInsert q
  RQSelect q                   -> runSelect q
  RQUpdate q                   -> runUpdate q
  RQDelete q                   -> runDelete q
  RQCount  q                   -> runCount q

  RQAddRemoteSchema    q       -> runAddRemoteSchema q
  RQRemoveRemoteSchema q       -> runRemoveRemoteSchema q

  RQCreateEventTrigger q       -> runCreateEventTriggerQuery q
  RQDeleteEventTrigger q       -> runDeleteEventTriggerQuery q
  RQDeliverEvent q             -> runDeliverEvent q

  RQCreateQueryTemplate q      -> runCreateQueryTemplate q
  RQDropQueryTemplate q        -> runDropQueryTemplate q
  RQExecuteQueryTemplate q     -> runExecQueryTemplate q
  RQSetQueryTemplateComment q  -> runSetQueryTemplateComment q

  RQReplaceMetadata q          -> runReplaceMetadata q
  RQClearMetadata q            -> runClearMetadata q
  RQExportMetadata q           -> runExportMetadata q
  RQReloadMetadata q           -> runReloadMetadata q

  RQDumpInternalState q        -> runDumpInternalState q

  RQRunSql q                   -> runRunSQL q

  RQBulk qs                    -> encJFromL <$> indexedMapM runQueryM qs<|MERGE_RESOLUTION|>--- conflicted
+++ resolved
@@ -5,14 +5,7 @@
 import           Data.Aeson.TH
 import           Language.Haskell.TH.Syntax         (Lift)
 
-<<<<<<< HEAD
 import qualified Network.HTTP.Client          as HTTP
-=======
-import qualified Data.ByteString.Builder            as BB
-import qualified Data.ByteString.Lazy               as BL
-import qualified Data.Vector                        as V
-import qualified Network.HTTP.Client                as HTTP
->>>>>>> 6ecc187e
 
 import           Hasura.EncJSON
 import           Hasura.Prelude
@@ -29,10 +22,6 @@
 import           Hasura.RQL.DML.Delete
 import           Hasura.RQL.DML.Insert
 import           Hasura.RQL.DML.QueryTemplate
-<<<<<<< HEAD
-=======
-import           Hasura.RQL.DML.Returning           (encodeJSONVector)
->>>>>>> 6ecc187e
 import           Hasura.RQL.DML.Select
 import           Hasura.RQL.DML.Update
 import           Hasura.RQL.Types
@@ -127,30 +116,23 @@
   :: SchemaCache
   -> UserInfo
   -> HTTP.Manager
-  -> Bool
+  -> SQLGenCtx
   -> Q.PGPool -> Q.TxIsolation
   -> Run a -> ExceptT QErr IO (a, SchemaCache)
-peelRun sc userInfo httMgr strfyNum pgPool txIso (Run m) =
+peelRun sc userInfo httMgr sqlGenCtx pgPool txIso (Run m) =
   runLazyTx pgPool txIso $ withUserInfo userInfo lazyTx
   where
-    sqlGenCtx = SQLGenCtx strfyNum
     lazyTx = runReaderT (runStateT m sc) (userInfo, httMgr, sqlGenCtx)
 
 runQuery
   :: (MonadIO m, MonadError QErr m)
-<<<<<<< HEAD
-  => Q.PGPool -> Q.TxIsolation
-  -> UserInfo -> SchemaCache -> HTTP.Manager
+  => Q.PGPool -> Q.TxIsolation -> UserInfo
+  -> SchemaCache -> HTTP.Manager -> SQLGenCtx
   -> RQLQuery -> m (EncJSON, SchemaCache)
-runQuery pool isoL userInfo sc hMgr query = do
-=======
-  => Q.PGPool -> Q.TxIsolation -> UserInfo
-  -> SchemaCache -> HTTP.Manager -> Bool
-  -> RQLQuery -> m (BL.ByteString, SchemaCache)
-runQuery pool isoL userInfo sc hMgr strfyNum query = do
->>>>>>> 6ecc187e
+runQuery pool isoL userInfo sc hMgr sqlGenCtx query = do
   res <- liftIO $ runExceptT $
-         peelRun sc userInfo hMgr strfyNum pool isoL $ runQueryM query
+         peelRun sc userInfo hMgr sqlGenCtx pool isoL $
+         runQueryM query
   liftEither res
 
 queryNeedsReload :: RQLQuery -> Bool
