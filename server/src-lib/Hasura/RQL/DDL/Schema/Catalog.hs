--- conflicted
+++ resolved
@@ -34,8 +34,6 @@
 import           Hasura.RQL.Types.Catalog
 import           Hasura.SQL.Types
 
-
-<<<<<<< HEAD
 buildCatalogMetadata
   :: forall m. (MonadTx m)
   => Metadata -> m CatalogMetadata
@@ -65,45 +63,6 @@
         filter (flip HS.member _metaAllowlist . CollectionReq . _ccName)
         (HM.elems _metaQueryCollections)
   pure CatalogMetadata{..}
-=======
--- TODO: will modify the metadata
-purgeDependentObject :: (MonadTx m) => SourceName -> SchemaObjId -> m ()
-purgeDependentObject source = \case
-  SOTableObj tn (TOPerm rn pt) -> liftTx $ dropPermFromCatalog tn rn pt
-  SOTableObj qt (TORel rn) -> liftTx $ delRelFromCatalog qt rn
-  SOFunction qf -> liftTx $ delFunctionFromCatalog qf
-  SOTableObj _ (TOTrigger trn) -> liftTx $ delEventTriggerFromCatalog trn
-  SOTableObj qt (TOComputedField ccn) -> dropComputedFieldFromCatalog source qt ccn
-  SOTableObj qt (TORemoteRel remoteRelName) -> liftTx $ delRemoteRelFromCatalog qt remoteRelName
-  schemaObjId -> throw500 $ "unexpected dependent object: " <> reportSchemaObj schemaObjId
-
-saveTableToCatalog
-  :: (MonadTx m, HasSystemDefined m) => QualifiedTable -> Bool -> TableConfig -> m ()
-saveTableToCatalog (QualifiedObject sn tn) isEnum config = do
-  systemDefined <- askSystemDefined
-  liftTx $ Q.unitQE defaultTxErrorHandler [Q.sql|
-    INSERT INTO "hdb_catalog"."hdb_table"
-      (table_schema, table_name, is_system_defined, is_enum, configuration)
-    VALUES ($1, $2, $3, $4, $5)
-  |] (sn, tn, systemDefined, isEnum, configVal) False
-  where
-    configVal = Q.AltJ $ toJSON config
-
-updateTableIsEnumInCatalog :: (MonadTx m) => QualifiedTable -> Bool -> m ()
-updateTableIsEnumInCatalog (QualifiedObject sn tn) isEnum = liftTx $
-  Q.unitQE defaultTxErrorHandler [Q.sql|
-      UPDATE "hdb_catalog"."hdb_table" SET is_enum = $3
-      WHERE table_schema = $1 AND table_name = $2
-    |] (sn, tn, isEnum) False
-
-updateTableConfig :: (MonadTx m) => QualifiedTable -> TableConfig -> m ()
-updateTableConfig (QualifiedObject sn tn) config = liftTx $
-  Q.unitQE defaultTxErrorHandler [Q.sql|
-           UPDATE "hdb_catalog"."hdb_table"
-              SET configuration = $1
-            WHERE table_schema = $2 AND table_name = $3
-                |] (configVal, sn, tn) False
->>>>>>> 87e2f823
   where
     notSystemDefined = SystemDefined False
     allFunctions = case _metaFunctions of
@@ -146,14 +105,14 @@
 
         transformComputedField :: ComputedFieldMetadata -> CatalogComputedField
         transformComputedField ComputedFieldMetadata{..} =
-          let computedField = AddComputedField _tmTable _cfmName _cfmDefinition _cfmComment
+          let computedField = AddComputedField defaultSource _tmTable _cfmName _cfmDefinition _cfmComment
           in CatalogComputedField computedField $
              fromMaybe [] $ HM.lookup (_cfdFunction _cfmDefinition) catalogFunction
 
         transformRemoteRelation :: RemoteRelationshipMeta -> RemoteRelationship
         transformRemoteRelation RemoteRelationshipMeta{..} =
           let RemoteRelationshipDef{..} = _rrmDefinition
-          in RemoteRelationship _rrmName _tmTable _rrdHasuraFields _rrdRemoteSchema _rrdRemoteField
+          in RemoteRelationship _rrmName defaultSource _tmTable _rrdHasuraFields _rrdRemoteSchema _rrdRemoteField
 
         transformPermission :: ToJSON a => PermType -> PermDef a -> CatalogPermission
         transformPermission permType PermDef{..} =
@@ -200,8 +159,8 @@
 --   $(Q.sqlFromFile "src-rsr/catalog_metadata.sql") () True
 
 purgeDependentObject
-  :: (MonadError QErr m) => SchemaObjId -> m MetadataModifier
-purgeDependentObject = \case
+  :: (MonadError QErr m) => SourceName -> SchemaObjId -> m MetadataModifier
+purgeDependentObject source = \case
   SOTableObj tn tableObj -> pure $ MetadataModifier $
     metaTables.ix tn %~ case tableObj of
       TOPerm rn pt        -> dropPermissionInMetadata rn pt
@@ -240,8 +199,6 @@
 --               SET configuration = $1
 --             WHERE table_schema = $2 AND table_name = $3
 --                 |] (configVal, sn, tn) False
---   where
---     configVal = Q.AltJ $ toJSON config
 
 -- deleteTableFromCatalog :: (MonadTx m) => QualifiedTable -> m ()
 -- deleteTableFromCatalog (QualifiedObject sn tn) = liftTx $ Q.unitQE defaultTxErrorHandler [Q.sql|
