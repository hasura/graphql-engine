import React, { useState, useEffect } from 'react';
import semverCheck from '../../../helpers/semver';
import Sidebar from './Sidebar';
import PageContainer from '../../Common/Layout/PageContainer/PageContainer';

const useMetadataSemver = serverVersion => {
  const [supportMetadata, setSupportMetadata] = useState(false);
  const [
    supportInconsistentMetadata,
    setSupportInconsistentMetadata,
  ] = useState(false);
<<<<<<< HEAD
  const [supportQueryWhitelist, setSupportQueryWhitelist] = useState(false);
=======
  const [supportAllowedQueries, setSupportAllowedQueries] = useState(false);
>>>>>>> b8f9847a

  useEffect(() => {
    if (serverVersion) {
      setSupportMetadata(semverCheck('metadataReload', serverVersion));
    }
  }, [serverVersion]);

  useEffect(() => {
    if (serverVersion) {
      setSupportInconsistentMetadata(
        semverCheck('inconsistentState', serverVersion)
      );
    }
  }, [serverVersion]);

  useEffect(() => {
    if (serverVersion) {
<<<<<<< HEAD
      setSupportQueryWhitelist(
        semverCheck('queryWhitelist', serverVersion) // TODO: use actual variable
=======
      setSupportAllowedQueries(
        true || semverCheck('allowedQueries', serverVersion) // TODO: use actual variable and remove true
>>>>>>> b8f9847a
      );
    }
  }, [serverVersion]);

  return {
    supportMetadata,
    supportInconsistentMetadata,
<<<<<<< HEAD
    supportQueryWhitelist,
=======
    supportAllowedQueries,
>>>>>>> b8f9847a
  };
};

const Container = ({ location, serverVersion, children, metadata }) => {
  const {
    supportMetadata,
    supportInconsistentMetadata,
<<<<<<< HEAD
    // supportQueryWhitelist,
=======
    supportAllowedQueries,
>>>>>>> b8f9847a
  } = useMetadataSemver(serverVersion);

  if (!supportMetadata) {
    return null;
  }

  const sidebar = (
    <Sidebar
      semverChecks={{
        supportMetadata,
        supportInconsistentMetadata,
<<<<<<< HEAD
        supportQueryWhitelist: true, // TODO: remove true
=======
        supportAllowedQueries,
>>>>>>> b8f9847a
      }}
      location={location}
      metadata={metadata}
    />
  );

  const helmet = 'Metadata | Hasura';

  const childrenWithProps = React.Children.map(children, child =>
    React.cloneElement(child, {
      supportMetadata,
      supportInconsistentMetadata,
      metadata,
    })
  );

  return (
    <PageContainer helmet={helmet} leftContainer={sidebar}>
      {childrenWithProps}
    </PageContainer>
  );
};

const mapStateToProps = state => {
  return {
    ...state.main,
    metadata: state.metadata,
    dataHeaders: { ...state.tables.dataHeaders },
    serverVersion: state.main.serverVersion,
  };
};

const connector = connect => connect(mapStateToProps)(Container);

export default connector;<|MERGE_RESOLUTION|>--- conflicted
+++ resolved
@@ -9,11 +9,7 @@
     supportInconsistentMetadata,
     setSupportInconsistentMetadata,
   ] = useState(false);
-<<<<<<< HEAD
-  const [supportQueryWhitelist, setSupportQueryWhitelist] = useState(false);
-=======
   const [supportAllowedQueries, setSupportAllowedQueries] = useState(false);
->>>>>>> b8f9847a
 
   useEffect(() => {
     if (serverVersion) {
@@ -31,13 +27,8 @@
 
   useEffect(() => {
     if (serverVersion) {
-<<<<<<< HEAD
-      setSupportQueryWhitelist(
-        semverCheck('queryWhitelist', serverVersion) // TODO: use actual variable
-=======
       setSupportAllowedQueries(
         true || semverCheck('allowedQueries', serverVersion) // TODO: use actual variable and remove true
->>>>>>> b8f9847a
       );
     }
   }, [serverVersion]);
@@ -45,11 +36,7 @@
   return {
     supportMetadata,
     supportInconsistentMetadata,
-<<<<<<< HEAD
-    supportQueryWhitelist,
-=======
     supportAllowedQueries,
->>>>>>> b8f9847a
   };
 };
 
@@ -57,11 +44,7 @@
   const {
     supportMetadata,
     supportInconsistentMetadata,
-<<<<<<< HEAD
-    // supportQueryWhitelist,
-=======
     supportAllowedQueries,
->>>>>>> b8f9847a
   } = useMetadataSemver(serverVersion);
 
   if (!supportMetadata) {
@@ -73,11 +56,7 @@
       semverChecks={{
         supportMetadata,
         supportInconsistentMetadata,
-<<<<<<< HEAD
-        supportQueryWhitelist: true, // TODO: remove true
-=======
         supportAllowedQueries,
->>>>>>> b8f9847a
       }}
       location={location}
       metadata={metadata}
