--- conflicted
+++ resolved
@@ -463,23 +463,7 @@
 
     fromItem = fromMaybe (S.FISimple tn Nothing) fromItemM
 
-<<<<<<< HEAD
-    -- the selection extractor
-    selExtr  = buildJsonObject pfx fldAls flds
-
-    -- all the relationships
-    (allObjs, allArrs) =
-      foldl' addRel (HM.empty, HM.empty) $
-      mapMaybe (\(als, f) -> (als,) <$> getAnnRel f) flds
-
-    procOrdByM = unzip3 . map (processAnnOrderByItem pfx) <$> orderByM
-=======
-    _1 (a, _, _) = a
-    _2 (_, b, _) = b
-    _3 (_, _, c) = c
-
     procOrdByM = unzip3 . map (processAnnOrderByItem pfx) . toList <$> orderByM
->>>>>>> f6ed1692
     ordByExpM  = S.OrderByExp . _2 <$> procOrdByM
 
     -- the columns needed for orderby
