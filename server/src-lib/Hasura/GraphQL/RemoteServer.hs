{-# LANGUAGE FlexibleContexts  #-}
{-# LANGUAGE OverloadedStrings #-}
{-# LANGUAGE QuasiQuotes       #-}
{-# LANGUAGE TemplateHaskell   #-}

module Hasura.GraphQL.RemoteServer where

import           Control.Exception             (try)
import           Control.Lens                  ((&), (.~), (?~), (^.))
import           Data.FileEmbed                (embedStringFile)
import           Data.Foldable                 (foldlM)
import           Hasura.Prelude
import           System.Environment            (lookupEnv)

import qualified Data.Aeson                    as J
import qualified Data.ByteString.Lazy          as BL
import qualified Data.CaseInsensitive          as CI
import qualified Data.HashMap.Strict           as Map
import qualified Data.Text                     as T
import qualified Data.Text.Encoding            as T
import qualified Language.GraphQL.Draft.JSON   ()
import qualified Language.GraphQL.Draft.Syntax as G
import qualified Network.HTTP.Client           as HTTP
import qualified Network.URI.Extended          as N
import qualified Network.Wreq                  as Wreq

import           Hasura.RQL.DDL.Headers        (HeaderConf (..),
                                                getHeadersFromConf)
import           Hasura.RQL.Types

import qualified Hasura.GraphQL.Schema         as GS
import qualified Hasura.GraphQL.Validate.Types as VT


introspectionQuery :: BL.ByteString
introspectionQuery = $(embedStringFile "src-rsr/introspection.json")

fetchRemoteSchema
  :: (MonadIO m, MonadError QErr m)
  => HTTP.Manager -> N.URI -> [HeaderConf] -> m GS.RemoteGCtx
fetchRemoteSchema manager url headerConf = do
  headers <- getHeadersFromConf headerConf
  let hdrs = map (\(hn, hv) -> (CI.mk . T.encodeUtf8 $ hn, T.encodeUtf8 hv)) headers
  let options = Wreq.defaults
              & Wreq.headers .~ ("content-type", "application/json") : hdrs
              & Wreq.checkResponse ?~ (\_ _ -> return ())
              & Wreq.manager .~ Right manager

  res  <- liftIO $ try $ Wreq.postWith options (show url) introspectionQuery
  resp <- either throwHttpErr return res

  let respData = resp ^. Wreq.responseBody
      statusCode = resp ^. Wreq.responseStatus . Wreq.statusCode
  when (statusCode /= 200) $ schemaErr respData

  schemaDoc <- either schemaErr return $ J.eitherDecode respData
  --liftIO $ print $ map G.getNamedTyp $ G._sdTypes schemaDoc
  let etTypeInfos = mapM (fromRemoteTyDef headerConf) $ G._sdTypes schemaDoc
  typeInfos <- either schemaErr return etTypeInfos
  --liftIO $ print $ map VT.getNamedTy typeInfos
  let typMap = VT.mkTyInfoMap typeInfos
      (qRootN, mRootN, _) = getRootNames schemaDoc
      mQrTyp = Map.lookup qRootN typMap
      mMrTyp = maybe Nothing (\mr -> Map.lookup mr typMap) mRootN
  qrTyp <- liftMaybe noQueryRoot mQrTyp
  let mRmQR = VT.getObjTyM qrTyp
      mRmMR = join $ VT.getObjTyM <$> mMrTyp
  rmQR <- liftMaybe (err400 Unexpected "query root has to be an object type") mRmQR
  return $ GS.RemoteGCtx typMap rmQR mRmMR Nothing

  where
    noQueryRoot = err400 Unexpected "query root not found in remote schema"
    fromRemoteTyDef hdrs ty = VT.fromTyDef ty $ VT.RemoteType url hdrs
    getRootNames sc = ( G._sdQueryRoot sc
                      , G._sdMutationRoot sc
                      , G._sdSubscriptionRoot sc )
    schemaErr err = throw400 RemoteSchemaError (T.pack $ show err)

    throwHttpErr :: (MonadError QErr m) => HTTP.HttpException -> m a
    throwHttpErr = schemaErr

mergeSchemas
  :: (MonadIO m, MonadError QErr m)
<<<<<<< HEAD
  => RemoteSchemaMap -> GS.GCtxMap -> HTTP.Manager
  -> m GS.GCtxMap
mergeSchemas rmSchemaMap gCtxMap httpManager = do
  let remoteSrvrs = map (\(k, v) -> (k, _rsHeaders v)) $
                    Map.toList rmSchemaMap
  -- TODO: better way to do this?
  remoteSchemas <- forM remoteSrvrs $ \(url, hdrs) ->
    fetchRemoteSchema httpManager url hdrs
    --return (url, remoteSchema)
  mergeRemoteSchemas gCtxMap remoteSchemas
=======
  => [(N.URI, [HeaderConf])] -> GS.GCtxMap -> HTTP.Manager
  -> m (GS.GCtxMap, GS.GCtx) -- the merged GCtxMap and the default GCtx without roles
mergeSchemas resolvers gCtxMap httpManager = do
  -- TODO: better way to do this?
  remoteSchemas <- forM resolvers $ \(url, hdrs) -> do
    remoteSchema <- fetchRemoteSchema httpManager url hdrs
    return (url, remoteSchema)
  merged <- mergeRemoteSchemas gCtxMap remoteSchemas
  def <- mkDefaultRemoteGCtx (map snd remoteSchemas)
  return (merged, def)

mkDefaultRemoteGCtx :: (MonadError QErr m) => [GS.RemoteGCtx] -> m GS.GCtx
mkDefaultRemoteGCtx = foldlM mergeGCtx GS.emptyGCtx
>>>>>>> 3452d941

mergeRemoteSchemas
  :: (MonadError QErr m)
  => GS.GCtxMap
  -> [GS.RemoteGCtx]
  -> m GS.GCtxMap
mergeRemoteSchemas = foldlM mergeRemoteSchema

mergeRemoteSchema
  :: (MonadError QErr m)
  => GS.GCtxMap
  -> GS.RemoteGCtx
  -> m GS.GCtxMap
<<<<<<< HEAD
mergeRemoteSchema ctxMap rmSchema =
  case Map.null ctxMap of
    True  -> return onlyRmSchema
    False -> do
      res <- forM (Map.toList ctxMap) $ \(role, gCtx) -> do
        updatedGCtx <- mergeGCtx gCtx rmSchema
        return (role, updatedGCtx)
      return $ Map.fromList res

  where
    onlyRmSchema =
      let hTy = GS._gTypes GS.emptyGCtx
          rmTy = GS._rgTypes rmSchema
          newQR = mergeQueryRoot GS.emptyGCtx rmSchema
          newMR = mergeMutRoot GS.emptyGCtx rmSchema
          newTyMap = mergeTyMaps hTy rmTy newQR newMR
          updated = GS.emptyGCtx { GS._gTypes = newTyMap
                                 , GS._gQueryRoot = newQR
                                 , GS._gMutRoot = newMR
                                 }
      in Map.insert adminRole updated ctxMap
=======
mergeRemoteSchema ctxMap (_, rmSchema) = do
  res <- forM (Map.toList ctxMap) $ \(role, gCtx) -> do
    updatedGCtx <- mergeGCtx gCtx rmSchema
    return (role, updatedGCtx)
  return $ Map.fromList res
>>>>>>> 3452d941

mergeGCtx
  :: (MonadError QErr m)
  => GS.GCtx
  -> GS.RemoteGCtx
  -> m GS.GCtx
mergeGCtx gCtx rmSchema = do
  let rmTypes = GS._rgTypes rmSchema
      hsraTyMap = GS._gTypes gCtx
  GS.checkConflictingNodes gCtx rmSchema
  let newQR = mergeQueryRoot gCtx rmSchema
      newMR = mergeMutRoot gCtx rmSchema
      newTyMap = mergeTyMaps hsraTyMap rmTypes newQR newMR
      updatedGCtx = gCtx { GS._gTypes = newTyMap
                         , GS._gQueryRoot = newQR
                         , GS._gMutRoot = newMR
                         }
  return updatedGCtx

mergeQueryRoot :: GS.GCtx -> GS.RemoteGCtx -> VT.ObjTyInfo
mergeQueryRoot gCtx rmSchema =
  let hQR = VT._otiFields $ GS._gQueryRoot gCtx
      rmQR = VT._otiFields $ GS._rgQueryRoot rmSchema
      newFlds = Map.union hQR rmQR
      newQR = (GS._gQueryRoot gCtx) { VT._otiFields = newFlds }
  in newQR

mergeMutRoot :: GS.GCtx -> GS.RemoteGCtx -> Maybe VT.ObjTyInfo
mergeMutRoot gCtx rmSchema =
  let hMR = VT._otiFields <$> GS._gMutRoot gCtx
      rmMR = VT._otiFields <$> GS._rgMutationRoot rmSchema
      newMutFldsM = GS.mergeMaybeMaps hMR rmMR
      newMutFlds = fromMaybe Map.empty newMutFldsM
      hMrM = GS._gMutRoot gCtx
      newMR = maybe (Just $ mkNewMutRoot newMutFlds)
              (\hMr -> Just hMr { VT._otiFields = newMutFlds })
              hMrM
  in newMR

mkNewMutRoot :: VT.ObjFieldMap -> VT.ObjTyInfo
mkNewMutRoot flds = VT.ObjTyInfo (Just "mutation root")
                    (G.NamedType "mutation_root") flds

mergeTyMaps :: VT.TypeMap -> VT.TypeMap -> VT.ObjTyInfo -> Maybe VT.ObjTyInfo -> VT.TypeMap
mergeTyMaps hTyMap rmTyMap newQR newMR =
  let newTyMap' = Map.insert (G.NamedType "query_root") (VT.TIObj newQR) $
                    Map.union hTyMap rmTyMap
  in maybe newTyMap' (\mr -> Map.insert
                              (G.NamedType "mutation_root")
                              (VT.TIObj mr) newTyMap') newMR


getUrlFromEnv :: (MonadIO m, MonadError QErr m) => Text -> m N.URI
getUrlFromEnv urlFromEnv = do
  mEnv <- liftIO . lookupEnv $ T.unpack urlFromEnv
  env  <- maybe (throw400 Unexpected $ envNotFoundMsg urlFromEnv) return
          mEnv
  maybe (throw400 Unexpected $ invalidUri env) return $ N.parseURI env
  where
    invalidUri uri = "not a valid URI: " <> T.pack uri
    envNotFoundMsg e =
      "cannot find environment variable " <> e <> " for custom resolver"<|MERGE_RESOLUTION|>--- conflicted
+++ resolved
@@ -81,32 +81,23 @@
 
 mergeSchemas
   :: (MonadIO m, MonadError QErr m)
-<<<<<<< HEAD
+
   => RemoteSchemaMap -> GS.GCtxMap -> HTTP.Manager
-  -> m GS.GCtxMap
+  -> m (GS.GCtxMap, GS.GCtx) -- the merged GCtxMap and the default GCtx without roles
 mergeSchemas rmSchemaMap gCtxMap httpManager = do
+  -- TODO: better way to do this?
   let remoteSrvrs = map (\(k, v) -> (k, _rsHeaders v)) $
                     Map.toList rmSchemaMap
-  -- TODO: better way to do this?
   remoteSchemas <- forM remoteSrvrs $ \(url, hdrs) ->
     fetchRemoteSchema httpManager url hdrs
-    --return (url, remoteSchema)
-  mergeRemoteSchemas gCtxMap remoteSchemas
-=======
-  => [(N.URI, [HeaderConf])] -> GS.GCtxMap -> HTTP.Manager
-  -> m (GS.GCtxMap, GS.GCtx) -- the merged GCtxMap and the default GCtx without roles
-mergeSchemas resolvers gCtxMap httpManager = do
-  -- TODO: better way to do this?
-  remoteSchemas <- forM resolvers $ \(url, hdrs) -> do
-    remoteSchema <- fetchRemoteSchema httpManager url hdrs
-    return (url, remoteSchema)
   merged <- mergeRemoteSchemas gCtxMap remoteSchemas
-  def <- mkDefaultRemoteGCtx (map snd remoteSchemas)
+  def <- mkDefaultRemoteGCtx remoteSchemas
   return (merged, def)
 
-mkDefaultRemoteGCtx :: (MonadError QErr m) => [GS.RemoteGCtx] -> m GS.GCtx
+mkDefaultRemoteGCtx
+  :: (MonadError QErr m)
+  => [GS.RemoteGCtx] -> m GS.GCtx
 mkDefaultRemoteGCtx = foldlM mergeGCtx GS.emptyGCtx
->>>>>>> 3452d941
 
 mergeRemoteSchemas
   :: (MonadError QErr m)
@@ -120,35 +111,11 @@
   => GS.GCtxMap
   -> GS.RemoteGCtx
   -> m GS.GCtxMap
-<<<<<<< HEAD
-mergeRemoteSchema ctxMap rmSchema =
-  case Map.null ctxMap of
-    True  -> return onlyRmSchema
-    False -> do
-      res <- forM (Map.toList ctxMap) $ \(role, gCtx) -> do
-        updatedGCtx <- mergeGCtx gCtx rmSchema
-        return (role, updatedGCtx)
-      return $ Map.fromList res
-
-  where
-    onlyRmSchema =
-      let hTy = GS._gTypes GS.emptyGCtx
-          rmTy = GS._rgTypes rmSchema
-          newQR = mergeQueryRoot GS.emptyGCtx rmSchema
-          newMR = mergeMutRoot GS.emptyGCtx rmSchema
-          newTyMap = mergeTyMaps hTy rmTy newQR newMR
-          updated = GS.emptyGCtx { GS._gTypes = newTyMap
-                                 , GS._gQueryRoot = newQR
-                                 , GS._gMutRoot = newMR
-                                 }
-      in Map.insert adminRole updated ctxMap
-=======
-mergeRemoteSchema ctxMap (_, rmSchema) = do
+mergeRemoteSchema ctxMap rmSchema = do
   res <- forM (Map.toList ctxMap) $ \(role, gCtx) -> do
     updatedGCtx <- mergeGCtx gCtx rmSchema
     return (role, updatedGCtx)
   return $ Map.fromList res
->>>>>>> 3452d941
 
 mergeGCtx
   :: (MonadError QErr m)
