--- conflicted
+++ resolved
@@ -324,13 +324,6 @@
   pgExecCtx <- scPGExecCtx . hcServerCtx <$> ask
   sqlGenCtx <- scSQLGenCtx . hcServerCtx <$> ask
   planCache <- scPlanCache . hcServerCtx <$> ask
-<<<<<<< HEAD
-  enableAL <- scEnableAllowlist . hcServerCtx <$> ask
-  GH.runGQ pgExecCtx userInfo sqlGenCtx enableAL planCache
-    sc scVer manager reqHeaders query
-
-v1GQHandler :: GH.GQLReqUnparsed -> Handler (HttpResponse EncJSON)
-=======
   enableAL  <- scEnableAllowlist . hcServerCtx <$> ask
   logger    <- scLogger . hcServerCtx <$> ask
   requestId <- asks hcRequestId
@@ -341,7 +334,6 @@
 v1GQHandler
   :: GH.GQLReqUnparsed
   -> Handler (HttpResponse EncJSON)
->>>>>>> 7a683324
 v1GQHandler = v1Alpha1GQHandler
 
 gqlExplainHandler :: GE.GQLExplain -> Handler (HttpResponse EncJSON)
@@ -362,18 +354,45 @@
   output <- PGD.execPGDump b ci
   return $ RawResp $ HttpResponse output (Just [Header sqlHeader])
 
-remoteSchemaProxyHandler :: T.Text -> Handler (HttpResponse EncJSON)
-remoteSchemaProxyHandler remoteSchemaNameTxt = do
+remoteSchemaProxyHandler :: Text -> GH.GQLReqUnparsed ->  Handler (HttpResponse EncJSON)
+remoteSchemaProxyHandler remoteSchemaNameTxt query = do
   userInfo <- asks hcUser
-  reqBody <- asks hcReqBody
   reqHeaders <- asks hcReqHeaders
   manager <- scManager . hcServerCtx <$> ask
   scRef <- scCacheRef . hcServerCtx <$> ask
-  (sc, _) <- liftIO $ readIORef $ _scrCache scRef
-  let remoteSchemaInfoM = M.lookup (RemoteSchemaName remoteSchemaNameTxt) (scRemoteSchemas sc)
+  (sc, scVer) <- liftIO $ readIORef $ _scrCache scRef
+  pgExecCtx <- scPGExecCtx . hcServerCtx <$> ask
+  sqlGenCtx <- scSQLGenCtx . hcServerCtx <$> ask
+  planCache <- scPlanCache . hcServerCtx <$> ask
+  enableAL <- scEnableAllowlist . hcServerCtx <$> ask
+  logger <- scLogger . hcServerCtx <$> ask
+  requestId <- asks hcRequestId
+  let remoteSchemaInfoM =
+        join $
+        fmap
+          (\rsName -> M.lookup rsName (scRemoteSchemas sc))
+          (RemoteSchemaName <$> mkNonEmptyText remoteSchemaNameTxt)
   case remoteSchemaInfoM of
-    Nothing  -> throw400 NotFound "remote schema not found"
-    Just rsCtx -> E.execRemoteGQ manager userInfo reqHeaders G.OperationTypeQuery (rscInfo rsCtx) (Left reqBody)
+    Nothing -> throw400 NotFound "remote schema not found"
+    Just rsCtx -> do
+      let execCtx =
+            E.ExecutionCtx
+              logger
+              sqlGenCtx
+              pgExecCtx
+              planCache
+              sc
+              scVer
+              manager
+              enableAL
+      flip runReaderT execCtx $
+        E.execRemoteGQ
+          requestId
+          userInfo
+          reqHeaders
+          G.OperationTypeQuery
+          (rscInfo rsCtx)
+          (Left query)
 
 consoleAssetsHandler :: L.Logger -> Text -> FilePath -> ActionT IO ()
 consoleAssetsHandler logger dir path = do
@@ -574,9 +593,9 @@
         mkPostHandler $ mkAPIRespHandler v1GQHandler
 
       post ("v1/graphql/proxy" <//> var) $ \remoteSchemaName ->  mkSpockAction GH.encodeGQErr id serverCtx $
-        mkAPIRespHandler $ do
+        mkPostHandler $ mkAPIRespHandler (\query -> do
           onlyAdmin
-          remoteSchemaProxyHandler remoteSchemaName
+          remoteSchemaProxyHandler remoteSchemaName query)
 
     when (isDeveloperAPIEnabled serverCtx) $ do
       get "dev/ekg" $ mkSpockAction encodeQErr id serverCtx $
