--- conflicted
+++ resolved
@@ -10,6 +10,8 @@
 import           Hasura.Prelude
 import           Hasura.Server.Utils             (duplicates)
 
+import           Data.Has
+
 import qualified Data.Aeson                      as J
 import qualified Data.HashMap.Strict             as Map
 import qualified Data.HashMap.Strict.InsOrd      as OMap
@@ -23,11 +25,7 @@
 import           Hasura.RQL.Types
 import           Hasura.SQL.Value
 
-<<<<<<< HEAD
-newtype P a = P { unP :: Maybe (Either G.Variable a)}
-=======
-newtype P a = P { unP :: Maybe (Either (G.Variable, AnnInpVal) a)}
->>>>>>> 7c89e951
+newtype P a = P { unP :: Maybe (Either (G.Variable, AnnVarVal) a)}
 
 pNull :: (Monad m) => m (P a)
 pNull = return $ P Nothing
@@ -37,22 +35,15 @@
 
 resolveVar
   :: ( MonadError QErr m
-     , MonadReader ValidationCtx m)
-<<<<<<< HEAD
-  => G.Variable -> m VarVal
-=======
-  => G.Variable -> m AnnInpVal
->>>>>>> 7c89e951
+     , MonadReader ValidationCtx m
+     )
+  => G.Variable -> m AnnVarVal
 resolveVar var = do
   varVals <- _vcVarVals <$> ask
   onNothing (Map.lookup var varVals) $
     throwVE $ "no such variable defined in the operation: "
     <> showName (G.unVariable var)
 
-<<<<<<< HEAD
-pVar :: (Monad m) => G.Variable -> m (P a)
-pVar var = return . P . Just . Left $ var
-=======
 pVar
   :: ( MonadError QErr m
      , MonadReader ValidationCtx m)
@@ -60,7 +51,6 @@
 pVar var = do
   annInpVal <- resolveVar var
   return . P . Just $ Left (var, annInpVal)
->>>>>>> 7c89e951
 
 data InputValueParser a m
   = InputValueParser
@@ -107,7 +97,9 @@
     toTup (G.ObjectFieldG f v) = (f,) <$> toJValue v
 
 valueParser
-  :: MonadError QErr m
+  :: ( MonadError QErr m
+     , MonadReader ValidationCtx m
+     )
   => InputValueParser G.Value m
 valueParser =
   InputValueParser pScalar pList pObject pEnum
@@ -127,7 +119,6 @@
       [(G._ofName oFld, G._ofValue oFld) | oFld <- G.unObjectValue ov]
     pObject G.VNull              = pNull
     pObject _                    = throwVE "expecting an object"
-
 
     -- scalar json
     pScalar (G.VVariable var) = pVar var
@@ -147,8 +138,10 @@
   G.VCBoolean b                    -> bool "false" "true"  b
   G.VCNull                         -> "null"
   G.VCEnum (G.EnumValue n)         -> G.unName n
-  G.VCList (G.ListValueG vals)     -> withSquareBraces $ T.intercalate ", " $ map pPrintValueC vals
-  G.VCObject (G.ObjectValueG objs) -> withCurlyBraces $ T.intercalate ", " $ map ppObjFld objs
+  G.VCList (G.ListValueG vals)     -> withSquareBraces $ T.intercalate ", " $
+                                      map pPrintValueC vals
+  G.VCObject (G.ObjectValueG objs) -> withCurlyBraces $ T.intercalate ", " $
+                                      map ppObjFld objs
   where
     ppObjFld (G.ObjectFieldG f v) = G.unName f <> ": " <> pPrintValueC v
     withSquareBraces t = "[" <> t <> "]"
@@ -197,9 +190,7 @@
     pScalar v               = pVal $ toJValueC v
 
 validateObject
-  :: ( MonadReader ValidationCtx m
-     , MonadError QErr m
-     )
+  :: (MonadError QErr m, MonadReader r m, Has TypeMap r)
   => InputValueParser a m
   -> InpObjTyInfo -> [(G.Name, a)] -> m AnnGObject
 validateObject valParser tyInfo flds = do
@@ -215,6 +206,7 @@
     forM (Map.toList $ _iotiFields tyInfo) $
     \(fldName, inpValInfo) -> do
       let ty = _iviType inpValInfo
+          tyAnn = _iviPGTyAnn inpValInfo
           isNotNull = G.isNotNull ty
           defValM = _iviDefVal inpValInfo
           hasDefVal = isJust defValM
@@ -224,14 +216,16 @@
         throwVE $ "field " <> G.unName fldName <> " of type "
                   <> G.showGT ty <> " is required, but not found"
 
-      convDefValM <- validateInputValue constValueParser ty `mapM` defValM
+      convDefValM <-
+        validateInputValue constValueParser ty tyAnn `mapM` defValM
       return $ (fldName,) <$> convDefValM
 
   -- compute input values object
   inpValObj <- fmap OMap.fromList $ forM flds $ \(fldName, fldVal) ->
     withPathK (G.unName fldName) $ do
       fldInfo <- getInpFieldInfo tyInfo fldName
-      convFldVal <- validateInputValue valParser (_iviType fldInfo) (_iviPGTyAnn fldInfo) fldVal
+      convFldVal <- validateInputValue valParser (_iviType fldInfo)
+                    (_iviPGTyAnn fldInfo) fldVal
       return (fldName, convFldVal)
 
   return $ inpValObj `OMap.union` defValObj
@@ -241,169 +235,97 @@
     dups = duplicates inpFldNames
 
 validateNamedTypeVal
-  :: ( MonadReader ValidationCtx m
-     , MonadError QErr m)
+  :: ( MonadReader r m, Has TypeMap r
+     , MonadError QErr m
+     )
   => InputValueParser a m
-<<<<<<< HEAD
-  -> Maybe PGColTyAnn
-  -> G.NamedType -> a -> m AnnGValue
-validateNamedTypeVal inpValParser pgTyAnn nt val = do
-=======
-  -> (G.Nullability, G.NamedType) -> a -> m AnnInpVal
-validateNamedTypeVal inpValParser (nullability, nt) val = do
->>>>>>> 7c89e951
+  -> (G.Nullability, G.NamedType) -> Maybe PGColTyAnn -> a -> m AnnInpVal
+validateNamedTypeVal inpValParser (nullability, nt) tyAnn val = do
   tyInfo <- getTyInfo nt
   case tyInfo of
     -- this should never happen
     TIObj _ ->
       throwUnexpTypeErr "object"
+    -- this should never happen
     TIIFace _ ->
       throwUnexpTypeErr "interface"
+    -- this should never happen
     TIUnion _ ->
       throwUnexpTypeErr "union"
     TIInpObj ioti ->
-<<<<<<< HEAD
-      withVarVal pgTyAnn (getObject inpValParser) val $
+      withParsed gType tyAnn (getObject inpValParser) val $
       fmap (AGObject nt) . mapM (validateObject inpValParser ioti)
     TIEnum eti ->
-      withVarVal pgTyAnn (getEnum inpValParser) val $
+      withParsed gType tyAnn (getEnum inpValParser) val $
       fmap (AGEnum nt) . mapM (validateEnum eti)
-    TIScalar (ScalarTyInfo _ t _)->
-      throwUnexpNoPGTyErr t
-=======
-      withParsed gType (getObject inpValParser) val $
-      fmap (AGObject nt) . mapM (validateObject inpValParser ioti)
-    TIEnum eti ->
-      withParsed gType (getEnum inpValParser) val $
-      fmap (AGEnum nt) . mapM (validateEnum eti)
-    TIScalar (ScalarTyInfo _ pgColTy _) ->
-      withParsed gType (getScalar inpValParser) val $
-      fmap (AGScalar pgColTy) . mapM (validateScalar pgColTy)
->>>>>>> 7c89e951
+    TIScalar (ScalarTyInfo _ t colTyM _) -> do
+      colTy <- onNothing colTyM $ throwUnexpNoPGTyErr t
+      withParsed gType tyAnn (getScalar inpValParser) val $
+        fmap (AGPGVal colTy) . mapM (validateScalar colTy)
   where
     throwUnexpTypeErr ty = throw500 $ "unexpected " <> ty <> " type info for: "
       <> showNamedTy nt
-    throwUnexpNoPGTyErr ty = throw500 $ "No PGColType annotation found for scalar type " <> (G.unName ty)
+    throwUnexpNoPGTyErr ty = throw500 $
+      "PGColType not found for scalar type " <> G.unName ty
     validateEnum enumTyInfo enumVal  =
       if Map.member enumVal (_etiValues enumTyInfo)
       then return enumVal
       else throwVE $ "unexpected value " <>
            showName (G.unEnumValue enumVal) <>
            " for enum: " <> showNamedTy nt
-<<<<<<< HEAD
-=======
     validateScalar pgColTy =
       runAesonParser (parsePGValue pgColTy)
     gType = G.TypeNamed nullability nt
->>>>>>> 7c89e951
 
 validateList
-  :: (MonadError QErr m, MonadReader ValidationCtx m)
+  :: (MonadError QErr m, MonadReader r m, Has TypeMap r)
   => InputValueParser a m
-<<<<<<< HEAD
-  -> G.ListType
+  -> (G.Nullability, G.ListType)
   -> Maybe PGColTyAnn
   -> a
-  -> m AnnGValue
-validateList inpValParser listTy pgTyAnn val =
-  withVarVal pgTyAnn (getList inpValParser) val $ \lM -> do
-    let baseTy = G.unListType listTy
+  -> m AnnInpVal
+validateList inpValParser (nullability, listTy) pgTyAnn val =
+  withParsed ty pgTyAnn (getList inpValParser) val $ \lM -> do
+    let bTy = G.unListType listTy
     AGArray listTy <$>
-      mapM (indexedMapM (validateInputValue inpValParser baseTy pgTyAnn)) lM
-
--- validateNonNull
---   :: (MonadError QErr m, MonadReader r m, Has TypeMap r)
---   => InputValueParser a m
---   -> G.NonNullType
---   -> a
---   -> m AnnGValue
--- validateNonNull inpValParser nonNullTy val = do
---   parsedVal <- case nonNullTy of
---     G.NonNullTypeNamed nt -> validateNamedTypeVal inpValParser nt val
---     G.NonNullTypeList lt  -> validateList inpValParser lt val
---   when (hasNullVal parsedVal) $
---     throwVE $ "unexpected null value for type: " <> G.showGT (G.TypeNonNull nonNullTy)
---   return parsedVal
-=======
-  -> (G.Nullability, G.ListType)
-  -> a
-  -> m AnnInpVal
-validateList inpValParser (nullability, listTy) val =
-  withParsed ty (getList inpValParser) val $ \lM -> do
-    let baseTy = G.unListType listTy
-    AGArray listTy <$>
-      mapM (indexedMapM (validateInputValue inpValParser baseTy)) lM
+      mapM (indexedMapM (validateInputValue inpValParser bTy pgTyAnn)) lM
   where
     ty = G.TypeList nullability listTy
->>>>>>> 7c89e951
 
 validateInputValue
-  :: (MonadError QErr m, MonadReader ValidationCtx m)
+  :: (MonadError QErr m, MonadReader r m, Has TypeMap r)
   => InputValueParser a m
   -> G.GType
   -> Maybe PGColTyAnn
   -> a
-<<<<<<< HEAD
-  -> m AnnGValue
+  -> m AnnInpVal
 validateInputValue inpValParser ty Nothing val =
   case ty of
-    G.TypeNamed _ nt -> validateNamedTypeVal inpValParser Nothing nt val
-    G.TypeList _ lt  -> validateList inpValParser lt Nothing val
+    G.TypeNamed nullability nt ->
+      validateNamedTypeVal inpValParser (nullability, nt) Nothing val
+    G.TypeList nullability lt  ->
+      validateList inpValParser (nullability, lt) Nothing val
 validateInputValue inpValParser ty (Just pgTyAnn) val =
   case (pgTyAnn,ty) of
     (PTCol colTy,_) ->
-      withVarVal (Just pgTyAnn) (getScalar inpValParser) val $
+      withParsed ty (Just pgTyAnn) (getScalar inpValParser) val $
       fmap (AGPGVal colTy) . mapM (validatePGVal colTy)
-    (PTArr pgElemTyAnn,G.TypeList _ lt) ->
-      validateList inpValParser lt (Just pgElemTyAnn) val
+    (PTArr pgElemTyAnn,G.TypeList nullability lt) ->
+      validateList inpValParser (nullability, lt) (Just pgElemTyAnn) val
     _ ->
       throw500 $ "Invalid Postgres column type annotation " <> T.pack (show pgTyAnn)
       <> " for GraphQL type " <> T.pack (show ty)
   where validatePGVal pct = runAesonParser (parsePGValue pct)
 
-withVarVal
-  :: (MonadReader ValidationCtx m
-     , MonadError QErr m)
-  => (Maybe PGColTyAnn)
-  -> (val -> m (P specificVal))
-  -> val
-  -> (Maybe specificVal -> m AnnGValue)
-  -> m AnnGValue
-withVarVal pgTy valParser val fn = do
-  parsedVal <- valParser val
-  case unP parsedVal of
-    Nothing            -> fn Nothing
-    Just (Right a)     -> fn $ Just a
-    Just (Left var) -> withPathKeys ["$","variables",G.unName $ G.unVariable var] $ do
-      -- TODO Remove defaulting to Null and allow withVarVal to return (Maybe AnnGValue)
-      (ty,defM,inpValM) <- resolveVar var
-      let defM' = defM <|> Just G.VCNull
-      annDefM' <- withPathK "defaultValue" $
-        mapM (validateInputValue constValueParser ty pgTy) defM'
-      annInpValM <- mapM (validateInputValue jsonParser ty pgTy) inpValM
-      let annValM = annInpValM <|> annDefM'
-      onNothing annValM $ throwVE $ "expecting a value for non-null type: "
-        <> G.showGT ty <> " in variableValues"
-  where
-    withPathKeys []     = id
-    withPathKeys (x:xs) = withPathK x . withPathKeys xs
-=======
-  -> m AnnInpVal
-validateInputValue inpValParser ty val =
-  case ty of
-    G.TypeNamed nullability nt ->
-      validateNamedTypeVal inpValParser (nullability, nt) val
-    G.TypeList nullability lt  ->
-      validateList inpValParser (nullability, lt) val
-
 withParsed
-  :: (Monad m, MonadError QErr m)
+  :: (MonadError QErr m, Has TypeMap r, MonadReader r m)
   => G.GType
+  -> Maybe PGColTyAnn
   -> (val -> m (P specificVal))
   -> val
   -> (Maybe specificVal -> m AnnGValue)
   -> m AnnInpVal
-withParsed expectedTy valParser val fn = do
+withParsed expectedTy tyAnn valParser val fn = do
   parsedVal <- valParser val
   case unP parsedVal of
     Nothing              ->
@@ -412,13 +334,24 @@
       else throwVE $ "null value found for non-nullable type: "
            <> G.showGT expectedTy
     Just (Right v)       -> AnnInpVal expectedTy Nothing <$> fn (Just v)
-    Just (Left (var, v)) -> do
+    Just (Left (var, varVal)) -> do
       let varTxt = G.unName $ G.unVariable var
-      unless (isTypeAllowed expectedTy $ _aivType v) $
-        throwVE $ "variable " <> varTxt
-        <> " of type " <> G.showGT (_aivType v)
-        <> " is used in position expecting " <> G.showGT expectedTy
-      return $ v { _aivVariable = Just var }
+          AnnVarVal ty defM inpValM = varVal
+      withPathKeys ["$","variableValues", G.unName $ G.unVariable var] $ do
+        unless (isTypeAllowed expectedTy ty) $
+          throwVE $ "variable " <> varTxt
+          <> " of type " <> G.showGT ty
+          <> " is used in position expecting " <> G.showGT expectedTy
+        annValM <- do
+          annInpValM <- mapM (validateInputValue jsonParser ty tyAnn) inpValM
+          case annInpValM of
+            Nothing -> withPathK "defaultValue" $
+                       mapM (validateInputValue constValueParser ty tyAnn) defM
+            Just a  -> return $ Just a
+        v <- onNothing annValM $ throwVE $
+             "expecting a value for non-null type: " <> G.showGT ty
+             <> " in variableValues"
+        return $ v { _aivVariable = Just var }
   where
     -- is the type 'ofType' allowed at a position of type 'atType'
     -- Examples:
@@ -440,5 +373,4 @@
       case (ofNullable, atNullable) of
         (True, _)      -> True
         (False, False) -> True
-        (False, True)  -> False
->>>>>>> 7c89e951
+        (False, True)  -> False