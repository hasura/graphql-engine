import globals from '../Globals';

const semver = require('semver');

export const READ_ONLY_RUN_SQL_QUERIES = 'readOnlyRunSqlQueries';
export const COMPUTED_FIELDS_REL_SUPPORT = 'computedFieldsRelationshipSupport';

// list of feature launch versions
const featureLaunchVersions = {
  // feature: 'v1.0.0'
<<<<<<< HEAD
  [RELOAD_METADATA_API_CHANGE]: 'v1.0.0-beta.3',
  [FT_JWT_ANALYZER]: 'v1.0.0-beta.3',
  [REMOTE_SCHEMA_TIMEOUT_CONF_SUPPORT]: 'v1.0.0-beta.5',
  [TABLE_ENUMS_SUPPORT]: 'v1.0.0-beta.6',
  [EXISTS_PERMISSION_SUPPORT]: 'v1.0.0-beta.7',
  [CUSTOM_GRAPHQL_FIELDS_SUPPORT]: 'v1.0.0-beta.8',
  [COMPUTED_FIELDS_SUPPORT]: 'v1.0.0-beta.8',
  [IMPROVED_EVENT_FETCH_QUERY]: 'v1.0.0-beta.10',
  [READ_ONLY_RUN_SQL_QUERIES]: 'v1.0.0-rc.2',
  [COMPUTED_FIELDS_REL_SUPPORT]: 'v1.0.0-rc.2',
=======
  [READ_ONLY_RUN_SQL_QUERIES]: 'v1.1.0',
>>>>>>> ee9482ff
};

export const checkValidServerVersion = version => {
  return semver.valid(version) !== null;
};

export const getFeaturesCompatibility = serverVersion => {
  const featuresCompatibility = {};

  const isValidServerVersion = checkValidServerVersion(serverVersion);

  Object.keys(featureLaunchVersions).forEach(feature => {
    featuresCompatibility[feature] = isValidServerVersion
      ? semver.satisfies(featureLaunchVersions[feature], '<=' + serverVersion)
      : true;
  });

  return featuresCompatibility;
};

export const versionGT = (version1, version2) => {
  try {
    return semver.gt(version1, version2);
  } catch (e) {
    console.error(e);
    return false;
  }
};

export const checkFeatureSupport = feature => {
  return (
    globals.featuresCompatibility && globals.featuresCompatibility[feature]
  );
};<|MERGE_RESOLUTION|>--- conflicted
+++ resolved
@@ -8,20 +8,8 @@
 // list of feature launch versions
 const featureLaunchVersions = {
   // feature: 'v1.0.0'
-<<<<<<< HEAD
-  [RELOAD_METADATA_API_CHANGE]: 'v1.0.0-beta.3',
-  [FT_JWT_ANALYZER]: 'v1.0.0-beta.3',
-  [REMOTE_SCHEMA_TIMEOUT_CONF_SUPPORT]: 'v1.0.0-beta.5',
-  [TABLE_ENUMS_SUPPORT]: 'v1.0.0-beta.6',
-  [EXISTS_PERMISSION_SUPPORT]: 'v1.0.0-beta.7',
-  [CUSTOM_GRAPHQL_FIELDS_SUPPORT]: 'v1.0.0-beta.8',
-  [COMPUTED_FIELDS_SUPPORT]: 'v1.0.0-beta.8',
-  [IMPROVED_EVENT_FETCH_QUERY]: 'v1.0.0-beta.10',
-  [READ_ONLY_RUN_SQL_QUERIES]: 'v1.0.0-rc.2',
-  [COMPUTED_FIELDS_REL_SUPPORT]: 'v1.0.0-rc.2',
-=======
   [READ_ONLY_RUN_SQL_QUERIES]: 'v1.1.0',
->>>>>>> ee9482ff
+  [COMPUTED_FIELDS_REL_SUPPORT]: 'v1.1.0',
 };
 
 export const checkValidServerVersion = version => {
