--- conflicted
+++ resolved
@@ -62,18 +62,10 @@
 buildRebuildableSchemaCache
   :: ( HasVersion
      , MonadIO m
-<<<<<<< HEAD
-     , MonadUnique m
-     , MonadTx m
-     , HasHttpManager m
-     , HasSQLGenCtx m
-     , HasEnableRemoteSchemaPermsCtx m
-=======
      , MonadTx m
      , HasHttpManager m
      , HasSQLGenCtx m
      , HasRemoteSchemaPermsCtx m
->>>>>>> 39a43525
      )
   => Env.Environment
   -> Metadata
@@ -90,12 +82,8 @@
   = CacheRWT (StateT (RebuildableSchemaCache, CacheInvalidations) m a)
   deriving
     ( Functor, Applicative, Monad, MonadIO, MonadUnique, MonadReader r, MonadError e, MonadTx
-<<<<<<< HEAD
-    , UserInfoM, HasHttpManager, HasSQLGenCtx, HasSystemDefined, HasEnableRemoteSchemaPermsCtx )
-=======
     , UserInfoM, HasHttpManager, HasSQLGenCtx, HasSystemDefined, MonadMetadataStorage
     , HasRemoteSchemaPermsCtx, MonadScheduledEvents)
->>>>>>> 39a43525
 
 runCacheRWT
   :: Functor m
@@ -133,11 +121,7 @@
   -- what we want!
   :: ( HasVersion, ArrowChoice arr, Inc.ArrowDistribute arr, Inc.ArrowCache m arr
      , MonadIO m, MonadUnique m, MonadTx m
-<<<<<<< HEAD
-     , MonadReader BuildReason m, HasHttpManager m, HasSQLGenCtx m, HasEnableRemoteSchemaPermsCtx m)
-=======
      , MonadReader BuildReason m, HasHttpManager m, HasSQLGenCtx m, HasRemoteSchemaPermsCtx m)
->>>>>>> 39a43525
   => Env.Environment
   -> (Metadata, InvalidationKeys) `arr` SchemaCache
 buildSchemaCacheRule env = proc (metadata, invalidationKeys) -> do
@@ -200,14 +184,6 @@
       :: ( ArrowChoice arr, Inc.ArrowDistribute arr, Inc.ArrowCache m arr
          , ArrowWriter (Seq CollectedInfo) arr, MonadIO m, MonadUnique m, MonadTx m, MonadReader BuildReason m
          , HasHttpManager m, HasSQLGenCtx m )
-<<<<<<< HEAD
-      => (CatalogMetadata, Inc.Dependency InvalidationKeys) `arr` BuildOutputs
-    buildAndCollectInfo = proc (catalogMetadata, invalidationKeys) -> do
-      let CatalogMetadata tables relationships permissions
-            eventTriggers remoteSchemas functions allowlistDefs
-            computedFields catalogCustomTypes actions remoteRelationships
-            cronTriggers remoteSchemaPermissions = catalogMetadata
-=======
       => (Metadata, Inc.Dependency InvalidationKeys) `arr` BuildOutputs
     buildAndCollectInfo = proc (metadata, invalidationKeys) -> do
       let Metadata tables functions remoteSchemas collections allowlists
@@ -227,7 +203,6 @@
       pgTables <- bindA -< fetchTableMetadata
       pgFunctions <- bindA -< fetchFunctionMetadata
       pgScalars <- bindA -< fetchPgScalars
->>>>>>> 39a43525
 
       -- tables
       tableRawInfos <- buildTableCache -< (pgTables, tableInputs, Inc.selectD #_ikMetadata invalidationKeys)
@@ -250,36 +225,7 @@
                    )
              |)
 
-      -- remote schema permissions
-      remoteSchemaCache <- (remoteSchemaMap >- returnA)
-        >-> (\info -> (info, M.groupOn _arspRemoteSchema remoteSchemaPermissions)
-                     >- alignExtraRemoteSchemaInfo mkRemoteSchemaPermissionMetadataObject)
-        >-> (| Inc.keyed (\_ ((remoteSchemaCtx, metadataObj), remoteSchemaPerms) -> do
-                   permissionInfo <-
-                     buildRemoteSchemaPermissions -< (remoteSchemaCtx, remoteSchemaPerms)
-                   returnA -< (RemoteSchemaCtx
-                     { _rscpName = rscName remoteSchemaCtx
-                     , _rscpContext = remoteSchemaCtx
-                     , _rscpPermissions = permissionInfo
-                     }, metadataObj)
-                   )
-             |)
-
       -- relationships and computed fields
-<<<<<<< HEAD
-      let relationshipsByTable = M.groupOn _crTable relationships
-          computedFieldsByTable = M.groupOn (_afcTable . _cccComputedField) computedFields
-          remoteRelationshipsByTable = M.groupOn rtrTable remoteRelationships
-      tableCoreInfos <- (tableRawInfos >- returnA)
-        >-> (\info -> (info, relationshipsByTable) >- alignExtraTableInfo mkRelationshipMetadataObject)
-        >-> (\info -> (info, computedFieldsByTable) >- alignExtraTableInfo mkComputedFieldMetadataObject)
-        >-> (\info -> (info, remoteRelationshipsByTable) >- alignExtraTableInfo mkRemoteRelationshipMetadataObject)
-        >-> (| Inc.keyed (\_ (((tableRawInfo, tableRelationships), tableComputedFields), tableRemoteRelationships) -> do
-                 let columns = _tciFieldInfoMap tableRawInfo
-                 allFields <- addNonColumnFields -<
-                   (tableRawInfos, columns, M.map fst remoteSchemaCache, tableRelationships, tableComputedFields, tableRemoteRelationships)
-                 returnA -< (tableRawInfo { _tciFieldInfoMap = allFields })) |)
-=======
       let nonColumnsByTable = mapFromL _nctiTable nonColumnInputs
       tableCoreInfos <-
         (| Inc.keyed (\_ (tableRawInfo, nonColumnInput) -> do
@@ -287,7 +233,6 @@
              allFields <- addNonColumnFields -< (tableRawInfos, columns, M.map fst remoteSchemaMap, pgFunctions, nonColumnInput)
              returnA -< (tableRawInfo {_tciFieldInfoMap = allFields}))
          |) (tableRawInfos `alignTableMap` nonColumnsByTable)
->>>>>>> 39a43525
 
       -- permissions and event triggers
       tableCoreInfosDep <- Inc.newDependency -< tableCoreInfos
@@ -398,39 +343,10 @@
             recordInconsistencies -< (map mkMetadataObject extras, errorMessage)
             returnA -< Nothing
 
-<<<<<<< HEAD
-    alignExtraRemoteSchemaInfo
-      :: forall a b arr
-       . (ArrowChoice arr, Inc.ArrowDistribute arr, ArrowWriter (Seq CollectedInfo) arr)
-      => (b -> MetadataObject)
-      -> ( M.HashMap RemoteSchemaName a
-         , M.HashMap RemoteSchemaName [b]
-         ) `arr` M.HashMap RemoteSchemaName (a, [b])
-    alignExtraRemoteSchemaInfo mkMetadataObject = proc (baseInfo, extraInfo) -> do
-      combinedInfo <-
-        (| Inc.keyed (\remoteSchemaName infos -> combine -< (remoteSchemaName, infos))
-        |) (align baseInfo extraInfo)
-      returnA -< M.catMaybes combinedInfo
-      where
-        combine :: (RemoteSchemaName, These a [b]) `arr` Maybe (a, [b])
-        combine = proc (remoteSchemaName, infos) -> case infos of
-          This  base        -> returnA -< Just (base, [])
-          These base extras -> returnA -< Just (base, extras)
-          That       extras -> do
-            let errorMessage = "remote schema  " <> unRemoteSchemaName remoteSchemaName <<> " does not exist"
-            recordInconsistencies -< (map mkMetadataObject extras, errorMessage)
-            returnA -< Nothing
-
-    buildRemoteSchemaPermissions
-      :: ( ArrowChoice arr, Inc.ArrowDistribute arr, ArrowWriter (Seq CollectedInfo) arr
-         , Inc.ArrowCache m arr, MonadTx m)
-      => (PartialRemoteSchemaCtx, [CatalogRemoteSchemaPermission]) `arr` (M.HashMap RoleName IntrospectionResult)
-=======
     buildRemoteSchemaPermissions
       :: ( ArrowChoice arr, Inc.ArrowDistribute arr, ArrowWriter (Seq CollectedInfo) arr
          , Inc.ArrowCache m arr, MonadTx m)
       => (RemoteSchemaCtx, [AddRemoteSchemaPermissions]) `arr` (M.HashMap RoleName IntrospectionResult)
->>>>>>> 39a43525
     buildRemoteSchemaPermissions = buildInfoMap _arspRole mkRemoteSchemaPermissionMetadataObject buildRemoteSchemaPermission
       where
         buildRemoteSchemaPermission = proc (remoteSchemaCtx, remoteSchemaPerm) -> do
@@ -523,13 +439,8 @@
       :: ( ArrowChoice arr, Inc.ArrowDistribute arr, ArrowWriter (Seq CollectedInfo) arr
          , Inc.ArrowCache m arr , MonadIO m, MonadUnique m, HasHttpManager m )
       => ( Inc.Dependency (HashMap RemoteSchemaName Inc.InvalidationKey)
-<<<<<<< HEAD
-         , [AddRemoteSchemaQuery]
-         ) `arr` HashMap RemoteSchemaName (PartialRemoteSchemaCtx, MetadataObject)
-=======
          , [RemoteSchemaMetadata]
          ) `arr` HashMap RemoteSchemaName (RemoteSchemaCtx, MetadataObject)
->>>>>>> 39a43525
     buildRemoteSchemas =
       buildInfoMapPreservingMetadata _rsmName mkRemoteSchemaMetadataObject buildRemoteSchema
       where
