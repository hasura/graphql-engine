#!/usr/bin/env python3

import ruamel.yaml as yaml
from ruamel.yaml.compat import ordereddict, StringIO
from ruamel.yaml.comments import CommentedMap
import json
import copy
import graphql
import os
import base64
import jsondiff
import jwt
import random
import warnings

from context import GQLWsClient, PytestConf

def check_keys(keys, obj):
    for k in keys:
        assert k in obj, obj


def check_ev_payload_shape(ev_payload):
    top_level_keys = ["created_at", "event", "id", "table", "trigger"]
    check_keys(top_level_keys, ev_payload)

    event_keys = ["data", "op"]
    check_keys(event_keys, ev_payload['event'])

    trigger_keys = ["name"]
    check_keys(trigger_keys, ev_payload['trigger'])


def validate_event_payload(ev_payload, trig_name, table):
    check_ev_payload_shape(ev_payload)
    assert ev_payload['table'] == table, ev_payload
    assert ev_payload['trigger']['name'] == trig_name, ev_payload


def validate_event_headers(ev_headers, headers):
    for key, value in headers.items():
        v = ev_headers.get(key)
        assert v == value, (key, v)


def validate_event_webhook(ev_webhook_path, webhook_path):
    assert ev_webhook_path == webhook_path


def check_event(hge_ctx, evts_webhook, trig_name, table, operation, exp_ev_data,
                headers = {},
                webhook_path = '/',
                session_variables = {'x-hasura-role': 'admin'}
):
    ev_full = evts_webhook.get_event(3)
    validate_event_webhook(ev_full['path'], webhook_path)
    validate_event_headers(ev_full['headers'], headers)
    validate_event_payload(ev_full['body'], trig_name, table)
    ev = ev_full['body']['event']
    assert ev['op'] == operation, ev
    assert ev['session_variables'] == session_variables, ev
    assert ev['data'] == exp_ev_data, ev


def test_forbidden_when_admin_secret_reqd(hge_ctx, conf):
    if conf['url'] == '/v1/graphql':
        if conf['status'] == 404:
            status = [404]
        else:
            status = [200]
    else:
        status = [401, 404]

    headers = {}
    if 'headers' in conf:
        headers = conf['headers']

    # Test without admin secret
    code, resp, resp_hdrs = hge_ctx.anyq(conf['url'], conf['query'], headers)
    #assert code in [401,404], "\n" + yaml.dump({
    assert code in status, "\n" + yaml.dump({
        "expected": "Should be access denied as admin secret is not provided",
        "actual": {
            "code": code,
            "response": resp
        },
        'request id': resp_hdrs.get('x-request-id')
    })

    # Test with random admin secret
    headers['X-Hasura-Admin-Secret'] = base64.b64encode(os.urandom(30))
    code, resp, resp_hdrs = hge_ctx.anyq(conf['url'], conf['query'], headers)
    #assert code in [401,404], "\n" + yaml.dump({
    assert code in status, "\n" + yaml.dump({
        "expected": "Should be access denied as an incorrect admin secret is provided",
        "actual": {
            "code": code,
            "response": resp
        },
        'request id': resp_hdrs.get('x-request-id')
    })


def test_forbidden_webhook(hge_ctx, conf):
    if conf['url'] == '/v1/graphql':
        if conf['status'] == 404:
            status = [404]
        else:
            status = [200]
    else:
        status = [401, 404]

    h = {'Authorization': 'Bearer ' + base64.b64encode(base64.b64encode(os.urandom(30))).decode('utf-8')}
    code, resp, resp_hdrs = hge_ctx.anyq(conf['url'], conf['query'], h)
    #assert code in [401,404], "\n" + yaml.dump({
    assert code in status, "\n" + yaml.dump({
        "expected": "Should be access denied as it is denied from webhook",
        "actual": {
            "code": code,
            "response": resp
        },
        'request id': resp_hdrs.get('x-request-id')
    })

def mk_claims_with_namespace_path(claims,hasura_claims,namespace_path):
    if namespace_path is None:
        claims['https://hasura.io/jwt/claims'] = hasura_claims
    elif namespace_path == "$":
        claims.update(hasura_claims)
    elif namespace_path == "$.hasura_claims":
        claims['hasura_claims'] = hasura_claims
    elif namespace_path == "$.hasura['claims%']":
        claims['hasura'] = {}
        claims['hasura']['claims%'] = hasura_claims
    else:
        raise Exception(
                '''claims_namespace_path should not be anything
                other than $.hasura_claims, $.hasura['claims%'] or $ for testing. The
                value of claims_namespace_path was {}'''.format(namespace_path))
    return claims

# Returns the response received and a bool indicating whether the test passed
# or not (this will always be True unless we are `--accepting`)
def check_query(hge_ctx, conf, transport='http', add_auth=True, claims_namespace_path=None):
    hge_ctx.tests_passed = True
    headers = {}
    if 'headers' in conf:
        headers = conf['headers']

    # No headers in conf => Admin role
    # Set the X-Hasura-Role header randomly
    # If header is set, jwt/webhook auth will happen
    # Otherwise admin-secret will be set
    if len(headers) == 0 and random.choice([True, False]):
        headers['X-Hasura-Role'] = 'admin'

    if add_auth:
        #Use the hasura role specified in the test case, and create a JWT token
        if hge_ctx.hge_jwt_key is not None and len(headers) > 0 and 'X-Hasura-Role' in headers:
            hClaims = dict()
            hClaims['X-Hasura-Allowed-Roles'] = [headers['X-Hasura-Role']]
            hClaims['X-Hasura-Default-Role'] = headers['X-Hasura-Role']
            for key in headers:
                if key != 'X-Hasura-Role':
                    hClaims[key] = headers[key]
            claim = {
                "sub": "foo",
                "name": "bar",
            }
            claim = mk_claims_with_namespace_path(claim,hClaims,claims_namespace_path)
            headers['Authorization'] = 'Bearer ' + jwt.encode(claim, hge_ctx.hge_jwt_key, algorithm='RS512').decode(
                'UTF-8')

        #Use the hasura role specified in the test case, and create an authorization token which will be verified by webhook
        if hge_ctx.hge_webhook is not None and len(headers) > 0:
            if not hge_ctx.webhook_insecure:
            #Check whether the output is also forbidden when webhook returns forbidden
                test_forbidden_webhook(hge_ctx, conf)
            headers['X-Hasura-Auth-Mode'] = 'webhook'
            headers_new = dict()
            headers_new['Authorization'] = 'Bearer ' + base64.b64encode(json.dumps(headers).encode('utf-8')).decode(
                'utf-8')
            headers = headers_new

        #The case as admin with admin-secret and jwt/webhook
        elif (
                hge_ctx.hge_webhook is not None or hge_ctx.hge_jwt_key is not None) and hge_ctx.hge_key is not None and len(
                headers) == 0:
            headers['X-Hasura-Admin-Secret'] = hge_ctx.hge_key

        #The case as admin with only admin-secret
        elif hge_ctx.hge_key is not None and hge_ctx.hge_webhook is None and hge_ctx.hge_jwt_key is None:
            #Test whether it is forbidden when incorrect/no admin_secret is specified
            test_forbidden_when_admin_secret_reqd(hge_ctx, conf)
            headers['X-Hasura-Admin-Secret'] = hge_ctx.hge_key

    assert transport in ['websocket', 'http'], "Unknown transport type " + transport
    if transport == 'websocket':
        assert 'response' in conf
        assert conf['url'].endswith('/graphql')
        print('running on websocket')
        return validate_gql_ws_q(
            hge_ctx,
            conf['url'],
            conf['query'],
            headers,
            conf['response'],
            True
        )
    elif transport == 'http':
        print('running on http')
        return validate_http_anyq(hge_ctx, conf['url'], conf['query'], headers,
                                  conf['status'], conf.get('response'))



def validate_gql_ws_q(hge_ctx, endpoint, query, headers, exp_http_response, retry=False):
    if endpoint == '/v1alpha1/graphql':
        ws_client = GQLWsClient(hge_ctx, '/v1alpha1/graphql')
    else:
        ws_client = hge_ctx.ws_client
    print(ws_client.ws_url)
    if not headers or len(headers) == 0:
        ws_client.init({})

    query_resp = ws_client.send_query(query, headers=headers, timeout=15)
    resp = next(query_resp)
    print('websocket resp: ', resp)

    if resp.get('type') == 'complete':
        if retry:
            #Got query complete before payload. Retry once more
            print("Got query complete before getting query response payload. Retrying")
            ws_client.recreate_conn()
            return validate_gql_ws_q(hge_ctx, query, headers, exp_http_response, False)
        else:
            assert resp['type'] in ['data', 'error'], resp

    if 'errors' in exp_http_response or 'error' in exp_http_response:
        assert resp['type'] in ['data', 'error'], resp
    else:
        assert resp['type'] == 'data', resp

    assert 'payload' in resp, resp
    resp_done = next(query_resp)
    assert resp_done['type'] == 'complete'

    return assert_graphql_resp_expected(resp['payload'], exp_http_response, query, skip_if_err_msg=hge_ctx.avoid_err_msg_checks)


def validate_http_anyq(hge_ctx, url, query, headers, exp_code, exp_response):
    code, resp, resp_hdrs = hge_ctx.anyq(url, query, headers)
    print(headers)
    assert code == exp_code, resp
    print('http resp: ', resp)
    if exp_response:
        return assert_graphql_resp_expected(resp, exp_response, query, resp_hdrs, hge_ctx.avoid_err_msg_checks)
    else:
        return resp, True

# Check the actual graphql response is what we expected, also taking into
# consideration the ordering of keys that we expect to be preserved, based on
# 'query'.
#
# Returns 'resp' and a bool indicating whether the test passed or not (this
# will always be True unless we are `--accepting`)
def assert_graphql_resp_expected(resp_orig, exp_response_orig, query, resp_hdrs={}, skip_if_err_msg=False):
    # Prepare actual and respected responses so comparison takes into
    # consideration only the ordering that we care about:
    resp         = collapse_order_not_selset(resp_orig,         query)
    exp_response = collapse_order_not_selset(exp_response_orig, query)
    matched = equal_CommentedMap(resp, exp_response)

    if PytestConf.config.getoption("--accept"):
        print('skipping assertion since we chose to --accept new output')
    else:
        yml = yaml.YAML()
        # https://yaml.readthedocs.io/en/latest/example.html#output-of-dump-as-a-string  :
        dump_str = StringIO()
        test_output = {
            # Keep strict received order when displaying errors:
            'response': resp_orig,
            'expected': exp_response_orig,
            'diff':
              (lambda diff:
                 "(results differ only in their order of keys)" if diff == {} else diff)
              (stringify_keys(jsondiff.diff(exp_response, resp))),
              'query': query
        }
        if 'x-request-id' in resp_hdrs:
            test_output['request id'] = resp_hdrs['x-request-id']
        yml.dump(test_output, stream=dump_str)
        if not skip_if_err_msg:
            assert matched, '\n' + dump_str.getvalue()
        elif matched:
            return resp, matched
        else:
            def is_err_msg(msg):
                return any(msg.get(x) for x in ['error','errors'])
            def as_list(x):
                return x if isinstance(x, list) else [x]
            # If it is a batch GraphQL query, compare each individual response separately
            for (exp, out) in zip(as_list(exp_response), as_list(resp)):
                matched_ = equal_CommentedMap(exp, out)
                if is_err_msg(exp):
                    if not matched_:
                        warnings.warn("Response does not have the expected error message\n" + dump_str.getvalue())
                        return resp, matched
                else:
                    assert matched_, '\n' + dump_str.getvalue()
    return resp, matched  # matched always True unless --accept

# This really sucks; newer ruamel made __eq__ ignore ordering:
#   https://bitbucket.org/ruamel/yaml/issues/326/commentedmap-equality-no-longer-takes-into
def equal_CommentedMap(m1, m2):
    if isinstance(m1, list) and isinstance(m2, list):
        return (len(m1) == len(m2) and all(equal_CommentedMap(x,y) for x,y in zip(m1,m2)))
    elif isinstance(m1, dict) and isinstance(m2, dict):
        # (see collapse_order_not_selset):
        if isinstance(m1, (ordereddict, CommentedMap)) and \
           isinstance(m2, (ordereddict, CommentedMap)):
            m1_l = list(m1.items())
            m2_l = list(m2.items())
        else:
            m1_l = sorted(list(m1.items()))
            m2_l = sorted(list(m2.items()))
        return (len(m1_l) == len(m2_l) and
                all(k1 == k2 and equal_CommentedMap(v1,v2)
                    for (k1,v1),(k2,v2) in zip(m1_l,m2_l)))
    # else this is a scalar:
    else:
        return m1 == m2

<<<<<<< HEAD
def get_conf_f(f):
    with open(f, 'r+') as c:
        yml = yaml.YAML()
        return yml.load(c)
=======
# Parse test case YAML file
def get_conf_f(f):
    with open(f, 'r+') as c:
        return yaml.YAML().load(c)
>>>>>>> 6f100e00

def check_query_f(hge_ctx, f, transport='http', add_auth=True):
    print("Test file: " + f)
    hge_ctx.may_skip_test_teardown = False
    print ("transport="+transport)
    with open(f, 'r+') as c:
        # For `--accept`:
        should_write_back = False

        # ruamel will preserve order so that we can test the JSON ordering
        # property conforms to YAML spec.  It also lets us write back the yaml
        # nicely when we `--accept.`
        yml = yaml.YAML()
        conf = yml.load(c)
        if isinstance(conf, list):
            for ix, sconf in enumerate(conf):
                actual_resp, matched = check_query(hge_ctx, sconf, transport, add_auth)
                if PytestConf.config.getoption("--accept") and not matched:
                    conf[ix]['response'] = actual_resp
                    should_write_back = True
        else:
            if conf['status'] != 200:
                hge_ctx.may_skip_test_teardown = True
            actual_resp, matched = check_query(hge_ctx, conf, transport, add_auth)
            # If using `--accept` write the file back out with the new expected
            # response set to the actual response we got:
            if PytestConf.config.getoption("--accept") and not matched:
                conf['response'] = actual_resp
                should_write_back = True

        # TODO only write back when this test is not xfail. I'm stumped on how
        # best to do this. Where the 'request' fixture comes into scope we can
        # do : `request.node.get_closest_marker("xfail")` but don't want to
        # require that everywhere...
        if should_write_back:
            warnings.warn(
                "\nRecording formerly failing case as correct in: " + f +
                "\n   NOTE: if this case was marked 'xfail' this won't be correct!"
            )
            c.seek(0)
            yml.dump(conf, stream=c)
            c.truncate()


# Return a new dict that discards the object key ordering properties of
# 'result' where the key is not part of the selection set. This lets us compare
# expected and actual results properly with respect to the graphql spec's
# ordering requirements.
def collapse_order_not_selset(result_inp, query):
  # Collapse to unordered dict recursively by roundtripping through json
  def collapse(x):
    return json.loads(json.dumps(x))

  result = copy.deepcopy(result_inp)
  try:
    if 'query' in query:
      gql_query_str = query['query']
      # We don't support multiple operations in the same query yet:
      selset0 = graphql.parse(gql_query_str).definitions[0].selection_set
      def go(result_node, selset):
          for field in selset.selections:
            fname = field.name.value

            # If field has no subfields then all its values can be recursively stripped of ordering.
            # Also if it's an array for some reason (like in 'returning') TODO make this better
            if field.selection_set is None or not isinstance(result_node[fname], (dict, list)):
              result_node[fname] = collapse(result_node[fname])
            elif isinstance(result_node[fname], list):
                for node in result_node[fname]:
                    go(node, field.selection_set)
            else:
              go(result_node[fname], field.selection_set)

      if 'data' in result:
          go(result['data'], selset0)
      # errors is unordered I guess
      if 'errors' in result:
        result['errors'] = collapse(result['errors'])
      # and finally remove ordering at just the topmost level:
      return dict(result)
    else:
      # this isn't a graphql query, collapse ordering, I guess:
      return collapse(result_inp)

  # Bail out here for any number of reasons. TODO improve me
  except Exception as e:
    print("Bailing out and collapsing all ordering, due to: ", e)
    return collapse(result)


# Use this since jsondiff seems to produce object/dict structures that can't
# always be serialized to json.
def stringify_keys(d):
    """Recursively convert a dict's keys to strings."""
    if not isinstance(d, dict): return d

    def decode(k):
        if isinstance(k, str): return k
        try:
            return k.decode("utf-8")
        except Exception:
            return repr(k)

    return { decode(k): stringify_keys(v) for k, v in d.items() }<|MERGE_RESOLUTION|>--- conflicted
+++ resolved
@@ -331,17 +331,10 @@
     else:
         return m1 == m2
 
-<<<<<<< HEAD
-def get_conf_f(f):
-    with open(f, 'r+') as c:
-        yml = yaml.YAML()
-        return yml.load(c)
-=======
 # Parse test case YAML file
 def get_conf_f(f):
     with open(f, 'r+') as c:
         return yaml.YAML().load(c)
->>>>>>> 6f100e00
 
 def check_query_f(hge_ctx, f, transport='http', add_auth=True):
     print("Test file: " + f)
