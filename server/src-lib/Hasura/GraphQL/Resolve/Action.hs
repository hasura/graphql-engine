-- This pragma is needed for allowQueryActionExecuter
{-# OPTIONS_GHC -fno-warn-redundant-constraints #-}

module Hasura.GraphQL.Resolve.Action
  ( resolveActionMutation
  , resolveAsyncActionQuery
  , asyncActionsProcessor
  , resolveActionQuery
  , mkJsonAggSelect
  , QueryActionExecuter
  , allowQueryActionExecuter
  , restrictActionExecuter
  ) where

import           Hasura.Prelude

import           Control.Concurrent                   (threadDelay)
import           Control.Exception                    (try)
import           Control.Lens
import           Data.Has
import           Data.IORef

import qualified Control.Concurrent.Async             as A
import qualified Data.Aeson                           as J
import qualified Data.Aeson.Casing                    as J
import qualified Data.Aeson.TH                        as J
import qualified Data.ByteString.Lazy                 as BL
import qualified Data.CaseInsensitive                 as CI
import qualified Data.HashMap.Strict                  as Map
import qualified Data.Text                            as T
import qualified Data.UUID                            as UUID
import qualified Database.PG.Query                    as Q
import qualified Language.GraphQL.Draft.Syntax        as G
import qualified Network.HTTP.Client                  as HTTP
import qualified Network.HTTP.Types                   as HTTP
import qualified Network.Wreq                         as Wreq

import qualified Hasura.GraphQL.Resolve.Select        as GRS
import qualified Hasura.RQL.DML.Select                as RS

import           Hasura.EncJSON
import           Hasura.GraphQL.Resolve.Context
import           Hasura.GraphQL.Resolve.InputValue
<<<<<<< HEAD
import           Hasura.GraphQL.Resolve.Select        (processTableSelectionSet)
import           Hasura.GraphQL.Validate.SelectionSet
import           Hasura.GraphQL.Validate.Types
=======
import           Hasura.GraphQL.Resolve.Select     (processTableSelectionSet)
import           Hasura.GraphQL.Validate.Field
>>>>>>> 7e2d6370
import           Hasura.HTTP
import           Hasura.RQL.DDL.Headers               (makeHeadersFromConf, toHeadersConf)
import           Hasura.RQL.DDL.Schema.Cache
import           Hasura.RQL.DML.Select                (asSingleRowJsonResp)
import           Hasura.RQL.Types
import           Hasura.RQL.Types.Run
import           Hasura.Server.Utils                  (mkClientHeadersForward, mkSetCookieHeaders)
import           Hasura.Server.Version                (HasVersion)
import           Hasura.Session
import           Hasura.SQL.Types
<<<<<<< HEAD
import           Hasura.SQL.Value                     (PGScalarValue (..), pgScalarValueToJson,
                                                       toTxtValue)
=======
import           Hasura.SQL.Value                  (PGScalarValue (..),toTxtValue)
>>>>>>> 7e2d6370

newtype ActionContext
  = ActionContext {_acName :: ActionName}
  deriving (Show, Eq)
$(J.deriveJSON (J.aesonDrop 3 J.snakeCase) ''ActionContext)

data ActionWebhookPayload
  = ActionWebhookPayload
  { _awpAction           :: !ActionContext
  , _awpSessionVariables :: !SessionVariables
  , _awpInput            :: !J.Value
  } deriving (Show, Eq)
$(J.deriveJSON (J.aesonDrop 4 J.snakeCase) ''ActionWebhookPayload)

data ActionWebhookErrorResponse
  = ActionWebhookErrorResponse
  { _awerMessage :: !Text
  , _awerCode    :: !(Maybe Text)
  } deriving (Show, Eq)
$(J.deriveJSON (J.aesonDrop 5 J.snakeCase) ''ActionWebhookErrorResponse)

data ActionWebhookResponse
  = AWRArray ![J.Object]
  | AWRObject !J.Object
  deriving (Show, Eq)

instance J.FromJSON ActionWebhookResponse where
  parseJSON v = case v of
    J.Array{}  -> AWRArray <$> J.parseJSON v
    J.Object o -> pure $ AWRObject o
    _          -> fail $ "expecting object or array of objects for action webhook response"

instance J.ToJSON ActionWebhookResponse where
  toJSON (AWRArray objects) = J.toJSON objects
  toJSON (AWRObject object) = J.toJSON object

data ActionRequestInfo
  = ActionRequestInfo
  { _areqiUrl     :: !Text
  , _areqiBody    :: !J.Value
  , _areqiHeaders :: ![HeaderConf]
  } deriving (Show, Eq)
$(J.deriveToJSON (J.aesonDrop 6 J.snakeCase) ''ActionRequestInfo)

data ActionResponseInfo
  = ActionResponseInfo
  { _aresiStatus  :: !Int
  , _aresiBody    :: !J.Value
  , _aresiHeaders :: ![HeaderConf]
  } deriving (Show, Eq)
$(J.deriveToJSON (J.aesonDrop 6 J.snakeCase) ''ActionResponseInfo)

data ActionInternalError
  = ActionInternalError
  { _aieError    :: !J.Value
  , _aieRequest  :: !ActionRequestInfo
  , _aieResponse :: !(Maybe ActionResponseInfo)
  } deriving (Show, Eq)
$(J.deriveToJSON (J.aesonDrop 4 J.snakeCase) ''ActionInternalError)

resolveActionMutation
  :: ( HasVersion
     , MonadReusability m
     , MonadError QErr m
     , MonadReader r m
     , MonadIO m
     , Has FieldMap r
     , Has OrdByCtx r
     , Has SQLGenCtx r
     , Has HTTP.Manager r
     , Has [HTTP.Header] r
     )
  => Field
  -> ActionMutationExecutionContext
  -> SessionVariables
  -> m (RespTx, HTTP.ResponseHeaders)
resolveActionMutation field executionContext sessionVariables =
  case executionContext of
    ActionMutationSyncWebhook executionContextSync ->
      resolveActionMutationSync field executionContextSync sessionVariables
    ActionMutationAsync ->
      (,[]) <$> resolveActionMutationAsync field sessionVariables

-- | Synchronously execute webhook handler and resolve response to action "output"
resolveActionMutationSync
  :: ( HasVersion
     , MonadReusability m
     , MonadError QErr m
     , MonadReader r m
     , MonadIO m
     , Has FieldMap r
     , Has OrdByCtx r
     , Has SQLGenCtx r
     , Has HTTP.Manager r
     , Has [HTTP.Header] r
     )
  => Field
  -> ActionExecutionContext
  -> SessionVariables
  -> m (RespTx, HTTP.ResponseHeaders)
resolveActionMutationSync field executionContext sessionVariables = do
  let inputArgs = J.toJSON $ fmap annInpValueToJson $ _fArguments field
      actionContext = ActionContext actionName
      handlerPayload = ActionWebhookPayload actionContext sessionVariables inputArgs
  manager <- asks getter
  reqHeaders <- asks getter
  (webhookRes, respHeaders) <- callWebhook manager outputType outputFields reqHeaders confHeaders
                               forwardClientHeaders resolvedWebhook handlerPayload
  let webhookResponseExpression = RS.AEInput $ UVSQL $
        toTxtValue $ WithScalarType PGJSONB $ PGValJSONB $ Q.JSONB $ J.toJSON webhookRes
  selSet <- asObjectSelectionSet $ _fSelSet field
  selectAstUnresolved <-
    processOutputSelectionSet webhookResponseExpression outputType definitionList
    (_fType field) selSet
  astResolved <- RS.traverseAnnSimpleSelect resolveValTxt selectAstUnresolved
  let jsonAggType = mkJsonAggSelect outputType
  return $ (,respHeaders) $ asSingleRowJsonResp (Q.fromBuilder $ toSQL $ RS.mkSQLSelect jsonAggType astResolved) []
  where
    ActionExecutionContext actionName outputType outputFields definitionList resolvedWebhook confHeaders
      forwardClientHeaders = executionContext

-- QueryActionExecuter is a type for a higher function, this is being used
-- to allow or disallow where a query action can be executed. We would like
-- to explicitly control where a query action can be run.
-- Example: We do not explain a query action, so we use the `restrictActionExecuter`
-- to prevent resolving the action query.
type QueryActionExecuter =
  forall m a. (MonadError QErr m)
  => (HTTP.Manager -> [HTTP.Header] -> m a)
  -> m a

allowQueryActionExecuter :: HTTP.Manager -> [HTTP.Header] -> QueryActionExecuter
allowQueryActionExecuter manager reqHeaders actionResolver =
  actionResolver manager reqHeaders

restrictActionExecuter :: Text -> QueryActionExecuter
restrictActionExecuter errMsg _ =
  throw400 NotSupported errMsg

resolveActionQuery
  :: ( HasVersion
     , MonadReusability m
     , MonadError QErr m
     , MonadReader r m
     , MonadIO m
     , Has FieldMap r
     , Has OrdByCtx r
     , Has SQLGenCtx r
     )
  => Field
  -> ActionExecutionContext
  -> SessionVariables
  -> HTTP.Manager
  -> [HTTP.Header]
  -> m (RS.AnnSimpleSelG UnresolvedVal)
resolveActionQuery field executionContext sessionVariables httpManager reqHeaders = do
  let inputArgs = J.toJSON $ fmap annInpValueToJson $ _fArguments field
      actionContext = ActionContext actionName
      handlerPayload = ActionWebhookPayload actionContext sessionVariables inputArgs
  (webhookRes, _) <- callWebhook httpManager outputType outputFields reqHeaders confHeaders
                               forwardClientHeaders resolvedWebhook handlerPayload
  let webhookResponseExpression = RS.AEInput $ UVSQL $
        toTxtValue $ WithScalarType PGJSONB $ PGValJSONB $ Q.JSONB $ J.toJSON webhookRes
  selSet <- asObjectSelectionSet $ _fSelSet field
  selectAstUnresolved <-
    processOutputSelectionSet webhookResponseExpression outputType definitionList
    (_fType field) selSet
  return selectAstUnresolved
  where
    ActionExecutionContext actionName outputType outputFields definitionList resolvedWebhook confHeaders
      forwardClientHeaders = executionContext

{- Note: [Async action architecture]
~~~~~~~~~~~~~~~~~~~~~~~~~~~~~~~~~~~~~~~~~~~~~~~~~~
In async actions, acquiring the action result is deferred. The async action mutation is made to
initiate the action which returns an UUID. The UUID is used to query/subsribe for actions response.

On mutation, the server makes an action log record in hdb_catalog.hdb_action_log table with request headers
and input arguments. The `asyncActionsProcessor` background thread processes the async actions by executing
the webhook handler and writing back the response payload or errors if any in the database.

When an async action query/subscription is made, the server fetches the relavent data from the hdb_action_log
table provides the action response. See Note [Resolving async action query/subscription] below.
-}

-- | Resolve asynchronous action mutation which returns only the action uuid
resolveActionMutationAsync
  :: ( MonadError QErr m, MonadReader r m
     , Has [HTTP.Header] r
     )
  => Field
  -> SessionVariables
  -> m RespTx
resolveActionMutationAsync field sessionVariables = do
  reqHeaders <- asks getter
  let inputArgs = J.toJSON $ fmap annInpValueToJson $ _fArguments field
  pure $ do
    actionId <- runIdentity . Q.getRow <$> Q.withQE defaultTxErrorHandler [Q.sql|
      INSERT INTO
          "hdb_catalog"."hdb_action_log"
          ("action_name", "session_variables", "request_headers", "input_payload", "status")
      VALUES
          ($1, $2, $3, $4, $5)
      RETURNING "id"
              |]
      (actionName, Q.AltJ sessionVariables, Q.AltJ $ toHeadersMap reqHeaders, Q.AltJ inputArgs, "created"::Text) False

    pure $ encJFromJValue $ UUID.toText actionId
  where
    actionName = G.unName $ _fName field
    toHeadersMap = Map.fromList . map ((bsToTxt . CI.original) *** bsToTxt)

{- Note: [Resolving async action query/subscription]
~~~~~~~~~~~~~~~~~~~~~~~~~~~~~~~~~~~~~~~~~~~~~~~~~~
Resolving async action query involves in selecting fields from hdb_catalog.hdb_action_log table.
See Note [Async action architecture] above. See the table's Postgres schema in src-rsr/initialise.sql.
The webhook's response JSON stored in "response_payload" column has to be fetched as "output"
along with relationships (if any) to other tables. The in-built pg_catalog function `jsonb_to_record`
helps in converting any JSON object to Postgres record type. Thus generated record is used to resolve
action's type. Here, we treat the "output" field as a computed field to hdb_action_log table with
`jsonb_to_record` as custom SQL function.
-}

resolveAsyncActionQuery
  :: ( MonadReusability m
     , MonadError QErr m
     , MonadReader r m
     , Has FieldMap r
     , Has OrdByCtx r
     , Has SQLGenCtx r
     )
  => UserInfo
  -> ActionSelectOpContext
  -> Field
  -> m GRS.AnnSimpleSelect
resolveAsyncActionQuery userInfo selectOpCtx field = do
  actionId <- withArg (_fArguments field) "id" parseActionId
  stringifyNumerics <- stringifyNum <$> asks getter

  selSet <- asObjectSelectionSet $ _fSelSet field

  annotatedFields <- fmap (map (first FieldName)) $ traverseObjectSelectionSet selSet $ \fld ->
    case _fName fld of
      "__typename" -> return $ RS.AFExpression $ G.unName $ G.unNamedType $ _fType field
      "output"     -> do
        -- See Note [Resolving async action query/subscription]
        let inputTableArgument = RS.AETableRow $ Just $ Iden "response_payload"
            ActionSelectOpContext outputType definitionList = selectOpCtx
            jsonAggSelect = mkJsonAggSelect outputType
        fldSelSet <- asObjectSelectionSet $ _fSelSet fld
        (RS.AFComputedField . RS.CFSTable jsonAggSelect)
          <$> processOutputSelectionSet inputTableArgument outputType
              definitionList (_fType fld) fldSelSet

      -- The metadata columns
      "id"         -> return $ mkAnnFieldFromPGCol "id" PGUUID
      "created_at" -> return $ mkAnnFieldFromPGCol "created_at" PGTimeStampTZ
      "errors"     -> return $ mkAnnFieldFromPGCol "errors" PGJSONB
      G.Name t     -> throw500 $ "unexpected field in actions' httpResponse : " <> t

  let tableFromExp = RS.FromTable actionLogTable
      tableArguments = RS.noSelectArgs
                       { RS._saWhere = Just $ mkTableBoolExpression actionId}
      tablePermissions = RS.TablePerm annBoolExpTrue Nothing
      selectAstUnresolved = RS.AnnSelectG annotatedFields tableFromExp tablePermissions
                            tableArguments stringifyNumerics
  return selectAstUnresolved
  where
    actionLogTable = QualifiedObject (SchemaName "hdb_catalog") (TableName "hdb_action_log")

    -- TODO:- Avoid using PGColumnInfo
    mkAnnFieldFromPGCol column columnType =
      flip RS.mkAnnColumnField Nothing $
      PGColumnInfo (unsafePGCol column) (G.Name column) 0 (PGColumnScalar columnType) True Nothing

    parseActionId annInpValue = mkParameterizablePGValue <$> asPGColumnValue annInpValue

    mkTableBoolExpression actionId =
      let actionIdColumnInfo = PGColumnInfo (unsafePGCol "id") "id" 0 (PGColumnScalar PGUUID) False Nothing
          actionIdColumnEq = BoolFld $ AVCol actionIdColumnInfo [AEQ True actionId]
          sessionVarsColumnInfo = PGColumnInfo (unsafePGCol "session_variables") "session_variables"
                                  0 (PGColumnScalar PGJSONB) False Nothing
          sessionVarValue = UVPG $ AnnPGVal Nothing False $ WithScalarType PGJSONB
                            $ PGValJSONB $ Q.JSONB $ J.toJSON $ _uiSession userInfo
          sessionVarsColumnEq = BoolFld $ AVCol sessionVarsColumnInfo [AEQ True sessionVarValue]

      -- For non-admin roles, accessing an async action's response should be allowed only for the user
      -- who initiated the action through mutation. The action's response is accessible for a query/subscription
      -- only when it's session variables are equal to that of action's.
      in if isAdmin (_uiRole userInfo) then actionIdColumnEq
         else BoolAnd [actionIdColumnEq, sessionVarsColumnEq]

data ActionLogItem
  = ActionLogItem
  { _aliId               :: !UUID.UUID
  , _aliActionName       :: !ActionName
  , _aliRequestHeaders   :: ![HTTP.Header]
  , _aliSessionVariables :: !SessionVariables
  , _aliInputPayload     :: !J.Value
  } deriving (Show, Eq)

-- | Process async actions from hdb_catalog.hdb_action_log table. This functions is executed in a background thread.
-- See Note [Async action architecture] above
asyncActionsProcessor
  :: HasVersion
  => IORef (RebuildableSchemaCache Run, SchemaCacheVer)
  -> Q.PGPool
  -> HTTP.Manager
  -> IO void
asyncActionsProcessor cacheRef pgPool httpManager = forever $ do
  asyncInvocations <- getUndeliveredEvents
  actionCache <- scActions . lastBuiltSchemaCache . fst <$> readIORef cacheRef
  A.mapConcurrently_ (callHandler actionCache) asyncInvocations
  threadDelay (1 * 1000 * 1000)
  where
    runTx :: (Monoid a) => Q.TxE QErr a -> IO a
    runTx q = do
      res <- runExceptT $ Q.runTx' pgPool q
      either mempty return res

    callHandler :: ActionCache -> ActionLogItem -> IO ()
    callHandler actionCache actionLogItem = do
      let ActionLogItem actionId actionName reqHeaders
            sessionVariables inputPayload = actionLogItem
      case Map.lookup actionName actionCache of
        Nothing -> return ()
        Just actionInfo -> do
          let definition = _aiDefinition actionInfo
              outputFields = getActionOutputFields $ _aiOutputObject actionInfo
              webhookUrl = _adHandler definition
              forwardClientHeaders = _adForwardClientHeaders definition
              confHeaders = _adHeaders definition
              outputType = _adOutputType definition
              actionContext = ActionContext actionName
          eitherRes <- runExceptT $
                       callWebhook httpManager outputType outputFields reqHeaders confHeaders
                         forwardClientHeaders webhookUrl $
                         ActionWebhookPayload actionContext sessionVariables inputPayload
          case eitherRes of
            Left e                     -> setError actionId e
            Right (responsePayload, _) -> setCompleted actionId $ J.toJSON responsePayload

    setError :: UUID.UUID -> QErr -> IO ()
    setError actionId e =
      runTx $ setErrorQuery actionId e

    setErrorQuery
      :: UUID.UUID -> QErr -> Q.TxE QErr ()
    setErrorQuery actionId e =
      Q.unitQE defaultTxErrorHandler [Q.sql|
        update hdb_catalog.hdb_action_log
        set errors = $1, status = 'error'
        where id = $2
      |] (Q.AltJ e, actionId) False

    setCompleted :: UUID.UUID -> J.Value -> IO ()
    setCompleted actionId responsePayload =
      runTx $ setCompletedQuery actionId responsePayload

    setCompletedQuery
      :: UUID.UUID -> J.Value -> Q.TxE QErr ()
    setCompletedQuery actionId responsePayload =
      Q.unitQE defaultTxErrorHandler [Q.sql|
        update hdb_catalog.hdb_action_log
        set response_payload = $1, status = 'completed'
        where id = $2
      |] (Q.AltJ responsePayload, actionId) False

    undeliveredEventsQuery
      :: Q.TxE QErr [ActionLogItem]
    undeliveredEventsQuery =
      map mapEvent <$> Q.listQE defaultTxErrorHandler [Q.sql|
        update hdb_catalog.hdb_action_log set status = 'processing'
        where
          id in (
            select id from hdb_catalog.hdb_action_log
            where status = 'created'
            for update skip locked limit 10
          )
        returning
          id, action_name, request_headers::json, session_variables::json, input_payload::json
      |] () False
     where
       mapEvent (actionId, actionName, Q.AltJ headersMap,
                 Q.AltJ sessionVariables, Q.AltJ inputPayload) =
         ActionLogItem actionId actionName (fromHeadersMap headersMap) sessionVariables inputPayload

       fromHeadersMap = map ((CI.mk . txtToBs) *** txtToBs) . Map.toList

    getUndeliveredEvents = runTx undeliveredEventsQuery

callWebhook
  :: forall m. (HasVersion, MonadIO m, MonadError QErr m)
  => HTTP.Manager
  -> GraphQLType
  -> ActionOutputFields
  -> [HTTP.Header]
  -> [HeaderConf]
  -> Bool
  -> ResolvedWebhook
  -> ActionWebhookPayload
  -> m (ActionWebhookResponse, HTTP.ResponseHeaders)
callWebhook manager outputType outputFields reqHeaders confHeaders
            forwardClientHeaders resolvedWebhook actionWebhookPayload = do
  resolvedConfHeaders <- makeHeadersFromConf confHeaders
  let clientHeaders = if forwardClientHeaders then mkClientHeadersForward reqHeaders else []
      contentType = ("Content-Type", "application/json")
      options = wreqOptions manager $
                -- Using HashMap to avoid duplicate headers between configuration headers
                -- and client headers where configuration headers are preferred
                contentType : (Map.toList . Map.fromList) (resolvedConfHeaders <> clientHeaders)
      postPayload = J.toJSON actionWebhookPayload
      url = unResolvedWebhook resolvedWebhook
  httpResponse <- liftIO $ try $ Wreq.postWith options (T.unpack url) postPayload
  let requestInfo = ActionRequestInfo url postPayload $
                     confHeaders <> toHeadersConf clientHeaders
  case httpResponse of
    Left e ->
      throw500WithDetail "http exception when calling webhook" $
      J.toJSON $ ActionInternalError (J.toJSON $ HttpException e) requestInfo Nothing

    Right responseWreq -> do
      let responseBody = responseWreq ^. Wreq.responseBody
          responseStatus = responseWreq ^. Wreq.responseStatus
          mkResponseInfo respBody =
            ActionResponseInfo (HTTP.statusCode responseStatus) respBody $
            toHeadersConf $ responseWreq ^. Wreq.responseHeaders
      case J.eitherDecode responseBody of
        Left e -> do
          let responseInfo = mkResponseInfo $ J.String $ bsToTxt $ BL.toStrict responseBody
          throw500WithDetail "not a valid json response from webhook" $ J.toJSON $
            ActionInternalError (J.toJSON $ "invalid json: " <> e) requestInfo $ Just responseInfo

        Right responseValue -> do
          let responseInfo = mkResponseInfo responseValue
              addInternalToErr e =
                let actionInternalError = J.toJSON $
                      ActionInternalError (J.String "unexpected response") requestInfo $ Just responseInfo
                in e{qeInternal = Just actionInternalError}

          if | HTTP.statusIsSuccessful responseStatus  -> do
                 let expectingArray = isListType outputType
                 modifyQErr addInternalToErr $ do
                   webhookResponse <- decodeValue responseValue
                   case webhookResponse of
                     AWRArray objs -> do
                       when (not expectingArray) $
                         throwUnexpected "expecting object for action webhook response but got array"
                       mapM_ validateResponseObject objs
                     AWRObject obj -> do
                       when expectingArray $
                         throwUnexpected "expecting array for action webhook response but got object"
                       validateResponseObject obj
                   pure (webhookResponse, mkSetCookieHeaders responseWreq)

             | HTTP.statusIsClientError responseStatus -> do
                 ActionWebhookErrorResponse message maybeCode <-
                   modifyQErr addInternalToErr $ decodeValue responseValue
                 let code = maybe Unexpected ActionWebhookCode maybeCode
                     qErr = QErr [] responseStatus message code Nothing
                 throwError qErr

             | otherwise -> do
                 let err = J.toJSON $ "expecting 2xx or 4xx status code, but found "
                           ++ show (HTTP.statusCode responseStatus)
                 throw500WithDetail "internal error" $ J.toJSON $
                   ActionInternalError err requestInfo $ Just responseInfo
    where
      throwUnexpected = throw400 Unexpected

      -- Webhook response object should conform to action output fields
      validateResponseObject obj = do
        -- Fields not specified in the output type shouldn't be present in the response
        let extraFields = filter (not . flip Map.member outputFields) $ map G.Name $ Map.keys obj
        when (not $ null extraFields) $ throwUnexpected $
          "unexpected fields in webhook response: " <> showNames extraFields

        void $ flip Map.traverseWithKey outputFields $ \fieldName fieldTy ->
          -- When field is non-nullable, it has to present in the response with no null value
          when (not $ G.isNullable fieldTy) $ case Map.lookup (G.unName fieldName) obj of
            Nothing -> throwUnexpected $
                       "field " <> fieldName <<> " expected in webhook response, but not found"
            Just v -> when (v == J.Null) $ throwUnexpected $
                      "expecting not null value for field " <>> fieldName

mkJsonAggSelect :: GraphQLType -> RS.JsonAggSelect
mkJsonAggSelect =
  bool RS.JASSingleObject RS.JASMultipleRows . isListType

processOutputSelectionSet
  :: ( MonadReusability m
     , MonadError QErr m
     , MonadReader r m
     , Has FieldMap r
     , Has OrdByCtx r
     , Has SQLGenCtx r
     )
  => RS.ArgumentExp UnresolvedVal
  -> GraphQLType
  -> [(PGCol, PGScalarType)]
  -> G.NamedType -> ObjectSelectionSet -> m GRS.AnnSimpleSelect
processOutputSelectionSet tableRowInput actionOutputType definitionList fldTy flds = do
  stringifyNumerics <- stringifyNum <$> asks getter
  annotatedFields <- processTableSelectionSet fldTy flds
  let annSel = RS.AnnSelectG annotatedFields selectFrom
                  RS.noTablePermissions RS.noSelectArgs stringifyNumerics
  pure annSel
  where
    jsonbToPostgresRecordFunction =
      QualifiedObject "pg_catalog" $ FunctionName $
      if isListType actionOutputType then
        "jsonb_to_recordset" -- Multirow array response
      else "jsonb_to_record" -- Single object response

    functionArgs = RS.FunctionArgsExp [tableRowInput] mempty
    selectFrom = RS.FromFunction jsonbToPostgresRecordFunction functionArgs $ Just definitionList<|MERGE_RESOLUTION|>--- conflicted
+++ resolved
@@ -41,14 +41,9 @@
 import           Hasura.EncJSON
 import           Hasura.GraphQL.Resolve.Context
 import           Hasura.GraphQL.Resolve.InputValue
-<<<<<<< HEAD
 import           Hasura.GraphQL.Resolve.Select        (processTableSelectionSet)
 import           Hasura.GraphQL.Validate.SelectionSet
 import           Hasura.GraphQL.Validate.Types
-=======
-import           Hasura.GraphQL.Resolve.Select     (processTableSelectionSet)
-import           Hasura.GraphQL.Validate.Field
->>>>>>> 7e2d6370
 import           Hasura.HTTP
 import           Hasura.RQL.DDL.Headers               (makeHeadersFromConf, toHeadersConf)
 import           Hasura.RQL.DDL.Schema.Cache
@@ -59,12 +54,7 @@
 import           Hasura.Server.Version                (HasVersion)
 import           Hasura.Session
 import           Hasura.SQL.Types
-<<<<<<< HEAD
-import           Hasura.SQL.Value                     (PGScalarValue (..), pgScalarValueToJson,
-                                                       toTxtValue)
-=======
-import           Hasura.SQL.Value                  (PGScalarValue (..),toTxtValue)
->>>>>>> 7e2d6370
+import           Hasura.SQL.Value                     (PGScalarValue (..), toTxtValue)
 
 newtype ActionContext
   = ActionContext {_acName :: ActionName}
