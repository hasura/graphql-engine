--- conflicted
+++ resolved
@@ -17,13 +17,13 @@
 import qualified Data.List.NonEmpty             as NE
 import qualified Data.Sequence                  as DS
 
+import           Hasura.EncJSON
 import           Hasura.Prelude
 import           Hasura.RQL.DML.Internal
 import           Hasura.RQL.DML.Select.Internal
 import           Hasura.RQL.GBoolExp
 import           Hasura.RQL.Types
 import           Hasura.SQL.Types
-import           Hasura.EncJSON
 
 import qualified Database.PG.Query              as Q
 import qualified Hasura.SQL.DML                 as S
@@ -327,12 +327,7 @@
   liftTx . selectP2 False
 
 runSelect
-<<<<<<< HEAD
   :: (QErrM m, UserInfoM m, CacheRWM m, HasServeOptsCtx m, MonadTx m)
-  => SelectQuery -> m RespBody
-=======
-  :: (QErrM m, UserInfoM m, CacheRWM m, HasSQLGenCtx m, MonadTx m)
   => SelectQuery -> m EncJSON
->>>>>>> b8700cce
 runSelect q =
   phaseOne q >>= phaseTwo