--- conflicted
+++ resolved
@@ -119,9 +119,6 @@
   where
     getTrid []    = throw500 "could not create event-trigger"
     getTrid (x:_) = return x
-    toInt64 :: (Integral a) => a -> Int64
-    toInt64 = fromIntegral
-
 
 delEventTriggerFromCatalog :: TriggerName -> Q.TxE QErr ()
 delEventTriggerFromCatalog trn = do
@@ -148,7 +145,7 @@
                                    retry_interval = $4
                                   WHERE name = $5
                                   RETURNING id
-                                  |] (Q.AltJ $ toJSON def, webhook, rcNumRetries rconf, rcIntervalSec rconf, name) True
+                                  |] (Q.AltJ $ toJSON def, webhook, toInt64 $ rcNumRetries rconf, toInt64 $ rcIntervalSec rconf, name) True
   trid <- getTrid ids
   mkTriggerQ trid name qt def
   return trid
@@ -233,15 +230,11 @@
   phaseTwo _ = subTableP2shim
   schemaCachePolicy = SCPReload
 
-<<<<<<< HEAD
 unsubTableP1 :: (P1C m) => DeleteEventTriggerQuery -> m QualifiedTable
 unsubTableP1 (DeleteEventTriggerQuery name)  = do
+  adminOnly
   ti <- askTabInfoFromTrigger name
   return $ tiName ti
-=======
-unsubTableP1 :: (P1C m) => DeleteEventTriggerQuery -> m ()
-unsubTableP1 _ = adminOnly
->>>>>>> e12184d5
 
 unsubTableP2 :: (P2C m) => QualifiedTable -> DeleteEventTriggerQuery -> m RespBody
 unsubTableP2 qt (DeleteEventTriggerQuery name) = do
@@ -252,7 +245,6 @@
 instance HDBQuery DeleteEventTriggerQuery where
   type Phase1Res DeleteEventTriggerQuery = QualifiedTable
   phaseOne = unsubTableP1
-<<<<<<< HEAD
   phaseTwo q qt = unsubTableP2 qt q
   schemaCachePolicy = SCPReload
 
@@ -297,8 +289,6 @@
   type Phase1Res UpdateEventTriggerQuery = (QualifiedTable, EventTriggerDef)
   phaseOne = upsubTableP1
   phaseTwo _ = upsubTableP2shim
-=======
-  phaseTwo q _ = unsubTableP2 q
   schemaCachePolicy = SCPReload
 
 deliverEvent :: (P2C m) => DeliverEventQuery -> m RespBody
@@ -311,5 +301,7 @@
   type Phase1Res DeliverEventQuery = ()
   phaseOne _ = adminOnly
   phaseTwo q _ = deliverEvent q
->>>>>>> e12184d5
-  schemaCachePolicy = SCPReload+  schemaCachePolicy = SCPReload
+
+toInt64 :: (Integral a) => a -> Int64
+toInt64 = fromIntegral