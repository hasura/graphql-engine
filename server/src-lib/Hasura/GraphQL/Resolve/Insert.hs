--- conflicted
+++ resolved
@@ -28,7 +28,6 @@
 import qualified Hasura.RQL.DML.Insert             as RI
 import qualified Hasura.RQL.DML.Returning          as RR
 import qualified Hasura.RQL.DML.Select             as RS
-import qualified Hasura.RQL.GBoolExp               as RG
 import qualified Hasura.RQL.GBoolExp               as RB
 
 import qualified Hasura.SQL.DML                    as S
@@ -219,13 +218,13 @@
 mkBoolExp
   :: (MonadError QErr m, MonadState PrepArgs m)
   => QualifiedTable -> [(PGColInfo, PGColValue)]
-  -> m (GBoolExp RG.AnnSQLBoolExp)
+  -> m S.BoolExp
 mkBoolExp tn colInfoVals =
-  RG.convBoolRhs (RG.mkBoolExpBuilder prepare) (S.mkQual tn) boolExp
-  where
-    boolExp = BoolAnd $ map (BoolCol . uncurry f) colInfoVals
+  RB.toSQLBoolExp (S.mkQual tn) . BoolAnd <$>
+  mapM (fmap BoolFld . uncurry f) colInfoVals
+  where
     f ci@(PGColInfo _ colTy _) colVal =
-      RB.AVCol ci [RB.OEVal $ RB.AEQ (colTy, colVal)]
+      AVCol ci . pure . AEQ <$> prepare (colTy, colVal)
 
 mkSelQ :: MonadError QErr m => QualifiedTable
        -> [PGColInfo] -> [PGColWithValue] -> m InsWithExp
@@ -233,7 +232,7 @@
   (whereExp, args) <- flip runStateT Seq.Empty $ mkBoolExp tn colWithInfos
   let sqlSel = S.mkSelect { S.selExtr = [S.selectStar]
                           , S.selFrom = Just $ S.mkSimpleFromExp tn
-                          , S.selWhere = Just $ S.WhereFrag $ RG.cBoolExp whereExp
+                          , S.selWhere = Just $ S.WhereFrag whereExp
                           }
 
   return $ InsWithExp (S.CTESelect sqlSel) Nothing args
@@ -405,84 +404,6 @@
       <> tn <<> " affects zero rows"
 
 
-<<<<<<< HEAD
-mkBoolExp
-  :: (MonadError QErr m, MonadState PrepArgs m)
-  => QualifiedTable -> [(PGColInfo, PGColValue)]
-  -> m S.BoolExp
-mkBoolExp tn colInfoVals =
-  RB.toSQLBoolExp (S.mkQual tn) <$> boolExp
-  where
-    boolExp = BoolAnd <$> mapM (fmap BoolFld . uncurry f) colInfoVals
-
-    f ci@(PGColInfo _ colTy _) colVal = do
-      sqlExp <- prepare (colTy, colVal)
-      return $ AVCol ci [AEQ sqlExp]
-
-mkSelQ :: QualifiedTable
-  -> [PGColInfo] -> [PGColWithValue] -> Q.TxE QErr WithExp
-mkSelQ tn allColInfos pgColsWithVal = do
-  (whereExp, args) <- flip runStateT Seq.Empty $ mkBoolExp tn colWithInfos
-  let sqlSel = S.mkSelect { S.selExtr = [S.selectStar]
-                          , S.selFrom = Just $ S.mkSimpleFromExp tn
-                          , S.selWhere = Just $ S.WhereFrag whereExp
-                          }
-
-  return (S.CTESelect sqlSel, args)
-  where
-    colWithInfos = mergeListsWith pgColsWithVal allColInfos
-                   (\(c, _) ci -> c == pgiName ci)
-                   (\(_, v) ci -> (ci, v))
-
-execWithExp
-  :: QualifiedTable
-  -> WithExp
-  -> AnnSelFlds
-  -> Q.TxE QErr RespBody
-execWithExp tn (withExp, args) annFlds = do
-  let annSel = RS.AnnSel selFlds tabFrom tabPerm RS.noTableArgs
-      sqlSel = RS.mkSQLSelect True annSel
-      selWith = S.SelectWith [(alias, withExp)] sqlSel
-      sqlBuilder = toSQL selWith
-  runIdentity . Q.getRow
-    <$> Q.rawQE dmlTxErrorHandler (Q.fromBuilder sqlBuilder) (toList args) True
-  where
-    selFlds = RS.ASFSimple annFlds
-    tabFrom = RS.TableFrom $ Right $ toIden alias
-    tabPerm = RS.TablePerm annBoolExpTrue Nothing
-    alias = S.Alias $ Iden $ snakeCaseTable tn <> "__rel_insert_result"
-    frmItemM = Just $ S.FIIden $ toIden alias
-
-insertAndRetCols
-  :: QualifiedTable
-  -> WithExp
-  -> [PGColInfo]
-  -> Q.TxE QErr [PGColWithValue]
-insertAndRetCols tn withExp retCols = do
-  resBS <- execWithExp tn withExp annSelFlds
-  resObj <- decodeFromBS resBS
-  forM retCols $ \(PGColInfo col colty _) -> do
-    val <- onNothing (Map.lookup (getPGColTxt col) resObj) $
-      throw500 $ "column " <> col <<> "not returned by postgres"
-    pgColVal <- RB.pgValParser colty val
-    return (col, pgColVal)
-  where
-    annSelFlds = flip map retCols $ \pgci ->
-      (fromPGCol $ pgiName pgci, RS.FCol pgci)
-
-buildReturningResp
-  :: QualifiedTable
-  -> [WithExp]
-  -> AnnSelFlds
-  -> Q.TxE QErr RespBody
-buildReturningResp tn withExps annFlds = do
-  respList <- forM withExps $ \withExp ->
-    execWithExp tn withExp annFlds
-  let bsVector = V.fromList respList
-  return $ BB.toLazyByteString $ RR.encodeJSONVector BB.lazyByteString bsVector
-
-=======
->>>>>>> dc2386ae
 -- | insert multiple Objects in postgres
 insertMultipleObjects
   :: RoleName
