--- conflicted
+++ resolved
@@ -279,7 +279,6 @@
 - type: run_sql
   args:
     sql: |
-<<<<<<< HEAD
       CREATE TYPE complex AS (
           r       double precision,
           i       double precision
@@ -445,12 +444,15 @@
       - c42_range_timestamp: "[\"2010-01-02 15:03:01\",\"2010-01-02 15:45:03\")"
       - c43_range_timestamptz: "(\"2014-04-05 12:05:00+00\",\"2014-04-06 16:45:04+00\"]"
       - c44_xml: "<bar>foo</bar>"
-=======
+
+- type: run_sql
+  args:
+    sql: |
       CREATE TABLE table_with_sql_identifier
         ( id serial PRIMARY KEY
         , sql_id information_schema.sql_identifier );
       INSERT INTO table_with_sql_identifier (sql_id)
         VALUES ('one'), ('one'), ('two'), ('three'), ('four'), ('one'), ('two');
-- type: track_table
-  args: table_with_sql_identifier
->>>>>>> 319606b5
+
+- type: track_table
+  args: table_with_sql_identifier