--- conflicted
+++ resolved
@@ -12,6 +12,7 @@
   , selectFunctionAggregate
   , selectFunctionConnection
   , computedFieldPG
+  , remoteRelationshipFieldPG
   , tableArgs
   , tableSelectionSet
   , tableSelectionList
@@ -22,46 +23,13 @@
 
 import           Hasura.Prelude
 
-<<<<<<< HEAD
-import           Control.Lens                                hiding (index)
-import           Data.Has
-import           Data.Int                                    (Int32)
-import           Data.Parser.JSONPath
-import           Data.Traversable                            (mapAccumL)
-
-import qualified Data.Aeson                                  as J
-import qualified Data.Aeson.Extended                         as J
-import qualified Data.Aeson.Internal                         as J
-import qualified Data.ByteString.Lazy                        as BL
-import qualified Data.HashMap.Strict                         as Map
-import qualified Data.HashSet                                as Set
-import qualified Data.List.NonEmpty                          as NE
-import qualified Data.Sequence                               as Seq
-import qualified Data.Sequence.NonEmpty                      as NESeq
-import qualified Data.Text                                   as T
-import qualified Language.GraphQL.Draft.Syntax               as G
-
-import qualified Hasura.Backends.Postgres.SQL.DML            as SQL
-import qualified Hasura.GraphQL.Execute.Types                as ET
-import qualified Hasura.GraphQL.Parser                       as P
-import qualified Hasura.GraphQL.Parser.Internal.Parser       as P
-import qualified Hasura.RQL.IR.BoolExp                       as RQL
-import qualified Hasura.RQL.IR.Select                        as RQL
-
-import           Data.Text.Extended
-import           Hasura.Backends.Postgres.SQL.Types
-import           Hasura.Backends.Postgres.SQL.Value
-import           Hasura.GraphQL.Parser                       (FieldParser, InputFieldsParser, Kind (..),
-                                                              Parser, UnpreparedValue (..), mkParameter)
-import           Hasura.GraphQL.Parser.Class
-import           Hasura.GraphQL.Parser.Schema                (toGraphQLType)
-=======
 import qualified Data.Aeson                            as J
 import qualified Data.Aeson.Extended                   as J
 import qualified Data.Aeson.Internal                   as J
 import qualified Data.ByteString.Lazy                  as BL
 import qualified Data.HashMap.Strict                   as Map
-import qualified Data.HashSet                          as Set
+import qualified Data.HashSet                          as HSet
+import qualified Data.Set                              as Set
 import qualified Data.List.NonEmpty                    as NE
 import qualified Data.Sequence                         as Seq
 import qualified Data.Sequence.NonEmpty                as NESeq
@@ -87,7 +55,6 @@
                                                         Parser, UnpreparedValue (..), mkParameter)
 import           Hasura.GraphQL.Parser.Class
 import           Hasura.GraphQL.Schema.Backend
->>>>>>> 39a43525
 import           Hasura.GraphQL.Schema.BoolExp
 import           Hasura.GraphQL.Schema.Common
 import           Hasura.GraphQL.Schema.OrderBy
@@ -198,7 +165,7 @@
 selectTableByPk table fieldName description selectPermissions = runMaybeT do
   stringifyNum <- asks $ qcStringifyNum . getter
   primaryKeys <- MaybeT $ fmap _pkColumns . _tciPrimaryKey . _tiCoreInfo <$> askTableInfo table
-  guard $ all (\c -> pgiColumn c `Set.member` spiCols selectPermissions) primaryKeys
+  guard $ all (\c -> pgiColumn c `HSet.member` spiCols selectPermissions) primaryKeys
   argsParser <- lift $ sequenceA <$> for primaryKeys \columnInfo -> do
     field <- columnParser (pgiType columnInfo) (G.Nullability $ pgiIsNullable columnInfo)
     pure $ BoolFld . AVCol columnInfo . pure . AEQ True . mkParameter <$>
@@ -889,7 +856,12 @@
 --
 -- > field_name(arg_name: arg_type, ...): field_type
 fieldSelection
-  :: (BackendSchema b, MonadSchema n m, MonadTableInfo b r m, MonadRole r m, Has QueryContext r)
+  :: ( BackendSchema b
+     , MonadSchema n m
+     , MonadTableInfo b r m
+     , MonadRole r m
+     , Has QueryContext r
+     )
   => TableName b
   -> Maybe (PrimaryKeyColumns b)
   -> FieldInfo b
@@ -906,7 +878,7 @@
              pure $ P.selection_ fieldName Nothing P.identifier
                     $> IR.AFNodeId table pkeyColumns
          | otherwise -> do
-             guard $ Set.member columnName (spiCols selectPermissions)
+             guard $ HSet.member columnName (spiCols selectPermissions)
              let pathArg = jsonPathArg $ pgiType columnInfo
              field <- lift $ columnParser (pgiType columnInfo) (G.Nullability $ pgiIsNullable columnInfo)
              pure $ P.selection fieldName (pgiDescription columnInfo) pathArg field
@@ -977,7 +949,7 @@
   functionArgsParser <- lift $ computedFieldFunctionArgs _cfiFunction
   case _cfiReturnType of
     CFRScalar scalarReturnType -> do
-      guard $ _cfiName `Set.member` spiScalarComputedFields selectPermissions
+      guard $ _cfiName `HSet.member` spiScalarComputedFields selectPermissions
       let fieldArgsParser = do
             args  <- functionArgsParser
             colOp <- jsonPathArg $ ColumnScalar scalarReturnType
@@ -1027,37 +999,34 @@
                 IR.insertFunctionArg argName index sessionArgVal withTable
 
 -- | Remote relationship field parsers
-remoteRelationshipField
-<<<<<<< HEAD
-  :: (MonadSchema n m, MonadTableInfo r m, MonadRole r m, Has QueryContext r)
-  => QualifiedTable
+remoteRelationshipFieldPG
+  :: (MonadSchema n m, MonadRole r m, Has QueryContext r, MonadError QErr m)
+  => TableName 'Postgres
   -> RemoteFieldInfo 'Postgres
   -> m (Maybe [FieldParser n (AnnotatedField 'Postgres)])
-remoteRelationshipField table remoteFieldInfo = runMaybeT do
-=======
-  :: (MonadSchema n m, MonadError QErr m, MonadRole r m, Has QueryContext r)
-  => RemoteFieldInfo b -> m (Maybe [FieldParser n (AnnotatedField b)])
-remoteRelationshipField remoteFieldInfo = runMaybeT do
->>>>>>> 39a43525
-  queryType <- asks $ qcQueryType . getter
-  isEnabledRemoteSchemaPerms <- asks $ qcRemoteSchemaPermissions . getter
+remoteRelationshipFieldPG table remoteFieldInfo = runMaybeT do
+  queryType               <- asks $ qcQueryType . getter
+  remoteSchemaPermsCtx    <- asks $ qcRemoteSchemaPermissionsCtx . getter
   remoteSchemasFieldDefns <- asks $ qcRemoteFields . getter
+  remoteSchemaMap         <- asks $ qcRemoteSchemaMap . getter
   -- https://github.com/hasura/graphql-engine/issues/5144
   -- The above issue is easily fixable by removing the following guard and 'MaybeT' monad transformation
   guard $ queryType == ET.QueryHasura
   let RemoteFieldInfo name _params hasuraFields remoteFields
         remoteSchemaInfo remoteSchemaInputValueDefns remoteSchemaName = remoteFieldInfo
-  remoteSchemaCtx <- askRemoteSchemaInfo remoteSchemaName
+  remoteSchemaCtx <-
+    onNothing (Map.lookup remoteSchemaName remoteSchemaMap) $
+      throw500 $ "unexpected: remote schema " <> remoteSchemaName <<> " not found"
   role <- askRoleName
   roleIntrospectionResult <-
     -- if the role doesn't have permissions configured, then don't allow
     -- to select the remote relationship field
-    if | isAdmin role -> pure $ rscIntro $ _rscpContext remoteSchemaCtx
-       | isEnabledRemoteSchemaPerms ->
-           onNothing (Map.lookup role $ _rscpPermissions remoteSchemaCtx) $ MaybeT $ pure Nothing
-       | otherwise    -> pure $ rscIntro $ _rscpContext remoteSchemaCtx
+    if | isAdmin role -> pure $ _rscIntro remoteSchemaCtx
+       | remoteSchemaPermsCtx == RemoteSchemaPermsEnabled ->
+           onNothing (Map.lookup role $ _rscPermissions remoteSchemaCtx) $ MaybeT $ pure Nothing
+       | otherwise    -> pure $ _rscIntro remoteSchemaCtx
   -- get the remote schema of the role
-  let hasuraFieldNames = Set.fromList $ map (FieldName . G.unName . pgiName) $ Set.toList hasuraFields
+  let hasuraFieldNames = Set.fromList $ map (FieldName . G.unName . pgiName) $ HSet.toList hasuraFields
       remoteRelationship = RemoteRelationship name table hasuraFieldNames remoteSchemaName remoteFields
   (newInpValDefns, remoteFieldParamMap) <-
     case isAdmin role of
@@ -1066,7 +1035,7 @@
         eitherRemoteField <-
           runExceptT $
           validateRemoteRelationship remoteRelationship (remoteSchemaInfo, roleIntrospectionResult) $
-          Set.toList hasuraFields
+          HSet.toList hasuraFields
         case eitherRemoteField of
           -- when there's an error while deriving the remote relationship
           -- we don't add the remote relationship field for that role
@@ -1078,27 +1047,10 @@
         let RemoteSchemaIntrospection typeDefns = irDoc roleIntrospectionResult
         in RemoteSchemaIntrospection $ typeDefns <> newInpValDefns
   fieldDefns <-
-<<<<<<< HEAD
-    case Map.lookup remoteSchemaName remoteSchemasFieldDefns of
-      -- we return `Nothing` here when a role doesn't have permissions
-      -- to the said remote schema
-      Nothing         -> MaybeT $ pure Nothing
-      Just fieldDefns -> pure fieldDefns
-
-  fieldName <- textToName $ remoteRelationshipNameToText $ _rfiName remoteFieldInfo
-=======
     Map.lookup remoteSchemaName remoteSchemasFieldDefns
     `onNothing` throw500 ("unexpected: remote schema " <> remoteSchemaName <<> " not found")
 
   fieldName <- textToName $ remoteRelationshipNameToText $ _rfiName remoteFieldInfo
-  remoteFieldsArgumentsParser <-
-    sequenceA <$> for (Map.toList $ _rfiParamMap remoteFieldInfo) \(name, inpValDefn) -> do
-      parser <- lift $ inputValueDefinitionParser (_rfiSchemaIntrospect remoteFieldInfo) inpValDefn
-      -- The preset part are ignored for remote relationships because
-      -- the argument value comes from the parent query
-      pure $ (fmap fst parser) `mapField` IR.RemoteFieldArgument name
-
->>>>>>> 39a43525
   -- This selection set parser, should be of the remote node's selection set parser, which comes
   -- from the fieldCall
   nestedFieldInfo <- lift $ lookupRemoteField fieldDefns $ unRemoteFields $ _rfiRemoteFields remoteFieldInfo
@@ -1115,14 +1067,9 @@
         lift $ remoteField remoteRelationshipIntrospection fieldName Nothing remoteFieldUserArguments fieldTypeDefinition
       pure $ pure $ remoteFld
         `P.bindField` \G.Field{ G._fArguments = args, G._fSelectionSet = selSet } -> do
-<<<<<<< HEAD
           let remoteArgs =
-                map (\(argName, argVal) -> RQL.RemoteFieldArgument argName $ P.GraphQLValue $ argVal) $ Map.toList args
-          pure $ RQL.AFRemote $ RQL.RemoteSelect
-=======
-          remoteArgs <- P.ifParser remoteFieldsArgumentsParser' $ P.GraphQLValue <$> args
+                map (\(argName, argVal) -> IR.RemoteFieldArgument argName $ P.GraphQLValue $ argVal) $ Map.toList args
           pure $ IR.AFRemote $ IR.RemoteSelect
->>>>>>> 39a43525
             { _rselArgs          = remoteArgs
             , _rselSelection     = selSet
             , _rselHasuraColumns = _rfiHasuraFields remoteFieldInfo
