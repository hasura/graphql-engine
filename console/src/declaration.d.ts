--- conflicted
+++ resolved
@@ -11,8 +11,6 @@
   interface HTMLAttributes<T> extends DOMAttributes<T> {
     css?: import('styled-components').CSSProp;
   }
-<<<<<<< HEAD
-=======
 }
 
 declare module 'graphiql-code-exporter/lib/snippets';
@@ -21,5 +19,4 @@
 declare module '*.svg' {
   const content: string;
   export default content;
->>>>>>> e2d07bb5
 }