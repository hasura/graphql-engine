@import "../../../Common/Common.scss";

.container {
  padding: 0;
}

.fixed {
  position: fixed;
  top: 150px;
  right: 50px;
  bottom: 0;
  background: none;
  overflow-wrap: break-word;
  min-width: 200px;
  text-align: center;
}

.limitInput {
  display: inline-block;
  width: 100px;
  margin-left: 15px;
  height: 25px;
}

.colEditor {
  :global(.form-control):focus {
    box-shadow: inset 0 1px 1px rgba(0, 0, 0, 0.075), 0 0 0 rgba(102, 175, 233, 0.6);
  }

  .yellow_button, .yellow_button1 {
    text-align: center !important;
    margin-right: 15px;
  }
}

.activeEdit {
  padding: 10px;
  background: #fff;
  border: 1px solid #ccc;
  margin-bottom: 15px;
}

.newRoleInput {
  margin-left: 20px;
  width: calc(100% - 40px);
  height: 30px;
}

.input {
  margin-right: 10px;
}

.select {
  margin-right: 10px;
}

.modifyMinWidth {
  min-width: 735px;
}

.leftIndent {
  padding-left: 0;
  margin-left: 0 !important;
  margin-right: 0 !important;

  .insertRatio {
    .paddRight {
      select {
        width: 150px;
        display: inline-block;
        margin: 0 10px;
        height: 28px;
      }
    }
  }
}

hr {
  clear: both;
}

.removeBtnPadding {
  padding-left: 66px;
}

.fkSelect {
  max-width: 200px;
}

.fkInEdit {
  display: inline-block;
  width: 47%;
}

.fkInEditLeft {
  margin-right: 1%;
}

.nullable {
  margin: 0 0 0 !important;
  margin-right: 5px !important;
  box-shadow: none;
  outline: none;
}

.nullable:focus {
  box-shadow: none;
  outline: none;
}

.nullLabel {
  padding: 5px;
}

.defaultInput {
  margin-left: 5px;
}

.relBlockInline {
  display: inline-block;
  width: 16%;
}

.relBlockLeft {
  text-align: right;
  padding-right: 10px;
}

.relBlockRight {
  width: 30%;
}

.radioWrapperAccess {
  background-color: #F2F4F6;
  padding: 20px;
  clear: both;
  border-radius: 5px;
}

.greenCircle, .redCircle {
  width: 10px;
  height: 10px;
  border-radius: 50%;
  margin-left: 10px;
}

.greenCircle {
  background-color: #73ca45;
}

.redCircle {
  background-color: #fd886b;
}

.quickDefaultsPadd {
  padding-bottom: 5px;
}

.quickDefaultsLeft {
  padding-left: 5px;
}

.permissionsTable {
  width: 85%;

  td, th {
    text-align: center;
    position: relative;
  }

  thead {
    font-weight: bold;
  }

  td:first-child, th:first-child {
    border-right: 4px double #ddd;
    font-weight: bold;
    width: 10%;
  }

  td:nth-child(2) {
    overflow: auto;
    max-width: 250px;
    width: 250px;
  }

  .newRoleTd {
    padding-top: 13px;
  }
<<<<<<< HEAD

  .permissionDelete {
    cursor: pointer;
  }
=======
  //.permissionDelete {
  //  cursor: pointer;
  //  margin-left: 10px;
  //}
>>>>>>> 00227728

  .editPermissionLink {
    font-size: 12px;
    position: absolute;
    right: 10px;
    color: #337ab7;
    cursor: pointer;
  }

  .clickableCell {
    cursor: pointer;
  }

  .clickableCell:hover {
    background-color: #efefef;
  }

  .currEdit, .currEdit:hover {
    background-color: #FFF3D5;
    color: #FD9540;
  }
}

.permissionsLegend {
  font-size: 12px;
  margin-right: 5px;
  margin-bottom: 20px;
  //float: right;
  //clear: both;

  .permissionsLegendValue {
    margin-right: 15px;
  }
}

.permissionSymbolNA {
  color: firebrick;
}

.permissionSymbolFA {
  color: green;
}

.permissionSymbolNA,
.permissionSymbolFA,
.permissionSymbolPA {
  font-size: 16px;
}

.applyBulkPermissions {
  display: inline-block;
}

.samePermissionRole {
  display: inline-block;
  width: auto;
  height: auto;
}

.bulkApplyBtn {
  display: block;
  margin-top: 10px;
  clear: both;
}

.center_radio_label_input {
  display: flex;
  align-content: center;

  input {
    margin-top: 0px;
  }
}

.activeEdit {
  .editPermissionsHeading {
    font-weight: bold;
    font-size: 16px;
    margin-bottom: 5px;
    word-wrap: break-word;
  }

  .editPermissionsSection.removePadding {
    padding-top: 0px;
  }

  .editPermissionsSection {
    margin: 5px;
    padding: 10px;
    word-wrap: break-word;

    .columnListElement {
      float: left;
      margin-right: 50px;
    }

    .toggleAll {
      display: inline-block;
      margin-left: 30px;
      text-decoration: underline;
      font-size: 12px;
      cursor: pointer;
    }

    .editActionButton {
      margin-right: 20px;
    }

    .form_permission_insert_set_wrapper {
      .permission_insert_set_wrapper {
        .configure_insert_set_checkbox {
          position: relative;
          display: block;
          margin-top: 10px;
          margin-bottom: 10px;

          label {
            cursor: pointer;
            min-height: 20px;
            font-weight: normal;

            input:not([disabled]) {
              cursor: pointer;
            }
          }
        }

        .insertSetConfigRow {
          margin: 10px 0px;
          display: flex;
          align-items: center;

          .e_g_text {
            font-style: italic;
          }

          .input_element_wrapper {
            width: 20%;

            i {
              cursor: pointer;
            }

            select {
              width: 100%;
            }

            input {
              width: 100%;
            }
          }
        }

        .set_warning {
          margin-left: 25px;

          .danger_text {
            color: red;
          }
        }
      }
    }
  }
}

.chevron_mar_right {
  margin-right: 5px;
}<|MERGE_RESOLUTION|>--- conflicted
+++ resolved
@@ -187,17 +187,11 @@
   .newRoleTd {
     padding-top: 13px;
   }
-<<<<<<< HEAD
-
-  .permissionDelete {
-    cursor: pointer;
-  }
-=======
+
   //.permissionDelete {
   //  cursor: pointer;
   //  margin-left: 10px;
   //}
->>>>>>> 00227728
 
   .editPermissionLink {
     font-size: 12px;
@@ -205,6 +199,10 @@
     right: 10px;
     color: #337ab7;
     cursor: pointer;
+  }
+
+  .bulkSelect {
+    margin-right: 10px !important;
   }
 
   .clickableCell {
