--- conflicted
+++ resolved
@@ -31,11 +31,8 @@
 - console: decouple data rows and count fetch in data browser to account for really large tables (close #3793) (#4269)
 - console: update cookie policy for API calls to "same-origin"
 - console: redirect to /:table/browse from /:table (close #4330) (#4374)
-<<<<<<< HEAD
-- console: surround varchar, character (bpchar), char and name type value with single quotes (close #4371) (#4423)
-=======
+- console: surround string type column default value with quotes (close #4371) (#4423)
 - console: add undefined check to fix error (close #4444) (#4445)
->>>>>>> b2d65d16
 - docs: add One-Click Render deployment guide (close #3683) (#4209)
 - server: add support for `_inc` on `real`, `double`, `numeric` and `money` (fix #3573)
 - server: reserved keywords in column references break parser (fix #3597) #3927
