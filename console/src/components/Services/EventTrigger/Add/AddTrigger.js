import PropTypes from 'prop-types';
import React, { Component } from 'react';
import Helmet from 'react-helmet';
import * as tooltip from './Tooltips';
import OverlayTrigger from 'react-bootstrap/lib/OverlayTrigger';
import Button from '../../Layout/Button/Button';

import {
  removeHeader,
  setHeaderKey,
  setHeaderValue,
  setHeaderType,
  addHeader,
  setTriggerName,
  setTableName,
  setSchemaName,
  setWebhookURL,
  setRetryNum,
  setRetryInterval,
  operationToggleColumn,
  operationToggleAllColumns,
  setOperationSelection,
  setDefaults,
  UPDATE_WEBHOOK_URL_TYPE
} from './AddActions';
import { listDuplicate } from '../../../../utils/data';
import { showErrorNotification } from '../Notification';
import { createTrigger } from './AddActions';
import { fetchTableListBySchema } from './AddActions';

import DropdownButton from '../../../Common/DropdownButton/DropdownButton';

import semverCheck from '../../../../helpers/semver';

class AddTrigger extends Component {
  constructor(props) {
    super(props);
    this.props.dispatch(fetchTableListBySchema('public'));
    this.state = {
      advancedExpanded: false,
      supportColumnChangeFeature: false,
      supportWebhookEnv: false
    };
  }
  componentDidMount() {
    // set defaults
    this.props.dispatch(setDefaults());
    if (this.props.serverVersion) {
      this.checkSemVer(this.props.serverVersion).then(() => {
        this.checkWebhookEnvSupport(this.props.serverVersion);
      });
    }
  }
  componentWillReceiveProps(nextProps) {
    if (nextProps.serverVersion !== this.props.serverVersion) {
      this.checkSemVer(nextProps.serverVersion).then(() => {
        this.checkWebhookEnvSupport(nextProps.serverVersion);
      });
    }
  }
  componentWillUnmount() {
    // set defaults
    this.props.dispatch(setDefaults());
  }

  checkSemVer(version) {
    try {
      const supportColumnChangeFeature = semverCheck(
        'supportColumnChangeTrigger',
        version
      );
      if (supportColumnChangeFeature) {
        this.updateSupportColumnChangeFeature(true);
      } else {
        this.updateSupportColumnChangeFeature(false);
      }
    } catch (e) {
      this.updateSupportColumnChangeFeature(false);
      console.error(e);
    }
    return Promise.resolve();
  }

  checkWebhookEnvSupport(version) {
    const supportWebhookEnv = semverCheck('webhookEnvSupport', version);
    this.setState({ supportWebhookEnv });
    return Promise.resolve();
  }

  updateSupportColumnChangeFeature(val) {
    this.setState({
<<<<<<< HEAD
      ...this.state,
      supportColumnChangeFeature: val
=======
      supportColumnChangeFeature: val,
>>>>>>> 31050af3
    });
  }

  updateWebhookUrlType(e) {
    const field = e.target.getAttribute('value');
    if (field === 'env' || field === 'url') {
      this.props.dispatch({ type: UPDATE_WEBHOOK_URL_TYPE, data: field });
      this.props.dispatch(setWebhookURL(''));
    }
  }

  submitValidation(e) {
    // validations
    e.preventDefault();
    let isValid = true;
    let errorMsg = '';
    let customMsg = '';
    if (this.props.triggerName === '') {
      isValid = false;
      errorMsg = 'Trigger name cannot be empty';
      customMsg = 'Trigger name cannot be empty. Please add a name';
    } else if (!this.props.tableName) {
      isValid = false;
      errorMsg = 'Table cannot be empty';
      customMsg = 'Please select a table name';
    } else if (this.props.webhookURL === '') {
      isValid = false;
      errorMsg = 'Webhook URL cannot be empty';
      customMsg = 'Webhook URL cannot be empty. Please add a valid URL';
    } else if (this.props.retryConf) {
      if (isNaN(parseInt(this.props.retryConf.num_retries, 10))) {
        isValid = false;
        errorMsg = 'Number of retries is not valid';
        customMsg = 'Numer of retries cannot be empty and can only be numbers';
      }
      if (isNaN(parseInt(this.props.retryConf.interval_sec, 10))) {
        isValid = false;
        errorMsg = 'Retry interval is not valid';
        customMsg = 'Retry interval cannot be empty and can only be numbers';
      }
    } else if (this.props.selectedOperations.insert) {
      // check if columns are selected.
      if (this.props.operations.insert.length === 0) {
        isValid = false;
        errorMsg = 'No columns selected for insert operation';
        customMsg =
          'Please select a minimum of one column for insert operation';
      }
    } else if (this.props.selectedOperations.update) {
      // check if columns are selected.
      if (this.props.operations.update.length === 0) {
        isValid = false;
        errorMsg = 'No columns selected for update operation';
        customMsg =
          'Please select a minimum of one column for update operation';
      }
    } else if (this.props.headers.length === 1) {
      if (this.props.headers[0].key !== '') {
        // let the default value through and ignore it while querying?
        // Need a better method
        if (this.props.headers[0].type === '') {
          isValid = false;
          errorMsg = 'No type selected for trigger header';
          customMsg = 'Please select a type for the trigger header';
        }
      }
    } else if (this.props.headers.length > 1) {
      // repitition check
      const repeatList = listDuplicate(
        this.props.headers.map(header => header.key)
      );
      if (repeatList.length > 0) {
        isValid = false;
        errorMsg = 'Duplicate entries in trigger headers';
        customMsg = `You have the following column names repeated: [${repeatList}]`;
      }
      // Check for empty header keys and key/value validation?
    }
    if (isValid) {
      this.props.dispatch(createTrigger());
    } else {
      this.props.dispatch(
        showErrorNotification('Error creating trigger!', errorMsg, '', {
          custom: customMsg
        })
      );
    }
  }
  toggleAdvanced() {
    this.setState({ advancedExpanded: !this.state.advancedExpanded });
  }
  render() {
    const {
      tableName,
      tableListBySchema,
      schemaName,
      schemaList,
      selectedOperations,
      operations,
      dispatch,
      ongoingRequest,
      lastError,
      lastSuccess,
      internalError,
      headers,
      webhookURL,
      webhookUrlType
    } = this.props;

    const { supportColumnChangeFeature } = this.state;

    const styles = require('../TableCommon/Table.scss');
    let createBtnText = 'Create';
    if (ongoingRequest) {
      createBtnText = 'Creating...';
    } else if (lastError) {
      createBtnText = 'Creating Failed. Try again';
    } else if (internalError) {
      createBtnText = 'Creating Failed. Try again';
    } else if (lastSuccess) {
      createBtnText = 'Created! Redirecting...';
    }
    const updateTableList = e => {
      dispatch(setSchemaName(e.target.value));
      dispatch(fetchTableListBySchema(e.target.value));
    };

    const updateTableSelection = e => {
      dispatch(setTableName(e.target.value));
      const tableSchema = tableListBySchema.find(
        t => t.table_name === e.target.value
      );

      const columns = [];
      if (tableSchema) {
        tableSchema.columns.map(colObj => {
          const column = colObj.column_name;
          columns.push(column);
        });
      }
      dispatch(operationToggleAllColumns(columns));
    };

    const handleOperationSelection = e => {
      dispatch(setOperationSelection(e.target.value, e.target.checked));
    };

    const getColumnList = type => {
      const dispatchToggleColumn = e => {
        const column = e.target.value;
        dispatch(operationToggleColumn(column, type));
      };
      const tableSchema = tableListBySchema.find(
        t => t.table_name === tableName
      );

      if (tableSchema) {
        return tableSchema.columns.map((colObj, i) => {
          const column = colObj.column_name;
          const columnDataType = colObj.udt_name;
          const checked = operations[type]
            ? operations[type].includes(column)
            : false;

          const isDisabled = false;
          const inputHtml = (
            <input
              type="checkbox"
              checked={checked}
              value={column}
              onChange={dispatchToggleColumn}
              disabled={isDisabled}
            />
          );
          return (
            <div key={i} className={styles.noPadd + ' col-md-4'}>
              <div className={'checkbox '}>
                <label>
                  {inputHtml}
                  {column}
                  <small> ({columnDataType})</small>
                </label>
              </div>
            </div>
          );
        });
      }
      return null;
    };

    const advancedColumnSection = supportColumnChangeFeature ? (
      <div>
        <h4 className={styles.subheading_text}>
          Listen columns for update &nbsp; &nbsp;
          <OverlayTrigger
            placement="right"
            overlay={tooltip.advancedOperationDescription}
          >
            <i className="fa fa-question-circle" aria-hidden="true" />
          </OverlayTrigger>{' '}
        </h4>
        {selectedOperations.update ? (
          <div className={styles.clearBoth + ' ' + styles.listenColumnWrapper}>
            {' '}
            {getColumnList('update')}{' '}
          </div>
        ) : (
          <div>
            <div
              className={styles.display_inline + ' ' + styles.add_mar_right}
              style={{
                marginTop: '10px',
                marginBottom: '10px'
              }}
            >
              Applicable to update operation only.
            </div>
          </div>
        )}
      </div>
    ) : (
      <div>
        <h4 className={styles.subheading_text}>
          Advanced - Operation/Columns &nbsp; &nbsp;
          <OverlayTrigger
            placement="right"
            overlay={tooltip.advancedOperationDescription}
          >
            <i className="fa fa-question-circle" aria-hidden="true" />
          </OverlayTrigger>{' '}
        </h4>
        <div>
          <div>
            <label>
              <input
                onChange={handleOperationSelection}
                className={styles.display_inline + ' ' + styles.add_mar_right}
                type="checkbox"
                value="insert"
                checked={selectedOperations.insert}
              />
              Insert
            </label>
          </div>
          {getColumnList('insert')}
        </div>
        <hr />
        <div>
          <div>
            <label>
              <input
                onChange={handleOperationSelection}
                className={styles.display_inline + ' ' + styles.add_mar_right}
                type="checkbox"
                value="update"
                checked={selectedOperations.update}
              />
              Update
            </label>
          </div>
          {getColumnList('update')}
        </div>
        <hr />
        <div>
          <div>
            <label>
              <input
                onChange={handleOperationSelection}
                className={styles.display_inline + ' ' + styles.add_mar_right}
                type="checkbox"
                value="delete"
                checked={selectedOperations.delete}
              />
              Delete
            </label>
          </div>
          {getColumnList('delete')}
        </div>
      </div>
    );

    const heads = headers.map((header, i) => {
      let removeIcon;
      if (i + 1 === headers.length) {
        removeIcon = <i className={`${styles.fontAwosomeClose}`} />;
      } else {
        removeIcon = (
          <i
            className={`${styles.fontAwosomeClose} fa-lg fa fa-times`}
            onClick={() => {
              dispatch(removeHeader(i));
            }}
          />
        );
      }
      return (
        <div key={i} className={`${styles.display_flex} form-group`}>
          <input
            type="text"
            className={`${styles.input} form-control ${styles.add_mar_right}`}
            value={header.key}
            placeholder="key"
            onChange={e => {
              dispatch(setHeaderKey(e.target.value, i));
            }}
            data-test={`header-${i}`}
          />
          <div className={styles.dropDownGroup}>
            <DropdownButton
              dropdownOptions={[
                { display_text: 'Value', value: 'static' },
                { display_text: 'From env var', value: 'env' }
              ]}
              title={
                (header.type === 'static' && 'Value') ||
                (header.type === 'env' && 'From env var') ||
                'Value'
              }
              dataKey={
                (header.type === 'static' && 'static') ||
                (header.type === 'env' && 'env')
              }
              title={header.type === 'env' ? 'From env var' : 'Value'}
              dataKey={header.type === 'env' ? 'env' : 'static'}
              onButtonChange={e => {
                dispatch(setHeaderType(e.target.getAttribute('value'), i));
              }}
              onInputChange={e => {
                dispatch(setHeaderValue(e.target.value, i));
                if (i + 1 === headers.length) {
                  dispatch(addHeader());
                }
              }}
              bsClass={styles.dropdown_button}
              inputVal={header.value}
              id={`header-value-${i}`}
              inputPlaceHolder={
                header.type === 'env' ? 'HEADER_FROM_ENV' : 'value'
              }
              testId={`header-value-${i}`}
            />
          </div>
          <div>{removeIcon}</div>
        </div>
      );
    });

    return (
      <div
        className={`${styles.addTablesBody} ${styles.main_wrapper} ${
          styles.padd_left
        }`}
      >
        <Helmet title="Add Trigger - Events | Hasura" />
        <div className={styles.subHeader}>
          <h2 className={styles.heading_text}>Add a new trigger</h2>
          <div className="clearfix" />
        </div>
        <br />
        <div className={`container-fluid ${styles.padd_left_remove}`}>
          <form onSubmit={this.submitValidation.bind(this)}>
            <div
              className={`${styles.addCol} col-xs-12 ${
                styles.padd_left_remove
              }`}
            >
              <h4 className={styles.subheading_text}>
                Trigger Name &nbsp; &nbsp;
                <OverlayTrigger
                  placement="right"
                  overlay={tooltip.triggerNameDescription}
                >
                  <i className="fa fa-question-circle" aria-hidden="true" />
                </OverlayTrigger>{' '}
              </h4>
              <input
                type="text"
                data-test="trigger-name"
                placeholder="trigger_name"
                required
                pattern="^[A-Za-z]+[A-Za-z0-9_\\-]*$"
                className={`${styles.tableNameInput} form-control`}
                onChange={e => {
                  dispatch(setTriggerName(e.target.value));
                }}
              />
              <hr />
              <h4 className={styles.subheading_text}>
                Schema/Table &nbsp; &nbsp;
                <OverlayTrigger
                  placement="right"
                  overlay={tooltip.postgresDescription}
                >
                  <i className="fa fa-question-circle" aria-hidden="true" />
                </OverlayTrigger>{' '}
              </h4>
              <select
                onChange={updateTableList}
                data-test="select-schema"
                className={styles.selectTrigger + ' form-control'}
              >
                {schemaList.map(s => {
                  if (s.schema_name === schemaName) {
                    return (
                      <option
                        value={s.schema_name}
                        key={s.schema_name}
                        selected="selected"
                      >
                        {s.schema_name}
                      </option>
                    );
                  }
                  return (
                    <option value={s.schema_name} key={s.schema_name}>
                      {s.schema_name}
                    </option>
                  );
                })}
              </select>
              <select
                onChange={updateTableSelection}
                data-test="select-table"
                required
                className={
                  styles.selectTrigger + ' form-control ' + styles.add_mar_left
                }
              >
                <option value="">Select table</option>
                {tableListBySchema.map(t => {
                  if (t.detail.table_type === 'BASE TABLE') {
                    return (
                      <option key={t.table_name} value={t.table_name}>
                        {t.table_name}
                      </option>
                    );
                  }
                })}
              </select>
              <hr />
              <div
                className={
                  styles.add_mar_bottom + ' ' + styles.selectOperations
                }
              >
                <h4 className={styles.subheading_text}>
                  Operations &nbsp; &nbsp;
                  <OverlayTrigger
                    placement="right"
                    overlay={tooltip.operationsDescription}
                  >
                    <i className="fa fa-question-circle" aria-hidden="true" />
                  </OverlayTrigger>{' '}
                </h4>
                <div className={styles.display_inline}>
                  <label>
                    <input
                      onChange={handleOperationSelection}
                      data-test="insert-operation"
                      className={
                        styles.display_inline + ' ' + styles.add_mar_right
                      }
                      type="checkbox"
                      value="insert"
                      checked={selectedOperations.insert}
                    />
                    Insert
                  </label>
                </div>
                <div
                  className={styles.display_inline + ' ' + styles.add_mar_left}
                >
                  <label>
                    <input
                      onChange={handleOperationSelection}
                      data-test="update-operation"
                      className={
                        styles.display_inline + ' ' + styles.add_mar_right
                      }
                      type="checkbox"
                      value="update"
                      checked={selectedOperations.update}
                    />
                    Update
                  </label>
                </div>
                <div
                  className={styles.display_inline + ' ' + styles.add_mar_left}
                >
                  <label>
                    <input
                      onChange={handleOperationSelection}
                      data-test="delete-operation"
                      className={
                        styles.display_inline + ' ' + styles.add_mar_right
                      }
                      type="checkbox"
                      value="delete"
                      checked={selectedOperations.delete}
                    />
                    Delete
                  </label>
                </div>
              </div>
              <hr />
              <div className={styles.add_mar_bottom}>
                <h4 className={styles.subheading_text}>
                  Webhook URL &nbsp; &nbsp;
                  <OverlayTrigger
                    placement="right"
                    overlay={tooltip.webhookUrlDescription}
                  >
                    <i className="fa fa-question-circle" aria-hidden="true" />
                  </OverlayTrigger>{' '}
                  <br />
                  <br />
                  <small>
                    Note: Specifying the webhook URL via an environmental
                    variable is recommended if you have different URLs for
                    multiple environments.
                  </small>
                </h4>
                <div>
                  {this.state.supportWebhookEnv ? (
                    <div className={styles.dropdown_wrapper}>
                      <DropdownButton
                        dropdownOptions={[
                          { display_text: 'URL', value: 'url' },
                          { display_text: 'From env var', value: 'env' }
                        ]}
                        title={
                          (webhookUrlType === 'url' && 'URL') ||
                          (webhookUrlType === 'env' && 'From env var') ||
                          'Value'
                        }
                        dataKey={
                          (webhookUrlType === 'url' && 'url') ||
                          (webhookUrlType === 'env' && 'env')
                        }
                        onButtonChange={this.updateWebhookUrlType.bind(this)}
                        onInputChange={e => {
                          dispatch(setWebhookURL(e.target.value));
                        }}
                        required
                        bsClass={styles.dropdown_button}
                        inputVal={webhookURL}
                        id="webhook-url"
                        inputPlaceHolder={
                          (webhookUrlType === 'url' &&
                            'http://httpbin.org/post') ||
                          (webhookUrlType === 'env' && 'MY_WEBHOOK_URL')
                        }
                        testId="webhook"
                      />
                    </div>
                  ) : (
                    <input
                      type="url"
                      required
                      data-test="webhook"
                      placeholder="webhook url"
                      className={`${styles.tableNameInput} form-control`}
                      onChange={e => {
                        dispatch(setWebhookURL(e.target.value));
                      }}
                    />
                  )}
                </div>
              </div>
              <hr />
              <div
                onClick={this.toggleAdvanced.bind(this)}
                className={styles.toggleAdvanced}
                data-test="advanced-settings"
              >
                {this.state.advancedExpanded ? (
                  <i className={'fa fa-chevron-down'} />
                ) : (
                  <i className={'fa fa-chevron-right'} />
                )}{' '}
                <b>Advanced Settings</b>
              </div>
              {this.state.advancedExpanded ? (
                <div
                  className={
                    styles.advancedOperations +
                    ' ' +
                    styles.add_mar_bottom +
                    ' ' +
                    styles.add_mar_top +
                    ' ' +
                    styles.wd100
                  }
                >
                  {tableName ? advancedColumnSection : null}
                  <div
                    className={
                      styles.add_mar_bottom +
                      ' ' +
                      styles.add_mar_top +
                      ' ' +
                      styles.wd100
                    }
                  >
                    <h4 className={styles.subheading_text}>Retry Logic</h4>
                    <div
                      className={
                        styles.display_inline + ' ' + styles.retrySection
                      }
                    >
                      <label
                        className={
                          styles.add_mar_right + ' ' + styles.retryLabel
                        }
                      >
                        Number of retries (default: 0)
                      </label>
                      <input
                        onChange={e => {
                          dispatch(setRetryNum(e.target.value));
                        }}
                        data-test="no-of-retries"
                        className={styles.display_inline + ' form-control'}
                        type="text"
                        placeholder="no of retries"
                      />
                    </div>
                    <div
                      className={
                        styles.display_inline + ' ' + styles.retrySection
                      }
                    >
                      <label
                        className={
                          styles.add_mar_right + ' ' + styles.retryLabel
                        }
                      >
                        Retry Interval in seconds (default: 10)
                      </label>
                      <input
                        onChange={e => {
                          dispatch(setRetryInterval(e.target.value));
                        }}
                        data-test="interval-seconds"
                        className={styles.display_inline + ' form-control'}
                        type="text"
                        placeholder="interval time in seconds"
                      />
                    </div>
                  </div>
                  <div
                    className={
                      styles.add_mar_bottom +
                      ' ' +
                      styles.add_mar_top +
                      ' ' +
                      styles.wd100
                    }
                  >
                    <h4 className={styles.subheading_text}>Headers</h4>
                    {heads}
                  </div>
                </div>
              ) : null}
              <hr />
              <Button
                type="submit"
                color="yellow"
                size="sm"
                data-test="trigger-create"
              >
                {createBtnText}
              </Button>
            </div>
          </form>
        </div>
      </div>
    );
  }
}

AddTrigger.propTypes = {
  triggerName: PropTypes.string,
  tableName: PropTypes.string,
  schemaName: PropTypes.string,
  schemaList: PropTypes.array,
  tableListBySchema: PropTypes.array,
  selectedOperations: PropTypes.object,
  operations: PropTypes.object,
  ongoingRequest: PropTypes.bool.isRequired,
  lastError: PropTypes.object,
  internalError: PropTypes.string,
  lastSuccess: PropTypes.bool,
  dispatch: PropTypes.func.isRequired
};

const mapStateToProps = state => {
  return {
    ...state.addTrigger,
    schemaList: state.tables.schemaList,
    serverVersion: state.main.serverVersion ? state.main.serverVersion : ''
  };
};

const addTriggerConnector = connect => connect(mapStateToProps)(AddTrigger);

export default addTriggerConnector;<|MERGE_RESOLUTION|>--- conflicted
+++ resolved
@@ -89,12 +89,7 @@
 
   updateSupportColumnChangeFeature(val) {
     this.setState({
-<<<<<<< HEAD
-      ...this.state,
       supportColumnChangeFeature: val
-=======
-      supportColumnChangeFeature: val,
->>>>>>> 31050af3
     });
   }
 
