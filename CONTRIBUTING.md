--- conflicted
+++ resolved
@@ -24,12 +24,8 @@
 All of the three components have a single version, denoted by either the git
 tag, or a combination of branch name and git commit SHA.
 
-<<<<<<< HEAD
 For any contribution in the form of a Pull Request to any of the components, a CLA (Contributor License Agreement) needs to be signed [here](https://cla-assistant.io/hasura/graphql-engine) before (or after) the pull request has been submitted.
-=======
-For any contribution in the form of a Pull Request to any of the components, a CLA (Contributor License Agreement)
-needs to be signed at https://cla-assistant.io/hasura/graphql-engine before (or after) the pull request has been submitted. 
->>>>>>> 5e0994b8
+
 
 ### Docs
 
