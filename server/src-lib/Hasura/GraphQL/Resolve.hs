module Hasura.GraphQL.Resolve
  ( resolveSelSet
  ) where

import           Hasura.Prelude

import qualified Data.Aeson                             as J
import qualified Data.ByteString.Lazy                   as BL
import qualified Data.HashMap.Strict                    as Map
import qualified Database.PG.Query                      as Q
import qualified Language.GraphQL.Draft.Syntax          as G


import           Hasura.GraphQL.Context
import           Hasura.GraphQL.Resolve.Context
import           Hasura.GraphQL.Resolve.Introspect
import           Hasura.GraphQL.Transport.HTTP.Protocol
import           Hasura.GraphQL.Validate.Field
import           Hasura.RQL.Types
import           Hasura.SQL.Types

import qualified Hasura.GraphQL.Resolve.Insert          as RI
import qualified Hasura.GraphQL.Resolve.Mutation        as RM
import qualified Hasura.GraphQL.Resolve.Select          as RS

-- {-# SCC buildTx #-}
buildTx :: UserInfo -> GCtx -> SQLGenCtx -> Field -> Q.TxE QErr BL.ByteString
buildTx userInfo gCtx sqlCtx fld = do
  opCxt <- getOpCtx $ _fName fld
<<<<<<< HEAD
  join $ fmap fst $ runConvert ( fldMap
                               , orderByCtx
                               , insCtxMap
                               , funcArgCtx
                               , sqlCtx
                               ) $ case opCxt of
=======
  join $ fmap fst $ runConvert (fldMap, orderByCtx, insCtxMap) $ case opCxt of
>>>>>>> 32ef67a2

    OCSelect ctx ->
      validateHdrs (_socHeaders ctx) >> RS.convertSelect ctx fld

    OCSelectPkey ctx ->
      validateHdrs (_spocHeaders ctx) >> RS.convertSelectByPKey ctx fld

    OCSelectAgg ctx ->
      validateHdrs (_socHeaders ctx) >> RS.convertAggSelect ctx fld

    OCFuncQuery ctx ->
      validateHdrs (_fqocHeaders ctx) >> RS.convertFuncQuery ctx False fld

    OCFuncAggQuery ctx ->
      validateHdrs (_fqocHeaders ctx) >> RS.convertFuncQuery ctx True fld

    OCInsert ctx    ->
      validateHdrs (_iocHeaders ctx) >> RI.convertInsert roleName (_iocTable ctx) fld

    OCUpdate ctx ->
      validateHdrs (_uocHeaders ctx) >> RM.convertUpdate ctx fld

    OCDelete ctx ->
      validateHdrs (_docHeaders ctx) >> RM.convertDelete ctx fld
  where
    roleName = userRole userInfo
    opCtxMap = _gOpCtxMap gCtx
    fldMap = _gFields gCtx
    orderByCtx = _gOrdByCtx gCtx
    insCtxMap = _gInsCtxMap gCtx

    getOpCtx f =
      onNothing (Map.lookup f opCtxMap) $ throw500 $
      "lookup failed: opctx: " <> showName f

    validateHdrs hdrs = do
      let receivedVars = userVars userInfo
      forM_ hdrs $ \hdr ->
        unless (isJust $ getVarVal hdr receivedVars) $
        throw400 NotFound $ hdr <<> " header is expected but not found"

-- {-# SCC resolveFld #-}
resolveFld
  :: (MonadTx m)
  => UserInfo -> GCtx -> SQLGenCtx
  -> G.OperationType
  -> Field
  -> m BL.ByteString
resolveFld userInfo gCtx sqlGenCtx opTy fld =
  case _fName fld of
    "__type"     -> J.encode <$> runReaderT (typeR fld) gCtx
    "__schema"   -> J.encode <$> runReaderT (schemaR fld) gCtx
    "__typename" -> return $ J.encode $ mkRootTypeName opTy
    _            -> liftTx $ buildTx userInfo gCtx sqlGenCtx fld
  where
    mkRootTypeName :: G.OperationType -> Text
    mkRootTypeName = \case
      G.OperationTypeQuery        -> "query_root"
      G.OperationTypeMutation     -> "mutation_root"
      G.OperationTypeSubscription -> "subscription_root"

resolveSelSet
  :: (MonadTx m)
  => UserInfo -> GCtx -> SQLGenCtx
  -> G.OperationType
  -> SelSet
  -> m BL.ByteString
resolveSelSet userInfo gCtx sqlGenCtx opTy fields =
  fmap mkJSONObj $ forM (toList fields) $ \fld -> do
    fldResp <- resolveFld userInfo gCtx sqlGenCtx opTy fld
    return (G.unName $ G.unAlias $ _fAlias fld, fldResp)<|MERGE_RESOLUTION|>--- conflicted
+++ resolved
@@ -27,16 +27,11 @@
 buildTx :: UserInfo -> GCtx -> SQLGenCtx -> Field -> Q.TxE QErr BL.ByteString
 buildTx userInfo gCtx sqlCtx fld = do
   opCxt <- getOpCtx $ _fName fld
-<<<<<<< HEAD
   join $ fmap fst $ runConvert ( fldMap
                                , orderByCtx
                                , insCtxMap
-                               , funcArgCtx
                                , sqlCtx
                                ) $ case opCxt of
-=======
-  join $ fmap fst $ runConvert (fldMap, orderByCtx, insCtxMap) $ case opCxt of
->>>>>>> 32ef67a2
 
     OCSelect ctx ->
       validateHdrs (_socHeaders ctx) >> RS.convertSelect ctx fld
