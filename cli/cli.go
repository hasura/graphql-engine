--- conflicted
+++ resolved
@@ -15,23 +15,17 @@
 	"strings"
 	"time"
 
-<<<<<<< HEAD
 	"github.com/hasura/graphql-engine/cli/plugins/gitutil"
 
+	"github.com/briandowns/spinner"
+	"github.com/gofrs/uuid"
 	"github.com/hasura/graphql-engine/cli/metadata/actions"
 	"github.com/hasura/graphql-engine/cli/plugins/paths"
 	"github.com/hasura/graphql-engine/cli/telemetry"
 	"github.com/hasura/graphql-engine/cli/util"
-	homedir "github.com/mitchellh/go-homedir"
-
-=======
->>>>>>> 265cf7f1
-	"github.com/briandowns/spinner"
-	"github.com/gofrs/uuid"
-	"github.com/hasura/graphql-engine/cli/telemetry"
-	"github.com/hasura/graphql-engine/cli/util"
 	"github.com/hasura/graphql-engine/cli/version"
 	"github.com/mattn/go-colorable"
+	homedir "github.com/mitchellh/go-homedir"
 	"github.com/pkg/errors"
 	"github.com/sirupsen/logrus"
 	"github.com/spf13/viper"
@@ -214,13 +208,10 @@
 	// SkipUpdateCheck will skip the auto update check if set to true
 	SkipUpdateCheck bool
 
-<<<<<<< HEAD
 	// PluginsPath is the path used by the plugins
 	PluginsPath paths.Paths
-=======
 	// IsTerminal indicates whether the current session is a terminal or not
 	IsTerminal bool
->>>>>>> 265cf7f1
 }
 
 // NewExecutionContext returns a new instance of execution context
@@ -503,39 +494,4 @@
 	if ec.Version == nil {
 		ec.Version = version.New()
 	}
-<<<<<<< HEAD
-=======
-}
-
-// GetMetadataFilePath returns the file path based on the format.
-func (ec *ExecutionContext) GetMetadataFilePath(format string) (string, error) {
-	ext := fmt.Sprintf(".%s", format)
-	for _, filePath := range ec.MetadataFile {
-		switch p := filepath.Ext(filePath); p {
-		case ext:
-			return filePath, nil
-		}
-	}
-	return "", errors.New("unsupported file type")
-}
-
-// GetExistingMetadataFile returns the path to the default metadata file that
-// also exists, json or yaml
-func (ec *ExecutionContext) GetExistingMetadataFile() (string, error) {
-	filename := ""
-	for _, format := range []string{"yaml", "json"} {
-		f, err := ec.GetMetadataFilePath(format)
-		if err != nil {
-			return "", errors.Wrap(err, "cannot get metadata file")
-		}
-
-		filename = f
-		if _, err := os.Stat(filename); os.IsNotExist(err) {
-			continue
-		}
-		break
-	}
-
-	return filename, nil
->>>>>>> 265cf7f1
 }