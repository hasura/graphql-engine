--- conflicted
+++ resolved
@@ -49,23 +49,6 @@
 mkTableByPkName tn = qualObjectToName tn <> "_by_pk"
 
 -- Support argument params for PG columns
-<<<<<<< HEAD
-mkPGColParams :: PGColType -> ParamMap
-mkPGColParams = \case
-  PGJSONB -> jsonParams
-  PGJSON  -> jsonParams
-  _       -> Map.empty
-  where
-    pathDesc = "JSON select path"
-    jsonParams = Map.fromList
-      [ (G.Name "path", InpValInfo (Just pathDesc) "path" Nothing $
-          G.toGT $ mkScalarTy PGText)
-      ]
-
-mkPGColFld :: ColField -> ObjFldInfo
-mkPGColFld (ColField colInfo name) =
-  mkHsraObjFldInfo Nothing name (mkPGColParams colTy) ty
-=======
 mkPGColParams :: PGColumnType -> ParamMap
 mkPGColParams colType
   | isScalarColumnWhere isJSONType colType =
@@ -74,12 +57,11 @@
       [ (G.Name "path", InpValInfo (Just pathDesc) "path" Nothing $ G.toGT $ mkScalarTy PGText) ]
   | otherwise = Map.empty
 
-mkPGColFld :: PGColumnInfo -> ObjFldInfo
-mkPGColFld (PGColumnInfo colName colTy isNullable) =
-  mkHsraObjFldInfo Nothing n (mkPGColParams colTy) ty
->>>>>>> ce119530
-  where
-    PGColInfo _ colTy isNullable = colInfo
+mkPGColFld :: ColField -> ObjFldInfo
+mkPGColFld (ColField colInfo name) =
+  mkHsraObjFldInfo Nothing name (mkPGColParams colTy) ty
+  where
+    PGColumnInfo _ colTy isNullable = colInfo
     ty = bool notNullTy nullTy isNullable
     columnType = mkColumnType colTy
     notNullTy = G.toGT $ G.toNT columnType
@@ -235,13 +217,8 @@
 mkTableColAggFldsObj
   :: QualifiedTable
   -> G.Name
-<<<<<<< HEAD
-  -> (PGColType -> G.NamedType)
+  -> (PGColumnType -> G.NamedType)
   -> [ColField]
-=======
-  -> (PGColumnType -> G.NamedType)
-  -> [PGColumnInfo]
->>>>>>> ce119530
   -> ObjTyInfo
 mkTableColAggFldsObj tn op f cols =
   mkHsraObjTyInfo (Just desc) (mkTableColAggFldsTy op tn) Set.empty $ mapFromL _fiName $
@@ -278,15 +255,8 @@
   coln: valuen!
 ): table
 -}
-<<<<<<< HEAD
 mkSelFldPKey :: Maybe G.Name -> QualifiedTable -> [ColField] -> ObjFldInfo
 mkSelFldPKey mCustomName tn cols =
-=======
-mkSelFldPKey
-  :: QualifiedTable -> [PGColumnInfo]
-  -> ObjFldInfo
-mkSelFldPKey tn cols =
->>>>>>> ce119530
   mkHsraObjFldInfo (Just desc) fldName args ty
   where
     desc = G.Description $ "fetch data from the table: " <> tn
@@ -294,13 +264,9 @@
     fldName = fromMaybe (mkTableByPkName tn) mCustomName
     args = fromInpValL $ map colInpVal cols
     ty = G.toGT $ mkTableTy tn
-<<<<<<< HEAD
     colInpVal (ColField ci name) =
-      InpValInfo Nothing name Nothing $ G.toGT $ G.toNT $ mkScalarTy $ pgiType ci
-=======
-    colInpVal (PGColumnInfo n typ _) =
-      InpValInfo Nothing (mkColName n) Nothing $ G.toGT $ G.toNT $ mkColumnType typ
->>>>>>> ce119530
+      InpValInfo Nothing name Nothing $ G.toGT $ G.toNT $ mkColumnType $
+      pgiType ci
 
 {-
 
