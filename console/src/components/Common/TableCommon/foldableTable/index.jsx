import React from 'react';

const defaultFoldIconComponent = ({ collapsed, name }) => {
  let icon;
  let title;

  if (collapsed) {
    icon = 'fa-caret-right';
    title = name ? `Expand column "${name}"` : 'Expand column';
  } else {
    icon = 'fa-caret-left';
    title = 'Collapse column';
  }

  return <i className={'fa ' + icon} title={title} />;
};

const defaultFoldButtonComponent = ({ header, collapsed, icon, onClick }) => {
  const style = {
    cursor: 'pointer',
    position: 'absolute',
    fontSize: '14px',
    top: 'calc(50% - 8px)',
    left: '8px',
    padding: '5px',
    margin: '-5px -5px -5px -5px',
  };

  return (
    <div>
      <div style={style} onClick={onClick}>
        {icon}
      </div>
      {!collapsed && <div>{header}</div>}
    </div>
  );
};

export default ReactTable => {
  const wrapper = class RTFoldableTable extends React.Component {
    constructor(props, context) {
      super(props, context);

      this.state = {
        folded: props.onFoldChange ? undefined : {},
        resized: props.resized || [],
      };
    }

    componentWillReceiveProps(newProps) {
      if (this.state.resized !== newProps.resized) {
<<<<<<< HEAD
        this.setState(p => {
          return { resized: newProps.resized };
        });
=======
        this.setState({ resized: newProps.resized });
>>>>>>> ec56b016
      }
    }

    onResizedChange = (resized) => {
      const { onResizedChange } = this.props;
      if (onResizedChange) {
        onResizedChange(resized);
<<<<<<< HEAD
      } else
        this.setState(p => {
          return { resized };
        });
=======
      } else {
        this.setState({ resized });
      }
>>>>>>> ec56b016
    };

    removeResized = ({ id }) => {
      if (!id) return;

      const { resized } = this.state;
      if (!resized) return;

      const rs = resized.find((r) => r.id === id);
      if (!rs) return;

      const newResized = resized.filter((r) => r !== rs);
      this.onResizedChange(newResized);
    };

    // this is so we can expose the underlying ReactTable.
    getWrappedInstance = () => {
<<<<<<< HEAD
      if (!this.wrappedInstance)
        console.warn('RTFoldableTable - No wrapped instance');
      if (this.wrappedInstance.getWrappedInstance)
        return this.wrappedInstance.getWrappedInstance();
=======
      if (!this.wrappedInstance) {
        console.warn('RTFoldableTable - No wrapped instance');
      }
      if (this.wrappedInstance.getWrappedInstance) {
        return this.wrappedInstance.getWrappedInstance();
      }
>>>>>>> ec56b016
      return this.wrappedInstance;
    };

    getCopiedKey = (key) => {
      const { foldableOriginalKey } = this.props;
      return `${foldableOriginalKey}${key}`;
    };

    copyOriginals = (column) => {
      const { FoldedColumn } = this.props;

      //Stop copy if the column already copied
      if (column.original_Header) return;

      Object.keys(FoldedColumn).forEach((k) => {
        const copiedKey = this.getCopiedKey(k);

        if (k === 'Cell') {
<<<<<<< HEAD
          column[copiedKey] = column[k] ? column[k] : c => c.value;
=======
          column[copiedKey] = column[k] ? column[k] : (c) => c.value;
>>>>>>> ec56b016
        } else column[copiedKey] = column[k];
      });

      //Copy sub Columns
      if (column.columns && !column.original_Columns) {
        column.original_Columns = column.columns;
      }

      //Copy Header
      if (!column.original_Header) {
        column.original_Header = column.Header;
      }
    };

    restoreToOriginal = (column) => {
      const { FoldedColumn } = this.props;

      Object.keys(FoldedColumn).forEach((k) => {
        //ignore header as handling by foldableHeaderRender
        if (k === 'Header') return;

        const copiedKey = this.getCopiedKey(k);
        column[k] = column[copiedKey];
      });

      if (column.columns && column.original_Columns) {
        column.columns = column.original_Columns;
      }
    };

<<<<<<< HEAD
    getState = () =>
      this.props.onFoldChange ? this.props.folded : this.state.folded;
=======
    getFoldedState = () => {
      return this.props.onFoldChange ? this.props.folded : this.state.folded;
    };
>>>>>>> ec56b016

    isFolded = (col) => {
      const folded = this.getFoldedState();
      return folded[col.id] === true;
    };

    foldingHandler = (col) => {
      if (!col || !col.id) return;

      const { onFoldChange } = this.props;
      const folded = this.getFoldedState();
      const { id } = col;

      const newFold = Object.assign({}, folded);
      newFold[id] = !newFold[id];

      //Remove the Resized if have
      this.removeResized(col);

      if (onFoldChange) {
        onFoldChange(newFold);
<<<<<<< HEAD
      } else
        this.setState(previous => {
          return { folded: newFold };
        });
    };

    foldableHeaderRender = cell => {
=======
      } else this.setState({ folded: newFold });
    };

    foldableHeaderRender = ({ column }) => {
>>>>>>> ec56b016
      const { FoldButtonComponent, FoldIconComponent } = this.props;
      const collapsed = this.isFolded(column);
<<<<<<< HEAD
      const icon = React.createElement(FoldIconComponent, { collapsed });
      const onClick = e => {
=======
      const icon = <FoldIconComponent collapsed={collapsed} name={column.id} />;
      const onClick = (e) => {
>>>>>>> ec56b016
        e.stopPropagation();
        this.foldingHandler(column);
      };

<<<<<<< HEAD
      return React.createElement(FoldButtonComponent, {
        header: column.original_Header,
        collapsed,
        icon,
        onClick,
      });
=======
      return (
        <FoldButtonComponent
          header={column.original_Header}
          collapsed={collapsed}
          icon={icon}
          onClick={onClick}
        />
      );
>>>>>>> ec56b016
    };

    applyFoldableForColumn = (column) => {
      const collapsed = this.isFolded(column);
      const { FoldedColumn } = this.props;

      if (collapsed) {
        if (column.columns) {
          column.columns = [FoldedColumn];
          column.width = FoldedColumn.width;
          column.style = FoldedColumn.style;
<<<<<<< HEAD
        } else this.restoreToOriginal(column);
      }
      //Handle Normal Column.
      else if (collapsed) {
        column = Object.assign(column, FoldedColumn);
      } else {
        this.restoreToOriginal(column);
      }
=======
        } else {
          Object.assign(column, FoldedColumn);
        }
      } else this.restoreToOriginal(column);
>>>>>>> ec56b016
    };

    applyFoldableForColumns = (columns) => {
      return columns.map((col, index) => {
        if (!col.foldable) return col;

        //If col don't have id then generate id based on index
        if (!col.id) {
          col.id = `col_${index}`;
        }

        this.copyOriginals(col);
        //Replace current header with internal header render.
        col.Header = (c) => this.foldableHeaderRender(c);
        //apply foldable
        this.applyFoldableForColumn(col);

        //return the new column out
        return col;
      });
    };

    render() {
<<<<<<< HEAD
      const {
        columns: originalCols,
        FoldButtonComponent,
        FoldIconComponent,
        FoldedColumn,
        ...rest
      } = this.props;
=======
      const { columns: originalCols, ...rest } = this.props;
>>>>>>> ec56b016
      const columns = this.applyFoldableForColumns([...originalCols]);

      const extra = {
        columns,
        onResizedChange: this.onResizedChange,
        resized: this.state.resized,
      };

      return (
        <ReactTable
          {...rest}
          {...extra}
<<<<<<< HEAD
          ref={r => (this.wrappedInstance = r)}
=======
          ref={(r) => (this.wrappedInstance = r)}
>>>>>>> ec56b016
        />
      );
    }
  };

  wrapper.displayName = 'RTFoldableTable';
  wrapper.defaultProps = {
    FoldIconComponent: defaultFoldIconComponent,
    FoldButtonComponent: defaultFoldButtonComponent,
    foldableOriginalKey: 'original_',
    FoldedColumn: {
<<<<<<< HEAD
      Cell: c => '',
=======
      Cell: () => '',
>>>>>>> ec56b016
      width: 22,
      headerClassName: 'collapsed',
      sortable: false,
      resizable: false,
      filterable: false,
    },
  };

  return wrapper;
};<|MERGE_RESOLUTION|>--- conflicted
+++ resolved
@@ -49,30 +49,17 @@
 
     componentWillReceiveProps(newProps) {
       if (this.state.resized !== newProps.resized) {
-<<<<<<< HEAD
-        this.setState(p => {
-          return { resized: newProps.resized };
-        });
-=======
         this.setState({ resized: newProps.resized });
->>>>>>> ec56b016
       }
     }
 
-    onResizedChange = (resized) => {
+    onResizedChange = resized => {
       const { onResizedChange } = this.props;
       if (onResizedChange) {
         onResizedChange(resized);
-<<<<<<< HEAD
-      } else
-        this.setState(p => {
-          return { resized };
-        });
-=======
       } else {
         this.setState({ resized });
       }
->>>>>>> ec56b016
     };
 
     removeResized = ({ id }) => {
@@ -81,51 +68,40 @@
       const { resized } = this.state;
       if (!resized) return;
 
-      const rs = resized.find((r) => r.id === id);
+      const rs = resized.find(r => r.id === id);
       if (!rs) return;
 
-      const newResized = resized.filter((r) => r !== rs);
+      const newResized = resized.filter(r => r !== rs);
       this.onResizedChange(newResized);
     };
 
     // this is so we can expose the underlying ReactTable.
     getWrappedInstance = () => {
-<<<<<<< HEAD
-      if (!this.wrappedInstance)
-        console.warn('RTFoldableTable - No wrapped instance');
-      if (this.wrappedInstance.getWrappedInstance)
-        return this.wrappedInstance.getWrappedInstance();
-=======
       if (!this.wrappedInstance) {
         console.warn('RTFoldableTable - No wrapped instance');
       }
       if (this.wrappedInstance.getWrappedInstance) {
         return this.wrappedInstance.getWrappedInstance();
       }
->>>>>>> ec56b016
       return this.wrappedInstance;
     };
 
-    getCopiedKey = (key) => {
+    getCopiedKey = key => {
       const { foldableOriginalKey } = this.props;
       return `${foldableOriginalKey}${key}`;
     };
 
-    copyOriginals = (column) => {
+    copyOriginals = column => {
       const { FoldedColumn } = this.props;
 
       //Stop copy if the column already copied
       if (column.original_Header) return;
 
-      Object.keys(FoldedColumn).forEach((k) => {
+      Object.keys(FoldedColumn).forEach(k => {
         const copiedKey = this.getCopiedKey(k);
 
         if (k === 'Cell') {
-<<<<<<< HEAD
           column[copiedKey] = column[k] ? column[k] : c => c.value;
-=======
-          column[copiedKey] = column[k] ? column[k] : (c) => c.value;
->>>>>>> ec56b016
         } else column[copiedKey] = column[k];
       });
 
@@ -140,10 +116,10 @@
       }
     };
 
-    restoreToOriginal = (column) => {
+    restoreToOriginal = column => {
       const { FoldedColumn } = this.props;
 
-      Object.keys(FoldedColumn).forEach((k) => {
+      Object.keys(FoldedColumn).forEach(k => {
         //ignore header as handling by foldableHeaderRender
         if (k === 'Header') return;
 
@@ -156,21 +132,16 @@
       }
     };
 
-<<<<<<< HEAD
-    getState = () =>
-      this.props.onFoldChange ? this.props.folded : this.state.folded;
-=======
     getFoldedState = () => {
       return this.props.onFoldChange ? this.props.folded : this.state.folded;
     };
->>>>>>> ec56b016
-
-    isFolded = (col) => {
+
+    isFolded = col => {
       const folded = this.getFoldedState();
       return folded[col.id] === true;
     };
 
-    foldingHandler = (col) => {
+    foldingHandler = col => {
       if (!col || !col.id) return;
 
       const { onFoldChange } = this.props;
@@ -185,41 +156,18 @@
 
       if (onFoldChange) {
         onFoldChange(newFold);
-<<<<<<< HEAD
-      } else
-        this.setState(previous => {
-          return { folded: newFold };
-        });
-    };
-
-    foldableHeaderRender = cell => {
-=======
       } else this.setState({ folded: newFold });
     };
 
     foldableHeaderRender = ({ column }) => {
->>>>>>> ec56b016
       const { FoldButtonComponent, FoldIconComponent } = this.props;
       const collapsed = this.isFolded(column);
-<<<<<<< HEAD
-      const icon = React.createElement(FoldIconComponent, { collapsed });
+      const icon = <FoldIconComponent collapsed={collapsed} name={column.id} />;
       const onClick = e => {
-=======
-      const icon = <FoldIconComponent collapsed={collapsed} name={column.id} />;
-      const onClick = (e) => {
->>>>>>> ec56b016
         e.stopPropagation();
         this.foldingHandler(column);
       };
 
-<<<<<<< HEAD
-      return React.createElement(FoldButtonComponent, {
-        header: column.original_Header,
-        collapsed,
-        icon,
-        onClick,
-      });
-=======
       return (
         <FoldButtonComponent
           header={column.original_Header}
@@ -228,10 +176,9 @@
           onClick={onClick}
         />
       );
->>>>>>> ec56b016
-    };
-
-    applyFoldableForColumn = (column) => {
+    };
+
+    applyFoldableForColumn = column => {
       const collapsed = this.isFolded(column);
       const { FoldedColumn } = this.props;
 
@@ -240,24 +187,13 @@
           column.columns = [FoldedColumn];
           column.width = FoldedColumn.width;
           column.style = FoldedColumn.style;
-<<<<<<< HEAD
-        } else this.restoreToOriginal(column);
-      }
-      //Handle Normal Column.
-      else if (collapsed) {
-        column = Object.assign(column, FoldedColumn);
-      } else {
-        this.restoreToOriginal(column);
-      }
-=======
         } else {
           Object.assign(column, FoldedColumn);
         }
       } else this.restoreToOriginal(column);
->>>>>>> ec56b016
-    };
-
-    applyFoldableForColumns = (columns) => {
+    };
+
+    applyFoldableForColumns = columns => {
       return columns.map((col, index) => {
         if (!col.foldable) return col;
 
@@ -268,7 +204,7 @@
 
         this.copyOriginals(col);
         //Replace current header with internal header render.
-        col.Header = (c) => this.foldableHeaderRender(c);
+        col.Header = c => this.foldableHeaderRender(c);
         //apply foldable
         this.applyFoldableForColumn(col);
 
@@ -278,17 +214,7 @@
     };
 
     render() {
-<<<<<<< HEAD
-      const {
-        columns: originalCols,
-        FoldButtonComponent,
-        FoldIconComponent,
-        FoldedColumn,
-        ...rest
-      } = this.props;
-=======
       const { columns: originalCols, ...rest } = this.props;
->>>>>>> ec56b016
       const columns = this.applyFoldableForColumns([...originalCols]);
 
       const extra = {
@@ -301,11 +227,7 @@
         <ReactTable
           {...rest}
           {...extra}
-<<<<<<< HEAD
           ref={r => (this.wrappedInstance = r)}
-=======
-          ref={(r) => (this.wrappedInstance = r)}
->>>>>>> ec56b016
         />
       );
     }
@@ -317,11 +239,7 @@
     FoldButtonComponent: defaultFoldButtonComponent,
     foldableOriginalKey: 'original_',
     FoldedColumn: {
-<<<<<<< HEAD
-      Cell: c => '',
-=======
       Cell: () => '',
->>>>>>> ec56b016
       width: 22,
       headerClassName: 'collapsed',
       sortable: false,
