--- conflicted
+++ resolved
@@ -1,11 +1,7 @@
 import React, { Component } from 'react';
 import { Connect } from 'react-redux';
 import { GraphQLVoyager } from 'graphql-voyager';
-<<<<<<< HEAD
-import fetch from 'isomorphic-fetch';
-=======
 
->>>>>>> 56da4891
 import Endpoints from '../../../Endpoints';
 import VoyagerViewErrorBoundary from './VoyagerViewErrorBoundary';
 import { ReduxState } from '../../../types';
@@ -15,15 +11,7 @@
 import { Dispatch } from '../../../types';
 
 interface VoyagerViewProps {
-<<<<<<< HEAD
   headers: Headers | Record<string, string>;
-}
-
-class VoyagerView extends Component<VoyagerViewProps> {
-  introspectionProvider = (query: string) => {
-    return fetch(Endpoints.graphQLUrl, {
-=======
-  headers: Headers;
 }
 
 const mapStateToProps = (state: State) => {
@@ -43,7 +31,6 @@
     dataHeaders: Headers;
   };
 }
-
 type Props = VoyagerViewProps &
   ReturnType<typeof mapStateToProps> &
   ReturnType<typeof mapDispatchToProps>;
@@ -51,7 +38,6 @@
 class VoyagerView extends Component<Props, State> {
   introspectionProvider = (query: string) =>
     this.props.requestAction(Endpoints.graphQLUrl, {
->>>>>>> 56da4891
       method: 'POST',
       headers: this.props.headers,
       body: JSON.stringify({ query }),
@@ -85,16 +71,7 @@
 }
 
 const generatedVoyagerConnector = (connect: Connect) => {
-<<<<<<< HEAD
-  const mapStateToProps = (state: ReduxState) => {
-    return {
-      headers: state.tables.dataHeaders,
-    };
-  };
-  return connect(mapStateToProps)(VoyagerView);
-=======
   return connect(mapStateToProps, mapDispatchToProps)(VoyagerView);
->>>>>>> 56da4891
 };
 
 export default generatedVoyagerConnector;