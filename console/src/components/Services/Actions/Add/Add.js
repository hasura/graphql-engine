import React from 'react';
import Helmet from 'react-helmet';

import HandlerEditor from '../Common/components/HandlerEditor';
import KindEditor from '../Common/components/KindEditor';
import ActionDefinitionEditor from '../Common/components/ActionDefinitionEditor';
import TypeDefinitionEditor from '../Common/components/TypeDefinitionEditor';
import HeadersConfEditor from '../Common/components/HeaderConfEditor';
import Button from '../../../Common/Button';
import {
  setActionHandler,
  setActionKind,
  setDefaults,
  setActionDefinition,
  setTypeDefinition,
  setHeaders as dispatchNewHeaders,
  toggleForwardClientHeaders as toggleFCH,
  resetDerivedActionParentOperation,
} from './reducer';
import { createAction } from '../ServerIO';
<<<<<<< HEAD
import { getUrlSearchParamValue } from '../../../Common/utils/jsUtils';
import { Heading } from '../../../UIKit/atoms';
import styles from './Styles.scss';
=======
>>>>>>> e59031dc

const AddAction = ({
  handler,
  dispatch,
  kind,
  actionDefinition,
  typeDefinition,
  isFetching,
  headers,
  forwardClientHeaders,
  derive,
}) => {
  React.useEffect(() => {
    if (!derive.operation) {
      dispatch(setDefaults());
    }
    return () => {
      dispatch(resetDerivedActionParentOperation());
    };
  }, []);

  const handlerOnChange = e => dispatch(setActionHandler(e.target.value));
  const kindOnChange = k => dispatch(setActionKind(k));

  const {
    sdl: typesDefinitionSdl,
    error: typesDefinitionError,
    timer: typedefParseTimer,
  } = typeDefinition;

  const {
    sdl: actionDefinitionSdl,
    error: actionDefinitionError,
    timer: actionParseTimer,
  } = actionDefinition;

  const onSubmit = () => {
    dispatch(createAction());
  };

  const setHeaders = hs => {
    dispatch(dispatchNewHeaders(hs));
  };

  const toggleForwardClientHeaders = e => {
    e.preventDefault();
    dispatch(toggleFCH());
  };

  const actionDefinitionOnChange = (value, error, timer, ast) => {
    dispatch(setActionDefinition(value, error, timer, ast));
  };

  const typeDefinitionOnChange = (value, error, timer, ast) => {
    dispatch(setTypeDefinition(value, error, timer, ast));
  };

  const allowSave =
    !isFetching &&
    !typesDefinitionError &&
    !actionDefinitionError &&
    !actionParseTimer &&
    !typedefParseTimer;

  return (
    <div>
      <Helmet title={'Add Action - Actions | Hasura'} />
      <Heading as="h2" fontSize="18px" pb="20px">
        Add a new action
      </Heading>
      <ActionDefinitionEditor
        value={actionDefinitionSdl}
        error={actionDefinitionError}
        onChange={actionDefinitionOnChange}
        timer={actionParseTimer}
        placeholder={''}
      />
      <hr />
      <TypeDefinitionEditor
        value={typesDefinitionSdl}
        error={typesDefinitionError}
        timer={typedefParseTimer}
        onChange={typeDefinitionOnChange}
        placeholder={''}
      />
      <hr />
      <HandlerEditor
        value={handler}
        onChange={handlerOnChange}
        placeholder="action handler"
        className={styles.add_mar_bottom_mid}
        service="create-action"
      />
      <hr />
      <KindEditor
        value={kind}
        onChange={kindOnChange}
        className={styles.add_mar_bottom_mid}
      />
      <hr />
      <HeadersConfEditor
        forwardClientHeaders={forwardClientHeaders}
        toggleForwardClientHeaders={toggleForwardClientHeaders}
        headers={headers}
        setHeaders={setHeaders}
      />
      <hr />
      <Button
        color="yellow"
        size="sm"
        type="submit"
        disabled={!allowSave}
        onClick={onSubmit}
      >
        Create
      </Button>
    </div>
  );
};

export default AddAction;<|MERGE_RESOLUTION|>--- conflicted
+++ resolved
@@ -18,12 +18,8 @@
   resetDerivedActionParentOperation,
 } from './reducer';
 import { createAction } from '../ServerIO';
-<<<<<<< HEAD
-import { getUrlSearchParamValue } from '../../../Common/utils/jsUtils';
 import { Heading } from '../../../UIKit/atoms';
 import styles from './Styles.scss';
-=======
->>>>>>> e59031dc
 
 const AddAction = ({
   handler,
