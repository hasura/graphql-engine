--- conflicted
+++ resolved
@@ -30,43 +30,15 @@
 import           Hasura.SQL.Types
 import           Hasura.SQL.Value
 
-<<<<<<< HEAD
-withSelSet :: (Monad m) => SelSet -> (Field -> m a) -> m [(Text, a)]
-withSelSet selSet f =
-  forM (toList selSet) $ \fld -> do
-    res <- f fld
-    return (G.unName $ G.unAlias $ _fAlias fld, res)
-
 convertMutResp
   :: G.NamedType -> SelSet -> Convert RR.MutFlds
 convertMutResp ty selSet =
-  withSelSet selSet $ \fld ->
-    case _fName fld of
-      "__typename"    -> return $ RR.MExp $ G.unName $ G.unNamedType ty
-      "affected_rows" -> return RR.MCount
-      _ -> fmap RR.MRet $ fromSelSet prepare (_fType fld) $ _fSelSet fld
-=======
-convertReturning
-  :: QualifiedTable -> G.NamedType -> SelSet -> Convert RS.AnnSel
-convertReturning qt ty selSet = do
-  annFlds <- fromSelSet prepare ty selSet
-  let selFlds = RS.ASFSimple annFlds
-      tabFrom = RS.TableFrom qt $ Just frmItem
-      tabPerm = RS.TablePerm (S.BELit True) Nothing
-  return $ RS.AnnSel selFlds tabFrom tabPerm RS.noTableArgs
-  where
-    frmItem = S.FIIden $ RR.qualTableToAliasIden qt
-
-convertMutResp
-  :: QualifiedTable -> G.NamedType -> SelSet -> Convert RR.MutFlds
-convertMutResp qt ty selSet =
   withSelSet selSet $ \fld -> case _fName fld of
     "__typename"    -> return $ RR.MExp $ G.unName $ G.unNamedType ty
     "affected_rows" -> return RR.MCount
     "returning"     -> fmap RR.MRet $
-                       convertReturning qt (_fType fld) $ _fSelSet fld
+                       fromSelSet prepare (_fType fld) $ _fSelSet fld
     G.Name t        -> throw500 $ "unexpected field in mutation resp : " <> t
->>>>>>> f6ed1692
 
 convertRowObj
   :: (MonadError QErr m, MonadState PrepArgs m)
