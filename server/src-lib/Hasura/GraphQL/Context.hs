--- conflicted
+++ resolved
@@ -18,21 +18,13 @@
   , SubscriptionRootFieldResolved
   ) where
 
-<<<<<<< HEAD
 import           Hasura.Prelude
-=======
-import           Data.Aeson
-import           Data.Aeson.Casing
-import           Data.Aeson.TH
-import           Data.Has
->>>>>>> 0ec01488
 
 import qualified Data.Aeson                    as J
 import           Data.Aeson.Casing
 import           Data.Aeson.TH
 import qualified Language.GraphQL.Draft.Syntax as G
 
-<<<<<<< HEAD
 import qualified Hasura.RQL.DML.Delete.Types   as RQL
 import qualified Hasura.RQL.DML.Select.Types   as RQL
 import qualified Hasura.RQL.DML.Update.Types   as RQL
@@ -46,47 +38,7 @@
 -- | For storing both a normal GQLContext and one for the backend variant.
 -- Currently, this is to enable the backend variant to have certain insert
 -- permissions which the frontend variant does not.
-=======
-import           Hasura.GraphQL.Resolve.Types
-import           Hasura.GraphQL.Validate.Types
-import           Hasura.Session
 
--- | A /GraphQL context/, aka the final output of GraphQL schema generation. Used to both validate
--- incoming queries and respond to introspection queries.
---
--- Combines information from 'TyAgg', 'RootFields', and 'InsCtxMap' datatypes and adds a bit more on
--- top. Constructed via the 'mkGCtx' smart constructor.
-data GCtx
-  = GCtx
-  -- GraphQL type information
-  { _gTypes          :: !TypeMap
-  , _gFields         :: !FieldMap
-  , _gQueryRoot      :: !ObjTyInfo
-  , _gMutRoot        :: !(Maybe ObjTyInfo)
-  , _gSubRoot        :: !(Maybe ObjTyInfo)
-  -- Postgres type information
-  , _gOrdByCtx       :: !OrdByCtx
-  , _gQueryCtxMap    :: !QueryCtxMap
-  , _gMutationCtxMap :: !MutationCtxMap
-  , _gInsCtxMap      :: !InsCtxMap
-  } deriving (Show, Eq)
-
-data RemoteGCtx
-  = RemoteGCtx
-  { _rgTypes            :: !TypeMap
-  , _rgQueryRoot        :: !ObjTyInfo
-  , _rgMutationRoot     :: !(Maybe ObjTyInfo)
-  , _rgSubscriptionRoot :: !(Maybe ObjTyInfo)
-  } deriving (Show, Eq)
-
-instance Has TypeMap GCtx where
-  getter = _gTypes
-  modifier f ctx = ctx { _gTypes = f $ _gTypes ctx }
-
-instance ToJSON GCtx where
-  toJSON _ = String "ToJSON for GCtx is not implemented"
-
->>>>>>> 0ec01488
 data RoleContext a
   = RoleContext
   { _rctxDefault :: !a -- ^ The default context for normal sessions
@@ -94,7 +46,6 @@
   } deriving (Show, Eq, Functor, Foldable, Traversable)
 $(deriveToJSON (aesonDrop 5 snakeCase) ''RoleContext)
 
-<<<<<<< HEAD
 data GQLContext = GQLContext
   { gqlQueryParser    :: ParserFn (InsOrdHashMap G.Name (QueryRootField UnpreparedValue))
   , gqlMutationParser :: Maybe (ParserFn (InsOrdHashMap G.Name (MutationRootField UnpreparedValue)))
@@ -162,40 +113,4 @@
   RootField (MutationDB v) RemoteField (ActionMutation v) J.Value
 
 type SubscriptionRootField v = RootField (QueryDB v) Void (RQL.AnnActionAsyncQuery v) Void
-type SubscriptionRootFieldResolved = RootField (QueryDB S.SQLExp) Void RQL.AnnSimpleSel Void
-=======
-type GCtxMap = Map.HashMap RoleName (RoleContext GCtx)
-type RelayGCtxMap = Map.HashMap RoleName GCtx
-
-queryRootNamedType :: G.NamedType
-queryRootNamedType = G.NamedType "query_root"
-
-mutationRootNamedType :: G.NamedType
-mutationRootNamedType = G.NamedType "mutation_root"
-
-subscriptionRootNamedType :: G.NamedType
-subscriptionRootNamedType = G.NamedType "subscription_root"
-
-mkQueryRootTyInfo :: [ObjFldInfo] -> ObjTyInfo
-mkQueryRootTyInfo flds =
-  mkHsraObjTyInfo (Just "query root") queryRootNamedType Set.empty $
-  mapFromL _fiName $ schemaFld:typeFld:flds
-  where
-    schemaFld = mkHsraObjFldInfo Nothing "__schema" Map.empty $
-                G.toGT $ G.toNT $ G.NamedType "__Schema"
-    typeFld = mkHsraObjFldInfo Nothing "__type" typeFldArgs $
-              G.toGT $ G.NamedType "__Type"
-    typeFldArgs = mapFromL _iviName $ pure $
-      InpValInfo (Just "name of the type") "name" Nothing
-      $ G.toGT $ G.toNT $ G.NamedType "String"
-
-defaultTypes :: [TypeInfo]
-defaultTypes = $(fromSchemaDocQ defaultSchema TLHasuraType)
-
-emptyGCtx :: GCtx
-emptyGCtx =
-  let queryRoot = mkQueryRootTyInfo []
-      allTys    = mkTyInfoMap $ TIObj queryRoot:defaultTypes
-  -- for now subscription root is query root
-  in GCtx allTys mempty queryRoot Nothing Nothing mempty mempty mempty mempty
->>>>>>> 0ec01488
+type SubscriptionRootFieldResolved = RootField (QueryDB S.SQLExp) Void RQL.AnnSimpleSel Void