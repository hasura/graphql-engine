{-# LANGUAGE DeriveLift                 #-}
{-# LANGUAGE GeneralizedNewtypeDeriving #-}
{-# LANGUAGE LambdaCase                 #-}
{-# LANGUAGE MultiWayIf                 #-}
{-# LANGUAGE OverloadedStrings          #-}

module Hasura.SQL.DML where

import           Hasura.Prelude
import           Hasura.SQL.Types

import           Data.String                (fromString)
import           Language.Haskell.TH.Syntax (Lift)

import qualified Data.HashMap.Strict        as HM
import qualified Data.Text.Extended         as T
import qualified Text.Builder               as TB

infixr 6 <->
(<->) :: TB.Builder -> TB.Builder -> TB.Builder
(<->) l r = l <> TB.char ' ' <> r
{-# INLINE (<->) #-}

paren :: TB.Builder -> TB.Builder
paren t = TB.char '(' <> t <> TB.char ')'
{-# INLINE paren #-}

data Select
  = Select
    { selDistinct :: !(Maybe DistinctExpr)
    , selExtr     :: ![Extractor]
    , selFrom     :: !(Maybe FromExp)
    , selWhere    :: !(Maybe WhereFrag)
    , selGroupBy  :: !(Maybe GroupByExp)
    , selHaving   :: !(Maybe HavingExp)
    , selOrderBy  :: !(Maybe OrderByExp)
    , selLimit    :: !(Maybe LimitExp)
    , selOffset   :: !(Maybe OffsetExp)
    } deriving (Show, Eq)

mkSelect :: Select
mkSelect = Select Nothing [] Nothing
           Nothing Nothing Nothing
           Nothing Nothing Nothing

newtype LimitExp
  = LimitExp SQLExp
  deriving (Show, Eq)

instance ToSQL LimitExp where
  toSQL (LimitExp se) =
    "LIMIT" <-> toSQL se

newtype OffsetExp
  = OffsetExp SQLExp
  deriving (Show, Eq)

instance ToSQL OffsetExp where
  toSQL (OffsetExp se) =
    "OFFSET" <-> toSQL se

newtype OrderByExp
  = OrderByExp [OrderByItem]
  deriving (Show, Eq)

data OrderByItem
  = OrderByItem
    { oColumn :: !SQLExp
    , oType   :: !(Maybe OrderType)
    , oNulls  :: !(Maybe NullsOrder)
    } deriving (Show, Eq)

instance ToSQL OrderByItem where
  toSQL (OrderByItem e ot no) =
    toSQL e <-> toSQL ot <-> toSQL no

data OrderType = OTAsc
               | OTDesc
               deriving (Show, Eq, Lift)

instance ToSQL OrderType where
  toSQL OTAsc  = "ASC"
  toSQL OTDesc = "DESC"

data NullsOrder
  = NFirst
  | NLast
  deriving (Show, Eq, Lift)

instance ToSQL NullsOrder where
  toSQL NFirst = "NULLS FIRST"
  toSQL NLast  = "NULLS LAST"

instance ToSQL OrderByExp where
  toSQL (OrderByExp l) =
    "ORDER BY" <-> (", " <+> l)

newtype GroupByExp
  = GroupByExp [SQLExp]
  deriving (Show, Eq)

instance ToSQL GroupByExp where
  toSQL (GroupByExp idens) =
    "GROUP BY" <-> (", " <+> idens)

newtype FromExp
  = FromExp [FromItem]
  deriving (Show, Eq)

instance ToSQL FromExp where
  toSQL (FromExp items) =
    "FROM" <-> (", " <+> items)

mkIdenFromExp :: (IsIden a) => a -> FromExp
mkIdenFromExp a =
  FromExp [FIIden $ toIden a]

mkSimpleFromExp :: QualifiedTable -> FromExp
mkSimpleFromExp qt =
  FromExp [FISimple qt Nothing]

mkSelFromExp :: Bool -> Select -> TableName -> FromItem
mkSelFromExp isLateral sel tn =
  FISelect (Lateral isLateral) sel alias
  where
    alias = Alias $ toIden tn

mkRowExp :: [Extractor] -> SQLExp
mkRowExp extrs = let
  innerSel = mkSelect { selExtr = extrs }

  innerSelName = TableName "e"

  -- SELECT r FROM (SELECT col1, col2, .. ) AS r
  outerSel = mkSelect
             { selExtr = [Extractor (SERowIden $ toIden innerSelName) Nothing]
             , selFrom = Just $ FromExp
                         [mkSelFromExp False innerSel innerSelName]
             }
  in
    SESelect outerSel

newtype HavingExp
  = HavingExp BoolExp
  deriving (Show, Eq)

instance ToSQL HavingExp where
  toSQL (HavingExp be) =
    "HAVING" <-> toSQL be

newtype WhereFrag
  = WhereFrag { getWFBoolExp :: BoolExp }
  deriving (Show, Eq)

instance ToSQL WhereFrag where
  toSQL (WhereFrag be) =
    "WHERE" <-> paren (toSQL be)

instance ToSQL Select where
  toSQL sel =
    "SELECT"
    <-> toSQL (selDistinct sel)
    <-> (", " <+> selExtr sel)
    <-> toSQL (selFrom sel)
    <-> toSQL (selWhere sel)
    <-> toSQL (selGroupBy sel)
    <-> toSQL (selHaving sel)
    <-> toSQL (selOrderBy sel)
    <-> toSQL (selLimit sel)
    <-> toSQL (selOffset sel)

mkSIdenExp :: (IsIden a) => a -> SQLExp
mkSIdenExp = SEIden . toIden

mkQIdenExp :: (IsIden a, IsIden b) => a -> b -> SQLExp
mkQIdenExp q t = SEQIden $ mkQIden q t

data Qual
  = QualIden !Iden
  | QualTable !QualifiedTable
  | QualVar !T.Text
  deriving (Show, Eq)

mkQual :: QualifiedTable -> Qual
mkQual = QualTable

instance ToSQL Qual where
  toSQL (QualIden i)   = toSQL i
  toSQL (QualTable qt) = toSQL qt
  toSQL (QualVar v)    = TB.text v

mkQIden :: (IsIden a, IsIden b) => a -> b -> QIden
mkQIden q t = QIden (QualIden (toIden q)) (toIden t)

data QIden
  = QIden !Qual !Iden
  deriving (Show, Eq)

instance ToSQL QIden where
  toSQL (QIden qual iden) =
    mconcat [toSQL qual, TB.char '.', toSQL iden]

newtype SQLOp
  = SQLOp {sqlOpTxt :: T.Text}
  deriving (Show, Eq)

incOp :: SQLOp
incOp = SQLOp "+"

mulOp :: SQLOp
mulOp = SQLOp "*"

jsonbConcatOp :: SQLOp
jsonbConcatOp = SQLOp "||"

jsonbDeleteOp :: SQLOp
jsonbDeleteOp = SQLOp "-"

jsonbDeleteAtPathOp :: SQLOp
jsonbDeleteAtPathOp = SQLOp "#-"

newtype AnnType
  = AnnType {unAnnType :: T.Text}
  deriving (Show, Eq)

intType :: AnnType
intType = AnnType "int"

textType :: AnnType
textType = AnnType "text"

textArrType :: AnnType
textArrType = AnnType "text[]"

jsonType :: AnnType
jsonType = AnnType "json"

jsonbType :: AnnType
jsonbType = AnnType "jsonb"

data SQLExp
  = SEPrep !Int
  | SELit !T.Text
  | SEUnsafe !T.Text
  | SESelect !Select
  | SEStar
  | SEIden !Iden
  -- iden and row identifier are distinguished for easier rewrite rules
  | SERowIden !Iden
  | SEQIden !QIden
  | SEFnApp !T.Text ![SQLExp] !(Maybe OrderByExp)
  | SEOpApp !SQLOp ![SQLExp]
  | SETyAnn !SQLExp !AnnType
  | SECond !BoolExp !SQLExp !SQLExp
  | SEBool !BoolExp
  | SEExcluded !T.Text
  | SEArray ![SQLExp]
  deriving (Show, Eq)

newtype Alias
  = Alias { getAlias :: Iden }
  deriving (Show, Eq, Hashable)

instance IsIden Alias where
  toIden (Alias iden) = iden

instance ToSQL Alias where
  toSQL (Alias iden) = "AS" <-> toSQL iden

toAlias :: (IsIden a) => a -> Alias
toAlias = Alias . toIden

instance ToSQL SQLExp where
  toSQL (SEPrep argNumber) =
    TB.char '$' <> fromString (show argNumber)
  toSQL (SELit tv) =
    TB.text $ pgFmtLit tv
  toSQL (SEUnsafe t) =
    TB.text t
  toSQL (SESelect se) =
    paren $ toSQL se
  toSQL SEStar =
    TB.char '*'
  toSQL (SEIden iden) =
    toSQL iden
  toSQL (SERowIden iden) =
    toSQL iden
  toSQL (SEQIden qIden) =
    toSQL qIden
  -- https://www.postgresql.org/docs/10/static/sql-expressions.html#SYNTAX-AGGREGATES
  toSQL (SEFnApp name args mObe) =
    TB.text name <> paren ((", " <+> args)  <-> toSQL mObe)
  toSQL (SEOpApp op args) =
     paren (sqlOpTxt op <+> args)
  toSQL (SETyAnn e ty) =
     paren (toSQL e) <> "::" <> TB.text (unAnnType ty)
  toSQL (SECond cond te fe) =
    "CASE WHEN" <-> toSQL cond <->
    "THEN" <-> toSQL te <->
    "ELSE" <-> toSQL fe <->
    "END"
  toSQL (SEBool be) = toSQL be
  toSQL (SEExcluded t) = "EXCLUDED."
                         <> toSQL (PGCol t)
  toSQL (SEArray exps) = "ARRAY" <> TB.char '['
                         <> (", " <+> exps) <> TB.char ']'

intToSQLExp :: Int -> SQLExp
intToSQLExp =
  SEUnsafe . T.pack . show

data Extractor = Extractor !SQLExp !(Maybe Alias)
               deriving (Show, Eq)

mkSQLOpExp
  :: SQLOp
  -> SQLExp -- lhs
  -> SQLExp -- rhs
  -> SQLExp -- result
mkSQLOpExp op lhs rhs = SEOpApp op [lhs, rhs]

mkColDefValMap :: [PGCol] -> HM.HashMap PGCol SQLExp
mkColDefValMap cols =
  HM.fromList $ zip cols (repeat $ SEUnsafe "DEFAULT")

handleIfNull :: SQLExp -> SQLExp -> SQLExp
handleIfNull l e = SEFnApp "coalesce" [e, l] Nothing

applyJsonBuildObj :: [SQLExp] -> SQLExp
applyJsonBuildObj args =
  SEFnApp "json_build_object" args Nothing

applyRowToJson :: [Extractor] -> SQLExp
applyRowToJson extrs =
  SEFnApp "row_to_json" [mkRowExp extrs] Nothing

getExtrAlias :: Extractor -> Maybe Alias
getExtrAlias (Extractor _ ma) = ma

mkAliasedExtr :: (IsIden a, IsIden b) => a -> Maybe b -> Extractor
mkAliasedExtr t = mkAliasedExtrFromExp (mkSIdenExp t)

mkAliasedExtrFromExp :: (IsIden a) => SQLExp -> Maybe a -> Extractor
mkAliasedExtrFromExp sqlExp ma = Extractor sqlExp (aliasF <$> ma)
  where
    aliasF = Alias . toIden

mkExtr :: (IsIden a) => a -> Extractor
mkExtr t = Extractor (mkSIdenExp t) Nothing

instance ToSQL Extractor where
  toSQL (Extractor ce mal) =
    toSQL ce <-> toSQL mal

data DistinctExpr
  = DistinctSimple
  | DistinctOn ![SQLExp]
  deriving (Show, Eq)

instance ToSQL DistinctExpr where
  toSQL DistinctSimple    = "DISTINCT"
  toSQL (DistinctOn exps) =
    "DISTINCT ON" <-> paren ("," <+> exps)

data FromItem
  = FISimple !QualifiedTable !(Maybe Alias)
  | FIIden !Iden
  | FISelect !Lateral !Select !Alias
  | FIJoin !JoinExpr
  deriving (Show, Eq)

mkSelFromItem :: Select -> Alias -> FromItem
mkSelFromItem = FISelect (Lateral False)

mkLateralFromItem :: Select -> Alias -> FromItem
mkLateralFromItem = FISelect (Lateral True)

instance ToSQL FromItem where
  toSQL (FISimple qt mal) =
    toSQL qt <-> toSQL mal
  toSQL (FIIden iden) =
    toSQL iden
  toSQL (FISelect mla sel al) =
    toSQL mla <-> paren (toSQL sel) <-> toSQL al
  toSQL (FIJoin je) =
    toSQL je

newtype Lateral = Lateral Bool
             deriving (Show, Eq)

instance ToSQL Lateral where
  toSQL (Lateral True)  = "LATERAL"
  toSQL (Lateral False) = mempty

data JoinExpr
  = JoinExpr
  { tjeLeft  :: !FromItem
  , tjeType  :: !JoinType
  , tjeRight :: !FromItem
  , tjeJC    :: !JoinCond
  } deriving (Show, Eq)

instance ToSQL JoinExpr where
  toSQL je =
    toSQL (tjeLeft je)
    <-> toSQL (tjeType je)
    <-> toSQL (tjeRight je)
    <-> toSQL (tjeJC je)

data JoinType
  = Inner
  | LeftOuter
  | RightOuter
  | FullOuter
  deriving (Eq, Show)

instance ToSQL JoinType where
  toSQL Inner      = "INNER JOIN"
  toSQL LeftOuter  = "LEFT OUTER JOIN"
  toSQL RightOuter = "RIGHT OUTER JOIN"
  toSQL FullOuter  = "FULL OUTER JOIN"

data JoinCond
  = JoinOn !BoolExp
  | JoinUsing ![PGCol]
  deriving (Show, Eq)

instance ToSQL JoinCond where
  toSQL (JoinOn be) =
    "ON" <-> paren (toSQL be)
  toSQL (JoinUsing cols) =
    "USING" <-> paren (","  <+> cols)

data BoolExp
  = BELit !Bool
  | BEBin !BinOp !BoolExp !BoolExp
  | BENot !BoolExp
  | BECompare !CompareOp !SQLExp !SQLExp
  | BENull !SQLExp
  | BENotNull !SQLExp
  | BEExists !Select
  deriving (Show, Eq)

-- removes extraneous 'AND true's
simplifyBoolExp :: BoolExp -> BoolExp
simplifyBoolExp be = case be of
  BEBin AndOp e1 e2 ->
    let e1s = simplifyBoolExp e1
        e2s = simplifyBoolExp e2
    in if
      | e1s == BELit True -> e2s
      | e2s == BELit True -> e1s
      | otherwise -> BEBin AndOp e1s e2s
  BEBin OrOp e1 e2 ->
    let e1s = simplifyBoolExp e1
        e2s = simplifyBoolExp e2
    in if
      | e1s == BELit False -> e2s
      | e2s == BELit False -> e1s
      | otherwise -> BEBin OrOp e1s e2s
  e                          -> e

mkExists :: QualifiedTable -> BoolExp -> BoolExp
mkExists qt whereFrag =
  BEExists mkSelect {
    selExtr  = [Extractor (SEUnsafe "1") Nothing],
    selFrom  = Just $ mkSimpleFromExp qt,
    selWhere = Just $ WhereFrag whereFrag
  }

instance ToSQL BoolExp where
  toSQL (BELit True)  = TB.text $ T.squote "true"
  toSQL (BELit False) = TB.text $ T.squote "false"
  toSQL (BEBin bo bel ber) =
    paren (toSQL bel) <-> toSQL bo <-> paren (toSQL ber)
  toSQL (BENot be) =
    "NOT" <-> paren (toSQL be)
  toSQL (BECompare co vl vr) =
    paren (toSQL vl) <-> toSQL co <-> paren (toSQL vr)
  toSQL (BENull v) =
    paren (toSQL v) <-> "IS NULL"
  toSQL (BENotNull v) =
    paren (toSQL v) <-> "IS NOT NULL"
  toSQL (BEExists sel) =
    "EXISTS " <-> paren (toSQL sel)

data BinOp = AndOp
           | OrOp
           deriving (Show, Eq)

instance ToSQL BinOp where
  toSQL AndOp = "AND"
  toSQL OrOp  = "OR"

data CompareOp
  = SEQ
  | SGT
  | SLT
  | SIN
  | SNE
  | SLIKE
  | SNLIKE
  | SILIKE
  | SNILIKE
  | SSIMILAR
  | SNSIMILAR
  | SGTE
  | SLTE
  | SNIN
  | SContains
  | SContainedIn
  | SHasKey
  | SHasKeysAny
  | SHasKeysAll
  deriving (Eq)

instance Show CompareOp where
  show = \case
    SEQ          -> "="
    SGT          -> ">"
    SLT          -> "<"
    SIN          -> "IN"
    SNE          -> "<>"
    SGTE         -> ">="
    SLTE         -> "<="
    SNIN         -> "NOT IN"
    SLIKE        -> "LIKE"
    SNLIKE       -> "NOT LIKE"
    SILIKE       -> "ILIKE"
    SNILIKE      -> "NOT ILIKE"
    SSIMILAR     -> "SIMILAR TO"
    SNSIMILAR    -> "NOT SIMILAR TO"
    SContains    -> "@>"
    SContainedIn -> "<@"
    SHasKey      -> "?"
    SHasKeysAny  -> "?|"
    SHasKeysAll  -> "?&"

instance ToSQL CompareOp where
  toSQL = fromString . show

buildInsVal :: PGCol -> Int -> (PGCol, SQLExp)
buildInsVal colName argNumber =
  (colName, SEPrep argNumber)

data SQLDelete
  = SQLDelete
    { delTable :: !QualifiedTable
    , delUsing :: !(Maybe UsingExp)
    , delWhere :: !(Maybe WhereFrag)
    , delRet   :: !(Maybe RetExp)
    } deriving (Show, Eq)

data SQLUpdate
  = SQLUpdate
    { upTable :: !QualifiedTable
    , upSet   :: !SetExp
    , upFrom  :: !(Maybe FromExp)
    , upWhere :: !(Maybe WhereFrag)
    , upRet   :: !(Maybe RetExp)
    } deriving (Show, Eq)

newtype SetExp = SetExp [SetExpItem]
               deriving (Show, Eq)

newtype SetExpItem = SetExpItem (PGCol, SQLExp)
                   deriving (Show, Eq)

buildSEI :: PGCol -> Int -> SetExpItem
buildSEI colName argNumber =
  SetExpItem (colName, SEPrep argNumber)

buildSEWithExcluded :: [PGCol] -> SetExp
buildSEWithExcluded cols = SetExp $ flip map cols $
  \col -> SetExpItem (col, SEExcluded $ getPGColTxt col)

newtype UsingExp = UsingExp [TableName]
                  deriving (Show, Eq)

instance ToSQL UsingExp where
  toSQL (UsingExp tables)
    = "USING" <-> "," <+> tables

newtype RetExp = RetExp [Extractor]
                  deriving (Show, Eq)

selectStar :: Extractor
selectStar = Extractor SEStar Nothing

returningStar :: RetExp
returningStar = RetExp [selectStar]

instance ToSQL RetExp where
  toSQL (RetExp [])
    = mempty
  toSQL (RetExp exps)
    = "RETURNING" <-> (", " <+> exps)

instance ToSQL SQLDelete where
  toSQL sd = "DELETE FROM"
             <-> toSQL (delTable sd)
             <-> toSQL (delUsing sd)
             <-> toSQL (delWhere sd)
             <-> toSQL (delRet sd)

instance ToSQL SQLUpdate where
  toSQL a = "UPDATE"
            <-> toSQL (upTable a)
            <-> toSQL (upSet a)
            <-> toSQL (upFrom a)
            <-> toSQL (upWhere a)
            <-> toSQL (upRet a)

instance ToSQL SetExp where
  toSQL (SetExp cvs) =
    "SET" <-> ("," <+> cvs)

instance ToSQL SetExpItem where
  toSQL (SetExpItem (col, val)) =
    toSQL col <-> "=" <-> toSQL val


data SQLConflictTarget
  = SQLColumn ![PGCol]
  | SQLConstraint !ConstraintName
  deriving (Show, Eq)

instance ToSQL SQLConflictTarget where
  toSQL (SQLColumn cols)      = "("
                                <-> ("," <+> cols)
                                <-> ")"

  toSQL (SQLConstraint cons) = "ON CONSTRAINT" <-> toSQL cons

data SQLConflict
  = DoNothing !(Maybe SQLConflictTarget)
  | Update !SQLConflictTarget !SetExp !(Maybe WhereFrag)
  deriving (Show, Eq)

instance ToSQL SQLConflict where
  toSQL (DoNothing Nothing)   = "ON CONFLICT DO NOTHING"
  toSQL (DoNothing (Just ct)) = "ON CONFLICT"
                                <-> toSQL ct
<<<<<<< HEAD
                                <-> BB.string7 "DO NOTHING"
  toSQL (Update ct set whr)        = BB.string7 "ON CONFLICT"
=======
                                <-> "DO NOTHING"
  toSQL (Update ct ex)        = "ON CONFLICT"
>>>>>>> e1253e59
                                <-> toSQL ct <-> "DO UPDATE"
                                <-> toSQL set <-> toSQL whr

data SQLInsert = SQLInsert
    { siTable    :: !QualifiedTable
    , siCols     :: ![PGCol]
    , siTuples   :: ![[SQLExp]]
    , siConflict :: !(Maybe SQLConflict)
    , siRet      :: !(Maybe RetExp)
    } deriving (Show, Eq)

instance ToSQL SQLInsert where
  toSQL si =
    let insTuples   = flip map (siTuples si) $ \tupVals ->
          "(" <-> (", " <+> tupVals) <-> ")"
        insConflict = maybe "" toSQL
    in "INSERT INTO"
       <-> toSQL (siTable si)
       <-> "("
       <-> (", " <+> siCols si)
       <-> ") VALUES"
       <-> (", " <+> insTuples)
       <-> insConflict (siConflict si)
       <-> toSQL (siRet si)

data CTE
  = CTESelect !Select
  | CTEInsert !SQLInsert
  | CTEUpdate !SQLUpdate
  | CTEDelete !SQLDelete
  deriving (Show, Eq)

instance ToSQL CTE where
  toSQL = \case
    CTESelect q -> toSQL q
    CTEInsert q -> toSQL q
    CTEUpdate q -> toSQL q
    CTEDelete q -> toSQL q

data SelectWith
  = SelectWith
  { swCTEs   :: [(Alias, CTE)]
  , swSelect :: !Select
  } deriving (Show, Eq)

instance ToSQL SelectWith where
  toSQL (SelectWith ctes sel) =
    "WITH " <> (", " <+> map f ctes) <-> toSQL sel
    where
      f (Alias al, q) = toSQL al <-> "AS" <-> paren (toSQL q)<|MERGE_RESOLUTION|>--- conflicted
+++ resolved
@@ -641,13 +641,8 @@
   toSQL (DoNothing Nothing)   = "ON CONFLICT DO NOTHING"
   toSQL (DoNothing (Just ct)) = "ON CONFLICT"
                                 <-> toSQL ct
-<<<<<<< HEAD
-                                <-> BB.string7 "DO NOTHING"
-  toSQL (Update ct set whr)        = BB.string7 "ON CONFLICT"
-=======
                                 <-> "DO NOTHING"
-  toSQL (Update ct ex)        = "ON CONFLICT"
->>>>>>> e1253e59
+  toSQL (Update ct set whr)   = "ON CONFLICT"
                                 <-> toSQL ct <-> "DO UPDATE"
                                 <-> toSQL set <-> toSQL whr
 
