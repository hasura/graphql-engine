--- conflicted
+++ resolved
@@ -1,24 +1,14 @@
-<<<<<<< HEAD
 import jwt_decode from 'jwt-decode';
 import { ConsoleScope } from './ConsoleNotification';
 import { Nullable } from '../Common/utils/tsUtils';
 import { NotificationsState } from '../../types';
+import { setLSItem, getLSItem, LS_KEYS } from '../../utils/localStorage';
 
-const proClickState = 'console:pro';
-const loveConsentState = 'console:loveIcon';
 const defaultProClickState = {
   isProClicked: false,
 };
 const defaultState = {
   isDismissed: false,
-=======
-import { setLSItem, getLSItem, LS_KEYS } from '../../utils/localStorage';
-
-const defaultState = {
-  isDismissed: false,
-};
-const defaultProClickState = {
-  isProClicked: false,
 };
 
 const setLoveConsentState = (stateData: { isDismissed: boolean }) => {
@@ -35,7 +25,6 @@
   setLSItem(LS_KEYS.loveConsent, JSON.stringify(defaultState));
 
   return defaultState;
->>>>>>> 18e4c103
 };
 
 const setProClickState = (proStateData: { isProClicked: boolean }) => {
@@ -57,19 +46,6 @@
     console.error(err);
     return defaultProClickState;
   }
-};
-
-const setLoveConsentState = (stateData: { isDismissed: boolean }) => {
-  window.localStorage.setItem(loveConsentState, JSON.stringify(stateData));
-};
-
-const getLoveConsentState = () => {
-  const s = window.localStorage.getItem(loveConsentState);
-  if (s) {
-    return JSON.parse(s);
-  }
-  window.localStorage.setItem(loveConsentState, JSON.stringify(defaultState));
-  return defaultState;
 };
 
 const getReadAllNotificationsState = (): NotificationsState => {
