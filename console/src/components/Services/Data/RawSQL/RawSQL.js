--- conflicted
+++ resolved
@@ -29,12 +29,8 @@
 } from '../../../Common/AceEditor/utils';
 import { CLI_CONSOLE_MODE } from '../../../../constants';
 import NotesSection from './molecules/NotesSection';
-<<<<<<< HEAD
 import { getLSItem, setLSItem, LS_KEYS } from '../../../../utils/localStorage';
-
-=======
 import styles from '../../../Common/TableCommon/Table.scss';
->>>>>>> 96f6bdd5
 /**
  * # RawSQL React FC
  * ## renders raw SQL page on route `/data/sql`
@@ -73,14 +69,6 @@
   migrationMode,
   allSchemas,
 }) => {
-<<<<<<< HEAD
-  // set up sqlRef to use in unmount
-  const sqlRef = useRef(sql);
-=======
-  // local storage key for SQL
-  const LS_RAW_SQL_SQL = 'rawSql:sql';
->>>>>>> 96f6bdd5
-
   const [statementTimeout, setStatementTimeout] = useState(
     Number(getLSItem(LS_KEYS.rawSqlStatementTimeout)) || 10
   );
@@ -96,11 +84,7 @@
       }
     }
     return () => {
-<<<<<<< HEAD
-      setLSItem(LS_KEYS.rawSQLKey, sqlRef.current);
-=======
-      localStorage.setItem(LS_RAW_SQL_SQL, sqlText);
->>>>>>> 96f6bdd5
+      setLSItem(LS_KEYS.rawSQLKey, sqlRef.sqlText);
     };
   }, [dispatch, sql, sqlText]);
 
@@ -110,11 +94,7 @@
       return;
     }
     // set SQL to LS
-<<<<<<< HEAD
-    setLSItem(LS_KEYS.rawSQLKey, sql);
-=======
-    localStorage.setItem(LS_RAW_SQL_SQL, sqlText);
->>>>>>> 96f6bdd5
+    setLSItem(LS_KEYS.rawSQLKey, sqlText);
 
     // check migration mode global
     if (migrationMode) {
