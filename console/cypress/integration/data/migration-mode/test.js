/* eslint no-unused-vars: 0 */
/* eslint import/prefer-default-export: 0 */

import { checkToggleButton } from './spec';
import { testMode } from '../../../helpers/common';

import { setMetaData } from '../../validators/validators';

const setup = () => {
  describe('Setup route', () => {
    it('Visit the index route', () => {
      // Visit the index route
      cy.visit('/data/schema/public');
      cy.wait(7000);
      // Get and set validation metadata
      setMetaData();
    });
  });
};

export const runMigrationModeTests = () => {
  describe('Migration mode', () => {
    it('Check the toggle button', checkToggleButton);
  });
};

<<<<<<< HEAD
if (testMode !== 'complete') {
=======
if (testMode !== 'cli') {
>>>>>>> e0a4ee88
  setup();
  runMigrationModeTests();
}<|MERGE_RESOLUTION|>--- conflicted
+++ resolved
@@ -24,11 +24,7 @@
   });
 };
 
-<<<<<<< HEAD
-if (testMode !== 'complete') {
-=======
 if (testMode !== 'cli') {
->>>>>>> e0a4ee88
   setup();
   runMigrationModeTests();
 }