--- conflicted
+++ resolved
@@ -134,8 +134,14 @@
       in lookupObject schemaDoc baseTy
     isValidType schemaDoc field =
       let baseTy = G.getBaseType (G._fldType field)
-<<<<<<< HEAD
-      in isJust $ lookupScalar schemaDoc baseTy
+      in
+        case (lookupType schemaDoc baseTy) of
+          Just (G.TypeDefinitionScalar _) -> True
+          Just (G.TypeDefinitionInterface _) -> True
+          Just (G.TypeDefinitionUnion _) -> True
+          Just (G.TypeDefinitionEnum _) -> True
+          _ -> False
+
 
     buildRelationshipTypeInfo
       :: HashMap G.Name (ColumnInfo 'Postgres)
@@ -152,23 +158,9 @@
       let providedArguments = getRemoteArguments $ fcArguments fieldCall
       (validateRemoteArguments
         (mapFromL (G._ivdName . _rsitdDefn) (G._fldArgumentsDefinition objFldDefinition))
-=======
-      in
-        case (lookupType schemaDoc baseTy) of
-          Just (G.TypeDefinitionScalar _) -> True
-          Just (G.TypeDefinitionInterface _) -> True
-          Just (G.TypeDefinitionUnion _) -> True
-          Just (G.TypeDefinitionEnum _) -> True
-          _ -> False
-    buildRelationshipTypeInfo pgColumnsVariablesMap schemaDoc (objTyInfo,(_,typeMap)) fieldCall = do
-      objFldDefinition <- lookupField (fcName fieldCall) objTyInfo
-      let providedArguments = getRemoteArguments $ fcArguments fieldCall
-      validateRemoteArguments
-        (mapFromL G._ivdName (G._fldArgumentsDefinition objFldDefinition))
->>>>>>> f5fd1ecd
         providedArguments
         pgColumnsVariablesMap
-        schemaDoc
+        schemaDoc)
       let eitherParamAndTypeMap =
             runStateT
               (stripInMap
@@ -415,11 +407,7 @@
                case typeInfo of
                  G.TypeDefinitionInputObject inpObjTypeInfo ->
                    let objectTypeDefnsMap =
-<<<<<<< HEAD
                          mapFromL (G._ivdName . _rsitdDefn) $ (G._iotdValueDefinitions inpObjTypeInfo)
-=======
-                         mapFromL G._ivdName $ G._iotdValueDefinitions inpObjTypeInfo
->>>>>>> f5fd1ecd
                    in
                    case HM.lookup name objectTypeDefnsMap of
                      Nothing -> throwError $ NoSuchArgumentForRemote name
