module Hasura.RQL.DML.Select.Internal
  ( mkSQLSelect
  , mkAggSelect
  , mkFuncSelectWith
  , module Hasura.RQL.DML.Select.Types
  )
where

import           Control.Arrow               ((&&&))
import           Data.List                   (delete, sort)
import           Instances.TH.Lift           ()

import qualified Data.HashMap.Strict         as HM
import qualified Data.List.NonEmpty          as NE
import qualified Data.Text                   as T

import           Hasura.Prelude
import           Hasura.RQL.DML.Internal
import           Hasura.RQL.DML.Select.Types
import           Hasura.RQL.GBoolExp
import           Hasura.RQL.Types
import           Hasura.Server.Utils
import           Hasura.SQL.Rewrite          (prefixNumToAliases)
import           Hasura.SQL.Types

import qualified Hasura.SQL.DML              as S

-- Conversion of SelectQ happens in 2 Stages.
-- Stage 1 : Convert input query into an annotated AST
-- Stage 2 : Convert annotated AST to SQL Select

tableFromToFromItem :: TableFrom -> S.FromItem
tableFromToFromItem = \case
  TableFrom tn Nothing  -> S.FISimple tn Nothing
  TableFrom _  (Just i) -> S.FIIden i

tableFromToQual :: TableFrom -> S.Qual
tableFromToQual = \case
  TableFrom tn Nothing  -> S.QualTable tn
  TableFrom _  (Just i) -> S.QualIden i

aggFldToExp :: AggFlds -> S.SQLExp
aggFldToExp aggFlds = jsonRow
  where
    jsonRow = S.applyJsonBuildObj (concatMap aggToFlds aggFlds)
    withAls fldName sqlExp = [S.SELit fldName, sqlExp]
    aggToFlds (FieldName t, fld) = withAls t $ case fld of
      AFCount cty -> S.SECount cty
      AFOp aggOp  -> aggOpToObj aggOp
      AFExp e     -> S.SELit e

    aggOpToObj (AggOp op flds) =
      S.applyJsonBuildObj $ concatMap (colFldsToExtr op) flds

    colFldsToExtr op (FieldName t, PCFCol col) =
      [ S.SELit t
      , S.SEFnApp op [S.SEIden $ toIden col] Nothing
      ]
    colFldsToExtr _ (FieldName t, PCFExp e) =
      [ S.SELit t , S.SELit e]

arrNodeToSelect :: BaseNode -> [S.Extractor] -> S.BoolExp -> S.Select
arrNodeToSelect bn extrs joinCond =
  S.mkSelect
    { S.selExtr = extrs
    , S.selFrom = Just $ S.FromExp [selFrom]
    }
  where
    selFrom = S.mkSelFromItem (baseNodeToSel joinCond bn) $ S.Alias $
              _bnPrefix bn

asSingleRowExtr :: S.Alias -> S.SQLExp
asSingleRowExtr col =
  S.SEFnApp "coalesce" [jsonAgg, S.SELit "null"] Nothing
  where
    jsonAgg = S.SEOpApp (S.SQLOp "->")
              [ S.SEFnApp "json_agg" [S.SEIden $ toIden col] Nothing
              , S.SEUnsafe "0"
              ]

withJsonAggExtr :: Maybe Int -> Maybe S.OrderByExp -> S.Alias -> S.SQLExp
withJsonAggExtr permLimitM ordBy alias =
  maybe (mkSimpleJsonAgg rowIdenExp ordBy) withPermLimit permLimitM
  where
    rowIdenExp = S.SEIden $ S.getAlias alias
    subSelAls = Iden "sub_query"
    unnestTable = Iden "unnest_table"

    mkSimpleJsonAgg rowExp ob =
      let jsonAggExp = S.SEFnApp "json_agg" [rowExp] ob
      in S.SEFnApp "coalesce" [jsonAggExp, S.SELit "[]"] Nothing

    withPermLimit limit =
      let subSelect = mkSubSelect limit
          rowIden = S.mkQIdenExp subSelAls alias
          extr = S.Extractor (mkSimpleJsonAgg rowIden newOrdBy) Nothing
          fromExp = S.FromExp $ pure $
                    S.mkSelFromItem subSelect $ S.Alias subSelAls
      in S.SESelect $ S.mkSelect { S.selExtr = pure extr
                                 , S.selFrom = Just fromExp
                                 }

    mkSubSelect limit =
      let jsonRowExtr = flip S.Extractor (Just alias) $
                        S.mkQIdenExp unnestTable alias
          obExtrs = flip map newOBAliases $ \a ->
                    S.Extractor (S.mkQIdenExp unnestTable a) $ Just $ S.Alias a
      in S.mkSelect { S.selExtr    = jsonRowExtr : obExtrs
                    , S.selFrom    = Just $ S.FromExp $ pure unnestFromItem
                    , S.selLimit   = Just $ S.LimitExp $ S.intToSQLExp limit
                    , S.selOrderBy = newOrdBy
                    }

    unnestFromItem =
      let arrayAggItems = flip map (rowIdenExp : obCols) $
                          \s -> S.SEFnApp "array_agg" [s] Nothing
      in S.FIUnnest arrayAggItems (S.Alias unnestTable) $
         rowIdenExp : map S.SEIden newOBAliases

    newOrdBy = bool (Just $ S.OrderByExp newOBItems) Nothing $ null newOBItems

    (newOBItems, obCols, newOBAliases) = maybe ([], [], []) transformOrdBy ordBy
    transformOrdBy (S.OrderByExp l) = unzip3 $
      flip map (zip l [1..]) $ \(obItem, i::Int) ->
                 let iden = Iden $ "ob_col_" <> T.pack (show i)
                 in ( obItem{S.oColumn = S.SEIden iden}
                    , S.oColumn obItem
                    , iden
                    )


asJsonAggExtr
  :: Bool -> S.Alias -> Maybe Int -> Maybe S.OrderByExp -> S.Extractor
asJsonAggExtr singleObj als permLimit ordByExpM =
  flip S.Extractor (Just als) $
  bool (withJsonAggExtr permLimit ordByExpM als) (asSingleRowExtr als) singleObj

-- array relationships are not grouped, so have to be prefixed by
-- parent's alias
mkUniqArrRelAls :: FieldName -> [FieldName] -> Iden
mkUniqArrRelAls parAls flds =
  Iden $
  getFieldNameTxt parAls <> "."
  <> T.intercalate "." (map getFieldNameTxt flds)

mkArrRelTableAls :: Iden -> FieldName -> [FieldName] -> Iden
mkArrRelTableAls pfx parAls flds =
  pfx <> Iden ".ar." <> uniqArrRelAls
  where
    uniqArrRelAls = mkUniqArrRelAls parAls flds

mkObjRelTableAls :: Iden -> RelName -> Iden
mkObjRelTableAls pfx relName =
  pfx <> Iden ".or." <> toIden relName

mkBaseTableAls :: Iden -> Iden
mkBaseTableAls pfx =
  pfx <> Iden ".base"

mkBaseTableColAls :: Iden -> PGCol -> Iden
mkBaseTableColAls pfx pgCol =
  pfx <> Iden ".pg." <> toIden pgCol

ordByFldName :: FieldName
ordByFldName = FieldName "order_by"

-- posttgres ignores anything beyond 63 chars for an iden
-- in this case, we'll need to use json_build_object function
-- json_build_object is slower than row_to_json hence it is only
-- used when needed
buildJsonObject
  :: Iden -> FieldName -> ArrRelCtx -> Bool
  -> [(FieldName, AnnFld)] -> (S.Alias, S.SQLExp)
buildJsonObject pfx parAls arrRelCtx strfyNum flds =
  if any ( (> 63) . T.length . getFieldNameTxt . fst ) flds
  then withJsonBuildObj parAls jsonBuildObjExps
  else withRowToJSON parAls rowToJsonExtrs
  where
    jsonBuildObjExps = concatMap (toSQLFld withAlsExp) flds
    rowToJsonExtrs = map (toSQLFld withAlsExtr) flds

    withAlsExp fldName sqlExp =
      [S.SELit $ getFieldNameTxt fldName, sqlExp]

    withAlsExtr fldName sqlExp =
      S.Extractor sqlExp $ Just $ S.toAlias fldName

    toSQLFld :: (FieldName -> S.SQLExp -> f)
             -> (FieldName, AnnFld) -> f
    toSQLFld f (fldAls, fld) = f fldAls $ case fld of
      FCol col args  -> toSQLCol col args
      FExp e      -> S.SELit e
      FObj objSel ->
        let qual = mkObjRelTableAls pfx $ aarName objSel
        in S.mkQIdenExp qual fldAls
      FArr arrSel      ->
        let arrPfx = snd $ mkArrNodePfx pfx parAls arrRelCtx $
                     ANIField (fldAls, arrSel)
        in S.mkQIdenExp arrPfx fldAls

    toSQLCol :: PGColInfo -> Maybe ColOp -> S.SQLExp
    toSQLCol col colOpM =
      toJSONableExp strfyNum (pgiType col) $ case colOpM of
        Nothing              -> colNameExp
        Just (ColOp op cExp) -> S.mkSQLOpExp op colNameExp cExp
      where
        colNameExp = S.mkQIdenExp (mkBaseTableAls pfx) $ pgiName col

-- uses row_to_json to build a json object
withRowToJSON
  :: FieldName -> [S.Extractor] -> (S.Alias, S.SQLExp)
withRowToJSON parAls extrs =
  (S.toAlias parAls, jsonRow)
  where
    jsonRow = S.applyRowToJson extrs

-- uses json_build_object to build a json object
withJsonBuildObj
  :: FieldName -> [S.SQLExp] -> (S.Alias, S.SQLExp)
withJsonBuildObj parAls exps =
  (S.toAlias parAls, jsonRow)
  where
    jsonRow = S.applyJsonBuildObj exps

mkAggObFld :: AnnAggOrdBy -> FieldName
mkAggObFld = \case
  AAOCount     -> FieldName "count"
  AAOOp op col -> FieldName $ op <> "." <> getPGColTxt col

mkAggObExtrAndFlds :: AnnAggOrdBy -> (S.Extractor, AggFlds)
mkAggObExtrAndFlds annAggOb = case annAggOb of
  AAOCount       ->
    ( S.Extractor S.countStar als
    , [(FieldName "count", AFCount S.CTStar)]
    )
  AAOOp op pgCol ->
    ( S.Extractor (S.SEFnApp op [S.SEIden $ toIden pgCol] Nothing) als
    , [(FieldName op, AFOp $ AggOp op [(fromPGCol pgCol, PCFCol pgCol)])]
    )
  where
    als = Just $ S.toAlias $ mkAggObFld annAggOb

processAnnOrderByItem
  :: Iden
  -> FieldName
  -> ArrRelCtx
  -> Bool
  -> AnnOrderByItem
       -- the extractors which will select the needed columns
  -> ( (S.Alias, S.SQLExp)
       -- the sql order by item that is attached to the final select
     , S.OrderByItem
       -- extra nodes for order by
     , OrderByNode
     )
processAnnOrderByItem pfx parAls arrRelCtx strfyNum obItemG =
  ( (obColAls, obColExp)
  , sqlOrdByItem
  , relNodeM
  )
  where
    OrderByItemG obTyM annObCol obNullsM = obItemG
    ((obColAls, obColExp), relNodeM) =
      processAnnOrderByCol pfx parAls arrRelCtx strfyNum annObCol

    sqlOrdByItem =
      S.OrderByItem (S.SEIden $ toIden obColAls)
      (unOrderType <$> obTyM) (unNullsOrder <$> obNullsM)

processAnnOrderByCol
  :: Iden
  -> FieldName
  -> ArrRelCtx
  -> Bool
  -> AnnObCol
       -- the extractors which will select the needed columns
  -> ( (S.Alias, S.SQLExp)
       -- extra nodes for order by
     , OrderByNode
     )
processAnnOrderByCol pfx parAls arrRelCtx strfyNum = \case
  AOCPG colInfo ->
    let
      qualCol  = S.mkQIdenExp (mkBaseTableAls pfx) (toIden $ pgiName colInfo)
      obColAls = mkBaseTableColAls pfx $ pgiName colInfo
    in ( (S.Alias obColAls, qualCol)
       , OBNNothing
       )
  -- "pfx.or.relname"."pfx.ob.or.relname.rest" AS "pfx.ob.or.relname.rest"
  AOCObj (RelInfo rn _ colMapping relTab _) relFltr rest ->
    let relPfx  = mkObjRelTableAls pfx rn
        ((nesAls, nesCol), ordByNode) =
          processAnnOrderByCol relPfx ordByFldName emptyArrRelCtx strfyNum rest
        (objNodeM, arrNodeM) = case ordByNode of
          OBNNothing           -> (Nothing, Nothing)
          OBNObjNode name node -> (Just (name, node), Nothing)
          OBNArrNode als node  -> (Nothing, Just (als, node))
        qualCol = S.mkQIdenExp relPfx nesAls
        relBaseNode =
          BaseNode relPfx Nothing (S.FISimple relTab Nothing)
          (toSQLBoolExp (S.QualTable relTab) relFltr)
          Nothing Nothing Nothing
          (HM.singleton nesAls nesCol)
          (maybe HM.empty (uncurry HM.singleton) objNodeM)
          (maybe HM.empty (uncurry HM.singleton) arrNodeM)
        relNode = ObjNode colMapping relBaseNode
    in ( (nesAls, qualCol)
       , OBNObjNode rn relNode
       )
  AOCAgg (RelInfo rn _ colMapping relTab _ ) relFltr annAggOb ->
    let (arrAls, arrPfx) =
          mkArrNodePfx pfx parAls arrRelCtx $ ANIAggOrdBy rn
        fldName = mkAggObFld annAggOb
        qOrdBy = S.mkQIdenExp arrPfx $ toIden fldName
        tabFrom = TableFrom relTab Nothing
        tabPerm = TablePerm relFltr Nothing
        (extr, arrFlds) = mkAggObExtrAndFlds annAggOb
        selFld = TAFAgg arrFlds
        bn = mkBaseNode arrPfx fldName selFld tabFrom tabPerm noTableArgs strfyNum
        aggNode = ArrNode [extr] colMapping $ mergeBaseNodes bn $
                  mkEmptyBaseNode arrPfx tabFrom
        obAls = arrPfx <> Iden "." <> toIden fldName
    in ( (S.Alias obAls, qOrdBy)
       , OBNArrNode arrAls aggNode
       )

processDistinctOnCol
  :: Iden
  -> NE.NonEmpty PGCol
  -> ( S.DistinctExpr
     -- additional column extractors
     , [(S.Alias, S.SQLExp)]
     )
processDistinctOnCol pfx neCols = (distOnExp, colExtrs)
  where
    cols = toList neCols
    distOnExp = S.DistinctOn $ map (S.SEIden . toIden . mkQColAls) cols
    mkQCol c = S.mkQIdenExp (mkBaseTableAls pfx) $ toIden c
    mkQColAls = S.Alias . mkBaseTableColAls pfx
    colExtrs = flip map cols $ mkQColAls &&& mkQCol


mkEmptyBaseNode :: Iden -> TableFrom -> BaseNode
mkEmptyBaseNode pfx tableFrom =
  BaseNode pfx Nothing fromItem (S.BELit True) Nothing Nothing
  Nothing selOne HM.empty HM.empty
  where
    selOne = HM.singleton (S.Alias $ pfx <> Iden "__one") (S.SEUnsafe "1")
    fromItem = tableFromToFromItem tableFrom

aggSelToArrNode :: Iden -> FieldName -> ArrRelAgg -> ArrNode
aggSelToArrNode pfx als aggSel =
  ArrNode [extr] colMapping mergedBN
  where
    AnnRelG _ colMapping annSel = aggSel
    AnnSelG aggFlds tabFrm tabPerm tabArgs strfyNum = annSel
    fldAls = S.Alias $ toIden als

    extr = flip S.Extractor (Just fldAls) $ S.applyJsonBuildObj $
           concatMap selFldToExtr aggFlds

    permLimit = _tpLimit tabPerm
    ordBy = _bnOrderBy mergedBN

    allBNs = map mkAggBaseNode aggFlds
    emptyBN = mkEmptyBaseNode pfx tabFrm
    mergedBN = foldr mergeBaseNodes emptyBN allBNs

    mkAggBaseNode (fn, selFld) =
      mkBaseNode pfx fn selFld tabFrm tabPerm tabArgs strfyNum

    selFldToExtr (FieldName t, fld) = (:) (S.SELit t) $ pure $ case fld of
      TAFAgg flds -> aggFldToExp flds
      TAFNodes _  -> withJsonAggExtr permLimit ordBy $ S.Alias $ Iden t
      TAFExp e    ->
        -- bool_or to force aggregation
        S.SEFnApp "coalesce"
        [ S.SELit e , S.SEUnsafe "bool_or('true')::text"] Nothing

mkArrNodePfx
  :: Iden
  -> FieldName
  -> ArrRelCtx
  -> ArrNodeItem
  -> (S.Alias, Iden)
mkArrNodePfx pfx parAls (ArrRelCtx arrFlds obRels) = \case
  ANIField aggFld@(fld, annArrSel) ->
    let (rn, tabArgs) = fetchRNAndTArgs annArrSel
        similarFlds = getSimilarAggFlds rn tabArgs $ delete aggFld
        similarOrdByFound = rn `elem` obRels && tabArgs == noTableArgs
        extraOrdByFlds = bool [] [ordByFldName] similarOrdByFound
        sortedFlds = sort $ fld : (similarFlds <> extraOrdByFlds)
    in ( S.Alias $ mkUniqArrRelAls parAls sortedFlds
       , mkArrRelTableAls pfx parAls sortedFlds
       )
  ANIAggOrdBy rn ->
    let similarFlds = getSimilarAggFlds rn noTableArgs id
        sortedFlds = sort $ ordByFldName:similarFlds
    in ( S.Alias $ mkUniqArrRelAls parAls sortedFlds
       , mkArrRelTableAls pfx parAls sortedFlds
       )
  where
    getSimilarAggFlds rn tabArgs f = map fst $
      flip filter (f arrFlds) $ \(_, annArrSel) ->
        let (lrn, lTabArgs) = fetchRNAndTArgs annArrSel
        in (lrn == rn) && (lTabArgs == tabArgs)

    fetchRNAndTArgs (ASSimple (AnnRelG rn _ annSel)) =
      (rn, _asnArgs annSel)
    fetchRNAndTArgs (ASAgg (AnnRelG rn _ annSel)) =
      (rn, _asnArgs annSel)

fetchOrdByAggRels
  :: Maybe (NE.NonEmpty AnnOrderByItem)
  -> [RelName]
fetchOrdByAggRels orderByM = fromMaybe [] relNamesM
  where
    relNamesM =
      mapMaybe (fetchAggOrdByRels . obiColumn) . toList <$> orderByM

    fetchAggOrdByRels (AOCAgg ri _ _) = Just $ riName ri
    fetchAggOrdByRels _               = Nothing

mkOrdByItems
  :: Iden -> FieldName
  -> Maybe (NE.NonEmpty AnnOrderByItem)
  -> Bool
  -> ArrRelCtx
     -- extractors
  -> ( [(S.Alias, S.SQLExp)]
     -- object relation nodes
     , HM.HashMap RelName ObjNode
     -- array relation aggregate nodes
     , HM.HashMap S.Alias ArrNode
     -- final order by expression
     , Maybe S.OrderByExp
     )
mkOrdByItems pfx fldAls orderByM strfyNum arrRelCtx =
  (obExtrs, ordByObjsMap, ordByArrsMap, ordByExpM)
  where
    procAnnOrdBy' = processAnnOrderByItem pfx fldAls arrRelCtx strfyNum
    procOrdByM =
      unzip3 . map procAnnOrdBy' . toList <$> orderByM

    obExtrs  = maybe [] _1 procOrdByM
    ordByExpM  = S.OrderByExp . _2 <$> procOrdByM

    ordByObjs = mapMaybe getOrdByRelNode $ maybe [] _3 procOrdByM
    ordByObjsMap = HM.fromListWith mergeObjNodes ordByObjs

    ordByAggArrs = mapMaybe getOrdByAggNode $ maybe [] _3 procOrdByM
    ordByArrsMap = HM.fromListWith mergeArrNodes ordByAggArrs

    getOrdByRelNode (OBNObjNode name node) = Just (name, node)
    getOrdByRelNode _                      = Nothing

    getOrdByAggNode (OBNArrNode als node) = Just (als, node)
    getOrdByAggNode _                     = Nothing

mkBaseNode
  :: Iden -> FieldName -> TableAggFld -> TableFrom
  -> TablePerm -> TableArgs -> Bool -> BaseNode
mkBaseNode pfx fldAls annSelFlds tableFrom tablePerm tableArgs strfyNum =
  BaseNode pfx distExprM fromItem finalWhere ordByExpM limitM offsetM
  allExtrs allObjsWithOb allArrsWithOb
  where
    fltr = _tpFilter tablePerm
    TableArgs whereM orderByM limitM offsetM distM = tableArgs
    aggOrdByRelNames = fetchOrdByAggRels orderByM

    (allExtrs, allObjsWithOb, allArrsWithOb, ordByExpM) =
      case annSelFlds of
        TAFNodes flds ->
          let arrFlds = mapMaybe getAnnArr flds
              arrRelCtx = mkArrRelCtx arrFlds
              selExtr = buildJsonObject pfx fldAls arrRelCtx strfyNum flds
              -- all object relationships
              objNodes = HM.fromListWith mergeObjNodes $
                        map mkObjItem (mapMaybe getAnnObj flds)
              -- all array items (array relationships + aggregates)
              arrNodes = HM.fromListWith mergeArrNodes $
                         map (mkArrItem arrRelCtx) arrFlds

              (obExtrs, ordByObjs, ordByArrs, obeM)
                      = mkOrdByItems' arrRelCtx
              allObjs = HM.unionWith mergeObjNodes objNodes ordByObjs
              allArrs = HM.unionWith mergeArrNodes arrNodes ordByArrs

          in ( HM.fromList $ selExtr:obExtrs <> distExtrs
             , allObjs
             , allArrs
             , obeM
             )
        TAFAgg tabAggs ->
          let extrs = concatMap (fetchExtrFromAggFld . snd) tabAggs
              (obExtrs, ordByObjs, ordByArrs, obeM)
                      = mkOrdByItems' emptyArrRelCtx
          in ( HM.fromList $ extrs <> obExtrs <> distExtrs
             , ordByObjs
             , ordByArrs
             , obeM
             )
        TAFExp _ ->
          let (obExtrs, ordByObjs, ordByArrs, obeM)
                      = mkOrdByItems' emptyArrRelCtx
          in (HM.fromList obExtrs, ordByObjs, ordByArrs, obeM)

    fetchExtrFromAggFld (AFCount cty) = countTyToExps cty
    fetchExtrFromAggFld (AFOp aggOp)  = aggOpToExps aggOp
    fetchExtrFromAggFld (AFExp _)     = []

    countTyToExps S.CTStar            = []
    countTyToExps (S.CTSimple cols)   = colsToExps cols
    countTyToExps (S.CTDistinct cols) = colsToExps cols

    colsToExps = mapMaybe (mkColExp . PCFCol)

    aggOpToExps = mapMaybe (mkColExp . snd) . _aoFlds

    mkColExp (PCFCol c) =
      let qualCol = S.mkQIdenExp (mkBaseTableAls pfx) (toIden c)
          colAls = toIden c
      in Just (S.Alias colAls, qualCol)
    mkColExp _ = Nothing

    finalWhere =
      toSQLBoolExp tableQual $ maybe fltr (andAnnBoolExps fltr) whereM
    fromItem = tableFromToFromItem tableFrom
    tableQual = tableFromToQual tableFrom

    mkArrRelCtx arrSels = ArrRelCtx arrSels aggOrdByRelNames

    mkOrdByItems' = mkOrdByItems pfx fldAls orderByM strfyNum

    distItemsM = processDistinctOnCol pfx <$> distM
    distExprM = fst <$> distItemsM
    distExtrs = fromMaybe [] (snd <$> distItemsM)

    -- process an object relationship
    mkObjItem (fld, objSel) =
      let relName = aarName objSel
          objNodePfx = mkObjRelTableAls pfx $ aarName objSel
          objNode = mkObjNode objNodePfx (fld, objSel)
      in (relName, objNode)

    -- process an array/array-aggregate item
    mkArrItem arrRelCtx (fld, arrSel) =
      let (arrAls, arrPfx) = mkArrNodePfx pfx fldAls arrRelCtx $
                             ANIField (fld, arrSel)
          arrNode = mkArrNode arrPfx (fld, arrSel)
      in (arrAls, arrNode)

    getAnnObj (f, annFld) = case annFld of
      FObj ob -> Just (f, ob)
      _       -> Nothing

    getAnnArr (f, annFld) = case annFld of
      FArr ar -> Just (f, ar)
      _       -> Nothing

annSelToBaseNode :: Iden -> FieldName -> AnnSimpleSel -> BaseNode
annSelToBaseNode pfx fldAls annSel =
  mkBaseNode pfx fldAls (TAFNodes selFlds) tabFrm tabPerm tabArgs strfyNum
  where
    AnnSelG selFlds tabFrm tabPerm tabArgs strfyNum = annSel

mkObjNode :: Iden -> (FieldName, ObjSel) -> ObjNode
mkObjNode pfx (fldName, AnnRelG _ rMapn rAnnSel) =
  ObjNode rMapn $ annSelToBaseNode pfx fldName rAnnSel

mkArrNode :: Iden -> (FieldName, ArrSel) -> ArrNode
mkArrNode pfx (fldName, annArrSel) = case annArrSel of
  ASSimple annArrRel ->
    let bn = annSelToBaseNode pfx fldName $ aarAnnSel annArrRel
        permLimit = getPermLimit $ aarAnnSel annArrRel
        extr = asJsonAggExtr False (S.toAlias fldName) permLimit $
               _bnOrderBy bn
    in ArrNode [extr] (aarMapping annArrRel) bn

  ASAgg annAggSel -> aggSelToArrNode pfx fldName annAggSel

injectJoinCond :: S.BoolExp       -- ^ Join condition
               -> S.BoolExp -- ^ Where condition
               -> S.WhereFrag     -- ^ New where frag
injectJoinCond joinCond whereCond =
  S.WhereFrag $ S.simplifyBoolExp $ S.BEBin S.AndOp joinCond whereCond

mkJoinCond :: S.Alias -> [(PGCol, PGCol)] -> S.BoolExp
mkJoinCond baseTableAls colMapn =
  foldl' (S.BEBin S.AndOp) (S.BELit True) $ flip map colMapn $
  \(lCol, rCol) ->
    S.BECompare S.SEQ (S.mkQIdenExp baseTableAls lCol) (S.mkSIdenExp rCol)

baseNodeToSel :: S.BoolExp -> BaseNode -> S.Select
baseNodeToSel joinCond baseNode =
  S.mkSelect
  { S.selExtr    = [S.Extractor e $ Just a | (a, e) <- HM.toList extrs]
  , S.selFrom    = Just $ S.FromExp [joinedFrom]
  , S.selOrderBy = ordByM
  , S.selLimit   = S.LimitExp . S.intToSQLExp <$> limitM
  , S.selOffset  = S.OffsetExp <$> offsetM
  , S.selDistinct = dExp
  }
  where
    BaseNode pfx dExp fromItem whr ordByM limitM
             offsetM extrs objRels arrRels
             = baseNode
    -- this is the table which is aliased as "pfx.base"
    baseSel = S.mkSelect
      { S.selExtr  = [S.Extractor S.SEStar Nothing]
      , S.selFrom  = Just $ S.FromExp [fromItem]
      , S.selWhere = Just $ injectJoinCond joinCond whr
      }
    baseSelAls = S.Alias $ mkBaseTableAls pfx
    baseFromItem = S.FISelect (S.Lateral False) baseSel baseSelAls

    -- function to create a joined from item from two from items
    leftOuterJoin current new =
      S.FIJoin $ S.JoinExpr current S.LeftOuter new $
      S.JoinOn $ S.BELit True

    -- this is the from eexp for the final select
    joinedFrom :: S.FromItem
    joinedFrom = foldl' leftOuterJoin baseFromItem $
                 map objNodeToFromItem (HM.elems objRels) <>
                 map arrNodeToFromItem (HM.elems arrRels)

    objNodeToFromItem :: ObjNode -> S.FromItem
    objNodeToFromItem (ObjNode relMapn relBaseNode) =
      let als = S.Alias $ _bnPrefix relBaseNode
          sel = baseNodeToSel (mkJoinCond baseSelAls relMapn) relBaseNode
      in S.mkLateralFromItem sel als

    arrNodeToFromItem :: ArrNode -> S.FromItem
    arrNodeToFromItem (ArrNode es colMapn bn) =
      let sel = arrNodeToSelect bn es (mkJoinCond baseSelAls colMapn)
          als = S.Alias $ _bnPrefix bn
      in S.mkLateralFromItem sel als

mkAggSelect :: AnnAggSel -> S.Select
mkAggSelect annAggSel =
  prefixNumToAliases $ arrNodeToSelect bn extr $ S.BELit True
  where
    aggSel = AnnRelG (RelName "root") [] annAggSel
    ArrNode extr _ bn =
      aggSelToArrNode (Iden "root") (FieldName "root") aggSel

mkSQLSelect :: QuerySingleObj -> AnnSimpleSel -> S.Select
mkSQLSelect qSingleObj annSel =
  prefixNumToAliases $ arrNodeToSelect baseNode extrs $ S.BELit True
  where
<<<<<<< HEAD
    QuerySingleObj isSingleObject = qSingleObj
    extrs = pure $ asJsonAggExtr isSingleObject rootFldAls $ _bnOrderBy baseNode
=======
    permLimit = getPermLimit annSel
    extrs = pure $ asJsonAggExtr isSingleObject rootFldAls permLimit
            $ _bnOrderBy baseNode
>>>>>>> 2e19cbee
    baseNode = annSelToBaseNode (toIden rootFldName) rootFldName annSel
    rootFldName = FieldName "root"
    rootFldAls  = S.Alias $ toIden rootFldName

mkFuncSelectWith
  :: (AnnSelG a S.SQLExp -> S.Select)
  -> AnnFnSelG (AnnSelG a S.SQLExp) S.SQLExp
  -> S.SelectWith
mkFuncSelectWith f annFn =
  S.SelectWith [(funcAls, S.CTESelect funcSel)] $ pure $
  -- we'll need to modify the table from of the underlying
  -- select to the alias of the select from function
  f annSel { _asnFrom = newTabFrom }
  where
    AnnFnSel qf fnArgs annSel = annFn

    -- SELECT * FROM function_name(args)
    funcSel = S.mkSelect { S.selFrom = Just $ S.FromExp [frmItem]
                         , S.selExtr = [S.Extractor S.SEStar Nothing]
                         }
    frmItem = S.mkFuncFromItem qf fnArgs

    newTabFrom = (_asnFrom annSel) {_tfIden = Just $ toIden funcAls}

    QualifiedObject sn fn = qf
    funcAls = S.Alias $ Iden $
      getSchemaTxt sn <> "_" <> getFunctionTxt fn <> "__result"<|MERGE_RESOLUTION|>--- conflicted
+++ resolved
@@ -649,14 +649,10 @@
 mkSQLSelect qSingleObj annSel =
   prefixNumToAliases $ arrNodeToSelect baseNode extrs $ S.BELit True
   where
-<<<<<<< HEAD
     QuerySingleObj isSingleObject = qSingleObj
-    extrs = pure $ asJsonAggExtr isSingleObject rootFldAls $ _bnOrderBy baseNode
-=======
     permLimit = getPermLimit annSel
     extrs = pure $ asJsonAggExtr isSingleObject rootFldAls permLimit
             $ _bnOrderBy baseNode
->>>>>>> 2e19cbee
     baseNode = annSelToBaseNode (toIden rootFldName) rootFldName annSel
     rootFldName = FieldName "root"
     rootFldAls  = S.Alias $ toIden rootFldName
