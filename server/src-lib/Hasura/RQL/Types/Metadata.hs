module Hasura.RQL.Types.Metadata where

import           Data.Aeson
import           Hasura.Prelude

import qualified Data.Text                           as T

import           Hasura.RQL.Types.Common
import           Hasura.RQL.Types.EventTrigger
import           Hasura.RQL.Types.Permission
import           Hasura.RQL.Types.RemoteRelationship
import           Hasura.RQL.Types.RemoteSchema
import           Hasura.SQL.Types

data MetadataObjType
  = MOTTable
  | MOTRel !RelType
  | MOTPerm !PermType
  | MOTEventTrigger
  | MOTFunction
  | MOTRemoteSchema
<<<<<<< HEAD
  | MOTRemoteRelationship
  deriving (Eq)
=======
  deriving (Eq, Generic)
instance Hashable MetadataObjType
>>>>>>> e275142c

instance Show MetadataObjType where
  show MOTTable              = "table"
  show (MOTRel ty)           = T.unpack (relTypeToTxt ty) <> "_relation"
  show (MOTPerm ty)          = show ty <> "_permission"
  show MOTEventTrigger       = "event_trigger"
  show MOTFunction           = "function"
  show MOTRemoteSchema       = "remote_schema"
  show MOTRemoteRelationship = "remote_relationship"

instance ToJSON MetadataObjType where
  toJSON = String . T.pack . show

data TableMetadataObjId
  = MTORel !RelName !RelType
  | MTOPerm !RoleName !PermType
  | MTOEventTrigger !TriggerName
  | MTORemoteRelationship !RemoteRelationshipName
  deriving (Show, Eq, Generic)
instance Hashable TableMetadataObjId

data MetadataObjId
  = MOTable !QualifiedTable
  | MOFunction !QualifiedFunction
  | MORemoteSchema !RemoteSchemaName
  | MOTableObj !QualifiedTable !TableMetadataObjId
  deriving (Show, Eq, Generic)
instance Hashable MetadataObjId

data InconsistentMetadataObj
  = InconsistentMetadataObj
  { _moId     :: !MetadataObjId
  , _moType   :: !MetadataObjType
  , _moDef    :: !Value
  , _moReason :: !T.Text
  } deriving (Show, Eq, Generic)
instance Hashable InconsistentMetadataObj

instance ToJSON InconsistentMetadataObj where
  toJSON (InconsistentMetadataObj _ ty info rsn) =
    object [ "type" .= ty
           , "definition" .= info
           , "reason" .= rsn
           ]<|MERGE_RESOLUTION|>--- conflicted
+++ resolved
@@ -19,13 +19,10 @@
   | MOTEventTrigger
   | MOTFunction
   | MOTRemoteSchema
-<<<<<<< HEAD
   | MOTRemoteRelationship
-  deriving (Eq)
-=======
   deriving (Eq, Generic)
+
 instance Hashable MetadataObjType
->>>>>>> e275142c
 
 instance Show MetadataObjType where
   show MOTTable              = "table"
