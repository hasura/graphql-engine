--- conflicted
+++ resolved
@@ -35,8 +35,6 @@
 const SERVER_CONFIG_FETCH_SUCCESS = 'Main/SERVER_CONFIG_FETCH_SUCCESS';
 const SERVER_CONFIG_FETCH_FAIL = 'Main/SERVER_CONFIG_FETCH_FAIL';
 /* End */
-<<<<<<< HEAD
-=======
 const SET_FEATURES_COMPATIBILITY = 'Main/SET_FEATURES_COMPATIBILITY';
 const setFeaturesCompatibility = data => ({
   type: SET_FEATURES_COMPATIBILITY,
@@ -55,7 +53,6 @@
     return dispatch(setFeaturesCompatibility(featuresCompatibility));
   };
 };
->>>>>>> f3eb178d
 
 const loadMigrationStatus = () => dispatch => {
   const url = Endpoints.hasuractlMigrateSettings;
@@ -102,24 +99,11 @@
 };
 
 const fetchServerConfig = () => (dispatch, getState) => {
-<<<<<<< HEAD
-  const url = Endpoints.query;
-  const body = {
-    type: 'get_config',
-    args: {},
-  };
-  const options = {
-    method: 'POST',
+  const url = Endpoints.serverConfig;
+  const options = {
+    method: 'GET',
     credentials: globalCookiePolicy,
     headers: getState().tables.dataHeaders,
-    body: JSON.stringify(body),
-=======
-  const url = Endpoints.serverConfig;
-  const options = {
-    method: 'GET',
-    credentials: globalCookiePolicy,
-    headers: getState().tables.dataHeaders,
->>>>>>> f3eb178d
   };
   dispatch({
     type: FETCHING_SERVER_CONFIG,
@@ -140,11 +124,7 @@
   );
 };
 
-<<<<<<< HEAD
-const checkServerUpdates = () => (dispatch, getState) => {
-=======
 const loadLatestServerVersion = () => (dispatch, getState) => {
->>>>>>> f3eb178d
   const url =
     Endpoints.updateCheck +
     '?agent=console&version=' +
@@ -382,14 +362,11 @@
           isFetching: false,
         },
       };
-<<<<<<< HEAD
-=======
     case SET_FEATURES_COMPATIBILITY:
       return {
         ...state,
         featuresCompatibility: { ...action.data },
       };
->>>>>>> f3eb178d
     default:
       return state;
   }
@@ -408,12 +385,7 @@
   LOGIN_ERROR,
   validateLogin,
   loadServerVersion,
-<<<<<<< HEAD
-  checkServerUpdates,
-  fetchServerConfig,
-=======
   fetchServerConfig,
   loadLatestServerVersion,
   featureCompatibilityInit,
->>>>>>> f3eb178d
 };