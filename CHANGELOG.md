--- conflicted
+++ resolved
@@ -11,12 +11,9 @@
 
 ### Bug fixes and improvements
 
-<<<<<<< HEAD
 - console: query support for actions (#4318)
 - cli: query support for actions (#4318)
-=======
 - cli: add retry_conf in event trigger for squashing migrations (close #4296) (#4324)
->>>>>>> 491a50b1
 - cli: allow customization of server api paths (close #4016)
 - cli: clean up migration files created during a failed migrate api (close #4312) (#4319)
 - cli: add support for multiple versions of plugin (close #4105)
