--- conflicted
+++ resolved
@@ -104,13 +104,8 @@
      , Has [HTTP.Header] r
      )
   => Field
-<<<<<<< HEAD
-  -> ActionExecutionContext
+  -> ActionMutationExecutionContext
   -> SessionVariables
-=======
-  -> ActionMutationExecutionContext
-  -> UserVars
->>>>>>> 2e7e54fc
   -> m (RespTx, HTTP.ResponseHeaders)
 resolveActionMutation field executionContext sessionVariables =
   case executionContext of
@@ -133,13 +128,8 @@
      , Has [HTTP.Header] r
      )
   => Field
-<<<<<<< HEAD
-  -> SyncActionExecutionContext
+  -> ActionExecutionContext
   -> SessionVariables
-=======
-  -> ActionExecutionContext
-  -> UserVars
->>>>>>> 2e7e54fc
   -> m (RespTx, HTTP.ResponseHeaders)
 resolveActionMutationSync field executionContext sessionVariables = do
   let inputArgs = J.toJSON $ fmap annInpValueToJson $ _fArguments field
@@ -191,7 +181,7 @@
      )
   => Field
   -> ActionExecutionContext
-  -> UserVars
+  -> SessionVariables
   -> HTTP.Manager
   -> [HTTP.Header]
   -> m (RS.AnnSimpleSelG UnresolvedVal)
