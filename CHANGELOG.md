# Hasura GraphQL Engine Changelog

## Next release

## `v1.2.0-beta.4`

### add query support in actions

(close #4032) (#4309)

### console: persist columns state in data browser

The order, collapsed state of columns and page size is now persisted across page navigation

(close #3390) (#3753)

### Bug fixes and improvements

- cli: set_table_is_enum metadata type for squashing migrations (close #4394) (#4395)
- console: query support for actions (#4318)
- cli: query support for actions (#4318)
- cli: add retry_conf in event trigger for squashing migrations (close #4296) (#4324)
- cli: allow customization of server api paths (close #4016)
- cli: clean up migration files created during a failed migrate api (close #4312) (#4319)
- cli: add support for multiple versions of plugin (close #4105)
- cli: template assets path in console HTML for unversioned builds
- console: recover from SDL parse in actions type definition editor (fix #4385) (#4389)
- console: allow customising graphql field names for columns of views (close #3689) (#4255)
- console: fix clone permission migrations (close #3985) (#4277)
- console: decouple data rows and count fetch in data browser to account for really large tables (close #3793) (#4269)
- console: update cookie policy for API calls to "same-origin"
- console: redirect to /:table/browse from /:table (close #4330) (#4374)
<<<<<<< HEAD
- console: fix columns reordering for relationship tables (#4483)
=======
- console: surround string type column default value with quotes (close #4371) (#4423)
- console: add undefined check to fix error (close #4444) (#4445)
- console: change react ace editor theme to eclipse (close #4437)
>>>>>>> 8b93ab1a
- docs: add One-Click Render deployment guide (close #3683) (#4209)
- server: add support for `_inc` on `real`, `double`, `numeric` and `money` (fix #3573)
- server: reserved keywords in column references break parser (fix #3597) #3927
- server: fix postgres specific error message that exposed database type on invalid query parameters (#4294)
- server: manage inflight events when HGE instance is gracefully shutdown (close #3548)
- server: fix an edge case where some events wouldn't be processed because of internal erorrs (#4213)
- server: fix downgrade not working to version v1.1.1 (#4354)
- server: `type` field is not required if `jwk_url` is provided in JWT config
- server: add a new field `claims_namespace_path` which accepts a JSON Path for looking up hasura claim in the JWT token (#4349)
- server: support reusing Postgres scalars in custom types (close #4125)

## `v1.2.0-beta.3`

### console: manage Postgres check constraints

Postgres Check constraints allows you to specify that the value in a certain column must satisfy a Boolean (truth-value) expression. They can be used to put in simple input validations for mutations and with this release, these constraints can now be added while creating a table or later from Modify tab on the console.

**Example**:
When a product is created, ensure that the price is greater than zero. The SQL would look like this:

```sql
CREATE TABLE products (
    product_id UUID DEFAULT gen_random_uuid(),
    name TEXT,
    price NUMERIC CONSTRAINT positive_price CHECK (price > 0)
);
```

To create this table with Hasura Console, on the 'Add a new table' screen, after adding all the columns, scroll down to 'Check constraints' section and 'Add a new check constraint' with the following properties:

- Constraint name: `positive_price`
- Check expression: `price > 0`

Read more about check constraints on [Postgres Docs](https://www.postgresql.org/docs/12/ddl-constraints.html#DDL-CONSTRAINTS-CHECK-CONSTRAINTS).

(close #1700) (#3881)

### CLI: V2 migrations architecture

A new CLI migrations image is introduced to account for the new migrations workflow. If you're have a project with `version: 2` in `config.yaml`, you should use the new image: `hasura/graphql-engine:v1.2.0-cli-migrations-v2`. Mount the migrations at `/hasura-migrations` and metadata at `/hasura-metadata`.

(close #3969) (#4145)

### Bug fixes and improvements

- server: improve performance of replace_metadata tracking many tables (fix #3802)
- server: option to reload remote schemas in 'reload_metadata' API (fix #3792, #4117)
- server: fix various space leaks to avoid excessive memory consumption
- server: fix postgres query error when computed fields included in mutation response (fix #4035)
- server: fix `__typename` not being included for custom object types (fix #4063)
- server: preserve cookie headers from sync action webhook (close #4021)
- server: validate action webhook response to conform to action output type (fix #3977)
- server: add 'ID' to default scalars in custom types (fix #4061)
- server: fix erroneous error log "Received STOP for an operation ..."
- console: enum field values can be selected through a dropdown in insert/edit rows page (close #3748) (#3810)
- console: exported metadata filenames are now unique(`hasura_metadata_<timestamp>.json`) (close #1772) (#4106)
- console: allow bulk deleting rows in 'Browse Rows' section (close #1739) (#3735)
- console: fix computed field permission selection (#4246)
- console: allow customising root fields of single row mutations (close #4203) (#4254)
- console: fix json string rendering in data browser (close #4201) (#4221)
- console: handle long column names in event trigger update columns (close #4123) (#4210)
- console: disable selecting roles without permissions for bulk actions (close #4178) (#4195)
- console: fix passing default value to JsonInput (#4175)
- console: fix parsing of wrapped types in SDL (close #4099) (#4167)
- console: misc actions fixes (#4059)
- console: action relationship page improvements (fix #4062, #4130) (#4133)
- cli: fix init command to generate correct config (fix #4036) (#4038)
- cli: fix parse error returned on console api (close #4126) (#4152)
- cli: fix typo in cli example for squash (fix #4047) (#4049)
- docs: add statement to grant hasura permissions for PG functions (#4238)
- docs: add docs for redeliver_event api (fix #4176) (#4177)
- docs: update permission.rst for check constraint api (#4124)
- docs: add note on pg versions for actions (#4034)
- docs: add latest prerelease build info (close #4041) (#4048)
- docs: add AuthGuardian JWT guide (#3958)

## `v1.2.0-beta.2`

- server: Don't update catalog version if using --dryRun (#3970)
- cli: add version flag in update-cli command (#3996)
- cli(migrations-img): add env to skip update prompts (fix #3964) (#3968)
- cli, server: use prerelease tag as channel for console assets cdn (#3975)
- cli: fix flags in actions, migrate and metadata cmd (fix #3982) (#3991)
- cli: preserve action definition in metadata apply (fix… (#3993)
- cli: bug fixes related to actions (#3951)

## `v1.2.0-beta.1`

### Hasura Actions

Actions are a way to extend Hasura’s auto-generated mutations with entirely custom ones which can handle various use cases such as data validation, data enrichment from external sources and any other complex business logic.

A new mutation can be created either by defining its GraphQL SDL or by deriving it from an existing Hasura-generated mutation. The resolver is exposed to Hasura as a webhook which can be called synchronously or asynchronously. This release also includes an ever evolving codegen workflow to make managing the custom resolvers easier.

Read more about actions in the [docs](https://docs.hasura.io/1.0/graphql/manual/actions/index.html).

(#3042) (#3252) (#3859)

### Downgrade command

A new command is added to the server executable for downgrading to earlier releases. Previously, if you ran a newer Hasura version and wanted to go back to an old version on the same database, you had to stop Hasura, run some SQL statements and start Hasura again. With the new `downgrade` command, these SQL statements can be run automatically.

**Example**: Downgrade from `v1.2.0` to `v1.0.0`:

```bash
# stop hasura v1.2.0

# run the following command:
docker run hasura/graphql-engine:v1.2.0 graphql-engine --database-url <db-url> downgrade --to-v1.0.0

# start hasura v1.0.0
```

Read more about this command in the [docs](https://hasura.io/docs/1.0/graphql/manual/deployment/downgrading.html#downgrading-hasura-graphql-engine).

(close #1156) (#3760)

### Expiration of connections authenticated by WebHooks

When using webhooks to authenticate incoming requests to the GraphQL engine server, it is now possible to specify an expiration time; the connection to the server will be automatically closed if it's still running when the expiration delay is expired.

Read more about it in the [docs](https://hasura.io/docs/1.0/graphql/manual/auth/authentication/webhook.html).

### Bug fixes and improvements

- server: check expression in update permissions (close #384) (rfc #3750) (#3804)
- console: show pre-release update notifications with opt out option (#3888)
- Allow special characters in JSON path query argument with bracket `[]` notation, e.g `obj['Hello World!']` (#3890)
- console: handle invalid keys in permission builder (close #3848) (#3863)<|MERGE_RESOLUTION|>--- conflicted
+++ resolved
@@ -30,13 +30,10 @@
 - console: decouple data rows and count fetch in data browser to account for really large tables (close #3793) (#4269)
 - console: update cookie policy for API calls to "same-origin"
 - console: redirect to /:table/browse from /:table (close #4330) (#4374)
-<<<<<<< HEAD
-- console: fix columns reordering for relationship tables (#4483)
-=======
 - console: surround string type column default value with quotes (close #4371) (#4423)
 - console: add undefined check to fix error (close #4444) (#4445)
 - console: change react ace editor theme to eclipse (close #4437)
->>>>>>> 8b93ab1a
+- console: fix columns reordering for relationship tables (#4483)
 - docs: add One-Click Render deployment guide (close #3683) (#4209)
 - server: add support for `_inc` on `real`, `double`, `numeric` and `money` (fix #3573)
 - server: reserved keywords in column references break parser (fix #3597) #3927
