--- conflicted
+++ resolved
@@ -4,13 +4,9 @@
   , ReusableQueryPlan
   , GeneratedSqlMap
   , PreparedSql(..)
-<<<<<<< HEAD
   , traverseQueryRootField -- for live query planning
   , irToRootFieldPlan
   , parseGraphQLQuery
-=======
-  , GraphQLQueryType(..)
->>>>>>> 0ec01488
   ) where
 
 import qualified Data.Aeson                             as J
@@ -26,19 +22,10 @@
 import qualified Database.PG.Query                      as Q
 import qualified Language.GraphQL.Draft.Syntax          as G
 import qualified Network.HTTP.Client                    as HTTP
-<<<<<<< HEAD
 import qualified Network.HTTP.Types                     as HTTP
-=======
-import qualified Network.HTTP.Types                     as N
->>>>>>> 0ec01488
 
 import qualified Hasura.GraphQL.Transport.HTTP.Protocol as GH
-<<<<<<< HEAD
 import           Hasura.Server.Version                  (HasVersion)
-=======
-import qualified Hasura.GraphQL.Validate                as GV
-import qualified Hasura.GraphQL.Validate.SelectionSet   as V
->>>>>>> 0ec01488
 import qualified Hasura.Logging                         as L
 import qualified Hasura.SQL.DML                         as S
 import qualified Hasura.Tracing                         as Tracing
@@ -46,7 +33,6 @@
 import           Hasura.Db
 import           Hasura.EncJSON
 import           Hasura.GraphQL.Context
-<<<<<<< HEAD
 import           Hasura.GraphQL.Execute.Action
 import           Hasura.GraphQL.Execute.Prepare
 import           Hasura.GraphQL.Execute.Resolve
@@ -55,16 +41,6 @@
 import           Hasura.RQL.DML.RemoteJoin
 import           Hasura.RQL.DML.Select                  (asSingleRowJsonResp)
 import           Hasura.RQL.Types
-=======
-import           Hasura.GraphQL.Resolve.Action
-import           Hasura.GraphQL.Resolve.Types
-import           Hasura.GraphQL.Validate.Types
-import           Hasura.Prelude
-import           Hasura.RQL.DML.RemoteJoin
-import           Hasura.RQL.DML.Select
-import           Hasura.RQL.Types
-import           Hasura.Server.Version                  (HasVersion)
->>>>>>> 0ec01488
 import           Hasura.Session
 import           Hasura.SQL.Types
 import           Hasura.SQL.Value
@@ -127,19 +103,11 @@
 
 withPlan
   :: (MonadError QErr m)
-<<<<<<< HEAD
   => SessionVariables -> PGPlan -> HashMap G.Name (WithScalarType PGScalarValue) -> m PreparedSql
 withPlan usrVars (PGPlan q reqVars prepMap remoteJoins) annVars = do
   prepMap' <- foldM getVar prepMap (Map.toList reqVars)
   let args = withUserVars usrVars $ IntMap.elems prepMap'
   return $ PreparedSql q args remoteJoins
-=======
-  => SessionVariables -> PGPlan -> ReusableVariableValues -> m PreparedSql
-withPlan usrVars (PGPlan q reqVars prepMap rq) annVars = do
-  prepMap' <- foldM getVar prepMap (Map.toList reqVars)
-  let args = withSessionVariables usrVars $ IntMap.elems prepMap'
-  return $ PreparedSql q args rq
->>>>>>> 0ec01488
   where
     getVar accum (var, prepNo) = do
       let varName = G.unName var
@@ -159,11 +127,7 @@
      )
   => Env.Environment
   -> HTTP.Manager
-<<<<<<< HEAD
   -> [HTTP.Header]
-=======
-  -> [N.Header]
->>>>>>> 0ec01488
   -> UserInfo
   -> FieldPlans
   -> m (tx EncJSON, GeneratedSqlMap)
@@ -172,21 +136,14 @@
   resolved <- forM fldPlans $ \(alias, fldPlan) -> do
     fldResp <- case fldPlan of
       RFPRaw resp                      -> return $ RRRaw resp
-<<<<<<< HEAD
       RFPPostgres (PGPlan q _ prepMap remoteJoins) -> do
         let args = withUserVars (_uiSession userInfo) $ IntMap.elems prepMap
         return $ RRSql $ PreparedSql q args remoteJoins
       RFPActionQuery tx -> pure $ RRActionQuery tx
-=======
-      RFPPostgres (PGPlan q _ prepMap rq) -> do
-        let args = withSessionVariables (_uiSession userInfo) $ IntMap.elems prepMap
-        return $ RRSql $ PreparedSql q args rq
->>>>>>> 0ec01488
     return (alias, fldResp)
 
   (,) <$> mkLazyRespTx env manager reqHdrs userInfo resolved <*> pure (mkGeneratedSqlMap resolved)
 
-<<<<<<< HEAD
 -- convert a query from an intermediate representation to... another
 irToRootFieldPlan
   :: PlanVariables
@@ -245,80 +202,6 @@
 convertQuerySelSet
   :: forall m tx .
      ( MonadError QErr m
-=======
-withSessionVariables :: SessionVariables -> [(Q.PrepArg, PGScalarValue)] -> [(Q.PrepArg, PGScalarValue)]
-withSessionVariables usrVars list =
-  let usrVarsAsPgScalar = PGValJSON $ Q.JSON $ J.toJSON usrVars
-      prepArg = Q.toPrepVal (Q.AltJ usrVars)
-  in (prepArg, usrVarsAsPgScalar):list
-
-data PlanningSt
-  = PlanningSt
-  { _psArgNumber :: !Int
-  , _psVariables :: !PlanVariables
-  , _psPrepped   :: !PrepArgMap
-  }
-
-initPlanningSt :: PlanningSt
-initPlanningSt =
-  PlanningSt 2 Map.empty IntMap.empty
-
-getVarArgNum :: (MonadState PlanningSt m) => G.Variable -> m Int
-getVarArgNum var = do
-  PlanningSt curArgNum vars prepped <- get
-  case Map.lookup var vars of
-    Just argNum -> pure argNum
-    Nothing     -> do
-      put $ PlanningSt (curArgNum + 1) (Map.insert var curArgNum vars) prepped
-      pure curArgNum
-
-addPrepArg
-  :: (MonadState PlanningSt m)
-  => Int -> (Q.PrepArg, PGScalarValue) -> m ()
-addPrepArg argNum arg = do
-  PlanningSt curArgNum vars prepped <- get
-  put $ PlanningSt curArgNum vars $ IntMap.insert argNum arg prepped
-
-getNextArgNum :: (MonadState PlanningSt m) => m Int
-getNextArgNum = do
-  PlanningSt curArgNum vars prepped <- get
-  put $ PlanningSt (curArgNum + 1) vars prepped
-  return curArgNum
-
-prepareWithPlan :: (MonadState PlanningSt m) => UnresolvedVal -> m S.SQLExp
-prepareWithPlan = \case
-  R.UVPG annPGVal -> do
-    let AnnPGVal varM _ colVal = annPGVal
-    argNum <- case varM of
-      Just var -> getVarArgNum var
-      Nothing  -> getNextArgNum
-    addPrepArg argNum (toBinaryValue colVal, pstValue colVal)
-    return $ toPrepParam argNum (pstType colVal)
-
-  R.UVSessVar ty sessVar -> do
-    let sessVarVal =
-          S.SEOpApp (S.SQLOp "->>")
-          [currentSession, S.SELit $ sessionVariableToText sessVar]
-    return $ flip S.SETyAnn (S.mkTypeAnn ty) $ case ty of
-      PGTypeScalar colTy -> withConstructorFn colTy sessVarVal
-      PGTypeArray _      -> sessVarVal
-
-  R.UVSQL sqlExp -> pure sqlExp
-  R.UVSession    -> pure currentSession
-  where
-    currentSession = S.SEPrep 1
-
-convertQuerySelSet
-  :: ( MonadError QErr m
-     , MonadReader r m
-     , Has TypeMap r
-     , Has QueryCtxMap r
-     , Has FieldMap r
-     , Has OrdByCtx r
-     , Has SQLGenCtx r
-     , Has UserInfo r
-     , Has (L.Logger L.Hasura) r
->>>>>>> 0ec01488
      , HasVersion
      , MonadIO m
      , Tracing.MonadTrace m
@@ -327,7 +210,6 @@
      , Tracing.MonadTrace tx
      )
   => Env.Environment
-<<<<<<< HEAD
   -> L.Logger L.Hasura
   -> GQLContext
   -> UserInfo
@@ -403,35 +285,6 @@
         pure $ AQPQuery $ _aerTransaction result
       AQAsync s -> AQPAsyncQuery <$>
         DS.traverseAnnSimpleSelect prepareWithPlan (resolveAsyncActionQuery userInfo s)
-=======
-  -> HTTP.Manager
-  -> [N.Header]
-  -> QueryReusability
-  -> V.ObjectSelectionSet
-  -> QueryActionExecuter
-  -> m (tx EncJSON, Maybe ReusableQueryPlan, GeneratedSqlMap, [R.QueryRootFldUnresolved])
-convertQuerySelSet env manager reqHdrs initialReusability selSet actionRunner = do
-  userInfo <- asks getter
-  (fldPlansAndAst, finalReusability) <- runReusabilityTWith initialReusability $ do
-    result <- V.traverseObjectSelectionSet selSet $ \fld -> do
-      case V._fName fld of
-        "__type"     -> ((, Nothing) . fldPlanFromJ) <$> R.typeR fld
-        "__schema"   -> ((, Nothing) . fldPlanFromJ) <$> R.schemaR fld
-        "__typename" -> pure (fldPlanFromJ queryRootNamedType, Nothing)
-        _            -> do
-          unresolvedAst <- R.queryFldToPGAST env fld actionRunner
-          (q, PlanningSt _ vars prepped) <- flip runStateT initPlanningSt $
-            R.traverseQueryRootFldAST prepareWithPlan unresolvedAst
-          let (query, remoteJoins) = R.toPGQuery q
-          pure $ (RFPPostgres $ PGPlan query vars prepped remoteJoins, Just unresolvedAst)
-    return $ map (\(alias, (fldPlan, ast)) -> ((G.Alias $ G.Name alias, fldPlan), ast)) result
-
-  let varTypes = finalReusability ^? _Reusable
-      fldPlans = map fst fldPlansAndAst
-      reusablePlan = ReusableQueryPlan <$> varTypes <*> pure fldPlans
-  (tx, sql) <- mkCurPlanTx env manager reqHdrs userInfo fldPlans
-  pure (tx, reusablePlan, sql, mapMaybe snd fldPlansAndAst)
->>>>>>> 0ec01488
 
 -- use the existing plan and new variables to create a pg query
 queryOpFromPlan
@@ -444,22 +297,13 @@
      )
   => Env.Environment
   -> HTTP.Manager
-<<<<<<< HEAD
   -> [HTTP.Header]
-=======
-  -> [N.Header]
->>>>>>> 0ec01488
   -> UserInfo
   -> Maybe GH.VariableValues
   -> ReusableQueryPlan
   -> m (tx EncJSON, GeneratedSqlMap)
-<<<<<<< HEAD
 queryOpFromPlan env  manager reqHdrs userInfo varValsM (ReusableQueryPlan varTypes fldPlans) = do
   validatedVars <- _validateVariablesForReuse varTypes varValsM
-=======
-queryOpFromPlan env manager reqHdrs userInfo varValsM (ReusableQueryPlan varTypes fldPlans) = do
-  validatedVars <- GV.validateVariablesForReuse varTypes varValsM
->>>>>>> 0ec01488
   -- generate the SQL and prepared vars or the bytestring
   resolved <- forM fldPlans $ \(alias, fldPlan) ->
     (alias,) <$> case fldPlan of
@@ -497,11 +341,7 @@
 -- | The computed SQL with alias which can be logged. Nothing here represents no
 -- SQL for cases like introspection responses. Tuple of alias to a (maybe)
 -- prepared statement
-<<<<<<< HEAD
 type GeneratedSqlMap = [(G.Name, Maybe PreparedSql)]
-=======
-type GeneratedSqlMap = [(G.Alias, Maybe PreparedSql)]
->>>>>>> 0ec01488
 
 mkLazyRespTx
   :: ( HasVersion
@@ -512,7 +352,6 @@
      )
   => Env.Environment
   -> HTTP.Manager
-<<<<<<< HEAD
   -> [HTTP.Header]
   -> UserInfo
   -> [(G.Name, ResolvedQuery)]
@@ -537,41 +376,4 @@
                 RRRaw _         -> Nothing
                 RRSql ps        -> Just ps
                 RRActionQuery _ -> Nothing
-    in (alias, res)
-=======
-  -> [N.Header]
-  -> UserInfo
-  -> [(G.Alias, ResolvedQuery)]
-  -> m (tx EncJSON)
-mkLazyRespTx env manager reqHdrs userInfo resolved = do
-  pure $ fmap encJFromAssocList $ forM resolved $ \(alias, node) -> do
-    resp <- case node of
-      RRRaw bs                      -> return $ encJFromBS bs
-      RRSql (PreparedSql q args maybeRemoteJoins) -> do
-        let prepArgs = map fst args
-        case maybeRemoteJoins of
-          Nothing -> liftTx $ asSingleRowJsonResp q prepArgs
-          Just remoteJoins ->
-            executeQueryWithRemoteJoins env manager reqHdrs userInfo q prepArgs remoteJoins
-    return (G.unName $ G.unAlias alias, resp)
-
-mkGeneratedSqlMap :: [(G.Alias, ResolvedQuery)] -> GeneratedSqlMap
-mkGeneratedSqlMap resolved =
-  flip map resolved $ \(alias, node) ->
-    let res = case node of
-                RRRaw _  -> Nothing
-                RRSql ps -> Just ps
-    in (alias, res)
-
--- The GraphQL Query type
-data GraphQLQueryType
-  = QueryHasura
-  | QueryRelay
-  deriving (Show, Eq, Ord, Generic)
-instance Hashable GraphQLQueryType
-
-instance J.ToJSON GraphQLQueryType where
-  toJSON = \case
-    QueryHasura -> "hasura"
-    QueryRelay  -> "relay"
->>>>>>> 0ec01488
+    in (alias, res)