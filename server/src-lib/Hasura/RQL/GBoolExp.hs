module Hasura.RQL.GBoolExp
  ( toSQLBoolExp
  , getBoolExpDeps
  , annBoolExp
  , txtRHSBuilder
  , pgValParser
  ) where

import           Hasura.Prelude
import           Hasura.RQL.Types
import           Hasura.SQL.Types
import           Hasura.SQL.Value

import qualified Hasura.SQL.DML      as S

import           Data.Aeson

import qualified Data.HashMap.Strict as M
import qualified Data.Text.Extended  as T

parseOpExp
  :: (MonadError QErr m)
  => ValueParser m a
  -> FieldInfoMap
  -> PGColInfo
  -> (T.Text, Value) -> m (OpExpG a)
parseOpExp (ValueParser parseOneFn parseManyFn) fim (PGColInfo cn colTy _) (opStr, val) = withErrPath $
  case opStr of
    "$eq"            -> parseEq
    "_eq"            -> parseEq

    "$ne"            -> parseNe
    "_ne"            -> parseNe
    "$neq"           -> parseNe
    "_neq"           -> parseNe

    "$in"            -> parseIn
    "_in"            -> parseIn

    "$nin"           -> parseNin
    "_nin"           -> parseNin

    "$gt"            -> parseGt
    "_gt"            -> parseGt

    "$lt"            -> parseLt
    "_lt"            -> parseLt

    "$gte"           -> parseGte
    "_gte"           -> parseGte

    "$lte"           -> parseLte
    "_lte"           -> parseLte

    "$like"          -> parseLike
    "_like"          -> parseLike

    "$nlike"         -> parseNlike
    "_nlike"         -> parseNlike

    "$ilike"         -> parseIlike
    "_ilike"         -> parseIlike

    "$nilike"        -> parseNilike
    "_nilike"        -> parseNilike

    "$similar"       -> parseSimilar
    "_similar"       -> parseSimilar
    "$nsimilar"      -> parseNsimilar
    "_nsimilar"      -> parseNsimilar

    "$is_null"       -> parseIsNull
    "_is_null"       -> parseIsNull

    -- jsonb type
    "_contains"      -> jsonbOnlyOp $ AContains <$> parseOne
    "$contains"      -> jsonbOnlyOp $ AContains <$> parseOne
    "_contained_in"  -> jsonbOnlyOp $ AContainedIn <$> parseOne
    "$contained_in"  -> jsonbOnlyOp $ AContainedIn <$> parseOne
    "_has_key"       -> jsonbOnlyOp $ AHasKey <$> parseWithTy PGText
    "$has_key"       -> jsonbOnlyOp $ AHasKey <$> parseWithTy PGText

    --FIXME:- Parse a session variable as text array values
    --TODO:- Add following commented operators after fixing above said
    -- "_has_keys_any"  -> jsonbOnlyOp $ AHasKeysAny <$> parseVal
    -- "$has_keys_any"  -> jsonbOnlyOp $ AHasKeysAny <$> parseVal
    -- "_has_keys_all"  -> jsonbOnlyOp $ AHasKeysAll <$> parseVal
    -- "$has_keys_all"  -> jsonbOnlyOp $ AHasKeysAll <$> parseVal

    -- geometry types
    "_st_contains"   -> parseGeometryOp ASTContains
    "$st_contains"   -> parseGeometryOp ASTContains
    "_st_crosses"    -> parseGeometryOp ASTCrosses
    "$st_crosses"    -> parseGeometryOp ASTCrosses
    "_st_equals"     -> parseGeometryOp ASTEquals
    "$st_equals"     -> parseGeometryOp ASTEquals
    "_st_overlaps"   -> parseGeometryOp ASTOverlaps
    "$st_overlaps"   -> parseGeometryOp ASTOverlaps
    "_st_touches"    -> parseGeometryOp ASTTouches
    "$st_touches"    -> parseGeometryOp ASTTouches
    "_st_within"     -> parseGeometryOp ASTWithin
    "$st_within"     -> parseGeometryOp ASTWithin
    -- geometry and geography types
    "_st_intersects" -> parseGeometryOrGeographyOp ASTIntersects
    "$st_intersects" -> parseGeometryOrGeographyOp ASTIntersects
    "_st_d_within"   -> parseSTDWithinObj
    "$st_d_within"   -> parseSTDWithinObj

    "$ceq"           -> parseCeq
    "_ceq"           -> parseCeq

    "$cne"           -> parseCne
    "_cne"           -> parseCne
    "$cneq"          -> parseCne
    "_cneq"          -> parseCne

    "$cgt"           -> parseCgt
    "_cgt"           -> parseCgt

    "$clt"           -> parseClt
    "_clt"           -> parseClt

    "$cgte"          -> parseCgte
    "_cgte"          -> parseCgte

    "$clte"          -> parseClte
    "_clte"          -> parseClte

    x                -> throw400 UnexpectedPayload $ "Unknown operator : " <> x
  where
    withErrPath = withPathK (getPGColTxt cn) . withPathK opStr

    parseEq       = AEQ False <$> parseOne -- equals
    parseNe       = ANE False <$> parseOne -- <>
    parseIn       = AIN <$> parseMany -- in an array
    parseNin      = ANIN <$> parseMany -- not in an array
    parseGt       = AGT <$> parseOne -- >
    parseLt       = ALT <$> parseOne -- <
    parseGte      = AGTE <$> parseOne -- >=
    parseLte      = ALTE <$> parseOne -- <=
    parseLike     = textOnlyOp colTy >> ALIKE <$> parseOne
    parseNlike    = textOnlyOp colTy >> ANLIKE <$> parseOne
    parseIlike    = textOnlyOp colTy >> AILIKE <$> parseOne
    parseNilike   = textOnlyOp colTy >> ANILIKE <$> parseOne
    parseSimilar  = textOnlyOp colTy >> ASIMILAR <$> parseOne
    parseNsimilar = textOnlyOp colTy >> ANSIMILAR <$> parseOne

    parseIsNull   = bool ANISNOTNULL ANISNULL -- is null
                    <$> parseVal

    parseCeq      = CEQ <$> decodeAndValidateRhsCol
    parseCne      = CNE <$> decodeAndValidateRhsCol
    parseCgt      = CGT <$> decodeAndValidateRhsCol
    parseClt      = CLT <$> decodeAndValidateRhsCol
    parseCgte     = CGTE <$> decodeAndValidateRhsCol
    parseClte     = CLTE <$> decodeAndValidateRhsCol

    jsonbOnlyOp m = case colTy of
      PGJSONB -> m
      ty      -> throwError $ buildMsg ty [PGJSONB]

    parseGeometryOp f =
<<<<<<< HEAD
      geometryOnlyOp colTy >> f <$> parseOne

    parseSTDWithinObj = do
      WithinOp distVal fromVal <- parseVal
      dist <- withPathK "distance" $ parseOneFn PGFloat distVal
      from <- withPathK "from" $ parseOneFn colTy fromVal
      return $ ASTDWithin $ WithinOp dist from
=======
      geometryOp colTy >> f <$> parseOne
    parseGeometryOrGeographyOp f =
      geometryOrGeographyOp colTy >> f <$> parseOne

    parseSTDWithinObj = case colTy of
      PGGeometry -> do
        DWithinGeomOp distVal fromVal <- parseVal
        dist <- withPathK "distance" $ parser PGFloat distVal
        from <- withPathK "from" $ parser colTy fromVal
        return $ ASTDWithinGeom $ DWithinGeomOp dist from
      PGGeography -> do
        DWithinGeogOp distVal fromVal sphVal <- parseVal
        dist <- withPathK "distance" $ parser PGFloat distVal
        from <- withPathK "from" $ parser colTy fromVal
        useSpheroid <- withPathK "use_spheroid" $ parser PGBoolean sphVal
        return $ ASTDWithinGeog $ DWithinGeogOp dist from useSpheroid
      _ -> throwError $ buildMsg colTy [PGGeometry, PGGeography]
>>>>>>> c3448999

    decodeAndValidateRhsCol =
      parseVal >>= validateRhsCol

    validateRhsCol rhsCol = do
      let errMsg = "column operators can only compare postgres columns"
      rhsType <- askPGType fim rhsCol errMsg
      if colTy /= rhsType
        then throw400 UnexpectedPayload $
             "incompatible column types : " <> cn <<> ", " <>> rhsCol
        else return rhsCol

    geometryOp PGGeometry = return ()
    geometryOp ty =
      throwError $ buildMsg ty [PGGeometry]
    geometryOrGeographyOp PGGeometry = return ()
    geometryOrGeographyOp PGGeography = return ()
    geometryOrGeographyOp ty =
      throwError $ buildMsg ty [PGGeometry, PGGeography]

    parseWithTy ty = parseOneFn ty val
    parseOne = parseOneFn colTy val
    parseMany = parseManyFn colTy val

    parseVal :: (FromJSON a, QErrM m) => m a
    parseVal = decodeValue val

parseOpExps
  :: (MonadError QErr m)
  => ValueParser m a
  -> FieldInfoMap
  -> PGColInfo
  -> Value
  -> m [OpExpG a]
parseOpExps vp@(ValueParser parseOne _)cim colInfo = \case
  (Object o) -> mapM (parseOpExp vp cim colInfo)(M.toList o)
  val        -> pure . AEQ False <$> parseOne (pgiType colInfo) val

buildMsg :: PGColType -> [PGColType] -> QErr
buildMsg ty expTys =
  err400 UnexpectedPayload $ mconcat
  [ " is of type " <> T.pack (show ty)
  , "; this operator works "
  , "only on columns of type "
  , T.intercalate "/" $ map (T.dquote . T.pack . show) expTys
  ]

textOnlyOp :: (MonadError QErr m) => PGColType -> m ()
textOnlyOp PGText    = return ()
textOnlyOp PGVarchar = return ()
textOnlyOp ty =
  throwError $ buildMsg ty [PGVarchar, PGText]

-- This convoluted expression instead of col = val
-- to handle the case of col : null
equalsBoolExpBuilder :: S.SQLExp -> S.SQLExp -> S.BoolExp
equalsBoolExpBuilder qualColExp rhsExp =
  S.BEBin S.OrOp (S.BECompare S.SEQ qualColExp rhsExp)
    (S.BEBin S.AndOp
      (S.BENull qualColExp)
      (S.BENull rhsExp))

notEqualsBoolExpBuilder :: S.SQLExp -> S.SQLExp -> S.BoolExp
notEqualsBoolExpBuilder qualColExp rhsExp =
  S.BEBin S.OrOp (S.BECompare S.SNE qualColExp rhsExp)
    (S.BEBin S.AndOp
      (S.BENotNull qualColExp)
      (S.BENull rhsExp))

annBoolExp
  :: (QErrM m, CacheRM m)
  => ValueParser m a
  -> FieldInfoMap
  -> BoolExp
  -> m (AnnBoolExp a)
annBoolExp valParser fim (BoolExp boolExp) =
  traverse (annColExp valParser fim) boolExp

annColExp
  :: (QErrM m, CacheRM m)
  => ValueParser m a
  -> FieldInfoMap
  -> ColExp
  -> m (AnnBoolExpFld a)
annColExp valueParser colInfoMap (ColExp fieldName colVal) = do
  colInfo <- askFieldInfo colInfoMap fieldName
  case colInfo of
    FIColumn (PGColInfo _ PGJSON _) ->
      throwError (err400 UnexpectedPayload "JSON column can not be part of where clause")
    -- FIColumn (PGColInfo _ PGJSONB _) ->
    --   throwError (err400 UnexpectedPayload "JSONB column can not be part of where clause")
    FIColumn pgi ->
      AVCol pgi <$> parseOpExps valueParser colInfoMap pgi colVal
    FIRelationship relInfo -> do
      relBoolExp      <- decodeValue colVal
      relFieldInfoMap <- askFieldInfoMap $ riRTable relInfo
      annRelBoolExp   <- annBoolExp valueParser relFieldInfoMap relBoolExp
      return $ AVRel relInfo annRelBoolExp

toSQLBoolExp
  :: S.Qual -> AnnBoolExpSQL -> S.BoolExp
toSQLBoolExp tq e =
  evalState (convBoolRhs' tq e) 0

convBoolRhs'
  :: S.Qual -> AnnBoolExpSQL -> State Word64 S.BoolExp
convBoolRhs' tq =
  foldBoolExp (convColRhs tq)

convColRhs
  :: S.Qual -> AnnBoolExpFldSQL -> State Word64 S.BoolExp
convColRhs tableQual = \case
  AVCol (PGColInfo cn _ _) opExps -> do
    let bExps = map (mkColCompExp tableQual cn) opExps
    return $ foldr (S.BEBin S.AndOp) (S.BELit True) bExps

  AVRel (RelInfo _ _ colMapping relTN _) nesAnn -> do
    -- Convert the where clause on the relationship
    curVarNum <- get
    put $ curVarNum + 1
    let newIden  = Iden $ "_be_" <> T.pack (show curVarNum) <> "_"
                   <> snakeCaseTable relTN
        newIdenQ = S.QualIden newIden
    annRelBoolExp <- convBoolRhs' newIdenQ nesAnn
    let backCompExp = foldr (S.BEBin S.AndOp) (S.BELit True) $
          flip map colMapping $ \(lCol, rCol) ->
          S.BECompare S.SEQ
          (mkQCol (S.QualIden newIden) rCol)
          (mkQCol tableQual lCol)
        innerBoolExp = S.BEBin S.AndOp backCompExp annRelBoolExp
    return $ S.mkExists (S.FISimple relTN $ Just $ S.Alias newIden) innerBoolExp
  where
    mkQCol q = S.SEQIden . S.QIden q . toIden

pgValParser
  :: (MonadError QErr m)
  => PGColType -> Value -> m PGColValue
pgValParser ty =
  runAesonParser (parsePGValue ty)

txtRHSBuilder
  :: (MonadError QErr m)
  => PGColType -> Value -> m S.SQLExp
txtRHSBuilder ty val =
  toTxtValue ty <$> pgValParser ty val

mkColCompExp
  :: S.Qual -> PGCol -> OpExpG S.SQLExp -> S.BoolExp
mkColCompExp qual lhsCol = \case
  AEQ False val    -> equalsBoolExpBuilder lhs val
  AEQ True val     -> S.BECompare S.SEQ lhs val
  ANE False val    -> notEqualsBoolExpBuilder lhs val
  ANE True  val    -> S.BECompare S.SNE lhs val
  AIN vals         -> handleEmptyIn vals
  ANIN vals        -> S.BENot $ handleEmptyIn vals
  AGT val          -> S.BECompare S.SGT lhs val
  ALT val          -> S.BECompare S.SLT lhs val
  AGTE val         -> S.BECompare S.SGTE lhs val
  ALTE val         -> S.BECompare S.SLTE lhs val
  ALIKE val        -> S.BECompare S.SLIKE lhs val
  ANLIKE val       -> S.BECompare S.SNLIKE lhs val
  AILIKE val       -> S.BECompare S.SILIKE lhs val
  ANILIKE val      -> S.BECompare S.SNILIKE lhs val
  ASIMILAR val     -> S.BECompare S.SSIMILAR lhs val
  ANSIMILAR val    -> S.BECompare S.SNSIMILAR lhs val
  AContains val    -> S.BECompare S.SContains lhs val
  AContainedIn val -> S.BECompare S.SContainedIn lhs val
  AHasKey val      -> S.BECompare S.SHasKey lhs val
  AHasKeysAny keys -> S.BECompare S.SHasKeysAny lhs $ toTextArray keys
  AHasKeysAll keys -> S.BECompare S.SHasKeysAll lhs $ toTextArray keys

  ASTContains val   -> mkGeomOpBe "ST_Contains" val
  ASTCrosses val    -> mkGeomOpBe "ST_Crosses" val
  ASTEquals val     -> mkGeomOpBe "ST_Equals" val
  ASTIntersects val -> mkGeomOpBe "ST_Intersects" val
  ASTOverlaps val   -> mkGeomOpBe "ST_Overlaps" val
  ASTTouches val    -> mkGeomOpBe "ST_Touches" val
  ASTWithin val     -> mkGeomOpBe "ST_Within" val

  ASTDWithinGeom (DWithinGeomOp r val)      -> applySQLFn "ST_DWithin" [lhs, val, r]
  ASTDWithinGeog (DWithinGeogOp r val sph)  -> applySQLFn "ST_DWithin" [lhs, val, r, sph]

  ANISNULL         -> S.BENull lhs
  ANISNOTNULL      -> S.BENotNull lhs
  CEQ rhsCol       -> S.BECompare S.SEQ lhs $ mkQCol rhsCol
  CNE rhsCol       -> S.BECompare S.SNE lhs $ mkQCol rhsCol
  CGT rhsCol       -> S.BECompare S.SGT lhs $ mkQCol rhsCol
  CLT rhsCol       -> S.BECompare S.SLT lhs $ mkQCol rhsCol
  CGTE rhsCol      -> S.BECompare S.SGTE lhs $ mkQCol rhsCol
  CLTE rhsCol      -> S.BECompare S.SLTE lhs $ mkQCol rhsCol
  where
    mkQCol = S.SEQIden . S.QIden qual . toIden
    lhs = mkQCol lhsCol

    toTextArray arr =
      S.SETyAnn (S.SEArray $ map (txtEncoder . PGValText) arr) S.textArrType

    mkGeomOpBe fn v = applySQLFn fn [lhs, v]

    applySQLFn f exps = S.BEExp $ S.SEFnApp f exps Nothing

    handleEmptyIn []   = S.BELit False
    handleEmptyIn vals = S.BEIN lhs vals

getColExpDeps :: QualifiedTable -> AnnBoolExpFld a -> [SchemaDependency]
getColExpDeps tn = \case
  AVCol colInfo _ ->
    let cn = pgiName colInfo
    in [SchemaDependency (SOTableObj tn (TOCol cn)) "on_type"]
  AVRel relInfo relBoolExp ->
    let rn = riName relInfo
        relTN = riRTable relInfo
        pd = SchemaDependency (SOTableObj tn (TORel rn)) "on_type"
    in pd : getBoolExpDeps relTN relBoolExp

getBoolExpDeps :: QualifiedTable -> AnnBoolExp a -> [SchemaDependency]
getBoolExpDeps tn =
  foldr (\annFld deps -> getColExpDeps tn annFld <> deps) []<|MERGE_RESOLUTION|>--- conflicted
+++ resolved
@@ -160,15 +160,6 @@
       ty      -> throwError $ buildMsg ty [PGJSONB]
 
     parseGeometryOp f =
-<<<<<<< HEAD
-      geometryOnlyOp colTy >> f <$> parseOne
-
-    parseSTDWithinObj = do
-      WithinOp distVal fromVal <- parseVal
-      dist <- withPathK "distance" $ parseOneFn PGFloat distVal
-      from <- withPathK "from" $ parseOneFn colTy fromVal
-      return $ ASTDWithin $ WithinOp dist from
-=======
       geometryOp colTy >> f <$> parseOne
     parseGeometryOrGeographyOp f =
       geometryOrGeographyOp colTy >> f <$> parseOne
@@ -176,17 +167,16 @@
     parseSTDWithinObj = case colTy of
       PGGeometry -> do
         DWithinGeomOp distVal fromVal <- parseVal
-        dist <- withPathK "distance" $ parser PGFloat distVal
-        from <- withPathK "from" $ parser colTy fromVal
+        dist <- withPathK "distance" $ parseOneFn PGFloat distVal
+        from <- withPathK "from" $ parseOneFn colTy fromVal
         return $ ASTDWithinGeom $ DWithinGeomOp dist from
       PGGeography -> do
         DWithinGeogOp distVal fromVal sphVal <- parseVal
-        dist <- withPathK "distance" $ parser PGFloat distVal
-        from <- withPathK "from" $ parser colTy fromVal
-        useSpheroid <- withPathK "use_spheroid" $ parser PGBoolean sphVal
+        dist <- withPathK "distance" $ parseOneFn PGFloat distVal
+        from <- withPathK "from" $ parseOneFn colTy fromVal
+        useSpheroid <- withPathK "use_spheroid" $ parseOneFn PGBoolean sphVal
         return $ ASTDWithinGeog $ DWithinGeogOp dist from useSpheroid
       _ -> throwError $ buildMsg colTy [PGGeometry, PGGeography]
->>>>>>> c3448999
 
     decodeAndValidateRhsCol =
       parseVal >>= validateRhsCol
