module Hasura.GraphQL.Transport.HTTP
  ( runGQ
  ) where

<<<<<<< HEAD
import           Debug.Trace

=======
--import           Control.Exception                      (catch, try)

--import qualified Control.Concurrent.Async               as A
import qualified Data.Aeson                             as J
import qualified Data.HashMap.Lazy                      as Map
>>>>>>> fd38afde
import qualified Database.PG.Query                      as Q
import qualified Network.HTTP.Client                    as HTTP
import qualified Network.HTTP.Types                     as N

import           Hasura.EncJSON
import           Hasura.GraphQL.Schema
import           Hasura.GraphQL.Transport.HTTP.Protocol
import           Hasura.Prelude
import           Hasura.RQL.Types

<<<<<<< HEAD
import qualified Data.Aeson                             as J
import qualified Data.HashMap.Lazy                      as Map
import qualified Data.Vector                            as V
=======
>>>>>>> fd38afde
import qualified Hasura.GraphQL.Execute                 as E
import qualified Hasura.GraphQL.Resolve                 as R
import qualified Hasura.GraphQL.Validate                as V
import qualified Language.GraphQL.Draft.Syntax          as G


runGQ
  :: (MonadIO m, MonadError QErr m)
  => Q.PGPool -> Q.TxIsolation
  -> UserInfo
  -> SQLGenCtx
  -> SchemaCache
  -> HTTP.Manager
  -> [N.Header]
  -> GraphQLRequest
  -> m EncJSON
runGQ pool isoL userInfo sqlGenCtx sc manager reqHdrs req = do
  execPlan <- E.getExecPlan userInfo sc req
  let (E.GQExecPlan hasuraPlan remotePlans) = execPlan
  case (hasuraPlan, remotePlans) of
     (Nothing, []) -> throw500 "no exec plan found"
<<<<<<< HEAD
     (Just (E.GExPHasura gCtx rootSelSet remRelPlans), []) -> runHasuraGQ pool isoL userInfo sqlGenCtx gCtx rootSelSet remRelPlans manager reqHdrs req
     _ -> runMixedGQ pool isoL userInfo sqlGenCtx manager reqHdrs req execPlan

=======
     (Just (E.GExPHasura gCtx rootSelSet), []) ->
       runHasuraGQ pool isoL userInfo sqlGenCtx gCtx rootSelSet
     (_, _) ->
       runMixedGQ pool isoL userInfo sqlGenCtx manager reqHdrs execPlan
>>>>>>> fd38afde

runMixedGQ
  :: (MonadIO m, MonadError QErr m)
  => Q.PGPool
  -> Q.TxIsolation
  -> UserInfo
  -> SQLGenCtx
  -> HTTP.Manager
  -> [N.Header]
<<<<<<< HEAD
  -> GraphQLRequest
  -> E.GQExecPlan
  -> m EncJSON
runMixedGQ pool isoL userInfo sqlGenCtx manager reqHdrs req plan = do
  let (E.GQExecPlan hasuraPlan remotePlans) = plan
  hasuraRes <- case hasuraPlan of
    Nothing -> return []
    Just (E.GExPHasura gCtx rootSelSet remRelPlans) -> do
      res <- runHasuraGQ pool isoL userInfo sqlGenCtx gCtx rootSelSet remRelPlans manager reqHdrs req
      return [res]

  remoteRes <- forM remotePlans $ \case
    E.GExPRemote rsi newq rs ->
      E.execRemoteGQ manager userInfo reqHdrs newq rsi rs

  let resSet = hasuraRes ++ remoteRes
      interimResBS = map encJToLBS resSet
  interimRes <- forM interimResBS $ \res -> do
    let x = J.decode res :: (Maybe J.Object)
    onNothing x $ throw500 "could not parse response as JSON"
=======
  -> E.GQExecPlan
  -> m EncJSON
runMixedGQ pool isoL userInfo sqlGenCtx manager reqHdrs plan = do
  let E.GQExecPlan hasuraPlan remotePlans = plan
  allRes <- run (hasuraPlan, remotePlans)
  let interimResBS = map encJToLBS allRes
  interimRes <- forM interimResBS $ \res -> do
    let obj = J.decode res :: (Maybe J.Object)
    onNothing obj $ do
      liftIO $ print res
      throw500 "could not parse response as JSON"

  -- TODO: the order is not guaranteed! should we have a orderedmap?
>>>>>>> fd38afde
  let datas = onlyObjs $ mapMaybe (Map.lookup "data") interimRes
      errs  = mapMaybe (Map.lookup "errors") interimRes

  return $ encJFromJValue $ J.object [ "data" J..= Map.unions datas
<<<<<<< HEAD
                                     , "errors" J..= toMaybeArr errs
=======
                                     , "errors" J..= errs
>>>>>>> fd38afde
                                     ]
  where
    -- TODO: use async
    run (hasuraPlan, remotePlans) = do
      hasuraRes <- case hasuraPlan of
        Nothing -> return []
        Just (E.GExPHasura gCtx rootSelSet) -> do
          res <- runHasuraGQ pool isoL userInfo sqlGenCtx gCtx rootSelSet
          return [res]
      remoteRes <- forM remotePlans $ \(E.GExPRemote rsi newq rs) ->
        E.execRemoteGQ manager userInfo reqHdrs newq rsi rs

      return $ hasuraRes ++ remoteRes

    -- TODO: should validate response and throw error?
    onlyObjs jVals =
      let fn jVal = case jVal of
            J.Object o -> Just o
            _          -> Nothing
      in mapMaybe fn jVals


  where
    -- TODO: should validate response and throw error?
    onlyObjs jVals =
      let fn jVal = case jVal of
            J.Object o -> Just o
            _          -> Nothing
      in mapMaybe fn jVals

    toMaybeArr [] = Nothing
    toMaybeArr x  = Just x


runHasuraGQ
  :: (MonadIO m, MonadError QErr m)
  => Q.PGPool
  -> Q.TxIsolation
  -> UserInfo
  -> SQLGenCtx
  -> GCtx
  -> V.RootSelSet
  -> [E.GExPDepRemote]
  -> HTTP.Manager
  -> [N.Header]
  -> GraphQLRequest
  -> m EncJSON
runHasuraGQ pool isoL userInfo sqlGenCtx gCtx rootSelSet rrps manager reqHdrs req = do
  tx <- case rootSelSet of
    V.RQuery selSet ->
      return $ R.resolveQuerySelSet userInfo gCtx sqlGenCtx selSet
    V.RMutation selSet -> do
      assertNoRemRelPlans rrps
      return $ R.resolveMutSelSet userInfo gCtx sqlGenCtx selSet
    V.RSubscription _  ->
      throw400 UnexpectedPayload
      "subscriptions are not supported over HTTP, use websockets instead"
  resp <- liftIO (runExceptT $ runTx tx) >>= liftEither
  traceM (show $ encJToLBS resp)

  -- merge with remotes
  remotesRespTup <- forM rrps $ \rr -> do
    let E.GExPDepRemote rsi (E.GraphQLRequestPromise resolve) ji rs = rr
    -- TODO: use decodedResp instead of EncJSON
    traceShowM ("---------------------finding joinVals---------------")
    joinVals <- getJoinValues resp (E.jiParentAlias ji) (E.jiParentJoinKey ji)
    traceShowM joinVals
    let newq = resolve req joinVals
    remResp <- E.execRemoteGQ manager userInfo reqHdrs newq rsi rs
    traceShowM ("---------------------remote response---------------")
    traceShowM (encJToLBS remResp)
    return (ji, remResp)

  mergedResp <- mergeFields resp remotesRespTup

  return $ encodeGQResp $ GQSuccess $ encJToLBS mergedResp
  where
    runTx tx = runLazyTx pool isoL $ withUserInfo userInfo tx
    assertNoRemRelPlans [] = return ()
    assertNoRemRelPlans _ = throw400 UnexpectedPayload "remote fields are not supported in mutations"

    mergeFields :: (MonadError QErr m) => EncJSON -> [(E.JoinInfo, EncJSON)] -> m EncJSON
    mergeFields initResp remRespTups = do
      let init = encJToLBS initResp
          initObjM = J.decode init :: (Maybe J.Object)
      initObj <- onNothing initObjM $ throw500 "could not parse as json"
      mergedObj <- foldM mergeField initObj remRespTups
      return $ encJFromJValue mergedObj
      where
        mergeField initObj (ji, resp) = do
          let encResp = encJToLBS resp
              respObjM = J.decode encResp :: (Maybe J.Object)
              childKey = G.unName.G.unAlias $ E.jiChildAlias ji
              childPath = ["data", childKey]
              childJoinKey = G.unName $ E.jiChildJoinKey ji
              parentKey = G.unName.G.unAlias $ E.jiParentAlias ji
              parentPath = [parentKey]
              parentJoinKey = G.unName $ E.jiParentJoinKey ji

          respObj <- onNothing respObjM $ throw500 "could not parse as json"
          respVal <- getValueAtPath respObj childPath
          respArr <- assertArray respVal
          traceShowM "-------------------response array----------------"
          traceShowM respArr
          initVal <- getValueAtPath initObj parentPath
          initArr <- assertArray initVal
          traceShowM "-------------------init array----------------"
          traceShowM initArr

          newArr <- forM  (toList initArr) (\val -> findAndMerge val parentJoinKey (toList respArr) childJoinKey childKey)
          let newJArr = J.Array (V.fromList newArr)

          setValueAtPath initObj [] (parentKey, newJArr)


    findAndMerge :: (MonadError QErr m) => J.Value -> Text -> [J.Value] -> Text -> Text -> m J.Value
    findAndMerge parentVal parentKey values key mergeKey = do
      parentObj <- assertObject parentVal
      val <- getValueAtPath parentObj [parentKey]
      objects <- forM values assertObject
      let matchedObj = find (\obj -> Just val == Map.lookup key obj) objects
          insertObj = maybe "null" J.Object matchedObj

      newObj <- setValueAtPath parentObj [] (mergeKey, insertObj)
      return $ J.Object newObj

    getJoinValues :: (MonadError QErr m) => EncJSON -> G.Alias -> G.Name ->  m [J.Value]
    getJoinValues res name key = do
      let bs = encJToLBS res
          decodedResM = J.decode bs :: (Maybe J.Object)
      traceShowM bs
      decodedRes <- onNothing decodedResM $ throw500 "could not parse as JSON 1"
      let datas = Map.lookup (G.unName $ G.unAlias name) decodedRes
      joinVals <- case datas of
        Nothing -> throw500 "could not find parent field"
        Just vs -> do
          vals <- assertArray vs
          forM (toList vals) (`extractJoinKey` G.unName key)
      return $ catMaybes joinVals

    extractJoinKey val key = do
      obj <- assertObject val
      return $ Map.lookup key obj

getValueAtPath :: (MonadError QErr m) => J.Object -> [Text] -> m J.Value
getValueAtPath obj [] = return (J.Object obj)
getValueAtPath obj [x] = onNothing (Map.lookup x obj) $ throw500 "could not find any value at path"
getValueAtPath obj (x:xs) = do
  val <- getValueAtPath obj [x]
  valObj <- assertObject val
  getValueAtPath valObj xs

setValueAtPath :: (MonadError QErr m) => J.Object -> [Text] -> (Text, J.Value) -> m J.Object
setValueAtPath obj [] (k, newVal) = return $ Map.insert k newVal obj
setValueAtPath obj (x:xs) (k, newVal) = do
  val <- getValueAtPath obj [x]
  valObj <- assertObject val
  finalObj <- setValueAtPath valObj xs (k, newVal)
  setValueAtPath obj [] (x, J.Object finalObj)

assertObject :: (MonadError QErr m) => J.Value -> m J.Object
assertObject val = case val of
  J.Object obj -> return obj
  _            -> throw500 "could not parse as JSON object"

assertArray :: (MonadError QErr m) => J.Value -> m J.Array
assertArray val = case val of
  J.Array arr -> return arr
  _           -> throw500 "could not parse as JSON array"
<|MERGE_RESOLUTION|>--- conflicted
+++ resolved
@@ -2,16 +2,11 @@
   ( runGQ
   ) where
 
-<<<<<<< HEAD
 import           Debug.Trace
 
-=======
---import           Control.Exception                      (catch, try)
-
---import qualified Control.Concurrent.Async               as A
 import qualified Data.Aeson                             as J
 import qualified Data.HashMap.Lazy                      as Map
->>>>>>> fd38afde
+import qualified Data.Vector                            as V
 import qualified Database.PG.Query                      as Q
 import qualified Network.HTTP.Client                    as HTTP
 import qualified Network.HTTP.Types                     as N
@@ -22,12 +17,6 @@
 import           Hasura.Prelude
 import           Hasura.RQL.Types
 
-<<<<<<< HEAD
-import qualified Data.Aeson                             as J
-import qualified Data.HashMap.Lazy                      as Map
-import qualified Data.Vector                            as V
-=======
->>>>>>> fd38afde
 import qualified Hasura.GraphQL.Execute                 as E
 import qualified Hasura.GraphQL.Resolve                 as R
 import qualified Hasura.GraphQL.Validate                as V
@@ -49,16 +38,8 @@
   let (E.GQExecPlan hasuraPlan remotePlans) = execPlan
   case (hasuraPlan, remotePlans) of
      (Nothing, []) -> throw500 "no exec plan found"
-<<<<<<< HEAD
      (Just (E.GExPHasura gCtx rootSelSet remRelPlans), []) -> runHasuraGQ pool isoL userInfo sqlGenCtx gCtx rootSelSet remRelPlans manager reqHdrs req
      _ -> runMixedGQ pool isoL userInfo sqlGenCtx manager reqHdrs req execPlan
-
-=======
-     (Just (E.GExPHasura gCtx rootSelSet), []) ->
-       runHasuraGQ pool isoL userInfo sqlGenCtx gCtx rootSelSet
-     (_, _) ->
-       runMixedGQ pool isoL userInfo sqlGenCtx manager reqHdrs execPlan
->>>>>>> fd38afde
 
 runMixedGQ
   :: (MonadIO m, MonadError QErr m)
@@ -68,31 +49,10 @@
   -> SQLGenCtx
   -> HTTP.Manager
   -> [N.Header]
-<<<<<<< HEAD
   -> GraphQLRequest
   -> E.GQExecPlan
   -> m EncJSON
 runMixedGQ pool isoL userInfo sqlGenCtx manager reqHdrs req plan = do
-  let (E.GQExecPlan hasuraPlan remotePlans) = plan
-  hasuraRes <- case hasuraPlan of
-    Nothing -> return []
-    Just (E.GExPHasura gCtx rootSelSet remRelPlans) -> do
-      res <- runHasuraGQ pool isoL userInfo sqlGenCtx gCtx rootSelSet remRelPlans manager reqHdrs req
-      return [res]
-
-  remoteRes <- forM remotePlans $ \case
-    E.GExPRemote rsi newq rs ->
-      E.execRemoteGQ manager userInfo reqHdrs newq rsi rs
-
-  let resSet = hasuraRes ++ remoteRes
-      interimResBS = map encJToLBS resSet
-  interimRes <- forM interimResBS $ \res -> do
-    let x = J.decode res :: (Maybe J.Object)
-    onNothing x $ throw500 "could not parse response as JSON"
-=======
-  -> E.GQExecPlan
-  -> m EncJSON
-runMixedGQ pool isoL userInfo sqlGenCtx manager reqHdrs plan = do
   let E.GQExecPlan hasuraPlan remotePlans = plan
   allRes <- run (hasuraPlan, remotePlans)
   let interimResBS = map encJToLBS allRes
@@ -103,24 +63,19 @@
       throw500 "could not parse response as JSON"
 
   -- TODO: the order is not guaranteed! should we have a orderedmap?
->>>>>>> fd38afde
   let datas = onlyObjs $ mapMaybe (Map.lookup "data") interimRes
       errs  = mapMaybe (Map.lookup "errors") interimRes
 
   return $ encJFromJValue $ J.object [ "data" J..= Map.unions datas
-<<<<<<< HEAD
-                                     , "errors" J..= toMaybeArr errs
-=======
                                      , "errors" J..= errs
->>>>>>> fd38afde
                                      ]
   where
     -- TODO: use async
     run (hasuraPlan, remotePlans) = do
       hasuraRes <- case hasuraPlan of
         Nothing -> return []
-        Just (E.GExPHasura gCtx rootSelSet) -> do
-          res <- runHasuraGQ pool isoL userInfo sqlGenCtx gCtx rootSelSet
+        Just (E.GExPHasura gCtx rootSelSet remRelPlans) -> do
+          res <- runHasuraGQ pool isoL userInfo sqlGenCtx gCtx rootSelSet remRelPlans manager reqHdrs req
           return [res]
       remoteRes <- forM remotePlans $ \(E.GExPRemote rsi newq rs) ->
         E.execRemoteGQ manager userInfo reqHdrs newq rsi rs
@@ -133,19 +88,6 @@
             J.Object o -> Just o
             _          -> Nothing
       in mapMaybe fn jVals
-
-
-  where
-    -- TODO: should validate response and throw error?
-    onlyObjs jVals =
-      let fn jVal = case jVal of
-            J.Object o -> Just o
-            _          -> Nothing
-      in mapMaybe fn jVals
-
-    toMaybeArr [] = Nothing
-    toMaybeArr x  = Just x
-
 
 runHasuraGQ
   :: (MonadIO m, MonadError QErr m)
