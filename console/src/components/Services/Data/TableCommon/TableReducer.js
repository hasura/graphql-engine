--- conflicted
+++ resolved
@@ -491,7 +491,6 @@
           },
         },
       };
-
     case SET_PRESET_VALUE:
       const updatedIndex = action.data.index;
       const setKeyVal =
@@ -533,12 +532,7 @@
           bulkSelect: [],
         },
       };
-<<<<<<< HEAD
-
     case PERM_RESET_APPLY_SAME:
-=======
-    case PERM_RESET_BULK_SAME_SELECT:
->>>>>>> 8187f400
       return {
         ...modifyState,
         permissionsState: {
@@ -546,6 +540,7 @@
           applySamePermissions: [],
         },
       };
+
     case SET_PRIMARY_KEYS:
       return {
         ...modifyState,
@@ -556,6 +551,7 @@
         ...modifyState,
         fkModify: action.fks,
       };
+
     default:
       return modifyState;
   }
