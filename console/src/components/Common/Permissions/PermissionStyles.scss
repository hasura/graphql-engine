--- conflicted
+++ resolved
@@ -36,14 +36,6 @@
     cursor: pointer;
 
     .editPermsIcon {
-<<<<<<< HEAD
-      font-size: 12px;
-      position: absolute;
-      right: 10px;
-      color: #337ab7;
-      cursor: pointer;
-=======
->>>>>>> 420dc846
       display: none;
     }
   }
