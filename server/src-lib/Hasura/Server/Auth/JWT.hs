module Hasura.Server.Auth.JWT
  ( processJwt
  , RawJWT
  , JWTConfig (..)
  , JWTCtx (..)
  , Jose.JWKSet (..)
  , JWTClaimsFormat (..)
  , JwkFetchError (..)
  , updateJwkRef
  , jwkRefreshCtrl
  , defaultClaimNs
  ) where

import           Control.Exception               (try)
import           Control.Lens
import           Control.Monad                   (when)
import           Control.Monad.Trans.Maybe
import           Data.IORef                      (IORef, readIORef, writeIORef)
import           Data.List                       (find)
import           Data.Time.Clock                 (NominalDiffTime, UTCTime, diffUTCTime,
                                                  getCurrentTime)
import           GHC.AssertNF
import           Network.URI                     (URI)

import           Data.Parser.CacheControl
import           Data.Parser.Expires
import           Hasura.HTTP
import           Hasura.Logging                  (Hasura, LogLevel (..), Logger (..))
import           Hasura.Prelude
import           Hasura.RQL.Types
import           Hasura.Server.Auth.JWT.Internal (parseHmacKey, parseRsaKey)
import           Hasura.Server.Auth.JWT.Logging
<<<<<<< HEAD
import           Hasura.Server.Utils             (fmapL, getRequestHeader, isSessionVariable,
                                                  userRoleHeader)
=======
import           Hasura.Server.Utils             (getRequestHeader, userRoleHeader)
>>>>>>> f75e4e6a
import           Hasura.Server.Version           (HasVersion)
import           Hasura.User

import qualified Control.Concurrent.Extended     as C
import qualified Crypto.JWT                      as Jose
import qualified Data.Aeson                      as J
import qualified Data.Aeson.Casing               as J
import qualified Data.Aeson.TH                   as J
import qualified Data.ByteString.Lazy            as BL
import qualified Data.ByteString.Lazy.Char8      as BLC
import qualified Data.CaseInsensitive            as CI
import qualified Data.HashMap.Strict             as Map
import qualified Data.Text                       as T
import qualified Data.Text.Encoding              as T
import qualified Network.HTTP.Client             as HTTP
import qualified Network.HTTP.Types              as HTTP
import qualified Network.Wreq                    as Wreq


newtype RawJWT = RawJWT BL.ByteString

data JWTClaimsFormat
  = JCFJson
  | JCFStringifiedJson
  deriving (Show, Eq)

$(J.deriveJSON J.defaultOptions { J.sumEncoding = J.ObjectWithSingleField
                                , J.constructorTagModifier = J.snakeCase . drop 3 } ''JWTClaimsFormat)

data JWTConfig
  = JWTConfig
  { jcType         :: !T.Text
  , jcKeyOrUrl     :: !(Either Jose.JWK URI)
  , jcClaimNs      :: !(Maybe T.Text)
  , jcAudience     :: !(Maybe Jose.Audience)
  , jcClaimsFormat :: !(Maybe JWTClaimsFormat)
  , jcIssuer       :: !(Maybe Jose.StringOrURI)
  } deriving (Show, Eq)

data JWTCtx
  = JWTCtx
  { jcxKey          :: !(IORef Jose.JWKSet)
  , jcxClaimNs      :: !(Maybe T.Text)
  , jcxAudience     :: !(Maybe Jose.Audience)
  , jcxClaimsFormat :: !JWTClaimsFormat
  , jcxIssuer       :: !(Maybe Jose.StringOrURI)
  } deriving (Eq)

instance Show JWTCtx where
  show (JWTCtx _ nsM audM cf iss) =
    show ["<IORef JWKSet>", show nsM, show audM, show cf, show iss]

data HasuraClaims
  = HasuraClaims
  { _cmAllowedRoles :: ![RoleName]
  , _cmDefaultRole  :: !RoleName
  } deriving (Show, Eq)
$(J.deriveJSON (J.aesonDrop 3 J.snakeCase) ''HasuraClaims)

allowedRolesClaim :: T.Text
allowedRolesClaim = "x-hasura-allowed-roles"

defaultRoleClaim :: T.Text
defaultRoleClaim = "x-hasura-default-role"

defaultClaimNs :: T.Text
defaultClaimNs = "https://hasura.io/jwt/claims"


-- | An action that refreshes the JWK at intervals in an infinite loop.
jwkRefreshCtrl
  :: HasVersion
  => Logger Hasura
  -> HTTP.Manager
  -> URI
  -> IORef Jose.JWKSet
  -> DiffTime
  -> IO void
jwkRefreshCtrl logger manager url ref time = liftIO $ do
    C.sleep time
    forever $ do
      res <- runExceptT $ updateJwkRef logger manager url ref
      mTime <- either (const $ logNotice >> return Nothing) return res
      -- if can't parse time from header, defaults to 1 min
      let delay = maybe (minutes 1) fromUnits mTime
      C.sleep delay
  where
    logNotice = do
      let err = JwkRefreshLog LevelInfo (Just "retrying again in 60 secs") Nothing
      liftIO $ unLogger logger err

-- | Given a JWK url, fetch JWK from it and update the IORef
updateJwkRef
  :: ( HasVersion
     , MonadIO m
     , MonadError JwkFetchError m
     )
  => Logger Hasura
  -> HTTP.Manager
  -> URI
  -> IORef Jose.JWKSet
  -> m (Maybe NominalDiffTime)
updateJwkRef (Logger logger) manager url jwkRef = do
  let options = wreqOptions manager []
      urlT    = T.pack $ show url
      infoMsg = "refreshing JWK from endpoint: " <> urlT
  liftIO $ logger $ JwkRefreshLog LevelInfo (Just infoMsg) Nothing
  res  <- liftIO $ try $ Wreq.getWith options $ show url
  resp <- either logAndThrowHttp return res
  let status = resp ^. Wreq.responseStatus
      respBody = resp ^. Wreq.responseBody
      statusCode = status ^. Wreq.statusCode

  unless (statusCode >= 200 && statusCode < 300) $ do
    let errMsg = "Non-2xx response on fetching JWK from: " <> urlT
        err = JFEHttpError url status respBody errMsg
    logAndThrow err

  let parseErr e = JFEJwkParseError (T.pack e) $ "Error parsing JWK from url: " <> urlT
  !jwkset <- either (logAndThrow . parseErr) return $ J.eitherDecode' respBody
  liftIO $ do
    $assertNFHere jwkset  -- so we don't write thunks to mutable vars
    writeIORef jwkRef jwkset

  -- first check for Cache-Control header to get max-age, if not found, look for Expires header
  runMaybeT $ timeFromCacheControl resp <|> timeFromExpires resp

  where
    parseCacheControlErr e =
      JFEExpiryParseError (Just e)
      "Failed parsing Cache-Control header from JWK response. Could not find max-age or s-maxage"
    parseTimeErr =
      JFEExpiryParseError Nothing
      "Failed parsing Expires header from JWK response. Value of header is not a valid timestamp"

    timeFromCacheControl resp = do
      header <- afold $ bsToTxt <$> resp ^? Wreq.responseHeader "Cache-Control"
      fromInteger <$> parseMaxAge header `onLeft` \err -> logAndThrowInfo $ parseCacheControlErr $ T.pack err
    timeFromExpires resp = do
      header <- afold $ bsToTxt <$> resp ^? Wreq.responseHeader "Expires"
      expiry <- parseExpirationTime header `onLeft` const (logAndThrowInfo parseTimeErr)
      diffUTCTime expiry <$> liftIO getCurrentTime

    logAndThrowInfo :: (MonadIO m, MonadError JwkFetchError m) => JwkFetchError -> m a
    logAndThrowInfo err = do
      liftIO $ logger $ JwkRefreshLog LevelInfo Nothing (Just err)
      throwError err

    logAndThrow :: (MonadIO m, MonadError JwkFetchError m) => JwkFetchError -> m a
    logAndThrow err = do
      liftIO $ logger $ JwkRefreshLog (LevelOther "critical") Nothing (Just err)
      throwError err

    logAndThrowHttp :: (MonadIO m, MonadError JwkFetchError m) => HTTP.HttpException -> m a
    logAndThrowHttp httpEx = do
      let errMsg = "Error fetching JWK: " <> T.pack (getHttpExceptionMsg httpEx)
          err = JFEHttpException (HttpException httpEx) errMsg
      logAndThrow err

    getHttpExceptionMsg = \case
      HTTP.HttpExceptionRequest _ reason -> show reason
      HTTP.InvalidUrlException _ reason -> show reason


-- | Process the request headers to verify the JWT and extract UserInfo from it
processJwt
  :: ( MonadIO m
     , MonadError QErr m)
  => JWTCtx
  -> HTTP.RequestHeaders
  -> Maybe RoleName
  -> m (UserInfo, Maybe UTCTime)
processJwt jwtCtx headers mUnAuthRole =
  maybe withoutAuthZHeader withAuthZHeader mAuthZHeader
  where
    mAuthZHeader = find (\h -> fst h == CI.mk "Authorization") headers

    withAuthZHeader (_, authzHeader) =
      processAuthZHeader jwtCtx headers $ BL.fromStrict authzHeader

    withoutAuthZHeader = do
      unAuthRole <- maybe missingAuthzHeader return mUnAuthRole
      return $ (, Nothing) $
        mkUserInfo unAuthRole (mkSessionVariables headers) UAdminSecretAbsent

    missingAuthzHeader =
      throw400 InvalidHeaders "Missing Authorization header in JWT authentication mode"

processAuthZHeader
  :: ( MonadIO m
     , MonadError QErr m)
  => JWTCtx
  -> HTTP.RequestHeaders
  -> BLC.ByteString
  -> m (UserInfo, Maybe UTCTime)
processAuthZHeader jwtCtx headers authzHeader = do
  -- try to parse JWT token from Authorization header
  jwt <- parseAuthzHeader

  -- verify the JWT
  claims <- liftJWTError invalidJWTError $ verifyJwt jwtCtx $ RawJWT jwt

  let claimsNs  = fromMaybe defaultClaimNs $ jcxClaimNs jwtCtx
      claimsFmt = jcxClaimsFormat jwtCtx
      expTimeM = fmap (\(Jose.NumericDate t) -> t) $ claims ^. Jose.claimExp

  -- see if the hasura claims key exist in the claims map
  let mHasuraClaims = Map.lookup claimsNs $ claims ^. Jose.unregisteredClaims
  hasuraClaimsV <- maybe claimsNotFound return mHasuraClaims

  -- get hasura claims value as an object. parse from string possibly
  hasuraClaims <- parseObjectFromString claimsFmt hasuraClaimsV

  -- filter only x-hasura claims and convert to lower-case
  let claimsMap = Map.filterWithKey (\k _ -> isSessionVariable k)
                $ Map.fromList $ map (first T.toLower)
                $ Map.toList hasuraClaims

  HasuraClaims allowedRoles defaultRole <- parseHasuraClaims claimsMap
  let roleName = getCurrentRole defaultRole

  when (roleName `notElem` allowedRoles) currRoleNotAllowed
  let finalClaims =
        Map.delete defaultRoleClaim . Map.delete allowedRolesClaim $ claimsMap

  -- transform the map of text:aeson-value -> text:text
  metadata <- decodeJSON $ J.Object finalClaims

  return $ (, expTimeM) $ mkUserInfo roleName (mkSessionVariablesText $ Map.toList metadata) UAdminSecretAbsent

  where
    parseAuthzHeader = do
      let tokenParts = BLC.words authzHeader
      case tokenParts of
        ["Bearer", jwt] -> return jwt
        _               -> malformedAuthzHeader

    parseObjectFromString claimsFmt jVal =
      case (claimsFmt, jVal) of
        (JCFStringifiedJson, J.String v) ->
          either (const $ claimsErr $ strngfyErr v) return
          $ J.eitherDecodeStrict $ T.encodeUtf8 v
        (JCFStringifiedJson, _) ->
          claimsErr "expecting a string when claims_format is stringified_json"
        (JCFJson, J.Object o) -> return o
        (JCFJson, _) ->
          claimsErr "expecting a json object when claims_format is json"

    strngfyErr v = "expecting stringified json at: '"
                   <> fromMaybe defaultClaimNs (jcxClaimNs jwtCtx)
                   <> "', but found: " <> v

    claimsErr = throw400 JWTInvalidClaims

    -- see if there is a x-hasura-role header, or else pick the default role
    getCurrentRole defaultRole =
      let mUserRole = getRequestHeader userRoleHeader headers
      in fromMaybe defaultRole $ mUserRole >>= mkRoleName . bsToTxt

    decodeJSON val = case J.fromJSON val of
      J.Error e   -> throw400 JWTInvalidClaims ("x-hasura-* claims: " <> T.pack e)
      J.Success a -> return a

    liftJWTError :: (MonadError e' m) => (e -> e') -> ExceptT e m a -> m a
    liftJWTError ef action = do
      res <- runExceptT action
      either (throwError . ef) return res

    invalidJWTError e =
      err400 JWTInvalid $ "Could not verify JWT: " <> T.pack (show e)

    malformedAuthzHeader =
      throw400 InvalidHeaders "Malformed Authorization header"
    currRoleNotAllowed =
      throw400 AccessDenied "Your current role is not in allowed roles"
    claimsNotFound = do
      let claimsNs = fromMaybe defaultClaimNs $ jcxClaimNs jwtCtx
      throw400 JWTInvalidClaims $ "claims key: '" <> claimsNs <> "' not found"


-- parse x-hasura-allowed-roles, x-hasura-default-role from JWT claims
parseHasuraClaims
  :: (MonadError QErr m)
  => J.Object -> m HasuraClaims
parseHasuraClaims claimsMap = do
  let mAllowedRolesV = Map.lookup allowedRolesClaim claimsMap
  allowedRolesV <- maybe missingAllowedRolesClaim return mAllowedRolesV
  allowedRoles <- parseJwtClaim (J.fromJSON allowedRolesV) errMsg

  let mDefaultRoleV = Map.lookup defaultRoleClaim claimsMap
  defaultRoleV <- maybe missingDefaultRoleClaim return mDefaultRoleV
  defaultRole <- parseJwtClaim (J.fromJSON defaultRoleV) errMsg

  return $ HasuraClaims allowedRoles defaultRole

  where
    missingAllowedRolesClaim =
      let msg = "JWT claim does not contain " <> allowedRolesClaim
      in throw400 JWTRoleClaimMissing msg

    missingDefaultRoleClaim =
      let msg = "JWT claim does not contain " <> defaultRoleClaim
      in throw400 JWTRoleClaimMissing msg

    errMsg _ = "invalid " <> allowedRolesClaim <> "; should be a list of roles"

    parseJwtClaim :: (MonadError QErr m) => J.Result a -> (String -> Text) -> m a
    parseJwtClaim res errFn =
      case res of
        J.Success val -> return val
        J.Error e     -> throw400 JWTInvalidClaims $ errFn e


-- | Verify the JWT against given JWK
verifyJwt
  :: ( MonadError Jose.JWTError m
     , MonadIO m
     )
  => JWTCtx
  -> RawJWT
  -> m Jose.ClaimsSet
verifyJwt ctx (RawJWT rawJWT) = do
  key <- liftIO $ readIORef $ jcxKey ctx
  jwt <- Jose.decodeCompact rawJWT
  t   <- liftIO getCurrentTime
  Jose.verifyClaimsAt config key t jwt
  where
    config = case jcxIssuer ctx of
      Nothing  -> Jose.defaultJWTValidationSettings audCheck
      Just iss -> Jose.defaultJWTValidationSettings audCheck
                  & set Jose.issuerPredicate (== iss)
    audCheck audience =
      -- dont perform the check if there are no audiences in the conf
      case jcxAudience ctx of
        Nothing                        -> True
        Just (Jose.Audience audiences) -> audience `elem` audiences


instance J.ToJSON JWTConfig where
  toJSON (JWTConfig ty keyOrUrl claimNs aud claimsFmt iss) =
    case keyOrUrl of
         Left _    -> mkObj ("key" J..= J.String "<JWK REDACTED>")
         Right url -> mkObj ("jwk_url" J..= url)
    where
      mkObj item = J.object [ "type" J..= ty
                            , "claims_namespace" J..= claimNs
                            , "claims_format" J..= claimsFmt
                            , "audience" J..= aud
                            , "issuer" J..= iss
                            , item
                            ]

-- | Parse from a json string like:
-- | `{"type": "RS256", "key": "<PEM-encoded-public-key-or-X509-cert>"}`
-- | to JWTConfig
instance J.FromJSON JWTConfig where

  parseJSON = J.withObject "JWTConfig" $ \o -> do
    keyType <- o J..: "type"
    mRawKey <- o J..:? "key"
    claimNs <- o J..:? "claims_namespace"
    aud     <- o J..:? "audience"
    iss     <- o J..:? "issuer"
    jwkUrl  <- o J..:? "jwk_url"
    isStrngfd <- o J..:? "claims_format"

    case (mRawKey, jwkUrl) of
      (Nothing, Nothing) -> fail "key and jwk_url both cannot be empty"
      (Just _, Just _)   -> fail "key, jwk_url both cannot be present"
      (Just rawKey, Nothing) -> do
        key <- parseKey keyType rawKey
        return $ JWTConfig keyType (Left key) claimNs aud isStrngfd iss
      (Nothing, Just url) ->
        return $ JWTConfig keyType (Right url) claimNs aud isStrngfd iss

    where
      parseKey keyType rawKey =
       case keyType of
          "HS256" -> runEither $ parseHmacKey rawKey 256
          "HS384" -> runEither $ parseHmacKey rawKey 384
          "HS512" -> runEither $ parseHmacKey rawKey 512
          "RS256" -> runEither $ parseRsaKey rawKey
          "RS384" -> runEither $ parseRsaKey rawKey
          "RS512" -> runEither $ parseRsaKey rawKey
          -- TODO: support ES256, ES384, ES512, PS256, PS384
          _       -> invalidJwk ("Key type: " <> T.unpack keyType <> " is not supported")

      runEither = either (invalidJwk . T.unpack) return
      invalidJwk msg = fail ("Invalid JWK: " <> msg)<|MERGE_RESOLUTION|>--- conflicted
+++ resolved
@@ -30,12 +30,8 @@
 import           Hasura.RQL.Types
 import           Hasura.Server.Auth.JWT.Internal (parseHmacKey, parseRsaKey)
 import           Hasura.Server.Auth.JWT.Logging
-<<<<<<< HEAD
-import           Hasura.Server.Utils             (fmapL, getRequestHeader, isSessionVariable,
+import           Hasura.Server.Utils             (getRequestHeader, isSessionVariable,
                                                   userRoleHeader)
-=======
-import           Hasura.Server.Utils             (getRequestHeader, userRoleHeader)
->>>>>>> f75e4e6a
 import           Hasura.Server.Version           (HasVersion)
 import           Hasura.User
 
