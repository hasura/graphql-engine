--- conflicted
+++ resolved
@@ -13,13 +13,8 @@
 import {
   getCreatePermissionQuery,
   getDropPermissionQuery,
-<<<<<<< HEAD
 } from '../../../../metadata/queryUtils';
-=======
-} from '../../../Common/utils/v1QueryUtils';
-import { capitalize } from '../../../Common/utils/jsUtils';
 import Migration from '../../../../utils/migration/Migration';
->>>>>>> 0c6c6fb1
 
 export const PERM_OPEN_EDIT = 'ModifyTable/PERM_OPEN_EDIT';
 export const PERM_SET_FILTER_TYPE = 'ModifyTable/PERM_SET_FILTER_TYPE';
@@ -268,7 +263,6 @@
     const currRolePermissions = tableSchema.permissions.find(
       p => p.role_name === role
     );
-<<<<<<< HEAD
     const permissionsUpQueries = [];
     const permissionsDownQueries = [];
 
@@ -290,31 +284,6 @@
 
         permissionsUpQueries.push(deleteQuery);
         permissionsDownQueries.push(createQuery);
-=======
-
-    const migration = new Migration();
-
-    if (currRolePermissions && currRolePermissions.permissions) {
-      Object.keys(currRolePermissions.permissions).forEach(type => {
-        // up
-        const deleteQuery = {
-          type: 'drop_' + type + '_permission',
-          args: {
-            table: { name: table, schema: currentSchema },
-            role: role,
-          },
-        };
-        // down
-        const createQuery = {
-          type: 'create_' + type + '_permission',
-          args: {
-            table: { name: table, schema: currentSchema },
-            role: role,
-            permission: currRolePermissions.permissions[type],
-          },
-        };
-        migration.add(deleteQuery, createQuery);
->>>>>>> 0c6c6fb1
       });
     }
 
@@ -337,8 +306,8 @@
     makeMigrationCall(
       dispatch,
       getState,
-      migration.upMigration,
-      migration.downMigration,
+      permissionsUpQueries,
+      permissionsDownQueries,
       migrationName,
       customOnSuccess,
       customOnError,
@@ -358,15 +327,16 @@
     const table = tableSchema.table_name;
     const roles = permissionsState.bulkSelect;
 
-    const migration = new Migration();
     const currentPermissions = tableSchema.permissions;
+
+    const permissionsUpQueries = [];
+    const permissionsDownQueries = [];
 
     roles.map(role => {
       const currentRolePermission = currentPermissions.filter(el => {
         return el.role_name === role;
       });
       Object.keys(currentRolePermission[0].permissions).forEach(type => {
-<<<<<<< HEAD
         const deleteQuery = getDropPermissionQuery(
           type,
           { name: table, schema: currentSchema },
@@ -382,24 +352,6 @@
         );
         permissionsUpQueries.push(deleteQuery);
         permissionsDownQueries.push(createQuery);
-=======
-        const deleteQuery = {
-          type: 'drop_' + type + '_permission',
-          args: {
-            table: { name: table, schema: currentSchema },
-            role: role,
-          },
-        };
-        const createQuery = {
-          type: 'create_' + type + '_permission',
-          args: {
-            table: { name: table, schema: currentSchema },
-            role: role,
-            permission: currentRolePermission[0].permissions[type],
-          },
-        };
-        migration.add(deleteQuery, createQuery);
->>>>>>> 0c6c6fb1
       });
     });
 
@@ -421,8 +373,8 @@
     makeMigrationCall(
       dispatch,
       getState,
-      migration.upMigration,
-      migration.downMigration,
+      permissionsUpQueries,
+      permissionsDownQueries,
       migrationName,
       customOnSuccess,
       customOnError,
@@ -435,8 +387,6 @@
 
 const applySamePermissionsBulk = (tableSchema, arePermissionsModified) => {
   return (dispatch, getState) => {
-    const migration = new Migration();
-
     const allSchemas = getState().tables.allSchemas;
     const currentSchema = getState().tables.currentSchema;
     const currentDataSource = getState().tables.currentDataSource;
@@ -460,6 +410,9 @@
       permApplyToList.push(mainApplyTo);
     }
 
+    const permissionsUpQueries = [];
+    const permissionsDownQueries = [];
+
     permApplyToList.map(applyTo => {
       const currTableSchema = findTable(
         allSchemas,
@@ -475,7 +428,6 @@
         currentPermPermission.permissions[applyTo.action]
       ) {
         // existing permission is there. so drop and recreate for down migrations
-<<<<<<< HEAD
         const deleteQuery = getDropPermissionQuery(
           applyTo.action,
           { name: applyTo.table, schema: currentSchema },
@@ -492,26 +444,6 @@
         );
         permissionsUpQueries.push(deleteQuery);
         permissionsDownQueries.unshift(createQuery);
-=======
-        const deleteQuery = {
-          type: 'drop_' + applyTo.action + '_permission',
-          args: {
-            table: { name: applyTo.table, schema: currentSchema },
-            role: applyTo.role,
-          },
-        };
-
-        const createQuery = {
-          type: 'create_' + applyTo.action + '_permission',
-          args: {
-            table: { name: applyTo.table, schema: currentSchema },
-            role: applyTo.role,
-            permission: currentPermPermission.permissions[applyTo.action],
-          },
-        };
-
-        migration.add(deleteQuery, createQuery);
->>>>>>> 0c6c6fb1
       }
 
       // modify query depending on table and action
@@ -528,7 +460,6 @@
       }
 
       // now add normal create and drop permissions
-<<<<<<< HEAD
       const createQuery = getCreatePermissionQuery(
         applyTo.action,
         { name: applyTo.table, schema: currentSchema },
@@ -544,24 +475,6 @@
       );
       permissionsUpQueries.push(createQuery);
       permissionsDownQueries.unshift(deleteQuery);
-=======
-      const createQuery = {
-        type: 'create_' + applyTo.action + '_permission',
-        args: {
-          table: { name: applyTo.table, schema: currentSchema },
-          role: applyTo.role,
-          permission: sanitizedPermission,
-        },
-      };
-      const deleteQuery = {
-        type: 'drop_' + applyTo.action + '_permission',
-        args: {
-          table: { name: applyTo.table, schema: currentSchema },
-          role: applyTo.role,
-        },
-      };
-      migration.add(createQuery, deleteQuery);
->>>>>>> 0c6c6fb1
     });
 
     // Apply migration
@@ -583,8 +496,8 @@
     makeMigrationCall(
       dispatch,
       getState,
-      migration.upMigration,
-      migration.downMigration,
+      permissionsUpQueries,
+      permissionsDownQueries,
       migrationName,
       customOnSuccess,
       customOnError,
@@ -808,14 +721,14 @@
     const currRolePermissions = tableSchema.permissions.find(
       p => p.role_name === role
     );
-
-    const migration = new Migration();
     if (query === 'select' && !limitEnabled) {
       delete permissionsState[query].limit;
     }
 
+    const permissionsUpQueries = [];
+    const permissionsDownQueries = [];
+
     if (currRolePermissions && currRolePermissions.permissions[query]) {
-<<<<<<< HEAD
       const deleteQuery = getDropPermissionQuery(
         query,
         { name: table, schema: currentSchema },
@@ -849,44 +762,6 @@
       );
       permissionsUpQueries.push(createQuery);
       permissionsDownQueries.push(deleteQuery);
-=======
-      const deleteQuery = {
-        type: 'drop_' + query + '_permission',
-        args: {
-          table: { name: table, schema: currentSchema },
-          role: role,
-        },
-      };
-      const createQuery = {
-        type: 'create_' + query + '_permission',
-        args: {
-          table: { name: table, schema: currentSchema },
-          role: role,
-          permission: prevPermissionsState[query],
-        },
-      };
-      migration.add(deleteQuery, createQuery);
-    }
-
-    if (changeType === permChangeTypes.save) {
-      const createQuery = {
-        type: 'create_' + query + '_permission',
-        args: {
-          table: { name: table, schema: currentSchema },
-          role: role,
-          permission: permissionsState[query],
-        },
-      };
-
-      const deleteQuery = {
-        type: 'drop_' + query + '_permission',
-        args: {
-          table: { name: table, schema: currentSchema },
-          role: role,
-        },
-      };
-      migration.add(createQuery, deleteQuery);
->>>>>>> 0c6c6fb1
     }
 
     // Apply migration
@@ -918,8 +793,8 @@
     makeMigrationCall(
       dispatch,
       getState,
-      migration.upMigration,
-      migration.downMigration,
+      permissionsUpQueries,
+      permissionsDownQueries,
       migrationName,
       customOnSuccess,
       customOnError,
