--- conflicted
+++ resolved
@@ -288,13 +288,8 @@
   subTableP2Setup qt trid etc
 
 runCreateEventTriggerQuery
-<<<<<<< HEAD
-  :: (QErrM m, UserInfoM m, CacheRWM m, MonadTx m, MonadIO m)
+  :: (QErrM m, UserInfoM m, CacheRWM m, MonadTx m, MonadIO m, HasSQLGenCtx m)
   => CreateEventTriggerQuery -> m EncJSON
-=======
-  :: (QErrM m, UserInfoM m, CacheRWM m, MonadTx m, MonadIO m, HasSQLGenCtx m)
-  => CreateEventTriggerQuery -> m RespBody
->>>>>>> 6ecc187e
 runCreateEventTriggerQuery q = do
   (qt, replace, etc) <- subTableP1 q
   subTableP2 qt replace etc
