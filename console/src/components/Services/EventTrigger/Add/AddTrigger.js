--- conflicted
+++ resolved
@@ -41,10 +41,7 @@
       advancedExpanded: false,
       supportColumnChangeFeature: false,
       supportWebhookEnv: false,
-<<<<<<< HEAD
-=======
       supportRetryTimeout: false,
->>>>>>> 51dd6157
     };
   }
   componentDidMount() {
