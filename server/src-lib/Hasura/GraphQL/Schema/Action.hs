--- conflicted
+++ resolved
@@ -68,7 +68,7 @@
       ActionExecutionContext
       actionName
       (_adOutputType definition)
-      (_aiOutputFields actionInfo)
+      (getActionOutputFields $ _aiOutputObject actionInfo)
       definitionList
       (_adHandler definition)
       (_adHeaders definition)
@@ -162,7 +162,6 @@
       where
         idDescription = G.Description $ "id of the action: " <>> actionName
 
-<<<<<<< HEAD
 mkPGFieldType
   :: ObjectFieldName
   -> (G.GType, OutputFieldTypeInfo)
@@ -181,27 +180,6 @@
       case Map.lookup fieldName fieldReferences of
         Just columnInfo -> unsafePGColumnToRepresentation $ pgiType columnInfo
         Nothing         -> PGJSON
-=======
-mkActionFieldsAndTypes
-  :: ActionInfo
-  -> ActionPermissionInfo
-  -> ( Maybe (ActionSelectOpContext, ObjFldInfo, TypeInfo)
-       -- context, field, response type info
-     , (ActionExecutionContext, ObjFldInfo) -- mutation field
-     , FieldMap
-     )
-mkActionFieldsAndTypes actionInfo permission =
-  ( mkQueryField actionName comment definition definitionList
-  , mkMutationField actionName actionInfo definitionList
-  , fieldMap
-  )
-  where
-    actionName = _aiName actionInfo
-    annotatedOutputType = _aiOutputObject actionInfo
-    definition = _aiDefinition actionInfo
-    roleName = _apiRole permission
-    comment = _aiComment actionInfo
->>>>>>> dc31b835
 
 
 mkDefinitionList :: AnnotatedObjectType -> HashMap ObjectFieldName PGColumnInfo -> [(PGCol, PGScalarType)]
@@ -270,30 +248,28 @@
     actionOutputBaseType =
       G.getBaseType $ unGraphQLType $ _adOutputType $ _aiDefinition actionInfo
 
-<<<<<<< HEAD
 mkFieldReferences :: AnnotatedObjectType -> HashMap ObjectFieldName PGColumnInfo
 mkFieldReferences annotatedOutputType=
   Map.unions $ map _trFieldMapping $ Map.elems $
   _aotRelationships annotatedOutputType
 
 mkMutationActionFieldsAndTypes
-  :: (QErrM m)
-  => ActionInfo
-  -> AnnotatedObjectType
+  :: ActionInfo
   -> ActionPermissionInfo
   -> ActionMutationKind
-  -> m ( Maybe (ActionSelectOpContext, ObjFldInfo, TypeInfo)
+  -> ( Maybe (ActionSelectOpContext, ObjFldInfo, TypeInfo)
        -- context, field, response type info
      , (ActionMutationExecutionContext, ObjFldInfo) -- mutation field
      , FieldMap
      )
-mkMutationActionFieldsAndTypes actionInfo annotatedOutputType permission kind =
-  return ( mkQueryField actionName comment definition definitionList kind
-         , mkMutationActionField actionName actionInfo definitionList kind
-         , fieldMap
-         )
+mkMutationActionFieldsAndTypes actionInfo permission kind =
+  ( mkQueryField actionName comment definition definitionList kind
+  , mkMutationActionField actionName actionInfo definitionList kind
+  , fieldMap
+  )
   where
     actionName = _aiName actionInfo
+    annotatedOutputType = _aiOutputObject actionInfo
     definition = _aiDefinition actionInfo
     roleName = _apiRole permission
     comment = _aiComment actionInfo
@@ -306,20 +282,19 @@
     fieldMap = mkFieldMap annotatedOutputType actionInfo fieldReferences roleName
 
 mkQueryActionFieldsAndTypes
-  :: (QErrM m)
-  => ActionInfo
-  -> AnnotatedObjectType
+  :: ActionInfo
   -> ActionPermissionInfo
-  -> m ((ActionExecutionContext, ObjFldInfo)
+  -> ((ActionExecutionContext, ObjFldInfo)
      , FieldMap
      )
-mkQueryActionFieldsAndTypes actionInfo annotatedOutputType permission =
-  return ( mkQueryActionField actionName actionInfo definitionList
-         , fieldMap
-         )
+mkQueryActionFieldsAndTypes actionInfo permission =
+  ( mkQueryActionField actionName actionInfo definitionList
+  , fieldMap
+  )
   where
     actionName = _aiName actionInfo
     roleName = _apiRole permission
+    annotatedOutputType = _aiOutputObject actionInfo
 
     fieldReferences = mkFieldReferences annotatedOutputType
 
@@ -328,55 +303,29 @@
     fieldMap = mkFieldMap annotatedOutputType actionInfo fieldReferences roleName
 
 mkMutationActionSchemaOne
-  :: (QErrM m)
-  => AnnotatedObjects
-  -> ActionInfo
+  :: ActionInfo
   -> ActionMutationKind
-  -> m (Map.HashMap RoleName
+  -> Map.HashMap RoleName
          ( Maybe (ActionSelectOpContext, ObjFldInfo, TypeInfo)
          , (ActionMutationExecutionContext, ObjFldInfo)
          , FieldMap
          )
-       )
-mkMutationActionSchemaOne annotatedObjects actionInfo kind = do
-  annotatedOutputType <- onNothing
-      (Map.lookup (ObjectTypeName actionOutputBaseType) annotatedObjects) $
-      throw500 $ "missing annotated type for: " <> showNamedTy actionOutputBaseType
-  forM permissions $ \permission ->
-    mkMutationActionFieldsAndTypes actionInfo annotatedOutputType permission kind
+mkMutationActionSchemaOne actionInfo kind = do
+  flip Map.map permissions $ \permission ->
+    mkMutationActionFieldsAndTypes actionInfo permission kind
   where
     adminPermission = ActionPermissionInfo adminRole
     permissions = Map.insert adminRole adminPermission $ _aiPermissions actionInfo
-    actionOutputBaseType =
-      G.getBaseType $ unGraphQLType $ _adOutputType $ _aiDefinition actionInfo
 
 mkQueryActionSchemaOne
-  :: (QErrM m)
-  => AnnotatedObjects
-  -> ActionInfo
-  -> m (Map.HashMap RoleName
+  :: ActionInfo
+  -> Map.HashMap RoleName
          ( (ActionExecutionContext, ObjFldInfo)
          , FieldMap
          )
-       )
-mkQueryActionSchemaOne annotatedObjects actionInfo = do
-  annotatedOutputType <- onNothing
-      (Map.lookup (ObjectTypeName actionOutputBaseType) annotatedObjects) $
-      throw500 $ "missing annotated type for: " <> showNamedTy actionOutputBaseType
-  forM permissions $ \permission ->
-    mkQueryActionFieldsAndTypes actionInfo annotatedOutputType permission
-=======
-mkActionSchemaOne
-  :: ActionInfo
-  -> Map.HashMap RoleName
-       ( Maybe (ActionSelectOpContext, ObjFldInfo, TypeInfo)
-       , (ActionExecutionContext, ObjFldInfo)
-       , FieldMap
-       )
-mkActionSchemaOne actionInfo =
+mkQueryActionSchemaOne actionInfo =
   flip Map.map permissions $ \permission ->
-    mkActionFieldsAndTypes actionInfo permission
->>>>>>> dc31b835
+    mkQueryActionFieldsAndTypes actionInfo permission
   where
     adminPermission = ActionPermissionInfo adminRole
     permissions = Map.insert adminRole adminPermission $ _aiPermissions actionInfo
@@ -387,43 +336,31 @@
 mkActionsSchema =
   foldl'
   (\aggregate actionInfo ->
-<<<<<<< HEAD
      case _adType $ _aiDefinition actionInfo of
        ActionQuery ->
-         Map.foldrWithKey fQuery aggregate <$> mkQueryActionSchemaOne annotatedObjects actionInfo
+         Map.foldrWithKey (accumulateQuery (_aiPgScalars actionInfo)) aggregate $ mkQueryActionSchemaOne actionInfo
        ActionMutation kind ->
-         Map.foldrWithKey fMutation aggregate <$> mkMutationActionSchemaOne annotatedObjects actionInfo kind
-=======
-     Map.foldrWithKey (accumulate (_aiPgScalars actionInfo)) aggregate $ mkActionSchemaOne actionInfo
->>>>>>> dc31b835
+         Map.foldrWithKey (accumulateMutation (_aiPgScalars actionInfo)) aggregate $ mkMutationActionSchemaOne actionInfo kind
   )
   mempty
   where
     -- we'll need to add uuid and timestamptz for actions
-<<<<<<< HEAD
-    newRoleState = (mempty, addScalarToTyAgg PGJSON $
-                            addScalarToTyAgg PGTimeStampTZ $
-                            addScalarToTyAgg PGUUID mempty)
-    fQuery roleName (actionField, fields) =
-      Map.alter (Just . addToStateSync . fromMaybe newRoleState) roleName
+    mkNewRoleState pgScalars =
+      ( mempty
+      , foldr addScalarToTyAgg mempty $
+        pgScalars <> Set.fromList [PGJSON, PGTimeStampTZ, PGUUID]
+      )
+
+    accumulateQuery pgScalars roleName (actionField, fields) =
+      Map.alter (Just . addToStateSync . fromMaybe (mkNewRoleState pgScalars)) roleName
       where
         addToStateSync (rootFields, tyAgg) =
           ( addQueryField (first QCAction actionField) rootFields
           , addFieldsToTyAgg fields tyAgg
           )
 
-    fMutation roleName (queryFieldM, actionField, fields) =
-      Map.alter (Just . addToState . fromMaybe newRoleState) roleName
-=======
-    mkNewRoleState pgScalars =
-      ( mempty
-      , foldr addScalarToTyAgg mempty $
-        pgScalars <> Set.fromList [PGJSON, PGTimeStampTZ, PGUUID]
-      )
-
-    accumulate pgScalars roleName (queryFieldM, mutationField, fields) =
+    accumulateMutation pgScalars roleName (queryFieldM, actionField, fields) =
       Map.alter (Just . addToState . fromMaybe (mkNewRoleState pgScalars)) roleName
->>>>>>> dc31b835
       where
         addToState = case queryFieldM of
           Just (fldCtx, fldDefinition, responseTypeInfo) ->
