import PropTypes from 'prop-types';
import React, { Component } from 'react';
import AceEditor from 'react-ace';
import Tooltip from 'react-bootstrap/lib/Tooltip';
import InputGroup from 'react-bootstrap/lib/InputGroup';
import OverlayTrigger from 'react-bootstrap/es/OverlayTrigger';
import 'brace/mode/json';
import 'brace/theme/github';

import { RESET } from '../TableModify/ModifyActions';
import {
  permChangeTypes,
  permOpenEdit,
  permAddTableSchemas,
  permSetFilter,
  permSetFilterSameAs,
  permToggleColumn,
  permToggleAllColumns,
  permAllowAll,
  permCloseEdit,
  permSetRoleName,
  permChangePermissions,
  // permToggleAllowUpsert,
  permToggleAllowAggregation,
  permToggleModifyLimit,
  permCustomChecked,
  // permRemoveRole,
  permSetBulkSelect,
  permRemoveMultipleRoles,
  permSetApplySamePerm,
  permDelApplySamePerm,
  applySamePermissionsBulk,
  SET_PRESET_VALUE,
  CREATE_NEW_PRESET,
  DELETE_PRESET,
  X_HASURA_CONST,
} from './Actions';

import PermissionBuilder from './PermissionBuilder/PermissionBuilder';
import TableHeader from '../TableCommon/TableHeader';
import ViewHeader from '../TableBrowseRows/ViewHeader';
import CollapsibleToggle from '../../../Common/CollapsibleToggle/CollapsibleToggle';
import EnhancedInput from '../../../Common/InputChecker/InputChecker';

import { setTable, fetchViewInfoFromInformationSchema } from '../DataActions';
import { getIngForm, getEdForm, escapeRegExp } from '../utils';
import { allOperators, getLegacyOperator } from './PermissionBuilder/utils';
import Button from '../../../Common/Button/Button';
import { defaultPresetsState } from '../DataState';

class Permissions extends Component {
  constructor() {
    super();

    this.state = {
      viewInfo: {},
      presetsInfo: {
        insert: {
          columnTypeMap: {},
        },
        update: {
          columnTypeMap: {},
        },
      },
    };
  }

  componentDidMount() {
    this.props.dispatch({ type: RESET });
<<<<<<< HEAD
    const currentTableSchema = this.props.allSchemas.find(
      t =>
        t.table_name === this.props.tableName &&
        t.table_schema === this.props.currentSchema
=======

    const currentSchema = this.props.allSchemas.find(
      t => t.table_name === this.props.tableName
>>>>>>> 49535e44
    );

    if (!currentTableSchema) {
      alert('Invalid schema');
      return;
    }

    this.props.dispatch(setTable(this.props.tableName));
    this.props
      .dispatch(
        fetchViewInfoFromInformationSchema(
          currentTableSchema.table_schema,
          this.props.tableName
        )
      )
      .then(r => {
        if (r.length > 0) {
          this.setState({ viewInfo: r[0] });
        }
      });
  }

  render() {
    const {
      dispatch,
      tableName,
      tableType,
      allSchemas,
      ongoingRequest,
      lastError,
      lastFormError,
      lastSuccess,
      permissionsState,
      migrationMode,
      currentSchema,
    } = this.props;

    const styles = require('../TableModify/ModifyTable.scss');

    const getAllRoles = allTableSchemas => {
      const _allRoles = [];

      allTableSchemas.forEach(tableSchema => {
        if (tableSchema.permissions) {
          tableSchema.permissions.forEach(p => {
            if (!_allRoles.includes(p.role_name)) {
              _allRoles.push(p.role_name);
            }
          });
        }
      });

      _allRoles.sort();

      return _allRoles;
    };

    const addTooltip = (text, tooltip) => {
      return (
        <span>
          <span className={styles.add_mar_right_small}>{text}</span>
          <OverlayTrigger placement="right" overlay={tooltip}>
            <i className="fa fa-question-circle" aria-hidden="true" />
          </OverlayTrigger>
        </span>
      );
    };

    const getQueryFilterKey = query => {
      return query === 'insert' ? 'check' : 'filter';
    };

    /********************/

    const getAlertHtml = (
      _ongoingRequest,
      _lastError,
      _lastSuccess,
      _lastFormError
    ) => {
      let alertText = '';
      let alertStyle = '';
      if (_ongoingRequest) {
        alertText = 'Saving...';
        alertStyle = 'alert-warning';
      } else if (_lastError) {
        alertText = `Error: ${JSON.stringify(_lastError)}`;
        alertStyle = 'alert-danger';
      } else if (_lastSuccess) {
        alertText = 'Saved!';
        alertStyle = 'alert-success';
      } else if (_lastFormError) {
        alertText = _lastFormError;
        alertStyle = 'alert-warning';
      }

      return (
        <div className={`hidden alert ${alertStyle}`} role="alert">
          {alertText}
        </div>
      );
    };

    const getHeader = tableSchema => {
      const getViewHeader = () => {
        return (
          <ViewHeader
            dispatch={dispatch}
            tableName={tableName}
            tabName="permissions"
            migrationMode={migrationMode}
            currentSchema={currentSchema}
          />
        );
      };

      const getTableHeader = () => {
        return (
          <TableHeader
            dispatch={dispatch}
            tableName={tableName}
            tabName="permissions"
            migrationMode={migrationMode}
            currentSchema={currentSchema}
          />
        );
      };

      const isView = tableSchema.detail.table_type !== 'BASE TABLE';

      return isView ? getViewHeader() : getTableHeader();
    };

    const getPermissionsTable = (tableSchema, queryTypes, roleList) => {
      const permissionsSymbols = {
        fullAccess: (
          <i
            className={'fa fa-check ' + styles.permissionSymbolFA}
            aria-hidden="true"
          />
        ),
        noAccess: (
          <i
            className={'fa fa-times ' + styles.permissionSymbolNA}
            aria-hidden="true"
          />
        ),
        partialAccess: (
          <i
            className={'fa fa-filter ' + styles.permissionSymbolPA}
            aria-hidden="true"
          />
        ),
      };

      const getPermissionsLegend = () => (
        <div>
          <div className={styles.permissionsLegend}>
            <span className={styles.permissionsLegendValue}>
              {permissionsSymbols.fullAccess} : full access
            </span>
            <span className={styles.permissionsLegendValue}>
              {permissionsSymbols.noAccess} : no access
            </span>
            <span className={styles.permissionsLegendValue}>
              {permissionsSymbols.partialAccess} : partial access
            </span>
          </div>
        </div>
      );

      const getViewPermissionNote = () => {
        let note;

        let showNote = false;
        if (
          tableType === 'view' &&
          !(
            this.state.viewInfo &&
            'is_insertable_into' in this.state.viewInfo &&
            this.state.viewInfo.is_insertable_into === 'YES'
          ) &&
          !(
            this.state.viewInfo &&
            'is_updatable' in this.state.viewInfo &&
            this.state.viewInfo.is_updatable === 'YES'
          )
        ) {
          showNote = true;
        }

        if (showNote) {
          note = (
            <div className={styles.permissionsLegend}>
              <i className="fa fa-question-circle" aria-hidden="true" />
              &nbsp; You cannot insert/update into this view
            </div>
          );
        }

        return note;
      };

      const getPermissionsTableHead = () => {
        const _permissionsHead = [];

        _permissionsHead.push(<td key={-1}>Actions</td>);
        _permissionsHead.push(<td key={-2}>Role</td>);

        queryTypes.forEach((queryType, i) => {
          _permissionsHead.push(<td key={i}>{queryType}</td>);
        });

        return (
          <thead>
            <tr>{_permissionsHead}</tr>
          </thead>
        );
      };

      const getPermissionsTableBody = () => {
        const _permissionsRowsHtml = [];

        const getPermissionsTableRow = (role, newPermRow = null) => {
          const dispatchOpenEdit = queryType => () => {
            if (newPermRow && permissionsState.newRole !== '') {
              dispatch(
                permOpenEdit(tableSchema, permissionsState.newRole, queryType)
              );
            } else if (role !== '') {
              dispatch(permOpenEdit(tableSchema, role, queryType));
            } else {
              document.getElementById('newRoleInput').focus();
            }
          };

          const dispatchCloseEdit = () => {
            dispatch(permCloseEdit());
          };

          const dispatchRoleNameChange = e => {
            dispatch(permSetRoleName(e.target.value));
          };

          const dispatchBulkSelect = e => {
            const isChecked = e.target.checked;
            const selectedRole = e.target.getAttribute('data-role');
            dispatch(permSetBulkSelect(isChecked, selectedRole));
          };

          // const dispatchDeletePermission = () => {
          //   const isConfirm = window.confirm(
          //     'Are you sure you want to delete the permission for role ' + role + '?'
          //   );
          //   if (isConfirm) {
          //     dispatch(permRemoveRole(tableSchema, role));
          //   }
          // };

          const getEditLink = () => {
            return (
              <span className={styles.editPermsLink}>
                <i className="fa fa-pencil" aria-hidden="true" />
              </span>
            );
          };

          const getRoleQueryPermission = queryType => {
            let _permission;

            const rolePermissions = {};
            tableSchema.permissions.forEach(
              p => (rolePermissions[p.role_name] = p.permissions)
            );

            if (role === 'admin') {
              _permission = permissionsSymbols.fullAccess;
            } else if (!Object.keys(rolePermissions).includes(role)) {
              _permission = permissionsSymbols.noAccess;
            } else {
              const permissions = rolePermissions[role][queryType];

              if (permissions) {
                let checkColumns;
                let filterKey;

                if (queryType === 'select' || queryType === 'update') {
                  checkColumns = true;
                  filterKey = 'filter';
                } else if (queryType === 'insert') {
                  checkColumns = true;
                  filterKey = 'check';
                } else if (queryType === 'delete') {
                  checkColumns = false;
                  filterKey = 'filter';
                }

                if (JSON.stringify(permissions[filterKey]) === '{}') {
                  if (
                    checkColumns &&
                    !permissions.columns.includes('*') &&
                    permissions.columns.length !== tableSchema.columns.length
                  ) {
                    _permission = permissionsSymbols.partialAccess;
                  } else {
                    _permission = permissionsSymbols.fullAccess;
                  }
                } else {
                  _permission = permissionsSymbols.partialAccess;
                }
              } else {
                _permission = permissionsSymbols.noAccess;
              }
            }

            return _permission;
          };

          const _permissionsRowHtml = [];
          if (role === 'admin' || role === '') {
            _permissionsRowHtml.push(<td key={-1} />);
          } else {
            const bulkSelect = permissionsState.bulkSelect;

            // const deleteIcon = (
            //   <i
            //     onClick={dispatchDeletePermission}
            //     className={styles.permissionDelete + ' fa fa-close'}
            //     title="Remove all permissions"
            //     aria-hidden="true"
            //   />
            // );

            _permissionsRowHtml.push(
              <td key={-1}>
                <div>
                  <input
                    onChange={dispatchBulkSelect}
                    checked={bulkSelect.filter(e => e === role).length}
                    data-role={role}
                    title="Select for bulk actions"
                    type="checkbox"
                  />
                  {/*{deleteIcon}*/}
                </div>
              </td>
            );
          }

          if (newPermRow) {
            const isNewRole = !roleList.includes(permissionsState.newRole);

            _permissionsRowHtml.push(
              <td key={-2}>
                <input
                  id="newRoleInput"
                  className={`form-control ${styles.newRoleInput}`}
                  onChange={dispatchRoleNameChange}
                  type="text"
                  placeholder="Enter new role"
                  value={isNewRole ? permissionsState.newRole : ''}
                  data-test="role-textbox"
                />
              </td>
            );
          } else {
            _permissionsRowHtml.push(<td key={-2}>{role}</td>);
          }

          queryTypes.forEach((queryType, i) => {
            const isEditAllowed = role !== 'admin';
            const isCurrEdit =
              permissionsState.role === role &&
              permissionsState.query === queryType;

            let editLink = '';
            let className = '';
            let onClick = () => {};
            if (isEditAllowed) {
              editLink = getEditLink();

              className += styles.clickableCell;
              onClick = dispatchOpenEdit(queryType);
              if (isCurrEdit) {
                onClick = dispatchCloseEdit;
                className += ` ${styles.currEdit}`;
              }
            }

            _permissionsRowHtml.push(
              <td
                key={i}
                className={className}
                onClick={onClick}
                title="Edit permissions"
                data-test={`${role}-${queryType}`}
              >
                {getRoleQueryPermission(queryType)}
                {editLink}
              </td>
            );
          });

          return _permissionsRowHtml;
        };

        // add admin to roles
        const _roleList = ['admin'].concat(roleList);

        _roleList.forEach((role, i) => {
          _permissionsRowsHtml.push(
            <tr key={i}>{getPermissionsTableRow(role)}</tr>
          );
        });

        // new role row
        _permissionsRowsHtml.push(
          <tr key="newPerm">{getPermissionsTableRow('', true)}</tr>
        );

        return <tbody>{_permissionsRowsHtml}</tbody>;
      };

      return (
        <div>
          {getPermissionsLegend()}
          {getViewPermissionNote()}
          <table className={`table table-bordered ${styles.permissionsTable}`}>
            {getPermissionsTableHead()}
            {getPermissionsTableBody()}
          </table>
        </div>
      );
    };

    const getBulkSection = tableSchema => {
      if (!permissionsState.bulkSelect.length) {
        return;
      }

      const getSelectedRoles = () => {
        const bulkSelect = permissionsState.bulkSelect;

        return bulkSelect.map(r => {
          return (
            <span key={r} className={styles.add_pad_right}>
              <b>{r}</b>{' '}
            </span>
          );
        });
      };

      const handleBulkRemoveClick = () => {
        if (window.confirm('Are you sure?')) {
          dispatch(permRemoveMultipleRoles(tableSchema));
        }
      };

      return (
        <div className={styles.activeEdit}>
          <div className={styles.editPermsHeading}>Apply Bulk Actions</div>
          <div>
            <span className={styles.add_pad_right}>Selected Roles</span>
            {getSelectedRoles()}
          </div>
          <div className={styles.add_mar_top + ' ' + styles.add_mar_bottom_mid}>
            <Button onClick={handleBulkRemoveClick} color="red" size="sm">
              Remove All Permissions
            </Button>
          </div>
        </div>
      );
    };

    const getEditSection = (tableSchema, queryTypes, roleList) => {
      if (!permissionsState.role || !permissionsState.query) {
        return;
      }

      const dispatchCloseEdit = () => {
        dispatch(permCloseEdit());
      };

      const query = permissionsState.query;

      const noPermissions = !permissionsState[query];
      const noPermissionsMsg = 'Set row permissions first';

      let sectionClasses = styles.editPermsSection;
      if (noPermissions) {
        sectionClasses += ' ' + styles.disabled;
      }

      const getSectionHeader = (title, toolTip, sectionStatus) => {
        let sectionStatusHtml;
        if (sectionStatus) {
          sectionStatusHtml = (
            <span className={styles.add_mar_left}>
              - <i className={styles.sectionStatus}>{sectionStatus}</i>
            </span>
          );
        }

        return (
          <div>
            {addTooltip(title, toolTip)} {sectionStatusHtml}
          </div>
        );
      };

      const getRowSection = () => {
        const filterKey = getQueryFilterKey(query);

        let filterString = '';
        if (permissionsState[query]) {
          filterString = JSON.stringify(permissionsState[query][filterKey]);
        }

        const noAccess = filterString === '';
        const noChecks = filterString === '{}';

        // replace legacy operator values
        allOperators.forEach(operator => {
          const currentString = '"' + operator + '"';
          const legacyString = '"' + getLegacyOperator(operator) + '"';

          filterString = filterString.replace(
            new RegExp(escapeRegExp(legacyString), 'g'),
            currentString
          );
        });

        const getFilterOptions = () => {
          const dispatchAllowAll = () => {
            dispatch(permAllowAll());
          };

          const dispatchSetFilterSameAs = filter => () => {
            dispatch(permSetFilterSameAs(JSON.parse(filter)));
          };

          const dispatchCustomChecked = () => {
            dispatch(permCustomChecked());
          };

          // return queries grouped by filterString i.e. { filterString: [query] }
          const getFilterQueries = () => {
            const _filterQueries = {};
            queryTypes.forEach(queryType => {
              if (queryType === permissionsState.query) {
                return;
              }

              const queryFilterKey = getQueryFilterKey(queryType);

              let queryFilterString = '';
              if (permissionsState[queryType]) {
                queryFilterString = JSON.stringify(
                  permissionsState[queryType][queryFilterKey]
                );
              }

              if (queryFilterString) {
                _filterQueries[queryFilterString] =
                  _filterQueries[queryFilterString] || [];
                _filterQueries[queryFilterString].push(queryType);
              }
            });

            return _filterQueries;
          };

          const _filterOptionsSection = [];

          const filterQueries = getFilterQueries();

          const selectedValue = (
            <AceEditor
              mode="json"
              value={filterString}
              readOnly
              theme="github"
              height="5em"
              maxLines={5}
              width="100%"
              showPrintMargin={false}
              key={-3}
            />
          );

          const getFilterRadio = (key, checked, value, onClick, label) => (
            <div className="radio" key={key}>
              <label>
                <input
                  type="radio"
                  checked={checked}
                  value={value}
                  onClick={onClick}
                  readOnly
                />
                {label}
              </label>
            </div>
          );

          // TODO: add no access option

          const addNoChecksOption = () => {
            const isSelected = !permissionsState.custom_checked && noChecks;

            // Add allow all option
            let allowAllQueryInfo = '';
            if (filterQueries['{}']) {
              allowAllQueryInfo = (
                <i className={styles.add_mar_left_small}>
                  (Same as <b>{filterQueries['{}'].join(', ')}</b>)
                </i>
              );
            }

            const allowAllLabel = (
              <span data-test="without-checks">
                Without any checks {allowAllQueryInfo}
              </span>
            );

            _filterOptionsSection.push(
              getFilterRadio(
                -1,
                isSelected,
                'AllowAll',
                dispatchAllowAll,
                allowAllLabel
              )
            );

            if (isSelected) {
              _filterOptionsSection.push(selectedValue);
            }
          };

          const addSameAsOptions = () => {
            // Add other query options
            Object.keys(filterQueries).forEach((filter, i) => {
              if (filter === '{}') {
                return;
              }

              const isSelected =
                !permissionsState.custom_checked && filterString === filter;

              const queries = filterQueries[filter].join(', ');
              const queryLabel = (
                <span data-test="mutual-check">
                  With same custom checks as <b>{queries}</b>
                </span>
              );
              _filterOptionsSection.push(
                getFilterRadio(
                  i,
                  isSelected,
                  queries,
                  dispatchSetFilterSameAs(filter),
                  queryLabel
                )
              );

              if (isSelected) {
                _filterOptionsSection.push(selectedValue);
              }
            });
          };

          const addCustomCheckOption = () => {
            const dispatchFuncSetFilter = filter =>
              permSetFilter(JSON.parse(filter));

            const dispatchFuncAddTableSchemas = schemaNames =>
              permAddTableSchemas(schemaNames);

            const isUniqueFilter =
              filterString !== '' &&
              filterString !== '{}' &&
              !filterQueries[filterString];

            const isSelected =
              permissionsState.custom_checked || isUniqueFilter;

            const customCheckToolTip = (
              <Tooltip id="tooltip-custom-check">
                Create custom check using permissions builder
              </Tooltip>
            );

            const customChecklabel = (
              <span data-test="custom-check">
                <span className={styles.add_mar_right}>With custom check:</span>
                <OverlayTrigger placement="right" overlay={customCheckToolTip}>
                  <i className="fa fa-question-circle" aria-hidden="true" />
                </OverlayTrigger>
              </span>
            );

            _filterOptionsSection.push(
              getFilterRadio(
                -2,
                isSelected,
                'Custom',
                dispatchCustomChecked,
                customChecklabel
              )
            );

            if (isSelected) {
              _filterOptionsSection.push(selectedValue);

              _filterOptionsSection.push(
                <PermissionBuilder
                  dispatchFuncSetFilter={dispatchFuncSetFilter}
                  dispatchFuncAddTableSchemas={dispatchFuncAddTableSchemas}
                  tableName={tableName}
                  schemaName={currentSchema}
                  allTableSchemas={permissionsState.tableSchemas}
                  filter={filterString}
                  dispatch={dispatch}
                  key={-4}
                />
              );
            }
          };

          addNoChecksOption();
          addSameAsOptions();
          addCustomCheckOption();

          return _filterOptionsSection;
        };

        const getLimitSection = () => {
          const dispatchLimit = limit => {
            const parsedLimit = parseInt(limit, 10);
            dispatch(permToggleModifyLimit(parsedLimit));
          };

          let _limitSection;

          const rowLimitTooltip = (
            <Tooltip id="tooltip-row-permissions">
              Set limit on number of rows fetched per request
            </Tooltip>
          );

          if (query === 'select') {
            const limitValue =
              permissionsState.select && permissionsState.select.limit
                ? permissionsState.select.limit
                : '';

            _limitSection = (
              <div className={styles.inline_block}>
                <label>Limit number of rows:</label>
                <input
                  className={
                    styles.mar_small_left + ' form-control ' + styles.limitInput
                  }
                  value={limitValue}
                  onChange={e => dispatchLimit(e.target.value)}
                  disabled={noPermissions}
                  title={noPermissions ? noPermissionsMsg : ''}
                  type="number"
                  min="0"
                />
                <div className={styles.clear_fix} />
              </div>
            );

            return addTooltip(_limitSection, rowLimitTooltip);
          }
        };

        const rowPermissionTooltip = (
          <Tooltip id="tooltip-row-permissions">
            Set permission rule for {getIngForm(permissionsState.query)} rows
          </Tooltip>
        );

        const rowSectionTitle = 'Row ' + query + ' permissions';

        let rowSectionStatus;
        if (noAccess) {
          rowSectionStatus = 'no access';
        } else if (noChecks) {
          rowSectionStatus = 'without any checks';
        } else {
          rowSectionStatus = 'with custom check';
        }

        return (
          <CollapsibleToggle
            title={getSectionHeader(
              rowSectionTitle,
              rowPermissionTooltip,
              rowSectionStatus
            )}
            useDefaultTitleStyle
            testId={'toggle-row-permission'}
            isOpen={noAccess}
          >
            <div className={styles.editPermsSection}>
              <div>
                <div>
                  Allow role <b>{permissionsState.role}</b> to{' '}
                  {permissionsState.query} <b>rows</b>:
                </div>
                {getFilterOptions()}
              </div>
              <div className={styles.add_mar_top}>{getLimitSection()}</div>
            </div>
          </CollapsibleToggle>
        );
      };

      const getColumnSection = () => {
        const getColumnList = () => {
          const _columnList = [];

          const dispatchToggleColumn = e => {
            const column = e.target.value;
            dispatch(permToggleColumn(column));
          };

          tableSchema.columns.forEach((colObj, i) => {
            const column = colObj.column_name;

            let checked;
            if (permissionsState[query]) {
              if (permissionsState[query].columns === '*') {
                checked = true;
              } else {
                checked = permissionsState[query].columns.includes(column);
              }
            } else {
              checked = false;
            }

            _columnList.push(
              <div key={i} className={styles.columnListElement}>
                <div className="checkbox">
                  <label>
                    <input
                      type="checkbox"
                      checked={checked}
                      value={column}
                      onChange={dispatchToggleColumn}
                      disabled={noPermissions}
                      title={noPermissions ? noPermissionsMsg : ''}
                    />
                    {column}
                  </label>
                </div>
              </div>
            );
          });

          _columnList.push(<div key={-1} className={styles.clear_fix} />);

          return _columnList;
        };

        const getRelationshipsMsg = () => {
          let _relationshipsMsg = '';

          const relationships = tableSchema.relationships.map(
            relObj => relObj.rel_name
          );

          if (relationships.length) {
            _relationshipsMsg = (
              <div className={styles.add_mar_top_small}>
                For <b>relationships</b>, set permissions for the corresponding
                tables/views.
              </div>
            );
          }

          return _relationshipsMsg;
        };

        const getToggleAllBtn = () => {
          const dispatchToggleAllColumns = () => {
            const allColumns = tableSchema.columns.map(c => c.column_name);

            dispatch(permToggleAllColumns(allColumns));
          };

          return (
            <Button
              size={'xs'}
              onClick={dispatchToggleAllColumns}
              disabled={noPermissions}
              title={noPermissions ? noPermissionsMsg : ''}
              data-test={'toggle-all-col-btn'}
            >
              Toggle All
            </Button>
          );
        };

        let _columnSection = '';

        const queriesWithPermColumns = ['select', 'update', 'insert'];

        if (queriesWithPermColumns.includes(query)) {
          const getAccessText = () => {
            let accessText;
            if (query === 'insert') {
              accessText = 'to set input for';
            } else if (query === 'select') {
              accessText = 'to access';
            } else {
              accessText = 'to update';
            }
            return accessText;
          };

          const colPermissionTooltip = (
            <Tooltip id="tooltip-row-permissions">
              Choose columns allowed to be {getEdForm(permissionsState.query)}
            </Tooltip>
          );

          const colSectionTitle = 'Column ' + query + ' permissions';

          let colSectionStatus;
          if (
            !permissionsState[query] ||
            !permissionsState[query].columns.length
          ) {
            colSectionStatus = 'no columns';
          } else if (
            permissionsState[query].columns === '*' ||
            permissionsState[query].columns.length ===
              tableSchema.columns.length
          ) {
            colSectionStatus = 'all columns';
          } else {
            colSectionStatus = 'partial columns';
          }

          _columnSection = (
            <CollapsibleToggle
              title={getSectionHeader(
                colSectionTitle,
                colPermissionTooltip,
                colSectionStatus
              )}
              useDefaultTitleStyle
              testId={'toggle-col-permission'}
            >
              <div
                className={sectionClasses}
                title={noPermissions ? noPermissionsMsg : ''}
              >
                <div>
                  <span className={styles.add_mar_right}>
                    Allow role <b>{permissionsState.role}</b> {getAccessText()}{' '}
                    <b>columns</b>:
                  </span>

                  {getToggleAllBtn()}
                </div>

                {getColumnList()}

                {getRelationshipsMsg()}
              </div>
            </CollapsibleToggle>
          );
        }

        return _columnSection;
      };

      // const getUpsertSection = () => {
      //   if (query !== 'insert') {
      //     return;
      //   }
      //
      //   const dispatchToggleAllowUpsert = checked => {
      //     dispatch(permToggleAllowUpsert(checked));
      //   };
      //
      //   const upsertAllowed = permissionsState.insert
      //     ? permissionsState.insert.allow_upsert
      //     : false;
      //
      //   const upsertToolTip = (
      //     <Tooltip id="tooltip-upsert">
      //       Allow upsert queries. Upsert lets you update a row if it already
      //       exists, otherwise insert it
      //     </Tooltip>
      //   );
      //
      //   const upsertStatus = upsertAllowed ? 'enabled' : 'disabled';
      //
      //   return (
      //     <CollapsibleToggle
      //       title={getSectionHeader(
      //         'Upsert queries permissions',
      //         upsertToolTip,
      //         upsertStatus
      //       )}
      //       useDefaultTitleStyle
      //       testId={'toggle-upsert-permission'}
      //     >
      //       <div
      //         className={sectionClasses}
      //         title={noPermissions ? noPermissionsMsg : ''}
      //       >
      //         <div className="checkbox">
      //           <label>
      //             <input
      //               type="checkbox"
      //               checked={upsertAllowed}
      //               value="toggle_upsert"
      //               onChange={e => dispatchToggleAllowUpsert(e.target.checked)}
      //               disabled={noPermissions}
      //             />
      //             Allow role <b>{permissionsState.role}</b> to make upsert
      //             queries
      //           </label>
      //         </div>
      //       </div>
      //     </CollapsibleToggle>
      //   );
      // };

      const getPresetsSection = action => {
        if (query !== action) {
          return;
        }

        const { columns } = tableSchema;
        const queryState = permissionsState[query];

        const presets = (queryState && queryState.localPresets) || [
          defaultPresetsState[query],
        ];

        const getPresetValues = () => {
          const setPresetValue = e => {
            // Get the index of the changed value and if both key and value are set create one more object in set
            const inputNode = e.target;

            const indexId =
              inputNode &&
              parseInt(inputNode.getAttribute('data-index-id'), 10);
            const prefixVal =
              inputNode && inputNode.getAttribute('data-prefix-val');
            const actionData = {};

            if (indexId >= 0) {
              actionData.key = 'value';
              actionData.value = (prefixVal || '') + inputNode.value;
              actionData.index = indexId;

              this.props.dispatch({
                type: SET_PRESET_VALUE,
                data: { ...actionData, queryType: query },
              });
            }
          };

          const setPresetKey = e => {
            // Get the index of the changed value and if both key and value are set create one more object in set
            const selectNode = e.target;
            const selectedOption = e.target.selectedOptions[0];

            const indexId =
              selectNode &&
              parseInt(selectNode.getAttribute('data-index-id'), 10);
            const actionData = {};

            if (selectedOption && indexId >= 0) {
              actionData.key = 'key';
              actionData.value = selectNode.value;
              actionData.index = indexId;

              const columnType = selectedOption.getAttribute(
                'data-column-type'
              );

              this.props.dispatch({
                type: SET_PRESET_VALUE,
                data: { ...actionData, queryType: query },
              });

              if (indexId === presets.length - 1) {
                this.props.dispatch({
                  type: CREATE_NEW_PRESET,
                  data: { query },
                });
              }

              this.setState({
                presetsInfo: {
                  ...this.state.presetsInfo,
                  [query]: {
                    ...this.state.presetsInfo[query],
                    columnTypeMap: {
                      ...this.state.presetsInfo[query].columnTypeMap,
                      [indexId]: columnType,
                    },
                  },
                },
              });
            }
          };

          const setPresetType = e => {
            const selectNode = e.target;

            const indexId =
              selectNode &&
              parseInt(selectNode.getAttribute('data-index-id'), 10);
            if (indexId >= 0) {
              // Clearing the stuff just to filter out errored cases
              const actionData = {};
              actionData.key = 'value';
              actionData.value =
                e.target.value === 'session' ? X_HASURA_CONST : '';
              actionData.index = indexId;

              this.props.dispatch({
                type: SET_PRESET_VALUE,
                data: { ...actionData, queryType: query },
              });
            }
          };

          const deletePreset = e => {
            const deleteIndex = parseInt(
              e.target.getAttribute('data-index-id'),
              10
            );
            if (deleteIndex >= 0) {
              this.props.dispatch({
                type: DELETE_PRESET,
                data: {
                  index: deleteIndex,
                  queryType: query,
                },
              });
            }
          };

          const getPresetValueType = preset => {
            let _valueType = '';

            if (preset.key || preset.value) {
              const value = preset.value;
              if (
                typeof value === 'string' &&
                value.toLowerCase().indexOf(X_HASURA_CONST) === 0
              ) {
                _valueType = 'session';
              } else {
                _valueType = 'static';
              }
            }

            return _valueType;
          };

          const getPresetColumnSelect = (preset, index) => {
            const getColumnOptions = () => {
              const _columnOptions = [];

              _columnOptions.push(
                <option value="" disabled key={-1}>
                  Column Name
                </option>
              );

              if (columns && columns.length > 0) {
                columns.forEach((c, i) => {
                  _columnOptions.push(
                    <option
                      value={c.column_name}
                      data-column-type={c.data_type}
                      key={i}
                    >
                      {c.column_name}
                    </option>
                  );
                });
              }

              return _columnOptions;
            };

            return (
              <select
                className="input-sm form-control"
                value={preset.key}
                onChange={setPresetKey}
                data-index-id={index}
                data-test={'column-presets-column-' + index}
                disabled={noPermissions}
                title={noPermissions ? noPermissionsMsg : ''}
              >
                {getColumnOptions()}
              </select>
            );
          };

          const getPresetTypeSelect = (preset, index) => {
            const presetType = getPresetValueType(preset);

            const selectTypeDisabled = !preset.key;

            return (
              <select
                className="input-sm form-control"
                onChange={setPresetType}
                data-index-id={index}
                data-test={'column-presets-type-' + index}
                value={presetType}
                disabled={selectTypeDisabled}
                title={selectTypeDisabled ? 'Choose column first' : ''}
              >
                <option value="" disabled>
                  Select Preset Type
                </option>
                <option value="static">static</option>
                <option value="session">from session variable</option>
              </select>
            );
          };

          const getPresetInput = (preset, index) => {
            let _presetInput;

            const presetType = getPresetValueType(preset);

            const presetInputDisabled = !preset.key;

            if (presetType === 'session') {
              _presetInput = (
                <InputGroup>
                  <InputGroup.Addon>X-Hasura-</InputGroup.Addon>
                  <input
                    className={'input-sm form-control '}
                    placeholder="column_value"
                    value={preset.value.slice(X_HASURA_CONST.length)}
                    onChange={setPresetValue}
                    data-test={'column-presets-value-' + index}
                    data-index-id={index}
                    data-prefix-val={X_HASURA_CONST}
                  />
                </InputGroup>
              );
            } else {
              _presetInput = (
                <EnhancedInput
                  placeholder="column_value"
                  type={
                    index in this.state.presetsInfo[query].columnTypeMap
                      ? this.state.presetsInfo[query].columnTypeMap[index]
                      : ''
                  }
                  value={preset.value}
                  onChange={setPresetValue}
                  data-test={'column-presets-value-' + index}
                  indexId={index}
                  data-prefix-val={X_HASURA_CONST}
                  disabled={presetInputDisabled}
                  title={presetInputDisabled ? 'Choose column first' : ''}
                />
              );
            }

            return _presetInput;
          };

          const getPresetExample = preset => {
            let _presetExample;

            const presetType = getPresetValueType(preset);

            if (presetType === 'session') {
              _presetExample = 'e.g. X-Hasura-User-Id';
            } else {
              _presetExample = 'e.g. false, 1, some-text';
            }

            return <i>{_presetExample}</i>;
          };

          const getDeleteButton = (preset, index) => {
            let _deleteBtn;

            const presetType = getPresetValueType(preset);

            if (presetType) {
              _deleteBtn = (
                <i
                  className="fa-lg fa fa-times"
                  onClick={deletePreset}
                  data-index-id={index}
                />
              );
            }

            return _deleteBtn;
          };

          return presets.map((preset, i) => {
            const rowElementStyle =
              styles.display_inline +
              ' ' +
              styles.add_mar_right +
              ' ' +
              styles.input_element_wrapper;

            return (
              <div className={styles.insertSetConfigRow} key={i}>
                <div className={rowElementStyle}>
                  {getPresetColumnSelect(preset, i)}
                </div>
                <div className={rowElementStyle}>
                  {getPresetTypeSelect(preset, i)}
                </div>
                <div className={rowElementStyle}>
                  {getPresetInput(preset, i)}
                </div>
                <div className={rowElementStyle}>
                  {getPresetExample(preset)}
                </div>
                <div className={rowElementStyle}>
                  {getDeleteButton(preset, i)}
                </div>
              </div>
            );
          });
        };

        const presetTooltip = (
          <Tooltip id="tooltip-insert-set-operations">
            Set static values or session variables as default values for columns
            while {getIngForm(query)}
          </Tooltip>
        );

        let presetStatus = '';
        if (presets.length > 1) {
          presetStatus = presets
            .map(p => p.key)
            .filter(p => p !== '')
            .join(', ');
        } else {
          presetStatus = 'no presets';
        }

        return (
          <CollapsibleToggle
            title={getSectionHeader(
              'Column presets',
              presetTooltip,
              presetStatus
            )}
            useDefaultTitleStyle
            testId={'toggle-presets-permission'}
          >
            <div
              className={sectionClasses}
              title={noPermissions ? noPermissionsMsg : ''}
            >
              <form className={styles.form_permission_insert_set_wrapper}>
                <div className={styles.permission_insert_set_wrapper}>
                  {getPresetValues()}
                </div>
              </form>
            </div>
          </CollapsibleToggle>
        );
      };

      const getAggregationSection = () => {
        if (query !== 'select') {
          return;
        }

        const handleClick = e => {
          dispatch(permToggleAllowAggregation(e.target.checked));
        };

        const aggregationAllowed = permissionsState.select
          ? permissionsState.select.allow_aggregations
          : false;

        const aggregationToolTip = (
          <Tooltip id="tooltip-aggregation">
            Allow queries with aggregate functions like sum, count, avg, max,
            min, etc
          </Tooltip>
        );

        const aggregationStatus = aggregationAllowed ? 'enabled' : 'disabled';

        return (
          <CollapsibleToggle
            title={getSectionHeader(
              'Aggregation queries permissions',
              aggregationToolTip,
              aggregationStatus
            )}
            useDefaultTitleStyle
            testId={'toggle-agg-permission'}
          >
            <div
              className={sectionClasses}
              title={noPermissions ? noPermissionsMsg : ''}
            >
              <div className="checkbox">
                <label>
                  <input
                    type="checkbox"
                    checked={aggregationAllowed}
                    value="toggle_aggregation"
                    onChange={handleClick}
                    disabled={noPermissions}
                    title={noPermissions ? noPermissionsMsg : ''}
                  />
                  Allow role <b>{permissionsState.role}</b> to make aggregation
                  queries
                </label>
              </div>
            </div>
          </CollapsibleToggle>
        );
      };

      const getClonePermsSection = () => {
        // const applySameSelected = e => {
        //   const isChecked = e.target.checked;
        //   const selectedRole = e.target.getAttribute('data-role');
        //   dispatch(permSetSameSelect(isChecked, selectedRole));
        // };

        const applySameBulk = () => {
          if (window.confirm('Are you sure?')) {
            dispatch(applySamePermissionsBulk(tableSchema));
          }
        };

        const applyToList = permissionsState.applySamePermissions;

        const disabledCloneMsg = 'No permissions are set';

        const getApplyToList = () => {
          const _applyToListHtml = [];

          const tableOptions = allSchemas.map(schema => schema.table_name);
          const actionsList = ['insert', 'select', 'update', 'delete'];

          const getApplyToRow = (applyTo, index) => {
            const getSelect = (type, options) => {
              const setApplyTo = e => {
                dispatch(permSetApplySamePerm(index, type, e.target.value));
              };

              const optionsList = options.map((option, i) => (
                <option key={i} value={option}>
                  {option}
                </option>
              ));

              return (
                <select
                  className={
                    styles.fkSelect +
                    ' ' +
                    styles.fkInEdit +
                    ' ' +
                    styles.add_mar_right +
                    ' input-sm form-control'
                  }
                  value={applyTo[type] || ''}
                  onChange={setApplyTo}
                  disabled={noPermissions}
                  title={noPermissions ? disabledCloneMsg : ''}
                >
                  <option disabled value="">
                    Select {type}
                  </option>
                  {optionsList}
                </select>
              );
            };

            const getRemoveIcon = () => {
              let _removeIcon = null;

              const removeApplyTo = () => {
                dispatch(permDelApplySamePerm(index));
              };

              if (applyTo.table || applyTo.role || applyTo.action) {
                _removeIcon = (
                  <i
                    className={`${styles.fontAwosomeClose} fa-lg fa fa-times`}
                    onClick={removeApplyTo}
                  />
                );
              }

              return _removeIcon;
            };

            return (
              <div key={index} className={styles.add_mar_bottom_mid}>
                {getSelect('table', tableOptions)}
                {getSelect('role', roleList)}
                {getSelect('action', actionsList)}
                {getRemoveIcon()}
              </div>
            );
          };

          applyToList.forEach((applyTo, i) => {
            _applyToListHtml.push(getApplyToRow(applyTo, i));
          });

          // add empty row
          _applyToListHtml.push(getApplyToRow({}, applyToList.length));

          return _applyToListHtml;
        };

        const applyToListHtml = getApplyToList();

        let clonePermissionsHtml = null;
        if (applyToListHtml.length) {
          const cloneToolTip = (
            <Tooltip id="tooltip-clone">
              Apply same permissions to other tables/roles/actions
            </Tooltip>
          );

          clonePermissionsHtml = (
            <div>
              <hr />
              <CollapsibleToggle
                title={getSectionHeader('Clone permissions', cloneToolTip)}
                useDefaultTitleStyle
                testId={'toggle-clone-permission'}
              >
                <div
                  className={sectionClasses}
                  title={noPermissions ? disabledCloneMsg : ''}
                >
                  <div>Apply same permissions for:</div>
                  <div className={styles.add_mar_top_small}>
                    {applyToListHtml}
                  </div>
                  <div className={styles.add_mar_top}>
                    <b>Note:</b> While applying permissions for other tables,
                    the column permissions and presets will be ignored
                  </div>
                  <Button
                    onClick={applySameBulk}
                    className={styles.add_mar_top}
                    color="yellow"
                    size="sm"
                    disabled={!permissionsState.applySamePermissions.length}
                  >
                    Save Permissions
                  </Button>
                </div>
              </CollapsibleToggle>
            </div>
          );
        }

        return clonePermissionsHtml;
      };

      const getButtonsSection = () => {
        const dispatchSavePermissions = () => {
          dispatch(permChangePermissions(permChangeTypes.save));
        };

        const dispatchRemoveAccess = () => {
          const isOk = confirm('Are you sure?');
          if (isOk) {
            dispatch(permChangePermissions(permChangeTypes.delete));
          }
        };

        const getPermActionButton = (
          value,
          color,
          onClickFn,
          disabled,
          title
        ) => (
          <Button
            className={styles.add_mar_right}
            color={color}
            size="sm"
            onClick={onClickFn}
            disabled={disabled}
            title={title}
            data-test={`${value.split(' ').join('-')}-button`}
          >
            {value}
          </Button>
        );

        const rolePermissions = tableSchema.permissions.find(
          p => p.role_name === permissionsState.role
        );
        const currQueryPermissions = rolePermissions
          ? rolePermissions.permissions[permissionsState.query]
          : undefined;
        const newQueryPermissions = permissionsState[permissionsState.query];

        const applySameSelected = permissionsState.applySamePermissions.length;
        const permsChanged =
          JSON.stringify(newQueryPermissions) !==
          JSON.stringify(currQueryPermissions);

        const disableSave = applySameSelected || !permsChanged;
        const disableRemoveAccess = !currQueryPermissions;

        const saveButton = getPermActionButton(
          'Save Permissions',
          'yellow',
          dispatchSavePermissions,
          disableSave,
          !permsChanged ? 'No changes made' : ''
        );

        const removeAccessButton = getPermActionButton(
          'Delete Permissions',
          'red',
          dispatchRemoveAccess,
          disableRemoveAccess,
          disableRemoveAccess ? 'No permissions set' : ''
        );

        return (
          <div className={styles.add_mar_top + ' ' + styles.add_pad_left}>
            {saveButton}
            {removeAccessButton}
          </div>
        );
      };

      return (
        <div
          key={`${permissionsState.role}-${permissionsState.query}`}
          className={styles.activeEdit}
        >
          <div className={styles.editPermsHeading}>
            <span className={styles.add_mar_right}>
              <Button
                size="xs"
                onClick={dispatchCloseEdit}
                data-test={'close-button'}
              >
                Close
              </Button>
            </span>
            <span className={styles.add_mar_right}>
              Role: {permissionsState.role}
            </span>
            <span>Action: {permissionsState.query}</span>
          </div>
          <div>
            {getRowSection()}
            {getColumnSection()}
            {getAggregationSection()}
            {/*{getUpsertSection()}*/}
            {getPresetsSection('insert')}
            {getPresetsSection('update')}
            {getButtonsSection()}
            {getClonePermsSection()}
          </div>
        </div>
      );
    };

    /********************/

    let qTypes;
    if (tableType === 'table') {
      qTypes = ['insert', 'select', 'update', 'delete'];
    } else if (tableType === 'view') {
      qTypes = [];
      // Add insert/update permission if it is insertable/updatable as returned by pg
      if (
        this.state.viewInfo &&
        'is_insertable_into' in this.state.viewInfo &&
        this.state.viewInfo.is_insertable_into === 'YES'
      ) {
        qTypes.push('insert');
      }

      qTypes.push('select');

      if (
        this.state.viewInfo &&
        'is_updatable' in this.state.viewInfo &&
        this.state.viewInfo.is_updatable === 'YES'
      ) {
        qTypes.push('update');
        qTypes.push('delete');
      }
    }

    const tSchema = allSchemas.find(
      t => t.table_name === tableName && t.table_schema === currentSchema
    );

    const allRolesList = getAllRoles(allSchemas);

    return (
      <div className={styles.container}>
        {getHeader(tSchema)}
        <br />
        <div className={styles.padd_left_remove}>
          <div className={`${styles.padd_remove} col-xs-12`}>
            <h4 className={styles.subheading_text}>Permissions</h4>
            {getPermissionsTable(tSchema, qTypes, allRolesList)}
            {getBulkSection(tSchema)}
            {getEditSection(tSchema, qTypes, allRolesList)}
          </div>
        </div>
        <div className={`${styles.fixed} hidden`}>
          {getAlertHtml(ongoingRequest, lastError, lastSuccess, lastFormError)}
        </div>
      </div>
    );
  }
}

Permissions.propTypes = {
  dispatch: PropTypes.func.isRequired,
  tableName: PropTypes.string.isRequired,
  tableType: PropTypes.string.isRequired,
  allSchemas: PropTypes.array.isRequired,
  migrationMode: PropTypes.bool.isRequired,
  currentSchema: PropTypes.string.isRequired,
  activeEdit: PropTypes.object.isRequired,
  permissionsState: PropTypes.object.isRequired,
  ongoingRequest: PropTypes.bool.isRequired,
  lastError: PropTypes.object,
  lastFormError: PropTypes.object,
  lastSuccess: PropTypes.bool,
};

const mapStateToProps = (state, ownProps) => ({
  tableName: ownProps.params.table,
  tableType: ownProps.route.tableType,
  allSchemas: state.tables.allSchemas,
  migrationMode: state.main.migrationMode,
  currentSchema: state.tables.currentSchema,
  serverVersion: state.main.serverVersion ? state.main.serverVersion : '',
  ...state.tables.modify,
});

const permissionsConnector = connect => connect(mapStateToProps)(Permissions);

export default permissionsConnector;<|MERGE_RESOLUTION|>--- conflicted
+++ resolved
@@ -67,16 +67,10 @@
 
   componentDidMount() {
     this.props.dispatch({ type: RESET });
-<<<<<<< HEAD
     const currentTableSchema = this.props.allSchemas.find(
       t =>
         t.table_name === this.props.tableName &&
         t.table_schema === this.props.currentSchema
-=======
-
-    const currentSchema = this.props.allSchemas.find(
-      t => t.table_name === this.props.tableName
->>>>>>> 49535e44
     );
 
     if (!currentTableSchema) {
