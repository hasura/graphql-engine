{-# LANGUAGE RankNTypes      #-}
{-# LANGUAGE RecordWildCards #-}

module Hasura.GraphQL.Transport.WebSocket
  ( createWSServerApp
  , createWSServerEnv
  , stopWSServerApp
  , WSServerEnv
  ) where

-- NOTE!:
--   The handler functions 'onClose', 'onMessage', etc. depend for correctness on two properties:
--     - they run with async exceptions masked
--     - they do not race on the same connection

import qualified Control.Concurrent.Async.Lifted.Safe        as LA
import qualified Control.Concurrent.STM                      as STM
import qualified Control.Monad.Trans.Control                 as MC
import qualified Data.Aeson                                  as J
import qualified Data.Aeson.Casing                           as J
import qualified Data.Aeson.TH                               as J
import qualified Data.ByteString.Lazy                        as BL
import qualified Data.CaseInsensitive                        as CI
import qualified Data.HashMap.Strict                         as Map
import qualified Data.Text                                   as T
import qualified Data.Text.Encoding                          as TE
import qualified Data.Time.Clock                             as TC
import qualified Database.PG.Query                           as Q
import qualified Language.GraphQL.Draft.Syntax               as G
import qualified Network.HTTP.Client                         as H
import qualified Network.HTTP.Types                          as H
import qualified Network.WebSockets                          as WS
import qualified StmContainers.Map                           as STMMap

import           Control.Concurrent.Extended                 (sleep)
import           Control.Exception.Lifted
import           Data.String
import           GHC.AssertNF
import qualified ListT

import           Hasura.EncJSON
import           Hasura.GraphQL.Logging

import           Hasura.GraphQL.Transport.HTTP.Protocol
import           Hasura.GraphQL.Transport.WebSocket.Protocol
<<<<<<< HEAD
import qualified Hasura.GraphQL.Transport.WebSocket.Server   as WS
import qualified Hasura.Logging                              as L
=======
import           Hasura.HTTP
>>>>>>> 38529b39
import           Hasura.Prelude
import           Hasura.RQL.Types
import           Hasura.RQL.Types.Error                      (Code (StartFailed))
import           Hasura.Server.Auth                          (AuthMode, UserAuthentication,
                                                              resolveUserInfo)
import           Hasura.Server.Cors
import           Hasura.Server.Utils                         (RequestId, getRequestId)
import           Hasura.Server.Version                       (HasVersion)
import           Hasura.Session

import qualified Hasura.GraphQL.Execute                      as E
import qualified Hasura.GraphQL.Execute.LiveQuery            as LQ
import qualified Hasura.GraphQL.Execute.LiveQuery.Poll       as LQ
import qualified Hasura.Server.Telemetry.Counters            as Telem

-- | 'LQ.LiveQueryId' comes from 'Hasura.GraphQL.Execute.LiveQuery.State.addLiveQuery'. We use
-- this to track a connection's operations so we can remove them from 'LiveQueryState', and
-- log.
--
-- NOTE!: This must be kept consistent with the global 'LiveQueryState', in 'onClose'
-- and 'onStart'.
type OperationMap
  = STMMap.Map OperationId (LQ.LiveQueryId, Maybe OperationName)

newtype WsHeaders
  = WsHeaders { unWsHeaders :: [H.Header] }
  deriving (Show, Eq)

data ErrRespType
  = ERTLegacy
  | ERTGraphqlCompliant
  deriving (Show)

data WSConnState
  -- headers from the client for websockets
  = CSNotInitialised !WsHeaders
  | CSInitError !Text
  -- headers from the client (in conn params) to forward to the remote schema
  -- and token expiry time if any
  | CSInitialised !UserInfo !(Maybe TC.UTCTime) ![H.Header]

data WSConnData
  = WSConnData
  -- the role and headers are set only on connection_init message
  { _wscUser      :: !(STM.TVar WSConnState)
  -- we only care about subscriptions,
  -- the other operations (query/mutations)
  -- are not tracked here
  , _wscOpMap     :: !OperationMap
  , _wscErrRespTy :: !ErrRespType
  }

type WSServer = WS.WSServer WSConnData

type WSConn = WS.WSConn WSConnData

sendMsg :: (MonadIO m) => WSConn -> ServerMsg -> m ()
sendMsg wsConn msg =
  liftIO $ WS.sendMsg wsConn $ WS.WSQueueResponse (encodeServerMsg msg) Nothing

sendMsgWithMetadata :: (MonadIO m) => WSConn -> ServerMsg -> LQ.LiveQueryMetadata -> m ()
sendMsgWithMetadata wsConn msg (LQ.LiveQueryMetadata execTime) =
  liftIO $ WS.sendMsg wsConn $ WS.WSQueueResponse bs wsInfo
  where
    bs = encodeServerMsg msg
    wsInfo = Just $! WS.WSEventInfo
      { WS._wseiQueryExecutionTime = Just $! realToFrac execTime
      , WS._wseiResponseSize = Just $! BL.length bs
      }

data OpDetail
  = ODStarted
  | ODProtoErr !Text
  | ODQueryErr !QErr
  | ODCompleted
  | ODStopped
  deriving (Show, Eq)
$(J.deriveToJSON
  J.defaultOptions { J.constructorTagModifier = J.snakeCase . drop 2
                   , J.sumEncoding = J.TaggedObject "type" "detail"
                   }
  ''OpDetail)

data OperationDetails
  = OperationDetails
  { _odOperationId   :: !OperationId
  , _odRequestId     :: !(Maybe RequestId)
  , _odOperationName :: !(Maybe OperationName)
  , _odOperationType :: !OpDetail
  , _odQuery         :: !(Maybe GQLReqUnparsed)
  } deriving (Show, Eq)
$(J.deriveToJSON (J.aesonDrop 3 J.snakeCase) ''OperationDetails)

data WSEvent
  = EAccepted
  | ERejected !QErr
  | EConnErr !ConnErrMsg
  | EOperation !OperationDetails
  | EClosed
  deriving (Show, Eq)
$(J.deriveToJSON
  J.defaultOptions { J.constructorTagModifier = J.snakeCase . drop 1
                   , J.sumEncoding = J.TaggedObject "type" "detail"
                   }
  ''WSEvent)

data WsConnInfo
  = WsConnInfo
  { _wsciWebsocketId :: !WS.WSId
  , _wsciTokenExpiry :: !(Maybe TC.UTCTime)
  , _wsciMsg         :: !(Maybe Text)
  } deriving (Show, Eq)
$(J.deriveToJSON (J.aesonDrop 5 J.snakeCase) ''WsConnInfo)

data WSLogInfo
  = WSLogInfo
  { _wsliUserVars       :: !(Maybe SessionVariables)
  , _wsliConnectionInfo :: !WsConnInfo
  , _wsliEvent          :: !WSEvent
  } deriving (Show, Eq)
$(J.deriveToJSON (J.aesonDrop 5 J.snakeCase) ''WSLogInfo)

data WSLog
  = WSLog
  { _wslLogLevel :: !L.LogLevel
  , _wslInfo     :: !WSLogInfo
  }

instance L.ToEngineLog WSLog L.Hasura where
  toEngineLog (WSLog logLevel wsLog) =
    (logLevel, L.ELTWebsocketLog, J.toJSON wsLog)

mkWsInfoLog :: Maybe SessionVariables -> WsConnInfo -> WSEvent -> WSLog
mkWsInfoLog uv ci ev =
  WSLog L.LevelInfo $ WSLogInfo uv ci ev

mkWsErrorLog :: Maybe SessionVariables -> WsConnInfo -> WSEvent -> WSLog
mkWsErrorLog uv ci ev =
  WSLog L.LevelError $ WSLogInfo uv ci ev

data WSServerEnv
  = WSServerEnv
  { _wseLogger          :: !(L.Logger L.Hasura)
  , _wseRunTx           :: !PGExecCtx
  , _wseLiveQMap        :: !LQ.LiveQueriesState
  , _wseGCtxMap         :: !(IO (SchemaCache, SchemaCacheVer))
  -- ^ an action that always returns the latest version of the schema cache. See 'SchemaCacheRef'.
  , _wseHManager        :: !H.Manager
  , _wseCorsPolicy      :: !CorsPolicy
  , _wseSQLCtx          :: !SQLGenCtx
  , _wseQueryCache      :: !E.PlanCache
  , _wseServer          :: !WSServer
  , _wseEnableAllowlist :: !Bool
  }

onConn :: (MonadIO m)
       => L.Logger L.Hasura -> CorsPolicy -> WS.OnConnH m WSConnData
onConn (L.Logger logger) corsPolicy wsId requestHead = do
  res <- runExceptT $ do
    errType <- checkPath
    let reqHdrs = WS.requestHeaders requestHead
    headers <- maybe (return reqHdrs) (flip enforceCors reqHdrs . snd) getOrigin
    return (WsHeaders $ filterWsHeaders headers, errType)
  either reject (uncurry accept) res

  where
    keepAliveAction wsConn = liftIO $ forever $ do
      sendMsg wsConn SMConnKeepAlive
      sleep $ seconds 5

    tokenExpiryHandler wsConn = do
      expTime <- liftIO $ STM.atomically $ do
        connState <- STM.readTVar $ (_wscUser . WS.getData) wsConn
        case connState of
          CSNotInitialised _        -> STM.retry
          CSInitError _              -> STM.retry
          CSInitialised _ expTimeM _ ->
            maybe STM.retry return expTimeM
      currTime <- TC.getCurrentTime
      sleep $ fromUnits $ TC.diffUTCTime expTime currTime

    accept hdrs errType = do
      logger $ mkWsInfoLog Nothing (WsConnInfo wsId Nothing Nothing) EAccepted
      connData <- liftIO $ WSConnData
                  <$> STM.newTVarIO (CSNotInitialised hdrs)
                  <*> STMMap.newIO
                  <*> pure errType
      let acceptRequest = WS.defaultAcceptRequest
                          { WS.acceptSubprotocol = Just "graphql-ws"}
      return $ Right $ WS.AcceptWith connData acceptRequest keepAliveAction tokenExpiryHandler

    reject qErr = do
      logger $ mkWsErrorLog Nothing (WsConnInfo wsId Nothing Nothing) (ERejected qErr)
      return $ Left $ WS.RejectRequest
        (H.statusCode $ qeStatus qErr)
        (H.statusMessage $ qeStatus qErr) []
        (BL.toStrict $ J.encode $ encodeGQLErr False qErr)

    checkPath = case WS.requestPath requestHead of
      "/v1alpha1/graphql" -> return ERTLegacy
      "/v1/graphql"       -> return ERTGraphqlCompliant
      _                   ->
        throw404 "only '/v1/graphql', '/v1alpha1/graphql' are supported on websockets"

    getOrigin =
      find ((==) "Origin" . fst) (WS.requestHeaders requestHead)

    enforceCors origin reqHdrs = case cpConfig corsPolicy of
      CCAllowAll -> return reqHdrs
      CCDisabled readCookie ->
        if readCookie
        then return reqHdrs
        else do
          lift $ logger $ mkWsInfoLog Nothing (WsConnInfo wsId Nothing (Just corsNote)) EAccepted
          return $ filter (\h -> fst h /= "Cookie") reqHdrs
      CCAllowedOrigins ds
        -- if the origin is in our cors domains, no error
        | bsToTxt origin `elem` dmFqdns ds   -> return reqHdrs
        -- if current origin is part of wildcard domain list, no error
        | inWildcardList ds (bsToTxt origin) -> return reqHdrs
        -- otherwise error
        | otherwise                          -> corsErr

    filterWsHeaders hdrs = flip filter hdrs $ \(n, _) ->
      n `notElem` [ "sec-websocket-key"
                  , "sec-websocket-version"
                  , "upgrade"
                  , "connection"
                  ]

    corsErr = throw400 AccessDenied
              "received origin header does not match configured CORS domains"

    corsNote = "Cookie is not read when CORS is disabled, because it is a potential "
            <> "security issue. If you're already handling CORS before Hasura and enforcing "
            <> "CORS on websocket connections, then you can use the flag --ws-read-cookie or "
            <> "HASURA_GRAPHQL_WS_READ_COOKIE to force read cookie when CORS is disabled."

onStart :: HasVersion => WSServerEnv -> WSConn -> StartMsg -> IO ()
onStart serverEnv wsConn (StartMsg opId q) = catchAndIgnore $ do
  timerTot <- startTimer
  opM <- liftIO $ STM.atomically $ STMMap.lookup opId opMap

  -- NOTE: it should be safe to rely on this check later on in this function, since we expect that
  -- we process all operations on a websocket connection serially:
  when (isJust opM) $ withComplete $ sendStartErr $
    "an operation already exists with this id: " <> unOperationId opId

  userInfoM <- liftIO $ STM.readTVarIO userInfoR
  (userInfo, reqHdrs) <- case userInfoM of
    CSInitialised userInfo _ reqHdrs -> return (userInfo, reqHdrs)
    CSInitError initErr -> do
      let e = "cannot start as connection_init failed with : " <> initErr
      withComplete $ sendStartErr e
    CSNotInitialised _ -> do
      let e = "start received before the connection is initialised"
      withComplete $ sendStartErr e

  requestId <- getRequestId reqHdrs
  (sc, scVer) <- liftIO getSchemaCache
  execPlanE <- runExceptT $ E.getResolvedExecPlan pgExecCtx
               planCache userInfo sqlGenCtx enableAL sc scVer httpMgr reqHdrs q

  (telemCacheHit, execPlan) <- either (withComplete . preExecErr requestId) return execPlanE
  let execCtx = E.ExecutionCtx logger sqlGenCtx pgExecCtx
                planCache sc scVer httpMgr enableAL

  case execPlan of
    E.GExPHasura resolvedOp ->
      runHasuraGQ timerTot telemCacheHit requestId q userInfo resolvedOp
    E.GExPRemote rsi opDef  ->
      runRemoteGQ timerTot telemCacheHit execCtx requestId userInfo reqHdrs opDef rsi
  where
    telemTransport = Telem.HTTP
    runHasuraGQ :: ExceptT () IO DiffTime
                -> Telem.CacheHit -> RequestId -> GQLReqUnparsed -> UserInfo -> E.ExecOp
                -> ExceptT () IO ()
    runHasuraGQ timerTot telemCacheHit reqId query userInfo = \case
      E.ExOpQuery opTx genSql ->
        execQueryOrMut Telem.Query genSql $ runLazyTx' pgExecCtx opTx
      -- Response headers discarded over websockets
      E.ExOpMutation _ opTx ->
        execQueryOrMut Telem.Mutation Nothing $
          runLazyTx pgExecCtx Q.ReadWrite $ withUserInfo userInfo opTx
      E.ExOpSubs lqOp -> do
        -- log the graphql query
        L.unLogger logger $ QueryLog query Nothing reqId
        -- NOTE!: we mask async exceptions higher in the call stack, but it's
        -- crucial we don't lose lqId after addLiveQuery returns successfully.
        !lqId <- liftIO $ LQ.addLiveQuery logger lqMap lqOp liveQOnChange
        let !opName = _grOperationName q
        liftIO $ $assertNFHere $! (lqId, opName)  -- so we don't write thunks to mutable vars

        liftIO $ STM.atomically $
          -- NOTE: see crucial `lookup` check above, ensuring this doesn't clobber:
          STMMap.insert (lqId, opName) opId opMap
        logOpEv ODStarted (Just reqId)

      where
        telemLocality = Telem.Local
        execQueryOrMut telemQueryType genSql action = do
          logOpEv ODStarted (Just reqId)
          -- log the generated SQL and the graphql query
          L.unLogger logger $ QueryLog query genSql reqId
          (withElapsedTime $ liftIO $ runExceptT action) >>= \case
            (_,      Left err) -> postExecErr reqId err
            (telemTimeIO_DT, Right encJson) -> do
              -- Telemetry. NOTE: don't time network IO:
              telemTimeTot <- Seconds <$> timerTot
              sendSuccResp encJson $ LQ.LiveQueryMetadata telemTimeIO_DT
              let telemTimeIO = fromUnits telemTimeIO_DT
              Telem.recordTimingMetric Telem.RequestDimensions{..} Telem.RequestTimings{..}

          sendCompleted (Just reqId)

    runRemoteGQ :: ExceptT () IO DiffTime
                -> Telem.CacheHit -> E.ExecutionCtx -> RequestId -> UserInfo -> [H.Header]
                -> G.TypedOperationDefinition -> RemoteSchemaInfo
                -> ExceptT () IO ()
    runRemoteGQ timerTot telemCacheHit execCtx reqId userInfo reqHdrs opDef rsi = do
      let telemLocality = Telem.Remote
      telemQueryType <- case G._todType opDef of
        G.OperationTypeSubscription ->
          withComplete $ preExecErr reqId $
          err400 NotSupported "subscription to remote server is not supported"
        G.OperationTypeMutation -> return Telem.Mutation
        G.OperationTypeQuery    -> return Telem.Query

      -- if it's not a subscription, use HTTP to execute the query on the remote
      (runExceptT $ flip runReaderT execCtx $
        E.execRemoteGQ reqId userInfo reqHdrs q rsi (G._todType opDef)) >>= \case
          Left  err           -> postExecErr reqId err
          Right (telemTimeIO_DT, !val) -> do
            -- Telemetry. NOTE: don't time network IO:
            telemTimeTot <- Seconds <$> timerTot
            sendRemoteResp reqId (_hrBody val) $ LQ.LiveQueryMetadata telemTimeIO_DT
            let telemTimeIO = fromUnits telemTimeIO_DT
            Telem.recordTimingMetric Telem.RequestDimensions{..} Telem.RequestTimings{..}

      sendCompleted (Just reqId)

    sendRemoteResp reqId resp meta =
      case J.eitherDecodeStrict (encJToBS resp) of
        Left e    -> postExecErr reqId $ invalidGqlErr $ T.pack e
        Right res -> sendMsgWithMetadata wsConn (SMData $ DataMsg opId $ GRRemote res) meta

    invalidGqlErr err = err500 Unexpected $
      "Failed parsing GraphQL response from remote: " <> err

    WSServerEnv logger pgExecCtx lqMap getSchemaCache httpMgr _ sqlGenCtx planCache
      _ enableAL = serverEnv

    WSConnData userInfoR opMap errRespTy = WS.getData wsConn
    logOpEv opTy reqId = logWSEvent logger wsConn $ EOperation opDet
      where
        opDet = OperationDetails opId reqId (_grOperationName q) opTy query
        -- log the query only in errors
        query =
          case opTy of
            ODQueryErr _ -> Just q
            _            -> Nothing
    getErrFn errTy =
      case errTy of
        ERTLegacy           -> encodeQErr
        ERTGraphqlCompliant -> encodeGQLErr
    sendStartErr e = do
      let errFn = getErrFn errRespTy
      sendMsg wsConn $
        SMErr $ ErrorMsg opId $ errFn False $ err400 StartFailed e
      logOpEv (ODProtoErr e) Nothing
    sendCompleted reqId = do
      sendMsg wsConn (SMComplete $ CompletionMsg opId)
      logOpEv ODCompleted reqId
    postExecErr reqId qErr = do
      let errFn = getErrFn errRespTy
      logOpEv (ODQueryErr qErr) (Just reqId)
      sendMsg wsConn $ SMData $
        DataMsg opId $ GRHasura $ GQExecError $ pure $ errFn False qErr

    -- why wouldn't pre exec error use graphql response?
    preExecErr reqId qErr = do
      let errFn = getErrFn errRespTy
      logOpEv (ODQueryErr qErr) (Just reqId)
      let err = case errRespTy of
            ERTLegacy           -> errFn False qErr
            ERTGraphqlCompliant -> J.object ["errors" J..= [errFn False qErr]]
      sendMsg wsConn (SMErr $ ErrorMsg opId err)

    sendSuccResp encJson =
      sendMsgWithMetadata wsConn
        (SMData $ DataMsg opId $ GRHasura $ GQSuccess $ encJToLBS encJson)

    withComplete :: ExceptT () IO () -> ExceptT () IO a
    withComplete action = do
      action
      sendCompleted Nothing
      throwError ()

    -- on change, send message on the websocket
    liveQOnChange :: LQ.OnChange
    liveQOnChange (GQSuccess (LQ.LiveQueryResponse bs dTime)) =
      sendMsgWithMetadata wsConn (SMData $ DataMsg opId $ GRHasura $ GQSuccess bs) $
        LQ.LiveQueryMetadata dTime
    liveQOnChange resp = sendMsg wsConn $ SMData $ DataMsg opId $ GRHasura $
      LQ._lqrPayload <$> resp

    catchAndIgnore :: ExceptT () IO () -> IO ()
    catchAndIgnore m = void $ runExceptT m

onMessage
  :: (HasVersion, MonadIO m, UserAuthentication m)
  => AuthMode
  -> WSServerEnv
  -> WSConn -> BL.ByteString -> m ()
onMessage authMode serverEnv wsConn msgRaw =
  case J.eitherDecode msgRaw of
    Left e    -> do
      let err = ConnErrMsg $ "parsing ClientMessage failed: " <> T.pack e
      logWSEvent logger wsConn $ EConnErr err
      sendMsg wsConn $ SMConnErr err

    Right msg -> case msg of
      CMConnInit params -> onConnInit (_wseLogger serverEnv)
                           (_wseHManager serverEnv)
                           wsConn authMode params
      CMStart startMsg  -> liftIO $ onStart serverEnv wsConn startMsg
      CMStop stopMsg    -> liftIO $ onStop serverEnv wsConn stopMsg
      -- The idea is cleanup will be handled by 'onClose', but...
      -- NOTE: we need to close the websocket connection when we receive the
      -- CMConnTerm message and calling WS.closeConn will definitely throw an
      -- exception, but I'm not sure if 'closeConn' is the correct thing here....
      CMConnTerm        -> liftIO $ WS.closeConn wsConn "GQL_CONNECTION_TERMINATE received"
  where
    logger = _wseLogger serverEnv

onStop :: WSServerEnv -> WSConn -> StopMsg -> IO ()
onStop serverEnv wsConn (StopMsg opId) = do
  -- When a stop message is received for an operation, it may not be present in OpMap
  -- in these cases:
  -- 1. If the operation is a query/mutation - as we remove the operation from the
  -- OpMap as soon as it is executed
  -- 2. A misbehaving client
  -- 3. A bug on our end
  opM <- liftIO $ STM.atomically $ STMMap.lookup opId opMap
  case opM of
    Just (lqId, opNameM) -> do
      logWSEvent logger wsConn $ EOperation $ opDet opNameM
      LQ.removeLiveQuery logger lqMap lqId
    Nothing    ->
      L.unLogger logger $ L.UnstructuredLog L.LevelDebug $ fromString $
        "Received STOP for an operation that we have no record for: "
        <> show (unOperationId opId)
        <> " (could be a query/mutation operation or a misbehaving client or a bug)"
  STM.atomically $ STMMap.delete opId opMap
  where
    logger = _wseLogger serverEnv
    lqMap  = _wseLiveQMap serverEnv
    opMap  = _wscOpMap $ WS.getData wsConn
    opDet n = OperationDetails opId Nothing n ODStopped Nothing

logWSEvent
  :: (MonadIO m)
  => L.Logger L.Hasura -> WSConn -> WSEvent -> m ()
logWSEvent (L.Logger logger) wsConn wsEv = do
  userInfoME <- liftIO $ STM.readTVarIO userInfoR
  let (userVarsM, tokenExpM) = case userInfoME of
        CSInitialised userInfo tokenM _ -> ( Just $ _uiSession userInfo
                                           , tokenM
                                           )
        _                               -> (Nothing, Nothing)
  liftIO $ logger $ WSLog logLevel $ WSLogInfo userVarsM (WsConnInfo wsId tokenExpM Nothing) wsEv
  where
    WSConnData userInfoR _ _ = WS.getData wsConn
    wsId = WS.getWSId wsConn
    logLevel = bool L.LevelInfo L.LevelError isError
    isError = case wsEv of
      EAccepted   -> False
      ERejected _ -> True
      EConnErr _  -> True
      EClosed     -> False
      EOperation operation -> case _odOperationType operation of
        ODStarted    -> False
        ODProtoErr _ -> True
        ODQueryErr _ -> True
        ODCompleted  -> False
        ODStopped    -> False

onConnInit
  :: (HasVersion, MonadIO m, UserAuthentication m)
  => L.Logger L.Hasura -> H.Manager -> WSConn -> AuthMode -> Maybe ConnParams -> m ()
onConnInit logger manager wsConn authMode connParamsM = do
  headers <- mkHeaders <$> liftIO (STM.readTVarIO (_wscUser $ WS.getData wsConn))
  res <- resolveUserInfo logger manager headers authMode
  case res of
    Left e  -> do
      let !initErr = CSInitError $ qeError e
      liftIO $ do
        $assertNFHere initErr  -- so we don't write thunks to mutable vars
        STM.atomically $ STM.writeTVar (_wscUser $ WS.getData wsConn) initErr

      let connErr = ConnErrMsg $ qeError e
      logWSEvent logger wsConn $ EConnErr connErr
      sendMsg wsConn $ SMConnErr connErr
    Right (userInfo, expTimeM) -> do
      let !csInit = CSInitialised userInfo expTimeM paramHeaders
      liftIO $ do
        $assertNFHere csInit  -- so we don't write thunks to mutable vars
        STM.atomically $ STM.writeTVar (_wscUser $ WS.getData wsConn) csInit

      sendMsg wsConn SMConnAck
      -- TODO: send it periodically? Why doesn't apollo's protocol use
      -- ping/pong frames of websocket spec?
      sendMsg wsConn SMConnKeepAlive
  where
    mkHeaders st =
      paramHeaders ++ getClientHdrs st

    paramHeaders =
      [ (CI.mk $ TE.encodeUtf8 h, TE.encodeUtf8 v)
      | (h, v) <- maybe [] Map.toList $ connParamsM >>= _cpHeaders
      ]

    getClientHdrs st = case st of
      CSNotInitialised h -> unWsHeaders h
      _                  -> []

onClose
  :: MonadIO m
  => L.Logger L.Hasura
  -> LQ.LiveQueriesState
  -> WSConn
  -> m ()
onClose logger lqMap wsConn = do
  logWSEvent logger wsConn EClosed
  operations <- liftIO $ STM.atomically $ ListT.toList $ STMMap.listT opMap
  liftIO $ for_ operations $ \(_, (lqId, _)) ->
    LQ.removeLiveQuery logger lqMap lqId
  where
    opMap = _wscOpMap $ WS.getData wsConn

createWSServerEnv
  :: (MonadIO m)
  => L.Logger L.Hasura
  -> PGExecCtx
  -> LQ.LiveQueriesState
  -> IO (SchemaCache, SchemaCacheVer)
  -> H.Manager
  -> CorsPolicy
  -> SQLGenCtx
  -> Bool
  -> E.PlanCache
  -> m WSServerEnv
createWSServerEnv logger pgExecCtx lqState getSchemaCache httpManager
  corsPolicy sqlGenCtx enableAL planCache = do
  wsServer <- liftIO $ STM.atomically $ WS.createWSServer logger
  return $
    WSServerEnv logger pgExecCtx lqState getSchemaCache httpManager corsPolicy
    sqlGenCtx planCache wsServer enableAL

createWSServerApp
  :: ( HasVersion
     , MonadIO m
     , MC.MonadBaseControl IO m
     , LA.Forall (LA.Pure m)
     , UserAuthentication m
     )
  => AuthMode
  -> WSServerEnv
  -> WS.PendingConnection -> m ()
  -- ^ aka generalized 'WS.ServerApp'
createWSServerApp authMode serverEnv = \ !pendingConn ->
  WS.createServerApp (_wseServer serverEnv) handlers pendingConn
  where
    handlers =
      WS.WSHandlers
      -- Mask async exceptions during event processing to help maintain integrity of mutable vars:
      (\rid rh ->  mask_ $ onConn (_wseLogger serverEnv) (_wseCorsPolicy serverEnv) rid rh)
      (\conn bs -> mask_ $ onMessage authMode serverEnv conn bs)
      (\conn ->    mask_ $ onClose (_wseLogger serverEnv) (_wseLiveQMap serverEnv) conn)

stopWSServerApp :: WSServerEnv -> IO ()
stopWSServerApp wsEnv = WS.shutdown (_wseServer wsEnv)<|MERGE_RESOLUTION|>--- conflicted
+++ resolved
@@ -43,12 +43,7 @@
 
 import           Hasura.GraphQL.Transport.HTTP.Protocol
 import           Hasura.GraphQL.Transport.WebSocket.Protocol
-<<<<<<< HEAD
-import qualified Hasura.GraphQL.Transport.WebSocket.Server   as WS
-import qualified Hasura.Logging                              as L
-=======
 import           Hasura.HTTP
->>>>>>> 38529b39
 import           Hasura.Prelude
 import           Hasura.RQL.Types
 import           Hasura.RQL.Types.Error                      (Code (StartFailed))
@@ -62,6 +57,8 @@
 import qualified Hasura.GraphQL.Execute                      as E
 import qualified Hasura.GraphQL.Execute.LiveQuery            as LQ
 import qualified Hasura.GraphQL.Execute.LiveQuery.Poll       as LQ
+import qualified Hasura.GraphQL.Transport.WebSocket.Server   as WS
+import qualified Hasura.Logging                              as L
 import qualified Hasura.Server.Telemetry.Counters            as Telem
 
 -- | 'LQ.LiveQueryId' comes from 'Hasura.GraphQL.Execute.LiveQuery.State.addLiveQuery'. We use
