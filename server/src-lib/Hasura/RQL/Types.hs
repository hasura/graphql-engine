--- conflicted
+++ resolved
@@ -51,10 +51,7 @@
 import           Hasura.RQL.Types.DML          as R
 import           Hasura.RQL.Types.Error        as R
 import           Hasura.RQL.Types.EventTrigger as R
-<<<<<<< HEAD
 import           Hasura.RQL.Types.Metadata     as R
-=======
->>>>>>> cadc41b0
 import           Hasura.RQL.Types.Permission   as R
 import           Hasura.RQL.Types.RemoteSchema as R
 import           Hasura.RQL.Types.SchemaCache  as R
