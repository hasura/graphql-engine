---
sidebar_label: Customise auto-generated fields
sidebar_position: 2
description: Use custom field names for BigQuery in Hasura
keywords:
  - hasura
  - docs
  - bigquery
  - schema
  - custom field name
  - rename
---

import Tabs from '@theme/Tabs';
import TabItem from '@theme/TabItem';

<<<<<<< HEAD
# BigQuery: Customise Auto-generated Field Names
=======
# BigQuery: Customise Auto-Generated Field Names
>>>>>>> 7ba2409f

## Introduction

Hasura auto-generates GraphQL field names based on your database table and column names. If you'd like to change the
defaults, it is possible to override and rename the auto-generated table and column field names exposed over the GraphQL
API.

:::tip Supported from

This feature is supported in versions `v2.0.8` and later.

:::

## Expose columns with a different name in the GraphQL API

<Tabs className="api-tabs">
<TabItem value="console" label="Console">

Console support coming soon

<!--
 Head to the `Data -> [table-name] -> Modify`. On the relevant field, click `Edit` and change the GraphQL field name to a name of your choice.

.. thumbnail:: /img/schema/custom-field-name-column.png
:alt: Customise GraphQL field name
-->

</TabItem>
<TabItem value="cli" label="CLI">

You can customize auto-generated field names in the `tables.yaml` file inside the `metadata` directory:

```yaml {4-6}
- table:
    dataset: hasura
    name: author
  configuration:
    column_config:
      addr:
        custom_name: address
```

Apply the metadata by running:

```bash
hasura metadata apply
```

</TabItem>
<TabItem value="api" label="API">

A custom field name can be set for a column via the following 2 methods:

1.  Passing a [Table Config](/api-reference/syntax-defs.mdx#table-config) with the
    [ColumnConfig](/api-reference/syntax-defs.mdx#columnconfig) to the
    [bigquery_set_table_customization](/api-reference/metadata-api/table-view.mdx#metadata-bigquery-set-table-customization)
    API while tracking a table:

    ```http
    POST /v1/metadata HTTP/1.1
    Content-Type: application/json
    X-Hasura-Role: admin

    {
      "type": "bigquery_set_table_customization",
      "args": {
        "source": "<db_name>",
        "table": "authors",
        "configuration": {
          "column_config": {
            "id": {
              "custom_name": "AuthorId"
            }
          }
        }
      }
    }
    ```

2.  Customization can be done at the time of creation using
    [bigquery_track_table](/api-reference/metadata-api/table-view.mdx#metadata-bigquery-track-table) API also.

</TabItem>
</Tabs>

## Expose table root fields with a different name in the GraphQL API

<Tabs className="api-tabs">
<TabItem value="console" label="Console">

Console support coming soon

<!--
Head to the ``Data -> [table-name] -> Modify``. Click the ``Edit`` button in the ``Custom GraphQL Root Fields`` section and define names over which you'd like to expose the table root fields.

 .. thumbnail:: /img/schema/custom-field-name-root-fields.png
    :alt: Customise GraphQL root field
-->

</TabItem>
<TabItem value="cli" label="CLI">

You can expose table root fields with a different name in the GraphQL API in the `tables.yaml` file inside the
`metadata` directory:

```yaml {4-6}
- table:
    dataset: hasura
    name: authors
  configuration:
    custom_root_fields:
      select: authors_aggregate
```

After that, apply the metadata by running:

```bash
hasura metadata apply
```

</TabItem>
<TabItem value="api" label="API">

A custom field name can be set for a table root field via the following 2 methods:

1.  Passing a [Table Config](/api-reference/syntax-defs.mdx#table-config) with the
    [Custom Root Fields](/api-reference/syntax-defs.mdx#custom-root-fields) to the
    [bigquery_set_table_customization](/api-reference/metadata-api/table-view.mdx#metadata-bigquery-set-table-customization)
    API while tracking a table:

    ```http
    POST /v1/metadata HTTP/1.1
    Content-Type: application/json
    X-Hasura-Role: admin

    {
      "type": "bigquery_set_table_customization",
      "args": {
        "source": "<db_name>",
        "table": "authors",
        "configuration": {
          "column_config": {
            "id": {
              "custom_name": "AuthorId"
            }
          },
          "custom_root_fields": {
            "select": "authors",
            "select_aggregate": "authors_aggregate"
          }
        }
      }
    }
    ```

2.  Customization can be done at the time of creation using
    [bigquery_track_table](/api-reference/metadata-api/table-view.mdx#metadata-bigquery-track-table) API also.

</TabItem>
</Tabs><|MERGE_RESOLUTION|>--- conflicted
+++ resolved
@@ -14,11 +14,7 @@
 import Tabs from '@theme/Tabs';
 import TabItem from '@theme/TabItem';
 
-<<<<<<< HEAD
-# BigQuery: Customise Auto-generated Field Names
-=======
 # BigQuery: Customise Auto-Generated Field Names
->>>>>>> 7ba2409f
 
 ## Introduction
 
