---
description: Using Hasura with Heroku Postgres database
title: 'Cloud: Using Hasura Cloud with a Heroku Postgres database'
keywords:
  - hasura
  - docs
  - existing database
  - guide
  - heroku
sidebar_label: Heroku Postgres
sidebar_position: 14
---

import Thumbnail from '@site/src/components/Thumbnail';
import HeadingIcon from '@site/src/components/HeadingIcon';

<<<<<<< HEAD
# Using Hasura Cloud With A Heroku Postgres Database
=======
# Using Hasura Cloud with a Heroku Postgres Database
>>>>>>> 7ba2409f

<div className='badge badge--primary heading-badge'>Available on: Cloud</div>

## Introduction

This guide explains how to connect a new or existing Postgres database hosted on Heroku to a Hasura Cloud project.

:::warning

In August of 2022, Heroku announced the
[deprecation of their free resources](https://devcenter.heroku.com/changelog-items/2461). Starting November 28th, 2022,
if you have a Hasura project connected to a free tier Heroku database, you'll need to either upgrade your Heroku account
or migrate your database to a new database provider.

:::

## Connecting to Heroku

If you are interested in connecting to a Heroku database, our
[Heroku database integration guide](/projects/heroku-url-sync.mdx) walks you through each step.

## Alternatives to Heroku

Hasura works well with popular database providers. Most of these providers offer generous free tiers. We have guides you
can use to provision and connect a new database in a matter of minutes. You can check them out
[here](/databases/connect-db/cloud-databases/index.mdx).

If you're interested in migrating away from Heroku, our different cloud database providers have guides and documentation
to help you:

### Heroku-specific migration guides

- [Crunchy Postgres](https://www.crunchydata.com/migrate-from-heroku)
- [Neon Postgres](https://neon.tech/docs/how-to-guides/hasura-heroku-migration/)
- [Railway Postgres](https://railway.app/heroku)
- [Render Postgres](https://render.com/docs/migrate-from-heroku)
- [Supabase Postgres](https://supabase.com/docs/guides/migrations/heroku)

### General migration guides

- [Aiven Postgres](https://docs.aiven.io/docs/products/postgresql/howto/migrate-pg-dump-restore.html)
- [AWS RDS Aurora](https://docs.aws.amazon.com/AmazonRDS/latest/AuroraUserGuide/AuroraPostgreSQL.Migrating.html)
- [AWS RDS Postgres](https://aws.amazon.com/getting-started/hands-on/move-to-managed/migrate-postgresql-to-amazon-rds/)
- [Azure Postgres](https://learn.microsoft.com/en-us/azure/dms/tutorial-postgresql-azure-postgresql-online-portal)
- [Digital Ocean Postgres](https://docs.digitalocean.com/products/databases/postgresql/how-to/migrate/)
- [EnterpriseDB BigAnimal Postgres](https://www.enterprisedb.com/docs/biganimal/latest/migration/cold_migration/)
- [GCP Postgres](https://cloud.google.com/database-migration/docs/postgres)
- [TimescaleDB](https://docs.timescale.com/timescaledb/latest/how-to-guides/migrate-data/)
- [YugabyteDB](https://docs.yugabyte.com/preview/migrate/migrate-steps/)

### FAQs regarding the deprecation of Heroku free resources {#heroku-faqs}

<details>
  <summary>What should I do if I have a free Heroku Postgres database connected to my Hasura project?</summary>
  Following Heroku’s announcement of deprecation of free resources, you will have to either <a
    href={'https://help.heroku.com/81MBEG7L/how-do-i-upgrade-from-heroku-s-free-tier-and-begin-using-paid-resources'}
  >
    upgrade your Heroku database plan
  </a> or move to a different database provider. Heroku also appears to not be responding to questions from free-tier users.
  <br />
  <br />
  If you have URL sync enabled via our <a href={'/latest/projects/heroku-url-sync/'}>Heroku integration</a>, you can
  follow{' '}
  <a href={'https://devcenter.heroku.com/articles/upgrading-heroku-postgres-databases#upgrading-with-pg-copy'}>
    these steps
  </a>{' '}
  - <i>after</i> verifying your Heroku account with a credit card - to migrate your hobby-tier database to a paid tier.
</details>

<details>
  <summary>What should I do if I have a paid Heroku Postgres database connected to my Hasura project?</summary>
  No other action is required from your end. Your Heroku database will continue to function as before with your Hasura project.
</details>

<details>
  <summary>How do I add an existing paid database to my Hasura project?</summary>
  Please follow the <a href={'/latest/projects/heroku-url-sync/'}>integration guide here</a>.
</details>

<details>
  <summary>Will upgrading my Heroku database cause downtime?</summary>
  These <a href={'https://devcenter.heroku.com/articles/updating-heroku-postgres-databases'}>docs on the Heroku site</a>
  &nbsp;list the ways a user can upgrade their free Heroku database. As per Heroku’s documentation, it does seem to
  involve some application downtime for successful upgrade and migration.
</details>

<details>
  <summary>What plan should I upgrade to?</summary>
  Heroku Postgres plans and their specifications can be found&nbsp;
  <a href={'https://devcenter.heroku.com/articles/heroku-postgres-plans'}>here</a>. Please choose a plan that would work
  best for your application.
</details><|MERGE_RESOLUTION|>--- conflicted
+++ resolved
@@ -14,11 +14,7 @@
 import Thumbnail from '@site/src/components/Thumbnail';
 import HeadingIcon from '@site/src/components/HeadingIcon';
 
-<<<<<<< HEAD
-# Using Hasura Cloud With A Heroku Postgres Database
-=======
 # Using Hasura Cloud with a Heroku Postgres Database
->>>>>>> 7ba2409f
 
 <div className='badge badge--primary heading-badge'>Available on: Cloud</div>
 
