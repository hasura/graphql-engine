import React, { Component } from 'react';
import PropTypes from 'prop-types';

import {
  // generateApiCodeClicked,
  // changeRequestMethod,
  // changeRequestUrl,
  // changeRequestParams,
  // addRequestHeader,
  // editGeneratedJson,
  // updateFileObject,
  changeRequestHeader,
  removeRequestHeader,
  focusHeaderTextbox,
  unfocusTypingHeader,
} from './Actions';

import globals from '../../Globals';

import GraphiQLWrapper from './GraphiQLWrapper';

import CollapsibleToggle from '../Common/CollapsibleToggle/CollapsibleToggle';

const styles = require('./ApiExplorer.scss');

class ApiRequest extends Component {
  constructor(props) {
    super(props);

    this.state = {
      deletedHeader: false,
      adminSecretVisible: false,
      bodyAllowedMethods: ['POST'],
      tabIndex: 0,
      timer: null,
    };

    if (this.props.numberOfTables !== 0) {
      const graphqlQueryInLS = window.localStorage.getItem('graphiql:query');
      if (graphqlQueryInLS && graphqlQueryInLS.indexOf('do not have') !== -1) {
        window.localStorage.removeItem('graphiql:query');
      }
    }
  }

  /*
  onUrlChanged = e => {
    this.props.dispatch(changeRequestUrl(e.target.value));
  };

  onNewHeaderKeyChanged(e) {
    this.handleTypingTimeouts();
    this.props.dispatch(addRequestHeader(e.target.value, ''));
  }

  onNewHeaderValueChanged(e) {
    this.handleTypingTimeouts();
    this.props.dispatch(addRequestHeader('', e.target.value));
  }

  onKeyUpAtNewHeaderField(e) {
    if (e.keyCode === 13) {
      this.props.dispatch(
        addRequestHeader(this.state.newHeader.key, this.state.newHeader.value)
      );
    }
  }

  getHTTPMethods = () => {
    const httpMethods = ['POST'];
    const scopedThis = this;
    return httpMethods.map(method => {
      return (
        <li
          key={method}
          onClick={() => {
            scopedThis.props.dispatch(changeRequestMethod(method));
          }}
        >
          <a href="#">{method}</a>
        </li>
      );
    });
  };

  onGenerateApiCodeClicked = () => {
    this.props.dispatch(generateApiCodeClicked());
  };

  onRequestParamsChanged = newValue => {
    this.props.dispatch(changeRequestParams(newValue));
  };

  onEditJsonButtonClick = () => {
    this.props.dispatch(editGeneratedJson());
  };

  getHeaderBody() {
    return (
      <div className={styles.responseHeader + ' ' + styles.marginBottom}>
        Request Body
      </div>
    );
  }

  handleFileChange(e) {
    if (e.target.files.length > 0) {
      this.props.dispatch(updateFileObject(e.target.files[0]));
    }
  }
  */

  onHeaderValueChanged(e) {
    const index = parseInt(e.target.getAttribute('data-header-id'), 10);
    const key = e.target.getAttribute('data-element-name');
    const newValue = e.target.value;
    this.props.dispatch(changeRequestHeader(index, key, newValue, false));
  }

  onDeleteHeaderClicked(e) {
    const index = parseInt(e.target.getAttribute('data-header-id'), 10);
    this.setState({ deletedHeader: true });
    this.props.dispatch(removeRequestHeader(index));
  }

  onShowAdminSecretClicked() {
    this.setState({ adminSecretVisible: !this.state.adminSecretVisible });
  }

  getUrlBar() {
    return (
      <div
        id="stickyHeader"
        className={
          styles.apiPostRequestWrapper +
          ' ' +
          styles.wd100 +
          ' ' +
          styles.stickyHeader
        }
      >
        <div className={'col-xs-12 ' + styles.padd_remove}>
          <div
            className={
              'input-group ' +
              styles.inputGroupWrapper +
              ' ' +
              styles.cursorNotAllowed
            }
          >
            <div className={'input-group-btn ' + styles.inputGroupBtn}>
              <button type="button" className={'btn btn-default'}>
                {this.props.method}
              </button>
            </div>
            <input
              onChange={this.onUrlChanged}
              value={this.props.url || ''}
              type="text"
              readOnly
              className={styles.inputGroupInput + ' form-control '}
            />
          </div>
        </div>
        <div className={styles.stickySeparator} />
      </div>
    );
  }

  getCollapsibleTitle(title) {
    return (
      <div className={styles.responseWrapper}>
        <div className={styles.responseHeader}>{title}</div>
      </div>
    );
  }

  getHeaderRows() {
    const headers_map = new Map();

    if (localStorage.getItem('HASURA_CONSOLE_GRAPHIQL_HEADERS')) {
      const stored_headers = JSON.parse(
        localStorage.getItem('HASURA_CONSOLE_GRAPHIQL_HEADERS')
      );

      for (const s_h of this.props.headers) {
        if (!headers_map.has(s_h.key)) {
          headers_map.set(s_h.key, 1);
        }
      }

      // Case when user loads again.
      if (
        stored_headers.length > this.props.headers.length &&
        this.state.deletedHeader === false
      ) {
        const initHeaderCount = this.props.headers.length - 1;
        const input_row = this.props.headers.pop();
        for (
          let i = initHeaderCount;
          i <= stored_headers.length - initHeaderCount;
          i++
        ) {
          if (!headers_map.has(stored_headers[i].key)) {
            this.props.headers.push(stored_headers[i]);
          }
        }
        this.props.headers.push(input_row);
      }

      // Case when user deletes a header from console.
      if (
        stored_headers.length > this.props.headers.length &&
        this.state.deletedHeader === true
      ) {
        this.setState({ deletedHeader: false });
      }
    }

    const headers = this.props.headers;
    localStorage.setItem(
      'HASURA_CONSOLE_GRAPHIQL_HEADERS',
      JSON.stringify(headers)
    );

    return headers.map((header, i) => {
      const getHeaderAdminVal = () => {
        let headerAdminVal = null;

        if (
          header.key.toLowerCase() === `x-hasura-${globals.adminSecretLabel}`
        ) {
          headerAdminVal = (
            <i
              className={styles.showAdminSecret + ' fa fa-eye'}
              data-header-id={i}
              aria-hidden="true"
              onClick={this.onShowAdminSecretClicked.bind(this)}
            />
          );
        }

        return headerAdminVal;
      };

      const getHeaderActiveCheckBox = () => {
        let headerActiveCheckbox = null;

        if (!header.isNewHeader) {
          headerActiveCheckbox = (
            <td>
              <input
                type="checkbox"
                name="sponsored"
                className={styles.common_checkbox + ' common_checkbox'}
                id={i + 1}
                checked={header.isActive}
                data-header-id={i}
                onChange={this.onHeaderValueChanged.bind(this)}
                data-element-name="isActive"
              />
              <label
                htmlFor={i + 1}
                className={
                  styles.common_checkbox_label + ' common_checkbox_label'
                }
              />
            </td>
          );
        }

        return headerActiveCheckbox;
      };

      const getHeaderRemoveBtn = () => {
        return (
          <i
            className={styles.closeHeader + ' fa fa-times'}
            data-header-id={i}
            aria-hidden="true"
            onClick={this.onDeleteHeaderClicked.bind(this)}
          />
        );
      };

      const getColSpan = () => {
        return header.isNewHeader ? '2' : '1';
      };

      const getHeaderKey = () => {
        let className = '';
        if (header.isNewHeader) {
          className =
            styles.border_right +
            ' ' +
            styles.tableTdLeft +
            ' ' +
            styles.borderTop +
            ' ' +
            styles.tableEnterKey;
        } else {
          className = styles.border_right;
        }

        return (
          <td colSpan={getColSpan()} className={className}>
            <input
              className={'form-control ' + styles.responseTableInput}
              value={header.key || ''}
<<<<<<< HEAD
              disabled={header.isDisabled === true ? true : false}
=======
              disabled={header.isDisabled === true}
>>>>>>> abfe7ae8
              data-header-id={i}
              placeholder="Enter Key"
              data-element-name="key"
              onChange={this.onHeaderValueChanged.bind(this)}
              onFocus={this.handleFocus}
              onBlur={this.handleBlur}
              type="text"
              data-test={`header-key-${i}`}
            />
          </td>
        );
      };

      const getHeaderValue = () => {
        let className = '';
        if (header.isNewHeader) {
          className =
            styles.borderTop +
            ' ' +
            styles.tableEnterKey +
            ' ' +
            styles.tableLastTd;
        }

        let type = 'text';
        if (
          header.key.toLowerCase() === `x-hasura-${globals.adminSecretLabel}` &&
          !this.state.adminSecretVisible
        ) {
          type = 'password';
        }

        return (
          <td colSpan={getColSpan()} className={className}>
            <input
              className={'form-control ' + styles.responseTableInput}
              value={header.value || ''}
<<<<<<< HEAD
              disabled={header.isDisabled === true ? true : false}
=======
              disabled={header.isDisabled === true}
>>>>>>> abfe7ae8
              data-header-id={i}
              placeholder="Enter Value"
              data-element-name="value"
              onChange={this.onHeaderValueChanged.bind(this)}
              onFocus={this.handleFocus}
              onBlur={this.handleBlur}
              data-test={`header-value-${i}`}
              type={type}
            />
          </td>
        );
      };

      const getHeaderActions = () => {
        let headerActions = null;

        if (!header.isNewHeader) {
          headerActions = (
            <td>
<<<<<<< HEAD
              {header.key.toLowerCase() ===
              `x-hasura-${globals.adminSecretLabel}` ? (
                <i
                    className={styles.showAdminSecret + ' fa fa-eye'}
                    data-header-id={i}
                    aria-hidden="true"
                    onClick={this.onShowAdminSecretClicked.bind(this)}
                  />
                ) : null}
              <i
                className={styles.closeHeader + ' fa fa-times'}
                data-header-id={i}
                aria-hidden="true"
                onClick={this.onDeleteHeaderClicked.bind(this)}
              />
=======
              {getHeaderAdminVal()}
              {getHeaderRemoveBtn()}
>>>>>>> abfe7ae8
            </td>
          );
        }

        return headerActions;
      };

      return (
        <tr key={i}>
          {getHeaderActiveCheckBox()}
          {getHeaderKey()}
          {getHeaderValue()}
          {getHeaderActions()}
        </tr>
      );
    });
  }

  getHeaderTableView() {
    return (
      <div className={styles.responseTable + ' ' + styles.remove_all_pad}>
        <table className={'table ' + styles.tableBorder}>
          <thead>
            <tr>
              <th className={styles.wd4 + ' ' + styles.headerHeading} />
              <th
                className={
                  styles.wd48 +
                  ' ' +
                  styles.border_right +
                  ' ' +
                  styles.headerHeading
                }
              >
                Key
              </th>
              <th className={styles.wd48 + ' ' + styles.headerHeading}>
                Value
              </th>
              <th className={styles.wd4 + ' ' + styles.headerHeading} />
            </tr>
          </thead>
          <tbody>{this.getHeaderRows()}</tbody>
        </table>
      </div>
    );
  }

  getValidBody() {
    switch (this.props.bodyType) {
      case 'graphql':
        return (
          <GraphiQLWrapper
            data={this.props}
            numberOfTables={this.props.numberOfTables}
            dispatch={this.props.dispatch}
            headerFocus={this.props.headerFocus}
            queryParams={this.props.queryParams}
          />
        );
      default:
        return '';
    }
  }

  handleFocus = () => {
    this.props.dispatch(focusHeaderTextbox());
  };

  handleBlur = () => {
    this.props.dispatch(unfocusTypingHeader());
  };

  render() {
    return (
      <div className={styles.apiRequestWrapper}>
        <CollapsibleToggle
          title={this.getCollapsibleTitle('GraphQL Endpoint')}
          isOpen
        >
          {this.getUrlBar()}
        </CollapsibleToggle>
        <div className={styles.headerWrapper}>
          <CollapsibleToggle
            title={this.getCollapsibleTitle('Request Headers')}
            testId="api-explorer-header"
            isOpen
          >
            {this.getHeaderTableView()}
          </CollapsibleToggle>
        </div>
        {this.getValidBody()}
      </div>
    );
  }
}

ApiRequest.propTypes = {
  method: PropTypes.string.isRequired,
  url: PropTypes.string.isRequired,
  headers: PropTypes.array,
  params: PropTypes.string,
  dispatch: PropTypes.func.isRequired,
  explorerData: PropTypes.object.isRequired,
  credentials: PropTypes.object.isRequired,
  bodyType: PropTypes.string.isRequired,
  route: PropTypes.object,
  numberOfTables: PropTypes.number.isRequired,
  headerFocus: PropTypes.bool.isRequired,
  queryParams: PropTypes.object.isRequired,
};

export default ApiRequest;<|MERGE_RESOLUTION|>--- conflicted
+++ resolved
@@ -307,11 +307,7 @@
             <input
               className={'form-control ' + styles.responseTableInput}
               value={header.key || ''}
-<<<<<<< HEAD
-              disabled={header.isDisabled === true ? true : false}
-=======
               disabled={header.isDisabled === true}
->>>>>>> abfe7ae8
               data-header-id={i}
               placeholder="Enter Key"
               data-element-name="key"
@@ -349,11 +345,7 @@
             <input
               className={'form-control ' + styles.responseTableInput}
               value={header.value || ''}
-<<<<<<< HEAD
-              disabled={header.isDisabled === true ? true : false}
-=======
               disabled={header.isDisabled === true}
->>>>>>> abfe7ae8
               data-header-id={i}
               placeholder="Enter Value"
               data-element-name="value"
@@ -373,26 +365,8 @@
         if (!header.isNewHeader) {
           headerActions = (
             <td>
-<<<<<<< HEAD
-              {header.key.toLowerCase() ===
-              `x-hasura-${globals.adminSecretLabel}` ? (
-                <i
-                    className={styles.showAdminSecret + ' fa fa-eye'}
-                    data-header-id={i}
-                    aria-hidden="true"
-                    onClick={this.onShowAdminSecretClicked.bind(this)}
-                  />
-                ) : null}
-              <i
-                className={styles.closeHeader + ' fa fa-times'}
-                data-header-id={i}
-                aria-hidden="true"
-                onClick={this.onDeleteHeaderClicked.bind(this)}
-              />
-=======
               {getHeaderAdminVal()}
               {getHeaderRemoveBtn()}
->>>>>>> abfe7ae8
             </td>
           );
         }
