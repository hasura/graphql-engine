--- conflicted
+++ resolved
@@ -9,16 +9,11 @@
   fetchColumnCasts,
   setUniqueKeys,
 } from '../TableModify/ModifyActions';
-<<<<<<< HEAD
-import { setTable } from '../DataActions';
-=======
 import {
   setTable,
-  fetchTableComment,
   fetchColumnTypes,
   RESET_COLUMN_TYPE_LIST,
 } from '../DataActions';
->>>>>>> 8a9901d4
 import Button from '../../../Common/Button/Button';
 import ColumnEditorList from './ColumnEditorList';
 import ColumnCreator from './ColumnCreator';
@@ -34,9 +29,6 @@
     const { dispatch } = this.props;
     dispatch({ type: RESET });
     dispatch(setTable(this.props.tableName));
-<<<<<<< HEAD
-=======
-    dispatch(fetchTableComment(this.props.tableName));
     dispatch(fetchColumnTypes());
     dispatch(fetchColumnCasts());
   }
@@ -44,7 +36,6 @@
     this.props.dispatch({
       type: RESET_COLUMN_TYPE_LIST,
     });
->>>>>>> 8a9901d4
   }
   render() {
     const {
@@ -62,7 +53,6 @@
       uniqueKeyModify,
       schemaList,
     } = this.props;
-<<<<<<< HEAD
     const tableSchema = allSchemas.find(
       t => t.table_name === tableName && t.table_schema === currentSchema
     );
@@ -71,10 +61,6 @@
       return null;
     }
     const tableComment = tableSchema.comment;
-=======
-
-    const tableSchema = allSchemas.find(t => t.table_name === tableName);
->>>>>>> 8a9901d4
 
     const untrackBtn = (
       <Button
@@ -219,13 +205,10 @@
   columnEdit: state.tables.modify.columnEdit,
   pkModify: state.tables.modify.pkModify,
   fkModify: state.tables.modify.fkModify,
-<<<<<<< HEAD
-  schemaList: state.tables.schemaList,
-=======
   dataTypes: state.tables.columnDataTypes,
   validTypeCasts: state.tables.modify.alterColumnOptions,
   columnDataTypeFetchErr: state.tables.columnDataTypeFetchErr,
->>>>>>> 8a9901d4
+  schemaList: state.tables.schemaList,
   ...state.tables.modify,
 });
 
