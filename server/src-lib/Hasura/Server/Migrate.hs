-- | Migrations for the Hasura catalog.
--
-- To add a new migration:
--
--   1. Bump the catalog version number in "Hasura.Server.Migrate.Version".
--   2. Add a migration script in the @src-rsr/migrations/@ directory with the name
--      @<old version>_to_<new version>.sql@.
--
-- The Template Haskell code in this module will automatically compile the new migration script into
-- the @graphql-engine@ executable.
module Hasura.Server.Migrate
  ( MigrationResult(..)
  , migrateCatalog
  , latestCatalogVersion
  , recreateSystemMetadata
  , dropCatalog
  , downgradeCatalog
  ) where

import           Control.Monad.Unique
import           Data.Time.Clock               (UTCTime)

import           Hasura.Prelude

import qualified Data.Aeson                    as A
import qualified Data.Text                     as T
<<<<<<< HEAD
import qualified Data.Text.IO                  as TIO
import qualified Data.Yaml.TH                  as Y
=======
>>>>>>> 9c3e9ff4
import qualified Database.PG.Query             as Q
import qualified Database.PG.Query.Connection  as Q
import qualified Language.Haskell.TH.Lib       as TH
import qualified Language.Haskell.TH.Syntax    as TH
import qualified Data.HashMap.Strict               as HM

import           Hasura.Logging                (Hasura, LogLevel (..), ToEngineLog (..))
import           Hasura.RQL.DDL.Schema
import           Hasura.RQL.Types
<<<<<<< HEAD
import           Hasura.Server.Init            (DowngradeOptions (..))
=======
import           Hasura.RQL.DDL.Relationship
>>>>>>> 9c3e9ff4
import           Hasura.Server.Logging         (StartupLog (..))
import           Hasura.Server.Migrate.Version (latestCatalogVersion, latestCatalogVersionString)
import           Hasura.SQL.Types
import           System.Directory              (doesFileExist)

dropCatalog :: (MonadTx m) => m ()
dropCatalog = liftTx $ Q.catchE defaultTxErrorHandler $ do
  -- This is where the generated views and triggers are stored
  Q.unitQ "DROP SCHEMA IF EXISTS hdb_views CASCADE" () False
  Q.unitQ "DROP SCHEMA IF EXISTS hdb_catalog CASCADE" () False

data MigrationResult
  = MRNothingToDo
  | MRInitialized
  | MRMigrated T.Text -- ^ old catalog version
  deriving (Show, Eq)

instance ToEngineLog MigrationResult Hasura where
  toEngineLog result = toEngineLog $ StartupLog
    { slLogLevel = LevelInfo
    , slKind = "db_migrate"
    , slInfo = A.toJSON $ case result of
        MRNothingToDo ->
          "Already at the latest catalog version (" <> latestCatalogVersionString
            <> "); nothing to do."
        MRInitialized ->
          "Successfully initialized the catalog (at version " <> latestCatalogVersionString <> ")."
        MRMigrated oldVersion ->
          "Successfully migrated from catalog version " <> oldVersion <> " to version "
            <> latestCatalogVersionString <> "."
    }

-- A migration and (hopefully) also its inverse if we have it.
data MigrationPair m = MigrationPair
  { mpMigrate :: m ()
  , mpDown :: Maybe (m ())
  }

migrateCatalog
  :: forall m
   . ( MonadIO m
     , MonadTx m
     , MonadUnique m
     , HasHttpManager m
     , HasSQLGenCtx m
     )
  => UTCTime
  -> m (MigrationResult, RebuildableSchemaCache m)
migrateCatalog migrationTime = do
  doesSchemaExist (SchemaName "hdb_catalog") >>= \case
    False -> initialize True
    True  -> doesTableExist (SchemaName "hdb_catalog") (TableName "hdb_version") >>= \case
      False -> initialize False
      True  -> migrateFrom =<< getCatalogVersion
  where
    -- initializes the catalog, creating the schema if necessary
    initialize :: Bool -> m (MigrationResult, RebuildableSchemaCache m)
    initialize createSchema =  do
      liftTx $ Q.catchE defaultTxErrorHandler $
        when createSchema $ do
          Q.unitQ "CREATE SCHEMA hdb_catalog" () False
          -- This is where the generated views and triggers are stored
          Q.unitQ "CREATE SCHEMA hdb_views" () False

      isExtensionAvailable (SchemaName "pgcrypto") >>= \case
        -- only if we created the schema, create the extension
        True -> when createSchema $ liftTx $ Q.unitQE needsPGCryptoError
          "CREATE EXTENSION IF NOT EXISTS pgcrypto SCHEMA public" () False
        False -> throw500 $
          "pgcrypto extension is required, but could not find the extension in the "
          <> "PostgreSQL server. Please make sure this extension is available."

      runTx $(Q.sqlFromFile "src-rsr/initialise.sql")
      schemaCache <- buildCacheAndRecreateSystemMetadata
      updateCatalogVersion
      pure (MRInitialized, schemaCache)
      where
        needsPGCryptoError e@(Q.PGTxErr _ _ _ err) =
          case err of
            Q.PGIUnexpected _ -> requiredError
            Q.PGIStatement pgErr -> case Q.edStatusCode pgErr of
              Just "42501" -> err500 PostgresError permissionsMessage
              _            -> requiredError
          where
            requiredError =
              (err500 PostgresError requiredMessage) { qeInternal = Just $ A.toJSON e }
            requiredMessage =
              "pgcrypto extension is required, but it could not be created;"
              <> " encountered unknown postgres error"
            permissionsMessage =
              "pgcrypto extension is required, but the current user doesn’t have permission to"
              <> " create it. Please grant superuser permission, or setup the initial schema via"
              <> " https://docs.hasura.io/1.0/graphql/manual/deployment/postgres-permissions.html"

    -- migrates an existing catalog to the latest version from an existing verion
    migrateFrom :: T.Text -> m (MigrationResult, RebuildableSchemaCache m)
    migrateFrom previousVersion
      | previousVersion == latestCatalogVersionString = do
          schemaCache <- buildRebuildableSchemaCache
          pure (MRNothingToDo, schemaCache)
      | [] <- neededMigrations =
          throw400 NotSupported $
            "Cannot use database previously used with a newer version of graphql-engine (expected"
              <> " a catalog version <=" <> latestCatalogVersionString <> ", but the current version"
              <> " is " <> previousVersion <> ")."
      | otherwise = do
          traverse_ (mpMigrate . snd) neededMigrations
          schemaCache <- buildCacheAndRecreateSystemMetadata
          updateCatalogVersion
          pure (MRMigrated previousVersion, schemaCache)
      where
        neededMigrations = dropWhile ((/= previousVersion) . fst) (migrations False)
        
    buildCacheAndRecreateSystemMetadata :: m (RebuildableSchemaCache m)
    buildCacheAndRecreateSystemMetadata = do
      schemaCache <- buildRebuildableSchemaCache
<<<<<<< HEAD
      snd <$> runCacheRWT schemaCache do
        recreateSystemMetadata
        buildSchemaCacheStrict
        
    updateCatalogVersion = setCatalogVersion latestCatalogVersionString migrationTime
=======
      snd <$> runCacheRWT schemaCache recreateSystemMetadata

    -- the old 0.8 catalog version is non-integral, so we store it in the database as a string
    getCatalogVersion = liftTx $ runIdentity . Q.getRow <$> Q.withQE defaultTxErrorHandler
      [Q.sql| SELECT version FROM hdb_catalog.hdb_version |] () False

    updateCatalogVersion = liftTx $ Q.unitQE defaultTxErrorHandler [Q.sql|
        INSERT INTO hdb_catalog.hdb_version (version, upgraded_on) VALUES ($1, $2)
        ON CONFLICT ((version IS NOT NULL))
        DO UPDATE SET version = $1, upgraded_on = $2
      |] (latestCatalogVersionString, migrationTime) False
>>>>>>> 9c3e9ff4

    doesSchemaExist schemaName =
      liftTx $ (runIdentity . Q.getRow) <$> Q.withQE defaultTxErrorHandler [Q.sql|
        SELECT EXISTS
        ( SELECT 1 FROM information_schema.schemata
          WHERE schema_name = $1
        ) |] (Identity schemaName) False

    doesTableExist schemaName tableName =
      liftTx $ (runIdentity . Q.getRow) <$> Q.withQE defaultTxErrorHandler [Q.sql|
        SELECT EXISTS
        ( SELECT 1 FROM pg_tables
          WHERE schemaname = $1 AND tablename = $2
        ) |] (schemaName, tableName) False

    isExtensionAvailable schemaName =
      liftTx $ (runIdentity . Q.getRow) <$> Q.withQE defaultTxErrorHandler [Q.sql|
        SELECT EXISTS
        ( SELECT 1 FROM pg_catalog.pg_available_extensions
          WHERE name = $1
        ) |] (Identity schemaName) False

downgradeCatalog :: forall m. (MonadIO m, MonadTx m) => DowngradeOptions -> UTCTime -> m MigrationResult
downgradeCatalog opts time = do
    downgradeFrom =<< getCatalogVersion
  where
    -- downgrades an existing catalog to the specified version
    downgradeFrom :: T.Text -> m MigrationResult
    downgradeFrom previousVersion
      | previousVersion == dgoTargetVersion opts = do
          pure MRNothingToDo
      | otherwise = 
          case neededDownMigrations (dgoTargetVersion opts) of
            Left reason -> 
              throw400 NotSupported $
                "This downgrade path (from "
                  <> previousVersion <> " to " 
                  <> dgoTargetVersion opts <> 
                  ") is not supported, because "
                  <> reason
            Right path -> do
              sequence_ path 
              setCatalogVersion (dgoTargetVersion opts) time
              pure (MRMigrated previousVersion)
      
      where
        neededDownMigrations newVersion = 
          downgrade previousVersion newVersion 
            (reverse (migrations (dgoDryRun opts)))

        downgrade 
          :: T.Text
          -> T.Text 
          -> [(T.Text, MigrationPair m)]
          -> Either T.Text [m ()]
        downgrade from to = step1 where
          step1, step2 :: [(T.Text, MigrationPair m)] -> Either T.Text [m ()]
          step1 xs | previousVersion == from = step2 xs
          step1 [] = Left "the starting version is unrecognized."
          step1 ((x, _):xs)
            | x == from = step2 xs
            | otherwise = step1 xs
            
          step2 [] = Left "the target version is unrecognized."
          step2 ((x, MigrationPair{ mpDown = Nothing }):_) = 
            Left $ "there is no available migration back to version " <> x <> "."
          step2 ((x, MigrationPair{ mpDown = Just y }):xs)
            | x == to = Right [y]
            | otherwise = (y:) <$> step2 xs

-- | The old 0.8 catalog version is non-integral, so we store it in the database as a
-- string.
getCatalogVersion :: MonadTx m => m Text
getCatalogVersion = liftTx $ runIdentity . Q.getRow <$> Q.withQE defaultTxErrorHandler
  [Q.sql| SELECT version FROM hdb_catalog.hdb_version |] () False

setCatalogVersion :: MonadTx m => Text -> UTCTime -> m ()
setCatalogVersion ver time = liftTx $ Q.unitQE defaultTxErrorHandler [Q.sql|
    INSERT INTO hdb_catalog.hdb_version (version, upgraded_on) VALUES ($1, $2)
    ON CONFLICT ((version IS NOT NULL))
    DO UPDATE SET version = $1, upgraded_on = $2
  |] (ver, time) False

migrations :: forall m. (MonadIO m, MonadTx m) => Bool -> [(T.Text, MigrationPair m)]
migrations dryRun =
    -- We need to build the list of migrations at compile-time so that we can compile the SQL
    -- directly into the executable using `Q.sqlFromFile`. The GHC stage restriction makes
    -- doing this a little bit awkward (we can’t use any definitions in this module at
    -- compile-time), but putting a `let` inside the splice itself is allowed.
    $(let migrationFromFile from to =
            let path = "src-rsr/migrations/" <> from <> "_to_" <> to <> ".sql"
             in [| runTxOrPrint $(Q.sqlFromFile path) |]
          migrationFromFileMaybe from to = do
            let path = "src-rsr/migrations/" <> from <> "_to_" <> to <> ".sql"
            exists <- TH.runIO (doesFileExist path)
            if exists
              then [| Just (runTxOrPrint $(Q.sqlFromFile path)) |]
              else [| Nothing |]
                 
          migrationsFromFile = map $ \(to :: Integer) ->
            let from = to - 1
            in [| ( $(TH.lift $ T.pack (show from))
                  , MigrationPair
                      $(migrationFromFile (show from) (show to))
                      $(migrationFromFileMaybe (show to) (show from))
                  ) |]
      in TH.listE
        -- version 0.8 is the only non-integral catalog version
        $  [| ("0.8", (MigrationPair $(migrationFromFile "08" "1") Nothing)) |]
        :  migrationsFromFile [2..3]
        ++ [| ("3", (MigrationPair from3To4 Nothing)) |]
        :  migrationsFromFile [5..latestCatalogVersion])
  where
    runTxOrPrint :: Q.Query -> m ()
    runTxOrPrint
      | dryRun = 
          liftIO . TIO.putStrLn . Q.getQueryText
      | otherwise = runTx

    from3To4 = liftTx $ Q.catchE defaultTxErrorHandler $ do
      Q.unitQ [Q.sql|
        ALTER TABLE hdb_catalog.event_triggers
        ADD COLUMN configuration JSON |] () False
      eventTriggers <- map uncurryEventTrigger <$> Q.listQ [Q.sql|
        SELECT e.name, e.definition::json, e.webhook, e.num_retries, e.retry_interval, e.headers::json
        FROM hdb_catalog.event_triggers e |] () False
      forM_ eventTriggers updateEventTrigger3To4
      Q.unitQ [Q.sql|
        ALTER TABLE hdb_catalog.event_triggers
        DROP COLUMN definition,
        DROP COLUMN query,
        DROP COLUMN webhook,
        DROP COLUMN num_retries,
        DROP COLUMN retry_interval,
        DROP COLUMN headers |] () False
      where
        uncurryEventTrigger (trn, Q.AltJ tDef, w, nr, rint, Q.AltJ headers) =
          EventTriggerConf trn tDef (Just w) Nothing (RetryConf nr rint Nothing) headers
        updateEventTrigger3To4 etc@(EventTriggerConf name _ _ _ _ _) = Q.unitQ [Q.sql|
                                             UPDATE hdb_catalog.event_triggers
                                             SET
                                             configuration = $1
                                             WHERE name = $2
                                             |] (Q.AltJ $ A.toJSON etc, name) True

<<<<<<< HEAD

recreateSystemMetadata
  :: ( MonadIO m
     , MonadTx m
     , CacheRWM m
     , UserInfoM m
     , HasHttpManager m
     , HasSQLGenCtx m
     )
  => m ()
=======
-- | Drops and recreates all “system-defined” metadata, aka metadata for tables and views in the
-- @information_schema@ and @hdb_catalog@ schemas. These tables and views are tracked to expose them
-- to the console, which allows us to reuse the same functionality we use to implement user-defined
-- APIs to expose the catalog.
--
-- This process has a long and storied history.
--
-- In the past, we reused the same machinery we use for CLI migrations to define our own internal
-- metadata migrations. This caused trouble, however, as we’d have to run those migrations in
-- lockstep with our SQL migrations to ensure the two didn’t get out of sync. This in turn caused
-- trouble because those migrations would hit code paths inside @graphql-engine@ to add or remove
-- things from the @pg_catalog@ tables, and /that/ in turn would fail because we hadn’t finished
-- running the SQL migrations, so we were running a new version of the code against an old version
-- of the schema! That caused #2826.
--
-- To fix that, #2379 switched to the approach of just dropping and recreating all system metadata
-- every time we run any SQL migrations. But /that/ in turn caused trouble due to the way we were
-- constantly rebuilding the schema cache (#3354), causing us to switch to incremental schema cache
-- construction (#3394). However, although that mostly resolved the problem, we still weren’t
-- totally out of the woods, as the incremental construction was still too slow on slow Postgres
-- instances (#3654).
--
-- To sidestep the whole issue, as of #3686 we now just create all the system metadata in code here,
-- and we only rebuild the schema cache once, at the very end. This is a little unsatisfying, since
-- it means our internal migrations are “blessed” compared to user-defined CLI migrations. If we
-- improve CLI migrations further in the future, maybe we can switch back to using that approach,
-- instead.
recreateSystemMetadata :: (MonadTx m, CacheRWM m) => m ()
>>>>>>> 9c3e9ff4
recreateSystemMetadata = do
  runTx $(Q.sqlFromFile "src-rsr/clear_system_metadata.sql")
  runHasSystemDefinedT (SystemDefined True) $ for_ systemMetadata \(tableName, tableRels) -> do
    saveTableToCatalog tableName False emptyTableConfig
    for_ tableRels \case
      Left relDef -> insertRelationshipToCatalog tableName ObjRel relDef
      Right relDef -> insertRelationshipToCatalog tableName ArrRel relDef
  buildSchemaCacheStrict
  where
    systemMetadata :: [(QualifiedTable, [Either ObjRelDef ArrRelDef])]
    systemMetadata =
      [ table "information_schema" "tables" []
      , table "information_schema" "schemata" []
      , table "information_schema" "views" []
      , table "information_schema" "columns" []
      , table "hdb_catalog" "hdb_table"
        [ objectRel $$(nonEmptyText "detail") $
          manualConfig "information_schema" "tables" tableNameMapping
        , objectRel $$(nonEmptyText "primary_key") $
          manualConfig "hdb_catalog" "hdb_primary_key" tableNameMapping
        , arrayRel $$(nonEmptyText "columns") $
          manualConfig "information_schema" "columns" tableNameMapping
        , arrayRel $$(nonEmptyText "foreign_key_constraints") $
          manualConfig "hdb_catalog" "hdb_foreign_key_constraint" tableNameMapping
        , arrayRel $$(nonEmptyText "relationships") $
          manualConfig "hdb_catalog" "hdb_relationship" tableNameMapping
        , arrayRel $$(nonEmptyText "permissions") $
          manualConfig "hdb_catalog" "hdb_permission_agg" tableNameMapping
        , arrayRel $$(nonEmptyText "computed_fields") $
          manualConfig "hdb_catalog" "hdb_computed_field" tableNameMapping
        , arrayRel $$(nonEmptyText "check_constraints") $
          manualConfig "hdb_catalog" "hdb_check_constraint" tableNameMapping
        , arrayRel $$(nonEmptyText "unique_constraints") $
          manualConfig "hdb_catalog" "hdb_unique_constraint" tableNameMapping ]
      , table "hdb_catalog" "hdb_primary_key" []
      , table "hdb_catalog" "hdb_foreign_key_constraint" []
      , table "hdb_catalog" "hdb_relationship" []
      , table "hdb_catalog" "hdb_permission_agg" []
      , table "hdb_catalog" "hdb_computed_field" []
      , table "hdb_catalog" "hdb_check_constraint" []
      , table "hdb_catalog" "hdb_unique_constraint" []
      , table "hdb_catalog" "event_triggers"
        [ arrayRel $$(nonEmptyText "events") $
          manualConfig "hdb_catalog" "event_log" [("name", "trigger_name")] ]
      , table "hdb_catalog" "event_log"
        [ objectRel $$(nonEmptyText "trigger") $
          manualConfig "hdb_catalog" "event_triggers" [("trigger_name", "name")]
        , arrayRel $$(nonEmptyText "logs") $ RUFKeyOn $
          ArrRelUsingFKeyOn (QualifiedObject "hdb_catalog" "event_invocation_logs") "event_id" ]
      , table "hdb_catalog" "event_invocation_logs"
        [ objectRel $$(nonEmptyText "event") $ RUFKeyOn "event_id" ]
      , table "hdb_catalog" "hdb_function" []
      , table "hdb_catalog" "hdb_function_agg"
        [ objectRel $$(nonEmptyText "return_table_info") $ manualConfig "hdb_catalog" "hdb_table"
          [ ("return_type_schema", "table_schema")
          , ("return_type_name", "table_name") ] ]
      , table "hdb_catalog" "remote_schemas" []
      , table "hdb_catalog" "hdb_version" []
      , table "hdb_catalog" "hdb_query_collection" []
      , table "hdb_catalog" "hdb_allowlist" []
      ]

    tableNameMapping =
      [ ("table_schema", "table_schema")
      , ("table_name", "table_name") ]

    table schemaName tableName relationships = (QualifiedObject schemaName tableName, relationships)
    objectRel name using = Left $ RelDef (RelName name) using Nothing
    arrayRel name using = Right $ RelDef (RelName name) using Nothing
    manualConfig schemaName tableName columns =
      RUManual $ RelManualConfig (QualifiedObject schemaName tableName) (HM.fromList columns)

runTx :: (MonadTx m) => Q.Query -> m ()
runTx = liftTx . Q.multiQE defaultTxErrorHandler<|MERGE_RESOLUTION|>--- conflicted
+++ resolved
@@ -24,11 +24,7 @@
 
 import qualified Data.Aeson                    as A
 import qualified Data.Text                     as T
-<<<<<<< HEAD
 import qualified Data.Text.IO                  as TIO
-import qualified Data.Yaml.TH                  as Y
-=======
->>>>>>> 9c3e9ff4
 import qualified Database.PG.Query             as Q
 import qualified Database.PG.Query.Connection  as Q
 import qualified Language.Haskell.TH.Lib       as TH
@@ -37,12 +33,9 @@
 
 import           Hasura.Logging                (Hasura, LogLevel (..), ToEngineLog (..))
 import           Hasura.RQL.DDL.Schema
+import           Hasura.RQL.DDL.Relationship
 import           Hasura.RQL.Types
-<<<<<<< HEAD
 import           Hasura.Server.Init            (DowngradeOptions (..))
-=======
-import           Hasura.RQL.DDL.Relationship
->>>>>>> 9c3e9ff4
 import           Hasura.Server.Logging         (StartupLog (..))
 import           Hasura.Server.Migrate.Version (latestCatalogVersion, latestCatalogVersionString)
 import           Hasura.SQL.Types
@@ -159,25 +152,9 @@
     buildCacheAndRecreateSystemMetadata :: m (RebuildableSchemaCache m)
     buildCacheAndRecreateSystemMetadata = do
       schemaCache <- buildRebuildableSchemaCache
-<<<<<<< HEAD
-      snd <$> runCacheRWT schemaCache do
-        recreateSystemMetadata
-        buildSchemaCacheStrict
-        
+      snd <$> runCacheRWT schemaCache recreateSystemMetadata
+      
     updateCatalogVersion = setCatalogVersion latestCatalogVersionString migrationTime
-=======
-      snd <$> runCacheRWT schemaCache recreateSystemMetadata
-
-    -- the old 0.8 catalog version is non-integral, so we store it in the database as a string
-    getCatalogVersion = liftTx $ runIdentity . Q.getRow <$> Q.withQE defaultTxErrorHandler
-      [Q.sql| SELECT version FROM hdb_catalog.hdb_version |] () False
-
-    updateCatalogVersion = liftTx $ Q.unitQE defaultTxErrorHandler [Q.sql|
-        INSERT INTO hdb_catalog.hdb_version (version, upgraded_on) VALUES ($1, $2)
-        ON CONFLICT ((version IS NOT NULL))
-        DO UPDATE SET version = $1, upgraded_on = $2
-      |] (latestCatalogVersionString, migrationTime) False
->>>>>>> 9c3e9ff4
 
     doesSchemaExist schemaName =
       liftTx $ (runIdentity . Q.getRow) <$> Q.withQE defaultTxErrorHandler [Q.sql|
@@ -209,6 +186,11 @@
     downgradeFrom previousVersion
       | previousVersion == dgoTargetVersion opts = do
           pure MRNothingToDo
+      | previousVersion /= latestCatalogVersionString = do
+          throw400 NotSupported $
+            "In order to downgrade the catalog schema using this executable, you must be running catalog version "
+            <> latestCatalogVersionString
+            <> "."
       | otherwise = 
           case neededDownMigrations (dgoTargetVersion opts) of
             Left reason -> 
@@ -323,18 +305,6 @@
                                              WHERE name = $2
                                              |] (Q.AltJ $ A.toJSON etc, name) True
 
-<<<<<<< HEAD
-
-recreateSystemMetadata
-  :: ( MonadIO m
-     , MonadTx m
-     , CacheRWM m
-     , UserInfoM m
-     , HasHttpManager m
-     , HasSQLGenCtx m
-     )
-  => m ()
-=======
 -- | Drops and recreates all “system-defined” metadata, aka metadata for tables and views in the
 -- @information_schema@ and @hdb_catalog@ schemas. These tables and views are tracked to expose them
 -- to the console, which allows us to reuse the same functionality we use to implement user-defined
@@ -363,7 +333,6 @@
 -- improve CLI migrations further in the future, maybe we can switch back to using that approach,
 -- instead.
 recreateSystemMetadata :: (MonadTx m, CacheRWM m) => m ()
->>>>>>> 9c3e9ff4
 recreateSystemMetadata = do
   runTx $(Q.sqlFromFile "src-rsr/clear_system_metadata.sql")
   runHasSystemDefinedT (SystemDefined True) $ for_ systemMetadata \(tableName, tableRels) -> do
