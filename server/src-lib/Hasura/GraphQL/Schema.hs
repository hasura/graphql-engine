--- conflicted
+++ resolved
@@ -591,13 +591,8 @@
     argInps = procFuncArgs funcArgs mkInpVal
 
     mkInpVal ty t =
-<<<<<<< HEAD
-      InpValInfo Nothing (G.Name t) Nothing (Just $ PTCol ty) $ G.toGT $
-      G.toNT $ mkPGColGTy ty
-=======
-      InpValInfo Nothing (G.Name t) Nothing $
+      InpValInfo Nothing (G.Name t) Nothing (Just $ PTCol ty) $
       G.toGT $ mkScalarTy ty
->>>>>>> ba96697a
 
 -- table_set_input
 mkUpdSetTy :: QualifiedTable -> G.NamedType
