--- conflicted
+++ resolved
@@ -132,13 +132,9 @@
      )
   => ReplaceMetadata
   -> m EncJSON
-<<<<<<< HEAD
 applyQP2 (ReplaceMetadata _ tables functionsMeta
           schemas collections allowlist customTypes actions) = do
 
-=======
-applyQP2 (ReplaceMetadata _ tables functionsMeta schemas collections allowlist) = do
->>>>>>> 265cf7f1
   liftTx clearMetadata
   buildSchemaCacheStrict
 
