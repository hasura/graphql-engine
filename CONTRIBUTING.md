--- conflicted
+++ resolved
@@ -6,11 +6,7 @@
 appreciate any contributions, and we don't want a wall of rules to get in
 the way of that.
 
-<<<<<<< HEAD
-However, for those who want a bit more guidance on the best way to
-=======
 However, for those individuals who want a bit more guidance on the best way to
->>>>>>> e1d17b69
 contribute to the project, read on. This document will cover what we're looking
 for. By addressing all the points we're looking for, it rases the chances that we
 can quickly merge or address your contributions.
