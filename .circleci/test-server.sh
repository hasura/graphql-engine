#!/usr/bin/env bash
set -euo pipefail

### Functions

stop_services() {
   kill -INT $PID
   kill $WH_PID
}

wait_for_port() {
    local PORT=$1
    echo "waiting for $PORT"
    for _ in $(seq 1 240);
    do
      nc -z localhost $PORT && echo "port $PORT is ready" && return
      echo -n .
      sleep 0.25
    done
    echo "Failed waiting for $PORT" && exit 1
}

init_jwt() {
	CUR_DIR="$PWD"
	mkdir -p "$OUTPUT_FOLDER/ssl"
	cd "$OUTPUT_FOLDER/ssl"
	openssl genrsa -out jwt_private.key 2048
	openssl rsa -pubout -in jwt_private.key -out  jwt_public.key
	cd "$CUR_DIR"
}

init_ssl() {
	CUR_DIR="$PWD"
	mkdir -p "$OUTPUT_FOLDER/ssl"
	cd "$OUTPUT_FOLDER/ssl"
	CNF_TEMPLATE='[req]
req_extensions = v3_req
distinguished_name = req_distinguished_name

[req_distinguished_name]

[ v3_req ]
basicConstraints = CA:FALSE
keyUsage = nonRepudiation, digitalSignature, keyEncipherment
subjectAltName = @alt_names

[alt_names]
DNS.1 = localhost
IP.1 = 127.0.0.1'

	echo "$CNF_TEMPLATE" > webhook-req.cnf

	openssl genrsa -out ca-key.pem 2048
	openssl req -x509 -new -nodes -key ca-key.pem -days 10 -out ca.pem -subj "/CN=webhook-ca"
	openssl genrsa -out webhook-key.pem 2048
	openssl req -new -key webhook-key.pem -out webhook.csr -subj "/CN=hge-webhook" -config webhook-req.cnf
	openssl x509 -req -in webhook.csr -CA ca.pem -CAkey ca-key.pem -CAcreateserial -out webhook.pem -days 10 -extensions v3_req -extfile webhook-req.cnf

	cp ca.pem /etc/ssl/certs/webhook.crt
	update-ca-certificates
	cd "$CUR_DIR"
}

combine_hpc_reports() {
	(stack --allow-different-user exec -- hpc combine graphql-engine.tix graphql-engine-combined.tix --union > graphql-engine-combined.tix2 && mv graphql-engine-combined.tix2 graphql-engine-combined.tix ) || true
	rm graphql-engine.tix || true
}

if [ -z "${HASURA_GRAPHQL_DATABASE_URL:-}" ] ; then
	echo "Env var HASURA_GRAPHQL_DATABASE_URL is not set"
	exit 1
fi

if ! stack --allow-different-user exec which hpc ; then
	echo "hpc not found; Install it with 'stack install hpc'"
	exit 1
fi

CIRCLECI_FOLDER="${BASH_SOURCE[0]%/*}"
cd $CIRCLECI_FOLDER
CIRCLECI_FOLDER="$PWD"

if ! $CIRCLECI_FOLDER/test-server-flags.sh ; then
	echo "Testing GraphQL server flags failed"
	exit 1
fi

if ! $CIRCLECI_FOLDER/test-deprecated-server-flags.sh ; then
	echo "Testing GraphQL deprecated server flags failed"
	exit 1
fi

PYTEST_ROOT="$CIRCLECI_FOLDER/../server/tests-py"

OUTPUT_FOLDER=${OUTPUT_FOLDER:-"$CIRCLECI_FOLDER/test-server-output"}
mkdir -p "$OUTPUT_FOLDER"

cd $PYTEST_ROOT

if ! stack --allow-different-user exec -- which graphql-engine > /dev/null && [ -z "${GRAPHQL_ENGINE:-}" ] ; then
	echo "Do 'stack build' before tests, or export the location of executable in the GRAPHQL_ENGINE envirnoment variable"
	exit 1
fi
GRAPHQL_ENGINE=${GRAPHQL_ENGINE:-"$(stack --allow-different-user exec -- which graphql-engine)"}
if ! [ -x "$GRAPHQL_ENGINE" ] ; then
	echo "$GRAPHQL_ENGINE is not present or is not an executable"
	exit 1
fi
RUN_WEBHOOK_TESTS=true

echo -e "\nINFO: GraphQL Executable : $GRAPHQL_ENGINE"
echo -e "INFO: Logs Folder        : $OUTPUT_FOLDER\n"

pip3 install -r requirements.txt

mkdir -p "$OUTPUT_FOLDER"

export EVENT_WEBHOOK_HEADER="MyEnvValue"
export HGE_URL="http://localhost:8080"
export WEBHOOK_FROM_ENV="http://127.0.0.1:5592"

PID=""
WH_PID=""
trap stop_services ERR
trap stop_services INT

<<<<<<< HEAD
echo -e "\n<########## TEST GRAPHQL-ENGINE WITHOUT ADMIN SECRET ###########################################>\n"
=======
# test without access key

echo -e "\n<########## TEST GRAPHQL-ENGINE WITHOUT ACCESS KEYS ###########################################>\n"
>>>>>>> d489f2d9

"$GRAPHQL_ENGINE" serve > "$OUTPUT_FOLDER/graphql-engine.log" & PID=$!

wait_for_port 8080

pytest -vv --hge-url="$HGE_URL" --pg-url="$HASURA_GRAPHQL_DATABASE_URL"

kill -INT $PID
sleep 4
mv graphql-engine.tix graphql-engine-combined.tix || true

<<<<<<< HEAD
##########
echo -e "\n<########## TEST GRAPHQL-ENGINE WITH ADMIN SECRET #####################################>\n"
=======

# test with access key

echo -e "\n<########## TEST GRAPHQL-ENGINE WITH ACCESS KEY #####################################>\n"
>>>>>>> d489f2d9

export HASURA_GRAPHQL_ADMIN_SECRET="HGE$RANDOM$RANDOM"

"$GRAPHQL_ENGINE" serve >> "$OUTPUT_FOLDER/graphql-engine.log" & PID=$!

wait_for_port 8080

pytest -vv --hge-url="$HGE_URL" --pg-url="$HASURA_GRAPHQL_DATABASE_URL" --hge-key="$HASURA_GRAPHQL_ADMIN_SECRET"

kill -INT $PID
sleep 4
combine_hpc_reports

<<<<<<< HEAD
##########
echo -e "\n<########## TEST GRAPHQL-ENGINE WITH ADMIN SECRET AND JWT #####################################>\n"
=======

# test with jwt

echo -e "\n<########## TEST GRAPHQL-ENGINE WITH ACCESS KEY AND JWT #####################################>\n"
>>>>>>> d489f2d9

init_jwt

export HASURA_GRAPHQL_JWT_SECRET="$(jq -n --arg key "$(cat $OUTPUT_FOLDER/ssl/jwt_public.key)" '{ type: "RS512", key: $key }')"

"$GRAPHQL_ENGINE" serve >> "$OUTPUT_FOLDER/graphql-engine.log" & PID=$!

pytest -vv --hge-url="$HGE_URL" --pg-url="$HASURA_GRAPHQL_DATABASE_URL" --hge-key="$HASURA_GRAPHQL_ADMIN_SECRET" --hge-jwt-key-file="$OUTPUT_FOLDER/ssl/jwt_private.key" --hge-jwt-conf="$HASURA_GRAPHQL_JWT_SECRET"

kill -INT $PID
sleep 4
combine_hpc_reports

unset HASURA_GRAPHQL_JWT_SECRET

echo -e "\n<########## TEST GRAPHQL-ENGINE WITH ADMIN SECRET AND JWT (in stringified mode) #####################################>\n"

export HASURA_GRAPHQL_JWT_SECRET="$(jq -n --arg key "$(cat $OUTPUT_FOLDER/ssl/jwt_public.key)" '{ type: "RS512", key: $key , claims_format: "stringified_json"}')"

"$GRAPHQL_ENGINE" serve >> "$OUTPUT_FOLDER/graphql-engine.log" & PID=$!

pytest -vv --hge-url="$HGE_URL" --pg-url="$HASURA_GRAPHQL_DATABASE_URL" --hge-key="$HASURA_GRAPHQL_ADMIN_SECRET" --hge-jwt-key-file="$OUTPUT_FOLDER/ssl/jwt_private.key" --hge-jwt-conf="$HASURA_GRAPHQL_JWT_SECRET" test_jwt.py

kill -INT $PID
sleep 4
combine_hpc_reports

unset HASURA_GRAPHQL_JWT_SECRET

# test with CORS modes

echo -e "\n<########## TEST GRAPHQL-ENGINE WITH CORS DOMAINS ########>\n"
export HASURA_GRAPHQL_CORS_DOMAIN="http://*.localhost, http://localhost:3000, https://*.foo.bar.com"

"$GRAPHQL_ENGINE" serve >> "$OUTPUT_FOLDER/graphql-engine.log" 2>&1 & PID=$!

wait_for_port 8080

pytest -vv --hge-url="$HGE_URL" --pg-url="$HASURA_GRAPHQL_DATABASE_URL" --hge-key="$HASURA_GRAPHQL_ACCESS_KEY" --test-cors test_cors.py

kill -INT $PID
sleep 4
combine_hpc_reports
unset HASURA_GRAPHQL_CORS_DOMAIN


# webhook tests

if [ $EUID != 0 ] ; then
	echo -e "SKIPPING webhook based tests, as \nroot permission is required for running webhook tests (inorder to trust certificate authority)."
	RUN_WEBHOOK_TESTS=false
fi

if [ "$RUN_WEBHOOK_TESTS" == "true" ] ; then

	echo -e "\n<########## TEST GRAPHQL-ENGINE WITH ADMIN SECRET & WEBHOOK (GET) #########################>\n"

	export HASURA_GRAPHQL_AUTH_HOOK="https://localhost:9090/"
	init_ssl

	"$GRAPHQL_ENGINE" serve >> "$OUTPUT_FOLDER/graphql-engine.log" 2>&1 & PID=$!

	python3 webhook.py 9090 "$OUTPUT_FOLDER/ssl/webhook-key.pem" "$OUTPUT_FOLDER/ssl/webhook.pem" > "$OUTPUT_FOLDER/webhook.log" 2>&1  & WH_PID=$!

	wait_for_port 8080

	wait_for_port 9090

	pytest -vv --hge-url="$HGE_URL" --pg-url="$HASURA_GRAPHQL_DATABASE_URL" --hge-key="$HASURA_GRAPHQL_ADMIN_SECRET" --hge-webhook="$HASURA_GRAPHQL_AUTH_HOOK"

	kill -INT $PID
	sleep 4
	combine_hpc_reports

  echo -e "\n<########## TEST GRAPHQL-ENGINE WITH ADMIN SECRET & WEBHOOK (POST) #########################>\n"
  export HASURA_GRAPHQL_AUTH_HOOK_MODE="POST"

	"$GRAPHQL_ENGINE" serve >> "$OUTPUT_FOLDER/graphql-engine.log" 2>&1 & PID=$!

  wait_for_port 8080

	pytest -vv --hge-url="$HGE_URL" --pg-url="$HASURA_GRAPHQL_DATABASE_URL" --hge-key="$HASURA_GRAPHQL_ADMIN_SECRET" --hge-webhook="$HASURA_GRAPHQL_AUTH_HOOK"

	rm /etc/ssl/certs/webhook.crt
	update-ca-certificates

	kill -INT $PID
	sleep 4
	combine_hpc_reports

	echo -e "\n<########## TEST GRAPHQL-ENGINE WITH ADMIN SECRET & HTTPS INSECURE WEBHOOK (GET) ########>\n"
  export HASURA_GRAPHQL_AUTH_HOOK_MODE="GET"

	"$GRAPHQL_ENGINE" serve >> "$OUTPUT_FOLDER/graphql-engine.log" 2>&1 & PID=$!

	wait_for_port 8080

	pytest -vv --hge-url="$HGE_URL" --pg-url="$HASURA_GRAPHQL_DATABASE_URL" --hge-key="$HASURA_GRAPHQL_ADMIN_SECRET" --hge-webhook="$HASURA_GRAPHQL_AUTH_HOOK" --test-webhook-insecure test_webhook_insecure.py

	kill -INT $PID
	sleep 4
	combine_hpc_reports

	echo -e "\n<########## TEST GRAPHQL-ENGINE WITH ADMIN_SECRET & HTTPS INSECURE WEBHOOK (POST) ########>\n"
  export HASURA_GRAPHQL_AUTH_HOOK_MODE="POST"

	"$GRAPHQL_ENGINE" serve >> "$OUTPUT_FOLDER/graphql-engine.log" 2>&1 & PID=$!

	wait_for_port 8080

	pytest -vv --hge-url="$HGE_URL" --pg-url="$HASURA_GRAPHQL_DATABASE_URL" --hge-key="$HASURA_GRAPHQL_ADMIN_SECRET" --hge-webhook="$HASURA_GRAPHQL_AUTH_HOOK" --test-webhook-insecure test_webhook_insecure.py

	kill -INT $PID
	sleep 4
	combine_hpc_reports

	kill $WH_PID


fi

mv graphql-engine-combined.tix "$OUTPUT_FOLDER/graphql-engine.tix" || true<|MERGE_RESOLUTION|>--- conflicted
+++ resolved
@@ -124,13 +124,7 @@
 trap stop_services ERR
 trap stop_services INT
 
-<<<<<<< HEAD
 echo -e "\n<########## TEST GRAPHQL-ENGINE WITHOUT ADMIN SECRET ###########################################>\n"
-=======
-# test without access key
-
-echo -e "\n<########## TEST GRAPHQL-ENGINE WITHOUT ACCESS KEYS ###########################################>\n"
->>>>>>> d489f2d9
 
 "$GRAPHQL_ENGINE" serve > "$OUTPUT_FOLDER/graphql-engine.log" & PID=$!
 
@@ -142,15 +136,8 @@
 sleep 4
 mv graphql-engine.tix graphql-engine-combined.tix || true
 
-<<<<<<< HEAD
 ##########
 echo -e "\n<########## TEST GRAPHQL-ENGINE WITH ADMIN SECRET #####################################>\n"
-=======
-
-# test with access key
-
-echo -e "\n<########## TEST GRAPHQL-ENGINE WITH ACCESS KEY #####################################>\n"
->>>>>>> d489f2d9
 
 export HASURA_GRAPHQL_ADMIN_SECRET="HGE$RANDOM$RANDOM"
 
@@ -164,15 +151,8 @@
 sleep 4
 combine_hpc_reports
 
-<<<<<<< HEAD
 ##########
 echo -e "\n<########## TEST GRAPHQL-ENGINE WITH ADMIN SECRET AND JWT #####################################>\n"
-=======
-
-# test with jwt
-
-echo -e "\n<########## TEST GRAPHQL-ENGINE WITH ACCESS KEY AND JWT #####################################>\n"
->>>>>>> d489f2d9
 
 init_jwt
 
