--- conflicted
+++ resolved
@@ -84,14 +84,8 @@
        , mkColDep
        , getDependentObjs
        , getDependentObjsWith
-<<<<<<< HEAD
-       , getDependentObjsOfTable
-       , getDependentObjsOfQTemplateCache
-       , getDependentPermsOfTable
-       , getDependentRelsOfTable
-       , isDependentOn
+
        , getAllRelations
-=======
 
        , FunctionType(..)
        , FunctionArg(..)
@@ -103,7 +97,6 @@
        , addFunctionToCache
        , askFunctionInfo
        , delFunctionFromCache
->>>>>>> fc73d4d3
        ) where
 
 import qualified Hasura.GraphQL.Context            as GC
@@ -292,35 +285,16 @@
   show = T.unpack . constraintTyToTxt
 
 instance FromJSON ConstraintType where
-<<<<<<< HEAD
-  parseJSON (String "CHECK") = return CTCHECK
-  parseJSON (String "FOREIGN KEY") = return CTFOREIGNKEY
-  parseJSON (String "PRIMARY KEY") = return CTPRIMARYKEY
-  parseJSON (String "UNIQUE") = return CTUNIQUE
-  parseJSON (String _) = fail
-    "expecting 'CHECK', 'FOREIGN KEY', 'PRIMARY KEY' and 'UNIQUE' for constraint_type"
-  parseJSON _ = fail "expecting String for constraint_type"
-=======
   parseJSON = withText "ConstraintType" $ \case
     "CHECK"       -> return CTCHECK
     "FOREIGN KEY" -> return CTFOREIGNKEY
     "PRIMARY KEY" -> return CTPRIMARYKEY
     "UNIQUE"      -> return CTUNIQUE
     c             -> fail $ "unexpected ConstraintType: " <> T.unpack c
->>>>>>> fc73d4d3
 
 instance ToJSON ConstraintType where
   toJSON = String . constraintTyToTxt
 
-<<<<<<< HEAD
-instance Q.FromCol ConstraintType where
-  fromCol bs = flip Q.fromColHelper bs $ PD.enum $ \case
-    "CHECK"       -> Just CTCHECK
-    "FOREIGN KEY" -> Just CTFOREIGNKEY
-    "PRIMARY KEY" -> Just CTPRIMARYKEY
-    "UNIQUE"      -> Just CTUNIQUE
-    _             -> Nothing
-=======
 isUniqueOrPrimary :: ConstraintType -> Bool
 isUniqueOrPrimary = \case
   CTPRIMARYKEY -> True
@@ -331,19 +305,6 @@
 isForeignKey = \case
   CTFOREIGNKEY -> True
   _            -> False
->>>>>>> fc73d4d3
-
-isUniqueOrPrimary :: ConstraintType -> Bool
-isUniqueOrPrimary = \case
-  CTCHECK      -> False
-  CTFOREIGNKEY -> False
-  CTPRIMARYKEY -> True
-  CTUNIQUE     -> True
-
-isForeignKey :: ConstraintType -> Bool
-isForeignKey = \case
-  CTFOREIGNKEY -> True
-  _            -> False
 
 data TableConstraint
   = TableConstraint
@@ -353,8 +314,6 @@
 
 $(deriveJSON (aesonDrop 2 snakeCase) ''TableConstraint)
 
-<<<<<<< HEAD
-=======
 data ViewInfo
   = ViewInfo
   { viIsUpdatable  :: !Bool
@@ -375,7 +334,6 @@
   unless (isMutable f mVI) $ throw400 NotSupported $
   "view " <> qt <<> " is not " <> operation
 
->>>>>>> fc73d4d3
 data TableInfo
   = TableInfo
   { tiName                  :: !QualifiedTable
@@ -815,48 +773,46 @@
   where
     isDependency deps = not $ HS.null $ flip HS.filter deps $
       \(SchemaDependency depId reason) -> objId `induces` depId && f reason
-
-<<<<<<< HEAD
-getDependentObjsOfTableWith :: (T.Text -> Bool) -> SchemaObjId -> TableInfo -> [SchemaObjId]
-getDependentObjsOfTableWith f objId ti =
-  rels ++ perms
-  where
-    rels  = getDependentRelsOfTable f objId ti
-    perms = getDependentPermsOfTable f objId ti
-
-getDependentRelsOfTable :: (T.Text -> Bool) -> SchemaObjId
-                        -> TableInfo -> [SchemaObjId]
-getDependentRelsOfTable rsnFn objId (TableInfo tn _ fim _ _) =
-    map (SOTableObj tn . TORel . riName) $
-    filter (isDependentOn rsnFn objId) $ getRels fim
-
-getDependentPermsOfTable :: (T.Text -> Bool) -> SchemaObjId
-                         -> TableInfo -> [SchemaObjId]
-getDependentPermsOfTable rsnFn objId (TableInfo tn _ _ rpim _) =
-  concat $ flip M.mapWithKey rpim $
-  \rn rpi -> map (SOTableObj tn . TOPerm rn) $ getDependentPerms' rsnFn objId rpi
-
-getDependentPerms' :: (T.Text -> Bool) -> SchemaObjId -> RolePermInfo -> [PermType]
-getDependentPerms' rsnFn objId (RolePermInfo mipi mspi mupi mdpi) =
-  mapMaybe join
-  [ forM mipi $ toPermRow PTInsert
-  , forM mspi $ toPermRow PTSelect
-  , forM mupi $ toPermRow PTUpdate
-  , forM mdpi $ toPermRow PTDelete
-  ]
-  where
-    toPermRow :: forall a. (CachedSchemaObj a) => PermType -> a -> Maybe PermType
-    toPermRow pt =
-      bool Nothing (Just pt) . isDependentOn rsnFn objId
-
-getAllRelations :: TableCache -> [(QualifiedTable, [RelInfo])]
-getAllRelations tc = map getRelInfo $ M.toList tc
-  where
-    getRelInfo (qt, ti) = (qt, getRels $ tiFieldInfoMap ti)
-=======
     -- induces a b : is b dependent on a
     induces (SOTable tn1) (SOTable tn2)      = tn1 == tn2
     induces (SOTable tn1) (SOTableObj tn2 _) = tn1 == tn2
     induces objId1 objId2                    = objId1 == objId2
     -- allDeps = toList $ fromMaybe HS.empty $ M.lookup objId $ scDepMap sc
->>>>>>> fc73d4d3
+
+-- <<<<<<< HEAD
+-- getDependentObjsOfTableWith :: (T.Text -> Bool) -> SchemaObjId -> TableInfo -> [SchemaObjId]
+-- getDependentObjsOfTableWith f objId ti =
+--   rels ++ perms
+--   where
+--     rels  = getDependentRelsOfTable f objId ti
+--     perms = getDependentPermsOfTable f objId ti
+
+-- getDependentRelsOfTable :: (T.Text -> Bool) -> SchemaObjId
+--                         -> TableInfo -> [SchemaObjId]
+-- getDependentRelsOfTable rsnFn objId (TableInfo tn _ fim _ _) =
+--     map (SOTableObj tn . TORel . riName) $
+--     filter (isDependentOn rsnFn objId) $ getRels fim
+
+-- getDependentPermsOfTable :: (T.Text -> Bool) -> SchemaObjId
+--                          -> TableInfo -> [SchemaObjId]
+-- getDependentPermsOfTable rsnFn objId (TableInfo tn _ _ rpim _) =
+--   concat $ flip M.mapWithKey rpim $
+--   \rn rpi -> map (SOTableObj tn . TOPerm rn) $ getDependentPerms' rsnFn objId rpi
+
+-- getDependentPerms' :: (T.Text -> Bool) -> SchemaObjId -> RolePermInfo -> [PermType]
+-- getDependentPerms' rsnFn objId (RolePermInfo mipi mspi mupi mdpi) =
+--   mapMaybe join
+--   [ forM mipi $ toPermRow PTInsert
+--   , forM mspi $ toPermRow PTSelect
+--   , forM mupi $ toPermRow PTUpdate
+--   , forM mdpi $ toPermRow PTDelete
+--   ]
+--   where
+--     toPermRow :: forall a. (CachedSchemaObj a) => PermType -> a -> Maybe PermType
+--     toPermRow pt =
+--       bool Nothing (Just pt) . isDependentOn rsnFn objId
+
+getAllRelations :: TableCache -> [(QualifiedTable, [RelInfo])]
+getAllRelations tc = map getRelInfo $ M.toList tc
+  where
+    getRelInfo (qt, ti) = (qt, getRels $ tiFieldInfoMap ti)