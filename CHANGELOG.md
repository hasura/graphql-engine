# Hasura GraphQL Engine Changelog

## Next release

<<<<<<< HEAD
- console: add toggle button to trigger operations selector on event trigger page (closes #4972) (#5523)
=======
### Heterogeneous execution

Previous releases have allowed queries to request data from either Postgres or remote schemas, but not both. This release removes that restriction, so multiple data sources may be mixed within a single query. For example, GraphQL Engine can execute a query like

```
query {
  articles {
    title
  }
  weather {
    temperature
  }
}
```

where the articles are fetched from the database, and the weather is fetched from a remote server.

### Server - Support for mapping session variables to default JWT claims

Some auth providers do not let users add custom claims in JWT. In such cases, the server can take a JWT configuration option called `claims_map` to specify a mapping of Hasura session variables to values in existing claims via JSONPath or literal values.

Example:-

Consider the following JWT claim:

```
  {
    "sub": "1234567890",
    "name": "John Doe",
    "admin": true,
    "iat": 1516239022,
    "user": {
      "id": "ujdh739kd",
      "appRoles": ["user", "editor"]
    }
  }
```

The corresponding JWT config can be:

```
  {
    "type":"RS512",
    "key": "<The public Key>",
    "claims_map": {
      "x-hasura-allowed-roles": {"path":"$.user.appRoles"},
      "x-hasura-default-role": {"path":"$.user.appRoles[0]","default":"user"},
      "x-hasura-user-id": {"path":"$.user.id"}
    }
  }
```

### Breaking changes

This release contains the [PDV refactor (#4111)](https://github.com/hasura/graphql-engine/pull/4111), a significant rewrite of the internals of the server, which did include some breaking changes:

- The semantics of explicit `null` values in `where` filters have changed according to the discussion in [issue 704](https://github.com/hasura/graphql-engine/issues/704#issuecomment-635571407): an explicit `null` value in a comparison input object will be treated as an error rather than resulting in the expression being evaluated to `True`. For instance: `delete_users(where: {id: {_eq: $userId}}) { name }` will yield an error if `$userId` is `null` instead of deleting all users.
- The validation of required headers has been fixed (closing #14 and #3659):
  - if a query selects table `bar` through table `foo` via a relationship, the required permissions headers will be the union of the required headers of table `foo` and table `bar` (we used to only check the headers of the root table);
  - if an insert does not have an `on_conflict` clause, it will not require the update permissions headers.
>>>>>>> 00289801

### Bug fixes and improvements

(Add entries here in the order of: server, console, cli, docs, others)

- server: some mutations that cannot be performed will no longer be in the schema (for instance, `delete_by_pk` mutations won't be shown to users that do not have select permissions on all primary keys) (#4111)
- server: miscellaneous description changes (#4111)
- server: treat the absence of `backend_only` configuration and `backend_only: false` equally (closing #5059) (#4111)
- server: allow remote relationships joining `type` column with `[type]` input argument as spec allows this coercion (fixes #5133)
- server: add action-like URL templating for event triggers and remote schemas (fixes #2483)
- server: change `created_at` column type from `timestamp` to `timestamptz` for scheduled triggers tables (fix #5722)
- server: allow configuring timeouts for actions (fixes #4966)
- server: accept only non-negative integers for batch size and refetch interval (close #5653) (#5759)
- server: limit the length of event trigger names (close #5786)
**NOTE:** If you have event triggers with names greater than 42 chars, then you should update their names to avoid running into Postgres identifier limit bug (#5786)
- console: allow user to cascade Postgres dependencies when dropping Postgres objects (close #5109) (#5248)
- console: mark inconsistent remote schemas in the UI (close #5093) (#5181)
- cli: add missing global flags for seed command (#5565)
- cli: allow seeds as alias for seed command (#5693)
- console: remove ONLY as default for ALTER TABLE in column alter operations (close #5512) #5706
- console: add option to flag an insertion as a migration from `Data` section (close #1766) (#4933)
- console: add `<3 hasura` section to view updates and notifications from Hasura (#5070)
- docs: add docs page on networking with docker (close #4346) (#4811)
- docs: add postgres concepts page to docs (close #4440) (#4471)


## `v1.3.2`

### Bug fixes and improvements

(Add entries here in the order of: server, console, cli, docs, others)

- server: fixes column masking in select permission for computed fields regression (fix #5696)


## `v1.3.1`, `v1.3.1-beta.1`

### Breaking change

Headers from environment variables starting with `HASURA_GRAPHQL_` are not allowed
in event triggers, actions & remote schemas.

If you do have such headers configured, then you must update the header configuration before upgrading.

### Bug fixes and improvements

(Add entries here in the order of: server, console, cli, docs, others)

- server: fix failing introspection query when an enum column is part of a primary key (fixes #5200)
- server: disallow headers from env variables starting with `HASURA_GRAPHQL_` in actions, event triggers & remote schemas (#5519)
**WARNING**: This might break certain deployments. See `Breaking change` section above.
- server: bugfix to allow HASURA_GRAPHQL_QUERY_PLAN_CACHE_SIZE of 0 (#5363)
- server: support only a bounded plan cache, with a default size of 4000 (closes #5363)
- server: add logs for action handlers
- server: add request/response sizes in event triggers (and scheduled trigger) logs (#5463)
- server: change startup log kind `db_migrate` to `catalog_migrate` (#5531)
- console: handle nested fragments in allowed queries (close #5137) (#5252)
- console: update sidebar icons for different action and trigger types (#5445)
- console: make add column UX consistent with others (#5486)
- console: add "identity" to frequently used columns (close #4279) (#5360)
- cli: improve error messages thrown when metadata apply fails (#5513)
- cli: fix issue with creating seed migrations while using tables with capital letters (closes #5532) (#5549)
- build: introduce additional log kinds for cli-migrations image (#5529)

## `v1.3.0`

### Bug fixes and improvements

(Add entries here in the order of: server, console, cli, docs, others)

- server: adjustments to idle GC to try to free memory more eagerly (related to #3388)
- server: process events generated by the event triggers asynchronously (close #5189) (#5352)
- console: display line number that error originated from in GraphQL editor (close #4849) (#4942)
- docs: add page on created_at / updated_at timestamps (close #2880) (#5223)

## `v1.3.0-beta.4`

### Bug fixes and improvements

(Add entries here in the order of: server, console, cli, docs, others)

- server: change relay endpoint to `/v1beta1/relay` (#5257)
- server: relay connection fields are exposed regardless of allow aggregation permission (fix #5218) (#5257)
- server: add new `--conn-lifetime` and `HASURA_GRAPHQL_PG_CONN_LIFETIME` options for expiring connections after some amount of active time (#5087)
- server: shrink libpq connection request/response buffers back to 1MB if they grow beyond 2MB, fixing leak-like behavior on active servers (#5087)
- server: have haskell runtime release blocks of memory back to the OS eagerly (related to #3388)
- server: unlock locked scheduled events on graceful shutdown (#4928)
- server: disable prepared statements for mutations as we end up with single-use objects which result in excessive memory consumption for mutation heavy workloads (#5255)
- server: include scheduled event metadata (`created_at`,`scheduled_time`,`id`, etc) along with the configured payload in the request body to the webhook.
**WARNING:** This is breaking for beta versions as the payload is now inside a key called `payload`.
- console: allow configuring statement timeout on console RawSQL page (close #4998) (#5045)
- console: support tracking partitioned tables (close #5071) (#5258)
- console: add button to cancel one-off scheduled events and cron-trigger events (close #5161) (#5236)
- console: handle generated and identity columns in console data section (close #4552, #4863) (#4761)
- cli: fix plugins install failing due to permission issues on windows (close #5111)
- docs: add note for managed databases in postgres requirements (close #1677, #3783) (#5228)
- docs: add 1-click deployment to Nhost page to the deployment guides (#5180)
- docs: add hasura cloud to getting started section (close #5206) (#5208)


## `v1.3.0-beta.3`

### Bug fixes and improvements

(Add entries here in the order of: server, console, cli, docs, others)

- server: fix introspection when multiple actions defined with Postgres scalar types (fix #5166) (#5173)
- console: allow manual edit of column types and handle array data types (close #2544, #3335, #2583) (#4546)
- console: add the ability to delete a role in permissions summary page (close #3353) (#4987)
- console: fix styling of table row contents on tables on relationship page (#4974)
- cli: handle missing files during metadata apply (close #5163) (#5170)
- docs: add pages on remote joins (close #4911) (#5132)
- docs: add page on scheduled triggers (close #4913) (#5141)
- docs: add page on Relay schema (close #4912) (#5150)

## `v1.3.0-beta.2`

### Bug fixes and improvements

(Add entries here in the order of: server, console, cli, docs, others)

- server: add `--pg-connection-options` command-line flag for passing parameters to PostgreSQL (close #5092) (#5187)
- server: improve memory usage of idle websockets connections (#5190)
- server: few relay fixes (fix #5020, #5037, #5046) (#5013)
- server: raise error on startup when `--unauthorized-role` is ignored (#4736)
- server: fix bug which arises when renaming/dropping a column on a remote relationship (#5005, #5119)
- console: provide option to cascade metadata on dependency conflicts on console (fix #1593)
- console: fix enum tables reload data button UI (#4647)
- console: fix "Cannot read property 'foldable'" runtime error in Browse Rows page (fix #4907) (#5016)
- console: respect read-only mode in actions pages (fix #4656) (#4764)
- console: allow configuring session_argument for custom functions (close #4499) (#4922)
- console: fix listen update column config selection for event trigger (close #5042) (#5043)
- cli: add new flags up-sql and down-sql to generate sql based migrations from the CLI (#5026)
- docs: add instructions on fixing loss of data when using floats (close #5092)
- docs: add page on setting up v2 migrations (close #4746) (#4898)

## `v1.3.0-beta.1`

### Relay

The Hasura GraphQL Engine serves [Relay](https://relay.dev/en/) schema for Postgres tables which has a primary key defined.

The Relay schema can be accessed through `/v1beta1/relay` endpoint.

[Add docs links][add console screenshot for relay toggle]

### Remote Joins

Remote Joins extend the concept of joining data across tables, to being able to join data across tables and remote schemas.

It works similar to table relationships. Head to the `Relationship` tab in your table page and define a remote relationship:

1. give a name for the relationship
2. select the remote schema
3. give the join configuration from table columns to remote schema fields.

[Add docs links][add console screenshot]

### Scheduled Triggers

A scheduled trigger can be used to execute custom business logic based on time. There are two types of timing events: cron based or timestamp based.

A cron trigger will be useful when something needs to be done periodically. For example, you can create a cron trigger to generate an end-of-day sales report every weekday at 9pm.

You can also schedule one-off events based on a timestamp. For example, a new scheduled event can be created for 2 weeks from when a user signs up to send them an email about their experience.

[Add docs links][add console screenshot]

(close #1914)

### Allow access to session variables by computed fields (fix #3846)

Sometimes it is useful for computed fields to have access to the Hasura session variables directly. For example, suppose you want to fetch some articles but also get related user info, say `likedByMe`. Now, you can define a function like:

```
CREATE OR REPLACE FUNCTION article_liked(article_row article, hasura_session json)
RETURNS boolean AS $$
  SELECT EXISTS (
    SELECT 1
    FROM liked_article A
    WHERE A.user_id = hasura_session ->> 'x-hasura-user-id' AND A.article_id = article_row.id
  );
$$ LANGUAGE sql STABLE;
```

and make a query like:

```
query {
  articles {
    title
    content
    likedByMe
  }
}
```

Support for this is now added through the `add_computed_field` API.

Read more about the session argument for computed fields in the [docs](https://hasura.io/docs/1.0/graphql/manual/api-reference/schema-metadata-api/computed-field.html).

### Manage seed migrations as SQL files
A new `seeds` command is introduced in CLI, this will allow managing seed migrations as SQL files

#### Creating seed
```
# create a new seed file and use editor to add SQL content
hasura seed create new_table_seed

# create a new seed by exporting data from tables already present in the database
hasura seed create table1_seed --from-table table1

# create from data in multiple tables:
hasura seed create tables_seed --from-table table1 --from-table table2
```
#### Applying seed
```
# apply all seeds on the database:
hasura seed apply

# apply only a particular seed
hasura seed apply --file 1234_add_some_seed_data.sql
```

### Bug fixes and improvements

(Add entries here in the order of: server, console, cli, docs, others)

- server: fix explain queries with role permissions (fix #4816)
- server: compile with GHC 8.10.1, closing a space leak with subscriptions. (close #4517) (#3388)
- server: fixes an issue where introspection queries with variables would fail because of caching (fix #4547)
- server: avoid loss of precision when passing values in scientific notation (fix #4733)
- server: fix mishandling of GeoJSON inputs in subscriptions (fix #3239)
- server: fix importing of allow list query from metadata (fix #4687)
- server: flush log buffer during shutdown (#4800)
- server: fix edge case with printing logs on startup failure (fix #4772)
- console: allow entering big int values in the console (close #3667) (#4775)
- console: add support for subscriptions analyze in API explorer (close #2541) (#2541)
- console: avoid count queries for large tables (#4692)
- console: add read replica support section to pro popup (#4118)
- console: fix regression in editing permissions manually (fix #4683) (#4826)
- console: allow modifying default value for PK (fix #4075) (#4679)
- console: fix checkbox for forwarding client headers in actions (#4595)
- console: re-enable foreign tables to be listed as views (fix #4714) (#4742)
- console: display rows limit in permissions editor if set to zero (fix #4559)
- console: fix inconsistency between selected rows state and displayed rows (fix #4654) (#4673)
- console: fix displaying boolean values in `Edit Row` tab (#4682)
- console: fix underscores not being displayed on raw sql page (close #4754) (#4799)
- console: fix visiting view modify page overwriting raw sql content (fix #4798) (#4810)
- console: add help button and move about page to settings (#4848)
- console: add new sidebar icon that separates enums from tables (fix #4984) (#4992)
- cli: list all available commands in root command help (fix #4623) (#4628)
- cli: fix bug with squashing event triggers (close #4883)
- cli: add support for skipping execution while generating migrations through the migrate REST API
- cli: add dry run flag in hasura migrate apply command (fix #3128) (#3499)
- cli: load assets from server when HASURA_GRAPHQL_CONSOLE_ASSETS_DIR is set (close #3382)
- docs: add section on actions vs. remote schemas to actions documentation (#4284)
- docs: fix wrong info about excluding scheme in CORS config (#4685)
- docs: add single object mutations docs (close #4622) (#4625)
- docs: add docs page on query performance (close #2316) (#3693)
- docs: add a sample Caddyfile for Caddy 2 in enable-https section (#4710)
- docs: add disabling dev mode to production checklist (#4715)
- docs: add integration guide for AWS Cognito (#4822, #4843)
- docs: update troubleshooting section with reference on debugging errors (close #4052) (#4825)
- docs: add page for procuring custom docker images and binaries (#4828)
- docs: add content on how to secure action handlers and other actions docs improvements (#4743)
- docs: make header common with other hasura.io/ pages (#4957)
- install manifests: update all install manifests to enable dev mode by default (close #4599) (#4716)

## `v1.2.0`

Include the changelog from **v1.2.0-beta.1**, **v1.2.0-beta.2**, **v1.2.0-beta.3**, **v1.2.0-beta.4**, **v1.2.0-beta.5**

Additional changelog:

### CLI: Support servers with self-signed certificates (close #4564) (#4582)

A new flag `--certificate-authority` is added so that the CA certificate can be
provided to trust the Hasura Endpoint with a self-signed SSL certificate.

Another flag `--insecure-skip-tls-verification` is added to skip verifying the certificate
in case you don't have access to the CA certificate. As the name suggests,
using this flag is insecure since verification is not carried out.

### Bug fixes and improvements

- console: update graphiql explorer to support operation transform (#4567)
- console: make GraphiQL Explorer taking the whole viewport (#4553)
- console: fix table columns type comparision during column edit (close #4125) (#4393)
- cli: allow initialising project in current directory (fix #4560) #4566
- cli: remove irrelevant flags from init command (close #4508) (#4549)
- docs: update migrations docs with config v2 (#4586)
- docs: update actions docs (#4586)

## `v1.2.0-beta.5`

### server: backend only insert permissions

Introduces optional `backend_only` (default: `false`) configuration in insert permissions
(see [api reference](https://deploy-preview-4224--hasura-docs.netlify.com/graphql/manual/api-reference/schema-metadata-api/permission.html#insertpermission)).
If this is set to `true`, the insert mutation is accessible to the role only if the request
is accompanied by `x-hasura-use-backend-only-permissions` session variable whose value is set to `true` along with the `x-hasura-admin-secret` header.
Otherwise, the behavior of the permission remains unchanged.

This feature is highly useful in disabling `insert_table` mutation for a role from frontend clients while still being able to access it from a Action webhook handler (with the same role).

(rfc #4120) (#4224)

### server: debugging mode for non-admin roles

For any errors the server sends extra information in `extensions` field under `internal` key. Till now this was only
available for `admin` role requests. To enable this for other roles, start the server with `--dev-mode` flag or set `HASURA_GRAPHQL_DEV_MODE` env variable to `true`:

```bash
$ graphql-engine --database-url <database-url> serve --dev-mode
```

In case you want to disable `internal` field for `admin` role requests, set `--admin-internal-errors` option to `false` or or set `HASURA_GRAPHQL_ADMIN_INTERNAL_ERRORS` env variable to `false`

```bash
$ graphql-engine --database-url <database-url> serve --admin-internal-errors false
```

This feature come in handy during development when you may want to see detailed errors irrespective of roles.

**Improved internal errors for Actions**:

(This is a **breaking change** with previous 1.2.0-beta releases)

The `internal` field for action errors is improved with more debug information. It now includes `request`,
`response` and `error` fields instead of just `webhook_response` field.

Before:

```json
{
  "errors": [
    {
      "extensions": {
        "internal": {
          "webhook_response": {
            "age": 25,
            "name": "Alice",
            "id": "some-id"
          }
        },
        "path": "$",
        "code": "unexpected"
      },
      "message": "unexpected fields in webhook response: age"
    }
  ]
}
```

After:

```json
{
  "errors": [
    {
      "extensions": {
        "internal": {
          "error": "unexpected response",
          "response": {
            "status": 200,
            "body": {
              "age": 25,
              "name": "Alice",
              "id": "some-id"
            },
            "headers": [
              {
                "value": "application/json",
                "name": "Content-Type"
              },
              {
                "value": "abcd",
                "name": "Set-Cookie"
              }
            ]
          },
          "request": {
            "body": {
              "session_variables": {
                "x-hasura-role": "admin"
              },
              "input": {
                "arg": {
                  "age": 25,
                  "name": "Alice",
                  "id": "some-id"
                }
              },
              "action": {
                "name": "mirror"
              }
            },
            "url": "http://127.0.0.1:5593/mirror-action",
            "headers": []
          }
        },
        "path": "$",
        "code": "unexpected"
      },
      "message": "unexpected fields in webhook response: age"
    }
  ]
}
```

### cli: add support for .env file

ENV vars can now be read from .env file present at the project root directory. A global flag, `--envfile`, is added so you can explicitly provide the .env filename, which defaults to `.env` filename if no flag is provided.

**Example**:

```
hasura console --envfile production.env
```

The above command will read ENV vars from `production.env` file present at the project root directory.

(close #4129) (#4454)

### console: allow setting post-update check in update permissions

Along with the check for filtering rows that can be updated, you can now set a post-update permission check that needs to be satisfied by the updated rows after the update is made.

<add-screenshot>

(close #4142) (#4313)

### console: support for Postgres [materialized views](https://www.postgresql.org/docs/current/rules-materializedviews.html)

Postgres materialized views are views that are persisted in a table-like form. They are now supported in the Hasura Console, in the same way as views. They will appear on the 'Schema' page, under the 'Data' tab, in the 'Untracked tables or views' section.

(close #91) (#4270)

### docs: map Postgres operators to corresponding Hasura operators

Map Postgres operators to corresponding Hasura operators at various places in docs and link to PG documentation for reference.
For example, see [here](https://hasura.io/docs/1.0/graphql/manual/api-reference/schema-metadata-api/syntax-defs.html#operator).

(#4502) (close #4056)

### Bug fixes and improvements

- server: add support for `_inc` on `real`, `double`, `numeric` and `money` (fix #3573)
- server: support special characters in JSON path query argument with bracket `[]` notation, e.g `obj['Hello World!']` (#3890) (#4482)
- server: add graphql-engine support for timestamps without timezones (fix #1217)
- server: support inserting unquoted bigint, and throw an error if value overflows the bounds of the integer type (fix #576) (fix #4368)
- console: change react ace editor theme to eclipse (close #4437)
- console: fix columns reordering for relationship tables in data browser (#4483)
- console: format row count in data browser for readablity (#4433)
- console: move pre-release notification tooltip msg to top (#4433)
- console: remove extra localPresets key present in migration files on permissions change (close #3976) (#4433)
- console: make nullable and unique labels for columns clickable in insert and modify (#4433)
- console: fix row delete for relationships in data browser (#4433)
- console: prevent trailing spaces while creating new role (close #3871) (#4497)
- docs: add API docs for using environment variables as webhook urls in event triggers
- server: fix recreating action's permissions (close #4377)
- server: make the graceful shutdown logic customizable (graceful shutdown on the SIGTERM signal continues to be the default)
- docs: add reference docs for CLI (clsoe #4327) (#4408)

## `v1.2.0-beta.4`

### add query support in actions

(close #4032) (#4309)

### console: persist page state in data browser across navigation

The order, collapsed state of columns and rows limit is now persisted across page navigation

(close #3390) (#3753)

### Bug fixes and improvements

- cli: query support for actions (#4318)
- cli: add retry_conf in event trigger for squashing migrations (close #4296) (#4324)
- cli: allow customization of server api paths (close #4016)
- cli: clean up migration files created during a failed migrate api (close #4312) (#4319)
- cli: add support for multiple versions of plugin (close #4105)
- cli: template assets path in console HTML for unversioned builds
- cli: set_table_is_enum metadata type for squashing migrations (close #4394) (#4395)
- console: query support for actions (#4318)
- console: recover from SDL parse in actions type definition editor (fix #4385) (#4389)
- console: allow customising graphql field names for columns of views (close #3689) (#4255)
- console: fix clone permission migrations (close #3985) (#4277)
- console: decouple data rows and count fetch in data browser to account for really large tables (close #3793) (#4269)
- console: update cookie policy for API calls to "same-origin"
- console: redirect to /:table/browse from /:table (close #4330) (#4374)
- console: surround string type column default value with quotes (close #4371) (#4423)
- console: add undefined check to fix error (close #4444) (#4445)
- docs: add One-Click Render deployment guide (close #3683) (#4209)
- server: reserved keywords in column references break parser (fix #3597) #3927
- server: fix postgres specific error message that exposed database type on invalid query parameters (#4294)
- server: manage inflight events when HGE instance is gracefully shutdown (close #3548)
- server: fix an edge case where some events wouldn't be processed because of internal erorrs (#4213)
- server: fix downgrade not working to version v1.1.1 (#4354)
- server: `type` field is not required if `jwk_url` is provided in JWT config
- server: add a new field `claims_namespace_path` which accepts a JSON Path for looking up hasura claim in the JWT token (#4349)
- server: support reusing Postgres scalars in custom types (close #4125)

## `v1.2.0-beta.3`

### console: manage Postgres check constraints

Postgres Check constraints allows you to specify that the value in a certain column must satisfy a Boolean (truth-value) expression. They can be used to put in simple input validations for mutations and with this release, these constraints can now be added while creating a table or later from Modify tab on the console.

**Example**:
When a product is created, ensure that the price is greater than zero. The SQL would look like this:

```sql
CREATE TABLE products (
    product_id UUID DEFAULT gen_random_uuid(),
    name TEXT,
    price NUMERIC CONSTRAINT positive_price CHECK (price > 0)
);
```

To create this table with Hasura Console, on the 'Add a new table' screen, after adding all the columns, scroll down to 'Check constraints' section and 'Add a new check constraint' with the following properties:

- Constraint name: `positive_price`
- Check expression: `price > 0`

Read more about check constraints on [Postgres Docs](https://www.postgresql.org/docs/12/ddl-constraints.html#DDL-CONSTRAINTS-CHECK-CONSTRAINTS).

(close #1700) (#3881)

### CLI: V2 migrations architecture

A new CLI migrations image is introduced to account for the new migrations workflow. If you're have a project with `version: 2` in `config.yaml`, you should use the new image: `hasura/graphql-engine:v1.2.0-cli-migrations-v2`. Mount the migrations at `/hasura-migrations` and metadata at `/hasura-metadata`.

See [upgrade docs](https://hasura.io/docs/1.0/graphql/manual/migrations/upgrade-v2.html).

(close #3969) (#4145)

### Bug fixes and improvements

- server: improve performance of replace_metadata tracking many tables (fix #3802)
- server: option to reload remote schemas in 'reload_metadata' API (fix #3792, #4117)
- server: fix various space leaks to avoid excessive memory consumption
- server: fix postgres query error when computed fields included in mutation response (fix #4035)
- server: fix `__typename` not being included for custom object types (fix #4063)
- server: preserve cookie headers from sync action webhook (close #4021)
- server: validate action webhook response to conform to action output type (fix #3977)
- server: add 'ID' to default scalars in custom types (fix #4061)
- server: fix erroneous error log "Received STOP for an operation ..."
- console: enum field values can be selected through a dropdown in insert/edit rows page (close #3748) (#3810)
- console: exported metadata filenames are now unique(`hasura_metadata_<timestamp>.json`) (close #1772) (#4106)
- console: allow bulk deleting rows in 'Browse Rows' section (close #1739) (#3735)
- console: fix computed field permission selection (#4246)
- console: allow customising root fields of single row mutations (close #4203) (#4254)
- console: fix json string rendering in data browser (close #4201) (#4221)
- console: handle long column names in event trigger update columns (close #4123) (#4210)
- console: disable selecting roles without permissions for bulk actions (close #4178) (#4195)
- console: fix passing default value to JsonInput (#4175)
- console: fix parsing of wrapped types in SDL (close #4099) (#4167)
- console: misc actions fixes (#4059)
- console: action relationship page improvements (fix #4062, #4130) (#4133)
- console: add code exporter to graphiql (close #4531) #4652
- cli: fix init command to generate correct config (fix #4036) (#4038)
- cli: fix parse error returned on console api (close #4126) (#4152)
- cli: fix typo in cli example for squash (fix #4047) (#4049)
- docs: add statement to grant hasura permissions for PG functions (#4238)
- docs: add docs for redeliver_event api (fix #4176) (#4177)
- docs: update permission.rst for check constraint api (#4124)
- docs: add note on pg versions for actions (#4034)
- docs: add latest prerelease build info (close #4041) (#4048)
- docs: add AuthGuardian JWT guide (#3958)

## `v1.2.0-beta.2`

- server: Don't update catalog version if using --dryRun (#3970)
- cli: add version flag in update-cli command (#3996)
- cli(migrations-img): add env to skip update prompts (fix #3964) (#3968)
- cli, server: use prerelease tag as channel for console assets cdn (#3975)
- cli: fix flags in actions, migrate and metadata cmd (fix #3982) (#3991)
- cli: preserve action definition in metadata apply (fix… (#3993)
- cli: bug fixes related to actions (#3951)

## `v1.2.0-beta.1`

### Hasura Actions

Actions are a way to extend Hasura’s auto-generated mutations with entirely custom ones which can handle various use cases such as data validation, data enrichment from external sources and any other complex business logic.

A new mutation can be created either by defining its GraphQL SDL or by deriving it from an existing Hasura-generated mutation. The resolver is exposed to Hasura as a webhook which can be called synchronously or asynchronously. This release also includes an ever evolving codegen workflow to make managing the custom resolvers easier.

Read more about actions in the [docs](https://docs.hasura.io/1.0/graphql/manual/actions/index.html).

(#3042) (#3252) (#3859)

### Downgrade command

A new command is added to the server executable for downgrading to earlier releases. Previously, if you ran a newer Hasura version and wanted to go back to an old version on the same database, you had to stop Hasura, run some SQL statements and start Hasura again. With the new `downgrade` command, these SQL statements can be run automatically.

**Example**: Downgrade from `v1.2.0` to `v1.0.0`:

```bash
# stop hasura v1.2.0

# run the following command:
docker run hasura/graphql-engine:v1.2.0 graphql-engine --database-url <db-url> downgrade --to-v1.0.0

# start hasura v1.0.0
```

Read more about this command in the [docs](https://hasura.io/docs/1.0/graphql/manual/deployment/downgrading.html#downgrading-hasura-graphql-engine).

(close #1156) (#3760)

### Expiration of connections authenticated by WebHooks

When using webhooks to authenticate incoming requests to the GraphQL engine server, it is now possible to specify an expiration time; the connection to the server will be automatically closed if it's still running when the expiration delay is expired.

Read more about it in the [docs](https://hasura.io/docs/1.0/graphql/manual/auth/authentication/webhook.html).

### Bug fixes and improvements

- server: check expression in update permissions (close #384) (rfc #3750) (#3804)
- console: show pre-release update notifications with opt out option (#3888)
- console: handle invalid keys in permission builder (close #3848) (#3863)
- docs: add page on data validation to docs (close #4085) (#4260)<|MERGE_RESOLUTION|>--- conflicted
+++ resolved
@@ -2,9 +2,6 @@
 
 ## Next release
 
-<<<<<<< HEAD
-- console: add toggle button to trigger operations selector on event trigger page (closes #4972) (#5523)
-=======
 ### Heterogeneous execution
 
 Previous releases have allowed queries to request data from either Postgres or remote schemas, but not both. This release removes that restriction, so multiple data sources may be mixed within a single query. For example, GraphQL Engine can execute a query like
@@ -65,7 +62,6 @@
 - The validation of required headers has been fixed (closing #14 and #3659):
   - if a query selects table `bar` through table `foo` via a relationship, the required permissions headers will be the union of the required headers of table `foo` and table `bar` (we used to only check the headers of the root table);
   - if an insert does not have an `on_conflict` clause, it will not require the update permissions headers.
->>>>>>> 00289801
 
 ### Bug fixes and improvements
 
@@ -83,6 +79,7 @@
 **NOTE:** If you have event triggers with names greater than 42 chars, then you should update their names to avoid running into Postgres identifier limit bug (#5786)
 - console: allow user to cascade Postgres dependencies when dropping Postgres objects (close #5109) (#5248)
 - console: mark inconsistent remote schemas in the UI (close #5093) (#5181)
+- console: add toggle button to trigger operations selector on event trigger page (closes #4972) (#5523)
 - cli: add missing global flags for seed command (#5565)
 - cli: allow seeds as alias for seed command (#5693)
 - console: remove ONLY as default for ALTER TABLE in column alter operations (close #5512) #5706
