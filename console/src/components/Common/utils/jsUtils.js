// TODO: make functions from this file available without imports

import { showErrorNotification } from '../../Services/Common/Notification';

export const isNotDefined = value => {
  return value === null || value === undefined;
};

export const exists = value => {
  return value !== null && value !== undefined;
};

export const isArray = value => {
  return Array.isArray(value);
};

export const isObject = value => {
  return typeof value === 'object' && value !== null;
};

export const isString = value => {
  return typeof value === 'string';
};

export const isNumber = value => {
  return typeof value === 'number';
};

export const isPromise = value => {
  if (!value) return false;
  return value.constructor.name === 'Promise';
};

export const isEmpty = value => {
  let _isEmpty = false;

  if (!exists(value)) {
    _isEmpty = true;
  } else if (isArray(value)) {
    _isEmpty = value.length === 0;
  } else if (isObject(value)) {
    _isEmpty = JSON.stringify(value) === JSON.stringify({});
  } else if (isString(value)) {
    _isEmpty = value === '';
  }

  return _isEmpty;
};

export const isEqual = (value1, value2) => {
  let _isEqual = false;

  if (typeof value1 === typeof value2) {
    if (isArray(value1)) {
      _isEqual = JSON.stringify(value1) === JSON.stringify(value2);
    } else if (isObject(value2)) {
      const value1Keys = Object.keys(value1);
      const value2Keys = Object.keys(value2);

      if (value1Keys.length === value2Keys.length) {
        _isEqual = true;

        for (let i = 0; i < value1Keys.length; i++) {
          const key = value1Keys[i];
          if (!isEqual(value1[key], value2[key])) {
            _isEqual = false;
            break;
          }
        }
      }
    } else {
      _isEqual = value1 === value2;
    }
  }

  return _isEqual;
};

export const isJsonString = str => {
  try {
    JSON.parse(str);
  } catch (e) {
    return false;
  }

  return true;
};
export const getAllJsonPaths = (json, leafKeys = [], prefix = '') => {
  const _paths = [];

  const addPrefix = subPath => {
    return prefix + (prefix && subPath ? '.' : '') + subPath;
  };

  const handleSubJson = (subJson, newPrefix) => {
    const subPaths = getAllJsonPaths(subJson, leafKeys, newPrefix);

    subPaths.forEach(subPath => {
      _paths.push(subPath);
    });

    if (!subPaths.length) {
      _paths.push(newPrefix);
    }
  };

  if (isArray(json)) {
    json.forEach((subJson, i) => {
      handleSubJson(subJson, addPrefix(i.toString()));
    });
  } else if (isObject(json)) {
    Object.keys(json).forEach(key => {
      if (leafKeys.includes(key)) {
        _paths.push({ [addPrefix(key)]: json[key] });
      } else {
        handleSubJson(json[key], addPrefix(key));
      }
    });
  } else {
    _paths.push(addPrefix(json));
  }

  return _paths;
};

// use browser confirm and prompt to get user confirmation for actions
export const getConfirmation = (
  message = '',
  hardConfirmation = false,
  confirmationText = 'CONFIRM'
) => {
  let isConfirmed = false;

  let modalContent = '';

  modalContent += 'Are you sure?';

  if (message) {
    modalContent += '\n\n';
    modalContent += message;
  }

  if (!hardConfirmation) {
    isConfirmed = confirm(modalContent);
  } else {
    modalContent += '\n\n';
    modalContent += `Type "${confirmationText}" to confirm:`;

    // retry prompt until user cancels or confirmation text matches
    // prompt returns null on cancel or a string otherwise
    let promptResponse = '';
    while (!isConfirmed && promptResponse !== null) {
      promptResponse = prompt(modalContent);

      isConfirmed = promptResponse === confirmationText;
    }
  }

  return isConfirmed;
};

export const uploadFile = (
  fileHandler,
  fileFormat = null,
  invalidFileHandler = null
) => dispatch => {
  const fileInputElement = document.createElement('div');
  fileInputElement.innerHTML = '<input style="display:none" type="file">';
  const fileInput = fileInputElement.firstChild;
  document.body.appendChild(fileInputElement);

  const onFileUpload = () => {
    const file = fileInput.files[0];
    const fileName = file.name;

    let isValidFile = true;
    if (fileFormat) {
      const expectedFileSuffix = '.' + fileFormat;

      if (!fileName.endsWith(expectedFileSuffix)) {
        isValidFile = false;

        if (invalidFileHandler) {
          invalidFileHandler(fileName);
        } else {
          dispatch(
            showErrorNotification(
              'Invalid file format',
              `Expected a ${expectedFileSuffix} file`
            )
          );
        }

        fileInputElement.remove();
      }
    }

    if (isValidFile) {
      const reader = new FileReader();

      // this function will execute once the reader has successfully read the file
      reader.onload = () => {
        fileInputElement.remove();

        fileHandler(reader.result);
      };

      reader.readAsText(file);
    }
  };

  // attach file upload handler
  fileInput.addEventListener('change', onFileUpload);

  // trigger file upload window
  fileInput.click();
};

export const downloadFile = (fileName, dataString) => {
  const downloadLinkElem = document.createElement('a');
  downloadLinkElem.setAttribute('href', dataString);
  downloadLinkElem.setAttribute('download', fileName);
  document.body.appendChild(downloadLinkElem);

  // trigger download
  downloadLinkElem.click();

  downloadLinkElem.remove();
};

export const downloadObjectAsJsonFile = (fileName, object) => {
  const contentType = 'application/json;charset=utf-8;';

  const jsonSuffix = '.json';
  const fileNameWithSuffix = fileName.endsWith(jsonSuffix)
    ? fileName
    : fileName + jsonSuffix;

  const dataString =
    'data:' +
    contentType +
    ',' +
    encodeURIComponent(JSON.stringify(object, null, 2));

  downloadFile(fileNameWithSuffix, dataString);
};

export const getFileExtensionFromFilename = filename => {
  return filename.match(/\.[0-9a-z]+$/i)[0];
};

// return time in format YYYY_MM_DD_hh_mm_ss_s
export const getCurrTimeForFileName = () => {
  const currTime = new Date();

  const year = currTime
    .getFullYear()
    .toString()
    .padStart(4, '0');

  const month = (currTime.getMonth() + 1).toString().padStart(2, '0');

  const day = currTime
    .getDate()
    .toString()
    .padStart(2, '0');

  const hours = currTime
    .getHours()
    .toString()
    .padStart(2, '0');

  const minutes = currTime
    .getMinutes()
    .toString()
    .padStart(2, '0');

  const seconds = currTime
    .getSeconds()
    .toString()
    .padStart(2, '0');

  const milliSeconds = currTime
    .getMilliseconds()
    .toString()
    .padStart(3, '0');

  return [year, month, day, hours, minutes, seconds, milliSeconds].join('_');
};

// return number with commas for readability
export const getReadableNumber = number => {
  if (!isNumber(number)) return number;

  return number.toLocaleString();
};

export const isValidTemplateLiteral = literal_ => {
  const literal = literal_.trim();
  if (!literal) return false;
  const templateStartIndex = literal.indexOf('{{');
  const templateEndEdex = literal.indexOf('}}');
  return (
    templateStartIndex !== '-1' && templateEndEdex > templateStartIndex + 2
  );
};

export const getUrlSearchParamValue = param => {
  const urlSearchParams = new URLSearchParams(window.location.search);
  return urlSearchParams.get(param);
};

export const getLastArrayElement = array => {
  if (!array) return null;
  if (!array.length) return null;
  return array[array.length - 1];
};

export const getFirstArrayElement = array => {
  if (!array) return null;
  return array[0];
};

<<<<<<< HEAD
export const capitalize = s => {
  return s.charAt(0).toUpperCase() + s.slice(1);
=======
export const deleteArrayElementAtIndex = (array, index) => {
  return array.splice(index, 1);
};

export const arrayDiff = (arr1, arr2) => {
  return arr1.filter(v => !arr2.includes(v));
>>>>>>> a9051b3e
};<|MERGE_RESOLUTION|>--- conflicted
+++ resolved
@@ -321,15 +321,14 @@
   return array[0];
 };
 
-<<<<<<< HEAD
 export const capitalize = s => {
   return s.charAt(0).toUpperCase() + s.slice(1);
-=======
+};
+
 export const deleteArrayElementAtIndex = (array, index) => {
   return array.splice(index, 1);
 };
 
 export const arrayDiff = (arr1, arr2) => {
   return arr1.filter(v => !arr2.includes(v));
->>>>>>> a9051b3e
 };