--- conflicted
+++ resolved
@@ -5,11 +5,8 @@
 export const REMOTE_SCHEMA_TIMEOUT_CONF_SUPPORT =
   'remoteSchemaTimeoutConfSupport';
 export const TABLE_ENUMS_SUPPORT = 'tableEnumsSupport';
-<<<<<<< HEAD
 export const GRAPHQL_ALIASING_SUPPORT = 'tableColumnAliasing';
-=======
 export const EXISTS_PERMISSION_SUPPORT = 'existsPermissionSupport';
->>>>>>> 79414cb2
 
 // list of feature launch versions
 const featureLaunchVersions = {
@@ -18,11 +15,8 @@
   [FT_JWT_ANALYZER]: 'v1.0.0-beta.3',
   [REMOTE_SCHEMA_TIMEOUT_CONF_SUPPORT]: 'v1.0.0-beta.5',
   [TABLE_ENUMS_SUPPORT]: 'v1.0.0-beta.6',
-<<<<<<< HEAD
   [GRAPHQL_ALIASING_SUPPORT]: 'v1.0.0-beta.8',
-=======
   [EXISTS_PERMISSION_SUPPORT]: 'v1.0.0-beta.7',
->>>>>>> 79414cb2
 };
 
 export const getFeaturesCompatibility = serverVersion => {
@@ -32,10 +26,6 @@
 
   try {
     Object.keys(featureLaunchVersions).forEach(feature => {
-      console.log('==================================');
-      console.log(feature);
-      console.log(isPullRequest);
-      console.log('==================================');
       featuresCompatibility[feature] =
         isPullRequest ||
         semver.satisfies(featureLaunchVersions[feature], '<=' + serverVersion);
