--- conflicted
+++ resolved
@@ -390,9 +390,8 @@
     'and'
   );
 
-  // TODO: optimise this. Multiple OUTER JOINS causes data bloating
+  // TODO: optimise this.
   const runSql = `
-<<<<<<< HEAD
 SELECT
   COALESCE(Json_agg(Row_to_json(info)), '[]' :: json) AS tables
 FROM (
@@ -513,72 +512,6 @@
     ${whereQuery}
   GROUP BY pgc.oid, pgn.nspname, pgc.relname, table_type, isv.*
 ) AS info;
-=======
-select
-  COALESCE(
-    json_agg(
-      row_to_json(info)
-    ),
-    '[]' :: JSON
-  ) AS tables
-FROM
-  (
-    select
-      ist.table_schema,
-      ist.table_name,
-      ist.table_type,
-      obj_description(
-        (
-          quote_ident(ist.table_schema) || '.' || quote_ident(ist.table_name)
-        ):: regclass,
-        'pg_class'
-      ) AS comment,
-      COALESCE(json_agg(
-        DISTINCT row_to_json(is_columns) :: JSONB || jsonb_build_object(
-          'comment',
-          (
-            SELECT
-              pg_catalog.col_description(
-                c.oid, is_columns.ordinal_position :: int
-              )
-            FROM
-              pg_catalog.pg_class c
-            WHERE
-              c.oid = (quote_ident(ist.table_schema) || '.' || quote_ident(ist.table_name)):: regclass :: oid
-              AND c.relname = is_columns.table_name
-          )
-        )
-      ) FILTER (WHERE is_columns.column_name IS NOT NULL), '[]' :: JSON) AS columns,
-      COALESCE(json_agg(
-        DISTINCT row_to_json(is_triggers) :: JSONB || jsonb_build_object(
-          'comment',
-          (
-            SELECT description FROM pg_description JOIN pg_trigger ON pg_description.objoid = pg_trigger.oid
-            WHERE
-              tgname = is_triggers.trigger_name
-              AND tgrelid = (quote_ident(is_triggers.event_object_schema) || '.' || quote_ident(is_triggers.event_object_table)):: regclass :: oid
-          )
-        )
-      ) FILTER (WHERE is_triggers.trigger_name IS NOT NULL), '[]' :: JSON) AS triggers,
-      row_to_json(is_views) AS view_info
-    FROM
-      information_schema.tables AS ist
-      LEFT OUTER JOIN information_schema.columns AS is_columns ON
-        is_columns.table_schema = ist.table_schema
-        AND is_columns.table_name = ist.table_name
-      LEFT OUTER JOIN information_schema.views AS is_views ON is_views.table_schema = ist.table_schema
-        AND is_views.table_name = ist.table_name
-      LEFT OUTER JOIN information_schema.triggers AS is_triggers ON
-        is_triggers.event_object_schema = ist.table_schema AND
-        is_triggers.event_object_table = ist.table_name
-    ${whereQuery}
-    GROUP BY
-      ist.table_schema,
-      ist.table_name,
-      ist.table_type,
-      is_views.*
-  ) AS info
->>>>>>> eb7acdbd
 `;
   return getRunSqlQuery(
     runSql,
