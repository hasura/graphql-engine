module Hasura.GraphQL.Explain
  ( explainGQLQuery
  , GQLExplain
  ) where

import           Data.Has                               (getter)

import qualified Data.Aeson                             as J
import qualified Data.Aeson.Casing                      as J
import qualified Data.Aeson.TH                          as J
import qualified Data.ByteString.Lazy                   as BL
import qualified Data.HashMap.Strict                    as Map
import qualified Database.PG.Query                      as Q
import qualified Language.GraphQL.Draft.Syntax          as G
import qualified Text.Builder                           as TB

import           Hasura.GraphQL.Context
import           Hasura.GraphQL.Resolve.Context
import           Hasura.GraphQL.Schema
import           Hasura.GraphQL.Validate.Field
import           Hasura.Prelude
import           Hasura.RQL.DML.Internal
import           Hasura.RQL.Types
import           Hasura.SQL.Types
import           Hasura.SQL.Value

import qualified Hasura.GraphQL.Resolve.Select          as RS
import qualified Hasura.GraphQL.Transport.HTTP          as TH
import qualified Hasura.GraphQL.Transport.HTTP.Protocol as GH
import qualified Hasura.GraphQL.Validate                as GV
import qualified Hasura.GraphQL.Validate.Types          as VT
import qualified Hasura.RQL.DML.Select                  as RS

data GQLExplain
  = GQLExplain
  { _gqeQuery :: !GH.GraphQLRequest
  , _gqeUser  :: !(Maybe (Map.HashMap Text Text))
  } deriving (Show, Eq)

$(J.deriveJSON (J.aesonDrop 4 J.camelCase){J.omitNothingFields=True}
  ''GQLExplain
 )

data FieldPlan
  = FieldPlan
  { _fpField :: !G.Name
  , _fpSql   :: !(Maybe Text)
  , _fpPlan  :: !(Maybe [Text])
  } deriving (Show, Eq)

$(J.deriveJSON (J.aesonDrop 3 J.camelCase) ''FieldPlan)

type Explain =
<<<<<<< HEAD
  (ReaderT (FieldMap, OrdByCtx, FuncArgCtx, SQLGenCtx) (Except QErr))

runExplain
  :: (MonadError QErr m)
  => (FieldMap, OrdByCtx, FuncArgCtx, SQLGenCtx) -> Explain a -> m a
=======
  (ReaderT (FieldMap, OrdByCtx) (Except QErr))

runExplain
  :: (MonadError QErr m)
  => (FieldMap, OrdByCtx) -> Explain a -> m a
>>>>>>> 32ef67a2
runExplain ctx m =
  either throwError return $ runExcept $ runReaderT m ctx

explainField
  :: (MonadTx m)
  => UserInfo -> GCtx -> SQLGenCtx -> Field -> m FieldPlan
explainField userInfo gCtx sqlGenCtx fld =
  case fName of
    "__type"     -> return $ FieldPlan fName Nothing Nothing
    "__schema"   -> return $ FieldPlan fName Nothing Nothing
    "__typename" -> return $ FieldPlan fName Nothing Nothing
    _            -> do
      opCxt <- getOpCtx fName
<<<<<<< HEAD
      builderSQL <- runExplain (fldMap, orderByCtx, funcArgCtx, sqlGenCtx) $
=======
      builderSQL <- runExplain (fldMap, orderByCtx) $
>>>>>>> 32ef67a2
        case opCxt of
          OCSelect (SelOpCtx tn hdrs permFilter permLimit) -> do
            validateHdrs hdrs
            toSQL . RS.mkSQLSelect False <$>
              RS.fromField txtConverter tn permFilter permLimit fld
          OCSelectPkey (SelPkOpCtx tn hdrs permFilter argMap) -> do
            validateHdrs hdrs
            toSQL . RS.mkSQLSelect True <$>
              RS.fromFieldByPKey txtConverter tn argMap permFilter fld
          OCSelectAgg (SelOpCtx tn hdrs permFilter permLimit) -> do
            validateHdrs hdrs
            toSQL . RS.mkAggSelect <$>
              RS.fromAggField txtConverter tn permFilter permLimit fld
          OCFuncQuery (FuncQOpCtx tn hdrs permFilter permLimit fn argSeq) ->
            procFuncQuery tn fn permFilter permLimit hdrs argSeq False
          OCFuncAggQuery (FuncQOpCtx tn hdrs permFilter permLimit fn argSeq) ->
            procFuncQuery tn fn permFilter permLimit hdrs argSeq True
          _ -> throw500 "unexpected mut field info for explain"

      let txtSQL = TB.run builderSQL
          withExplain = "EXPLAIN (FORMAT TEXT) " <> txtSQL
      planLines <- liftTx $ map runIdentity <$>
        Q.listQE dmlTxErrorHandler (Q.fromText withExplain) () True
      return $ FieldPlan fName (Just txtSQL) $ Just planLines
  where
    fName = _fName fld
    txtConverter = return . uncurry toTxtValue

    opCtxMap = _gOpCtxMap gCtx
    fldMap = _gFields gCtx
    orderByCtx = _gOrdByCtx gCtx

    getOpCtx f =
      onNothing (Map.lookup f opCtxMap) $ throw500 $
      "lookup failed: opctx: " <> showName f

    procFuncQuery tn fn permFilter permLimit hdrs argSeq isAgg = do
      validateHdrs hdrs
      (tabArgs, eSel, frmItem) <-
<<<<<<< HEAD
        RS.fromFuncQueryField txtConverter fn isAgg fld
      strfyNum <- stringifyNum <$> asks getter
=======
        RS.fromFuncQueryField txtConverter fn argSeq isAgg fld
>>>>>>> 32ef67a2
      return $ toSQL $
        RS.mkFuncSelectWith fn tn
        (RS.TablePerm permFilter permLimit) tabArgs strfyNum eSel frmItem

    validateHdrs hdrs = do
      let receivedHdrs = userVars userInfo
      forM_ hdrs $ \hdr ->
        unless (isJust $ getVarVal hdr receivedHdrs) $
        throw400 NotFound $ hdr <<> " header is expected but not found"

explainGQLQuery
  :: (MonadError QErr m, MonadIO m)
  => Q.PGPool
  -> Q.TxIsolation
  -> SchemaCache
  -> SQLGenCtx
  -> GQLExplain
  -> m BL.ByteString
explainGQLQuery pool iso sc sqlGenCtx (GQLExplain query userVarsRaw)= do
  (gCtx, _) <- flip runStateT sc $ getGCtx (userRole userInfo) gCtxMap
  queryParts <- runReaderT (GV.getQueryParts query) gCtx
  let topLevelNodes = TH.getTopLevelNodes (GV.qpOpDef queryParts)

  unless (allHasuraNodes gCtx topLevelNodes) $
    throw400 InvalidParams "only hasura queries can be explained"

  (opTy, selSet) <- runReaderT (GV.validateGQ queryParts) gCtx
  unless (opTy == G.OperationTypeQuery) $
    throw400 InvalidParams "only queries can be explained"
  let tx = mapM (explainField userInfo gCtx sqlGenCtx) (toList selSet)
  plans <- liftIO (runExceptT $ runTx tx) >>= liftEither
  return $ J.encode plans
  where
    gCtxMap = scGCtxMap sc
    usrVars = mkUserVars $ maybe [] Map.toList userVarsRaw
    userInfo = mkUserInfo (fromMaybe adminRole $ roleFromVars usrVars) usrVars

    runTx tx = runLazyTx pool iso $ withUserInfo userInfo tx

    allHasuraNodes gCtx nodes =
      let typeLocs = TH.gatherTypeLocs gCtx nodes
          isHasuraNode = \case
            VT.HasuraType     -> True
            VT.RemoteType _ _ -> False
      in all isHasuraNode typeLocs<|MERGE_RESOLUTION|>--- conflicted
+++ resolved
@@ -51,19 +51,11 @@
 $(J.deriveJSON (J.aesonDrop 3 J.camelCase) ''FieldPlan)
 
 type Explain =
-<<<<<<< HEAD
-  (ReaderT (FieldMap, OrdByCtx, FuncArgCtx, SQLGenCtx) (Except QErr))
+  (ReaderT (FieldMap, OrdByCtx, SQLGenCtx) (Except QErr))
 
 runExplain
   :: (MonadError QErr m)
-  => (FieldMap, OrdByCtx, FuncArgCtx, SQLGenCtx) -> Explain a -> m a
-=======
-  (ReaderT (FieldMap, OrdByCtx) (Except QErr))
-
-runExplain
-  :: (MonadError QErr m)
-  => (FieldMap, OrdByCtx) -> Explain a -> m a
->>>>>>> 32ef67a2
+  => (FieldMap, OrdByCtx, SQLGenCtx) -> Explain a -> m a
 runExplain ctx m =
   either throwError return $ runExcept $ runReaderT m ctx
 
@@ -77,11 +69,7 @@
     "__typename" -> return $ FieldPlan fName Nothing Nothing
     _            -> do
       opCxt <- getOpCtx fName
-<<<<<<< HEAD
-      builderSQL <- runExplain (fldMap, orderByCtx, funcArgCtx, sqlGenCtx) $
-=======
-      builderSQL <- runExplain (fldMap, orderByCtx) $
->>>>>>> 32ef67a2
+      builderSQL <- runExplain (fldMap, orderByCtx, sqlGenCtx) $
         case opCxt of
           OCSelect (SelOpCtx tn hdrs permFilter permLimit) -> do
             validateHdrs hdrs
@@ -121,12 +109,8 @@
     procFuncQuery tn fn permFilter permLimit hdrs argSeq isAgg = do
       validateHdrs hdrs
       (tabArgs, eSel, frmItem) <-
-<<<<<<< HEAD
-        RS.fromFuncQueryField txtConverter fn isAgg fld
+        RS.fromFuncQueryField txtConverter fn argSeq isAgg fld
       strfyNum <- stringifyNum <$> asks getter
-=======
-        RS.fromFuncQueryField txtConverter fn argSeq isAgg fld
->>>>>>> 32ef67a2
       return $ toSQL $
         RS.mkFuncSelectWith fn tn
         (RS.TablePerm permFilter permLimit) tabArgs strfyNum eSel frmItem
