import { defaultViewState } from '../DataState';
import Endpoints, { globalCookiePolicy } from '../../../../Endpoints';
import requestAction from 'utils/requestAction';
import filterReducer from './FilterActions';
import { findTableFromRel, getEstimateCountQuery } from '../utils';
import {
  showSuccessNotification,
  showErrorNotification,
} from '../../Common/Notification';
import dataHeaders from '../Common/Headers';
import { getConfirmation } from '../../../Common/utils/jsUtils';
import {
  getBulkDeleteQuery,
  generateSelectQuery,
  getFetchManualTriggersQuery,
  getDeleteQuery,
  getRunSqlQuery,
} from '../../../Common/utils/v1QueryUtils';
import { generateTableDef } from '../../../Common/utils/pgUtils';
<<<<<<< HEAD
import { setSelectedColumns } from './utils';
=======
import { COUNT_LIMIT } from '../constants';
>>>>>>> 20cbe9cf

/* ****************** View actions *************/
const V_SET_DEFAULTS = 'ViewTable/V_SET_DEFAULTS';
const V_REQUEST_SUCCESS = 'ViewTable/V_REQUEST_SUCCESS';
const V_EXPAND_REL = 'ViewTable/V_EXPAND_REL';
const V_CLOSE_REL = 'ViewTable/V_CLOSE_REL';
const V_SET_ACTIVE = 'ViewTable/V_SET_ACTIVE';
const V_SET_QUERY_OPTS = 'ViewTable/V_SET_QUERY_OPTS';
const V_REQUEST_PROGRESS = 'ViewTable/V_REQUEST_PROGRESS';
const V_EXPAND_ROW = 'ViewTable/V_EXPAND_ROW';
const V_COLLAPSE_ROW = 'ViewTable/V_COLLAPSE_ROW';

const V_COUNT_REQUEST_SUCCESS = 'ViewTable/V_COUNT_REQUEST_SUCCESS';

const V_SET_QUERY_COLUMNS = 'ViewTable/V_SET_QUERY_COLUMN';
const V_RESET_QUERY_COLUMNS = 'ViewTable/V_RESET_QUERY_COLUMN';

const FETCHING_MANUAL_TRIGGER = 'ViewTable/FETCHING_MANUAL_TRIGGER';
const FETCH_MANUAL_TRIGGER_SUCCESS = 'ViewTable/FETCH_MANUAL_TRIGGER_SUCCESS';
const FETCH_MANUAL_TRIGGER_FAIL = 'ViewTable/FETCH_MANUAL_TRIGGER_SUCCESS';

const UPDATE_TRIGGER_ROW = 'ViewTable/UPDATE_TRIGGER_ROW';
const UPDATE_TRIGGER_FUNCTION = 'ViewTable/UPDATE_TRIGGER_FUNCTION';

// const V_ADD_WHERE;
// const V_REMOVE_WHERE;
// const V_SET_LIMIT;
// const V_SET_OFFSET;
// const V_ADD_SORT;
// const V_REMOVE_SORT;

/* ****************** action creators *************/

const vExpandRow = rowKey => ({
  type: V_EXPAND_ROW,
  data: rowKey,
});

const vCollapseRow = () => ({
  type: V_COLLAPSE_ROW,
});

const vSetDefaults = limit => ({ type: V_SET_DEFAULTS, limit });

const vSetColumns = (columns, currentTable, tableName) => ({
  type: V_SET_QUERY_COLUMNS,
  columns,
  tableName,
  currentTable,
});

const vResetColumns = () => ({
  type: V_RESET_QUERY_COLUMNS,
});

const vMakeRowsRequest = () => {
  return (dispatch, getState) => {
    const {
      currentTable: originalTable,
      currentSchema,
      view,
    } = getState().tables;

    const url = Endpoints.query;
    dispatch({ type: V_REQUEST_PROGRESS, data: true });

    const requestBody = {
      type: 'bulk',
      args: [
        generateSelectQuery(
          'select',
          generateTableDef(originalTable, currentSchema),
          view.query
        ),
        getRunSqlQuery(getEstimateCountQuery(currentSchema, originalTable)),
      ],
    };
    const options = {
      method: 'POST',
      body: JSON.stringify(requestBody),
      headers: dataHeaders(getState),
      credentials: globalCookiePolicy,
    };
    return dispatch(requestAction(url, options)).then(
      data => {
        const currentTable = getState().tables.currentTable;

        // in case table has changed before count load
        if (currentTable === originalTable) {
          Promise.all([
            dispatch({
              type: V_REQUEST_SUCCESS,
              data: data[0],
              estimatedCount: parseInt(data[1].result[1][0], 10),
            }),
            dispatch({ type: V_REQUEST_PROGRESS, data: false }),
          ]);
        }
      },
      error => {
        Promise.all([
          dispatch(
            showErrorNotification('Browse query failed!', error.error, error)
          ),
          dispatch({ type: V_REQUEST_PROGRESS, data: false }),
        ]);
      }
    );
  };
};

const vMakeCountRequest = () => {
  return (dispatch, getState) => {
    const {
      currentTable: originalTable,
      currentSchema,
      view,
    } = getState().tables;
    const url = Endpoints.query;

    const requestBody = generateSelectQuery(
      'count',
      generateTableDef(originalTable, currentSchema),
      view.query
    );

    const options = {
      method: 'POST',
      body: JSON.stringify(requestBody),
      headers: dataHeaders(getState),
      credentials: globalCookiePolicy,
    };

    return dispatch(requestAction(url, options)).then(
      data => {
        const currentTable = getState().tables.currentTable;

        // in case table has changed before count load
        if (currentTable === originalTable) {
          dispatch({
            type: V_COUNT_REQUEST_SUCCESS,
            count: data.count,
          });
        }
      },
      error => {
        dispatch(
          showErrorNotification('Count query failed!', error.error, error)
        );
      }
    );
  };
};

const vMakeTableRequests = () => (dispatch, getState) => {
  dispatch(vMakeRowsRequest()).then(() => {
    const { estimatedCount } = getState().tables.view;
    if (estimatedCount > COUNT_LIMIT) {
      dispatch({
        type: V_COUNT_REQUEST_SUCCESS,
        count: estimatedCount,
        isEstimated: true,
      });
    } else {
      dispatch(vMakeCountRequest());
    }
  });
};

const fetchManualTriggers = tableName => {
  return (dispatch, getState) => {
    const url = Endpoints.getSchema;
    const body = getFetchManualTriggersQuery(tableName);

    const options = {
      credentials: globalCookiePolicy,
      method: 'POST',
      headers: dataHeaders(getState),
      body: JSON.stringify(body),
    };

    dispatch({ type: FETCHING_MANUAL_TRIGGER });

    return dispatch(requestAction(url, options)).then(
      data => {
        // Filter only triggers whose configuration has `enable_manual` key as true
        const manualTriggers = data.filter(trigger => {
          const triggerDef = trigger.configuration.definition;

          return (
            Object.keys(triggerDef).includes('enable_manual') &&
            triggerDef.enable_manual
          );
        });

        dispatch({ type: FETCH_MANUAL_TRIGGER_SUCCESS, data: manualTriggers });
      },
      error => {
        dispatch({ type: FETCH_MANUAL_TRIGGER_FAIL, data: error });
        console.error('Failed to load triggers' + JSON.stringify(error));
      }
    );
  };
};

const deleteItem = (pkClause, tableName, tableSchema) => {
  return (dispatch, getState) => {
    const confirmMessage =
      'This will permanently delete this row from this table';
    const isOk = getConfirmation(confirmMessage);
    if (!isOk) {
      return;
    }

    const url = Endpoints.query;

    const reqBody = getDeleteQuery(pkClause, tableName, tableSchema);

    const options = {
      method: 'POST',
      body: JSON.stringify(reqBody),
      headers: dataHeaders(getState),
      credentials: globalCookiePolicy,
    };
    dispatch(requestAction(url, options)).then(
      data => {
        dispatch(vMakeTableRequests());
        dispatch(
          showSuccessNotification(
            'Row deleted!',
            'Affected rows: ' + data.affected_rows
          )
        );
      },
      err => {
        dispatch(showErrorNotification('Deleting row failed!', err.error, err));
      }
    );
  };
};

const deleteItems = (pkClauses, tableName, tableSchema) => {
  return (dispatch, getState) => {
    const confirmMessage = 'This will permanently delete rows from this table';
    const isOk = getConfirmation(confirmMessage);
    if (!isOk) {
      return;
    }

    const reqBody = {
      type: 'bulk',
      args: getBulkDeleteQuery(pkClauses, tableName, tableSchema),
    };
    const options = {
      method: 'POST',
      body: JSON.stringify(reqBody),
      headers: dataHeaders(getState),
      credentials: globalCookiePolicy,
    };
    dispatch(requestAction(Endpoints.query, options)).then(
      data => {
        const affected = data.reduce((acc, d) => acc + d.affected_rows, 0);
        dispatch(vMakeTableRequests());
        dispatch(
          showSuccessNotification('Rows deleted!', 'Affected rows: ' + affected)
        );
      },
      err => {
        dispatch(
          showErrorNotification('Deleting rows failed!', err.error, err)
        );
      }
    );
  };
};

const vExpandRel = (path, relname, pk) => {
  return dispatch => {
    // Modify the query (UI will automatically change)
    dispatch({ type: V_EXPAND_REL, path, relname, pk });
    // Make a request
    return dispatch(vMakeTableRequests());
  };
};
const vCloseRel = (path, relname) => {
  return dispatch => {
    // Modify the query (UI will automatically change)
    dispatch({ type: V_CLOSE_REL, path, relname });
    // Make a request
    return dispatch(vMakeTableRequests());
  };
};
/* ************ helpers ************************/
const defaultSubQuery = (relname, tableSchema) => {
  return {
    name: relname,
    columns: tableSchema.columns.map(c => c.column_name),
  };
};

const expandQuery = (
  curQuery,
  curTable,
  pk,
  curPath,
  relname,
  schemas,
  isObjRel = false
) => {
  if (curPath.length === 0) {
    const rel = curTable.relationships.find(r => r.rel_name === relname);
    const childTableSchema = findTableFromRel(schemas, curTable, rel);

    const newColumns = [
      ...curQuery.columns,
      defaultSubQuery(relname, childTableSchema),
    ];
    if (isObjRel) {
      return { ...curQuery, columns: newColumns };
    }

    // If there's already oldStuff then don't reset it
    if ('oldStuff' in curQuery) {
      return { ...curQuery, where: pk, columns: newColumns };
    }

    // If there's no oldStuff then set it
    const oldStuff = {};
    ['where', 'limit', 'offset'].map(k => {
      if (k in curQuery) {
        oldStuff[k] = curQuery[k];
      }
    });
    return { name: curQuery.name, where: pk, columns: newColumns, oldStuff };
  }

  const curRelName = curPath[0];
  const curRel = curTable.relationships.find(r => r.rel_name === curRelName);
  const childTableSchema = findTableFromRel(schemas, curTable, curRel);
  const curRelColIndex = curQuery.columns.findIndex(c => c.name === curRelName);
  return {
    ...curQuery,
    columns: [
      ...curQuery.columns.slice(0, curRelColIndex),
      expandQuery(
        curQuery.columns[curRelColIndex],
        childTableSchema,
        pk,
        curPath.slice(1),
        relname,
        schemas,
        curRel.rel_type === 'object'
      ),
      ...curQuery.columns.slice(curRelColIndex + 1),
    ],
  };
};

const closeQuery = (curQuery, curTable, curPath, relname, schemas) => {
  // eslint-disable-line no-unused-vars
  if (curPath.length === 0) {
    const expandedIndex = curQuery.columns.findIndex(c => c.name === relname);
    const newColumns = [
      ...curQuery.columns.slice(0, expandedIndex),
      ...curQuery.columns.slice(expandedIndex + 1),
    ];
    const newStuff = {};
    newStuff.columns = newColumns;
    if ('name' in curQuery) {
      newStuff.name = curQuery.name;
    }
    // If no other expanded columns are left
    if (!newColumns.find(c => typeof c === 'object')) {
      if (curQuery.oldStuff) {
        ['where', 'limit', 'order_by', 'offset'].map(k => {
          if (k in curQuery.oldStuff) {
            newStuff[k] = curQuery.oldStuff[k];
          }
        });
      }
      return { ...newStuff };
    }
    return { ...curQuery, ...newStuff };
  }

  const curRelName = curPath[0];
  const curRel = curTable.relationships.find(r => r.rel_name === curRelName);
  const childTableSchema = findTableFromRel(schemas, curTable, curRel);
  const curRelColIndex = curQuery.columns.findIndex(c => c.name === curRelName);
  return {
    ...curQuery,
    columns: [
      ...curQuery.columns.slice(0, curRelColIndex),
      closeQuery(
        curQuery.columns[curRelColIndex],
        childTableSchema,
        curPath.slice(1),
        relname,
        schemas
      ),
      ...curQuery.columns.slice(curRelColIndex + 1),
    ],
  };
};

const setActivePath = (activePath, curPath, relname, query) => {
  const basePath = relname
    ? [activePath[0], ...curPath, relname]
    : [activePath[0], ...curPath];

  // Now check if there are any more children on this path.
  // If there are, then we should expand them by default
  let subQuery = query;
  let subBase = basePath.slice(1);

  while (subBase.length > 0) {
    subQuery = subQuery.columns.find(c => c.name === subBase[0]); // eslint-disable-line no-loop-func
    subBase = subBase.slice(1);
  }

  subQuery = subQuery.columns.find(c => typeof c === 'object');
  while (subQuery) {
    basePath.push(subQuery.name);
    subQuery = subQuery.columns.find(c => typeof c === 'object');
  }

  return basePath;
};
const updateActivePathOnClose = (
  activePath,
  tableName,
  curPath,
  relname,
  query
) => {
  const basePath = [tableName, ...curPath, relname];
  let subBase = [...basePath];
  let subActive = [...activePath];
  let matchingFound = false;
  let commonIndex = 0;
  subBase = subBase.slice(1);
  subActive = subActive.slice(1);

  while (subActive.length > 0) {
    if (subBase[0] === subActive[0]) {
      matchingFound = true;
      break;
    }
    subBase = subBase.slice(1);
    subActive = subActive.slice(1);
    commonIndex += 1;
  }

  if (matchingFound) {
    const newActivePath = activePath.slice(0, commonIndex + 1);
    return setActivePath(
      newActivePath,
      newActivePath.slice(1, -1),
      null,
      query
    );
  }
  return [...activePath];
};
const addQueryOptsActivePath = (query, queryStuff, activePath) => {
  let curPath = activePath.slice(1);
  const newQuery = { ...query };
  let curQuery = newQuery;
  while (curPath.length > 0) {
    curQuery = curQuery.columns.find(c => c.name === curPath[0]); // eslint-disable-line no-loop-func
    curPath = curPath.slice(1);
  }

  ['where', 'order_by', 'limit', 'offset'].map(k => {
    delete curQuery[k];
  });

  for (const k in queryStuff) {
    if (queryStuff.hasOwnProperty(k)) {
      curQuery[k] = queryStuff[k];
    }
  }
  return newQuery;
};
/* ****************** reducer ******************/
const viewReducer = (tableName, currentSchema, schemas, viewState, action) => {
  if (action.type.indexOf('ViewTable/FilterQuery/') === 0) {
    return {
      ...viewState,
      curFilter: filterReducer(viewState.curFilter, action),
    };
  }
  const tableSchema = schemas.find(
    x => x.table_name === tableName && x.table_schema === currentSchema
  );
  switch (action.type) {
    case V_SET_DEFAULTS:
      // check if table exists and then process.
      const currentTable = schemas.find(
        t => t.table_name === tableName && t.table_schema === currentSchema
      );
      let currentColumns = [];
      if (currentTable) {
        currentColumns = currentTable.columns.map(c => c.column_name);
      }
      return {
        ...defaultViewState,
        query: {
          columns: currentColumns,
          limit: action.limit || 10,
        },
        curFilter: {
          ...defaultViewState.curFilter,
          limit: action.limit || 10,
        },
        activePath: [tableName],
        rows: [],
        count: null,
      };
    case V_SET_QUERY_OPTS:
      return {
        ...viewState,
        query: addQueryOptsActivePath(
          viewState.query,
          action.queryStuff,
          viewState.activePath
        ),
      };
    case V_SET_QUERY_COLUMNS:
      return {
        ...viewState,
        query: setSelectedColumns(
          viewState.query,
          action.currentTable,
          action.tableName,
          action.columns
        ),
      };
    case V_EXPAND_REL:
      return {
        ...viewState,
        query: expandQuery(
          viewState.query,
          tableSchema,
          action.pk,
          action.path,
          action.relname,
          schemas
        ),
        activePath: [...viewState.activePath, action.relname],
      };
    case V_CLOSE_REL:
      const _query = closeQuery(
        viewState.query,
        tableSchema,
        action.path,
        action.relname,
        schemas
      );
      return {
        ...viewState,
        query: _query,
        activePath: updateActivePathOnClose(
          viewState.activePath,
          tableName,
          action.path,
          action.relname,
          _query
        ),
      };
    case V_SET_ACTIVE:
      return {
        ...viewState,
        activePath: setActivePath(
          viewState.activePath,
          action.path,
          action.relname,
          viewState.query
        ),
      };
    case V_REQUEST_SUCCESS:
      return {
        ...viewState,
        rows: action.data,
        estimatedCount: action.estimatedCount,
      };
    case V_REQUEST_PROGRESS:
      return { ...viewState, isProgressing: action.data };
    case V_COUNT_REQUEST_SUCCESS:
      return {
        ...viewState,
        count: action.count,
        isCountEstimated: action.isEstimated === true,
      };
    case V_EXPAND_ROW:
      return {
        ...viewState,
        expandedRow: action.data,
      };
    case V_COLLAPSE_ROW:
      return {
        ...viewState,
        expandedRow: '',
      };
    case FETCHING_MANUAL_TRIGGER:
      return {
        ...viewState,
        ongoingRequest: true,
        lastError: {},
      };
    case FETCH_MANUAL_TRIGGER_SUCCESS:
      return {
        ...viewState,
        manualTriggers: action.data,
        ongoingRequest: false,
      };
    case FETCH_MANUAL_TRIGGER_FAIL:
      return {
        ...viewState,
        manualTriggers: [],
        ongoingRequest: false,
        lastError: action.data,
      };
    case UPDATE_TRIGGER_ROW:
      return {
        ...viewState,
        triggeredRow: action.data,
      };

    case UPDATE_TRIGGER_FUNCTION:
      return {
        ...viewState,
        triggeredFunction: action.data,
      };
    default:
      return viewState;
  }
};

export default viewReducer;
export {
  fetchManualTriggers,
  vSetDefaults,
  vExpandRel,
  vCloseRel,
  vExpandRow,
  vCollapseRow,
  V_SET_ACTIVE,
  deleteItem,
  deleteItems,
  UPDATE_TRIGGER_ROW,
  UPDATE_TRIGGER_FUNCTION,
  vMakeTableRequests,
  vSetColumns,
  vResetColumns,
};<|MERGE_RESOLUTION|>--- conflicted
+++ resolved
@@ -17,11 +17,8 @@
   getRunSqlQuery,
 } from '../../../Common/utils/v1QueryUtils';
 import { generateTableDef } from '../../../Common/utils/pgUtils';
-<<<<<<< HEAD
 import { setSelectedColumns } from './utils';
-=======
 import { COUNT_LIMIT } from '../constants';
->>>>>>> 20cbe9cf
 
 /* ****************** View actions *************/
 const V_SET_DEFAULTS = 'ViewTable/V_SET_DEFAULTS';
