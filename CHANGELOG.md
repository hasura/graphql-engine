# Hasura GraphQL Engine Changelog

## Next release

### Bug fixes and improvements

(Add entries here in the order of: server, console, cli, docs, others)

- docs: add note for managed databases in postgres requirements (close #1677, #3783) (#5228)


## `v1.3.0-beta.3`


### Bug fixes and improvements

(Add entries here in the order of: server, console, cli, docs, others)

- server: fix introspection when multiple actions defined with Postgres scalar types (fix #5166) (#5173)
- console: allow manual edit of column types and handle array data types (close #2544, #3335, #2583) (#4546)
- console: add the ability to delete a role in permissions summary page (close #3353) (#4987)
- console: fix styling of table row contents on tables on relationship page (#4974)
- cli: handle missing files during metadata apply (close #5163) (#5170)
- docs: add page on Relay schema (close #4912) (#5150)

## `v1.3.0-beta.2`

### Bug fixes and improvements

(Add entries here in the order of: server, console, cli, docs, others)

<<<<<<< HEAD
- server: add `--pg-connection-options` command-line flag for passing parameters to PostgreSQL (close #5092)
=======
- server: improve memory usage of idle websockets connections (#5190)
>>>>>>> 4de8f912
- server: few relay fixes (fix #5020, #5037, #5046) (#5013)
- server: raise error on startup when `--unauthorized-role` is ignored (#4736)
- server: fix bug which arises when renaming/dropping a column on a remote relationship (#5005, #5119)
- console: provide option to cascade metadata on dependency conflicts on console (fix #1593)
- console: fix enum tables reload data button UI (#4647)
- console: fix "Cannot read property 'foldable'" runtime error in Browse Rows page (fix #4907) (#5016)
- console: respect read-only mode in actions pages (fix #4656) (#4764)
- console: allow configuring session_argument for custom functions (close #4499) (#4922)
- console: fix listen update column config selection for event trigger (close #5042) (#5043)
- cli: add new flags up-sql and down-sql to generate sql based migrations from the CLI (#5026)
- docs: add instructions on fixing loss of data when using floats (close #5092)
- docs: add page on setting up v2 migrations (close #4746) (#4898)

## `v1.3.0-beta.1`

### Relay

The Hasura GraphQL Engine serves [Relay](https://relay.dev/en/) schema for Postgres tables which has a primary key defined.

The Relay schema can be accessed through `/v1/relay` endpoint.

[Add docs links][add console screenshot for relay toggle]

### Remote Joins

Remote Joins extend the concept of joining data across tables, to being able to join data across tables and remote schemas.

It works similar to table relationships. Head to the `Relationship` tab in your table page and define a remote relationship:

1. give a name for the relationship
2. select the remote schema
3. give the join configuration from table columns to remote schema fields.

[Add docs links][add console screenshot]

### Scheduled Triggers

A scheduled trigger can be used to execute custom business logic based on time. There are two types of timing events: cron based or timestamp based.

A cron trigger will be useful when something needs to be done periodically. For example, you can create a cron trigger to generate an end-of-day sales report every weekday at 9pm.

You can also schedule one-off events based on a timestamp. For example, a new scheduled event can be created for 2 weeks from when a user signs up to send them an email about their experience.

[Add docs links][add console screenshot]

(close #1914)

### Allow access to session variables by computed fields (fix #3846)

Sometimes it is useful for computed fields to have access to the Hasura session variables directly. For example, suppose you want to fetch some articles but also get related user info, say `likedByMe`. Now, you can define a function like:

```
CREATE OR REPLACE FUNCTION article_liked(article_row article, hasura_session json)
RETURNS boolean AS $$
  SELECT EXISTS (
    SELECT 1
    FROM liked_article A
    WHERE A.user_id = hasura_session ->> 'x-hasura-user-id' AND A.article_id = article_row.id
  );
$$ LANGUAGE sql STABLE;
```

and make a query like:

```
query {
  articles {
    title
    content
    likedByMe
  }
}
```

Support for this is now added through the `add_computed_field` API.

Read more about the session argument for computed fields in the [docs](https://hasura.io/docs/1.0/graphql/manual/api-reference/schema-metadata-api/computed-field.html).

### Manage seed migrations as SQL files
A new `seeds` command is introduced in CLI, this will allow managing seed migrations as SQL files

#### Creating seed
```                                                        
# create a new seed file and use editor to add SQL content
hasura seed create new_table_seed

# create a new seed by exporting data from tables already present in the database
hasura seed create table1_seed --from-table table1

# create from data in multiple tables:
hasura seed create tables_seed --from-table table1 --from-table table2
```
#### Applying seed
```
# apply all seeds on the database:
hasura seed apply

# apply only a particular seed
hasura seed apply --file 1234_add_some_seed_data.sql
```

### Bug fixes and improvements

(Add entries here in the order of: server, console, cli, docs, others)

- server: fix explain queries with role permissions (fix #4816)
- server: compile with GHC 8.10.1, closing a space leak with subscriptions. (close #4517) (#3388)
- server: fixes an issue where introspection queries with variables would fail because of caching (fix #4547)
- server: avoid loss of precision when passing values in scientific notation (fix #4733)
- server: fix mishandling of GeoJSON inputs in subscriptions (fix #3239)
- server: fix importing of allow list query from metadata (fix #4687)
- server: flush log buffer during shutdown (#4800)
- server: fix edge case with printing logs on startup failure (fix #4772)
- console: allow entering big int values in the console (close #3667) (#4775)
- console: add support for subscriptions analyze in API explorer (close #2541) (#2541)
- console: avoid count queries for large tables (#4692)
- console: add read replica support section to pro popup (#4118)
- console: fix regression in editing permissions manually (fix #4683) (#4826)
- console: allow modifying default value for PK (fix #4075) (#4679)
- console: fix checkbox for forwarding client headers in actions (#4595)
- console: re-enable foreign tables to be listed as views (fix #4714) (#4742)
- console: display rows limit in permissions editor if set to zero (fix #4559)
- console: fix inconsistency between selected rows state and displayed rows (fix #4654) (#4673)
- console: fix displaying boolean values in `Edit Row` tab (#4682)
- console: fix underscores not being displayed on raw sql page (close #4754) (#4799)
- console: fix visiting view modify page overwriting raw sql content (fix #4798) (#4810)
- console: add help button and move about page to settings (#4848)
- console: add new sidebar icon that separates enums from tables (fix #4984) (#4992)
- cli: list all available commands in root command help (fix #4623) (#4628)
- cli: fix bug with squashing event triggers (close #4883)
- cli: add support for skipping execution while generating migrations through the migrate REST API
- cli: add dry run flag in hasura migrate apply command (fix #3128) (#3499)
- cli: load assets from server when HASURA_GRAPHQL_CONSOLE_ASSETS_DIR is set (close #3382)
- docs: add section on actions vs. remote schemas to actions documentation (#4284)
- docs: fix wrong info about excluding scheme in CORS config (#4685)
- docs: add single object mutations docs (close #4622) (#4625)
- docs: add docs page on query performance (close #2316) (#3693)
- docs: add a sample Caddyfile for Caddy 2 in enable-https section (#4710)
- docs: add disabling dev mode to production checklist (#4715)
- docs: add integration guide for AWS Cognito (#4822, #4843)
- docs: update troubleshooting section with reference on debugging errors (close #4052) (#4825)
- docs: add page for procuring custom docker images and binaries (#4828)
- docs: add content on how to secure action handlers and other actions docs improvements (#4743)
- docs: make header common with other hasura.io/ pages (#4957)
- install manifests: update all install manifests to enable dev mode by default (close #4599) (#4716)

## `v1.2.0`

Include the changelog from **v1.2.0-beta.1**, **v1.2.0-beta.2**, **v1.2.0-beta.3**, **v1.2.0-beta.4**, **v1.2.0-beta.5**

Additional changelog:

### CLI: Support servers with self-signed certificates (close #4564) (#4582)

A new flag `--certificate-authority` is added so that the CA certificate can be
provided to trust the Hasura Endpoint with a self-signed SSL certificate.

Another flag `--insecure-skip-tls-verification` is added to skip verifying the certificate
in case you don't have access to the CA certificate. As the name suggests,
using this flag is insecure since verification is not carried out.

### Bug fixes and improvements

- console: update graphiql explorer to support operation transform (#4567)
- console: make GraphiQL Explorer taking the whole viewport (#4553)
- console: fix table columns type comparision during column edit (close #4125) (#4393)
- cli: allow initialising project in current directory (fix #4560) #4566
- cli: remove irrelevant flags from init command (close #4508) (#4549)
- docs: update migrations docs with config v2 (#4586)
- docs: update actions docs (#4586)

## `v1.2.0-beta.5`

### server: backend only insert permissions

Introduces optional `backend_only` (default: `false`) configuration in insert permissions
(see [api reference](https://deploy-preview-4224--hasura-docs.netlify.com/graphql/manual/api-reference/schema-metadata-api/permission.html#insertpermission)).
If this is set to `true`, the insert mutation is accessible to the role only if the request
is accompanied by `x-hasura-use-backend-only-permissions` session variable whose value is set to `true` along with the `x-hasura-admin-secret` header.
Otherwise, the behavior of the permission remains unchanged.

This feature is highly useful in disabling `insert_table` mutation for a role from frontend clients while still being able to access it from a Action webhook handler (with the same role).

(rfc #4120) (#4224)

### server: debugging mode for non-admin roles

For any errors the server sends extra information in `extensions` field under `internal` key. Till now this was only
available for `admin` role requests. To enable this for other roles, start the server with `--dev-mode` flag or set `HASURA_GRAPHQL_DEV_MODE` env variable to `true`:

```bash
$ graphql-engine --database-url <database-url> serve --dev-mode
```

In case you want to disable `internal` field for `admin` role requests, set `--admin-internal-errors` option to `false` or or set `HASURA_GRAPHQL_ADMIN_INTERNAL_ERRORS` env variable to `false`

```bash
$ graphql-engine --database-url <database-url> serve --admin-internal-errors false
```

This feature come in handy during development when you may want to see detailed errors irrespective of roles.

**Improved internal errors for Actions**:

(This is a **breaking change** with previous 1.2.0-beta releases)

The `internal` field for action errors is improved with more debug information. It now includes `request`,
`response` and `error` fields instead of just `webhook_response` field.

Before:

```json
{
  "errors": [
    {
      "extensions": {
        "internal": {
          "webhook_response": {
            "age": 25,
            "name": "Alice",
            "id": "some-id"
          }
        },
        "path": "$",
        "code": "unexpected"
      },
      "message": "unexpected fields in webhook response: age"
    }
  ]
}
```

After:

```json
{
  "errors": [
    {
      "extensions": {
        "internal": {
          "error": "unexpected response",
          "response": {
            "status": 200,
            "body": {
              "age": 25,
              "name": "Alice",
              "id": "some-id"
            },
            "headers": [
              {
                "value": "application/json",
                "name": "Content-Type"
              },
              {
                "value": "abcd",
                "name": "Set-Cookie"
              }
            ]
          },
          "request": {
            "body": {
              "session_variables": {
                "x-hasura-role": "admin"
              },
              "input": {
                "arg": {
                  "age": 25,
                  "name": "Alice",
                  "id": "some-id"
                }
              },
              "action": {
                "name": "mirror"
              }
            },
            "url": "http://127.0.0.1:5593/mirror-action",
            "headers": []
          }
        },
        "path": "$",
        "code": "unexpected"
      },
      "message": "unexpected fields in webhook response: age"
    }
  ]
}
```

### cli: add support for .env file

ENV vars can now be read from .env file present at the project root directory. A global flag, `--envfile`, is added so you can explicitly provide the .env filename, which defaults to `.env` filename if no flag is provided.

**Example**:

```
hasura console --envfile production.env
```

The above command will read ENV vars from `production.env` file present at the project root directory.

(close #4129) (#4454)

### console: allow setting post-update check in update permissions

Along with the check for filtering rows that can be updated, you can now set a post-update permission check that needs to be satisfied by the updated rows after the update is made.

<add-screenshot>

(close #4142) (#4313)

### console: support for Postgres [materialized views](https://www.postgresql.org/docs/current/rules-materializedviews.html)

Postgres materialized views are views that are persisted in a table-like form. They are now supported in the Hasura Console, in the same way as views. They will appear on the 'Schema' page, under the 'Data' tab, in the 'Untracked tables or views' section.

(close #91) (#4270)

### docs: map Postgres operators to corresponding Hasura operators

Map Postgres operators to corresponding Hasura operators at various places in docs and link to PG documentation for reference.
For example, see [here](https://hasura.io/docs/1.0/graphql/manual/api-reference/schema-metadata-api/syntax-defs.html#operator).

(#4502) (close #4056)

### Bug fixes and improvements

- server: add support for `_inc` on `real`, `double`, `numeric` and `money` (fix #3573)
- server: support special characters in JSON path query argument with bracket `[]` notation, e.g `obj['Hello World!']` (#3890) (#4482)
- server: add graphql-engine support for timestamps without timezones (fix #1217)
- server: support inserting unquoted bigint, and throw an error if value overflows the bounds of the integer type (fix #576) (fix #4368)
- console: change react ace editor theme to eclipse (close #4437)
- console: fix columns reordering for relationship tables in data browser (#4483)
- console: format row count in data browser for readablity (#4433)
- console: move pre-release notification tooltip msg to top (#4433)
- console: remove extra localPresets key present in migration files on permissions change (close #3976) (#4433)
- console: make nullable and unique labels for columns clickable in insert and modify (#4433)
- console: fix row delete for relationships in data browser (#4433)
- console: prevent trailing spaces while creating new role (close #3871) (#4497)
- docs: add API docs for using environment variables as webhook urls in event triggers
- server: fix recreating action's permissions (close #4377)
- server: make the graceful shutdown logic customizable (graceful shutdown on the SIGTERM signal continues to be the default)
- docs: add reference docs for CLI (clsoe #4327) (#4408)

## `v1.2.0-beta.4`

### add query support in actions

(close #4032) (#4309)

### console: persist page state in data browser across navigation

The order, collapsed state of columns and rows limit is now persisted across page navigation

(close #3390) (#3753)

### Bug fixes and improvements

- cli: query support for actions (#4318)
- cli: add retry_conf in event trigger for squashing migrations (close #4296) (#4324)
- cli: allow customization of server api paths (close #4016)
- cli: clean up migration files created during a failed migrate api (close #4312) (#4319)
- cli: add support for multiple versions of plugin (close #4105)
- cli: template assets path in console HTML for unversioned builds
- cli: set_table_is_enum metadata type for squashing migrations (close #4394) (#4395)
- console: query support for actions (#4318)
- console: recover from SDL parse in actions type definition editor (fix #4385) (#4389)
- console: allow customising graphql field names for columns of views (close #3689) (#4255)
- console: fix clone permission migrations (close #3985) (#4277)
- console: decouple data rows and count fetch in data browser to account for really large tables (close #3793) (#4269)
- console: update cookie policy for API calls to "same-origin"
- console: redirect to /:table/browse from /:table (close #4330) (#4374)
- console: surround string type column default value with quotes (close #4371) (#4423)
- console: add undefined check to fix error (close #4444) (#4445)
- docs: add One-Click Render deployment guide (close #3683) (#4209)
- server: reserved keywords in column references break parser (fix #3597) #3927
- server: fix postgres specific error message that exposed database type on invalid query parameters (#4294)
- server: manage inflight events when HGE instance is gracefully shutdown (close #3548)
- server: fix an edge case where some events wouldn't be processed because of internal erorrs (#4213)
- server: fix downgrade not working to version v1.1.1 (#4354)
- server: `type` field is not required if `jwk_url` is provided in JWT config
- server: add a new field `claims_namespace_path` which accepts a JSON Path for looking up hasura claim in the JWT token (#4349)
- server: support reusing Postgres scalars in custom types (close #4125)

## `v1.2.0-beta.3`

### console: manage Postgres check constraints

Postgres Check constraints allows you to specify that the value in a certain column must satisfy a Boolean (truth-value) expression. They can be used to put in simple input validations for mutations and with this release, these constraints can now be added while creating a table or later from Modify tab on the console.

**Example**:
When a product is created, ensure that the price is greater than zero. The SQL would look like this:

```sql
CREATE TABLE products (
    product_id UUID DEFAULT gen_random_uuid(),
    name TEXT,
    price NUMERIC CONSTRAINT positive_price CHECK (price > 0)
);
```

To create this table with Hasura Console, on the 'Add a new table' screen, after adding all the columns, scroll down to 'Check constraints' section and 'Add a new check constraint' with the following properties:

- Constraint name: `positive_price`
- Check expression: `price > 0`

Read more about check constraints on [Postgres Docs](https://www.postgresql.org/docs/12/ddl-constraints.html#DDL-CONSTRAINTS-CHECK-CONSTRAINTS).

(close #1700) (#3881)

### CLI: V2 migrations architecture

A new CLI migrations image is introduced to account for the new migrations workflow. If you're have a project with `version: 2` in `config.yaml`, you should use the new image: `hasura/graphql-engine:v1.2.0-cli-migrations-v2`. Mount the migrations at `/hasura-migrations` and metadata at `/hasura-metadata`.

See [upgrade docs](https://hasura.io/docs/1.0/graphql/manual/migrations/upgrade-v2.html).

(close #3969) (#4145)

### Bug fixes and improvements

- server: improve performance of replace_metadata tracking many tables (fix #3802)
- server: option to reload remote schemas in 'reload_metadata' API (fix #3792, #4117)
- server: fix various space leaks to avoid excessive memory consumption
- server: fix postgres query error when computed fields included in mutation response (fix #4035)
- server: fix `__typename` not being included for custom object types (fix #4063)
- server: preserve cookie headers from sync action webhook (close #4021)
- server: validate action webhook response to conform to action output type (fix #3977)
- server: add 'ID' to default scalars in custom types (fix #4061)
- server: fix erroneous error log "Received STOP for an operation ..."
- console: enum field values can be selected through a dropdown in insert/edit rows page (close #3748) (#3810)
- console: exported metadata filenames are now unique(`hasura_metadata_<timestamp>.json`) (close #1772) (#4106)
- console: allow bulk deleting rows in 'Browse Rows' section (close #1739) (#3735)
- console: fix computed field permission selection (#4246)
- console: allow customising root fields of single row mutations (close #4203) (#4254)
- console: fix json string rendering in data browser (close #4201) (#4221)
- console: handle long column names in event trigger update columns (close #4123) (#4210)
- console: disable selecting roles without permissions for bulk actions (close #4178) (#4195)
- console: fix passing default value to JsonInput (#4175)
- console: fix parsing of wrapped types in SDL (close #4099) (#4167)
- console: misc actions fixes (#4059)
- console: action relationship page improvements (fix #4062, #4130) (#4133)
- cli: fix init command to generate correct config (fix #4036) (#4038)
- cli: fix parse error returned on console api (close #4126) (#4152)
- cli: fix typo in cli example for squash (fix #4047) (#4049)
- docs: add statement to grant hasura permissions for PG functions (#4238)
- docs: add docs for redeliver_event api (fix #4176) (#4177)
- docs: update permission.rst for check constraint api (#4124)
- docs: add note on pg versions for actions (#4034)
- docs: add latest prerelease build info (close #4041) (#4048)
- docs: add AuthGuardian JWT guide (#3958)

## `v1.2.0-beta.2`

- server: Don't update catalog version if using --dryRun (#3970)
- cli: add version flag in update-cli command (#3996)
- cli(migrations-img): add env to skip update prompts (fix #3964) (#3968)
- cli, server: use prerelease tag as channel for console assets cdn (#3975)
- cli: fix flags in actions, migrate and metadata cmd (fix #3982) (#3991)
- cli: preserve action definition in metadata apply (fix… (#3993)
- cli: bug fixes related to actions (#3951)

## `v1.2.0-beta.1`

### Hasura Actions

Actions are a way to extend Hasura’s auto-generated mutations with entirely custom ones which can handle various use cases such as data validation, data enrichment from external sources and any other complex business logic.

A new mutation can be created either by defining its GraphQL SDL or by deriving it from an existing Hasura-generated mutation. The resolver is exposed to Hasura as a webhook which can be called synchronously or asynchronously. This release also includes an ever evolving codegen workflow to make managing the custom resolvers easier.

Read more about actions in the [docs](https://docs.hasura.io/1.0/graphql/manual/actions/index.html).

(#3042) (#3252) (#3859)

### Downgrade command

A new command is added to the server executable for downgrading to earlier releases. Previously, if you ran a newer Hasura version and wanted to go back to an old version on the same database, you had to stop Hasura, run some SQL statements and start Hasura again. With the new `downgrade` command, these SQL statements can be run automatically.

**Example**: Downgrade from `v1.2.0` to `v1.0.0`:

```bash
# stop hasura v1.2.0

# run the following command:
docker run hasura/graphql-engine:v1.2.0 graphql-engine --database-url <db-url> downgrade --to-v1.0.0

# start hasura v1.0.0
```

Read more about this command in the [docs](https://hasura.io/docs/1.0/graphql/manual/deployment/downgrading.html#downgrading-hasura-graphql-engine).

(close #1156) (#3760)

### Expiration of connections authenticated by WebHooks

When using webhooks to authenticate incoming requests to the GraphQL engine server, it is now possible to specify an expiration time; the connection to the server will be automatically closed if it's still running when the expiration delay is expired.

Read more about it in the [docs](https://hasura.io/docs/1.0/graphql/manual/auth/authentication/webhook.html).

### Bug fixes and improvements

- server: check expression in update permissions (close #384) (rfc #3750) (#3804)
- console: show pre-release update notifications with opt out option (#3888)
- console: handle invalid keys in permission builder (close #3848) (#3863)
- docs: add page on data validation to docs (close #4085) (#4260)<|MERGE_RESOLUTION|>--- conflicted
+++ resolved
@@ -29,11 +29,8 @@
 
 (Add entries here in the order of: server, console, cli, docs, others)
 
-<<<<<<< HEAD
-- server: add `--pg-connection-options` command-line flag for passing parameters to PostgreSQL (close #5092)
-=======
+- server: add `--pg-connection-options` command-line flag for passing parameters to PostgreSQL (close #5092) (#5187)
 - server: improve memory usage of idle websockets connections (#5190)
->>>>>>> 4de8f912
 - server: few relay fixes (fix #5020, #5037, #5046) (#5013)
 - server: raise error on startup when `--unauthorized-role` is ignored (#4736)
 - server: fix bug which arises when renaming/dropping a column on a remote relationship (#5005, #5119)
