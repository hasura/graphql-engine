module Hasura.SQL.Types
  ( ToSQL(..)
  , toSQLTxt

  , (<+>)
  , (<<>)
  , (<>>)

  , pgFmtLit
  , pgFmtIden
  , isView

  , QualifiedTable
  , snakeCaseTable
  , QualifiedFunction

  , PGDescription(..)

<<<<<<< HEAD
  , PGCol(..)
=======
  , PGCol
  , unsafePGCol
  , getPGColTxt
>>>>>>> 048c1de4
  , showPGCols

  , isIntegerType
  , isNumType
  , stringTypes
  , isStringType
  , isJSONType
  , isComparableType
  , isBigNum
  , geoTypes
  , isGeoType

  , DQuote(..)
  , dquote
  , dquoteList

  , IsIden(..)
  , Iden(..)

  , ToTxt(..)

  , SchemaName(..)
  , publicSchema
  , hdbCatalogSchema

  , TableName(..)
  , FunctionName(..)
  , ConstraintName(..)

  , QualifiedObject(..)
  , qualObjectToText
  , snakeCaseQualObject

  , PGScalarType(..)
  , WithScalarType(..)
  , PGType(..)
  , textToPGScalarType
  , pgTypeOid

  , PGTypeKind(..)
  , QualifiedPGType(..)
  , isBaseType
  , typeToTable
  )
where

import qualified Database.PG.Query             as Q
import qualified Database.PG.Query.PTI         as PTI

import           Hasura.Prelude

import           Data.Aeson
import           Data.Aeson.Casing
import           Data.Aeson.Encoding           (text)
import           Data.Aeson.TH
import           Data.Aeson.Types              (toJSONKeyText)
import           Instances.TH.Lift             ()
import           Language.Haskell.TH.Syntax    (Lift)

import qualified Data.Text.Extended            as T
import qualified Database.PostgreSQL.LibPQ     as PQ
import qualified Language.GraphQL.Draft.Syntax as G
import qualified PostgreSQL.Binary.Decoding    as PD
import qualified Text.Builder                  as TB

import           Hasura.Incremental            (Cacheable)

class ToSQL a where
  toSQL :: a -> TB.Builder

instance ToSQL TB.Builder where
  toSQL x = x

toSQLTxt :: (ToSQL a) => a -> T.Text
toSQLTxt = TB.run . toSQL

infixr 6 <+>
(<+>) :: (ToSQL a) => T.Text -> [a] -> TB.Builder
(<+>) _ [] = mempty
(<+>) kat (x:xs) =
  toSQL x <> mconcat [ TB.text kat <> toSQL x' | x' <- xs ]
{-# INLINE (<+>) #-}

newtype Iden
  = Iden { getIdenTxt :: T.Text }
  deriving (Show, Eq, NFData, FromJSON, ToJSON, Hashable, Semigroup, Data, Cacheable)

instance ToSQL Iden where
  toSQL (Iden t) =
    TB.text $ pgFmtIden t

class IsIden a where
  toIden :: a -> Iden

instance IsIden Iden where
  toIden = id

class DQuote a where
  dquoteTxt :: a -> T.Text

instance DQuote T.Text where
  dquoteTxt = id
  {-# INLINE dquoteTxt #-}

deriving instance DQuote G.NamedType
deriving instance DQuote G.Name
deriving instance DQuote G.EnumValue

dquote :: (DQuote a) => a -> T.Text
dquote = T.dquote . dquoteTxt
{-# INLINE dquote #-}

dquoteList :: (DQuote a, Foldable t) => t a -> T.Text
dquoteList = T.intercalate ", " . map dquote . toList
{-# INLINE dquoteList #-}

infixr 6 <>>
(<>>) :: (DQuote a) => T.Text -> a -> T.Text
(<>>) lTxt a = lTxt <> dquote a
{-# INLINE (<>>) #-}

infixr 6 <<>
(<<>) :: (DQuote a) => a -> T.Text -> T.Text
(<<>) a rTxt = dquote a <> rTxt
{-# INLINE (<<>) #-}

pgFmtIden :: T.Text -> T.Text
pgFmtIden x =
  "\"" <> T.replace "\"" "\"\"" (trimNullChars x) <> "\""

pgFmtLit :: T.Text -> T.Text
pgFmtLit x =
 let trimmed = trimNullChars x
     escaped = "'" <> T.replace "'" "''" trimmed <> "'"
     slashed = T.replace "\\" "\\\\" escaped in
 if "\\" `T.isInfixOf` escaped
   then "E" <> slashed
   else slashed

trimNullChars :: T.Text -> T.Text
trimNullChars = T.takeWhile (/= '\x0')

instance (ToSQL a) => ToSQL (Maybe a) where
  toSQL (Just a) = toSQL a
  toSQL Nothing  = mempty

class ToTxt a where
  toTxt :: a -> T.Text

newtype TableName
  = TableName { getTableTxt :: T.Text }
  deriving ( Show, Eq, Ord, FromJSON, ToJSON, Hashable, Q.ToPrepArg, Q.FromCol, Lift, Data
           , Generic, Arbitrary, NFData, Cacheable, IsString )

instance IsIden TableName where
  toIden (TableName t) = Iden t

instance DQuote TableName where
  dquoteTxt (TableName t) = t

instance ToSQL TableName where
  toSQL = toSQL . toIden

instance ToTxt TableName where
  toTxt = getTableTxt

data TableType
  = TTBaseTable
  | TTView
  | TTForeignTable
  | TTLocalTemporary
  deriving (Eq)

tableTyToTxt :: TableType -> T.Text
tableTyToTxt TTBaseTable      = "BASE TABLE"
tableTyToTxt TTView           = "VIEW"
tableTyToTxt TTForeignTable   = "FOREIGN TABLE"
tableTyToTxt TTLocalTemporary = "LOCAL TEMPORARY"

instance Show TableType where
  show = T.unpack . tableTyToTxt

instance Q.FromCol TableType where
  fromCol bs = flip Q.fromColHelper bs $ PD.enum $ \case
    "BASE TABLE"      -> Just TTBaseTable
    "VIEW"            -> Just TTView
    "FOREIGN TABLE"   -> Just TTForeignTable
    "LOCAL TEMPORARY" -> Just TTLocalTemporary
    _                 -> Nothing

isView :: TableType -> Bool
isView TTView = True
isView _      = False

newtype ConstraintName
  = ConstraintName { getConstraintTxt :: T.Text }
  deriving (Show, Eq, DQuote, FromJSON, ToJSON, Q.ToPrepArg, Q.FromCol, Hashable, Lift, NFData, Cacheable)

instance IsIden ConstraintName where
  toIden (ConstraintName t) = Iden t

instance ToSQL ConstraintName where
  toSQL = toSQL . toIden

newtype FunctionName
  = FunctionName { getFunctionTxt :: T.Text }
  deriving (Show, Eq, Ord, FromJSON, ToJSON, Q.ToPrepArg, Q.FromCol, Hashable, Lift, Data, Generic, Arbitrary, NFData, Cacheable)

instance IsIden FunctionName where
  toIden (FunctionName t) = Iden t

instance DQuote FunctionName where
  dquoteTxt (FunctionName t) = t

instance ToSQL FunctionName where
  toSQL = toSQL . toIden

instance ToTxt FunctionName where
  toTxt = getFunctionTxt

newtype SchemaName
  = SchemaName { getSchemaTxt :: T.Text }
  deriving ( Show, Eq, Ord, FromJSON, ToJSON, Hashable, Q.ToPrepArg, Q.FromCol, Lift, Data, Generic
           , Arbitrary, NFData, Cacheable, IsString )

publicSchema :: SchemaName
publicSchema = SchemaName "public"

hdbCatalogSchema :: SchemaName
hdbCatalogSchema = SchemaName "hdb_catalog"

instance IsIden SchemaName where
  toIden (SchemaName t) = Iden t

instance ToSQL SchemaName where
  toSQL = toSQL . toIden

data QualifiedObject a
  = QualifiedObject
  { qSchema :: !SchemaName
  , qName   :: !a
  } deriving (Show, Eq, Functor, Ord, Generic, Lift, Data)
instance (NFData a) => NFData (QualifiedObject a)
instance (Cacheable a) => Cacheable (QualifiedObject a)

instance (FromJSON a) => FromJSON (QualifiedObject a) where
  parseJSON v@(String _) =
    QualifiedObject publicSchema <$> parseJSON v
  parseJSON (Object o) =
    QualifiedObject <$>
    o .:? "schema" .!= publicSchema <*>
    o .: "name"
  parseJSON _ =
    fail "expecting a string/object for QualifiedObject"

instance (ToJSON a) => ToJSON (QualifiedObject a) where
  toJSON (QualifiedObject sn o) =
    object [ "schema" .= sn
           , "name"  .= o
           ]

instance (ToJSON a, ToTxt a) => ToJSONKey (QualifiedObject a) where
  toJSONKey = ToJSONKeyText qualObjectToText (text . qualObjectToText)

instance (ToTxt a) => DQuote (QualifiedObject a) where
  dquoteTxt = qualObjectToText

instance (Hashable a) => Hashable (QualifiedObject a)

instance (ToSQL a) => ToSQL (QualifiedObject a) where
  toSQL (QualifiedObject sn o) =
    toSQL sn <> "." <> toSQL o

qualObjectToText :: ToTxt a => QualifiedObject a -> T.Text
qualObjectToText (QualifiedObject sn o)
  | sn == publicSchema = toTxt o
  | otherwise = getSchemaTxt sn <> "." <> toTxt o

snakeCaseQualObject :: ToTxt a => QualifiedObject a -> T.Text
snakeCaseQualObject (QualifiedObject sn o)
  | sn == publicSchema = toTxt o
  | otherwise = getSchemaTxt sn <> "_" <> toTxt o

type QualifiedTable = QualifiedObject TableName

snakeCaseTable :: QualifiedObject TableName -> T.Text
snakeCaseTable (QualifiedObject sn tn) =
  getSchemaTxt sn <> "_" <> getTableTxt tn

type QualifiedFunction = QualifiedObject FunctionName

newtype PGDescription
  = PGDescription { getPGDescription :: T.Text }
  deriving (Show, Eq, FromJSON, ToJSON, Q.FromCol, NFData, Cacheable)

newtype PGCol
  = PGCol { getPGColTxt :: T.Text }
  deriving ( Show, Eq, Ord, FromJSON, ToJSON, Hashable, Q.ToPrepArg, Q.FromCol, ToJSONKey
           , FromJSONKey, Lift, Data, Generic, Arbitrary, NFData, Cacheable, IsString )

instance IsIden PGCol where
  toIden (PGCol t) = Iden t

instance ToSQL PGCol where
  toSQL = toSQL . toIden

instance DQuote PGCol where
  dquoteTxt (PGCol t) = t

unsafePGCol :: Text -> PGCol
unsafePGCol = PGCol

showPGCols :: (Foldable t) => t PGCol -> T.Text
showPGCols cols =
  T.intercalate ", " $ map (T.dquote . getPGColTxt) $ toList cols

data PGScalarType
  = PGSmallInt
  | PGInteger
  | PGBigInt
  | PGSerial
  | PGBigSerial
  | PGFloat
  | PGDouble
  | PGNumeric
  | PGBoolean
  | PGChar
  | PGVarchar
  | PGText
  | PGCitext
  | PGDate
  | PGTimeStampTZ
  | PGTimeTZ
  | PGJSON
  | PGJSONB
  | PGGeometry
  | PGGeography
  | PGRaster
  | PGUUID
  | PGUnknown !T.Text
  deriving (Show, Eq, Lift, Generic, Data)
instance NFData PGScalarType
instance Hashable PGScalarType
instance Cacheable PGScalarType

instance ToSQL PGScalarType where
  toSQL = \case
    PGSmallInt    -> "smallint"
    PGInteger     -> "integer"
    PGBigInt      -> "bigint"
    PGSerial      -> "serial"
    PGBigSerial   -> "bigserial"
    PGFloat       -> "real"
    PGDouble      -> "float8"
    PGNumeric     -> "numeric"
    PGBoolean     -> "boolean"
    PGChar        -> "character"
    PGVarchar     -> "varchar"
    PGText        -> "text"
    PGCitext      -> "citext"
    PGDate        -> "date"
    PGTimeStampTZ -> "timestamptz"
    PGTimeTZ      -> "timetz"
    PGJSON        -> "json"
    PGJSONB       -> "jsonb"
    PGGeometry    -> "geometry"
    PGGeography   -> "geography"
    PGRaster      -> "raster"
    PGUUID        -> "uuid"
    PGUnknown t   -> TB.text t

instance ToJSON PGScalarType where
  toJSON = String . toSQLTxt

instance ToJSONKey PGScalarType where
  toJSONKey = toJSONKeyText toSQLTxt

instance DQuote PGScalarType where
  dquoteTxt = toSQLTxt

textToPGScalarType :: Text -> PGScalarType
textToPGScalarType t = case t of
  "serial"                   -> PGSerial
  "bigserial"                -> PGBigSerial

  "smallint"                 -> PGSmallInt
  "int2"                     -> PGSmallInt

  "integer"                  -> PGInteger
  "int4"                     -> PGInteger

  "bigint"                   -> PGBigInt
  "int8"                     -> PGBigInt

  "real"                     -> PGFloat
  "float4"                   -> PGFloat

  "double precision"         -> PGDouble
  "float8"                   -> PGDouble

  "numeric"                  -> PGNumeric
  "decimal"                  -> PGNumeric

  "boolean"                  -> PGBoolean
  "bool"                     -> PGBoolean

  "character"                -> PGChar

  "varchar"                  -> PGVarchar
  "character varying"        -> PGVarchar

  "text"                     -> PGText
  "citext"                   -> PGCitext

  "date"                     -> PGDate

  "timestamptz"              -> PGTimeStampTZ
  "timestamp with time zone" -> PGTimeStampTZ

  "timetz"                   -> PGTimeTZ
  "time with time zone"      -> PGTimeTZ

  "json"                     -> PGJSON
  "jsonb"                    -> PGJSONB

  "geometry"                 -> PGGeometry
  "geography"                -> PGGeography

  "raster"                   -> PGRaster
  "uuid"                     -> PGUUID
  _                          -> PGUnknown t


instance FromJSON PGScalarType where
  parseJSON (String t) = return $ textToPGScalarType t
  parseJSON _          = fail "Expecting a string for PGScalarType"

pgTypeOid :: PGScalarType -> PQ.Oid
pgTypeOid PGSmallInt    = PTI.int2
pgTypeOid PGInteger     = PTI.int4
pgTypeOid PGBigInt      = PTI.int8
pgTypeOid PGSerial      = PTI.int4
pgTypeOid PGBigSerial   = PTI.int8
pgTypeOid PGFloat       = PTI.float4
pgTypeOid PGDouble      = PTI.float8
pgTypeOid PGNumeric     = PTI.numeric
pgTypeOid PGBoolean     = PTI.bool
pgTypeOid PGChar        = PTI.char
pgTypeOid PGVarchar     = PTI.varchar
pgTypeOid PGText        = PTI.text
pgTypeOid PGCitext      = PTI.text -- Explict type cast to citext needed, See also Note [Type casting prepared params]
pgTypeOid PGDate        = PTI.date
pgTypeOid PGTimeStampTZ = PTI.timestamptz
pgTypeOid PGTimeTZ      = PTI.timetz
pgTypeOid PGJSON        = PTI.json
pgTypeOid PGJSONB       = PTI.jsonb
pgTypeOid PGGeometry    = PTI.text -- we are using the ST_GeomFromGeoJSON($i) instead of $i
pgTypeOid PGGeography   = PTI.text
pgTypeOid PGRaster      = PTI.text -- we are using the ST_RastFromHexWKB($i) instead of $i
pgTypeOid PGUUID        = PTI.uuid
pgTypeOid (PGUnknown _) = PTI.auto

isIntegerType :: PGScalarType -> Bool
isIntegerType PGInteger  = True
isIntegerType PGSmallInt = True
isIntegerType PGBigInt   = True
isIntegerType _          = False

isNumType :: PGScalarType -> Bool
isNumType PGFloat   = True
isNumType PGDouble  = True
isNumType PGNumeric = True
isNumType ty        = isIntegerType ty

stringTypes :: [PGScalarType]
stringTypes = [PGVarchar, PGText, PGCitext]

isStringType :: PGScalarType -> Bool
isStringType = (`elem` stringTypes)

jsonTypes :: [PGScalarType]
jsonTypes = [PGJSON, PGJSONB]

isJSONType :: PGScalarType -> Bool
isJSONType = (`elem` jsonTypes)

isComparableType :: PGScalarType -> Bool
isComparableType PGJSON        = False
isComparableType PGJSONB       = False
isComparableType PGGeometry    = False
isComparableType PGGeography   = False
isComparableType PGBoolean     = False
isComparableType (PGUnknown _) = False
isComparableType _             = True

isBigNum :: PGScalarType -> Bool
isBigNum = \case
  PGBigInt    -> True
  PGBigSerial -> True
  PGNumeric   -> True
  PGDouble    -> True
  _           -> False

geoTypes :: [PGScalarType]
geoTypes = [PGGeometry, PGGeography]

isGeoType :: PGScalarType -> Bool
isGeoType = (`elem` geoTypes)

data WithScalarType a
  = WithScalarType
  { pstType  :: !PGScalarType
  , pstValue :: !a
  } deriving (Show, Eq, Functor, Foldable, Traversable)

-- | The type of all Postgres types (i.e. scalars and arrays). This type is parameterized so that
-- we can have both @'PGType' 'PGScalarType'@ and @'PGType' 'Hasura.RQL.Types.PGColumnType'@, for
-- when we care about the distinction made by 'Hasura.RQL.Types.PGColumnType'. If we ever change
-- 'Hasura.RQL.Types.PGColumnType' to handle arrays, not just scalars, then the parameterization can
-- go away.
--
-- TODO: This is incorrect modeling, as 'PGScalarType' will capture anything (under 'PGUnknown').
-- This should be fixed when support for all types is merged.
data PGType a
  = PGTypeScalar !a
  | PGTypeArray !a
  deriving (Show, Eq, Generic, Data, Functor)
instance (NFData a) => NFData (PGType a)
instance (Cacheable a) => Cacheable (PGType a)
$(deriveJSON defaultOptions{constructorTagModifier = drop 6} ''PGType)

instance (ToSQL a) => ToSQL (PGType a) where
  toSQL = \case
    PGTypeScalar ty -> toSQL ty
    -- typename array is an sql standard way of declaring types
    PGTypeArray ty -> toSQL ty <> " array"

data PGTypeKind
  = PGKindBase
  | PGKindComposite
  | PGKindDomain
  | PGKindEnum
  | PGKindRange
  | PGKindPseudo
  | PGKindUnknown !T.Text
  deriving (Show, Eq, Generic)
instance NFData PGTypeKind
instance Cacheable PGTypeKind

instance FromJSON PGTypeKind where
  parseJSON = withText "postgresTypeKind" $
    \t -> pure $ case t of
      "b" -> PGKindBase
      "c" -> PGKindComposite
      "d" -> PGKindDomain
      "e" -> PGKindEnum
      "r" -> PGKindRange
      "p" -> PGKindPseudo
      _   -> PGKindUnknown t

instance ToJSON PGTypeKind where
  toJSON = \case
    PGKindBase      -> "b"
    PGKindComposite -> "c"
    PGKindDomain    -> "d"
    PGKindEnum      -> "e"
    PGKindRange     -> "r"
    PGKindPseudo    -> "p"
    PGKindUnknown t -> String t

data QualifiedPGType
  = QualifiedPGType
  { _qptSchema :: !SchemaName
  , _qptName   :: !PGScalarType
  , _qptType   :: !PGTypeKind
  } deriving (Show, Eq, Generic)
instance NFData QualifiedPGType
instance Cacheable QualifiedPGType
$(deriveJSON (aesonDrop 4 snakeCase) ''QualifiedPGType)

isBaseType :: QualifiedPGType -> Bool
isBaseType (QualifiedPGType _ n ty) =
  notUnknown && (ty == PGKindBase)
  where
    notUnknown = case n of
      PGUnknown _ -> False
      _           -> True

typeToTable :: QualifiedPGType -> QualifiedTable
typeToTable (QualifiedPGType sch n _) =
  QualifiedObject sch $ TableName $ toSQLTxt n<|MERGE_RESOLUTION|>--- conflicted
+++ resolved
@@ -16,13 +16,9 @@
 
   , PGDescription(..)
 
-<<<<<<< HEAD
-  , PGCol(..)
-=======
   , PGCol
   , unsafePGCol
   , getPGColTxt
->>>>>>> 048c1de4
   , showPGCols
 
   , isIntegerType
