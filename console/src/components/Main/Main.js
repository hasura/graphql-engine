import React from 'react';
import { connect } from 'react-redux';
import { Link } from 'react-router';
import OverlayTrigger from 'react-bootstrap/lib/OverlayTrigger';
import Tooltip from 'react-bootstrap/lib/Tooltip';

import * as tooltips from './Tooltips';
import globals from '../../Globals';
import { getPathRoot } from '../Common/utils/urlUtils';

import Spinner from '../Common/Spinner/Spinner';
import WarningSymbol from '../Common/WarningSymbol/WarningSymbol';

import {
  loadServerVersion,
  fetchServerConfig,
  loadLatestServerVersion,
  featureCompatibilityInit,
  emitProClickedEvent,
} from './Actions';

import {
  loadInconsistentObjects,
  redirectToMetadataStatus,
} from '../Services/Settings/Actions';

import {
  getLoveConsentState,
  setLoveConsentState,
  getProClickState,
  setProClickState,
} from './utils';

import { checkStableVersion, versionGT } from '../../helpers/versionUtils';
import { getSchemaBaseRoute } from '../Common/utils/routesUtils';
import {
  getLocalStorageItem,
  LS_VERSION_UPDATE_CHECK_LAST_CLOSED,
  setLocalStorageItem,
} from '../Common/utils/localStorageUtils';
import ToolTip from '../Common/Tooltip/Tooltip';
import { setPreReleaseNotificationOptOutInDB } from '../../telemetry/Actions';

class Main extends React.Component {
  constructor(props) {
    super(props);

    this.state = {
      updateNotificationVersion: null,
      loveConsentState: getLoveConsentState(),
      proClickState: getProClickState(),
      isPopUpOpen: false,
    };

    this.handleBodyClick = this.handleBodyClick.bind(this);
  }

  componentDidMount() {
    const { dispatch } = this.props;

    document
      .querySelector('body')
      .addEventListener('click', this.handleBodyClick);

    dispatch(loadServerVersion()).then(() => {
      dispatch(featureCompatibilityInit());

      dispatch(loadInconsistentObjects()).then(() => {
        this.handleMetadataRedirect();
      });

      dispatch(loadLatestServerVersion()).then(() => {
        this.setShowUpdateNotification();
      });
    });

    dispatch(fetchServerConfig());
  }

  toggleProPopup() {
    const { dispatch } = this.props;
    dispatch(emitProClickedEvent({ open: !this.state.isPopUpOpen }));
    this.setState({ isPopUpOpen: !this.state.isPopUpOpen });
  }

  setShowUpdateNotification() {
    const {
      latestStableServerVersion,
      latestServerVersion,
      serverVersion,
      console_opts,
    } = this.props;

    const allowPreReleaseNotifications =
      !console_opts || !console_opts.disablePreReleaseUpdateNotifications;

    const latestServerVersionToCheck = allowPreReleaseNotifications
      ? latestServerVersion
      : latestStableServerVersion;

    try {
      const lastUpdateCheckClosed = getLocalStorageItem(
        LS_VERSION_UPDATE_CHECK_LAST_CLOSED
      );

      if (lastUpdateCheckClosed !== latestServerVersionToCheck) {
        const isUpdateAvailable = versionGT(
          latestServerVersionToCheck,
          serverVersion
        );

        if (isUpdateAvailable) {
          this.setState({
            updateNotificationVersion: latestServerVersionToCheck,
          });
        }
      }
    } catch (e) {
      console.error(e);
    }
  }

  handleBodyClick(e) {
    const heartDropDown = document.getElementById('dropdown_wrapper');
    const heartDropDownOpen = document.querySelectorAll(
      '#dropdown_wrapper.open'
    );

    if (
      heartDropDown &&
      !heartDropDown.contains(e.target) &&
      heartDropDownOpen.length !== 0
    ) {
      heartDropDown.classList.remove('open');
    }
  }

  handleDropdownToggle() {
    document.getElementById('dropdown_wrapper').classList.toggle('open');
  }

  handleMetadataRedirect() {
    if (this.props.metadata.inconsistentObjects.length > 0) {
      this.props.dispatch(redirectToMetadataStatus());
    }
  }

  closeLoveIcon() {
    const s = {
      isDismissed: true,
    };
    setLoveConsentState(s);
    this.setState({
      loveConsentState: { ...getLoveConsentState() },
    });
  }

  updateLocalStorageState() {
    const s = getProClickState();
    if (s && 'isProClicked' in s && !s.isProClicked) {
      setProClickState({
        isProClicked: !s.isProClicked,
      });
      this.setState({
        proClickState: { ...getProClickState() },
      });
    }
  }

  clickProIcon() {
    this.updateLocalStorageState();
    this.toggleProPopup();
  }

  closeUpdateBanner() {
    const { updateNotificationVersion } = this.state;
    setLocalStorageItem(
      LS_VERSION_UPDATE_CHECK_LAST_CLOSED,
      updateNotificationVersion
    );
    this.setState({ updateNotificationVersion: null });
  }

  render() {
    const {
      children,
      location,
      migrationModeProgress,
      currentSchema,
      serverVersion,
      metadata,
      dispatch,
    } = this.props;

    const { isProClicked } = this.state.proClickState;

    const styles = require('./Main.scss');

    const appPrefix = '';

    const logo = require('./images/white-logo.svg');
    const github = require('./images/Github.svg');
    const discord = require('./images/Discord.svg');
    const mail = require('./images/mail.svg');
    const docs = require('./images/docs-logo.svg');
    const about = require('./images/console-logo.svg');
    const pixHeart = require('./images/pix-heart.svg');
    const close = require('./images/x-circle.svg');
    const monitoring = require('./images/monitoring.svg');
    const rate = require('./images/rate.svg');
    const regression = require('./images/regression.svg');
    const management = require('./images/management.svg');
    const allow = require('./images/allow.svg');
    const arrowForwardRed = require('./images/arrow_forward-red.svg');
    const currentLocation = location.pathname;
    const currentActiveBlock = getPathRoot(currentLocation);

    const getMainContent = () => {
      let mainContent = null;

      if (!migrationModeProgress) {
        mainContent = children && React.cloneElement(children);
      } else {
        mainContent = (
          <div>
            {' '}
            <Spinner />{' '}
          </div>
        );
      }
      return mainContent;
    };

    const getSettingsSelectedMarker = () => {
      let metadataSelectedMarker = null;

      if (currentActiveBlock === 'settings') {
        metadataSelectedMarker = <span className={styles.selected} />;
      }

      return metadataSelectedMarker;
    };

    const getMetadataStatusIcon = () => {
      if (metadata.inconsistentObjects.length === 0) {
        return <i className={styles.question + ' fa fa-cog'} />;
      }
      return (
        <div className={styles.question}>
          <i className={'fa fa-cog'} />
          <div className={styles.overlappingExclamation}>
            <div className={styles.iconWhiteBackground} />
            <div>
              <i className={'fa fa-exclamation-circle'} />
            </div>
          </div>
        </div>
      );
    };

    const getAdminSecretSection = () => {
      let adminSecretHtml = null;

      if (!globals.isAdminSecretSet) {
        adminSecretHtml = (
          <div className={styles.secureSection}>
            <a
              href="https://docs.hasura.io/1.0/graphql/manual/deployment/securing-graphql-endpoint.html"
              target="_blank"
              rel="noopener noreferrer"
            >
              <WarningSymbol
                tooltipText={tooltips.secureEndpoint}
                tooltipPlacement={'left'}
                customStyle={styles.secureSectionSymbol}
              />
              &nbsp;Secure your endpoint
            </a>
          </div>
        );
      }
      return adminSecretHtml;
    };

    const getUpdateNotification = () => {
      let updateNotificationHtml = null;

      const { updateNotificationVersion } = this.state;

      const isStableRelease = checkStableVersion(updateNotificationVersion);

      const getPreReleaseNote = () => {
        const handlePreRelNotifOptOut = e => {
          e.preventDefault();
          e.stopPropagation();

          this.closeUpdateBanner();

          dispatch(setPreReleaseNotificationOptOutInDB());
        };

        return (
          <React.Fragment>
            <span className={styles.middot}> &middot; </span>
            <i>
              This is a pre-release version. Not recommended for production use.
              <span className={styles.middot}> &middot; </span>
              <a href={'#'} onClick={handlePreRelNotifOptOut}>
                Opt out of pre-release notifications
              </a>
              <ToolTip message={'Only be notified about stable releases'} />
            </i>
          </React.Fragment>
        );
      };

      if (updateNotificationVersion) {
        updateNotificationHtml = (
          <div>
            <div className={styles.phantom} />{' '}
            {/* phantom div to prevent overlapping of banner with content. */}
            <div className={styles.updateBannerWrapper}>
              <div className={styles.updateBanner}>
                <span> Hey there! A new server version </span>
                <span className={styles.versionUpdateText}>
                  {' '}
                  {updateNotificationVersion}
                </span>
                <span> is available </span>
                <span className={styles.middot}> &middot; </span>
                <a
                  href={
                    'https://github.com/hasura/graphql-engine/releases/tag/' +
                    updateNotificationVersion
                  }
                  target="_blank"
                  rel="noopener noreferrer"
                >
                  <span>View Changelog</span>
                </a>
                <span className={styles.middot}> &middot; </span>
                <a
                  className={styles.updateLink}
                  href="https://docs.hasura.io/1.0/graphql/manual/deployment/updating.html"
                  target="_blank"
                  rel="noopener noreferrer"
                >
                  <span>Update Now</span>
                </a>
                {!isStableRelease && getPreReleaseNote()}
                <span
                  className={styles.updateBannerClose}
                  onClick={this.closeUpdateBanner.bind(this)}
                >
                  <i className={'fa fa-times'} />
                </span>
              </div>
            </div>
          </div>
        );
      }

      return updateNotificationHtml;
    };

    const getLoveSection = () => {
      let loveSectionHtml = null;

      if (!this.state.loveConsentState.isDismissed) {
        loveSectionHtml = [
          <div
            key="main_love_1"
            className={styles.shareSection + ' dropdown-toggle'}
            aria-expanded="false"
            onClick={this.handleDropdownToggle.bind(this)}
          >
            <img
              className={'img-responsive'}
              src={pixHeart}
              alt={'pix Heart'}
            />
            {/* <i className={styles.heart + ' fa fa-heart'} /> */}
          </div>,
          <ul
            key="main_love_2"
            className={'dropdown-menu ' + styles.dropdown_menu}
          >
            <div className={styles.dropdown_menu_container}>
              <div className={styles.closeDropDown}>
                <i
                  className="fa fa-close"
                  onClick={this.closeLoveIcon.bind(this)}
                />
                {/*
                        <img
                          className={'img-responsive'}
                          src={closeIcon}
                          alt={'closeIcon'}
                          onClick={this.closeLoveIcon.bind(this)}
                        />
                        */}
              </div>
              {/*
                      <div className={styles.arrow_up_dropdown} />
                      <div className={styles.graphqlHeartText}>
                        Love GraphQL Engine? Shout it from the rooftops!
                        <br />
                        Or just spread the word{' '}
                        <span role="img" aria-label="smile">
                          😊
                        </span>
                      </div>
                      */}
              <div className={styles.displayFlex}>
                <li className={styles.pixelText1}>
                  Roses are red, <br />
                  Violets are blue;
                  <br />
                  Star us on GitHub,
                  <br />
                  To make our <i className={'fa fa-heart'} /> go wooooo!
                </li>
                <li className={'dropdown-item'}>
                  <a
                    href="https://github.com/hasura/graphql-engine"
                    target="_blank"
                    rel="noopener noreferrer"
                  >
                    <div className={styles.socialIcon}>
                      <img
                        className="img img-responsive"
                        src={`${globals.assetsPath}/common/img/githubicon.png`}
                        alt={'GitHub'}
                      />
                    </div>
                    <div className={styles.pixelText}>
                      <i className="fa fa-star" />
                      &nbsp; Star
                    </div>
                  </a>
                  {/*
                          <div className={styles.gitHubBtn}>
                            <iframe
                              title="github"
                              src="https://ghbtns.com/github-btn.html?user=hasura&repo=graphql-engine&type=star&count=true"
                              frameBorder="0"
                              scrolling="0"
                              width="100px"
                              height="30px"
                            />
                          </div>
                          */}
                </li>
                <li className={'dropdown-item '}>
                  <a
                    href="https://twitter.com/intent/tweet?hashtags=graphql,postgres&text=Just%20deployed%20a%20GraphQL%20backend%20with%20@HasuraHQ!%20%E2%9D%A4%EF%B8%8F%20%F0%9F%9A%80%0Ahttps://github.com/hasura/graphql-engine%0A"
                    target="_blank"
                    rel="noopener noreferrer"
                  >
                    <div className={styles.socialIcon}>
                      <img
                        className="img img-responsive"
                        src={`${globals.assetsPath}/common/img/twittericon.png`}
                        alt={'Twitter'}
                      />
                    </div>
                    <div className={styles.pixelText}>
                      <i className="fa fa-twitter" />
                      &nbsp; Tweet
                    </div>
                  </a>
                </li>
              </div>
            </div>
          </ul>,
        ];
      }

      return loveSectionHtml;
    };

    const getHelpDropdownPosStyle = () => {
      let helpDropdownPosStyle = '';

      if (this.state.loveConsentState.isDismissed) {
        helpDropdownPosStyle = styles.help_dropdown_menu_heart_dismissed;
      }

      return helpDropdownPosStyle;
    };

    const getSidebarItem = (
      title,
      icon,
      tooltipText,
      path,
      isDefault = false
    ) => {
      const itemTooltip = <Tooltip id={tooltipText}>{tooltipText}</Tooltip>;

      const block = getPathRoot(path);

      return (
        <OverlayTrigger placement="right" overlay={itemTooltip}>
          <li>
            <Link
              className={
                currentActiveBlock === block ||
                (isDefault && currentActiveBlock === '')
                  ? styles.navSideBarActive
                  : ''
              }
              to={appPrefix + path}
            >
              <div className={styles.iconCenter} data-test={block}>
                <i className={`fa ${icon}`} aria-hidden="true" />
              </div>
              <p>{title}</p>
            </Link>
          </li>
        </OverlayTrigger>
      );
    };

    const renderProPopup = () => {
      const { isPopUpOpen } = this.state;
      if (isPopUpOpen) {
        return (
          <div className={styles.proPopUpWrapper}>
            <div className={styles.popUpHeader}>
              Hasura <span>PRO</span>
              <img
                onClick={this.toggleProPopup.bind(this)}
                className={styles.popUpClose}
                src={close}
                alt={'Close'}
              />
            </div>
            <div className={styles.popUpBodyWrapper}>
              <div className={styles.featuresDescription}>
                Hasura Pro is an enterprise-ready version of Hasura that comes
                with the following features:
              </div>
              <div className={styles.proFeaturesList}>
                <div className={styles.featuresImg}>
                  <img src={monitoring} alt={'Monitoring'} />
                </div>
                <div className={styles.featuresList}>
                  <div className={styles.featuresTitle}>
                    Monitoring/Analytics
                  </div>
                  <div className={styles.featuresDescription}>
                    Complete observability to troubleshoot errors and drill-down
                    into individual operations.
                  </div>
                </div>
              </div>
              <div className={styles.proFeaturesList}>
                <div className={styles.featuresImg}>
                  <img src={rate} alt={'Rate'} />
                </div>
                <div className={styles.featuresList}>
                  <div className={styles.featuresTitle}>Rate Limiting</div>
                  <div className={styles.featuresDescription}>
                    Prevent abuse with role-based rate limits.
                  </div>
                </div>
              </div>
              <div className={styles.proFeaturesList}>
                <div className={styles.featuresImg}>
                  <img src={regression} alt={'Regression'} />
                </div>
                <div className={styles.featuresList}>
                  <div className={styles.featuresTitle}>Regression Testing</div>
                  <div className={styles.featuresDescription}>
                    Automatically create regression suites to prevent breaking
                    changes.
                  </div>
                </div>
              </div>
              <div className={styles.proFeaturesList}>
                <div className={styles.featuresImg}>
                  <img src={management} alt={'Management'} />
                </div>
                <div className={styles.featuresList}>
                  <div className={styles.featuresTitle}>Team Management</div>
                  <div className={styles.featuresDescription}>
                    Login to a Hasura project with granular privileges.
                  </div>
                </div>
              </div>
              <div className={styles.proFeaturesList}>
                <div className={styles.featuresImg}>
                  <img src={allow} alt={'allow'} />
                </div>
                <div className={styles.featuresList}>
                  <div className={styles.featuresTitle}>
                    Allow Listing Workflows
                  </div>
                  <div className={styles.featuresDescription}>
                    Setup allow lists across dev, staging and production
                    environments with easy workflows.
                  </div>
                </div>
              </div>
            </div>
            <div className={styles.popUpFooter}>
              <a
                href={
                  'https://hasura.io/getintouch?type=hasuraprodemo&utm_source=console'
                }
                target={'_blank'}
                rel="noopener noreferrer"
              >
                Set up a chat to learn more{' '}
                <img
                  className={styles.arrow}
                  src={arrowForwardRed}
                  alt={'Arrow'}
                />
              </a>
            </div>
          </div>
        );
      }
      return null;
    };

    return (
      <div className={styles.container}>
        <div className={styles.flexRow}>
          <div className={styles.sidebar}>
            <div className={styles.header_logo_wrapper}>
              <div className={styles.logoParent}>
                <div className={styles.logo}>
                  <Link to="/">
                    <img className="img img-responsive" src={logo} />
                  </Link>
                </div>
                <Link to="/">
                  <div className={styles.project_version}>{serverVersion}</div>
                </Link>
              </div>
            </div>
            <div className={styles.header_items}>
              <ul className={styles.sidebarItems}>
                {getSidebarItem(
                  'GraphiQL',
                  'fa-flask',
                  tooltips.apiExplorer,
                  '/api-explorer',
                  true
                )}
                {getSidebarItem(
                  'Data',
                  'fa-database',
                  tooltips.data,
                  getSchemaBaseRoute(currentSchema)
                )}
                {getSidebarItem(
                  'Actions',
<<<<<<< HEAD
                  'fa-industry',
=======
                  'fa-cogs',
>>>>>>> 6b8c7eff
                  tooltips.actions,
                  '/actions/manage/actions'
                )}
                {getSidebarItem(
                  'Remote Schemas',
                  'fa-plug',
                  tooltips.remoteSchema,
                  '/remote-schemas/manage/schemas'
                )}
                {getSidebarItem(
                  'Events',
                  'fa-cloud',
                  tooltips.events,
                  '/events/manage/triggers'
                )}
              </ul>
            </div>
            <div id="dropdown_wrapper" className={styles.clusterInfoWrapper}>
              {getAdminSecretSection()}
              <div className={styles.helpSection + ' ' + styles.proWrapper}>
                <span
                  className={
                    !isProClicked ? styles.proName : styles.proNameClicked
                  }
                  onClick={this.clickProIcon.bind(this)}
                >
                  PRO
                </span>
                {renderProPopup()}
              </div>
              <Link to="/settings">
                <div className={styles.helpSection + ' ' + styles.settingsIcon}>
                  {getMetadataStatusIcon()}
                  {getSettingsSelectedMarker()}
                </div>
              </Link>
              <div className={styles.supportSection}>
                <div
                  id="help"
                  className={styles.helpSection + ' dropdown-toggle'}
                  data-toggle="dropdown"
                  aria-expanded="false"
                  aria-haspopup="true"
                >
                  <i className={styles.question + ' fa fa-question'} />
                </div>
                <ul
                  className={
                    'dropdown-menu ' +
                    styles.help_dropdown_menu +
                    ' ' +
                    getHelpDropdownPosStyle()
                  }
                  aria-labelledby="help"
                >
                  <div className={styles.help_dropdown_menu_container}>
                    <li className={'dropdown-item'}>
                      <a
                        href="https://github.com/hasura/graphql-engine/issues"
                        target="_blank"
                        rel="noopener noreferrer"
                      >
                        <img
                          className={'img-responsive'}
                          src={github}
                          alt={'github'}
                        />
                        <span>Report bugs & suggest improvements</span>
                      </a>
                    </li>
                    <li className={'dropdown-item'}>
                      <a
                        href="https://discordapp.com/invite/vBPpJkS"
                        target="_blank"
                        rel="noopener noreferrer"
                      >
                        <img
                          className={'img-responsive'}
                          src={discord}
                          alt={'discord'}
                        />
                        <span>Join discord community forum</span>
                      </a>
                    </li>
                    <li className={'dropdown-item'}>
                      <a href="mailto:support@hasura.io">
                        <img
                          className={'img-responsive'}
                          src={mail}
                          alt={'mail'}
                        />
                        <span>Reach out ({'support@hasura.io'})</span>
                      </a>
                    </li>
                    <li className={'dropdown-item'}>
                      <a
                        href="https://docs.hasura.io/"
                        target="_blank"
                        rel="noopener noreferrer"
                      >
                        <img
                          className={'img-responsive'}
                          src={docs}
                          alt={'docs'}
                        />
                        <span>Head to docs</span>
                      </a>
                    </li>
                    <li className={'dropdown-item'}>
                      <Link to="/about">
                        <img
                          className={'img-responsive'}
                          src={about}
                          alt={'about'}
                        />
                        <span>About</span>
                      </Link>
                    </li>
                  </div>
                </ul>
              </div>

              {getLoveSection()}
            </div>
          </div>

          <div className={styles.main + ' container-fluid'}>
            {getMainContent()}
          </div>

          {getUpdateNotification()}
        </div>
      </div>
    );
  }
}

const mapStateToProps = (state, ownProps) => {
  return {
    ...state.main,
    header: { ...state.header },
    pathname: ownProps.location.pathname,
    currentSchema: state.tables.currentSchema,
    metadata: state.metadata,
    console_opts: state.telemetry.console_opts,
  };
};

export default connect(mapStateToProps)(Main);<|MERGE_RESOLUTION|>--- conflicted
+++ resolved
@@ -659,11 +659,7 @@
                 )}
                 {getSidebarItem(
                   'Actions',
-<<<<<<< HEAD
-                  'fa-industry',
-=======
                   'fa-cogs',
->>>>>>> 6b8c7eff
                   tooltips.actions,
                   '/actions/manage/actions'
                 )}
