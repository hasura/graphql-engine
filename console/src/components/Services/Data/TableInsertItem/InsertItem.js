--- conflicted
+++ resolved
@@ -4,12 +4,9 @@
 import { insertItem, I_RESET } from './InsertActions';
 import { ordinalColSort } from '../utils';
 import { setTable } from '../DataActions';
-<<<<<<< HEAD
 import Jsontoggler from '../../../Common/Toggler/Jsontoggler';
-=======
 import Button from '../../../Common/Button/Button';
 import { getPlaceholder, BOOLEAN, JSONB, JSONDTYPE } from '../utils';
->>>>>>> 935eaf22
 
 class InsertItem extends Component {
   constructor() {
@@ -132,18 +129,9 @@
       if (colType === JSONDTYPE || colType === JSONB) {
         // JSON/JSONB
         typedInput = (
-<<<<<<< HEAD
           <Jsontoggler
             standardProps={standardInputProps}
             placeholderProp={getPlaceholder(colType)}
-=======
-          <input
-            {...standardInputProps}
-            placeholder={placeHolder}
-            defaultValue={
-              clone && colName in clone ? JSON.stringify(clone[colName]) : ''
-            }
->>>>>>> 935eaf22
           />
         );
       }
