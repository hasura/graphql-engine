--- conflicted
+++ resolved
@@ -22,17 +22,10 @@
 
 import qualified Hasura.GraphQL.Parser                       as P
 
-<<<<<<< HEAD
-import           Hasura.Backends.Postgres.SQL.Types
-import           Hasura.GraphQL.Parser                       (Kind (..), Parser)
-import           Hasura.GraphQL.Parser.Class
-import           Hasura.RQL.DML.Internal                     (getRolePermInfo)
-=======
 import           Hasura.GraphQL.Parser              (Kind (..), Parser)
 import           Hasura.GraphQL.Parser.Class
 import           Hasura.GraphQL.Schema.Backend
 import           Hasura.RQL.DML.Internal            (getRolePermInfo)
->>>>>>> 39a43525
 import           Hasura.RQL.Types
 
 -- | Table select columns enum
@@ -140,15 +133,8 @@
         CFRScalar _ ->
           pure $ Set.member (_cfiName computedFieldInfo) $ spiScalarComputedFields permissions
         CFRSetofTable tableName ->
-<<<<<<< HEAD
-          isJust <$> tableSelectPermissions tableName
-    canBeSelected (FIRemoteRelationship _) =
-      pure True
-=======
           isJust <$> tableSelectPermissions @_ @_ @_ @b tableName
-    -- TODO (from master): Derive permissions for remote relationships
     canBeSelected (FIRemoteRelationship _) = pure True
->>>>>>> 39a43525
 
 tableColumns
   :: forall m n r b. (Backend b, MonadSchema n m, MonadTableInfo b r m)
