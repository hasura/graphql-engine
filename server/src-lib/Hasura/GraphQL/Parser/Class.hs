--- conflicted
+++ resolved
@@ -8,39 +8,24 @@
 
 import                          Hasura.Prelude
 
-<<<<<<< HEAD
-import                qualified Data.HashMap.Strict                   as Map
-import                qualified Language.Haskell.TH                   as TH
-import                qualified Language.GraphQL.Draft.Syntax         as G
-=======
 import qualified Data.HashMap.Strict                  as Map
 import qualified Language.Haskell.TH                  as TH
->>>>>>> 39a43525
 
-import                          Data.Has
-import                          Data.Text.Extended
-import                          Data.Tuple.Extended
-import                          GHC.Stack                             (HasCallStack)
-import                          Type.Reflection                       (Typeable)
+import                Data.Has
+import                Data.Text.Extended
+import                Data.Tuple.Extended
+import                GHC.Stack                             (HasCallStack)
+import                Type.Reflection                       (Typeable)
 
-<<<<<<< HEAD
-import                          Hasura.Backends.Postgres.SQL.Types
-import                          Hasura.GraphQL.Parser.Class.Parse
-import                          Hasura.GraphQL.Parser.Internal.Types
-import                          Hasura.RQL.Types.Error
-import                          Hasura.RQL.Types.Table
-import                          Hasura.RQL.Types.RemoteSchema
-import {-# SOURCE #-}           Hasura.RQL.Types.SchemaCache          (RemoteSchemaMap, RemoteSchemaCtx)
-import                          Hasura.SQL.Backend
-import                          Hasura.Session                        (RoleName)
-=======
-import           Hasura.GraphQL.Parser.Class.Parse
-import           Hasura.GraphQL.Parser.Internal.Types
-import           Hasura.RQL.Types.Common
-import           Hasura.RQL.Types.Error
-import           Hasura.RQL.Types.Table
-import           Hasura.Session                       (RoleName)
->>>>>>> 39a43525
+import                Hasura.GraphQL.Parser.Class.Parse
+import                Hasura.GraphQL.Parser.Internal.Types
+import                Hasura.RQL.Types.Common
+import                Hasura.RQL.Types.Error
+import                Hasura.RQL.Types.Table
+import                Hasura.RQL.Types.RemoteSchema
+import {-# SOURCE #-} Hasura.RQL.Types.SchemaCache          (RemoteSchemaMap, RemoteSchemaCtx)
+import                Hasura.Session                       (RoleName)
+
 
 {- Note [Tying the knot]
 ~~~~~~~~~~~~~~~~~~~~~~~~
@@ -131,12 +116,7 @@
   => m RoleName
 askRoleName = asks getter
 
-<<<<<<< HEAD
--- FIXME: rename this type to something agonostic of the remote schema thing
-type MonadTableInfo r m = (MonadReader r m, Has TableCache r, MonadError QErr m, Has RemoteSchemaMap r)
-=======
 type MonadTableInfo b r m = (MonadReader r m, Has (TableCache b) r, MonadError QErr m)
->>>>>>> 39a43525
 
 -- | Looks up table information for the given table name. This function
 -- should never fail, since the schema cache construction process is
@@ -151,39 +131,6 @@
   -- supposed to ensure that all dependencies are resolved.
   tableInfo `onNothing` throw500 ("askTableInfo: no info for " <>> tableName)
 
-<<<<<<< HEAD
--- | Looks up remote schema information for the given remote schema. This function
--- should never fail, since the schema cache construction process is
--- supposed to ensure all dependencies are resolved.
-askRemoteSchemaInfo
-  :: MonadTableInfo r m
-  => RemoteSchemaName
-  -> m RemoteSchemaCtx
-askRemoteSchemaInfo remoteSchemaName = do
-  remoteSchemaInfo <- asks $ Map.lookup remoteSchemaName . getter
-  -- This should never fail, since the schema cache construction process is
-  -- supposed to ensure that all dependencies are resolved.
-  remoteSchemaInfo `onNothing` throw500 ("askRemoteSchemaInfo: no info for " <>> remoteSchemaName)
-
--- | Helper function to get the table GraphQL name. A table may have an
--- identifier configured with it. When the identifier exists, the GraphQL nodes
--- that are generated according to the identifier. For example: Let's say,
--- we have a table called `users address`, the name of the table is not GraphQL
--- compliant so we configure the table with a GraphQL compliant name,
--- say `users_address`
--- The generated top-level nodes of this table will be like `users_address`,
--- `insert_users_address` etc
-getTableGQLName
-  :: MonadTableInfo r m
-  => QualifiedTable
-  -> m G.Name
-getTableGQLName table = do
-  tableInfo <- askTableInfo table
-  let tableCustomName = _tcCustomName . _tciCustomConfig . _tiCoreInfo $ tableInfo
-  tableCustomName `onNothing` qualifiedObjectToName table
-
-=======
->>>>>>> 39a43525
 -- | A wrapper around 'memoizeOn' that memoizes a function by using its argument
 -- as the key.
 memoize
