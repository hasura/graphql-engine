--- conflicted
+++ resolved
@@ -42,11 +42,7 @@
   });
 };
 
-<<<<<<< HEAD
-if (testMode !== 'complete') {
-=======
 if (testMode !== 'cli') {
->>>>>>> e0a4ee88
   setup();
   runRelationshipsTests();
 }