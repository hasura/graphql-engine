--- conflicted
+++ resolved
@@ -19,11 +19,7 @@
 import qualified Database.PG.Query          as Q
 
 curCatalogVer :: T.Text
-<<<<<<< HEAD
-curCatalogVer = "20"
-=======
-curCatalogVer = "21"
->>>>>>> 298d5f96
+curCatalogVer = "22"
 
 migrateMetadata
   :: ( MonadTx m
@@ -107,8 +103,8 @@
              AND  table_name = 'hdb_query_collection';
            |]
 
-setAsSystemDefinedFor20 :: (MonadTx m) => m ()
-setAsSystemDefinedFor20 =
+setAsSystemDefinedFor22 :: (MonadTx m) => m ()
+setAsSystemDefinedFor22 =
   liftTx $ Q.catchE defaultTxErrorHandler $
   Q.multiQ [Q.sql|
             UPDATE hdb_catalog.hdb_table
@@ -358,29 +354,6 @@
     $(Q.sqlFromFile "src-rsr/migrate_from_18_to_19.sql")
   return ()
 
-<<<<<<< HEAD
-from19To20
-  :: ( MonadTx m
-     , HasHttpManager m
-     , HasSQLGenCtx m
-     , CacheRWM m
-     , UserInfoM m
-     , MonadIO m
-     )
-  => m ()
-from19To20 = do
-  -- Migrate database
-  Q.Discard () <- liftTx $ Q.multiQE defaultTxErrorHandler
-    $(Q.sqlFromFile "src-rsr/migrate_from_19_to_20.sql")
-
-  migrateMetadata False migrateMetadataFor20
-  -- Set as system defined
-  setAsSystemDefinedFor20
-  return ()
-  where
-    migrateMetadataFor20 =
-      $(unTypeQ (Y.decodeFile "src-rsr/migrate_metadata_from_19_to_20.yaml" :: Q (TExp RQLQuery)))
-=======
 from19To20 :: (MonadTx m) => m ()
 from19To20 = do
   Q.Discard () <- liftTx $ Q.multiQE defaultTxErrorHandler
@@ -390,7 +363,28 @@
 from20To21 :: (MonadTx m) => m ()
 from20To21 = liftTx $ Q.catchE defaultTxErrorHandler $ do
   Q.unitQ "CREATE INDEX ON hdb_catalog.event_log (locked)" () False
->>>>>>> 298d5f96
+
+from21To22
+  :: ( MonadTx m
+     , HasHttpManager m
+     , HasSQLGenCtx m
+     , CacheRWM m
+     , UserInfoM m
+     , MonadIO m
+     )
+  => m ()
+from21To22 = do
+  -- Migrate database
+  Q.Discard () <- liftTx $ Q.multiQE defaultTxErrorHandler
+    $(Q.sqlFromFile "src-rsr/migrate_from_21_to_22.sql")
+
+  migrateMetadata False migrateMetadataFor22
+  -- Set as system defined
+  setAsSystemDefinedFor22
+  return ()
+  where
+    migrateMetadataFor22 =
+      $(unTypeQ (Y.decodeFile "src-rsr/migrate_metadata_from_21_to_22.yaml" :: Q (TExp RQLQuery)))
 
 migrateCatalog
   :: ( MonadTx m
@@ -401,75 +395,6 @@
      , HasSQLGenCtx m
      )
   => UTCTime -> m String
-<<<<<<< HEAD
-migrateCatalog migrationTime = do
-  preVer <- getCatalogVersion
-  if | preVer == curCatalogVer ->
-         return $ "already at the latest version. current version: "
-                   <> show curCatalogVer
-     | preVer == "0.8" -> from08ToCurrent
-     | preVer == "1"   -> from1ToCurrent
-     | preVer == "2"   -> from2ToCurrent
-     | preVer == "3"   -> from3ToCurrent
-     | preVer == "4"   -> from4ToCurrent
-     | preVer == "5"   -> from5ToCurrent
-     | preVer == "6"   -> from6ToCurrent
-     | preVer == "7"   -> from7ToCurrent
-     | preVer == "8"   -> from8ToCurrent
-     | preVer == "9"   -> from9ToCurrent
-     | preVer == "10"  -> from10ToCurrent
-     | preVer == "11"  -> from11ToCurrent
-     | preVer == "12"  -> from12ToCurrent
-     | preVer == "13"  -> from13ToCurrent
-     | preVer == "14"  -> from14ToCurrent
-     | preVer == "15"  -> from15ToCurrent
-     | preVer == "16"  -> from16ToCurrent
-     | preVer == "17"  -> from17ToCurrent
-     | preVer == "18"  -> from18ToCurrent
-     | preVer == "19"  -> from19ToCurrent
-     | otherwise -> throw400 NotSupported $
-                    "unsupported version : " <> preVer
-  where
-    from19ToCurrent = from19To20 >> postMigrate
-
-    from18ToCurrent = from18To19 >> from19ToCurrent
-
-    from17ToCurrent = from17To18 >> from18ToCurrent
-
-    from16ToCurrent = from16To17 >> from17ToCurrent
-
-    from15ToCurrent = from15To16 >> from16ToCurrent
-
-    from14ToCurrent = from14To15 >> from15ToCurrent
-
-    from13ToCurrent = from13To14 >> from14ToCurrent
-
-    from12ToCurrent = from12To13 >> from13ToCurrent
-
-    from11ToCurrent = from11To12 >> from12ToCurrent
-
-    from10ToCurrent = from10To11 >> from11ToCurrent
-
-    from9ToCurrent = from9To10 >> from10ToCurrent
-
-    from8ToCurrent = from8To9 >> from9ToCurrent
-
-    from7ToCurrent = from7To8 >> from8ToCurrent
-
-    from6ToCurrent = from6To7 >> from7ToCurrent
-
-    from5ToCurrent = from5To6 >> from6ToCurrent
-
-    from4ToCurrent = from4To5 >> from5ToCurrent
-
-    from3ToCurrent = from3To4 >> from4ToCurrent
-
-    from2ToCurrent = from2To3 >> from3ToCurrent
-
-    from1ToCurrent = from1To2 >> from2ToCurrent
-
-    from08ToCurrent = from08To1 >> from1ToCurrent
-=======
 migrateCatalog migrationTime = migrateFrom =<< getCatalogVersion
   where
     migrateFrom previousVersion
@@ -503,8 +428,8 @@
           , ("18", from18To19)
           , ("19", from19To20)
           , ("20", from20To21)
+          , ("21", from21To22)
           ]
->>>>>>> 298d5f96
 
     postMigrate = do
        -- update the catalog version
