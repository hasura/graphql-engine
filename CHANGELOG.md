--- conflicted
+++ resolved
@@ -85,14 +85,10 @@
 - cli: allow seeds as alias for seed command (#5693)
 - console: remove ONLY as default for ALTER TABLE in column alter operations (close #5512) #5706
 - console: add option to flag an insertion as a migration from `Data` section (close #1766) (#4933)
-<<<<<<< HEAD
 - console: add `<3 hasura` section to view updates and notifications from Hasura (#5070)
-- console: add session argument field for computed fields (close #5154) (#5610)
-- cli: add missing global flags for seeds command (#5565)
-=======
 - console: add notifications (#5070)
 - console: down migrations improvements (close #3503, #4988) (#4790)
->>>>>>> a4113eb9
+- console: add session argument field for computed fields (close #5154) (#5610)
 - docs: add docs page on networking with docker (close #4346) (#4811)
 - docs: add tabs for console / cli / api workflows (close #3593) (#4948)
 - docs: add postgres concepts page to docs (close #4440) (#4471)
