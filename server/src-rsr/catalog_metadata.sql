select
  json_build_object(
    'tables', tables.items,
    'relations', relations.items,
    'permissions', permissions.items,
    'event_triggers', event_triggers.items,
    'remote_schemas', remote_schemas.items,
    'functions', functions.items,
    'foreign_keys', foreign_keys.items,
    'allowlist_collections', allowlist.item
  )
from
  (
    select
      coalesce(json_agg(
        json_build_object(
          'name', json_build_object(
            'name', ht.table_name,
            'schema', ht.table_schema
          ),
          'is_enum', ht.is_enum,
          'is_system_defined', ht.is_system_defined,
          'info', t.info
        )
      ), '[]') as items
<<<<<<< HEAD
    from
      hdb_catalog.hdb_table as ht
      left outer join (
        select
          table_schema,
          table_name,
          json_build_object(
            'name',
            json_build_object(
              'schema', table_schema,
              'name', table_name
            ),
            'description', description,
            'columns', columns,
            'primary_key_columns', primary_key_columns,
            'constraints', constraints,
            'view_info', view_info
          ) as info
        from
          hdb_catalog.hdb_table_info_agg
      ) as tables on (
        tables.table_schema = ht.table_schema
        and tables.table_name = ht.table_name
      )
=======
    from hdb_catalog.hdb_table as ht
    left outer join (
      select
        table_schema,
        table_name,
        jsonb_build_object(
          'columns', columns,
          'primary_key_columns', primary_key_columns,
          'constraints', constraints,
          'view_info', view_info
        ) as info
      from hdb_catalog.hdb_table_info_agg
    ) as t using (table_schema, table_name)
>>>>>>> 47fb3290
  ) as tables,
  (
    select
      coalesce(
        json_agg(
          json_build_object(
            'table',
            json_build_object(
              'schema', table_schema,
              'name', table_name
            ),
            'rel_name', rel_name,
            'rel_type', rel_type,
            'def', rel_def :: json,
            'comment', comment
          )
        ),
        '[]'
      ) as items
    from
      hdb_catalog.hdb_relationship
  ) as relations,
  (
    select
      coalesce(
        json_agg(
          json_build_object(
            'table',
            json_build_object(
              'schema', table_schema,
              'name', table_name
            ),
            'role', role_name,
            'perm_type', perm_type,
            'def', perm_def :: json,
            'comment', comment
          )
        ),
        '[]'
      ) as items
    from
      hdb_catalog.hdb_permission
  ) as permissions,
  (
    select
      coalesce(
        json_agg(
          json_build_object(
            'table',
            json_build_object(
              'schema', schema_name,
              'name', table_name
            ),
            'name', name,
            'def', configuration :: json
          )
        ),
        '[]'
      ) as items
    from
      hdb_catalog.event_triggers
  ) as event_triggers,
  (
    select
      coalesce(
        json_agg(
          json_build_object(
            'name',
            name,
            'definition', definition :: json,
            'comment', comment
          )
        ),
        '[]'
      ) as items
    from
      hdb_catalog.remote_schemas
  ) as remote_schemas,
  (
    select
      coalesce(json_agg(q.info), '[]') as items
    from
        (
        select
          json_build_object(
            'function',
            json_build_object(
              'schema', hf.function_schema,
              'name', hf.function_name
            ),
            'info', function_info
          ) as info
        from
          hdb_catalog.hdb_function hf
        left outer join
            hdb_catalog.hdb_function_info_agg hf_agg on
            ( hf_agg.function_name = hf.function_name
              and hf_agg.function_schema = hf.function_schema
            )
      ) as q
   ) as functions,
  (
    select
      coalesce(json_agg(foreign_key.info), '[]') as items
    from
      (
        select
          json_build_object(
            'table',
            json_build_object(
              'schema', f.table_schema,
              'name', f.table_name
            ),
            'ref_table',
            json_build_object(
              'schema', f.ref_table_table_schema,
              'name', f.ref_table
            ),
            'oid', f.constraint_oid,
            'constraint', f.constraint_name,
            'column_mapping', f.column_mapping
          ) as info
        from
         hdb_catalog.hdb_foreign_key_constraint f
         left outer join hdb_catalog.hdb_table ht
         on ( ht.table_schema = f.table_schema
              and ht.table_name = f.table_name
            )
      ) as foreign_key
  ) as foreign_keys,
  (
    select
      coalesce(json_agg(hqc.collection_defn), '[]') as item
    from hdb_catalog.hdb_allowlist ha
    left outer join
         hdb_catalog.hdb_query_collection hqc
         on (hqc.collection_name = ha.collection_name)
  ) as allowlist<|MERGE_RESOLUTION|>--- conflicted
+++ resolved
@@ -23,38 +23,13 @@
           'info', t.info
         )
       ), '[]') as items
-<<<<<<< HEAD
-    from
-      hdb_catalog.hdb_table as ht
-      left outer join (
-        select
-          table_schema,
-          table_name,
-          json_build_object(
-            'name',
-            json_build_object(
-              'schema', table_schema,
-              'name', table_name
-            ),
-            'description', description,
-            'columns', columns,
-            'primary_key_columns', primary_key_columns,
-            'constraints', constraints,
-            'view_info', view_info
-          ) as info
-        from
-          hdb_catalog.hdb_table_info_agg
-      ) as tables on (
-        tables.table_schema = ht.table_schema
-        and tables.table_name = ht.table_name
-      )
-=======
     from hdb_catalog.hdb_table as ht
     left outer join (
       select
         table_schema,
         table_name,
         jsonb_build_object(
+          'description', description,
           'columns', columns,
           'primary_key_columns', primary_key_columns,
           'constraints', constraints,
@@ -62,7 +37,6 @@
         ) as info
       from hdb_catalog.hdb_table_info_agg
     ) as t using (table_schema, table_name)
->>>>>>> 47fb3290
   ) as tables,
   (
     select
