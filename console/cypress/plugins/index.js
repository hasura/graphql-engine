--- conflicted
+++ resolved
@@ -11,10 +11,7 @@
 // This function is called when a project is opened or re-opened (e.g. due to
 // the project's config changing)
 
-<<<<<<< HEAD
-=======
 // module.exports = (on, config) => {
->>>>>>> 95aab89c
 module.exports = () => {
   // `on` is used to hook into various events Cypress emits
   // `config` is the resolved Cypress config
