{-# LANGUAGE FlexibleContexts  #-}
{-# LANGUAGE MultiWayIf        #-}
{-# LANGUAGE NoImplicitPrelude #-}
{-# LANGUAGE OverloadedStrings #-}

module Hasura.GraphQL.Resolve.Mutation
  ( convertUpdate
  , convertDelete
  , convertMutResp
  ) where

import           Hasura.Prelude

import qualified Data.HashMap.Strict.InsOrd        as OMap
import qualified Language.GraphQL.Draft.Syntax     as G

import qualified Hasura.RQL.DML.Delete             as RD
import qualified Hasura.RQL.DML.Returning          as RR
import qualified Hasura.RQL.DML.Update             as RU

import qualified Hasura.SQL.DML                    as S

import           Hasura.GraphQL.Resolve.BoolExp
import           Hasura.GraphQL.Resolve.Context
import           Hasura.GraphQL.Resolve.InputValue
<<<<<<< HEAD
import           Hasura.GraphQL.Resolve.Select     (fromSelSet)
import           Hasura.GraphQL.Schema
=======
import           Hasura.GraphQL.Resolve.Select     (fromSelSet, withSelSet)
>>>>>>> e1253e59
import           Hasura.GraphQL.Validate.Field
import           Hasura.GraphQL.Validate.Types
import           Hasura.RQL.Types
import           Hasura.SQL.Types
import           Hasura.SQL.Value

convertMutResp
  :: G.NamedType -> SelSet -> Convert RR.MutFlds
convertMutResp ty selSet =
  withSelSet selSet $ \fld -> case _fName fld of
    "__typename"    -> return $ RR.MExp $ G.unName $ G.unNamedType ty
    "affected_rows" -> return RR.MCount
    "returning"     -> fmap RR.MRet $
                       fromSelSet prepare (_fType fld) $ _fSelSet fld
    G.Name t        -> throw500 $ "unexpected field in mutation resp : " <> t

convertRowObj
  :: (MonadError QErr m, MonadState PrepArgs m)
  => AnnGValue
  -> m [(PGCol, S.SQLExp)]
convertRowObj val =
  flip withObject val $ \_ obj ->
  forM (OMap.toList obj) $ \(k, v) -> do
    prepExpM <- asPGColValM v >>= mapM prepare
    let prepExp = fromMaybe (S.SEUnsafe "NULL") prepExpM
    return (PGCol $ G.unName k, prepExp)

<<<<<<< HEAD
mkConflictClause :: RI.ConflictCtx -> RI.ConflictClauseP1
mkConflictClause (RI.CCDoNothing constrM) =
  RI.CP1DoNothing $ fmap RI.Constraint constrM
mkConflictClause (RI.CCUpdate constr updCols fltr) =
  RI.CP1Update (RI.Constraint constr) updCols fltr

parseAction
  :: (MonadError QErr m)
  => AnnGObject -> m (Maybe ConflictAction)
parseAction obj =
  mapM parseVal $ Map.lookup "action" obj
  where
    parseVal val = do
      (enumTy, enumVal) <- asEnumVal val
      withPathK "action" $ case G.unName $ G.unEnumValue enumVal of
        "ignore" -> return CAIgnore
        "update" -> return CAUpdate
        _ -> throw500 $
          "only \"ignore\" and \"updated\" allowed for enum type "
          <> showNamedTy enumTy

parseConstraint
  :: (MonadError QErr m)
  => AnnGObject -> m ConstraintName
parseConstraint obj = do
  v <- onNothing (Map.lookup "constraint" obj) $ throw500
    "\"constraint\" is expected, but not found"
  parseVal v
  where
    parseVal v = do
      (_, enumVal) <- asEnumVal v
      return $ ConstraintName $ G.unName $ G.unEnumValue enumVal

parseUpdCols
  :: (MonadError QErr m)
  => AnnGObject -> m (Maybe [PGCol])
parseUpdCols obj =
  mapM parseVal $ Map.lookup "update_columns" obj
  where
    parseVal val = flip withArray val $ \_ enumVals ->
      forM enumVals $ \eVal -> do
        (_, v) <- asEnumVal eVal
        return $ PGCol $ G.unName $ G.unEnumValue v

parseOnConflict
  :: (MonadError QErr m)
  => Maybe UpdPermForIns -> [PGCol] -> AnnGValue -> m RI.ConflictCtx
parseOnConflict updFltrM inpCols val =
  flip withObject val $ \_ obj -> do
    actionM <- parseAction obj
    constraint <- parseConstraint obj
    updColsM <- parseUpdCols obj

    let ignoreCtx = return $ RI.CCDoNothing $ Just constraint
        updateCtx = do
          (updColsPerm, updFltr) <- onNothing updFltrM $ throwVE
            "cannot update columns since update permission is not defined"
          updCols <- maybe (returnInpCols updColsPerm) return updColsM
          return $ RI.CCUpdate constraint updCols updFltr

    -- consider "action" if "update_columns" is not mentioned
    case (updColsM, actionM) of
      (Just [], _)             -> ignoreCtx
      (Just _, _)              -> updateCtx
      (Nothing, Just CAIgnore) -> ignoreCtx
      (Nothing, _)             -> updateCtx
  where
    returnInpCols updColsPerm =
      RI.validateInpCols inpCols updColsPerm >> return inpCols



convertInsert
  :: RoleName
  -> (QualifiedTable, QualifiedTable) -- table, view
  -> [PGCol] -- all the columns in this table
  -> Maybe UpdPermForIns -- update permission
  -> Field -- the mutation field
  -> Convert RespTx
convertInsert role (tn, vn) tableCols updPermM fld = do
  insTuples <- withArg arguments "objects" asRowExps
  let inpCols = Set.toList $ Set.fromList $ concatMap fst insTuples
  conflictCtxM <- withArgM arguments "on_conflict" $ parseOnConflict updPermM inpCols
  let onConflictM = fmap mkConflictClause conflictCtxM
  mutFlds <- convertMutResp tn (_fType fld) $ _fSelSet fld
  args <- get
  let rows = map snd insTuples
      p1Query = RI.InsertQueryP1 tn vn tableCols rows onConflictM mutFlds
      p1 = (p1Query, args)
  return $
      bool (RI.nonAdminInsert p1) (RI.insertP2 p1) $ isAdmin role
  where
    arguments = _fArguments fld
    asRowExps = withArray (const $ mapM rowExpWithDefaults)
    rowExpWithDefaults val = do
      givenCols <- convertRowObj val
      let inpCols = map fst givenCols
          sqlExps = Map.elems $ Map.union (Map.fromList givenCols) defVals
      return (inpCols, sqlExps)

    defVals = Map.fromList $ zip tableCols (repeat $ S.SEUnsafe "DEFAULT")

=======
>>>>>>> e1253e59
type ApplySQLOp =  (PGCol, S.SQLExp) -> S.SQLExp

rhsExpOp :: S.SQLOp -> S.AnnType -> ApplySQLOp
rhsExpOp op annTy (col, e) =
  S.mkSQLOpExp op (S.SEIden $ toIden col) annExp
  where
    annExp = S.SETyAnn e annTy

lhsExpOp :: S.SQLOp -> S.AnnType -> ApplySQLOp
lhsExpOp op annTy (col, e) =
  S.mkSQLOpExp op annExp $ S.SEIden $ toIden col
  where
    annExp = S.SETyAnn e annTy

convObjWithOp
  :: (MonadError QErr m)
  => ApplySQLOp -> AnnGValue -> m [(PGCol, S.SQLExp)]
convObjWithOp opFn val =
  flip withObject val $ \_ obj -> forM (OMap.toList obj) $ \(k, v) -> do
  (_, colVal) <- asPGColVal v
  let pgCol = PGCol $ G.unName k
      encVal = txtEncoder colVal
      sqlExp = opFn (pgCol, encVal)
  return (pgCol, sqlExp)

convDeleteAtPathObj
  :: (MonadError QErr m)
  => AnnGValue -> m [(PGCol, S.SQLExp)]
convDeleteAtPathObj val =
  flip withObject val $ \_ obj -> forM (OMap.toList obj) $ \(k, v) -> do
    vals <- flip withArray v $ \_ annVals -> mapM asPGColVal annVals
    let valExps = map (txtEncoder . snd) vals
        pgCol = PGCol $ G.unName k
        annEncVal = S.SETyAnn (S.SEArray valExps) S.textArrType
        sqlExp = S.SEOpApp S.jsonbDeleteAtPathOp
                 [S.SEIden $ toIden pgCol, annEncVal]
    return (pgCol, sqlExp)

convertUpdate
  :: QualifiedTable -- table
  -> S.BoolExp -- the filter expression
  -> Field -- the mutation field
  -> Convert RespTx
convertUpdate tn filterExp fld = do
  -- a set expression is same as a row object
  setExpM   <- withArgM args "_set" convertRowObj
  -- where bool expression to filter column
  whereExp <- withArg args "where" $ convertBoolExp tn
  -- increment operator on integer columns
  incExpM <- withArgM args "_inc" $
    convObjWithOp $ rhsExpOp S.incOp S.intType
  -- append jsonb value
  appendExpM <- withArgM args "_append" $
    convObjWithOp $ rhsExpOp S.jsonbConcatOp S.jsonbType
  -- prepend jsonb value
  prependExpM <- withArgM args "_prepend" $
    convObjWithOp $ lhsExpOp S.jsonbConcatOp S.jsonbType
  -- delete a key in jsonb object
  deleteKeyExpM <- withArgM args "_delete_key" $
    convObjWithOp $ rhsExpOp S.jsonbDeleteOp S.textType
  -- delete an element in jsonb array
  deleteElemExpM <- withArgM args "_delete_elem" $
    convObjWithOp $ rhsExpOp S.jsonbDeleteOp S.intType
  -- delete at path in jsonb value
  deleteAtPathExpM <- withArgM args "_delete_at_path" convDeleteAtPathObj

  mutFlds  <- convertMutResp (_fType fld) $ _fSelSet fld
  prepArgs <- get
  let updExpsM = [ setExpM, incExpM, appendExpM, prependExpM
                 , deleteKeyExpM, deleteElemExpM, deleteAtPathExpM
                 ]
      updExp = concat $ catMaybes updExpsM
  -- atleast one of update operators is expected
  unless (any isJust updExpsM) $ throwVE $
    "atleast any one of _set, _inc, _append, _prepend, _delete_key, _delete_elem and "
    <> " _delete_at_path operator is expected"
  let p1 = RU.UpdateQueryP1 tn updExp (filterExp, whereExp) mutFlds
  return $ RU.updateP2 (p1, prepArgs)
  where
    args = _fArguments fld

convertDelete
  :: QualifiedTable -- table
  -> S.BoolExp -- the filter expression
  -> Field -- the mutation field
  -> Convert RespTx
convertDelete tn filterExp fld = do
  whereExp <- withArg (_fArguments fld) "where" $ convertBoolExp tn
  mutFlds  <- convertMutResp (_fType fld) $ _fSelSet fld
  args <- get
  let p1 = RD.DeleteQueryP1 tn (filterExp, whereExp) mutFlds
  return $ RD.deleteP2 (p1, args)<|MERGE_RESOLUTION|>--- conflicted
+++ resolved
@@ -23,12 +23,7 @@
 import           Hasura.GraphQL.Resolve.BoolExp
 import           Hasura.GraphQL.Resolve.Context
 import           Hasura.GraphQL.Resolve.InputValue
-<<<<<<< HEAD
-import           Hasura.GraphQL.Resolve.Select     (fromSelSet)
-import           Hasura.GraphQL.Schema
-=======
 import           Hasura.GraphQL.Resolve.Select     (fromSelSet, withSelSet)
->>>>>>> e1253e59
 import           Hasura.GraphQL.Validate.Field
 import           Hasura.GraphQL.Validate.Types
 import           Hasura.RQL.Types
@@ -56,111 +51,32 @@
     let prepExp = fromMaybe (S.SEUnsafe "NULL") prepExpM
     return (PGCol $ G.unName k, prepExp)
 
-<<<<<<< HEAD
-mkConflictClause :: RI.ConflictCtx -> RI.ConflictClauseP1
-mkConflictClause (RI.CCDoNothing constrM) =
-  RI.CP1DoNothing $ fmap RI.Constraint constrM
-mkConflictClause (RI.CCUpdate constr updCols fltr) =
-  RI.CP1Update (RI.Constraint constr) updCols fltr
+-- parseOnConflict
+--   :: (MonadError QErr m)
+--   => Maybe UpdPermForIns -> [PGCol] -> AnnGValue -> m RI.ConflictCtx
+-- parseOnConflict updFltrM inpCols val =
+--   flip withObject val $ \_ obj -> do
+--     actionM <- parseAction obj
+--     constraint <- parseConstraint obj
+--     updColsM <- parseUpdCols obj
 
-parseAction
-  :: (MonadError QErr m)
-  => AnnGObject -> m (Maybe ConflictAction)
-parseAction obj =
-  mapM parseVal $ Map.lookup "action" obj
-  where
-    parseVal val = do
-      (enumTy, enumVal) <- asEnumVal val
-      withPathK "action" $ case G.unName $ G.unEnumValue enumVal of
-        "ignore" -> return CAIgnore
-        "update" -> return CAUpdate
-        _ -> throw500 $
-          "only \"ignore\" and \"updated\" allowed for enum type "
-          <> showNamedTy enumTy
+--     let ignoreCtx = return $ RI.CCDoNothing $ Just constraint
+--         updateCtx = do
+--           (updColsPerm, updFltr) <- onNothing updFltrM $ throwVE
+--             "cannot update columns since update permission is not defined"
+--           updCols <- maybe (returnInpCols updColsPerm) return updColsM
+--           return $ RI.CCUpdate constraint updCols updFltr
 
-parseConstraint
-  :: (MonadError QErr m)
-  => AnnGObject -> m ConstraintName
-parseConstraint obj = do
-  v <- onNothing (Map.lookup "constraint" obj) $ throw500
-    "\"constraint\" is expected, but not found"
-  parseVal v
-  where
-    parseVal v = do
-      (_, enumVal) <- asEnumVal v
-      return $ ConstraintName $ G.unName $ G.unEnumValue enumVal
+--     -- consider "action" if "update_columns" is not mentioned
+--     case (updColsM, actionM) of
+--       (Just [], _)             -> ignoreCtx
+--       (Just _, _)              -> updateCtx
+--       (Nothing, Just CAIgnore) -> ignoreCtx
+--       (Nothing, _)             -> updateCtx
+--   where
+--     returnInpCols updColsPerm =
+--       RI.validateInpCols inpCols updColsPerm >> return inpCols
 
-parseUpdCols
-  :: (MonadError QErr m)
-  => AnnGObject -> m (Maybe [PGCol])
-parseUpdCols obj =
-  mapM parseVal $ Map.lookup "update_columns" obj
-  where
-    parseVal val = flip withArray val $ \_ enumVals ->
-      forM enumVals $ \eVal -> do
-        (_, v) <- asEnumVal eVal
-        return $ PGCol $ G.unName $ G.unEnumValue v
-
-parseOnConflict
-  :: (MonadError QErr m)
-  => Maybe UpdPermForIns -> [PGCol] -> AnnGValue -> m RI.ConflictCtx
-parseOnConflict updFltrM inpCols val =
-  flip withObject val $ \_ obj -> do
-    actionM <- parseAction obj
-    constraint <- parseConstraint obj
-    updColsM <- parseUpdCols obj
-
-    let ignoreCtx = return $ RI.CCDoNothing $ Just constraint
-        updateCtx = do
-          (updColsPerm, updFltr) <- onNothing updFltrM $ throwVE
-            "cannot update columns since update permission is not defined"
-          updCols <- maybe (returnInpCols updColsPerm) return updColsM
-          return $ RI.CCUpdate constraint updCols updFltr
-
-    -- consider "action" if "update_columns" is not mentioned
-    case (updColsM, actionM) of
-      (Just [], _)             -> ignoreCtx
-      (Just _, _)              -> updateCtx
-      (Nothing, Just CAIgnore) -> ignoreCtx
-      (Nothing, _)             -> updateCtx
-  where
-    returnInpCols updColsPerm =
-      RI.validateInpCols inpCols updColsPerm >> return inpCols
-
-
-
-convertInsert
-  :: RoleName
-  -> (QualifiedTable, QualifiedTable) -- table, view
-  -> [PGCol] -- all the columns in this table
-  -> Maybe UpdPermForIns -- update permission
-  -> Field -- the mutation field
-  -> Convert RespTx
-convertInsert role (tn, vn) tableCols updPermM fld = do
-  insTuples <- withArg arguments "objects" asRowExps
-  let inpCols = Set.toList $ Set.fromList $ concatMap fst insTuples
-  conflictCtxM <- withArgM arguments "on_conflict" $ parseOnConflict updPermM inpCols
-  let onConflictM = fmap mkConflictClause conflictCtxM
-  mutFlds <- convertMutResp tn (_fType fld) $ _fSelSet fld
-  args <- get
-  let rows = map snd insTuples
-      p1Query = RI.InsertQueryP1 tn vn tableCols rows onConflictM mutFlds
-      p1 = (p1Query, args)
-  return $
-      bool (RI.nonAdminInsert p1) (RI.insertP2 p1) $ isAdmin role
-  where
-    arguments = _fArguments fld
-    asRowExps = withArray (const $ mapM rowExpWithDefaults)
-    rowExpWithDefaults val = do
-      givenCols <- convertRowObj val
-      let inpCols = map fst givenCols
-          sqlExps = Map.elems $ Map.union (Map.fromList givenCols) defVals
-      return (inpCols, sqlExps)
-
-    defVals = Map.fromList $ zip tableCols (repeat $ S.SEUnsafe "DEFAULT")
-
-=======
->>>>>>> e1253e59
 type ApplySQLOp =  (PGCol, S.SQLExp) -> S.SQLExp
 
 rhsExpOp :: S.SQLOp -> S.AnnType -> ApplySQLOp
