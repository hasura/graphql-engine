import React from 'react';
import Helmet from 'react-helmet';

import { getSdlComplete } from '../../../../shared/utils/sdlUtils';
import {
  getAllCodegenFrameworks,
  getStarterKitPath,
  getGlitchProjectURL,
  getStarterKitDownloadPath,
} from './utils';
import { getPersistedDerivedAction } from '../lsUtils';

import { Icon } from '../../../UIKit/atoms';
import CodeTabs from './CodeTabs';
import DerivedFrom from './DerivedFrom';
import { Spinner, TextLink } from '../../../UIKit/atoms';
import styles from '../Common/components/Styles.scss';

const Codegen = ({ allActions, allTypes, currentAction }) => {
  const [allFrameworks, setAllFrameworks] = React.useState([]);
  const [selectedFramework, selectFramework] = React.useState('');
  const [loading, setLoading] = React.useState(true);
  const [error, setError] = React.useState(null);

  const [parentMutation] = React.useState(
    getPersistedDerivedAction(currentAction.action_name)
  );
  const [shouldDerive, setShouldDerive] = React.useState(true);

  const toggleDerivation = e => {
    e.preventDefault();
    setShouldDerive(!shouldDerive);
  };

  const init = () => {
    setLoading(true);
    setError(null);
    getAllCodegenFrameworks()
      .then(frameworks => {
        setAllFrameworks(frameworks);
        selectFramework(frameworks[0].name);
        setLoading(false);
      })
      .catch(e => {
        console.error(e);
        setLoading(false);
        setError(e);
      });
  };

  React.useEffect(init, []);

  if (loading) {
    return <Spinner size="xl" my="100px" mx="auto" />;
  }

  if (error || !allFrameworks.length) {
    return (
      <div>
        Error fetching codegen assets.&nbsp;
<<<<<<< HEAD
        <TextLink onClick={init} hover="underline">
          Try again
        </TextLink>
=======
        <a onClick={init} className={styles.cursorPointer}>
          Try again
        </a>
>>>>>>> 3fbe732c
      </div>
    );
  }

  const getFrameworkActions = () => {
    const onChange = e => {
      selectFramework(e.target.value);
    };

    const getDrodown = () => {
      return (
        <select
          className={`form-control ${styles.inputWidth} ${styles.add_mar_right} ${styles.add_mar_right}`}
          value={selectedFramework}
          onChange={onChange}
        >
          {allFrameworks.map(f => {
            return (
              <option key={f.name} value={f.name}>
                {f.name}
              </option>
            );
          })}
        </select>
      );
    };

    const getGlitchButton = () => {
      if (selectedFramework !== 'nodejs-express') return null;
      return (
<<<<<<< HEAD
        <TextLink href={getGlitchProjectURL()} target="_blank">
          <Button
            color="white"
            className={`${styles.add_mar_right_mid} ${styles.default_button}`}
          >
            Try on glitch
          </Button>
        </TextLink>
=======
        <a
          href={getGlitchProjectURL()}
          target="_blank"
          rel="noopener noreferrer"
          className={styles.add_mar_right}
        >
          <Icon type="link" /> Try on glitch
        </a>
>>>>>>> 3fbe732c
      );
    };

    const getStarterKitButton = () => {
      const selectedFrameworkMetadata = allFrameworks.find(
        f => f.name === selectedFramework
      );
      if (
        selectedFrameworkMetadata &&
        !selectedFrameworkMetadata.hasStarterKit
      ) {
        return null;
      }

      return (
<<<<<<< HEAD
        <TextLink href={getStarterKitPath(selectedFramework)} target="_blank">
          <Button color="white" className={`${styles.add_mar_right_mid}`}>
            Get starter kit
          </Button>
        </TextLink>
=======
        <React.Fragment>
          <a
            href={getStarterKitDownloadPath(selectedFramework)}
            target="_blank"
            rel="noopener noreferrer"
            className={styles.add_mar_right}
            title={`Download starter kit for ${selectedFramework}`}
          >
            <Icon type="download" /> Starter-kit.zip
          </a>
          <a
            href={getStarterKitPath(selectedFramework)}
            target="_blank"
            rel="noopener noreferrer"
            className={styles.display_flex}
            title={`View the starter kit for ${selectedFramework} on GitHub`}
          >
            <Icon type="github" className={styles.add_mar_right_small} /> View
            on GitHub
          </a>
        </React.Fragment>
      );
    };

    const getHelperToolsSection = () => {
      const glitchButton = getGlitchButton();
      const starterKitButtons = getStarterKitButton();
      if (!glitchButton && !starterKitButtons) {
        return null;
      }
      return (
        <div className={styles.marginLeftAuto}>
          <div
            className={`${styles.add_mar_bottom_small} ${styles.textAlignRight}`}
          >
            <b>Need help getting started quickly?</b>
          </div>
          <div className={`${styles.display_flex}`}>
            {getGlitchButton()}
            {getStarterKitButton()}
          </div>
        </div>
>>>>>>> 3fbe732c
      );
    };

    return (
      <div className={`${styles.add_mar_bottom} ${styles.display_flex}`}>
        {getDrodown()}
        {getHelperToolsSection()}
      </div>
    );
  };

  const getDerivationInfo = () => {
    return (
      <DerivedFrom
        parentMutation={parentMutation}
        shouldDerive={shouldDerive}
        toggleDerivation={toggleDerivation}
      />
    );
  };

  return (
    <div style={{ width: '600px' }}>
      <Helmet
        title={`Codegen - ${currentAction.action_name} - Actions | Hasura`}
      />
      {getFrameworkActions()}
      <div className={`${styles.add_mar_bottom}`}>
        <CodeTabs
          framework={selectedFramework}
          actionsSdl={getSdlComplete(allActions, allTypes)}
          currentAction={currentAction}
          shouldDerive={shouldDerive}
          parentMutation={parentMutation}
        />
      </div>
      <hr />
      {getDerivationInfo()}
    </div>
  );
};

export default Codegen;<|MERGE_RESOLUTION|>--- conflicted
+++ resolved
@@ -13,7 +13,7 @@
 import { Icon } from '../../../UIKit/atoms';
 import CodeTabs from './CodeTabs';
 import DerivedFrom from './DerivedFrom';
-import { Spinner, TextLink } from '../../../UIKit/atoms';
+import { Spinner } from '../../../UIKit/atoms';
 import styles from '../Common/components/Styles.scss';
 
 const Codegen = ({ allActions, allTypes, currentAction }) => {
@@ -58,15 +58,9 @@
     return (
       <div>
         Error fetching codegen assets.&nbsp;
-<<<<<<< HEAD
-        <TextLink onClick={init} hover="underline">
-          Try again
-        </TextLink>
-=======
         <a onClick={init} className={styles.cursorPointer}>
           Try again
         </a>
->>>>>>> 3fbe732c
       </div>
     );
   }
@@ -97,16 +91,6 @@
     const getGlitchButton = () => {
       if (selectedFramework !== 'nodejs-express') return null;
       return (
-<<<<<<< HEAD
-        <TextLink href={getGlitchProjectURL()} target="_blank">
-          <Button
-            color="white"
-            className={`${styles.add_mar_right_mid} ${styles.default_button}`}
-          >
-            Try on glitch
-          </Button>
-        </TextLink>
-=======
         <a
           href={getGlitchProjectURL()}
           target="_blank"
@@ -115,7 +99,6 @@
         >
           <Icon type="link" /> Try on glitch
         </a>
->>>>>>> 3fbe732c
       );
     };
 
@@ -131,13 +114,6 @@
       }
 
       return (
-<<<<<<< HEAD
-        <TextLink href={getStarterKitPath(selectedFramework)} target="_blank">
-          <Button color="white" className={`${styles.add_mar_right_mid}`}>
-            Get starter kit
-          </Button>
-        </TextLink>
-=======
         <React.Fragment>
           <a
             href={getStarterKitDownloadPath(selectedFramework)}
@@ -180,7 +156,6 @@
             {getStarterKitButton()}
           </div>
         </div>
->>>>>>> 3fbe732c
       );
     };
 
