module Hasura.GraphQL.Schema
  ( mkGCtxMap
  , GCtxMap
  , getGCtx
  , GCtx(..)
  , OpCtx(..)
  , InsCtx(..)
  , InsCtxMap
  , RelationInfoMap
  , isAggFld
  , qualObjectToName
  -- Schema stitching related
  , RemoteGCtx (..)
  , checkSchemaConflicts
  , checkConflictingNode
  , emptyGCtx
  , mergeMaybeMaps
  , ppGCtx
  ) where


import           Data.Has
import           Data.Maybe                     (maybeToList)

import qualified Data.HashMap.Strict            as Map
import qualified Data.HashSet                   as Set
import qualified Data.Sequence                  as Seq

import qualified Data.Text                      as T
import qualified Language.GraphQL.Draft.Syntax  as G

import           Hasura.GraphQL.Context
import           Hasura.GraphQL.Resolve.Context
import           Hasura.GraphQL.Validate.Types
import           Hasura.Prelude
import           Hasura.RQL.DML.Internal        (mkAdminRolePermInfo)
import           Hasura.RQL.Types
import           Hasura.Server.Utils
import           Hasura.SQL.Types


-- defaultTypes :: [TypeInfo]
-- defaultTypes = $(fromSchemaDocQ defaultSchema HasuraType)

getInsPerm :: TableInfo -> RoleName -> Maybe InsPermInfo
getInsPerm tabInfo role
  | role == adminRole = _permIns $ mkAdminRolePermInfo tabInfo
  | otherwise = Map.lookup role rolePermInfoMap >>= _permIns
  where
    rolePermInfoMap = tiRolePermInfoMap tabInfo

getTabInfo
  :: MonadError QErr m
  => TableCache -> QualifiedTable -> m TableInfo
getTabInfo tc t =
  onNothing (Map.lookup t tc) $
     throw500 $ "table not found: " <>> t

-- type OpCtxMap = Map.HashMap G.Name OpCtx

-- data OpCtx
--   -- table, req hdrs
--   = OCInsert QualifiedTable [T.Text]
--   -- tn, filter exp, limit, req hdrs
--   | OCSelect QualifiedTable S.BoolExp (Maybe Int) [T.Text]
--   -- tn, filter exp, reqt hdrs
--   | OCSelectPkey QualifiedTable S.BoolExp [T.Text]
--   -- tn, filter exp, limit, req hdrs
--   | OCSelectAgg QualifiedTable S.BoolExp (Maybe Int) [T.Text]
--   -- tn, filter exp, req hdrs
--   | OCUpdate QualifiedTable S.BoolExp [T.Text]
--   -- tn, filter exp, req hdrs
--   | OCDelete QualifiedTable S.BoolExp [T.Text]
--   deriving (Show, Eq)


data RemoteGCtx
  = RemoteGCtx
  { _rgTypes            :: !TypeMap
  , _rgQueryRoot        :: !ObjTyInfo
  , _rgMutationRoot     :: !(Maybe ObjTyInfo)
  , _rgSubscriptionRoot :: !(Maybe ObjTyInfo)
  } deriving (Show, Eq)

instance Has TypeMap RemoteGCtx where
  getter = _rgTypes
  modifier f ctx = ctx { _rgTypes = f $ _rgTypes ctx }

-- data GCtx
--   = GCtx
--   { _gTypes     :: !TypeMap
--   , _gFields    :: !FieldMap
--   , _gOrdByCtx  :: !OrdByCtx
--   , _gQueryRoot :: !ObjTyInfo
--   , _gMutRoot   :: !(Maybe ObjTyInfo)
--   , _gSubRoot   :: !(Maybe ObjTyInfo)
--   , _gOpCtxMap  :: !OpCtxMap
--   , _gInsCtxMap :: !InsCtxMap
--   } deriving (Show, Eq)

-- instance Has TypeMap GCtx where
--   getter = _gTypes
--   modifier f ctx = ctx { _gTypes = f $ _gTypes ctx }

-- data TyAgg
--   = TyAgg
--   { _taTypes  :: !TypeMap
--   , _taFields :: !FieldMap
--   , _taOrdBy  :: !OrdByCtx
--   } deriving (Show, Eq)

-- instance Semigroup TyAgg where
--   (TyAgg t1 f1 o1) <> (TyAgg t2 f2 o2) =
--     TyAgg (Map.union t1 t2) (Map.union f1 f2) (Map.union o1 o2)

-- instance Monoid TyAgg where
--   mempty = TyAgg Map.empty Map.empty Map.empty
--   mappend = (<>)

type SelField = Either PGColInfo (RelInfo, Bool, AnnBoolExpSQL, Maybe Int, Bool)

-- mkHsraObjFldInfo
--   :: Maybe G.Description
--   -> G.Name
--   -> ParamMap
--   -> G.GType
--   -> ObjFldInfo
-- mkHsraObjFldInfo descM name params ty =
--   ObjFldInfo descM name params ty HasuraType

-- mkHsraObjTyInfo
--   :: Maybe G.Description
--   -> G.NamedType
--   -> ObjFieldMap
--   -> ObjTyInfo
-- mkHsraObjTyInfo descM ty flds =
--   mkObjTyInfo descM ty flds HasuraType

-- mkHsraInpTyInfo
--   :: Maybe G.Description
--   -> G.NamedType
--   -> InpObjFldMap
--   -> InpObjTyInfo
-- mkHsraInpTyInfo descM ty flds =
--   InpObjTyInfo descM ty flds HasuraType

-- mkHsraEnumTyInfo
--   :: Maybe G.Description
--   -> G.NamedType
--   -> Map.HashMap G.EnumValue EnumValInfo
--   -> EnumTyInfo
-- mkHsraEnumTyInfo descM ty enumVals =
--   EnumTyInfo descM ty enumVals HasuraType

-- mkHsraScalarTyInfo :: PGColType -> ScalarTyInfo
-- mkHsraScalarTyInfo ty = ScalarTyInfo Nothing ty HasuraType

qualObjectToName :: (ToTxt a) => QualifiedObject a -> G.Name
qualObjectToName = G.Name . snakeCaseQualObject

isValidObjectName :: (ToTxt a) => QualifiedObject a -> Bool
isValidObjectName = isValidName . qualObjectToName

isValidField :: FieldInfo -> Bool
isValidField = \case
  FIColumn (PGColInfo col _ _) -> isColEligible col
  FIRelationship (RelInfo rn _ _ remTab _) -> isRelEligible rn remTab
  where
    isColEligible = isValidName . G.Name . getPGColTxt
    isRelEligible rn rt = isValidName (G.Name $ getRelTxt rn)
                          && isValidObjectName rt

upsertable :: [ConstraintName] -> Bool -> Bool -> Bool
upsertable uniqueOrPrimaryCons isUpsertAllowed view =
  not (null uniqueOrPrimaryCons) && isUpsertAllowed && not view

toValidFieldInfos :: FieldInfoMap -> [FieldInfo]
toValidFieldInfos = filter isValidField . Map.elems

validPartitionFieldInfoMap :: FieldInfoMap -> ([PGColInfo], [RelInfo])
validPartitionFieldInfoMap = partitionFieldInfos . toValidFieldInfos

getValidCols :: FieldInfoMap -> [PGColInfo]
getValidCols = fst . validPartitionFieldInfoMap

getValidRels :: FieldInfoMap -> [RelInfo]
getValidRels = snd . validPartitionFieldInfoMap

mkValidConstraints :: [ConstraintName] -> [ConstraintName]
mkValidConstraints =
  filter (isValidName . G.Name . getConstraintTxt)

isRelNullable :: FieldInfoMap -> RelInfo -> Bool
isRelNullable fim ri = isNullable
  where
    lCols = map fst $ riMapping ri
    allCols = getValidCols fim
    lColInfos = getColInfos lCols allCols
    isNullable = any pgiIsNullable lColInfos

numAggOps :: [G.Name]
numAggOps = [ "sum", "avg", "stddev", "stddev_samp", "stddev_pop"
            , "variance", "var_samp", "var_pop"
            ]

compAggOps :: [G.Name]
compAggOps = ["max", "min"]

isAggFld :: G.Name -> Bool
isAggFld = flip elem (numAggOps <> compAggOps)

mkColName :: PGCol -> G.Name
mkColName (PGCol n) = G.Name n

mkRelName :: RelName -> G.Name
mkRelName (RelName r) = G.Name r

mkAggRelName :: RelName -> G.Name
mkAggRelName (RelName r) = G.Name $ r <> "_aggregate"

-- mkCompExpName :: PGColType -> G.Name
-- mkCompExpName pgColTy =
--   G.Name $ T.pack (show pgColTy) <> "_comparison_exp"

-- mkCompExpTy :: PGColType -> G.NamedType
-- mkCompExpTy =
--   G.NamedType . mkCompExpName

mkBoolExpName :: QualifiedTable -> G.Name
mkBoolExpName tn =
  qualObjectToName tn <> "_bool_exp"

mkBoolExpTy :: QualifiedTable -> G.NamedType
mkBoolExpTy =
  G.NamedType . mkBoolExpName

mkFuncArgsName :: QualifiedFunction -> G.Name
mkFuncArgsName fn =
  qualObjectToName fn <> "_args"

mkFuncArgsTy :: QualifiedFunction -> G.NamedType
mkFuncArgsTy =
  G.NamedType . mkFuncArgsName

mkTableTy :: QualifiedTable -> G.NamedType
mkTableTy =
  G.NamedType . qualObjectToName

mkTableAggTy :: QualifiedTable -> G.NamedType
mkTableAggTy tn =
  G.NamedType $ qualObjectToName tn <> "_aggregate"

mkTableAggFldsTy :: QualifiedTable -> G.NamedType
mkTableAggFldsTy tn =
  G.NamedType $ qualObjectToName tn <> "_aggregate_fields"

mkTableColAggFldsTy :: G.Name -> QualifiedTable -> G.NamedType
mkTableColAggFldsTy op tn =
  G.NamedType $ qualObjectToName tn <> "_" <> op <> "_fields"

mkTableByPKeyTy :: QualifiedTable -> G.Name
mkTableByPKeyTy tn = qualObjectToName tn <> "_by_pk"

-- --- | make compare expression input type
-- mkCompExpInp :: PGColType -> InpObjTyInfo
-- mkCompExpInp colTy =
--   InpObjTyInfo (Just tyDesc) (mkCompExpTy colTy) (fromInpValL $ concat
--   [ map (mk colScalarTy) typedOps
--   , map (mk $ G.toLT colScalarTy) listOps
--   , bool [] (map (mk $ mkScalarTy PGText) stringOps) isStringTy
--   , bool [] (map jsonbOpToInpVal jsonbOps) isJsonbTy
--   , [InpValInfo Nothing "_is_null" $ G.TypeNamed (G.Nullability True) $ G.NamedType "Boolean"]
--   ]) HasuraType
--   where
--     tyDesc = mconcat
--       [ "expression to compare columns of type "
--       , G.Description (T.pack $ show colTy)
--       , ". All fields are combined with logical 'AND'."
--       ]

--     isStringTy = case colTy of
--       PGVarchar -> True
--       PGText    -> True
--       _         -> False

--     mk t n = InpValInfo Nothing n $ G.toGT t

--     colScalarTy = mkScalarTy colTy
--     -- colScalarListTy = GA.GTList colGTy

--     typedOps =
--        ["_eq", "_neq", "_gt", "_lt", "_gte", "_lte"]

--     listOps =
--       [ "_in", "_nin" ]

--     -- TODO
--     -- columnOps =
--     --   [ "_ceq", "_cneq", "_cgt", "_clt", "_cgte", "_clte"]

--     stringOps =
--       [ "_like", "_nlike", "_ilike", "_nilike"
--       , "_similar", "_nsimilar"
--       ]

--     isJsonbTy = case colTy of
--       PGJSONB -> True
--       _       -> False

--     jsonbOpToInpVal (op, ty, desc) = InpValInfo (Just desc) op ty

--     jsonbOps =
--       [ ( "_contains"
--         , G.toGT $ mkScalarTy PGJSONB
--         , "does the column contain the given json value at the top level"
--         )
--       , ( "_contained_in"
--         , G.toGT $ mkScalarTy PGJSONB
--         , "is the column contained in the given json value"
--         )
--       , ( "_has_key"
--         , G.toGT $ mkScalarTy PGText
--         , "does the string exist as a top-level key in the column"
--         )
--       , ( "_has_keys_any"
--         , G.toGT $ G.toLT $ G.toNT $ mkScalarTy PGText
--         , "do any of these strings exist as top-level keys in the column"
--         )
--       , ( "_has_keys_all"
--         , G.toGT $ G.toLT $ G.toNT $ mkScalarTy PGText
--         , "do all of these strings exist as top-level keys in the column"
--         )
--       ]

mkPGColFld :: PGColInfo -> ObjFldInfo
mkPGColFld (PGColInfo colName colTy isNullable) =
  mkHsraObjFldInfo Nothing n Map.empty ty
  where
    n  = G.Name $ getPGColTxt colName
    ty = bool notNullTy nullTy isNullable
    scalarTy = mkScalarTy colTy
    notNullTy = G.toGT $ G.toNT scalarTy
    nullTy = G.toGT scalarTy

-- where: table_bool_exp
-- limit: Int
-- offset: Int
-- distinct_on: [table_select_column!]
mkSelArgs :: QualifiedTable -> [InpValInfo]
mkSelArgs tn =
  [ InpValInfo (Just whereDesc) "where" $ G.toGT $ mkBoolExpTy tn
  , InpValInfo (Just limitDesc) "limit" $ G.toGT $ mkScalarTy PGInteger
  , InpValInfo (Just offsetDesc) "offset" $ G.toGT $ mkScalarTy PGInteger
  , InpValInfo (Just orderByDesc) "order_by" $ G.toGT $ G.toLT $ G.toNT $
    mkOrdByTy tn
  , InpValInfo (Just distinctDesc) "distinct_on" $ G.toGT $ G.toLT $
    G.toNT $ mkSelColumnInpTy tn
  ]
  where
    whereDesc   = "filter the rows returned"
    limitDesc   = "limit the nuber of rows returned"
    offsetDesc  = "skip the first n rows. Use only with order_by"
    orderByDesc = "sort the rows by one or more columns"
    distinctDesc = "distinct select on columns"

-- fromInpValL :: [InpValInfo] -> Map.HashMap G.Name InpValInfo
-- fromInpValL = mapFromL _iviName

{-

array_relationship(
  where: remote_table_bool_exp
  limit: Int
  offset: Int
):  [remote_table!]!
array_relationship_aggregate(
  where: remote_table_bool_exp
  limit: Int
  offset: Int
):  remote_table_aggregate!
object_relationship: remote_table

-}
mkRelFld
  :: Bool
  -> RelInfo
  -> Bool
  -> [ObjFldInfo]
mkRelFld allowAgg (RelInfo rn rTy _ remTab isManual) isNullable = case rTy of
  ArrRel -> bool [arrRelFld] [arrRelFld, aggArrRelFld] allowAgg
  ObjRel -> [objRelFld]
  where
    objRelFld = mkHsraObjFldInfo (Just "An object relationship")
      (G.Name $ getRelTxt rn) Map.empty objRelTy
    objRelTy = bool (G.toGT $ G.toNT relTabTy) (G.toGT relTabTy) isObjRelNullable
    isObjRelNullable = isManual || isNullable
    relTabTy = mkTableTy remTab

    arrRelFld =
      mkHsraObjFldInfo (Just "An array relationship") (G.Name $ getRelTxt rn)
      (fromInpValL $ mkSelArgs remTab) arrRelTy
    arrRelTy = G.toGT $ G.toNT $ G.toLT $ G.toNT $ mkTableTy remTab
    aggArrRelFld = mkHsraObjFldInfo (Just "An aggregated array relationship")
      (mkAggRelName rn) (fromInpValL $ mkSelArgs remTab) $
      G.toGT $ G.toNT $ mkTableAggTy remTab

{-
type table {
  col1: colty1
  .
  .
  rel1: relty1
}
-}
mkTableObj
  :: QualifiedTable
  -> [SelField]
  -> ObjTyInfo
mkTableObj tn allowedFlds =
  mkObjTyInfo (Just desc) (mkTableTy tn) (mapFromL _fiName flds) HasuraType
  where
    flds = concatMap (either (pure . mkPGColFld) mkRelFld') allowedFlds
    mkRelFld' (relInfo, allowAgg, _, _, isNullable) =
      mkRelFld allowAgg relInfo isNullable
    desc = G.Description $ "columns and relationships of " <>> tn

{-
type table_aggregate {
  agg: table_aggregate_fields
  nodes: [table!]!
}
-}
mkTableAggObj
  :: QualifiedTable -> ObjTyInfo
mkTableAggObj tn =
  mkHsraObjTyInfo (Just desc) (mkTableAggTy tn) $ mapFromL _fiName
  [aggFld, nodesFld]
  where
    desc = G.Description $
      "aggregated selection of " <>> tn

    aggFld = mkHsraObjFldInfo Nothing "aggregate" Map.empty $ G.toGT $
             mkTableAggFldsTy tn
    nodesFld = mkHsraObjFldInfo Nothing "nodes" Map.empty $ G.toGT $
               G.toNT $ G.toLT $ G.toNT $ mkTableTy tn

{-
type table_aggregate_fields{
  count: Int
  sum: table_sum_fields
  avg: table_avg_fields
  stddev: table_stddev_fields
  stddev_pop: table_stddev_pop_fields
  variance: table_variance_fields
  var_pop: table_var_pop_fields
  max: table_max_fields
  min: table_min_fields
}
-}
mkTableAggFldsObj
  :: QualifiedTable -> [PGCol] -> [PGCol] -> ObjTyInfo
mkTableAggFldsObj tn numCols compCols =
  mkHsraObjTyInfo (Just desc) (mkTableAggFldsTy tn) $ mapFromL _fiName $
  countFld : (numFlds <> compFlds)
  where
    desc = G.Description $
      "aggregate fields of " <>> tn

    countFld = mkHsraObjFldInfo Nothing "count" countParams $ G.toGT $
               mkScalarTy PGInteger

    countParams = fromInpValL [countColInpVal, distinctInpVal]

    countColInpVal = InpValInfo Nothing "columns" $ G.toGT $
                     G.toLT $ G.toNT $ mkSelColumnInpTy tn
    distinctInpVal = InpValInfo Nothing "distinct" $ G.toGT $
                     mkScalarTy PGBoolean

    numFlds = bool (map mkColOpFld numAggOps) [] $ null numCols
    compFlds = bool (map mkColOpFld compAggOps) [] $ null compCols

    mkColOpFld op = mkHsraObjFldInfo Nothing op Map.empty $ G.toGT $
                    mkTableColAggFldsTy op tn

{-
type table_<agg-op>_fields{
   num_col: Int
   .        .
   .        .
}
-}
mkTableColAggFldsObj
  :: QualifiedTable
  -> G.Name
  -> (PGColType -> G.NamedType)
  -> [PGColInfo]
  -> ObjTyInfo
mkTableColAggFldsObj tn op f cols =
  mkHsraObjTyInfo (Just desc) (mkTableColAggFldsTy op tn) $ mapFromL _fiName $
  map mkColObjFld cols
  where
    desc = G.Description $ "aggregate " <> G.unName op <> " on columns"

    mkColObjFld c = mkHsraObjFldInfo Nothing (G.Name $ getPGColTxt $ pgiName c)
                    Map.empty $ G.toGT $ f $ pgiType c

{-

table(
  where: table_bool_exp
  limit: Int
  offset: Int
):  [table!]!

-}
mkSelFld
  :: QualifiedTable
  -> ObjFldInfo
mkSelFld tn =
  mkHsraObjFldInfo (Just desc) fldName args ty
  where
    desc    = G.Description $ "fetch data from the table: " <>> tn
    fldName = qualObjectToName tn
    args    = fromInpValL $ mkSelArgs tn
    ty      = G.toGT $ G.toNT $ G.toLT $ G.toNT $ mkTableTy tn

{-
table_by_pk(
  col1: value1!,
  .     .
  .     .
  coln: valuen!
): table
-}
mkSelFldPKey
  :: QualifiedTable -> [PGColInfo]
  -> ObjFldInfo
mkSelFldPKey tn cols =
  mkHsraObjFldInfo (Just desc) fldName args ty
  where
    desc = G.Description $ "fetch data from the table: " <> tn
           <<> " using primary key columns"
    fldName = mkTableByPKeyTy tn
    args = fromInpValL $ map colInpVal cols
    ty = G.toGT $ mkTableTy tn
    colInpVal (PGColInfo n typ _) =
      InpValInfo Nothing (mkColName n) $ G.toGT $ G.toNT $ mkScalarTy typ

{-

table_aggregate(
  where: table_bool_exp
  limit: Int
  offset: Int
): table_aggregate!

-}
mkAggSelFld
  :: QualifiedTable
  -> ObjFldInfo
mkAggSelFld tn =
  mkHsraObjFldInfo (Just desc) fldName args ty
  where
    desc = G.Description $ "fetch aggregated fields from the table: "
           <>> tn
    fldName = qualObjectToName tn <> "_aggregate"
    args = fromInpValL $ mkSelArgs tn
    ty = G.toGT $ G.toNT $ mkTableAggTy tn

{-

function(
  args: function_args
  where: table_bool_exp
  limit: Int
  offset: Int
): [table!]!

-}

mkFuncArgs :: FunctionInfo -> ParamMap
mkFuncArgs funInfo =
  fromInpValL $ funcInpArgs <> mkSelArgs retTable
  where
    funcName = fiName funInfo
    funcArgs = fiInputArgs funInfo
    retTable = fiReturnType funInfo

    funcArgDesc = G.Description $ "input parameters for function " <>> funcName
    funcInpArg = InpValInfo (Just funcArgDesc) "args" $ G.toGT $ G.toNT $
                 mkFuncArgsTy funcName
    funcInpArgs = bool [funcInpArg] [] $ null funcArgs

mkFuncQueryFld
  :: FunctionInfo -> ObjFldInfo
mkFuncQueryFld funInfo =
  mkHsraObjFldInfo (Just desc) fldName (mkFuncArgs funInfo) ty
  where
    retTable = fiReturnType funInfo
    funcName = fiName funInfo

    desc = G.Description $ "execute function " <> funcName
           <<> " which returns " <>> retTable
    fldName = qualObjectToName funcName

    ty      = G.toGT $ G.toNT $ G.toLT $ G.toNT $ mkTableTy retTable

{-

function_aggregate(
  args: function_args
  where: table_bool_exp
  limit: Int
  offset: Int
): table_aggregate!

-}

mkFuncAggQueryFld
  :: FunctionInfo -> ObjFldInfo
mkFuncAggQueryFld funInfo =
  mkHsraObjFldInfo (Just desc) fldName (mkFuncArgs funInfo) ty
  where
    funcName = fiName funInfo
    retTable = fiReturnType funInfo

    desc = G.Description $ "execute function " <> funcName
           <<> " and query aggregates on result of table type "
           <>> retTable

    fldName = qualObjectToName funcName <> "_aggregate"

    ty = G.toGT $ G.toNT $ mkTableAggTy retTable


-- table_mutation_response
mkMutRespTy :: QualifiedTable -> G.NamedType
mkMutRespTy tn =
  G.NamedType $ qualObjectToName tn <> "_mutation_response"

{-
type table_mutation_response {
  affected_rows: Int!
  returning: [table!]!
}
-}
mkMutRespObj
  :: QualifiedTable
  -> Bool -- is sel perm defined
  -> ObjTyInfo
mkMutRespObj tn sel =
  mkHsraObjTyInfo (Just objDesc) (mkMutRespTy tn) $ mapFromL _fiName
    $ affectedRowsFld : bool [] [returningFld] sel
  where
    objDesc = G.Description $
      "response of any mutation on the table " <>> tn
    affectedRowsFld =
      mkHsraObjFldInfo (Just desc) "affected_rows" Map.empty $
        G.toGT $ G.toNT $ mkScalarTy PGInteger
      where
        desc = "number of affected rows by the mutation"
    returningFld =
      mkHsraObjFldInfo (Just desc) "returning" Map.empty $
        G.toGT $ G.toNT $ G.toLT $ G.toNT $ mkTableTy tn
      where
        desc = "data of the affected rows by the mutation"

-- table_bool_exp
mkBoolExpInp
  :: QualifiedTable
  -- the fields that are allowed
  -> [SelField]
  -> InpObjTyInfo
mkBoolExpInp tn fields =
  mkHsraInpTyInfo (Just desc) boolExpTy $ Map.fromList
    [(_iviName inpVal, inpVal) | inpVal <- inpValues]
  where
    desc = G.Description $
      "Boolean expression to filter rows from the table " <> tn <<>
      ". All fields are combined with a logical 'AND'."

    -- the type of this boolean expression
    boolExpTy = mkBoolExpTy tn

    -- all the fields of this input object
    inpValues = combinators <> map mkFldExpInp fields

    mk n ty = InpValInfo Nothing n $ G.toGT ty

    boolExpListTy = G.toLT boolExpTy

    combinators =
      [ mk "_not" boolExpTy
      , mk "_and" boolExpListTy
      , mk "_or"  boolExpListTy
      ]

    mkFldExpInp = \case
      Left (PGColInfo colName colTy _) ->
        mk (mkColName colName) (mkCompExpTy colTy)
      Right (RelInfo relName _ _ remTab _, _, _, _, _) ->
        mk (G.Name $ getRelTxt relName) (mkBoolExpTy remTab)

mkPGColInp :: PGColInfo -> InpValInfo
mkPGColInp (PGColInfo colName colTy _) =
  InpValInfo Nothing (G.Name $ getPGColTxt colName) $
  G.toGT $ mkScalarTy colTy

{-
input function_args {
  arg1: arg-type1!
  .     .
  .     .
  argn: arg-typen!
}
-}
mkFuncArgsInp :: FunctionInfo -> Maybe (InpObjTyInfo, FuncArgCtx)
mkFuncArgsInp funcInfo =
  bool (Just (inpObj, funcArgCtx)) Nothing $ null funcArgs
  where
    funcName = fiName funcInfo
    funcArgs = fiInputArgs funcInfo
    funcArgsTy = mkFuncArgsTy funcName

    inpObj = mkHsraInpTyInfo Nothing funcArgsTy $
             fromInpValL argInps

    (argInps, ctxItems) = unzip $ fst $ foldl mkArgInps ([], 1::Int) funcArgs
    funcArgCtx = Map.singleton funcArgsTy $ Seq.fromList ctxItems

    mkArgInps (items, argNo) (FunctionArg nameM ty) =
      case nameM of
        Just argName ->
          let argGName = G.Name $ getFuncArgNameTxt argName
              inpVal = InpValInfo Nothing argGName $
                       G.toGT $ G.toNT $ mkScalarTy ty
              argCtxItem = FuncArgItem argGName
          in (items <> pure (inpVal, argCtxItem), argNo)
        Nothing ->
          let argGName = G.Name $ "arg_" <> T.pack (show argNo)
              inpVal = InpValInfo Nothing argGName $
                       G.toGT $ G.toNT $ mkScalarTy ty
              argCtxItem = FuncArgItem argGName
          in (items <> pure (inpVal, argCtxItem), argNo + 1)

-- table_set_input
mkUpdSetTy :: QualifiedTable -> G.NamedType
mkUpdSetTy tn =
  G.NamedType $ qualObjectToName tn <> "_set_input"

{-
input table_set_input {
  col1: colty1
  .
  .
  coln: coltyn
}
-}
mkUpdSetInp
  :: QualifiedTable -> [PGColInfo] -> InpObjTyInfo
mkUpdSetInp tn cols  =
  mkHsraInpTyInfo (Just desc) (mkUpdSetTy tn) $
    fromInpValL $ map mkPGColInp cols
  where
    desc = G.Description $
      "input type for updating data in table " <>> tn

-- table_inc_input
mkUpdIncTy :: QualifiedTable -> G.NamedType
mkUpdIncTy tn =
  G.NamedType $ qualObjectToName tn <> "_inc_input"

{-
input table_inc_input {
  integer-col1: int
  .
  .
  integer-coln: int
}
-}

mkUpdIncInp
  :: QualifiedTable -> Maybe [PGColInfo] -> Maybe InpObjTyInfo
mkUpdIncInp tn = maybe Nothing mkType
  where
    mkType cols = let intCols = onlyIntCols cols
                      incObjTy =
                        mkHsraInpTyInfo (Just desc) (mkUpdIncTy tn) $
                          fromInpValL $ map mkPGColInp intCols
                  in bool (Just incObjTy) Nothing $ null intCols
    desc = G.Description $
      "input type for incrementing integer columne in table " <>> tn

-- table_<json-op>_input
mkJSONOpTy :: QualifiedTable -> G.Name -> G.NamedType
mkJSONOpTy tn op =
  G.NamedType $ qualObjectToName tn <> op <> "_input"

-- json ops are _concat, _delete_key, _delete_elem, _delete_at_path
{-
input table_concat_input {
  jsonb-col1: json
  .
  .
  jsonb-coln: json
}
-}

{-
input table_delete_key_input {
  jsonb-col1: string
  .
  .
  jsonb-coln: string
}
-}

{-
input table_delete_elem_input {
  jsonb-col1: int
  .
  .
  jsonb-coln: int
}
-}

{-
input table_delete_at_path_input {
  jsonb-col1: [string]
  .
  .
  jsonb-coln: [string]
}
-}

-- jsonb operators and descriptions
prependOp :: G.Name
prependOp = "_prepend"

prependDesc :: G.Description
prependDesc = "prepend existing jsonb value of filtered columns with new jsonb value"

appendOp :: G.Name
appendOp = "_append"

appendDesc :: G.Description
appendDesc = "append existing jsonb value of filtered columns with new jsonb value"

deleteKeyOp :: G.Name
deleteKeyOp = "_delete_key"

deleteKeyDesc :: G.Description
deleteKeyDesc = "delete key/value pair or string element."
                <> " key/value pairs are matched based on their key value"

deleteElemOp :: G.Name
deleteElemOp = "_delete_elem"

deleteElemDesc :: G.Description
deleteElemDesc = "delete the array element with specified index (negative integers count from the end)."
                 <> " throws an error if top level container is not an array"

deleteAtPathOp :: G.Name
deleteAtPathOp = "_delete_at_path"

deleteAtPathDesc :: G.Description
deleteAtPathDesc = "delete the field or element with specified path"
                   <> " (for JSON arrays, negative integers count from the end)"

mkUpdJSONOpInp
  :: QualifiedTable -> [PGColInfo] -> [InpObjTyInfo]
mkUpdJSONOpInp tn cols = bool inpObjs [] $ null jsonbCols
  where
    jsonbCols = onlyJSONBCols cols
    jsonbColNames = map pgiName jsonbCols

    inpObjs = [ prependInpObj, appendInpObj, deleteKeyInpObj
              , deleteElemInpObj, deleteAtPathInpObj
              ]

    appendInpObj =
      mkHsraInpTyInfo (Just appendDesc) (mkJSONOpTy tn appendOp) $
      fromInpValL $ map mkPGColInp jsonbCols

    prependInpObj =
      mkHsraInpTyInfo (Just prependDesc) (mkJSONOpTy tn prependOp) $
      fromInpValL $ map mkPGColInp jsonbCols

    deleteKeyInpObj =
      mkHsraInpTyInfo (Just deleteKeyDesc) (mkJSONOpTy tn deleteKeyOp) $
      fromInpValL $ map deleteKeyInpVal jsonbColNames
    deleteKeyInpVal c = InpValInfo Nothing (G.Name $ getPGColTxt c) $
      G.toGT $ G.NamedType "String"

    deleteElemInpObj =
      mkHsraInpTyInfo (Just deleteElemDesc) (mkJSONOpTy tn deleteElemOp) $
      fromInpValL $ map deleteElemInpVal jsonbColNames
    deleteElemInpVal c = InpValInfo Nothing (G.Name $ getPGColTxt c) $
      G.toGT $ G.NamedType "Int"

    deleteAtPathInpObj =
      mkHsraInpTyInfo (Just deleteAtPathDesc) (mkJSONOpTy tn deleteAtPathOp) $
      fromInpValL $ map deleteAtPathInpVal jsonbColNames
    deleteAtPathInpVal c = InpValInfo Nothing (G.Name $ getPGColTxt c) $
      G.toGT $ G.toLT $ G.NamedType "String"

{-

update_table(
  where : table_bool_exp!
  _set  : table_set_input
  _inc  : table_inc_input
  _concat: table_concat_input
  _delete_key: table_delete_key_input
  _delete_elem: table_delete_elem_input
  _delete_path_at: table_delete_path_at_input
): table_mutation_response

-}

mkIncInpVal :: QualifiedTable -> [PGColInfo] -> Maybe InpValInfo
mkIncInpVal tn cols = bool (Just incArg) Nothing $ null intCols
  where
    intCols = onlyIntCols cols
    incArgDesc = "increments the integer columns with given value of the filtered values"
    incArg =
      InpValInfo (Just incArgDesc) "_inc" $ G.toGT $ mkUpdIncTy tn

mkJSONOpInpVals :: QualifiedTable -> [PGColInfo] -> [InpValInfo]
mkJSONOpInpVals tn cols = bool jsonbOpArgs [] $ null jsonbCols
  where
    jsonbCols = onlyJSONBCols cols
    jsonbOpArgs = [appendArg, prependArg, deleteKeyArg, deleteElemArg, deleteAtPathArg]

    appendArg =
      InpValInfo (Just appendDesc) appendOp $ G.toGT $ mkJSONOpTy tn appendOp

    prependArg =
      InpValInfo (Just prependDesc) prependOp $ G.toGT $ mkJSONOpTy tn prependOp

    deleteKeyArg =
      InpValInfo (Just deleteKeyDesc) deleteKeyOp $
      G.toGT $ mkJSONOpTy tn deleteKeyOp

    deleteElemArg =
      InpValInfo (Just deleteElemDesc) deleteElemOp $
      G.toGT $ mkJSONOpTy tn deleteElemOp

    deleteAtPathArg =
      InpValInfo (Just deleteAtPathDesc) deleteAtPathOp $
      G.toGT $ mkJSONOpTy tn deleteAtPathOp

mkUpdMutFld
  :: QualifiedTable -> [PGColInfo] -> ObjFldInfo
mkUpdMutFld tn cols =
  mkHsraObjFldInfo (Just desc) fldName (fromInpValL inputValues) $
    G.toGT $ mkMutRespTy tn
  where
    inputValues = [filterArg, setArg] <> incArg
                  <> mkJSONOpInpVals tn cols
    desc = G.Description $ "update data of the table: " <>> tn

    fldName = "update_" <> qualObjectToName tn

    filterArgDesc = "filter the rows which have to be updated"
    filterArg =
      InpValInfo (Just filterArgDesc) "where" $ G.toGT $
      G.toNT $ mkBoolExpTy tn

    setArgDesc = "sets the columns of the filtered rows to the given values"
    setArg =
      InpValInfo (Just setArgDesc) "_set" $ G.toGT $ mkUpdSetTy tn

    incArg = maybeToList $ mkIncInpVal tn cols

{-

delete_table(
  where : table_bool_exp!
): table_mutation_response

-}

mkDelMutFld
  :: QualifiedTable -> ObjFldInfo
mkDelMutFld tn =
  mkHsraObjFldInfo (Just desc) fldName (fromInpValL [filterArg]) $
    G.toGT $ mkMutRespTy tn
  where
    desc = G.Description $ "delete data from the table: " <>> tn

    fldName = "delete_" <> qualObjectToName tn

    filterArgDesc = "filter the rows which have to be deleted"
    filterArg =
      InpValInfo (Just filterArgDesc) "where" $ G.toGT $
      G.toNT $ mkBoolExpTy tn

-- table_insert_input
mkInsInpTy :: QualifiedTable -> G.NamedType
mkInsInpTy tn =
  G.NamedType $ qualObjectToName tn <> "_insert_input"

-- table_obj_rel_insert_input
mkObjInsInpTy :: QualifiedTable -> G.NamedType
mkObjInsInpTy tn =
  G.NamedType $ qualObjectToName tn <> "_obj_rel_insert_input"

-- table_arr_rel_insert_input
mkArrInsInpTy :: QualifiedTable -> G.NamedType
mkArrInsInpTy tn =
  G.NamedType $ qualObjectToName tn <> "_arr_rel_insert_input"


-- table_on_conflict
mkOnConflictInpTy :: QualifiedTable -> G.NamedType
mkOnConflictInpTy tn =
  G.NamedType $ qualObjectToName tn <> "_on_conflict"

-- table_constraint
mkConstraintInpTy :: QualifiedTable -> G.NamedType
mkConstraintInpTy tn =
  G.NamedType $ qualObjectToName tn <> "_constraint"

-- conflict_action
conflictActionTy :: G.NamedType
conflictActionTy = G.NamedType "conflict_action"

-- table_update_column
mkUpdColumnInpTy :: QualifiedTable -> G.NamedType
mkUpdColumnInpTy tn =
  G.NamedType $ qualObjectToName tn <> "_update_column"

--table_select_column
mkSelColumnInpTy :: QualifiedTable -> G.NamedType
mkSelColumnInpTy tn =
  G.NamedType $ qualObjectToName tn <> "_select_column"

{-
input table_obj_rel_insert_input {
  data: table_insert_input!
  on_conflict: table_on_conflict
}

-}

{-
input table_arr_rel_insert_input {
  data: [table_insert_input!]!
  on_conflict: table_on_conflict
}

-}

mkRelInsInps
  :: QualifiedTable -> Bool -> [InpObjTyInfo]
mkRelInsInps tn upsertAllowed = [objRelInsInp, arrRelInsInp]
  where
    onConflictInpVal =
      InpValInfo Nothing "on_conflict" $ G.toGT $ mkOnConflictInpTy tn

    onConflictInp = bool [] [onConflictInpVal] upsertAllowed

    objRelDesc = G.Description $
      "input type for inserting object relation for remote table " <>> tn

    objRelDataInp = InpValInfo Nothing "data" $ G.toGT $
                    G.toNT $ mkInsInpTy tn
    objRelInsInp = mkHsraInpTyInfo (Just objRelDesc) (mkObjInsInpTy tn)
                   $ fromInpValL $ objRelDataInp : onConflictInp

    arrRelDesc = G.Description $
      "input type for inserting array relation for remote table " <>> tn

    arrRelDataInp = InpValInfo Nothing "data" $ G.toGT $
                    G.toNT $ G.toLT $ G.toNT $ mkInsInpTy tn
    arrRelInsInp = mkHsraInpTyInfo (Just arrRelDesc) (mkArrInsInpTy tn)
                   $ fromInpValL $ arrRelDataInp : onConflictInp

{-

input table_insert_input {
  col1: colty1
  .
  .
  coln: coltyn
}

-}

mkInsInp
  :: QualifiedTable -> InsCtx -> InpObjTyInfo
mkInsInp tn insCtx =
  mkHsraInpTyInfo (Just desc) (mkInsInpTy tn) $ fromInpValL $
  map mkPGColInp insCols <> relInps
  where
    desc = G.Description $
      "input type for inserting data into table " <>> tn
    cols = icColumns insCtx
    setCols = Map.keys $ icSet insCtx
    insCols = flip filter cols $ \ci -> pgiName ci `notElem` setCols
    relInfoMap = icRelations insCtx

    relInps = flip map (Map.toList relInfoMap) $
      \(relName, relInfo) ->
         let rty = riType relInfo
             remoteQT = riRTable relInfo
         in case rty of
            ObjRel -> InpValInfo Nothing (G.Name $ getRelTxt relName) $
                      G.toGT $ mkObjInsInpTy remoteQT
            ArrRel -> InpValInfo Nothing (G.Name $ getRelTxt relName) $
                      G.toGT $ mkArrInsInpTy remoteQT

{-

input table_on_conflict {
  action: conflict_action
  constraint: table_constraint!
  update_columns: [table_column!]
}

-}

mkOnConflictInp :: QualifiedTable -> InpObjTyInfo
mkOnConflictInp tn =
  mkHsraInpTyInfo (Just desc) (mkOnConflictInpTy tn) $ fromInpValL
  [constraintInpVal, updateColumnsInpVal]
  where
    desc = G.Description $
      "on conflict condition type for table " <>> tn

    constraintInpVal = InpValInfo Nothing (G.Name "constraint") $
      G.toGT $ G.toNT $ mkConstraintInpTy tn

    updateColumnsInpVal = InpValInfo Nothing (G.Name "update_columns") $
      G.toGT $ G.toNT $ G.toLT $ G.toNT $ mkUpdColumnInpTy tn
{-

insert_table(
  objects: [table_insert_input!]!
  on_conflict: table_on_conflict
  ): table_mutation_response!
-}

mkInsMutFld
  :: QualifiedTable -> Bool -> ObjFldInfo
mkInsMutFld tn isUpsertable =
  mkHsraObjFldInfo (Just desc) fldName (fromInpValL inputVals) $
    G.toGT $ mkMutRespTy tn
  where
    inputVals = catMaybes [Just objectsArg , onConflictInpVal]
    desc = G.Description $
      "insert data into the table: " <>> tn

    fldName = "insert_" <> qualObjectToName tn

    objsArgDesc = "the rows to be inserted"
    objectsArg =
      InpValInfo (Just objsArgDesc) "objects" $ G.toGT $
      G.toNT $ G.toLT $ G.toNT $ mkInsInpTy tn

<<<<<<< HEAD
    uniqueOrPrimaryCons = filter (isUniqueOrPrimary . tcType) constraints
    onConflictInpVal = bool (Just onConflictArg) Nothing $ null uniqueOrPrimaryCons
=======
    onConflictInpVal = bool Nothing (Just onConflictArg) isUpsertable
>>>>>>> fc73d4d3

    onConflictDesc = "on conflict condition"
    onConflictArg =
      InpValInfo (Just onConflictDesc) "on_conflict" $ G.toGT $ mkOnConflictInpTy tn

mkConstriantTy :: QualifiedTable -> [ConstraintName] -> EnumTyInfo
mkConstriantTy tn cons = enumTyInfo
  where
    enumTyInfo = mkHsraEnumTyInfo (Just desc) (mkConstraintInpTy tn) $
                 mapFromL _eviVal $ map mkConstraintEnumVal cons

    desc = G.Description $
      "unique or primary key constraints on table " <>> tn

    mkConstraintEnumVal (ConstraintName n) =
      EnumValInfo (Just "unique or primary key constraint")
      (G.EnumValue $ G.Name n) False

mkColumnEnumVal :: PGCol -> EnumValInfo
mkColumnEnumVal (PGCol col) =
  EnumValInfo (Just "column name") (G.EnumValue $ G.Name col) False

mkUpdColumnTy :: QualifiedTable -> [PGCol] -> EnumTyInfo
mkUpdColumnTy tn cols = enumTyInfo
  where
    enumTyInfo = mkHsraEnumTyInfo (Just desc) (mkUpdColumnInpTy tn) $
                 mapFromL _eviVal $ map mkColumnEnumVal cols

    desc = G.Description $
      "update columns of table " <>> tn

mkSelColumnTy :: QualifiedTable -> [PGCol] -> EnumTyInfo
mkSelColumnTy tn cols = enumTyInfo
  where
    enumTyInfo = mkHsraEnumTyInfo (Just desc) (mkSelColumnInpTy tn) $
                 mapFromL _eviVal $ map mkColumnEnumVal cols

    desc = G.Description $
      "select columns of table " <>> tn

mkConflictActionTy :: Bool -> EnumTyInfo
mkConflictActionTy updAllowed =
  mkHsraEnumTyInfo (Just desc) conflictActionTy $ mapFromL _eviVal $
  [enumValIgnore] <> bool [] [enumValUpdate] updAllowed
  where
    desc = G.Description "conflict action"
    enumValIgnore = EnumValInfo (Just "ignore the insert on this row")
                    (G.EnumValue "ignore") False
    enumValUpdate = EnumValInfo (Just "update the row with the given values")
                    (G.EnumValue "update") False

-- ordByTy :: G.NamedType
-- ordByTy = G.NamedType "order_by"

-- ordByEnumTy :: EnumTyInfo
-- ordByEnumTy =
--   mkHsraEnumTyInfo (Just desc) ordByTy $ mapFromL _eviVal $
--   map mkEnumVal enumVals
--   where
--     desc = G.Description "column ordering options"
--     mkEnumVal (n, d) =
--       EnumValInfo (Just d) (G.EnumValue n) False
--     enumVals =
--       [ ( "asc"
--         , "in the ascending order, nulls last"
--         ),
--         ( "desc"
--         , "in the descending order, nulls last"
--         ),
--         ( "asc_nulls_first"
--         , "in the ascending order, nulls first"
--         ),
--         ( "desc_nulls_first"
--         , "in the ascending order, nulls first"
--         )
--       ]

mkTabAggOpOrdByTy :: QualifiedTable -> G.Name -> G.NamedType
mkTabAggOpOrdByTy tn op =
  G.NamedType $ qualObjectToName tn <> "_" <> op <> "_order_by"

{-
input table_<op>_order_by {
  col1: order_by
  .     .
  .     .
}
-}

mkTabAggOpOrdByInpObjs
  :: QualifiedTable -> [PGCol] -> [PGCol] -> [InpObjTyInfo]
mkTabAggOpOrdByInpObjs tn numCols compCols =
  mapMaybe (mkInpObjTyM numCols) numAggOps
  <> mapMaybe (mkInpObjTyM compCols) compAggOps
  where

    mkDesc (G.Name op) = G.Description $ "order by " <> op <> "() on columns of table " <>> tn

    mkInpObjTyM cols op = bool (Just $ mkInpObjTy cols op) Nothing $ null cols
    mkInpObjTy cols op = mkHsraInpTyInfo (Just $ mkDesc op) (mkTabAggOpOrdByTy tn op) $
                         fromInpValL $ map mkColInpVal cols

    mkColInpVal c = InpValInfo Nothing (mkColName c) $ G.toGT
                    ordByTy

mkTabAggOrdByTy :: QualifiedTable -> G.NamedType
mkTabAggOrdByTy tn =
  G.NamedType $ qualObjectToName tn <> "_aggregate_order_by"

{-
input table_aggregate_order_by {
count: order_by
  <op-name>: table_<op-name>_order_by
}
-}

mkTabAggOrdByInpObj
  :: QualifiedTable -> [PGCol] -> [PGCol] -> InpObjTyInfo
mkTabAggOrdByInpObj tn numCols compCols =
  mkHsraInpTyInfo (Just desc) (mkTabAggOrdByTy tn) $ fromInpValL $
  numOpOrdBys <> compOpOrdBys <> [countInpVal]
  where
    desc = G.Description $
      "order by aggregate values of table " <>> tn

    numOpOrdBys = bool (map mkInpValInfo numAggOps) [] $ null numCols
    compOpOrdBys = bool (map mkInpValInfo compAggOps) [] $ null compCols
    mkInpValInfo op = InpValInfo Nothing op $ G.toGT $
                     mkTabAggOpOrdByTy tn op

    countInpVal = InpValInfo Nothing "count" $ G.toGT ordByTy

mkOrdByTy :: QualifiedTable -> G.NamedType
mkOrdByTy tn =
  G.NamedType $ qualObjectToName tn <> "_order_by"

{-
input table_order_by {
  col1: order_by
  col2: order_by
  .     .
  .     .
  coln: order_by
  obj-rel: <remote-table>_order_by
}
-}

mkOrdByInpObj
  :: QualifiedTable -> [SelField] -> (InpObjTyInfo, OrdByCtx)
mkOrdByInpObj tn selFlds = (inpObjTy, ordByCtx)
  where
    inpObjTy =
      mkHsraInpTyInfo (Just desc) namedTy $ fromInpValL $
      map mkColOrdBy pgCols <> map mkObjRelOrdBy objRels
      <> mapMaybe mkArrRelAggOrdBy arrRels

    namedTy = mkOrdByTy tn
    desc = G.Description $
      "ordering options when selecting data from " <>> tn

    pgCols = lefts selFlds
    relFltr ty = flip filter (rights selFlds) $ \(ri, _, _, _, _) ->
      riType ri == ty
    objRels = relFltr ObjRel
    arrRels = relFltr ArrRel

    mkColOrdBy ci = InpValInfo Nothing (mkColName $ pgiName ci) $
                    G.toGT ordByTy
    mkObjRelOrdBy (ri, _, _, _, _) =
      InpValInfo Nothing (mkRelName $ riName ri) $
      G.toGT $ mkOrdByTy $ riRTable ri

    mkArrRelAggOrdBy (ri, isAggAllowed, _, _, _) =
      let ivi = InpValInfo Nothing (mkAggRelName $ riName ri) $
            G.toGT $ mkTabAggOrdByTy $ riRTable ri
      in bool Nothing (Just ivi) isAggAllowed

    ordByCtx = Map.singleton namedTy $ Map.fromList $
               colOrdBys <> relOrdBys <> arrRelOrdBys
    colOrdBys = flip map pgCols $ \ci ->
                                    ( mkColName $ pgiName ci
                                    , OBIPGCol ci
                                    )
    relOrdBys = flip map objRels $ \(ri, _, fltr, _, _) ->
                                     ( mkRelName $ riName ri
                                     , OBIRel ri fltr
                                     )
    arrRelOrdBys = flip mapMaybe arrRels $ \(ri, isAggAllowed, fltr, _, _) ->
                     let obItem = ( mkAggRelName $ riName ri
                                  , OBIAgg ri fltr
                                  )
                     in bool Nothing (Just obItem) isAggAllowed

-- newtype RootFlds
--   = RootFlds
--   { _taMutation :: Map.HashMap G.Name (OpCtx, Either ObjFldInfo ObjFldInfo)
--   } deriving (Show, Eq)

-- instance Semigroup RootFlds where
--   (RootFlds m1) <> (RootFlds m2)
--     = RootFlds (Map.union m1 m2)

-- instance Monoid RootFlds where
--   mempty = RootFlds Map.empty
--   mappend  = (<>)

mkOnConflictTypes
  :: QualifiedTable -> [ConstraintName] -> [PGCol] -> Bool -> [TypeInfo]
mkOnConflictTypes tn uniqueOrPrimaryCons cols =
  bool [] tyInfos
  where
    tyInfos = [ TIEnum $ mkConflictActionTy isUpdAllowed
              , TIEnum $ mkConstriantTy tn uniqueOrPrimaryCons
              , TIEnum $ mkUpdColumnTy tn cols
              , TIInpObj $ mkOnConflictInp tn
              ]
<<<<<<< HEAD
    constraints = filter (isUniqueOrPrimary . tcType) c
=======
    isUpdAllowed = not $ null cols
>>>>>>> fc73d4d3

mkGCtxRole'
  :: QualifiedTable
  -- insert perm
  -> Maybe (InsCtx, Bool)
  -- select permission
  -> Maybe (Bool, [SelField])
  -- update cols
  -> Maybe [PGColInfo]
  -- delete cols
  -> Maybe ()
  -- primary key columns
  -> [PGColInfo]
  -- constraints
  -> [ConstraintName]
  -> Maybe ViewInfo
  -- all functions
  -> [FunctionInfo]
  -> TyAgg
mkGCtxRole' tn insPermM selPermM updColsM delPermM pkeyCols constraints viM funcs =
  TyAgg (mkTyInfoMap allTypes) fieldMap ordByCtx funcArgCtx

  where

    ordByCtx = fromMaybe Map.empty ordByCtxM
    upsertPerm = or $ fmap snd insPermM
    isUpsertable = upsertable constraints upsertPerm $ isJust viM
    updatableCols = maybe [] (map pgiName) updColsM
    onConflictTypes = mkOnConflictTypes tn constraints updatableCols isUpsertable
    jsonOpTys = fromMaybe [] updJSONOpInpObjTysM
    relInsInpObjTys = maybe [] (map TIInpObj) $
                      mutHelper viIsInsertable relInsInpObjsM

    funcInpArgTys = bool [] (map TIInpObj funcArgInpObjs) $ isJust selFldsM

    allTypes = relInsInpObjTys <> onConflictTypes <> jsonOpTys
               <> queryTypes <> aggQueryTypes <> mutationTypes
               <> funcInpArgTys

    queryTypes = catMaybes
      [ TIInpObj <$> boolExpInpObjM
      , TIInpObj <$> ordByInpObjM
      , TIObj <$> selObjM
      ]
    aggQueryTypes = map TIObj aggObjs <> map TIInpObj aggOrdByInps

    mutationTypes = catMaybes
      [ TIInpObj <$> mutHelper viIsInsertable insInpObjM
      , TIInpObj <$> mutHelper viIsUpdatable updSetInpObjM
      , TIInpObj <$> mutHelper viIsUpdatable updIncInpObjM
      , TIObj <$> mutRespObjM
      , TIEnum <$> selColInpTyM
      ]

    mutHelper :: (ViewInfo -> Bool) -> Maybe a -> Maybe a
    mutHelper f objM = bool Nothing objM $ isMutable f viM

    fieldMap = Map.unions $ catMaybes
               [ insInpObjFldsM, updSetInpObjFldsM, boolExpInpObjFldsM
               , selObjFldsM, Just selByPKeyObjFlds
               ]

    -- helper
    mkColFldMap ty cols = Map.fromList $ flip map cols $
      \c -> ((ty, mkColName $ pgiName c), Left c)

    insCtxM = fst <$> insPermM
    insColsM = icColumns <$> insCtxM
    -- insert input type
    insInpObjM = mkInsInp tn <$> insCtxM
    -- column fields used in insert input object
    insInpObjFldsM = mkColFldMap (mkInsInpTy tn) <$> insColsM
    -- relationship input objects
    relInsInpObjsM = const (mkRelInsInps tn isUpsertable) <$> insCtxM
    -- update set input type
    updSetInpObjM = mkUpdSetInp tn <$> updColsM
    -- update increment input type
    updIncInpObjM = mkUpdIncInp tn updColsM
    -- update json operator input type
    updJSONOpInpObjsM = mkUpdJSONOpInp tn <$> updColsM
    updJSONOpInpObjTysM = map TIInpObj <$> updJSONOpInpObjsM
    -- fields used in set input object
    updSetInpObjFldsM = mkColFldMap (mkUpdSetTy tn) <$> updColsM

    selFldsM = snd <$> selPermM
    selColsM = (map pgiName . lefts) <$> selFldsM
    selColInpTyM = mkSelColumnTy tn <$> selColsM
    -- boolexp input type
    boolExpInpObjM = case selFldsM of
      Just selFlds  -> Just $ mkBoolExpInp tn selFlds
      -- no select permission
      Nothing ->
        -- but update/delete is defined
        if isJust updColsM || isJust delPermM
        then Just $ mkBoolExpInp tn []
        else Nothing

    -- funcargs input type
    (funcArgInpObjs, funcArgCtxs) = unzip $ mapMaybe mkFuncArgsInp funcs
    funcArgCtx = Map.unions funcArgCtxs

    -- helper
    mkFldMap ty = Map.fromList . concatMap (mkFld ty)
    mkFld ty = \case
      Left ci -> [((ty, mkColName $ pgiName ci), Left ci)]
      Right (ri, allowAgg, perm, lim, _) ->
        let relFld = ( (ty, G.Name $ getRelTxt $ riName ri)
                     , Right (ri, False, perm, lim)
                     )
            aggRelFld = ( (ty, mkAggRelName $ riName ri)
                        , Right (ri, True, perm, lim)
                        )
        in case riType ri of
          ObjRel -> [relFld]
          ArrRel -> bool [relFld] [relFld, aggRelFld] allowAgg

    -- the fields used in bool exp
    boolExpInpObjFldsM = mkFldMap (mkBoolExpTy tn) <$> selFldsM

    -- mut resp obj
    mutRespObjM =
      if isMut
      then Just $ mkMutRespObj tn $ isJust selFldsM
      else Nothing

    isMut = (isJust insColsM || isJust updColsM || isJust delPermM)
            && any (`isMutable` viM) [viIsInsertable, viIsUpdatable, viIsDeletable]

    -- table obj
    selObjM = mkTableObj tn <$> selFldsM
    -- aggregate objs and order by inputs
    (aggObjs, aggOrdByInps) = case selPermM of
      Just (True, selFlds) ->
        let numCols = (map pgiName . getNumCols) selFlds
            compCols = (map pgiName . getCompCols) selFlds
            objs = [ mkTableAggObj tn
                   , mkTableAggFldsObj tn numCols compCols
                   ] <> mkColAggFldsObjs selFlds
            ordByInps = mkTabAggOrdByInpObj tn numCols compCols
                        : mkTabAggOpOrdByInpObjs tn numCols compCols
        in (objs, ordByInps)
      _ -> ([], [])

    getNumCols = onlyNumCols . lefts
    getCompCols = onlyComparableCols . lefts
    onlyFloat = const $ mkScalarTy PGFloat

    mkTypeMaker "sum" = mkScalarTy
    mkTypeMaker _     = onlyFloat

    mkColAggFldsObjs flds =
      let numCols = getNumCols flds
          compCols = getCompCols flds
          mkNumObjFld n = mkTableColAggFldsObj tn n (mkTypeMaker n) numCols
          mkCompObjFld n = mkTableColAggFldsObj tn n mkScalarTy compCols
          numFldsObjs = bool (map mkNumObjFld numAggOps) [] $ null numCols
          compFldsObjs = bool (map mkCompObjFld compAggOps) [] $ null compCols
      in numFldsObjs <> compFldsObjs
    -- the fields used in table object
    selObjFldsM = mkFldMap (mkTableTy tn) <$> selFldsM
    -- the field used in table_by_pkey object
    selByPKeyObjFlds = Map.fromList $ flip map pkeyCols $
      \pgi@(PGColInfo col ty _) -> ((mkScalarTy ty, mkColName col), Left pgi)

    ordByInpCtxM = mkOrdByInpObj tn <$> selFldsM
    (ordByInpObjM, ordByCtxM) = case ordByInpCtxM of
      Just (a, b) -> (Just a, Just b)
      Nothing     -> (Nothing, Nothing)


getRootFldsRole'
  :: QualifiedTable
  -> [PGCol]
  -> [ConstraintName]
  -> FieldInfoMap
  -> [FunctionInfo]
  -> Maybe ([T.Text], Bool) -- insert perm
  -> Maybe (AnnBoolExpSQL, Maybe Int, [T.Text], Bool) -- select filter
  -> Maybe ([PGCol], AnnBoolExpSQL, [T.Text]) -- update filter
  -> Maybe (AnnBoolExpSQL, [T.Text]) -- delete filter
  -> Maybe ViewInfo
  -> RootFlds
getRootFldsRole' tn primCols constraints fields funcs insM selM updM delM viM =
  RootFlds mFlds
  where
    mFlds = mapFromL (either _fiName _fiName . snd) $
      funcQueries <>
      funcAggQueries <>
      catMaybes
            [ mutHelper viIsInsertable getInsDet insM
            , mutHelper viIsUpdatable getUpdDet updM
            , mutHelper viIsDeletable getDelDet delM
            , getSelDet <$> selM, getSelAggDet selM
            , getPKeySelDet selM $ getColInfos primCols colInfos
            ]

    funcQueries = maybe [] getFuncQueryFlds selM
    funcAggQueries = maybe [] getFuncAggQueryFlds selM

    mutHelper :: (ViewInfo -> Bool) -> (a -> b) -> Maybe a -> Maybe b
    mutHelper f getDet mutM =
      bool Nothing (getDet <$> mutM) $ isMutable f viM

    colInfos = fst $ validPartitionFieldInfoMap fields
    getInsDet (hdrs, upsertPerm) =
      let isUpsertable = upsertable constraints upsertPerm $ isJust viM
      in ( OCInsert tn $ hdrs `union` maybe [] _3 updM
         , Right $ mkInsMutFld tn isUpsertable
         )

    getUpdDet (updCols, updFltr, hdrs) =
      ( OCUpdate tn updFltr hdrs
      , Right $ mkUpdMutFld tn $ getColInfos updCols colInfos
      )
    getDelDet (delFltr, hdrs) =
      (OCDelete tn delFltr hdrs, Right $ mkDelMutFld tn)
    getSelDet (selFltr, pLimit, hdrs, _) =
      (OCSelect tn selFltr pLimit hdrs, Left $ mkSelFld tn)

    getSelAggDet (Just (selFltr, pLimit, hdrs, True)) = Just
      (OCSelectAgg tn selFltr pLimit hdrs, Left $ mkAggSelFld tn)
    getSelAggDet _ = Nothing

    getPKeySelDet Nothing _ = Nothing
    getPKeySelDet _ [] = Nothing
    getPKeySelDet (Just (selFltr, _, hdrs, _)) pCols = Just
      (OCSelectPkey tn selFltr hdrs, Left $ mkSelFldPKey tn pCols)

    getFuncQueryFlds (selFltr, pLimit, hdrs, _) =
      flip map funcs $ \fi ->
      (OCFuncQuery tn (fiName fi) selFltr pLimit hdrs, Left $ mkFuncQueryFld fi)

    getFuncAggQueryFlds (selFltr, pLimit, hdrs, True) =
      flip map funcs $ \fi ->
      (OCFuncAggQuery tn (fiName fi) selFltr pLimit hdrs, Left $ mkFuncAggQueryFld fi)
    getFuncAggQueryFlds _ = []


-- getRootFlds
--   :: TableCache
--   -> Map.HashMap RoleName RootFlds
-- getRootFlds tables =
--   foldr (Map.unionWith mappend . getRootFldsTable) Map.empty $
--   Map.elems tables

-- gets all the selectable fields (cols and rels) of a
-- table for a role

getSelPermission :: TableInfo -> RoleName -> Maybe SelPermInfo
getSelPermission tabInfo role =
  Map.lookup role (tiRolePermInfoMap tabInfo) >>= _permSel

getSelPerm
  :: (MonadError QErr m)
  => TableCache
  -- all the fields of a table
  -> FieldInfoMap
  -- role and its permission
  -> RoleName -> SelPermInfo
  -> m (Bool, [SelField])
getSelPerm tableCache fields role selPermInfo = do
  selFlds <- fmap catMaybes $ forM (toValidFieldInfos fields) $ \case
    FIColumn pgColInfo ->
      return $ fmap Left $ bool Nothing (Just pgColInfo) $
      Set.member (pgiName pgColInfo) allowedCols
    FIRelationship relInfo -> do
      remTableInfo <- getTabInfo tableCache $ riRTable relInfo
      let remTableSelPermM = getSelPermission remTableInfo role
      return $ flip fmap remTableSelPermM $
        \rmSelPermM -> Right ( relInfo
                             , spiAllowAgg rmSelPermM
                             , spiFilter rmSelPermM
                             , spiLimit rmSelPermM
                             , isRelNullable fields relInfo
                             )
  return (spiAllowAgg selPermInfo, selFlds)
  where
    allowedCols = spiCols selPermInfo

mkInsCtx
  :: MonadError QErr m
  => RoleName
  -> TableCache -> FieldInfoMap -> InsPermInfo -> Maybe UpdPermInfo -> m InsCtx
mkInsCtx role tableCache fields insPermInfo updPermM = do
  relTupsM <- forM rels $ \relInfo -> do
    let remoteTable = riRTable relInfo
        relName = riName relInfo
    remoteTableInfo <- getTabInfo tableCache remoteTable
    let insPermM = getInsPerm remoteTableInfo role
        viewInfoM = tiViewInfo remoteTableInfo
    return $ bool Nothing (Just (relName, relInfo)) $
      isInsertable insPermM viewInfoM

  let relInfoMap = Map.fromList $ catMaybes relTupsM
  return $ InsCtx iView cols setCols relInfoMap updPermForIns
  where
    cols = getValidCols fields
    rels = getValidRels fields
    iView = ipiView insPermInfo
    setCols = ipiSet insPermInfo
    mkUpdPermForIns upi =
      (Set.toList $ upiCols upi, upiFilter upi)
    updPermForIns = mkUpdPermForIns <$> updPermM

    isInsertable Nothing _          = False
    isInsertable (Just _) viewInfoM = isMutable viIsInsertable viewInfoM

mkAdminInsCtx
  :: MonadError QErr m
  => QualifiedTable -> TableCache -> FieldInfoMap -> m InsCtx
mkAdminInsCtx tn tc fields = do
  relTupsM <- forM rels $ \relInfo -> do
    let remoteTable = riRTable relInfo
        relName = riName relInfo
    remoteTableInfo <- getTabInfo tc remoteTable
    let viewInfoM = tiViewInfo remoteTableInfo
    return $ bool Nothing (Just (relName, relInfo)) $
      isMutable viIsInsertable viewInfoM

  let relInfoMap = Map.fromList $ catMaybes relTupsM
      updPerm = (map pgiName cols, noFilter)

  return $ InsCtx tn cols Map.empty relInfoMap $ Just updPerm
  where
    cols = getValidCols fields
    rels = getValidRels fields

mkGCtxRole
  :: (MonadError QErr m)
  => TableCache
  -> QualifiedTable
  -> FieldInfoMap
  -> [PGCol]
  -> [ConstraintName]
  -> [FunctionInfo]
  -> Maybe ViewInfo
  -> RoleName
  -> RolePermInfo
  -> m (TyAgg, RootFlds, InsCtxMap)
mkGCtxRole tableCache tn fields pCols constraints funcs viM role permInfo = do
  selPermM <- mapM (getSelPerm tableCache fields role) $ _permSel permInfo
  tabInsCtxM <- forM (_permIns permInfo) $ \ipi -> do
    tic <- mkInsCtx role tableCache fields ipi $ _permUpd permInfo
    return (tic, isJust $ _permUpd permInfo)
  let updColsM = filterColInfos . upiCols <$> _permUpd permInfo
      tyAgg = mkGCtxRole' tn tabInsCtxM selPermM updColsM
              (void $ _permDel permInfo) pColInfos constraints viM funcs
      rootFlds = getRootFldsRole tn pCols constraints fields funcs viM permInfo
      insCtxMap = maybe Map.empty (Map.singleton tn) $ fmap fst tabInsCtxM
  return (tyAgg, rootFlds, insCtxMap)
  where
    colInfos = getValidCols fields
    pColInfos = getColInfos pCols colInfos
    filterColInfos allowedSet =
      filter ((`Set.member` allowedSet) . pgiName) colInfos

getRootFldsRole
  :: QualifiedTable
  -> [PGCol]
  -> [ConstraintName]
  -> FieldInfoMap
  -> [FunctionInfo]
  -> Maybe ViewInfo
  -> RolePermInfo
  -> RootFlds
getRootFldsRole tn pCols constraints fields funcs viM (RolePermInfo insM selM updM delM) =
  getRootFldsRole' tn pCols constraints fields funcs
  (mkIns <$> insM) (mkSel <$> selM)
  (mkUpd <$> updM) (mkDel <$> delM)
  viM
  where
    mkIns i = (ipiRequiredHeaders i, isJust updM)
    mkSel s = ( spiFilter s, spiLimit s
              , spiRequiredHeaders s, spiAllowAgg s
              )
    mkUpd u = ( Set.toList $ upiCols u
              , upiFilter u
              , upiRequiredHeaders u
              )
    mkDel d = (dpiFilter d, dpiRequiredHeaders d)

mkGCtxMapTable
  :: (MonadError QErr m)
  => TableCache
  -> FunctionCache
  -> TableInfo
  -> m (Map.HashMap RoleName (TyAgg, RootFlds, InsCtxMap))
mkGCtxMapTable tableCache funcCache (TableInfo tn _ fields rolePerms constraints pkeyCols viewInfo _) = do
  m <- Map.traverseWithKey
       (mkGCtxRole tableCache tn fields pkeyCols validConstraints tabFuncs viewInfo) rolePerms
  adminInsCtx <- mkAdminInsCtx tn tableCache fields
  let adminCtx = mkGCtxRole' tn (Just (adminInsCtx, True))
                 (Just (True, selFlds)) (Just colInfos) (Just ())
                 pkeyColInfos validConstraints viewInfo tabFuncs
      adminInsCtxMap = Map.singleton tn adminInsCtx
  return $ Map.insert adminRole (adminCtx, adminRootFlds, adminInsCtxMap) m
  where
    validConstraints = mkValidConstraints constraints
    colInfos = getValidCols fields
    allCols = map pgiName colInfos
    pkeyColInfos = getColInfos pkeyCols colInfos
    tabFuncs = getFuncsOfTable tn funcCache
    selFlds = flip map (toValidFieldInfos fields) $ \case
      FIColumn pgColInfo     -> Left pgColInfo
      FIRelationship relInfo -> Right (relInfo, True, noFilter, Nothing, isRelNullable fields relInfo)
    adminRootFlds =
<<<<<<< HEAD
      getRootFldsRole' tn validConstraints fields (Just (tn, [])) (Just (noFilter, Nothing, []))
=======
      getRootFldsRole' tn pkeyCols validConstraints fields tabFuncs
      (Just ([], True)) (Just (noFilter, Nothing, [], True))
>>>>>>> fc73d4d3
      (Just (allCols, noFilter, [])) (Just (noFilter, []))
      viewInfo

noFilter :: AnnBoolExpSQL
noFilter = annBoolExpTrue


checkSchemaConflicts
  :: (MonadError QErr m)
  => GCtx -> GCtx -> m ()
checkSchemaConflicts gCtx remoteCtx = do
  let typeMap     = _gTypes gCtx -- hasura typemap
  -- check type conflicts
  let hTypes      = Map.elems typeMap
      hTyNames    = map G.unNamedType $ Map.keys typeMap
      -- get the root names from the remote schema
      rmQRootName = _otiName $ _gQueryRoot remoteCtx
      rmMRootName = maybeToList $ _otiName <$> _gMutRoot remoteCtx
      rmSRootName = maybeToList $ _otiName <$> _gSubRoot remoteCtx
      rmRootNames = map G.unNamedType (rmQRootName:(rmMRootName ++ rmSRootName))
  let rmTypes     = Map.filterWithKey
                    (\k _ -> G.unNamedType k `notElem` builtinTy ++ rmRootNames)
                    $ _gTypes remoteCtx

      isTyInfoSame ty = any (`tyinfoEq` ty) hTypes
      -- name is same and structure is not same
      isSame n ty = G.unNamedType n `elem` hTyNames &&
                    not (isTyInfoSame ty)
      conflictedTypes = Map.filterWithKey isSame rmTypes
      conflictedTyNames = map G.unNamedType $ Map.keys conflictedTypes

  unless (Map.null conflictedTypes) $
    throw400 RemoteSchemaConflicts $ tyMsg conflictedTyNames

  -- check node conflicts
  let rmQRoot = _otiFields $ _gQueryRoot remoteCtx
      rmMRoot = _otiFields <$> _gMutRoot remoteCtx
      rmRoots = filter (`notElem` builtinNodes ++ rmRootNames) . Map.keys <$>
                mergeMaybeMaps (Just rmQRoot) rmMRoot
      hQR     = _otiFields <$>
                join (getObjTyM <$> Map.lookup hQRName typeMap)
      hMR     = _otiFields <$>
                join (getObjTyM <$> Map.lookup hMRName typeMap)
      hRoots  = Map.keys <$> mergeMaybeMaps hQR hMR

  case (rmRoots, hRoots) of
    (Just rmR, Just hR) -> do
      let conflictedNodes = filter (`elem` hR) rmR
      unless (null conflictedNodes) $
        throw400 RemoteSchemaConflicts $ nodesMsg conflictedNodes
    _ -> return ()

  where
    tyinfoEq a b = case (a, b) of
      (TIScalar t1, TIScalar t2) -> typeEq t1 t2
      (TIObj t1, TIObj t2)       -> typeEq t1 t2
      (TIEnum t1, TIEnum t2)     -> typeEq t1 t2
      (TIInpObj t1, TIInpObj t2) -> typeEq t1 t2
      _                          -> False

    hQRName = G.NamedType "query_root"
    hMRName = G.NamedType "mutation_root"
    tyMsg ty = "types: [" <> namesToTxt ty <>
               "] already exist in current graphql schema"
    nodesMsg n = "nodes : [" <> namesToTxt n <>
                 "] already exist in current graphql schema"
    namesToTxt = T.intercalate ", " . map G.unName
    builtinNodes = ["__type", "__schema", "__typename"]
    builtinTy = [ "__Directive"
                , "__DirectiveLocation"
                , "__EnumValue"
                , "__Field"
                , "__InputValue"
                , "__Schema"
                , "__Type"
                , "__TypeKind"
                , "Int"
                , "Float"
                , "String"
                , "Boolean"
                , "ID"
                ]

checkConflictingNode
  :: (MonadError QErr m)
  => GCtx
  -> G.Name
  -> m ()
checkConflictingNode gCtx node = do
  let typeMap = _gTypes gCtx
      hQR     = _otiFields <$>
                join (getObjTyM <$> Map.lookup hQRName typeMap)
      hMR     = _otiFields <$>
                join (getObjTyM <$> Map.lookup hMRName typeMap)
      hRoots  = Map.keys <$> mergeMaybeMaps hQR hMR
  case hRoots of
    Just hR ->
      when (node `elem` hR) $
        throw400 RemoteSchemaConflicts msg
    _ -> return ()
  where
    hQRName = G.NamedType "query_root"
    hMRName = G.NamedType "mutation_root"
    msg = "node " <> G.unName node <>
          " already exists in current graphql schema"


mkGCtxMap
  :: (MonadError QErr m)
  => TableCache -> FunctionCache -> m GCtxMap
mkGCtxMap tableCache functionCache = do
  typesMapL <- mapM (mkGCtxMapTable tableCache functionCache) $
               filter tableFltr $ Map.elems tableCache
  let typesMap = foldr (Map.unionWith mappend) Map.empty typesMapL
  return $ flip Map.map typesMap $ \(ty, flds, insCtxMap) ->
    mkGCtx ty flds insCtxMap
  where
    tableFltr ti = not (tiSystemDefined ti)
                   && isValidObjectName (tiName ti)


-- mkGCtx :: TyAgg -> RootFlds -> InsCtxMap -> GCtx
-- mkGCtx (TyAgg tyInfos fldInfos ordByEnums) (RootFlds flds) insCtxMap =
--   let queryRoot = mkHsraObjTyInfo (Just "query root")
--                   (G.NamedType "query_root") $
--                   mapFromL _fiName (schemaFld:typeFld:qFlds)
--       colTys    = Set.toList $ Set.fromList $ map pgiType $
--                   lefts $ Map.elems fldInfos
--       scalarTys = map (TIScalar . mkHsraScalarTyInfo) colTys
--       compTys   = map (TIInpObj . mkCompExpInp) colTys
--       ordByEnumTyM = bool (Just ordByEnumTy) Nothing $ null qFlds
--       allTys    = Map.union tyInfos $ mkTyInfoMap $
--                   catMaybes [ Just $ TIObj queryRoot
--                             , TIObj <$> mutRootM
--                             , TIObj <$> subRootM
--                             , TIEnum <$> ordByEnumTyM
--                             ] <>
--                   scalarTys <> compTys <> defaultTypes
--   -- for now subscription root is query root
--   in GCtx allTys fldInfos ordByEnums queryRoot mutRootM (Just queryRoot)
--      (Map.map fst flds) insCtxMap
--   where

--     mkMutRoot =
--       mkHsraObjTyInfo (Just "mutation root") (G.NamedType "mutation_root") .
--       mapFromL _fiName

--     mutRootM = bool (Just $ mkMutRoot mFlds) Nothing $ null mFlds

--     mkSubRoot =
--       mkHsraObjTyInfo (Just "subscription root")
--       (G.NamedType "subscription_root") . mapFromL _fiName

--     subRootM = bool (Just $ mkSubRoot qFlds) Nothing $ null qFlds

--     (qFlds, mFlds) = partitionEithers $ map snd $ Map.elems flds

--     schemaFld = mkHsraObjFldInfo Nothing "__schema" Map.empty $
--                   G.toGT $ G.toNT $ G.NamedType "__Schema"

--     typeFld = mkHsraObjFldInfo Nothing "__type" typeFldArgs $
--                 G.toGT $ G.NamedType "__Type"
--       where
--         typeFldArgs = mapFromL _iviName [
--           InpValInfo (Just "name of the type") "name"
--           $ G.toGT $ G.toNT $ G.NamedType "String"
--           ]


-- emptyGCtx :: GCtx
-- emptyGCtx = mkGCtx mempty mempty mempty

getGCtx :: (CacheRM m) => RoleName -> GCtxMap -> m GCtx
getGCtx rn ctxMap = do
  sc <- askSchemaCache
  return $ fromMaybe (scDefaultRemoteGCtx sc) $ Map.lookup rn ctxMap

mergeMaybeMaps
  :: (Eq k, Hashable k)
  => Maybe (Map.HashMap k v)
  -> Maybe (Map.HashMap k v)
  -> Maybe (Map.HashMap k v)
mergeMaybeMaps m1 m2 = case (m1, m2) of
  (Nothing, Nothing)   -> Nothing
  (Just m1', Nothing)  -> Just m1'
  (Nothing, Just m2')  -> Just m2'
  (Just m1', Just m2') -> Just $ Map.union m1' m2'


-- pretty print GCtx
ppGCtx :: GCtx -> String
ppGCtx gCtx =
  "GCtx ["
  <> "\n  types = " <> show types
  <> "\n  query root = " <> show qRoot
  <> "\n  mutation root = " <> show mRoot
  <> "\n  subscription root = " <> show sRoot
  <> "\n]"

  where
    types = map (G.unName . G.unNamedType) $ Map.keys $ _gTypes gCtx
    qRoot = (,) (_otiName qRootO) $
            map G.unName $ Map.keys $ _otiFields qRootO
    mRoot = (,) (_otiName <$> mRootO) $
            maybe [] (map G.unName . Map.keys . _otiFields) mRootO
    sRoot = (,) (_otiName <$> sRootO) $
            maybe [] (map G.unName . Map.keys . _otiFields) sRootO
    qRootO = _gQueryRoot gCtx
    mRootO = _gMutRoot gCtx
    sRootO = _gSubRoot gCtx<|MERGE_RESOLUTION|>--- conflicted
+++ resolved
@@ -1159,12 +1159,7 @@
       InpValInfo (Just objsArgDesc) "objects" $ G.toGT $
       G.toNT $ G.toLT $ G.toNT $ mkInsInpTy tn
 
-<<<<<<< HEAD
-    uniqueOrPrimaryCons = filter (isUniqueOrPrimary . tcType) constraints
-    onConflictInpVal = bool (Just onConflictArg) Nothing $ null uniqueOrPrimaryCons
-=======
     onConflictInpVal = bool Nothing (Just onConflictArg) isUpsertable
->>>>>>> fc73d4d3
 
     onConflictDesc = "on conflict condition"
     onConflictArg =
@@ -1381,11 +1376,7 @@
               , TIEnum $ mkUpdColumnTy tn cols
               , TIInpObj $ mkOnConflictInp tn
               ]
-<<<<<<< HEAD
-    constraints = filter (isUniqueOrPrimary . tcType) c
-=======
     isUpdAllowed = not $ null cols
->>>>>>> fc73d4d3
 
 mkGCtxRole'
   :: QualifiedTable
@@ -1792,12 +1783,8 @@
       FIColumn pgColInfo     -> Left pgColInfo
       FIRelationship relInfo -> Right (relInfo, True, noFilter, Nothing, isRelNullable fields relInfo)
     adminRootFlds =
-<<<<<<< HEAD
-      getRootFldsRole' tn validConstraints fields (Just (tn, [])) (Just (noFilter, Nothing, []))
-=======
       getRootFldsRole' tn pkeyCols validConstraints fields tabFuncs
       (Just ([], True)) (Just (noFilter, Nothing, [], True))
->>>>>>> fc73d4d3
       (Just (allCols, noFilter, [])) (Just (noFilter, []))
       viewInfo
 
