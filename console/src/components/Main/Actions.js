--- conflicted
+++ resolved
@@ -28,20 +28,20 @@
 const SERVER_CONFIG_FETCH_FAIL = 'Main/SERVER_CONFIG_FETCH_FAIL';
 /* End */
 const SET_FEATURES_COMPATIBILITY = 'Main/SET_FEATURES_COMPATIBILITY';
-const PRO_CLICKED = 'Main/PRO_CLICKED';
 const setFeaturesCompatibility = data => ({
   type: SET_FEATURES_COMPATIBILITY,
   data,
 });
 
-<<<<<<< HEAD
+const PRO_CLICKED = 'Main/PRO_CLICKED';
 const emitProClickedEvent = data => ({
   type: PRO_CLICKED,
-=======
+  data,
+});
+
 const SET_READ_ONLY_MODE = 'Main/SET_READ_ONLY_MODE';
 const setReadOnlyMode = data => ({
   type: SET_READ_ONLY_MODE,
->>>>>>> 2fc49eaa
   data,
 });
 
