-- | Execution of GraphQL queries over HTTP transport
{-# LANGUAGE RecordWildCards #-}
module Hasura.GraphQL.Transport.HTTP
  ( QueryCacheKey(..)
  , MonadExecuteQuery(..)
  , runGQ
  , runGQBatched
  , extractFieldFromResponse
  , buildRaw
  -- * imported from HTTP.Protocol; required by pro
  , GQLReq(..)
  , GQLReqUnparsed
  , GQLReqParsed
  , GQLExecDoc(..)
  , OperationName(..)
  , GQLQueryText(..)
  , ResultsFragment(..)
  ) where

import           Control.Monad.Morph                    (hoist)

import           Hasura.EncJSON
import           Hasura.GraphQL.Context
import           Hasura.GraphQL.Logging                 (MonadQueryLog (..))
import           Hasura.GraphQL.Parser.Column           (UnpreparedValue)
import           Hasura.GraphQL.Transport.HTTP.Protocol
import           Hasura.HTTP
import           Hasura.Prelude
import           Hasura.RQL.Types
import           Hasura.Server.Init.Config
import           Hasura.Server.Utils                    (RequestId)
import           Hasura.Server.Version                  (HasVersion)
import           Hasura.Session
import           Hasura.Tracing                         (MonadTrace, TraceT, trace)

import qualified Data.Aeson                             as J
import qualified Data.Aeson.Ordered                     as JO
import qualified Data.ByteString.Lazy                   as LBS
import qualified Data.Environment                       as Env
import qualified Data.HashMap.Strict.InsOrd             as OMap
import qualified Data.Text                              as T
import qualified Database.PG.Query                      as Q
import qualified Hasura.GraphQL.Execute                 as E
import qualified Hasura.GraphQL.Execute.Query           as EQ
import qualified Hasura.Logging                         as L
import qualified Hasura.Server.Telemetry.Counters       as Telem
import qualified Hasura.Tracing                         as Tracing
import qualified Network.HTTP.Types                     as HTTP
import qualified Network.Wai.Extended                   as Wai

data QueryCacheKey = QueryCacheKey
  { qckQueryString :: !GQLReqParsed
  , qckUserRole    :: !RoleName
  }

instance J.ToJSON QueryCacheKey where
  toJSON (QueryCacheKey qs ur ) =
    J.object ["query_string" J..= qs, "user_role" J..= ur]


class Monad m => MonadExecuteQuery m where
  cacheLookup
<<<<<<< HEAD
    :: GQLReqParsed
    -> [QueryRootField UnpreparedValue]
    -> Maybe QueryCacheKey
    -> m (HTTP.ResponseHeaders, Maybe EncJSON)
  cacheStore
    :: GQLReqParsed
    -> [QueryRootField UnpreparedValue]
    -> QueryCacheKey
    -> EncJSON
    -> m ()

instance MonadExecuteQuery m => MonadExecuteQuery (ReaderT r m) where
  cacheLookup a b c   = lift $ cacheLookup a b c
  cacheStore  a b c d = lift $ cacheStore  a b c d

instance MonadExecuteQuery m => MonadExecuteQuery (ExceptT r m) where
  cacheLookup a b c   = lift $ cacheLookup a b c
  cacheStore  a b c d = lift $ cacheStore  a b c d

instance MonadExecuteQuery m => MonadExecuteQuery (TraceT m) where
  cacheLookup a b c   = lift $ cacheLookup a b c
  cacheStore  a b c d = lift $ cacheStore  a b c d
=======
    :: [QueryRootField UnpreparedValue]
    -- ^ Used to check that the query is cacheable
    -> QueryCacheKey
    -- ^ Key that uniquely identifies the result of a query execution
    -> TraceT m (HTTP.ResponseHeaders, Maybe EncJSON)
    -- ^ HTTP headers to be sent back to the caller for this GraphQL request,
    -- containing e.g. time-to-live information, and a cached value if found and
    -- within time-to-live
  cacheStore
    :: QueryCacheKey
    -- ^ Key under which to store the result of a query execution
    -> EncJSON
    -- ^ Result of a query execution
    -> TraceT m ()
    -- ^ always succeeds

instance MonadExecuteQuery m => MonadExecuteQuery (ReaderT r m) where
  cacheLookup a b = hoist lift $ cacheLookup a b
  cacheStore  a b = hoist lift $ cacheStore  a b

instance MonadExecuteQuery m => MonadExecuteQuery (ExceptT r m) where
  cacheLookup a b = hoist lift $ cacheLookup a b
  cacheStore  a b = hoist lift $ cacheStore  a b

instance MonadExecuteQuery m => MonadExecuteQuery (TraceT m) where
  cacheLookup a b = hoist lift $ cacheLookup a b
  cacheStore  a b = hoist lift $ cacheStore  a b
>>>>>>> 9789c163

data ResultsFragment = ResultsFragment
  { rfTimeIO :: DiffTime
  , rfLocality :: Telem.Locality
  , rfResponse :: EncJSON
  }

-- | Run (execute) a single GraphQL query
runGQ
  :: forall m
   . ( HasVersion
     , MonadIO m
     , MonadError QErr m
     , MonadReader E.ExecutionCtx m
     , E.MonadGQLExecutionCheck m
     , MonadQueryLog m
     , MonadTrace m
     , MonadExecuteQuery m
     , EQ.MonadQueryInstrumentation m
     )
  => Env.Environment
  -> L.Logger L.Hasura
  -> RequestId
  -> UserInfo
  -> Wai.IpAddress
  -> [HTTP.Header]
  -> E.GraphQLQueryType
  -> GQLReqUnparsed
  -> m (HttpResponse EncJSON)
runGQ env logger reqId userInfo ipAddress reqHeaders queryType reqUnparsed = do
  (telemTimeTot_DT, (telemQueryType, telemTimeIO_DT, telemLocality, resp)) <- withElapsedTime $ do
    E.ExecutionCtx _ sqlGenCtx pgExecCtx {- planCache -} sc scVer httpManager enableAL <- ask

    -- run system authorization on the GraphQL API
    reqParsed <- E.checkGQLExecution userInfo (reqHeaders, ipAddress) enableAL sc reqUnparsed
                 >>= flip onLeft throwError

    (_telemCacheHit, execPlan) <- E.getResolvedExecPlan env logger pgExecCtx {- planCache -}
                                 userInfo sqlGenCtx sc scVer queryType
                                 httpManager reqHeaders (reqUnparsed, reqParsed)
    case execPlan of
<<<<<<< HEAD
      E.QueryExecutionPlan queryPlans asts -> do
        let cacheKey = QueryCacheKey reqParsed $ _uiRole userInfo
        (responseHeaders, cachedValue) <- cacheLookup reqParsed asts (Just cacheKey)
        case cachedValue of
          Just cachedResponseData ->
            pure (Telem.Query, 0, Telem.Local, HttpResponse cachedResponseData responseHeaders)
          Nothing -> do
            conclusion <- runExceptT $ forWithKey queryPlans $ \fieldName -> \case
              E.ExecStepDB txGenSql -> doQErr $ do
                (telemTimeIO_DT, resp) <-
                  runQueryDB reqId (reqUnparsed,reqParsed) asts userInfo txGenSql
                return $ ResultsFragment telemTimeIO_DT Telem.Local resp
              E.ExecStepRemote (rsi, opDef, varValsM) ->
                runRemoteGQ fieldName rsi opDef varValsM
              E.ExecStepRaw json ->
                buildRaw json
            out@(_, _, _, HttpResponse responseData _) <- buildResult Telem.Query conclusion responseHeaders
            cacheStore reqParsed asts cacheKey responseData
            pure out

      E.MutationExecutionPlan mutationPlans -> do
        conclusion <- runExceptT $ forWithKey mutationPlans $ \fieldName -> \case
          E.ExecStepDB (tx, _responseHeaders) -> doQErr $ do
            (telemTimeIO_DT, resp) <- runMutationDB reqId reqUnparsed userInfo tx
            return $ ResultsFragment telemTimeIO_DT Telem.Local resp
          E.ExecStepRemote (rsi, opDef, varValsM) ->
            runRemoteGQ fieldName rsi opDef varValsM
          E.ExecStepRaw json ->
            buildRaw json
        buildResult Telem.Mutation conclusion []

=======
      E.QueryExecutionPlan queryPlan asts -> trace "Query" $ do
        let cacheKey = QueryCacheKey reqParsed $ _uiRole userInfo
        (responseHeaders, cachedValue) <- Tracing.interpTraceT id $ cacheLookup asts cacheKey
        (tch, tl, (ttio, tqt, HttpResponse responseData newHeaders)) <- case cachedValue of
          Just cachedResponseData ->
            pure (telemCacheHit, Telem.Local, (0, Telem.Query, HttpResponse cachedResponseData []))
          Nothing -> case queryPlan of
            E.ExecStepDB txGenSql -> do
              (telemTimeIO, telemQueryType, resp) <-
                runQueryDB reqId reqUnparsed userInfo txGenSql
              return (telemCacheHit, Telem.Local, (telemTimeIO, telemQueryType, HttpResponse resp []))
            E.ExecStepRemote (rsi, opDef, _varValsM) ->
              runRemoteGQ telemCacheHit rsi opDef
            E.ExecStepRaw (name, json) -> do
              (telemTimeIO, obj) <- withElapsedTime $
                return $ encJFromJValue $ J.Object $ Map.singleton (G.unName name) json
              return (telemCacheHit, Telem.Local, (telemTimeIO, Telem.Query, HttpResponse obj []))
        onNothing (void cachedValue) $ Tracing.interpTraceT id $ cacheStore cacheKey responseData
        pure (tch, tl, (ttio, tqt, HttpResponse responseData $ newHeaders <> responseHeaders))
      E.MutationExecutionPlan mutationPlan ->
        case mutationPlan of
          E.ExecStepDB (tx, responseHeaders) -> do
            (telemTimeIO, telemQueryType, resp) <- runMutationDB reqId reqUnparsed userInfo tx
            return (telemCacheHit, Telem.Local, (telemTimeIO, telemQueryType, HttpResponse resp responseHeaders))
          E.ExecStepRemote (rsi, opDef, _varValsM) ->
            runRemoteGQ telemCacheHit rsi opDef
          E.ExecStepRaw (name, json) -> do
            (telemTimeIO, obj) <- withElapsedTime $
              return $ encJFromJValue $ J.Object $ Map.singleton (G.unName name) json
            return (telemCacheHit, Telem.Local, (telemTimeIO, Telem.Query, HttpResponse obj []))
>>>>>>> 9789c163
      E.SubscriptionExecutionPlan _sub ->
        throw400 UnexpectedPayload "subscriptions are not supported over HTTP, use websockets instead"
  -- The response and misc telemetry data:
  let telemTimeIO = convertDuration telemTimeIO_DT
      telemTimeTot = convertDuration telemTimeTot_DT
      telemTransport = Telem.HTTP
      telemCacheHit = Telem.Miss -- TODO fix if we're reimplementing query caching
  -- Disabled for now until we make up our mind on the naming of localities
  when False $ Telem.recordTimingMetric Telem.RequestDimensions{..} Telem.RequestTimings{..}
  return resp
  where
    doQErr = withExceptT Right

    forWithKey = flip OMap.traverseWithKey

    runRemoteGQ fieldName rsi opDef varValsM = do
      (telemTimeIO_DT, HttpResponse resp _respHdrs) <-
        doQErr $ E.execRemoteGQ env reqId userInfo reqHeaders rsi opDef varValsM
      value <- extractFieldFromResponse fieldName $ encJToLBS resp
      pure $ ResultsFragment telemTimeIO_DT Telem.Remote (JO.toEncJSON value)

    buildResult telemType (Left (Left err)) _ = pure
      ( telemType
      , 0
      , Telem.Remote
      , HttpResponse (encodeGQResp $ throwError err) []
      )
    buildResult _telemType (Left (Right err)) _ = throwError err
    buildResult telemType (Right results) headers = do
      let responseData = encodeGQResp $ pure $ encJToLBS $ encJFromInsOrdHashMap (fmap rfResponse results)
      pure
        ( telemType
        , sum (fmap rfTimeIO results)
        , foldMap rfLocality results
        , HttpResponse
          responseData
          headers
        )

extractFieldFromResponse
  :: Monad m => Text -> LBS.ByteString -> ExceptT (Either GQExecError QErr) m JO.Value
extractFieldFromResponse fieldName bs = do
  val <- onLeft (JO.eitherDecode bs) $ do400 . T.pack
  valObj <- onLeft (JO.asObject val) do400
  dataVal <- case JO.toList valObj of
    [("data", v)] -> pure v
    _ -> case JO.lookup "errors" valObj of
      Just (JO.Array err) -> doGQExecError $ toList $ fmap JO.fromOrdered err
      _ -> do400 "Received invalid JSON value from remote"
  dataObj <- onLeft (JO.asObject dataVal) do400
  fieldVal <- onNothing (JO.lookup fieldName dataObj) $
    do400 $ "expecting key " <> fieldName
  return fieldVal
  where
    do400 = withExceptT Right . throw400 RemoteSchemaError
    doGQExecError = withExceptT Left . throwError . GQExecError

buildRaw :: Applicative m => J.Value -> m ResultsFragment
buildRaw json = do
  let obj = encJFromJValue json
      telemTimeIO_DT = 0
  pure $ ResultsFragment telemTimeIO_DT Telem.Local obj

-- | Run (execute) a batched GraphQL query (see 'GQLBatchedReqs')
runGQBatched
  :: ( HasVersion
     , MonadIO m
     , MonadError QErr m
     , MonadReader E.ExecutionCtx m
     , E.MonadGQLExecutionCheck m
     , MonadQueryLog m
     , MonadTrace m
     , MonadExecuteQuery m
     , EQ.MonadQueryInstrumentation m
     )
  => Env.Environment
  -> L.Logger L.Hasura
  -> RequestId
  -> ResponseInternalErrorsConfig
  -> UserInfo
  -> Wai.IpAddress
  -> [HTTP.Header]
  -> E.GraphQLQueryType
  -> GQLBatchedReqs GQLQueryText
  -- ^ the batched request with unparsed GraphQL query
  -> m (HttpResponse EncJSON)
runGQBatched env logger reqId responseErrorsConfig userInfo ipAddress reqHdrs queryType query =
  case query of
    GQLSingleRequest req ->
      runGQ env logger reqId userInfo ipAddress reqHdrs queryType req
    GQLBatchedReqs reqs -> do
      -- It's unclear what we should do if we receive multiple
      -- responses with distinct headers, so just do the simplest thing
      -- in this case, and don't forward any.
      let includeInternal = shouldIncludeInternal (_uiRole userInfo) responseErrorsConfig
          removeHeaders =
            flip HttpResponse []
            . encJFromList
            . map (either (encJFromJValue . encodeGQErr includeInternal) _hrBody)

      removeHeaders <$> traverse (try . runGQ env logger reqId userInfo ipAddress reqHdrs queryType) reqs
  where
    try = flip catchError (pure . Left) . fmap Right


runQueryDB
  :: ( MonadIO m
     , MonadError QErr m
     , MonadReader E.ExecutionCtx m
     , MonadQueryLog m
<<<<<<< HEAD
     , MonadExecuteQuery m
=======
>>>>>>> 9789c163
     , MonadTrace m
     )
  => RequestId
  -> GQLReqUnparsed
  -> UserInfo
<<<<<<< HEAD
  -> (Tracing.TraceT (LazyTx QErr) EncJSON, Maybe EQ.PreparedSql)
  -> m (DiffTime, EncJSON)
  -- ^ Also return 'Mutation' when the operation was a mutation, and the time
  -- spent in the PG query; for telemetry.
runQueryDB reqId (query, queryParsed) asts _userInfo (tx, _genSql) =  do
  -- log the generated SQL and the graphql query
  E.ExecutionCtx logger _ pgExecCtx _ _ _ _ <- ask
  logQueryLog logger query Nothing reqId -- TODO genSql
  (telemTimeIO, respE) <- withElapsedTime $ runExceptT $ trace "Query" $
    Tracing.interpTraceT id $ hoist (runQueryTx pgExecCtx) tx
  !resp <- liftEither respE
  return (telemTimeIO, resp)
=======
  -> (Tracing.TraceT (LazyTx QErr) EncJSON, EQ.GeneratedSqlMap)
  -> m (DiffTime, Telem.QueryType, EncJSON)
  -- ^ Also return 'Mutation' when the operation was a mutation, and the time
  -- spent in the PG query; for telemetry.
runQueryDB reqId query _userInfo (tx, genSql) =  do
  -- log the generated SQL and the graphql query
  E.ExecutionCtx logger _ pgExecCtx _ _ _ _ <- ask
  logQueryLog logger query (Just genSql) reqId
  (telemTimeIO, respE) <- withElapsedTime $ runExceptT $ trace "Postgres Query" $
    -- TODO: add root field name to trace metadata when doing heterogeneous execution
    Tracing.interpTraceT id $ hoist (runQueryTx pgExecCtx) tx
  resp <- liftEither respE
  let !json = encodeGQResp $ GQSuccess $ encJToLBS resp
      telemQueryType = Telem.Query
  return (telemTimeIO, telemQueryType, json)
>>>>>>> 9789c163

runMutationDB
  :: ( MonadIO m
     , MonadError QErr m
     , MonadReader E.ExecutionCtx m
     , MonadQueryLog m
     , MonadTrace m
     )
  => RequestId
  -> GQLReqUnparsed
  -> UserInfo
  -> Tracing.TraceT (LazyTx QErr) EncJSON
  -> m (DiffTime, EncJSON)
  -- ^ Also return 'Mutation' when the operation was a mutation, and the time
  -- spent in the PG query; for telemetry.
runMutationDB reqId query userInfo tx =  do
  E.ExecutionCtx logger _ pgExecCtx _ _ _ _ <- ask
  -- log the graphql query
  logQueryLog logger query Nothing reqId
  ctx <- Tracing.currentContext
  (telemTimeIO, respE) <- withElapsedTime $ runExceptT $ trace "Mutation" $
    Tracing.interpTraceT (runLazyTx pgExecCtx Q.ReadWrite . withTraceContext ctx .  withUserInfo userInfo)  tx
  !resp <- liftEither respE
  return (telemTimeIO, resp)<|MERGE_RESOLUTION|>--- conflicted
+++ resolved
@@ -60,30 +60,6 @@
 
 class Monad m => MonadExecuteQuery m where
   cacheLookup
-<<<<<<< HEAD
-    :: GQLReqParsed
-    -> [QueryRootField UnpreparedValue]
-    -> Maybe QueryCacheKey
-    -> m (HTTP.ResponseHeaders, Maybe EncJSON)
-  cacheStore
-    :: GQLReqParsed
-    -> [QueryRootField UnpreparedValue]
-    -> QueryCacheKey
-    -> EncJSON
-    -> m ()
-
-instance MonadExecuteQuery m => MonadExecuteQuery (ReaderT r m) where
-  cacheLookup a b c   = lift $ cacheLookup a b c
-  cacheStore  a b c d = lift $ cacheStore  a b c d
-
-instance MonadExecuteQuery m => MonadExecuteQuery (ExceptT r m) where
-  cacheLookup a b c   = lift $ cacheLookup a b c
-  cacheStore  a b c d = lift $ cacheStore  a b c d
-
-instance MonadExecuteQuery m => MonadExecuteQuery (TraceT m) where
-  cacheLookup a b c   = lift $ cacheLookup a b c
-  cacheStore  a b c d = lift $ cacheStore  a b c d
-=======
     :: [QueryRootField UnpreparedValue]
     -- ^ Used to check that the query is cacheable
     -> QueryCacheKey
@@ -111,7 +87,6 @@
 instance MonadExecuteQuery m => MonadExecuteQuery (TraceT m) where
   cacheLookup a b = hoist lift $ cacheLookup a b
   cacheStore  a b = hoist lift $ cacheStore  a b
->>>>>>> 9789c163
 
 data ResultsFragment = ResultsFragment
   { rfTimeIO :: DiffTime
@@ -153,10 +128,9 @@
                                  userInfo sqlGenCtx sc scVer queryType
                                  httpManager reqHeaders (reqUnparsed, reqParsed)
     case execPlan of
-<<<<<<< HEAD
-      E.QueryExecutionPlan queryPlans asts -> do
+      E.QueryExecutionPlan queryPlans asts -> trace "Query" $ do
         let cacheKey = QueryCacheKey reqParsed $ _uiRole userInfo
-        (responseHeaders, cachedValue) <- cacheLookup reqParsed asts (Just cacheKey)
+        (responseHeaders, cachedValue) <- Tracing.interpTraceT id $ cacheLookup asts cacheKey
         case cachedValue of
           Just cachedResponseData ->
             pure (Telem.Query, 0, Telem.Local, HttpResponse cachedResponseData responseHeaders)
@@ -164,14 +138,14 @@
             conclusion <- runExceptT $ forWithKey queryPlans $ \fieldName -> \case
               E.ExecStepDB txGenSql -> doQErr $ do
                 (telemTimeIO_DT, resp) <-
-                  runQueryDB reqId (reqUnparsed,reqParsed) asts userInfo txGenSql
+                  runQueryDB reqId reqUnparsed userInfo txGenSql
                 return $ ResultsFragment telemTimeIO_DT Telem.Local resp
               E.ExecStepRemote (rsi, opDef, varValsM) ->
                 runRemoteGQ fieldName rsi opDef varValsM
               E.ExecStepRaw json ->
                 buildRaw json
             out@(_, _, _, HttpResponse responseData _) <- buildResult Telem.Query conclusion responseHeaders
-            cacheStore reqParsed asts cacheKey responseData
+            Tracing.interpTraceT id $ cacheStore cacheKey responseData
             pure out
 
       E.MutationExecutionPlan mutationPlans -> do
@@ -185,38 +159,6 @@
             buildRaw json
         buildResult Telem.Mutation conclusion []
 
-=======
-      E.QueryExecutionPlan queryPlan asts -> trace "Query" $ do
-        let cacheKey = QueryCacheKey reqParsed $ _uiRole userInfo
-        (responseHeaders, cachedValue) <- Tracing.interpTraceT id $ cacheLookup asts cacheKey
-        (tch, tl, (ttio, tqt, HttpResponse responseData newHeaders)) <- case cachedValue of
-          Just cachedResponseData ->
-            pure (telemCacheHit, Telem.Local, (0, Telem.Query, HttpResponse cachedResponseData []))
-          Nothing -> case queryPlan of
-            E.ExecStepDB txGenSql -> do
-              (telemTimeIO, telemQueryType, resp) <-
-                runQueryDB reqId reqUnparsed userInfo txGenSql
-              return (telemCacheHit, Telem.Local, (telemTimeIO, telemQueryType, HttpResponse resp []))
-            E.ExecStepRemote (rsi, opDef, _varValsM) ->
-              runRemoteGQ telemCacheHit rsi opDef
-            E.ExecStepRaw (name, json) -> do
-              (telemTimeIO, obj) <- withElapsedTime $
-                return $ encJFromJValue $ J.Object $ Map.singleton (G.unName name) json
-              return (telemCacheHit, Telem.Local, (telemTimeIO, Telem.Query, HttpResponse obj []))
-        onNothing (void cachedValue) $ Tracing.interpTraceT id $ cacheStore cacheKey responseData
-        pure (tch, tl, (ttio, tqt, HttpResponse responseData $ newHeaders <> responseHeaders))
-      E.MutationExecutionPlan mutationPlan ->
-        case mutationPlan of
-          E.ExecStepDB (tx, responseHeaders) -> do
-            (telemTimeIO, telemQueryType, resp) <- runMutationDB reqId reqUnparsed userInfo tx
-            return (telemCacheHit, Telem.Local, (telemTimeIO, telemQueryType, HttpResponse resp responseHeaders))
-          E.ExecStepRemote (rsi, opDef, _varValsM) ->
-            runRemoteGQ telemCacheHit rsi opDef
-          E.ExecStepRaw (name, json) -> do
-            (telemTimeIO, obj) <- withElapsedTime $
-              return $ encJFromJValue $ J.Object $ Map.singleton (G.unName name) json
-            return (telemCacheHit, Telem.Local, (telemTimeIO, Telem.Query, HttpResponse obj []))
->>>>>>> 9789c163
       E.SubscriptionExecutionPlan _sub ->
         throw400 UnexpectedPayload "subscriptions are not supported over HTTP, use websockets instead"
   -- The response and misc telemetry data:
@@ -327,45 +269,23 @@
      , MonadError QErr m
      , MonadReader E.ExecutionCtx m
      , MonadQueryLog m
-<<<<<<< HEAD
-     , MonadExecuteQuery m
-=======
->>>>>>> 9789c163
      , MonadTrace m
      )
   => RequestId
   -> GQLReqUnparsed
   -> UserInfo
-<<<<<<< HEAD
   -> (Tracing.TraceT (LazyTx QErr) EncJSON, Maybe EQ.PreparedSql)
   -> m (DiffTime, EncJSON)
-  -- ^ Also return 'Mutation' when the operation was a mutation, and the time
-  -- spent in the PG query; for telemetry.
-runQueryDB reqId (query, queryParsed) asts _userInfo (tx, _genSql) =  do
+  -- ^ Also return the time spent in the PG query; for telemetry.
+runQueryDB reqId query _userInfo (tx, _genSql) =  do
   -- log the generated SQL and the graphql query
   E.ExecutionCtx logger _ pgExecCtx _ _ _ _ <- ask
   logQueryLog logger query Nothing reqId -- TODO genSql
-  (telemTimeIO, respE) <- withElapsedTime $ runExceptT $ trace "Query" $
+  (telemTimeIO, respE) <- withElapsedTime $ runExceptT $ trace "Postgres Query" $
+    -- TODO: add root field name to trace metadata when doing heterogeneous execution
     Tracing.interpTraceT id $ hoist (runQueryTx pgExecCtx) tx
   !resp <- liftEither respE
   return (telemTimeIO, resp)
-=======
-  -> (Tracing.TraceT (LazyTx QErr) EncJSON, EQ.GeneratedSqlMap)
-  -> m (DiffTime, Telem.QueryType, EncJSON)
-  -- ^ Also return 'Mutation' when the operation was a mutation, and the time
-  -- spent in the PG query; for telemetry.
-runQueryDB reqId query _userInfo (tx, genSql) =  do
-  -- log the generated SQL and the graphql query
-  E.ExecutionCtx logger _ pgExecCtx _ _ _ _ <- ask
-  logQueryLog logger query (Just genSql) reqId
-  (telemTimeIO, respE) <- withElapsedTime $ runExceptT $ trace "Postgres Query" $
-    -- TODO: add root field name to trace metadata when doing heterogeneous execution
-    Tracing.interpTraceT id $ hoist (runQueryTx pgExecCtx) tx
-  resp <- liftEither respE
-  let !json = encodeGQResp $ GQSuccess $ encJToLBS resp
-      telemQueryType = Telem.Query
-  return (telemTimeIO, telemQueryType, json)
->>>>>>> 9789c163
 
 runMutationDB
   :: ( MonadIO m
