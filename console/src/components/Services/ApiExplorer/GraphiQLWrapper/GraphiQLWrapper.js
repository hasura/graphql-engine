--- conflicted
+++ resolved
@@ -1,9 +1,6 @@
 import React, { Component } from 'react';
-<<<<<<< HEAD
-import GraphiQL from 'hasura-console-graphiql-derive';
-=======
+import { push } from 'react-router-redux';
 import GraphiQL from 'graphiql';
->>>>>>> fca16b88
 import PropTypes from 'prop-types';
 import GraphiQLErrorBoundary from './GraphiQLErrorBoundary';
 import OneGraphExplorer from '../OneGraphExplorer/OneGraphExplorer';
@@ -15,7 +12,20 @@
   copyToClipboard,
 } from './utils';
 import { analyzeFetcher, graphQLFetcherFinal } from '../Actions';
-import { parse, print } from 'graphql';
+import { parse as sdlParse, print } from 'graphql';
+import deriveMutation from '../../../../shared/utils/deriveMutation';
+import {
+  getActionDefinitionSdl,
+  getTypesSdl,
+} from '../../../../shared/utils/sdlUtils';
+import {} from '../../../../shared/utils/sdlUtils';
+import { showErrorNotification } from '../../Common/Notification';
+import { persistDerivedMutation } from '../../Actions/lsUtils';
+import { getActionsCreateRoute } from '../../../Common/utils/routesUtils';
+import {
+  setActionDefinition,
+  setTypeDefinition,
+} from '../../Actions/Add/reducer';
 
 import 'graphiql/graphiql.css';
 import './GraphiQL.css';
@@ -24,7 +34,6 @@
   constructor(props) {
     super(props);
     this.state = {
-      schema: null,
       error: false,
       noSchema: false,
       onBoardingEnabled: false,
@@ -67,7 +76,7 @@
     const handleClickPrettifyButton = () => {
       const editor = graphiqlContext.getQueryEditor();
       const currentText = editor.getValue();
-      const prettyText = print(parse(currentText));
+      const prettyText = print(sdlParse(currentText));
       editor.setValue(prettyText);
     };
 
@@ -91,6 +100,34 @@
       }));
     };
 
+    const deriveActionFromMutation = () => {
+      const { schema, query } = graphiqlContext.state;
+      if (!schema) return;
+      if (!query) return;
+      let derivedMutationMetadata;
+      try {
+        derivedMutationMetadata = deriveMutation(query.trim(), schema);
+      } catch (e) {
+        dispatch(showErrorNotification('Unable to derive mutation', e.message));
+        console.error(e);
+
+        return;
+      }
+      const { action, types } = derivedMutationMetadata;
+      const actionsSdl = getActionDefinitionSdl(
+        action.name,
+        action.arguments,
+        action.output_type
+      );
+      const typesSdl = getTypesSdl(types);
+      dispatch(
+        setActionDefinition(actionsSdl, null, null, sdlParse(actionsSdl))
+      );
+      dispatch(setTypeDefinition(typesSdl, null, null, sdlParse(typesSdl)));
+      persistDerivedMutation(action.name, query.trim());
+      dispatch(push(getActionsCreateRoute(true)));
+    };
+
     const renderGraphiql = graphiqlProps => {
       const voyagerUrl = graphqlNetworkData.consoleUrl + '/voyager-view';
       let analyzerProps = {};
@@ -100,33 +137,39 @@
 
       // get toolbar buttons
       const getGraphiqlButtons = () => {
-        const buttons = [];
-        buttons.push({
-          label: 'Prettify',
-          title: 'Prettify Query (Shift-Ctrl-P)',
-          onClick: handleClickPrettifyButton,
-        });
-        buttons.push({
-          label: 'History',
-          title: 'Show History',
-          onClick: handleToggleHistory,
-        });
-        buttons.push({
-          label: this.state.copyButtonText,
-          title: 'Copy Query',
-          onClick: handleCopyQuery,
-        });
-        buttons.push({
-          label: 'Explorer',
-          title: 'Toggle Explorer',
-          onClick: graphiqlProps.toggleExplorer,
-        });
-        buttons.push({
-          label: 'Voyager',
-          title: 'GraphQL Voyager',
-          onClick: () => window.open(voyagerUrl, '_blank'),
-          icon: <i className="fa fa-external-link" aria-hidden="true" />,
-        });
+        const buttons = [
+          {
+            label: 'Prettify',
+            title: 'Prettify Query (Shift-Ctrl-P)',
+            onClick: handleClickPrettifyButton,
+          },
+          {
+            label: 'History',
+            title: 'Show History',
+            onClick: handleToggleHistory,
+          },
+          {
+            label: this.state.copyButtonText,
+            title: 'Copy Query',
+            onClick: handleCopyQuery,
+          },
+          {
+            label: 'Explorer',
+            title: 'Toggle Explorer',
+            onClick: graphiqlProps.toggleExplorer,
+          },
+          {
+            label: 'Voyager',
+            title: 'GraphQL Voyager',
+            onClick: () => window.open(voyagerUrl, '_blank'),
+            icon: <i className="fa fa-external-link" aria-hidden="true" />,
+          },
+          {
+            label: 'Derive action',
+            title: 'Derive action for the given mutation',
+            onClick: deriveActionFromMutation,
+          },
+        ];
         return buttons.map(b => {
           return <GraphiQL.Button key={b.label} {...b} />;
         });
@@ -139,7 +182,6 @@
           }}
           fetcher={graphQLFetcher}
           voyagerUrl={voyagerUrl}
-          analyzeFetcher={analyzeFetcherInstance}
           {...graphiqlProps}
         >
           <GraphiQL.Logo>GraphiQL</GraphiQL.Logo>
