# Hasura GraphQL Engine Changelog

## Next release

### Bug fixes and improvements

- server: add support for `_inc` on `real`, `double`, `numeric` and `money` (fix #3573)
<<<<<<< HEAD
- server: add graphql-engine support for timestamps without timezones (fix #1217)
=======
- server: support special characters in JSON path query argument with bracket `[]` notation, e.g `obj['Hello World!']` (#3890) (#4482)
- docs: add API docs for using environment variables as webhook urls in event triggers
>>>>>>> 82cdad15

## `v1.2.0-beta.4`

### add query support in actions

(close #4032) (#4309)

### console: persist columns state in data browser

The order, collapsed state of columns and page size is now persisted across page navigation

(close #3390) (#3753)

### Bug fixes and improvements

- cli: set_table_is_enum metadata type for squashing migrations (close #4394) (#4395)
- console: query support for actions (#4318)
- cli: query support for actions (#4318)
- cli: add retry_conf in event trigger for squashing migrations (close #4296) (#4324)
- cli: allow customization of server api paths (close #4016)
- cli: clean up migration files created during a failed migrate api (close #4312) (#4319)
- cli: add support for multiple versions of plugin (close #4105)
- cli: template assets path in console HTML for unversioned builds
- console: recover from SDL parse in actions type definition editor (fix #4385) (#4389)
- console: allow customising graphql field names for columns of views (close #3689) (#4255)
- console: fix clone permission migrations (close #3985) (#4277)
- console: decouple data rows and count fetch in data browser to account for really large tables (close #3793) (#4269)
- console: update cookie policy for API calls to "same-origin"
- console: redirect to /:table/browse from /:table (close #4330) (#4374)
- console: surround string type column default value with quotes (close #4371) (#4423)
- console: add undefined check to fix error (close #4444) (#4445)
- console: change react ace editor theme to eclipse (close #4437)
- docs: add One-Click Render deployment guide (close #3683) (#4209)
- server: reserved keywords in column references break parser (fix #3597) #3927
- server: fix postgres specific error message that exposed database type on invalid query parameters (#4294)
- server: manage inflight events when HGE instance is gracefully shutdown (close #3548)
- server: fix an edge case where some events wouldn't be processed because of internal erorrs (#4213)
- server: fix downgrade not working to version v1.1.1 (#4354)
- server: `type` field is not required if `jwk_url` is provided in JWT config
- server: add a new field `claims_namespace_path` which accepts a JSON Path for looking up hasura claim in the JWT token (#4349)
- server: support reusing Postgres scalars in custom types (close #4125)
  
## `v1.2.0-beta.3`

### console: manage Postgres check constraints

Postgres Check constraints allows you to specify that the value in a certain column must satisfy a Boolean (truth-value) expression. They can be used to put in simple input validations for mutations and with this release, these constraints can now be added while creating a table or later from Modify tab on the console.

**Example**:
When a product is created, ensure that the price is greater than zero. The SQL would look like this:

```sql
CREATE TABLE products (
    product_id UUID DEFAULT gen_random_uuid(),
    name TEXT,
    price NUMERIC CONSTRAINT positive_price CHECK (price > 0)
);
```

To create this table with Hasura Console, on the 'Add a new table' screen, after adding all the columns, scroll down to 'Check constraints' section and 'Add a new check constraint' with the following properties:

- Constraint name: `positive_price`
- Check expression: `price > 0`

Read more about check constraints on [Postgres Docs](https://www.postgresql.org/docs/12/ddl-constraints.html#DDL-CONSTRAINTS-CHECK-CONSTRAINTS).

(close #1700) (#3881)

### CLI: V2 migrations architecture

A new CLI migrations image is introduced to account for the new migrations workflow. If you're have a project with `version: 2` in `config.yaml`, you should use the new image: `hasura/graphql-engine:v1.2.0-cli-migrations-v2`. Mount the migrations at `/hasura-migrations` and metadata at `/hasura-metadata`.

(close #3969) (#4145)

### Bug fixes and improvements

- server: improve performance of replace_metadata tracking many tables (fix #3802)
- server: option to reload remote schemas in 'reload_metadata' API (fix #3792, #4117)
- server: fix various space leaks to avoid excessive memory consumption
- server: fix postgres query error when computed fields included in mutation response (fix #4035)
- server: fix `__typename` not being included for custom object types (fix #4063)
- server: preserve cookie headers from sync action webhook (close #4021)
- server: validate action webhook response to conform to action output type (fix #3977)
- server: add 'ID' to default scalars in custom types (fix #4061)
- server: fix erroneous error log "Received STOP for an operation ..."
- console: enum field values can be selected through a dropdown in insert/edit rows page (close #3748) (#3810)
- console: exported metadata filenames are now unique(`hasura_metadata_<timestamp>.json`) (close #1772) (#4106)
- console: allow bulk deleting rows in 'Browse Rows' section (close #1739) (#3735)
- console: fix computed field permission selection (#4246)
- console: allow customising root fields of single row mutations (close #4203) (#4254)
- console: fix json string rendering in data browser (close #4201) (#4221)
- console: handle long column names in event trigger update columns (close #4123) (#4210)
- console: disable selecting roles without permissions for bulk actions (close #4178) (#4195)
- console: fix passing default value to JsonInput (#4175)
- console: fix parsing of wrapped types in SDL (close #4099) (#4167)
- console: misc actions fixes (#4059)
- console: action relationship page improvements (fix #4062, #4130) (#4133)
- cli: fix init command to generate correct config (fix #4036) (#4038)
- cli: fix parse error returned on console api (close #4126) (#4152)
- cli: fix typo in cli example for squash (fix #4047) (#4049)
- docs: add statement to grant hasura permissions for PG functions (#4238)
- docs: add docs for redeliver_event api (fix #4176) (#4177)
- docs: update permission.rst for check constraint api (#4124)
- docs: add note on pg versions for actions (#4034)
- docs: add latest prerelease build info (close #4041) (#4048)
- docs: add AuthGuardian JWT guide (#3958)

## `v1.2.0-beta.2`

- server: Don't update catalog version if using --dryRun (#3970)
- cli: add version flag in update-cli command (#3996)
- cli(migrations-img): add env to skip update prompts (fix #3964) (#3968)
- cli, server: use prerelease tag as channel for console assets cdn (#3975)
- cli: fix flags in actions, migrate and metadata cmd (fix #3982) (#3991)
- cli: preserve action definition in metadata apply (fix… (#3993)
- cli: bug fixes related to actions (#3951)

## `v1.2.0-beta.1`

### Hasura Actions

Actions are a way to extend Hasura’s auto-generated mutations with entirely custom ones which can handle various use cases such as data validation, data enrichment from external sources and any other complex business logic.

A new mutation can be created either by defining its GraphQL SDL or by deriving it from an existing Hasura-generated mutation. The resolver is exposed to Hasura as a webhook which can be called synchronously or asynchronously. This release also includes an ever evolving codegen workflow to make managing the custom resolvers easier.

Read more about actions in the [docs](https://docs.hasura.io/1.0/graphql/manual/actions/index.html).

(#3042) (#3252) (#3859)

### Downgrade command

A new command is added to the server executable for downgrading to earlier releases. Previously, if you ran a newer Hasura version and wanted to go back to an old version on the same database, you had to stop Hasura, run some SQL statements and start Hasura again. With the new `downgrade` command, these SQL statements can be run automatically.

**Example**: Downgrade from `v1.2.0` to `v1.0.0`:

```bash
# stop hasura v1.2.0

# run the following command:
docker run hasura/graphql-engine:v1.2.0 graphql-engine --database-url <db-url> downgrade --to-v1.0.0

# start hasura v1.0.0
```

Read more about this command in the [docs](https://hasura.io/docs/1.0/graphql/manual/deployment/downgrading.html#downgrading-hasura-graphql-engine).

(close #1156) (#3760)

### Expiration of connections authenticated by WebHooks

When using webhooks to authenticate incoming requests to the GraphQL engine server, it is now possible to specify an expiration time; the connection to the server will be automatically closed if it's still running when the expiration delay is expired.

Read more about it in the [docs](https://hasura.io/docs/1.0/graphql/manual/auth/authentication/webhook.html).

### Bug fixes and improvements

- server: check expression in update permissions (close #384) (rfc #3750) (#3804)
- console: show pre-release update notifications with opt out option (#3888)
- console: handle invalid keys in permission builder (close #3848) (#3863)<|MERGE_RESOLUTION|>--- conflicted
+++ resolved
@@ -5,12 +5,9 @@
 ### Bug fixes and improvements
 
 - server: add support for `_inc` on `real`, `double`, `numeric` and `money` (fix #3573)
-<<<<<<< HEAD
+- server: support special characters in JSON path query argument with bracket `[]` notation, e.g `obj['Hello World!']` (#3890) (#4482)
 - server: add graphql-engine support for timestamps without timezones (fix #1217)
-=======
-- server: support special characters in JSON path query argument with bracket `[]` notation, e.g `obj['Hello World!']` (#3890) (#4482)
 - docs: add API docs for using environment variables as webhook urls in event triggers
->>>>>>> 82cdad15
 
 ## `v1.2.0-beta.4`
 
