--- conflicted
+++ resolved
@@ -125,11 +125,7 @@
 
 :::
 
-<<<<<<< HEAD
 ## Modelling roles in Hasura
-=======
-## Modeling Roles in Hasura
->>>>>>> 7ba2409f
 
 General guidelines for modeling roles in Hasura.
 
