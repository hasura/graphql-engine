module Hasura.GraphQL.Utils
  ( showName
  , showNamedTy
  , throwVE
  , getBaseTy
  , mapFromL
  , groupTuples
  , groupListWith
  , mkMapWith
  , showNames
<<<<<<< HEAD
  , isValidName
  , unwrapTy
=======
>>>>>>> 0f143f0e
  ) where

import           Hasura.Prelude
import           Hasura.RQL.Types.Error

import qualified Data.HashMap.Strict           as Map
import qualified Data.List.NonEmpty            as NE
import qualified Data.Text                     as T
import qualified Language.GraphQL.Draft.Syntax as G

showName :: G.Name -> Text
showName name = "\"" <> G.unName name <> "\""

throwVE :: (MonadError QErr m) => Text -> m a
throwVE = throw400 ValidationFailed

showNamedTy :: G.NamedType -> Text
showNamedTy nt =
  "'" <> G.showNT nt <> "'"

getBaseTy :: G.GType -> G.NamedType
getBaseTy = \case
  G.TypeNamed _ n     -> n
  G.TypeList _ lt     -> getBaseTyL lt
  where
    getBaseTyL = getBaseTy . G.unListType

unwrapTy :: G.GType -> G.GType
unwrapTy =
  \case
    G.TypeList _ lt -> G.unListType lt
    nt -> nt

mapFromL :: (Eq k, Hashable k) => (a -> k) -> [a] -> Map.HashMap k a
mapFromL f l =
  Map.fromList [(f v, v) | v <- l]

groupListWith
  :: (Eq k, Hashable k, Foldable t, Functor t)
  => (v -> k) -> t v -> Map.HashMap k (NE.NonEmpty v)
groupListWith f l =
  groupTuples $ fmap (\v -> (f v, v)) l

groupTuples
  :: (Eq k, Hashable k, Foldable t)
  => t (k, v) -> Map.HashMap k (NE.NonEmpty v)
groupTuples =
  foldr groupFlds Map.empty
  where
    groupFlds (k, v) m = case Map.lookup k m of
      Nothing -> Map.insert k (v NE.:| []) m
      Just s  -> Map.insert k (v NE.<| s) m

-- either duplicate keys or the map
mkMapWith
  :: (Eq k, Hashable k, Foldable t, Functor t)
  => (v -> k) -> t v -> Either (NE.NonEmpty k) (Map.HashMap k v)
mkMapWith f l =
  case NE.nonEmpty dups of
    Just dupsNE -> Left dupsNE
    Nothing     -> Right $ Map.map NE.head mapG
  where
    mapG = groupListWith f l
    dups = Map.keys $ Map.filter ((> 1) . length) mapG

showNames :: (Foldable t) => t G.Name -> Text
showNames names =
  T.intercalate ", " $ map G.unName $ toList names<|MERGE_RESOLUTION|>--- conflicted
+++ resolved
@@ -8,11 +8,7 @@
   , groupListWith
   , mkMapWith
   , showNames
-<<<<<<< HEAD
-  , isValidName
   , unwrapTy
-=======
->>>>>>> 0f143f0e
   ) where
 
 import           Hasura.Prelude
