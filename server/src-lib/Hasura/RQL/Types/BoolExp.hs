module Hasura.RQL.Types.BoolExp
       ( GBoolExp(..)
       , gBoolExpTrue
       , gBoolExpToJSON
       , parseGBoolExp

       , DWithinGeomOp(..)
       , DWithinGeogOp(..)
       , CastExp
       , OpExpG(..)
       , opExpDepCol
       , STIntersectsNbandGeommin(..)
       , STIntersectsGeomminNband(..)

       , AnnBoolExpFld(..)
       , AnnBoolExp
       , traverseAnnBoolExp
       , fmapAnnBoolExp
       , annBoolExpTrue
       , andAnnBoolExps

       , AnnBoolExpFldSQL
       , AnnBoolExpSQL
       , PartialSQLExp(..)
       , mkTypedSessionVar
       , isStaticValue
       , AnnBoolExpFldPartialSQL
       , AnnBoolExpPartialSQL

       , PreSetCols
       , PreSetColsPartial
       , foldBoolExp
       ) where

import           Hasura.Prelude
import           Hasura.RQL.Types.Column
import           Hasura.RQL.Types.Common
import           Hasura.RQL.Types.Permission
import qualified Hasura.SQL.DML              as S
import           Hasura.SQL.Types

import           Data.Aeson
import           Data.Aeson.Casing
import           Data.Aeson.Internal
import           Data.Aeson.TH
import qualified Data.Aeson.Types            as J
import qualified Data.HashMap.Strict         as M
import           Instances.TH.Lift           ()
import           Language.Haskell.TH.Syntax  (Lift)

data GBoolExp a
  = BoolAnd ![GBoolExp a]
  | BoolOr  ![GBoolExp a]
  | BoolNot !(GBoolExp a)
  | BoolFld !a
  deriving (Show, Eq, Lift, Functor, Foldable, Traversable)

gBoolExpTrue :: GBoolExp a
gBoolExpTrue = BoolAnd []

gBoolExpToJSON :: (a -> (Text, Value)) -> GBoolExp a -> Value
gBoolExpToJSON f be = case be of
  -- special encoding for _and
  BoolAnd bExps ->
    let m = M.fromList $ map getKV bExps
    -- if the keys aren't repeated, then object encoding can be used
    in if length m == length bExps
       then toJSON m
       else object $ pure kv
  _ -> object $ pure kv
  where
    kv = getKV be
    getKV = \case
      BoolAnd bExps -> "_and" .= map (gBoolExpToJSON f) bExps
      BoolOr bExps  -> "_or" .= map (gBoolExpToJSON f) bExps
      BoolNot bExp  -> "_not" .= gBoolExpToJSON f bExp
      BoolFld a     ->  f a


parseGBoolExp
  :: ((Text, Value) -> J.Parser a) -> Value -> J.Parser (GBoolExp a)
parseGBoolExp f = \case
  Object o -> do
    boolExps <- forM (M.toList o) $ \(k, v) -> if
      | k == "$or"  -> BoolOr  <$> parseGBoolExpL v <?> Key k
      | k == "_or"  -> BoolOr  <$> parseGBoolExpL v <?> Key k
      | k == "$and" -> BoolAnd <$> parseGBoolExpL v <?> Key k
      | k == "_and" -> BoolAnd <$> parseGBoolExpL v <?> Key k
      | k == "$not" -> BoolNot <$> parseGBoolExp f v <?> Key k
      | k == "_not" -> BoolNot <$> parseGBoolExp f v <?> Key k
      | otherwise   -> BoolFld <$> f (k, v)
    return $ BoolAnd boolExps
  _ -> fail "expecting an Object for boolean exp"
  where
    parseGBoolExpL v =
      parseJSON v >>= mapM (parseGBoolExp f)

foldBoolExp :: (Monad m)
            => (a -> m S.BoolExp)
            -> GBoolExp a
            -> m S.BoolExp
foldBoolExp f (BoolAnd bes) = do
  sqlBExps <- mapM (foldBoolExp f) bes
  return $ foldr (S.BEBin S.AndOp) (S.BELit True) sqlBExps
foldBoolExp f (BoolOr bes)  = do
  sqlBExps <- mapM (foldBoolExp f) bes
  return $ foldr (S.BEBin S.OrOp) (S.BELit False) sqlBExps
foldBoolExp f (BoolNot notExp) =
  S.BENot <$> foldBoolExp f notExp
foldBoolExp f (BoolFld ce)  =
  f ce

data DWithinGeomOp a =
  DWithinGeomOp
  { dwgeomDistance :: !a
  , dwgeomFrom     :: !a
  } deriving (Show, Eq, Functor, Foldable, Traversable, Data)
$(deriveJSON (aesonDrop 6 snakeCase) ''DWithinGeomOp)

data DWithinGeogOp a =
  DWithinGeogOp
  { dwgeogDistance    :: !a
  , dwgeogFrom        :: !a
  , dwgeogUseSpheroid :: !a
  } deriving (Show, Eq, Functor, Foldable, Traversable, Data)
$(deriveJSON (aesonDrop 6 snakeCase) ''DWithinGeogOp)

<<<<<<< HEAD
data STIntersectsNbandGeommin a =
  STIntersectsNbandGeommin
  { singNband   :: !a
  , singGeommin :: !a
  } deriving (Show, Eq, Functor, Foldable, Traversable, Data)
$(deriveJSON (aesonDrop 4 snakeCase) ''STIntersectsNbandGeommin)

data STIntersectsGeomminNband a =
  STIntersectsGeomminNband
  { signGeommin :: !a
  , signNband   :: !(Maybe a)
  } deriving (Show, Eq, Functor, Foldable, Traversable, Data)
$(deriveJSON (aesonDrop 4 snakeCase) ''STIntersectsGeomminNband)

type CastExp a = M.HashMap PGColType [OpExpG a]
=======
type CastExp a = M.HashMap PGScalarType [OpExpG a]
>>>>>>> 67d3eb3e

data OpExpG a
  = ACast !(CastExp a)

  | AEQ !Bool !a
  | ANE !Bool !a

  | AIN  !a
  | ANIN !a

  | AGT !a
  | ALT !a
  | AGTE !a
  | ALTE !a

  | ALIKE !a -- LIKE
  | ANLIKE !a -- NOT LIKE

  | AILIKE !a -- ILIKE, case insensitive
  | ANILIKE !a-- NOT ILIKE, case insensitive

  | ASIMILAR !a -- similar, regex
  | ANSIMILAR !a-- not similar, regex

  | AContains !a
  | AContainedIn !a
  | AHasKey !a
  | AHasKeysAny !a
  | AHasKeysAll !a

  | ASTContains !a
  | ASTCrosses !a
  | ASTDWithinGeom !(DWithinGeomOp a)
  | ASTDWithinGeog !(DWithinGeogOp a)
  | ASTEquals !a
  | ASTIntersects !a
  | ASTOverlaps !a
  | ASTTouches !a
  | ASTWithin !a

  | ASTIntersectsRast !a
  | ASTIntersectsGeomNband !(STIntersectsGeomminNband a)
  | ASTIntersectsNbandGeom !(STIntersectsNbandGeommin a)

  | ANISNULL -- IS NULL
  | ANISNOTNULL -- IS NOT NULL

  | CEQ !PGCol
  | CNE !PGCol
  | CGT !PGCol
  | CLT !PGCol
  | CGTE !PGCol
  | CLTE !PGCol
  deriving (Eq, Show, Functor, Foldable, Traversable, Data)

opExpDepCol :: OpExpG a -> Maybe PGCol
opExpDepCol = \case
  CEQ c  -> Just c
  CNE c  -> Just c
  CGT c  -> Just c
  CLT c  -> Just c
  CGTE c -> Just c
  CLTE c -> Just c
  _      -> Nothing

opExpToJPair :: (a -> Value) -> OpExpG a -> (Text, Value)
opExpToJPair f = \case
  ACast a        -> ("_cast", toJSON $ M.map opExpsToJSON a)

  AEQ _ a          -> ("_eq", f a)
  ANE _ a          -> ("_ne", f a)

  AIN a          -> ("_in", f a)
  ANIN a         -> ("_nin", f a)

  AGT a          -> ("_gt", f a)
  ALT a          -> ("_lt", f a)
  AGTE a         -> ("_gte", f a)
  ALTE a         -> ("_lte", f a)

  ALIKE a        -> ("_like", f a)
  ANLIKE a       -> ("_nlike", f a)

  AILIKE a       -> ("_ilike", f a)
  ANILIKE a      -> ("_nilike", f a)

  ASIMILAR a     -> ("_similar", f a)
  ANSIMILAR a    -> ("_nsimilar", f a)

  AContains a    -> ("_contains", f a)
  AContainedIn a -> ("_contained_in", f a)
  AHasKey a      -> ("_has_key", f a)
  AHasKeysAny a  -> ("_has_keys_any", f a)
  AHasKeysAll a  -> ("_has_keys_all", f a)

  ASTContains a    -> ("_st_contains", f a)
  ASTCrosses a     -> ("_st_crosses", f a)
  ASTDWithinGeom o -> ("_st_d_within", toJSON $ f <$> o)
  ASTDWithinGeog o -> ("_st_d_within", toJSON $ f <$> o)
  ASTEquals a      -> ("_st_equals", f a)
  ASTIntersects a  -> ("_st_intersects", f a)
  ASTOverlaps a    -> ("_st_overlaps", f a)
  ASTTouches a     -> ("_st_touches", f a)
  ASTWithin a      -> ("_st_within", f a)

  ASTIntersectsRast a      -> ("_st_intersects_rast", f a)
  ASTIntersectsNbandGeom a -> ("_st_intersects_nband_geom", toJSON $ f <$> a)
  ASTIntersectsGeomNband a -> ("_st_intersects_geom_nband", toJSON $ f <$> a)

  ANISNULL       -> ("_is_null", toJSON True)
  ANISNOTNULL    -> ("_is_null", toJSON False)

  CEQ a          -> ("_ceq", toJSON a)
  CNE a          -> ("_cne", toJSON a)
  CGT a          -> ("_cgt", toJSON a)
  CLT a          -> ("_clt", toJSON a)
  CGTE a         -> ("_cgte", toJSON a)
  CLTE a         -> ("_clte", toJSON a)
  where
    opExpsToJSON = object . map (opExpToJPair f)

data AnnBoolExpFld a
  = AVCol !PGColumnInfo ![OpExpG a]
  | AVRel !RelInfo !(AnnBoolExp a)
  deriving (Show, Eq, Functor, Foldable, Traversable)

type AnnBoolExp a
  = GBoolExp (AnnBoolExpFld a)

traverseAnnBoolExp
  :: (Applicative f)
  => (a -> f b)
  -> AnnBoolExp a
  -> f (AnnBoolExp b)
traverseAnnBoolExp f =
  traverse $ \case
   AVCol pgColInfo opExps ->
     AVCol pgColInfo <$> traverse (traverse f) opExps
   AVRel relInfo annBoolExp ->
     AVRel relInfo <$> traverseAnnBoolExp f annBoolExp

fmapAnnBoolExp
  :: (a -> b)
  -> AnnBoolExp a
  -> AnnBoolExp b
fmapAnnBoolExp f =
  runIdentity . traverseAnnBoolExp (pure . f)

annBoolExpTrue :: AnnBoolExp a
annBoolExpTrue = gBoolExpTrue

andAnnBoolExps :: AnnBoolExp a -> AnnBoolExp a -> AnnBoolExp a
andAnnBoolExps l r =
  BoolAnd [l, r]

type AnnBoolExpFldSQL = AnnBoolExpFld S.SQLExp
type AnnBoolExpSQL = AnnBoolExp S.SQLExp

type AnnBoolExpFldPartialSQL = AnnBoolExpFld PartialSQLExp
type AnnBoolExpPartialSQL = AnnBoolExp PartialSQLExp

type PreSetColsPartial = M.HashMap PGCol PartialSQLExp
type PreSetCols = M.HashMap PGCol S.SQLExp

-- doesn't resolve the session variable
data PartialSQLExp
  = PSESessVar !(PGType PGScalarType) !SessVar
  | PSESQLExp !S.SQLExp
  deriving (Show, Eq, Data)

mkTypedSessionVar :: PGType PGColumnType -> SessVar -> PartialSQLExp
mkTypedSessionVar columnType =
  PSESessVar (unsafePGColumnToRepresentation <$> columnType)

instance ToJSON PartialSQLExp where
  toJSON = \case
    PSESessVar colTy sessVar -> toJSON (colTy, sessVar)
    PSESQLExp e -> toJSON $ toSQLTxt e

instance ToJSON AnnBoolExpPartialSQL where
  toJSON = gBoolExpToJSON f
    where
      f annFld = case annFld of
        AVCol pci opExps ->
          ( getPGColTxt $ pgiName pci
          , toJSON (pci, map opExpSToJSON opExps)
          )
        AVRel ri relBoolExp ->
          ( relNameToTxt $ riName ri
          , toJSON (ri, toJSON relBoolExp)
          )
      opExpSToJSON :: OpExpG PartialSQLExp -> Value
      opExpSToJSON =
        object . pure . opExpToJPair toJSON

isStaticValue :: PartialSQLExp -> Bool
isStaticValue = \case
  PSESessVar _ _ -> False
  PSESQLExp _    -> True<|MERGE_RESOLUTION|>--- conflicted
+++ resolved
@@ -125,7 +125,6 @@
   } deriving (Show, Eq, Functor, Foldable, Traversable, Data)
 $(deriveJSON (aesonDrop 6 snakeCase) ''DWithinGeogOp)
 
-<<<<<<< HEAD
 data STIntersectsNbandGeommin a =
   STIntersectsNbandGeommin
   { singNband   :: !a
@@ -140,10 +139,7 @@
   } deriving (Show, Eq, Functor, Foldable, Traversable, Data)
 $(deriveJSON (aesonDrop 4 snakeCase) ''STIntersectsGeomminNband)
 
-type CastExp a = M.HashMap PGColType [OpExpG a]
-=======
 type CastExp a = M.HashMap PGScalarType [OpExpG a]
->>>>>>> 67d3eb3e
 
 data OpExpG a
   = ACast !(CastExp a)
