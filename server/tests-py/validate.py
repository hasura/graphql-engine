#!/usr/bin/env python3

import yaml
import json
import os
import base64
import jsondiff
import jwt


def check_keys(keys, obj):
    for k in keys:
        assert k in obj, obj


def check_ev_payload_shape(ev_payload):
    top_level_keys = ["created_at", "event", "id", "table", "trigger"]
    check_keys(top_level_keys, ev_payload)

    event_keys = ["data", "op"]
    check_keys(event_keys, ev_payload['event'])

    trigger_keys = ["id", "name"]
    check_keys(trigger_keys, ev_payload['trigger'])


def validate_event_payload(ev_payload, trig_name, table):
    check_ev_payload_shape(ev_payload)
    assert ev_payload['table'] == table, ev_payload
    assert ev_payload['trigger']['name'] == trig_name, ev_payload


def validate_event_headers(ev_headers, headers):
    for key, value in headers.items():
        v = ev_headers.get(key)
        assert v == value, (key, v)


def validate_event_webhook(ev_webhook_path, webhook_path):
    assert ev_webhook_path == webhook_path


def check_event(hge_ctx, trig_name, table, operation, exp_ev_data, headers, webhook_path):
    ev_full = hge_ctx.get_event(3)
    validate_event_webhook(ev_full['path'], webhook_path)
    validate_event_headers(ev_full['headers'], headers)
    validate_event_payload(ev_full['body'], trig_name, table)
    ev = ev_full['body']['event']
    assert ev['op'] == operation, ev
    assert ev['data'] == exp_ev_data, ev


<<<<<<< HEAD
def check_query(hge_ctx, conf):
    headers = {}
    if 'headers' in conf:
        headers = conf['headers']
    code, resp = hge_ctx.anyq(conf['url'], conf['query'], headers)
    assert code == conf['status'], resp
    if 'response' in conf:
        print('response\n', yaml.dump(resp))
        print('expected\n', yaml.dump(conf['response']))
        assert json_ordered(resp) == json_ordered(conf['response'])


def check_query_f(hge_ctx, f):
=======
def test_forbidden_when_access_key_reqd(hge_ctx, conf):
    headers={}
    if 'headers' in conf:
        headers = conf['headers']

    #Test without access key
    code, resp = hge_ctx.anyq( conf['url'], conf['query'], headers)
    assert code == 401, "\n" + yaml.dump( {
        "expected" : "Should be access denied as access key is not provided",
        "actual" : {
            "code" : code,
            "response" : resp
            }
        } )

    #Test with random access key
    headers['X-Hasura-Access-Key'] = base64.b64encode(os.urandom(30))
    code, resp = hge_ctx.anyq( conf['url'], conf['query'], headers)
    assert code == 401, "\n" + yaml.dump( {
        "expected" : "Should be access denied as an incorrect access key is provided",
        "actual" : {
            "code" : code,
            "response" : resp
            }
        } )

def test_forbidden_webhook(hge_ctx, conf):

    h = { 'Authorization' : 'Bearer ' + base64.b64encode(base64.b64encode(os.urandom(30))).decode('utf-8') }
    code, resp = hge_ctx.anyq( conf['url'], conf['query'], h )
    assert code == 401, "\n" + yaml.dump( {
        "expected" : "Should be access denied as it is denied from webhook",
        "actual" : {
            "code" : code,
            "response" : resp
            }
        } )

def check_query(hge_ctx, conf, add_auth=True):
    headers={}
    if 'headers' in conf:
        headers = conf['headers']

    if add_auth:
        if hge_ctx.hge_jwt_key is not None and len(headers) > 0 and 'X-Hasura-Role' in headers:
            hClaims=dict()
            hClaims['X-Hasura-Allowed-Roles']=[headers['X-Hasura-Role']]
            hClaims['X-Hasura-Default-Role']=headers['X-Hasura-Role']
            for key in headers:
                if key != 'X-Hasura-Role':
                    hClaims[key]=headers[key]
            claim={
                "sub": "foo",
                "name": "bar",
                "https://hasura.io/jwt/claims": hClaims
            }
            headers['Authorization'] = 'Bearer ' + jwt.encode(claim, hge_ctx.hge_jwt_key, algorithm='RS512').decode('UTF-8')

        if hge_ctx.hge_webhook is not None and len(headers) > 0:
            if not hge_ctx.webhook_insecure:
                test_forbidden_webhook(hge_ctx, conf)
            headers['X-Hasura-Auth-Mode'] = 'webhook'
            headers_new = dict()
            headers_new['Authorization'] =  'Bearer ' + base64.b64encode(json.dumps(headers).encode('utf-8')).decode('utf-8')
            headers = headers_new

        elif (hge_ctx.hge_webhook is not None or hge_ctx.hge_jwt_key is not None) and hge_ctx.hge_key is not None and len(headers) == 0:
            headers['X-Hasura-Access-Key'] = hge_ctx.hge_key

        elif hge_ctx.hge_key is not None and hge_ctx.hge_webhook is None and hge_ctx.hge_jwt_key is None:
            test_forbidden_when_access_key_reqd(hge_ctx, conf)
            headers['X-Hasura-Access-Key'] = hge_ctx.hge_key

    code, resp = hge_ctx.anyq( conf['url'], conf['query'], headers)
    print (headers)
    assert code == conf['status'], resp
    if 'response' in conf:
        assert json_ordered(resp) == json_ordered(conf['response']) , yaml.dump( {
            'response' : resp,
            'expected' : conf['response'],
            'diff': jsondiff.diff(conf['response'], resp)
        } )
    return code, resp

def check_query_f(hge_ctx, f, add_auth=True):
    hge_ctx.may_skip_test_teardown = False
>>>>>>> 1a04a384
    with open(f) as c:
        conf = yaml.safe_load(c)
        if isinstance(conf, list):
            for sconf in conf:
                check_query(hge_ctx, sconf)
        else:
<<<<<<< HEAD
            check_query(hge_ctx, conf)

=======
            if conf['status'] != 200:
                hge_ctx.may_skip_test_teardown = True
            check_query( hge_ctx, conf, add_auth )
>>>>>>> 1a04a384

def json_ordered(obj):
    if isinstance(obj, dict):
        return sorted((k, json_ordered(v)) for k, v in obj.items())
    if isinstance(obj, list):
        return list(json_ordered(x) for x in obj)
    else:
        return obj<|MERGE_RESOLUTION|>--- conflicted
+++ resolved
@@ -50,122 +50,108 @@
     assert ev['data'] == exp_ev_data, ev
 
 
-<<<<<<< HEAD
-def check_query(hge_ctx, conf):
+def test_forbidden_when_access_key_reqd(hge_ctx, conf):
     headers = {}
     if 'headers' in conf:
         headers = conf['headers']
+
+    # Test without access key
     code, resp = hge_ctx.anyq(conf['url'], conf['query'], headers)
-    assert code == conf['status'], resp
-    if 'response' in conf:
-        print('response\n', yaml.dump(resp))
-        print('expected\n', yaml.dump(conf['response']))
-        assert json_ordered(resp) == json_ordered(conf['response'])
+    assert code == 401, "\n" + yaml.dump({
+        "expected": "Should be access denied as access key is not provided",
+        "actual": {
+            "code": code,
+            "response": resp
+        }
+    })
+
+    # Test with random access key
+    headers['X-Hasura-Access-Key'] = base64.b64encode(os.urandom(30))
+    code, resp = hge_ctx.anyq(conf['url'], conf['query'], headers)
+    assert code == 401, "\n" + yaml.dump({
+        "expected": "Should be access denied as an incorrect access key is provided",
+        "actual": {
+            "code": code,
+            "response": resp
+        }
+    })
 
 
-def check_query_f(hge_ctx, f):
-=======
-def test_forbidden_when_access_key_reqd(hge_ctx, conf):
-    headers={}
-    if 'headers' in conf:
-        headers = conf['headers']
+def test_forbidden_webhook(hge_ctx, conf):
+    h = {'Authorization': 'Bearer ' + base64.b64encode(base64.b64encode(os.urandom(30))).decode('utf-8')}
+    code, resp = hge_ctx.anyq(conf['url'], conf['query'], h)
+    assert code == 401, "\n" + yaml.dump({
+        "expected": "Should be access denied as it is denied from webhook",
+        "actual": {
+            "code": code,
+            "response": resp
+        }
+    })
 
-    #Test without access key
-    code, resp = hge_ctx.anyq( conf['url'], conf['query'], headers)
-    assert code == 401, "\n" + yaml.dump( {
-        "expected" : "Should be access denied as access key is not provided",
-        "actual" : {
-            "code" : code,
-            "response" : resp
-            }
-        } )
-
-    #Test with random access key
-    headers['X-Hasura-Access-Key'] = base64.b64encode(os.urandom(30))
-    code, resp = hge_ctx.anyq( conf['url'], conf['query'], headers)
-    assert code == 401, "\n" + yaml.dump( {
-        "expected" : "Should be access denied as an incorrect access key is provided",
-        "actual" : {
-            "code" : code,
-            "response" : resp
-            }
-        } )
-
-def test_forbidden_webhook(hge_ctx, conf):
-
-    h = { 'Authorization' : 'Bearer ' + base64.b64encode(base64.b64encode(os.urandom(30))).decode('utf-8') }
-    code, resp = hge_ctx.anyq( conf['url'], conf['query'], h )
-    assert code == 401, "\n" + yaml.dump( {
-        "expected" : "Should be access denied as it is denied from webhook",
-        "actual" : {
-            "code" : code,
-            "response" : resp
-            }
-        } )
 
 def check_query(hge_ctx, conf, add_auth=True):
-    headers={}
+    headers = {}
     if 'headers' in conf:
         headers = conf['headers']
 
     if add_auth:
         if hge_ctx.hge_jwt_key is not None and len(headers) > 0 and 'X-Hasura-Role' in headers:
-            hClaims=dict()
-            hClaims['X-Hasura-Allowed-Roles']=[headers['X-Hasura-Role']]
-            hClaims['X-Hasura-Default-Role']=headers['X-Hasura-Role']
+            hClaims = dict()
+            hClaims['X-Hasura-Allowed-Roles'] = [headers['X-Hasura-Role']]
+            hClaims['X-Hasura-Default-Role'] = headers['X-Hasura-Role']
             for key in headers:
                 if key != 'X-Hasura-Role':
-                    hClaims[key]=headers[key]
-            claim={
+                    hClaims[key] = headers[key]
+            claim = {
                 "sub": "foo",
                 "name": "bar",
                 "https://hasura.io/jwt/claims": hClaims
             }
-            headers['Authorization'] = 'Bearer ' + jwt.encode(claim, hge_ctx.hge_jwt_key, algorithm='RS512').decode('UTF-8')
+            headers['Authorization'] = 'Bearer ' + jwt.encode(claim, hge_ctx.hge_jwt_key, algorithm='RS512').decode(
+                'UTF-8')
 
         if hge_ctx.hge_webhook is not None and len(headers) > 0:
             if not hge_ctx.webhook_insecure:
                 test_forbidden_webhook(hge_ctx, conf)
             headers['X-Hasura-Auth-Mode'] = 'webhook'
             headers_new = dict()
-            headers_new['Authorization'] =  'Bearer ' + base64.b64encode(json.dumps(headers).encode('utf-8')).decode('utf-8')
+            headers_new['Authorization'] = 'Bearer ' + base64.b64encode(json.dumps(headers).encode('utf-8')).decode(
+                'utf-8')
             headers = headers_new
 
-        elif (hge_ctx.hge_webhook is not None or hge_ctx.hge_jwt_key is not None) and hge_ctx.hge_key is not None and len(headers) == 0:
+        elif (
+                hge_ctx.hge_webhook is not None or hge_ctx.hge_jwt_key is not None) and hge_ctx.hge_key is not None and len(
+                headers) == 0:
             headers['X-Hasura-Access-Key'] = hge_ctx.hge_key
 
         elif hge_ctx.hge_key is not None and hge_ctx.hge_webhook is None and hge_ctx.hge_jwt_key is None:
             test_forbidden_when_access_key_reqd(hge_ctx, conf)
             headers['X-Hasura-Access-Key'] = hge_ctx.hge_key
 
-    code, resp = hge_ctx.anyq( conf['url'], conf['query'], headers)
-    print (headers)
+    code, resp = hge_ctx.anyq(conf['url'], conf['query'], headers)
+    print(headers)
     assert code == conf['status'], resp
     if 'response' in conf:
-        assert json_ordered(resp) == json_ordered(conf['response']) , yaml.dump( {
-            'response' : resp,
-            'expected' : conf['response'],
+        assert json_ordered(resp) == json_ordered(conf['response']), yaml.dump({
+            'response': resp,
+            'expected': conf['response'],
             'diff': jsondiff.diff(conf['response'], resp)
-        } )
+        })
     return code, resp
+
 
 def check_query_f(hge_ctx, f, add_auth=True):
     hge_ctx.may_skip_test_teardown = False
->>>>>>> 1a04a384
     with open(f) as c:
         conf = yaml.safe_load(c)
         if isinstance(conf, list):
             for sconf in conf:
                 check_query(hge_ctx, sconf)
         else:
-<<<<<<< HEAD
-            check_query(hge_ctx, conf)
-
-=======
             if conf['status'] != 200:
                 hge_ctx.may_skip_test_teardown = True
-            check_query( hge_ctx, conf, add_auth )
->>>>>>> 1a04a384
+            check_query(hge_ctx, conf, add_auth)
+
 
 def json_ordered(obj):
     if isinstance(obj, dict):
