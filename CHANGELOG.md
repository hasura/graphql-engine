# Hasura GraphQL Engine Changelog

## Next release

### Heterogeneous execution

Previous releases have allowed queries to request data from either Postgres or remote schemas, but not both. This release removes that restriction, so multiple data sources may be mixed within a single query. For example, GraphQL Engine can execute a query like

```
query {
  articles {
    title
  }
  weather {
    temperature
  }
}
```

where the articles are fetched from the database, and the weather is fetched from a remote server.

### Breaking changes

This release contains the [PDV refactor (#4111)](https://github.com/hasura/graphql-engine/pull/4111), a significant rewrite of the internals of the server, which did include some breaking changes:

- The semantics of explicit `null` values in `where` filters have changed according to the discussion in [issue 704](https://github.com/hasura/graphql-engine/issues/704#issuecomment-635571407): an explicit `null` value in a comparison input object will be treated as an error rather than resulting in the expression being evaluated to `True`. For instance: `delete_users(where: {id: {_eq: $userId}}) { name }` will yield an error if `$userId` is `null` instead of deleting all users.
- The validation of required headers has been fixed (closing #14 and #3659):
  - if a query selects table `bar` through table `foo` via a relationship, the required permissions headers will be the union of the required headers of table `foo` and table `bar` (we used to only check the headers of the root table);
  - if an insert does not have an `on_conflict` clause, it will not require the update permissions headers.

### Bug fixes and improvements

(Add entries here in the order of: server, console, cli, docs, others)

- server: add `--websocket-compression` command-line flag for enabling websocket compression (fix #3292)
- server: some mutations that cannot be performed will no longer be in the schema (for instance, `delete_by_pk` mutations won't be shown to users that do not have select permissions on all primary keys) (#4111)
- server: treat the absence of `backend_only` configuration and `backend_only: false` equally (closing #5059) (#4111)
- server: accept only non-negative integers for batch size and refetch interval (close #5653) (#5759)
- server: Configurable websocket keep-alive interval. Add `--websocket-keepalive` command-line flag and `HASURA_GRAPHQL_WEBSOCKET_KEEPALIVE` env variable (fix #3539)
- server: validate remote schema queries (fixes #4143)
- server: introduce optional custom table name in table configuration to track the table according to the custom name. The `set_table_custom_fields` API has been deprecated, A new API `set_table_customization` has been added to set the configuration. (#3811)
- console: allow user to cascade Postgres dependencies when dropping Postgres objects (close #5109) (#5248)
- console: mark inconsistent remote schemas in the UI (close #5093) (#5181)
- console: remove ONLY as default for ALTER TABLE in column alter operations (close #5512) #5706
- console: add option to flag an insertion as a migration from `Data` section (close #1766) (#4933)
- console: down migrations improvements (close #3503, #4988) (#4790)
- console: allow setting computed fields for views (close #6168) (#6174)
- cli: add missing global flags for seed command (#5565)
- cli: allow seeds as alias for seed command (#5693)

## v1.3.3

### Server - Support for mapping session variables to default JWT claims

Some auth providers do not let users add custom claims in JWT. In such cases, the server can take a JWT configuration option called `claims_map` to specify a mapping of Hasura session variables to values in existing claims via JSONPath or literal values.

Example:-

Consider the following JWT claim:

```
  {
    "sub": "1234567890",
    "name": "John Doe",
    "admin": true,
    "iat": 1516239022,
    "user": {
      "id": "ujdh739kd",
      "appRoles": ["user", "editor"]
    }
  }
```

The corresponding JWT config can be:

```
  {
    "type":"RS512",
    "key": "<The public Key>",
    "claims_map": {
      "x-hasura-allowed-roles": {"path":"$.user.appRoles"},
      "x-hasura-default-role": {"path":"$.user.appRoles[0]","default":"user"},
      "x-hasura-user-id": {"path":"$.user.id"}
    }
  }
```

### Metadata Types SDK

The types and documentation comments for Metadata V2 have been converted into JSON/YAML Schema, and used to autogenerate type definitions for popular languages.

This enables users to build type-safe tooling in the language of their choice around Metadata interactions and automations.

Additionally, the JSON/YAML Schemas can be used to provide IntelliSense and autocomplete + documentation when interacting with Metadata YAML/JSON files.

For a more comprehensive overview, please see [the readme located here](./contrib/metadata-types/README.md)

**Sample Code**

```ts
import { TableEntry } from "../generated/HasuraMetadataV2"

const newTable: TableEntry = {
  table: { schema: "public", name: "user" },
  select_permissions: [
    {
      role: "user",
      permission: {
        limit: 100,
        allow_aggregations: false,
        columns: ["id", "name", "etc"],
        computed_fields: ["my_computed_field"],
        filter: {
          id: { _eq: "X-Hasura-User-ID" },
        },
      },
    },
  ],
}
```

**IntelliSense Example**

![](./contrib/metadata-types/json-schema-typecheck-demo.gif)


### Bug fixes and improvements

(Add entries here in the order of: server, console, cli, docs, others)

- server: allow remote relationships joining `type` column with `[type]` input argument as spec allows this coercion (fixes #5133)
- server: add action-like URL templating for event triggers and remote schemas (fixes #2483)
- server: change `created_at` column type from `timestamp` to `timestamptz` for scheduled triggers tables (fix #5722)
- server: allow configuring timeouts for actions (fixes #4966)
- server: fix bug which arised when renaming a table which had a manual relationship defined (close #4158)
- server: limit the length of event trigger names (close #5786)
**NOTE:** If you have event triggers with names greater than 42 chars, then you should update their names to avoid running into Postgres identifier limit bug (#5786)
- server: enable HASURA_GRAPHQL_PG_CONN_LIFETIME by default to reclaim memory
- server: fix issue with tracking custom functions that return `SETOF` materialized view (close #5294) (#5945)
- server: allow remote relationships with union, interface and enum type fields as well (fixes #5875) (#6080)
- server: Fix fine-grained incremental cache invalidation (fix #6027)
  This issue could cause enum table values to sometimes not be properly reloaded without restarting `graphql-engine`. Now a `reload_metadata` API call (or clicking “Reload enum values” in the console) should consistently force a reload of all enum table values.
- server: fix event trigger cleanup on deletion via replace_metadata (fix #5461) (#6137)
<<<<<<< HEAD
- server: update the server to be built with pg_dump version 13 (close #5836) (#6070)
- console: allow user to cascade Postgres dependencies when dropping Postgres objects (close #5109) (#5248)
- console: mark inconsistent remote schemas in the UI (close #5093) (#5181)
- console: remove ONLY as default for ALTER TABLE in column alter operations (close #5512) #5706
- console: add option to flag an insertion as a migration from `Data` section (close #1766) (#4933)
=======
**WARNING**: This can cause significant load on PG on startup if you have lots of event triggers. Delay in starting up is expected.
>>>>>>> 320835a6
- console: add notifications (#5070)
- cli: fix bug in metadata apply which made the server aquire some redundant and unnecessary locks (close #6115)
- cli: fix cli-migrations-v2 image failing to run as a non root user (close #4651, close #5333)
- cli: fix issue with cli binary on latest Mac (Big Sur) (fix #5462)
- docs: add docs page on networking with docker (close #4346) (#4811)
- docs: add tabs for console / cli / api workflows (close #3593) (#4948)
- docs: add postgres concepts page to docs (close #4440) (#4471)
- docs: add guides on connecting hasura cloud to pg databases of different cloud vendors (#5948)
- build: add `test_server_pg_13` to the CI to run the server tests on Postgres v13 (#6070) 


## `v1.3.2`

### Bug fixes and improvements

(Add entries here in the order of: server, console, cli, docs, others)

- server: fixes column masking in select permission for computed fields regression (fix #5696)

## `v1.3.1`, `v1.3.1-beta.1`

### Breaking change

Headers from environment variables starting with `HASURA_GRAPHQL_` are not allowed
in event triggers, actions & remote schemas.

If you do have such headers configured, then you must update the header configuration before upgrading.

### Bug fixes and improvements

(Add entries here in the order of: server, console, cli, docs, others)

- server: fix failing introspection query when an enum column is part of a primary key (fixes #5200)
- server: disallow headers from env variables starting with `HASURA_GRAPHQL_` in actions, event triggers & remote schemas (#5519)
  **WARNING**: This might break certain deployments. See `Breaking change` section above.
- server: bugfix to allow HASURA_GRAPHQL_QUERY_PLAN_CACHE_SIZE of 0 (#5363)
- server: support only a bounded plan cache, with a default size of 4000 (closes #5363)
- server: add logs for action handlers
- server: add request/response sizes in event triggers (and scheduled trigger) logs (#5463)
- server: change startup log kind `db_migrate` to `catalog_migrate` (#5531)
- console: handle nested fragments in allowed queries (close #5137) (#5252)
- console: update sidebar icons for different action and trigger types (#5445)
- console: make add column UX consistent with others (#5486)
- console: add "identity" to frequently used columns (close #4279) (#5360)
- cli: improve error messages thrown when metadata apply fails (#5513)
- cli: fix issue with creating seed migrations while using tables with capital letters (closes #5532) (#5549)
- build: introduce additional log kinds for cli-migrations image (#5529)

## `v1.3.0`

### Bug fixes and improvements

(Add entries here in the order of: server, console, cli, docs, others)

- server: adjustments to idle GC to try to free memory more eagerly (related to #3388)
- server: process events generated by the event triggers asynchronously (close #5189) (#5352)
- console: display line number that error originated from in GraphQL editor (close #4849) (#4942)
- docs: add page on created_at / updated_at timestamps (close #2880) (#5223)

## `v1.3.0-beta.4`

### Bug fixes and improvements

(Add entries here in the order of: server, console, cli, docs, others)

- server: change relay endpoint to `/v1beta1/relay` (#5257)
- server: relay connection fields are exposed regardless of allow aggregation permission (fix #5218) (#5257)
- server: add new `--conn-lifetime` and `HASURA_GRAPHQL_PG_CONN_LIFETIME` options for expiring connections after some amount of active time (#5087)
- server: shrink libpq connection request/response buffers back to 1MB if they grow beyond 2MB, fixing leak-like behavior on active servers (#5087)
- server: have haskell runtime release blocks of memory back to the OS eagerly (related to #3388)
- server: unlock locked scheduled events on graceful shutdown (#4928)
- server: disable prepared statements for mutations as we end up with single-use objects which result in excessive memory consumption for mutation heavy workloads (#5255)
- server: include scheduled event metadata (`created_at`,`scheduled_time`,`id`, etc) along with the configured payload in the request body to the webhook.
  **WARNING:** This is breaking for beta versions as the payload is now inside a key called `payload`.
- console: allow configuring statement timeout on console RawSQL page (close #4998) (#5045)
- console: support tracking partitioned tables (close #5071) (#5258)
- console: add button to cancel one-off scheduled events and cron-trigger events (close #5161) (#5236)
- console: handle generated and identity columns in console data section (close #4552, #4863) (#4761)
- cli: fix plugins install failing due to permission issues on windows (close #5111)
- docs: add note for managed databases in postgres requirements (close #1677, #3783) (#5228)
- docs: add 1-click deployment to Nhost page to the deployment guides (#5180)
- docs: add hasura cloud to getting started section (close #5206) (#5208)

## `v1.3.0-beta.3`

### Bug fixes and improvements

(Add entries here in the order of: server, console, cli, docs, others)

- server: fix introspection when multiple actions defined with Postgres scalar types (fix #5166) (#5173)
- console: allow manual edit of column types and handle array data types (close #2544, #3335, #2583) (#4546)
- console: add the ability to delete a role in permissions summary page (close #3353) (#4987)
- console: fix styling of table row contents on tables on relationship page (#4974)
- cli: handle missing files during metadata apply (close #5163) (#5170)
- docs: add pages on remote joins (close #4911) (#5132)
- docs: add page on scheduled triggers (close #4913) (#5141)
- docs: add page on Relay schema (close #4912) (#5150)

## `v1.3.0-beta.2`

### Bug fixes and improvements

(Add entries here in the order of: server, console, cli, docs, others)

- server: add `--pg-connection-options` command-line flag for passing parameters to PostgreSQL (close #5092) (#5187)
- server: improve memory usage of idle websockets connections (#5190)
- server: few relay fixes (fix #5020, #5037, #5046) (#5013)
- server: raise error on startup when `--unauthorized-role` is ignored (#4736)
- server: fix bug which arises when renaming/dropping a column on a remote relationship (#5005, #5119)
- console: provide option to cascade metadata on dependency conflicts on console (fix #1593)
- console: fix enum tables reload data button UI (#4647)
- console: fix "Cannot read property 'foldable'" runtime error in Browse Rows page (fix #4907) (#5016)
- console: respect read-only mode in actions pages (fix #4656) (#4764)
- console: allow configuring session_argument for custom functions (close #4499) (#4922)
- console: fix listen update column config selection for event trigger (close #5042) (#5043)
- cli: add new flags up-sql and down-sql to generate sql based migrations from the CLI (#5026)
- docs: add instructions on fixing loss of data when using floats (close #5092)
- docs: add page on setting up v2 migrations (close #4746) (#4898)

## `v1.3.0-beta.1`

### Relay

The Hasura GraphQL Engine serves [Relay](https://relay.dev/en/) schema for Postgres tables which has a primary key defined.

The Relay schema can be accessed through `/v1beta1/relay` endpoint.

[Add docs links][add console screenshot for relay toggle]

### Remote Joins

Remote Joins extend the concept of joining data across tables, to being able to join data across tables and remote schemas.

It works similar to table relationships. Head to the `Relationship` tab in your table page and define a remote relationship:

1. give a name for the relationship
2. select the remote schema
3. give the join configuration from table columns to remote schema fields.

[Add docs links][add console screenshot]

### Scheduled Triggers

A scheduled trigger can be used to execute custom business logic based on time. There are two types of timing events: cron based or timestamp based.

A cron trigger will be useful when something needs to be done periodically. For example, you can create a cron trigger to generate an end-of-day sales report every weekday at 9pm.

You can also schedule one-off events based on a timestamp. For example, a new scheduled event can be created for 2 weeks from when a user signs up to send them an email about their experience.

[Add docs links][add console screenshot]

(close #1914)

### Allow access to session variables by computed fields (fix #3846)

Sometimes it is useful for computed fields to have access to the Hasura session variables directly. For example, suppose you want to fetch some articles but also get related user info, say `likedByMe`. Now, you can define a function like:

```
CREATE OR REPLACE FUNCTION article_liked(article_row article, hasura_session json)
RETURNS boolean AS $$
  SELECT EXISTS (
    SELECT 1
    FROM liked_article A
    WHERE A.user_id = hasura_session ->> 'x-hasura-user-id' AND A.article_id = article_row.id
  );
$$ LANGUAGE sql STABLE;
```

and make a query like:

```
query {
  articles {
    title
    content
    likedByMe
  }
}
```

Support for this is now added through the `add_computed_field` API.

Read more about the session argument for computed fields in the [docs](https://hasura.io/docs/1.0/graphql/manual/api-reference/schema-metadata-api/computed-field.html).

### Manage seed migrations as SQL files

A new `seeds` command is introduced in CLI, this will allow managing seed migrations as SQL files

#### Creating seed

```
# create a new seed file and use editor to add SQL content
hasura seed create new_table_seed

# create a new seed by exporting data from tables already present in the database
hasura seed create table1_seed --from-table table1

# create from data in multiple tables:
hasura seed create tables_seed --from-table table1 --from-table table2
```

#### Applying seed

```
# apply all seeds on the database:
hasura seed apply

# apply only a particular seed
hasura seed apply --file 1234_add_some_seed_data.sql
```

### Bug fixes and improvements

(Add entries here in the order of: server, console, cli, docs, others)

- server: fix explain queries with role permissions (fix #4816)
- server: compile with GHC 8.10.1, closing a space leak with subscriptions. (close #4517) (#3388)
- server: fixes an issue where introspection queries with variables would fail because of caching (fix #4547)
- server: avoid loss of precision when passing values in scientific notation (fix #4733)
- server: fix mishandling of GeoJSON inputs in subscriptions (fix #3239)
- server: fix importing of allow list query from metadata (fix #4687)
- server: flush log buffer during shutdown (#4800)
- server: fix edge case with printing logs on startup failure (fix #4772)
- console: allow entering big int values in the console (close #3667) (#4775)
- console: add support for subscriptions analyze in API explorer (close #2541) (#2541)
- console: avoid count queries for large tables (#4692)
- console: add read replica support section to pro popup (#4118)
- console: fix regression in editing permissions manually (fix #4683) (#4826)
- console: allow modifying default value for PK (fix #4075) (#4679)
- console: fix checkbox for forwarding client headers in actions (#4595)
- console: re-enable foreign tables to be listed as views (fix #4714) (#4742)
- console: display rows limit in permissions editor if set to zero (fix #4559)
- console: fix inconsistency between selected rows state and displayed rows (fix #4654) (#4673)
- console: fix displaying boolean values in `Edit Row` tab (#4682)
- console: fix underscores not being displayed on raw sql page (close #4754) (#4799)
- console: fix visiting view modify page overwriting raw sql content (fix #4798) (#4810)
- console: add help button and move about page to settings (#4848)
- console: add new sidebar icon that separates enums from tables (fix #4984) (#4992)
- cli: list all available commands in root command help (fix #4623) (#4628)
- cli: fix bug with squashing event triggers (close #4883)
- cli: add support for skipping execution while generating migrations through the migrate REST API
- cli: add dry run flag in hasura migrate apply command (fix #3128) (#3499)
- cli: load assets from server when HASURA_GRAPHQL_CONSOLE_ASSETS_DIR is set (close #3382)
- docs: add section on actions vs. remote schemas to actions documentation (#4284)
- docs: fix wrong info about excluding scheme in CORS config (#4685)
- docs: add single object mutations docs (close #4622) (#4625)
- docs: add docs page on query performance (close #2316) (#3693)
- docs: add a sample Caddyfile for Caddy 2 in enable-https section (#4710)
- docs: add disabling dev mode to production checklist (#4715)
- docs: add integration guide for AWS Cognito (#4822, #4843)
- docs: update troubleshooting section with reference on debugging errors (close #4052) (#4825)
- docs: add page for procuring custom docker images and binaries (#4828)
- docs: add content on how to secure action handlers and other actions docs improvements (#4743)
- docs: make header common with other hasura.io/ pages (#4957)
- install manifests: update all install manifests to enable dev mode by default (close #4599) (#4716)

## `v1.2.0`

Include the changelog from **v1.2.0-beta.1**, **v1.2.0-beta.2**, **v1.2.0-beta.3**, **v1.2.0-beta.4**, **v1.2.0-beta.5**

Additional changelog:

### CLI: Support servers with self-signed certificates (close #4564) (#4582)

A new flag `--certificate-authority` is added so that the CA certificate can be
provided to trust the Hasura Endpoint with a self-signed SSL certificate.

Another flag `--insecure-skip-tls-verification` is added to skip verifying the certificate
in case you don't have access to the CA certificate. As the name suggests,
using this flag is insecure since verification is not carried out.

### Bug fixes and improvements

- console: update graphiql explorer to support operation transform (#4567)
- console: make GraphiQL Explorer taking the whole viewport (#4553)
- console: fix table columns type comparision during column edit (close #4125) (#4393)
- cli: allow initialising project in current directory (fix #4560) #4566
- cli: remove irrelevant flags from init command (close #4508) (#4549)
- docs: update migrations docs with config v2 (#4586)
- docs: update actions docs (#4586)

## `v1.2.0-beta.5`

### server: backend only insert permissions

Introduces optional `backend_only` (default: `false`) configuration in insert permissions
(see [api reference](https://deploy-preview-4224--hasura-docs.netlify.com/graphql/manual/api-reference/schema-metadata-api/permission.html#insertpermission)).
If this is set to `true`, the insert mutation is accessible to the role only if the request
is accompanied by `x-hasura-use-backend-only-permissions` session variable whose value is set to `true` along with the `x-hasura-admin-secret` header.
Otherwise, the behavior of the permission remains unchanged.

This feature is highly useful in disabling `insert_table` mutation for a role from frontend clients while still being able to access it from a Action webhook handler (with the same role).

(rfc #4120) (#4224)

### server: debugging mode for non-admin roles

For any errors the server sends extra information in `extensions` field under `internal` key. Till now this was only
available for `admin` role requests. To enable this for other roles, start the server with `--dev-mode` flag or set `HASURA_GRAPHQL_DEV_MODE` env variable to `true`:

```bash
$ graphql-engine --database-url <database-url> serve --dev-mode
```

In case you want to disable `internal` field for `admin` role requests, set `--admin-internal-errors` option to `false` or or set `HASURA_GRAPHQL_ADMIN_INTERNAL_ERRORS` env variable to `false`

```bash
$ graphql-engine --database-url <database-url> serve --admin-internal-errors false
```

This feature come in handy during development when you may want to see detailed errors irrespective of roles.

**Improved internal errors for Actions**:

(This is a **breaking change** with previous 1.2.0-beta releases)

The `internal` field for action errors is improved with more debug information. It now includes `request`,
`response` and `error` fields instead of just `webhook_response` field.

Before:

```json
{
  "errors": [
    {
      "extensions": {
        "internal": {
          "webhook_response": {
            "age": 25,
            "name": "Alice",
            "id": "some-id"
          }
        },
        "path": "$",
        "code": "unexpected"
      },
      "message": "unexpected fields in webhook response: age"
    }
  ]
}
```

After:

```json
{
  "errors": [
    {
      "extensions": {
        "internal": {
          "error": "unexpected response",
          "response": {
            "status": 200,
            "body": {
              "age": 25,
              "name": "Alice",
              "id": "some-id"
            },
            "headers": [
              {
                "value": "application/json",
                "name": "Content-Type"
              },
              {
                "value": "abcd",
                "name": "Set-Cookie"
              }
            ]
          },
          "request": {
            "body": {
              "session_variables": {
                "x-hasura-role": "admin"
              },
              "input": {
                "arg": {
                  "age": 25,
                  "name": "Alice",
                  "id": "some-id"
                }
              },
              "action": {
                "name": "mirror"
              }
            },
            "url": "http://127.0.0.1:5593/mirror-action",
            "headers": []
          }
        },
        "path": "$",
        "code": "unexpected"
      },
      "message": "unexpected fields in webhook response: age"
    }
  ]
}
```

### cli: add support for .env file

ENV vars can now be read from .env file present at the project root directory. A global flag, `--envfile`, is added so you can explicitly provide the .env filename, which defaults to `.env` filename if no flag is provided.

**Example**:

```
hasura console --envfile production.env
```

The above command will read ENV vars from `production.env` file present at the project root directory.

(close #4129) (#4454)

### console: allow setting post-update check in update permissions

Along with the check for filtering rows that can be updated, you can now set a post-update permission check that needs to be satisfied by the updated rows after the update is made.

<add-screenshot>

(close #4142) (#4313)

### console: support for Postgres [materialized views](https://www.postgresql.org/docs/current/rules-materializedviews.html)

Postgres materialized views are views that are persisted in a table-like form. They are now supported in the Hasura Console, in the same way as views. They will appear on the 'Schema' page, under the 'Data' tab, in the 'Untracked tables or views' section.

(close #91) (#4270)

### docs: map Postgres operators to corresponding Hasura operators

Map Postgres operators to corresponding Hasura operators at various places in docs and link to PG documentation for reference.
For example, see [here](https://hasura.io/docs/1.0/graphql/manual/api-reference/schema-metadata-api/syntax-defs.html#operator).

(#4502) (close #4056)

### Bug fixes and improvements

- server: add support for `_inc` on `real`, `double`, `numeric` and `money` (fix #3573)
- server: support special characters in JSON path query argument with bracket `[]` notation, e.g `obj['Hello World!']` (#3890) (#4482)
- server: add graphql-engine support for timestamps without timezones (fix #1217)
- server: support inserting unquoted bigint, and throw an error if value overflows the bounds of the integer type (fix #576) (fix #4368)
- console: change react ace editor theme to eclipse (close #4437)
- console: fix columns reordering for relationship tables in data browser (#4483)
- console: format row count in data browser for readablity (#4433)
- console: move pre-release notification tooltip msg to top (#4433)
- console: remove extra localPresets key present in migration files on permissions change (close #3976) (#4433)
- console: make nullable and unique labels for columns clickable in insert and modify (#4433)
- console: fix row delete for relationships in data browser (#4433)
- console: prevent trailing spaces while creating new role (close #3871) (#4497)
- docs: add API docs for using environment variables as webhook urls in event triggers
- server: fix recreating action's permissions (close #4377)
- server: make the graceful shutdown logic customizable (graceful shutdown on the SIGTERM signal continues to be the default)
- docs: add reference docs for CLI (clsoe #4327) (#4408)

## `v1.2.0-beta.4`

### add query support in actions

(close #4032) (#4309)

### console: persist page state in data browser across navigation

The order, collapsed state of columns and rows limit is now persisted across page navigation

(close #3390) (#3753)

### Bug fixes and improvements

- cli: query support for actions (#4318)
- cli: add retry_conf in event trigger for squashing migrations (close #4296) (#4324)
- cli: allow customization of server api paths (close #4016)
- cli: clean up migration files created during a failed migrate api (close #4312) (#4319)
- cli: add support for multiple versions of plugin (close #4105)
- cli: template assets path in console HTML for unversioned builds
- cli: set_table_is_enum metadata type for squashing migrations (close #4394) (#4395)
- console: query support for actions (#4318)
- console: recover from SDL parse in actions type definition editor (fix #4385) (#4389)
- console: allow customising graphql field names for columns of views (close #3689) (#4255)
- console: fix clone permission migrations (close #3985) (#4277)
- console: decouple data rows and count fetch in data browser to account for really large tables (close #3793) (#4269)
- console: update cookie policy for API calls to "same-origin"
- console: redirect to /:table/browse from /:table (close #4330) (#4374)
- console: surround string type column default value with quotes (close #4371) (#4423)
- console: add undefined check to fix error (close #4444) (#4445)
- docs: add One-Click Render deployment guide (close #3683) (#4209)
- server: reserved keywords in column references break parser (fix #3597) #3927
- server: fix postgres specific error message that exposed database type on invalid query parameters (#4294)
- server: manage inflight events when HGE instance is gracefully shutdown (close #3548)
- server: fix an edge case where some events wouldn't be processed because of internal erorrs (#4213)
- server: fix downgrade not working to version v1.1.1 (#4354)
- server: `type` field is not required if `jwk_url` is provided in JWT config
- server: add a new field `claims_namespace_path` which accepts a JSON Path for looking up hasura claim in the JWT token (#4349)
- server: support reusing Postgres scalars in custom types (close #4125)

## `v1.2.0-beta.3`

### console: manage Postgres check constraints

Postgres Check constraints allows you to specify that the value in a certain column must satisfy a Boolean (truth-value) expression. They can be used to put in simple input validations for mutations and with this release, these constraints can now be added while creating a table or later from Modify tab on the console.

**Example**:
When a product is created, ensure that the price is greater than zero. The SQL would look like this:

```sql
CREATE TABLE products (
    product_id UUID DEFAULT gen_random_uuid(),
    name TEXT,
    price NUMERIC CONSTRAINT positive_price CHECK (price > 0)
);
```

To create this table with Hasura Console, on the 'Add a new table' screen, after adding all the columns, scroll down to 'Check constraints' section and 'Add a new check constraint' with the following properties:

- Constraint name: `positive_price`
- Check expression: `price > 0`

Read more about check constraints on [Postgres Docs](https://www.postgresql.org/docs/12/ddl-constraints.html#DDL-CONSTRAINTS-CHECK-CONSTRAINTS).

(close #1700) (#3881)

### CLI: V2 migrations architecture

A new CLI migrations image is introduced to account for the new migrations workflow. If you're have a project with `version: 2` in `config.yaml`, you should use the new image: `hasura/graphql-engine:v1.2.0-cli-migrations-v2`. Mount the migrations at `/hasura-migrations` and metadata at `/hasura-metadata`.

See [upgrade docs](https://hasura.io/docs/1.0/graphql/manual/migrations/upgrade-v2.html).

(close #3969) (#4145)

### Bug fixes and improvements

- server: improve performance of replace_metadata tracking many tables (fix #3802)
- server: option to reload remote schemas in 'reload_metadata' API (fix #3792, #4117)
- server: fix various space leaks to avoid excessive memory consumption
- server: fix postgres query error when computed fields included in mutation response (fix #4035)
- server: fix `__typename` not being included for custom object types (fix #4063)
- server: preserve cookie headers from sync action webhook (close #4021)
- server: validate action webhook response to conform to action output type (fix #3977)
- server: add 'ID' to default scalars in custom types (fix #4061)
- server: fix erroneous error log "Received STOP for an operation ..."
- console: enum field values can be selected through a dropdown in insert/edit rows page (close #3748) (#3810)
- console: exported metadata filenames are now unique(`hasura_metadata_<timestamp>.json`) (close #1772) (#4106)
- console: allow bulk deleting rows in 'Browse Rows' section (close #1739) (#3735)
- console: fix computed field permission selection (#4246)
- console: allow customising root fields of single row mutations (close #4203) (#4254)
- console: fix json string rendering in data browser (close #4201) (#4221)
- console: handle long column names in event trigger update columns (close #4123) (#4210)
- console: disable selecting roles without permissions for bulk actions (close #4178) (#4195)
- console: fix passing default value to JsonInput (#4175)
- console: fix parsing of wrapped types in SDL (close #4099) (#4167)
- console: misc actions fixes (#4059)
- console: action relationship page improvements (fix #4062, #4130) (#4133)
- console: add code exporter to graphiql (close #4531) #4652
- cli: fix init command to generate correct config (fix #4036) (#4038)
- cli: fix parse error returned on console api (close #4126) (#4152)
- cli: fix typo in cli example for squash (fix #4047) (#4049)
- docs: add statement to grant hasura permissions for PG functions (#4238)
- docs: add docs for redeliver_event api (fix #4176) (#4177)
- docs: update permission.rst for check constraint api (#4124)
- docs: add note on pg versions for actions (#4034)
- docs: add latest prerelease build info (close #4041) (#4048)
- docs: add AuthGuardian JWT guide (#3958)

## `v1.2.0-beta.2`

- server: Don't update catalog version if using --dryRun (#3970)
- cli: add version flag in update-cli command (#3996)
- cli(migrations-img): add env to skip update prompts (fix #3964) (#3968)
- cli, server: use prerelease tag as channel for console assets cdn (#3975)
- cli: fix flags in actions, migrate and metadata cmd (fix #3982) (#3991)
- cli: preserve action definition in metadata apply (fix… (#3993)
- cli: bug fixes related to actions (#3951)

## `v1.2.0-beta.1`

### Hasura Actions

Actions are a way to extend Hasura’s auto-generated mutations with entirely custom ones which can handle various use cases such as data validation, data enrichment from external sources and any other complex business logic.

A new mutation can be created either by defining its GraphQL SDL or by deriving it from an existing Hasura-generated mutation. The resolver is exposed to Hasura as a webhook which can be called synchronously or asynchronously. This release also includes an ever evolving codegen workflow to make managing the custom resolvers easier.

Read more about actions in the [docs](https://docs.hasura.io/1.0/graphql/manual/actions/index.html).

(#3042) (#3252) (#3859)

### Downgrade command

A new command is added to the server executable for downgrading to earlier releases. Previously, if you ran a newer Hasura version and wanted to go back to an old version on the same database, you had to stop Hasura, run some SQL statements and start Hasura again. With the new `downgrade` command, these SQL statements can be run automatically.

**Example**: Downgrade from `v1.2.0` to `v1.0.0`:

```bash
# stop hasura v1.2.0

# run the following command:
docker run hasura/graphql-engine:v1.2.0 graphql-engine --database-url <db-url> downgrade --to-v1.0.0

# start hasura v1.0.0
```

Read more about this command in the [docs](https://hasura.io/docs/1.0/graphql/manual/deployment/downgrading.html#downgrading-hasura-graphql-engine).

(close #1156) (#3760)

### Expiration of connections authenticated by WebHooks

When using webhooks to authenticate incoming requests to the GraphQL engine server, it is now possible to specify an expiration time; the connection to the server will be automatically closed if it's still running when the expiration delay is expired.

Read more about it in the [docs](https://hasura.io/docs/1.0/graphql/manual/auth/authentication/webhook.html).

### Bug fixes and improvements

- server: check expression in update permissions (close #384) (rfc #3750) (#3804)
- console: show pre-release update notifications with opt out option (#3888)
- console: handle invalid keys in permission builder (close #3848) (#3863)
- docs: add page on data validation to docs (close #4085) (#4260)<|MERGE_RESOLUTION|>--- conflicted
+++ resolved
@@ -141,15 +141,12 @@
 - server: Fix fine-grained incremental cache invalidation (fix #6027)
   This issue could cause enum table values to sometimes not be properly reloaded without restarting `graphql-engine`. Now a `reload_metadata` API call (or clicking “Reload enum values” in the console) should consistently force a reload of all enum table values.
 - server: fix event trigger cleanup on deletion via replace_metadata (fix #5461) (#6137)
-<<<<<<< HEAD
+**WARNING**: This can cause significant load on PG on startup if you have lots of event triggers. Delay in starting up is expected.
 - server: update the server to be built with pg_dump version 13 (close #5836) (#6070)
 - console: allow user to cascade Postgres dependencies when dropping Postgres objects (close #5109) (#5248)
 - console: mark inconsistent remote schemas in the UI (close #5093) (#5181)
 - console: remove ONLY as default for ALTER TABLE in column alter operations (close #5512) #5706
 - console: add option to flag an insertion as a migration from `Data` section (close #1766) (#4933)
-=======
-**WARNING**: This can cause significant load on PG on startup if you have lots of event triggers. Delay in starting up is expected.
->>>>>>> 320835a6
 - console: add notifications (#5070)
 - cli: fix bug in metadata apply which made the server aquire some redundant and unnecessary locks (close #6115)
 - cli: fix cli-migrations-v2 image failing to run as a non root user (close #4651, close #5333)
