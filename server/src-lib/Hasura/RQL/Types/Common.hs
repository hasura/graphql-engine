module Hasura.RQL.Types.Common
       ( PGColInfo(..)
       , RelName(..)
       , relNameToTxt
       , RelType(..)
       , rootRelName
       , relTypeToTxt
       , RelInfo(..)

       , FieldName(..)
       , fromPGCol
       , fromRel

       , TQueryName(..)
       , TemplateParam(..)

       , ToAesonPairs(..)
       , WithTable(..)
       , ColVals
       , MutateResp(..)
       , ForeignKey(..)
<<<<<<< HEAD
       , GraphQLName(..)
=======

       , NonEmptyText
       , mkNonEmptyText
       , unNonEmptyText
       , adminText
       , rootText
>>>>>>> 6baf0b9e
       ) where

import           Hasura.GraphQL.Utils          (isValidName)
import           Hasura.Prelude
import           Hasura.SQL.Types

import           Data.Aeson
import           Data.Aeson.Casing
import           Data.Aeson.TH
<<<<<<< HEAD
import           Instances.TH.Lift             ()
import           Language.Haskell.TH.Syntax    (Lift)

import qualified Data.HashMap.Strict           as HM
import qualified Data.Text                     as T
import qualified Database.PG.Query             as Q
import qualified Language.GraphQL.Draft.Syntax as G
import qualified PostgreSQL.Binary.Decoding    as PD
=======
import           Data.Aeson.Types
import qualified Data.HashMap.Strict        as HM
import qualified Data.Text                  as T
import qualified Database.PG.Query          as Q
import           Instances.TH.Lift          ()
import           Language.Haskell.TH.Syntax (Lift)
import qualified PostgreSQL.Binary.Decoding as PD
>>>>>>> 6baf0b9e

data PGColInfo
  = PGColInfo
  { pgiName       :: !PGCol
  , pgiType       :: !PGColType
  , pgiIsNullable :: !Bool
  } deriving (Show, Eq)

$(deriveJSON (aesonDrop 3 snakeCase) ''PGColInfo)

newtype NonEmptyText = NonEmptyText {unNonEmptyText :: T.Text}
  deriving (Show, Eq, Ord, Hashable, ToJSON, ToJSONKey, Lift, Q.ToPrepArg, DQuote)

mkNonEmptyText :: T.Text -> Maybe NonEmptyText
mkNonEmptyText ""   = Nothing
mkNonEmptyText text = Just $ NonEmptyText text

parseNonEmptyText :: T.Text -> Parser NonEmptyText
parseNonEmptyText text = case mkNonEmptyText text of
  Nothing     -> fail "empty string not allowed"
  Just neText -> return neText

instance FromJSON NonEmptyText where
  parseJSON = withText "String" parseNonEmptyText

instance FromJSONKey NonEmptyText where
  fromJSONKey = FromJSONKeyTextParser parseNonEmptyText

instance Q.FromCol NonEmptyText where
  fromCol bs = mkNonEmptyText <$> Q.fromCol bs
    >>= maybe (Left "empty string not allowed") Right

adminText :: NonEmptyText
adminText = NonEmptyText "admin"

rootText :: NonEmptyText
rootText = NonEmptyText "root"

newtype RelName
  = RelName {getRelTxt :: NonEmptyText}
  deriving (Show, Eq, Hashable, FromJSON, ToJSON, Q.ToPrepArg, Q.FromCol, Lift)

instance IsIden RelName where
  toIden rn = Iden $ relNameToTxt rn

instance DQuote RelName where
  dquoteTxt = relNameToTxt

rootRelName :: RelName
rootRelName = RelName rootText

relNameToTxt :: RelName -> T.Text
relNameToTxt = unNonEmptyText . getRelTxt

relTypeToTxt :: RelType -> T.Text
relTypeToTxt ObjRel = "object"
relTypeToTxt ArrRel = "array"

data RelType
  = ObjRel
  | ArrRel
  deriving (Show, Eq, Generic)

instance Hashable RelType

instance ToJSON RelType where
  toJSON = String . relTypeToTxt

instance FromJSON RelType where
  parseJSON (String "object") = return ObjRel
  parseJSON (String "array") = return ArrRel
  parseJSON _ = fail "expecting either 'object' or 'array' for rel_type"

instance Q.FromCol RelType where
  fromCol bs = flip Q.fromColHelper bs $ PD.enum $ \case
    "object" -> Just ObjRel
    "array"  -> Just ArrRel
    _   -> Nothing

data RelInfo
  = RelInfo
  { riName     :: !RelName
  , riType     :: !RelType
  , riMapping  :: ![(PGCol, PGCol)]
  , riRTable   :: !QualifiedTable
  , riIsManual :: !Bool
  } deriving (Show, Eq)

$(deriveToJSON (aesonDrop 2 snakeCase) ''RelInfo)

newtype FieldName
  = FieldName { getFieldNameTxt :: T.Text }
  deriving (Show, Eq, Ord, Hashable, FromJSON, ToJSON, FromJSONKey, ToJSONKey, Lift)

instance IsIden FieldName where
  toIden (FieldName f) = Iden f

instance DQuote FieldName where
  dquoteTxt (FieldName c) = c

fromPGCol :: PGCol -> FieldName
fromPGCol (PGCol c) = FieldName c

fromRel :: RelName -> FieldName
fromRel = FieldName . relNameToTxt

newtype TQueryName
  = TQueryName { getTQueryName :: NonEmptyText }
  deriving ( Show, Eq, Hashable, FromJSONKey, ToJSONKey
           , FromJSON, ToJSON, Q.ToPrepArg, Q.FromCol, Lift)

instance IsIden TQueryName where
  toIden (TQueryName r) = Iden $ unNonEmptyText r

instance DQuote TQueryName where
  dquoteTxt (TQueryName r) = unNonEmptyText r

newtype TemplateParam
  = TemplateParam { getTemplateParam :: T.Text }
  deriving (Show, Eq, Hashable, FromJSON, FromJSONKey, ToJSONKey, ToJSON, Lift)

instance DQuote TemplateParam where
  dquoteTxt (TemplateParam r) = r

class ToAesonPairs a where
  toAesonPairs :: (KeyValue v) => a -> [v]

data WithTable a
  = WithTable
  { wtName :: !QualifiedTable
  , wtInfo :: !a
  } deriving (Show, Eq, Lift)

instance (FromJSON a) => FromJSON (WithTable a) where
  parseJSON v@(Object o) =
    WithTable <$> o .: "table" <*> parseJSON v
  parseJSON _ =
    fail "expecting an Object with key 'table'"

instance (ToAesonPairs a) => ToJSON (WithTable a) where
  toJSON (WithTable tn rel) =
    object $ ("table" .= tn):toAesonPairs rel

type ColVals = HM.HashMap PGCol Value

data MutateResp
  = MutateResp
  { _mrAffectedRows     :: !Int
  , _mrReturningColumns :: ![ColVals]
  } deriving (Show, Eq)
$(deriveJSON (aesonDrop 3 snakeCase) ''MutateResp)

type ColMapping = HM.HashMap PGCol PGCol

data ForeignKey
  = ForeignKey
  { _fkTable         :: !QualifiedTable
  , _fkRefTable      :: !QualifiedTable
  , _fkOid           :: !Int
  , _fkConstraint    :: !ConstraintName
  , _fkColumnMapping :: !ColMapping
  } deriving (Show, Eq, Generic)
$(deriveJSON (aesonDrop 3 snakeCase) ''ForeignKey)

instance Hashable ForeignKey

newtype GraphQLName
  = GraphQLName {unGraphQLName :: G.Name}
  deriving (Show, Eq, Lift, ToJSON)

instance FromJSON GraphQLName where
  parseJSON = withText "GraphQLName" $ \t -> do
    let gName = G.Name t
    if not $ isValidName gName then
      fail $ T.unpack t <> " is not valid GraphQL name"
    else return $ GraphQLName gName<|MERGE_RESOLUTION|>--- conflicted
+++ resolved
@@ -19,16 +19,13 @@
        , ColVals
        , MutateResp(..)
        , ForeignKey(..)
-<<<<<<< HEAD
        , GraphQLName(..)
-=======
 
        , NonEmptyText
        , mkNonEmptyText
        , unNonEmptyText
        , adminText
        , rootText
->>>>>>> 6baf0b9e
        ) where
 
 import           Hasura.GraphQL.Utils          (isValidName)
@@ -38,7 +35,7 @@
 import           Data.Aeson
 import           Data.Aeson.Casing
 import           Data.Aeson.TH
-<<<<<<< HEAD
+import           Data.Aeson.Types
 import           Instances.TH.Lift             ()
 import           Language.Haskell.TH.Syntax    (Lift)
 
@@ -47,15 +44,6 @@
 import qualified Database.PG.Query             as Q
 import qualified Language.GraphQL.Draft.Syntax as G
 import qualified PostgreSQL.Binary.Decoding    as PD
-=======
-import           Data.Aeson.Types
-import qualified Data.HashMap.Strict        as HM
-import qualified Data.Text                  as T
-import qualified Database.PG.Query          as Q
-import           Instances.TH.Lift          ()
-import           Language.Haskell.TH.Syntax (Lift)
-import qualified PostgreSQL.Binary.Decoding as PD
->>>>>>> 6baf0b9e
 
 data PGColInfo
   = PGColInfo
