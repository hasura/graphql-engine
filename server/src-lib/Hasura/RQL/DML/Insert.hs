module Hasura.RQL.DML.Insert where

import           Data.Aeson.Types
import           Instances.TH.Lift        ()

import qualified Data.HashMap.Strict      as HM
import qualified Data.HashSet             as HS
import qualified Data.Sequence            as DS

import           Hasura.EncJSON
import           Hasura.Prelude
import           Hasura.RQL.DML.Internal
import           Hasura.RQL.DML.Mutation
import           Hasura.RQL.DML.Returning
import           Hasura.RQL.GBoolExp
import           Hasura.RQL.Instances     ()
import           Hasura.RQL.Types
import           Hasura.SQL.Types

import qualified Database.PG.Query        as Q
import qualified Hasura.SQL.DML           as S

data ConflictTarget
  = CTColumn ![PGCol]
  | CTConstraint !ConstraintName
  deriving (Show, Eq)

data ConflictClauseP1
  = CP1DoNothing !(Maybe ConflictTarget)
  | CP1Update !ConflictTarget ![PGCol] !PreSetCols !S.BoolExp
  deriving (Show, Eq)

data InsertQueryP1
  = InsertQueryP1
  { iqp1Table     :: !QualifiedTable
  , iqp1Cols      :: ![PGCol]
  , iqp1Tuples    :: ![[S.SQLExp]]
  , iqp1Conflict  :: !(Maybe ConflictClauseP1)
<<<<<<< HEAD
  , iqp1CheckCond :: !(Maybe AnnBoolExpSQL)
=======
  , iqp1CheckCond :: !(AnnBoolExpSQL, Maybe AnnBoolExpSQL)
>>>>>>> 6b8c7eff
  , iqp1Output    :: !MutationOutput
  , iqp1AllCols   :: ![PGColumnInfo]
  } deriving (Show, Eq)

mkInsertCTE :: InsertQueryP1 -> S.CTE
mkInsertCTE (InsertQueryP1 tn cols vals c (insCheck, updCheck) _ _) =
    S.CTEInsert insert
  where
    tupVals = S.ValuesExp $ map S.TupleExp vals
    insert =
      S.SQLInsert tn cols tupVals (toSQLConflict <$> c)
        . Just
        . S.RetExp
<<<<<<< HEAD
        $ maybe
            [S.selectStar]
            (\e ->
              [ S.selectStar
              , insertCheckExpr (toSQLBoolExp (S.QualTable tn) e)
              ])
            checkCond
=======
        $ [ S.selectStar
          , S.Extractor
              (insertOrUpdateCheckExpr tn c
                (toSQLBoolExp (S.QualTable tn) insCheck)
                (fmap (toSQLBoolExp (S.QualTable tn)) updCheck))
              Nothing
          ]
>>>>>>> 6b8c7eff

toSQLConflict :: ConflictClauseP1 -> S.SQLConflict
toSQLConflict conflict = case conflict of
  CP1DoNothing Nothing          -> S.DoNothing Nothing
  CP1DoNothing (Just ct)        -> S.DoNothing $ Just $ toSQLCT ct
  CP1Update ct inpCols preSet filtr    -> S.Update (toSQLCT ct)
    (S.buildUpsertSetExp inpCols preSet) $ Just $ S.WhereFrag filtr

  where
    toSQLCT ct = case ct of
      CTColumn pgCols -> S.SQLColumn pgCols
      CTConstraint cn -> S.SQLConstraint cn

convObj
  :: (UserInfoM m, QErrM m)
  => (PGColumnType -> Value -> m S.SQLExp)
  -> HM.HashMap PGCol S.SQLExp
  -> HM.HashMap PGCol S.SQLExp
  -> FieldInfoMap FieldInfo
  -> InsObj
  -> m ([PGCol], [S.SQLExp])
convObj prepFn defInsVals setInsVals fieldInfoMap insObj = do
  inpInsVals <- flip HM.traverseWithKey insObj $ \c val -> do
    let relWhenPGErr = "relationships can't be inserted"
    colType <- askPGType fieldInfoMap c relWhenPGErr
    -- if column has predefined value then throw error
    when (c `elem` preSetCols) $ throwNotInsErr c
    -- Encode aeson's value into prepared value
    withPathK (getPGColTxt c) $ prepFn colType val
  let insVals = HM.union setInsVals inpInsVals
      sqlExps = HM.elems $ HM.union insVals defInsVals
      inpCols = HM.keys inpInsVals

  return (inpCols, sqlExps)
  where
    preSetCols = HM.keys setInsVals

    throwNotInsErr c = do
      role <- userRole <$> askUserInfo
      throw400 NotSupported $ "column " <> c <<> " is not insertable"
        <> " for role " <>> role

validateInpCols :: (MonadError QErr m) => [PGCol] -> [PGCol] -> m ()
validateInpCols inpCols updColsPerm = forM_ inpCols $ \inpCol ->
  unless (inpCol `elem` updColsPerm) $ throw400 ValidationFailed $
    "column " <> inpCol <<> " is not updatable"

buildConflictClause
  :: (UserInfoM m, QErrM m)
  => SessVarBldr m
  -> TableInfo
  -> [PGCol]
  -> OnConflict
  -> m ConflictClauseP1
buildConflictClause sessVarBldr tableInfo inpCols (OnConflict mTCol mTCons act) =
  case (mTCol, mTCons, act) of
    (Nothing, Nothing, CAIgnore)    -> return $ CP1DoNothing Nothing
    (Just col, Nothing, CAIgnore)   -> do
      validateCols col
      return $ CP1DoNothing $ Just $ CTColumn $ getPGCols col
    (Nothing, Just cons, CAIgnore)  -> do
      validateConstraint cons
      return $ CP1DoNothing $ Just $ CTConstraint cons
    (Nothing, Nothing, CAUpdate)    -> throw400 UnexpectedPayload
      "Expecting 'constraint' or 'constraint_on' when the 'action' is 'update'"
    (Just col, Nothing, CAUpdate)   -> do
      validateCols col
      (updFltr, preSet) <- getUpdPerm
      resolvedUpdFltr <- convAnnBoolExpPartialSQL sessVarBldr updFltr
      resolvedPreSet <- mapM (convPartialSQLExp sessVarBldr) preSet
      return $ CP1Update (CTColumn $ getPGCols col) inpCols resolvedPreSet $
        toSQLBool resolvedUpdFltr
    (Nothing, Just cons, CAUpdate)  -> do
      validateConstraint cons
      (updFltr, preSet) <- getUpdPerm
      resolvedUpdFltr <- convAnnBoolExpPartialSQL sessVarBldr updFltr
      resolvedPreSet <- mapM (convPartialSQLExp sessVarBldr) preSet
      return $ CP1Update (CTConstraint cons) inpCols resolvedPreSet $
        toSQLBool resolvedUpdFltr
    (Just _, Just _, _)             -> throw400 UnexpectedPayload
      "'constraint' and 'constraint_on' cannot be set at a time"
  where
    coreInfo = _tiCoreInfo tableInfo
    fieldInfoMap = _tciFieldInfoMap coreInfo
    toSQLBool = toSQLBoolExp (S.mkQual $ _tciName coreInfo)

    validateCols c = do
      let targetcols = getPGCols c
      void $ withPathK "constraint_on" $ indexedForM targetcols $
        \pgCol -> askPGType fieldInfoMap pgCol ""

    validateConstraint c = do
      let tableConsNames = _cName <$> tciUniqueOrPrimaryKeyConstraints coreInfo
      withPathK "constraint" $
       unless (c `elem` tableConsNames) $
       throw400 Unexpected $ "constraint " <> getConstraintTxt c
                   <<> " for table " <> _tciName coreInfo
                   <<> " does not exist"

    getUpdPerm = do
      upi <- askUpdPermInfo tableInfo
      let updFiltr = upiFilter upi
          preSet = upiSet upi
          updCols = HS.toList $ upiCols upi
      validateInpCols inpCols updCols
      return (updFiltr, preSet)


convInsertQuery
  :: (UserInfoM m, QErrM m, CacheRM m)
  => (Value -> m [InsObj])
  -> SessVarBldr m
  -> (PGColumnType -> Value -> m S.SQLExp)
  -> InsertQuery
  -> m InsertQueryP1
convInsertQuery objsParser sessVarBldr prepFn (InsertQuery tableName val oC mRetCols) = do

  insObjs <- objsParser val

  -- Get the current table information
  tableInfo <- askTabInfo tableName
  let coreInfo = _tiCoreInfo tableInfo

  -- If table is view then check if it is insertable
  mutableView tableName viIsInsertable
    (_tciViewInfo coreInfo) "insertable"

  -- Check if the role has insert permissions
  insPerm   <- askInsPermInfo tableInfo
  updPerm   <- askPermInfo' PAUpdate tableInfo

  -- Check if all dependent headers are present
  validateHeaders $ ipiRequiredHeaders insPerm

  let fieldInfoMap = _tciFieldInfoMap coreInfo
      setInsVals = ipiSet insPerm

  -- convert the returning cols into sql returing exp
  mAnnRetCols <- forM mRetCols $ \retCols -> do
    -- Check if select is allowed only if you specify returning
    selPerm <- modifyErr (<> selNecessaryMsg) $
               askSelPermInfo tableInfo

    withPathK "returning" $ checkRetCols fieldInfoMap selPerm retCols

  let mutOutput = mkDefaultMutFlds mAnnRetCols

  let defInsVals = S.mkColDefValMap $
                   map pgiColumn $ getCols fieldInfoMap
      allCols    = getCols fieldInfoMap
      insCols    = HM.keys defInsVals

  resolvedPreSet <- mapM (convPartialSQLExp sessVarBldr) setInsVals

  insTuples <- withPathK "objects" $ indexedForM insObjs $ \obj ->
    convObj prepFn defInsVals resolvedPreSet fieldInfoMap obj
  let sqlExps = map snd insTuples
      inpCols = HS.toList $ HS.fromList $ concatMap fst insTuples

<<<<<<< HEAD
  checkExpr <- convAnnBoolExpPartialSQL sessVarFromCurrentSetting (ipiCheck insPerm)
=======
  insCheck <- convAnnBoolExpPartialSQL sessVarFromCurrentSetting (ipiCheck insPerm)
  updCheck <- traverse (convAnnBoolExpPartialSQL sessVarFromCurrentSetting) (upiCheck =<< updPerm)
>>>>>>> 6b8c7eff

  conflictClause <- withPathK "on_conflict" $ forM oC $ \c -> do
      roleName <- askCurRole
      unless (isTabUpdatable roleName tableInfo) $ throw400 PermissionDenied $
        "upsert is not allowed for role " <> roleName
        <<> " since update permissions are not defined"

      buildConflictClause sessVarBldr tableInfo inpCols c
  return $ InsertQueryP1 tableName insCols sqlExps
<<<<<<< HEAD
           conflictClause (Just checkExpr) mutOutput allCols
=======
           conflictClause (insCheck, updCheck) mutOutput allCols
>>>>>>> 6b8c7eff
  where
    selNecessaryMsg =
      "; \"returning\" can only be used if the role has "
      <> "\"select\" permission on the table"

decodeInsObjs :: (UserInfoM m, QErrM m) => Value -> m [InsObj]
decodeInsObjs v = do
  objs <- decodeValue v
  when (null objs) $ throw400 UnexpectedPayload "objects should not be empty"
  return objs

convInsQ
  :: (QErrM m, UserInfoM m, CacheRM m)
  => InsertQuery
  -> m (InsertQueryP1, DS.Seq Q.PrepArg)
convInsQ =
  runDMLP1T .
  convInsertQuery (withPathK "objects" . decodeInsObjs)
  sessVarFromCurrentSetting
  binRHSBuilder

insertP2 :: Bool -> (InsertQueryP1, DS.Seq Q.PrepArg) -> Q.TxE QErr EncJSON
insertP2 strfyNum (u, p) =
  runMutation
     $ Mutation (iqp1Table u) (insertCTE, p)
                (iqp1Output u) (iqp1AllCols u) strfyNum
  where
    insertCTE = mkInsertCTE u

-- | Create an expression which will fail with a check constraint violation error
-- if the condition is not met on any of the inserted rows.
--
-- The resulting SQL will look something like this:
--
-- > INSERT INTO
<<<<<<< HEAD
-- >   ...
-- > RETURNING
-- >   *,
-- >   CASE WHEN {cond}
-- >     THEN NULL
-- >     ELSE hdb_catalog.check_violation('insert check constraint failed')
-- >   END
insertCheckExpr
  :: S.BoolExp
  -> S.Extractor
insertCheckExpr condExpr =
  S.Extractor
    (S.SECond condExpr S.SENull
      (S.SEFunction
        (S.FunctionExp
          (QualifiedObject (SchemaName "hdb_catalog") (FunctionName "check_violation"))
          (S.FunctionArgs [S.SELit "insert check constraint failed"] mempty)
          Nothing)
      ))
    Nothing
=======
-- >   ...
-- > RETURNING
-- >   *,
-- >   CASE WHEN {cond}
-- >     THEN NULL
-- >     ELSE hdb_catalog.check_violation('insert check constraint failed')
-- >   END
insertCheckExpr :: Text -> S.BoolExp -> S.SQLExp
insertCheckExpr errorMessage condExpr =
  S.SECond condExpr S.SENull
    (S.SEFunction
      (S.FunctionExp
        (QualifiedObject (SchemaName "hdb_catalog") (FunctionName "check_violation"))
        (S.FunctionArgs [S.SELit errorMessage] mempty)
        Nothing)
    )

-- | When inserting data, we might need to also enforce the update
-- check condition, because we might fall back to an update via an
-- @ON CONFLICT@ clause.
--
-- We generate something which looks like
--
-- > INSERT INTO
-- >   ...
-- > ON CONFLICT DO UPDATE SET
-- >   ...
-- > RETURNING
-- >   *,
-- >   CASE WHEN xmax = 0
-- >     THEN CASE WHEN {insert_cond}
-- >            THEN NULL
-- >            ELSE hdb_catalog.check_violation('insert check constraint failed')
-- >          END
-- >     ELSE CASE WHEN {update_cond}
-- >            THEN NULL
-- >            ELSE hdb_catalog.check_violation('update check constraint failed')
-- >          END
-- >   END
--
-- See @https://stackoverflow.com/q/34762732@ for more information on the use of
-- the @xmax@ system column.
insertOrUpdateCheckExpr
  :: QualifiedTable
  -> Maybe ConflictClauseP1
  -> S.BoolExp
  -> Maybe S.BoolExp
  -> S.SQLExp
insertOrUpdateCheckExpr qt (Just _conflict) insCheck (Just updCheck) =
  S.SECond
    (S.BECompare
      S.SEQ
      (S.SEQIden (S.QIden (S.mkQual qt) (Iden "xmax")))
      (S.SEUnsafe "0"))
    (insertCheckExpr "insert check constraint failed" insCheck)
    (insertCheckExpr "update check constraint failed" updCheck)
insertOrUpdateCheckExpr _ _ insCheck _ =
  -- If we won't generate an ON CONFLICT clause, there is no point
  -- in testing xmax. In particular, views don't provide the xmax
  -- system column, but we don't provide ON CONFLICT for views,
  -- even if they are auto-updatable, so we can fortunately avoid
  -- having to test the non-existent xmax value.
  --
  -- Alternatively, if there is no update check constraint, we should
  -- use the insert check constraint, for backwards compatibility.
  insertCheckExpr "insert check constraint failed" insCheck
>>>>>>> 6b8c7eff

runInsert
  :: (QErrM m, UserInfoM m, CacheRM m, MonadTx m, HasSQLGenCtx m)
  => InsertQuery
  -> m EncJSON
runInsert q = do
  res <- convInsQ q
  strfyNum <- stringifyNum <$> askSQLGenCtx
  liftTx $ insertP2 strfyNum res<|MERGE_RESOLUTION|>--- conflicted
+++ resolved
@@ -36,11 +36,7 @@
   , iqp1Cols      :: ![PGCol]
   , iqp1Tuples    :: ![[S.SQLExp]]
   , iqp1Conflict  :: !(Maybe ConflictClauseP1)
-<<<<<<< HEAD
-  , iqp1CheckCond :: !(Maybe AnnBoolExpSQL)
-=======
   , iqp1CheckCond :: !(AnnBoolExpSQL, Maybe AnnBoolExpSQL)
->>>>>>> 6b8c7eff
   , iqp1Output    :: !MutationOutput
   , iqp1AllCols   :: ![PGColumnInfo]
   } deriving (Show, Eq)
@@ -54,15 +50,6 @@
       S.SQLInsert tn cols tupVals (toSQLConflict <$> c)
         . Just
         . S.RetExp
-<<<<<<< HEAD
-        $ maybe
-            [S.selectStar]
-            (\e ->
-              [ S.selectStar
-              , insertCheckExpr (toSQLBoolExp (S.QualTable tn) e)
-              ])
-            checkCond
-=======
         $ [ S.selectStar
           , S.Extractor
               (insertOrUpdateCheckExpr tn c
@@ -70,7 +57,6 @@
                 (fmap (toSQLBoolExp (S.QualTable tn)) updCheck))
               Nothing
           ]
->>>>>>> 6b8c7eff
 
 toSQLConflict :: ConflictClauseP1 -> S.SQLConflict
 toSQLConflict conflict = case conflict of
@@ -230,12 +216,8 @@
   let sqlExps = map snd insTuples
       inpCols = HS.toList $ HS.fromList $ concatMap fst insTuples
 
-<<<<<<< HEAD
-  checkExpr <- convAnnBoolExpPartialSQL sessVarFromCurrentSetting (ipiCheck insPerm)
-=======
   insCheck <- convAnnBoolExpPartialSQL sessVarFromCurrentSetting (ipiCheck insPerm)
   updCheck <- traverse (convAnnBoolExpPartialSQL sessVarFromCurrentSetting) (upiCheck =<< updPerm)
->>>>>>> 6b8c7eff
 
   conflictClause <- withPathK "on_conflict" $ forM oC $ \c -> do
       roleName <- askCurRole
@@ -245,11 +227,7 @@
 
       buildConflictClause sessVarBldr tableInfo inpCols c
   return $ InsertQueryP1 tableName insCols sqlExps
-<<<<<<< HEAD
-           conflictClause (Just checkExpr) mutOutput allCols
-=======
            conflictClause (insCheck, updCheck) mutOutput allCols
->>>>>>> 6b8c7eff
   where
     selNecessaryMsg =
       "; \"returning\" can only be used if the role has "
@@ -285,28 +263,6 @@
 -- The resulting SQL will look something like this:
 --
 -- > INSERT INTO
-<<<<<<< HEAD
--- >   ...
--- > RETURNING
--- >   *,
--- >   CASE WHEN {cond}
--- >     THEN NULL
--- >     ELSE hdb_catalog.check_violation('insert check constraint failed')
--- >   END
-insertCheckExpr
-  :: S.BoolExp
-  -> S.Extractor
-insertCheckExpr condExpr =
-  S.Extractor
-    (S.SECond condExpr S.SENull
-      (S.SEFunction
-        (S.FunctionExp
-          (QualifiedObject (SchemaName "hdb_catalog") (FunctionName "check_violation"))
-          (S.FunctionArgs [S.SELit "insert check constraint failed"] mempty)
-          Nothing)
-      ))
-    Nothing
-=======
 -- >   ...
 -- > RETURNING
 -- >   *,
@@ -373,7 +329,6 @@
   -- Alternatively, if there is no update check constraint, we should
   -- use the insert check constraint, for backwards compatibility.
   insertCheckExpr "insert check constraint failed" insCheck
->>>>>>> 6b8c7eff
 
 runInsert
   :: (QErrM m, UserInfoM m, CacheRM m, MonadTx m, HasSQLGenCtx m)
