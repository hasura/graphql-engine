--- conflicted
+++ resolved
@@ -5,24 +5,18 @@
 
 module Hasura.Backends.MSSQL.Types.Instances where
 
-import           Control.DeepSeq
+import           Hasura.Prelude
+
+import qualified Data.Text                              as T
+import qualified Database.ODBC.SQLServer                as ODBC
+
 import           Data.Aeson
-import           Data.Data
-import           Data.Function
-import           Data.Hashable
-import qualified Data.Text as T
-import           Data.Text.Extended (ToTxt(..))
-<<<<<<< HEAD
-import qualified Database.ODBC.SQLServer as ODBC
-=======
-import qualified Database.ODBC.SQLServer as Odbc
-import           GHC.Generics
->>>>>>> 835c9e96
+import           Data.Text.Extended                     (ToTxt (..))
 import           Hasura.Backends.MSSQL.Types.Internal
 import           Hasura.Incremental.Internal.Dependency
-import           Hasura.Prelude
 import           Language.Haskell.TH
 import           Language.Haskell.TH.Syntax
+
 
 $(fmap concat $ for [''Aliased]
   \name -> [d|
@@ -133,6 +127,9 @@
 instance ToTxt TableName where
   toTxt = T.pack . show -- TODO:
 
+instance ToTxt ColumnName where
+  toTxt = T.pack . show -- TODO:
+
 instance Monoid Where where
   mempty = Where mempty
 
