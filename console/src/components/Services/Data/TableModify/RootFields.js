--- conflicted
+++ resolved
@@ -5,10 +5,8 @@
 import Tooltip from '../../../Common/Tooltip/Tooltip';
 
 import styles from './ModifyTable.scss';
-import {
-  getTableCustomRootFields,
-  getTableName,
-} from '../../../Common/utils/pgUtils';
+import { getTableCustomRootFields } from '../../../../dataSources';
+import { getTableName } from '../utils';
 
 const RootFields = props => {
   const { tableSchema, rootFieldsEdit, dispatch } = props;
@@ -37,22 +35,6 @@
     tableSchema: ownProps.tableSchema,
     rootFieldsEdit: state.tables.modify.rootFieldsEdit,
   };
-<<<<<<< HEAD
-
-  // TODO: If the fields are empty, then don't make the calls
-  return (
-    <ExpandableEditor
-      editorExpanded={editorExpanded}
-      expandCallback={expandCallback}
-      collapsedLabel={collapsedLabel}
-      saveFunc={saveFunc}
-      property="custom-root-fields"
-      service="modify-table"
-      isCollapsable
-    />
-  );
-=======
->>>>>>> e8051560
 };
 
 export default connect(mapStateToProps)(RootFields);