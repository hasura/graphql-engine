module Hasura.Server.Auth.JWT
  ( processJwt
  , RawJWT
  , JWTConfig (..)
  , JWTCtx (..)
  , Jose.JWKSet (..)
  , JWTClaimsFormat (..)
  , JwkFetchError (..)
  , updateJwkRef
  , jwkRefreshCtrl
  , defaultClaimNs
  ) where

import           Control.Exception               (try)
import           Control.Lens
import           Control.Monad                   (when)
import           Data.IORef                      (IORef, readIORef, writeIORef)
import           Data.List                       (find)
import           Data.Parser.CacheControl        (parseMaxAge)
import           Data.Time.Clock                 (NominalDiffTime, UTCTime, diffUTCTime,
                                                  getCurrentTime)
import           Data.Time.Format                (defaultTimeLocale, parseTimeM)
import           Network.URI                     (URI)

import           Hasura.HTTP
import           Hasura.Logging                  (Hasura, LogLevel (..), Logger (..))
import           Hasura.Prelude
import           Hasura.RQL.Types
import           Hasura.Server.Auth.JWT.Internal (parseHmacKey, parseRsaKey)
import           Hasura.Server.Auth.JWT.Logging
import           Hasura.Server.Utils             (fmapL, userRoleHeader)
import           Hasura.Server.Version           (HasVersion)

import qualified Control.Concurrent.Extended     as C
import qualified Crypto.JWT                      as Jose
import qualified Data.Aeson                      as J
import qualified Data.Aeson.Casing               as J
import qualified Data.Aeson.TH                   as J
import qualified Data.ByteString.Lazy            as BL
import qualified Data.ByteString.Lazy.Char8      as BLC
import qualified Data.CaseInsensitive            as CI
import qualified Data.HashMap.Strict             as Map
import qualified Data.String.Conversions         as CS
import qualified Data.Text                       as T
import qualified Data.Text.Encoding              as T
import qualified Network.HTTP.Client             as HTTP
import qualified Network.HTTP.Types              as HTTP
import qualified Network.Wreq                    as Wreq


newtype RawJWT = RawJWT BL.ByteString

data JWTClaimsFormat
  = JCFJson
  | JCFStringifiedJson
  deriving (Show, Eq)

$(J.deriveJSON J.defaultOptions { J.sumEncoding = J.ObjectWithSingleField
                                , J.constructorTagModifier = J.snakeCase . drop 3 } ''JWTClaimsFormat)

data JWTConfig
  = JWTConfig
  { jcType         :: !T.Text
  , jcKeyOrUrl     :: !(Either Jose.JWK URI)
  , jcClaimNs      :: !(Maybe T.Text)
  , jcAudience     :: !(Maybe Jose.Audience)
  , jcClaimsFormat :: !(Maybe JWTClaimsFormat)
  , jcIssuer       :: !(Maybe Jose.StringOrURI)
  } deriving (Show, Eq)

data JWTCtx
  = JWTCtx
  { jcxKey          :: !(IORef Jose.JWKSet)
  , jcxClaimNs      :: !(Maybe T.Text)
  , jcxAudience     :: !(Maybe Jose.Audience)
  , jcxClaimsFormat :: !JWTClaimsFormat
  , jcxIssuer       :: !(Maybe Jose.StringOrURI)
  } deriving (Eq)

instance Show JWTCtx where
  show (JWTCtx _ nsM audM cf iss) =
    show ["<IORef JWKSet>", show nsM, show audM, show cf, show iss]

data HasuraClaims
  = HasuraClaims
  { _cmAllowedRoles :: ![RoleName]
  , _cmDefaultRole  :: !RoleName
  } deriving (Show, Eq)
$(J.deriveJSON (J.aesonDrop 3 J.snakeCase) ''HasuraClaims)

allowedRolesClaim :: T.Text
allowedRolesClaim = "x-hasura-allowed-roles"

defaultRoleClaim :: T.Text
defaultRoleClaim = "x-hasura-default-role"

defaultClaimNs :: T.Text
defaultClaimNs = "https://hasura.io/jwt/claims"

<<<<<<< HEAD
=======
-- | if the time is greater than 100 seconds, should refresh the JWK 10 seonds
-- before the expiry, else refresh at given interval.
--
-- Apparently we want to make sure to refresh the JWKs preemptively so we're
-- not verifying the signature of JWTs with a too old JWK, while the other case
-- (interval <= 100 sec) is useful for development but someone who knows needs
-- TODO a proper job documenting this.
computeDiffTime :: DiffTime -> DiffTime
computeDiffTime t =
  if t > seconds 100 then t - seconds 10 else t

>>>>>>> 916ccc2e
-- | create a background thread to refresh the JWK
jwkRefreshCtrl
  :: (HasVersion, MonadIO m)
  => Logger Hasura
  -> HTTP.Manager
  -> URI
  -> IORef Jose.JWKSet
  -> DiffTime
  -> m ()
jwkRefreshCtrl logger manager url ref time =
  void $ liftIO $ C.forkIO $ do
    C.sleep time
    forever $ do
      res <- runExceptT $ updateJwkRef logger manager url ref
      mTime <- either (const $ logNotice >> return Nothing) return res
      -- if can't parse time from header, defaults to 1 min
<<<<<<< HEAD
      let delay = maybe (60 * aSecond) diffTimeToMicro mTime
      C.threadDelay delay
=======
      let delay = maybe (minutes 1) (computeDiffTime . fromUnits) mTime
      C.sleep delay
>>>>>>> 916ccc2e
  where
    logNotice = do
      let err = JwkRefreshLog LevelInfo (Just "retrying again in 60 secs") Nothing
      liftIO $ unLogger logger err

-- | Given a JWK url, fetch JWK from it and update the IORef
updateJwkRef
  :: ( HasVersion
     , MonadIO m
     , MonadError JwkFetchError m
     )
  => Logger Hasura
  -> HTTP.Manager
  -> URI
  -> IORef Jose.JWKSet
  -> m (Maybe NominalDiffTime)
updateJwkRef (Logger logger) manager url jwkRef = do
  let options = wreqOptions manager []
      urlT    = T.pack $ show url
      infoMsg = "refreshing JWK from endpoint: " <> urlT
  liftIO $ logger $ JwkRefreshLog LevelInfo (Just infoMsg) Nothing
  res  <- liftIO $ try $ Wreq.getWith options $ show url
  resp <- either logAndThrowHttp return res
  let status = resp ^. Wreq.responseStatus
      respBody = resp ^. Wreq.responseBody
      statusCode = status ^. Wreq.statusCode

  unless (statusCode >= 200 && statusCode < 300) $ do
    let errMsg = "Non-2xx response on fetching JWK from: " <> urlT
        err = JFEHttpError url status respBody errMsg
    logAndThrow err

  let parseErr e = JFEJwkParseError (T.pack e) $ "Error parsing JWK from url: " <> urlT
  jwkset <- either (logAndThrow . parseErr) return $ J.eitherDecode respBody
  liftIO $ writeIORef jwkRef jwkset

  -- first check for Cache-Control header to get max-age, if not found, look for Expires header
  let cacheHeader   = resp ^? Wreq.responseHeader "Cache-Control"
      expiresHeader = resp ^? Wreq.responseHeader "Expires"
  case cacheHeader of
    Just header -> getTimeFromCacheControlHeader header
    Nothing     -> mapM getTimeFromExpiresHeader expiresHeader

  where
    getTimeFromExpiresHeader header = do
      let maybeExpiry = parseTimeM True defaultTimeLocale timeFmt (CS.cs header)
      expires  <- maybe (logAndThrowInfo parseTimeErr) return maybeExpiry
      currTime <- liftIO getCurrentTime
      return $ diffUTCTime expires currTime

    getTimeFromCacheControlHeader header =
      case parseCacheControlHeader (bsToTxt header) of
        Left e       -> logAndThrowInfo e
        Right maxAge -> return $ Just $ fromInteger maxAge

    parseCacheControlHeader = fmapL (parseCacheControlErr . T.pack) . parseMaxAge

    parseCacheControlErr e =
      JFEExpiryParseError (Just e)
      "Failed parsing Cache-Control header from JWK response. Could not find max-age or s-maxage"
    parseTimeErr =
      JFEExpiryParseError Nothing
      "Failed parsing Expires header from JWK response. Value of header is not a valid timestamp"

    timeFmt = "%a, %d %b %Y %T GMT"

    logAndThrowInfo :: (MonadIO m, MonadError JwkFetchError m) => JwkFetchError -> m a
    logAndThrowInfo err = do
      liftIO $ logger $ JwkRefreshLog LevelInfo Nothing (Just err)
      throwError err

    logAndThrow :: (MonadIO m, MonadError JwkFetchError m) => JwkFetchError -> m a
    logAndThrow err = do
      liftIO $ logger $ JwkRefreshLog (LevelOther "critical") Nothing (Just err)
      throwError err

    logAndThrowHttp :: (MonadIO m, MonadError JwkFetchError m) => HTTP.HttpException -> m a
    logAndThrowHttp httpEx = do
      let errMsg = "Error fetching JWK: " <> T.pack (getHttpExceptionMsg httpEx)
          err = JFEHttpException (HttpException httpEx) errMsg
      logAndThrow err

    getHttpExceptionMsg = \case
      HTTP.HttpExceptionRequest _ reason -> show reason
      HTTP.InvalidUrlException _ reason -> show reason


-- | Process the request headers to verify the JWT and extract UserInfo from it
processJwt
  :: ( MonadIO m
     , MonadError QErr m)
  => JWTCtx
  -> HTTP.RequestHeaders
  -> Maybe RoleName
  -> m (UserInfo, Maybe UTCTime)
processJwt jwtCtx headers mUnAuthRole =
  maybe withoutAuthZHeader withAuthZHeader mAuthZHeader
  where
    mAuthZHeader = find (\h -> fst h == CI.mk "Authorization") headers

    withAuthZHeader (_, authzHeader) =
      processAuthZHeader jwtCtx headers $ BL.fromStrict authzHeader

    withoutAuthZHeader = do
      unAuthRole <- maybe missingAuthzHeader return mUnAuthRole
      return $ (, Nothing) $
        mkUserInfo unAuthRole $ mkUserVars $ hdrsToText headers

    missingAuthzHeader =
      throw400 InvalidHeaders "Missing Authorization header in JWT authentication mode"

processAuthZHeader
  :: ( MonadIO m
     , MonadError QErr m)
  => JWTCtx
  -> HTTP.RequestHeaders
  -> BLC.ByteString
  -> m (UserInfo, Maybe UTCTime)
processAuthZHeader jwtCtx headers authzHeader = do
  -- try to parse JWT token from Authorization header
  jwt <- parseAuthzHeader

  -- verify the JWT
  claims <- liftJWTError invalidJWTError $ verifyJwt jwtCtx $ RawJWT jwt

  let claimsNs  = fromMaybe defaultClaimNs $ jcxClaimNs jwtCtx
      claimsFmt = jcxClaimsFormat jwtCtx
      expTimeM = fmap (\(Jose.NumericDate t) -> t) $ claims ^. Jose.claimExp

  -- see if the hasura claims key exist in the claims map
  let mHasuraClaims = Map.lookup claimsNs $ claims ^. Jose.unregisteredClaims
  hasuraClaimsV <- maybe claimsNotFound return mHasuraClaims

  -- get hasura claims value as an object. parse from string possibly
  hasuraClaims <- parseObjectFromString claimsFmt hasuraClaimsV

  -- filter only x-hasura claims and convert to lower-case
  let claimsMap = Map.filterWithKey (\k _ -> T.isPrefixOf "x-hasura-" k)
                $ Map.fromList $ map (first T.toLower)
                $ Map.toList hasuraClaims

  HasuraClaims allowedRoles defaultRole <- parseHasuraClaims claimsMap
  let role = getCurrentRole defaultRole

  when (role `notElem` allowedRoles) currRoleNotAllowed
  let finalClaims =
        Map.delete defaultRoleClaim . Map.delete allowedRolesClaim $ claimsMap

  -- transform the map of text:aeson-value -> text:text
  metadata <- decodeJSON $ J.Object finalClaims

  return $ (, expTimeM) $ mkUserInfo role $ mkUserVars $ Map.toList metadata

  where
    parseAuthzHeader = do
      let tokenParts = BLC.words authzHeader
      case tokenParts of
        ["Bearer", jwt] -> return jwt
        _               -> malformedAuthzHeader

    parseObjectFromString claimsFmt jVal =
      case (claimsFmt, jVal) of
        (JCFStringifiedJson, J.String v) ->
          either (const $ claimsErr $ strngfyErr v) return
          $ J.eitherDecodeStrict $ T.encodeUtf8 v
        (JCFStringifiedJson, _) ->
          claimsErr "expecting a string when claims_format is stringified_json"
        (JCFJson, J.Object o) -> return o
        (JCFJson, _) ->
          claimsErr "expecting a json object when claims_format is json"

    strngfyErr v = "expecting stringified json at: '"
                   <> fromMaybe defaultClaimNs (jcxClaimNs jwtCtx)
                   <> "', but found: " <> v

    claimsErr = throw400 JWTInvalidClaims

    -- see if there is a x-hasura-role header, or else pick the default role
    getCurrentRole defaultRole =
      let userRoleHeaderB = CS.cs userRoleHeader
          mUserRole = snd <$> find (\h -> fst h == CI.mk userRoleHeaderB) headers
      in maybe defaultRole RoleName $ mUserRole >>= mkNonEmptyText . bsToTxt

    decodeJSON val = case J.fromJSON val of
      J.Error e   -> throw400 JWTInvalidClaims ("x-hasura-* claims: " <> T.pack e)
      J.Success a -> return a

    liftJWTError :: (MonadError e' m) => (e -> e') -> ExceptT e m a -> m a
    liftJWTError ef action = do
      res <- runExceptT action
      either (throwError . ef) return res

    invalidJWTError e =
      err400 JWTInvalid $ "Could not verify JWT: " <> T.pack (show e)

    malformedAuthzHeader =
      throw400 InvalidHeaders "Malformed Authorization header"
    currRoleNotAllowed =
      throw400 AccessDenied "Your current role is not in allowed roles"
    claimsNotFound = do
      let claimsNs = fromMaybe defaultClaimNs $ jcxClaimNs jwtCtx
      throw400 JWTInvalidClaims $ "claims key: '" <> claimsNs <> "' not found"


-- parse x-hasura-allowed-roles, x-hasura-default-role from JWT claims
parseHasuraClaims
  :: (MonadError QErr m)
  => J.Object -> m HasuraClaims
parseHasuraClaims claimsMap = do
  let mAllowedRolesV = Map.lookup allowedRolesClaim claimsMap
  allowedRolesV <- maybe missingAllowedRolesClaim return mAllowedRolesV
  allowedRoles <- parseJwtClaim (J.fromJSON allowedRolesV) errMsg

  let mDefaultRoleV = Map.lookup defaultRoleClaim claimsMap
  defaultRoleV <- maybe missingDefaultRoleClaim return mDefaultRoleV
  defaultRole <- parseJwtClaim (J.fromJSON defaultRoleV) errMsg

  return $ HasuraClaims allowedRoles defaultRole

  where
    missingAllowedRolesClaim =
      let msg = "JWT claim does not contain " <> allowedRolesClaim
      in throw400 JWTRoleClaimMissing msg

    missingDefaultRoleClaim =
      let msg = "JWT claim does not contain " <> defaultRoleClaim
      in throw400 JWTRoleClaimMissing msg

    errMsg _ = "invalid " <> allowedRolesClaim <> "; should be a list of roles"

    parseJwtClaim :: (MonadError QErr m) => J.Result a -> (String -> Text) -> m a
    parseJwtClaim res errFn =
      case res of
        J.Success val -> return val
        J.Error e     -> throw400 JWTInvalidClaims $ errFn e


-- | Verify the JWT against given JWK
verifyJwt
  :: ( MonadError Jose.JWTError m
     , MonadIO m
     )
  => JWTCtx
  -> RawJWT
  -> m Jose.ClaimsSet
verifyJwt ctx (RawJWT rawJWT) = do
  key <- liftIO $ readIORef $ jcxKey ctx
  jwt <- Jose.decodeCompact rawJWT
  t   <- liftIO getCurrentTime
  Jose.verifyClaimsAt config key t jwt
  where
    config = case jcxIssuer ctx of
      Nothing  -> Jose.defaultJWTValidationSettings audCheck
      Just iss -> Jose.defaultJWTValidationSettings audCheck
                  & set Jose.issuerPredicate (== iss)
    audCheck audience =
      -- dont perform the check if there are no audiences in the conf
      case jcxAudience ctx of
        Nothing                        -> True
        Just (Jose.Audience audiences) -> audience `elem` audiences


instance J.ToJSON JWTConfig where
  toJSON (JWTConfig ty keyOrUrl claimNs aud claimsFmt iss) =
    case keyOrUrl of
         Left _    -> mkObj ("key" J..= J.String "<JWK REDACTED>")
         Right url -> mkObj ("jwk_url" J..= url)
    where
      mkObj item = J.object [ "type" J..= ty
                            , "claims_namespace" J..= claimNs
                            , "claims_format" J..= claimsFmt
                            , "audience" J..= aud
                            , "issuer" J..= iss
                            , item
                            ]

-- | Parse from a json string like:
-- | `{"type": "RS256", "key": "<PEM-encoded-public-key-or-X509-cert>"}`
-- | to JWTConfig
instance J.FromJSON JWTConfig where

  parseJSON = J.withObject "JWTConfig" $ \o -> do
    keyType <- o J..: "type"
    mRawKey <- o J..:? "key"
    claimNs <- o J..:? "claims_namespace"
    aud     <- o J..:? "audience"
    iss     <- o J..:? "issuer"
    jwkUrl  <- o J..:? "jwk_url"
    isStrngfd <- o J..:? "claims_format"

    case (mRawKey, jwkUrl) of
      (Nothing, Nothing) -> fail "key and jwk_url both cannot be empty"
      (Just _, Just _)   -> fail "key, jwk_url both cannot be present"
      (Just rawKey, Nothing) -> do
        key <- parseKey keyType rawKey
        return $ JWTConfig keyType (Left key) claimNs aud isStrngfd iss
      (Nothing, Just url) ->
        return $ JWTConfig keyType (Right url) claimNs aud isStrngfd iss

    where
      parseKey keyType rawKey =
       case keyType of
          "HS256" -> runEither $ parseHmacKey rawKey 256
          "HS384" -> runEither $ parseHmacKey rawKey 384
          "HS512" -> runEither $ parseHmacKey rawKey 512
          "RS256" -> runEither $ parseRsaKey rawKey
          "RS384" -> runEither $ parseRsaKey rawKey
          "RS512" -> runEither $ parseRsaKey rawKey
          -- TODO: support ES256, ES384, ES512, PS256, PS384
          _       -> invalidJwk ("Key type: " <> T.unpack keyType <> " is not supported")

      runEither = either (invalidJwk . T.unpack) return
      invalidJwk msg = fail ("Invalid JWK: " <> msg)<|MERGE_RESOLUTION|>--- conflicted
+++ resolved
@@ -97,20 +97,6 @@
 defaultClaimNs :: T.Text
 defaultClaimNs = "https://hasura.io/jwt/claims"
 
-<<<<<<< HEAD
-=======
--- | if the time is greater than 100 seconds, should refresh the JWK 10 seonds
--- before the expiry, else refresh at given interval.
---
--- Apparently we want to make sure to refresh the JWKs preemptively so we're
--- not verifying the signature of JWTs with a too old JWK, while the other case
--- (interval <= 100 sec) is useful for development but someone who knows needs
--- TODO a proper job documenting this.
-computeDiffTime :: DiffTime -> DiffTime
-computeDiffTime t =
-  if t > seconds 100 then t - seconds 10 else t
-
->>>>>>> 916ccc2e
 -- | create a background thread to refresh the JWK
 jwkRefreshCtrl
   :: (HasVersion, MonadIO m)
@@ -127,13 +113,8 @@
       res <- runExceptT $ updateJwkRef logger manager url ref
       mTime <- either (const $ logNotice >> return Nothing) return res
       -- if can't parse time from header, defaults to 1 min
-<<<<<<< HEAD
-      let delay = maybe (60 * aSecond) diffTimeToMicro mTime
-      C.threadDelay delay
-=======
-      let delay = maybe (minutes 1) (computeDiffTime . fromUnits) mTime
+      let delay = maybe (minutes 1) (fromUnits) mTime
       C.sleep delay
->>>>>>> 916ccc2e
   where
     logNotice = do
       let err = JwkRefreshLog LevelInfo (Just "retrying again in 60 secs") Nothing
