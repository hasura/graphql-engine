--- conflicted
+++ resolved
@@ -203,6 +203,7 @@
 
                      , Hasura.RQL.Types
                      , Hasura.RQL.DDL.Metadata
+                     , Hasura.RQL.DDL.Metadata.Types
                      , Hasura.EncJSON
 
   other-modules:       Hasura.Cache
@@ -253,11 +254,6 @@
                      , Hasura.RQL.DDL.Schema.Function
                      , Hasura.RQL.DDL.Schema.Rename
                      , Hasura.RQL.DDL.Schema.Table
-<<<<<<< HEAD
-                     , Hasura.RQL.DDL.Metadata
-                     , Hasura.RQL.DDL.Metadata.Types
-=======
->>>>>>> 88f7564c
                      , Hasura.RQL.DDL.Utils
                      , Hasura.RQL.DDL.EventTrigger
                      , Hasura.RQL.DDL.Headers
