--- conflicted
+++ resolved
@@ -4,19 +4,16 @@
 
 ### Bug fixes and improvements
 
-<<<<<<< HEAD
-- console: format row count in data browser for readaiblity (#4433)
+- server: add support for `_inc` on `real`, `double`, `numeric` and `money` (fix #3573)
+- server: support special characters in JSON path query argument with bracket `[]` notation, e.g `obj['Hello World!']` (#3890) (#4482)
+- console: change react ace editor theme to eclipse (close #4437)
+- console: fix columns reordering for relationship tables in data browser (#4483)
+- console: format row count in data browser for readablity (#4433)
 - console: move pre-release notification tooltip msg to top (#4433)
 - console: remove extra localPresets key from migrations (#4433)
 - console: make nullable and unique labels for columns clickable in insert and modify (#4433)
 - console: fix row delete for relationships in data browser (#4433)
-=======
-- server: add support for `_inc` on `real`, `double`, `numeric` and `money` (fix #3573)
-- server: support special characters in JSON path query argument with bracket `[]` notation, e.g `obj['Hello World!']` (#3890) (#4482)
-- console: change react ace editor theme to eclipse (close #4437)
-- console: fix columns reordering for relationship tables in data browser (#4483)
 - docs: add API docs for using environment variables as webhook urls in event triggers
->>>>>>> 386786f5
 
 ## `v1.2.0-beta.4`
 
