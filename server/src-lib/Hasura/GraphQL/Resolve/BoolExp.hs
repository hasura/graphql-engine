--- conflicted
+++ resolved
@@ -12,8 +12,8 @@
 import           Hasura.GraphQL.Resolve.InputValue
 import           Hasura.GraphQL.Validate.Types
 import           Hasura.RQL.Types
+import           Hasura.SQL.Types
 import           Hasura.SQL.Value
-import           Hasura.SQL.Types
 
 type OpExp = OpExpG AnnPGVal
 
@@ -73,15 +73,9 @@
           <> showName k
   return $ catMaybes $ fromMaybe [] opExpsM
   where
-<<<<<<< HEAD
-    resolveIsNull v = case v of
+    resolveIsNull v = case _aivValue v of
       AGPGVal _ Nothing -> return Nothing
       AGPGVal _ (Just (PGBoolVal _ b)) ->
-=======
-    resolveIsNull v = case _aivValue v of
-      AGScalar _ Nothing -> return Nothing
-      AGScalar _ (Just (PGValBoolean b)) ->
->>>>>>> 7c89e951
         return $ Just $ bool ANISNOTNULL ANISNULL b
       AGPGVal _ _ -> throw500 "boolean value is expected"
       _ -> tyMismatch "pgvalue" v
@@ -94,12 +88,12 @@
                 throw500 "expected \"from\" input field in st_d_within"
       from <- asPGColVal fromVal
       case colTy of
-        PGGeography -> do
+        PGGeogTy{} -> do
           useSpheroidVal <- onNothing (OMap.lookup "use_spheroid" obj) $
                     throw500 "expected \"use_spheroid\" input field in st_d_within"
           useSpheroid <- asPGColVal useSpheroidVal
           return $ ASTDWithinGeog $ DWithinGeogOp dist from useSpheroid
-        PGGeometry ->
+        PGGeomTy{} ->
           return $ ASTDWithinGeom $ DWithinGeomOp dist from
         _ -> throw500 "expected PGGeometry/PGGeography column for st_d_within"
 
