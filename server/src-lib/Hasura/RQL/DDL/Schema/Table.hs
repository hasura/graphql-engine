{-# LANGUAGE DeriveLift                 #-}
{-# LANGUAGE FlexibleContexts           #-}
{-# LANGUAGE GeneralizedNewtypeDeriving #-}
{-# LANGUAGE MultiWayIf                 #-}
{-# LANGUAGE OverloadedStrings          #-}
{-# LANGUAGE QuasiQuotes                #-}
{-# LANGUAGE TemplateHaskell            #-}
{-# LANGUAGE TypeApplications           #-}
{-# LANGUAGE TypeFamilies               #-}

module Hasura.RQL.DDL.Schema.Table where

import           Hasura.GraphQL.RemoteServer
import           Hasura.Prelude
import           Hasura.RQL.DDL.Deps
import           Hasura.RQL.DDL.Permission
import           Hasura.RQL.DDL.Permission.Internal
import           Hasura.RQL.DDL.QueryTemplate
import           Hasura.RQL.DDL.Relationship
import           Hasura.RQL.DDL.RemoteSchema
import           Hasura.RQL.DDL.Schema.Diff
import           Hasura.RQL.DDL.Subscribe
import           Hasura.RQL.DDL.Utils
import           Hasura.RQL.Types
import           Hasura.SQL.Types

import qualified Database.PG.Query                  as Q
import qualified Hasura.GraphQL.Schema              as GS

import           Data.Aeson
import           Data.Aeson.Casing
import           Data.Aeson.TH
import           Instances.TH.Lift                  ()
import           Language.Haskell.TH.Syntax         (Lift)
import           Network.URI.Extended               ()

import qualified Data.HashMap.Strict                as M
import qualified Data.Text                          as T
import qualified Data.Text.Encoding                 as TE
import qualified Database.PostgreSQL.LibPQ          as PQ
import qualified Language.GraphQL.Draft.Syntax      as G
import qualified Network.HTTP.Client                as HTTP

delTableFromCatalog :: QualifiedTable -> Q.Tx ()
delTableFromCatalog (QualifiedTable sn tn) =
  Q.unitQ [Q.sql|
            DELETE FROM "hdb_catalog"."hdb_table"
            WHERE table_schema = $1 AND table_name = $2
                |] (sn, tn) False

saveTableToCatalog :: QualifiedTable -> Q.Tx ()
saveTableToCatalog (QualifiedTable sn tn) =
  Q.unitQ [Q.sql|
            INSERT INTO "hdb_catalog"."hdb_table" VALUES ($1, $2)
                |] (sn, tn) False

getViewInfo :: QualifiedTable -> Q.TxE QErr (Maybe ViewInfo)
getViewInfo (QualifiedTable sn tn) = do
  tableTy <- runIdentity . Q.getRow <$> Q.withQE defaultTxErrorHandler
             [Q.sql|
              SELECT table_type FROM information_schema.tables
              WHERE table_schema = $1
                AND table_name = $2
                   |] (sn, tn) False

  bool (return Nothing) buildViewInfo $ isView tableTy
  where
    buildViewInfo = do
      (is_upd, is_ins, is_trig_upd, is_trig_del, is_trig_ins)
        <- Q.getRow <$> Q.withQE defaultTxErrorHandler
             [Q.sql|
              SELECT is_updatable :: boolean,
                     is_insertable_into::boolean,
                     is_trigger_updatable::boolean,
                     is_trigger_deletable::boolean,
                     is_trigger_insertable_into::boolean
               FROM information_schema.views
              WHERE table_schema = $1
                AND table_name = $2
                    |] (sn, tn) False
      return $ Just $ ViewInfo
               (is_upd || is_trig_upd)
               (is_upd || is_trig_del)
               (is_ins || is_trig_ins)

-- Build the TableInfo with all its columns
getTableInfo :: QualifiedTable -> Bool -> Q.TxE QErr TableInfo
getTableInfo qt@(QualifiedTable sn tn) isSystemDefined = do
  tableExists <- Q.catchE defaultTxErrorHandler $ Q.listQ [Q.sql|
            SELECT true from information_schema.tables
             WHERE table_schema = $1
               AND table_name = $2;
                           |] (sn, tn) False

  -- if no columns are found, there exists no such view/table
  unless (tableExists == [Identity True]) $
    throw400 NotExists $ "no such table/view exists in postgres : " <>> qt

  -- Fetch View information
  viewInfo <- getViewInfo qt

  -- Fetch the column details
  colData <- Q.catchE defaultTxErrorHandler $ Q.listQ [Q.sql|
            SELECT column_name, to_json(udt_name), is_nullable::boolean
              FROM information_schema.columns
             WHERE table_schema = $1
               AND table_name = $2
                           |] (sn, tn) False

  -- Fetch primary key columns
  rawPrimaryCols <- Q.listQE defaultTxErrorHandler [Q.sql|
           SELECT columns
             FROM hdb_catalog.hdb_primary_key
            WHERE table_schema = $1
              AND table_name = $2
                           |] (sn, tn) False
  pkeyCols <- mkPKeyCols rawPrimaryCols

  -- Fetch the constraint details
  rawConstraints <- Q.catchE defaultTxErrorHandler $ Q.listQ [Q.sql|
           SELECT constraint_type, constraint_name
             FROM information_schema.table_constraints
             WHERE table_schema = $1
               AND table_name = $2
                           |] (sn, tn) False
  let colDetails = flip map colData $ \(colName, Q.AltJ colTy, isNull)
                   -> (colName, colTy, isNull)
  return $ mkTableInfo qt isSystemDefined rawConstraints colDetails pkeyCols viewInfo
  where
    mkPKeyCols [] = return []
    mkPKeyCols [Identity (Q.AltJ pkeyCols)] = return pkeyCols
    mkPKeyCols _ = throw500 "found multiple rows for a table in hdb_primary_key"

newtype TrackTable
  = TrackTable
  { tName :: QualifiedTable }
  deriving (Show, Eq, FromJSON, ToJSON, Lift)

trackExistingTableOrViewP1 :: TrackTable -> P1 ()
trackExistingTableOrViewP1 (TrackTable vn) = do
  adminOnly
  rawSchemaCache <- getSchemaCache <$> lift ask
  when (M.member vn $ scTables rawSchemaCache) $
    throw400 AlreadyTracked $ "view/table already tracked : " <>> vn

trackExistingTableOrViewP2Setup
  :: (QErrM m, CacheRWM m, MonadTx m)
  => QualifiedTable -> Bool -> m ()
trackExistingTableOrViewP2Setup tn isSystemDefined = do
  ti <- liftTx $ getTableInfo tn isSystemDefined
  addTableToCache ti

trackExistingTableOrViewP2
  :: (QErrM m, CacheRWM m, MonadTx m, MonadIO m, HasHttpManager m)
  => QualifiedTable -> Bool -> Bool -> m RespBody
trackExistingTableOrViewP2 vn isSystemDefined checkConflict = do
  when checkConflict $ do
    sc <- askSchemaCache
    let gCtxMap = scGCtxMap sc
    forM_ (M.toList gCtxMap) $ \(_, gCtx) ->
      GS.checkConflictingNode gCtx (G.Name tn)

  trackExistingTableOrViewP2Setup vn isSystemDefined
  liftTx $ Q.catchE defaultTxErrorHandler $
    saveTableToCatalog vn

  -- refresh the gCtx in schema cache
  refreshGCtxMapInSchema

  return successMsg
  where
    getSchemaN = getSchemaTxt . qtSchema
    getTableN = getTableTxt . qtTable
    tn = case getSchemaN vn of
      "public" -> getTableN vn
      _        -> getSchemaN vn <> "_" <> getTableN vn

instance HDBQuery TrackTable where

  type Phase1Res TrackTable = ()
  phaseOne = trackExistingTableOrViewP1

  phaseTwo (TrackTable tn) _ = trackExistingTableOrViewP2 tn False True

  schemaCachePolicy = SCPReload

purgeDep :: (CacheRWM m, MonadError QErr m, MonadTx m)
         => SchemaObjId -> m ()
purgeDep schemaObjId = case schemaObjId of
  (SOTableObj tn (TOPerm rn pt)) -> do
    liftTx $ dropPermFromCatalog tn rn pt
    withPermType pt delPermFromCache rn tn

  (SOTableObj qt (TORel rn))     -> do
    liftTx $ delRelFromCatalog qt rn
    delFldFromCache (fromRel rn) qt

  (SOQTemplate qtn)              -> do
    liftTx $ delQTemplateFromCatalog qtn
    delQTemplateFromCache qtn

  (SOTableObj qt (TOTrigger trn)) -> do
    liftTx $ delEventTriggerFromCatalog trn
    delEventTriggerFromCache qt trn

  _                              -> throw500 $
    "unexpected dependent object : " <> reportSchemaObj schemaObjId

processTableChanges :: (QErrM m, CacheRWM m, MonadTx m, MonadIO m) => TableInfo -> TableDiff -> m ()
processTableChanges ti tableDiff = do

  when (isJust mNewName) $
    throw400 NotSupported $ "table renames are not yet supported : " <>> tn

  -- for all the dropped columns
  forM_ droppedCols $ \droppedCol ->
    -- Drop the column from the cache
    delFldFromCache (fromPGCol droppedCol) tn

  -- In the newly added columns check that there is no conflict with relationships
  forM_ addedCols $ \colInfo@(PGColInfo colName _ _) ->
    case M.lookup (fromPGCol colName) $ tiFieldInfoMap ti of
      Just (FIRelationship _) ->
        throw400 AlreadyExists $ "cannot add column " <> colName
        <<> " in table " <> tn <<>
        " as a relationship with the name already exists"
      _ -> addFldToCache (fromPGCol colName) (FIColumn colInfo) tn

  sc <- askSchemaCache
  -- for rest of the columns
  forM_ alteredCols $ \(PGColInfo oColName oColTy _, nci@(PGColInfo nColName nColTy _)) ->
    if | oColName /= nColName ->
           throw400 NotSupported $ "column renames are not yet supported : " <>
             tn <<> "." <>> oColName
       | oColTy /= nColTy -> do
           let colId   = SOTableObj tn $ TOCol oColName
               depObjs = getDependentObjsWith (== "on_type") sc colId
           if null depObjs
             then updateFldInCache oColName $ FIColumn nci
             else throw400 DependencyError $ "cannot change type of column " <> oColName <<> " in table "
                  <> tn <<> " because of the following dependencies : " <>
                  reportSchemaObjs depObjs
       | otherwise -> return ()
  where
    updateFldInCache cn ci = do
      delFldFromCache (fromPGCol cn) tn
      addFldToCache (fromPGCol cn) ci tn
    tn = tiName ti
    TableDiff mNewName droppedCols addedCols alteredCols _ = tableDiff

processSchemaChanges :: (QErrM m, CacheRWM m, MonadTx m, MonadIO m) => SchemaDiff -> m ()
processSchemaChanges schemaDiff = do
  -- Purge the dropped tables
  forM_ droppedTables $ \qtn@(QualifiedTable sn tn) -> do
    liftTx $ Q.catchE defaultTxErrorHandler $ do
      Q.unitQ [Q.sql|
               DELETE FROM "hdb_catalog"."hdb_relationship"
               WHERE table_schema = $1 AND table_name = $2
                |] (sn, tn) False
      Q.unitQ [Q.sql|
               DELETE FROM "hdb_catalog"."hdb_permission"
               WHERE table_schema = $1 AND table_name = $2
                |] (sn, tn) False
      Q.unitQ [Q.sql|
               DELETE FROM "hdb_catalog"."event_triggers"
               WHERE schema_name = $1 AND table_name = $2
                |] (sn, tn) False
      delTableFromCatalog qtn
    delTableFromCache qtn
  -- Get schema cache
  sc <- askSchemaCache
  forM_ alteredTables $ \(oldQtn, tableDiff) -> do
    ti <- case M.lookup oldQtn $ scTables sc of
      Just ti -> return ti
      Nothing -> throw500 $ "old table metadata not found in cache : " <>> oldQtn
    processTableChanges ti tableDiff
  where
    SchemaDiff droppedTables alteredTables = schemaDiff

data UntrackTable =
  UntrackTable
  { utTable   :: !QualifiedTable
  , utCascade :: !(Maybe Bool)
  } deriving (Show, Eq, Lift)
$(deriveJSON (aesonDrop 2 snakeCase){omitNothingFields=True} ''UntrackTable)

unTrackExistingTableOrViewP1 :: UntrackTable -> P1 (UntrackTable, TableInfo)
unTrackExistingTableOrViewP1 ut@(UntrackTable vn _) = do
  adminOnly
  rawSchemaCache <- getSchemaCache <$> lift ask
  case M.lookup vn (scTables rawSchemaCache) of
    Just ti -> do
      -- Check if table/view is system defined
      when (tiSystemDefined ti) $ throw400 NotSupported $
        vn <<> " is system defined, cannot untrack"
      return (ut, ti)
    Nothing -> throw400 AlreadyUntracked $
      "view/table already untracked : " <>> vn

unTrackExistingTableOrViewP2
  :: (QErrM m, CacheRWM m, MonadTx m, MonadIO m, HasHttpManager m)
  => UntrackTable -> TableInfo -> m RespBody
unTrackExistingTableOrViewP2 (UntrackTable vn cascade) tableInfo = do
  sc <- askSchemaCache

  -- Get Foreign key constraints to this table
  fKeyTables <- liftTx getFKeyTables
  let fKeyDepIds = mkFKeyObjIds $ filterTables fKeyTables $ scTables sc

  -- Report back with an error if any fkey object ids are present
  when (fKeyDepIds /= []) $ reportDepsExt fKeyDepIds []

  -- Get relational and query template dependants
  let allRels = getAllRelations $ scTables sc
      directRelDep = (vn, getRels $ tiFieldInfoMap tableInfo)
      relDeps = directRelDep : foldl go [] allRels
      relDepIds = concatMap mkObjIdFromRel relDeps
      queryTDepIds = getDependentObjsOfQTemplateCache (SOTable vn)
                     (scQTemplates sc)
      allDepIds = relDepIds <> queryTDepIds

  -- Report bach with an error if cascade is not set
  when (allDepIds /= [] && not (or cascade)) $ reportDepsExt allDepIds []

  -- Purge all the dependants from state
  mapM_ purgeDep allDepIds

  -- update the schema cache with the changes
  processSchemaChanges $ SchemaDiff [vn] []

  -- refresh the gctxmap in schema cache
  refreshGCtxMapInSchema

  return successMsg
  where
    QualifiedTable sn tn = vn
    getFKeyTables = Q.catchE defaultTxErrorHandler $ Q.listQ [Q.sql|
                    SELECT constraint_name,
                           table_schema,
                           table_name
                     FROM  hdb_catalog.hdb_foreign_key_constraint
                     WHERE ref_table_table_schema = $1
                       AND ref_table = $2
                   |] (sn, tn) False
    filterTables tables tc = flip filter tables $ \(_, s, t) ->
      isJust $ M.lookup (QualifiedTable s t) tc

    mkFKeyObjIds tables = flip map tables $ \(cn, s, t) ->
                     SOTableObj (QualifiedTable s t) (TOCons cn)

    getAllRelations tc = map getRelInfo $ M.toList tc
    getRelInfo (qt, ti) = (qt, getRels $ tiFieldInfoMap ti)

    go l (qt, ris) = if any isDep ris
                     then (qt, filter isDep ris):l
                     else l
    isDep relInfo = vn == riRTable relInfo
    mkObjIdFromRel (qt, ris) = flip map ris $ \ri ->
      SOTableObj qt (TORel $ riName ri)

instance HDBQuery UntrackTable where
  type Phase1Res UntrackTable = (UntrackTable, TableInfo)
  phaseOne = unTrackExistingTableOrViewP1

  phaseTwo _ = uncurry unTrackExistingTableOrViewP2

  schemaCachePolicy = SCPReload

buildSchemaCache :: HTTP.Manager -> Q.TxE QErr SchemaCache
buildSchemaCache httpManager = flip execStateT emptySchemaCache $ do
  tables <- lift $ Q.catchE defaultTxErrorHandler fetchTables
  forM_ tables $ \(sn, tn, isSystemDefined) ->
    modifyErr (\e -> "table " <> tn <<> "; " <> e) $
    trackExistingTableOrViewP2Setup (QualifiedTable sn tn) isSystemDefined

  -- Fetch all the relationships
  relationships <- lift $ Q.catchE defaultTxErrorHandler fetchRelationships

  forM_ relationships $ \(sn, tn, rn, rt, Q.AltJ rDef) ->
    modifyErr (\e -> "table " <> tn <<> "; rel " <> rn <<> "; " <> e) $ case rt of
    ObjRel -> do
      using <- decodeValue rDef
      objRelP2Setup (QualifiedTable sn tn) $ RelDef rn using Nothing
    ArrRel -> do
      using <- decodeValue rDef
      arrRelP2Setup (QualifiedTable sn tn) $ RelDef rn using Nothing

  -- Fetch all the permissions
  permissions <- lift $ Q.catchE defaultTxErrorHandler fetchPermissions

  forM_ permissions $ \(sn, tn, rn, pt, Q.AltJ pDef) ->
    modifyErr (\e -> "table " <> tn <<> "; role " <> rn <<> "; " <> e) $ case pt of
    PTInsert -> permHelper sn tn rn pDef PAInsert
    PTSelect -> permHelper sn tn rn pDef PASelect
    PTUpdate -> permHelper sn tn rn pDef PAUpdate
    PTDelete -> permHelper sn tn rn pDef PADelete

  -- Fetch all the query templates
  qtemplates <- lift $ Q.catchE defaultTxErrorHandler fetchQTemplates
  forM_ qtemplates $ \(qtn, Q.AltJ qtDefVal) -> do
    qtDef <- decodeValue qtDefVal
    qCtx <- mkAdminQCtx <$> get
    qti <- liftP1 qCtx $ createQueryTemplateP1 $
           CreateQueryTemplate qtn qtDef Nothing
    addQTemplateToCache qti

  eventTriggers <- lift $ Q.catchE defaultTxErrorHandler fetchEventTriggers
  forM_ eventTriggers $ \(sn, tn, trid, trn, Q.AltJ tDefVal, webhook, nr, rint, Q.AltJ mheaders) -> do
    let headerConfs = fromMaybe [] mheaders
        qt = QualifiedTable sn tn
    allCols <- getCols . tiFieldInfoMap <$> askTabInfo qt
    headers <- getHeaderInfosFromConf headerConfs
    tDef <- decodeValue tDefVal
    addEventTriggerToCache (QualifiedTable sn tn) trid trn tDef (RetryConf nr rint) webhook headers
    liftTx $ mkTriggerQ trid trn qt allCols tDef

  -- remote resolvers
  res <- liftTx fetchRemoteSchemas
  sc <- askSchemaCache
  gCtxMap <- GS.mkGCtxMap (scTables sc)
<<<<<<< HEAD
  remoteScConf <- forM res $ \def@(RemoteSchemaDef _ eUrlEnv _ _) ->
    (,) <$> either return getUrlFromEnv eUrlEnv <*> pure def
  let rmScMap = M.fromList remoteScConf
  mergedGCtxMap <- mergeSchemas rmScMap gCtxMap httpManager
  writeRemoteSchemasToCache mergedGCtxMap rmScMap
=======
  remoteSrvrs <- forM res $ \(RemoteSchemaDef _ eUrlEnv hdrs) ->
    (,) <$> either return getUrlFromEnv eUrlEnv <*> pure hdrs
  (mergedGCtxMap, defGCtx) <- mergeSchemas remoteSrvrs gCtxMap httpManager
  writeRemoteSchemasToCache mergedGCtxMap remoteSrvrs
  postMergeSc <- askSchemaCache
  writeSchemaCache postMergeSc { scDefaultRemoteGCtx = defGCtx }
>>>>>>> 3452d941

  where
    permHelper sn tn rn pDef pa = do
      qCtx <- mkAdminQCtx <$> get
      perm <- decodeValue pDef
      let qt = QualifiedTable sn tn
          permDef = PermDef rn perm Nothing
          createPerm = WithTable qt permDef
      p1Res <- liftP1 qCtx $ phaseOne createPerm
      addPermP2Setup qt permDef p1Res
      addPermToCache qt rn pa p1Res
      -- p2F qt rn p1Res

    fetchTables =
      Q.listQ [Q.sql|
                SELECT table_schema, table_name, is_system_defined
                  FROM hdb_catalog.hdb_table
                    |] () False

    fetchRelationships =
      Q.listQ [Q.sql|
                SELECT table_schema, table_name, rel_name, rel_type, rel_def::json
                  FROM hdb_catalog.hdb_relationship
                    |] () False

    fetchPermissions =
      Q.listQ [Q.sql|
                SELECT table_schema, table_name, role_name, perm_type, perm_def::json
                  FROM hdb_catalog.hdb_permission
                    |] () False

    fetchQTemplates =
      Q.listQ [Q.sql|
                SELECT template_name, template_defn :: json FROM hdb_catalog.hdb_query_template
                  |] () False

    fetchEventTriggers =
      Q.listQ [Q.sql|
               SELECT e.schema_name, e.table_name, e.id, e.name, e.definition::json, e.webhook, e.num_retries, e.retry_interval, e.headers::json
                 FROM hdb_catalog.event_triggers e
               |] () False

data RunSQL
  = RunSQL
  { rSql     :: T.Text
  , rCascade :: !(Maybe Bool)
  } deriving (Show, Eq, Lift)

$(deriveJSON (aesonDrop 1 snakeCase){omitNothingFields=True} ''RunSQL)

data RunSQLRes
  = RunSQLRes
  { rrResultType :: !T.Text
  , rrResult     :: !Value
  } deriving (Show, Eq)

$(deriveJSON (aesonDrop 2 snakeCase){omitNothingFields=True} ''RunSQLRes)

runSqlP2
  :: (QErrM m, CacheRWM m, MonadTx m, MonadIO m, HasHttpManager m)
  => RunSQL -> m RespBody
runSqlP2 (RunSQL t cascade) = do

  -- Drop hdb_views so no interference is caused to the sql query
  liftTx $ Q.catchE defaultTxErrorHandler clearHdbViews

  -- Get the metadata before the sql query, everything, need to filter this
  oldMetaU <- liftTx $ Q.catchE defaultTxErrorHandler fetchTableMeta

  -- Run the SQL
  res <- liftTx $ Q.multiQE rawSqlErrHandler $ Q.fromText t

  -- Get the metadata after the sql query
  newMeta <- liftTx $ Q.catchE defaultTxErrorHandler fetchTableMeta
  sc <- askSchemaCache
  let existingTables = M.keys $ scTables sc
      oldMeta = flip filter oldMetaU $ \tm -> tmTable tm `elem` existingTables
      schemaDiff = getSchemaDiff oldMeta newMeta

  indirectDeps <- getSchemaChangeDeps schemaDiff

  -- Report back with an error if cascade is not set
  when (indirectDeps /= [] && not (or cascade)) $ reportDepsExt indirectDeps []

  -- Purge all the indirect dependents from state
  mapM_ purgeDep indirectDeps

  -- update the schema cache with the changes
  processSchemaChanges schemaDiff

  postSc <- askSchemaCache
  -- recreate the insert permission infra
  forM_ (M.elems $ scTables postSc) $ \ti -> do
    let tn = tiName ti
    forM_ (M.elems $ tiRolePermInfoMap ti) $ \rpi ->
      maybe (return ()) (liftTx . buildInsInfra tn) $ _permIns rpi

  --recreate triggers
  forM_ (M.elems $ scTables postSc) $ \ti -> do
    let tn = tiName ti
        cols = getCols $ tiFieldInfoMap ti
    forM_ (M.toList $ tiEventTriggerInfoMap ti) $ \(trn, eti) -> do
      let insert = otiCols <$> etiInsert eti
          update = otiCols <$> etiUpdate eti
          delete = otiCols <$> etiDelete eti
          trid = etiId eti
      liftTx $ mkTriggerQ trid trn tn cols (TriggerOpsDef insert update delete)

  -- refresh the gCtxMap in schema cache
  refreshGCtxMapInSchema

  return $ encode (res :: RunSQLRes)

  where
    rawSqlErrHandler :: Q.PGTxErr -> QErr
    rawSqlErrHandler txe =
      let e = err400 PostgresError "query execution failed"
      in e {qeInternal = Just $ toJSON txe}

instance HDBQuery RunSQL where

  type Phase1Res RunSQL = ()
  phaseOne _ = adminOnly

  phaseTwo q _ = runSqlP2 q

  schemaCachePolicy = SCPReload

-- Should be used only after checking the status
resToCSV :: PQ.Result -> ExceptT T.Text IO [[T.Text]]
resToCSV r =  do
  nr  <- liftIO $ PQ.ntuples r
  nc  <- liftIO $ PQ.nfields r

  hdr <- forM [0..pred nc] $ \ic -> do
    colNameBS <- liftIO $ PQ.fname r ic
    maybe (return "unknown") decodeBS colNameBS

  rows <- forM [0..pred nr] $ \ir ->
    forM [0..pred nc] $ \ic -> do
      cellValBS <- liftIO $ PQ.getvalue r ir ic
      maybe (return "NULL") decodeBS cellValBS

  return $ hdr:rows

  where
    decodeBS = either (throwError . T.pack . show) return . TE.decodeUtf8'

instance Q.FromRes RunSQLRes where
  fromRes (Q.ResultOkEmpty _) =
    return $ RunSQLRes "CommandOk" Null
  fromRes (Q.ResultOkData res) = do
    csvRows <- resToCSV res
    return $ RunSQLRes "TuplesOk" $ toJSON csvRows<|MERGE_RESOLUTION|>--- conflicted
+++ resolved
@@ -418,20 +418,14 @@
   res <- liftTx fetchRemoteSchemas
   sc <- askSchemaCache
   gCtxMap <- GS.mkGCtxMap (scTables sc)
-<<<<<<< HEAD
+
   remoteScConf <- forM res $ \def@(RemoteSchemaDef _ eUrlEnv _ _) ->
     (,) <$> either return getUrlFromEnv eUrlEnv <*> pure def
   let rmScMap = M.fromList remoteScConf
-  mergedGCtxMap <- mergeSchemas rmScMap gCtxMap httpManager
+  (mergedGCtxMap, defGCtx) <- mergeSchemas rmScMap gCtxMap httpManager
   writeRemoteSchemasToCache mergedGCtxMap rmScMap
-=======
-  remoteSrvrs <- forM res $ \(RemoteSchemaDef _ eUrlEnv hdrs) ->
-    (,) <$> either return getUrlFromEnv eUrlEnv <*> pure hdrs
-  (mergedGCtxMap, defGCtx) <- mergeSchemas remoteSrvrs gCtxMap httpManager
-  writeRemoteSchemasToCache mergedGCtxMap remoteSrvrs
   postMergeSc <- askSchemaCache
   writeSchemaCache postMergeSc { scDefaultRemoteGCtx = defGCtx }
->>>>>>> 3452d941
 
   where
     permHelper sn tn rn pDef pa = do
