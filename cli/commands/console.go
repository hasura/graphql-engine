--- conflicted
+++ resolved
@@ -121,20 +121,6 @@
 	}
 
 	consoleRouter, err := console.BuildConsoleRouter(templateProvider, consoleTemplateVersion, o.StaticDir, gin.H{
-<<<<<<< HEAD
-		"apiHost":         "http://" + o.Address,
-		"apiPort":         o.APIPort,
-		"cliVersion":      o.EC.Version.GetCLIVersion(),
-		"serverVersion":   o.EC.Version.GetServerVersion(),
-		"dataApiUrl":      o.EC.Config.ServerConfig.ParsedEndpoint.String(),
-		"dataApiVersion":  "",
-		"hasAccessKey":    adminSecretHeader == cli.XHasuraAccessKey,
-		"adminSecret":     o.EC.Config.ServerConfig.AdminSecret,
-		"assetsVersion":   consoleAssetsVersion,
-		"enableTelemetry": o.EC.GlobalConfig.EnableTelemetry,
-		"cliUUID":         o.EC.GlobalConfig.UUID,
-		"cdnAssets":       !o.UseServerAssets,
-=======
 		"apiHost":              "http://" + o.Address,
 		"apiPort":              o.APIPort,
 		"cliVersion":           o.EC.Version.GetCLIVersion(),
@@ -147,7 +133,7 @@
 		"enableTelemetry":      o.EC.GlobalConfig.EnableTelemetry,
 		"cliUUID":              o.EC.GlobalConfig.UUID,
 		"migrateSkipExecution": true,
->>>>>>> 34a41e56
+		"cdnAssets":       !o.UseServerAssets,
 	})
 	if err != nil {
 		return errors.Wrap(err, "error serving console")
