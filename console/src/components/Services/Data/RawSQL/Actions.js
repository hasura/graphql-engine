--- conflicted
+++ resolved
@@ -1,14 +1,11 @@
 import defaultState from './State';
 import Endpoints, { globalCookiePolicy } from '../../../../Endpoints';
-<<<<<<< HEAD
 import {
-  loadSchema,
+  // loadSchema,
   handleMigrationErrors,
   fetchTrackedFunctions,
+  fetchDataInit,
 } from '../DataActions';
-=======
-import { handleMigrationErrors, fetchDataInit } from '../DataActions';
->>>>>>> 6b8120a6
 import {
   showErrorNotification,
   showSuccessNotification,
