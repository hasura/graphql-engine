--- conflicted
+++ resolved
@@ -52,13 +52,8 @@
   FaDownload,
 } from 'react-icons/fa';
 
-<<<<<<< HEAD
 import { StyledIcon, StyledIconProps } from './Icon';
-=======
-import { Theme } from '../../theme';
 import { TableIcon } from './Table';
-import { StyledIcon } from './Icon';
->>>>>>> 420dc846
 
 const iconReferenceMap = {
   success: FaCheckCircle,
@@ -125,7 +120,6 @@
     ? iconReferenceMap[type]
     : iconReferenceMap.default;
 
-<<<<<<< HEAD
   return (
     <StyledIcon
       {...rest}
@@ -133,9 +127,6 @@
       as={CurrentActiveIcon as any /* TODO */}
     />
   );
-=======
-  return <StyledIcon as={CurrentActiveIcon} {...props} aria-hidden="true" />;
->>>>>>> 420dc846
 };
 
 Icon.defaultProps = {
