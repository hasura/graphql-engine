--- conflicted
+++ resolved
@@ -316,23 +316,6 @@
             let unquoted;
             let isSessionVar = false;
 
-<<<<<<< HEAD
-            if (typeof argName === 'string') {
-              isSessionVar = argName.startsWith('x-hasura');
-            }
-=======
-            console.log('arg >>>', arg, arg.type.inspect());
-            console.log('>>> argname', argName, typeof argName);
-
-            if (arg.name === 'where') {
-              // for object types
-              console.log(arg);
-
-              // if(typeof argName === 'string'){
->>>>>>> 35079a43
-
-              // }
-            } else {
               if (typeof argName === 'string') {
                 isSessionVar = argName.startsWith('x-hasura');
               }
