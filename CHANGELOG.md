--- conflicted
+++ resolved
@@ -1,15 +1,12 @@
 # Hasura GraphQL Engine Changelog
 
 ## Next release
-
-- console: allow setting filter and check for update permissions (close #4142) (#4313)
 
 ### Bug fixes and improvements
 
 
 - server: add support for `_inc` on `real`, `double`, `numeric` and `money` (fix #3573)
 - server: support special characters in JSON path query argument with bracket `[]` notation, e.g `obj['Hello World!']` (#3890) (#4482)
-<<<<<<< HEAD
 - server: add graphql-engine support for timestamps without timezones (fix #1217)
 - server: support inserting unquoted bigint, and throw an error if value overflows the bounds of the integer type (fix #576) (fix #4368)
 - console: change react ace editor theme to eclipse (close #4437)
@@ -20,9 +17,7 @@
 - console: make nullable and unique labels for columns clickable in insert and modify (#4433)
 - console: fix row delete for relationships in data browser (#4433)
 - console: prevent trailing spaces while creating new role (close #3871) (#4497)
-=======
 - console: allow setting filter and check for update permissions (close #4142) (#4313)
->>>>>>> 9b1ceedb
 - docs: add API docs for using environment variables as webhook urls in event triggers
 - server: fix recreating action's permissions (close #4377)
 
