--- conflicted
+++ resolved
@@ -40,37 +40,6 @@
 
 data RawServeOptions impl
   = RawServeOptions
-<<<<<<< HEAD
-  { rsoPort                  :: !(Maybe Int)
-  , rsoHost                  :: !(Maybe HostPreference)
-  , rsoConnParams            :: !RawConnParams
-  , rsoTxIso                 :: !(Maybe Q.TxIsolation)
-  , rsoAdminSecret           :: !(Maybe AdminSecretHash)
-  , rsoAuthHook              :: !RawAuthHook
-  , rsoJwtSecret             :: !(Maybe JWTConfig)
-  , rsoUnAuthRole            :: !(Maybe RoleName)
-  , rsoCorsConfig            :: !(Maybe CorsConfig)
-  , rsoEnableConsole         :: !Bool
-  , rsoConsoleAssetsDir      :: !(Maybe Text)
-  , rsoEnableTelemetry       :: !(Maybe Bool)
-  , rsoWsReadCookie          :: !Bool
-  , rsoStringifyNum          :: !Bool
-  , rsoEnabledAPIs           :: !(Maybe [API])
-  , rsoMxRefetchInt          :: !(Maybe LQ.RefetchInterval)
-  , rsoMxBatchSize           :: !(Maybe LQ.BatchSize)
-  , rsoEnableAllowlist       :: !Bool
-  , rsoEnabledLogTypes       :: !(Maybe [L.EngineLogType impl])
-  , rsoLogLevel              :: !(Maybe L.LogLevel)
-  , rsoPlanCacheSize         :: !(Maybe Cache.CacheSize)
-  , rsoDevMode               :: !Bool
-  , rsoAdminInternalErrors   :: !(Maybe Bool)
-  , rsoEventsHttpPoolSize    :: !(Maybe Int)
-  , rsoEventsFetchInterval   :: !(Maybe Milliseconds)
-  , rsoLogHeadersFromEnv     :: !Bool
-  , rsoEnableRemoteSchemaPermissions :: !Bool
-  , rsoWebSocketCompression  :: !Bool
-  , rsoWebSocketKeepAlive    :: !(Maybe Int)
-=======
   { rsoPort                          :: !(Maybe Int)
   , rsoHost                          :: !(Maybe HostPreference)
   , rsoConnParams                    :: !RawConnParams
@@ -100,7 +69,6 @@
   , rsoEnableRemoteSchemaPermissions :: !Bool
   , rsoWebSocketCompression          :: !Bool
   , rsoWebSocketKeepAlive            :: !(Maybe Int)
->>>>>>> 39a43525
   }
 
 -- | @'ResponseInternalErrorsConfig' represents the encoding of the internal
@@ -148,15 +116,9 @@
   , soEventsHttpPoolSize            :: !(Maybe Int)
   , soEventsFetchInterval           :: !(Maybe Milliseconds)
   , soLogHeadersFromEnv             :: !Bool
-<<<<<<< HEAD
-  , soEnableRemoteSchemaPermissions :: !Bool
-  , soConnectionOptions            :: !WS.ConnectionOptions
-  , soWebsocketKeepAlive           :: !KeepAliveDelay
-=======
   , soEnableRemoteSchemaPermissions :: !RemoteSchemaPermsCtx
   , soConnectionOptions             :: !WS.ConnectionOptions
   , soWebsocketKeepAlive            :: !KeepAliveDelay
->>>>>>> 39a43525
   }
 
 data DowngradeOptions
