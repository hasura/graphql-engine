--- conflicted
+++ resolved
@@ -24,17 +24,8 @@
     <div className={`${className || ''}`}>
       <Heading as="h2" pb="20px" fontSize="15px" mt="0px" mb="xs">
         {editorLabel}
-<<<<<<< HEAD
-        <ToolTip
-          message={editorTooltip}
-          className={styles.add_mar_left_mid}
-          ml="sm"
-        />
+        <ToolTip message={editorTooltip} ml="sm" />
       </Heading>
-=======
-        <ToolTip message={editorTooltip} ml="sm" />
-      </h2>
->>>>>>> 96981a87
       <div className={`${styles.add_mar_bottom_mid}`}>
         <label
           className={`${styles.add_mar_right} ${styles.cursorPointer}`}
