{-# LANGUAGE TemplateHaskell #-}
module Hasura.GraphQL.Schema
  ( mkGCtxMap
  , updateSCWithGCtx
  , GCtxMap
  , getGCtx
  , GCtx(..)
  , OpCtx(..)
  , InsCtx(..)
  , InsCtxMap
  , RelationInfoMap
  , isAggFld
  , qualObjectToName
  -- Schema stitching related
  , RemoteGCtx (..)
  , checkSchemaConflicts
  , checkConflictingNode
  , emptyGCtx
  , mergeMaybeMaps
  , ppGCtx
  ) where


import           Data.Has
import           Data.Maybe                     (maybeToList)

import qualified Data.HashMap.Strict            as Map
import qualified Data.HashSet                   as Set
import qualified Data.Sequence                  as Seq

import qualified Data.Text                      as T
import qualified Language.GraphQL.Draft.Syntax  as G

import           Hasura.GraphQL.Context
import           Hasura.GraphQL.Resolve.Context
import           Hasura.GraphQL.Validate.Types
import           Hasura.Prelude
import           Hasura.RQL.DML.Internal        (mkAdminRolePermInfo)
import           Hasura.RQL.Types
import           Hasura.SQL.Types


getInsPerm :: TableInfo -> RoleName -> Maybe InsPermInfo
getInsPerm tabInfo role
  | role == adminRole = _permIns $ mkAdminRolePermInfo tabInfo
  | otherwise = Map.lookup role rolePermInfoMap >>= _permIns
  where
    rolePermInfoMap = tiRolePermInfoMap tabInfo

getTabInfo
  :: MonadError QErr m
  => TableCache -> QualifiedTable -> m TableInfo
getTabInfo tc t =
  onNothing (Map.lookup t tc) $
     throw500 $ "table not found: " <>> t

data RemoteGCtx
  = RemoteGCtx
  { _rgTypes            :: !TypeMap
  , _rgQueryRoot        :: !ObjTyInfo
  , _rgMutationRoot     :: !(Maybe ObjTyInfo)
  , _rgSubscriptionRoot :: !(Maybe ObjTyInfo)
  } deriving (Show, Eq)

instance Has TypeMap RemoteGCtx where
  getter = _rgTypes
  modifier f ctx = ctx { _rgTypes = f $ _rgTypes ctx }

type SelField = Either PGColInfo (RelInfo, Bool, AnnBoolExpPartialSQL, Maybe Int, Bool)

qualObjectToName :: (ToTxt a) => QualifiedObject a -> G.Name
qualObjectToName = G.Name . snakeCaseQualObject

isValidObjectName :: (ToTxt a) => QualifiedObject a -> Bool
isValidObjectName = isValidName . qualObjectToName

isValidCol :: PGCol -> Bool
isValidCol = isValidName . G.Name . getPGColTxt

isValidRel :: ToTxt a => RelName -> QualifiedObject a -> Bool
isValidRel rn rt = isValidName (G.Name $ getRelTxt rn)
                          && isValidObjectName rt

isValidField :: FieldInfo -> Bool
isValidField = \case
  FIColumn (PGColInfo col _ _) -> isValidCol col
  FIRelationship (RelInfo rn _ _ remTab _) -> isValidRel rn remTab

upsertable :: [ConstraintName] -> Bool -> Bool -> Bool
upsertable uniqueOrPrimaryCons isUpsertAllowed view =
  not (null uniqueOrPrimaryCons) && isUpsertAllowed && not view

toValidFieldInfos :: FieldInfoMap -> [FieldInfo]
toValidFieldInfos = filter isValidField . Map.elems

validPartitionFieldInfoMap :: FieldInfoMap -> ([PGColInfo], [RelInfo])
validPartitionFieldInfoMap = partitionFieldInfos . toValidFieldInfos

getValidCols :: FieldInfoMap -> [PGColInfo]
getValidCols = fst . validPartitionFieldInfoMap

getValidRels :: FieldInfoMap -> [RelInfo]
getValidRels = snd . validPartitionFieldInfoMap

mkValidConstraints :: [ConstraintName] -> [ConstraintName]
mkValidConstraints =
  filter (isValidName . G.Name . getConstraintTxt)

isRelNullable :: FieldInfoMap -> RelInfo -> Bool
isRelNullable fim ri = isNullable
  where
    lCols = map fst $ riMapping ri
    allCols = getValidCols fim
    lColInfos = getColInfos lCols allCols
    isNullable = any pgiIsNullable lColInfos

numAggOps :: [G.Name]
numAggOps = [ "sum", "avg", "stddev", "stddev_samp", "stddev_pop"
            , "variance", "var_samp", "var_pop"
            ]

compAggOps :: [G.Name]
compAggOps = ["max", "min"]

isAggFld :: G.Name -> Bool
isAggFld = flip elem (numAggOps <> compAggOps)

mkColName :: PGCol -> G.Name
mkColName (PGCol n) = G.Name n

mkRelName :: RelName -> G.Name
mkRelName (RelName r) = G.Name r

mkAggRelName :: RelName -> G.Name
mkAggRelName (RelName r) = G.Name $ r <> "_aggregate"

mkBoolExpName :: QualifiedTable -> G.Name
mkBoolExpName tn =
  qualObjectToName tn <> "_bool_exp"

mkBoolExpTy :: QualifiedTable -> G.NamedType
mkBoolExpTy =
  G.NamedType . mkBoolExpName

mkFuncArgsName :: QualifiedFunction -> G.Name
mkFuncArgsName fn =
  qualObjectToName fn <> "_args"

mkFuncArgsTy :: QualifiedFunction -> G.NamedType
mkFuncArgsTy =
  G.NamedType . mkFuncArgsName

mkTableTy :: QualifiedTable -> G.NamedType
mkTableTy =
  G.NamedType . qualObjectToName

mkTableAggTy :: QualifiedTable -> G.NamedType
mkTableAggTy tn =
  G.NamedType $ qualObjectToName tn <> "_aggregate"

mkTableAggFldsTy :: QualifiedTable -> G.NamedType
mkTableAggFldsTy tn =
  G.NamedType $ qualObjectToName tn <> "_aggregate_fields"

mkTableColAggFldsTy :: G.Name -> QualifiedTable -> G.NamedType
mkTableColAggFldsTy op tn =
  G.NamedType $ qualObjectToName tn <> "_" <> op <> "_fields"

mkTableByPkName :: QualifiedTable -> G.Name
mkTableByPkName tn = qualObjectToName tn <> "_by_pk"

-- Support argument params for PG columns
mkPGColParams :: PGColType -> ParamMap
mkPGColParams = \case
  PGJSONB -> jsonParams
  PGJSON  -> jsonParams
  _       -> Map.empty
  where
    pathDesc = "JSON select path"
    jsonParams = Map.fromList
      [ (G.Name "path", InpValInfo (Just pathDesc) "path" Nothing $ G.toGT $ mkScalarTy PGText)
      ]

mkPGColFld :: PGColInfo -> ObjFldInfo
mkPGColFld (PGColInfo colName colTy isNullable) =
<<<<<<< HEAD
  mkHsraObjFldInfo Nothing n Map.empty (Just $ PTCol colTy) ty
=======
  mkHsraObjFldInfo Nothing n (mkPGColParams colTy) ty
>>>>>>> 7c89e951
  where
    n  = G.Name $ getPGColTxt colName
    ty = bool notNullTy nullTy isNullable
    scalarTy = mkPGColGTy colTy
    notNullTy = G.toGT $ G.toNT scalarTy
    nullTy = G.toGT scalarTy

-- where: table_bool_exp
-- limit: Int
-- offset: Int
-- distinct_on: [table_select_column!]
mkSelArgs :: QualifiedTable -> [InpValInfo]
mkSelArgs tn =
  [ InpValInfo (Just whereDesc) "where" Nothing Nothing $ G.toGT $ mkBoolExpTy tn
  , mkPGTyInpVal (Just limitDesc) "limit" $ baseTy PGInteger
  , mkPGTyInpVal (Just offsetDesc) "offset" $ baseTy PGInteger
  , InpValInfo (Just orderByDesc) "order_by" Nothing Nothing $ G.toGT $ G.toLT $ G.toNT $
    mkOrdByTy tn
  , InpValInfo (Just distinctDesc) "distinct_on" Nothing Nothing $ G.toGT $ G.toLT $
    G.toNT $ mkSelColumnInpTy tn
  ]
  where
    whereDesc   = "filter the rows returned"
    limitDesc   = "limit the nuber of rows returned"
    offsetDesc  = "skip the first n rows. Use only with order_by"
    orderByDesc = "sort the rows by one or more columns"
    distinctDesc = "distinct select on columns"

-- fromInpValL :: [InpValInfo] -> Map.HashMap G.Name InpValInfo
-- fromInpValL = mapFromL _iviName

{-

array_relationship(
  where: remote_table_bool_exp
  limit: Int
  offset: Int
):  [remote_table!]!
array_relationship_aggregate(
  where: remote_table_bool_exp
  limit: Int
  offset: Int
):  remote_table_aggregate!
object_relationship: remote_table

-}
mkRelFld
  :: Bool
  -> RelInfo
  -> Bool
  -> [ObjFldInfo]
mkRelFld allowAgg (RelInfo rn rTy _ remTab isManual) isNullable = case rTy of
  ArrRel -> bool [arrRelFld] [arrRelFld, aggArrRelFld] allowAgg
  ObjRel -> [objRelFld]
  where
    objRelFld = mkHsraObjFldInfo (Just "An object relationship")
      (G.Name $ getRelTxt rn) Map.empty Nothing objRelTy
    objRelTy = bool (G.toGT $ G.toNT relTabTy) (G.toGT relTabTy) isObjRelNullable
    isObjRelNullable = isManual || isNullable
    relTabTy = mkTableTy remTab

    arrRelFld =
      mkHsraObjFldInfo (Just "An array relationship") (G.Name $ getRelTxt rn)
      (fromInpValL $ mkSelArgs remTab) Nothing arrRelTy
    arrRelTy = G.toGT $ G.toNT $ G.toLT $ G.toNT $ mkTableTy remTab
    aggArrRelFld = mkHsraObjFldInfo (Just "An aggregated array relationship")
      (mkAggRelName rn) (fromInpValL $ mkSelArgs remTab) Nothing $
      G.toGT $ G.toNT $ mkTableAggTy remTab

{-
type table {
  col1: colty1
  .
  .
  rel1: relty1
}
-}
mkTableObj
  :: QualifiedTable
  -> [SelField]
  -> ObjTyInfo
mkTableObj tn allowedFlds =
  mkObjTyInfo (Just desc) (mkTableTy tn) Set.empty (mapFromL _fiName flds) HasuraType
  where
    flds = concatMap (either (pure . mkPGColFld) mkRelFld') allowedFlds
    mkRelFld' (relInfo, allowAgg, _, _, isNullable) =
      mkRelFld allowAgg relInfo isNullable
    desc = G.Description $ "columns and relationships of " <>> tn

{-
type table_aggregate {
  agg: table_aggregate_fields
  nodes: [table!]!
}
-}
mkTableAggObj
  :: QualifiedTable -> ObjTyInfo
mkTableAggObj tn =
  mkHsraObjTyInfo (Just desc) (mkTableAggTy tn) Set.empty $ mapFromL _fiName
  [aggFld, nodesFld]
  where
    desc = G.Description $
      "aggregated selection of " <>> tn

    aggFld = mkHsraObjFldInfo Nothing "aggregate" Map.empty Nothing $ G.toGT $
             mkTableAggFldsTy tn
    nodesFld = mkHsraObjFldInfo Nothing "nodes" Map.empty Nothing $ G.toGT $
               G.toNT $ G.toLT $ G.toNT $ mkTableTy tn

{-
type table_aggregate_fields{
  count: Int
  sum: table_sum_fields
  avg: table_avg_fields
  stddev: table_stddev_fields
  stddev_pop: table_stddev_pop_fields
  variance: table_variance_fields
  var_pop: table_var_pop_fields
  max: table_max_fields
  min: table_min_fields
}
-}
mkTableAggFldsObj
  :: QualifiedTable -> [PGCol] -> [PGCol] -> ObjTyInfo
mkTableAggFldsObj tn numCols compCols =
  mkHsraObjTyInfo (Just desc) (mkTableAggFldsTy tn) Set.empty $ mapFromL _fiName $
  countFld : (numFlds <> compFlds)
  where
    desc = G.Description $
      "aggregate fields of " <>> tn

    countFld = mkHsraPGTyObjFld Nothing "count" countParams $ baseTy PGInteger

    countParams = fromInpValL [countColInpVal, distinctInpVal]

    countColInpVal = InpValInfo Nothing "columns" Nothing Nothing $ G.toGT $
                     G.toLT $ G.toNT $ mkSelColumnInpTy tn
    distinctInpVal = mkPGTyInpVal Nothing "distinct" $ baseTy PGBoolean

    numFlds = bool (map mkColOpFld numAggOps) [] $ null numCols
    compFlds = bool (map mkColOpFld compAggOps) [] $ null compCols

    mkColOpFld op = mkHsraObjFldInfo Nothing op Map.empty Nothing $ G.toGT $
                    mkTableColAggFldsTy op tn

{-
type table_<agg-op>_fields{
   num_col: Int
   .        .
   .        .
}
-}
mkTableColAggFldsObj
  :: QualifiedTable
  -> G.Name
  -> (PGColType -> PGColType)
  -> [PGColInfo]
  -> ObjTyInfo
mkTableColAggFldsObj tn op f cols =
  mkHsraObjTyInfo (Just desc) (mkTableColAggFldsTy op tn) Set.empty $ mapFromL _fiName $
  map mkColObjFld cols
  where
    desc = G.Description $ "aggregate " <> G.unName op <> " on columns"

    mkColObjFld c = let colTy = pgiType c in
      mkHsraPGTyObjFld Nothing (G.Name $ getPGColTxt $ pgiName c)
      Map.empty $ f colTy

{-

table(
  where: table_bool_exp
  limit: Int
  offset: Int
):  [table!]!

-}
mkSelFld
  :: QualifiedTable
  -> ObjFldInfo
mkSelFld tn =
  mkHsraObjFldInfo (Just desc) fldName args Nothing ty
  where
    desc    = G.Description $ "fetch data from the table: " <>> tn
    fldName = qualObjectToName tn
    args    = fromInpValL $ mkSelArgs tn
    ty      = G.toGT $ G.toNT $ G.toLT $ G.toNT $ mkTableTy tn

{-
table_by_pk(
  col1: value1!,
  .     .
  .     .
  coln: valuen!
): table
-}
mkSelFldPKey
  :: QualifiedTable -> [PGColInfo]
  -> ObjFldInfo
mkSelFldPKey tn cols =
  mkHsraObjFldInfo (Just desc) fldName args Nothing ty
  where
    desc = G.Description $ "fetch data from the table: " <> tn
           <<> " using primary key columns"
    fldName = mkTableByPkName tn
    args = fromInpValL $ map colInpVal cols
    ty = G.toGT $ mkTableTy tn
    colInpVal (PGColInfo n typ _) =
      InpValInfo Nothing (mkColName n) Nothing (Just $ PTCol typ) $ G.toGT $ G.toNT $ mkScalarTy typ

{-

table_aggregate(
  where: table_bool_exp
  limit: Int
  offset: Int
): table_aggregate!

-}
mkAggSelFld
  :: QualifiedTable
  -> ObjFldInfo
mkAggSelFld tn =
  mkHsraObjFldInfo (Just desc) fldName args Nothing ty
  where
    desc = G.Description $ "fetch aggregated fields from the table: "
           <>> tn
    fldName = qualObjectToName tn <> "_aggregate"
    args = fromInpValL $ mkSelArgs tn
    ty = G.toGT $ G.toNT $ mkTableAggTy tn

{-

function(
  args: function_args
  where: table_bool_exp
  limit: Int
  offset: Int
): [table!]!

-}

mkFuncArgs :: FunctionInfo -> ParamMap
mkFuncArgs funInfo =
  fromInpValL $ funcInpArgs <> mkSelArgs retTable
  where
    funcName = fiName funInfo
    funcArgs = fiInputArgs funInfo
    retTable = fiReturnType funInfo

    funcArgDesc = G.Description $ "input parameters for function " <>> funcName
    funcInpArg = InpValInfo (Just funcArgDesc) "args" Nothing Nothing $ G.toGT $ G.toNT $
                 mkFuncArgsTy funcName
    funcInpArgs = bool [funcInpArg] [] $ null funcArgs

mkFuncQueryFld
  :: FunctionInfo -> ObjFldInfo
mkFuncQueryFld funInfo =
  mkHsraObjFldInfo (Just desc) fldName (mkFuncArgs funInfo) Nothing ty
  where
    retTable = fiReturnType funInfo
    funcName = fiName funInfo

    desc = G.Description $ "execute function " <> funcName
           <<> " which returns " <>> retTable
    fldName = qualObjectToName funcName

    ty      = G.toGT $ G.toNT $ G.toLT $ G.toNT $ mkTableTy retTable

{-

function_aggregate(
  args: function_args
  where: table_bool_exp
  limit: Int
  offset: Int
): table_aggregate!

-}

mkFuncAggQueryFld
  :: FunctionInfo -> ObjFldInfo
mkFuncAggQueryFld funInfo =
  mkHsraObjFldInfo (Just desc) fldName (mkFuncArgs funInfo) Nothing ty
  where
    funcName = fiName funInfo
    retTable = fiReturnType funInfo

    desc = G.Description $ "execute function " <> funcName
           <<> " and query aggregates on result of table type "
           <>> retTable

    fldName = qualObjectToName funcName <> "_aggregate"

    ty = G.toGT $ G.toNT $ mkTableAggTy retTable


-- table_mutation_response
mkMutRespTy :: QualifiedTable -> G.NamedType
mkMutRespTy tn =
  G.NamedType $ qualObjectToName tn <> "_mutation_response"

{-
type table_mutation_response {
  affected_rows: Int!
  returning: [table!]!
}
-}
mkMutRespObj
  :: QualifiedTable
  -> Bool -- is sel perm defined
  -> ObjTyInfo
mkMutRespObj tn sel =
  mkHsraObjTyInfo (Just objDesc) (mkMutRespTy tn) Set.empty $ mapFromL _fiName
    $ affectedRowsFld : bool [] [returningFld] sel
  where
    objDesc = G.Description $
      "response of any mutation on the table " <>> tn
    affectedRowsFld =
      mkHsraPGTyObjFld (Just desc) "affected_rows" Map.empty $ baseTy PGInteger
      where
        desc = "number of affected rows by the mutation"
    returningFld =
<<<<<<< HEAD
      mkHsraObjFldInfo (Just desc) "returning" Map.empty Nothing $
        G.toGT $ G.toNT $ G.toLT $ G.toNT retTy
=======
      mkHsraObjFldInfo (Just desc) "returning" Map.empty $
        G.toGT $ G.toNT $ G.toLT $ G.toNT $ mkTableTy tn
>>>>>>> 7c89e951
      where
        desc = "data of the affected rows by the mutation"

-- table_bool_exp
mkBoolExpInp
  :: QualifiedTable
  -- the fields that are allowed
  -> [SelField]
  -> InpObjTyInfo
mkBoolExpInp tn fields =
  mkHsraInpTyInfo (Just desc) boolExpTy $ Map.fromList
    [(_iviName inpVal, inpVal) | inpVal <- inpValues]
  where
    desc = G.Description $
      "Boolean expression to filter rows from the table " <> tn <<>
      ". All fields are combined with a logical 'AND'."

    -- the type of this boolean expression
    boolExpTy = mkBoolExpTy tn

    -- all the fields of this input object
    inpValues = combinators <> map mkFldExpInp fields

    mk n pgTy ty = InpValInfo Nothing n Nothing pgTy $ G.toGT ty

    boolExpListTy = G.toLT boolExpTy

    combinators =
      [ mk "_not" Nothing boolExpTy
      , mk "_and" Nothing boolExpListTy
      , mk "_or"  Nothing boolExpListTy
      ]

    mkFldExpInp = \case
      Left (PGColInfo colName colTy _) ->
        mk (mkColName colName) Nothing (mkCompExpTy colTy)
      Right (RelInfo relName _ _ remTab _, _, _, _, _) ->
        mk (G.Name $ getRelTxt relName) Nothing (mkBoolExpTy remTab)

mkPGColInp :: PGColInfo -> InpValInfo
mkPGColInp (PGColInfo colName colTy _) =
  InpValInfo Nothing (G.Name $ getPGColTxt colName) Nothing (Just $ PTCol colTy) $
  mkPGColGTy colTy
  --G.toGT $ mkScalarTy colTy

{-
input function_args {
  arg1: arg-type1!
  .     .
  .     .
  argn: arg-typen!
}
-}

procFuncArgs
  :: Seq.Seq FunctionArg
  -> (PGColType -> Text -> a) -> [a]
procFuncArgs argSeq f =
  fst $ foldl mkItem ([], 1::Int) argSeq
  where
    mkItem (items, argNo) (FunctionArg nameM ty) =
      case nameM of
        Just argName ->
          let argT = getFuncArgNameTxt argName
          in (items <> pure (f ty argT), argNo)
        Nothing ->
          let argT = "arg_" <> T.pack (show argNo)
          in (items <> pure (f ty argT), argNo + 1)

mkFuncArgsInp :: FunctionInfo -> Maybe InpObjTyInfo
mkFuncArgsInp funcInfo =
  bool (Just inpObj) Nothing $ null funcArgs
  where
    funcName = fiName funcInfo
    funcArgs = fiInputArgs funcInfo
    funcArgsTy = mkFuncArgsTy funcName

    inpObj = mkHsraInpTyInfo Nothing funcArgsTy $
             fromInpValL argInps

    argInps = procFuncArgs funcArgs mkInpVal

    mkInpVal ty t =
      InpValInfo Nothing (G.Name t) Nothing (Just $ PTCol ty) $ G.toGT $
      G.toNT $ mkPGColGTy ty

-- table_set_input
mkUpdSetTy :: QualifiedTable -> G.NamedType
mkUpdSetTy tn =
  G.NamedType $ qualObjectToName tn <> "_set_input"

{-
input table_set_input {
  col1: colty1
  .
  .
  coln: coltyn
}
-}
mkUpdSetInp
  :: QualifiedTable -> [PGColInfo] -> InpObjTyInfo
mkUpdSetInp tn cols  =
  mkHsraInpTyInfo (Just desc) (mkUpdSetTy tn) $
    fromInpValL $ map mkPGColInp cols
  where
    desc = G.Description $
      "input type for updating data in table " <>> tn

-- table_inc_input
mkUpdIncTy :: QualifiedTable -> G.NamedType
mkUpdIncTy tn =
  G.NamedType $ qualObjectToName tn <> "_inc_input"

{-
input table_inc_input {
  integer-col1: int
  .
  .
  integer-coln: int
}
-}

mkUpdIncInp
  :: QualifiedTable -> Maybe [PGColInfo] -> Maybe InpObjTyInfo
mkUpdIncInp tn = maybe Nothing mkType
  where
    mkType cols = let intCols = onlyIntCols cols
                      incObjTy =
                        mkHsraInpTyInfo (Just desc) (mkUpdIncTy tn) $
                          fromInpValL $ map mkPGColInp intCols
                  in bool (Just incObjTy) Nothing $ null intCols
    desc = G.Description $
      "input type for incrementing integer columne in table " <>> tn

mkArrOpTy :: QualifiedTable -> G.Name -> G.NamedType
mkArrOpTy tn op =
  G.NamedType $ qualObjectToName tn <> op <> "_input"

-- table_<json-op>_input
mkJSONOpTy :: QualifiedTable -> G.Name -> G.NamedType
mkJSONOpTy tn op =
  G.NamedType $ qualObjectToName tn <> op <> "_input"

-- json ops are _concat, _delete_key, _delete_elem, _delete_at_path
{-
input table_concat_input {
  jsonb-col1: json
  .
  .
  jsonb-coln: json
}
-}

{-
input table_delete_key_input {
  jsonb-col1: string
  .
  .
  jsonb-coln: string
}
-}

{-
input table_delete_elem_input {
  jsonb-col1: int
  .
  .
  jsonb-coln: int
}
-}

{-
input table_delete_at_path_input {
  jsonb-col1: [string]
  .
  .
  jsonb-coln: [string]
}
-}


-- jsonb operators and descriptions
prependOp :: G.Name
prependOp = "_prepend"

prependDesc :: G.Description
prependDesc = "prepend existing jsonb value of filtered columns with new jsonb value"

appendOp :: G.Name
appendOp = "_append"

appendDesc :: G.Description
appendDesc = "append existing jsonb value of filtered columns with new jsonb value"

deleteKeyOp :: G.Name
deleteKeyOp = "_delete_key"

deleteKeyDesc :: G.Description
deleteKeyDesc = "delete key/value pair or string element."
                <> " key/value pairs are matched based on their key value"

deleteElemOp :: G.Name
deleteElemOp = "_delete_elem"

deleteElemDesc :: G.Description
deleteElemDesc = "delete the array element with specified index (negative integers count from the end)."
                 <> " throws an error if top level container is not an array"

deleteAtPathOp :: G.Name
deleteAtPathOp = "_delete_at_path"

deleteAtPathDesc :: G.Description
deleteAtPathDesc = "delete the field or element with specified path"
                   <> " (for JSON arrays, negative integers count from the end)"


mkUpdArrOpInp :: QualifiedTable -> [PGColInfo] -> [InpObjTyInfo]
mkUpdArrOpInp tn cols = bool arrUpdsInpObjs [] $ null arrCols
  where

    arrCols = onlyArrCols cols

    arrUpdsInpObjs =  map mkInpTy arrUpdOps

    mkInpTy (opName, desc, f) = mkHsraInpTyInfo (Just desc) (mkArrOpTy tn opName) $
      fromInpValL $ mapMaybe (mkInpVal f) arrCols

    mkInpVal f col = fmap (mkPGTyInpVal Nothing $ G.Name $ getPGColTxt $ pgiName col) $ f (pgiType col)

arrUpdOps :: [(G.Name, G.Description, PGColType -> Maybe PGColType)]
arrUpdOps =
  [ ( "_append_array"
    , "append existing array value of filtered columns with new array value"
    , Just . id
    )

  , ( "_prepend_array"
    , "prepend existing array value of filtered columns with new array value"
    , Just . id
    )

  , ( "_append_element"
    , "append existing array value of filtered columns with new element value"
    , getArrayElemTy
    )

  , ( "_prepend_element"
    , "prepend existing array value of filtered columns with new element value"
    , getArrayElemTy
    )
  ]

mkUpdJSONOpInp
  :: QualifiedTable -> [PGColInfo] -> [InpObjTyInfo]
mkUpdJSONOpInp tn cols = bool inpObjs [] $ null jsonbCols
  where
    jsonbCols = onlyJSONBCols cols
    jsonbColNames = map pgiName jsonbCols


    inpObjs = [ prependInpObj, appendInpObj, deleteKeyInpObj
              , deleteElemInpObj, deleteAtPathInpObj
              ]

    appendInpObj =
      mkHsraInpTyInfo (Just appendDesc) (mkJSONOpTy tn appendOp) $
      fromInpValL $ map mkPGColInp jsonbCols

    prependInpObj =
      mkHsraInpTyInfo (Just prependDesc) (mkJSONOpTy tn prependOp) $
      fromInpValL $ map mkPGColInp jsonbCols

    deleteKeyInpObj =
      mkHsraInpTyInfo (Just deleteKeyDesc) (mkJSONOpTy tn deleteKeyOp) $
      fromInpValL $ map deleteKeyInpVal jsonbColNames
    deleteKeyInpVal c = mkPGTyInpVal Nothing (G.Name $ getPGColTxt c) $ baseTy PGText

    deleteElemInpObj =
      mkHsraInpTyInfo (Just deleteElemDesc) (mkJSONOpTy tn deleteElemOp) $
      fromInpValL $ map deleteElemInpVal jsonbColNames
    deleteElemInpVal c = mkPGTyInpVal Nothing (G.Name $ getPGColTxt c) $ baseTy PGInteger

    deleteAtPathInpObj =
      mkHsraInpTyInfo (Just deleteAtPathDesc) (mkJSONOpTy tn deleteAtPathOp) $
      fromInpValL $ map deleteAtPathInpVal jsonbColNames
    deleteAtPathInpVal c = mkPGTyInpVal Nothing (G.Name $ getPGColTxt c) $
      $(arrTyOfBaseQ PGText)

{-

update_table(
  where : table_bool_exp!
  _set  : table_set_input
  _inc  : table_inc_input
  _concat: table_concat_input
  _delete_key: table_delete_key_input
  _delete_elem: table_delete_elem_input
  _delete_path_at: table_delete_path_at_input
): table_mutation_response

-}

mkIncInpVal :: QualifiedTable -> [PGColInfo] -> Maybe InpValInfo
mkIncInpVal tn cols = bool (Just incArg) Nothing $ null intCols
  where
    intCols = onlyIntCols cols
    incArgDesc = "increments the integer columns with given value of the filtered values"
    incArg =
      InpValInfo (Just incArgDesc) "_inc" Nothing Nothing $ G.toGT $ mkUpdIncTy tn

mkArrOpInpVals :: QualifiedTable -> [PGColInfo] -> [InpValInfo]
mkArrOpInpVals tn cols = bool arrOpArgs [] $ null arrCols
  where
    arrCols = onlyArrCols cols
    arrOpArgs = map mkArg arrUpdOps
    mkArg (op,desc,_) = InpValInfo (Just desc) op Nothing Nothing $ G.toGT $ mkArrOpTy tn op

mkJSONOpInpVals :: QualifiedTable -> [PGColInfo] -> [InpValInfo]
mkJSONOpInpVals tn cols = bool jsonbOpArgs [] $ null jsonbCols
  where
    jsonbCols = onlyJSONBCols cols
    jsonbOpArgs = [appendArg, prependArg, deleteKeyArg, deleteElemArg, deleteAtPathArg]

    appendArg =
      InpValInfo (Just appendDesc) appendOp Nothing Nothing $ G.toGT $ mkJSONOpTy tn appendOp

    prependArg =
      InpValInfo (Just prependDesc) prependOp Nothing Nothing $ G.toGT $ mkJSONOpTy tn prependOp

    deleteKeyArg =
      InpValInfo (Just deleteKeyDesc) deleteKeyOp Nothing Nothing $
      G.toGT $ mkJSONOpTy tn deleteKeyOp

    deleteElemArg =
      InpValInfo (Just deleteElemDesc) deleteElemOp Nothing Nothing $
      G.toGT $ mkJSONOpTy tn deleteElemOp

    deleteAtPathArg =
      InpValInfo (Just deleteAtPathDesc) deleteAtPathOp Nothing Nothing $
      G.toGT $ mkJSONOpTy tn deleteAtPathOp

mkUpdMutFld
  :: QualifiedTable -> [PGColInfo] -> ObjFldInfo
mkUpdMutFld tn cols =
  mkHsraObjFldInfo (Just desc) fldName (fromInpValL inputValues) Nothing $
    G.toGT $ mkMutRespTy tn
  where
    inputValues = [filterArg, setArg] <> incArg
                  <> mkJSONOpInpVals tn cols <> mkArrOpInpVals tn cols
    desc = G.Description $ "update data of the table: " <>> tn

    fldName = "update_" <> qualObjectToName tn

    filterArgDesc = "filter the rows which have to be updated"
    filterArg =
      InpValInfo (Just filterArgDesc) "where" Nothing Nothing $ G.toGT $
      G.toNT $ mkBoolExpTy tn

    setArgDesc = "sets the columns of the filtered rows to the given values"
    setArg =
      InpValInfo (Just setArgDesc) "_set" Nothing Nothing $ G.toGT $ mkUpdSetTy tn

    incArg = maybeToList $ mkIncInpVal tn cols

{-

delete_table(
  where : table_bool_exp!
): table_mutation_response

-}

mkDelMutFld
  :: QualifiedTable -> ObjFldInfo
mkDelMutFld tn =
  mkHsraObjFldInfo (Just desc) fldName (fromInpValL [filterArg]) Nothing $
    G.toGT $ mkMutRespTy tn
  where
    desc = G.Description $ "delete data from the table: " <>> tn

    fldName = "delete_" <> qualObjectToName tn

    filterArgDesc = "filter the rows which have to be deleted"
    filterArg =
      InpValInfo (Just filterArgDesc) "where" Nothing Nothing $ G.toGT $
      G.toNT $ mkBoolExpTy tn

-- table_insert_input
mkInsInpTy :: QualifiedTable -> G.NamedType
mkInsInpTy tn =
  G.NamedType $ qualObjectToName tn <> "_insert_input"

-- table_obj_rel_insert_input
mkObjInsInpTy :: QualifiedTable -> G.NamedType
mkObjInsInpTy tn =
  G.NamedType $ qualObjectToName tn <> "_obj_rel_insert_input"

-- table_arr_rel_insert_input
mkArrInsInpTy :: QualifiedTable -> G.NamedType
mkArrInsInpTy tn =
  G.NamedType $ qualObjectToName tn <> "_arr_rel_insert_input"


-- table_on_conflict
mkOnConflictInpTy :: QualifiedTable -> G.NamedType
mkOnConflictInpTy tn =
  G.NamedType $ qualObjectToName tn <> "_on_conflict"

-- table_constraint
mkConstraintInpTy :: QualifiedTable -> G.NamedType
mkConstraintInpTy tn =
  G.NamedType $ qualObjectToName tn <> "_constraint"

-- conflict_action
conflictActionTy :: G.NamedType
conflictActionTy = G.NamedType "conflict_action"

-- table_update_column
mkUpdColumnInpTy :: QualifiedTable -> G.NamedType
mkUpdColumnInpTy tn =
  G.NamedType $ qualObjectToName tn <> "_update_column"

--table_select_column
mkSelColumnInpTy :: QualifiedTable -> G.NamedType
mkSelColumnInpTy tn =
  G.NamedType $ qualObjectToName tn <> "_select_column"

{-
input table_obj_rel_insert_input {
  data: table_insert_input!
  on_conflict: table_on_conflict
}

-}

{-
input table_arr_rel_insert_input {
  data: [table_insert_input!]!
  on_conflict: table_on_conflict
}

-}

mkRelInsInps
  :: QualifiedTable -> Bool -> [InpObjTyInfo]
mkRelInsInps tn upsertAllowed = [objRelInsInp, arrRelInsInp]
  where
    onConflictInpVal =
      InpValInfo Nothing "on_conflict" Nothing Nothing $ G.toGT $ mkOnConflictInpTy tn

    onConflictInp = bool [] [onConflictInpVal] upsertAllowed

    objRelDesc = G.Description $
      "input type for inserting object relation for remote table " <>> tn

    objRelDataInp = InpValInfo Nothing "data" Nothing Nothing $ G.toGT $
                    G.toNT $ mkInsInpTy tn
    objRelInsInp = mkHsraInpTyInfo (Just objRelDesc) (mkObjInsInpTy tn)
                   $ fromInpValL $ objRelDataInp : onConflictInp

    arrRelDesc = G.Description $
      "input type for inserting array relation for remote table " <>> tn

    arrRelDataInp = InpValInfo Nothing "data" Nothing Nothing $ G.toGT $
                    G.toNT $ G.toLT $ G.toNT $ mkInsInpTy tn
    arrRelInsInp = mkHsraInpTyInfo (Just arrRelDesc) (mkArrInsInpTy tn)
                   $ fromInpValL $ arrRelDataInp : onConflictInp

{-

input table_insert_input {
  col1: colty1
  .
  .
  coln: coltyn
}

-}

mkInsInp
  :: QualifiedTable -> [PGColInfo] -> RelationInfoMap -> InpObjTyInfo
mkInsInp tn insCols relInfoMap =
  mkHsraInpTyInfo (Just desc) (mkInsInpTy tn) $ fromInpValL $
  map mkPGColInp insCols <> relInps
  where
    desc = G.Description $
      "input type for inserting data into table " <>> tn

    relInps = flip map (Map.toList relInfoMap) $
      \(relName, relInfo) ->
         let rty = riType relInfo
             remoteQT = riRTable relInfo
         in case rty of
            ObjRel -> InpValInfo Nothing (G.Name $ getRelTxt relName) Nothing Nothing $
                      G.toGT $ mkObjInsInpTy remoteQT
            ArrRel -> InpValInfo Nothing (G.Name $ getRelTxt relName) Nothing Nothing $
                      G.toGT $ mkArrInsInpTy remoteQT

{-

input table_on_conflict {
  action: conflict_action
  constraint: table_constraint!
  update_columns: [table_column!]
}

-}

mkOnConflictInp :: QualifiedTable -> InpObjTyInfo
mkOnConflictInp tn =
  mkHsraInpTyInfo (Just desc) (mkOnConflictInpTy tn) $ fromInpValL
  [constraintInpVal, updateColumnsInpVal]
  where
    desc = G.Description $
      "on conflict condition type for table " <>> tn

    constraintInpVal = InpValInfo Nothing (G.Name "constraint") Nothing Nothing $
      G.toGT $ G.toNT $ mkConstraintInpTy tn

    updateColumnsInpVal = InpValInfo Nothing (G.Name "update_columns") Nothing Nothing $
      G.toGT $ G.toNT $ G.toLT $ G.toNT $ mkUpdColumnInpTy tn
{-

insert_table(
  objects: [table_insert_input!]!
  on_conflict: table_on_conflict
  ): table_mutation_response!
-}

mkInsMutFld
  :: QualifiedTable -> Bool -> ObjFldInfo
mkInsMutFld tn isUpsertable =
  mkHsraObjFldInfo (Just desc) fldName (fromInpValL inputVals) Nothing $
    G.toGT $ mkMutRespTy tn
  where
    inputVals = catMaybes [Just objectsArg , onConflictInpVal]
    desc = G.Description $
      "insert data into the table: " <>> tn

    fldName = "insert_" <> qualObjectToName tn

    objsArgDesc = "the rows to be inserted"
    objectsArg =
      InpValInfo (Just objsArgDesc) "objects" Nothing Nothing $ G.toGT $
      G.toNT $ G.toLT $ G.toNT $ mkInsInpTy tn

    onConflictInpVal = bool Nothing (Just onConflictArg) isUpsertable

    onConflictDesc = "on conflict condition"
    onConflictArg =
      InpValInfo (Just onConflictDesc) "on_conflict" Nothing Nothing $ G.toGT $ mkOnConflictInpTy tn

mkConstriantTy :: QualifiedTable -> [ConstraintName] -> EnumTyInfo
mkConstriantTy tn cons = enumTyInfo
  where
    enumTyInfo = mkHsraEnumTyInfo (Just desc) (mkConstraintInpTy tn) $
                 mapFromL _eviVal $ map mkConstraintEnumVal cons

    desc = G.Description $
      "unique or primary key constraints on table " <>> tn

    mkConstraintEnumVal (ConstraintName n) =
      EnumValInfo (Just "unique or primary key constraint")
      (G.EnumValue $ G.Name n) False

mkColumnEnumVal :: PGCol -> EnumValInfo
mkColumnEnumVal (PGCol col) =
  EnumValInfo (Just "column name") (G.EnumValue $ G.Name col) False

mkUpdColumnTy :: QualifiedTable -> [PGCol] -> EnumTyInfo
mkUpdColumnTy tn cols = enumTyInfo
  where
    enumTyInfo = mkHsraEnumTyInfo (Just desc) (mkUpdColumnInpTy tn) $
                 mapFromL _eviVal $ map mkColumnEnumVal cols

    desc = G.Description $
      "update columns of table " <>> tn

mkSelColumnTy :: QualifiedTable -> [PGCol] -> EnumTyInfo
mkSelColumnTy tn cols = enumTyInfo
  where
    enumTyInfo = mkHsraEnumTyInfo (Just desc) (mkSelColumnInpTy tn) $
                 mapFromL _eviVal $ map mkColumnEnumVal cols

    desc = G.Description $
      "select columns of table " <>> tn

mkConflictActionTy :: Bool -> EnumTyInfo
mkConflictActionTy updAllowed =
  mkHsraEnumTyInfo (Just desc) conflictActionTy $ mapFromL _eviVal $
  [enumValIgnore] <> bool [] [enumValUpdate] updAllowed
  where
    desc = G.Description "conflict action"
    enumValIgnore = EnumValInfo (Just "ignore the insert on this row")
                    (G.EnumValue "ignore") False
    enumValUpdate = EnumValInfo (Just "update the row with the given values")
                    (G.EnumValue "update") False

-- ordByTy :: G.NamedType
-- ordByTy = G.NamedType "order_by"

-- ordByEnumTy :: EnumTyInfo
-- ordByEnumTy =
--   mkHsraEnumTyInfo (Just desc) ordByTy $ mapFromL _eviVal $
--   map mkEnumVal enumVals
--   where
--     desc = G.Description "column ordering options"
--     mkEnumVal (n, d) =
--       EnumValInfo (Just d) (G.EnumValue n) False
--     enumVals =
--       [ ( "asc"
--         , "in the ascending order, nulls last"
--         ),
--         ( "desc"
--         , "in the descending order, nulls last"
--         ),
--         ( "asc_nulls_first"
--         , "in the ascending order, nulls first"
--         ),
--         ( "desc_nulls_first"
--         , "in the ascending order, nulls first"
--         )
--       ]

mkTabAggOpOrdByTy :: QualifiedTable -> G.Name -> G.NamedType
mkTabAggOpOrdByTy tn op =
  G.NamedType $ qualObjectToName tn <> "_" <> op <> "_order_by"

{-
input table_<op>_order_by {
  col1: order_by
  .     .
  .     .
}
-}

mkTabAggOpOrdByInpObjs
  :: QualifiedTable -> [PGCol] -> [PGCol] -> [InpObjTyInfo]
mkTabAggOpOrdByInpObjs tn numCols compCols =
  mapMaybe (mkInpObjTyM numCols) numAggOps
  <> mapMaybe (mkInpObjTyM compCols) compAggOps
  where

    mkDesc (G.Name op) = G.Description $ "order by " <> op <> "() on columns of table " <>> tn

    mkInpObjTyM cols op = bool (Just $ mkInpObjTy cols op) Nothing $ null cols
    mkInpObjTy cols op = mkHsraInpTyInfo (Just $ mkDesc op) (mkTabAggOpOrdByTy tn op) $
                         fromInpValL $ map mkColInpVal cols

    mkColInpVal c = InpValInfo Nothing (mkColName c) Nothing Nothing $ G.toGT
                    ordByTy

mkTabAggOrdByTy :: QualifiedTable -> G.NamedType
mkTabAggOrdByTy tn =
  G.NamedType $ qualObjectToName tn <> "_aggregate_order_by"

{-
input table_aggregate_order_by {
count: order_by
  <op-name>: table_<op-name>_order_by
}
-}

mkTabAggOrdByInpObj
  :: QualifiedTable -> [PGCol] -> [PGCol] -> InpObjTyInfo
mkTabAggOrdByInpObj tn numCols compCols =
  mkHsraInpTyInfo (Just desc) (mkTabAggOrdByTy tn) $ fromInpValL $
  numOpOrdBys <> compOpOrdBys <> [countInpVal]
  where
    desc = G.Description $
      "order by aggregate values of table " <>> tn

    numOpOrdBys = bool (map mkInpValInfo numAggOps) [] $ null numCols
    compOpOrdBys = bool (map mkInpValInfo compAggOps) [] $ null compCols
    mkInpValInfo op = InpValInfo Nothing op Nothing Nothing $ G.toGT $
                     mkTabAggOpOrdByTy tn op

    countInpVal = InpValInfo Nothing "count" Nothing Nothing $ G.toGT ordByTy

mkOrdByTy :: QualifiedTable -> G.NamedType
mkOrdByTy tn =
  G.NamedType $ qualObjectToName tn <> "_order_by"

{-
input table_order_by {
  col1: order_by
  col2: order_by
  .     .
  .     .
  coln: order_by
  obj-rel: <remote-table>_order_by
}
-}

mkOrdByInpObj
  :: QualifiedTable -> [SelField] -> (InpObjTyInfo, OrdByCtx)
mkOrdByInpObj tn selFlds = (inpObjTy, ordByCtx)
  where
    inpObjTy =
      mkHsraInpTyInfo (Just desc) namedTy $ fromInpValL $
      map mkColOrdBy pgCols <> map mkObjRelOrdBy objRels
      <> mapMaybe mkArrRelAggOrdBy arrRels

    namedTy = mkOrdByTy tn
    desc = G.Description $
      "ordering options when selecting data from " <>> tn

    pgCols = lefts selFlds
    relFltr ty = flip filter (rights selFlds) $ \(ri, _, _, _, _) ->
      riType ri == ty
    objRels = relFltr ObjRel
    arrRels = relFltr ArrRel

    mkColOrdBy ci = InpValInfo Nothing (mkColName $ pgiName ci) Nothing Nothing $
                    G.toGT ordByTy
    mkObjRelOrdBy (ri, _, _, _, _) =
      InpValInfo Nothing (mkRelName $ riName ri) Nothing Nothing $
      G.toGT $ mkOrdByTy $ riRTable ri

    mkArrRelAggOrdBy (ri, isAggAllowed, _, _, _) =
      let ivi = InpValInfo Nothing (mkAggRelName $ riName ri) Nothing Nothing $
            G.toGT $ mkTabAggOrdByTy $ riRTable ri
      in bool Nothing (Just ivi) isAggAllowed

    ordByCtx = Map.singleton namedTy $ Map.fromList $
               colOrdBys <> relOrdBys <> arrRelOrdBys
    colOrdBys = flip map pgCols $ \ci ->
                                    ( mkColName $ pgiName ci
                                    , OBIPGCol ci
                                    )
    relOrdBys = flip map objRels $ \(ri, _, fltr, _, _) ->
                                     ( mkRelName $ riName ri
                                     , OBIRel ri fltr
                                     )
    arrRelOrdBys = flip mapMaybe arrRels $ \(ri, isAggAllowed, fltr, _, _) ->
                     let obItem = ( mkAggRelName $ riName ri
                                  , OBIAgg ri fltr
                                  )
                     in bool Nothing (Just obItem) isAggAllowed

-- newtype RootFlds
--   = RootFlds
--   { _taMutation :: Map.HashMap G.Name (OpCtx, Either ObjFldInfo ObjFldInfo)
--   } deriving (Show, Eq)

-- instance Semigroup RootFlds where
--   (RootFlds m1) <> (RootFlds m2)
--     = RootFlds (Map.union m1 m2)

-- instance Monoid RootFlds where
--   mempty = RootFlds Map.empty
--   mappend  = (<>)

mkOnConflictTypes
  :: QualifiedTable -> [ConstraintName] -> [PGCol] -> Bool -> [TypeInfo]
mkOnConflictTypes tn uniqueOrPrimaryCons cols =
  bool [] tyInfos
  where
    tyInfos = [ TIEnum $ mkConflictActionTy isUpdAllowed
              , TIEnum $ mkConstriantTy tn uniqueOrPrimaryCons
              , TIEnum $ mkUpdColumnTy tn cols
              , TIInpObj $ mkOnConflictInp tn
              ]
    isUpdAllowed = not $ null cols

mkGCtxRole'
  :: QualifiedTable
  -- insert permission
  -> Maybe ([PGColInfo], RelationInfoMap)
  -- select permission
  -> Maybe (Bool, [SelField])
  -- update cols
  -> Maybe [PGColInfo]
  -- delete cols
  -> Maybe ()
  -- primary key columns
  -> [PGColInfo]
  -- constraints
  -> [ConstraintName]
  -> Maybe ViewInfo
  -- all functions
  -> [FunctionInfo]
  -> TyAgg
mkGCtxRole' tn insPermM selPermM updColsM
            delPermM pkeyCols constraints viM funcs =

  TyAgg (mkTyInfoMap allTypes) fieldMap scalars ordByCtx
  where

    ordByCtx = fromMaybe Map.empty ordByCtxM
    upsertPerm = isJust updColsM
    isUpsertable = upsertable constraints upsertPerm $ isJust viM
    updatableCols = maybe [] (map pgiName) updColsM
    onConflictTypes = mkOnConflictTypes tn constraints updatableCols isUpsertable
    jsonOpTys = fromMaybe [] updJSONOpInpObjTysM
    arrOpTys  = fromMaybe [] updArrOpInpObjTysM
    relInsInpObjTys = maybe [] (map TIInpObj) $
                      mutHelper viIsInsertable relInsInpObjsM

    funcInpArgTys = bool [] (map TIInpObj funcArgInpObjs) $ isJust selFldsM

    allTypes = relInsInpObjTys <> onConflictTypes <> jsonOpTys <> arrOpTys
               <> queryTypes <> aggQueryTypes <> mutationTypes
               <> funcInpArgTys

    queryTypes = catMaybes
      [ TIInpObj <$> boolExpInpObjM
      , TIInpObj <$> ordByInpObjM
      , TIObj <$> selObjM
      ]
    aggQueryTypes = map TIObj aggObjs <> map TIInpObj aggOrdByInps

    mutationTypes = catMaybes
      [ TIInpObj <$> mutHelper viIsInsertable insInpObjM
      , TIInpObj <$> mutHelper viIsUpdatable updSetInpObjM
      , TIInpObj <$> mutHelper viIsUpdatable updIncInpObjM
      , TIObj <$> mutRespObjM
      , TIEnum <$> selColInpTyM
      ]

    mutHelper :: (ViewInfo -> Bool) -> Maybe a -> Maybe a
    mutHelper f objM = bool Nothing objM $ isMutable f viM

    fieldMap = Map.unions $ catMaybes
               [ insInpObjFldsM, updSetInpObjFldsM
               , boolExpInpObjFldsM , selObjFldsM
               ]
    scalars = Set.unions [selByPkScalarSet, funcArgScalarSet]

    -- helper
    mkColFldMap ty cols = Map.fromList $ flip map cols $
      \c -> ((ty, mkColName $ pgiName c), Left c)

    -- insert input type
    insInpObjM = uncurry (mkInsInp tn) <$> insPermM
    -- column fields used in insert input object
    insInpObjFldsM = (mkColFldMap (mkInsInpTy tn) . fst) <$> insPermM
    -- relationship input objects
    relInsInpObjsM = const (mkRelInsInps tn isUpsertable) <$> insPermM
    -- update set input type
    updSetInpObjM = mkUpdSetInp tn <$> updColsM
    -- update increment input type
    updIncInpObjM = mkUpdIncInp tn updColsM
    -- update json operator input type
    updArrOpInpObjsM = mkUpdArrOpInp tn <$> updColsM
    updArrOpInpObjTysM = map TIInpObj <$> updArrOpInpObjsM
    updJSONOpInpObjsM = mkUpdJSONOpInp tn <$> updColsM
    updJSONOpInpObjTysM = map TIInpObj <$> updJSONOpInpObjsM
    -- fields used in set input object
    updSetInpObjFldsM = mkColFldMap (mkUpdSetTy tn) <$> updColsM

    selFldsM = snd <$> selPermM
    selColsM = (map pgiName . lefts) <$> selFldsM
    selColInpTyM = mkSelColumnTy tn <$> selColsM
    -- boolexp input type
    boolExpInpObjM = case selFldsM of
      Just selFlds  -> Just $ mkBoolExpInp tn selFlds
      -- no select permission
      Nothing ->
        -- but update/delete is defined
        if isJust updColsM || isJust delPermM
        then Just $ mkBoolExpInp tn []
        else Nothing

    -- funcargs input type
    funcArgInpObjs = mapMaybe mkFuncArgsInp funcs
    -- funcArgCtx = Map.unions funcArgCtxs
    funcArgScalarSet = Set.fromList $
                       concatMap (map faType . toList . fiInputArgs) funcs

    -- helper
    mkFldMap ty = Map.fromList . concatMap (mkFld ty)
    mkFld ty = \case
      Left ci -> [((ty, mkColName $ pgiName ci), Left ci)]
      Right (ri, allowAgg, perm, lim, _) ->
        let relFld = ( (ty, G.Name $ getRelTxt $ riName ri)
                     , Right (ri, False, perm, lim)
                     )
            aggRelFld = ( (ty, mkAggRelName $ riName ri)
                        , Right (ri, True, perm, lim)
                        )
        in case riType ri of
          ObjRel -> [relFld]
          ArrRel -> bool [relFld] [relFld, aggRelFld] allowAgg

    -- the fields used in bool exp
    boolExpInpObjFldsM = mkFldMap (mkBoolExpTy tn) <$> selFldsM

    -- mut resp obj
    mutRespObjM =
      if isMut
      then Just $ mkMutRespObj tn $ isJust selFldsM
      else Nothing

    isMut = (isJust insPermM || isJust updColsM || isJust delPermM)
            && any (`isMutable` viM) [viIsInsertable, viIsUpdatable, viIsDeletable]

    -- table obj
    selObjM = mkTableObj tn <$> selFldsM

    -- aggregate objs and order by inputs
    (aggObjs, aggOrdByInps) = case selPermM of
      Just (True, selFlds) ->
        let numCols = (map pgiName . getNumCols) selFlds
            compCols = (map pgiName . getCompCols) selFlds
            objs = [ mkTableAggObj tn
                   , mkTableAggFldsObj tn numCols compCols
                   ] <> mkColAggFldsObjs selFlds
            ordByInps = mkTabAggOrdByInpObj tn numCols compCols
                        : mkTabAggOpOrdByInpObjs tn numCols compCols
        in (objs, ordByInps)
      _ -> ([], [])

    getNumCols = onlyNumCols . lefts
    getCompCols = onlyComparableCols . lefts
    onlyFloat = const $ baseTy PGFloat

    mkTypeMaker "sum" = id
    mkTypeMaker _     = onlyFloat

    mkColAggFldsObjs flds =
      let numCols = getNumCols flds
          compCols = getCompCols flds
          mkNumObjFld n = mkTableColAggFldsObj tn n (mkTypeMaker n) numCols
          mkCompObjFld n = mkTableColAggFldsObj tn n id compCols
          numFldsObjs = bool (map mkNumObjFld numAggOps) [] $ null numCols
          compFldsObjs = bool (map mkCompObjFld compAggOps) [] $ null compCols
      in numFldsObjs <> compFldsObjs
    -- the fields used in table object
    selObjFldsM = mkFldMap (mkTableTy tn) <$> selFldsM
    -- the scalar set for table_by_pk arguments
    selByPkScalarSet = Set.fromList $ map pgiType pkeyCols

    ordByInpCtxM = mkOrdByInpObj tn <$> selFldsM
    (ordByInpObjM, ordByCtxM) = case ordByInpCtxM of
      Just (a, b) -> (Just a, Just b)
      Nothing     -> (Nothing, Nothing)

getRootFldsRole'
  :: QualifiedTable
  -> [PGCol]
  -> [ConstraintName]
  -> FieldInfoMap
  -> [FunctionInfo]
  -> Maybe ([T.Text], Bool) -- insert perm
  -> Maybe (AnnBoolExpPartialSQL, Maybe Int, [T.Text], Bool) -- select filter
  -> Maybe ([PGCol], PreSetColsPartial, AnnBoolExpPartialSQL, [T.Text]) -- update filter
  -> Maybe (AnnBoolExpPartialSQL, [T.Text]) -- delete filter
  -> Maybe ViewInfo
  -> RootFlds
getRootFldsRole' tn primCols constraints fields funcs insM selM updM delM viM =
  RootFlds mFlds
  where
    allCols = getCols fields
    mFlds = mapFromL (either _fiName _fiName . snd) $
      funcQueries <>
      funcAggQueries <>
      catMaybes
            [ mutHelper viIsInsertable getInsDet insM
            , mutHelper viIsUpdatable getUpdDet updM
            , mutHelper viIsDeletable getDelDet delM
            , getSelDet <$> selM, getSelAggDet selM
            , getPKeySelDet selM $ getColInfos primCols colInfos
            ]

    funcQueries = maybe [] getFuncQueryFlds selM
    funcAggQueries = maybe [] getFuncAggQueryFlds selM

    mutHelper :: (ViewInfo -> Bool) -> (a -> b) -> Maybe a -> Maybe b
    mutHelper f getDet mutM =
      bool Nothing (getDet <$> mutM) $ isMutable f viM

    colInfos = fst $ validPartitionFieldInfoMap fields
    getInsDet (hdrs, upsertPerm) =
      let isUpsertable = upsertable constraints upsertPerm $ isJust viM
      in ( OCInsert $ InsOpCtx tn $ hdrs `union` maybe [] (\(_, _, _, x) -> x) updM
         , Right $ mkInsMutFld tn isUpsertable
         )

    getUpdDet (updCols, preSetCols, updFltr, hdrs) =
      ( OCUpdate $ UpdOpCtx tn hdrs updFltr preSetCols allCols
      , Right $ mkUpdMutFld tn $ getColInfos updCols colInfos
      )

    getDelDet (delFltr, hdrs) =
      ( OCDelete $ DelOpCtx tn hdrs delFltr allCols
      , Right $ mkDelMutFld tn
      )
    getSelDet (selFltr, pLimit, hdrs, _) =
      selFldHelper OCSelect mkSelFld selFltr pLimit hdrs

    getSelAggDet (Just (selFltr, pLimit, hdrs, True)) =
      Just $ selFldHelper OCSelectAgg mkAggSelFld selFltr pLimit hdrs
    getSelAggDet _                                    = Nothing

    selFldHelper f g pFltr pLimit hdrs =
      ( f $ SelOpCtx tn hdrs pFltr pLimit
      , Left $ g tn
      )

    getPKeySelDet Nothing _ = Nothing
    getPKeySelDet _ [] = Nothing
    getPKeySelDet (Just (selFltr, _, hdrs, _)) pCols = Just
      ( OCSelectPkey $ SelPkOpCtx tn hdrs selFltr $
        mapFromL (mkColName . pgiName) pCols
      , Left $ mkSelFldPKey tn pCols
      )

    getFuncQueryFlds (selFltr, pLimit, hdrs, _) =
      funcFldHelper OCFuncQuery mkFuncQueryFld selFltr pLimit hdrs

    getFuncAggQueryFlds (selFltr, pLimit, hdrs, True) =
      funcFldHelper OCFuncAggQuery mkFuncAggQueryFld selFltr pLimit hdrs
    getFuncAggQueryFlds _                             = []

    funcFldHelper f g pFltr pLimit hdrs =
      flip map funcs $ \fi ->
      ( f $ FuncQOpCtx tn hdrs pFltr pLimit (fiName fi) $ mkFuncArgItemSeq fi
      , Left $ g fi
      )

    mkFuncArgItemSeq fi = Seq.fromList $
      procFuncArgs (fiInputArgs fi) $ \_ t -> FuncArgItem $ G.Name t


getSelPermission :: TableInfo -> RoleName -> Maybe SelPermInfo
getSelPermission tabInfo role =
  Map.lookup role (tiRolePermInfoMap tabInfo) >>= _permSel

getSelPerm
  :: (MonadError QErr m)
  => TableCache
  -- all the fields of a table
  -> FieldInfoMap
  -- role and its permission
  -> RoleName -> SelPermInfo
  -> m (Bool, [SelField])
getSelPerm tableCache fields role selPermInfo = do
  selFlds <- fmap catMaybes $ forM (toValidFieldInfos fields) $ \case
    FIColumn pgColInfo ->
      return $ fmap Left $ bool Nothing (Just pgColInfo) $
      Set.member (pgiName pgColInfo) allowedCols
    FIRelationship relInfo -> do
      remTableInfo <- getTabInfo tableCache $ riRTable relInfo
      let remTableSelPermM = getSelPermission remTableInfo role
      return $ flip fmap remTableSelPermM $
        \rmSelPermM -> Right ( relInfo
                             , spiAllowAgg rmSelPermM
                             , spiFilter rmSelPermM
                             , spiLimit rmSelPermM
                             , isRelNullable fields relInfo
                             )
  return (spiAllowAgg selPermInfo, selFlds)
  where
    allowedCols = spiCols selPermInfo

mkInsCtx
  :: MonadError QErr m
  => RoleName
  -> TableCache
  -> FieldInfoMap
  -> InsPermInfo
  -> Maybe UpdPermInfo
  -> m InsCtx
mkInsCtx role tableCache fields insPermInfo updPermM = do
  relTupsM <- forM rels $ \relInfo -> do
    let remoteTable = riRTable relInfo
        relName = riName relInfo
    remoteTableInfo <- getTabInfo tableCache remoteTable
    let insPermM = getInsPerm remoteTableInfo role
        viewInfoM = tiViewInfo remoteTableInfo
    return $ bool Nothing (Just (relName, relInfo)) $
      isInsertable insPermM viewInfoM && isValidRel relName remoteTable

  let relInfoMap = Map.fromList $ catMaybes relTupsM
  return $ InsCtx iView allCols setCols relInfoMap updPermForIns
  where
    allCols = getCols fields
    rels = getValidRels fields
    iView = ipiView insPermInfo
    setCols = ipiSet insPermInfo
    updPermForIns = mkUpdPermForIns <$> updPermM
    mkUpdPermForIns upi = UpdPermForIns (toList $ upiCols upi)
                          (upiFilter upi) (upiSet upi)

    isInsertable Nothing _          = False
    isInsertable (Just _) viewInfoM = isMutable viIsInsertable viewInfoM

mkAdminInsCtx
  :: MonadError QErr m
  => QualifiedTable
  -> TableCache
  -> FieldInfoMap
  -> m InsCtx
mkAdminInsCtx tn tc fields = do
  relTupsM <- forM rels $ \relInfo -> do
    let remoteTable = riRTable relInfo
        relName = riName relInfo
    remoteTableInfo <- getTabInfo tc remoteTable
    let viewInfoM = tiViewInfo remoteTableInfo
    return $ bool Nothing (Just (relName, relInfo)) $
      isMutable viIsInsertable viewInfoM && isValidRel relName remoteTable

  let relInfoMap = Map.fromList $ catMaybes relTupsM
      updPerm = UpdPermForIns updCols noFilter Map.empty

  return $ InsCtx tn allCols Map.empty relInfoMap (Just updPerm)
  where
    allCols = getCols fields
    updCols = map pgiName $ getValidCols fields
    rels = getValidRels fields

mkGCtxRole
  :: (MonadError QErr m)
  => TableCache
  -> QualifiedTable
  -> FieldInfoMap
  -> [PGCol]
  -> [ConstraintName]
  -> [FunctionInfo]
  -> Maybe ViewInfo
  -> RoleName
  -> RolePermInfo
  -> m (TyAgg, RootFlds, InsCtxMap)
mkGCtxRole tableCache tn fields pCols constraints funcs viM role permInfo = do
  selPermM <- mapM (getSelPerm tableCache fields role) $ _permSel permInfo
  tabInsInfoM <- forM (_permIns permInfo) $ \ipi -> do
    ctx <- mkInsCtx role tableCache fields ipi $ _permUpd permInfo
    let permCols = flip getColInfos allCols $
                   filter isValidCol $ Set.toList $ ipiCols ipi
    return (ctx, (permCols, icRelations ctx))
  let insPermM = snd <$> tabInsInfoM
      insCtxM = fst <$> tabInsInfoM
      updColsM = filterColInfos . upiCols <$> _permUpd permInfo
      tyAgg = mkGCtxRole' tn insPermM selPermM updColsM
              (void $ _permDel permInfo) pColInfos constraints viM funcs
      rootFlds = getRootFldsRole tn pCols constraints fields funcs viM permInfo
      insCtxMap = maybe Map.empty (Map.singleton tn) insCtxM
  return (tyAgg, rootFlds, insCtxMap)
  where
    allCols = getCols fields
    colInfos = getValidCols fields
    pColInfos = getColInfos pCols allCols
    filterColInfos allowedSet =
      filter ((`Set.member` allowedSet) . pgiName) colInfos

getRootFldsRole
  :: QualifiedTable
  -> [PGCol]
  -> [ConstraintName]
  -> FieldInfoMap
  -> [FunctionInfo]
  -> Maybe ViewInfo
  -> RolePermInfo
  -> RootFlds
getRootFldsRole tn pCols constraints fields funcs viM (RolePermInfo insM selM updM delM) =
  getRootFldsRole' tn pCols constraints fields funcs
  (mkIns <$> insM) (mkSel <$> selM)
  (mkUpd <$> updM) (mkDel <$> delM)
  viM
  where
    mkIns i = (ipiRequiredHeaders i, isJust updM)
    mkSel s = ( spiFilter s, spiLimit s
              , spiRequiredHeaders s, spiAllowAgg s
              )
    mkUpd u = ( Set.toList $ upiCols u
              , upiSet u
              , upiFilter u
              , upiRequiredHeaders u
              )
    mkDel d = (dpiFilter d, dpiRequiredHeaders d)

mkGCtxMapTable
  :: (MonadError QErr m)
  => TableCache
  -> FunctionCache
  -> TableInfo
  -> m (Map.HashMap RoleName (TyAgg, RootFlds, InsCtxMap))
mkGCtxMapTable tableCache funcCache tabInfo = do
  m <- Map.traverseWithKey
       (mkGCtxRole tableCache tn fields pkeyCols validConstraints tabFuncs viewInfo) rolePerms
  adminInsCtx <- mkAdminInsCtx tn tableCache fields
  let adminCtx = mkGCtxRole' tn (Just (colInfos, icRelations adminInsCtx))
                 (Just (True, selFlds)) (Just colInfos) (Just ())
                 pkeyColInfos validConstraints viewInfo tabFuncs
      adminInsCtxMap = Map.singleton tn adminInsCtx
  return $ Map.insert adminRole (adminCtx, adminRootFlds, adminInsCtxMap) m
  where
    TableInfo tn _ fields rolePerms constraints pkeyCols viewInfo _ = tabInfo
    validConstraints = mkValidConstraints constraints
    colInfos = getValidCols fields
    validColNames = map pgiName colInfos
    pkeyColInfos = getColInfos pkeyCols colInfos
    tabFuncs = filter (isValidObjectName . fiName) $
               getFuncsOfTable tn funcCache
    selFlds = flip map (toValidFieldInfos fields) $ \case
      FIColumn pgColInfo     -> Left pgColInfo
      FIRelationship relInfo -> Right (relInfo, True, noFilter, Nothing, isRelNullable fields relInfo)
    adminRootFlds =
      getRootFldsRole' tn pkeyCols validConstraints fields tabFuncs
      (Just ([], True)) (Just (noFilter, Nothing, [], True))
      (Just (validColNames, mempty, noFilter, [])) (Just (noFilter, []))
      viewInfo

noFilter :: AnnBoolExpPartialSQL
noFilter = annBoolExpTrue

checkSchemaConflicts
  :: (MonadError QErr m)
  => GCtx -> GCtx -> m ()
checkSchemaConflicts gCtx remoteCtx = do
  let typeMap     = _gTypes gCtx -- hasura typemap
  -- check type conflicts
  let hTypes      = Map.elems typeMap
      hTyNames    = map G.unNamedType $ Map.keys typeMap
      -- get the root names from the remote schema
      rmQRootName = _otiName $ _gQueryRoot remoteCtx
      rmMRootName = maybeToList $ _otiName <$> _gMutRoot remoteCtx
      rmSRootName = maybeToList $ _otiName <$> _gSubRoot remoteCtx
      rmRootNames = map G.unNamedType (rmQRootName:(rmMRootName ++ rmSRootName))
  let rmTypes     = Map.filterWithKey
                    (\k _ -> G.unNamedType k `notElem` builtinTy ++ rmRootNames)
                    $ _gTypes remoteCtx

      isTyInfoSame ty = any (`tyinfoEq` ty) hTypes
      -- name is same and structure is not same
      isSame n ty = G.unNamedType n `elem` hTyNames &&
                    not (isTyInfoSame ty)
      conflictedTypes = Map.filterWithKey isSame rmTypes
      conflictedTyNames = map G.unNamedType $ Map.keys conflictedTypes

  unless (Map.null conflictedTypes) $
    throw400 RemoteSchemaConflicts $ tyMsg conflictedTyNames

  -- check node conflicts
  let rmQRoot = _otiFields $ _gQueryRoot remoteCtx
      rmMRoot = _otiFields <$> _gMutRoot remoteCtx
      rmRoots = filter (`notElem` builtinNodes ++ rmRootNames) . Map.keys <$>
                mergeMaybeMaps (Just rmQRoot) rmMRoot
      hQR     = _otiFields <$>
                join (getObjTyM <$> Map.lookup hQRName typeMap)
      hMR     = _otiFields <$>
                join (getObjTyM <$> Map.lookup hMRName typeMap)
      hRoots  = Map.keys <$> mergeMaybeMaps hQR hMR

  case (rmRoots, hRoots) of
    (Just rmR, Just hR) -> do
      let conflictedNodes = filter (`elem` hR) rmR
      unless (null conflictedNodes) $
        throw400 RemoteSchemaConflicts $ nodesMsg conflictedNodes
    _ -> return ()

  where
    tyinfoEq a b = case (a, b) of
      (TIScalar t1, TIScalar t2) -> typeEq t1 t2
      (TIObj t1, TIObj t2)       -> typeEq t1 t2
      (TIEnum t1, TIEnum t2)     -> typeEq t1 t2
      (TIInpObj t1, TIInpObj t2) -> typeEq t1 t2
      _                          -> False

    hQRName = G.NamedType "query_root"
    hMRName = G.NamedType "mutation_root"
    tyMsg ty = "types: [ " <> namesToTxt ty <>
               " ] have mismatch with current graphql schema. HINT: Types must be same."
    nodesMsg n = "top-level nodes: [ " <> namesToTxt n <>
                 " ] already exist in current graphql schema. HINT: Top-level nodes can't be same."
    namesToTxt = T.intercalate ", " . map G.unName
    builtinNodes = ["__type", "__schema", "__typename"]
    builtinTy = [ "__Directive"
                , "__DirectiveLocation"
                , "__EnumValue"
                , "__Field"
                , "__InputValue"
                , "__Schema"
                , "__Type"
                , "__TypeKind"
                , "Int"
                , "Float"
                , "String"
                , "Boolean"
                , "ID"
                ]

checkConflictingNode
  :: (MonadError QErr m)
  => GCtx
  -> G.Name
  -> m ()
checkConflictingNode gCtx node = do
  let typeMap = _gTypes gCtx
      hQR     = _otiFields <$>
                join (getObjTyM <$> Map.lookup hQRName typeMap)
      hMR     = _otiFields <$>
                join (getObjTyM <$> Map.lookup hMRName typeMap)
      hRoots  = Map.keys <$> mergeMaybeMaps hQR hMR
  case hRoots of
    Just hR ->
      when (node `elem` hR) $
        throw400 RemoteSchemaConflicts msg
    _ -> return ()
  where
    hQRName = G.NamedType "query_root"
    hMRName = G.NamedType "mutation_root"
    msg = "node " <> G.unName node <>
          " already exists in current graphql schema"


mkGCtxMap
  :: (MonadError QErr m)
  => TableCache -> FunctionCache -> m GCtxMap
mkGCtxMap tableCache functionCache = do
  typesMapL <- mapM (mkGCtxMapTable tableCache functionCache) $
               filter tableFltr $ Map.elems tableCache
  let typesMap = foldr (Map.unionWith mappend) Map.empty typesMapL
  return $ flip Map.map typesMap $ \(ty, flds, insCtxMap) ->
    mkGCtx ty flds insCtxMap
  where
    tableFltr ti = not (tiSystemDefined ti)
                   && isValidObjectName (tiName ti)

updateSCWithGCtx
  :: (MonadError QErr m)
  => SchemaCache -> m SchemaCache
updateSCWithGCtx sc = do
  gCtxMap <- mkGCtxMap (scTables sc) (scFunctions sc)
  return $ sc {scGCtxMap = gCtxMap}

getGCtx :: (CacheRM m) => RoleName -> GCtxMap -> m GCtx
getGCtx rn ctxMap = do
  sc <- askSchemaCache
  return $ fromMaybe (scDefaultRemoteGCtx sc) $ Map.lookup rn ctxMap

mergeMaybeMaps
  :: (Eq k, Hashable k)
  => Maybe (Map.HashMap k v)
  -> Maybe (Map.HashMap k v)
  -> Maybe (Map.HashMap k v)
mergeMaybeMaps m1 m2 = case (m1, m2) of
  (Nothing, Nothing)   -> Nothing
  (Just m1', Nothing)  -> Just m1'
  (Nothing, Just m2')  -> Just m2'
  (Just m1', Just m2') -> Just $ Map.union m1' m2'


-- pretty print GCtx
ppGCtx :: GCtx -> String
ppGCtx gCtx =
  "GCtx ["
  <> "\n  types = " <> show types
  <> "\n  query root = " <> show qRoot
  <> "\n  mutation root = " <> show mRoot
  <> "\n  subscription root = " <> show sRoot
  <> "\n]"

  where
    types = map (G.unName . G.unNamedType) $ Map.keys $ _gTypes gCtx
    qRoot = (,) (_otiName qRootO) $
            map G.unName $ Map.keys $ _otiFields qRootO
    mRoot = (,) (_otiName <$> mRootO) $
            maybe [] (map G.unName . Map.keys . _otiFields) mRootO
    sRoot = (,) (_otiName <$> sRootO) $
            maybe [] (map G.unName . Map.keys . _otiFields) sRootO
    qRootO = _gQueryRoot gCtx
    mRootO = _gMutRoot gCtx
    sRootO = _gSubRoot gCtx<|MERGE_RESOLUTION|>--- conflicted
+++ resolved
@@ -83,7 +83,7 @@
 
 isValidField :: FieldInfo -> Bool
 isValidField = \case
-  FIColumn (PGColInfo col _ _) -> isValidCol col
+  FIColumn (PGColInfoG col _ _) -> isValidCol col
   FIRelationship (RelInfo rn _ _ remTab _) -> isValidRel rn remTab
 
 upsertable :: [ConstraintName] -> Bool -> Bool -> Bool
@@ -172,22 +172,18 @@
 -- Support argument params for PG columns
 mkPGColParams :: PGColType -> ParamMap
 mkPGColParams = \case
-  PGJSONB -> jsonParams
-  PGJSON  -> jsonParams
+  PGJSONBTy{} -> jsonParams
+  PGJSONTy{}  -> jsonParams
   _       -> Map.empty
   where
     pathDesc = "JSON select path"
     jsonParams = Map.fromList
-      [ (G.Name "path", InpValInfo (Just pathDesc) "path" Nothing $ G.toGT $ mkScalarTy PGText)
+      [ (G.Name "path", mkPGTyInpVal (Just pathDesc) "path" $ baseTy PGText)
       ]
 
 mkPGColFld :: PGColInfo -> ObjFldInfo
-mkPGColFld (PGColInfo colName colTy isNullable) =
-<<<<<<< HEAD
-  mkHsraObjFldInfo Nothing n Map.empty (Just $ PTCol colTy) ty
-=======
-  mkHsraObjFldInfo Nothing n (mkPGColParams colTy) ty
->>>>>>> 7c89e951
+mkPGColFld (PGColInfoG colName colTy isNullable) =
+  mkHsraObjFldInfo Nothing n (mkPGColParams colTy)  (Just $ PTCol colTy) ty
   where
     n  = G.Name $ getPGColTxt colName
     ty = bool notNullTy nullTy isNullable
@@ -395,7 +391,7 @@
     fldName = mkTableByPkName tn
     args = fromInpValL $ map colInpVal cols
     ty = G.toGT $ mkTableTy tn
-    colInpVal (PGColInfo n typ _) =
+    colInpVal (PGColInfoG n typ _) =
       InpValInfo Nothing (mkColName n) Nothing (Just $ PTCol typ) $ G.toGT $ G.toNT $ mkScalarTy typ
 
 {-
@@ -511,13 +507,8 @@
       where
         desc = "number of affected rows by the mutation"
     returningFld =
-<<<<<<< HEAD
       mkHsraObjFldInfo (Just desc) "returning" Map.empty Nothing $
-        G.toGT $ G.toNT $ G.toLT $ G.toNT retTy
-=======
-      mkHsraObjFldInfo (Just desc) "returning" Map.empty $
         G.toGT $ G.toNT $ G.toLT $ G.toNT $ mkTableTy tn
->>>>>>> 7c89e951
       where
         desc = "data of the affected rows by the mutation"
 
@@ -552,16 +543,15 @@
       ]
 
     mkFldExpInp = \case
-      Left (PGColInfo colName colTy _) ->
+      Left (PGColInfoG colName colTy _) ->
         mk (mkColName colName) Nothing (mkCompExpTy colTy)
       Right (RelInfo relName _ _ remTab _, _, _, _, _) ->
         mk (G.Name $ getRelTxt relName) Nothing (mkBoolExpTy remTab)
 
 mkPGColInp :: PGColInfo -> InpValInfo
-mkPGColInp (PGColInfo colName colTy _) =
-  InpValInfo Nothing (G.Name $ getPGColTxt colName) Nothing (Just $ PTCol colTy) $
-  mkPGColGTy colTy
-  --G.toGT $ mkScalarTy colTy
+mkPGColInp (PGColInfoG colName colTy _) =
+  InpValInfo Nothing (G.Name $ getPGColTxt colName) Nothing
+    (Just $ PTCol colTy) $ mkPGColGTy colTy
 
 {-
 input function_args {
@@ -742,21 +732,22 @@
 
     arrUpdsInpObjs =  map mkInpTy arrUpdOps
 
-    mkInpTy (opName, desc, f) = mkHsraInpTyInfo (Just desc) (mkArrOpTy tn opName) $
-      fromInpValL $ mapMaybe (mkInpVal f) arrCols
-
-    mkInpVal f col = fmap (mkPGTyInpVal Nothing $ G.Name $ getPGColTxt $ pgiName col) $ f (pgiType col)
+    mkInpTy (opName, desc, f) = mkHsraInpTyInfo (Just desc)
+      (mkArrOpTy tn opName) $ fromInpValL $ mapMaybe (mkInpVal f) arrCols
+
+    mkInpVal f col =
+      mkPGTyInpVal Nothing (G.Name $ getPGColTxt $ pgiName col) <$> f (pgiType col)
 
 arrUpdOps :: [(G.Name, G.Description, PGColType -> Maybe PGColType)]
 arrUpdOps =
   [ ( "_append_array"
     , "append existing array value of filtered columns with new array value"
-    , Just . id
+    , Just
     )
 
   , ( "_prepend_array"
     , "prepend existing array value of filtered columns with new array value"
-    , Just . id
+    , Just
     )
 
   , ( "_append_element"
@@ -1706,7 +1697,7 @@
       adminInsCtxMap = Map.singleton tn adminInsCtx
   return $ Map.insert adminRole (adminCtx, adminRootFlds, adminInsCtxMap) m
   where
-    TableInfo tn _ fields rolePerms constraints pkeyCols viewInfo _ = tabInfo
+    TableInfoG tn _ fields rolePerms constraints pkeyCols viewInfo _ = tabInfo
     validConstraints = mkValidConstraints constraints
     colInfos = getValidCols fields
     validColNames = map pgiName colInfos
