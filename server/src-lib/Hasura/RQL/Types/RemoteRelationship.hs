{-# LANGUAGE DisambiguateRecordFields #-}
{-# LANGUAGE NamedFieldPuns           #-}
{-# LANGUAGE RecordWildCards          #-}

module Hasura.RQL.Types.RemoteRelationship
  ( RemoteRelationshipName(..)
  , remoteRelationshipNameToText
  , fromRemoteRelationship
  , RemoteFields(..)
  , RemoteFieldInfo(..)
  , RemoteRelationship(..)
  , RemoteRelationshipDef(..)
  , FieldCall(..)
  , RemoteArguments(..)
  , DeleteRemoteRelationship(..)
  , gValueToJSONValue
  ) where

import           Hasura.Prelude

import qualified Data.HashMap.Strict           as HM
import qualified Data.Text                     as T
import qualified Database.PG.Query             as Q
import qualified Language.GraphQL.Draft.Syntax as G

import           Data.Aeson
import           Data.Aeson.Casing
import           Data.Aeson.TH
import           Data.Scientific
import           Data.Set                      (Set)
import           Data.Text.Extended
import           Language.Haskell.TH.Syntax    (Lift)

import           Hasura.Incremental            (Cacheable)
import           Hasura.RQL.Types.Column
import           Hasura.RQL.Types.Common
import           Hasura.RQL.Types.RemoteSchema
import           Hasura.SQL.Backend
import           Hasura.SQL.Types


newtype RemoteRelationshipName
  = RemoteRelationshipName
  { unRemoteRelationshipName :: NonEmptyText}
  deriving ( Show, Eq, Lift, Hashable, ToJSON, ToJSONKey, FromJSON
           , Q.ToPrepArg, Q.FromCol, ToTxt, Cacheable, NFData, Arbitrary
           )

remoteRelationshipNameToText :: RemoteRelationshipName -> Text
remoteRelationshipNameToText = unNonEmptyText . unRemoteRelationshipName

fromRemoteRelationship :: RemoteRelationshipName -> FieldName
fromRemoteRelationship = FieldName . remoteRelationshipNameToText

-- | Resolved remote relationship
data RemoteFieldInfo (b :: Backend)
  = RemoteFieldInfo
  { _rfiName             :: !RemoteRelationshipName
    -- ^ Field name to which we'll map the remote in hasura; this becomes part
    -- of the hasura schema.
  , _rfiParamMap         :: !(HashMap G.Name G.InputValueDefinition)
  -- ^ Input arguments to the remote field info; The '_rfiParamMap' will only
  --   include the arguments to the remote field that is being joined. The
  --   names of the arguments here are modified, it will be in the format of
  --   <Original Field Name>_remote_rel_<hasura table schema>_<hasura table name><remote relationship name>
  , _rfiHasuraFields     :: !(HashSet (ColumnInfo b))
  -- ^ Hasura fields used to join the remote schema node
  , _rfiRemoteFields     :: !RemoteFields
  , _rfiRemoteSchema     :: !RemoteSchemaInfo
  , _rfiSchemaIntrospect :: RemoteSchemaIntrospection
  -- ^ The introspection data is used to make parsers for the arguments and the selection set
  , _rfiRemoteSchemaName :: !RemoteSchemaName
  -- ^ Name of the remote schema, that's used for joining
  } deriving (Generic)
deriving instance Eq (RemoteFieldInfo 'Postgres)
instance Cacheable (RemoteFieldInfo 'Postgres)

<<<<<<< HEAD
gValueToJSONValue :: G.Value Void -> Value
gValueToJSONValue =
  \case
    G.VNull       -> Null
    G.VInt i      -> toJSON i
    G.VFloat f    -> toJSON f
    G.VString s   -> toJSON s
    G.VBoolean b  -> toJSON b
    G.VEnum s     -> toJSON s
    G.VList list  -> toJSON (map gValueToJSONValue list)
    G.VObject obj -> fieldsToObject obj
  where
    fieldsToObject =
      Object .
      HM.fromList .
      map
        (\(name, val) ->
           (G.unName name, gValueToJSONValue val)) .
      HM.toList


instance ToJSON RemoteFieldInfo where
=======
instance ToJSON (RemoteFieldInfo 'Postgres) where
>>>>>>> 8d0afb6f
  toJSON RemoteFieldInfo{..} = object
    [ "name" .= _rfiName
    , "param_map" .= fmap toJsonInpValInfo _rfiParamMap
    , "hasura_fields" .= _rfiHasuraFields
    , "remote_fields" .= _rfiRemoteFields
    , "remote_schema" .= _rfiRemoteSchema
    ]
    where
      toJsonInpValInfo (G.InputValueDefinition desc name type' defVal _directives)  =
        object
          [ "desc" .= desc
          , "name" .= name
          , "def_val" .= fmap gValueToJSONValue defVal
          , "type" .= type'
          ]

-- | For some 'FieldCall', for instance, associates a field argument name with
-- either a list of either scalar values or some 'G.Variable' we are closed
-- over (brought into scope, e.g. in 'rtrHasuraFields'.
newtype RemoteArguments =
  RemoteArguments
    { getRemoteArguments :: (HashMap G.Name (G.Value G.Name))
    } deriving (Show, Eq, Lift, Cacheable, NFData)

instance ToJSON RemoteArguments where
  toJSON (RemoteArguments fields) = fieldsToObject fields
    where
      fieldsToObject =
        Object .
        HM.fromList .
        map
          (\(name, val) ->
             (G.unName name, gValueToValue val)) .
        HM.toList

      gValueToValue =
        \case
          G.VVariable v -> toJSON ("$" <> G.unName v)
          G.VInt i      -> toJSON i
          G.VFloat f    -> toJSON f
          G.VString s   -> toJSON s
          G.VBoolean b  -> toJSON b
          G.VNull       -> Null
          G.VEnum s     -> toJSON s
          G.VList list  -> toJSON (map gValueToValue list)
          G.VObject obj -> fieldsToObject obj

instance FromJSON RemoteArguments where
  parseJSON = \case
    Object hashMap -> fmap RemoteArguments (parseObjectFieldsToGValue hashMap)
    _              -> fail "Remote arguments should be an object of keys."
    where
      -- Parsing GraphQL input arguments from JSON
      parseObjectFieldsToGValue hashMap = do
        bleh <-
          traverse
          (\(key, value) -> do
              name <- case G.mkName key of
                Nothing    -> fail $ T.unpack key <> " is an invalid key name"
                Just name' -> pure name'
              parsedValue <- parseValueAsGValue value
              pure (name,parsedValue))
             (HM.toList hashMap)
        pure $ HM.fromList bleh

      parseValueAsGValue =
        \case
          Object obj ->
            fmap G.VObject (parseObjectFieldsToGValue obj)
          Array array ->
            fmap (G.VList . toList) (traverse parseValueAsGValue array)
          String text ->
            case T.uncons text of
              Just ('$', rest)
                | T.null rest -> fail "Invalid variable name."
                | otherwise ->
                    case G.mkName rest of
                      Nothing    -> fail "Invalid variable name."
                      Just name' -> pure $ G.VVariable name'
              _ -> pure (G.VString text)
          Number !scientificNum ->
            pure (either (\(_::Float) -> G.VFloat scientificNum) G.VInt (floatingOrInteger scientificNum))
          Bool !boolean -> pure (G.VBoolean boolean)
          Null -> pure G.VNull

-- | Associates a field name with the arguments it will be passed in the query.
--
-- https://graphql.github.io/graphql-spec/June2018/#sec-Language.Arguments
--
-- TODO (from master) we don't seem to support empty RemoteArguments (like 'hello'), but this seems arbitrary:
data FieldCall =
  FieldCall
    { fcName      :: !G.Name
    , fcArguments :: !RemoteArguments
    } deriving (Show, Eq, Lift, Generic)
instance NFData FieldCall
instance Cacheable FieldCall

newtype RemoteFields = RemoteFields {unRemoteFields :: NonEmpty FieldCall}
  deriving (Show, Eq, Lift, Generic)
instance NFData RemoteFields
instance Cacheable RemoteFields

instance FromJSON RemoteFields where
  parseJSON = fmap RemoteFields . parseRemoteFields
    where
      parseRemoteFields v =
        case v of
          Object hashmap ->
            case HM.toList hashmap of
              [(fieldNameText, callValue)] -> do
                fieldName <- parseJSON (String fieldNameText)
                callObject <- parseJSON callValue
                arguments <- callObject .: "arguments"
                maybeSubField <- callObject .:? "field"
                subFields <-
                  case maybeSubField of
                    Nothing -> pure []
                    Just fieldValue -> do
                      remoteFields <- parseRemoteFields fieldValue
                      pure (toList remoteFields)
                pure
                  (FieldCall {fcName = fieldName, fcArguments = arguments} :|
                   subFields)
              _ -> fail "Only one field allowed, not multiple."
          _ ->
            fail
              "Remote fields should be an object that starts\
                    \ with the name of a field e.g. person: ..."

instance ToJSON RemoteFields where
  toJSON (RemoteFields fields) = remoteFieldsJson fields
    where
      remoteFieldsJson (field :| subfields) =
        object
          [ G.unName (fcName field) .=
            object
              (concat
                 [ ["arguments" .= fcArguments field]
                 , case subfields of
                     [] -> []
                     subfield:subsubfields ->
                       ["field" .= remoteFieldsJson (subfield :| subsubfields)]
                 ]
              )
          ]

-- | Metadata type for remote relationship
data RemoteRelationship =
  RemoteRelationship
    { rtrName         :: !RemoteRelationshipName
    -- ^ Field name to which we'll map the remote in hasura; this becomes part
    -- of the hasura schema.
    , rtrTable        :: !QualifiedTable
    , rtrHasuraFields :: !(Set FieldName) -- TODO (from master)? change to PGCol
    -- ^ The hasura fields from 'rtrTable' that will be in scope when resolving
    -- the remote objects in 'rtrRemoteField'.
    , rtrRemoteSchema :: !RemoteSchemaName
    -- ^ Identifier for this mapping.
    , rtrRemoteField  :: !RemoteFields
    }  deriving (Show, Eq, Lift, Generic)
instance NFData RemoteRelationship
instance Cacheable RemoteRelationship
$(deriveJSON (aesonDrop 3 snakeCase) ''RemoteRelationship)

data RemoteRelationshipDef
  = RemoteRelationshipDef
  { _rrdRemoteSchema :: !RemoteSchemaName
  , _rrdHasuraFields :: !(Set FieldName)
  , _rrdRemoteField  :: !RemoteFields
  } deriving (Show, Eq, Generic, Lift)
$(deriveJSON (aesonDrop 4 snakeCase) ''RemoteRelationshipDef)

data DeleteRemoteRelationship =
  DeleteRemoteRelationship
    { drrTable :: QualifiedTable
    , drrName  :: RemoteRelationshipName
    }  deriving (Show, Eq, Lift)

$(deriveJSON (aesonDrop 3 snakeCase){omitNothingFields=True} ''DeleteRemoteRelationship)<|MERGE_RESOLUTION|>--- conflicted
+++ resolved
@@ -75,7 +75,6 @@
 deriving instance Eq (RemoteFieldInfo 'Postgres)
 instance Cacheable (RemoteFieldInfo 'Postgres)
 
-<<<<<<< HEAD
 gValueToJSONValue :: G.Value Void -> Value
 gValueToJSONValue =
   \case
@@ -97,10 +96,7 @@
       HM.toList
 
 
-instance ToJSON RemoteFieldInfo where
-=======
 instance ToJSON (RemoteFieldInfo 'Postgres) where
->>>>>>> 8d0afb6f
   toJSON RemoteFieldInfo{..} = object
     [ "name" .= _rfiName
     , "param_map" .= fmap toJsonInpValInfo _rfiParamMap
