--- conflicted
+++ resolved
@@ -2,11 +2,6 @@
 import { Store, AnyAction } from 'redux';
 import { ThunkAction, ThunkDispatch } from 'redux-thunk';
 import { RouterAction } from 'react-router-redux';
-<<<<<<< HEAD
-=======
-import { Table, Schema, PGFunction } from './components/Common/utils/pgUtils';
-import { EventsState } from './components/Services/Events/state';
->>>>>>> e8051560
 import { RAEvents } from './components/Services/Events/types';
 import reducer from './reducer';
 
@@ -45,30 +40,7 @@
 };
 
 // Redux Utils
-<<<<<<< HEAD
 export type ReduxState = ReturnType<typeof reducer>;
-=======
-export type ReduxState = {
-  tables: {
-    schemaList: Schema[];
-    allSchemas: Table[];
-    dataHeaders: Record<string, string>;
-    nonTrackablePostgresFunctions: Array<PGFunction>;
-    postgresFunctions: Array<PGFunction>;
-    currentSchema: string;
-  };
-  events: EventsState;
-  main: {
-    readOnlyMode: boolean;
-    serverVersion: string;
-    latestPreReleaseServerVersion: string;
-    latestStableServerVersion: string;
-    consoleNotifications: ConsoleNotification[];
-  };
-  telemetry: ConsoleState;
-  apiexplorer: ApiExplorer;
-};
->>>>>>> e8051560
 
 export type ReduxAction = RAEvents | RouterAction;
 export type MapStateToProps<
