// Package migrate implements migrations on Hasura GraphQL Engine.
//
// This package is borrowed from https://github.com/golang-migrate/migrate with
// additions for Hasura specific yaml file support and a improved Rails-like
// migration pattern.
package migrate

import (
	"bytes"
	"container/list"
	"crypto/tls"
	"fmt"
	"io"
	"os"
	"strings"
	"sync"
	"text/tabwriter"
	"time"

	"github.com/hasura/graphql-engine/cli/util"

	"github.com/hasura/graphql-engine/cli/metadata/types"
	"github.com/hasura/graphql-engine/cli/migrate/database"
	"github.com/hasura/graphql-engine/cli/migrate/source"
	"github.com/pkg/errors"
	log "github.com/sirupsen/logrus"
	"gopkg.in/yaml.v2"
)

// DefaultPrefetchMigrations sets the number of migrations to pre-read
// from the source. This is helpful if the source is remote, but has little
// effect for a local source (i.e. file system).
// Please note that this setting has a major impact on the memory usage,
// since each pre-read migration is buffered in memory. See DefaultBufferSize.
var DefaultPrefetchMigrations = uint64(10)

// DefaultLockTimeout sets the max time a database driver has to acquire a lock.
var DefaultLockTimeout = 15 * time.Second

var (
	ErrNoChange         = fmt.Errorf("no change")
	ErrNilVersion       = fmt.Errorf("no migration")
	ErrLocked           = fmt.Errorf("database locked")
	ErrNoMigrationFiles = fmt.Errorf("no migration files found")
	ErrLockTimeout      = fmt.Errorf("timeout: can't acquire database lock")
	ErrApplied          = fmt.Errorf("Version already applied in database")
	ErrNotApplied       = fmt.Errorf("Migration not applied in database")
	ErrNoMigrationMode  = fmt.Errorf("Migration mode is disabled")
	ErrMigrationMode    = fmt.Errorf("Migration mode is enabled")
)

// ErrShortLimit is an error returned when not enough migrations
// can be returned by a source for a given limit.
type ErrShortLimit struct {
	Short uint64
}

// Error implements the error interface.
func (e ErrShortLimit) Error() string {
	return fmt.Sprintf("limit %v short", e.Short)
}

type ErrDirty struct {
	Version int64
}

func (e ErrDirty) Error() string {
	return fmt.Sprintf("Dirty database version %v. Fix and force version.", e.Version)
}

type Migrate struct {
	sourceName string
	sourceURL  string
	sourceDrv  source.Driver

	databaseName string
	databaseURL  string
	databaseDrv  database.Driver

	// Logger is the global logger object to print logs.
	Logger *log.Logger

	// GracefulStop accepts `true` and will stop executing migrations
	// as soon as possible at a safe break point, so that the database
	// is not corrupted.
	GracefulStop   chan bool
	isGracefulStop bool

	isLockedMu *sync.Mutex
	isLocked   bool

	// PrefetchMigrations defaults to DefaultPrefetchMigrations,
	// but can be set per Migrate instance.
	PrefetchMigrations uint64

	// LockTimeout defaults to DefaultLockTimeout,
	// but can be set per Migrate instance.
	LockTimeout time.Duration

	//CMD
	isCMD bool

	status *Status

	SkipExecution bool
	DryRun        bool
}

// New returns a new Migrate instance from a source URL and a database URL.
// The URL scheme is defined by each driver.
func New(sourceUrl string, databaseUrl string, cmd bool, configVersion int, tlsConfig *tls.Config, logger *log.Logger) (*Migrate, error) {
	m := newCommon(cmd)

	sourceName, err := schemeFromUrl(sourceUrl)
	if err != nil {
		log.Debug(err)
		return nil, err
	}
	m.sourceName = sourceName
	m.sourceURL = sourceUrl

	databaseName, err := schemeFromUrl(databaseUrl)
	if err != nil {
		log.Debug(err)
		return nil, err
	}
	m.databaseName = databaseName
	m.databaseURL = databaseUrl

	if logger == nil {
		logger = log.New()
	}
	m.Logger = logger

	sourceDrv, err := source.Open(sourceUrl, logger)
	if err != nil {
		log.Debug(err)
		return nil, err
	}
	m.sourceDrv = sourceDrv
	if configVersion >= 2 {
		m.sourceDrv.DefaultParser(source.DefaultParsev2)
	}

	databaseDrv, err := database.Open(databaseUrl, cmd, tlsConfig, logger)
	if err != nil {
		log.Debug(err)
		return nil, err
	}
	m.databaseDrv = databaseDrv

	err = m.ReScan()
	if err != nil {
		return nil, err
	}
	return m, nil
}

func newCommon(cmd bool) *Migrate {
	return &Migrate{
		GracefulStop:       make(chan bool, 1),
		PrefetchMigrations: DefaultPrefetchMigrations,
		isLockedMu:         &sync.Mutex{},
		LockTimeout:        DefaultLockTimeout,
		isCMD:              cmd,
	}
}

func (m *Migrate) ReScan() error {
	err := m.sourceDrv.Scan()
	if err != nil {
		m.Logger.Debug(err)
		return err
	}

	err = m.databaseDrv.Scan()
	if err != nil {
		m.Logger.Debug(err)
		return err
	}

	err = m.calculateStatus()
	if err != nil {
		return err
	}
	return nil
}

// Close closes the source and the database.
func (m *Migrate) Close() (source error) {
	sourceSrvClose := make(chan error)

	go func() {
		sourceSrvClose <- m.sourceDrv.Close()
	}()

	return <-sourceSrvClose
}

func (m *Migrate) calculateStatus() (err error) {
	m.status = NewStatus()
	err = m.readStatusFromSource()
	if err != nil {
		return err
	}

	return m.readStatusFromDatabase()
}

func (m *Migrate) readStatusFromSource() (err error) {
	firstVersion, err := m.sourceDrv.First()
	if err != nil {
		if _, ok := err.(*os.PathError); ok {
			return nil
		}
		return err
	}
	m.status.Append(m.newMigrationStatus(firstVersion, "source"))
	from := int64(firstVersion)

	lastVersion, err := m.sourceDrv.GetLocalVersion()
	if err != nil {
		return err
	}
	m.status.Append(m.newMigrationStatus(lastVersion, "source"))
	to := int64(lastVersion)

	for from < to {
		next, err := m.sourceDrv.Next(suint64(from))
		if err != nil {
			return err
		}
		m.status.Append(m.newMigrationStatus(next, "source"))
		from = int64(next)
	}

	return nil
}

func (m *Migrate) readStatusFromDatabase() (err error) {
	firstVersion, ok := m.databaseDrv.First()
	if !ok {
		return nil
	}
	m.status.Append(m.newMigrationStatus(firstVersion, "database"))
	from := int64(firstVersion)

	lastVersion, ok := m.databaseDrv.Last()
	if !ok {
		return nil
	}
	m.status.Append(m.newMigrationStatus(lastVersion, "database"))
	to := int64(lastVersion)

	for from < to {
		next, ok := m.databaseDrv.Next(suint64(from))
		if !ok {
			return nil
		}
		m.status.Append(m.newMigrationStatus(next, "database"))
		from = int64(next)
	}
	return err
}

func (m *Migrate) newMigrationStatus(version uint64, driverType string) *MigrationStatus {
	var migrStatus *MigrationStatus
	migrStatus, ok := m.status.Read(version)
	if !ok {
		migrStatus = &MigrationStatus{
			Version: version,
			Name:    m.sourceDrv.ReadName(version),
		}
	}

	switch driverType {
	case "source":
		migrStatus.IsPresent = true
	case "database":
		migrStatus.IsApplied = true
	default:
		return nil
	}
	return migrStatus
}

func (m *Migrate) GetStatus() (*Status, error) {
	err := m.calculateStatus()
	if err != nil {
		return nil, err
	}
	return m.status, nil
}

func (m *Migrate) GetSetting(name string) (string, error) {
	val, err := m.databaseDrv.GetSetting(name)
	if err != nil {
		return "", err
	}
	return val, nil
}

func (m *Migrate) UpdateSetting(name string, value string) error {
	return m.databaseDrv.UpdateSetting(name, value)
}

func (m *Migrate) Version() (version uint64, dirty bool, err error) {
	v, d, err := m.databaseDrv.Version()
	if err != nil {
		return 0, false, err
	}

	if v == database.NilVersion {
		return 0, false, ErrNilVersion
	}

	return suint64(v), d, nil
}

func (m *Migrate) GetUnappliedMigrations(version uint64) []uint64 {
	return m.sourceDrv.GetUnappliedMigrations(version)
}

func (m *Migrate) GetIntroSpectionSchema() (interface{}, error) {
	return m.databaseDrv.GetIntroSpectionSchema()
}

func (m *Migrate) SetMetadataPlugins(plugins types.MetadataPlugins) {
	m.databaseDrv.SetMetadataPlugins(plugins)
}

func (m *Migrate) EnableCheckMetadataConsistency(enabled bool) {
	m.databaseDrv.EnableCheckMetadataConsistency(enabled)
}

func (m *Migrate) ExportMetadata() (map[string][]byte, error) {
	return m.databaseDrv.ExportMetadata()
}

func (m *Migrate) WriteMetadata(files map[string][]byte) error {
	return m.sourceDrv.WriteMetadata(files)
}

func (m *Migrate) ResetMetadata() error {
	return m.databaseDrv.ResetMetadata()
}

// ReloadMetadata - Reload metadata on the database
func (m *Migrate) ReloadMetadata() error {
	return m.databaseDrv.ReloadMetadata()
}

func (m *Migrate) GetInconsistentMetadata() (bool, []database.InconsistentMetadataInterface, error) {
	return m.databaseDrv.GetInconsistentMetadata()
}

func (m *Migrate) DropInconsistentMetadata() error {
	return m.databaseDrv.DropInconsistentMetadata()
}

func (m *Migrate) BuildMetadata() (yaml.MapSlice, error) {
	return m.databaseDrv.BuildMetadata()
}

func (m *Migrate) ApplyMetadata() error {
	return m.databaseDrv.ApplyMetadata()
}

func (m *Migrate) ExportSchemaDump(schemName []string) ([]byte, error) {
	return m.databaseDrv.ExportSchemaDump(schemName)
}

func (m *Migrate) RemoveVersions(versions []uint64) error {
	mode, err := m.databaseDrv.GetSetting("migration_mode")
	if err != nil {
		return err
	}

	if mode != "true" {
		return ErrNoMigrationMode
	}

	if err := m.lock(); err != nil {
		return err
	}

	for _, version := range versions {
		m.databaseDrv.RemoveVersion(int64(version))
	}
	return m.unlockErr(nil)
}

func (m *Migrate) Query(data interface{}) error {
	mode, err := m.databaseDrv.GetSetting("migration_mode")
	if err != nil {
		return err
	}

	if mode == "true" {
		return ErrMigrationMode
	}
	return m.databaseDrv.Query(data)
}

// Squash migrations from version v into a new migration.
// Returns a list of migrations that are squashed: vs
// the squashed metadata for all UP steps: um
// the squashed SQL for all UP steps: us
// the squashed metadata for all down steps: dm
// the squashed SQL for all down steps: ds
func (m *Migrate) Squash(v uint64) (vs []int64, um []interface{}, us []byte, dm []interface{}, ds []byte, err error) {
	// check the migration mode on the database
	mode, err := m.databaseDrv.GetSetting("migration_mode")
	if err != nil {
		return
	}

	// if migration_mode is false, set err to ErrNoMigrationMode and return
	if mode != "true" {
		err = ErrNoMigrationMode
		return
	}

	// concurrently squash all the up migrations
	// read all up migrations from source and send each migration
	// to the returned channel
	retUp := make(chan interface{}, m.PrefetchMigrations)
	go m.squashUp(v, retUp)

	// concurrently squash all down migrations
	// read all down migrations from source and send each migration
	// to the returned channel
	retDown := make(chan interface{}, m.PrefetchMigrations)
	go m.squashDown(v, retDown)

	// combine squashed up and down migrations into a single one when they're ready
	dataUp := make(chan interface{}, m.PrefetchMigrations)
	dataDown := make(chan interface{}, m.PrefetchMigrations)
	retVersions := make(chan int64, m.PrefetchMigrations)
	go m.squashMigrations(retUp, retDown, dataUp, dataDown, retVersions)

	// make a chan for errors
	errChn := make(chan error, 2)

	// create a waitgroup to wait for all goroutines to finish execution
	var wg sync.WaitGroup
	// add three tasks to waitgroup since we used 3 goroutines above
	wg.Add(3)

	// read from dataUp chan when all up migrations are squashed and compiled
	go func() {
		// defer to mark one task in the waitgroup as complete
		defer wg.Done()

		buf := &bytes.Buffer{}
		for r := range dataUp {
			// check the type of value returned through the chan
			switch data := r.(type) {
			case error:
				// it's an error, set error and return
				// note: this return is returning the goroutine, not the current function
				m.isGracefulStop = true
				errChn <- r.(error)
				return
			case []byte:
				// it's SQL, concat all of them
				buf.WriteString("\n")
				buf.Write(data)
			case interface{}:
				// it's metadata, append into the array
				um = append(um, data)
			}
		}
		// set us as the bytes written into buf
		us = buf.Bytes()
	}()

	// read from dataDown when it is ready:
	go func() {
		// defer to mark another task in the waitgroup as complete
		defer wg.Done()
		buf := &bytes.Buffer{}
		for r := range dataDown {
			// check the type of value returned through the chan
			switch data := r.(type) {
			case error:
				// it's an error, set error and return
				// note: this return is returning the goroutine, not the current function
				m.isGracefulStop = true
				errChn <- r.(error)
				return
			case []byte:
				// it's SQL, concat all of them
				buf.WriteString("\n")
				buf.Write(data)
			case interface{}:
				// it's metadata, append into the array
				dm = append(dm, data)
			}
		}
		// set ds as the bytes written into buf
		ds = buf.Bytes()
	}()

	// read retVersions - versions that are squashed
	go func() {
		// defer to mark another task in the waitgroup as complete
		defer wg.Done()
		for r := range retVersions {
			// append each version into the versions array
			vs = append(vs, r)
		}
	}()

	// returns from the above goroutines pass the control here.

	// wait until all tasks (3) in the workgroup are completed
	wg.Wait()

	// close the errChn
	close(errChn)

	// check for errors in the error channel
	for e := range errChn {
		err = e
		return
	}

	return
}

// Migrate looks at the currently active migration version,
// then migrates either up or down to the specified version.
func (m *Migrate) Migrate(version uint64, direction string) error {
	mode, err := m.databaseDrv.GetSetting("migration_mode")
	if err != nil {
		return err
	}

	if mode != "true" {
		return ErrNoMigrationMode
	}

	if err := m.lock(); err != nil {
		return err
	}

	ret := make(chan interface{}, m.PrefetchMigrations)
	go m.read(version, direction, ret)
	if m.DryRun {
		return m.unlockErr(m.runDryRun(ret))
	} else {
		return m.unlockErr(m.runMigrations(ret))
	}
}

func (m *Migrate) QueryWithVersion(version uint64, data io.ReadCloser, skipExecution bool) error {
	mode, err := m.databaseDrv.GetSetting("migration_mode")
	if err != nil {
		return err
	}

	if mode != "true" {
		return ErrNoMigrationMode
	}

	if err := m.lock(); err != nil {
		return err
	}

	if !skipExecution {
		if err := m.databaseDrv.Run(data, "meta", ""); err != nil {
			m.databaseDrv.ResetQuery()
			return m.unlockErr(err)
		}
	}

	if version != 0 {
		if err := m.databaseDrv.InsertVersion(int64(version)); err != nil {
			m.databaseDrv.ResetQuery()
			return m.unlockErr(err)
		}
	}
	return m.unlockErr(nil)
}

// Steps looks at the currently active migration version.
// It will migrate up if n > 0, and down if n < 0.
func (m *Migrate) Steps(n int64) error {
	mode, err := m.databaseDrv.GetSetting("migration_mode")
	if err != nil {
		return err
	}

	if mode != "true" {
		return ErrNoMigrationMode
	}

	if n == 0 {
		return ErrNoChange
	}

	if err := m.lock(); err != nil {
		return err
	}

	ret := make(chan interface{}, m.PrefetchMigrations)

	if n > 0 {
		go m.readUp(n, ret)
	} else {
		go m.readDown(-n, ret)
	}

	if m.DryRun {
		return m.unlockErr(m.runDryRun(ret))
	} else {
		return m.unlockErr(m.runMigrations(ret))
	}
}

// Up looks at the currently active migration version
// and will migrate all the way up (applying all up migrations).
func (m *Migrate) Up() error {
	mode, err := m.databaseDrv.GetSetting("migration_mode")
	if err != nil {
		return err
	}

	if mode != "true" {
		return ErrNoMigrationMode
	}

	if err := m.lock(); err != nil {
		return err
	}

	curVersion, dirty, err := m.databaseDrv.Version()
	if err != nil {
		return err
	}

	if dirty {
		return ErrDirty{curVersion}
	}

	ret := make(chan interface{}, m.PrefetchMigrations)

	go m.readUp(-1, ret)

	if m.DryRun {
		return m.unlockErr(m.runDryRun(ret))
	} else {
		return m.unlockErr(m.runMigrations(ret))
	}
}

// Down looks at the currently active migration version
// and will migrate all the way down (applying all down migrations).
func (m *Migrate) Down() error {
	mode, err := m.databaseDrv.GetSetting("migration_mode")
	if err != nil {
		return err
	}

	if mode != "true" {
		return ErrNoMigrationMode
	}

	if err := m.lock(); err != nil {
		return err
	}

	curVersion, dirty, err := m.databaseDrv.Version()
	if err != nil {
		return err
	}

	if dirty {
		return ErrDirty{curVersion}
	}

	ret := make(chan interface{}, m.PrefetchMigrations)
	go m.readDown(-1, ret)

	if m.DryRun {
		return m.unlockErr(m.runDryRun(ret))
	} else {
		return m.unlockErr(m.runMigrations(ret))
	}
}

func (m *Migrate) squashUp(version uint64, ret chan<- interface{}) {
	defer close(ret)
	currentVersion := version
	count := int64(0)
	limit := int64(-1)
	if m.stop() {
		return
	}

	for limit == -1 {
		if currentVersion == version {
			// during the first iteration of the loop
			// check if a next version exists for "--from" version
			if err := m.versionUpExists(version); err != nil {
				ret <- err
				return
			}

			// If next version exists this function will return an instance of
			// migration.go.Migrate struct
			// this reads the SQL up migration
			// even if a migration file does'nt exist in the source
			// a empty migration will be returned
			migr, err := m.newMigration(version, int64(version))
			if err != nil {
				ret <- err
				return
			}
			ret <- migr
			// write the body of the migration to reader
			// the migr instance sent via the channel will then start reading
			// from it
			go migr.Buffer()

			// read next version of meta up migration
			// even if a migration file does'nt exist in the source
			// a empty migration will be returned
			migr, err = m.metanewMigration(version, int64(version))
			if err != nil {
				ret <- err
				return
			}
			ret <- migr
			go migr.Buffer()
			count++
		}

		// get the next version using source driver
		// earlier in the first iteration we knew what version to operate on
		// but here we have to find the next version
		next, err := m.sourceDrv.Next(currentVersion)
		if os.IsNotExist(err) {
			// no limit, but no migrations applied?
			if count == 0 {
				ret <- ErrNoChange
				return
			}
			// when there is no more migrations return
			if limit == -1 {
				return
			}
		}

		if err != nil {
			ret <- err
			return
		}

		// Check if next files exists (yaml or sql)
		if err = m.versionUpExists(next); err != nil {
			ret <- err
			return
		}

		migr, err := m.newMigration(next, int64(next))
		if err != nil {
			ret <- err
			return
		}

		ret <- migr
		go migr.Buffer()

		migr, err = m.metanewMigration(next, int64(next))
		if err != nil {
			ret <- err
			return
		}

		ret <- migr
		go migr.Buffer()
		currentVersion = next
		count++
	}
}

func (m *Migrate) squashDown(version uint64, ret chan<- interface{}) {
	defer close(ret)

	// get the last version from the source driver
	from, err := m.sourceDrv.GetLocalVersion()
	if err != nil {
		ret <- err
		return
	}

	for {
		if m.stop() {
			return
		}

		if from < version {
			return
		}

		err = m.versionDownExists(from)
		if err != nil {
			ret <- err
			return
		}

		prev, err := m.sourceDrv.Prev(from)
		if os.IsNotExist(err) {
			migr, err := m.metanewMigration(from, -1)
			if err != nil {
				ret <- err
				return
			}
			ret <- migr
			go migr.Buffer()

			migr, err = m.newMigration(from, -1)
			if err != nil {
				ret <- err
				return
			}
			ret <- migr
			go migr.Buffer()
			return
		} else if err != nil {
			ret <- err
			return
		}

		migr, err := m.metanewMigration(from, int64(prev))
		if err != nil {
			ret <- err
			return
		}

		ret <- migr
		go migr.Buffer()

		migr, err = m.newMigration(from, int64(prev))
		if err != nil {
			ret <- err
			return
		}

		ret <- migr
		go migr.Buffer()
		from = prev
	}
}

// read reads either up or down migrations from source `from` to `to`.
// Each migration is then written to the ret channel.
// If an error occurs during reading, that error is written to the ret channel, too.
// Once read is done reading it will close the ret channel.
func (m *Migrate) read(version uint64, direction string, ret chan<- interface{}) {
	defer close(ret)

	if direction == "up" {
		if m.stop() {
			return
		}

		// Check if this version present in DB
		ok := m.databaseDrv.Read(version)
		if ok {
			ret <- ErrApplied
			return
		}

		// Check if next version exists (yaml or sql)
		if err := m.versionUpExists(version); err != nil {
			ret <- err
			return
		}

		migr, err := m.newMigration(version, int64(version))
		if err != nil {
			ret <- err
			return
		}

		ret <- migr
		go migr.Buffer()

		migr, err = m.metanewMigration(version, int64(version))
		if err != nil {
			ret <- err
			return
		}

		ret <- migr
		go migr.Buffer()

	} else {
		// it's going down
		if m.stop() {
			return
		}

		// Check if this version present in DB
		ok := m.databaseDrv.Read(version)
		if !ok {
			ret <- ErrNotApplied
			return
		}

		if err := m.versionDownExists(version); err != nil {
			ret <- err
			return
		}

		prev, err := m.sourceDrv.Prev(version)
		if os.IsNotExist(err) {
			// apply nil migration
			migr, err := m.metanewMigration(version, -1)
			if err != nil {
				ret <- err
				return
			}
			ret <- migr
			go migr.Buffer()

			migr, err = m.newMigration(version, -1)
			if err != nil {
				ret <- err
				return
			}
			ret <- migr
			go migr.Buffer()
			return
		} else if err != nil {
			ret <- err
			return
		}

		migr, err := m.metanewMigration(version, int64(prev))
		if err != nil {
			ret <- err
			return
		}

		ret <- migr
		go migr.Buffer()

		migr, err = m.newMigration(version, int64(prev))
		if err != nil {
			ret <- err
			return
		}

		ret <- migr
		go migr.Buffer()
	}
}

// readUp reads up migrations from `from` limitted by `limit`.
// limit can be -1, implying no limit and reading until there are no more migrations.
// Each migration is then written to the ret channel.
// If an error occurs during reading, that error is written to the ret channel, too.
// Once readUp is done reading it will close the ret channel.
func (m *Migrate) readUp(limit int64, ret chan<- interface{}) {
	defer close(ret)

	if limit == 0 {
		ret <- ErrNoChange
		return
	}

	count := int64(0)
	from := int64(-1)
	for count < limit || limit == -1 {
		if m.stop() {
			return
		}

		if from == -1 {
			firstVersion, err := m.sourceDrv.First()
			if err != nil {
				ret <- err
				return
			}

			// Check if this version present in DB
			ok := m.databaseDrv.Read(firstVersion)
			if ok {
				from = int64(firstVersion)
				continue
			}

			// Check if firstVersion files exists (yaml or sql)
			if err = m.versionUpExists(firstVersion); err != nil {
				ret <- err
				return
			}

			migr, err := m.newMigration(firstVersion, int64(firstVersion))
			if err != nil {
				ret <- err
				return
			}
			ret <- migr
			go migr.Buffer()

			migr, err = m.metanewMigration(firstVersion, int64(firstVersion))
			if err != nil {
				ret <- err
				return
			}
			ret <- migr
			go migr.Buffer()
			from = int64(firstVersion)
			count++
			continue
		}

		// apply next migration
		next, err := m.sourceDrv.Next(suint64(from))
		if os.IsNotExist(err) {
			// no limit, but no migrations applied?
			if limit == -1 && count == 0 {
				ret <- ErrNoChange
				return
			}

			// no limit, reached end
			if limit == -1 {
				return
			}

			// reached end, and didn't apply any migrations
			if limit > 0 && count == 0 {
				ret <- ErrNoChange
				return
			}

			// applied less migrations than limit?
			if count < limit {
				ret <- ErrShortLimit{suint64(limit - count)}
				return
			}
		}

		if err != nil {
			ret <- err
			return
		}

		// Check if this version present in DB
		ok := m.databaseDrv.Read(next)
		if ok {
			from = int64(next)
			continue
		}

		// Check if next files exists (yaml or sql)
		if err = m.versionUpExists(next); err != nil {
			ret <- err
			return
		}

		migr, err := m.newMigration(next, int64(next))
		if err != nil {
			ret <- err
			return
		}

		ret <- migr
		go migr.Buffer()

		migr, err = m.metanewMigration(next, int64(next))
		if err != nil {
			ret <- err
			return
		}

		ret <- migr
		go migr.Buffer()
		from = int64(next)
		count++
	}
}

// readDown reads down migrations from `from` limitted by `limit`.
// limit can be -1, implying no limit and reading until there are no more migrations.
// Each migration is then written to the ret channel.
// If an error occurs during reading, that error is written to the ret channel, too.
// Once readDown is done reading it will close the ret channel.
func (m *Migrate) readDown(limit int64, ret chan<- interface{}) {
	defer close(ret)

	if limit == 0 {
		ret <- ErrNoChange
		return
	}

	from, _, err := m.databaseDrv.Version()
	if err != nil {
		ret <- err
		return
	}

	// no change if already at nil version
	if from == -1 && limit == -1 {
		ret <- ErrNoChange
		return
	}

	// can't go over limit if already at nil version
	if from == -1 && limit > 0 {
		ret <- ErrNoChange
		return
	}

	count := int64(0)
	for count < limit || limit == -1 {
		if m.stop() {
			return
		}

		err = m.versionDownExists(suint64(from))
		if err != nil {
			ret <- err
			return
		}

		prev, ok := m.databaseDrv.Prev(suint64(from))
		if !ok {
			// no limit or haven't reached limit, apply "first" migration
			if limit == -1 || limit-count > 0 {
				migr, err := m.metanewMigration(suint64(from), -1)
				if err != nil {
					ret <- err
					return
				}
				ret <- migr
				go migr.Buffer()

				migr, err = m.newMigration(suint64(from), -1)
				if err != nil {
					ret <- err
					return
				}
				ret <- migr
				go migr.Buffer()
				count++
			}

			if count < limit {
				ret <- ErrShortLimit{suint64(limit - count)}
			}
			return
		}

		migr, err := m.metanewMigration(suint64(from), int64(prev))
		if err != nil {
			ret <- err
			return
		}

		ret <- migr
		go migr.Buffer()

		migr, err = m.newMigration(suint64(from), int64(prev))
		if err != nil {
			ret <- err
			return
		}

		ret <- migr
		go migr.Buffer()
		from = int64(prev)
		count++
	}
}

// runMigrations reads *Migration and error from a channel. Any other type
// sent on this channel will result in a panic. Each migration is then
// proxied to the database driver and run against the database.
// Before running a newly received migration it will check if it's supposed
// to stop execution because it might have received a stop signal on the
// GracefulStop channel.
func (m *Migrate) runMigrations(ret <-chan interface{}) error {
	var lastInsertVersion int64
	for r := range ret {
		if m.stop() {
			return nil
		}

		switch r.(type) {
		case error:
			// Clear Migration query
			m.databaseDrv.ResetQuery()
			return r.(error)
		case *Migration:
			migr := r.(*Migration)
			if migr.Body != nil {
				if !m.SkipExecution {
					if err := m.databaseDrv.Run(migr.BufferedBody, migr.FileType, migr.FileName); err != nil {
						return err
					}
				}

				version := int64(migr.Version)
				if version == migr.TargetVersion {
					if version != lastInsertVersion {
						// Insert Version number into the table
						if err := m.databaseDrv.InsertVersion(version); err != nil {
							return err
						}
						lastInsertVersion = version
					}
				} else {
					// Delete Version number from the table
					if err := m.databaseDrv.RemoveVersion(version); err != nil {
						return err
					}
				}
			}
		}
	}
	return nil
}

func (m *Migrate) runDryRun(ret <-chan interface{}) error {
	migrations := make([]*Migration, 0)
	var lastInsertVersion int64
	for r := range ret {
		if m.stop() {
			return nil
		}

		switch r.(type) {
		case error:
			return r.(error)
		case *Migration:
			migr := r.(*Migration)
			if migr.Body != nil {
				version := int64(migr.Version)
				if version != lastInsertVersion {
					migrations = append(migrations, migr)
					lastInsertVersion = version
				}
			}
		}
	}
	fmt.Fprintf(os.Stdout, "%s", printDryRunStatus(migrations))
	return nil
}

func (m *Migrate) squashMigrations(retUp <-chan interface{}, retDown <-chan interface{}, dataUp chan<- interface{}, dataDown chan<- interface{}, versions chan<- int64) error {
	var latestVersion int64
	go func() {
		defer close(dataUp)
		defer close(versions)

		var err error

		squashList := database.CustomList{
			list.New(),
		}

		defer func() {
			if err == nil {
				m.databaseDrv.Squash(&squashList, dataUp)
			}
		}()

		for r := range retUp {
			if m.stop() {
				return
			}
			switch r.(type) {
			case error:
				dataUp <- r.(error)
			case *Migration:
				migr := r.(*Migration)
				if migr.Body != nil {
					// read migration body and push it to squash list
					if err = m.databaseDrv.PushToList(migr.BufferedBody, migr.FileType, &squashList); err != nil {
						dataUp <- err
						return
					}
				}

				version := int64(migr.Version)
				if version == migr.TargetVersion && version != latestVersion {
					versions <- version
					latestVersion = version
				}
			}
		}
	}()

	go func() {
		defer close(dataDown)
		var err error

		squashList := database.CustomList{
			list.New(),
		}

		defer func() {
			if err == nil {
				m.databaseDrv.Squash(&squashList, dataDown)
			}
		}()

		for r := range retDown {
			if m.stop() {
				return
			}
			switch r.(type) {
			case error:
				dataDown <- r.(error)
			case *Migration:
				migr := r.(*Migration)
				if migr.Body != nil {
					if err = m.databaseDrv.PushToList(migr.BufferedBody, migr.FileType, &squashList); err != nil {
						dataDown <- err
						return
					}
				}
			}
		}
	}()
	return nil
}

// versionUpExists checks the source if either the up or down migration for
// the specified migration version exists.
func (m *Migrate) versionUpExists(version uint64) error {
	// try up migration first
	directions := m.sourceDrv.GetDirections(version)
	if !directions[source.Up] && !directions[source.MetaUp] {
		return fmt.Errorf("%d up migration not found", version)
	}

	if directions[source.Up] {
		up, _, _, err := m.sourceDrv.ReadUp(version)
		if err == nil {
			defer up.Close()
		}

		if os.IsExist(err) {
			return nil
		} else if !os.IsNotExist(err) {
			return err
		}
	}

	if directions[source.MetaUp] {
		up, _, _, err := m.sourceDrv.ReadMetaUp(version)
		if err == nil {
			defer up.Close()
		}

		if os.IsExist(err) {
			return nil
		} else if !os.IsNotExist(err) {
			return err
		}
	}

	return os.ErrNotExist
}

// versionDownExists checks the source if either the up or down migration for
// the specified migration version exists.
func (m *Migrate) versionDownExists(version uint64) error {
	// try down migration first
	directions := m.sourceDrv.GetDirections(version)
	if !directions[source.Down] && !directions[source.MetaDown] {
		return fmt.Errorf("%d down migration not found", version)
	}

	if directions[source.Down] {
		up, _, _, err := m.sourceDrv.ReadDown(version)
		if err == nil {
			defer up.Close()
		}

		if os.IsExist(err) {
			return nil
		} else if !os.IsNotExist(err) {
			return err
		}
	}

	if directions[source.MetaDown] {
		up, _, _, err := m.sourceDrv.ReadMetaDown(version)
		if err == nil {
			defer up.Close()
		}

		if os.IsExist(err) {
			return nil
		} else if !os.IsNotExist(err) {
			return err
		}
	}

	return os.ErrNotExist
}

// newMigration is a helper func that returns a *Migration for the
// specified version and targetVersion (sql).
// will return the down migration
func (m *Migrate) newMigration(version uint64, targetVersion int64) (*Migration, error) {
	var migr *Migration

	if targetVersion >= int64(version) {
		r, identifier, fileName, err := m.sourceDrv.ReadUp(version)
		if os.IsNotExist(err) {
			// create "empty" migration
			migr, err = NewMigration(nil, "", version, targetVersion, "sql", "")
			if err != nil {
				return nil, err
			}

		} else if err != nil {
			return nil, err

		} else {
			// create migration from up source
			migr, err = NewMigration(r, identifier, version, targetVersion, "sql", fileName)
			if err != nil {
				return nil, err
			}
		}

	} else {
		r, identifier, fileName, err := m.sourceDrv.ReadDown(version)
		if os.IsNotExist(err) {
			// create "empty" migration
			migr, err = NewMigration(nil, "", version, targetVersion, "sql", "")
			if err != nil {
				return nil, err
			}

		} else if err != nil {
			return nil, err

		} else {
			// create migration from down source
			migr, err = NewMigration(r, identifier, version, targetVersion, "sql", fileName)
			if err != nil {
				return nil, err
			}
		}
	}

	if m.PrefetchMigrations > 0 && migr.Body != nil {
		//m.logVerbosePrintf("Start buffering %v\n", migr.LogString())
	} else {
		//m.logVerbosePrintf("Scheduled %v\n", migr.LogString())
	}

	return migr, nil
}

// metanewMigration is a helper func that returns a *Migration for the
// specified version and targetVersion (yaml).
func (m *Migrate) metanewMigration(version uint64, targetVersion int64) (*Migration, error) {
	var migr *Migration

	if targetVersion >= int64(version) {
		r, identifier, fileName, err := m.sourceDrv.ReadMetaUp(version)
		if os.IsNotExist(err) {
			// create "empty" migration
			migr, err = NewMigration(nil, "", version, targetVersion, "meta", "")
			if err != nil {
				return nil, err
			}

		} else if err != nil {
			return nil, err

		} else {
			// create migration from up source
			migr, err = NewMigration(r, identifier, version, targetVersion, "meta", fileName)
			if err != nil {
				return nil, err
			}
		}

	} else {
		r, identifier, fileName, err := m.sourceDrv.ReadMetaDown(version)
		if os.IsNotExist(err) {
			// create "empty" migration
			migr, err = NewMigration(nil, "", version, targetVersion, "meta", "")
			if err != nil {
				return nil, err
			}

		} else if err != nil {
			return nil, err

		} else {
			// create migration from down source
			migr, err = NewMigration(r, identifier, version, targetVersion, "meta", fileName)
			if err != nil {
				return nil, err
			}
		}
	}

	if m.PrefetchMigrations > 0 && migr.Body != nil {
		//m.logVerbosePrintf("Start buffering %v\n", migr.LogString())
	} else {
		//m.logVerbosePrintf("Scheduled %v\n", migr.LogString())
	}

	return migr, nil
}

// stop returns true if no more migrations should be run against the database
// because a stop signal was received on the GracefulStop channel.
// Calls are cheap and this function is not blocking.
func (m *Migrate) stop() bool {
	if m.isGracefulStop {
		return true
	}

	select {
	case <-m.GracefulStop:
		m.isGracefulStop = true
		return true

	default:
		return false
	}
}

// lock is a thread safe helper function to lock the database.
// It should be called as late as possible when running migrations.
func (m *Migrate) lock() error {
	m.isLockedMu.Lock()
	defer m.isLockedMu.Unlock()

	if m.isLocked {
		return ErrLocked
	}

	// create done channel, used in the timeout goroutine
	done := make(chan bool, 1)
	defer func() {
		done <- true
	}()

	// use errchan to signal error back to this context
	errchan := make(chan error, 2)

	// start timeout goroutine
	timeout := time.After(m.LockTimeout)
	go func() {
		for {
			select {
			case <-done:
				return
			case <-timeout:
				errchan <- ErrLockTimeout
				return
			}
		}
	}()

	// now try to acquire the lock
	go func() {
		if err := m.databaseDrv.Lock(); err != nil {
			errchan <- err
		} else {
			errchan <- nil
		}
		return
	}()

	// wait until we either recieve ErrLockTimeout or error from Lock operation
	err := <-errchan
	if err == nil {
		m.isLocked = true
	}
	return err
}

// unlock is a thread safe helper function to unlock the database.
// It should be called as early as possible when no more migrations are
// expected to be executed.
func (m *Migrate) unlock() error {
	m.isLockedMu.Lock()
	defer m.isLockedMu.Unlock()

	defer func() {
		m.isLocked = false
	}()

	if err := m.databaseDrv.UnLock(); err != nil {
		return err
	}
	return nil
}

// unlockErr calls unlock and returns a combined error
// if a prevErr is not nil.
func (m *Migrate) unlockErr(prevErr error) error {
	if err := m.unlock(); err != nil {
		return NewMultiError(prevErr, err)
	}
	return prevErr
}

// GotoVersion will apply a version also applying the migration chain
// leading to it
func (m *Migrate) GotoVersion(gotoVersion int64) error {
	mode, err := m.databaseDrv.GetSetting("migration_mode")
	if err != nil {
		return err
	}
	if mode != "true" {
		return ErrNoMigrationMode
	}

	currentVersion, dirty, err := m.Version()
	currVersion := int64(currentVersion)
	if err != nil {
		if err == ErrNilVersion {
			currVersion = database.NilVersion
		} else {
			return errors.Wrap(err, "cannot determine version")
		}
	}
	if dirty {
		return ErrDirty{currVersion}
	}

	if err := m.lock(); err != nil {
		return err
	}

	ret := make(chan interface{})
	if currVersion <= gotoVersion {
		go m.readUpFromVersion(-1, gotoVersion, ret)
	} else if currVersion > gotoVersion {
		go m.readDownFromVersion(currVersion, gotoVersion, ret)
	}

	if m.DryRun {
		return m.unlockErr(m.runDryRun(ret))
	} else {
		return m.unlockErr(m.runMigrations(ret))
	}
}

// readUpFromVersion reads up migrations from `from` limitted by `limit`. (is a modified version of readUp)
// limit can be -1, implying no limit and reading until there are no more migrations.
// Each migration is then written to the ret channel.
// If an error occurs during reading, that error is written to the ret channel, too.
// Once readUpFromVersion is done reading it will close the ret channel.
func (m *Migrate) readUpFromVersion(from int64, to int64, ret chan<- interface{}) {
	defer close(ret)
	var noOfAppliedMigrations int
	for {
		if m.stop() {
			return
		}
		if from == to {
			if noOfAppliedMigrations == 0 {
				ret <- ErrNoChange
			}
			return
		}

		if from == -1 {
			firstVersion, err := m.sourceDrv.First()
			if err != nil {
				ret <- err
				return
			}

			// Check if this version present in DB
			ok := m.databaseDrv.Read(firstVersion)
			if ok {
				from = int64(firstVersion)
				continue
			}

			// Check if firstVersion files exists (yaml or sql)
			if err = m.versionUpExists(firstVersion); err != nil {
				ret <- err
				return
			}

			migr, err := m.newMigration(firstVersion, int64(firstVersion))
			if err != nil {
				ret <- err
				return
			}
			ret <- migr
			go migr.Buffer()

			migr, err = m.metanewMigration(firstVersion, int64(firstVersion))
			if err != nil {
				ret <- err
				return
			}
			ret <- migr

			go migr.Buffer()
			from = int64(firstVersion)
			noOfAppliedMigrations++
			continue
		}

		// apply next migration
		next, err := m.sourceDrv.Next(suint64(from))
		if err != nil {
			ret <- err
			return
		}

		// Check if this version present in DB
		ok := m.databaseDrv.Read(next)
		if ok {
			from = int64(next)
			continue
		}

		// Check if next files exists (yaml or sql)
		if err = m.versionUpExists(next); err != nil {
			ret <- err
			return
		}

		migr, err := m.newMigration(next, int64(next))
		if err != nil {
			ret <- err
			return
		}

		ret <- migr
		go migr.Buffer()

		migr, err = m.metanewMigration(next, int64(next))
		if err != nil {
			ret <- err
			return
		}

		ret <- migr
		go migr.Buffer()
		from = int64(next)
		noOfAppliedMigrations++
	}
}

// readDownFromVersion reads down migrations from `from` limitted by `limit`. (modified version of readDown)
// limit can be -1, implying no limit and reading until there are no more migrations.
// Each migration is then written to the ret channel.
// If an error occurs during reading, that error is written to the ret channel, too.
// Once readDownFromVersion is done reading it will close the ret channel.
func (m *Migrate) readDownFromVersion(from int64, to int64, ret chan<- interface{}) {
	defer close(ret)
	var err error
	var noOfAppliedMigrations int
	for {
		if m.stop() {
			return
		}

		if from == to {
			if noOfAppliedMigrations == 0 {
				ret <- ErrNoChange
			}
			return
		}

		err = m.versionDownExists(suint64(from))
		if err != nil {
			ret <- err
			return
		}

		prev, ok := m.databaseDrv.Prev(suint64(from))
		if !ok {
			// Check if any prev version available in source
			prev, err = m.sourceDrv.Prev(suint64(from))
			if os.IsNotExist(err) && to == -1 {
				// apply nil migration
				migr, err := m.metanewMigration(suint64(from), -1)
				if err != nil {
					ret <- err
					return
				}

				ret <- migr
				go migr.Buffer()

				migr, err = m.newMigration(suint64(from), -1)
				if err != nil {
					ret <- err
					return
				}

				ret <- migr
				go migr.Buffer()

				from = database.NilVersion
				noOfAppliedMigrations++
				continue
			} else if err != nil {
				ret <- err
				return
			}
			ret <- fmt.Errorf("%v not applied on database", prev)
			return
		}

		migr, err := m.metanewMigration(suint64(from), int64(prev))
		if err != nil {
			ret <- err
			return
		}

		ret <- migr
		go migr.Buffer()

		migr, err = m.newMigration(suint64(from), int64(prev))
		if err != nil {
			ret <- err
			return
		}

		ret <- migr
		go migr.Buffer()
		from = int64(prev)
		noOfAppliedMigrations++
	}
}

func (m *Migrate) ApplySeed(q interface{}) error {
	return m.databaseDrv.ApplySeed(q)
}

func (m *Migrate) ExportDataDump(tableNames []string) ([]byte, error) {
	// to support tables starting with capital letters
	modifiedTableNames := make([]string, len(tableNames))
	
	for idx, val := range tableNames {
<<<<<<< HEAD
		modifiedTableNames[idx] = fmt.Sprintf(`"%s"`, val)
=======
		split := strings.Split(val, ".")
		splitLen := len(split)
		
		if splitLen != 1 && splitLen != 2 {
			return nil, fmt.Errorf(`invalid schema/table provided "%s"`, val)
		}

		if splitLen == 2 {
			modifiedTableNames[idx] = fmt.Sprintf(`"%s"."%s"`, split[0], split[1])
		} else {
			modifiedTableNames[idx] = fmt.Sprintf(`"%s"`, val)
		}
>>>>>>> ca3ebddc
	}
	
	return m.databaseDrv.ExportDataDump(modifiedTableNames)
}

func printDryRunStatus(migrations []*Migration) *bytes.Buffer {
	out := new(tabwriter.Writer)
	buf := &bytes.Buffer{}
	out.Init(buf, 0, 8, 2, ' ', 0)
	w := util.NewPrefixWriter(out)
	w.Write(util.LEVEL_0, "VERSION\tTYPE\tNAME\n")
	for _, migration := range migrations {
		var direction string
		if int64(migration.Version) == migration.TargetVersion {
			direction = "up"
		} else {
			direction = "down"
		}
		w.Write(util.LEVEL_0, "%d\t%s\t%s\n",
			migration.Version,
			direction,
			migration.Identifier,
		)
	}
	out.Flush()
	return buf
}<|MERGE_RESOLUTION|>--- conflicted
+++ resolved
@@ -1852,9 +1852,6 @@
 	modifiedTableNames := make([]string, len(tableNames))
 	
 	for idx, val := range tableNames {
-<<<<<<< HEAD
-		modifiedTableNames[idx] = fmt.Sprintf(`"%s"`, val)
-=======
 		split := strings.Split(val, ".")
 		splitLen := len(split)
 		
@@ -1867,7 +1864,6 @@
 		} else {
 			modifiedTableNames[idx] = fmt.Sprintf(`"%s"`, val)
 		}
->>>>>>> ca3ebddc
 	}
 	
 	return m.databaseDrv.ExportDataDump(modifiedTableNames)
