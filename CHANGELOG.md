# Hasura GraphQL Engine Changelog

## Next release

### Bug fixes and improvements

- server: refactor GQL query static analysis and improve OpenAPI warning messages
- console: add support for setting aggregation query permissions for ms sql server
- console: add RS-to-DB (only postgres & citus) relationships feature to remote schemas tab
- cli: fix remote schema metadata formatting issues (#7608)
- cli: fix query collections metadata formatting issues (#7616)

## v2.5.0-beta.1

### Remote relationships from remote schemas

This release adds three new metadata API commands:
- `create_remote_schema_remote_relationship`
- `update_remote_schema_remote_relationship`
- `delete_remote_schema_remote_relationship`

that allows to create remote relationships between remote schemas on
the left-hand side and databases or remote schemas on the right-hand
side. Both use the same syntax as remote relationships from databases:

```yaml
type: create_remote_schema_remote_relationship
args:
  remote_schema: LeftHandSide
  type_name: LeftHandSideTypeName
  name: RelationshipName
  definition:
    to_remote_schema:
      remote_schema: RightHandSideSchema
      lhs_fields: [LHSJoinKeyName]
      remote_field:
        rhsFieldName:
          arguments:
            ids: $LHSJoinKeyName

type: create_remote_schema_remote_relationship
args:
  remote_schema: LeftHandSide
  type_name: LeftHandSideTypeName
  name: RelationshipName
  definition:
    to_source:
      source: RightHandSideSource
      table: {schema: public, name: RHSTable}
      relationship_type: object
      field_mapping:
        LHSJoinKeyName: RHSColumnName
```

Similarly to DB-to-DB relationships, only `Postgres` is supported on
the right-hand side for now.

### Deprecations
* The `custom_column_names` property of TableConfig used on `<db>_track_table` and `set_table_customization` metadata APIs has been deprecated in favour of the new `column_config` property. `custom_column_names` will still work for now, however, values used in `column_config` will take precedence over values from `custom_column_names` and any overlapped values in `custom_column_names` will be discarded.

### Behaviour Changes

- cli: use indentation of 2 spaces in array elements of metadata YAML files

  Example:
  <table>
  <thead>
    <tr>
      <th>Old behaviour<pre> metadata/query_collections.yaml</pre> </th>
      <th>New behaviour<pre> metadata/query_collections.yaml </pre> </th>
    </tr>
  </thead>
  <tbody>
    <tr>
      <td>
        <pre>
  - name: allowed-queries
    definition:
      queries:
      - name: getAlbums
        query: |
          query getAlbums {
            albums {
              id
              title
            }
          }
         </pre>
      </td>
      <td>
        <pre>
  - name: allowed-queries
    definition:
      queries:
        - name: getAlbums
          query: |
            query getAlbums {
              albums {
                id
                title
              }
            }
        </pre>
      </td>
    </tr>
  </tbody>
  </table>

  This change is a result of fixing some inconsistencies and edge cases in writing array elements.
  `hasura metadata export` will write YAML files in this format going forward. Also, note that this is a backwards compatible change.

- cli: change ordering of elements in metadata files to match server metadata

  Example:
  <table>
     <thead>
        <tr>
           <th>Server Metadata (JSON)</th>
           <th>Old behaviour (YAML)</th>
           <th>New Behaviour (YAML)</th>
        </tr>
     </thead>
     <tbody>
        <tr>
           <td>
              <pre>
  {
    "function": {
      "schema": "public",
      "name": "search_albums"
    }
  }
         </pre>
           </td>
           <td>
              <pre>
  function:
    name: search_albums
    schema: public
        </pre>
           </td>
           <td>
              <pre>
  function:
    schema: public
    name: search_albums
        </pre>
           </td>
        </tr>
     </tbody>
  </table>

### Bug fixes and improvements

<<<<<<< HEAD
- server: Don't drop nested typed null fields in actions (fix #8237)
=======
- server: improve error messages in BigQuery upstream API exceptions
>>>>>>> d8500864
- server: Fix regression in MSSQL subscriptions when results exceed 2048 characters (#8267)
- server: refactor OpenAPI spec generation (for REST endpoints) and improve OpenAPI warnings
- server: add jsonb to string cast support - postgres (#7818)
- server: improve performance of fetching postgres catalog metadata for tables and functions
- server: Queries present in query collections, such as allow-list and rest-endpoints, are now validated (fixes #7497)
- server: improve SQL generation for BigQuery backend queries involving `Orderby`.
- server: fix regression where remote relationships would get exposed over Relay, which is unsupported
- server: add support for customising the GraphQL schema descriptions of table columns in metadata
- server: column presets for SQL Server were broken and consequently insert and upsert mutations were failing with constraint violations. This change fixes this behavior (#8221).
- server: fix caching bug with session variables in remote joins
- server: fix regression where JWKs are refreshed once per second when both must-revalidate and max-age are specified in the Cache-Control header (#8299)
- server: respect custom field names in delete, insert and update mutations on SQL Server (#8314)
- console: enable searching tables within a schema in the sidebar
- console: add support for setting comments on the custom root fields of tables/views
- console: add feature flags section in settings
- console: improved support for setting comments on computed fields
- console: fix the ability to create updated_at and created_at in the modify page (#8239)
- console: fix an issue where editing both a column's name and its GraphQL field name at the same time caused an error
- console: fix redirect to metadata status page on inconsistent inherited role (#8343)
- console: fix malformed request with REST live preview section (#8316)
- cli: add support for customization field in sources metadata (#8292)
- cli: fix inherited roles metadata not being updated when dropping all roles (#7872)
- ci: ubuntu and centos flavoured graphql-engine images are now available

## v2.4.0

### Bug fixes and improvements

- server: add custom function for case insensitive lookup in session variable in request transformation
- server: add metadata inconsistency information in reload_metadata API call
- server: Webhook Transforms can now delete request/response bodies explicitly.
- server: Fix truncation of session variables with variable length column types in MSSQL (#8158)
- server: improve performance of `replace_metadata` for large schemas
- server: improve baseline memory consumption for typical workloads
- server: fix parsing timestamp values in BigQuery backends (fix #8076)
- server: add support for customising the GraphQL schema descriptions of table root fields
- server: add a `request_headers` field to the `test_webhook_transform` API.
- console: include cron trigger with include in metadata as false on cron trigger manage page
- console: show an error notification if Hasura CLI migrations fail
- console: fixed an issue where cron triggers were not removed from the list after deletion
- console: only show tables from current schema in clone permissions section
- console: provide checkbox to remove body in rest connectors
- cli: fix metadata version being set to 3 when doing `hasura init --version 2` (#8148)

## v2.4.0-beta.3

- server: fix regression in MSSQL subscriptions when results exceed 2048 characters (#8267)

## v2.4.0-beta.2

- server: fix regression where remote relationships would get exposed over Relay, which is unsupported

## v2.3.1

- server: fix regression where remote relationships would get exposed over Relay, which is unsupported

## v2.2.2

- server: fix regression where remote relationships would get exposed over Relay, which is unsupported

## v2.4.0-beta.1

### Bug fixes and improvements
(Add entries below in the order of server, console, cli, docs, others)

- server: add metadata inconsistency information in `reload_metadata` API call
- server: add custom function for case insensitive lookup in session variable in request transformation
- server: Improved error messaging for `test_webhook_transform` metadata API endpoint
- server: Webhook Tranforms can now produce `x-www-url-formencoded` bodies.
- server: Webhook Transforms can now delete request/response bodies explicitly.
- server: Fix truncation of session variables with variable length column types in MSSQL (#8158)
- server: improve performance of `replace_metadata` for large schemas
- server: improve baseline memory consumption for typical workloads
- server: fix parsing timestamp values in BigQuery backends (fix #8076)
- server: add support for customising the GraphQL schema descriptions of table root fields
- server: add a `request_headers` field to the `test_webhook_transform` API.
- server: add support for relationships on nested action fields
- console: include cron trigger with include in metadata as false on cron trigger manage page
- console: show an error notification if Hasura CLI migrations fail
- console: fixed an issue where cron triggers were not removed from the list after deletion
- console: only show tables from current schema in clone permissions section
- console: provide checkbox to remove body in rest connectors
- cli: fix metadata version being set to 3 when doing `hasura init --version 2` (#8148)

## v2.3.0

### Experimental SQL optimizations
Row-level permissions are applied by a translation into SQL `WHERE` clauses. If
some tables have similar row-level permission filters, then the generated SQL
may be repetitive and not perform well, especially for GraphQL queries that make
heavy use of relationships.

This version includes an _experimental_ optimization for some SQL queries.  It
is expressly experimental, because of the security-sensitive nature of the
transformation that it applies. You should scrutinize the optimized SQL
generated by this feature before using it in production.

The optimization can be enabled using the
`--experimental-features=optimize_permission_filters` flag or the
`HASURA_GRAPHQL_EXPERIMENTAL_FEATURES` environment variable.

### Breaking changes
* Computed field comments are now used as the description for the field in the GraphQL schema. This means that computed fields where the comment has been set to empty string will cause the description of the field in the GraphQL schema to also be blank. Setting the computed field comment to null will restore the previous auto-generated description. The previous version of the Console would set the comment to empty string if the comment textbox was left blank, so some existing computed fields may unintentionally have empty string set as their comment.

### Bug fixes and improvements

- server: validate saved REST endpoint queries wrt schema
- server: improved error reporting for env vars in `test_webhook_transform` metadata API endpoint
- server: extend allowlist metadata with scope information, new command `update_scope_of_allowlist_in_metadata`
- server: (Postgres, Citus, and MSSQL backends) Identity columns and computed
  columns are now marked immutable, removing them from the schema of insert and
  update mutations.
- server: allow inserting more than 1 row simultaneously into table with generated columns (fix #4633)
  that have generated columns in Postgres.
- server: postgres: return a single entry per row (selected randomly) when an object relationship has multiple matches (fix #7936)
- server: Updates Kriti to v0.3.0
- server: add operation name in the request sent to remote schemas
- server: add support for scalar response types for actions (fix #7805)
- server: fix nullable action response (fix #4405)
- server: add support for customization of table & computed field GraphQL schema descriptions (fix #7496)
- server: classify MSSQL exceptions and improve API error responses
- server: MSSQL generates correct SQL when object relationships are null.
- console: add support for remote database relationships
- console: enable support for update permissions for mssql
- cli: skip tls verfication for all API requests when `insecure-skip-tls-verify` flag is set (fix #4926)
- server: fix issues working with read-only DBs by reverting the need for storing required SQL functions in a `hdb_lib` schema in the user's DB
- server: Fix experimental sql optimization read from `HASURA_GRAPHQL_EXPERIMENTAL_FEATURES` or `--experimental-features`

## v2.3.0-beta.3

- server: Fix experimental sql optimization read from `HASURA_GRAPHQL_EXPERIMENTAL_FEATURES` or `--experimental-features`

## v2.2.1

- server: postgres: return a single entry per row (selected randomly) when an object relationship has multiple matches (fix #7936)
- console: add support for remote database relationships

## v2.3.0-beta.2

- server: fix issues working with read-only DBs by reverting the need for storing required SQL functions in a `hdb_lib` schema in the user's DB

## v2.3.0-beta.1

### Experimental SQL optimizations
Row-level permissions are applied by a translation into SQL `WHERE` clauses. If
some tables have similar row-level permission filters, then the generated SQL
may be repetitive and not perform well, especially for GraphQL queries that make
heavy use of relationships.

This version includes an _experimental_ optimization for some SQL queries.  It
is expressly experimental, because of the security-sensitive nature of the
transformation that it applies. You should scrutinize the optimized SQL
generated by this feature before using it in production.

The optimization can be enabled using the
`--experimental-features=optimize_permission_filters` flag or the
`HASURA_GRAPHQL_EXPERIMENTAL_FEATURES` environment variable.

### Breaking changes
* Computed field comments are now used as the description for the field in the GraphQL schema. This means that computed fields where the comment has been set to empty string will cause the description of the field in the GraphQL schema to also be blank. Setting the computed field comment to null will restore the previous auto-generated description. The previous version of the Console would set the comment to empty string if the comment textbox was left blank, so some existing computed fields may unintentionally have empty string set as their comment.

### Bug fixes and improvements

- server: validate saved REST endpoint queries wrt schema
- server: improved error reporting for env vars in `test_webhook_transform` metadata API endpoint
- server: extend allowlist metadata with scope information, new command `update_scope_of_allowlist_in_metadata`
- server: (Postgres, Citus, and MSSQL backends) Identity columns and computed
  columns are now marked immutable, removing them from the schema of insert and
  update mutations.
- server: allow inserting more than 1 row simultaneously into table with generated columns (fix #4633)
  that have generated columns in Postgres.
- server: postgres: return a single entry per row (selected randomly) when an object relationship has multiple matches (fix #7936)
- server: Updates Kriti to v0.3.0
- server: add operation name in the request sent to remote schemas
- server: add support for scalar response types for actions (fix #7805)
- server: fix nullable action response (fix #4405)
- server: add support for customization of table & computed field GraphQL schema descriptions (fix #7496)
- server: classify MSSQL exceptions and improve API error responses
- server: MSSQL generates correct SQL when object relationships are null.
- console: add support for remote database relationships
- console: enable support for update permissions for mssql
- cli: skip tls verfication for all API requests when `insecure-skip-tls-verify` flag is set (fix #4926)

## v2.2.0

### Nested Action Types
Actions now support nested responses as described by associated action types.Example:
```graphql
type Product {
 id: bigint!
 name: String
}
type ElasticOutput {
 products: [Product!]!
 aggregations: jsonb
}
```
Previously, nested responses could be encapsulated in a generic "jsonb" output type but this loses precise type information for the API. The current support now allows specifying complex return types for the output.

Currently limits action relationships to top-level fields in the output types.

### GraphQL REST Endpoints OpenAPI Body Specifications

GraphQL REST endpoints are documented via Swagger (OpenAPI) under the `/api/swagger/json` endpoint. We now document the request and response bodies of the endpoints in addition to previous information.

### MS SQL Server Update for Hasura Server

##### Expand Transactions to GraphQL Queries and mssql_run-sql API

Extend transactions to GraphQL queries and mssql_run_sql API

##### Rollback a Transaction Based in the Transaction State

We can query the transaction state using XACT_STATE() scalar function. If the transaction is not active, don't rollback the transaction.

##### Upsert - SQL Generation and Execution

We are translating the if_matched section from the graphql, which is represented by the if_matched  type, to a MERGE SQL statement. Example:

```
mutation {
  insert_author(
    objects: { id: 1, name: "aaa" }
    if_matched: { match_columns: author_pkey, update_columns: name }
  ) {
    returning {
      id
      name
    }
  }
}
```

### Breaking Changes
- For any **MSSQL** backend, count aggregate query on multiple columns is restricted with a GraphQL
  schema change as follows

```diff
count (
---  columns: [table_select_column!]
+++  column: table_select_column
  distinct: Boolean
): Int!
```
  MSSQL doesn't support applying `COUNT()` on multiple columns.


### Bug fixes and improvements

- server: add a placeholder field to the schema when the `query_root` would be empty
- server: fix invalid GraphQL name in the schema arising from a remote relationship from a table in a custom schema
- server: add a new metadata API `get_cron_triggers` to fetch all the cron triggers
- server: add response transforms for actions, events, and triggers
- server: bigquery: implement `distinct_on`.
- server: extend transactions to MSSQL GraphQL queries and `mssql_run_sql` /v2/query API
- server: improve error messages in MSSQL database query exceptions
- server: in mssql transactions, rollback only if the transaction is active
- server: add request and response bodies to OpenAPI specification of REST endpoints
- server: implement upsert mutations for MS SQL Server (close #7864)
- server: extend support for insert mutations to tables without primary key constraint in a MSSQL backend
- server: fix parsing FLOAT64s in scientific notation and non-finite ones in BigQuery
- server: extend support for the `min`/`max` aggregates to all comparable types in BigQuery
- server: fix support for joins in aggregates nodes in BigQuery
- server: fix for passing input objects in query variables to remote schemas with type name customization (#7977)
- server: fix REST endpoints with path segments not showing correctly in the OpenAPI spec
- server: fix aliases used in GraphQL queries in REST endpoints not being reflected in the OpenAPI spec
- server: refresh JWKs a maximum of once per second (fix #5781)
- server: implement update mutations for MS SQL Server (closes #7834)
- server: support nested output object types in actions (#4796)
- server: action webhook requests now include a User-Agent header (fix #8070)
- console: action/event trigger transforms are now called REST connectors
- console: fix list of tables (and schemas) being unsorted when creating a new trigger event (fix #6391)
- console: fix custom field names breaking browse table sorting and the pre-populating of the edit row form
- console: enable support for insert & delete permissions for mssql tables
- console: enable inherited role on settings page
- cli: migrate and seed subcommands has an option in prompt to choose and apply operation on all available databases
- cli: fix `metadata diff --type json | unified-json` behaving incorrectly and showing diff in YAML format.
- cli: fix regression in `migrate create` command (#7971)
- cli: stop using `/healthz` endpoint to determine server health
- cli: fix regression with `--address` flag of `hasura console` command (#8005)

## v2.1.1

- server: provides a more comprehensive fix for the JSON ser/de backwards incompatibility that was initially addressed by 45481db (#7906)

## v2.1.0

- server: fix issue interpreting urls from environment in the `TestWebhookTransform` endpoint.
- server: fixes JSON ser/de backwards incompatibility introduced for metadata parsing and 'create_remote_relationship' queries (#7906)
- console: add sample context section to webhook transforms
- cli: `hasura metadata diff` shows diff with more context in directory mode
- cli: revert change to split metadata related to remote schemas into seperate files (introduced in v2.1.0-beta.2)

## v2.1.0-beta.3

- server: allows the use of mock env vars in the `test_webhook_transform` metadata API action
- server: fix event invocation logs to include transformed request bodies
- server: fix aggregate queries with nodes field in selection set for sql server (fix #7871)
- server: fix permissions are not respected for aggregations in sql server (fix #7773)
- server: the syntax for remote relationships in metadata is changed to be
  consistent with future remote relationships work. However, the older syntax
  is still accepted and this is a non-breaking change.
- server: implement delete mutations for MS SQL Server (closes #7626)
- server: fix JSON path in error when parsing sources in metadata (fix #7769)
- server: log locking DB queries during source catalog migration
- server: fix to allow remote schema response to contain an "extensions" field (#7143)
- server: support database-to-database joins with BigQuery
- server: improved startup time when using large remote schemas
- server: fix rest-endpoints bug allow list arguments (fix #7135)
- server: fallback to unauthorized role when JWT is not found in cookie (fix #7272)
- server: add support for building linux/arm64 docker image (#6337, #1266)
- server: provide option to explicitly recreate event triggers for sources in the `reload_metadata` API
- server: fix `gen_hasura_uuid` migration to be idempotent, so that it doesn't fail if the database is already initialised with source migrations.
- server: fix mssql `table_by_pk` query returning empty array (fix #7784)
- server: fix BigQuery queries failing with more than one array relationship
- console: add comments to tracked functions
- console: add select all columns option while selecting the columns in event triggers
- console: add request transforms for events
- metadata SDK: add type definitions for config v3
- cli: fix cli-console failing to add migrations if there are tabs in SQL body (#7362)
- cli: sign windows binary of Hasura CLI (#7147)
- cli: core CLI features are not blocked in environments without internet (#7695)
- server: add `_like`/`_nlike` and spatial operators for BigQuery

## v2.1.0-beta.2

### Action transforms

Action transforms are used to perform transformations on the HTTP request generated by an action.
This allows you to integrate REST APIs or existing APIs without writing a middleware service
that transforms the action's request to the one expected by the API.

Read more in the docs.

### Function field names customization (#7405)

It is now possible to specify the GraphQL names of tracked SQL functions in
Postgres sources, and different names may be given to the `_aggregate` and
suffix-less versions.  Aliases may be set by both
`/v1/metadata/pg_track_function` and the new API endpoint
`/v1/metadata/pg_set_function_customization.`

### Root field name and type name customization per source (#6974)

When adding a source it is now possible to specify prefixes and suffixes
that will be added to all root field names and type names generated for that
source. It is also possible to specify a root "namespace" field to use for the
source.

### Bug fixes and improvements

- server: do not recreate event triggers if tables haven't changed on reloading metadata
- server: moves `request_transform` into the Action Definition the `create_action` metadata API call.
- server: call auth webhooks even when the request is malformed JSON or otherwise fails to parse (close #7532)
- server: updates kriti to v0.2.1 which adds an `escapeUri` function
- server: add cascade option to `mssql_run_sql` metadata API
- server: fix bug which recreated event triggers every time the graphql-engine started up
- server: fix bug in OpenAPI when multiple REST endpoints have the same URL path but different method
- server: add support for GraphQL block strings
- server: Correctly translate permissions on functions to SQL (#7617)
- server: add transformed request to action error responses
- server: allow nullable action responses (#4405)
- server: add support for openapi json of REST Endpoints
- server: enable inherited roles by default in the graphql-engine
- server: support MSSQL insert mutations
- server: fix bug in OpenAPI when multiple REST endpoints have the same URL path but different method
- server: forward Set-Cookie headers from auth webhook
- console: design cleanup Modify and Add Table forms (close #7454)
- console: enable custom graphql root fields for mssql under modify tab
- console: allow dropping indices on all schemas
- console: fix bug with displaying 1-to-1 relationship with the same column mapping (close #7552)
- console: add request transforms for actions
- console: fix v2 metadata imports
- console: design cleanup Modify and Add Table forms (close #7454)
- console: enable custom graphql root fields for mssql under modify tab
- cli: split remote schema permissions metadata into seperate files (#7033)
- cli: support action request transforms in metadata
- cli: make `--database-name` optional in `migrate` subcommands when using a single database (#7434)
- cli: support absolute paths in --envfile (#5689)
- cli: split remote schema permissions metadata into seperate files (#7033)

## v2.0.10

- server: fix bug which recreated event triggers every time the graphql-engine started up
- server: remove identity notion for table columns (fix #7557)
- console: add performance fixes for handling large db schemas

## v2.1.0-beta.1

- server: Ignore unexpected fields in action responses (#5731)
- server: add webhook transformations for Actions and EventTriggers
- server: optimize SQL query generation with LIMITs
- server: add GraphQL request query in the payload for synchronous actions
- server: improve the event trigger logging on errors
  NOTE: This change introduces a breaking change, earlier when there
  was a client error when trying to process an event, then the status was reported as 1000. Now, the status 1000 has been removed and if any status was received by the graphql-engine from the webhook, the status
  of the invocation will be the same otherwise it will be `NULL`.
- server: support `extensions` field in error responses from action webhook endpoints (fix #4001)
- server: fix custom-check based permissions for MSSQL (#7429)
- server: query performance improvements
- server: remove identity notion for table columns (fix #7557)
- server: support MSSQL transactions
- server: log individual operation details in the http-log during a batch graphQL query execution
- server: update `create_scheduled_event` API to return `event_id` in response
- server: fix bug which allowed inconsistent metadata to exist after the `replace_metadata` API even though `allow_inconsistent_object` is set to `false`.
- server: fix explicit `null` values not allowed in nested object relationship inserts (#7484)
- server: `introspect_remote_schema` API now returns original remote schema instead of customized schema
- server: prevent empty subscription roots in the schema (#6898)
- server: support database-to-database joins (for now, limited to Postgres as the target side of the join)
- server: add support for user comments for trackable functions (#7490)
- console: support tracking of functions with return a single row
- console: add GraphQL customisation under Remote schema edit tab
- console: fix cross-schema array relationship suggestions
- console: add performance fixes for handle large db schemas
- console: fix missing cross-schema computed fields in permission builder
- console: add time limits setting to security settings
- cli: add support for `network` metadata object
- cli: `hasura migrate apply --all-databases` will return a non zero exit code if operation failed on atleast one database (#7499)
- cli: `migrate create --from-server` creates the migration and marks it as applied on the server
- cli: support `query_tags` in metadata
- cli: add `hasura deploy` command
- cli: allow exporting and applying metadata from `yaml/json` files
- cli: allow squashing specific set of migrations. A new `--to` flag is introduced in `migrate squash` command. eg: `hasura migrate squash --from <v1> --to <v4>`
- cli: `hasura init --endpoint <endpoint>` adds an option to export metadata and create initial migration from the server.

## v2.0.9

- server: fix export_metadata V2 bug which included cron triggers with `include_in_metadata: false`
- server: disable mutation for materialised views (#6688)
- server: set `tracecontext` and `userInfo` for DML actions on Postgres sources
- server: add support for `connection_parameters` on `pg_add_source` API
- cli: add progress bar for `migrate apply` command (#4795)
- cli: embed cli-ext for windows binaries (#7509)

## v2.0.8

- server: fix nullability of object relationships (close #7201)
- server: update non-existent event trigger, action and query collection error msgs (close #7396)
- server: fix broken `untrack_function` for non-default source
- server: Adding support for TLS allowlist by domain and service id (port)
- server: add support for `graphql-ws` clients
- console: fix error due to rendering inconsistent object's message
- console: support insecure TLS allowlist
- console: support computed fields in remote schema join
- console: fix data sidebar not updated when a table is renamed
- cli: fix delay starting console using `hasura console` (#7255)

## v2.0.7

- server: fix v2 -> v1 downgrade bug when cron triggers exist
- server: add index on the `event_id` column of the `hdb_cron_event_invocation_logs` table
- server: fix GraphQL type for remote relationship field (close #7284)
- server: support EdDSA algorithm and key type for JWT
- server: fix GraphQL type for single-row returning functions (close #7109)
- console: add support for creation of indexes for Postgres data sources
- docs: document the cleanup process for scheduled triggers
- console: allow same named queries and unnamed queries on allowlist file upload
- console: support computed fields in permission builder
- console: add custom timeouts to actions

## v2.0.6

- server: Add support for inherited roles for mutations, remote schema, actions and custom function permissions
- server: fix an issue with remote relationships when join columns are aliased (close #7180)
- server: fix for incorrect `__typename` value in nested remote joins with a customized remote schema
- server: fix a bug where some unicode characters in default string values for fields in remote schemas could lead to internal errors
- server: bigquery: implement `_in` and `_nin` operators. (close #7343)
- server: bigquery: custom root names, table names and field names for bigquery are included in tests
- console: fix untracked foreign-key relationships suggestion across schemas
- console: allow resolution of conflicting inherited role permissions
- cli: fix SDL formatting in `actions.graphql`(#7296)

## v2.0.5

- server: prevent invalid collisions in remote variable cache key (close #7170)
- server: preserve unchanged cron triggers in `replace_metadata` API
- server: fix inherited roles bug where mutations were not accessible when inherited roles was enabled
- server: reintroduce the unique name constraint in allowed lists
- server: subscriptions now validate that all session variables are properly set (#7111)
- console: fix metadata out-of-date errors when creating tables with certain configurations (fix #6805) (fix #7233)
- cli-migrations-v2: fix database url showing up in metadata (#7319)

## v2.0.4

- server: Support computed fields in permission check/filter (close #7102)
- server: support computed fields in query 'order_by' (close #7103)
- server: log warning if there are errors while executing clean up actions after "drop source" (previously it would throw an error)
- server: Fixed a bug where MSSQL and BigQuery would ignore environment variables set from the console
- server: Fixing bug in ReplaceMetadata parser - Moving from Alternative to committed-choice.
- server: Relax the unique operation name constraint when adding a query to a query collection
- server: officially deprecate query plan caching, which had already been disabled for a long time
- server/bigquery: Fix issues related to adding and querying from non-US datasets (closes [6937](https://github.com/hasura/graphql-engine/issues/6937)).
- console: add template gallery
- console: add pagination on the Raw SQL results page
- console: fix issues with replacing invalid graphql identifiers in table and column names
- console: show error message on inconsistent objects table
- server/mssql: Fix [graphql-engine#7130](https://github.com/hasura/graphql-engine/issues/7130) for `__typename` errors and more
generally, JSON-style aggregates.
- cli: add support for `query_tags` metadata object

## v2.0.3
(Add entries below in the order of server, console, cli, docs, others)

- server: inherited role improvements for select queries
    - an inherited role can now inherit from other inherited roles as well
    - explicit permissions for inherited roles can now be set which will override the inherited permission (if any)
- server: fix optional global_select_limit config for BigQuery
- console: support `global_select_limit` for bigquery sources
- cli: add `-o`/`--output` flag for `hasura metadata inconsistency list` command

## v2.0.2

- server: only if `query-log` is enabled the graphql query string is printed in `http-log` and `websocket-log`
- server: fix reloading inconsistent sources or remote schemas via `reload_metadata` API
- server: support scalar computed fields in remote joins (close #7101)
- server: Support computed fields in query filter (`where` argument) (close #7100)
- server: add a `$.detail.operation.request_mode` field to `http-log` which takes the values `"single"` or `"batched"` to log whether a GraphQL request was executed on its own or as part of a batch
- server: add `query` field to `http-log` and `websocket-log` in non-error cases
- server: Add global limit to BigQuery via the `global_select_limit` field in the connection configuration
- server: include action and event names in log output
- server: log all HTTP errors in remote schema calls as `remote-schema-error` with details
- server: For BigQuery, make `global_select_limit` configuration optional with a default value of
`1000`
- console: add `reload all databases` checkbox to the metadata settings page
- console: add schema sharing
- console: fix issue with changing table's column name and graphQL field name simultaneously
- console: fix adding/removing/updating database not getting added to `metadata/databases.yaml` in CLI mode
- console: fix migrations being generated for allowed queries and inherited roles and in CLI mode
- cli: add linux and darwin arm64 support

## v2.0.1

- server: fix resetting metadata catalog version to 43 while initializing postgres source with v1.0 catalog

## v2.0.0

NOTE: This only includes the diff between v2.0.0 and v2.0.0-beta.2

- server: make improvements in the `livequery-poller-log`
- server: Backends Citus, MSSQL, and BigQuery now all support the `set_table_customization` operation.
- server: Adds caching support for queries using remote schema permissions
- server: All Postgres boolean operators now support the null-collapsing behaviour described in [#704](https://github.com/hasura/graphql-engine/issues/704) and enabled via the `HASURA_GRAPHQL_V1_BOOLEAN_NULL_COLLAPSE` environment variable.
- server: add `update_remote_schema` metadata query
- console: add citus support
- console: add support for `update_remote_schema` API while modifying remote schemas
- console: hide postgres system schemas by default
- cli: `metadata diff` will now only show the differences in metadata. old behaviour is avialble behind a flag (`--type unified-common`) (#5487)
- cli: add citus support
- cli: allow `--skip-execution` to be used with `up` and `down` flags in `migrate apply`
- cli: allow deleting migration state from server using `--server` flag in `migrate delete` command

## v2.0.0-beta.2

### Bug fixes and improvements

- server: nodes aggregates and inherited roles support for SQL Server
- server: remote relationships (database to remote schema joins) are now supported on SQL Server and BigQuery
- server: BigQuery: switches to a single query generation from a dataloader approach. This should result in
  faster query responses.
- server: BigQuery: various bug fixes related to aggregations
- server: fix add source API wiping out source's metadata when replace_configuration is true
- server: add support for customization of field names and type names when adding a remote schema
- console: add foreign key CRUD functionality to ms sql server tables
- console: allow tracking of custom SQL functions having composite type (rowtype) input arguments
- console: allow input object presets in remote schema permissions
- console: add modify functionality on columns, primary keys & unique keys to MS SQL Server tables
- cli: add interactive prompt to get input when `--database-name` flag is missing
- cli: fix metadata export to avoid unnecessary empty lines in actions.graphql (#5338)
- cli: generate migrations for mssql databases in hasura console mode  (#7011)

## v2.0.0-beta.1

### Bug fixes and improvements

- server: fix regression with MSSQL execution (#6976)
- server: fix asymptotic performance of fetching from the event_log table
- console: add `pool_timeout`, `connection_lifetime` and `isolation_level` connection params to connect database form
- console: add check constraints and comments to MS SQL Server tables' read-only modify page
- console: add create table functionality for MS SQL Server
- console: update connect database form with SSL certificates
- console: add drop table functionality to MS SQL Server tables
- console: allow renaming data sources
- console: show error notification for table and cloumn names exceeding 63 characters and trim migration names exceeding 255 characters
- cli: fix version command using stderr as output stream (#6998)

## v2.0.0-alpha.11

### Breaking Changes

- In this release, the name of the computed field argument has changed from `<function_name>_args` to
  `<computed_field_name>_<table_name>_args` as the function name is internal detail for a computed field.
  This change also enables adding a root-level tracked function as a computed field which previously would have thrown input type conflict error.

### Bug fixes and improvements

- server: detect and apply metadata changes by `mssql_run_sql` API if required
- server: fix bug with creation of new cron events when cron trigger is imported via metadata
- server: log warning for deprecated environment variables.
- server: initialise `hdb_catalog` tables only when required, and only run the event loop for sources where it is required
- server: fix a bug where remote schema permissions would fail when used in conjunction with query variables (fix #6656)
- server: add `rename_source` metadata API (fix #6681)
- server: fix subscriptions with session argument in user-defined function (fix #6657)
- server: MSSQL: Support ORDER BY for text/ntext types.
- server: MSSQL: Support _lt, _eq, etc. for text/ntext types.
- server: MSSQL: Fix offset when there's no order by.
- server: MSSQL: Support booleans better.
- server: Include permission filter in the exists clause (fix #6931)
- server: add support for adding multi-column foreign key relationships
- server: fix a bug where `@skip` and `@include` were not allowed on the same field
- server: properly reject queries containing unknown or misplaced directives
- server: fix bigint overflow, incorrect geojson format in event trigger payload (fix #3697) (fix #2368)
- server: fix introspection output not being consistently ordered
- server: forward the x-request-id header when generated by graphql-engine (instead of being user-provided) (fix #6654)
- server: fix erroneous schema type for action output fields (fix #6631)
- server: introduce `--graceful-shutdown-timeout` server config which will wait for the in-flight scheduled and event trigger events and async actions to complete before shutting down
- server: fix a regression from V1 and allow string values for most Postgres column types
- server: sanitise event trigger and scheduled trigger logs to omit possibly sensitive request body and headers
- server: fix parsing of values for Postgres char columns (fix #6814)
- server: fix query execution of custom function containing a composite argument type
- server: fix a bug in query validation that would cause some queries using default variable values to be rejected (fix #6867)
- server: REST endpoint bugfix for UUID url params
- server: custom URI schemes are now supported in CORS config (fix #5818) (#5940)
- server: explaining/analyzing a query now works for mssql sources
- server: fix MSSQL multiplexed subscriptions (fix #6887)
- server: fix bug preventing tables with the same name in different sources
- server: include more detail in inconsistent metadata error messages (fix #6684)
- server: return useful error messages for missing env vars in metadata when `allow_inconsistent_metadata` is enabled (fix #6913)
- console: add union types to remote schema permissions
- console: read-only modify page for mssql
- console: filter out partitions from track table list and display partition info
- console: fixes an issue where no schemas are listed on an MSSQL source
- console: allow editing sources configuration
- console: show db version and source details in manage db page
- console: add one-to-one relationships support
- console: rearrange connect database form and add prepared statements
- cli: add `-o`/`--output` flag for `hasura metadata` `apply` & `export` subcommands
```
# export metadata and write to stdout
$ hasura metadata export -o json
```
- cli: add support for `graphql_schema_introspection` metadata object
- cli: fix applying migrations in a different environment after config v3 update (#6861)
- cli: fix bug caused by usage of space character in database name (#6852)
- cli: fix issues with generated filepaths in windows (#6813)
- cli: add warning for incompatible pro plugin version
- cli: add new sub command `delete` to `hasura migrate`
- cli: fix bug in migrate squash due to empty down file (#3897)
- cli: fix bug with metadata apply on some CI environments (#6987)

## v2.0.0-alpha.10

### Bug fixes and improvements

- server: fix MSSQL table metadata SQL, return empty array for empty rows (fix #1226)
- server: aggregation fields are now supported on mssql
- server: accept a new server config flag `--events-fetch-batch-size` to configure the number of rows being fetched from the events log table in a single batch
- server: restore proper batching behavior in event trigger processing so that at most 2x batch events are checked out at a time
- server: fix regression: `on_conflict` was missing in the schema for inserts in tables where the current user has no columns listed in their update permissions (fix #6804)
- server: fix one-to-one relationship bug which prevented adding one-to-one relationships which didn't have the same column name for target and source
- console: fix Postgres table creation when table has a non-lowercase name and a comment (#6760)
- cli: fix regression - `metadata apply —dry-run` was overwriting local metadata files with metadata on server when it should just display the differences.
- server: decrease polling interval for scheduled triggers from 60 to 10 seconds
- server: Change `HASURA_GRAPHQL_SCHEMA_POLL_INTERVAL` env var to `HASURA_GRAPHQL_SCHEMA_SYNC_POLL_INTERVAL` and `schema-poll-interval` option to `--schema-sync-poll-interval`.

## v2.0.0-alpha.9

### Support comparing columns across related tables in permission's boolean expressions

We now support comparing columns across related tables. For example:

Consider two tables, `items(id, name, quantity)` and `shopping_cart(id, item_id, quantity)`
and these two tables are related via the `item_id` column. Now, while defining insert permission
on the `shopping_cart` table, there can be a check to insert an item into the shopping cart
only when there are enough present in the items inventory.

### Bug fixes and improvements

- server: make the ``HASURA_GRAPHQL_PG_CONN_LIFETIME``, ``HASURA_GRAPHQL_POOL_TIMEOUT`` and ``HASURA_GRAPHQL_TX_ISOLATION`` configs source specific
- server: fix bug with catalog upgrade from alpha.7 (fix #6802)
- server: fix a bug in remote schema permissions that could result in an invalid GraphQL schema (fix #6029, #6703)
- server: support query multiplexing in MSSQL subscriptions
- server: an inherited role's limit will be the max limit of all the roles (#6671)
- console: add bigquery support (#1000)
- cli: add support for bigquery in metadata operations

## v2.0.0-alpha.8

### Support for 3D PostGIS Operators

We now support the use of the functions `ST_3DDWithin` and `ST_3DIntersects` in boolean expressions.
Note that `ST_3DIntersects` requires PostGIS be [built with SFCGAL support](https://www.postgis.net/docs/manual-3.1/reference.html#reference_sfcgal) which may depend on the PostGIS distribution used.

### Support for null values in boolean expressions

In v2, we introduced a breaking change, that aimed at fixing a [long-standing issue](https://github.com/hasura/graphql-engine/issues/704): a null value in a boolean expression would always evaluate to `True` for all rows. For example, the following queries were all equivalent:

```graphql
delete_users(where: {_id: {_eq: null}})  # field is null, which is as if it were omitted
delete_users(where: {_id: {}})           # object is empty, evaluates to True for all rows
delete_users(where: {})                  # object is empty, evaluates to True for all rows
delete_users()                           # delete all users
```

This behaviour was unintuitive, and could be an unpleasant surprise for users that expected the first query to mean "delete all users for whom the id column is null". Therefore in v2, we changed the implementation of boolean operators to reject null values, as we deemed it safer:


```graphql
delete_users(where: {_id: {_eq: null}})  # error: argument of _eq cannot be null
```

However, this change broke the workflows of [some of our users](https://github.com/hasura/graphql-engine/issues/6660) who were relying on this property of boolean operators. This was used, for instance, to _conditionally_ enable a test:

```graphql
query($isVerified: Boolean) {
  users(where: {_isVerified: {_eq: $isVerified}}) {
    name
  }
}
```

In the future, we will probably offer a way to explicitly choose which behaviour to use for each `where` clause; perhaps by introducing new and distinct operators that make it explicit that they will default to true if the value is null. In the meantime, this release provides a way to revert the engine to its previous behaviour: if the `HASURA_GRAPHQL_V1_BOOLEAN_NULL_COLLAPSE` environment variable is set to "true", null values in boolean expression will behave like they did in v1 for the following operators: `_is_null`, `_eq`, `_neq`, `_in`, `_nin`, `_gt`, `_lt`, `_gte`, `_lte`.

### Bug fixes and improvements

- server: all /query APIs now require admin privileges
- server: add a new `/dev/rts_stats` endpoint, enabled when hasura is started with '+RTS -T'
- server: re-enable a default HASURA_GRAPHQL_PG_CONN_LIFETIME of 10min
- server: support for bigquery datasets
- server: format the values of `injectEventContext` as hexadecimal string instead of integer (fix #6465)
- server: add "kind" field to query-log items. Kind can be "database", "action", "remote-schema", "cached" or "introspection".
- console: add custom_column_names to track_table request with replaced invalid characters (#992)
- console: add details button to the success notification to see inserted row
- console: add request preview for REST endpoints
- cli: fix errors being ignored during `metadata apply` in config v3 (fix #6784)

## v2.0.0-alpha.7

### Transactions for Postgres mutations

With v2 came the introduction of heterogeneous execution: in one query or mutation, you can target different sources: it is possible, for instance, in one mutation, to both insert a row in a table in a table on Postgres and another row in another table on MSSQL:

```graphql
mutation {
  // goes to Postgres
  insert_author_one(object: {name: "Simon Peyton Jones"}) {
    name
  }

  // goes to MSSQL
  insert_publication_one(object: {name: "Template meta-programming for Haskell"}) {
    name
  }
}
```

However, heterogeneous execution has a cost: we can no longer run mutations as a transaction, given that each part may target a different database. This is a regression compared to v1.

While we want to fix this by offering, in the future, an explicit API that allows our users to *choose* when a series of mutations are executed as a transaction, for now we are introducing the following optimisation: when all the fields in a mutation target the same Postgres source, we will run them as a transaction like we would have in v1.


### Bug fixes and improvements

- server: `use_prepared_statements` option (default: False) in `add_pg_source` metadata API
- server: add `--async-actions-fetch-interval` command-line flag and `HASURA_GRAPHQL_ASYNC_ACTIONS_FETCH_INTERVAL` environment variable for configuring
          async actions re-fetch interval from metadata storage (fix #6460)
- server: add 'replace_configuration' option (default: false) in the add source API payload
- server: add a comment field for actions (#231)
- server: accept GeoJSON for MSSQL geometry and geography operators (#787)
- server: update pg_dump clean output to disable function body validation in create function statements to avoid errors due to forward references
- server: fix a bug preventing some MSSQL foreign key relationships from being tracked
- console: add a comment field for actions (#231)
- console: data sidebar bug fixes and improvements (#921)
- cli: fix seeds incorrectly being applied to databases in config v3 (#6683)
- cli: add `--all-databases` flag for `migrate apply`, this allows applying migrations on all connected databases in one go
- cli-migrations: add config v3 image
- docs: add Hasura v2 upgrade guide (#1030)

## v2.0.0-alpha.6

### Support geometry and geography spatial data comparison operators in MS SQL Server

Comparison operators on spatial data types, geometry and geography, are now supported in MS SQL Server. The following operators are supported:

- STEquals
- STIntersects
- STTouches
- STOverlaps
- STCrosses
- STWithin
- STContains

**Example query:** Select values equal to a given geography instance

```
query {
  spatial_types_geog(
    where: {
      point: { _st_equals: "POINT(3 4)" }
      }
    ) {
    point
  }
}
```

**Example query:** Select values that spatially contain a given geometry instance

```
query {
  spatial_types_geom(
    where: {
      compoundcurve: { _st_contains: "POINT(0.5 0)" }
    }
  ) {
    compoundcurve
  }
}
```

### Bug fixes and improvements

- server: fix action output type schema generation (fix #6631)
- server/mssql: `mssql_add_source` can now take connection strings from environment variables
- server: support `IN`, `NIN`, `LIKE` and `NLIKE` operators in MS SQL Server
- server: remove the restriction of supporting only base type function arguments. The type of an argument with a table type is now `<tablename>_scalar` to avoid conflicts with the object type `<tablename>`.
- server: fix inherited_roles issue when some of the underlying roles don't have permissions configured (fixes #6672)
- server: fix action custom types failing to parse when mutually recursive
- server: fix MSSQL table name descriptions
- server: emit `postgres-max-connections-error` when max postgres connections are reached
- server: disable caching for actions when "forward-client-headers" option is turned on
- console: allow editing rest endpoints queries and misc ui improvements
- console: display collection names and queries from all collections in allowlist
- cli: match ordering of keys in project metadata files with server metadata

## v2.0.0-alpha.5

### Bug fixes and improvements

- server: fix issue with parsing of remote schema list of input objects (fix #6584)
- server: support tracking functions having only base type arguments (fix #6628)
- console: add browse rows for mssql tables (#805)
- console: remote schema permissions bug fixes (#439)
- cli: cli-ext is now a native part of cli binary (no longer needed as a plugin)
- cli: fix issue with adding operation to allow list in console mode (fix #6617)

## v2.0.0-alpha.4

### Bug fixes and improvements

- server/mssql: support tracking and querying from views
- server: inherited roles for PG queries and subscription
- server: replaces postgres LISTEN/NOTIFY channel with lightweight polling for metadata syncing in order to resolve proxy issues
- server: fix issue when a remote relationship's joining field had a custom GraphQL name defined (fix #6626)
- server: fix handling of nullable object relationships (fix #6633)
- console: add inherited roles support (#483)
- console: add permissions support for mssql tables (#677)
- cli: support rest endpoints
- cli: support mssql sources
- cli: use relative paths in metadata !include directives
- cli: rename `--database` flag in `migrate` and `seed` command to `--database-name`
- cli: support inherited roles


## v2.0.0-alpha.3

### Bug fixes and improvements

- server/mssql: fix malformed JSON answer on empty tables
- server/mssql: fix runtime errors when selecting geography/geometry columns
- server/mssql: supports connection pooling to sql server
- server/mssql: fix text values erroneously being parsed as varchar
- server: improve errors messages for inconsistent sources
- console: add relationship tab for mssql tables (#677)
- build: fix the packaging of static console assets (fix #6610)
- server: make REST endpoint errors compatible with inconsistent metadata


## v2.0.0-alpha.2

### MSSQL support

It's now possible to add a MSSQL server as a source. For now, only read-only queries and subscriptions are supported.

See the documentation at `graphql/core/databases/ms-sql-server` for more information.

## v2.0.0-alpha.1

Bunch of bug fixes and refactor for generalized backends: https://github.com/hasura/graphql-engine/compare/v1.4.0-alpha.2...v2.0.0-alpha.1

## v1.4.0-alpha.2

### Inconsistent Metadata

Add `allow_inconsistent_metadata` option to `replace_metadata` API.
This will replace metadata even if there are inconsistency errors,
returning a 200 response code and `is_consistent` and `inconsistent_objects`
keys in the response body.

### Bug fixes and improvements

(Add entries here in the order of: server, console, cli, docs, others)

- server: fix issue of not exposing mutation functions to the admin role when function permissions are inferred (fix #6503)
- server: add "resource_version" field to metadata for concurrency control - disable lookup during migrations
- server: fix issue with queries on character column types (close #6217)
- server: optimize resolving source. Resolving a source would create connection pools every time. Optimize that to re-create connection pools only when necessary. (#609)
- server: fix issues with remote schema introspection and queries over TLS.
- server: Prohibit Invalid slashes, duplicate variables, subscriptions for REST endpoints
- server: Prohibit non-singular query definitions for REST endpoints
- server: better handling for one-to-one relationships via both `manual_configuration` and `foreign_key_constraint_on` (#2576)

## v1.4.0-alpha.1

### REST Endpoints

The RESTified GraphQL Endpoints API allows for the use of a REST interface to saved GraphQL queries and mutations.

Users specify the query or mutation they wish to make available, as well a URL template. Segments of the URL template can potentially capture data to be used as GraphQL variables.

See the documentation at `graphql/core/api-reference/restified` for more information.

### Heterogeneous execution

Previous releases have allowed queries to request data from either Postgres or remote schemas, but not both. This release removes that restriction, so multiple data sources may be mixed within a single query. For example, GraphQL Engine can execute a query like

```
query {
  articles {
    title
  }
  weather {
    temperature
  }
}
```

where the articles are fetched from the database, and the weather is fetched from a remote server.

### Support tracking VOLATILE SQL functions as mutations. (closing #1514)

Previously we could only track `STABLE` or `IMMUTABLE` functions, and only as
queries. Now the version 2 of `track_table` also supports tracking functions as
mutations:

```
  {
    "type": "track_function",
    "version": 2,
    "args": {
        "function": {
            "schema": "public",
            "name": "some_volatile_function"
        },
        "configuration": {
            "exposed_as": "mutation"
        }
      }
    }
```

### Remote schema permissions

Now, permissions can be configured for remote schemas as well, which works similar
to the permissions system of the postgres tables. Fields/arguments can be removed from the
schema and arguments can also be preset to limit the role from having unrestricted
access over it.

*NOTE*: To enable remote schema permissions, the graphql-engine needs to be started
either with the server flag ``--enable-remote-schema-permissions`` or the environment
variable ``HASURA_GRAPHQL_ENABLE_REMOTE_SCHEMA_PERMISSIONS`` set to ``true``.

### Function Permissions

Before volatile functions were supported, the permissions for functions were automatically inferred
from the select permission of the target table. Now, since volatile functions are supported we can't
do this anymore, so function permissions are introduced which will explicitly grant permission to
a function for a given role. A pre-requisite to adding a function permission is that the role should
have select permissions to the target table of the function.

### `ltree` comparison operators

Comparison operators on columns with ``ltree``, ``lquery`` or ``ltxtquery`` types are now supported, for searching through data stored in a hierarchical tree-like structure.

See the documentation at `graphql/core/queries/query-filters` more details on the currently supported ``ltree`` operators.

**Example query:** Select ancestors of an `ltree` argument

```
query {
  tree (
    where: {path: {_ancestor: "Tree.Collections.Pictures.Astronomy.Astronauts"}}
  ) {
    path
  }
}
```

**Example response:**
```
{
  "data": {
    "tree": [
      {
        "path": "Tree"
      },
      {
        "path": "Tree.Collections"
      },
      {
        "path": "Tree.Collections.Pictures"
      },
      {
        "path": "Tree.Collections.Pictures.Astronomy"
      },
      {
        "path": "Tree.Collections.Pictures.Astronomy.Astronauts"
      }
    ]
  }
}
```

### Breaking changes

- This release contains the [PDV refactor (#4111)](https://github.com/hasura/graphql-engine/pull/4111), a significant rewrite of the internals of the server, which did include some breaking changes:

   - The semantics of explicit `null` values in `where` filters have changed according to the discussion in [issue 704](https://github.com/hasura/graphql-engine/issues/704#issuecomment-635571407): an explicit `null` value in a comparison input object will be treated as an error rather than resulting in the expression being evaluated to `True`. For instance: `delete_users(where: {id: {_eq: $userId}}) { name }` will yield an error if `$userId` is `null` instead of deleting all users.
   - The validation of required headers has been fixed (closing #14 and #3659):
     - if a query selects table `bar` through table `foo` via a relationship, the required permissions headers will be the union of the required headers of table `foo` and table `bar` (we used to only check the headers of the root table);
     - if an insert does not have an `on_conflict` clause, it will not require the update permissions headers.

- This release contains the remote schema permissions feature, which introduces a breaking change:

  Earlier, remote schemas were considered to be a public entity and all the roles had unrestricted
  access to the remote schema. If remote schema permissions are enabled in the graphql-engine, a given
  remote schema will only be accessible to a role ,if the role has permissions configured for the said remote schema
  and be accessible according to the permissions that were configured for the role.

### Bug fixes and improvements

(Add entries here in the order of: server, console, cli, docs, others)

- server: add `request` field to webhook POST body containing the GraphQL query/mutation, its name, and any variables passed (close #2666)
- server: fix a regression where variables in fragments weren't accepted (fix #6303)
- server: output stack traces when encountering conflicting GraphQL types in the schema
- server: add `--websocket-compression` command-line flag for enabling websocket compression (fix #3292)
- server: some mutations that cannot be performed will no longer be in the schema (for instance, `delete_by_pk` mutations won't be shown to users that do not have select permissions on all primary keys) (#4111)
- server: treat the absence of `backend_only` configuration and `backend_only: false` equally (closing #5059) (#4111)
- server: accept only non-negative integers for batch size and refetch interval (close #5653) (#5759)
- server: Configurable websocket keep-alive interval. Add `--websocket-keepalive` command-line flag and `HASURA_GRAPHQL_WEBSOCKET_KEEPALIVE` env variable (fix #3539)
- server: validate remote schema queries (fixes #4143)
- server: introduce optional custom table name in table configuration to track the table according to the custom name. The `set_table_custom_fields` API has been deprecated, A new API `set_table_customization` has been added to set the configuration. (#3811)
- server: support joining Int or String scalar types to ID scalar type in remote relationship
- server: add support for POSIX operators (close #4317) (#6172)
- server: do not block catalog migration on inconsistent metadata
- server: update `forkImmortal` function to log more information, i.e log starting of threads and log asynchronous and synchronous exception.
- server: various changes to ensure timely cleanup of background threads and other resources in the event of a SIGTERM signal.
- server: fix issue when the `relationships` field in `objects` field is passed `[]` in the `set_custom_types` API (fix #6357)
- server: fix issue with event triggers defined on a table which is partitioned (fixes #6261)
- server: action array relationships now support the same input arguments (such as where or distinct_on) as usual relationships
- server: action array relationships now support aggregate relationships
- server: fix issue with non-optional fields of the remote schema being added as optional in the graphql-engine (fix #6401)
- server: accept new config `allowed_skew` in JWT config to provide leeway for JWT expiry (fixes #2109)
- server: fix issue with query actions with relationship with permissions configured on the remote table (fix #6385)
- server: always log the `request_id` at the `detail.request_id` path for both `query-log` and `http-log` (#6244)
- server: fix issue with `--stringify-numeric-types` not stringifying aggregate fields (fix #5704)
- server: derive permissions for remote relationship field from the corresponding remote schema's permissions
- server: terminate a request if time to acquire connection from pool exceeds configurable timeout (#6326)
- server: fix issue with mapping session variables to standard JWT claims (fix #6449)
- server: support tracking of functions that return a single row (fix #4299)
- server: reduce memory usage consumption of the schema cache structures, and fix a memory leak
- server: add source name in livequery logs
- server: support ltree comparison operators (close #625)
- server: support parsing JWT from cookie header (fix #2183)
- console: allow user to cascade Postgres dependencies when dropping Postgres objects (close #5109) (#5248)
- console: mark inconsistent remote schemas in the UI (close #5093) (#5181)
- console: remove ONLY as default for ALTER TABLE in column alter operations (close #5512) #5706
- console: add onboarding helper for new users (#355)
- console: add option to flag an insertion as a migration from `Data` section (close #1766) (#4933)
- console: down migrations improvements (close #3503, #4988) (#4790)
- console: allow setting computed fields for views (close #6168) (#6174)
- console: select first operator by default on the browse rows screen (close #5729) (#6032)
- console: fix allow-list not getting added to metadata/allow_list.yaml in CLI mode (close #6374)
- console: misc bug fixes (close #4785, #6330, #6288)
- console: allow setting table custom name (#212)
- console: support tracking VOLATILE functions as mutations or queries (close #6228)
- console: show only compatible postgres functions in computed fields section (close #5155) (#5978)
- console: added export data option on browse rows page (close #1438 #5158)
- console: add session argument field for computed fields (close #5154) (#5610)
- console: add support for function permissions (#413)
- console: add tree view for Data Tab UI (#524)
- console: add support for RESTified Endpoints (#569)
- cli: add missing global flags for seed command (#5565)
- cli: allow seeds as alias for seed command (#5693)
- cli: fix action timeouts not being picked up in metadata operations (#6220)
- build: add `test_server_pg_13` to the CI to run the server tests on Postgres v13 (#6070)

## v1.3.3

### Server - Support for mapping session variables to default JWT claims

Some auth providers do not let users add custom claims in JWT. In such cases, the server can take a JWT configuration option called `claims_map` to specify a mapping of Hasura session variables to values in existing claims via JSONPath or literal values.

Example:-

Consider the following JWT claim:

```
  {
    "sub": "1234567890",
    "name": "John Doe",
    "admin": true,
    "iat": 1516239022,
    "user": {
      "id": "ujdh739kd",
      "appRoles": ["user", "editor"]
    }
  }
```

The corresponding JWT config can be:

```
  {
    "type":"RS512",
    "key": "<The public Key>",
    "claims_map": {
      "x-hasura-allowed-roles": {"path":"$.user.appRoles"},
      "x-hasura-default-role": {"path":"$.user.appRoles[0]","default":"user"},
      "x-hasura-user-id": {"path":"$.user.id"}
    }
  }
```

### Metadata Types SDK

The types and documentation comments for Metadata V2 have been converted into JSON/YAML Schema, and used to autogenerate type definitions for popular languages.

This enables users to build type-safe tooling in the language of their choice around Metadata interactions and automations.

Additionally, the JSON/YAML Schemas can be used to provide IntelliSense and autocomplete + documentation when interacting with Metadata YAML/JSON files.

For a more comprehensive overview, please see [the readme located here](./contrib/metadata-types/README.md)

**Sample Code**

```ts
import { TableEntry } from "../generated/HasuraMetadataV2";

const newTable: TableEntry = {
  table: { schema: "public", name: "user" },
  select_permissions: [
    {
      role: "user",
      permission: {
        limit: 100,
        allow_aggregations: false,
        columns: ["id", "name", "etc"],
        computed_fields: ["my_computed_field"],
        filter: {
          id: { _eq: "X-Hasura-User-ID" },
        },
      },
    },
  ],
};
```

**IntelliSense Example**

![](./contrib/metadata-types/json-schema-typecheck-demo.gif)

### Breaking changes

#### PDV

This release contains the [PDV refactor (#4111)](https://github.com/hasura/graphql-engine/pull/4111), a significant rewrite of the internals of the server, which did include some breaking changes:

- The semantics of explicit `null` values in `where` filters have changed according to the discussion in [issue 704](https://github.com/hasura/graphql-engine/issues/704#issuecomment-635571407): an explicit `null` value in a comparison input object will be treated as an error rather than resulting in the expression being evaluated to `True`. For instance: `delete_users(where: {id: {_eq: $userId}}) { name }` will yield an error if `$userId` is `null` instead of deleting all users.
- The validation of required headers has been fixed (closing #14 and #3659):
  - if a query selects table `bar` through table `foo` via a relationship, the required permissions headers will be the union of the required headers of table `foo` and table `bar` (we used to only check the headers of the root table);
  - if an insert does not have an `on_conflict` clause, it will not require the update permissions headers.

#### Remote Relationship

In this release, a breaking change has been introduced:

In a remote relationship query, the remote schema will be queried when all of the joining arguments
are **not** `null` values. When there are `null` value(s), the remote schema won't be queried and the
response of the remote relationship field will be `null`. Earlier, the remote schema
was queried with the `null` value arguments and the response depended upon how the remote schema handled the `null`
arguments.

### Bug fixes and improvements

(Add entries here in the order of: server, console, cli, docs, others)

- server: allow remote relationships joining `type` column with `[type]` input argument as spec allows this coercion (fixes #5133)
- server: add action-like URL templating for event triggers and remote schemas (fixes #2483)
- server: change `created_at` column type from `timestamp` to `timestamptz` for scheduled triggers tables (fix #5722)
- server: allow configuring timeouts for actions (fixes #4966)
- server: fix bug which arised when renaming a table which had a manual relationship defined (close #4158)
- server: limit the length of event trigger names (close #5786)
  **NOTE:** If you have event triggers with names greater than 42 chars, then you should update their names to avoid running into Postgres identifier limit bug (#5786)
- server: enable HASURA_GRAPHQL_PG_CONN_LIFETIME by default to reclaim memory
- server: fix issue with tracking custom functions that return `SETOF` materialized view (close #5294) (#5945)
- server: allow remote relationships with union, interface and enum type fields as well (fixes #5875) (#6080)
- server: Fix fine-grained incremental cache invalidation (fix #6027)
  This issue could cause enum table values to sometimes not be properly reloaded without restarting `graphql-engine`. Now a `reload_metadata` API call (or clicking “Reload enum values” in the console) should consistently force a reload of all enum table values.
- server: fix event trigger cleanup on deletion via replace_metadata (fix #5461) (#6137)
  **WARNING**: This can cause significant load on PG on startup if you have lots of event triggers. Delay in starting up is expected.
- console: add notifications (#5070)
- cli: fix bug in metadata apply which made the server aquire some redundant and unnecessary locks (close #6115)
- cli: fix cli-migrations-v2 image failing to run as a non root user (close #4651, close #5333)
- cli: fix issue with cli binary on latest Mac (Big Sur) (fix #5462)
- docs: add docs page on networking with docker (close #4346) (#4811)
- docs: add tabs for console / cli / api workflows (close #3593) (#4948)
- docs: add postgres concepts page to docs (close #4440) (#4471)
- docs: add guides on connecting hasura cloud to pg databases of different cloud vendors (#5948)

## `v1.3.2`

### Bug fixes and improvements

(Add entries here in the order of: server, console, cli, docs, others)

- server: fixes column masking in select permission for computed fields regression (fix #5696)

## `v1.3.1`, `v1.3.1-beta.1`

### Breaking change

Headers from environment variables starting with `HASURA_GRAPHQL_` are not allowed
in event triggers, actions & remote schemas.

If you do have such headers configured, then you must update the header configuration before upgrading.

### Bug fixes and improvements

(Add entries here in the order of: server, console, cli, docs, others)

- server: fix failing introspection query when an enum column is part of a primary key (fixes #5200)
- server: disallow headers from env variables starting with `HASURA_GRAPHQL_` in actions, event triggers & remote schemas (#5519)
  **WARNING**: This might break certain deployments. See `Breaking change` section above.
- server: bugfix to allow HASURA_GRAPHQL_QUERY_PLAN_CACHE_SIZE of 0 (#5363)
- server: support only a bounded plan cache, with a default size of 4000 (closes #5363)
- server: add logs for action handlers
- server: add request/response sizes in event triggers (and scheduled trigger) logs (#5463)
- server: change startup log kind `db_migrate` to `catalog_migrate` (#5531)
- console: handle nested fragments in allowed queries (close #5137) (#5252)
- console: update sidebar icons for different action and trigger types (#5445)
- console: make add column UX consistent with others (#5486)
- console: add "identity" to frequently used columns (close #4279) (#5360)
- cli: improve error messages thrown when metadata apply fails (#5513)
- cli: fix issue with creating seed migrations while using tables with capital letters (closes #5532) (#5549)
- build: introduce additional log kinds for cli-migrations image (#5529)

## `v1.3.0`

### Bug fixes and improvements

(Add entries here in the order of: server, console, cli, docs, others)

- server: adjustments to idle GC to try to free memory more eagerly (related to #3388)
- server: process events generated by the event triggers asynchronously (close #5189) (#5352)
- console: display line number that error originated from in GraphQL editor (close #4849) (#4942)
- docs: add page on created_at / updated_at timestamps (close #2880) (#5223)

## `v1.3.0-beta.4`

### Bug fixes and improvements

(Add entries here in the order of: server, console, cli, docs, others)

- server: change relay endpoint to `/v1beta1/relay` (#5257)
- server: relay connection fields are exposed regardless of allow aggregation permission (fix #5218) (#5257)
- server: add new `--conn-lifetime` and `HASURA_GRAPHQL_PG_CONN_LIFETIME` options for expiring connections after some amount of active time (#5087)
- server: shrink libpq connection request/response buffers back to 1MB if they grow beyond 2MB, fixing leak-like behavior on active servers (#5087)
- server: have haskell runtime release blocks of memory back to the OS eagerly (related to #3388)
- server: unlock locked scheduled events on graceful shutdown (#4928)
- server: disable prepared statements for mutations as we end up with single-use objects which result in excessive memory consumption for mutation heavy workloads (#5255)
- server: include scheduled event metadata (`created_at`,`scheduled_time`,`id`, etc) along with the configured payload in the request body to the webhook.
  **WARNING:** This is breaking for beta versions as the payload is now inside a key called `payload`.
- console: allow configuring statement timeout on console RawSQL page (close #4998) (#5045)
- console: support tracking partitioned tables (close #5071) (#5258)
- console: add button to cancel one-off scheduled events and cron-trigger events (close #5161) (#5236)
- console: handle generated and identity columns in console data section (close #4552, #4863) (#4761)
- cli: fix plugins install failing due to permission issues on windows (close #5111)
- docs: add note for managed databases in postgres requirements (close #1677, #3783) (#5228)
- docs: add 1-click deployment to Nhost page to the deployment guides (#5180)
- docs: add hasura cloud to getting started section (close #5206) (#5208)

## `v1.3.0-beta.3`

### Bug fixes and improvements

(Add entries here in the order of: server, console, cli, docs, others)

- server: fix introspection when multiple actions defined with Postgres scalar types (fix #5166) (#5173)
- console: allow manual edit of column types and handle array data types (close #2544, #3335, #2583) (#4546)
- console: add the ability to delete a role in permissions summary page (close #3353) (#4987)
- console: fix styling of table row contents on tables on relationship page (#4974)
- cli: handle missing files during metadata apply (close #5163) (#5170)
- docs: add pages on remote joins (close #4911) (#5132)
- docs: add page on scheduled triggers (close #4913) (#5141)
- docs: add page on Relay schema (close #4912) (#5150)

## `v1.3.0-beta.2`

### Bug fixes and improvements

(Add entries here in the order of: server, console, cli, docs, others)

- server: add `--pg-connection-options` command-line flag for passing parameters to PostgreSQL (close #5092) (#5187)
- server: improve memory usage of idle websockets connections (#5190)
- server: few relay fixes (fix #5020, #5037, #5046) (#5013)
- server: raise error on startup when `--unauthorized-role` is ignored (#4736)
- server: fix bug which arises when renaming/dropping a column on a remote relationship (#5005, #5119)
- console: provide option to cascade metadata on dependency conflicts on console (fix #1593)
- console: fix enum tables reload data button UI (#4647)
- console: fix "Cannot read property 'foldable'" runtime error in Browse Rows page (fix #4907) (#5016)
- console: respect read-only mode in actions pages (fix #4656) (#4764)
- console: allow configuring session_argument for custom functions (close #4499) (#4922)
- console: fix listen update column config selection for event trigger (close #5042) (#5043)
- cli: add new flags up-sql and down-sql to generate sql based migrations from the CLI (#5026)
- docs: add instructions on fixing loss of data when using floats (close #5092)
- docs: add page on setting up v2 migrations (close #4746) (#4898)

## `v1.3.0-beta.1`

### Relay

The Hasura GraphQL Engine serves [Relay](https://relay.dev/) schema for Postgres tables which has a primary key defined.

The Relay schema can be accessed through `/v1beta1/relay` endpoint.

[Add docs links][add console screenshot for relay toggle]

### Remote Joins

Remote Joins extend the concept of joining data across tables, to being able to join data across tables and remote schemas.

It works similar to table relationships. Head to the `Relationship` tab in your table page and define a remote relationship:

1. give a name for the relationship
2. select the remote schema
3. give the join configuration from table columns to remote schema fields.

[Add docs links][add console screenshot]

### Scheduled Triggers

A scheduled trigger can be used to execute custom business logic based on time. There are two types of timing events: cron based or timestamp based.

A cron trigger will be useful when something needs to be done periodically. For example, you can create a cron trigger to generate an end-of-day sales report every weekday at 9pm.

You can also schedule one-off events based on a timestamp. For example, a new scheduled event can be created for 2 weeks from when a user signs up to send them an email about their experience.

[Add docs links][add console screenshot]

(close #1914)

### Allow access to session variables by computed fields (fix #3846)

Sometimes it is useful for computed fields to have access to the Hasura session variables directly. For example, suppose you want to fetch some articles but also get related user info, say `likedByMe`. Now, you can define a function like:

```
CREATE OR REPLACE FUNCTION article_liked(article_row article, hasura_session json)
RETURNS boolean AS $$
  SELECT EXISTS (
    SELECT 1
    FROM liked_article A
    WHERE A.user_id = hasura_session ->> 'x-hasura-user-id' AND A.article_id = article_row.id
  );
$$ LANGUAGE sql STABLE;
```

and make a query like:

```
query {
  articles {
    title
    content
    likedByMe
  }
}
```

Support for this is now added through the `add_computed_field` API.

Read more about the session argument for computed fields in the [docs](https://hasura.io/docs/latest/graphql/core/api-reference/schema-metadata-api/computed-field.html).

### Manage seed migrations as SQL files

A new `seeds` command is introduced in CLI, this will allow managing seed migrations as SQL files

#### Creating seed

```
# create a new seed file and use editor to add SQL content
hasura seed create new_table_seed

# create a new seed by exporting data from tables already present in the database
hasura seed create table1_seed --from-table table1

# create from data in multiple tables:
hasura seed create tables_seed --from-table table1 --from-table table2
```

#### Applying seed

```
# apply all seeds on the database:
hasura seed apply

# apply only a particular seed
hasura seed apply --file 1234_add_some_seed_data.sql
```

### Bug fixes and improvements

(Add entries here in the order of: server, console, cli, docs, others)

- server: fix explain queries with role permissions (fix #4816)
- server: compile with GHC 8.10.1, closing a space leak with subscriptions. (close #4517) (#3388)
- server: fixes an issue where introspection queries with variables would fail because of caching (fix #4547)
- server: avoid loss of precision when passing values in scientific notation (fix #4733)
- server: fix mishandling of GeoJSON inputs in subscriptions (fix #3239)
- server: fix importing of allow list query from metadata (fix #4687)
- server: flush log buffer during shutdown (#4800)
- server: fix edge case with printing logs on startup failure (fix #4772)
- console: allow entering big int values in the console (close #3667) (#4775)
- console: add support for subscriptions analyze in API explorer (close #2541) (#2541)
- console: avoid count queries for large tables (#4692)
- console: add read replica support section to pro popup (#4118)
- console: fix regression in editing permissions manually (fix #4683) (#4826)
- console: allow modifying default value for PK (fix #4075) (#4679)
- console: fix checkbox for forwarding client headers in actions (#4595)
- console: re-enable foreign tables to be listed as views (fix #4714) (#4742)
- console: display rows limit in permissions editor if set to zero (fix #4559)
- console: fix inconsistency between selected rows state and displayed rows (fix #4654) (#4673)
- console: fix displaying boolean values in `Edit Row` tab (#4682)
- console: fix underscores not being displayed on raw sql page (close #4754) (#4799)
- console: fix visiting view modify page overwriting raw sql content (fix #4798) (#4810)
- console: add help button and move about page to settings (#4848)
- console: add new sidebar icon that separates enums from tables (fix #4984) (#4992)
- cli: list all available commands in root command help (fix #4623) (#4628)
- cli: fix bug with squashing event triggers (close #4883)
- cli: add support for skipping execution while generating migrations through the migrate REST API
- cli: add dry run flag in hasura migrate apply command (fix #3128) (#3499)
- cli: load assets from server when HASURA_GRAPHQL_CONSOLE_ASSETS_DIR is set (close #3382)
- docs: add section on actions vs. remote schemas to actions documentation (#4284)
- docs: fix wrong info about excluding scheme in CORS config (#4685)
- docs: add single object mutations docs (close #4622) (#4625)
- docs: add docs page on query performance (close #2316) (#3693)
- docs: add a sample Caddyfile for Caddy 2 in enable-https section (#4710)
- docs: add disabling dev mode to production checklist (#4715)
- docs: add integration guide for AWS Cognito (#4822, #4843)
- docs: update troubleshooting section with reference on debugging errors (close #4052) (#4825)
- docs: add page for procuring custom docker images and binaries (#4828)
- docs: add content on how to secure action handlers and other actions docs improvements (#4743)
- docs: make header common with other hasura.io/ pages (#4957)
- install manifests: update all install manifests to enable dev mode by default (close #4599) (#4716)

## `v1.2.0`

Include the changelog from **v1.2.0-beta.1**, **v1.2.0-beta.2**, **v1.2.0-beta.3**, **v1.2.0-beta.4**, **v1.2.0-beta.5**

Additional changelog:

### CLI: Support servers with self-signed certificates (close #4564) (#4582)

A new flag `--certificate-authority` is added so that the CA certificate can be
provided to trust the Hasura Endpoint with a self-signed SSL certificate.

Another flag `--insecure-skip-tls-verification` is added to skip verifying the certificate
in case you don't have access to the CA certificate. As the name suggests,
using this flag is insecure since verification is not carried out.

### Bug fixes and improvements

- console: update graphiql explorer to support operation transform (#4567)
- console: make GraphiQL Explorer taking the whole viewport (#4553)
- console: fix table columns type comparision during column edit (close #4125) (#4393)
- cli: allow initialising project in current directory (fix #4560) #4566
- cli: remove irrelevant flags from init command (close #4508) (#4549)
- docs: update migrations docs with config v2 (#4586)
- docs: update actions docs (#4586)

## `v1.2.0-beta.5`

### server: backend only insert permissions

Introduces optional `backend_only` (default: `false`) configuration in insert permissions
(see [api reference](https://deploy-preview-4224--hasura-docs.netlify.com/graphql/manual/api-reference/schema-metadata-api/permission.html#insertpermission)).
If this is set to `true`, the insert mutation is accessible to the role only if the request
is accompanied by `x-hasura-use-backend-only-permissions` session variable whose value is set to `true` along with the `x-hasura-admin-secret` header.
Otherwise, the behavior of the permission remains unchanged.

This feature is highly useful in disabling `insert_table` mutation for a role from frontend clients while still being able to access it from a Action webhook handler (with the same role).

(rfc #4120) (#4224)

### server: debugging mode for non-admin roles

For any errors the server sends extra information in `extensions` field under `internal` key. Till now this was only
available for `admin` role requests. To enable this for other roles, start the server with `--dev-mode` flag or set `HASURA_GRAPHQL_DEV_MODE` env variable to `true`:

```bash
$ graphql-engine --database-url <database-url> serve --dev-mode
```

In case you want to disable `internal` field for `admin` role requests, set `--admin-internal-errors` option to `false` or or set `HASURA_GRAPHQL_ADMIN_INTERNAL_ERRORS` env variable to `false`

```bash
$ graphql-engine --database-url <database-url> serve --admin-internal-errors false
```

This feature come in handy during development when you may want to see detailed errors irrespective of roles.

**Improved internal errors for Actions**:

(This is a **breaking change** with previous 1.2.0-beta releases)

The `internal` field for action errors is improved with more debug information. It now includes `request`,
`response` and `error` fields instead of just `webhook_response` field.

Before:

```json
{
  "errors": [
    {
      "extensions": {
        "internal": {
          "webhook_response": {
            "age": 25,
            "name": "Alice",
            "id": "some-id"
          }
        },
        "path": "$",
        "code": "unexpected"
      },
      "message": "unexpected fields in webhook response: age"
    }
  ]
}
```

After:

```json
{
  "errors": [
    {
      "extensions": {
        "internal": {
          "error": "unexpected response",
          "response": {
            "status": 200,
            "body": {
              "age": 25,
              "name": "Alice",
              "id": "some-id"
            },
            "headers": [
              {
                "value": "application/json",
                "name": "Content-Type"
              },
              {
                "value": "abcd",
                "name": "Set-Cookie"
              }
            ]
          },
          "request": {
            "body": {
              "session_variables": {
                "x-hasura-role": "admin"
              },
              "input": {
                "arg": {
                  "age": 25,
                  "name": "Alice",
                  "id": "some-id"
                }
              },
              "action": {
                "name": "mirror"
              }
            },
            "url": "http://127.0.0.1:5593/mirror-action",
            "headers": []
          }
        },
        "path": "$",
        "code": "unexpected"
      },
      "message": "unexpected fields in webhook response: age"
    }
  ]
}
```

### cli: add support for .env file

ENV vars can now be read from .env file present at the project root directory. A global flag, `--envfile`, is added so you can explicitly provide the .env filename, which defaults to `.env` filename if no flag is provided.

**Example**:

```
hasura console --envfile production.env
```

The above command will read ENV vars from `production.env` file present at the project root directory.

(close #4129) (#4454)

### console: allow setting post-update check in update permissions

Along with the check for filtering rows that can be updated, you can now set a post-update permission check that needs to be satisfied by the updated rows after the update is made.

<add-screenshot>

(close #4142) (#4313)

### console: support for Postgres [materialized views](https://www.postgresql.org/docs/current/rules-materializedviews.html)

Postgres materialized views are views that are persisted in a table-like form. They are now supported in the Hasura Console, in the same way as views. They will appear on the 'Schema' page, under the 'Data' tab, in the 'Untracked tables or views' section.

(close #91) (#4270)

### docs: map Postgres operators to corresponding Hasura operators

Map Postgres operators to corresponding Hasura operators at various places in docs and link to PG documentation for reference.
For example, see [here](https://hasura.io/docs/latest/graphql/core/api-reference/schema-metadata-api/syntax-defs.html#operator).

(#4502) (close #4056)

### Bug fixes and improvements

- server: add support for `_inc` on `real`, `double`, `numeric` and `money` (fix #3573)
- server: support special characters in JSON path query argument with bracket `[]` notation, e.g `obj['Hello World!']` (#3890) (#4482)
- server: add graphql-engine support for timestamps without timezones (fix #1217)
- server: support inserting unquoted bigint, and throw an error if value overflows the bounds of the integer type (fix #576) (fix #4368)
- console: change react ace editor theme to eclipse (close #4437)
- console: fix columns reordering for relationship tables in data browser (#4483)
- console: format row count in data browser for readablity (#4433)
- console: move pre-release notification tooltip msg to top (#4433)
- console: remove extra localPresets key present in migration files on permissions change (close #3976) (#4433)
- console: make nullable and unique labels for columns clickable in insert and modify (#4433)
- console: fix row delete for relationships in data browser (#4433)
- console: prevent trailing spaces while creating new role (close #3871) (#4497)
- docs: add API docs for using environment variables as webhook urls in event triggers
- server: fix recreating action's permissions (close #4377)
- server: make the graceful shutdown logic customizable (graceful shutdown on the SIGTERM signal continues to be the default)
- docs: add reference docs for CLI (clsoe #4327) (#4408)

## `v1.2.0-beta.4`

### add query support in actions

(close #4032) (#4309)

### console: persist page state in data browser across navigation

The order, collapsed state of columns and rows limit is now persisted across page navigation

(close #3390) (#3753)

### Bug fixes and improvements

- cli: query support for actions (#4318)
- cli: add retry_conf in event trigger for squashing migrations (close #4296) (#4324)
- cli: allow customization of server api paths (close #4016)
- cli: clean up migration files created during a failed migrate api (close #4312) (#4319)
- cli: add support for multiple versions of plugin (close #4105)
- cli: template assets path in console HTML for unversioned builds
- cli: set_table_is_enum metadata type for squashing migrations (close #4394) (#4395)
- console: query support for actions (#4318)
- console: recover from SDL parse in actions type definition editor (fix #4385) (#4389)
- console: allow customising graphql field names for columns of views (close #3689) (#4255)
- console: fix clone permission migrations (close #3985) (#4277)
- console: decouple data rows and count fetch in data browser to account for really large tables (close #3793) (#4269)
- console: update cookie policy for API calls to "same-origin"
- console: redirect to /:table/browse from /:table (close #4330) (#4374)
- console: surround string type column default value with quotes (close #4371) (#4423)
- console: add undefined check to fix error (close #4444) (#4445)
- docs: add One-Click Render deployment guide (close #3683) (#4209)
- server: reserved keywords in column references break parser (fix #3597) #3927
- server: fix postgres specific error message that exposed database type on invalid query parameters (#4294)
- server: manage inflight events when HGE instance is gracefully shutdown (close #3548)
- server: fix an edge case where some events wouldn't be processed because of internal erorrs (#4213)
- server: fix downgrade not working to version v1.1.1 (#4354)
- server: `type` field is not required if `jwk_url` is provided in JWT config
- server: add a new field `claims_namespace_path` which accepts a JSON Path for looking up hasura claim in the JWT token (#4349)
- server: support reusing Postgres scalars in custom types (close #4125)

## `v1.2.0-beta.3`

### console: manage Postgres check constraints

Postgres Check constraints allows you to specify that the value in a certain column must satisfy a Boolean (truth-value) expression. They can be used to put in simple input validations for mutations and with this release, these constraints can now be added while creating a table or later from Modify tab on the console.

**Example**:
When a product is created, ensure that the price is greater than zero. The SQL would look like this:

```sql
CREATE TABLE products (
    product_id UUID DEFAULT gen_random_uuid(),
    name TEXT,
    price NUMERIC CONSTRAINT positive_price CHECK (price > 0)
);
```

To create this table with Hasura Console, on the 'Add a new table' screen, after adding all the columns, scroll down to 'Check constraints' section and 'Add a new check constraint' with the following properties:

- Constraint name: `positive_price`
- Check expression: `price > 0`

Read more about check constraints on [Postgres Docs](https://www.postgresql.org/docs/12/ddl-constraints.html#DDL-CONSTRAINTS-CHECK-CONSTRAINTS).

(close #1700) (#3881)

### CLI: V2 migrations architecture

A new CLI migrations image is introduced to account for the new migrations workflow. If you're have a project with `version: 2` in `config.yaml`, you should use the new image: `hasura/graphql-engine:v1.2.0-cli-migrations-v2`. Mount the migrations at `/hasura-migrations` and metadata at `/hasura-metadata`.

See [upgrade docs](https://hasura.io/docs/latest/graphql/core/migrations/upgrade-v2.html).

(close #3969) (#4145)

### Bug fixes and improvements

- server: improve performance of replace_metadata tracking many tables (fix #3802)
- server: option to reload remote schemas in 'reload_metadata' API (fix #3792, #4117)
- server: fix various space leaks to avoid excessive memory consumption
- server: fix postgres query error when computed fields included in mutation response (fix #4035)
- server: fix `__typename` not being included for custom object types (fix #4063)
- server: preserve cookie headers from sync action webhook (close #4021)
- server: validate action webhook response to conform to action output type (fix #3977)
- server: add 'ID' to default scalars in custom types (fix #4061)
- server: fix erroneous error log "Received STOP for an operation ..."
- console: enum field values can be selected through a dropdown in insert/edit rows page (close #3748) (#3810)
- console: exported metadata filenames are now unique(`hasura_metadata_<timestamp>.json`) (close #1772) (#4106)
- console: allow bulk deleting rows in 'Browse Rows' section (close #1739) (#3735)
- console: fix computed field permission selection (#4246)
- console: allow customising root fields of single row mutations (close #4203) (#4254)
- console: fix json string rendering in data browser (close #4201) (#4221)
- console: handle long column names in event trigger update columns (close #4123) (#4210)
- console: disable selecting roles without permissions for bulk actions (close #4178) (#4195)
- console: fix passing default value to JsonInput (#4175)
- console: fix parsing of wrapped types in SDL (close #4099) (#4167)
- console: misc actions fixes (#4059)
- console: action relationship page improvements (fix #4062, #4130) (#4133)
- console: add code exporter to graphiql (close #4531) #4652
- cli: fix init command to generate correct config (fix #4036) (#4038)
- cli: fix parse error returned on console api (close #4126) (#4152)
- cli: fix typo in cli example for squash (fix #4047) (#4049)
- docs: add statement to grant hasura permissions for PG functions (#4238)
- docs: add docs for redeliver_event api (fix #4176) (#4177)
- docs: update permission.rst for check constraint api (#4124)
- docs: add note on pg versions for actions (#4034)
- docs: add latest prerelease build info (close #4041) (#4048)
- docs: add AuthGuardian JWT guide (#3958)

## `v1.2.0-beta.2`

- server: Don't update catalog version if using --dryRun (#3970)
- cli: add version flag in update-cli command (#3996)
- cli(migrations-img): add env to skip update prompts (fix #3964) (#3968)
- cli, server: use prerelease tag as channel for console assets cdn (#3975)
- cli: fix flags in actions, migrate and metadata cmd (fix #3982) (#3991)
- cli: preserve action definition in metadata apply (fix… (#3993)
- cli: bug fixes related to actions (#3951)

## `v1.2.0-beta.1`

### Hasura Actions

Actions are a way to extend Hasura’s auto-generated mutations with entirely custom ones which can handle various use cases such as data validation, data enrichment from external sources and any other complex business logic.

A new mutation can be created either by defining its GraphQL SDL or by deriving it from an existing Hasura-generated mutation. The resolver is exposed to Hasura as a webhook which can be called synchronously or asynchronously. This release also includes an ever evolving codegen workflow to make managing the custom resolvers easier.

Read more about actions in the [docs](https://docs.hasura.io/1.0/graphql/manual/actions/index.html).

(#3042) (#3252) (#3859)

### Downgrade command

A new command is added to the server executable for downgrading to earlier releases. Previously, if you ran a newer Hasura version and wanted to go back to an old version on the same database, you had to stop Hasura, run some SQL statements and start Hasura again. With the new `downgrade` command, these SQL statements can be run automatically.

**Example**: Downgrade from `v1.2.0` to `v1.0.0`:

```bash
# stop hasura v1.2.0

# run the following command:
docker run hasura/graphql-engine:v1.2.0 graphql-engine --database-url <db-url> downgrade --to-v1.0.0

# start hasura v1.0.0
```

Read more about this command in the [docs](https://hasura.io/docs/latest/graphql/core/deployment/downgrading.html#downgrading-hasura-graphql-engine).

(close #1156) (#3760)

### Expiration of connections authenticated by WebHooks

When using webhooks to authenticate incoming requests to the GraphQL engine server, it is now possible to specify an expiration time; the connection to the server will be automatically closed if it's still running when the expiration delay is expired.

Read more about it in the [docs](https://hasura.io/docs/latest/graphql/core/auth/authentication/webhook.html).

### Bug fixes and improvements

- server: check expression in update permissions (close #384) (rfc #3750) (#3804)
- console: show pre-release update notifications with opt out option (#3888)
- console: handle invalid keys in permission builder (close #3848) (#3863)
- docs: add page on data validation to docs (close #4085) (#4260)<|MERGE_RESOLUTION|>--- conflicted
+++ resolved
@@ -5,6 +5,7 @@
 ### Bug fixes and improvements
 
 - server: refactor GQL query static analysis and improve OpenAPI warning messages
+- server: Don't drop nested typed null fields in actions (fix #8237)
 - console: add support for setting aggregation query permissions for ms sql server
 - console: add RS-to-DB (only postgres & citus) relationships feature to remote schemas tab
 - cli: fix remote schema metadata formatting issues (#7608)
@@ -152,11 +153,7 @@
 
 ### Bug fixes and improvements
 
-<<<<<<< HEAD
-- server: Don't drop nested typed null fields in actions (fix #8237)
-=======
 - server: improve error messages in BigQuery upstream API exceptions
->>>>>>> d8500864
 - server: Fix regression in MSSQL subscriptions when results exceed 2048 characters (#8267)
 - server: refactor OpenAPI spec generation (for REST endpoints) and improve OpenAPI warnings
 - server: add jsonb to string cast support - postgres (#7818)
