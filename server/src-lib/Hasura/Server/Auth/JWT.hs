--- conflicted
+++ resolved
@@ -17,17 +17,11 @@
 
 import           Control.Exception               (try)
 import           Control.Lens
-<<<<<<< HEAD
-import           Control.Monad                   (when)
 
 import           Control.Monad.Trans.Maybe
 import           Data.IORef                      (IORef, readIORef, writeIORef)
-import           Data.List                       (find)
 import           Data.Parser.JSONPath            (parseJSONPath)
-=======
-import           Control.Monad.Trans.Maybe
-import           Data.IORef                      (IORef, readIORef, writeIORef)
->>>>>>> 2d2def8e
+
 import           Data.Time.Clock                 (NominalDiffTime, UTCTime, diffUTCTime,
                                                   getCurrentTime)
 import           GHC.AssertNF
@@ -40,18 +34,11 @@
 import           Hasura.Logging                  (Hasura, LogLevel (..), Logger (..))
 import           Hasura.Prelude
 import           Hasura.RQL.Types
-import           Hasura.RQL.Types.Error          (encodeJSONPath)
 import           Hasura.Server.Auth.JWT.Internal (parseHmacKey, parseRsaKey)
 import           Hasura.Server.Auth.JWT.Logging
-<<<<<<< HEAD
-import           Hasura.Server.Utils             (executeJSONPath, getRequestHeader, userRoleHeader)
-import           Hasura.Server.Version           (HasVersion)
-=======
-import           Hasura.Server.Utils             (executeJSONPath, getRequestHeader,
-                                                  isSessionVariable, userRoleHeader)
+import           Hasura.Server.Utils             (executeJSONPath, getRequestHeader, userRoleHeader,isSessionVariable)
 import           Hasura.Server.Version           (HasVersion)
 import           Hasura.Session
->>>>>>> 2d2def8e
 
 import qualified Control.Concurrent.Extended     as C
 import qualified Crypto.JWT                      as Jose
@@ -59,10 +46,7 @@
 import qualified Data.Aeson.Casing               as J
 import qualified Data.Aeson.Internal             as J
 import qualified Data.Aeson.TH                   as J
-<<<<<<< HEAD
 import qualified Data.Aeson.Types                as J
-=======
->>>>>>> 2d2def8e
 import qualified Data.ByteString.Lazy            as BL
 import qualified Data.ByteString.Lazy.Char8      as BLC
 import qualified Data.CaseInsensitive            as CI
@@ -107,7 +91,7 @@
 
 instance J.FromJSON JWTClaimsMap where
   parseJSON = J.withObject "Object" $ \obj -> do
-    let onlyXHasuraTuples = filter (isUserVar . fst) $ Map.toList obj
+    let onlyXHasuraTuples = filter (isSessionVariable . fst) $ Map.toList obj
     jsonPathTuples <- forM onlyXHasuraTuples $
       \(t, val) -> flip (J.<?>) (J.Key t) $ (T.toLower t,) <$> case val of
                          J.String s -> either fail pure $ parseJSONPath s
@@ -135,14 +119,11 @@
 instance J.ToJSON JWTNamespace where
   toJSON (ClaimNsPath nsPath) = J.String . T.pack $ encodeJSONPath nsPath
   toJSON (ClaimNs ns)         = J.String ns
-<<<<<<< HEAD
 
 data JWTClaims
   = JCNamespace !JWTNamespace !JWTClaimsFormat
   | JCMap !JWTClaimsMap
   deriving (Show, Eq)
-=======
->>>>>>> 2d2def8e
 
 data JWTConfig
   = JWTConfig
@@ -308,33 +289,13 @@
   (HasuraClaims allowedRoles defaultRole, otherClaims) <-
     parseHasuraClaims (claims ^. Jose.unregisteredClaims) claimsConfig
 
-<<<<<<< HEAD
-  let role = getCurrentRole defaultRole
-  when (role `notElem` allowedRoles) currRoleNotAllowed
-  return $ (, expTimeM) $ mkUserInfo role $ mkUserVars $ Map.toList otherClaims
-
-=======
-  -- get hasura claims value as an object. parse from string possibly
-  hasuraClaims <- parseObjectFromString claimsFmt hasuraClaimsV
-
-  -- filter only x-hasura claims and convert to lower-case
-  let claimsMap = Map.filterWithKey (\k _ -> isSessionVariable k)
-                $ Map.fromList $ map (first T.toLower)
-                $ Map.toList hasuraClaims
-
-  HasuraClaims allowedRoles defaultRole <- parseHasuraClaims claimsMap
   let roleName = getCurrentRole defaultRole
 
   when (roleName `notElem` allowedRoles) currRoleNotAllowed
-  let finalClaims =
-        Map.delete defaultRoleClaim . Map.delete allowedRolesClaim $ claimsMap
-
-  -- transform the map of text:aeson-value -> text:text
-  metadata <- decodeJSON $ J.Object finalClaims
+
   userInfo <- mkUserInfo (URBPreDetermined roleName) UAdminSecretNotSent $
-              mkSessionVariablesText $ Map.toList metadata
+              mkSessionVariablesText $ Map.toList otherClaims
   pure (userInfo, expTimeM)
->>>>>>> 2d2def8e
   where
     claimsConfig = jcxClaims jwtCtx
     parseAuthzHeader = do
@@ -343,36 +304,6 @@
         ["Bearer", jwt] -> return jwt
         _               -> malformedAuthzHeader
 
-<<<<<<< HEAD
-=======
-    parseObjectFromString claimsFmt jVal =
-      case (claimsFmt, jVal) of
-        (JCFStringifiedJson, J.String v) ->
-          either (const $ claimsErr $ strngfyErr v) return
-          $ J.eitherDecodeStrict $ T.encodeUtf8 v
-        (JCFStringifiedJson, _) ->
-          claimsErr "expecting a string when claims_format is stringified_json"
-        (JCFJson, J.Object o) -> return o
-        (JCFJson, _) ->
-          claimsErr "expecting a json object when claims_format is json"
-
-    strngfyErr v =
-      "expecting stringified json at: '"
-      <> claimsLocation
-      <> "', but found: " <> v
-      where
-        claimsLocation :: Text
-        claimsLocation =
-          case jcxClaimNs jwtCtx of
-            ClaimNsPath path -> T.pack $ "claims_namespace_path " <> encodeJSONPath path
-            ClaimNs ns       -> "claims_namespace " <> ns
-
-    claimsErr = throw400 JWTInvalidClaims
-
-    parseIValueJsonValue (J.IError _ _) = Nothing
-    parseIValueJsonValue (J.ISuccess v) = Just v
-
->>>>>>> 2d2def8e
     -- see if there is a x-hasura-role header, or else pick the default role
     getCurrentRole defaultRole =
       let mUserRole = getRequestHeader userRoleHeader headers
@@ -390,16 +321,6 @@
       throw400 InvalidHeaders "Malformed Authorization header"
     currRoleNotAllowed =
       throw400 AccessDenied "Your current role is not in allowed roles"
-<<<<<<< HEAD
-=======
-    claimsNotFound = do
-      let claimsNsError = case jcxClaimNs jwtCtx of
-                            ClaimNsPath path -> T.pack $ "claims not found at claims_namespace_path: '"
-                                                <> encodeJSONPath path <> "'"
-                            ClaimNs ns -> "claims key: '" <> ns <> "' not found"
-      throw400 JWTInvalidClaims claimsNsError
-
->>>>>>> 2d2def8e
 
 -- parse x-hasura-allowed-roles, x-hasura-default-role and other JWT claims
 parseHasuraClaims
@@ -520,7 +441,6 @@
 
 
 instance J.ToJSON JWTConfig where
-<<<<<<< HEAD
   toJSON (JWTConfig keyOrUrl aud iss claims) =
     let keyOrUrlPairs = case keyOrUrl of
           Left _    -> [ "type" J..= J.String "<TYPE REDACTED>"
@@ -539,25 +459,6 @@
                   [ "audience" J..= aud
                   , "issuer" J..= iss
                   ] <> claimsPairs
-=======
-  toJSON (JWTConfig keyOrUrl claimNs aud claimsFmt iss) =
-    J.object (jwkFields ++ sharedFields ++ claimsNsFields)
-    where
-      jwkFields = case keyOrUrl of
-        Left _    -> [ "type" J..= J.String "<TYPE REDACTED>"
-                     , "key" J..= J.String "<JWK REDACTED>" ]
-        Right url -> [ "jwk_url" J..= url ]
-
-      claimsNsFields = case claimNs of
-        ClaimNsPath nsPath ->
-          ["claims_namespace_path" J..= encodeJSONPath nsPath]
-        ClaimNs ns -> ["claims_namespace" J..= J.String ns]
-
-      sharedFields = [ "claims_format" J..= claimsFmt
-                     , "audience" J..= aud
-                     , "issuer" J..= iss
-                     ]
->>>>>>> 2d2def8e
 
 -- | Parse from a json string like:
 -- | `{"type": "RS256", "key": "<PEM-encoded-public-key-or-X509-cert>"}`
