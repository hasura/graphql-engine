@import '~bootstrap-sass/assets/stylesheets/bootstrap/variables';
@import '../Common/Common.scss';

@font-face {
  font-family: arcadeClassic;
  src: url(https://storage.googleapis.com/hasura-graphql-engine/console/assets/ARCADECLASSIC.ttf);
}

.container {
  position: relative;
}

.phantom {
  display: block;
  padding: 14.5px 10px;
  height: 17.5px;
  width: 100%;
}

.updateBannerWrapper {
  position: fixed;
  right: 0;
  bottom: 0px;
  width: 100%;
  z-index: 10;
  text-align: center;
  background-color: #ffc627;
  color: #43495a;
  padding: 14.5px 10px;

  .updateBanner {
    display: flex;
    align-items: center;
    justify-content: center;

    a {
      color: #43495a;
      text-decoration: underline;
      font-weight: bold;
    }
  }

  .updateBannerClose {
    cursor: pointer;
    position: absolute;
    right: 10px;
  }

  .versionUpdateText {
    font-weight: bold;
    padding: 0px 5px;
  }

  .updateLink {
    font-weight: bold;
  }

  .middot {
    line-height: 0;
    font-size: 20px;
    padding: 0px 10px;
  }
}

.vulnerableVersionBannerWrapper {
  background-color: #d9534f;
  color: #eee;

  .updateBanner a {
    color: #eee;
  }
}

.add_btn {
  margin: 10px 0;
}

.account {
  padding-top: 20px;
  padding-bottom: 20px;
  line-height: 26px;
}

.serviceIcon {
  font-family: monospace;
  font-weight: bold;
  font-size: 20px;
}

.header_items {
  width: 45%;
}

.header_logo_wrapper {
  padding: 10px 20px;
  position: relative;
  display: flex;
  align-items: center;
  border-right: 1px solid #788095;
  display: inline-block;
  width: 20%;

  .logoParent {
    display: flex;
    align-items: center;

    a {
      display: flex;
      align-items: center;
    }

    .logo {
      display: inline-block;
      // margin-right: 6px;

      a {
        img {
          width: 100px;
        }
      }
    }

    &.collapsed {
      padding: 10px 10px !important;
    }
  }
}

.project_version {
  font-family: Gudea;
  color: #fff;
  text-transform: lowercase;
  display: inline-block;
  padding-left: 10px;
  font-size: 10px;
  letter-spacing: 1px;
  font-weight: 300;
  padding-top: 6px;
}

.toggleSidebar {
  position: absolute;
  color: #fff;
  background-color: #43495a;
  right: -25px;
  padding: 10px;
  cursor: pointer;
  border: 1px solid #43495a;
  z-index: 1;
}

.clusterInfoWrapper {
  width: 35%;
  display: flex;
  justify-content: flex-end;
  position: relative;

  .clusterBtn {
    background-color: transparent;
    color: #dedede;
    font-weight: 700;
    pointer-events: none;

    .caret {
      margin-left: 15px;
      border-top: 6px dashed;
      border-top: 6px solid \9;
      border-right: 6px solid transparent;
      border-left: 6px solid transparent;
    }
  }

  .clusterInfoMenu {
    min-width: 250px;
    right: 0;
    left: unset;
    top: 38px;

    li {
      text-transform: none;
      padding: 6px 15px;
      color: #333;
      font-weight: 400;
    }
  }
}

.setting_wrapper {
  position: fixed;
  right: 20px;
  cursor: pointer;
  z-index: 101;
}

.setting_wrapper,
.clusterInfoWrapper {
  .setting_dropdown {
    .dropdown_menu {
      left: inherit;
      right: 0;

      li {
        a {
          padding: 6px 15px;
        }
      }

      hr {
        margin-top: 6px;
        margin-bottom: 6px;
      }
    }
  }
}

.bubble {
  display: inline-block;
  font-size: 16px;
  -webkit-transition: all 0.2s;
  -moz-transition: all 0.2s;
  -o-transition: all 0.2s;
  transition: all 0.2s;
  padding: 15px 60px;
  color: #fff;
  background-color: #fec53d;
  -webkit-animation: pulse 1s ease infinite;
  -moz-animation: pulse 1s ease infinite;
  -ms-animation: pulse 1s ease infinite;
  -o-animation: pulse 1s ease infinite;
  animation: pulse 1s ease infinite;
}

.onBoardingHighlight {
  position: absolute;
  z-index: 1001;

  .focusDiv {
    display: flex;
    justify-content: flex-end;
    padding-top: 10px;
    font-weight: bold;
  }

  .onBoardingHighlightCallOut {
    position: absolute;
    width: 21px;
    height: 21px;
    -webkit-transform: rotate(45deg);
    -moz-transform: rotate(45deg);
    -ms-transform: rotate(45deg);
    transform: rotate(45deg);
    background-color: #4d4d4d;
  }

  .onBoardingDataFocus {
    top: -5%;
    left: 15%;
  }

  .onBoardingAuthFocus {
    top: -5%;
    left: 15%;
  }

  .onBoardingAuthUserFocus {
    bottom: -5%;
    left: 15%;
  }

  .onBoardingTableFocus {
    top: 10%;
    left: -5px;
  }

  .onBoardingPanelFocus {
    top: 15%;
    left: -3%;
  }

  .onBoardingBuilderFocus {
    top: 93%;
    left: 15%;
  }

  .onBoardingSendFocus {
    top: -5%;
    left: 19%;
  }

  .onBoardingCodeFocus {
    bottom: -7%;
    left: 15%;
  }

  .onBoardingNoFocus {
    top: 10px;
    left: 10px;
  }

  .onBoardingDocsLink {
    a {
      color: #fff;
    }
  }

  .onBoardingHighlightInterior {
    background-color: #4d4d4d;
    position: relative;
    width: 300px;
    border-radius: 5px;
    padding: 15px;
    color: #fff;
  }
}

.onBoardingPanelPosition {
  left: 20%;
  top: 126px;
}

.onBoardingBuilderPosition {
  left: 45%;
  top: 320px;
}

.onBoardingSendPosition {
  left: 26%;
  top: 450px;
}

.onBoardingCodePosition {
  left: 63%;
  top: 230px;
}

.onBoardingNoFocusPosition {
  left: 80%;
  top: 80%;
}

.mainBox {
  position: absolute;
  text-align: center;
  top: 50%;
  width: 50%;
  min-width: 720px;
  left: 50%;
  // border: 1px solid black;
  border-radius: 2px;
  z-index: 1000;
  transform: translate(-50%, -50%);
  background-color: #fff;
  -webkit-box-shadow: 0px 0px 20px 0px rgba(0, 0, 0, 0.1);
  -moz-box-shadow: 0px 0px 20px 0px rgba(0, 0, 0, 0.1);
  box-shadow: 0px 0px 20px 0px rgba(0, 0, 0, 0.1);

  .yellow_button {
    padding: 15px 60px;
    font-size: 15px;
    font-weight: 600;
  }

  .subheading_text {
    font-size: 45px;
    font-family: 'Gudea';
    font-weight: 400;
  }

  .description {
    font-size: 16px;
    font-family: 'Gudea';
    font-weight: 400;
    padding-bottom: 10px;
  }

  .welcomeText {
    font-size: 25px;
    font-family: 'Gudea';
    font-weight: 400;
    color: #fec53d;
    padding-top: 20px;
    padding-bottom: 20px;
  }

  .welcomeSubText {
    padding-bottom: 10px;
    text-align: left;
  }

  .smallDescription {
    font-size: 12px;
    font-family: 'Gudea';
    font-weight: 400;
    padding-bottom: 20px;

    a {
      cursor: pointer;
    }
  }

  .mainBoxListWrapper {
    -webkit-padding-start: 0;
    padding-left: 150px;

    li {
      list-style-type: none;
      text-align: left;

      i {
        padding-right: 10px;
      }
    }
  }
}

.headerOnBoarding {
  opacity: 0.1;
  pointer-events: none;
}

.sidebar {
  color: #dedede;
  background-color: #43495a;
  font-family: 'Gudea';
  font-weight: 700;
  text-transform: uppercase;
  display: flex;
  align-items: center;
  position: fixed;
  width: 100%;
  min-width: $minContainerWidth;
  z-index: 100;

  hr {
    margin: 0 auto;
    width: 80%;
    border-top-color: #aaa;
    opacity: 0.8;
  }

  .sidebarItems {
    list-style-type: none;
    padding: 0;
    display: inline-block;
    margin-bottom: 0;
    margin-top: 16px;

    a,
    a:visited {
      color: #dedede;
    }

    a:hover {
      color: #dedede;
    }

    li {
      transition: color 0.5s;
      font-size: 14px;
      letter-spacing: 1px;
      display: inline-block;

      p {
        padding-left: 5px;
        display: inline-block;
        font-size: 14px;
        letter-spacing: 1px;
        margin: 0 0 0px;
      }

      a {
        margin: 0px 0px;
        display: block;
        margin-left: 20px;
        border-bottom: 4px solid transparent;
        padding: 0 10px;
        padding-bottom: 10px;

        .iconCenter {
          display: inline-block;
          width: 20px;
          text-align: center;

          i {
            width: 20px;
            display: inline-block;
          }
        }
      }

      .serviceLink {
        display: inline-block;
        width: 80%;
        margin: 10px 0px;
      }

      .expandArrow {
        text-align: center;
        width: 20%;
        display: inline-block;

        i {
          font-size: 14px;
        }

        a {
          margin: 0 0;
          padding: 10px;
          cursor: pointer;
        }

        .sidebar_dropdown {
          left: -1px;
          right: inherit;
          top: inherit;
          width: 250px;
          box-shadow: none;
          border-radius: 0;
          background-color: #515766;

          li {
            a {
              padding: 6px 15px;
            }
          }

          hr {
            margin-top: 6px;
            margin-bottom: 6px;
          }
        }
      }

      .expandArrow:hover {
        background-color: grey;
      }
    }

    .serviceList {
      display: flex;
      align-items: center;
    }

    .navSideBarActive {
      border-bottom: 4px solid #ffc627;

      i {
        color: #ffc627;
      }

      p {
        color: #ffc627;
      }
    }

    li:hover {
      // color: $navbar-inverse-link-hover-color;
      // background: #444;
      transition: color 0.5s;
      cursor: pointer;
    }
  }
}

.sidebarCollapsed {
  max-width: 50px !important;
  min-width: 50px !important;

  ul {
    li {
      p {
        display: none !important;
      }

      a {
        .iconCenter {
          i {
            font-size: 20px;
            margin-left: -20px;
          }
        }
      }
    }
  }
}

.header {
  background: $navbar-inverse-bg;
  color: $navbar-inverse-color;
  height: 50px;
  text-align: right;
  padding: 0;
  padding-right: 15px;

  img {
    height: 50px;
    float: left;
  }

  .headerItem {
    display: inline-block;
    color: $navbar-inverse-color;
    line-height: 15px;
    font-size: 15px;
    padding: 17.5px 15px;
    cursor: pointer;
  }

  .headerItem:hover {
    display: inline-block;
    color: $navbar-inverse-link-hover-color;
    transition: color 0.5s;
  }

  .headerItem:hover * {
    color: $navbar-inverse-link-hover-color;
    transition: color 0.5s;
  }

  .headerItem * {
    color: $navbar-inverse-color;
  }
}

.main {
  padding: 0;
  // width: 100vw;
  min-width: $minContainerWidth;
  background-color: #f8fafb;
  clear: both;
  font-family: 'Gudea';
  // color: #767E93;
  color: #4d4d4d;
  padding-top: 50px;
}

.mainCollapsed {
  width: calc(100vw - 50px) !important;
}

.fixBottom {
  position: absolute;
  right: 20px;
  left: 20px;
  bottom: 10px;
}

.headings {
  padding: 15px 0;
  font-size: 14px;
  font-weight: bold;
  padding-left: 20px;
  text-transform: uppercase;
  letter-spacing: 1px;
}

.projectStatus {
  padding: 15px 0;
  padding-left: 20px;
  font-weight: bold;
  width: 100%;
  text-transform: uppercase;
}

.statusValue {
  width: 15%;
  display: inline-block;
  cursor: pointer;
}

.statusHeading {
  padding-right: 5px;
  display: inline-block;
}

.detailButton {
  display: inline-block;
  padding-left: 5px;

  button {
    background-color: transparent;
    border-radius: 5px;
    color: #dedede;
    border: 1px solid #dedede;
    padding: 4px 10px;
  }
}

.statusOk {
  color: green;
}

.statusNotOk {
  color: red;
}

.logoHeading {
  display: inline-block;
  padding-top: 15px;
  padding-left: 15px;
  font-size: 18px;
  text-transform: uppercase;
  font-weight: bold;
}

.separator {
  border-bottom: 1px solid #788095;
}

.exploreContainer {
  padding-left: 20px;
  padding-right: 20px;
}

.exploreBlock {
  border: 1px solid #eee;
  height: auto;
  // margin: 0 12px 24px 12px;

  img {
    width: 100%;
  }

  .exploreHeading {
    font-size: 16px;
    font-weight: bold;
    padding: 10px;
  }

  .exploreText {
    padding: 10px;
  }

  .exploreDocs {
    padding: 10px;
    float: left;
    text-decoration: underline;
  }

  .exploreBtn {
    float: right;
    padding-bottom: 10px;
  }
}

.exploreSidebar {
  box-shadow: -3px 7px 14px 0px rgba(222, 222, 222, 1);
  float: right;
  width: 260px;
  // background: beige;
  background: white;
  color: black;
  padding: 25px;
  padding-top: 20px;
  padding-bottom: 20px;
  margin-top: 50px;
  position: fixed;
  right: 0px;
  z-index: 12;
  font-family: 'Gudea';

  p {
    font-size: 16px;
    padding-top: 5px;
    color: #aaaaaa;
  }

  .exploreSidebarHeading {
    font-weight: bold;
    text-decoration: underline;
    padding-top: 10px;
  }

  .exploreSidebarTask {
    padding-top: 10px;
    padding-bottom: 10px;
    font-weight: bold;
    color: #272b36;
  }

  .exploreSidebarDescription {
    font-size: 16px;
    padding-top: 10px;
    color: #272b36;
    height: calc(100vh - 260px);
    overflow-y: auto;

    ol li {
      padding-bottom: 20px;
    }

    a {
      button {
        width: 105px;
        text-align: center;
        padding: 7px 0;
      }
    }

    button {
      width: 105px;
      text-align: center;
      padding: 7px 0;
    }
  }

  .progressBtn {
    float: right;
    padding-top: 10px;

    button {
      width: 105px;
      text-align: center;
      padding: 7px 0;
    }
  }

  .progressText {
    font-weight: bold;
    text-align: center;
  }

  .closeBtn {
    float: right;
    padding: 5px;
    cursor: pointer;

    i {
      color: #aaaaaa;
    }
  }

  .tryOutBtn {
    padding-top: 10px;
    padding-right: 10px;
    display: block;
    float: left;
  }
}

.notificationCount {
  position: absolute;
  top: 0px;
  right: 25px;
  background-color: #ff993a;
  width: 14px;
  font-size: 10px;
  height: 14px;
  border-radius: 50%;
  text-align: center;
  vertical-align: middle;
  color: #fff;
}

.exploreSidebar.minimised {
  height: 69px;
  overflow: hidden;
  bottom: 20px;
}

.spreadWord {
  display: flex;
  align-items: center;

  .yellow_button {
    border-radius: 20px;
    margin-right: 20px;

    i {
      padding-top: 0px;
    }
  }
}

.question {
  display: flex;
  color: #fff;
  cursor: pointer;
  align-items: center;
  padding: 3px;
}

.heart {
  display: inline-block;

  i {
    font-size: 20px;
    // color: #fb5f5f;
    color: #fff;
  }
}

.borderBottom {
  border-bottom: 1px solid #788095;
}

.headerRightNavbarBtn {
  display: flex;
  align-items: center;
  // background-color: #22283b;
  padding: 15px;
  position: relative;
  color: #fff;
  cursor: pointer;

  a {
    color: #fff;
    text-decoration: none;
  }

  &:hover {
<<<<<<< HEAD
    span,
    a {
=======
    span {
>>>>>>> 0ef52292
      opacity: 0.7;
      font-weight: 600;
    }
  }

  .selected {
    bottom: 0;
    background: #ffc627;
    position: absolute;
    z-index: 999999999;
    height: 4px;
    width: 100%;
    left: 0px;
  }
}

.shareSection {
  display: flex;
  align-items: center;
  background-color: white;
  padding: 15px;
  color: white;
  cursor: pointer;

  &:hover {
    opacity: 0.7;
  }

  img {
    width: 23px;
  }
}

.secureSection {
  padding: 15px;

  a {
    //color: #FFC627;
    color: #ffffff;
    text-decoration: none;
  }

  .secureSectionSymbol {
    //color: #FFC627 !important;
    color: inherit !important;
  }
}

@keyframes heartbeat {
  0% {
    transform: scale(0.75);
  }

  20% {
    transform: scale(1);
  }

  40% {
    transform: scale(0.75);
  }

  60% {
    transform: scale(1);
  }

  80% {
    transform: scale(0.75);
  }

  100% {
    transform: scale(0.75);
  }
}

.graphqlHeartText {
  font-size: 14px;
  font-weight: 300;
  text-transform: none;
  text-align: center;
}

.pixelText {
  font-family: arcadeClassic;
  font-size: 20px;
  text-transform: uppercase;
  padding-top: 10px;
  text-align: center;
  letter-spacing: 1px;

  padding-top: 0;
  color: #606060;
  font-size: 15px;
}

.pixelText1 {
  font-family: arcadeClassic;
  font-size: 14px;
  padding-left: 0px !important;
  text-transform: uppercase;
  padding: 10px 0;
  text-align: left;
  line-height: 1.8;
  letter-spacing: 1px;
}

.help_dropdown_menu {
  top: 43px;
  right: 53px;
  background-color: transparent;
  box-shadow: none;
  border: 0;

  .help_dropdown_menu_container {
    width: 300px;
    float: right;
    background-color: #43495a;
    padding: 15px;
    position: relative;
  }

  li {
    display: block;
    font-weight: 300;
    text-transform: none;
    font-size: 14px;
    color: #fff;
    padding: 5px 0;

    .displayBlock {
      display: inline-block !important;
    }

    a {
      color: #fff;
      display: flex;
      align-items: center;

      img {
        width: 20px;
        display: inline-block;
        margin-right: 10px;
      }
    }

    a:hover {
      text-decoration: none;
      opacity: 0.7;
    }
  }
}

.dropdown_menu {
  top: 43px;
  right: 0px;
  background-color: transparent;
  box-shadow: none;
  border: 0;

  .dropdown_menu_container {
    width: 490px;
    float: right;

    // background-color: #0038d5;
    background-color: #fff;
    border: #43495a 2px dashed;
    border-top: 0;
    border-right: 0;
    color: #f24444;

    padding: 25px;
    position: relative;

    .closeDropDown {
      color: #43495a;
      cursor: pointer;
      position: absolute;
      top: 10px;
      left: 20px;

      img {
        width: 10px;
      }
    }
  }

  .arrow_up_dropdown {
    width: 0;
    height: 0;
    border-left: 10px solid transparent;
    border-right: 10px solid transparent;
    border-bottom: 10px solid #43495a;
    position: absolute;
    top: -5px;
    right: 10px;
  }

  .displayFlex {
    display: flex;
    // align-items: center;
    justify-content: center;
    margin-top: 10px;
  }

  li {
    display: block;
    color: #f24444;
    text-transform: none;
    padding: 0px 15px;
    display: inline-block;
    padding-bottom: 0;
    font-weight: 300;

    a {
      color: #fff;
    }

    a:hover {
      color: #fff;
    }

    .socialIcon {
      width: 90px;
      height: 90px;
      border: 2px solid #fff;
      padding: 20px;
      display: flex;
      align-items: center;
      justify-content: center;
    }

    .gitHubBtn {
      height: 20px;
    }
  }
}

.twitterShare {
  position: relative;
  height: 20px;
  box-sizing: border-box;
  padding: 1px 8px 1px 6px;
  margin-left: 10px;
  color: #fff;
  border-radius: 3px;
  font-weight: 500;
  cursor: pointer;

  button {
    background-color: #1b95e0;
    padding: 5px;
    letter-spacing: 0.4px;
    border: 0;
  }
}

.telemetryNotification {
  background-color: red;
  padding: 10px;
  position: fixed;
  bottom: 50px;
  right: 0px;
}

.overlappingExclamation {
  position: relative;
  font-size: 12px;
  bottom: 5px;
  right: 2px;
  color: #d9534f;
}

.iconWhiteBackground {
  width: 5px;
  background-color: #dedede;
  height: 7px;
  position: absolute;
  top: 2px;
  left: 4px;
  z-index: -1;
}
/* PRO popup section */
.proWrapper {
  position: relative;
  padding: 12px 15px;
  cursor: pointer;
  .proName,
  .proNameClicked {
    font-size: 15px;
    font-weight: bold;
    font-stretch: normal;
    font-style: normal;
    line-height: 1.6;
    letter-spacing: 1px;
    cursor: pointer;
    &:hover {
      opacity: 0.8;
    }
  }
  .proName {
    color: #1cd3c6;
  }
  .proNameClicked {
    color: #fff;
  }
  .navActive {
    color: #f8c53c;
    opacity: 1 !important;
    &:hover {
      opacity: 1 !important;
    }
  }
  .proPopUpWrapper {
    position: absolute;
    box-shadow: 0 3px 20px 0 rgba(0, 0, 0, 0.24);
    background-color: #ffffff;
    position: absolute;
    width: 540px;
    z-index: 1;
    top: 60px;
    right: -35px;
    text-transform: none;
    overflow: auto;
    max-height: calc(100vh - 80px);
    cursor: initial;
    .popUpHeader {
      font-size: 20px;
      font-weight: bold;
      color: #001934;
      background-color: #f8f8f8;
      padding: 20px 24px;
      border-bottom: 1px solid #ddd;
      span {
        color: #1eb4d4;
      }
      .popUpClose {
        position: absolute;
        top: 28px;
        right: 24px;
        cursor: pointer;
        &:hover {
          opacity: 0.8;
        }
      }
    }
    .popUpBodyWrapper {
      padding: 24px 24px;
      padding-bottom: 0;
      .featuresDescription {
        padding-bottom: 24px;
        font-size: 15px;
        color: #303030;
        font-weight: normal;
      }
      .proFeaturesList {
        display: flex;
        .featuresImg {
          padding-right: 14px;
          img {
            max-width: 24px;
            min-width: 24px;
          }
        }
        .featuresList {
          .featuresTitle {
            font-size: 15px;
            font-weight: bold;
            color: #303030;
            padding-bottom: 8px;
          }
          .featuresDescription {
            opacity: 0.6;
          }
        }
      }
    }
    .popUpFooter {
      // border-top: 1px solid #ddd;
      padding: 20px 24px;
      padding-top: 0;
      color: #ff3264;
      font-weight: normal;
      font-size: 15px;
      text-align: center;
      .largeButton {
        padding: 10px 55px;
      }
      a {
        color: #ff3264;
        &:hover {
          text-decoration: none;
          border-bottom: 1px solid #ff3264;
        }
        &:focus {
          outline: none;
          text-decoration: none;
        }
      }
      .arrow {
        margin-left: 8px;
      }
    }
  }
}

@media (max-width: 1500px) {
  .header_items {
    width: 52%;
  }
  .iconCenter {
    i {
      font-size: 12px;
      width: 18px;
    }
  }

  .sidebar {
    .sidebarItems {
      li {
        p {
          font-size: 12px;
        }
        a {
          margin-left: 10px;
        }
      }
    }
  }

  .headerRightNavbarBtn {
    font-size: 12px;
  }

  .proWrapper {
    .proName,
    .proNameClicked {
      font-size: 12px;
    }
  }

  .secureSection {
    a {
      font-size: 12px;
    }
  }
}<|MERGE_RESOLUTION|>--- conflicted
+++ resolved
@@ -909,12 +909,8 @@
   }
 
   &:hover {
-<<<<<<< HEAD
     span,
     a {
-=======
-    span {
->>>>>>> 0ef52292
       opacity: 0.7;
       font-weight: 600;
     }
