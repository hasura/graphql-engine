--- conflicted
+++ resolved
@@ -23,20 +23,18 @@
 
 (close #4142) (#4313)
 
-<<<<<<< HEAD
 ### console: support for Postgres [materialized views](https://www.postgresql.org/docs/current/rules-materializedviews.html)
 
 Postgres materialized views are views that are persisted in a table-like form. They are now supported in the Hasura Console, in the same way as views. They will appear on the 'Schema' page, under the 'Data' tab, in the 'Untracked tables or views' section.
 
 (close #91) (#4270)
-=======
+
 ### docs: map Postgres operators to corresponding Hasura operators 
 
 Map Postgres operators to corresponding Hasura operators at various places in docs and link to PG documentation for reference.
 For example, see [here](https://hasura.io/docs/1.0/graphql/manual/api-reference/schema-metadata-api/syntax-defs.html#operator).
 
 (#4502) (close #4056)
->>>>>>> a8affc2c
 
 ### Bug fixes and improvements
 
@@ -44,9 +42,6 @@
 - server: support special characters in JSON path query argument with bracket `[]` notation, e.g `obj['Hello World!']` (#3890) (#4482)
 - server: add graphql-engine support for timestamps without timezones (fix #1217)
 - server: support inserting unquoted bigint, and throw an error if value overflows the bounds of the integer type (fix #576) (fix #4368)
-- server: fix creating relationships for custom object types with fields reusing Postgres scalars (close #4447) (#4455)
-- server: fix recreating action's permissions (close #4377)
-- console: while deriving action, map selection set of parent mutation to action's returning type (#4530)
 - console: change react ace editor theme to eclipse (close #4437)
 - console: fix columns reordering for relationship tables in data browser (#4483)
 - console: format row count in data browser for readablity (#4433)
@@ -56,8 +51,8 @@
 - console: fix row delete for relationships in data browser (#4433)
 - console: prevent trailing spaces while creating new role (close #3871) (#4497)
 - docs: add API docs for using environment variables as webhook urls in event triggers
+- server: fix recreating action's permissions (close #4377)
 - docs: add reference docs for CLI (clsoe #4327) (#4408)
-
 
 ## `v1.2.0-beta.4`
 
