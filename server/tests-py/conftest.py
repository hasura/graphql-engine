import pytest
import time
from context import HGECtx, HGECtxError


def pytest_addoption(parser):
    parser.addoption(
        "--hge-url", metavar="HGE_URL", help="url for graphql-engine", required=True
    )
    parser.addoption(
        "--pg-url", metavar="PG_URL", help="url for connecting to Postgres directly", required=True
    )
    parser.addoption(
        "--hge-key", metavar="HGE_KEY", help="admin secret key for graphql-engine", required=False
    )
    parser.addoption(
        "--hge-webhook", metavar="HGE_WEBHOOK", help="url for graphql-engine's access control webhook", required=False
    )
    parser.addoption(
        "--test-webhook-insecure", action="store_true",
        help="Run Test cases for insecure https webhook"
    )
    parser.addoption(
        "--hge-jwt-key-file", metavar="HGE_JWT_KEY_FILE", help="File containting the private key used to encode jwt tokens using RS512 algorithm", required=False
    )
    parser.addoption(
        "--hge-jwt-conf", metavar="HGE_JWT_CONF", help="The JWT conf", required=False
    )

    parser.addoption(
        "--test-cors", action="store_true",
        required=False,
        help="Run testcases for CORS configuration"
    )

    parser.addoption(
<<<<<<< HEAD
        "--test-ws-init-cookie",
        metavar="read|noread",
        required=False,
        help="Run testcases for testing cookie sending over websockets"
=======
        "--test-metadata-disabled", action="store_true",
        help="Run Test cases with metadata queries being disabled"
    )

    parser.addoption(
        "--test-graphql-disabled", action="store_true",
        help="Run Test cases with GraphQL queries being disabled"
>>>>>>> 214cdeb3
    )


@pytest.fixture(scope='session')
def hge_ctx(request):
    print("create hge_ctx")
    hge_url = request.config.getoption('--hge-url')
    pg_url = request.config.getoption('--pg-url')
    hge_key = request.config.getoption('--hge-key')
    hge_webhook = request.config.getoption('--hge-webhook')
    webhook_insecure = request.config.getoption('--test-webhook-insecure')
    hge_jwt_key_file = request.config.getoption('--hge-jwt-key-file')
    hge_jwt_conf = request.config.getoption('--hge-jwt-conf')
<<<<<<< HEAD
    ws_read_cookie = request.config.getoption('--test-ws-init-cookie')
=======
    test_cors = request.config.getoption('--test-cors')
    metadata_disabled = request.config.getoption('--test-metadata-disabled')
>>>>>>> 214cdeb3
    try:
        hge_ctx = HGECtx(
            hge_url=hge_url,
            pg_url=pg_url,
            hge_key=hge_key,
            hge_webhook=hge_webhook,
            webhook_insecure=webhook_insecure,
            hge_jwt_key_file=hge_jwt_key_file,
            hge_jwt_conf=hge_jwt_conf,
<<<<<<< HEAD
            ws_read_cookie=ws_read_cookie
=======
            metadata_disabled=metadata_disabled
>>>>>>> 214cdeb3
        )
    except HGECtxError as e:
        pytest.exit(str(e))

    yield hge_ctx  # provide the fixture value
    print("teardown hge_ctx")
    hge_ctx.teardown()
    time.sleep(2)

@pytest.fixture(scope='class')
def setup_ctrl(request, hge_ctx):
    """
    This fixure is used to store the state of test setup in some test classes.
    Used primarily when teardown is skipped in some test cases in the class where the test is not expected to change the database state.
    """
    setup_ctrl = { "setupDone" : False }
    yield setup_ctrl
    hge_ctx.may_skip_test_teardown = False
    request.cls().do_teardown(setup_ctrl, hge_ctx)<|MERGE_RESOLUTION|>--- conflicted
+++ resolved
@@ -34,12 +34,13 @@
     )
 
     parser.addoption(
-<<<<<<< HEAD
         "--test-ws-init-cookie",
         metavar="read|noread",
         required=False,
         help="Run testcases for testing cookie sending over websockets"
-=======
+    )
+
+    parser.addoption(
         "--test-metadata-disabled", action="store_true",
         help="Run Test cases with metadata queries being disabled"
     )
@@ -47,7 +48,6 @@
     parser.addoption(
         "--test-graphql-disabled", action="store_true",
         help="Run Test cases with GraphQL queries being disabled"
->>>>>>> 214cdeb3
     )
 
 
@@ -61,12 +61,8 @@
     webhook_insecure = request.config.getoption('--test-webhook-insecure')
     hge_jwt_key_file = request.config.getoption('--hge-jwt-key-file')
     hge_jwt_conf = request.config.getoption('--hge-jwt-conf')
-<<<<<<< HEAD
     ws_read_cookie = request.config.getoption('--test-ws-init-cookie')
-=======
-    test_cors = request.config.getoption('--test-cors')
     metadata_disabled = request.config.getoption('--test-metadata-disabled')
->>>>>>> 214cdeb3
     try:
         hge_ctx = HGECtx(
             hge_url=hge_url,
@@ -76,11 +72,8 @@
             webhook_insecure=webhook_insecure,
             hge_jwt_key_file=hge_jwt_key_file,
             hge_jwt_conf=hge_jwt_conf,
-<<<<<<< HEAD
-            ws_read_cookie=ws_read_cookie
-=======
+            ws_read_cookie=ws_read_cookie,
             metadata_disabled=metadata_disabled
->>>>>>> 214cdeb3
         )
     except HGECtxError as e:
         pytest.exit(str(e))
