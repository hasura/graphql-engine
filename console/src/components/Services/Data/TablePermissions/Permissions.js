import PropTypes from 'prop-types';
import React, { Component } from 'react';
import AceEditor from 'react-ace';
import Tooltip from 'react-bootstrap/lib/Tooltip';
import InputGroup from 'react-bootstrap/lib/InputGroup';
import OverlayTrigger from 'react-bootstrap/es/OverlayTrigger';
import 'brace/mode/json';
import 'brace/theme/github';

import { RESET } from '../TableModify/ModifyActions';
import {
  getQueriesWithPermColumns,
  permChangeTypes,
  permOpenEdit,
  permAddTableSchemas,
  permSetFilter,
  permSetFilterSameAs,
  permToggleColumn,
  permToggleAllColumns,
  permAllowAll,
  permCloseEdit,
  permSetRoleName,
  permChangePermissions,
  permToggleAllowUpsert,
  permToggleAllowAggregation,
  permToggleModifyLimit,
  permCustomChecked,
  permRemoveRole,
  permSetBulkSelect,
  permRemoveMultipleRoles,
  permSetSameSelect,
  applySamePermissionsBulk,
  UPDATE_PERM_SET_KEY_VALUE,
  CREATE_NEW_SET_VAL,
  DELETE_SET_VAL,
  TOGGLE_PERM_SET_OPERATION_CHECK,
  setConfigValueType,
  X_HASURA_CONST,
} from './Actions';
import PermissionBuilder from './PermissionBuilder/PermissionBuilder';
import TableHeader from '../TableCommon/TableHeader';
import ViewHeader from '../TableBrowseRows/ViewHeader';
import { setTable, fetchViewInfoFromInformationSchema } from '../DataActions';
import { getIngForm, escapeRegExp } from '../utils';
import { allOperators, getLegacyOperator } from './PermissionBuilder/utils';
import semverCheck from '../../../../helpers/semver';
import Button from '../../../Common/Button/Button';

/* */
import EnhancedInput from '../../../Common/InputChecker/InputChecker';
/* */

class Permissions extends Component {
  constructor() {
    super();
    this.state = {};
    this.state.setOperations = {
      insert: {
        isChecked: false,
        columnTypeMap: {},
      },
      update: {
        isChecked: false,
        columnTypeMap: {},
      },
    };
    this.state.viewInfo = {};
    this.state.showAggregation = false;
    this.state.showInsertPrefix = false;
    this.state.showUpdatePresets = false;
  }
  componentDidMount() {
    if (this.props.serverVersion) {
      this.checkSemVer(this.props.serverVersion);
      this.checkPrefixVer(this.props.serverVersion);
      this.checkUpdatePresetVer(this.props.serverVersion);
    }
    this.props.dispatch({ type: RESET });
    const currentSchema = this.props.allSchemas.find(
      t => t.table_name === this.props.tableName
    );

    if (!currentSchema) {
      alert('Invalid schema');
      return;
    }

    this.props.dispatch(setTable(this.props.tableName));
    this.props
      .dispatch(
        fetchViewInfoFromInformationSchema(
          currentSchema.table_schema,
          this.props.tableName
        )
      )
      .then(r => {
        if (r.length > 0) {
          this.setState({ viewInfo: r[0] });
        }
      });
  }

  componentWillReceiveProps(nextProps) {
    if (nextProps.serverVersion !== this.props.serverVersion) {
      this.checkSemVer(nextProps.serverVersion);
      this.checkPrefixVer(nextProps.serverVersion);
      this.checkUpdatePresetVer(nextProps.serverVersion);
    }
  }

  onSetValueChange(e, queryType) {
    // Get the index of the changed value and if both key and value are set create one more object in set
    const inputNode = e.target;

    const indexId =
      inputNode && parseInt(inputNode.getAttribute('data-index-id'), 10);
    const prefixVal = inputNode && inputNode.getAttribute('data-prefix-val');
    const actionData = {};

    if (indexId >= 0) {
      actionData.key = 'value';
      actionData.value = (prefixVal || '') + inputNode.value;
      actionData.index = indexId;

      this.props.dispatch({
        type: UPDATE_PERM_SET_KEY_VALUE,
        data: { ...actionData, queryType },
      });
    }
  }

  onSetKeyChange = (e, queryType) => {
    // Get the index of the changed value and if both key and value are set create one more object in set
    const selectNode = e.target;
    const selectedOption = e.target.selectedOptions[0];

    const indexId =
      selectNode && parseInt(selectNode.getAttribute('data-index-id'), 10);
    const actionData = {};

    if (selectedOption && indexId >= 0) {
      actionData.key = 'key';
      actionData.value = selectNode.value;
      actionData.index = indexId;

      const columnType = selectedOption.getAttribute('data-column-type');

      this.props.dispatch({
        type: UPDATE_PERM_SET_KEY_VALUE,
        data: { ...actionData, queryType },
      });
      if (
        indexId + 1 ===
        this.props.permissionsState[queryType].localSet.length
      ) {
        this.addNewPresetColumn(queryType);
      }
      this.setState({
        setOperations: {
          ...this.state.setOperations,
          [queryType]: {
            ...this.state.setOperations[queryType],
            columnTypeMap: {
              ...this.state.setOperations[queryType].columnTypeMap,
              [indexId]: columnType,
            },
          },
        },
      });
    }
  };
  onSetTypeChange(e, queryType) {
    const selectNode = e.target;

    const indexId =
      selectNode && parseInt(selectNode.getAttribute('data-index-id'), 10);
    if (indexId >= 0) {
      // Clearing the stuff just to filter out errored cases
      const actionData = {};
      actionData.key = 'value';
      actionData.value = e.target.value === 'session' ? X_HASURA_CONST : '';
      actionData.index = indexId;

      this.props.dispatch({
        type: UPDATE_PERM_SET_KEY_VALUE,
        data: { ...actionData, queryType },
      });
    }
  }
  checkSemVer(version) {
    this.setState({
      showAggregation: semverCheck('aggregationPerm', version),
      showUpsertSection: !semverCheck('permHideUpsertSection', version),
    });
  }
  checkPrefixVer(version) {
    this.setState({
      showInsertPrefix: semverCheck('insertPrefix', version),
    });
  }
  checkUpdatePresetVer(version) {
    this.setState({
      showUpdatePresets: semverCheck('permUpdatePresets', version),
    });
  }
  deleteSetKeyVal(e, queryType) {
    const deleteIndex = parseInt(e.target.getAttribute('data-index-id'), 10);
    if (deleteIndex >= 0) {
      this.props.dispatch({
        type: DELETE_SET_VAL,
        data: {
          index: deleteIndex,
          queryType,
        },
      });
    }
  }
  addNewPresetColumn(queryType) {
    this.props.dispatch({ type: CREATE_NEW_SET_VAL, data: { queryType } });
  }
  togglePresetChecked(queryType) {
    this.props.dispatch({
      type: TOGGLE_PERM_SET_OPERATION_CHECK,
      data: { queryType },
    });
  }

  render() {
    const {
      dispatch,
      tableName,
      tableType,
      allSchemas,
      ongoingRequest,
      lastError,
      lastFormError,
      lastSuccess,
      permissionsState,
      migrationMode,
      currentSchema,
    } = this.props;
    const { showAggregation, showInsertPrefix, showUpdatePresets } = this.state;
    const styles = require('../TableModify/Modify.scss');

    const getAllRoles = (allTableSchemas) => {
      const _allRoles = [];

      allTableSchemas.forEach(tableSchema => {
        if (tableSchema.permissions) {
          tableSchema.permissions.forEach(p => {
            if (!_allRoles.includes(p.role_name)) {
              _allRoles.push(p.role_name);
            }
          });
        }
      });

      _allRoles.sort();

      return _allRoles;
    };

    const getAlertHtml = (
      _ongoingRequest,
      _lastError,
      _lastSuccess,
      _lastFormError
    ) => {
      let alertText = '';
      let alertStyle = '';
      if (_ongoingRequest) {
        alertText = 'Saving...';
        alertStyle = 'alert-warning';
      } else if (_lastError) {
        alertText = `Error: ${JSON.stringify(_lastError)}`;
        alertStyle = 'alert-danger';
      } else if (_lastSuccess) {
        alertText = 'Saved!';
        alertStyle = 'alert-success';
      } else if (_lastFormError) {
        alertText = _lastFormError;
        alertStyle = 'alert-warning';
      }

      return (
        <div className={`hidden alert ${alertStyle}`} role="alert">
          {alertText}
        </div>
      );
    };

    const getEditLink = () => (
      <span className={styles.editPermissionLink}>
        <i className="fa fa-pencil" aria-hidden="true" />
      </span>
    );

    const getRoleQueryPermission = (
      tableSchema,
      role,
      queryType,
      permissionsSymbols
    ) => {
      let _permission;

      const rolePermissions = {};
      tableSchema.permissions.forEach(
        p => (rolePermissions[p.role_name] = p.permissions)
      );

      if (role === 'admin') {
        _permission = permissionsSymbols.fullAccess;
      } else if (!Object.keys(rolePermissions).includes(role)) {
        _permission = permissionsSymbols.noAccess;
      } else {
        const permissions = rolePermissions[role][queryType];

        /* eslint-disable no-fallthrough */
        if (permissions) {
          let checkColumns = false;
          let filterKey;
          switch (queryType) {
            case 'select':
            case 'update':
              checkColumns = true;
            case 'delete':
              filterKey = 'filter';
            case 'insert':
              filterKey = filterKey || 'check';

              if (JSON.stringify(permissions[filterKey]) === '{}') {
                if (
                  checkColumns &&
                  !permissions.columns.includes('*') &&
                  permissions.columns.length !== tableSchema.columns.length
                ) {
                  _permission = permissionsSymbols.partialAccess;
                } else {
                  _permission = permissionsSymbols.fullAccess;
                }
              } else {
                _permission = permissionsSymbols.partialAccess;
              }
              break;
            default:
              _permission = permissionsSymbols.noAccess;
          }
        } else {
          _permission = permissionsSymbols.noAccess;
        }
        /* eslint-enable no-fallthrough */
      }

      return _permission;
    };

    const getPermissionsTableRow = (
      tableSchema,
      role,
      queryTypes,
      permissionsSymbols,
      permsState,
      isNewPerm
    ) => {
      const dispatchOpenEdit = queryType => () => {
        if (isNewPerm && permsState.newRole !== '') {
          dispatch(permOpenEdit(tableSchema, permsState.newRole, queryType));
        } else if (role !== '') {
          const allowInsertPermColumns = semverCheck('insertPermRestrictColumns', this.props.serverVersion);

          dispatch(permOpenEdit(tableSchema, role, queryType, allowInsertPermColumns));
        } else {
          document.getElementById('newRoleInput').focus();
        }
      };

      const dispatchCloseEdit = () => {
        dispatch(permCloseEdit());
      };

      const dispatchRoleNameChange = e => {
        dispatch(permSetRoleName(e.target.value));
      };

      const dispatchBulkSelect = e => {
        const isChecked = e.target.checked;
        const selectedRole = e.target.getAttribute('data-role');
        dispatch(permSetBulkSelect(isChecked, selectedRole));
      };

      const dispatchDeletePermission = () => {
        const isConfirm = window.confirm(
          'Are you sure you want to delete the permission for role ' + role + '?'
        );
        if (isConfirm) {
          dispatch(permRemoveRole(tableSchema, role));
        }
      };

      const _permissionsRowHtml = [];
      if (role === 'admin' || role === '') {
        _permissionsRowHtml.push(<td key={-1} />);
      } else {
        const bulkSelect = permsState.bulkSelect;
<<<<<<< HEAD
        const currentInputSelection = bulkSelect.filter(e => e === role)
          .length ? (
            <input
              onChange={dispatchBulkSelect}
              checked="checked"
              data-role={role}
              className={styles.bulkSelect}
              type="checkbox"
            />
          ) : (
            <input
              onChange={dispatchBulkSelect}
              data-role={role}
              className={styles.bulkSelect}
              type="checkbox"
            />
          );
=======
        const currentInputSelection = (
          <input
            onChange={dispatchBulkSelect}
            checked={bulkSelect.filter(e => e === role).length}
            data-role={role}
            className={styles.bulkSelect}
            type="checkbox"
          />
        );
>>>>>>> 32ef67a2
        _permissionsRowHtml.push(
          <td key={-1}>
            <div>
              {currentInputSelection}
              <i
                onClick={dispatchDeletePermission}
                className={styles.permissionDelete + ' fa fa-trash'}
                aria-hidden="true"
              />
            </div>
          </td>
        );
      }

      if (isNewPerm) {
        _permissionsRowHtml.push(
          <td key={-2}>
            <input
              id="newRoleInput"
              className={`form-control ${styles.newRoleInput}`}
              onChange={dispatchRoleNameChange}
              type="text"
              placeholder="Enter new role"
              value={permsState.newRole}
              data-test="role-textbox"
            />
          </td>
        );
      } else {
        _permissionsRowHtml.push(<td key={-2}>{role}</td>);
      }

      queryTypes.forEach((queryType, i) => {
        const isEditAllowed = role !== 'admin';
        const isCurrEdit =
          permsState.role === role && permsState.query === queryType;

        let editLink = '';
        let className = '';
        let onClick = () => {};
        if (isEditAllowed) {
          editLink = getEditLink();

          className += styles.clickableCell;
          onClick = dispatchOpenEdit(queryType);
          if (isCurrEdit) {
            onClick = dispatchCloseEdit;
            className += ` ${styles.currEdit}`;
          }
        }

        if (role === '') {
          className += ` ${styles.newRoleTd}`;
        }

        _permissionsRowHtml.push(
          <td
            key={i}
            className={className}
            onClick={onClick}
            title="Click to edit permissions"
            data-test={`${role}-${queryType}`}
          >
            {getRoleQueryPermission(
              tableSchema,
              role,
              queryType,
              permissionsSymbols
            )}
            {editLink}
          </td>
        );
      });

      return _permissionsRowHtml;
    };

    const getPermissionsTableBody = (
      tableSchema,
      queryTypes,
      permissionsSymbols,
      permsState,
      roleList
    ) => {
      const _permissionsRowsHtml = [];

      // add admin to roles
      const _roleList = ['admin'].concat(roleList);

      _roleList.forEach((role, i) => {
        _permissionsRowsHtml.push(
          <tr key={i}>
            {getPermissionsTableRow(
              tableSchema,
              role,
              queryTypes,
              permissionsSymbols,
              permsState
            )}
          </tr>
        );
      });

      // new role row
      _permissionsRowsHtml.push(
        <tr key="newPerm">
          {getPermissionsTableRow(
            tableSchema,
            '',
            queryTypes,
            permissionsSymbols,
            permsState,
            true
          )}
        </tr>
      );

      return <tbody>{_permissionsRowsHtml}</tbody>;
    };

    const getPermissionsTableHead = queryTypes => {
      const _permissionsHead = [];

      _permissionsHead.push(<td key={-1}>Actions</td>);
      _permissionsHead.push(<td key={-2}>Role</td>);

      queryTypes.forEach((queryType, i) => {
        _permissionsHead.push(<td key={i}>{queryType}</td>);
      });

      return (
        <thead>
          <tr>{_permissionsHead}</tr>
        </thead>
      );
    };

    const getPermissionsLegend = permissionsSymbols => (
      <div>
        <div className={styles.permissionsLegend}>
          <span className={styles.permissionsLegendValue}>
            {permissionsSymbols.fullAccess} : full access
          </span>
          <span className={styles.permissionsLegendValue}>
            {permissionsSymbols.noAccess} : no access
          </span>
          <span className={styles.permissionsLegendValue}>
            {permissionsSymbols.partialAccess} : partial access
          </span>
        </div>
      </div>
    );

    const getViewPermissionNote = () => {
      let showNote = false;
      if (
        tableType === 'view' &&
        !(
          this.state.viewInfo &&
          'is_insertable_into' in this.state.viewInfo &&
          this.state.viewInfo.is_insertable_into === 'YES'
        ) &&
        !(
          this.state.viewInfo &&
          'is_updatable' in this.state.viewInfo &&
          this.state.viewInfo.is_updatable === 'YES'
        )
      ) {
        showNote = true;
      }

      return showNote ? (
        <div className={styles.permissionsLegend}>
          <i className="fa fa-question-circle" aria-hidden="true" />
          &nbsp; You cannot insert/update into this view
        </div>
      ) : (
        ''
      );
    };

    const getPermissionsTable = (tableSchema, queryTypes, permsState, roleList) => {
      const permissionsSymbols = {
        fullAccess: <i className="fa fa-check" aria-hidden="true" />,
        noAccess: <i className="fa fa-times" aria-hidden="true" />,
        partialAccess: <i className="fa fa-filter" aria-hidden="true" />,
      };

      return (
        <div>
          {getPermissionsLegend(permissionsSymbols)}
          {getViewPermissionNote()}
          <table className={`table table-bordered ${styles.permissionsTable}`}>
            {getPermissionsTableHead(queryTypes)}
            {getPermissionsTableBody(
              tableSchema,
              queryTypes,
              permissionsSymbols,
              permsState,
              roleList
            )}
          </table>
        </div>
      );
    };
    const getUpsertSection = permsState => {
      if (!this.state.showUpsertSection) {
        return null;
      }

      let _upsertSection;
      const query = permsState.query;

      if (query === 'insert') {
        const dispatchToggleAllowUpsert = checked => {
          dispatch(permToggleAllowUpsert(checked));
        };

        const upsertAllowed = permsState.insert
          ? permsState.insert.allow_upsert
          : false;

        // Upsert Tooltip
        const upsertToolTip = (
          <Tooltip id="tooltip-upsert">
            Upsert updates a row if it already exists, otherwise inserts it
          </Tooltip>
        );

        _upsertSection = (
          <div>
            <div className="radio">
              <label>
                <div className={styles.center_radio_label_input}>
                  <input
                    type="checkbox"
                    disabled={!permsState.insert}
                    checked={upsertAllowed}
                    value="toggle_upsert"
                    onChange={e => dispatchToggleAllowUpsert(e.target.checked)}
                  />
                  <span className={styles.mar_left}>
                    Allow role '{permsState.role}' to make upsert queries &nbsp;
                    <OverlayTrigger placement="right" overlay={upsertToolTip}>
                      <i className="fa fa-question-circle" aria-hidden="true" />
                    </OverlayTrigger>
                  </span>
                </div>
              </label>
            </div>
          </div>
        );
      }
      return _upsertSection;
    };

    const getInsertSetPermission = (tableSchema, permsState) => {
      const query = permsState.query;

      if (query === 'insert') {
        const insertState = permsState.insert;
        const { columns } = tableSchema;
        const isSetValues = !!(
          insertState &&
          'localSet' in insertState &&
          insertState.isSetConfigChecked
        );
        const insertSetTooltip = (
          <Tooltip id="tooltip-insert-set-operations">
            Preset values for columns for this role. Set static values or use
            session variables.
          </Tooltip>
        );

        const setOptions =
          insertState && insertState.localSet && insertState.localSet.length > 0
            ? insertState.localSet.map((s, i) => {
              return (
                <div className={styles.insertSetConfigRow} key={i}>
                  <div
                    className={
                      styles.display_inline +
                        ' ' +
                        styles.add_mar_right +
                        ' ' +
                        styles.input_element_wrapper
                    }
                  >
                    <select
                      className="input-sm form-control"
                      value={s.key}
                      onChange={e => this.onSetKeyChange(e, 'insert')}
                      data-index-id={i}
                      data-test={'column-presets-column-' + i}
                    >
                      <option value="" disabled>
                          Column Name
                      </option>
                      {columns && columns.length > 0
                        ? columns.map((c, key) => (
                          <option
                            value={c.column_name}
                            data-column-type={c.data_type}
                            key={key}
                          >
                            {c.column_name}
                          </option>
                        ))
                        : null}
                    </select>
                  </div>
                  <div
                    className={
                      styles.display_inline +
                        ' ' +
                        styles.add_mar_right +
                        ' ' +
                        styles.input_element_wrapper
                    }
                  >
                    <select
                      className="input-sm form-control"
                      onChange={e => this.onSetTypeChange(e, 'insert')}
                      data-index-id={i}
                      data-test={'column-presets-type-' + i}
                      value={setConfigValueType(s.value) || ''}
                    >
                      <option value="" disabled>
                          Select Preset Type
                      </option>
                      <option value="static">static</option>
                      <option value="session">from session variable</option>
                    </select>
                  </div>
                  <div
                    className={
                      styles.display_inline +
                        ' ' +
                        styles.add_mar_right +
                        ' ' +
                        styles.input_element_wrapper
                    }
                  >
                    {setConfigValueType(s.value) === 'session' ? (
                      <InputGroup>
                        <InputGroup.Addon>X-Hasura-</InputGroup.Addon>
                        <input
                          className={'input-sm form-control '}
                          placeholder="column_value"
                          value={s.value.slice(X_HASURA_CONST.length)}
                          onChange={e => this.onSetValueChange(e, 'insert')}
                          data-test={'column-presets-value-' + i}
                          data-index-id={i}
                          data-prefix-val={X_HASURA_CONST}
                        />
                      </InputGroup>
                    ) : (
                      <EnhancedInput
                        placeholder="column_value"
                        type={
                          i in this.state.setOperations.insert.columnTypeMap
                            ? this.state.setOperations.insert.columnTypeMap[i]
                            : ''
                        }
                        value={s.value}
                        onChange={e => this.onSetValueChange(e, 'insert')}
                        data-test={'column-presets-value-' + i}
                        indexId={i}
                        data-prefix-val={X_HASURA_CONST}
                      />
                    )}
                  </div>
                  {setConfigValueType(s.value) === 'session' ? (
                    <div
                      className={
                        styles.display_inline +
                          ' ' +
                          styles.add_mar_right +
                          ' ' +
                          styles.input_element_wrapper +
                          ' ' +
                          styles.e_g_text
                      }
                    >
                        e.g. X-Hasura-User-Id
                    </div>
                  ) : (
                    <div
                      className={
                        styles.display_inline +
                          ' ' +
                          styles.add_mar_right +
                          ' ' +
                          styles.input_element_wrapper +
                          ' ' +
                          styles.e_g_text
                      }
                    >
                        e.g. false, 1, some-text
                    </div>
                  )}
                  {i !== insertState.localSet.length - 1 ? (
                    <div
                      className={
                        styles.display_inline +
                          ' ' +
                          styles.add_mar_right +
                          ' ' +
                          styles.input_element_wrapper
                      }
                    >
                      <i
                        className="fa-lg fa fa-times"
                        onClick={e => this.deleteSetKeyVal(e, 'insert')}
                        data-index-id={i}
                      />
                    </div>
                  ) : (
                    <div
                      className={
                        styles.display_inline +
                          ' ' +
                          styles.add_mar_right +
                          ' ' +
                          styles.input_element_wrapper
                      }
                    />
                  )}
                </div>
              );
            })
            : null;

        return (
          <div
            className={
              styles.editPermissionsSection + ' ' + styles.removePadding
            }
          >
            <form className={styles.form_permission_insert_set_wrapper}>
              <div className={styles.permission_insert_set_wrapper}>
                <div className={styles.configure_insert_set_checkbox}>
                  <label>
                    <div
                      className={styles.center_radio_label_input}
                      onClick={() => this.togglePresetChecked('insert')}
                      disabled={!permsState.insert}
                    >
                      <div className={styles.chevron_mar_right}>
                        <i
                          className={
                            isSetValues
                              ? 'fa fa-chevron-down'
                              : 'fa fa-chevron-right'
                          }
                          data-test="toggle-column-presets"
                        />
                      </div>
                      <span>
                        Configure column presets &nbsp;
                        <OverlayTrigger
                          placement="right"
                          overlay={insertSetTooltip}
                        >
                          <i
                            className="fa fa-question-circle"
                            aria-hidden="true"
                          />
                        </OverlayTrigger>
                      </span>
                    </div>
                  </label>
                </div>
                {isSetValues && setOptions}
              </div>
            </form>
          </div>
        );
      }
      return null;
    };

    const getUpdateSetSection = (tableSchema, permsState) => {
      const query = permsState.query;
      if (query === 'update') {
        const updateState = permsState.update;
        const { columns } = tableSchema;
        const isSetValues = !!(
          updateState &&
          'localSet' in updateState &&
          updateState.isSetConfigChecked
        );
        const updateSetTooltip = (
          <Tooltip id="tooltip-update-set-operations">
            Preset values for columns for this role. Set static values or use
            session variables.
          </Tooltip>
        );

        const setOptions =
          updateState && updateState.localSet && updateState.localSet.length > 0
            ? updateState.localSet.map((s, i) => {
              return (
                <div className={styles.insertSetConfigRow} key={i}>
                  <div
                    className={
                      styles.display_inline +
                        ' ' +
                        styles.add_mar_right +
                        ' ' +
                        styles.input_element_wrapper
                    }
                  >
                    <select
                      className="input-sm form-control"
                      value={s.key}
                      data-test={'column-presets-column-' + i}
                      onChange={e => this.onSetKeyChange(e, 'update')}
                      data-index-id={i}
                    >
                      <option value="" disabled>
                          Column Name
                      </option>
                      {columns && columns.length > 0
                        ? columns.map((c, key) => (
                          <option
                            value={c.column_name}
                            data-column-type={c.data_type}
                            key={key}
                          >
                            {c.column_name}
                          </option>
                        ))
                        : null}
                    </select>
                  </div>
                  <div
                    className={
                      styles.display_inline +
                        ' ' +
                        styles.add_mar_right +
                        ' ' +
                        styles.input_element_wrapper
                    }
                  >
                    <select
                      className="input-sm form-control"
                      onChange={e => this.onSetTypeChange(e, 'update')}
                      data-index-id={i}
                      data-test={'column-presets-type-' + i}
                      value={setConfigValueType(s.value) || ''}
                    >
                      <option value="" disabled>
                          Select Preset Type
                      </option>
                      <option value="static">static</option>
                      <option value="session">from session variable</option>
                    </select>
                  </div>
                  <div
                    className={
                      styles.display_inline +
                        ' ' +
                        styles.add_mar_right +
                        ' ' +
                        styles.input_element_wrapper
                    }
                  >
                    {setConfigValueType(s.value) === 'session' ? (
                      <InputGroup>
                        <InputGroup.Addon>X-Hasura-</InputGroup.Addon>
                        <input
                          className={'input-sm form-control '}
                          placeholder="column_value"
                          value={s.value.slice(X_HASURA_CONST.length)}
                          onChange={e => this.onSetValueChange(e, 'update')}
                          data-index-id={i}
                          data-prefix-val={X_HASURA_CONST}
                          data-test={'column-presets-value-' + i}
                        />
                      </InputGroup>
                    ) : (
                      <EnhancedInput
                        placeholder="column_value"
                        type={
                          i in this.state.setOperations.update.columnTypeMap
                            ? this.state.setOperations.update.columnTypeMap[i]
                            : ''
                        }
                        value={s.value}
                        onChange={e => this.onSetValueChange(e, 'update')}
                        indexId={i}
                        data-prefix-val={X_HASURA_CONST}
                        data-test={'column-presets-value-' + i}
                      />
                    )}
                  </div>
                  {setConfigValueType(s.value) === 'session' ? (
                    <div
                      className={
                        styles.display_inline +
                          ' ' +
                          styles.add_mar_right +
                          ' ' +
                          styles.input_element_wrapper +
                          ' ' +
                          styles.e_g_text
                      }
                    >
                        e.g. X-Hasura-User-Id
                    </div>
                  ) : (
                    <div
                      className={
                        styles.display_inline +
                          ' ' +
                          styles.add_mar_right +
                          ' ' +
                          styles.input_element_wrapper +
                          ' ' +
                          styles.e_g_text
                      }
                    >
                        e.g. false, 1, some-text
                    </div>
                  )}
                  {i !== updateState.localSet.length - 1 ? (
                    <div
                      className={
                        styles.display_inline +
                          ' ' +
                          styles.add_mar_right +
                          ' ' +
                          styles.input_element_wrapper
                      }
                    >
                      <i
                        className="fa-lg fa fa-times"
                        onClick={e => this.deleteSetKeyVal(e, 'update')}
                        data-index-id={i}
                      />
                    </div>
                  ) : (
                    <div
                      className={
                        styles.display_inline +
                          ' ' +
                          styles.add_mar_right +
                          ' ' +
                          styles.input_element_wrapper
                      }
                    />
                  )}
                </div>
              );
            })
            : null;
        return (
          <div
            className={
              styles.editPermissionsSection + ' ' + styles.removePadding
            }
          >
            <form className={styles.form_permission_insert_set_wrapper}>
              <div className={styles.permission_insert_set_wrapper}>
                <div
                  className={styles.configure_insert_set_checkbox}
                  onClick={() => this.togglePresetChecked('update')}
                  disabled={!permsState.update}
                >
                  <label>
                    <div className={styles.center_radio_label_input}>
                      <div className={styles.chevron_mar_right}>
                        <i
                          className={
                            isSetValues
                              ? 'fa fa-chevron-down'
                              : 'fa fa-chevron-right'
                          }
                          data-test="toggle-column-presets"
                        />
                      </div>
                      <span>
                        Configure column presets &nbsp;
                        <OverlayTrigger
                          placement="right"
                          overlay={updateSetTooltip}
                        >
                          <i
                            className="fa fa-question-circle"
                            aria-hidden="true"
                          />
                        </OverlayTrigger>
                      </span>
                    </div>
                  </label>
                </div>
                {isSetValues && setOptions}
              </div>
            </form>
          </div>
        );
      }
      return null;
    };
    const getAggregationSection = permsState => {
      let _aggregationSection = '';
      const query = permsState.query;

      if (query === 'select') {
        const dispatchToggleAllowAggregation = checked => {
          dispatch(permToggleAllowAggregation(checked));
        };

        const aggregationAllowed = permsState.select
          ? permsState.select.allow_aggregations
          : false;

        // Aggregation Tooltip
        const aggregationToolTip = (
          <Tooltip id="tooltip-aggregation">
            Allow queries with aggregate functions like sum, count, avg, max,
            min, etc
          </Tooltip>
        );

        _aggregationSection = (
          <div className={styles.mar_small_neg_left_1}>
            <div className="radio">
              <label>
                <input
                  type="checkbox"
                  disabled={!permsState.select}
                  checked={aggregationAllowed}
                  value="toggle_aggregation"
                  onChange={e =>
                    dispatchToggleAllowAggregation(e.target.checked)
                  }
                />
                <span className={styles.mar_small_left}>
                  Allow role '{permsState.role}' to make aggregation queries
                  &nbsp;
                  <OverlayTrigger
                    placement="right"
                    overlay={aggregationToolTip}
                  >
                    <i className="fa fa-question-circle" aria-hidden="true" />
                  </OverlayTrigger>
                </span>
              </label>
            </div>
          </div>
        );
      }

      return _aggregationSection;
    };

    const getColumnList = (tableSchema, permsState) => {
      const _columnList = [];

      const query = permsState.query;

      const dispatchToggleColumn = e => {
        const column = e.target.value;
        dispatch(permToggleColumn(column));
      };

      tableSchema.columns.forEach((colObj, i) => {
        const column = colObj.column_name;
        const checked = permsState[query] ? permsState[query].columns.includes(column) : false;

        _columnList.push(
          <div key={i} className={styles.columnListElement}>
            <div className="checkbox">
              <label>
                <input
                  type="checkbox"
                  checked={checked}
                  value={column}
                  onChange={dispatchToggleColumn}
                />
                {column}
              </label>
            </div>
          </div>
        );
      });

      _columnList.push(
        <div key={-1} className={styles.clear_fix} />
      );

      return _columnList;
    };

    const getRelationshipsMsg = (tableSchema) => {
      let _relationshipsMsg = '';

      const relationships = tableSchema.relationships.map(relObj => relObj.rel_name);

      if (relationships.length) {
        _relationshipsMsg = (
          <div className={styles.add_mar_top_small}>
            For <b>relationship{relationships.length !== 1 ? 's' : ''}</b>: <i>{relationships.join(', ')}</i>.
            <span className={styles.mar_left}>Set permissions on the corresponding table/view.</span>
          </div>
        );
      }

      return _relationshipsMsg;
    };

    const getColumnSection = (tableSchema, permsState) => {
      const { serverVersion } = this.props;

      let _columnSection = '';

      const query = permsState.query;

      const allowInsertPermColumns = semverCheck('insertPermRestrictColumns', serverVersion);
      const queriesWithPermColumns = getQueriesWithPermColumns(allowInsertPermColumns);

      if (queriesWithPermColumns.includes(query)) {
        const dispatchToggleAllColumns = () => {
          const allColumns = tableSchema.columns.map(c => c.column_name);
          dispatch(permToggleAllColumns(allColumns));
        };

        let accessText;
        if (query === 'insert') {
          accessText = 'input for';
        } else if (query === 'select') {
          accessText = 'access to';
        } else {
          accessText = 'updates to';
        }

        _columnSection = (
          <div className={styles.editPermissionsSection}>
            <div>
              Allow {accessText} these <b>columns</b>:
              <span
                className={styles.toggleAll}
                onClick={dispatchToggleAllColumns}
              >
                Toggle all
              </span>
            </div>

            { getColumnList(tableSchema, permsState) }

            { getRelationshipsMsg(tableSchema) }

          </div>
        );
      }

      return _columnSection;
    };

    const getLimitSection = permsState => {
      const dispatchLimit = limit => {
        const parsedLimit = parseInt(limit, 10);
        dispatch(permToggleModifyLimit(parsedLimit));
      };
      const query = permsState.query;
      const limitValue =
        permsState.select && permsState.select.limit
          ? permsState.select.limit
          : '';

      if (query === 'select') {
        const _limitSection = (
          <div className={styles.mar_small_neg_left}>
            <div className="radio">
              <label>
                <span className={styles.mar_small_left}>
                  Limit the no of rows
                </span>
              </label>
              <input
                className={
                  styles.mar_small_left + ' form-control ' + styles.limitInput
                }
                value={limitValue}
                onChange={e => dispatchLimit(e.target.value)}
                type="number"
                min="0"
              />
            </div>
            <div className={styles.clear_fix} />
          </div>
        );
        return _limitSection;
      }
    };

    const getFilterQueries = (queryTypes, permsState) => {
      const _filterQueries = {};

      queryTypes.forEach(queryType => {
        if (queryType === permsState.query) {
          return;
        }

        const queryFilterKey = queryType === 'insert' ? 'check' : 'filter';

        let queryFilterString = '';
        if (permsState[queryType]) {
          queryFilterString = JSON.stringify(
            permsState[queryType][queryFilterKey]
          );
        }

        if (queryFilterString) {
          _filterQueries[queryFilterString] =
            _filterQueries[queryFilterString] || [];
          _filterQueries[queryFilterString].push(queryType);
        }
      });

      return _filterQueries;
    };

    const isUniqueFilter = (queryTypes, permsState, filterString) => {
      const filterQueries = getFilterQueries(queryTypes, permsState);

      return (
        filterString !== '' &&
        filterString !== '{}' &&
        !filterQueries[filterString]
      );
    };

    const getFilterRadio = (key, checked, value, onClick, label) => (
      <div className="radio" key={key}>
        <label>
          <input
            type="radio"
            checked={checked}
            value={value}
            onClick={onClick}
            readOnly
          />
          {label}
        </label>
      </div>
    );

    const getFilterOptions = (queryTypes, permsState, filterString) => {
      const dispatchAllowAll = () => {
        dispatch(permAllowAll());
      };

      const dispatchSetFilterSameAs = filter => () => {
        dispatch(permSetFilterSameAs(JSON.parse(filter)));
      };

      const dispatchCustomChecked = () => {
        dispatch(permCustomChecked());
      };

      const _filterOptionsSection = [];

      const filterQueries = getFilterQueries(queryTypes, permsState);

      let isSelected;
      const selectedValue = (
        <AceEditor
          mode="json"
          value={filterString}
          readOnly
          theme="github"
          height="5em"
          maxLines={5}
          width="100%"
          showPrintMargin={false}
          key={-3}
        />
      );

      // Add allow all option
      isSelected = !permsState.custom_checked && filterString === '{}';
      let allowAllQueryInfo = '';
      if (filterQueries['{}']) {
        allowAllQueryInfo = (
          <span>
            (Same as <b>{filterQueries['{}'].join(', ')}</b>)
          </span>
        );
      }
      const allowAllLabel = (
        <span data-test="without-checks">
          Without any checks {allowAllQueryInfo}
        </span>
      );
      _filterOptionsSection.push(
        getFilterRadio(
          -1,
          isSelected,
          'AllowAll',
          dispatchAllowAll,
          allowAllLabel
        )
      );
      if (isSelected) {
        _filterOptionsSection.push(selectedValue);
      }

      // Add other query options
      Object.keys(filterQueries).forEach((filter, i) => {
        isSelected = !permsState.custom_checked && filterString === filter;
        if (filter === '{}') {
          return;
        }
        const queries = filterQueries[filter].join(', ');
        const queryLabel = (
          <span data-test="mutual-check">
            With same checks as <b>{queries}</b>
          </span>
        );
        _filterOptionsSection.push(
          getFilterRadio(
            i,
            isSelected,
            queries,
            dispatchSetFilterSameAs(filter),
            queryLabel
          )
        );
        if (isSelected) {
          _filterOptionsSection.push(selectedValue);
        }
      });

      // Add custom option
      isSelected =
        permsState.custom_checked ||
        isUniqueFilter(queryTypes, permsState, filterString);
      const dispatchFuncSetFilter = filter => permSetFilter(JSON.parse(filter));
      const dispatchFuncAddTableSchemas = schemaNames =>
        permAddTableSchemas(schemaNames);
      const customCheckToolTip = (
        <Tooltip id="tooltip-custom-check">
          Create custom check using permissions builder
        </Tooltip>
      );
      const customChecklabel = (
        <span data-test="custom-check">
          With custom check: &nbsp;
          <OverlayTrigger placement="right" overlay={customCheckToolTip}>
            <i className="fa fa-question-circle" aria-hidden="true" />
          </OverlayTrigger>
        </span>
      );
      _filterOptionsSection.push(
        getFilterRadio(
          -2,
          isSelected,
          'Custom',
          dispatchCustomChecked,
          customChecklabel
        )
      );
      if (isSelected) {
        _filterOptionsSection.push(selectedValue);
        _filterOptionsSection.push(
          <PermissionBuilder
            dispatchFuncSetFilter={dispatchFuncSetFilter}
            dispatchFuncAddTableSchemas={dispatchFuncAddTableSchemas}
            tableName={tableName}
            schemaName={currentSchema}
            allTableSchemas={permissionsState.tableSchemas}
            filter={filterString}
            dispatch={dispatch}
            key={-4}
          />
        );
      }

      return _filterOptionsSection;
    };

    const getRowSection = (queryTypes, permsState) => {
      const query = permsState.query;

      const filterKey = query === 'insert' ? 'check' : 'filter';

      let filterString = '';
      if (permsState[query]) {
        filterString = JSON.stringify(permsState[query][filterKey]);
      }

      // replace legacy operator values
      allOperators.forEach(operator => {
        const currentString = '"' + operator + '"';
        const legacyString = '"' + getLegacyOperator(operator) + '"';

        filterString = filterString.replace(
          new RegExp(escapeRegExp(legacyString), 'g'),
          currentString
        );
      });

      return (
        <div className={styles.editPermissionsSection}>
          Allow {getIngForm(permsState.query)} <b>rows</b> for role '
          {permsState.role}
          ':
          <div>{getFilterOptions(queryTypes, permsState, filterString)}</div>
        </div>
      );
    };

    const getBulkApplySection = (tableSchema, permsState, roleList) => {
      const applySameSelected = e => {
        const isChecked = e.target.checked;
        const selectedRole = e.target.getAttribute('data-role');
        dispatch(permSetSameSelect(isChecked, selectedRole));
      };

      const applySameBulk = () => {
        if (window.confirm('Are you sure?')) {
          dispatch(applySamePermissionsBulk(tableSchema));
        }
      };

      const rolePermissions = tableSchema.permissions.find(
        p => p.role_name === permsState.role
      );
      const currQueryPermissions = rolePermissions ? rolePermissions.permissions[permsState.query] : null;

      const roleListHtml = [];
      if (currQueryPermissions) {
        roleList.forEach(role => {
          if (role !== permsState.role) {
            roleListHtml.push(
              <div
                key={role}
                className={styles.display_inline + ' checkbox ' + styles.add_mar_right}
              >
                <label>
                  <input
                    data-role={role}
                    onChange={applySameSelected}
                    className={
                      'form-control ' +
                      styles.samePermissionRole +
                      ' ' +
                      styles.add_mar_small
                    }
                    type="checkbox"
                  />
                  {role}
                </label>
              </div>
            );
          }
        });
      }

      let applyBulkPermissions = null;
      if (roleListHtml.length) {
        applyBulkPermissions = (
          <div className={styles.editPermissionsSection + ' ' + styles.removePadding}>
            <hr />
            <div>Apply same {permsState.query} permissions to other roles:</div>
            <div className={styles.add_mar_top_small}>{roleListHtml}</div>
            <Button
              onClick={applySameBulk}
              className={styles.bulkApplyBtn}
              color="white"
              size="sm"
              disabled={!permsState.applySamePermissions.length}
            >
              Save permissions
            </Button>
          </div>
        );
      }

      return applyBulkPermissions;
    };

    const getButton = (value, color, onClickFn, disabled) => (
      <Button
        className={styles.editActionButton}
        color={color}
        size="sm"
        onClick={onClickFn}
        disabled={disabled}
        data-test={`${value.split(' ').join('-')}-button`}
      >
        {value}
      </Button>
    );

    const getButtonsSection = (tableSchema, permsState) => {
      const dispatchSavePermissions = () => {
        dispatch(permChangePermissions(permChangeTypes.save));
      };

      const dispatchRemoveAccess = () => {
        const isOk = confirm('Are you sure?');
        if (isOk) {
          dispatch(permChangePermissions(permChangeTypes.delete));
        }
      };

      const dispatchCloseEdit = () => {
        dispatch(permCloseEdit());
      };

      const rolePermissions = tableSchema.permissions.find(
        p => p.role_name === permsState.role
      );
      const currQueryPermissions = rolePermissions
        ? rolePermissions.permissions[permsState.query]
        : undefined;
      const newQueryPermissions = permsState[permsState.query];

      const disableSave = permsState.applySamePermissions.length ||
        (JSON.stringify(newQueryPermissions) === JSON.stringify(currQueryPermissions));
      const disableRemoveAccess = !currQueryPermissions;

      const saveButton = getButton(
        'Save permissions',
        'yellow',
        dispatchSavePermissions,
        disableSave
      );

      const removeAccessButton = getButton(
        'Remove',
        'red',
        dispatchRemoveAccess,
        disableRemoveAccess
      );

      const closeButton = getButton('Close', 'white', dispatchCloseEdit);

      return (
        <div className={styles.editPermissionsSection}>
          {saveButton}
          {removeAccessButton}
          {closeButton}
        </div>
      );
    };

    const getEditPermissions = (tableSchema, queryTypes, permsState, roleList) => (
      <div className={styles.activeEdit}>
        <div className={styles.editPermissionsHeading}>
          Role: {permsState.role}
          &nbsp;&nbsp;&nbsp;Query: {permsState.query}
        </div>
        <hr className={styles.remove_margin} />
        <div>
          {getRowSection(queryTypes, permsState)}
          {getColumnSection(tableSchema, permsState)}
          {showAggregation && getAggregationSection(permsState)}
          {getLimitSection(permsState)}
          {getUpsertSection(permsState)}
          {showInsertPrefix && getInsertSetPermission(tableSchema, permsState)}
          {showUpdatePresets && getUpdateSetSection(tableSchema, permsState)}
          {getButtonsSection(tableSchema, permsState)}
          {getBulkApplySection(tableSchema, permsState, roleList)}
        </div>
      </div>
    );

    const getEditSection = (tableSchema, queryTypes, permsState, roleList) => {
      let _editSection = '';

      if (permsState.role && permsState.query) {
        _editSection = getEditPermissions(tableSchema, queryTypes, permsState, roleList);
      }

      return _editSection;
    };

    const getBulkSection = (tableSchema, queryTypes, permsState) => {
      if (!permsState.bulkSelect.length) {
        return null;
      }
      // const currentPermissions = tableSchema.permissions;
      const bulkSelect = permsState.bulkSelect;
      const handleBulkRemoveClick = () => {
        if (window.confirm('Are you sure?')) {
          dispatch(permRemoveMultipleRoles(tableSchema));
        }
      };

      return (
        <div className={styles.activeEdit}>
          <div className={styles.editPermissionsHeading}>
            Apply Bulk Actions
          </div>
          <hr className={styles.remove_margin} />
          <div className={styles.padd_top + ' ' + styles.padd_bottom}>
            <span className={styles.selectedRoles + ' ' + styles.add_pad_right}>
              Selected Roles
            </span>
            {bulkSelect.map(r => {
              return (
                <span key={r} className={styles.add_pad_right}>
                  <b>{r}</b>{' '}
                </span>
              );
            })}
          </div>
          <div className={styles.padd_bottom}>
            <Button onClick={handleBulkRemoveClick} color="red" size="sm">
              Remove Permissions
            </Button>
          </div>
        </div>
      );
    };

    /*
    const getEditRoleSection = (tableSchema, permsState) => {
      let _editSection = '';

      if (permsState.role && permsState.query) {
        _editSection = getEditPermissions(tableSchema, permsState);
      }

      return _editSection;
    };
    */

    const getHeader = tableSchema => {
      let _header;

      const isView = tableSchema.detail.table_type !== 'BASE TABLE';
      if (isView) {
        _header = (
          <ViewHeader
            dispatch={dispatch}
            tableName={tableName}
            tabName="permissions"
            migrationMode={migrationMode}
            currentSchema={currentSchema}
          />
        );
      } else {
        _header = (
          <TableHeader
            dispatch={dispatch}
            tableName={tableName}
            tabName="permissions"
            migrationMode={migrationMode}
            currentSchema={currentSchema}
          />
        );
      }

      return _header;
    };

    /********************/

    let qTypes;
    if (tableType === 'table') {
      qTypes = ['insert', 'select', 'update', 'delete'];
    } else if (tableType === 'view') {
      qTypes = [];
      // Add insert/update permission if it is insertable/updatable as returned by pg
      if (
        this.state.viewInfo &&
        'is_insertable_into' in this.state.viewInfo &&
        this.state.viewInfo.is_insertable_into === 'YES'
      ) {
        qTypes.push('insert');
      }

      qTypes.push('select');

      if (
        this.state.viewInfo &&
        'is_updatable' in this.state.viewInfo &&
        this.state.viewInfo.is_updatable === 'YES'
      ) {
        qTypes.push('update');
        qTypes.push('delete');
      }
    }

    const tSchema = allSchemas.find(t => t.table_name === tableName);

    const allRolesList = getAllRoles(allSchemas);

    return (
      <div className={styles.container}>
        {getHeader(tSchema)}
        <br />
        <div className={styles.padd_left_remove}>
          <div className={`${styles.padd_remove} col-xs-12`}>
            <h4 className={styles.subheading_text}>Permissions</h4>
            {getPermissionsTable(tSchema, qTypes, permissionsState, allRolesList)}
            {getBulkSection(tSchema, qTypes, permissionsState)}
            {getEditSection(tSchema, qTypes, permissionsState, allRolesList)}
          </div>
        </div>
        <div className={`${styles.fixed} hidden`}>
          {getAlertHtml(ongoingRequest, lastError, lastSuccess, lastFormError)}
        </div>
      </div>
    );
  }
}

Permissions.propTypes = {
  dispatch: PropTypes.func.isRequired,
  tableName: PropTypes.string.isRequired,
  tableType: PropTypes.string.isRequired,
  allSchemas: PropTypes.array.isRequired,
  migrationMode: PropTypes.bool.isRequired,
  currentSchema: PropTypes.string.isRequired,
  activeEdit: PropTypes.object.isRequired,
  permissionsState: PropTypes.object.isRequired,
  ongoingRequest: PropTypes.bool.isRequired,
  lastError: PropTypes.object,
  lastFormError: PropTypes.object,
  lastSuccess: PropTypes.bool,
};

const mapStateToProps = (state, ownProps) => ({
  tableName: ownProps.params.table,
  tableType: ownProps.route.tableType,
  allSchemas: state.tables.allSchemas,
  migrationMode: state.main.migrationMode,
  currentSchema: state.tables.currentSchema,
  serverVersion: state.main.serverVersion ? state.main.serverVersion : '',
  ...state.tables.modify,
});

const permissionsConnector = connect => connect(mapStateToProps)(Permissions);

export default permissionsConnector;<|MERGE_RESOLUTION|>--- conflicted
+++ resolved
@@ -242,7 +242,7 @@
     const { showAggregation, showInsertPrefix, showUpdatePresets } = this.state;
     const styles = require('../TableModify/Modify.scss');
 
-    const getAllRoles = (allTableSchemas) => {
+    const getAllRoles = allTableSchemas => {
       const _allRoles = [];
 
       allTableSchemas.forEach(tableSchema => {
@@ -366,9 +366,14 @@
         if (isNewPerm && permsState.newRole !== '') {
           dispatch(permOpenEdit(tableSchema, permsState.newRole, queryType));
         } else if (role !== '') {
-          const allowInsertPermColumns = semverCheck('insertPermRestrictColumns', this.props.serverVersion);
-
-          dispatch(permOpenEdit(tableSchema, role, queryType, allowInsertPermColumns));
+          const allowInsertPermColumns = semverCheck(
+            'insertPermRestrictColumns',
+            this.props.serverVersion
+          );
+
+          dispatch(
+            permOpenEdit(tableSchema, role, queryType, allowInsertPermColumns)
+          );
         } else {
           document.getElementById('newRoleInput').focus();
         }
@@ -390,7 +395,9 @@
 
       const dispatchDeletePermission = () => {
         const isConfirm = window.confirm(
-          'Are you sure you want to delete the permission for role ' + role + '?'
+          'Are you sure you want to delete the permission for role ' +
+            role +
+            '?'
         );
         if (isConfirm) {
           dispatch(permRemoveRole(tableSchema, role));
@@ -402,25 +409,6 @@
         _permissionsRowHtml.push(<td key={-1} />);
       } else {
         const bulkSelect = permsState.bulkSelect;
-<<<<<<< HEAD
-        const currentInputSelection = bulkSelect.filter(e => e === role)
-          .length ? (
-            <input
-              onChange={dispatchBulkSelect}
-              checked="checked"
-              data-role={role}
-              className={styles.bulkSelect}
-              type="checkbox"
-            />
-          ) : (
-            <input
-              onChange={dispatchBulkSelect}
-              data-role={role}
-              className={styles.bulkSelect}
-              type="checkbox"
-            />
-          );
-=======
         const currentInputSelection = (
           <input
             onChange={dispatchBulkSelect}
@@ -430,7 +418,6 @@
             type="checkbox"
           />
         );
->>>>>>> 32ef67a2
         _permissionsRowHtml.push(
           <td key={-1}>
             <div>
@@ -612,7 +599,12 @@
       );
     };
 
-    const getPermissionsTable = (tableSchema, queryTypes, permsState, roleList) => {
+    const getPermissionsTable = (
+      tableSchema,
+      queryTypes,
+      permsState,
+      roleList
+    ) => {
       const permissionsSymbols = {
         fullAccess: <i className="fa fa-check" aria-hidden="true" />,
         noAccess: <i className="fa fa-times" aria-hidden="true" />,
@@ -708,160 +700,160 @@
         const setOptions =
           insertState && insertState.localSet && insertState.localSet.length > 0
             ? insertState.localSet.map((s, i) => {
-              return (
-                <div className={styles.insertSetConfigRow} key={i}>
-                  <div
-                    className={
-                      styles.display_inline +
+                return (
+                  <div className={styles.insertSetConfigRow} key={i}>
+                    <div
+                      className={
+                        styles.display_inline +
                         ' ' +
                         styles.add_mar_right +
                         ' ' +
                         styles.input_element_wrapper
-                    }
-                  >
-                    <select
-                      className="input-sm form-control"
-                      value={s.key}
-                      onChange={e => this.onSetKeyChange(e, 'insert')}
-                      data-index-id={i}
-                      data-test={'column-presets-column-' + i}
+                      }
                     >
-                      <option value="" disabled>
+                      <select
+                        className="input-sm form-control"
+                        value={s.key}
+                        onChange={e => this.onSetKeyChange(e, 'insert')}
+                        data-index-id={i}
+                        data-test={'column-presets-column-' + i}
+                      >
+                        <option value="" disabled>
                           Column Name
-                      </option>
-                      {columns && columns.length > 0
-                        ? columns.map((c, key) => (
-                          <option
-                            value={c.column_name}
-                            data-column-type={c.data_type}
-                            key={key}
-                          >
-                            {c.column_name}
-                          </option>
-                        ))
-                        : null}
-                    </select>
-                  </div>
-                  <div
-                    className={
-                      styles.display_inline +
+                        </option>
+                        {columns && columns.length > 0
+                          ? columns.map((c, key) => (
+                              <option
+                                value={c.column_name}
+                                data-column-type={c.data_type}
+                                key={key}
+                              >
+                                {c.column_name}
+                              </option>
+                            ))
+                          : null}
+                      </select>
+                    </div>
+                    <div
+                      className={
+                        styles.display_inline +
                         ' ' +
                         styles.add_mar_right +
                         ' ' +
                         styles.input_element_wrapper
-                    }
-                  >
-                    <select
-                      className="input-sm form-control"
-                      onChange={e => this.onSetTypeChange(e, 'insert')}
-                      data-index-id={i}
-                      data-test={'column-presets-type-' + i}
-                      value={setConfigValueType(s.value) || ''}
+                      }
                     >
-                      <option value="" disabled>
+                      <select
+                        className="input-sm form-control"
+                        onChange={e => this.onSetTypeChange(e, 'insert')}
+                        data-index-id={i}
+                        data-test={'column-presets-type-' + i}
+                        value={setConfigValueType(s.value) || ''}
+                      >
+                        <option value="" disabled>
                           Select Preset Type
-                      </option>
-                      <option value="static">static</option>
-                      <option value="session">from session variable</option>
-                    </select>
-                  </div>
-                  <div
-                    className={
-                      styles.display_inline +
+                        </option>
+                        <option value="static">static</option>
+                        <option value="session">from session variable</option>
+                      </select>
+                    </div>
+                    <div
+                      className={
+                        styles.display_inline +
                         ' ' +
                         styles.add_mar_right +
                         ' ' +
                         styles.input_element_wrapper
-                    }
-                  >
-                    {setConfigValueType(s.value) === 'session' ? (
-                      <InputGroup>
-                        <InputGroup.Addon>X-Hasura-</InputGroup.Addon>
-                        <input
-                          className={'input-sm form-control '}
+                      }
+                    >
+                      {setConfigValueType(s.value) === 'session' ? (
+                        <InputGroup>
+                          <InputGroup.Addon>X-Hasura-</InputGroup.Addon>
+                          <input
+                            className={'input-sm form-control '}
+                            placeholder="column_value"
+                            value={s.value.slice(X_HASURA_CONST.length)}
+                            onChange={e => this.onSetValueChange(e, 'insert')}
+                            data-test={'column-presets-value-' + i}
+                            data-index-id={i}
+                            data-prefix-val={X_HASURA_CONST}
+                          />
+                        </InputGroup>
+                      ) : (
+                        <EnhancedInput
                           placeholder="column_value"
-                          value={s.value.slice(X_HASURA_CONST.length)}
+                          type={
+                            i in this.state.setOperations.insert.columnTypeMap
+                              ? this.state.setOperations.insert.columnTypeMap[i]
+                              : ''
+                          }
+                          value={s.value}
                           onChange={e => this.onSetValueChange(e, 'insert')}
                           data-test={'column-presets-value-' + i}
-                          data-index-id={i}
+                          indexId={i}
                           data-prefix-val={X_HASURA_CONST}
                         />
-                      </InputGroup>
-                    ) : (
-                      <EnhancedInput
-                        placeholder="column_value"
-                        type={
-                          i in this.state.setOperations.insert.columnTypeMap
-                            ? this.state.setOperations.insert.columnTypeMap[i]
-                            : ''
-                        }
-                        value={s.value}
-                        onChange={e => this.onSetValueChange(e, 'insert')}
-                        data-test={'column-presets-value-' + i}
-                        indexId={i}
-                        data-prefix-val={X_HASURA_CONST}
-                      />
-                    )}
-                  </div>
-                  {setConfigValueType(s.value) === 'session' ? (
-                    <div
-                      className={
-                        styles.display_inline +
+                      )}
+                    </div>
+                    {setConfigValueType(s.value) === 'session' ? (
+                      <div
+                        className={
+                          styles.display_inline +
                           ' ' +
                           styles.add_mar_right +
                           ' ' +
                           styles.input_element_wrapper +
                           ' ' +
                           styles.e_g_text
-                      }
-                    >
+                        }
+                      >
                         e.g. X-Hasura-User-Id
-                    </div>
-                  ) : (
-                    <div
-                      className={
-                        styles.display_inline +
+                      </div>
+                    ) : (
+                      <div
+                        className={
+                          styles.display_inline +
                           ' ' +
                           styles.add_mar_right +
                           ' ' +
                           styles.input_element_wrapper +
                           ' ' +
                           styles.e_g_text
-                      }
-                    >
+                        }
+                      >
                         e.g. false, 1, some-text
-                    </div>
-                  )}
-                  {i !== insertState.localSet.length - 1 ? (
-                    <div
-                      className={
-                        styles.display_inline +
+                      </div>
+                    )}
+                    {i !== insertState.localSet.length - 1 ? (
+                      <div
+                        className={
+                          styles.display_inline +
                           ' ' +
                           styles.add_mar_right +
                           ' ' +
                           styles.input_element_wrapper
-                      }
-                    >
-                      <i
-                        className="fa-lg fa fa-times"
-                        onClick={e => this.deleteSetKeyVal(e, 'insert')}
-                        data-index-id={i}
-                      />
-                    </div>
-                  ) : (
-                    <div
-                      className={
-                        styles.display_inline +
+                        }
+                      >
+                        <i
+                          className="fa-lg fa fa-times"
+                          onClick={e => this.deleteSetKeyVal(e, 'insert')}
+                          data-index-id={i}
+                        />
+                      </div>
+                    ) : (
+                      <div
+                        className={
+                          styles.display_inline +
                           ' ' +
                           styles.add_mar_right +
                           ' ' +
                           styles.input_element_wrapper
-                      }
-                    />
-                  )}
-                </div>
-              );
-            })
+                        }
+                      />
+                    )}
+                  </div>
+                );
+              })
             : null;
 
         return (
@@ -933,160 +925,160 @@
         const setOptions =
           updateState && updateState.localSet && updateState.localSet.length > 0
             ? updateState.localSet.map((s, i) => {
-              return (
-                <div className={styles.insertSetConfigRow} key={i}>
-                  <div
-                    className={
-                      styles.display_inline +
+                return (
+                  <div className={styles.insertSetConfigRow} key={i}>
+                    <div
+                      className={
+                        styles.display_inline +
                         ' ' +
                         styles.add_mar_right +
                         ' ' +
                         styles.input_element_wrapper
-                    }
-                  >
-                    <select
-                      className="input-sm form-control"
-                      value={s.key}
-                      data-test={'column-presets-column-' + i}
-                      onChange={e => this.onSetKeyChange(e, 'update')}
-                      data-index-id={i}
+                      }
                     >
-                      <option value="" disabled>
+                      <select
+                        className="input-sm form-control"
+                        value={s.key}
+                        data-test={'column-presets-column-' + i}
+                        onChange={e => this.onSetKeyChange(e, 'update')}
+                        data-index-id={i}
+                      >
+                        <option value="" disabled>
                           Column Name
-                      </option>
-                      {columns && columns.length > 0
-                        ? columns.map((c, key) => (
-                          <option
-                            value={c.column_name}
-                            data-column-type={c.data_type}
-                            key={key}
-                          >
-                            {c.column_name}
-                          </option>
-                        ))
-                        : null}
-                    </select>
-                  </div>
-                  <div
-                    className={
-                      styles.display_inline +
+                        </option>
+                        {columns && columns.length > 0
+                          ? columns.map((c, key) => (
+                              <option
+                                value={c.column_name}
+                                data-column-type={c.data_type}
+                                key={key}
+                              >
+                                {c.column_name}
+                              </option>
+                            ))
+                          : null}
+                      </select>
+                    </div>
+                    <div
+                      className={
+                        styles.display_inline +
                         ' ' +
                         styles.add_mar_right +
                         ' ' +
                         styles.input_element_wrapper
-                    }
-                  >
-                    <select
-                      className="input-sm form-control"
-                      onChange={e => this.onSetTypeChange(e, 'update')}
-                      data-index-id={i}
-                      data-test={'column-presets-type-' + i}
-                      value={setConfigValueType(s.value) || ''}
+                      }
                     >
-                      <option value="" disabled>
+                      <select
+                        className="input-sm form-control"
+                        onChange={e => this.onSetTypeChange(e, 'update')}
+                        data-index-id={i}
+                        data-test={'column-presets-type-' + i}
+                        value={setConfigValueType(s.value) || ''}
+                      >
+                        <option value="" disabled>
                           Select Preset Type
-                      </option>
-                      <option value="static">static</option>
-                      <option value="session">from session variable</option>
-                    </select>
-                  </div>
-                  <div
-                    className={
-                      styles.display_inline +
+                        </option>
+                        <option value="static">static</option>
+                        <option value="session">from session variable</option>
+                      </select>
+                    </div>
+                    <div
+                      className={
+                        styles.display_inline +
                         ' ' +
                         styles.add_mar_right +
                         ' ' +
                         styles.input_element_wrapper
-                    }
-                  >
-                    {setConfigValueType(s.value) === 'session' ? (
-                      <InputGroup>
-                        <InputGroup.Addon>X-Hasura-</InputGroup.Addon>
-                        <input
-                          className={'input-sm form-control '}
+                      }
+                    >
+                      {setConfigValueType(s.value) === 'session' ? (
+                        <InputGroup>
+                          <InputGroup.Addon>X-Hasura-</InputGroup.Addon>
+                          <input
+                            className={'input-sm form-control '}
+                            placeholder="column_value"
+                            value={s.value.slice(X_HASURA_CONST.length)}
+                            onChange={e => this.onSetValueChange(e, 'update')}
+                            data-index-id={i}
+                            data-prefix-val={X_HASURA_CONST}
+                            data-test={'column-presets-value-' + i}
+                          />
+                        </InputGroup>
+                      ) : (
+                        <EnhancedInput
                           placeholder="column_value"
-                          value={s.value.slice(X_HASURA_CONST.length)}
+                          type={
+                            i in this.state.setOperations.update.columnTypeMap
+                              ? this.state.setOperations.update.columnTypeMap[i]
+                              : ''
+                          }
+                          value={s.value}
                           onChange={e => this.onSetValueChange(e, 'update')}
-                          data-index-id={i}
+                          indexId={i}
                           data-prefix-val={X_HASURA_CONST}
                           data-test={'column-presets-value-' + i}
                         />
-                      </InputGroup>
-                    ) : (
-                      <EnhancedInput
-                        placeholder="column_value"
-                        type={
-                          i in this.state.setOperations.update.columnTypeMap
-                            ? this.state.setOperations.update.columnTypeMap[i]
-                            : ''
-                        }
-                        value={s.value}
-                        onChange={e => this.onSetValueChange(e, 'update')}
-                        indexId={i}
-                        data-prefix-val={X_HASURA_CONST}
-                        data-test={'column-presets-value-' + i}
-                      />
-                    )}
-                  </div>
-                  {setConfigValueType(s.value) === 'session' ? (
-                    <div
-                      className={
-                        styles.display_inline +
+                      )}
+                    </div>
+                    {setConfigValueType(s.value) === 'session' ? (
+                      <div
+                        className={
+                          styles.display_inline +
                           ' ' +
                           styles.add_mar_right +
                           ' ' +
                           styles.input_element_wrapper +
                           ' ' +
                           styles.e_g_text
-                      }
-                    >
+                        }
+                      >
                         e.g. X-Hasura-User-Id
-                    </div>
-                  ) : (
-                    <div
-                      className={
-                        styles.display_inline +
+                      </div>
+                    ) : (
+                      <div
+                        className={
+                          styles.display_inline +
                           ' ' +
                           styles.add_mar_right +
                           ' ' +
                           styles.input_element_wrapper +
                           ' ' +
                           styles.e_g_text
-                      }
-                    >
+                        }
+                      >
                         e.g. false, 1, some-text
-                    </div>
-                  )}
-                  {i !== updateState.localSet.length - 1 ? (
-                    <div
-                      className={
-                        styles.display_inline +
+                      </div>
+                    )}
+                    {i !== updateState.localSet.length - 1 ? (
+                      <div
+                        className={
+                          styles.display_inline +
                           ' ' +
                           styles.add_mar_right +
                           ' ' +
                           styles.input_element_wrapper
-                      }
-                    >
-                      <i
-                        className="fa-lg fa fa-times"
-                        onClick={e => this.deleteSetKeyVal(e, 'update')}
-                        data-index-id={i}
-                      />
-                    </div>
-                  ) : (
-                    <div
-                      className={
-                        styles.display_inline +
+                        }
+                      >
+                        <i
+                          className="fa-lg fa fa-times"
+                          onClick={e => this.deleteSetKeyVal(e, 'update')}
+                          data-index-id={i}
+                        />
+                      </div>
+                    ) : (
+                      <div
+                        className={
+                          styles.display_inline +
                           ' ' +
                           styles.add_mar_right +
                           ' ' +
                           styles.input_element_wrapper
-                      }
-                    />
-                  )}
-                </div>
-              );
-            })
+                        }
+                      />
+                    )}
+                  </div>
+                );
+              })
             : null;
         return (
           <div
@@ -1201,7 +1193,9 @@
 
       tableSchema.columns.forEach((colObj, i) => {
         const column = colObj.column_name;
-        const checked = permsState[query] ? permsState[query].columns.includes(column) : false;
+        const checked = permsState[query]
+          ? permsState[query].columns.includes(column)
+          : false;
 
         _columnList.push(
           <div key={i} className={styles.columnListElement}>
@@ -1220,23 +1214,30 @@
         );
       });
 
-      _columnList.push(
-        <div key={-1} className={styles.clear_fix} />
-      );
+      _columnList.push(<div key={-1} className={styles.clear_fix} />);
 
       return _columnList;
     };
 
-    const getRelationshipsMsg = (tableSchema) => {
+    const getRelationshipsMsg = tableSchema => {
       let _relationshipsMsg = '';
 
-      const relationships = tableSchema.relationships.map(relObj => relObj.rel_name);
+      const relationships = tableSchema.relationships.map(
+        relObj => relObj.rel_name
+      );
 
       if (relationships.length) {
         _relationshipsMsg = (
           <div className={styles.add_mar_top_small}>
-            For <b>relationship{relationships.length !== 1 ? 's' : ''}</b>: <i>{relationships.join(', ')}</i>.
-            <span className={styles.mar_left}>Set permissions on the corresponding table/view.</span>
+            For{' '}
+            <b>
+              relationship
+              {relationships.length !== 1 ? 's' : ''}
+            </b>
+            : <i>{relationships.join(', ')}</i>.
+            <span className={styles.mar_left}>
+              Set permissions on the corresponding table/view.
+            </span>
           </div>
         );
       }
@@ -1251,8 +1252,13 @@
 
       const query = permsState.query;
 
-      const allowInsertPermColumns = semverCheck('insertPermRestrictColumns', serverVersion);
-      const queriesWithPermColumns = getQueriesWithPermColumns(allowInsertPermColumns);
+      const allowInsertPermColumns = semverCheck(
+        'insertPermRestrictColumns',
+        serverVersion
+      );
+      const queriesWithPermColumns = getQueriesWithPermColumns(
+        allowInsertPermColumns
+      );
 
       if (queriesWithPermColumns.includes(query)) {
         const dispatchToggleAllColumns = () => {
@@ -1281,10 +1287,9 @@
               </span>
             </div>
 
-            { getColumnList(tableSchema, permsState) }
-
-            { getRelationshipsMsg(tableSchema) }
-
+            {getColumnList(tableSchema, permsState)}
+
+            {getRelationshipsMsg(tableSchema)}
           </div>
         );
       }
@@ -1562,7 +1567,9 @@
       const rolePermissions = tableSchema.permissions.find(
         p => p.role_name === permsState.role
       );
-      const currQueryPermissions = rolePermissions ? rolePermissions.permissions[permsState.query] : null;
+      const currQueryPermissions = rolePermissions
+        ? rolePermissions.permissions[permsState.query]
+        : null;
 
       const roleListHtml = [];
       if (currQueryPermissions) {
@@ -1571,7 +1578,9 @@
             roleListHtml.push(
               <div
                 key={role}
-                className={styles.display_inline + ' checkbox ' + styles.add_mar_right}
+                className={
+                  styles.display_inline + ' checkbox ' + styles.add_mar_right
+                }
               >
                 <label>
                   <input
@@ -1596,7 +1605,11 @@
       let applyBulkPermissions = null;
       if (roleListHtml.length) {
         applyBulkPermissions = (
-          <div className={styles.editPermissionsSection + ' ' + styles.removePadding}>
+          <div
+            className={
+              styles.editPermissionsSection + ' ' + styles.removePadding
+            }
+          >
             <hr />
             <div>Apply same {permsState.query} permissions to other roles:</div>
             <div className={styles.add_mar_top_small}>{roleListHtml}</div>
@@ -1653,8 +1666,10 @@
         : undefined;
       const newQueryPermissions = permsState[permsState.query];
 
-      const disableSave = permsState.applySamePermissions.length ||
-        (JSON.stringify(newQueryPermissions) === JSON.stringify(currQueryPermissions));
+      const disableSave =
+        permsState.applySamePermissions.length ||
+        JSON.stringify(newQueryPermissions) ===
+          JSON.stringify(currQueryPermissions);
       const disableRemoveAccess = !currQueryPermissions;
 
       const saveButton = getButton(
@@ -1682,7 +1697,12 @@
       );
     };
 
-    const getEditPermissions = (tableSchema, queryTypes, permsState, roleList) => (
+    const getEditPermissions = (
+      tableSchema,
+      queryTypes,
+      permsState,
+      roleList
+    ) => (
       <div className={styles.activeEdit}>
         <div className={styles.editPermissionsHeading}>
           Role: {permsState.role}
@@ -1707,7 +1727,12 @@
       let _editSection = '';
 
       if (permsState.role && permsState.query) {
-        _editSection = getEditPermissions(tableSchema, queryTypes, permsState, roleList);
+        _editSection = getEditPermissions(
+          tableSchema,
+          queryTypes,
+          permsState,
+          roleList
+        );
       }
 
       return _editSection;
@@ -1832,7 +1857,12 @@
         <div className={styles.padd_left_remove}>
           <div className={`${styles.padd_remove} col-xs-12`}>
             <h4 className={styles.subheading_text}>Permissions</h4>
-            {getPermissionsTable(tSchema, qTypes, permissionsState, allRolesList)}
+            {getPermissionsTable(
+              tSchema,
+              qTypes,
+              permissionsState,
+              allRolesList
+            )}
             {getBulkSection(tSchema, qTypes, permissionsState)}
             {getEditSection(tSchema, qTypes, permissionsState, allRolesList)}
           </div>
