--- conflicted
+++ resolved
@@ -12,63 +12,46 @@
 } from './onegraphUtils';
 import { getRemoteQueries } from './Actions';
 
-const NO_TABLES_MESSAGE =
-  '# Looks like you do not have any tables.\n# Click on the "Data" tab on top to create tables\n# You can come back here and try out the GraphQL queries after you create tables\n';
-
 class OneGraphExplorer extends React.Component {
   state = {
     explorerOpen: false,
     explorerWidth: getExplorerWidthFromLocalStorage(),
     explorerClientX: null,
     schema: null,
-    query: null,
+    query: this.props.query,
     isResizing: false,
     headers: [],
   };
 
   componentDidMount() {
-    this.setPersistedQuery();
+    this.introspect();
   }
 
   componentDidUpdate() {
     if (this.shouldIntrospect(this.props.headers, this.state.headers)) {
       this.introspect();
-<<<<<<< HEAD
     }
   }
-
-  onExplorerResize = e => {
-    const { explorerClientX, explorerWidth } = this.state;
-    if (explorerClientX === null) {
-      this.setState({ explorerClientX: e.clientX });
-    } else {
-      const newExplorerWidth = explorerWidth + e.clientX - explorerClientX;
-      setExplorerWidthInLocalStorage(newExplorerWidth);
-      this.setState({
-        explorerWidth: newExplorerWidth,
-        explorerClientX: e.clientX,
-      });
-    }
-  };
 
   setPersistedQuery() {
     const queryFile = this.props.queryParams
       ? this.props.queryParams.query_file
       : null;
+
     if (queryFile) {
       getRemoteQueries(queryFile, query => this.setState({ query }));
     } else {
+      const NO_TABLES_MESSAGE =
+        '# Looks like you do not have any tables.\n# Click on the "Data" tab on top to create tables\n# You can come back here and try out the GraphQL queries after you create tables\n';
+
       if (this.props.numberOfTables === 0) {
         this.setState({
           query: NO_TABLES_MESSAGE,
         });
       }
-=======
->>>>>>> 44d6bb8b
     }
   }
 
-  // eslint-disable-next-line react/sort-comp
   shouldIntrospect(newHeadersArray, oldHeadersArray) {
     if (this.props.headerFocus || !this.state.explorerOpen) {
       return false;
@@ -104,18 +87,11 @@
           headers: JSON.parse(JSON.stringify(headers)),
         });
       })
-<<<<<<< HEAD
-      .catch(error => {
-        console.error(error);
-=======
       .catch(() => {
->>>>>>> 44d6bb8b
         this.setState({
           schema: null,
           headers: JSON.parse(JSON.stringify(headers)),
         });
-<<<<<<< HEAD
-=======
       });
   }
 
@@ -129,9 +105,9 @@
       this.setState({
         explorerWidth: newExplorerWidth,
         explorerClientX: e.clientX,
->>>>>>> 44d6bb8b
       });
-  }
+    }
+  };
 
   editQuery = query => {
     this.setState({ query });
