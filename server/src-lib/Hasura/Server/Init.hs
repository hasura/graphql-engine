--- conflicted
+++ resolved
@@ -162,14 +162,9 @@
   eventsFetchInterval <- withEnv (rsoEventsFetchInterval rso) (fst eventsFetchIntervalEnv)
   logHeadersFromEnv <- withEnvBool (rsoLogHeadersFromEnv rso) (fst logHeadersFromEnvEnv)
   enableRemoteSchemaPerms <-
-<<<<<<< HEAD
-    withEnvBool (rsoEnableRemoteSchemaPermissions rso) $
-                (fst enableRemoteSchemaPermsEnv)
-=======
     bool RemoteSchemaPermsDisabled RemoteSchemaPermsEnabled <$>
     (withEnvBool (rsoEnableRemoteSchemaPermissions rso) $
                 (fst enableRemoteSchemaPermsEnv))
->>>>>>> 39a43525
 
   webSocketCompressionFromEnv <- withEnvBool (rsoWebSocketCompression rso) $
                                  fst webSocketCompressionEnv
@@ -957,11 +952,7 @@
       , "enabled_log_types" J..= soEnabledLogTypes so
       , "log_level" J..= soLogLevel so
       , "plan_cache_options" J..= soPlanCacheOptions so
-<<<<<<< HEAD
-      , "enable_remote_schema_permissions" J..= soEnableRemoteSchemaPermissions so
-=======
       , "remote_schema_permissions" J..= soEnableRemoteSchemaPermissions so
->>>>>>> 39a43525
       , "websocket_compression_options" J..= show (WS.connectionCompressionOptions . soConnectionOptions $ so)
       , "websocket_keep_alive" J..= show (soWebsocketKeepAlive so)
       ]
