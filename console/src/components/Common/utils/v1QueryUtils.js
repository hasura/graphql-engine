--- conflicted
+++ resolved
@@ -44,20 +44,13 @@
   };
 };
 
-<<<<<<< HEAD
-export const generateCreateActionQuery = (name, definition) => {
-=======
 export const generateCreateActionQuery = (name, definition, comment) => {
->>>>>>> 6b8c7eff
   return {
     type: 'create_action',
     args: {
       name,
       definition,
-<<<<<<< HEAD
-=======
       comment,
->>>>>>> 6b8c7eff
     },
   };
 };
@@ -122,10 +115,7 @@
       name: 'hdb_role',
     },
     columns: ['role_name'],
-<<<<<<< HEAD
-=======
     order_by: { column: 'role_name', type: 'asc' },
->>>>>>> 6b8c7eff
   },
 });
 
@@ -144,20 +134,13 @@
   };
 };
 
-<<<<<<< HEAD
-export const getUpdateActionQuery = (def, actionName) => {
-=======
 export const getUpdateActionQuery = (def, actionName, actionComment) => {
->>>>>>> 6b8c7eff
   return {
     type: 'update_action',
     args: {
       name: actionName,
       definition: def,
-<<<<<<< HEAD
-=======
       comment: actionComment,
->>>>>>> 6b8c7eff
     },
   };
 };
