import { migrateModeUrl } from '../../../helpers/common';

export const toggleOnMigrationMode = () => {
  cy.request({
    method: 'GET',
    url: migrateModeUrl,
  }).then(response => {
    if (response.body.migration_mode === 'false') {
<<<<<<< HEAD
      // Go to migrations section
      cy.get('a').click();
      cy.wait(3000);
      // Toggle Migration mode
=======
      cy.visit('/data/migrations');
      cy.wait(5000);
>>>>>>> console: fix console tests
      cy.get('[class=react-toggle-track]').click();
      cy.wait(10000);
    }
  });
};

export const toggleOffMigrationMode = () => {
  cy.request({
    method: 'GET',
    url: migrateModeUrl,
  }).then(response => {
    if (response.body.migration_mode === 'true') {
<<<<<<< HEAD
      // Go to migrations section
      cy.get('a')
        .contains('Migrations')
        .click();
      cy.wait(3000);
      // Toggle Migration mode
=======
      // eslint-disable-line
      cy.visit('/data/migrations');
      cy.wait(5000);
>>>>>>> console: fix console tests
      cy.get('[class=react-toggle-track]').click();
      cy.wait(10000);
    }
  });
};<|MERGE_RESOLUTION|>--- conflicted
+++ resolved
@@ -6,15 +6,8 @@
     url: migrateModeUrl,
   }).then(response => {
     if (response.body.migration_mode === 'false') {
-<<<<<<< HEAD
-      // Go to migrations section
-      cy.get('a').click();
-      cy.wait(3000);
-      // Toggle Migration mode
-=======
       cy.visit('/data/migrations');
       cy.wait(5000);
->>>>>>> console: fix console tests
       cy.get('[class=react-toggle-track]').click();
       cy.wait(10000);
     }
@@ -27,18 +20,9 @@
     url: migrateModeUrl,
   }).then(response => {
     if (response.body.migration_mode === 'true') {
-<<<<<<< HEAD
-      // Go to migrations section
-      cy.get('a')
-        .contains('Migrations')
-        .click();
-      cy.wait(3000);
-      // Toggle Migration mode
-=======
       // eslint-disable-line
       cy.visit('/data/migrations');
       cy.wait(5000);
->>>>>>> console: fix console tests
       cy.get('[class=react-toggle-track]').click();
       cy.wait(10000);
     }
