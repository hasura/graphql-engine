--- conflicted
+++ resolved
@@ -7,18 +7,8 @@
 import { WebSocketLink } from 'apollo-link-ws';
 import { InMemoryCache } from 'apollo-cache-inmemory';
 
-<<<<<<< HEAD
-const GRAPHQL_ENDPOINT = `g2c-test.herokuapp.com/v1alpha1/graphql`;
-
-const httpLink = new HttpLink({
-  uri: `https://${GRAPHQL_ENDPOINT}`,
-});
-const wsLink = new WebSocketLink({
-  uri: `wss://${GRAPHQL_ENDPOINT}`,
-=======
 const link = new WebSocketLink({
   uri: 'wss://graphql2chartjs.hasura.app/v1alpha1/graphql',
->>>>>>> 50ab16e0
   options: {
     reconnect: true
   }
