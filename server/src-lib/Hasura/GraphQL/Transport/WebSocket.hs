--- conflicted
+++ resolved
@@ -307,12 +307,8 @@
   where
     telemTransport = Telem.HTTP
     runHasuraGQ :: ExceptT () IO DiffTime
-<<<<<<< HEAD
-                -> Telem.CacheHit -> RequestId -> GQLReqUnparsed -> UserInfo -> PGExecLoc -> E.ExecOp
-=======
-                -> Telem.CacheHit -> RequestId -> GQLReqUnparsed -> UserInfo -> E.ExecOp
->>>>>>> 4ebfaf2f
-                -> ExceptT () IO ()
+                -> Telem.CacheHit -> RequestId -> GQLReqUnparsed -> UserInfo -> PGExecLoc
+                -> E.ExecOp -> ExceptT () IO ()
     runHasuraGQ timerTot telemCacheHit reqId query userInfo pgExecLoc = \case
       E.ExOpQuery opTx genSql ->
         execQueryOrMut Telem.Query genSql $ runLazyTx' pgExecCtx pgExecLoc opTx
