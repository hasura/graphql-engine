module Main where

import           Migrate                    (migrateCatalog)
import           Ops

import           Control.Monad.STM          (atomically)
import           Data.Time.Clock            (getCurrentTime)
import           Options.Applicative
import           System.Environment         (getEnvironment, lookupEnv)
import           System.Exit                (exitFailure)


import qualified Control.Concurrent         as C
import qualified Data.Aeson                 as A
import qualified Data.ByteString.Char8      as BC
import qualified Data.ByteString.Lazy       as BL
import qualified Data.ByteString.Lazy.Char8 as BLC
import qualified Data.Text                  as T
import qualified Data.Yaml                  as Y
import qualified Network.HTTP.Client        as HTTP
import qualified Network.HTTP.Client.TLS    as HTTP
import qualified Network.Wai.Handler.Warp   as Warp

import           Hasura.Db
import           Hasura.Events.Lib
import           Hasura.Logging
import           Hasura.Prelude
import           Hasura.RQL.DDL.Metadata    (fetchMetadata)
import           Hasura.RQL.Types           (SQLGenCtx (..), adminUserInfo,
                                             emptySchemaCache)
import           Hasura.Server.App          (SchemaCacheRef (..), getSCFromRef,
                                             mkWaiApp)
import           Hasura.Server.Auth
import           Hasura.Server.CheckUpdates (checkForUpdates)
import           Hasura.Server.Init
import           Hasura.Server.Logging
import           Hasura.Server.Query        (peelRun)
import           Hasura.Server.SchemaUpdate
import           Hasura.Server.Telemetry
import           Hasura.Server.Version      (currentVersion)

import qualified Database.PG.Query          as Q

printErrExit :: forall a . String -> IO a
printErrExit = (>> exitFailure) . putStrLn

printErrJExit :: A.ToJSON a => forall b . a -> IO b
printErrJExit = (>> exitFailure) . printJSON

parseHGECommand :: Parser RawHGECommand
parseHGECommand =
  subparser
    ( command "serve" (info (helper <*> (HCServe <$> serveOpts))
          ( progDesc "Start the GraphQL Engine Server"
            <> footerDoc (Just serveCmdFooter)
          ))
        <> command "export" (info (pure  HCExport)
          ( progDesc "Export graphql-engine's metadata to stdout" ))
        <> command "clean" (info (pure  HCClean)
          ( progDesc "Clean graphql-engine's metadata to start afresh" ))
        <> command "execute" (info (pure  HCExecute)
          ( progDesc "Execute a query" ))
        <> command "version" (info (pure  HCVersion)
          (progDesc "Prints the version of GraphQL Engine"))
    )
  where
    serveOpts = RawServeOptions
                <$> parseServerPort
                <*> parseServerHost
                <*> parseConnParams
                <*> parseTxIsolation
                <*> (parseAdminSecret <|> parseAccessKey)
                <*> parseWebHook
                <*> parseJwtSecret
                <*> parseUnAuthRole
                <*> parseCorsConfig
                <*> parseEnableConsole
                <*> parseEnableTelemetry
                <*> parseWsReadCookie
                <*> parseStringifyNum
                <*> parseEnabledAPIs
<<<<<<< HEAD
                <*> parseVerboseAPIResp
=======
                <*> parseMxRefetchInt
                <*> parseMxBatchSize
                <*> parseFallbackRefetchInt
>>>>>>> b714923f


parseArgs :: IO HGEOptions
parseArgs = do
  rawHGEOpts <- execParser opts
  env <- getEnvironment
  let eitherOpts = runWithEnv env $ mkHGEOptions rawHGEOpts
  either printErrExit return eitherOpts
  where
    opts = info (helper <*> hgeOpts)
           ( fullDesc <>
             header "Hasura GraphQL Engine: Realtime GraphQL API over Postgres with access control" <>
             footerDoc (Just mainCmdFooter)
           )
    hgeOpts = HGEOptionsG <$> parseRawConnInfo <*> parseHGECommand

printJSON :: (A.ToJSON a) => a -> IO ()
printJSON = BLC.putStrLn . A.encode

printYaml :: (A.ToJSON a) => a -> IO ()
printYaml = BC.putStrLn . Y.encode

mkPGLogger :: Logger -> Q.PGLogger
mkPGLogger (Logger logger) (Q.PLERetryMsg msg) =
  logger $ PGLog LevelWarn msg

main :: IO ()
main =  do
  (HGEOptionsG rci hgeCmd) <- parseArgs
  -- global http manager
  httpManager <- HTTP.newManager HTTP.tlsManagerSettings
  loggerCtx   <- mkLoggerCtx $ defaultLoggerSettings True
  instanceId <- mkInstanceId
  let logger = mkLogger loggerCtx
      pgLogger = mkPGLogger logger
  case hgeCmd of
<<<<<<< HEAD
    HCServe so@(ServeOptions port host cp isoL mAdminSecret mAuthHook mJwtSecret
                mUnAuthRole corsCfg enableConsole enableTelemetry strfyNum enabledAPIs verboseAPIResp) -> do
=======
    HCServe so@(ServeOptions port host cp isoL mAdminSecret mAuthHook
                mJwtSecret mUnAuthRole corsCfg enableConsole
                enableTelemetry strfyNum enabledAPIs lqOpts) -> do
      let sqlGenCtx = SQLGenCtx strfyNum
>>>>>>> b714923f
      -- log serve options
      unLogger logger $ serveOptsToLog so
      hloggerCtx  <- mkLoggerCtx $ defaultLoggerSettings False

      authModeRes <- runExceptT $ mkAuthMode mAdminSecret mAuthHook mJwtSecret
                                             mUnAuthRole httpManager loggerCtx

      am <- either (printErrExit . T.unpack) return authModeRes

      ci <- procConnInfo rci
      -- log postgres connection info
      unLogger logger $ connInfoToLog ci

      pool <- Q.initPGPool ci cp pgLogger

      -- safe init catalog
      initRes <- initialise sqlGenCtx logger ci httpManager

      -- prepare event triggers data
      prepareEvents logger ci

      (app, cacheRef, cacheInitTime) <-
<<<<<<< HEAD
        mkWaiApp isoL loggerCtx strfyNum pool httpManager am
          corsCfg enableConsole enableTelemetry instanceId enabledAPIs verboseAPIResp
=======
        mkWaiApp isoL loggerCtx sqlGenCtx pool httpManager am
          corsCfg enableConsole enableTelemetry instanceId enabledAPIs lqOpts

      sc <- getSCFromRef cacheRef
      -- log inconsistent schema objects
      unLogger logger $ inconsistentMetadataLog sc
>>>>>>> b714923f

      -- start a background thread for schema sync
      startSchemaSync sqlGenCtx pool logger httpManager
                      cacheRef instanceId cacheInitTime

      let warpSettings = Warp.setPort port $ Warp.setHost host Warp.defaultSettings

      maxEvThrds <- getFromEnv defaultMaxEventThreads "HASURA_GRAPHQL_EVENTS_HTTP_POOL_SIZE"
      evFetchMilliSec  <- getFromEnv defaultFetchIntervalMilliSec "HASURA_GRAPHQL_EVENTS_FETCH_INTERVAL"
      logEnvHeaders <- getFromEnv False "LOG_HEADERS_FROM_ENV"

      eventEngineCtx <- atomically $ initEventEngineCtx maxEvThrds evFetchMilliSec

      let scRef = _scrCache cacheRef
      unLogger logger $
        mkGenericStrLog "event_triggers" "starting workers"
      void $ C.forkIO $ processEventQueue hloggerCtx logEnvHeaders
        httpManager pool scRef eventEngineCtx

      -- start a background thread to check for updates
      void $ C.forkIO $ checkForUpdates loggerCtx httpManager

      -- start a background thread for telemetry
      when enableTelemetry $ do
        unLogger logger $ mkGenericStrLog "telemetry" telemetryNotice
        void $ C.forkIO $ runTelemetry logger httpManager scRef initRes

      unLogger logger $
        mkGenericStrLog "server" "starting API server"
      Warp.runSettings warpSettings app

    HCExport -> do
      ci <- procConnInfo rci
      res <- runTx pgLogger ci fetchMetadata
      either printErrJExit printJSON res

    HCClean -> do
      ci <- procConnInfo rci
      res <- runTx pgLogger ci cleanCatalog
      either printErrJExit (const cleanSuccess) res

    HCExecute -> do
      queryBs <- BL.getContents
      ci <- procConnInfo rci
      let sqlGenCtx = SQLGenCtx False
      res <- runAsAdmin sqlGenCtx pgLogger ci httpManager $ execQuery queryBs
      either printErrJExit BLC.putStrLn res

    HCVersion -> putStrLn $ "Hasura GraphQL Engine: " ++ T.unpack currentVersion
  where

    runTx pgLogger ci tx = do
      pool <- getMinimalPool pgLogger ci
      runExceptT $ Q.runTx pool (Q.Serializable, Nothing) tx

    runAsAdmin sqlGenCtx pgLogger ci httpManager m = do
      pool <- getMinimalPool pgLogger ci
      res  <- runExceptT $ peelRun emptySchemaCache adminUserInfo
              httpManager sqlGenCtx (PGExecCtx pool Q.Serializable) m
      return $ fmap fst res

    procConnInfo rci =
      either (printErrExit . connInfoErrModifier) return $
        mkConnInfo rci

    getMinimalPool pgLogger ci = do
      let connParams = Q.defaultConnParams { Q.cpConns = 1 }
      Q.initPGPool ci connParams pgLogger

    initialise sqlGenCtx (Logger logger) ci httpMgr = do
      currentTime <- getCurrentTime
      let pgLogger = mkPGLogger $ Logger logger
      -- initialise the catalog
      initRes <- runAsAdmin sqlGenCtx pgLogger ci httpMgr $ initCatalogSafe currentTime
      either printErrJExit (logger . mkGenericStrLog "db_init") initRes

      -- migrate catalog if necessary
      migRes <- runAsAdmin sqlGenCtx pgLogger ci httpMgr $ migrateCatalog currentTime
      either printErrJExit (logger . mkGenericStrLog "db_migrate") migRes

      -- generate and retrieve uuids
      getUniqIds pgLogger ci

    prepareEvents (Logger logger) ci = do
      let pgLogger = mkPGLogger $ Logger logger
      logger $ mkGenericStrLog "event_triggers" "preparing data"
      res <- runTx pgLogger ci unlockAllEvents
      either printErrJExit return res

    getUniqIds pgLogger ci = do
      eDbId <- runTx pgLogger ci getDbId
      dbId <- either printErrJExit return eDbId
      fp <- liftIO generateFingerprint
      return (dbId, fp)

    getFromEnv :: (Read a) => a -> String -> IO a
    getFromEnv defaults env = do
      mEnv <- lookupEnv env
      let mRes = case mEnv of
            Nothing  -> Just defaults
            Just val -> readMaybe val
          eRes = maybe (Left $ "Wrong expected type for environment variable: " <> env) Right mRes
      either printErrExit return eRes

    cleanSuccess =
      putStrLn "successfully cleaned graphql-engine related data"


telemetryNotice :: String
telemetryNotice =
  "Help us improve Hasura! The graphql-engine server collects anonymized "
  <> "usage stats which allows us to keep improving Hasura at warp speed. "
  <> "To read more or opt-out, visit https://docs.hasura.io/1.0/graphql/manual/guides/telemetry.html"<|MERGE_RESOLUTION|>--- conflicted
+++ resolved
@@ -79,13 +79,10 @@
                 <*> parseWsReadCookie
                 <*> parseStringifyNum
                 <*> parseEnabledAPIs
-<<<<<<< HEAD
-                <*> parseVerboseAPIResp
-=======
                 <*> parseMxRefetchInt
                 <*> parseMxBatchSize
                 <*> parseFallbackRefetchInt
->>>>>>> b714923f
+                <*> parseVerboseAPIResp
 
 
 parseArgs :: IO HGEOptions
@@ -122,15 +119,10 @@
   let logger = mkLogger loggerCtx
       pgLogger = mkPGLogger logger
   case hgeCmd of
-<<<<<<< HEAD
-    HCServe so@(ServeOptions port host cp isoL mAdminSecret mAuthHook mJwtSecret
-                mUnAuthRole corsCfg enableConsole enableTelemetry strfyNum enabledAPIs verboseAPIResp) -> do
-=======
     HCServe so@(ServeOptions port host cp isoL mAdminSecret mAuthHook
                 mJwtSecret mUnAuthRole corsCfg enableConsole
-                enableTelemetry strfyNum enabledAPIs lqOpts) -> do
+                enableTelemetry strfyNum enabledAPIs lqOpts verboseAPIResp) -> do
       let sqlGenCtx = SQLGenCtx strfyNum
->>>>>>> b714923f
       -- log serve options
       unLogger logger $ serveOptsToLog so
       hloggerCtx  <- mkLoggerCtx $ defaultLoggerSettings False
@@ -153,17 +145,12 @@
       prepareEvents logger ci
 
       (app, cacheRef, cacheInitTime) <-
-<<<<<<< HEAD
-        mkWaiApp isoL loggerCtx strfyNum pool httpManager am
-          corsCfg enableConsole enableTelemetry instanceId enabledAPIs verboseAPIResp
-=======
         mkWaiApp isoL loggerCtx sqlGenCtx pool httpManager am
-          corsCfg enableConsole enableTelemetry instanceId enabledAPIs lqOpts
+          corsCfg enableConsole enableTelemetry instanceId enabledAPIs lqOpts verboseAPIResp
 
       sc <- getSCFromRef cacheRef
       -- log inconsistent schema objects
       unLogger logger $ inconsistentMetadataLog sc
->>>>>>> b714923f
 
       -- start a background thread for schema sync
       startSchemaSync sqlGenCtx pool logger httpManager
