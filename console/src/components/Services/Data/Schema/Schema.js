import React, { Component } from 'react';
import PropTypes from 'prop-types';
import Helmet from 'react-helmet';
import { push } from 'react-router-redux';
import { Link } from 'react-router';

import Button from '../../../Common/Button/Button';
import {
  setTableName,
  addExistingTableSql,
  addAllUntrackedTablesSql,
  addExistingFunction,
} from '../Add/AddExistingTableViewActions';
import {
  updateSchemaInfo,
  fetchFunctionInit,
  updateCurrentSchema,
} from '../DataActions';
import {
  autoAddRelName,
  autoTrackRelations,
} from '../TableRelationships/Actions';
import { getRelDef } from '../TableRelationships/utils';
import {
  getSchemaAddTableRoute,
  getSchemaPermissionsRoute,
} from '../../../Common/utils/routesUtils';
import { createNewSchema, deleteCurrentSchema } from './Actions';
import CollapsibleToggle from '../../../Common/CollapsibleToggle/CollapsibleToggle';
import GqlCompatibilityWarning from '../../../Common/GqlCompatibilityWarning/GqlCompatibilityWarning';
import {
  displayTableName,
  getFunctionName,
  getSchemaTables,
  getUntrackedTables,
} from '../../../Common/utils/pgUtils';
import { isEmpty } from '../../../Common/utils/jsUtils';
import { getConfirmation } from '../../../Common/utils/jsUtils';
import ToolTip from '../../../Common/Tooltip/Tooltip';
import KnowMoreLink from '../../../Common/KnowMoreLink/KnowMoreLink';
import RawSqlButton from '../Common/Components/RawSqlButton';
import styles from '../../../Common/Common.scss';

const SchemaPermissionsButton = ({ schema }) => (
  <Link to={getSchemaPermissionsRoute(schema)} style={{ marginLeft: '20px' }}>
    <Button color="white" size="xs" className={styles.add_mar_left_mid}>
      Show Permissions Summary
    </Button>
  </Link>
);

const OpenCreateSection = React.forwardRef(
  ({ ref, value, handleInputChange, handleCreate, handleCancelCreate }) => (
    <div className={styles.display_inline + ' ' + styles.add_mar_left}>
      <div className={styles.display_inline}>
        <input
          type="text"
          value={value}
          onChange={handleInputChange}
          placeholder="schema_name"
          className={`form-control input-sm ${styles.display_inline}`}
          ref={ref}
        />
      </div>
      <Button
        color="white"
        size="xs"
        onClick={handleCreate}
        className={styles.add_mar_left_mid}
      >
        Create
      </Button>
      <Button
        color="white"
        size="xs"
        onClick={handleCancelCreate}
        className={styles.add_mar_left_mid}
      >
        Cancel
      </Button>
    </div>
  )
);

const ClosedCreateSection = ({ onClick }) => (
  <Button color="white" size="xs" onClick={onClick} title="Create new schema">
    Create
  </Button>
);

const CreateSchemaSection = React.forwardRef(
  ({
    ref,
    schema,
    migrationMode,
    createSchemaOpen,
    schemaNameEdit,
    handleCancelCreateNewSchema,
    handleCreateNewClick,
    handleSchemaNameChange,
    handleCreateClick,
  }) =>
    migrationMode && (
      <div className={`${styles.display_flex}`}>
        {createSchemaOpen ? (
          <OpenCreateSection
            ref={ref}
            value={schemaNameEdit}
            handleInputChange={handleSchemaNameChange}
            handleCreate={handleCreateClick}
            handleCancelCreate={handleCancelCreateNewSchema}
          />
        ) : (
          <ClosedCreateSection onClick={handleCreateNewClick} />
        )}
        <SchemaPermissionsButton schema={schema} />
      </div>
    )
);

const DeleteSchemaButton = ({ dispatch, migrationMode }) => {
  const successCb = () => {
    dispatch(updateCurrentSchema('public'));
  };

  const handleDelete = () => {
    dispatch(deleteCurrentSchema(successCb));
  };

  return (
    migrationMode && (
      <Button
        color="white"
        size="xs"
        onClick={handleDelete}
        title="Delete current schema"
      >
        Delete
      </Button>
    )
  );
};

class Schema extends Component {
  constructor(props) {
    super(props);

    this.state = {
      isExporting: false,
      createSchemaOpen: false,
      schemaNameEdit: '',
    };

    this.props.dispatch(fetchFunctionInit());
    this.props.dispatch(
      updateSchemaInfo({ schemas: [this.props.currentSchema] })
    );

    this.schemaNameInputRef = React.createRef(null);
  }

  cancelCreateNewSchema = () => {
    this.setState({
      createSchemaOpen: false,
    });
  };

  onCreateNewClick = () => {
    this.setState({ createSchemaOpen: true });
  };

  onChangeSchemaName = e => {
    this.setState({ schemaNameEdit: e.target.value });
  };

  handleCreateClick = () => {
    const schemaName = this.state.schemaNameEdit.trim();

    if (!schemaName) {
      this.schemaNameInputRef.current.focus();
      return;
    }

    const successCb = () => {
      this.props.dispatch(updateCurrentSchema(schemaName));

      this.setState({
        schemaNameEdit: '',
        createSchemaOpen: false,
      });
    };

    this.props.dispatch(createNewSchema(schemaName, successCb));
  };

  render() {
    const {
      schema,
      schemaList,
      migrationMode,
      readOnlyMode,
      untrackedRelations,
      currentSchema,
      dispatch,
      functionsList,
      nonTrackableFunctions,
      trackedFunctions,
    } = this.props;

    const handleSchemaChange = e => {
      dispatch(updateCurrentSchema(e.target.value));
    };

    const _getTrackableFunctions = () => {
      const trackedFuncNames = trackedFunctions.map(fn => getFunctionName(fn));

      // Assuming schema for both function and tables are same
      // return function which are tracked
      const filterCondition = func => {
        return !trackedFuncNames.includes(getFunctionName(func));
      };

      return functionsList.filter(filterCondition);
    };

    const getSectionHeading = (headingText, tooltip, actionElement = null) => {
      return (
        <div>
          <h4 className={`${styles.subheading_text} ${styles.display_inline}`}>
            {headingText}
          </h4>
          <span className={styles.add_mar_left_small}>
            <ToolTip message={tooltip} />
          </span>
          <span className={styles.add_mar_left}>{actionElement}</span>
        </div>
      );
    };

    const allUntrackedTables = getUntrackedTables(
      getSchemaTables(schema, currentSchema)
    );
    const trackableFuncs = _getTrackableFunctions();

    const getCreateBtn = () => {
      let createBtn = null;

      if (migrationMode) {
        const handleClick = e => {
          e.preventDefault();

          dispatch(push(getSchemaAddTableRoute(currentSchema)));
        };

        createBtn = (
          <Button
            data-test="data-create-table"
            color="yellow"
            size="sm"
            className={styles.add_mar_left}
            onClick={handleClick}
          >
            Create Table
          </Button>
        );
      }

      return createBtn;
    };

    const getCurrentSchemaSection = () => {
      const getSchemaOptions = () => {
        return schemaList.map(s => (
          <option key={s.schema_name}>{s.schema_name}</option>
        ));
      };

<<<<<<< HEAD
      const getCreateSchemaSection = () => {
        let createSchemaSection = null;

        if (migrationMode) {
          const { createSchemaOpen, schemaNameEdit } = this.state;

          const handleCreateNewClick = () => {
            this.setState({ createSchemaOpen: true });
          };

          const handleSchemaNameChange = e => {
            this.setState({ schemaNameEdit: e.target.value });
          };

          const handleCreateClick = () => {
            const schemaName = schemaNameEdit.trim();

            if (!schemaName) {
              document.getElementById('schema-name-input').focus();
              return;
            }

            const successCb = () => {
              dispatch(updateCurrentSchema(schemaName));

              this.setState({
                schemaNameEdit: '',
                createSchemaOpen: false,
              });
            };

            dispatch(createNewSchema(schemaName, successCb));
          };

          const handleCancelCreateNewSchema = () => {
            this.setState({
              createSchemaOpen: false,
            });
          };

          const closedCreateSection = (
            <Button
              color="white"
              size="xs"
              onClick={handleCreateNewClick}
              title="Create new schema"
            >
              <i className="fa fa-plus" aria-hidden="true" />
            </Button>
          );

          const openCreateSection = (
            <div className={styles.display_inline + ' ' + styles.add_mar_left}>
              <div className={styles.display_inline}>
                <input
                  id="schema-name-input"
                  type="text"
                  value={schemaNameEdit}
                  onChange={handleSchemaNameChange}
                  placeholder="schema_name"
                  className={'form-control input-sm ' + styles.display_inline}
                />
              </div>
              <Button
                color="white"
                size="xs"
                onClick={handleCreateClick}
                className={styles.add_mar_left_mid}
              >
                Create
              </Button>
              <Button
                color="white"
                size="xs"
                onClick={handleCancelCreateNewSchema}
                className={styles.add_mar_left_mid}
              >
                Cancel
              </Button>
            </div>
          );

          createSchemaSection = createSchemaOpen
            ? openCreateSection
            : closedCreateSection;
        }

        return createSchemaSection;
      };

      const getDeleteSchemaBtn = () => {
        let deleteSchemaBtn = null;

        if (migrationMode) {
          const handleDelete = () => {
            const successCb = () => {
              dispatch(
                updateCurrentSchema(
                  'public',
                  true,
                  schemaList.filter(
                    ({ schema_name }) => schema_name !== currentSchema
                  )
                )
              );
            };

            dispatch(deleteCurrentSchema(successCb));
          };

          deleteSchemaBtn = (
            <Button
              color="white"
              size="xs"
              onClick={handleDelete}
              title="Delete current schema"
            >
              <i className="fa fa-trash" aria-hidden="true" />
            </Button>
          );
        }

        return deleteSchemaBtn;
      };

=======
>>>>>>> 96f6bdd5
      return (
        <div className={styles.add_mar_top}>
          <div className={styles.display_inline}>Current Postgres schema</div>
          <div className={styles.display_inline}>
            <select
              onChange={handleSchemaChange}
              className={`${styles.add_mar_left_mid} ${styles.width_auto} form-control`}
              value={currentSchema}
            >
              {getSchemaOptions()}
            </select>
          </div>
          <div className={`${styles.display_inline} ${styles.add_mar_left}`}>
            <div className={styles.display_inline}>
              <DeleteSchemaButton
                dispatch={dispatch}
                migrationMode={migrationMode}
              />
            </div>
            <div
              className={`${styles.display_inline} ${styles.add_mar_left_mid}`}
            >
              <CreateSchemaSection
                ref={this.schemaNameInputRef}
                schema={currentSchema}
                migrationMode={migrationMode}
                schemaNameEdit={this.state.schemaNameEdit}
                createSchemaOpen={this.state.createSchemaOpen}
                handleCancelCreateNewSchema={this.cancelCreateNewSchema}
                handleCreateNewClick={this.onCreateNewClick}
                handleSchemaNameChange={this.onChangeSchemaName}
                handleCreateClick={this.handleCreateClick}
              />
            </div>
          </div>
        </div>
      );
    };

    const getUntrackedTablesSection = () => {
      const getTrackAllBtn = () => {
        if (readOnlyMode) {
          return null;
        }

        let trackAllBtn = null;

        const trackAllTables = e => {
          e.stopPropagation();
          e.preventDefault();

          const isOk = getConfirmation(
            'This will expose all the listed tables/views over the GraphQL API'
          );
          if (!isOk) {
            return;
          }

          dispatch(addAllUntrackedTablesSql(allUntrackedTables));
        };

        if (allUntrackedTables.length > 0) {
          trackAllBtn = (
            <Button
              className={`${styles.display_inline}`}
              color="white"
              size="xs"
              onClick={trackAllTables}
            >
              Track All
            </Button>
          );
        }

        return trackAllBtn;
      };

      const getUntrackedTablesList = () => {
        const untrackedTablesList = [];

        if (isEmpty(allUntrackedTables)) {
          untrackedTablesList.push(
            <div key="no-untracked">There are no untracked tables or views</div>
          );
        } else {
          allUntrackedTables.forEach((table, i) => {
            const tableName = table.table_name;

            const getTrackBtn = () => {
              if (readOnlyMode) {
                return null;
              }

              const handleTrackTable = e => {
                e.preventDefault();

                dispatch(setTableName(tableName));
                dispatch(addExistingTableSql());
              };

              return (
                <div
                  className={`${styles.display_inline} ${styles.add_mar_right}`}
                >
                  <Button
                    data-test={`add-track-table-${tableName}`}
                    className={`${styles.display_inline}`}
                    color="white"
                    size="xs"
                    onClick={handleTrackTable}
                  >
                    Track
                  </Button>
                </div>
              );
            };

            untrackedTablesList.push(
              <div className={styles.padd_bottom} key={`untracked-${i}`}>
                {getTrackBtn()}
                <div className={styles.display_inline}>
                  {displayTableName(table)}
                </div>
                <GqlCompatibilityWarning
                  identifier={tableName}
                  className={styles.add_mar_left_mid}
                />
              </div>
            );
          });
        }

        return untrackedTablesList;
      };

      const heading = getSectionHeading(
        'Untracked tables or views',
        'Tables or views that are not exposed over the GraphQL API',
        getTrackAllBtn()
      );

      return (
        <div className={styles.add_mar_top}>
          <CollapsibleToggle title={heading} isOpen>
            <div className={`${styles.padd_left_remove} col-xs-12`}>
              {getUntrackedTablesList()}
            </div>
            <div className={styles.clear_fix} />
          </CollapsibleToggle>
        </div>
      );
    };

    const getUntrackedRelationsSection = () => {
      const getTrackAllBtn = () => {
        if (readOnlyMode) {
          return null;
        }

        let trackAllBtn = null;

        const trackAllRelations = e => {
          e.stopPropagation();
          e.preventDefault();

          const isOk = getConfirmation(
            'This will add all the listed foreign-keys as relationships in the GraphQL schema'
          );
          if (!isOk) {
            return;
          }

          this.props.dispatch(autoTrackRelations(untrackedRelations));
        };

        if (untrackedRelations.length > 0) {
          trackAllBtn = (
            <Button
              onClick={trackAllRelations}
              className={`${styles.display_inline}`}
              color="white"
              size="xs"
              data-test="track-all-relationships"
            >
              Track All
            </Button>
          );
        }

        return trackAllBtn;
      };

      const getUntrackedRelList = () => {
        const untrackedRelList = [];

        if (isEmpty(untrackedRelations)) {
          untrackedRelList.push(
            <div key="no-untracked-rel">There are no untracked relations</div>
          );
        } else {
          untrackedRelations.forEach((rel, i) => {
            const relData = rel.data;

            const getTrackBtn = () => {
              if (readOnlyMode) {
                return null;
              }

              const handleTrackRel = e => {
                e.preventDefault();

                dispatch(autoAddRelName(rel));
              };

              return (
                <div
                  className={`${styles.display_inline} ${styles.add_mar_right}`}
                >
                  <Button
                    className={styles.display_inline}
                    color="white"
                    size="xs"
                    onClick={handleTrackRel}
                  >
                    Track
                  </Button>
                </div>
              );
            };

            const relFrom = <b>{relData.lTable}</b>;

            const relTo = relData.isObjRel ? (
              <b>{relData.rTable}</b>
            ) : (
              <b>[ {relData.rTable} ]</b>
            );

            untrackedRelList.push(
              <div className={styles.padd_bottom} key={`untracked-rel-${i}`}>
                {getTrackBtn()}
                <div className={styles.display_inline}>
                  <span>
                    {relFrom} &rarr; {relTo}
                  </span>
                  &nbsp;&nbsp; - &nbsp;&nbsp;
                  <span>{getRelDef(relData)}</span>
                </div>
              </div>
            );
          });
        }

        return untrackedRelList;
      };

      const heading = getSectionHeading(
        'Untracked foreign-key relationships',
        'Relationships inferred via foreign-keys that are not exposed over the GraphQL API',
        <>
          <KnowMoreLink href="https://hasura.io/docs/1.0/graphql/manual/schema/table-relationships/index.html" />
          <span className={styles.add_mar_left}>{getTrackAllBtn()}</span>
        </>
      );

      return (
        <div className={styles.add_mar_top}>
          <CollapsibleToggle title={heading} isOpen>
            <div className={`${styles.padd_left_remove} col-xs-12`}>
              {getUntrackedRelList()}
            </div>
            <div className={styles.clear_fix} />
          </CollapsibleToggle>
        </div>
      );
    };

    const getUntrackedFunctionsSection = () => {
      const noTrackableFunctions = isEmpty(trackableFuncs);

      const getTrackableFunctionsList = () => {
        const trackableFunctionList = [];

        if (noTrackableFunctions) {
          trackableFunctionList.push(
            <div key="no-untracked-fns">
              <div>There are no untracked functions</div>
            </div>
          );
        } else {
          trackableFuncs.forEach((p, i) => {
            const getTrackBtn = () => {
              if (readOnlyMode) {
                return null;
              }

              const handleTrackFn = e => {
                e.preventDefault();

                dispatch(addExistingFunction(p.function_name));
              };

              return (
                <div className={styles.display_inline}>
                  <Button
                    data-test={`add-track-function-${p.function_name}`}
                    className={`${styles.display_inline} btn btn-xs btn-default`}
                    onClick={handleTrackFn}
                  >
                    Track
                  </Button>
                </div>
              );
            };

            trackableFunctionList.push(
              <div
                className={styles.padd_bottom}
                key={`untracked-function-${i}`}
              >
                {getTrackBtn()}
                <div
                  className={`${styles.display_inline} ${styles.add_mar_left_mid}`}
                >
                  <RawSqlButton
                    dataTestId={`view-function-${p.function_name}`}
                    customStyles={styles.display_inline}
                    sql={p.function_definition}
                    dispatch={dispatch}
                  >
                    View
                  </RawSqlButton>
                </div>
                <div
                  className={`${styles.display_inline} ${styles.add_mar_left}`}
                >
                  <span>{p.function_name}</span>
                </div>
              </div>
            );
          });
        }

        return trackableFunctionList;
      };

      const heading = getSectionHeading(
        'Untracked custom functions',
        'Custom functions that are not exposed over the GraphQL API',
        <KnowMoreLink href="https://hasura.io/docs/1.0/graphql/manual/schema/custom-functions.html" />
      );

      return (
        <div className={styles.add_mar_top} key={'custom-functions-content'}>
          <CollapsibleToggle
            title={heading}
            isOpen
            testId={'toggle-trackable-functions'}
          >
            <div className={`${styles.padd_left_remove} col-xs-12`}>
              {getTrackableFunctionsList()}
            </div>
            <div className={styles.clear_fix} />
          </CollapsibleToggle>
        </div>
      );
    };

    const getNonTrackableFunctionsSection = () => {
      const noNonTrackableFuncs = isEmpty(nonTrackableFunctions);

      const getNonTrackableFuncList = () => {
        const nonTrackableFunctionList = [];

        if (noNonTrackableFuncs) {
          nonTrackableFunctionList.push(
            <div key="no-nontracked-fns">
              <div>There are no non trackable functions</div>
            </div>
          );
        } else {
          nonTrackableFunctions.forEach((p, i) => {
            nonTrackableFunctionList.push(
              <div
                className={styles.padd_bottom}
                key={`untracked-function-${i}`}
              >
                <div
                  className={`${styles.display_inline} ${styles.add_mar_right}`}
                >
                  <RawSqlButton
                    dataTestId={`view-function-${p.function_name}`}
                    customStyles={styles.display_inline}
                    sql={p.function_definition}
                    dispatch={dispatch}
                  >
                    View
                  </RawSqlButton>
                </div>
                <div className={styles.display_inline}>{p.function_name}</div>
              </div>
            );
          });
        }
        return nonTrackableFunctionList;
      };

      const heading = getSectionHeading(
        'Non trackable functions',
        'Functions that do not conform to Hasura requirements to be exposed over the GraphQL API'
      );

      return (
        <div
          className={styles.add_mar_top}
          key={'non-trackable-custom-functions'}
        >
          <CollapsibleToggle title={heading} isOpen>
            <div className={`${styles.padd_left_remove} col-xs-12`}>
              {getNonTrackableFuncList()}
            </div>
            <div className={styles.clear_fix} />
          </CollapsibleToggle>
        </div>
      );
    };

    return (
      <div
        className={`container-fluid ${styles.padd_left_remove} ${styles.padd_top}`}
      >
        <div className={styles.padd_left}>
          <Helmet title="Schema - Data | Hasura" />
          <div className={styles.display_flex}>
            <h2 className={`${styles.headerText} ${styles.display_inline}`}>
              Schema
            </h2>
            {getCreateBtn()}
          </div>
          {getCurrentSchemaSection()}
          {getUntrackedTablesSection()}
          {getUntrackedRelationsSection()}
          {getUntrackedFunctionsSection()}
          {getNonTrackableFunctionsSection()}
          <hr />
        </div>
      </div>
    );
  }
}

Schema.propTypes = {
  schema: PropTypes.array.isRequired,
  untrackedRelations: PropTypes.array.isRequired,
  migrationMode: PropTypes.bool.isRequired,
  currentSchema: PropTypes.string.isRequired,
  dispatch: PropTypes.func.isRequired,
};

const mapStateToProps = state => ({
  schema: state.tables.allSchemas,
  schemaList: state.tables.schemaList,
  migrationMode: state.main.migrationMode,
  readOnlyMode: state.main.readOnlyMode,
  untrackedRelations: state.tables.untrackedRelations,
  currentSchema: state.tables.currentSchema,
  functionsList: [...state.tables.postgresFunctions],
  nonTrackableFunctions: [...state.tables.nonTrackablePostgresFunctions],
  trackedFunctions: [...state.tables.trackedFunctions],
  serverVersion: state.main.serverVersion ? state.main.serverVersion : '',
});

const schemaConnector = connect => connect(mapStateToProps)(Schema);

export default schemaConnector;<|MERGE_RESOLUTION|>--- conflicted
+++ resolved
@@ -275,7 +275,6 @@
         ));
       };
 
-<<<<<<< HEAD
       const getCreateSchemaSection = () => {
         let createSchemaSection = null;
 
@@ -401,8 +400,6 @@
         return deleteSchemaBtn;
       };
 
-=======
->>>>>>> 96f6bdd5
       return (
         <div className={styles.add_mar_top}>
           <div className={styles.display_inline}>Current Postgres schema</div>
