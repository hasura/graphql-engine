--- conflicted
+++ resolved
@@ -585,9 +585,6 @@
             let headerRemoveRow = null;
 
             if (!header.isNewHeader) {
-<<<<<<< HEAD
-              headerRemoveRow = <td>{getHeaderRemoveBtn()}</td>;
-=======
               headerActions = (
                 <td>
                   {getHeaderAdminVal()}
@@ -607,7 +604,6 @@
                   )}
                 </td>
               );
->>>>>>> 350d6b3d
             }
 
             return headerRemoveRow;
