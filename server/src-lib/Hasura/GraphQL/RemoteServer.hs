<<<<<<< HEAD
module Hasura.GraphQL.RemoteServer
  ( fetchRemoteSchema
  , IntrospectionResult
  , execRemoteGQ'
  ) where

import           Control.Exception                      (try)
import           Control.Lens                           ((^.))
import           Control.Monad.Unique
import           Data.Aeson                             ((.:), (.:?))
import           Data.FileEmbed                         (embedStringFile)
=======
module Hasura.GraphQL.RemoteServer where

import           Control.Exception                      (try)
import           Control.Lens                           ((^.))
import           Data.Aeson                             ((.:), (.:?))
import           Data.Foldable                          (foldlM)
>>>>>>> 0ec01488
import           Hasura.HTTP
import           Hasura.Prelude

import qualified Data.Aeson                             as J
import qualified Data.ByteString.Lazy                   as BL
import qualified Data.Environment                       as Env
import qualified Data.HashMap.Strict                    as Map
import qualified Data.Text                              as T
import qualified Language.GraphQL.Draft.Syntax          as G
import qualified Language.GraphQL.Draft.Parser          as G
import qualified Language.Haskell.TH.Syntax             as TH
import qualified Network.HTTP.Client                    as HTTP
import qualified Network.HTTP.Types                     as N
import qualified Network.Wreq                           as Wreq
<<<<<<< HEAD
import qualified Hasura.Tracing                         as Tracing


import qualified Hasura.GraphQL.Parser.Monad            as P
import           Hasura.GraphQL.Schema.Remote
=======

import           Hasura.GraphQL.Schema.Merge
>>>>>>> 0ec01488
import           Hasura.GraphQL.Transport.HTTP.Protocol
import           Hasura.RQL.DDL.Headers                 (makeHeadersFromConf)
import           Hasura.RQL.Types
import           Hasura.Server.Utils
import           Hasura.Server.Version                  (HasVersion)
import           Hasura.Session

<<<<<<< HEAD
=======
import qualified Hasura.GraphQL.Context                 as GC
import qualified Hasura.GraphQL.Schema                  as GS
import qualified Hasura.GraphQL.Validate.Types          as VT
import qualified Hasura.Tracing                         as Tracing

>>>>>>> 0ec01488
introspectionQuery :: GQLReqParsed
introspectionQuery =
  $(do
       let fp = "src-rsr/introspection.json"
       TH.qAddDependentFile fp
       eitherResult <- TH.runIO $ J.eitherDecodeFileStrict fp
       case eitherResult of
         Left e                  -> fail e
         Right (r::GQLReqParsed) -> TH.lift r
   )

fetchRemoteSchema
<<<<<<< HEAD
  :: forall m
   . (HasVersion, MonadIO m, MonadUnique m, MonadError QErr m)
  => Env.Environment
  -> HTTP.Manager
  -> RemoteSchemaName
  -> RemoteSchemaInfo
  -> m RemoteSchemaCtx
fetchRemoteSchema env manager schemaName schemaInfo@(RemoteSchemaInfo url headerConf _ timeout) = do
=======
  :: (HasVersion, MonadIO m, MonadError QErr m)
  => Env.Environment
  -> HTTP.Manager
  -> RemoteSchemaInfo
  -> m GC.RemoteGCtx
fetchRemoteSchema env manager def@(RemoteSchemaInfo name url headerConf _ timeout) = do
>>>>>>> 0ec01488
  headers <- makeHeadersFromConf env headerConf
  let hdrsWithDefaults = addDefaultHeaders headers

  initReqE <- liftIO $ try $ HTTP.parseRequest (show url)
  initReq <- either throwHttpErr pure initReqE
  let req = initReq
           { HTTP.method = "POST"
           , HTTP.requestHeaders = hdrsWithDefaults
           , HTTP.requestBody = HTTP.RequestBodyLBS $ J.encode introspectionQuery
           , HTTP.responseTimeout = HTTP.responseTimeoutMicro (timeout * 1000000)
           }
  res  <- liftIO $ try $ HTTP.httpLbs req manager
  resp <- either throwHttpErr return res

  let respData = resp ^. Wreq.responseBody
      statusCode = resp ^. Wreq.responseStatus . Wreq.statusCode
  when (statusCode /= 200) $ throwNon200 statusCode respData

  -- Parse the JSON into flat GraphQL type AST
  (FromIntrospection introspectRes) :: (FromIntrospection IntrospectionResult) <-
    either (remoteSchemaErr . T.pack) return $ J.eitherDecode respData
<<<<<<< HEAD
=======
  let (sDoc, qRootN, mRootN, sRootN) =
        fromIntrospection introspectRes
  typMap <- either remoteSchemaErr return $ VT.fromSchemaDoc sDoc $
     VT.TLRemoteType name def
  let mQrTyp = Map.lookup qRootN typMap
      mMrTyp = (`Map.lookup` typMap) =<< mRootN
      mSrTyp = (`Map.lookup` typMap) =<< sRootN
  qrTyp <- liftMaybe noQueryRoot mQrTyp
  let mRmQR = VT.getObjTyM qrTyp
      mRmMR = VT.getObjTyM =<< mMrTyp
      mRmSR = VT.getObjTyM =<< mSrTyp
  rmQR <- liftMaybe (err400 Unexpected "query root has to be an object type") mRmQR
  return $ GC.RemoteGCtx typMap rmQR mRmMR mRmSR
>>>>>>> 0ec01488

  -- Check that the parsed GraphQL type info is valid by running the schema generation
  parsers <- P.runSchemaT @m @(P.ParseT Identity) $ buildRemoteParser introspectRes schemaInfo

  -- The 'rawIntrospectionResult' contains the 'Bytestring' response of
  -- the introspection result of the remote server. We store this in the
  -- 'RemoteSchemaCtx' because we can use this when the 'introspect_remote_schema'
  -- is called by simple encoding the result to JSON.
  return $ RemoteSchemaCtx schemaName introspectRes schemaInfo respData parsers
  where
    remoteSchemaErr :: T.Text -> m a
    remoteSchemaErr = throw400 RemoteSchemaError

    throwHttpErr :: HTTP.HttpException -> m a
    throwHttpErr = throwWithInternal httpExceptMsg . httpExceptToJSON

    throwNon200 st = throwWithInternal (non200Msg st) . decodeNon200Resp

    throwWithInternal msg v =
      let err = err400 RemoteSchemaError $ T.pack msg
      in throwError err{qeInternal = Just $ J.toJSON v}

    httpExceptMsg =
      "HTTP exception occurred while sending the request to " <> show url

    non200Msg st = "introspection query to " <> show url
                   <> " has responded with " <> show st <> " status code"

    decodeNon200Resp bs = case J.eitherDecode bs of
      Right a -> J.object ["response" J..= (a :: J.Value)]
      Left _  -> J.object ["raw_body" J..= bsToTxt (BL.toStrict bs)]

<<<<<<< HEAD
-- mergeSchemas
--   :: (MonadError QErr m)
--   => RemoteSchemaMap
--   -> GS.GCtxMap
--   -- the merged GCtxMap and the default GCtx without roles
--   -> m (GS.GCtxMap, GS.GCtx)
-- mergeSchemas rmSchemaMap gCtxMap = do
--   def <- mkDefaultRemoteGCtx remoteSchemas
--   merged <- mergeRemoteSchema gCtxMap def
--   return (merged, def)
--   where
--     remoteSchemas = map rscGCtx $ Map.elems rmSchemaMap

-- mkDefaultRemoteGCtx
--   :: (MonadError QErr m)
--   => [GC.RemoteGCtx] -> m GS.GCtx
-- mkDefaultRemoteGCtx =
--   foldlM (\combG -> mergeGCtx combG . convRemoteGCtx) GC.emptyGCtx

-- -- merge a remote schema `gCtx` into current `gCtxMap`
-- mergeRemoteSchema
--   :: (MonadError QErr m)
--   => GS.GCtxMap
--   -> GS.GCtx
--   -> m GS.GCtxMap
-- mergeRemoteSchema ctxMap mergedRemoteGCtx = do
--   res <- forM (Map.toList ctxMap) $ \(role, gCtx) -> do
--     updatedGCtx <- mergeGCtx gCtx mergedRemoteGCtx
--     return (role, updatedGCtx)
--   return $ Map.fromList res

-- mergeGCtx
--   :: (MonadError QErr m)
--   => GS.GCtx
--   -> GS.GCtx
--   -> m GS.GCtx
-- mergeGCtx gCtx rmMergedGCtx = do
--   let rmTypes = GS._gTypes rmMergedGCtx
--       hsraTyMap = GS._gTypes gCtx
--   GS.checkSchemaConflicts gCtx rmMergedGCtx
--   let newQR = mergeQueryRoot gCtx rmMergedGCtx
--       newMR = mergeMutRoot gCtx rmMergedGCtx
--       newSR = mergeSubRoot gCtx rmMergedGCtx
--       newTyMap = mergeTyMaps hsraTyMap rmTypes newQR newMR
--       updatedGCtx = gCtx { GS._gTypes = newTyMap
--                          , GS._gQueryRoot = newQR
--                          , GS._gMutRoot = newMR
--                          , GS._gSubRoot = newSR
--                          }
--   return updatedGCtx

-- convRemoteGCtx :: GC.RemoteGCtx -> GS.GCtx
-- convRemoteGCtx rmGCtx =
--   GC.emptyGCtx { GS._gTypes     = GC._rgTypes rmGCtx
--                , GS._gQueryRoot = GC._rgQueryRoot rmGCtx
--                , GS._gMutRoot   = GC._rgMutationRoot rmGCtx
--                , GS._gSubRoot   = GC._rgSubscriptionRoot rmGCtx
--                }


-- mergeQueryRoot :: GS.GCtx -> GS.GCtx -> VT.ObjTyInfo
-- mergeQueryRoot a b = GS._gQueryRoot a <> GS._gQueryRoot b

-- mergeMutRoot :: GS.GCtx -> GS.GCtx -> Maybe VT.ObjTyInfo
-- mergeMutRoot a b = GS._gMutRoot a <> GS._gMutRoot b

-- mergeSubRoot :: GS.GCtx -> GS.GCtx -> Maybe VT.ObjTyInfo
-- mergeSubRoot a b = GS._gSubRoot a <> GS._gSubRoot b

-- mergeTyMaps
--   :: VT.TypeMap
--   -> VT.TypeMap
--   -> VT.ObjTyInfo
--   -> Maybe VT.ObjTyInfo

--   -> VT.TypeMap
-- mergeTyMaps hTyMap rmTyMap newQR newMR =
--   let newTyMap  = hTyMap <> rmTyMap
--       newTyMap' =
--         Map.insert (G.NamedType "query_root") (VT.TIObj newQR) newTyMap
--   in maybe newTyMap' (\mr -> Map.insert
--                               (G.NamedType "mutation_root")
--                               (VT.TIObj mr) newTyMap') newMR


-- parsing the introspection query result
=======
mergeSchemas
  :: (MonadError QErr m)
  => RemoteSchemaMap
  -> GS.GCtxMap
  -- the merged GCtxMap and the default GCtx without roles
  -> m (GS.GCtxMap, GS.GCtx)
mergeSchemas rmSchemaMap gCtxMap = do
  def <- mkDefaultRemoteGCtx remoteSchemas
  merged <- mergeRemoteSchema gCtxMap def
  return (merged, def)
  where
    remoteSchemas = map rscGCtx $ Map.elems rmSchemaMap

mkDefaultRemoteGCtx
  :: (MonadError QErr m)
  => [GC.GCtx] -> m GS.GCtx
mkDefaultRemoteGCtx =
  foldlM mergeGCtx GC.emptyGCtx

-- merge a remote schema `gCtx` into current `gCtxMap`
mergeRemoteSchema
  :: (MonadError QErr m)
  => GS.GCtxMap
  -> GS.GCtx
  -> m GS.GCtxMap
mergeRemoteSchema ctxMap mergedRemoteGCtx =
  flip Map.traverseWithKey ctxMap $ \_ schemaCtx ->
    for schemaCtx $ \gCtx -> mergeGCtx gCtx mergedRemoteGCtx
>>>>>>> 0ec01488

-- | Parsing the introspection query result
newtype FromIntrospection a
  = FromIntrospection { fromIntrospection :: a }
  deriving (Show, Eq, Generic)

pErr :: (MonadFail m) => Text -> m a
pErr = fail . T.unpack

kindErr :: (MonadFail m) => Text -> Text -> m a
kindErr gKind eKind = pErr $ "Invalid `kind: " <> gKind <> "` in " <> eKind

instance J.FromJSON (FromIntrospection G.Description) where
  parseJSON = fmap (FromIntrospection . G.Description) . J.parseJSON

instance J.FromJSON (FromIntrospection G.ScalarTypeDefinition) where
  parseJSON = J.withObject "ScalarTypeDefinition" $ \o -> do
    kind <- o .: "kind"
    name <- o .:  "name"
    desc <- o .:? "description"
    when (kind /= "SCALAR") $ kindErr kind "scalar"
    let desc' = fmap fromIntrospection desc
        r = G.ScalarTypeDefinition desc' name []
    return $ FromIntrospection r

instance J.FromJSON (FromIntrospection G.ObjectTypeDefinition) where
  parseJSON = J.withObject "ObjectTypeDefinition" $ \o -> do
    kind       <- o .: "kind"
    name       <- o .:  "name"
    desc       <- o .:? "description"
    fields     <- o .:? "fields"
    interfaces :: Maybe [FromIntrospection (G.InterfaceTypeDefinition [G.Name])] <- o .:? "interfaces"
    when (kind /= "OBJECT") $ kindErr kind "object"
    let implIfaces = map G._itdName $ maybe [] (fmap fromIntrospection) interfaces
        flds = maybe [] (fmap fromIntrospection) fields
        desc' = fmap fromIntrospection desc
        r = G.ObjectTypeDefinition desc' name implIfaces [] flds
    return $ FromIntrospection r

instance J.FromJSON (FromIntrospection G.FieldDefinition) where
  parseJSON = J.withObject "FieldDefinition" $ \o -> do
    name  <- o .:  "name"
    desc  <- o .:? "description"
    args  <- o .: "args"
    _type <- o .: "type"
    let desc' = fmap fromIntrospection desc
        r = G.FieldDefinition desc' name (fmap fromIntrospection args)
            (fromIntrospection _type) []
    return $ FromIntrospection r

instance J.FromJSON (FromIntrospection G.GType) where
  parseJSON = J.withObject "GType" $ \o -> do
    kind  <- o .: "kind"
    mName <- o .:? "name"
    mType <- o .:? "ofType"
    r <- case (kind, mName, mType) of
      ("NON_NULL", _, Just typ) -> return $ mkNotNull (fromIntrospection typ)
      ("NON_NULL", _, Nothing)  -> pErr "NON_NULL should have `ofType`"
      ("LIST", _, Just typ)     ->
        return $ G.TypeList (G.Nullability True) (fromIntrospection typ)
      ("LIST", _, Nothing)      -> pErr "LIST should have `ofType`"
      (_, Just name, _)         -> return $ G.TypeNamed (G.Nullability True) name
      _                         -> pErr $ "kind: " <> kind <> " should have name"
    return $ FromIntrospection r

    where
      mkNotNull typ = case typ of
        G.TypeList _ ty -> G.TypeList (G.Nullability False) ty
        G.TypeNamed _ n -> G.TypeNamed (G.Nullability False) n

instance J.FromJSON (FromIntrospection G.InputValueDefinition) where
  parseJSON = J.withObject "InputValueDefinition" $ \o -> do
    name  <- o .:  "name"
    desc  <- o .:? "description"
    _type <- o .: "type"
    defVal <- o .:? "defaultValue"
    let desc' = fmap fromIntrospection desc
    let defVal' = fmap fromIntrospection defVal
        r = G.InputValueDefinition desc' name (fromIntrospection _type) defVal'
    return $ FromIntrospection r

instance J.FromJSON (FromIntrospection (G.Value Void)) where
   parseJSON = J.withText "Value Void" $ \t ->
     let parseValueConst = G.runParser G.value
     in fmap FromIntrospection $ either (fail . T.unpack) return $ parseValueConst t

instance J.FromJSON (FromIntrospection (G.InterfaceTypeDefinition [G.Name])) where
  parseJSON = J.withObject "InterfaceTypeDefinition" $ \o -> do
    kind  <- o .: "kind"
    name  <- o .:  "name"
    desc  <- o .:? "description"
    fields <- o .:? "fields"
    possibleTypes :: Maybe [FromIntrospection G.ObjectTypeDefinition] <- o .:? "possibleTypes"
    let flds = maybe [] (fmap fromIntrospection) fields
        desc' = fmap fromIntrospection desc
        possTps = map G._otdName $ maybe [] (fmap fromIntrospection) possibleTypes
    when (kind /= "INTERFACE") $ kindErr kind "interface"
    -- TODO (non PDV) track which interfaces implement which other interfaces, after a
    -- GraphQL spec > Jun 2018 is released.
    let r = G.InterfaceTypeDefinition desc' name [] flds possTps
    return $ FromIntrospection r

instance J.FromJSON (FromIntrospection G.UnionTypeDefinition) where
  parseJSON = J.withObject "UnionTypeDefinition" $ \o -> do
    kind  <- o .: "kind"
    name  <- o .:  "name"
    desc  <- o .:? "description"
    possibleTypes <- o .: "possibleTypes"
    let possibleTypes' = map G._otdName $ fmap fromIntrospection possibleTypes
        desc' = fmap fromIntrospection desc
    when (kind /= "UNION") $ kindErr kind "union"
    let r = G.UnionTypeDefinition desc' name [] possibleTypes'
    return $ FromIntrospection r

instance J.FromJSON (FromIntrospection G.EnumTypeDefinition) where
  parseJSON = J.withObject "EnumTypeDefinition" $ \o -> do
    kind  <- o .: "kind"
    name  <- o .:  "name"
    desc  <- o .:? "description"
    vals  <- o .: "enumValues"
    when (kind /= "ENUM") $ kindErr kind "enum"
    let desc' = fmap fromIntrospection desc
    let r = G.EnumTypeDefinition desc' name [] (fmap fromIntrospection vals)
    return $ FromIntrospection r

instance J.FromJSON (FromIntrospection G.EnumValueDefinition) where
  parseJSON = J.withObject "EnumValueDefinition" $ \o -> do
    name  <- o .:  "name"
    desc  <- o .:? "description"
    let desc' = fmap fromIntrospection desc
    let r = G.EnumValueDefinition desc' name []
    return $ FromIntrospection r

instance J.FromJSON (FromIntrospection G.InputObjectTypeDefinition) where
  parseJSON = J.withObject "InputObjectTypeDefinition" $ \o -> do
    kind  <- o .: "kind"
    name  <- o .:  "name"
    desc  <- o .:? "description"
    mInputFields <- o .:? "inputFields"
    let inputFields = maybe [] (fmap fromIntrospection) mInputFields
    let desc' = fmap fromIntrospection desc
    when (kind /= "INPUT_OBJECT") $ kindErr kind "input_object"
    let r = G.InputObjectTypeDefinition desc' name [] inputFields
    return $ FromIntrospection r

instance J.FromJSON (FromIntrospection (G.TypeDefinition [G.Name])) where
  parseJSON = J.withObject "TypeDefinition" $ \o -> do
    kind :: Text <- o .: "kind"
    r <- case kind of
      "SCALAR" ->
        G.TypeDefinitionScalar . fromIntrospection <$> J.parseJSON (J.Object o)
      "OBJECT" ->
        G.TypeDefinitionObject . fromIntrospection <$> J.parseJSON (J.Object o)
      "INTERFACE" ->
        G.TypeDefinitionInterface . fromIntrospection <$> J.parseJSON (J.Object o)
      "UNION" ->
        G.TypeDefinitionUnion . fromIntrospection <$> J.parseJSON (J.Object o)
      "ENUM" ->
        G.TypeDefinitionEnum . fromIntrospection <$> J.parseJSON (J.Object o)
      "INPUT_OBJECT" ->
        G.TypeDefinitionInputObject . fromIntrospection <$> J.parseJSON (J.Object o)
      _ -> pErr $ "unknown kind: " <> kind
    return $ FromIntrospection r

instance J.FromJSON (FromIntrospection IntrospectionResult) where
  parseJSON = J.withObject "SchemaDocument" $ \o -> do
    _data <- o .: "data"
    schema <- _data .: "__schema"
    -- the list of types
    types <- schema .: "types"
    -- query root
    queryType <- schema .: "queryType"
    queryRoot <- queryType .: "name"
    -- mutation root
    mMutationType <- schema .:? "mutationType"
    mutationRoot <- case mMutationType of
      Nothing      -> return Nothing
      Just mutType -> do
        mutRoot <- mutType .: "name"
        return $ Just mutRoot
    -- subscription root
    mSubsType <- schema .:? "subscriptionType"
    subsRoot <- case mSubsType of
      Nothing      -> return Nothing
      Just subsType -> do
        subRoot <- subsType .: "name"
        return $ Just subRoot
    let r = ( G.SchemaIntrospection (fmap fromIntrospection types)
            , queryRoot
            , mutationRoot
            , subsRoot
            )
    return $ FromIntrospection r

execRemoteGQ'
  :: ( HasVersion
     , MonadIO m
     , MonadError QErr m
     , Tracing.MonadTrace m
     )
  => Env.Environment
  -> HTTP.Manager
  -> UserInfo
  -> [N.Header]
  -> GQLReqUnparsed
  -> RemoteSchemaInfo
  -> G.OperationType
  -> m (DiffTime, [N.Header], BL.ByteString)
execRemoteGQ' env manager userInfo reqHdrs q rsi opType =  do
  when (opType == G.OperationTypeSubscription) $
    throw400 NotSupported "subscription to remote server is not supported"
  confHdrs <- makeHeadersFromConf env hdrConf
  let clientHdrs = bool [] (mkClientHeadersForward reqHdrs) fwdClientHdrs
      -- filter out duplicate headers
      -- priority: conf headers > resolved userinfo vars > client headers
      hdrMaps    = [ Map.fromList confHdrs
                   , Map.fromList userInfoToHdrs
                   , Map.fromList clientHdrs
                   ]
      headers  = Map.toList $ foldr Map.union Map.empty hdrMaps
      finalHeaders = addDefaultHeaders headers
  initReqE <- liftIO $ try $ HTTP.parseRequest (show url)
  initReq <- either httpThrow pure initReqE
  let req = initReq
           { HTTP.method = "POST"
           , HTTP.requestHeaders = finalHeaders
           , HTTP.requestBody = HTTP.RequestBodyLBS (J.encode q)
           , HTTP.responseTimeout = HTTP.responseTimeoutMicro (timeout * 1000000)
           }
  Tracing.tracedHttpRequest req \req' -> do
    (time, res)  <- withElapsedTime $ liftIO $ try $ HTTP.httpLbs req' manager
    resp <- either httpThrow return res
    pure (time, mkSetCookieHeaders resp, resp ^. Wreq.responseBody)
  where
    RemoteSchemaInfo url hdrConf fwdClientHdrs timeout = rsi
    httpThrow :: (MonadError QErr m) => HTTP.HttpException -> m a
    httpThrow = \case
      HTTP.HttpExceptionRequest _req content -> throw500 $ T.pack . show $ content
      HTTP.InvalidUrlException _url reason -> throw500 $ T.pack . show $ reason

<<<<<<< HEAD
=======
getNamedTyp :: G.TypeDefinition -> G.Name
getNamedTyp ty = case ty of
  G.TypeDefinitionScalar t      -> G._stdName t
  G.TypeDefinitionObject t      -> G._otdName t
  G.TypeDefinitionInterface t   -> G._itdName t
  G.TypeDefinitionUnion t       -> G._utdName t
  G.TypeDefinitionEnum t        -> G._etdName t
  G.TypeDefinitionInputObject t -> G._iotdName t

execRemoteGQ'
  :: ( HasVersion
     , MonadIO m
     , MonadError QErr m
     , Tracing.MonadTrace m
     )
  => Env.Environment
  -> HTTP.Manager
  -> UserInfo
  -> [N.Header]
  -> GQLReqUnparsed
  -> RemoteSchemaInfo
  -> G.OperationType
  -> m (DiffTime, [N.Header], BL.ByteString)
execRemoteGQ' env manager userInfo reqHdrs q rsi opType =  do
  when (opType == G.OperationTypeSubscription) $
    throw400 NotSupported "subscription to remote server is not supported"
  confHdrs <- makeHeadersFromConf env hdrConf
  let clientHdrs = bool [] (mkClientHeadersForward reqHdrs) fwdClientHdrs
      -- filter out duplicate headers
      -- priority: conf headers > resolved userinfo vars > client headers
      hdrMaps    = [ Map.fromList confHdrs
                   , Map.fromList userInfoToHdrs
                   , Map.fromList clientHdrs
                   ]
      headers  = Map.toList $ foldr Map.union Map.empty hdrMaps
      finalHeaders = addDefaultHeaders headers
  initReqE <- liftIO $ try $ HTTP.parseRequest (show url)
  initReq <- either httpThrow pure initReqE
  let req = initReq
           { HTTP.method = "POST"
           , HTTP.requestHeaders = finalHeaders
           , HTTP.requestBody = HTTP.RequestBodyLBS (J.encode q)
           , HTTP.responseTimeout = HTTP.responseTimeoutMicro (timeout * 1000000)
           }
  Tracing.tracedHttpRequest req \req' -> do
    (time, res)  <- withElapsedTime $ liftIO $ try $ HTTP.httpLbs req' manager
    resp <- either httpThrow return res
    pure (time, mkSetCookieHeaders resp, resp ^. Wreq.responseBody)
  where
    RemoteSchemaInfo _ url hdrConf fwdClientHdrs timeout = rsi
    httpThrow :: (MonadError QErr m) => HTTP.HttpException -> m a
    httpThrow = \case
      HTTP.HttpExceptionRequest _req content -> throw500 $ T.pack . show $ content
      HTTP.InvalidUrlException _url reason -> throw500 $ T.pack . show $ reason

>>>>>>> 0ec01488
    userInfoToHdrs = sessionVariablesToHeaders $ _uiSession userInfo<|MERGE_RESOLUTION|>--- conflicted
+++ resolved
@@ -1,4 +1,3 @@
-<<<<<<< HEAD
 module Hasura.GraphQL.RemoteServer
   ( fetchRemoteSchema
   , IntrospectionResult
@@ -9,15 +8,6 @@
 import           Control.Lens                           ((^.))
 import           Control.Monad.Unique
 import           Data.Aeson                             ((.:), (.:?))
-import           Data.FileEmbed                         (embedStringFile)
-=======
-module Hasura.GraphQL.RemoteServer where
-
-import           Control.Exception                      (try)
-import           Control.Lens                           ((^.))
-import           Data.Aeson                             ((.:), (.:?))
-import           Data.Foldable                          (foldlM)
->>>>>>> 0ec01488
 import           Hasura.HTTP
 import           Hasura.Prelude
 
@@ -32,16 +22,11 @@
 import qualified Network.HTTP.Client                    as HTTP
 import qualified Network.HTTP.Types                     as N
 import qualified Network.Wreq                           as Wreq
-<<<<<<< HEAD
 import qualified Hasura.Tracing                         as Tracing
 
 
 import qualified Hasura.GraphQL.Parser.Monad            as P
 import           Hasura.GraphQL.Schema.Remote
-=======
-
-import           Hasura.GraphQL.Schema.Merge
->>>>>>> 0ec01488
 import           Hasura.GraphQL.Transport.HTTP.Protocol
 import           Hasura.RQL.DDL.Headers                 (makeHeadersFromConf)
 import           Hasura.RQL.Types
@@ -49,14 +34,6 @@
 import           Hasura.Server.Version                  (HasVersion)
 import           Hasura.Session
 
-<<<<<<< HEAD
-=======
-import qualified Hasura.GraphQL.Context                 as GC
-import qualified Hasura.GraphQL.Schema                  as GS
-import qualified Hasura.GraphQL.Validate.Types          as VT
-import qualified Hasura.Tracing                         as Tracing
-
->>>>>>> 0ec01488
 introspectionQuery :: GQLReqParsed
 introspectionQuery =
   $(do
@@ -69,7 +46,6 @@
    )
 
 fetchRemoteSchema
-<<<<<<< HEAD
   :: forall m
    . (HasVersion, MonadIO m, MonadUnique m, MonadError QErr m)
   => Env.Environment
@@ -78,14 +54,6 @@
   -> RemoteSchemaInfo
   -> m RemoteSchemaCtx
 fetchRemoteSchema env manager schemaName schemaInfo@(RemoteSchemaInfo url headerConf _ timeout) = do
-=======
-  :: (HasVersion, MonadIO m, MonadError QErr m)
-  => Env.Environment
-  -> HTTP.Manager
-  -> RemoteSchemaInfo
-  -> m GC.RemoteGCtx
-fetchRemoteSchema env manager def@(RemoteSchemaInfo name url headerConf _ timeout) = do
->>>>>>> 0ec01488
   headers <- makeHeadersFromConf env headerConf
   let hdrsWithDefaults = addDefaultHeaders headers
 
@@ -107,22 +75,6 @@
   -- Parse the JSON into flat GraphQL type AST
   (FromIntrospection introspectRes) :: (FromIntrospection IntrospectionResult) <-
     either (remoteSchemaErr . T.pack) return $ J.eitherDecode respData
-<<<<<<< HEAD
-=======
-  let (sDoc, qRootN, mRootN, sRootN) =
-        fromIntrospection introspectRes
-  typMap <- either remoteSchemaErr return $ VT.fromSchemaDoc sDoc $
-     VT.TLRemoteType name def
-  let mQrTyp = Map.lookup qRootN typMap
-      mMrTyp = (`Map.lookup` typMap) =<< mRootN
-      mSrTyp = (`Map.lookup` typMap) =<< sRootN
-  qrTyp <- liftMaybe noQueryRoot mQrTyp
-  let mRmQR = VT.getObjTyM qrTyp
-      mRmMR = VT.getObjTyM =<< mMrTyp
-      mRmSR = VT.getObjTyM =<< mSrTyp
-  rmQR <- liftMaybe (err400 Unexpected "query root has to be an object type") mRmQR
-  return $ GC.RemoteGCtx typMap rmQR mRmMR mRmSR
->>>>>>> 0ec01488
 
   -- Check that the parsed GraphQL type info is valid by running the schema generation
   parsers <- P.runSchemaT @m @(P.ParseT Identity) $ buildRemoteParser introspectRes schemaInfo
@@ -155,7 +107,6 @@
       Right a -> J.object ["response" J..= (a :: J.Value)]
       Left _  -> J.object ["raw_body" J..= bsToTxt (BL.toStrict bs)]
 
-<<<<<<< HEAD
 -- mergeSchemas
 --   :: (MonadError QErr m)
 --   => RemoteSchemaMap
@@ -240,38 +191,6 @@
 --                               (G.NamedType "mutation_root")
 --                               (VT.TIObj mr) newTyMap') newMR
 
-
--- parsing the introspection query result
-=======
-mergeSchemas
-  :: (MonadError QErr m)
-  => RemoteSchemaMap
-  -> GS.GCtxMap
-  -- the merged GCtxMap and the default GCtx without roles
-  -> m (GS.GCtxMap, GS.GCtx)
-mergeSchemas rmSchemaMap gCtxMap = do
-  def <- mkDefaultRemoteGCtx remoteSchemas
-  merged <- mergeRemoteSchema gCtxMap def
-  return (merged, def)
-  where
-    remoteSchemas = map rscGCtx $ Map.elems rmSchemaMap
-
-mkDefaultRemoteGCtx
-  :: (MonadError QErr m)
-  => [GC.GCtx] -> m GS.GCtx
-mkDefaultRemoteGCtx =
-  foldlM mergeGCtx GC.emptyGCtx
-
--- merge a remote schema `gCtx` into current `gCtxMap`
-mergeRemoteSchema
-  :: (MonadError QErr m)
-  => GS.GCtxMap
-  -> GS.GCtx
-  -> m GS.GCtxMap
-mergeRemoteSchema ctxMap mergedRemoteGCtx =
-  flip Map.traverseWithKey ctxMap $ \_ schemaCtx ->
-    for schemaCtx $ \gCtx -> mergeGCtx gCtx mergedRemoteGCtx
->>>>>>> 0ec01488
 
 -- | Parsing the introspection query result
 newtype FromIntrospection a
@@ -512,62 +431,4 @@
       HTTP.HttpExceptionRequest _req content -> throw500 $ T.pack . show $ content
       HTTP.InvalidUrlException _url reason -> throw500 $ T.pack . show $ reason
 
-<<<<<<< HEAD
-=======
-getNamedTyp :: G.TypeDefinition -> G.Name
-getNamedTyp ty = case ty of
-  G.TypeDefinitionScalar t      -> G._stdName t
-  G.TypeDefinitionObject t      -> G._otdName t
-  G.TypeDefinitionInterface t   -> G._itdName t
-  G.TypeDefinitionUnion t       -> G._utdName t
-  G.TypeDefinitionEnum t        -> G._etdName t
-  G.TypeDefinitionInputObject t -> G._iotdName t
-
-execRemoteGQ'
-  :: ( HasVersion
-     , MonadIO m
-     , MonadError QErr m
-     , Tracing.MonadTrace m
-     )
-  => Env.Environment
-  -> HTTP.Manager
-  -> UserInfo
-  -> [N.Header]
-  -> GQLReqUnparsed
-  -> RemoteSchemaInfo
-  -> G.OperationType
-  -> m (DiffTime, [N.Header], BL.ByteString)
-execRemoteGQ' env manager userInfo reqHdrs q rsi opType =  do
-  when (opType == G.OperationTypeSubscription) $
-    throw400 NotSupported "subscription to remote server is not supported"
-  confHdrs <- makeHeadersFromConf env hdrConf
-  let clientHdrs = bool [] (mkClientHeadersForward reqHdrs) fwdClientHdrs
-      -- filter out duplicate headers
-      -- priority: conf headers > resolved userinfo vars > client headers
-      hdrMaps    = [ Map.fromList confHdrs
-                   , Map.fromList userInfoToHdrs
-                   , Map.fromList clientHdrs
-                   ]
-      headers  = Map.toList $ foldr Map.union Map.empty hdrMaps
-      finalHeaders = addDefaultHeaders headers
-  initReqE <- liftIO $ try $ HTTP.parseRequest (show url)
-  initReq <- either httpThrow pure initReqE
-  let req = initReq
-           { HTTP.method = "POST"
-           , HTTP.requestHeaders = finalHeaders
-           , HTTP.requestBody = HTTP.RequestBodyLBS (J.encode q)
-           , HTTP.responseTimeout = HTTP.responseTimeoutMicro (timeout * 1000000)
-           }
-  Tracing.tracedHttpRequest req \req' -> do
-    (time, res)  <- withElapsedTime $ liftIO $ try $ HTTP.httpLbs req' manager
-    resp <- either httpThrow return res
-    pure (time, mkSetCookieHeaders resp, resp ^. Wreq.responseBody)
-  where
-    RemoteSchemaInfo _ url hdrConf fwdClientHdrs timeout = rsi
-    httpThrow :: (MonadError QErr m) => HTTP.HttpException -> m a
-    httpThrow = \case
-      HTTP.HttpExceptionRequest _req content -> throw500 $ T.pack . show $ content
-      HTTP.InvalidUrlException _url reason -> throw500 $ T.pack . show $ reason
-
->>>>>>> 0ec01488
     userInfoToHdrs = sessionVariablesToHeaders $ _uiSession userInfo