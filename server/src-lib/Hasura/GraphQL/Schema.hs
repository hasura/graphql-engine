{-# LANGUAGE FlexibleContexts      #-}
{-# LANGUAGE FlexibleInstances     #-}
{-# LANGUAGE LambdaCase            #-}
{-# LANGUAGE MultiParamTypeClasses #-}
{-# LANGUAGE MultiWayIf            #-}
{-# LANGUAGE NoImplicitPrelude     #-}
{-# LANGUAGE OverloadedStrings     #-}
{-# LANGUAGE TemplateHaskell       #-}
{-# LANGUAGE TupleSections         #-}

module Hasura.GraphQL.Schema
  ( mkGCtxMap
  , GCtxMap
  , getGCtx
  , GCtx(..)
  , OpCtx(..)
  , OrdByResolveCtx
  , OrdByResolveCtxElem
  , NullsOrder(..)
  , OrdTy(..)
  , InsCtx(..)
  , InsCtxMap
  , RelationInfoMap
  ) where

import           Data.Has

import qualified Data.HashMap.Strict            as Map
import qualified Data.HashSet                   as Set

import qualified Data.Text                      as T
import qualified Language.GraphQL.Draft.Syntax  as G

import           Hasura.GraphQL.Resolve.Context
import           Hasura.GraphQL.Validate.Types

import           Hasura.Prelude
import           Hasura.RQL.DML.Internal        (mkAdminRolePermInfo)
import           Hasura.RQL.Types
import           Hasura.SQL.Types

import qualified Hasura.RQL.DML.Select          as RS
import qualified Hasura.SQL.DML                 as S

defaultTypes :: [TypeInfo]
defaultTypes = $(fromSchemaDocQ defaultSchema)

getInsPerm :: TableInfo -> RoleName -> Maybe InsPermInfo
getInsPerm tabInfo role
  | role == adminRole = _permIns $ mkAdminRolePermInfo tabInfo
  | otherwise = Map.lookup role rolePermInfoMap >>= _permIns
  where
    rolePermInfoMap = tiRolePermInfoMap tabInfo

getTabInfo
  :: MonadError QErr m
  => TableCache -> QualifiedTable -> m TableInfo
getTabInfo tc t =
  onNothing (Map.lookup t tc) $
     throw500 $ "table not found: " <>> t

type OpCtxMap = Map.HashMap G.Name OpCtx

data OpCtx
  -- table, req hdrs
  = OCInsert QualifiedTable InsSetCols [T.Text]
  -- tn, filter exp, limit, req hdrs
  | OCSelect QualifiedTable S.BoolExp (Maybe Int) [T.Text]
  -- tn, filter exp, reqt hdrs
  | OCSelectPkey QualifiedTable S.BoolExp [T.Text]
  -- tn, filter exp, limit, req hdrs
  | OCSelectAgg QualifiedTable S.BoolExp (Maybe Int) [T.Text]
  -- tn, filter exp, req hdrs
  | OCUpdate QualifiedTable S.BoolExp [T.Text]
  -- tn, filter exp, req hdrs
  | OCDelete QualifiedTable S.BoolExp [T.Text]
  deriving (Show, Eq)

data GCtx
  = GCtx
  { _gTypes      :: !TypeMap
  , _gFields     :: !FieldMap
  , _gOrdByEnums :: !OrdByResolveCtx
  , _gQueryRoot  :: !ObjTyInfo
  , _gMutRoot    :: !(Maybe ObjTyInfo)
  , _gSubRoot    :: !(Maybe ObjTyInfo)
  , _gOpCtxMap   :: !OpCtxMap
  , _gInsCtxMap  :: !InsCtxMap
  } deriving (Show, Eq)

instance Has TypeMap GCtx where
  getter = _gTypes
  modifier f ctx = ctx { _gTypes = f $ _gTypes ctx }

data TyAgg
  = TyAgg
  { _taTypes      :: !TypeMap
  , _taFields     :: !FieldMap
  , _taOrdByEnums :: !OrdByResolveCtx
  } deriving (Show, Eq)

instance Semigroup TyAgg where
  (TyAgg t1 f1 o1) <> (TyAgg t2 f2 o2) =
    TyAgg (Map.union t1 t2) (Map.union f1 f2) (Map.union o1 o2)

instance Monoid TyAgg where
  mempty = TyAgg Map.empty Map.empty Map.empty
  mappend = (<>)

type SelField = Either PGColInfo (RelInfo, Bool, S.BoolExp, Maybe Int, Bool)

qualTableToName :: QualifiedTable -> G.Name
qualTableToName = G.Name <$> \case
  QualifiedTable (SchemaName "public") tn -> getTableTxt tn
  QualifiedTable sn tn -> getSchemaTxt sn <> "_" <> getTableTxt tn

isValidTableName :: QualifiedTable -> Bool
isValidTableName = isValidName . qualTableToName

isValidField :: FieldInfo -> Bool
isValidField = \case
  FIColumn (PGColInfo col _ _) -> isColEligible col
  FIRelationship (RelInfo rn _ _ remTab _ _) -> isRelEligible rn remTab
  where
    isColEligible = isValidName . G.Name . getPGColTxt
    isRelEligible rn rt = isValidName (G.Name $ getRelTxt rn)
                          && isValidTableName rt

upsertable :: [TableConstraint] -> Bool -> Bool -> Bool
upsertable constraints isUpsertAllowed view =
  not (null uniqueOrPrimaryCons) && isUpsertAllowed && not view
  where
    uniqueOrPrimaryCons = filter isUniqueOrPrimary constraints

toValidFieldInfos :: FieldInfoMap -> [FieldInfo]
toValidFieldInfos = filter isValidField . Map.elems

validPartitionFieldInfoMap :: FieldInfoMap -> ([PGColInfo], [RelInfo])
validPartitionFieldInfoMap = partitionFieldInfos . toValidFieldInfos

mkValidConstraints :: [TableConstraint] -> [TableConstraint]
mkValidConstraints = filter isValid
  where
    isValid (TableConstraint _ n) =
      isValidName $ G.Name $ getConstraintTxt n

isRelNullable :: FieldInfoMap -> RelInfo -> Bool
isRelNullable fim ri = isNullable
  where
    lCols = map fst $ riMapping ri
    allCols = getCols fim
    lColInfos = getColInfos lCols allCols
    isNullable = any pgiIsNullable lColInfos

mkColName :: PGCol -> G.Name
mkColName (PGCol n) = G.Name n

mkAggRelName :: RelName -> G.Name
mkAggRelName (RelName r) = G.Name $ r <> "_aggregate"

mkCompExpName :: PGColType -> G.Name
mkCompExpName pgColTy =
  G.Name $ T.pack (show pgColTy) <> "_comparison_exp"

mkCompExpTy :: PGColType -> G.NamedType
mkCompExpTy =
  G.NamedType . mkCompExpName

mkBoolExpName :: QualifiedTable -> G.Name
mkBoolExpName tn =
  qualTableToName tn <> "_bool_exp"

mkBoolExpTy :: QualifiedTable -> G.NamedType
mkBoolExpTy =
  G.NamedType . mkBoolExpName

mkTableTy :: QualifiedTable -> G.NamedType
mkTableTy =
  G.NamedType . qualTableToName

mkTableAggTy :: QualifiedTable -> G.NamedType
mkTableAggTy tn =
  G.NamedType $ qualTableToName tn <> "_aggregate"

mkTableAggFldsTy :: QualifiedTable -> G.NamedType
mkTableAggFldsTy tn =
  G.NamedType $ qualTableToName tn <> "_aggregate_fields"

mkTableColAggFldsTy :: G.Name -> QualifiedTable -> G.NamedType
mkTableColAggFldsTy op tn =
  G.NamedType $ qualTableToName tn <> "_" <> op <> "_fields"

mkTableByPKeyTy :: QualifiedTable -> G.Name
mkTableByPKeyTy tn = qualTableToName tn <> "_by_pk"

mkCompExpInp :: PGColType -> InpObjTyInfo
mkCompExpInp colTy =
  InpObjTyInfo (Just tyDesc) (mkCompExpTy colTy) $ fromInpValL $ concat
  [ map (mk colScalarTy) typedOps
  , map (mk $ G.toLT colScalarTy) listOps
  , bool [] (map (mk $ mkScalarTy PGText) stringOps) isStringTy
  , bool [] (map jsonbOpToInpVal jsonbOps) isJsonbTy
  , [InpValInfo Nothing "_is_null" $ G.TypeNamed $ G.NamedType "Boolean"]
  ]
  where
    tyDesc = mconcat
      [ "expression to compare columns of type "
      , G.Description (T.pack $ show colTy)
      , ". All fields are combined with logical 'AND'."
      ]

    isStringTy = case colTy of
      PGVarchar -> True
      PGText    -> True
      _         -> False

    mk t n = InpValInfo Nothing n $ G.toGT t

    colScalarTy = mkScalarTy colTy
    -- colScalarListTy = GA.GTList colGTy

    typedOps =
       ["_eq", "_neq", "_gt", "_lt", "_gte", "_lte"]

    listOps =
      [ "_in", "_nin" ]

    -- TODO
    -- columnOps =
    --   [ "_ceq", "_cneq", "_cgt", "_clt", "_cgte", "_clte"]

    stringOps =
      [ "_like", "_nlike", "_ilike", "_nilike"
      , "_similar", "_nsimilar"
      ]

    isJsonbTy = case colTy of
      PGJSONB -> True
      _       -> False

    jsonbOpToInpVal (op, ty, desc) = InpValInfo (Just desc) op ty

    jsonbOps =
      [ ( "_contains"
        , G.toGT $ mkScalarTy PGJSONB
        , "does the column contain the given json value at the top level"
        )
      , ( "_contained_in"
        , G.toGT $ mkScalarTy PGJSONB
        , "is the column contained in the given json value"
        )
      , ( "_has_key"
        , G.toGT $ mkScalarTy PGText
        , "does the string exist as a top-level key in the column"
        )
      , ( "_has_keys_any"
        , G.toGT $ G.toLT $ G.toNT $ mkScalarTy PGText
        , "do any of these strings exist as top-level keys in the column"
        )
      , ( "_has_keys_all"
        , G.toGT $ G.toLT $ G.toNT $ mkScalarTy PGText
        , "do all of these strings exist as top-level keys in the column"
        )
      ]

mkPGColFld :: PGColInfo -> ObjFldInfo
mkPGColFld (PGColInfo colName colTy isNullable) =
  ObjFldInfo Nothing n Map.empty ty
  where
    n  = G.Name $ getPGColTxt colName
    ty = bool notNullTy nullTy isNullable
    scalarTy = mkScalarTy colTy
    notNullTy = G.toGT $ G.toNT scalarTy
    nullTy = G.toGT scalarTy

-- where: table_bool_exp
-- limit: Int
-- offset: Int
mkSelArgs :: QualifiedTable -> [InpValInfo]
mkSelArgs tn =
  [ InpValInfo (Just whereDesc) "where" $ G.toGT $ mkBoolExpTy tn
  , InpValInfo (Just limitDesc) "limit" $ G.toGT $ mkScalarTy PGInteger
  , InpValInfo (Just offsetDesc) "offset" $ G.toGT $ mkScalarTy PGInteger
  , InpValInfo (Just orderByDesc) "order_by" $ G.toGT $ G.toLT $ G.toNT $
    mkOrdByTy tn
  ]
  where
    whereDesc   = "filter the rows returned"
    limitDesc   = "limit the nuber of rows returned"
    offsetDesc  = "skip the first n rows. Use only with order_by"
    orderByDesc = "sort the rows by one or more columns"

fromInpValL :: [InpValInfo] -> Map.HashMap G.Name InpValInfo
fromInpValL = mapFromL _iviName

{-

array_relationship(
  where: remote_table_bool_exp
  limit: Int
  offset: Int
):  [remote_table!]!
array_relationship_aggregate(
  where: remote_table_bool_exp
  limit: Int
  offset: Int
):  remote_table_aggregate!
object_relationship: remote_table

-}
mkRelFld
  :: Bool
  -> RelInfo
  -> Bool
  -> [ObjFldInfo]
mkRelFld allowAgg (RelInfo rn rTy _ remTab _ isManual) isNullable = case rTy of
  ArrRel -> bool [arrRelFld] [arrRelFld, aggArrRelFld] allowAgg
  ObjRel -> [objRelFld]
  where
    objRelFld = ObjFldInfo (Just "An object relationship")
      (G.Name $ getRelTxt rn) Map.empty objRelTy
    objRelTy = bool (G.toGT $ G.toNT relTabTy) (G.toGT relTabTy) isObjRelNullable
    isObjRelNullable = isManual || isNullable
    relTabTy = mkTableTy remTab

    arrRelFld =
      ObjFldInfo (Just "An array relationship") (G.Name $ getRelTxt rn)
      (fromInpValL $ mkSelArgs remTab) arrRelTy
    arrRelTy = G.toGT $ G.toNT $ G.toLT $ G.toNT $ mkTableTy remTab
    aggArrRelFld = ObjFldInfo (Just "An aggregated array relationship")
      (mkAggRelName rn) (fromInpValL $ mkSelArgs remTab) $
      G.toGT $ G.toNT $ mkTableAggTy remTab

{-
type table {
  col1: colty1
  .
  .
  rel1: relty1
}
-}
mkTableObj
  :: QualifiedTable
  -> [SelField]
  -> ObjTyInfo
mkTableObj tn allowedFlds =
  mkObjTyInfo (Just desc) (mkTableTy tn) $ mapFromL _fiName flds
  where
    flds = concatMap (either (pure . mkPGColFld) mkRelFld') allowedFlds
    mkRelFld' (relInfo, allowAgg, _, _, isNullable) =
      mkRelFld allowAgg relInfo isNullable
    desc = G.Description $ "columns and relationships of " <>> tn

{-
type table_aggregate {
  agg: table_aggregate_fields
  nodes: [table!]!
}
-}
mkTableAggObj
  :: QualifiedTable -> ObjTyInfo
mkTableAggObj tn =
  mkObjTyInfo (Just desc) (mkTableAggTy tn) $ mapFromL _fiName
  [aggFld, nodesFld]
  where
    desc = G.Description $
      "aggregated selection of " <>> tn

    aggFld = ObjFldInfo Nothing "aggregate" Map.empty $ G.toGT $
             mkTableAggFldsTy tn
    nodesFld = ObjFldInfo Nothing "nodes" Map.empty $ G.toGT $
               G.toNT $ G.toLT $ G.toNT $ mkTableTy tn

{-
type table_aggregate_fields{
  count: Int
  sum: table_num_fields
}
-}
mkTableAggFldsObj
  :: QualifiedTable -> [PGCol] -> [PGCol] -> ObjTyInfo
mkTableAggFldsObj tn numCols compCols =
  mkObjTyInfo (Just desc) (mkTableAggFldsTy tn) $ mapFromL _fiName $
  countFld : (numFlds <> compFlds)
  where
    desc = G.Description $
      "aggregate fields of " <>> tn

    countFld = ObjFldInfo Nothing "count" Map.empty $ G.toGT $
               mkScalarTy PGInteger

    numFlds = bool [sumFld, avgFld] [] $ null numCols
    compFlds = bool [maxFld, minFld] [] $ null compCols

    sumFld = mkColOpFld "sum"
    avgFld = mkColOpFld "avg"
    maxFld = mkColOpFld "max"
    minFld = mkColOpFld "min"

    mkColOpFld op = ObjFldInfo Nothing op Map.empty $ G.toGT $
                    mkTableColAggFldsTy op tn

{-
type table_sum_fields{
   num_col: Int
   .        .
   .        .
}
-}
mkTableColAggFldsObj
  :: QualifiedTable
  -> G.Name
  -> (PGColType -> G.NamedType)
  -> [PGColInfo]
  -> ObjTyInfo
mkTableColAggFldsObj tn op f cols =
  mkObjTyInfo (Just desc) (mkTableColAggFldsTy op tn) $ mapFromL _fiName $
  map mkColObjFld cols
  where
    desc = G.Description $ "aggregate " <> G.unName op <> " on columns"

    mkColObjFld c = ObjFldInfo Nothing (G.Name $ getPGColTxt $ pgiName c)
                    Map.empty $ G.toGT $ f $ pgiType c

{-

table(
  where: table_bool_exp
  limit: Int
  offset: Int
):  [table!]!

-}
mkSelFld
  :: QualifiedTable
  -> ObjFldInfo
mkSelFld tn =
  ObjFldInfo (Just desc) fldName args ty
  where
    desc    = G.Description $ "fetch data from the table: " <>> tn
    fldName = qualTableToName tn
    args    = fromInpValL $ mkSelArgs tn
    ty      = G.toGT $ G.toNT $ G.toLT $ G.toNT $ mkTableTy tn

{-
table_by_pk(
  col1: value1!,
  .     .
  .     .
  coln: valuen!
): table
-}
mkSelFldPKey
  :: QualifiedTable -> [PGColInfo]
  -> ObjFldInfo
mkSelFldPKey tn cols =
  ObjFldInfo (Just desc) fldName args ty
  where
    desc = G.Description $ "fetch data from the table: " <> tn
           <<> " using primary key columns"
    fldName = mkTableByPKeyTy tn
    args = fromInpValL $ map colInpVal cols
    ty = G.toGT $ mkTableTy tn
    colInpVal (PGColInfo n typ _) =
      InpValInfo Nothing (mkColName n) $ G.toGT $ G.toNT $ mkScalarTy typ

{-

table_aggregate(
  where: table_bool_exp
  limit: Int
  offset: Int
): table_aggregate!

-}
mkAggSelFld
  :: QualifiedTable
  -> ObjFldInfo
mkAggSelFld tn =
  ObjFldInfo (Just desc) fldName args ty
  where
    desc = G.Description $ "fetch aggregated fields from the table: "
           <>> tn
    fldName = qualTableToName tn <> "_aggregate"
    args = fromInpValL $ mkSelArgs tn
    ty = G.toGT $ G.toNT $ mkTableAggTy tn

-- table_mutation_response
mkMutRespTy :: QualifiedTable -> G.NamedType
mkMutRespTy tn =
  G.NamedType $ qualTableToName tn <> "_mutation_response"

{-
type table_mutation_response {
  affected_rows: Int!
  returning: [table!]!
}
-}
mkMutRespObj
  :: QualifiedTable
  -> Bool -- is sel perm defined
  -> ObjTyInfo
mkMutRespObj tn sel =
  mkObjTyInfo (Just objDesc) (mkMutRespTy tn) $ mapFromL _fiName
  $ affectedRowsFld : bool [] [returningFld] sel
  where
    objDesc = G.Description $
      "response of any mutation on the table " <>> tn
    affectedRowsFld =
      ObjFldInfo (Just desc) "affected_rows" Map.empty $
      G.toGT $ G.toNT $ mkScalarTy PGInteger
      where
        desc = "number of affected rows by the mutation"
    returningFld =
      ObjFldInfo (Just desc) "returning" Map.empty $
      G.toGT $ G.toNT $ G.toLT $ G.toNT $ mkTableTy tn
      where
        desc = "data of the affected rows by the mutation"

mkBoolExpInp
  :: QualifiedTable
  -- the fields that are allowed
  -> [SelField]
  -> InpObjTyInfo
mkBoolExpInp tn fields =
  InpObjTyInfo (Just desc) boolExpTy $ Map.fromList
  [(_iviName inpVal, inpVal) | inpVal <- inpValues]
  where
    desc = G.Description $
      "Boolean expression to filter rows from the table " <> tn <<>
      ". All fields are combined with a logical 'AND'."

    -- the type of this boolean expression
    boolExpTy = mkBoolExpTy tn

    -- all the fields of this input object
    inpValues = combinators <> map mkFldExpInp fields

    mk n ty = InpValInfo Nothing n $ G.toGT ty

    boolExpListTy = G.toLT boolExpTy

    combinators =
      [ mk "_not" boolExpTy
      , mk "_and" boolExpListTy
      , mk "_or"  boolExpListTy
      ]

    mkFldExpInp = \case
      Left (PGColInfo colName colTy _) ->
        mk (G.Name $ getPGColTxt colName) (mkCompExpTy colTy)
      Right (RelInfo relName _ _ remTab _ _, _, _, _, _) ->
        mk (G.Name $ getRelTxt relName) (mkBoolExpTy remTab)

mkPGColInp :: PGColInfo -> InpValInfo
mkPGColInp (PGColInfo colName colTy _) =
  InpValInfo Nothing (G.Name $ getPGColTxt colName) $
  G.toGT $ mkScalarTy colTy

-- table_set_input
mkUpdSetTy :: QualifiedTable -> G.NamedType
mkUpdSetTy tn =
  G.NamedType $ qualTableToName tn <> "_set_input"

{-
input table_set_input {
  col1: colty1
  .
  .
  coln: coltyn
}
-}
mkUpdSetInp
  :: QualifiedTable -> [PGColInfo] -> InpObjTyInfo
mkUpdSetInp tn cols  =
  InpObjTyInfo (Just desc) (mkUpdSetTy tn) $ fromInpValL $
  map mkPGColInp cols
  where
    desc = G.Description $
      "input type for updating data in table " <>> tn

-- table_inc_input
mkUpdIncTy :: QualifiedTable -> G.NamedType
mkUpdIncTy tn =
  G.NamedType $ qualTableToName tn <> "_inc_input"

{-
input table_inc_input {
  integer-col1: int
  .
  .
  integer-coln: int
}
-}

mkUpdIncInp
  :: QualifiedTable -> Maybe [PGColInfo] -> Maybe InpObjTyInfo
mkUpdIncInp tn = maybe Nothing mkType
  where
    mkType cols = let intCols = onlyIntCols cols
                      incObjTy =
                        InpObjTyInfo (Just desc) (mkUpdIncTy tn) $
                        fromInpValL $ map mkPGColInp intCols
                  in bool (Just incObjTy) Nothing $ null intCols
    desc = G.Description $
      "input type for incrementing integer columne in table " <>> tn

-- table_<json-op>_input
mkJSONOpTy :: QualifiedTable -> G.Name -> G.NamedType
mkJSONOpTy tn op =
  G.NamedType $ qualTableToName tn <> op <> "_input"

-- json ops are _concat, _delete_key, _delete_elem, _delete_at_path
{-
input table_concat_input {
  jsonb-col1: json
  .
  .
  jsonb-coln: json
}
-}

{-
input table_delete_key_input {
  jsonb-col1: string
  .
  .
  jsonb-coln: string
}
-}

{-
input table_delete_elem_input {
  jsonb-col1: int
  .
  .
  jsonb-coln: int
}
-}

{-
input table_delete_at_path_input {
  jsonb-col1: [string]
  .
  .
  jsonb-coln: [string]
}
-}

-- jsonb operators and descriptions
prependOp :: G.Name
prependOp = "_prepend"

prependDesc :: G.Description
prependDesc = "prepend existing jsonb value of filtered columns with new jsonb value"

appendOp :: G.Name
appendOp = "_append"

appendDesc :: G.Description
appendDesc = "append existing jsonb value of filtered columns with new jsonb value"

deleteKeyOp :: G.Name
deleteKeyOp = "_delete_key"

deleteKeyDesc :: G.Description
deleteKeyDesc = "delete key/value pair or string element."
                <> " key/value pairs are matched based on their key value"

deleteElemOp :: G.Name
deleteElemOp = "_delete_elem"

deleteElemDesc :: G.Description
deleteElemDesc = "delete the array element with specified index (negative integers count from the end)."
                 <> " throws an error if top level container is not an array"

deleteAtPathOp :: G.Name
deleteAtPathOp = "_delete_at_path"

deleteAtPathDesc :: G.Description
deleteAtPathDesc = "delete the field or element with specified path"
                   <> " (for JSON arrays, negative integers count from the end)"

mkUpdJSONOpInp
  :: QualifiedTable -> [PGColInfo] -> [InpObjTyInfo]
mkUpdJSONOpInp tn cols = bool inpObjs [] $ null jsonbCols
  where
    jsonbCols = onlyJSONBCols cols
    jsonbColNames = map pgiName jsonbCols

    inpObjs = [ prependInpObj, appendInpObj, deleteKeyInpObj
              , deleteElemInpObj, deleteAtPathInpObj
              ]

    appendInpObj =
      InpObjTyInfo (Just appendDesc) (mkJSONOpTy tn appendOp) $
      fromInpValL $ map mkPGColInp jsonbCols

    prependInpObj =
      InpObjTyInfo (Just prependDesc) (mkJSONOpTy tn prependOp) $
      fromInpValL $ map mkPGColInp jsonbCols

    deleteKeyInpObj =
      InpObjTyInfo (Just deleteKeyDesc) (mkJSONOpTy tn deleteKeyOp) $
      fromInpValL $ map deleteKeyInpVal jsonbColNames
    deleteKeyInpVal c = InpValInfo Nothing (G.Name $ getPGColTxt c) $
      G.toGT $ G.NamedType "String"

    deleteElemInpObj =
      InpObjTyInfo (Just deleteElemDesc) (mkJSONOpTy tn deleteElemOp) $
      fromInpValL $ map deleteElemInpVal jsonbColNames
    deleteElemInpVal c = InpValInfo Nothing (G.Name $ getPGColTxt c) $
      G.toGT $ G.NamedType "Int"

    deleteAtPathInpObj =
      InpObjTyInfo (Just deleteAtPathDesc) (mkJSONOpTy tn deleteAtPathOp) $
      fromInpValL $ map deleteAtPathInpVal jsonbColNames
    deleteAtPathInpVal c = InpValInfo Nothing (G.Name $ getPGColTxt c) $
      G.toGT $ G.toLT $ G.NamedType "String"

{-

update_table(
  where : table_bool_exp!
  _set  : table_set_input
  _inc  : table_inc_input
  _concat: table_concat_input
  _delete_key: table_delete_key_input
  _delete_elem: table_delete_elem_input
  _delete_path_at: table_delete_path_at_input
): table_mutation_response

-}

mkIncInpVal :: QualifiedTable -> [PGColInfo] -> Maybe InpValInfo
mkIncInpVal tn cols = bool (Just incArg) Nothing $ null intCols
  where
    intCols = onlyIntCols cols
    incArgDesc = "increments the integer columns with given value of the filtered values"
    incArg =
      InpValInfo (Just incArgDesc) "_inc" $ G.toGT $ mkUpdIncTy tn

mkJSONOpInpVals :: QualifiedTable -> [PGColInfo] -> [InpValInfo]
mkJSONOpInpVals tn cols = bool jsonbOpArgs [] $ null jsonbCols
  where
    jsonbCols = onlyJSONBCols cols
    jsonbOpArgs = [appendArg, prependArg, deleteKeyArg, deleteElemArg, deleteAtPathArg]

    appendArg =
      InpValInfo (Just appendDesc) appendOp $ G.toGT $ mkJSONOpTy tn appendOp

    prependArg =
      InpValInfo (Just prependDesc) prependOp $ G.toGT $ mkJSONOpTy tn prependOp

    deleteKeyArg =
      InpValInfo (Just deleteKeyDesc) deleteKeyOp $
      G.toGT $ mkJSONOpTy tn deleteKeyOp

    deleteElemArg =
      InpValInfo (Just deleteElemDesc) deleteElemOp $
      G.toGT $ mkJSONOpTy tn deleteElemOp

    deleteAtPathArg =
      InpValInfo (Just deleteAtPathDesc) deleteAtPathOp $
      G.toGT $ mkJSONOpTy tn deleteAtPathOp

mkUpdMutFld
  :: QualifiedTable -> [PGColInfo] -> ObjFldInfo
mkUpdMutFld tn cols =
  ObjFldInfo (Just desc) fldName (fromInpValL inputValues) $
  G.toGT $ mkMutRespTy tn
  where
    inputValues = [filterArg, setArg] <> incArg
                  <> mkJSONOpInpVals tn cols
    desc = G.Description $ "update data of the table: " <>> tn

    fldName = "update_" <> qualTableToName tn

    filterArgDesc = "filter the rows which have to be updated"
    filterArg =
      InpValInfo (Just filterArgDesc) "where" $ G.toGT $
      G.toNT $ mkBoolExpTy tn

    setArgDesc = "sets the columns of the filtered rows to the given values"
    setArg =
      InpValInfo (Just setArgDesc) "_set" $ G.toGT $ mkUpdSetTy tn

    incArg = maybeToList $ mkIncInpVal tn cols

{-

delete_table(
  where : table_bool_exp!
): table_mutation_response

-}

mkDelMutFld
  :: QualifiedTable -> ObjFldInfo
mkDelMutFld tn =
  ObjFldInfo (Just desc) fldName (fromInpValL [filterArg]) $
  G.toGT $ mkMutRespTy tn
  where
    desc = G.Description $ "delete data from the table: " <>> tn

    fldName = "delete_" <> qualTableToName tn

    filterArgDesc = "filter the rows which have to be deleted"
    filterArg =
      InpValInfo (Just filterArgDesc) "where" $ G.toGT $
      G.toNT $ mkBoolExpTy tn

-- table_insert_input
mkInsInpTy :: QualifiedTable -> G.NamedType
mkInsInpTy tn =
  G.NamedType $ qualTableToName tn <> "_insert_input"

-- table_obj_rel_insert_input
mkObjInsInpTy :: QualifiedTable -> G.NamedType
mkObjInsInpTy tn =
  G.NamedType $ qualTableToName tn <> "_obj_rel_insert_input"

-- table_arr_rel_insert_input
mkArrInsInpTy :: QualifiedTable -> G.NamedType
mkArrInsInpTy tn =
  G.NamedType $ qualTableToName tn <> "_arr_rel_insert_input"


-- table_on_conflict
mkOnConflictInpTy :: QualifiedTable -> G.NamedType
mkOnConflictInpTy tn =
  G.NamedType $ qualTableToName tn <> "_on_conflict"

-- table_constraint
mkConstraintInpTy :: QualifiedTable -> G.NamedType
mkConstraintInpTy tn =
  G.NamedType $ qualTableToName tn <> "_constraint"

-- table_column
mkColumnInpTy :: QualifiedTable -> G.NamedType
mkColumnInpTy tn =
  G.NamedType $ qualTableToName tn <> "_column"
{-
input table_obj_rel_insert_input {
  data: table_insert_input!
  on_conflict: table_on_conflict
}

-}

{-
input table_arr_rel_insert_input {
  data: [table_insert_input!]!
  on_conflict: table_on_conflict
}

-}

mkRelInsInps
  :: QualifiedTable -> Bool -> [InpObjTyInfo]
mkRelInsInps tn upsertAllowed = [objRelInsInp, arrRelInsInp]
  where
    onConflictInpVal =
      InpValInfo Nothing "on_conflict" $ G.toGT $ mkOnConflictInpTy tn

    onConflictInp = bool [] [onConflictInpVal] upsertAllowed

    objRelDesc = G.Description $
      "input type for inserting object relation for remote table " <>> tn

    objRelDataInp = InpValInfo Nothing "data" $ G.toGT $
                    G.toNT $ mkInsInpTy tn
    objRelInsInp = InpObjTyInfo (Just objRelDesc) (mkObjInsInpTy tn)
                   $ fromInpValL $ objRelDataInp : onConflictInp

    arrRelDesc = G.Description $
      "input type for inserting array relation for remote table " <>> tn

    arrRelDataInp = InpValInfo Nothing "data" $ G.toGT $
                    G.toNT $ G.toLT $ G.toNT $ mkInsInpTy tn
    arrRelInsInp = InpObjTyInfo (Just arrRelDesc) (mkArrInsInpTy tn)
                   $ fromInpValL $ arrRelDataInp : onConflictInp

{-

input table_insert_input {
  col1: colty1
  .
  .
  coln: coltyn
}

-}

mkInsInp
  :: QualifiedTable -> InsCtx -> InpObjTyInfo
mkInsInp tn insCtx =
  InpObjTyInfo (Just desc) (mkInsInpTy tn) $ fromInpValL $
  map mkPGColInp insCols <> relInps
  where
    desc = G.Description $
      "input type for inserting data into table " <>> tn
    cols = icColumns insCtx
    setCols = Map.keys $ icSet insCtx
    insCols = flip filter cols $ \ci -> pgiName ci `notElem` setCols
    relInfoMap = icRelations insCtx

    relInps = flip map (Map.toList relInfoMap) $
      \(relName, relInfo) ->
         let rty = riType relInfo
             remoteQT = riRTable relInfo
         in case rty of
            ObjRel -> InpValInfo Nothing (G.Name $ getRelTxt relName) $
                      G.toGT $ mkObjInsInpTy remoteQT
            ArrRel -> InpValInfo Nothing (G.Name $ getRelTxt relName) $
                      G.toGT $ mkArrInsInpTy remoteQT

{-

input table_on_conflict {
  action: conflict_action
  constraint: table_constraint!
  update_columns: [table_column!]
}

-}

mkOnConflictInp :: QualifiedTable -> InpObjTyInfo
mkOnConflictInp tn =
  InpObjTyInfo (Just desc) (mkOnConflictInpTy tn) $ fromInpValL
  [actionInpVal, constraintInpVal, updateColumnsInpVal]
  where
    desc = G.Description $
      "on conflict condition type for table " <>> tn

    actionDesc = "action when conflict occurs (deprecated)"

    actionInpVal = InpValInfo (Just actionDesc) (G.Name "action") $
      G.toGT $ G.NamedType "conflict_action"

    constraintInpVal = InpValInfo Nothing (G.Name "constraint") $
      G.toGT $ G.toNT $ mkConstraintInpTy tn

    updateColumnsInpVal = InpValInfo Nothing (G.Name "update_columns") $
      G.toGT $ G.toLT $ G.toNT $ mkColumnInpTy tn
{-

insert_table(
  objects: [table_insert_input!]!
  on_conflict: table_on_conflict
  ): table_mutation_response!
-}

mkInsMutFld
  :: QualifiedTable -> Bool -> ObjFldInfo
mkInsMutFld tn isUpsertable =
  ObjFldInfo (Just desc) fldName (fromInpValL inputVals) $
  G.toGT $ mkMutRespTy tn
  where
    inputVals = catMaybes [Just objectsArg , onConflictInpVal]
    desc = G.Description $
      "insert data into the table: " <>> tn

    fldName = "insert_" <> qualTableToName tn

    objsArgDesc = "the rows to be inserted"
    objectsArg =
      InpValInfo (Just objsArgDesc) "objects" $ G.toGT $
      G.toNT $ G.toLT $ G.toNT $ mkInsInpTy tn

    onConflictInpVal = bool Nothing (Just onConflictArg) isUpsertable

    onConflictDesc = "on conflict condition"
    onConflictArg =
      InpValInfo (Just onConflictDesc) "on_conflict" $ G.toGT $ mkOnConflictInpTy tn

mkConstriantTy :: QualifiedTable -> [TableConstraint] -> EnumTyInfo
mkConstriantTy tn cons = enumTyInfo
  where
    enumTyInfo = EnumTyInfo (Just desc) (mkConstraintInpTy tn) $
                 mapFromL _eviVal $ map (mkConstraintEnumVal . tcName ) cons

    desc = G.Description $
      "unique or primary key constraints on table " <>> tn

    mkConstraintEnumVal (ConstraintName n) =
      EnumValInfo (Just "unique or primary key constraint")
      (G.EnumValue $ G.Name n) False

mkColumnTy :: QualifiedTable -> [PGCol] -> EnumTyInfo
mkColumnTy tn cols = enumTyInfo
  where
    enumTyInfo = EnumTyInfo (Just desc) (mkColumnInpTy tn) $
                 mapFromL _eviVal $ map mkColumnEnumVal cols

    desc = G.Description $
      "columns of table " <>> tn

    mkColumnEnumVal (PGCol col) =
      EnumValInfo (Just "column name") (G.EnumValue $ G.Name col) False

mkConflictActionTy :: EnumTyInfo
mkConflictActionTy = EnumTyInfo (Just desc) ty $ mapFromL _eviVal
                     [enumValIgnore, enumValUpdate]
  where
    desc = G.Description "conflict action"
    ty = G.NamedType "conflict_action"
    enumValIgnore = EnumValInfo (Just "ignore the insert on this row")
                    (G.EnumValue "ignore") False
    enumValUpdate = EnumValInfo (Just "update the row with the given values")
                    (G.EnumValue "update") False

mkOrdByTy :: QualifiedTable -> G.NamedType
mkOrdByTy tn =
  G.NamedType $ qualTableToName tn <> "_order_by"

mkOrdByCtx
  :: QualifiedTable -> [PGColInfo] -> (EnumTyInfo, OrdByResolveCtx)
mkOrdByCtx tn cols =
  (enumTyInfo, resolveCtx)
  where
    enumTyInfo = EnumTyInfo (Just desc) enumTy $
                 mapFromL _eviVal $ map toEnumValInfo enumValsInt
    enumTy = mkOrdByTy tn
    desc = G.Description $
      "ordering options when selecting data from " <>> tn

    toEnumValInfo (v, enumValDesc, _) =
      EnumValInfo (Just $ G.Description enumValDesc) (G.EnumValue v) False

    resolveCtx = Map.fromList $ map toResolveCtxPair enumValsInt

    toResolveCtxPair (v, _, ctx) = ((enumTy, G.EnumValue v), ctx)

    enumValsInt = concatMap mkOrdByEnumsOfCol cols


mkOrdByEnumsOfCol
  :: PGColInfo
  -> [(G.Name, Text, RS.AnnOrderByItem)]
mkOrdByEnumsOfCol colInfo@(PGColInfo col _ _) =
  [ ( colN <> "_asc"
    , "in the ascending order of " <> col <<> ", nulls last"
    , mkOrderByItem (annPGObCol, S.OTAsc, S.NLast)
    )
  , ( colN <> "_desc"
    , "in the descending order of " <> col <<> ", nulls last"
    , mkOrderByItem (annPGObCol, S.OTDesc, S.NLast)
    )
  , ( colN <> "_asc_nulls_first"
    , "in the ascending order of " <> col <<> ", nulls first"
    , mkOrderByItem (annPGObCol, S.OTAsc, S.NFirst)
    )
  , ( colN <> "_desc_nulls_first"
    , "in the descending order of " <> col <<> ", nulls first"
    , mkOrderByItem (annPGObCol, S.OTDesc, S.NFirst)
    )
  ]
  where
    mkOrderByItem (annObCol, ordTy, nullsOrd) =
      OrderByItemG (Just ordTy) annObCol (Just nullsOrd)
    annPGObCol = RS.AOCPG colInfo
    colN = pgColToFld col
    pgColToFld = G.Name . getPGColTxt

newtype RootFlds
  = RootFlds
  { _taMutation :: Map.HashMap G.Name (OpCtx, Either ObjFldInfo ObjFldInfo)
  } deriving (Show, Eq)

instance Semigroup RootFlds where
  (RootFlds m1) <> (RootFlds m2)
    = RootFlds (Map.union m1 m2)

instance Monoid RootFlds where
  mempty = RootFlds Map.empty
  mappend  = (<>)

mkOnConflictTypes
  :: QualifiedTable -> [TableConstraint] -> [PGCol] -> Bool -> [TypeInfo]
mkOnConflictTypes tn c cols =
  bool [] tyInfos
  where
    tyInfos = [ TIEnum mkConflictActionTy
              , TIEnum $ mkConstriantTy tn constraints
              , TIEnum $ mkColumnTy tn cols
              , TIInpObj $ mkOnConflictInp tn
              ]
    constraints = filter isUniqueOrPrimary c

mkGCtxRole'
  :: QualifiedTable
  -- insert perm
  -> Maybe (InsCtx, Bool)
  -- select permission
  -> Maybe (Bool, [SelField])
  -- update cols
  -> Maybe [PGColInfo]
  -- delete cols
  -> Maybe ()
  -- primary key columns
  -> [PGColInfo]
  -- constraints
  -> [TableConstraint]
  -> Maybe ViewInfo
  -- all columns
  -> [PGCol]
  -> TyAgg
mkGCtxRole' tn insPermM selPermM updColsM delPermM pkeyCols constraints viM allCols =
  TyAgg (mkTyInfoMap allTypes) fieldMap ordByEnums

  where

    ordByEnums = fromMaybe Map.empty ordByResCtxM
    upsertPerm = or $ fmap snd insPermM
    isUpsertable = upsertable constraints upsertPerm $ isJust viM
    onConflictTypes = mkOnConflictTypes tn constraints allCols isUpsertable
    jsonOpTys = fromMaybe [] updJSONOpInpObjTysM
    relInsInpObjTys = maybe [] (map TIInpObj) $
                      mutHelper viIsInsertable relInsInpObjsM

    allTypes = relInsInpObjTys <> onConflictTypes <> jsonOpTys
               <> queryTypes <> aggQueryTypes <> mutationTypes

    queryTypes = catMaybes
      [ TIInpObj <$> boolExpInpObjM
      , TIObj <$> selObjM
      , TIEnum <$> ordByTyInfoM
      ]
    aggQueryTypes = map TIObj aggObjs

    mutationTypes = catMaybes
      [ TIInpObj <$> mutHelper viIsInsertable insInpObjM
      , TIInpObj <$> mutHelper viIsUpdatable updSetInpObjM
      , TIInpObj <$> mutHelper viIsUpdatable updIncInpObjM
      , TIObj <$> mutRespObjM
      ]
    mutHelper f objM = bool Nothing objM $ isMutable f viM

    fieldMap = Map.unions $ catMaybes
               [ insInpObjFldsM, updSetInpObjFldsM, boolExpInpObjFldsM
               , selObjFldsM, Just selByPKeyObjFlds
               ]

    -- helper
    mkColFldMap ty cols = Map.fromList $ flip map cols $
      \c -> ((ty, mkColName $ pgiName c), Left c)

    insCtxM = fst <$> insPermM
    insColsM = icColumns <$> insCtxM
    -- insert input type
    insInpObjM = mkInsInp tn <$> insCtxM
    -- column fields used in insert input object
    insInpObjFldsM = mkColFldMap (mkInsInpTy tn) <$> insColsM
    -- relationship input objects
    relInsInpObjsM = const (mkRelInsInps tn isUpsertable) <$> insCtxM
    -- update set input type
    updSetInpObjM = mkUpdSetInp tn <$> updColsM
    -- update increment input type
    updIncInpObjM = mkUpdIncInp tn updColsM
    -- update json operator input type
    updJSONOpInpObjsM = mkUpdJSONOpInp tn <$> updColsM
    updJSONOpInpObjTysM = map TIInpObj <$> updJSONOpInpObjsM
    -- fields used in set input object
    updSetInpObjFldsM = mkColFldMap (mkUpdSetTy tn) <$> updColsM

    selFldsM = snd <$> selPermM
    -- boolexp input type
    boolExpInpObjM = case selFldsM of
      Just selFlds -> Just $ mkBoolExpInp tn selFlds
      -- no select permission
      Nothing ->
        -- but update/delete is defined
        if isJust updColsM || isJust delPermM
        then Just $ mkBoolExpInp tn []
        else Nothing

    -- helper
    mkFldMap ty = Map.fromList . concatMap (mkFld ty)
    mkFld ty = \case
      Left ci -> [((ty, mkColName $ pgiName ci), Left ci)]
      Right (ri, allowAgg, perm, lim, _) ->
        let relFld = ( (ty, G.Name $ getRelTxt $ riName ri)
                     , Right (ri, False, perm, lim)
                     )
            aggRelFld = ( (ty, mkAggRelName $ riName ri)
                        , Right (ri, True, perm, lim)
                        )
        in case riType ri of
          ObjRel -> [relFld]
          ArrRel -> bool [relFld] [relFld, aggRelFld] allowAgg

    -- the fields used in bool exp
    boolExpInpObjFldsM = mkFldMap (mkBoolExpTy tn) <$> selFldsM

    -- mut resp obj
    mutRespObjM =
      if isMut
      then Just $ mkMutRespObj tn $ isJust selFldsM
      else Nothing

    isMut = (isJust insColsM || isJust updColsM || isJust delPermM)
            && any (`isMutable` viM) [viIsInsertable, viIsUpdatable, viIsDeletable]

    -- table obj
    selObjM = mkTableObj tn <$> selFldsM
    -- aggregate objs
    aggObjs = case selPermM of
      Just (True, selFlds) ->
        let numCols = (map pgiName . getNumCols) selFlds
            compCols = (map pgiName . getCompCols) selFlds
        in [ mkTableAggObj tn
           , mkTableAggFldsObj tn numCols compCols
           ] <> mkColAggFldsObjs selFlds
      _ -> []
    getNumCols = onlyNumCols . lefts
    getCompCols = onlyComparableCols . lefts
    mkColAggFldsObjs flds =
      let numCols = getNumCols flds
          compCols = getCompCols flds
          sumFldsObj = mkTableColAggFldsObj tn "sum" mkScalarTy numCols
          avgFldsObj = mkTableColAggFldsObj tn "avg" (const $ mkScalarTy PGFloat) numCols
          maxFldsObj = mkTableColAggFldsObj tn "max" mkScalarTy compCols
          minFldsObj = mkTableColAggFldsObj tn "min" mkScalarTy compCols
          numFldsObjs = bool [sumFldsObj, avgFldsObj] [] $ null numCols
          compFldsObjs = bool [maxFldsObj, minFldsObj] [] $ null compCols
      in numFldsObjs <> compFldsObjs
    -- the fields used in table object
    selObjFldsM = mkFldMap (mkTableTy tn) <$> selFldsM
    -- the field used in table_by_pkey object
    selByPKeyObjFlds = Map.fromList $ flip map pkeyCols $
      \pgi@(PGColInfo col ty _) -> ((mkScalarTy ty, mkColName col), Left pgi)

    ordByEnumsCtxM = mkOrdByCtx tn . lefts <$> selFldsM

    (ordByTyInfoM, ordByResCtxM) = case ordByEnumsCtxM of
      (Just (a, b)) -> (Just a, Just b)
      Nothing       -> (Nothing, Nothing)

getRootFldsRole'
  :: QualifiedTable
  -> [PGCol]
  -> [TableConstraint]
  -> FieldInfoMap
<<<<<<< HEAD
  -> Maybe (InsSetCols, [T.Text], Bool) -- insert perm
  -> Maybe (S.BoolExp, Maybe Int, [T.Text]) -- select filter
=======
  -> Maybe ([T.Text], Bool) -- insert perm
  -> Maybe (S.BoolExp, Maybe Int, [T.Text], Bool) -- select filter
>>>>>>> a8cee16a
  -> Maybe ([PGCol], S.BoolExp, [T.Text]) -- update filter
  -> Maybe (S.BoolExp, [T.Text]) -- delete filter
  -> Maybe ViewInfo
  -> RootFlds
getRootFldsRole' tn primCols constraints fields insM selM updM delM viM =
  RootFlds mFlds
  where
    mFlds = mapFromL (either _fiName _fiName . snd) $ catMaybes
            [ mutHelper viIsInsertable getInsDet insM
            , mutHelper viIsUpdatable getUpdDet updM
            , mutHelper viIsDeletable getDelDet delM
            , getSelDet <$> selM, getSelAggDet selM
            , getPKeySelDet selM $ getColInfos primCols colInfos
            ]
    mutHelper f getDet mutM =
      bool Nothing (getDet <$> mutM) $ isMutable f viM
    colInfos = fst $ validPartitionFieldInfoMap fields
    getInsDet (setCols, hdrs, upsertPerm) =
      let isUpsertable = upsertable constraints upsertPerm $ isJust viM
      in ( OCInsert tn setCols hdrs
         , Right $ mkInsMutFld tn isUpsertable
         )
    getUpdDet (updCols, updFltr, hdrs) =
      ( OCUpdate tn updFltr hdrs
      , Right $ mkUpdMutFld tn $ getColInfos updCols colInfos
      )
    getDelDet (delFltr, hdrs) =
      (OCDelete tn delFltr hdrs, Right $ mkDelMutFld tn)
    getSelDet (selFltr, pLimit, hdrs, _) =
      (OCSelect tn selFltr pLimit hdrs, Left $ mkSelFld tn)

    getSelAggDet (Just (selFltr, pLimit, hdrs, True)) = Just
      (OCSelectAgg tn selFltr pLimit hdrs, Left $ mkAggSelFld tn)
    getSelAggDet _ = Nothing

    getPKeySelDet Nothing _ = Nothing
    getPKeySelDet _ [] = Nothing
    getPKeySelDet (Just (selFltr, _, hdrs, _)) pCols = Just
      (OCSelectPkey tn selFltr hdrs, Left $ mkSelFldPKey tn pCols)

-- getRootFlds
--   :: TableCache
--   -> Map.HashMap RoleName RootFlds
-- getRootFlds tables =
--   foldr (Map.unionWith mappend . getRootFldsTable) Map.empty $
--   Map.elems tables

-- gets all the selectable fields (cols and rels) of a
-- table for a role

getSelPerm
  :: (MonadError QErr m)
  => TableCache
  -- all the fields of a table
  -> FieldInfoMap
  -- role and its permission
  -> RoleName -> SelPermInfo
  -> m (Bool, [SelField])
getSelPerm tableCache fields role selPermInfo = do
  selFlds <- fmap catMaybes $ forM (toValidFieldInfos fields) $ \case
    FIColumn pgColInfo ->
      return $ fmap Left $ bool Nothing (Just pgColInfo) $
      Set.member (pgiName pgColInfo) allowedCols
    FIRelationship relInfo -> do
      remTableInfo <- getTabInfo tableCache $ riRTable relInfo
      let remTableSelPermM =
            Map.lookup role (tiRolePermInfoMap remTableInfo) >>= _permSel
      return $ flip fmap remTableSelPermM $
        \rmSelPermM -> Right ( relInfo
                             , spiAllowAgg rmSelPermM
                             , spiFilter rmSelPermM
                             , spiLimit rmSelPermM
                             , isRelNullable fields relInfo
                             )
  return (spiAllowAgg selPermInfo, selFlds)
  where
    allowedCols = spiCols selPermInfo

mkInsCtx
  :: MonadError QErr m
  => RoleName
  -> TableCache -> FieldInfoMap -> InsPermInfo -> m InsCtx
mkInsCtx role tableCache fields insPermInfo = do
  relTupsM <- forM rels $ \relInfo -> do
    let remoteTable = riRTable relInfo
        relName = riName relInfo
    remoteTableInfo <- getTabInfo tableCache remoteTable
    let insPermM = getInsPerm remoteTableInfo role
        viewInfoM = tiViewInfo remoteTableInfo
    return $ bool Nothing (Just (relName, relInfo)) $
      isInsertable insPermM viewInfoM

  let relInfoMap = Map.fromList $ catMaybes relTupsM
  return $ InsCtx iView cols setCols relInfoMap
  where
    cols = getCols fields
    rels = getRels fields
    iView = ipiView insPermInfo
    setCols = ipiSet insPermInfo

    isInsertable Nothing _          = False
    isInsertable (Just _) viewInfoM = isMutable viIsInsertable viewInfoM

mkAdminInsCtx
  :: MonadError QErr m
  => QualifiedTable -> TableCache -> FieldInfoMap -> m InsCtx
mkAdminInsCtx tn tc fields = do
  relTupsM <- forM rels $ \relInfo -> do
    let remoteTable = riRTable relInfo
        relName = riName relInfo
    remoteTableInfo <- getTabInfo tc remoteTable
    let viewInfoM = tiViewInfo remoteTableInfo
    return $ bool Nothing (Just (relName, relInfo)) $
      isMutable viIsInsertable viewInfoM

  return $ InsCtx tn cols Map.empty $ Map.fromList $ catMaybes relTupsM
  where
    cols = getCols fields
    rels = getRels fields

mkGCtxRole
  :: (MonadError QErr m)
  => TableCache
  -> QualifiedTable
  -> FieldInfoMap
  -> [PGCol]
  -> [TableConstraint]
  -> Maybe ViewInfo
  -> RoleName
  -> RolePermInfo
  -> m (TyAgg, RootFlds, InsCtxMap)
mkGCtxRole tableCache tn fields pCols constraints viM role permInfo = do
  selPermM <- mapM (getSelPerm tableCache fields role) $ _permSel permInfo
  tabInsCtxM <- forM (_permIns permInfo) $ \ipi -> do
    tic <- mkInsCtx role tableCache fields ipi
    return (tic, ipiAllowUpsert ipi)
  let updColsM = filterColInfos . upiCols <$> _permUpd permInfo
      tyAgg = mkGCtxRole' tn tabInsCtxM selPermM updColsM
              (void $ _permDel permInfo) pColInfos constraints viM allCols
      rootFlds = getRootFldsRole tn pCols constraints fields viM permInfo
      insCtxMap = maybe Map.empty (Map.singleton tn) $ fmap fst tabInsCtxM
  return (tyAgg, rootFlds, insCtxMap)
  where
    colInfos = fst $ validPartitionFieldInfoMap fields
    allCols = map pgiName colInfos
    pColInfos = getColInfos pCols colInfos
    filterColInfos allowedSet =
      filter ((`Set.member` allowedSet) . pgiName) colInfos

getRootFldsRole
  :: QualifiedTable
  -> [PGCol]
  -> [TableConstraint]
  -> FieldInfoMap
  -> Maybe ViewInfo
  -> RolePermInfo
  -> RootFlds
getRootFldsRole tn pCols constraints fields viM (RolePermInfo insM selM updM delM) =
  getRootFldsRole' tn pCols constraints fields
  (mkIns <$> insM) (mkSel <$> selM)
  (mkUpd <$> updM) (mkDel <$> delM)
  viM
  where
<<<<<<< HEAD
    mkIns i = (ipiSet i, ipiRequiredHeaders i, ipiAllowUpsert i)
    mkSel s = (spiFilter s, spiLimit s, spiRequiredHeaders s)
=======
    mkIns i = (ipiRequiredHeaders i, ipiAllowUpsert i)
    mkSel s = ( spiFilter s, spiLimit s
              , spiRequiredHeaders s, spiAllowAgg s
              )
>>>>>>> a8cee16a
    mkUpd u = ( Set.toList $ upiCols u
              , upiFilter u
              , upiRequiredHeaders u
              )
    mkDel d = (dpiFilter d, dpiRequiredHeaders d)

mkGCtxMapTable
  :: (MonadError QErr m)
  => TableCache
  -> TableInfo
  -> m (Map.HashMap RoleName (TyAgg, RootFlds, InsCtxMap))
mkGCtxMapTable tableCache (TableInfo tn _ fields rolePerms constraints pkeyCols viewInfo _) = do
  m <- Map.traverseWithKey
       (mkGCtxRole tableCache tn fields pkeyCols validConstraints viewInfo) rolePerms
  adminInsCtx <- mkAdminInsCtx tn tableCache fields
  let adminCtx = mkGCtxRole' tn (Just (adminInsCtx, True))
                 (Just (True, selFlds)) (Just colInfos) (Just ())
                 pkeyColInfos validConstraints viewInfo allCols
      adminInsCtxMap = Map.singleton tn adminInsCtx
  return $ Map.insert adminRole (adminCtx, adminRootFlds, adminInsCtxMap) m
  where
    validConstraints = mkValidConstraints constraints
    colInfos = fst $ validPartitionFieldInfoMap fields
    allCols = map pgiName colInfos
    pkeyColInfos = getColInfos pkeyCols colInfos
    selFlds = flip map (toValidFieldInfos fields) $ \case
      FIColumn pgColInfo     -> Left pgColInfo
      FIRelationship relInfo -> Right (relInfo, True, noFilter, Nothing, isRelNullable fields relInfo)
    noFilter = S.BELit True
    adminRootFlds =
      getRootFldsRole' tn pkeyCols validConstraints fields
<<<<<<< HEAD
      (Just (Map.empty, [], True)) (Just (noFilter, Nothing, []))
=======
      (Just ([], True)) (Just (noFilter, Nothing, [], True))
>>>>>>> a8cee16a
      (Just (allCols, noFilter, [])) (Just (noFilter, []))
      viewInfo

mkScalarTyInfo :: PGColType -> ScalarTyInfo
mkScalarTyInfo = ScalarTyInfo Nothing

type GCtxMap = Map.HashMap RoleName GCtx

mkGCtxMap
  :: (MonadError QErr m)
  => TableCache -> m (Map.HashMap RoleName GCtx)
mkGCtxMap tableCache = do
  typesMapL <- mapM (mkGCtxMapTable tableCache) $
               filter tableFltr $ Map.elems tableCache
  let typesMap = foldr (Map.unionWith mappend) Map.empty typesMapL
  return $ flip Map.map typesMap $ \(ty, flds, insCtxMap) ->
    mkGCtx ty flds insCtxMap
  where
    tableFltr ti = not (tiSystemDefined ti)
                   && isValidTableName (tiName ti)

mkGCtx :: TyAgg -> RootFlds -> InsCtxMap -> GCtx
mkGCtx (TyAgg tyInfos fldInfos ordByEnums) (RootFlds flds) insCtxMap =
  let queryRoot = mkObjTyInfo (Just "query root") (G.NamedType "query_root") $
                  mapFromL _fiName (schemaFld:typeFld:qFlds)
      colTys    = Set.toList $ Set.fromList $ map pgiType $
                  lefts $ Map.elems fldInfos
      scalarTys = map (TIScalar . mkScalarTyInfo) colTys
      compTys   = map (TIInpObj . mkCompExpInp) colTys
      allTys    = Map.union tyInfos $ mkTyInfoMap $
                  catMaybes [ Just $ TIObj queryRoot
                            , TIObj <$> mutRootM
                            , TIObj <$> subRootM
                            ] <>
                  scalarTys <> compTys <> defaultTypes
  -- for now subscription root is query root
  in GCtx allTys fldInfos ordByEnums queryRoot mutRootM (Just queryRoot)
     (Map.map fst flds) insCtxMap
  where

    mkMutRoot =
      mkObjTyInfo (Just "mutation root") (G.NamedType "mutation_root") .
      mapFromL _fiName

    mutRootM = bool (Just $ mkMutRoot mFlds) Nothing $ null mFlds

    mkSubRoot =
      mkObjTyInfo (Just "subscription root") (G.NamedType "subscription_root") .
      mapFromL _fiName

    subRootM = bool (Just $ mkSubRoot qFlds) Nothing $ null qFlds

    (qFlds, mFlds) = partitionEithers $ map snd $ Map.elems flds

    schemaFld = ObjFldInfo Nothing "__schema" Map.empty $ G.toGT $
                G.toNT $ G.NamedType "__Schema"

    typeFld = ObjFldInfo Nothing "__type" typeFldArgs $ G.toGT $
              G.NamedType "__Type"
      where
        typeFldArgs = mapFromL _iviName [
          InpValInfo (Just "name of the type") "name"
          $ G.toGT $ G.toNT $ G.NamedType "String"
          ]

getGCtx :: RoleName -> Map.HashMap RoleName GCtx -> GCtx
getGCtx rn =
  fromMaybe (mkGCtx mempty mempty mempty) . Map.lookup rn<|MERGE_RESOLUTION|>--- conflicted
+++ resolved
@@ -63,7 +63,7 @@
 
 data OpCtx
   -- table, req hdrs
-  = OCInsert QualifiedTable InsSetCols [T.Text]
+  = OCInsert QualifiedTable [T.Text]
   -- tn, filter exp, limit, req hdrs
   | OCSelect QualifiedTable S.BoolExp (Maybe Int) [T.Text]
   -- tn, filter exp, reqt hdrs
@@ -1242,13 +1242,8 @@
   -> [PGCol]
   -> [TableConstraint]
   -> FieldInfoMap
-<<<<<<< HEAD
-  -> Maybe (InsSetCols, [T.Text], Bool) -- insert perm
-  -> Maybe (S.BoolExp, Maybe Int, [T.Text]) -- select filter
-=======
   -> Maybe ([T.Text], Bool) -- insert perm
   -> Maybe (S.BoolExp, Maybe Int, [T.Text], Bool) -- select filter
->>>>>>> a8cee16a
   -> Maybe ([PGCol], S.BoolExp, [T.Text]) -- update filter
   -> Maybe (S.BoolExp, [T.Text]) -- delete filter
   -> Maybe ViewInfo
@@ -1266,9 +1261,9 @@
     mutHelper f getDet mutM =
       bool Nothing (getDet <$> mutM) $ isMutable f viM
     colInfos = fst $ validPartitionFieldInfoMap fields
-    getInsDet (setCols, hdrs, upsertPerm) =
+    getInsDet (hdrs, upsertPerm) =
       let isUpsertable = upsertable constraints upsertPerm $ isJust viM
-      in ( OCInsert tn setCols hdrs
+      in ( OCInsert tn hdrs
          , Right $ mkInsMutFld tn isUpsertable
          )
     getUpdDet (updCols, updFltr, hdrs) =
@@ -1412,15 +1407,10 @@
   (mkUpd <$> updM) (mkDel <$> delM)
   viM
   where
-<<<<<<< HEAD
-    mkIns i = (ipiSet i, ipiRequiredHeaders i, ipiAllowUpsert i)
-    mkSel s = (spiFilter s, spiLimit s, spiRequiredHeaders s)
-=======
     mkIns i = (ipiRequiredHeaders i, ipiAllowUpsert i)
     mkSel s = ( spiFilter s, spiLimit s
               , spiRequiredHeaders s, spiAllowAgg s
               )
->>>>>>> a8cee16a
     mkUpd u = ( Set.toList $ upiCols u
               , upiFilter u
               , upiRequiredHeaders u
@@ -1452,11 +1442,7 @@
     noFilter = S.BELit True
     adminRootFlds =
       getRootFldsRole' tn pkeyCols validConstraints fields
-<<<<<<< HEAD
-      (Just (Map.empty, [], True)) (Just (noFilter, Nothing, []))
-=======
       (Just ([], True)) (Just (noFilter, Nothing, [], True))
->>>>>>> a8cee16a
       (Just (allCols, noFilter, [])) (Just (noFilter, []))
       viewInfo
 
