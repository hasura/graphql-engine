import React, { Component } from 'react';
import PropTypes from 'prop-types';
import TableHeader from '../TableCommon/TableHeader';
import { RESET } from '../TableModify/ModifyActions';
import {
  addNewRelClicked,
  addRelNewFromStateMigrate,
  relSelectionChanged,
  relNameChanged,
  resetRelationshipForm,
  relManualAddClicked,
  formRelName,
  getExistingFieldsMap,
} from './Actions';
import { findAllFromRel } from '../utils';
import { showErrorNotification } from '../../Common/Notification';
import { setTable } from '../DataActions';
import gqlPattern, { gqlRelErrorNotif } from '../Common/GraphQLValidation';
import { getRelDef, getObjArrRelList } from './utils';

import Button from '../../../Common/Button/Button';
import AddManualRelationship from './AddManualRelationship';
import suggestedRelationshipsRaw from './autoRelations';
import RelationshipEditor from './RelationshipEditor';

const addRelationshipCellView = (
  dispatch,
  rel,
  selectedRelationship,
  selectedRelationshipName,
  relMetaData,
  tableSchema
) => {
  const tableStyles = require('../../../Common/TableCommon/TableStyles.scss');

  const onAdd = e => {
    e.preventDefault();
    dispatch(relSelectionChanged(rel));
    dispatch(
      relNameChanged(formRelName(rel, getExistingFieldsMap(tableSchema)))
    );
  };

  const onRelationshipNameChanged = e => {
    dispatch(relNameChanged(e.target.value));
  };

  const onSave = e => {
    e.preventDefault();
    if (!selectedRelationshipName.trim()) {
      dispatch(
        showErrorNotification(
          'Error adding relationship!',
          'Please select a name for the relationship',
          '',
          { custom: 'Relationship name cannot be empty' }
        )
      );
      return false;
    } else if (!gqlPattern.test(selectedRelationshipName)) {
      dispatch(
        showErrorNotification(
          gqlRelErrorNotif[0],
          gqlRelErrorNotif[1],
          gqlRelErrorNotif[2],
          gqlRelErrorNotif[3]
        )
      );
      return false;
    }
    dispatch(addRelNewFromStateMigrate());
  };
  return (
    <td>
      <div>
        {selectedRelationship === rel ? null : (
          <Button
            size="xs"
            color="yellow"
            onClick={onAdd}
            data-test={
              relMetaData[0] === 'object'
                ? `obj-rel-add-${relMetaData[1]}`
                : `arr-rel-add-${relMetaData[1]}`
            }
          >
            Add
          </Button>
        )}
        &nbsp;
        {getRelDef(rel)} &nbsp;
      </div>
      {selectedRelationship === rel ? (
        <form className="form-inline" onSubmit={onSave}>
          <div className={`${tableStyles.relationshipTopPadding} form-group`}>
            <label> Name: </label> &nbsp;
            <input
              type="text"
              className="input-sm form-control"
              value={selectedRelationshipName}
              onChange={onRelationshipNameChanged}
              data-test="suggested-rel-name"
            />{' '}
            &nbsp;
            <Button
              type="submit"
              color="yellow"
              size="xs"
              data-test={
                relMetaData[0] === 'object'
                  ? `obj-rel-save-${relMetaData[1]}`
                  : `arr-rel-save-${relMetaData[1]}`
              }
            >
              Save
            </Button>
          </div>
        </form>
      ) : null}
    </td>
  );
};

const AddRelationship = ({
  tableName,
  currentSchema,
  allSchemas,
  cachedRelationshipData,
  dispatch,
}) => {
  const styles = require('../TableModify/ModifyTable.scss');
  const tableStyles = require('../../../Common/TableCommon/TableStyles.scss');

  const cTable = allSchemas.find(
    t => t.table_name === tableName && t.table_schema === currentSchema
  );

  const suggestedRelationshipsData = suggestedRelationshipsRaw(
    tableName,
    allSchemas,
    currentSchema
  );

  if (
    suggestedRelationshipsData.objectRel.length < 1 &&
    suggestedRelationshipsData.arrayRel.length < 1
  ) {
    return (
      <div className={`${styles.remove_margin_bottom} form-group`}>
        <label>
          {' '}
          You have no new relationships that can be added. Add a foreign key to
          get suggestions{' '}
        </label>
      </div>
    );
  }
  let selectedRelationship;
  // Finding the object from the suggestedRelationshipsArray which is currently selected
  if (cachedRelationshipData.isObjRel) {
    selectedRelationship = suggestedRelationshipsData.objectRel.find(rel => {
      const cLcol =
        typeof cachedRelationshipData.lcol === 'string'
          ? [cachedRelationshipData.lcol]
          : cachedRelationshipData.lcol;
      const cRcol =
        typeof cachedRelationshipData.rcol === 'string'
          ? [cachedRelationshipData.rcol]
          : cachedRelationshipData.rcol;
      return (
        rel.lcol.join(',') === cLcol.join(',') &&
        rel.rcol.join(',') === cRcol.join(',') &&
        rel.rTable === cachedRelationshipData.rTable &&
        rel.tableName === cachedRelationshipData.tableName
      );
    });
  } else {
    selectedRelationship = suggestedRelationshipsData.arrayRel.find(rel => {
      const cLcol =
        typeof cachedRelationshipData.lcol === 'string'
          ? [cachedRelationshipData.lcol]
          : cachedRelationshipData.lcol;
      const cRcol =
        typeof cachedRelationshipData.rcol === 'string'
          ? [cachedRelationshipData.rcol]
          : cachedRelationshipData.rcol;
      return (
        rel.lcol.join(',') === cLcol.join(',') &&
        rel.rcol.join(',') === cRcol.join(',') &&
        rel.rTable === cachedRelationshipData.rTable &&
        rel.tableName === cachedRelationshipData.tableName
      );
    });
  }

  /* selectedRelationship right now equals :
    {
      objRel: {SomeValue},
      arrRel: {SomeValue}
    }
  This strips it down to either objRel or arrRel */

  const relName = cachedRelationshipData.relName
    ? cachedRelationshipData.relName
    : '';

  const column1 = [];
  const column2 = [];

  suggestedRelationshipsData.objectRel.map((rel, i) => {
    column1.push(
      rel.isObjRel ? (
        addRelationshipCellView(
          dispatch,
          rel,
          selectedRelationship,
          relName,
          ['object', i],
          cTable
        )
      ) : (
        <td />
      )
    );
  });

  suggestedRelationshipsData.arrayRel.map((rel, i) => {
    column2.push(
      rel.isObjRel ? (
        <td />
      ) : (
        addRelationshipCellView(
          dispatch,
          rel,
          selectedRelationship,
          relName,
          ['array', i],
          cTable
        )
      )
    );
  });

  const length =
    column1.length > column2.length ? column1.length : column2.length;

  const combinedRels = [];
  for (let i = 0; i < length; i++) {
    const objRel = column1[i] ? column1[i] : <td />;
    const arrRel = column2[i] ? column2[i] : <td />;
    combinedRels.push({
      objRel,
      arrRel,
    });
  }

  return (
    <div>
      <div>
        <label> Add a new relationship </label>
      </div>
      <div className={tableStyles.tableContainer}>
        <table
          className={`${
            tableStyles.table
          } table table-bordered table-striped table-hover`}
        >
          <thead>
            <tr>
              {[
                'Suggested object relationships',
                'Suggested Array relationships',
              ].map((s, i) => (
                <th key={i}>{s}</th>
              ))}
            </tr>
          </thead>
          <tbody>
            {combinedRels.map((rel, i) => {
              return (
                <tr key={i}>
                  {rel.objRel}
                  {rel.arrRel}
                </tr>
              );
            })}
          </tbody>
        </table>
      </div>
      <Button
        className="hide"
        color="white"
        size="sm"
        onClick={e => {
          e.preventDefault();
          dispatch(resetRelationshipForm());
        }}
      >
        {' '}
        Cancel{' '}
      </Button>
    </div>
  );
};

class Relationships extends Component {
  componentDidMount() {
    const { dispatch, tableName } = this.props;
    dispatch({ type: RESET });
    dispatch(setTable(tableName));
  }

  render() {
    const {
      tableName,
      allSchemas,
      ongoingRequest,
      lastError,
      lastFormError,
      lastSuccess,
      dispatch,
      relAdd,
      currentSchema,
      migrationMode,
      schemaList,
    } = this.props;
    const styles = require('../TableModify/ModifyTable.scss');
    const tableStyles = require('../../../Common/TableCommon/TableStyles.scss');

    const tableSchema = allSchemas.find(
      t => t.table_name === tableName && t.table_schema === currentSchema
    );
    let alert = null;
    if (ongoingRequest) {
      alert = (
        <div className="hidden alert alert-warning" role="alert">
          Saving...
        </div>
      );
    } else if (lastError) {
      alert = (
        <div className="hidden alert alert-danger" role="alert">
          Error: {JSON.stringify(lastError)}
        </div>
      );
    } else if (lastSuccess) {
      alert = (
        <div className="hidden alert alert-success" role="alert">
          Saved!
        </div>
      );
    } else if (lastFormError) {
      alert = (
        <div className="hidden alert alert-warning" role="alert">
          {lastFormError}
        </div>
      );
    }

    const objArrRelList = getObjArrRelList(tableSchema.relationships);

    let addedRelationshipsView = null;
    if (objArrRelList.length > 0) {
      addedRelationshipsView = (
        <div className={tableStyles.tableContainer}>
          <table
            className={`${
              tableStyles.table
            } table table-bordered table-striped table-hover`}
          >
            <thead>
              <tr>
                {['Object relationships', 'Array relationships'].map((s, i) => (
                  <th key={i}>{s}</th>
                ))}
              </tr>
            </thead>
            <tbody>
              {objArrRelList.map(rel => {
                const column1 = rel.objRel ? (
                  <RelationshipEditor
                    dispatch={dispatch}
                    key={rel.objRel.rel_name}
                    relConfig={findAllFromRel(
                      allSchemas,
                      tableSchema,
                      rel.objRel
                    )}
<<<<<<< HEAD
                    allowRename={this.state.supportRename}
=======
                    isObjRel
>>>>>>> 49535e44
                  />
                ) : (
                  <td />
                );
                const column2 = rel.arrRel ? (
                  <RelationshipEditor
                    key={rel.arrRel.rel_name}
                    dispatch={dispatch}
                    relConfig={findAllFromRel(
                      allSchemas,
                      tableSchema,
                      rel.arrRel
                    )}
<<<<<<< HEAD
                    allowRename={this.state.supportRename}
=======
                    isObjRel={false}
>>>>>>> 49535e44
                  />
                ) : (
                  <td />
                );
                return (
                  <tr>
                    {column1}
                    {column2}
                  </tr>
                );
              })}
            </tbody>
          </table>
        </div>
      );
    }

    // if (tableSchema.primary_key.columns > 0) {}
    return (
      <div className={`${styles.container} container-fluid`}>
        <TableHeader
          dispatch={dispatch}
          tableName={tableName}
          tabName="relationships"
          currentSchema={currentSchema}
          migrationMode={migrationMode}
        />
        <br />
        <div className={`${styles.padd_left_remove} container-fluid`}>
          <div className={`${styles.padd_left_remove} col-xs-10 col-md-10`}>
            <h4 className={styles.subheading_text}>Relationships</h4>
            {addedRelationshipsView}
            <br />
            {relAdd.isActive ? (
              <div className={styles.activeEdit}>
                <AddRelationship
                  tableName={tableName}
                  currentSchema={currentSchema}
                  allSchemas={allSchemas}
                  currentSchema={currentSchema}
                  cachedRelationshipData={relAdd}
                  dispatch={dispatch}
                />
              </div>
            ) : (
              <Button
                type="submit"
                color="white"
                size="sm"
                onClick={() => {
                  dispatch(addNewRelClicked());
                }}
              >
                + Add relationship
              </Button>
            )}
            <hr />
            {relAdd.isManualExpanded ? (
              <div className={styles.activeEdit}>
                <AddManualRelationship
                  tableName={tableName}
                  isObjRel={relAdd.isObjRel}
                  rTable={relAdd.rTable}
                  dispatch={dispatch}
                  lcol={relAdd.lcol}
                  rcol={relAdd.rcol}
                  allSchemas={allSchemas}
                  schemaList={schemaList}
                  manualColumns={relAdd.manualColumns}
                  manualRelInfo={relAdd.manualRelInfo}
                  titleInfo={'Add a relationship manually'}
                  currentSchema={currentSchema}
                  showClose
                  dataTestVal={'table-add-manual-relationship'}
                />
              </div>
            ) : (
              <Button
                type="submit"
                color="white"
                size="sm"
                onClick={() => {
                  dispatch(relManualAddClicked());
                }}
                data-test="add-manual-relationship"
              >
                + Add a relationship manually
              </Button>
            )}
            <hr />
          </div>
        </div>
        <div className={`${styles.fixed} hidden`}>{alert}</div>
      </div>
    );
  }
}

Relationships.propTypes = {
  tableName: PropTypes.string.isRequired,
  allSchemas: PropTypes.array.isRequired,
  currentSchema: PropTypes.string.isRequired,
  activeEdit: PropTypes.object.isRequired,
  fkAdd: PropTypes.object.isRequired,
  relAdd: PropTypes.object.isRequired,
  migrationMode: PropTypes.bool.isRequired,
  ongoingRequest: PropTypes.bool.isRequired,
  lastError: PropTypes.object,
  lastFormError: PropTypes.object,
  lastSuccess: PropTypes.bool,
  dispatch: PropTypes.func.isRequired,
  serverVersion: PropTypes.string,
};

const mapStateToProps = (state, ownProps) => ({
  tableName: ownProps.params.table,
  allSchemas: state.tables.allSchemas,
  currentSchema: state.tables.currentSchema,
  migrationMode: state.main.migrationMode,
  serverVersion: state.main.serverVersion,
  schemaList: state.tables.schemaList,
  ...state.tables.modify,
});

const relationshipsConnector = connect =>
  connect(mapStateToProps)(Relationships);

export default relationshipsConnector;<|MERGE_RESOLUTION|>--- conflicted
+++ resolved
@@ -386,11 +386,6 @@
                       tableSchema,
                       rel.objRel
                     )}
-<<<<<<< HEAD
-                    allowRename={this.state.supportRename}
-=======
-                    isObjRel
->>>>>>> 49535e44
                   />
                 ) : (
                   <td />
@@ -404,11 +399,6 @@
                       tableSchema,
                       rel.arrRel
                     )}
-<<<<<<< HEAD
-                    allowRename={this.state.supportRename}
-=======
-                    isObjRel={false}
->>>>>>> 49535e44
                   />
                 ) : (
                   <td />
