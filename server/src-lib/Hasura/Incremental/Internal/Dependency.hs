{-# OPTIONS_HADDOCK not-home #-}
{-# LANGUAGE GADTs #-}

-- | Supporting functionality for fine-grained dependency tracking.
module Hasura.Incremental.Internal.Dependency where

import           Hasura.Prelude

import qualified Data.Dependent.Map            as DM
import qualified Data.URL.Template             as UT
import qualified Language.GraphQL.Draft.Syntax as G
import qualified Network.URI.Extended          as N

import           Data.Set                      (Set)
import           Control.Applicative
import           Data.Aeson                    (Value)
import           Data.CaseInsensitive          (CI)
import           Data.Functor.Classes          (Eq1 (..), Eq2 (..))
import           Data.GADT.Compare
import           Data.Int
import           Data.Scientific               (Scientific)
import           Data.Vector                   (Vector)
import           GHC.Generics                  ((:*:) (..), (:+:) (..), Generic (..), K1 (..),
                                                M1 (..), U1 (..), V1)

import           Hasura.Incremental.Select

-- | A 'Dependency' represents a value that a 'Rule' can /conditionally/ depend on. A 'Dependency'
-- is created using 'newDependency', and it can be “opened” again using 'dependOn'. What makes a
-- 'Dependency' useful is the way it cooperates with 'cache'---if a 'Dependency' is passed to a
-- cached rule, but that rule (or any of its sub-rules) never “opens” it using 'dependOn', then
-- subsequent executions of the rule will ignore the 'Dependency' when computing whether or not it
-- is necessary to re-execute the rule.
--
-- The above functionality is useful on its own to express conditional dependencies, but even more
-- useful is the ability to express /partial/ dependencies. For example, if a 'Dependency' contains
-- a 'HashMap', a rule can choose to only depend on the value associated with a particular key by
-- using 'selectKeyD' (or the more general 'selectD'). Only the parts that are actually used will be
-- counted when computing whether a rule needs to be re-executed.
data Dependency a = Dependency !(DependencyKey a) !a

instance (Eq a) => Eq (Dependency a) where
  Dependency _ a == Dependency _ b = a == b

-- | Applies a 'Selector' to select part of a 'Dependency'.
selectD :: (Select a) => Selector a b -> Dependency a -> Dependency b
selectD k (Dependency dk a) = Dependency (DependencyChild k dk) (select k a)

-- | Selects a single key from a dependency containing a map-like data structure.
selectKeyD :: (Select a, Selector a ~ ConstS k v) => k -> Dependency a -> Dependency v
selectKeyD = selectD . ConstS

-- | Tracks whether a 'Dependency' is a “root” dependency created by 'newDependency' or a “child”
-- dependency created from an existing dependency using 'selectD'.
data DependencyKey a where
  DependencyRoot :: !(UniqueS a) -> DependencyKey a
  DependencyChild :: (Select a) => !(Selector a b) -> !(DependencyKey a) -> DependencyKey b

instance GEq DependencyKey where
  DependencyRoot a `geq` DependencyRoot b
    | Just Refl <- a `geq` b
    = Just Refl
  DependencyChild a1 a2 `geq` DependencyChild b1 b2
    | Just Refl <- a2 `geq` b2
    , Just Refl <- a1 `geq` b1
    = Just Refl
  _ `geq` _ = Nothing

instance GCompare DependencyKey where
  DependencyRoot a `gcompare` DependencyRoot b = case gcompare a b of
    GLT -> GLT
    GEQ -> GEQ
    GGT -> GGT
  DependencyChild a1 a2 `gcompare` DependencyChild b1 b2 = case gcompare a2 b2 of
    GLT -> GLT
    GEQ -> case gcompare a1 b1 of
      GLT -> GLT
      GEQ -> GEQ
      GGT -> GGT
    GGT -> GGT
  DependencyRoot _ `gcompare` DependencyChild _ _ = GLT
  DependencyChild _ _ `gcompare` DependencyRoot _ = GGT

-- | A typeclass that implements the dependency-checking machinery used by 'cache'. Morally, this
-- class is like 'Eq', but it only checks the parts of a 'Dependency' that were actually accessed on
-- the previous execution. It is highly unlikely you will need to implement any 'Cacheable'
-- instances yourself; the default implementation uses 'Generic' to derive an instance
-- automatically.
class (Eq a) => Cacheable a where
  unchanged :: Accesses -> a -> a -> Bool

  default unchanged :: (Generic a, GCacheable (Rep a)) => Accesses -> a -> a -> Bool
  unchanged accesses a b = gunchanged (from a) (from b) accesses
  {-# INLINABLE unchanged #-}

-- | A mapping from root 'Dependency' keys to the accesses made against those dependencies.
newtype Accesses = Accesses { unAccesses :: DM.DMap UniqueS Access }

instance Semigroup Accesses where
  Accesses a <> Accesses b = Accesses $ DM.unionWithKey (const (<>)) a b
instance Monoid Accesses where
  mempty = Accesses DM.empty

recordAccess :: DependencyKey a -> Access a -> Accesses -> Accesses
recordAccess depKey !access (Accesses accesses) = case depKey of
  DependencyRoot rootKey -> Accesses $ DM.insertWith' (<>) rootKey access accesses
  DependencyChild selector parentKey ->
    recordAccess parentKey (AccessedParts $ DM.singleton selector access) (Accesses accesses)

-- | Records the accesses made within a single 'Dependency' and its children. The 'Semigroup'
-- instance for 'Access' computes a least upper bound:
--
--   * 'AccessedAll' serves as the top of the lattice and records the dependency’s entire value was
--     accessed.
--   * 'AccessedParts' records a set of accesses for individual parts of a dependency.
data Access a where
  AccessedAll :: (Cacheable a) => Access a
  AccessedParts :: (Select a) => !(DM.DMap (Selector a) Access) -> Access a

instance Semigroup (Access a) where
  AccessedAll <> _ = AccessedAll
  _ <> AccessedAll = AccessedAll
  AccessedParts a <> AccessedParts b = AccessedParts $ DM.unionWithKey (const (<>)) a b

instance (Cacheable a) => Cacheable (Dependency a) where
  unchanged accesses (Dependency key1 v1) (Dependency _ v2) =
    -- look up which parts of this dependency were previously accessed
    case lookupAccess key1 of
      -- looking up the access was enough to determine the result
      Left result  -> result
      -- otherwise, look through the accessed children
      Right access -> unchangedBy v1 v2 access
    where
      -- Looks up the Access associated with the given DependencyKey, if it exists.
      lookupAccess :: DependencyKey b -> Either Bool (Access b)
      lookupAccess = \case
        DependencyRoot key -> handleNoAccess $ DM.lookup key (unAccesses accesses)
        DependencyChild selector key -> lookupAccess key >>= \case
          AccessedAll -> Left (unchanged accesses v1 v2)
          AccessedParts parts -> handleNoAccess $ DM.lookup selector parts
        where
          -- if this dependency was never accessed, then it’s certainly unchanged
          handleNoAccess = maybe (Left True) Right

      -- Walks the given values guided by the given Access, checking that all the subparts
      -- identified by the AccessedAll leaves are unchanged.
      unchangedBy :: forall b. b -> b -> Access b -> Bool
      unchangedBy a b = \case
        AccessedAll         -> unchanged accesses a b
        AccessedParts parts -> DM.foldrWithKey reduce True parts
        where
          reduce :: (Select b) => Selector b c -> Access c -> Bool -> Bool
          reduce selector = (&&) . unchangedBy (select selector a) (select selector b)

-- -------------------------------------------------------------------------------------------------
-- boilerplate Cacheable instances

instance Cacheable Char where unchanged _ = (==)
instance Cacheable Double where unchanged _ = (==)
instance Cacheable Int where unchanged _ = (==)
instance Cacheable Int32 where unchanged _ = (==)
instance Cacheable Integer where unchanged _ = (==)
instance Cacheable Scientific where unchanged _ = (==)
instance Cacheable Text where unchanged _ = (==)
instance Cacheable N.URIAuth where unchanged _ = (==)

instance (Cacheable a) => Cacheable (Seq a) where
  unchanged = liftEq . unchanged
instance (Cacheable a) => Cacheable (Vector a) where
  unchanged = liftEq . unchanged
instance (Cacheable k, Cacheable v) => Cacheable (HashMap k v) where
  unchanged accesses = liftEq2 (unchanged accesses) (unchanged accesses)
instance (Cacheable a) => Cacheable (HashSet a) where
  unchanged = liftEq . unchanged
<<<<<<< HEAD
instance (Cacheable a) => Cacheable (Set a) where
  unchanged = liftEq . unchanged
=======
instance (Cacheable a) => Cacheable (CI a) where
  unchanged _ = (==)
>>>>>>> 38529b39

instance Cacheable ()
instance (Cacheable a, Cacheable b) => Cacheable (a, b)
instance (Cacheable a, Cacheable b, Cacheable c) => Cacheable (a, b, c)
instance (Cacheable a, Cacheable b, Cacheable c, Cacheable d) => Cacheable (a, b, c, d)
instance (Cacheable a, Cacheable b, Cacheable c, Cacheable d, Cacheable e) => Cacheable (a, b, c, d, e)

instance Cacheable Bool
instance Cacheable Value
instance Cacheable G.Argument
instance Cacheable G.Directive
instance Cacheable G.ExecutableDefinition
instance Cacheable G.Field
instance Cacheable G.FragmentDefinition
instance Cacheable G.FragmentSpread
instance Cacheable G.GType
instance Cacheable G.InlineFragment
instance Cacheable G.Nullability
instance Cacheable G.OperationDefinition
instance Cacheable G.OperationType
instance Cacheable G.Selection
instance Cacheable G.TypedOperationDefinition
instance Cacheable G.Value
instance Cacheable G.ValueConst
instance Cacheable G.VariableDefinition
instance Cacheable N.URI
instance Cacheable UT.Variable
instance Cacheable UT.TemplateItem
instance Cacheable UT.URLTemplate
instance (Cacheable a) => Cacheable (Maybe a)
instance (Cacheable a, Cacheable b) => Cacheable (Either a b)
instance (Cacheable a) => Cacheable [a]
instance (Cacheable a) => Cacheable (NonEmpty a)
instance (Cacheable a) => Cacheable (G.ObjectFieldG a)

deriving instance Cacheable G.Alias
deriving instance Cacheable G.EnumValue
deriving instance Cacheable G.ExecutableDocument
deriving instance Cacheable G.ListType
deriving instance Cacheable G.Name
deriving instance Cacheable G.NamedType
deriving instance Cacheable G.StringValue
deriving instance Cacheable G.Variable
deriving instance Cacheable G.Description
deriving instance (Cacheable a) => Cacheable (G.ListValueG a)
deriving instance (Cacheable a) => Cacheable (G.ObjectValueG a)

class GCacheable f where
  gunchanged :: f p -> f p -> Accesses -> Bool

instance GCacheable V1 where
  gunchanged a = case a of {}
  {-# INLINE gunchanged #-}

instance GCacheable U1 where
  gunchanged U1 U1 _ = True
  {-# INLINE gunchanged #-}

instance (Cacheable a) => GCacheable (K1 t a) where
  gunchanged (K1 a) (K1 b) accesses = unchanged accesses a b
  {-# INLINE gunchanged #-}

instance (GCacheable f) => GCacheable (M1 t m f) where
  gunchanged (M1 a) (M1 b) = gunchanged a b
  {-# INLINE gunchanged #-}

instance (GCacheable f, GCacheable g) => GCacheable (f :*: g) where
  gunchanged (a1 :*: a2) (b1 :*: b2) = liftA2 (&&) (gunchanged a1 b1) (gunchanged a2 b2)
  {-# INLINE gunchanged #-}

instance (GCacheable f, GCacheable g) => GCacheable (f :+: g) where
  gunchanged (L1 a) (L1 b) = gunchanged a b
  gunchanged (R1 a) (R1 b) = gunchanged a b
  gunchanged _      _      = const False
  {-# INLINE gunchanged #-}<|MERGE_RESOLUTION|>--- conflicted
+++ resolved
@@ -11,7 +11,6 @@
 import qualified Language.GraphQL.Draft.Syntax as G
 import qualified Network.URI.Extended          as N
 
-import           Data.Set                      (Set)
 import           Control.Applicative
 import           Data.Aeson                    (Value)
 import           Data.CaseInsensitive          (CI)
@@ -19,6 +18,7 @@
 import           Data.GADT.Compare
 import           Data.Int
 import           Data.Scientific               (Scientific)
+import           Data.Set                      (Set)
 import           Data.Vector                   (Vector)
 import           GHC.Generics                  ((:*:) (..), (:+:) (..), Generic (..), K1 (..),
                                                 M1 (..), U1 (..), V1)
@@ -172,13 +172,10 @@
   unchanged accesses = liftEq2 (unchanged accesses) (unchanged accesses)
 instance (Cacheable a) => Cacheable (HashSet a) where
   unchanged = liftEq . unchanged
-<<<<<<< HEAD
-instance (Cacheable a) => Cacheable (Set a) where
-  unchanged = liftEq . unchanged
-=======
 instance (Cacheable a) => Cacheable (CI a) where
   unchanged _ = (==)
->>>>>>> 38529b39
+instance (Cacheable a) => Cacheable (Set a) where
+  unchanged = liftEq . unchanged
 
 instance Cacheable ()
 instance (Cacheable a, Cacheable b) => Cacheable (a, b)
