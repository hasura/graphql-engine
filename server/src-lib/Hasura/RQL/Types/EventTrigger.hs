module Hasura.RQL.Types.EventTrigger
  ( CreateEventTriggerQuery(..)
  , SubscribeOpSpec(..)
  , SubscribeColumns(..)
  , TriggerName(..)
  , triggerNameToTxt
  , Ops(..)
  , EventId
  , TriggerOpsDef(..)
  , EventTriggerConf(..)
  , RetryConf(..)
  , DeleteEventTriggerQuery(..)
  , RedeliverEventQuery(..)
  , InvokeEventTriggerQuery(..)
  -- , HeaderConf(..)
  -- , HeaderValue(..)
  -- , HeaderName
  , EventHeaderInfo(..)
  , WebhookConfInfo(..)
  , HeaderConf(..)

  , defaultRetryConf
  , defaultTimeoutSeconds
  ) where

import           Data.Aeson
import           Data.Aeson.Casing
import           Data.Aeson.TH
import           Hasura.Incremental         (Cacheable)
import           Hasura.Prelude
import           Hasura.RQL.DDL.Headers
<<<<<<< HEAD
import           Hasura.RQL.Types.Common
=======
import           Hasura.RQL.Types.Common    (NonEmptyText (..), InputWebhook)
>>>>>>> 1692e706
import           Hasura.SQL.Types
import           Language.Haskell.TH.Syntax (Lift)

import qualified Data.ByteString.Lazy       as LBS
import qualified Data.Text                  as T
import qualified Database.PG.Query          as Q
import qualified Text.Regex.TDFA            as TDFA

-- | Unique name for event trigger.
newtype TriggerName = TriggerName { unTriggerName :: NonEmptyText }
  deriving (Show, Eq, Hashable, Lift, DQuote, FromJSON, ToJSON, ToJSONKey, Q.FromCol, Q.ToPrepArg, Generic, Arbitrary, NFData, Cacheable)

triggerNameToTxt :: TriggerName -> Text
triggerNameToTxt = unNonEmptyText . unTriggerName

type EventId = T.Text

data Ops = INSERT | UPDATE | DELETE | MANUAL deriving (Show)

data SubscribeColumns = SubCStar | SubCArray [PGCol]
  deriving (Show, Eq, Generic, Lift)
instance NFData SubscribeColumns
instance Cacheable SubscribeColumns

instance FromJSON SubscribeColumns where
  parseJSON (String s) = case s of
                          "*" -> return SubCStar
                          _   -> fail "only * or [] allowed"
  parseJSON v@(Array _) = SubCArray <$> parseJSON v
  parseJSON _ = fail "unexpected columns"

instance ToJSON SubscribeColumns where
  toJSON SubCStar         = "*"
  toJSON (SubCArray cols) = toJSON cols

data SubscribeOpSpec
  = SubscribeOpSpec
  { sosColumns :: !SubscribeColumns
  , sosPayload :: !(Maybe SubscribeColumns)
  } deriving (Show, Eq, Generic, Lift)
instance NFData SubscribeOpSpec
instance Cacheable SubscribeOpSpec
$(deriveJSON (aesonDrop 3 snakeCase){omitNothingFields=True} ''SubscribeOpSpec)

defaultNumRetries :: Int
defaultNumRetries = 0

defaultRetryInterval :: Int
defaultRetryInterval = 10

defaultTimeoutSeconds:: Int
defaultTimeoutSeconds = 60

defaultRetryConf :: RetryConf
defaultRetryConf = RetryConf defaultNumRetries defaultRetryInterval (Just defaultTimeoutSeconds)

data RetryConf
  = RetryConf
  { rcNumRetries  :: !Int
  , rcIntervalSec :: !Int
  , rcTimeoutSec  :: !(Maybe Int)
  } deriving (Show, Eq, Generic, Lift)
instance NFData RetryConf
$(deriveJSON (aesonDrop 2 snakeCase){omitNothingFields=True} ''RetryConf)

data EventHeaderInfo
  = EventHeaderInfo
  { ehiHeaderConf  :: !HeaderConf
  , ehiCachedValue :: !T.Text
  } deriving (Show, Eq, Generic, Lift)
instance NFData EventHeaderInfo
$(deriveToJSON (aesonDrop 3 snakeCase){omitNothingFields=True} ''EventHeaderInfo)

<<<<<<< HEAD
=======
data WebhookConf = WCValue InputWebhook | WCEnv T.Text
  deriving (Show, Eq, Generic, Lift)
instance NFData WebhookConf
instance Cacheable WebhookConf

instance ToJSON WebhookConf where
  toJSON (WCValue w)  = toJSON w
  toJSON (WCEnv wEnv) = object ["from_env" .= wEnv ]

instance FromJSON WebhookConf where
  parseJSON (Object o) = WCEnv <$> o .: "from_env"
  parseJSON t@(String _) =
    case (fromJSON t) of
      Error s   -> fail s
      Success a -> pure $ WCValue a
  parseJSON _          = fail "one of string or object must be provided for webhook"

>>>>>>> 1692e706
data WebhookConfInfo
  = WebhookConfInfo
  { wciWebhookConf :: !UrlConf
  , wciCachedValue :: !T.Text
  } deriving (Show, Eq, Generic, Lift)
instance NFData WebhookConfInfo
$(deriveToJSON (aesonDrop 3 snakeCase){omitNothingFields=True} ''WebhookConfInfo)

data CreateEventTriggerQuery
  = CreateEventTriggerQuery
  { cetqSource         :: !SourceName
  , cetqName           :: !TriggerName
  , cetqTable          :: !QualifiedTable
  , cetqInsert         :: !(Maybe SubscribeOpSpec)
  , cetqUpdate         :: !(Maybe SubscribeOpSpec)
  , cetqDelete         :: !(Maybe SubscribeOpSpec)
  , cetqEnableManual   :: !(Maybe Bool)
  , cetqRetryConf      :: !(Maybe RetryConf)
  , cetqWebhook        :: !(Maybe InputWebhook)
  , cetqWebhookFromEnv :: !(Maybe T.Text)
  , cetqHeaders        :: !(Maybe [HeaderConf])
  , cetqReplace        :: !Bool
  } deriving (Show, Eq, Lift)

instance FromJSON CreateEventTriggerQuery where
  parseJSON (Object o) = do
    sourceName     <- o .:? "source" .!= defaultSource
    name           <- o .: "name"
    table          <- o .: "table"
    insert         <- o .:? "insert"
    update         <- o .:? "update"
    delete         <- o .:? "delete"
    enableManual   <- o .:? "enable_manual" .!= False
    retryConf      <- o .:? "retry_conf"
    webhook        <- o .:? "webhook"
    webhookFromEnv <- o .:? "webhook_from_env"
    headers        <- o .:? "headers"
    replace        <- o .:? "replace" .!= False
    let regex = "^[A-Za-z]+[A-Za-z0-9_\\-]*$" :: LBS.ByteString
        compiledRegex = TDFA.makeRegex regex :: TDFA.Regex
        isMatch = TDFA.match compiledRegex . T.unpack $ triggerNameToTxt name
    if isMatch then return ()
      else fail "only alphanumeric and underscore and hyphens allowed for name"
    if any isJust [insert, update, delete] || enableManual then
      return ()
      else
      fail "atleast one amongst insert/update/delete/enable_manual spec must be provided"
    case (webhook, webhookFromEnv) of
      (Just _, Nothing) -> return ()
      (Nothing, Just _) -> return ()
      (Just _, Just _)  -> fail "only one of webhook or webhook_from_env should be given"
      _                 ->   fail "must provide webhook or webhook_from_env"
    mapM_ checkEmptyCols [insert, update, delete]
    return $ CreateEventTriggerQuery sourceName name table insert update delete
      (Just enableManual) retryConf webhook webhookFromEnv headers replace
    where
      checkEmptyCols spec
        = case spec of
        Just (SubscribeOpSpec (SubCArray cols) _) -> when (null cols) (fail "found empty column specification")
        Just (SubscribeOpSpec _ (Just (SubCArray cols)) ) -> when (null cols) (fail "found empty payload specification")
        _ -> return ()
  parseJSON _ = fail "expecting an object"

$(deriveToJSON (aesonDrop 4 snakeCase){omitNothingFields=True} ''CreateEventTriggerQuery)

-- | The table operations on which the event trigger will be invoked.
data TriggerOpsDef
  = TriggerOpsDef
  { tdInsert       :: !(Maybe SubscribeOpSpec)
  , tdUpdate       :: !(Maybe SubscribeOpSpec)
  , tdDelete       :: !(Maybe SubscribeOpSpec)
  , tdEnableManual :: !(Maybe Bool)
  } deriving (Show, Eq, Generic, Lift)
instance NFData TriggerOpsDef
instance Cacheable TriggerOpsDef
$(deriveJSON (aesonDrop 2 snakeCase){omitNothingFields=True} ''TriggerOpsDef)

data DeleteEventTriggerQuery
  = DeleteEventTriggerQuery
  { detqSource :: !SourceName
  , detqName   :: !TriggerName
  } deriving (Show, Eq, Lift)

instance FromJSON DeleteEventTriggerQuery where
  parseJSON = withObject "Object" $ \o ->
    DeleteEventTriggerQuery
      <$> o .:? "source" .!= defaultSource
      <*> o .: "name"

$(deriveToJSON (aesonDrop 4 snakeCase){omitNothingFields=True} ''DeleteEventTriggerQuery)

data EventTriggerConf
  = EventTriggerConf
  { etcName           :: !TriggerName
  , etcDefinition     :: !TriggerOpsDef
  , etcWebhook        :: !(Maybe InputWebhook)
  , etcWebhookFromEnv :: !(Maybe T.Text)
  , etcRetryConf      :: !RetryConf
  , etcHeaders        :: !(Maybe [HeaderConf])
  } deriving (Show, Eq, Lift, Generic)

$(deriveJSON (aesonDrop 3 snakeCase){omitNothingFields=True} ''EventTriggerConf)

newtype RedeliverEventQuery
  = RedeliverEventQuery
  { rdeqEventId :: EventId
  } deriving (Show, Eq, Lift)

$(deriveJSON (aesonDrop 4 snakeCase){omitNothingFields=True} ''RedeliverEventQuery)

data InvokeEventTriggerQuery
  = InvokeEventTriggerQuery
  { ietqName    :: !TriggerName
  , ietqPayload :: !Value
  } deriving (Show, Eq, Lift)

$(deriveJSON (aesonDrop 4 snakeCase){omitNothingFields=True} ''InvokeEventTriggerQuery)<|MERGE_RESOLUTION|>--- conflicted
+++ resolved
@@ -29,11 +29,7 @@
 import           Hasura.Incremental         (Cacheable)
 import           Hasura.Prelude
 import           Hasura.RQL.DDL.Headers
-<<<<<<< HEAD
 import           Hasura.RQL.Types.Common
-=======
-import           Hasura.RQL.Types.Common    (NonEmptyText (..), InputWebhook)
->>>>>>> 1692e706
 import           Hasura.SQL.Types
 import           Language.Haskell.TH.Syntax (Lift)
 
@@ -107,26 +103,6 @@
 instance NFData EventHeaderInfo
 $(deriveToJSON (aesonDrop 3 snakeCase){omitNothingFields=True} ''EventHeaderInfo)
 
-<<<<<<< HEAD
-=======
-data WebhookConf = WCValue InputWebhook | WCEnv T.Text
-  deriving (Show, Eq, Generic, Lift)
-instance NFData WebhookConf
-instance Cacheable WebhookConf
-
-instance ToJSON WebhookConf where
-  toJSON (WCValue w)  = toJSON w
-  toJSON (WCEnv wEnv) = object ["from_env" .= wEnv ]
-
-instance FromJSON WebhookConf where
-  parseJSON (Object o) = WCEnv <$> o .: "from_env"
-  parseJSON t@(String _) =
-    case (fromJSON t) of
-      Error s   -> fail s
-      Success a -> pure $ WCValue a
-  parseJSON _          = fail "one of string or object must be provided for webhook"
-
->>>>>>> 1692e706
 data WebhookConfInfo
   = WebhookConfInfo
   { wciWebhookConf :: !UrlConf
