--- conflicted
+++ resolved
@@ -2,9 +2,6 @@
 
 ## Next release
 
-<<<<<<< HEAD
-- console: add session argument field for computed fields (close #5154) (#5610)
-=======
 ### Server - Support for mapping session variables to default JWT claims
 
 Some auth providers do not let users add custom claims in JWT. In such cases, the server can take a JWT configuration option called `claims_map` to specify a mapping of Hasura session variables to values in existing claims via JSONPath or literal values.
@@ -39,7 +36,6 @@
     }
   }
 ```
->>>>>>> ee00315f
 
 ### Breaking changes
 
@@ -64,6 +60,7 @@
 - server: accept only non-negative integers for batch size and refetch interval (close #5653) (#5759)
 - console: allow user to cascade Postgres dependencies when dropping Postgres objects (close #5109) (#5248)
 - console: mark inconsistent remote schemas in the UI (close #5093) (#5181)
+- console: add session argument field for computed fields (close #5154) (#5610)
 - cli: add missing global flags for seeds command (#5565)
 - docs: add docs page on networking with docker (close #4346) (#4811)
 
