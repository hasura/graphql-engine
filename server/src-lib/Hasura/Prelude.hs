module Hasura.Prelude
  ( module M
  ) where

import           Control.Applicative    as M ((<|>))
import           Control.Monad          as M (void, when)
import           Control.Monad.Base     as M
import           Control.Monad.Except   as M
import           Control.Monad.Fail     as M (MonadFail)
import           Control.Monad.Identity as M
import           Control.Monad.Reader   as M
import           Control.Monad.State    as M
import           Data.Bool              as M (bool)
import           Data.Either            as M (lefts, partitionEithers, rights)
import           Data.Foldable          as M (foldrM, toList)
import           Data.Hashable          as M (Hashable)
<<<<<<< HEAD
import           Data.List              as M (find, foldl', group, intersect,
                                              sort, sortBy, sortOn, union,
                                              unionBy, (\\))
=======
import           Data.List              as M (find, foldl', group, intercalate,
                                              lookup, sort, sortBy, sortOn,
                                              union)
>>>>>>> ee3e099e
import           Data.Maybe             as M (catMaybes, fromMaybe, isJust,
                                              isNothing, listToMaybe, mapMaybe,
                                              maybeToList)
import           Data.Ord               as M (comparing)
import           Data.Semigroup         as M (Semigroup (..))
import           Data.String            as M (IsString)
import           Data.Text              as M (Text)
import           Data.Word              as M (Word64)
import           GHC.Generics           as M (Generic)
import           Prelude                as M hiding (fail, init, lookup)
import           Text.Read              as M (readEither, readMaybe)<|MERGE_RESOLUTION|>--- conflicted
+++ resolved
@@ -14,15 +14,9 @@
 import           Data.Either            as M (lefts, partitionEithers, rights)
 import           Data.Foldable          as M (foldrM, toList)
 import           Data.Hashable          as M (Hashable)
-<<<<<<< HEAD
-import           Data.List              as M (find, foldl', group, intersect,
-                                              sort, sortBy, sortOn, union,
-                                              unionBy, (\\))
-=======
 import           Data.List              as M (find, foldl', group, intercalate,
-                                              lookup, sort, sortBy, sortOn,
-                                              union)
->>>>>>> ee3e099e
+                                              intersect, lookup, sort, sortBy,
+                                              sortOn, union, unionBy, (\\))
 import           Data.Maybe             as M (catMaybes, fromMaybe, isJust,
                                               isNothing, listToMaybe, mapMaybe,
                                               maybeToList)
