--- conflicted
+++ resolved
@@ -39,17 +39,6 @@
     unless (isJust $ getVarVal hdr receivedVars) $
     throw400 NotFound $ hdr <<> " header is expected but not found"
 
-<<<<<<< HEAD
-resolvePGFld
-  :: UserInfo
-  -> GCtx
-  -> SQLGenCtx
-  -> Field
-  -> Q.TxE QErr EncJSON
-resolvePGFld userInfo gCtx sqlCtx fld = do
-  opCxt <- getOpCtx $ _fName fld
-  join $ runConvert (fldMap, orderByCtx, insCtxMap, sqlCtx, resolver) $ case opCxt of
-=======
 queryFldToPGAST
   :: ( MonadError QErr m, MonadReader r m, Has FieldMap r
      , Has OrdByCtx r, Has SQLGenCtx r, Has UserInfo r
@@ -61,7 +50,6 @@
   opCtx <- getOpCtx $ _fName fld
   userInfo <- asks getter
   case opCtx of
->>>>>>> b714923f
     OCSelect ctx -> do
       validateHdrs userInfo (_socHeaders ctx)
       RS.convertSelect ctx fld
@@ -109,6 +97,7 @@
      , Has OrdByCtx r
      , Has SQLGenCtx r
      , Has InsCtxMap r
+     , Has QueryResolver r
      )
   => Field
   -> m RespTx
@@ -137,66 +126,6 @@
     OCFuncAggQuery _ ->
       throw500 "unexpected query field context for a mutation field"
 
-<<<<<<< HEAD
-    getOpCtx f =
-      onNothing (Map.lookup f opCtxMap) $ throw500 $
-      "lookup failed: opctx: " <> showName f
-
-    resolver = QueryResolver $
-      resolveQuerySelSet userInfo gCtx sqlCtx
-
-mkRootTypeName :: G.OperationType -> Text
-mkRootTypeName = G.unName . G.unNamedType . \case
-  G.OperationTypeQuery        -> queryRootTy
-  G.OperationTypeMutation     -> mutationRootTy
-  G.OperationTypeSubscription -> subscriptionRootTy
-
-resolveQuerySelSet
-  :: (MonadTx m)
-  => UserInfo
-  -> GCtx
-  -> SQLGenCtx
-  -> SelSet
-  -> m EncJSON
-resolveQuerySelSet userInfo gCtx sqlGenCtx fields =
-  fmap encJFromAssocList $ forM (toList fields) $ \fld -> do
-    fldResp <- case _fName fld of
-      "__type"     -> encJFromJValue <$> runReaderT (typeR fld) gCtx
-      "__schema"   -> encJFromJValue <$> runReaderT (schemaR fld) gCtx
-      "__typename" -> return $ encJFromJValue $
-                      mkRootTypeName G.OperationTypeQuery
-      _            -> liftTx $ resolvePGFld userInfo gCtx sqlGenCtx fld
-    return (G.unName $ G.unAlias $ _fAlias fld, fldResp)
-
-resolveMutSelSet
-  :: (MonadTx m)
-  => UserInfo
-  -> GCtx
-  -> SQLGenCtx
-  -> SelSet
-  -> m EncJSON
-resolveMutSelSet userInfo gCtx sqlGenCtx fields =
-  fmap encJFromAssocList $ forM (toList fields) $ \fld -> do
-    fldResp <- case _fName fld of
-      "__typename" -> return $ encJFromJValue $
-                      mkRootTypeName G.OperationTypeMutation
-      _            -> liftTx $ resolvePGFld userInfo gCtx sqlGenCtx fld
-    return (G.unName $ G.unAlias $ _fAlias fld, fldResp)
-
-resolveSubsFld
-  :: (MonadTx m)
-  => UserInfo
-  -> GCtx
-  -> SQLGenCtx
-  -> Field
-  -> m EncJSON
-resolveSubsFld userInfo gCtx sqlGenCtx fld = do
-  resp <- case _fName fld of
-    "__typename" -> return $ encJFromJValue $
-                    mkRootTypeName G.OperationTypeSubscription
-    _            -> liftTx $ resolvePGFld userInfo gCtx sqlGenCtx fld
-  return $ encJFromAssocList [(G.unName $ G.unAlias $ _fAlias fld, resp)]
-=======
 getOpCtx
   :: ( MonadError QErr m
      , MonadReader r m
@@ -206,5 +135,4 @@
 getOpCtx f = do
   opCtxMap <- asks getter
   onNothing (Map.lookup f opCtxMap) $ throw500 $
-    "lookup failed: opctx: " <> showName f
->>>>>>> b714923f
+    "lookup failed: opctx: " <> showName f