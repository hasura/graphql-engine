import React from 'react';
import { getRelDef } from './utils';
import Button from '../../../Common/Button/Button';
import { deleteRelMigrate, saveRenameRelationship } from './Actions';
import { showErrorNotification } from '../../Common/Notification';
import gqlPattern, { gqlRelErrorNotif } from '../Common/GraphQLValidation';
import styles from '../TableModify/ModifyTable.scss';

class RelationshipEditor extends React.Component {
  constructor(props) {
    super(props);

    this.state = {
      isEditting: false,
      text: this.props.relConfig.relName,
    };
  }

  handleTextChange = e => {
    this.setState({
      text: e.target.value,
    });
  };

  toggleEditor = () => {
    this.setState({
      isEditting: !this.state.isEditting,
    });
  };

  handleKeyPress = e => {
    if (this.state.isEditting) {
      if (e.charCode === 13) {
        this.save();
      }
    }
  };

  save = () => {
    const { relConfig, dispatch } = this.props;
    const { text } = this.state;
    if (text === relConfig.relName) {
      return dispatch(
        showErrorNotification(
          'Renaming relationship failed',
          `The relationship name is already ${relConfig.relName}`
        )
      );
    }
    if (!gqlPattern.test(text)) {
      return dispatch(
        showErrorNotification(
          gqlRelErrorNotif[4],
          gqlRelErrorNotif[1],
          gqlRelErrorNotif[2],
          gqlRelErrorNotif[3]
        )
      );
    }
    dispatch(
      saveRenameRelationship(
        relConfig.relName,
        text,
        relConfig.lTable,
        this.toggleEditor
      )
    );
  };

  render() {
<<<<<<< HEAD
    const { dispatch, relConfig, allowRename } = this.props;
=======
    const { dispatch, tableName, relName, relConfig, isObjRel } = this.props;

>>>>>>> 49535e44
    const { text, isEditting } = this.state;
    const { relName } = relConfig;

    const tableStyles = require('../../../Common/TableCommon/TableStyles.scss');

    const onDelete = e => {
      e.preventDefault();
      const isOk = confirm('Are you sure?');
      if (isOk) {
        dispatch(deleteRelMigrate(relConfig));
      }
    };
    const collapsed = () => (
      <div>
        <Button
          color={'white'}
          size={'xs'}
          onClick={this.toggleEditor}
          data-test={`relationship-toggle-editor-${relName}`}
        >
          Edit
        </Button>
        &nbsp;
        <b>{relName}</b>
        <div className={tableStyles.relationshipTopPadding}>
          {getRelDef(relConfig)}
        </div>
      </div>
    );

    const expanded = () => (
      <div className={styles.activeEdit}>
        <div>
          <Button
            color="white"
            size="xs"
            onClick={this.toggleEditor}
            data-test={`relationship-toggle-editor-${relName}`}
          >
            Close
          </Button>
        </div>
        <div className={tableStyles.relationshipTopPadding}>
          <div>{getRelDef(relConfig)}</div>
          <input
            onChange={this.handleTextChange}
            className={`form-control ${styles.add_mar_top_small}`}
            type="text"
            value={text}
            data-test={`relationship-name-input-${relName}`}
            onKeyPress={this.handleKeyPress}
            autoFocus
          />
        </div>
        <div className={tableStyles.relEditButtons}>
          <Button
            className={styles.add_mar_right}
            color="yellow"
            size="xs"
            onClick={this.save}
            data-test={`relationship-save-${relName}`}
          >
            Save
          </Button>
          <Button
            color="red"
            size="xs"
            onClick={onDelete}
            data-test={`relationship-remove-${relName}`}
          >
            Remove
          </Button>
        </div>
      </div>
    );

    return <td>{isEditting ? expanded() : collapsed()}</td>;
  }
}
export default RelationshipEditor;<|MERGE_RESOLUTION|>--- conflicted
+++ resolved
@@ -68,12 +68,7 @@
   };
 
   render() {
-<<<<<<< HEAD
-    const { dispatch, relConfig, allowRename } = this.props;
-=======
-    const { dispatch, tableName, relName, relConfig, isObjRel } = this.props;
-
->>>>>>> 49535e44
+    const { dispatch, relConfig } = this.props;
     const { text, isEditting } = this.state;
     const { relName } = relConfig;
 
