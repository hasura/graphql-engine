--- conflicted
+++ resolved
@@ -3,18 +3,13 @@
   # build (test) and push server to docker hub
   server:
     docker:
-<<<<<<< HEAD
       - image: fpco/stack-build:lts-11.15
-=======
-      - image: hasura/graphql-engine-server-builder:v0.1
->>>>>>> c0a6806a
     working_directory: /build/hasura/graphql-engine
     steps:
       - checkout
       - setup_remote_docker:
           version: 17.09.0-ce
           docker_layer_caching: true
-<<<<<<< HEAD
       - run:
           name: Setup - Install docker client and other build dependencies
           command: |
@@ -24,27 +19,18 @@
             curl -L -o /tmp/docker-$VER.tgz https://download.docker.com/linux/static/stable/x86_64/docker-$VER.tgz
             tar -xz -C /tmp -f /tmp/docker-$VER.tgz
             mv /tmp/docker/* /usr/bin
-=======
->>>>>>> c0a6806a
       - restore_cache:
           keys:
           - server-stack-{{ checksum "server/stack.yaml" }}-{{ checksum "server/graphql-engine.cabal" }}
       - run:
           name: Build the image
-<<<<<<< HEAD
           working_directory: ./server
           command: |
             make circleci
-=======
-          working_directory: /build/hasura/graphql-engine/server
-          command: |
-            make release-image
->>>>>>> c0a6806a
       - save_cache:
           key: server-stack-{{ checksum "server/stack.yaml" }}-{{ checksum "server/graphql-engine.cabal" }}
           paths:
           - server/.stack-work
-<<<<<<< HEAD
           - ~/.stack
       #- run:
       #    name: Test the image
@@ -52,34 +38,11 @@
       #    command: |
       #      make test
       - run:
-          name: Push the image to registry
-          working_directory: ./server
-          command: |
-            make push
-
-  # build (test) and push console - version will be vMAJOR.MINOR for tags
-  console:
-    docker:
-      - image: busybox
-    steps:
-      - run: echo doing nothing for console job
-  # build (test) and update vMAJOR.MINOR console assets for release-v* branch updates
-  update_console:
-    docker:
-      - image: busybox
-    steps:
-      - run: echo doing nothing for update_console job
-=======
-      #- run:
-      #    name: Test the image
-      #    command: |
-      #      make test
-      - run:
-          name: docker login
+          name: Login to docker hub
           command: docker login -u "$DOCKER_USER" -p "$DOCKER_PASSWORD"
       - run:
           name: Push the image to registry
-          working_directory: /build/hasura/graphql-engine/server
+          working_directory: ./server
           command: |
             make push
 
@@ -122,7 +85,6 @@
             export VERSION=$(../scripts/get-version-circleci.sh)
             make gcloud-cp-stable
             make gcloud-set-metadata
->>>>>>> c0a6806a
   # send pull requests to install manifests and heroku repo to update new server image tag
   send_pr:
     docker:
@@ -200,11 +162,7 @@
   # executed when release-v* branches are updated, to renew console assets
   update_release:
     jobs:
-<<<<<<< HEAD
-      - update_console:
-=======
       - console:
->>>>>>> c0a6806a
           filters:
             branches:
               only: /^release-v.*/