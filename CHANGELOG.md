# Hasura GraphQL Engine Changelog

## Next release


### console: persist columns state in data browser

The order and collapsed state of columns is now persisted across page navigation

(close #3390) (#3753)

### Bug fixes and improvements

- console: query support for actions (#4318)
- cli: query support for actions (#4318)
- cli: add retry_conf in event trigger for squashing migrations (close #4296) (#4324)
- cli: allow customization of server api paths (close #4016)
- cli: clean up migration files created during a failed migrate api (close #4312) (#4319)
- cli: add support for multiple versions of plugin (close #4105)
- cli: template assets path in console HTML for unversioned builds
- console: recover from SDL parse in actions type definition editor (fix #4385) (#4389)
- console: allow customising graphql field names for columns of views (close #3689) (#4255)
- console: fix clone permission migrations (close #3985) (#4277)
- console: decouple data rows and count fetch in data browser to account for really large tables (close #3793) (#4269)
- console: update cookie policy for API calls to "same-origin"
<<<<<<< HEAD
- console: fix generating unnecessary migrations after modifying table columns (close #4125) (#4393)
=======
- console: redirect to /:table/browse from /:table (close #4330) (#4374)
>>>>>>> cba85cd4
- docs: add One-Click Render deployment guide (close #3683) (#4209)
- server: reserved keywords in column references break parser (fix #3597) #3927
- server: fix postgres specific error message that exposed database type on invalid query parameters (#4294)
- server: fix an edge case where some events wouldn't be processed because of internal erorrs (#4213)
- server: fix downgrade not working to version v1.1.1 (#4354)
- server: `type` field is not required if `jwk_url` is provided in JWT config

## `v1.2.0-beta.3`

### console: manage Postgres check constraints

Postgres Check constraints allows you to specify that the value in a certain column must satisfy a Boolean (truth-value) expression. They can be used to put in simple input validations for mutations and with this release, these constraints can now be added while creating a table or later from Modify tab on the console.

**Example**:
When a product is created, ensure that the price is greater than zero. The SQL would look like this:
```sql
CREATE TABLE products (
    product_id UUID DEFAULT gen_random_uuid(),
    name TEXT,
    price NUMERIC CONSTRAINT positive_price CHECK (price > 0)
);
```
To create this table with Hasura Console, on the 'Add a new table' screen, after adding all the columns, scroll down to 'Check constraints' section and 'Add a new check constraint' with the following properties:
- Constraint name: `positive_price`
- Check expression: `price > 0`

Read more about check constraints on [Postgres Docs](https://www.postgresql.org/docs/12/ddl-constraints.html#DDL-CONSTRAINTS-CHECK-CONSTRAINTS).

(close #1700) (#3881)

### CLI: V2 migrations architecture

  A new CLI migrations image is introduced to account for the new migrations workflow. If you're have a project with `version: 2` in `config.yaml`, you should use the new image: `hasura/graphql-engine:v1.2.0-cli-migrations-v2`. Mount the migrations at `/hasura-migrations` and metadata at `/hasura-metadata`.

(close #3969) (#4145)

### Bug fixes and improvements
- server: improve performance of replace_metadata tracking many tables (fix #3802)
- server: option to reload remote schemas in 'reload_metadata' API (fix #3792, #4117)
- server: fix various space leaks to avoid excessive memory consumption
- server: fix postgres query error when computed fields included in mutation response (fix #4035)
- server: fix `__typename` not being included for custom object types (fix #4063)
- server: preserve cookie headers from sync action webhook (close #4021)
- server: validate action webhook response to conform to action output type (fix #3977)
- server: add 'ID' to default scalars in custom types (fix #4061)
- server: fix erroneous error log "Received STOP for an operation ..."
- console: enum field values can be selected through a dropdown in insert/edit rows page (close #3748) (#3810)
- console: exported metadata filenames are now unique(`hasura_metadata_<timestamp>.json`) (close #1772) (#4106)
- console: allow bulk deleting rows in 'Browse Rows' section (close #1739) (#3735)
- console: fix computed field permission selection (#4246)
- console: allow customising root fields of single row mutations (close #4203) (#4254)
- console: fix json string rendering in data browser (close #4201) (#4221)
- console: handle long column names in event trigger update columns (close #4123) (#4210)
- console: disable selecting roles without permissions for bulk actions (close #4178) (#4195)
- console: fix passing default value to JsonInput (#4175)
- console: fix parsing of wrapped types in SDL (close #4099) (#4167)
- console: misc actions fixes (#4059)
- console: action relationship page improvements (fix #4062, #4130) (#4133)
- cli: fix init command to generate correct config (fix #4036) (#4038)
- cli: fix parse error returned on console api (close #4126) (#4152)
- cli: fix typo in cli example for squash (fix #4047) (#4049)
- docs: add statement to grant hasura permissions for PG functions (#4238)
- docs: add docs for redeliver_event api (fix #4176) (#4177)
- docs: update permission.rst for check constraint api (#4124)
- docs: add note on pg versions for actions (#4034)
- docs: add latest prerelease build info (close #4041) (#4048)
- docs: add AuthGuardian JWT guide (#3958)

## `v1.2.0-beta.2`

- server: Don't update catalog version if using --dryRun (#3970)
- cli: add version flag in update-cli command (#3996)
- cli(migrations-img): add env to skip update prompts (fix #3964) (#3968)
- cli, server: use prerelease tag as channel for console assets cdn (#3975)
- cli: fix flags in actions, migrate and metadata cmd (fix #3982) (#3991)
- cli: preserve action definition in metadata apply (fix… (#3993)
- cli: bug fixes related to actions (#3951)

## `v1.2.0-beta.1`

### Hasura Actions

Actions are a way to extend Hasura’s auto-generated mutations with entirely custom ones which can handle various use cases such as data validation, data enrichment from external sources and any other complex business logic.

A new mutation can be created either by defining its GraphQL SDL or by deriving it from an existing Hasura-generated mutation. The resolver is exposed to Hasura as a webhook which can be called synchronously or asynchronously. This release also includes an ever evolving codegen workflow to make managing the custom resolvers easier.

Read more about actions in the [docs](https://docs.hasura.io/1.0/graphql/manual/actions/index.html).

(#3042) (#3252) (#3859)

### Downgrade command

A new command is added to the server executable for downgrading to earlier releases. Previously, if you ran a newer Hasura version and wanted to go back to an old version on the same database, you had to stop Hasura, run some SQL statements and start Hasura again. With the new `downgrade` command, these SQL statements can be run automatically.

**Example**: Downgrade from `v1.2.0` to `v1.0.0`:
```bash
# stop hasura v1.2.0

# run the following command:
docker run hasura/graphql-engine:v1.2.0 graphql-engine --database-url <db-url> downgrade --to-v1.0.0

# start hasura v1.0.0
```

Read more about this command in the [docs](https://hasura.io/docs/1.0/graphql/manual/deployment/downgrading.html#downgrading-hasura-graphql-engine).

(close #1156) (#3760)

### Expiration of connections authenticated by WebHooks

When using webhooks to authenticate incoming requests to the GraphQL engine server, it is now possible to specify an expiration time; the connection to the server will be automatically closed if it's still running when the expiration delay is expired.

Read more about it in the [docs](https://hasura.io/docs/1.0/graphql/manual/auth/authentication/webhook.html).

### Bug fixes and improvements
- server: check expression in update permissions (close #384) (rfc #3750) (#3804)
- console: show pre-release update notifications with opt out option (#3888)
- console: handle invalid keys in permission builder (close #3848) (#3863)<|MERGE_RESOLUTION|>--- conflicted
+++ resolved
@@ -23,11 +23,8 @@
 - console: fix clone permission migrations (close #3985) (#4277)
 - console: decouple data rows and count fetch in data browser to account for really large tables (close #3793) (#4269)
 - console: update cookie policy for API calls to "same-origin"
-<<<<<<< HEAD
+- console: redirect to /:table/browse from /:table (close #4330) (#4374)
 - console: fix generating unnecessary migrations after modifying table columns (close #4125) (#4393)
-=======
-- console: redirect to /:table/browse from /:table (close #4330) (#4374)
->>>>>>> cba85cd4
 - docs: add One-Click Render deployment guide (close #3683) (#4209)
 - server: reserved keywords in column references break parser (fix #3597) #3927
 - server: fix postgres specific error message that exposed database type on invalid query parameters (#4294)
