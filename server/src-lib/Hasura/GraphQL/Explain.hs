--- conflicted
+++ resolved
@@ -88,7 +88,7 @@
   => UserInfo
   -> GCtx
   -> SQLGenCtx
-  -> QueryActionExecuter
+  -> ActionExecuter
   -> GV.Field
   -> m FieldPlan
 explainField userInfo gCtx sqlGenCtx actionExecuter fld =
@@ -99,17 +99,10 @@
     _            -> do
       unresolvedAST <-
         runExplain (queryCtxMap, userInfo, fldMap, orderByCtx, sqlGenCtx) $
-<<<<<<< HEAD
-          evalReusabilityT $ RS.queryFldToPGAST RS.allowActions fld
-      resolvedAST <- RS.traverseQueryRootFldAST (resolveVal userInfo)
-                     unresolvedAST
-      let txtSQL = Q.getQueryText $ RS.toPGQuery resolvedAST
-=======
-          evalReusabilityT $ RS.queryFldToPGAST fld actionExecuter
+          evalReusabilityT $ RS.queryFldToPGAST actionExecuter fld
       resolvedAST <- RS.traverseQueryRootFldAST (resolveVal userInfo) unresolvedAST
       let (query, remoteJoins) = RS.toPGQuery resolvedAST
           txtSQL = Q.getQueryText query
->>>>>>> ea2f1679
           withExplain = "EXPLAIN (FORMAT TEXT) " <> txtSQL
       -- Reject if query contains any remote joins
       when (remoteJoins /= mempty) $ throw400 NotSupported "Remote relationships are not allowed in explain query"
@@ -129,7 +122,7 @@
   -> SchemaCache
   -> SQLGenCtx
   -> Bool
-  -> QueryActionExecuter
+  -> ActionExecuter
   -> GQLExplain
   -> m EncJSON
 explainGQLQuery pgExecCtx sc sqlGenCtx enableAL actionExecuter (GQLExplain query userVarsRaw) = do
