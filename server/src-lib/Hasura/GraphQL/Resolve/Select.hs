{-# LANGUAGE FlexibleContexts      #-}
{-# LANGUAGE LambdaCase            #-}
{-# LANGUAGE MultiParamTypeClasses #-}
{-# LANGUAGE MultiWayIf            #-}
{-# LANGUAGE NoImplicitPrelude     #-}
{-# LANGUAGE OverloadedStrings     #-}
{-# LANGUAGE TupleSections         #-}

module Hasura.GraphQL.Resolve.Select
  ( convertSelect
  , convertSelectByPKey
  , convertAggSelect
  , withSelSet
  , fromSelSet
<<<<<<< HEAD
  , convertFuncQuery
=======
  , fieldAsPath
  , fromField
  , fromFieldByPKey
  , fromAggField
>>>>>>> b40807c9
  ) where

import           Data.Has
import           Hasura.Prelude

import qualified Data.HashMap.Strict               as Map
import qualified Data.HashMap.Strict.InsOrd        as OMap
import qualified Data.List.NonEmpty                as NE
import qualified Language.GraphQL.Draft.Syntax     as G

import qualified Hasura.RQL.DML.Select             as RS
import qualified Hasura.SQL.DML                    as S

import           Hasura.GraphQL.Resolve.BoolExp
import           Hasura.GraphQL.Resolve.Context
import           Hasura.GraphQL.Resolve.InputValue
import           Hasura.GraphQL.Validate.Field
import           Hasura.GraphQL.Validate.Types
import           Hasura.RQL.DML.Internal           (onlyPositiveInt)
import           Hasura.RQL.Types
import           Hasura.SQL.Types
import           Hasura.SQL.Value

withSelSet :: (Monad m) => SelSet -> (Field -> m a) -> m [(Text, a)]
withSelSet selSet f =
  forM (toList selSet) $ \fld -> do
    res <- f fld
    return (G.unName $ G.unAlias $ _fAlias fld, res)

fromSelSet
  :: (MonadError QErr m, MonadReader r m, Has FieldMap r, Has OrdByCtx r)
  => ((PGColType, PGColValue) -> m S.SQLExp)
  -> G.NamedType
  -> SelSet
  -> m [(FieldName, RS.AnnFld)]
fromSelSet f fldTy flds =
  forM (toList flds) $ \fld -> do
    let fldName = _fName fld
    let rqlFldName = FieldName $ G.unName $ G.unAlias $ _fAlias fld
    (rqlFldName,) <$> case fldName of
      "__typename" -> return $ RS.FExp $ G.unName $ G.unNamedType fldTy
      _ -> do
        fldInfo <- getFldInfo fldTy fldName
        case fldInfo of
          Left colInfo -> return $ RS.FCol colInfo
          Right (relInfo, isAgg, tableFilter, tableLimit) -> do
            let relTN = riRTable relInfo
                annSelMaker = bool fromField fromAggField isAgg
            annSel <- annSelMaker f relTN tableFilter tableLimit fld
            let annRel = RS.AnnRel (riName relInfo) (riType relInfo)
                         (riMapping relInfo) annSel
            return $ RS.FRel annRel

fieldAsPath :: (MonadError QErr m) => Field -> m a -> m a
fieldAsPath = nameAsPath . _fName

parseTableArgs
  :: (MonadError QErr m, MonadReader r m, Has FieldMap r, Has OrdByCtx r)
  => ((PGColType, PGColValue) -> m S.SQLExp)
  -> QualifiedTable -> ArgsMap -> m RS.TableArgs
parseTableArgs f tn args = do
  whereExpM  <- withArgM args "where" $ convertBoolExpG f tn
  ordByExpML <- withArgM args "order_by" parseOrderBy
  let ordByExpM = NE.nonEmpty =<< ordByExpML
  limitExpM  <- withArgM args "limit" parseLimit
  offsetExpM <- withArgM args "offset" $ asPGColVal >=> f
  return $ RS.TableArgs whereExpM ordByExpM limitExpM offsetExpM

fromField
<<<<<<< HEAD
  :: QualifiedTable -> S.BoolExp -> Maybe Int -> Field -> Convert RS.SelectData
fromField tn permFilter permLimit fld = fieldAsPath fld $ do
  whereExpM  <- withArgM args "where" $ convertBoolExp (S.mkQual tn)
  ordByExpM  <- withArgM args "order_by" parseOrderBy
  limitExpM  <- RS.applyPermLimit permLimit
                <$> withArgM args "limit" parseLimit
  offsetExpM <- withArgM args "offset" $ asPGColVal >=> prepare
  annFlds    <- fromSelSet (_fType fld) $ _fSelSet fld
  return $ RS.SelectData annFlds tn Nothing (permFilter, whereExpM) ordByExpM
    [] limitExpM offsetExpM False
  where
    args = _fArguments fld

fromFieldByPKey
  :: QualifiedTable -> S.BoolExp -> Field -> Convert RS.SelectData
fromFieldByPKey tn permFilter fld = fieldAsPath fld $ do
  boolExp <- pgColValToBoolExp tn $ _fArguments fld
  annFlds <- fromSelSet (_fType fld) $ _fSelSet fld
  return $ RS.SelectData annFlds tn Nothing (permFilter, Just boolExp)
    Nothing [] Nothing Nothing True

fromFuncQueryField
  :: QualifiedTable -> QualifiedFunction -> Maybe Int -> Field -> Convert RS.SelectData
fromFuncQueryField qt qf permLimit fld = fieldAsPath fld $ do
  funcArgsM <- withArgM args "args" parseFunctionArgs
  let funcArgs = fromMaybe [] funcArgsM
      funFrmExp = S.mkFuncFromExp qf funcArgs
      qual = S.QualIden $ toIden $ S.mkFuncAlias qf
  whereExpM  <- withArgM args "where" $ convertBoolExp qual
  ordByExpM  <- withArgM args "order_by" parseOrderBy
  limitExpM  <- RS.applyPermLimit permLimit
                <$> withArgM args "limit" parseLimit
  offsetExpM <- withArgM args "offset" $ asPGColVal >=> prepare
  annFlds    <- fromSelSet (_fType fld) $ _fSelSet fld
  return $ RS.SelectData annFlds qt (Just funFrmExp) (S.BELit True, whereExpM)
    ordByExpM [] limitExpM offsetExpM False
  where
    args = _fArguments fld

parseFunctionArgs :: AnnGValue -> Convert [S.SQLExp]
parseFunctionArgs val =
  flip withObject val $ \_ obj ->
    forM (Map.elems obj) $ prepare <=< asPGColVal

getEnumInfo
=======
  :: (MonadError QErr m, MonadReader r m, Has FieldMap r, Has OrdByCtx r)
  => ((PGColType, PGColValue) -> m S.SQLExp)
  -> QualifiedTable -> S.BoolExp -> Maybe Int -> Field -> m RS.AnnSel
fromField f tn permFilter permLimitM fld =
  fieldAsPath fld $ do
  tableArgs <- parseTableArgs f tn args
  annFlds   <- fromSelSet f (_fType fld) $ _fSelSet fld
  let selFlds = RS.ASFSimple annFlds
      tabFrom = RS.TableFrom tn Nothing
      tabPerm = RS.TablePerm permFilter permLimitM
  return $ RS.AnnSel selFlds tabFrom tabPerm tableArgs
  where
    args = _fArguments fld

getOrdByItemMap
>>>>>>> b40807c9
  :: ( MonadError QErr m
     , MonadReader r m
     , Has OrdByCtx r
     )
  => G.NamedType -> m OrdByItemMap
getOrdByItemMap nt = do
  ordByCtx <- asks getter
  onNothing (Map.lookup nt ordByCtx) $
    throw500 $ "could not lookup " <> showNamedTy nt

parseOrderBy
  :: ( MonadError QErr m
     , MonadReader r m
     , Has OrdByCtx r
     )
  => AnnGValue -> m [RS.AnnOrderByItem]
parseOrderBy = fmap concat . withArray f
  where
    f _ = mapM (withObject (getAnnObItems id))

getAnnObItems
  :: ( MonadError QErr m
     , MonadReader r m
     , Has OrdByCtx r
     )
  => (RS.AnnObCol -> RS.AnnObCol)
  -> G.NamedType
  -> AnnGObject
  -> m [RS.AnnOrderByItem]
getAnnObItems f nt obj = do
  ordByItemMap <- getOrdByItemMap nt
  fmap concat $ forM (OMap.toList obj) $ \(k, v) -> do
    ordByItem <- onNothing (Map.lookup k ordByItemMap) $ throw500 $
      "cannot lookup " <> showName k <> " order by item in "
      <> showNamedTy nt <> " map"
    case ordByItem of
      OBIPGCol ci -> do
        let aobCol = f $ RS.AOCPG ci
        (_, enumVal) <- asEnumVal v
        (ordTy, nullsOrd) <- parseOrderByEnum enumVal
        return [OrderByItemG (Just ordTy) aobCol (Just nullsOrd)]
      OBIRel ri fltr -> do
        let annObColFn = f . RS.AOCRel ri fltr
        withObject (getAnnObItems annObColFn) v

parseOrderByEnum
  :: (MonadError QErr m)
  => G.EnumValue
  -> m (S.OrderType, S.NullsOrder)
parseOrderByEnum = \case
  G.EnumValue "asc"              -> return (S.OTAsc, S.NLast)
  G.EnumValue "desc"             -> return (S.OTDesc, S.NLast)
  G.EnumValue "asc_nulls_first"  -> return (S.OTAsc, S.NFirst)
  G.EnumValue "desc_nulls_first" -> return (S.OTDesc, S.NFirst)
  G.EnumValue v                   -> throw500 $
    "enum value " <> showName v <> " not found in type order_by"

parseLimit :: ( MonadError QErr m ) => AnnGValue -> m Int
parseLimit v = do
  (_, pgColVal) <- asPGColVal v
  limit <- maybe noIntErr return $ pgColValueToInt pgColVal
  -- validate int value
  onlyPositiveInt limit
  return limit
  where
    noIntErr = throw400 Unexpected "expecting Integer value for \"limit\""

fromFieldByPKey
  :: (MonadError QErr m, MonadReader r m, Has FieldMap r, Has OrdByCtx r)
  => ((PGColType, PGColValue) -> m S.SQLExp)
  -> QualifiedTable -> S.BoolExp -> Field -> m RS.AnnSel
fromFieldByPKey f tn permFilter fld = fieldAsPath fld $ do
  boolExp <- pgColValToBoolExpG f tn $ _fArguments fld
  annFlds <- fromSelSet f (_fType fld) $ _fSelSet fld
  let selFlds = RS.ASFSimple annFlds
      tabFrom = RS.TableFrom tn Nothing
      tabPerm = RS.TablePerm permFilter Nothing
  return $ RS.AnnSel selFlds tabFrom tabPerm $
    RS.noTableArgs { RS._taWhere = Just boolExp}

convertSelect
  :: QualifiedTable -> S.BoolExp -> Maybe Int -> Field -> Convert RespTx
convertSelect qt permFilter permLimit fld = do
  selData <- withPathK "selectionSet" $
             fromField prepare qt permFilter permLimit fld
  prepArgs <- get
  return $ RS.selectP2 False (selData, prepArgs)

convertSelectByPKey
  :: QualifiedTable -> S.BoolExp -> Field -> Convert RespTx
convertSelectByPKey qt permFilter fld = do
  selData <- withPathK "selectionSet" $
             fromFieldByPKey prepare qt permFilter fld
  prepArgs <- get
  return $ RS.selectP2 True (selData, prepArgs)

-- agg select related
convertColFlds
  :: Monad m => G.NamedType -> SelSet -> m RS.ColFlds
convertColFlds ty selSet =
  withSelSet selSet $ \fld ->
    case _fName fld of
      "__typename" -> return $ RS.PCFExp $ G.unName $ G.unNamedType ty
      n            -> return $ RS.PCFCol $ PGCol $ G.unName n

convertAggFld
  :: (Monad m, MonadError QErr m)
  => G.NamedType -> SelSet -> m RS.AggFlds
convertAggFld ty selSet =
  withSelSet selSet $ \fld -> do
    let fType = _fType fld
        fSelSet = _fSelSet fld
    case _fName fld of
      "__typename" -> return $ RS.AFExp $ G.unName $ G.unNamedType ty
      "count"      -> return RS.AFCount
      "sum"        -> RS.AFSum <$> convertColFlds fType fSelSet
      "avg"        -> RS.AFAvg <$> convertColFlds fType fSelSet
      "max"        -> RS.AFMax <$> convertColFlds fType fSelSet
      "min"        -> RS.AFMin <$> convertColFlds fType fSelSet
      G.Name t     -> throw500 $ "unexpected field in _agg node: " <> t

fromAggField
  :: (MonadError QErr m, MonadReader r m, Has FieldMap r, Has OrdByCtx r)
  => ((PGColType, PGColValue) -> m S.SQLExp)
  -> QualifiedTable -> S.BoolExp -> Maybe Int -> Field -> m RS.AnnSel
fromAggField fn tn permFilter permLimitM fld = fieldAsPath fld $ do
  tableArgs <- parseTableArgs fn tn args
  aggSelFlds   <- fromAggSel (_fType fld) $ _fSelSet fld
  let selFlds = RS.ASFWithAgg aggSelFlds
      tabFrom = RS.TableFrom tn Nothing
      tabPerm = RS.TablePerm permFilter permLimitM
  return $ RS.AnnSel selFlds tabFrom tabPerm tableArgs
  where
    args = _fArguments fld
    fromAggSel ty selSet =
      withSelSet selSet $ \f -> do
        let fTy = _fType f
            fSelSet = _fSelSet f
        case _fName f of
          "__typename" -> return $ RS.TAFExp $ G.unName $ G.unNamedType ty
          "aggregate"  -> RS.TAFAgg <$> convertAggFld fTy fSelSet
          "nodes"      -> RS.TAFNodes <$> fromSelSet fn fTy fSelSet
          G.Name t     -> throw500 $ "unexpected field in _agg node: " <> t

convertAggSelect
  :: QualifiedTable -> S.BoolExp -> Maybe Int -> Field -> Convert RespTx
convertAggSelect qt permFilter permLimit fld = do
  selData <- withPathK "selectionSet" $
             fromAggField prepare qt permFilter permLimit fld
  prepArgs <- get
<<<<<<< HEAD
  return $ RS.selectP2 (selData, prepArgs)

convertFuncQuery
  :: QualifiedTable -> QualifiedFunction -> Maybe Int -> Field -> Convert RespTx
convertFuncQuery qt qf permLimit fld = do
  selData <- withPathK "selectionSet" $
             fromFuncQueryField qt qf permLimit fld
  prepArgs <- get
  return $ RS.selectP2 (selData, prepArgs)
=======
  return $ RS.selectP2 False (selData, prepArgs)
>>>>>>> b40807c9
<|MERGE_RESOLUTION|>--- conflicted
+++ resolved
@@ -10,16 +10,14 @@
   ( convertSelect
   , convertSelectByPKey
   , convertAggSelect
+  , convertFuncQuery
   , withSelSet
   , fromSelSet
-<<<<<<< HEAD
-  , convertFuncQuery
-=======
   , fieldAsPath
   , fromField
   , fromFieldByPKey
   , fromAggField
->>>>>>> b40807c9
+  , fromFuncQueryField
   ) where
 
 import           Data.Has
@@ -79,9 +77,9 @@
 parseTableArgs
   :: (MonadError QErr m, MonadReader r m, Has FieldMap r, Has OrdByCtx r)
   => ((PGColType, PGColValue) -> m S.SQLExp)
-  -> QualifiedTable -> ArgsMap -> m RS.TableArgs
-parseTableArgs f tn args = do
-  whereExpM  <- withArgM args "where" $ convertBoolExpG f tn
+  -> S.Qual -> ArgsMap -> m RS.TableArgs
+parseTableArgs f q args = do
+  whereExpM  <- withArgM args "where" $ convertBoolExpG f q
   ordByExpML <- withArgM args "order_by" parseOrderBy
   let ordByExpM = NE.nonEmpty =<< ordByExpML
   limitExpM  <- withArgM args "limit" parseLimit
@@ -89,59 +87,12 @@
   return $ RS.TableArgs whereExpM ordByExpM limitExpM offsetExpM
 
 fromField
-<<<<<<< HEAD
-  :: QualifiedTable -> S.BoolExp -> Maybe Int -> Field -> Convert RS.SelectData
-fromField tn permFilter permLimit fld = fieldAsPath fld $ do
-  whereExpM  <- withArgM args "where" $ convertBoolExp (S.mkQual tn)
-  ordByExpM  <- withArgM args "order_by" parseOrderBy
-  limitExpM  <- RS.applyPermLimit permLimit
-                <$> withArgM args "limit" parseLimit
-  offsetExpM <- withArgM args "offset" $ asPGColVal >=> prepare
-  annFlds    <- fromSelSet (_fType fld) $ _fSelSet fld
-  return $ RS.SelectData annFlds tn Nothing (permFilter, whereExpM) ordByExpM
-    [] limitExpM offsetExpM False
-  where
-    args = _fArguments fld
-
-fromFieldByPKey
-  :: QualifiedTable -> S.BoolExp -> Field -> Convert RS.SelectData
-fromFieldByPKey tn permFilter fld = fieldAsPath fld $ do
-  boolExp <- pgColValToBoolExp tn $ _fArguments fld
-  annFlds <- fromSelSet (_fType fld) $ _fSelSet fld
-  return $ RS.SelectData annFlds tn Nothing (permFilter, Just boolExp)
-    Nothing [] Nothing Nothing True
-
-fromFuncQueryField
-  :: QualifiedTable -> QualifiedFunction -> Maybe Int -> Field -> Convert RS.SelectData
-fromFuncQueryField qt qf permLimit fld = fieldAsPath fld $ do
-  funcArgsM <- withArgM args "args" parseFunctionArgs
-  let funcArgs = fromMaybe [] funcArgsM
-      funFrmExp = S.mkFuncFromExp qf funcArgs
-      qual = S.QualIden $ toIden $ S.mkFuncAlias qf
-  whereExpM  <- withArgM args "where" $ convertBoolExp qual
-  ordByExpM  <- withArgM args "order_by" parseOrderBy
-  limitExpM  <- RS.applyPermLimit permLimit
-                <$> withArgM args "limit" parseLimit
-  offsetExpM <- withArgM args "offset" $ asPGColVal >=> prepare
-  annFlds    <- fromSelSet (_fType fld) $ _fSelSet fld
-  return $ RS.SelectData annFlds qt (Just funFrmExp) (S.BELit True, whereExpM)
-    ordByExpM [] limitExpM offsetExpM False
-  where
-    args = _fArguments fld
-
-parseFunctionArgs :: AnnGValue -> Convert [S.SQLExp]
-parseFunctionArgs val =
-  flip withObject val $ \_ obj ->
-    forM (Map.elems obj) $ prepare <=< asPGColVal
-
-getEnumInfo
-=======
   :: (MonadError QErr m, MonadReader r m, Has FieldMap r, Has OrdByCtx r)
   => ((PGColType, PGColValue) -> m S.SQLExp)
   -> QualifiedTable -> S.BoolExp -> Maybe Int -> Field -> m RS.AnnSel
 fromField f tn permFilter permLimitM fld =
   fieldAsPath fld $ do
-  tableArgs <- parseTableArgs f tn args
+  tableArgs <- parseTableArgs f (S.mkQual tn) args
   annFlds   <- fromSelSet f (_fType fld) $ _fSelSet fld
   let selFlds = RS.ASFSimple annFlds
       tabFrom = RS.TableFrom tn Nothing
@@ -151,7 +102,6 @@
     args = _fArguments fld
 
 getOrdByItemMap
->>>>>>> b40807c9
   :: ( MonadError QErr m
      , MonadReader r m
      , Has OrdByCtx r
@@ -278,7 +228,7 @@
   => ((PGColType, PGColValue) -> m S.SQLExp)
   -> QualifiedTable -> S.BoolExp -> Maybe Int -> Field -> m RS.AnnSel
 fromAggField fn tn permFilter permLimitM fld = fieldAsPath fld $ do
-  tableArgs <- parseTableArgs fn tn args
+  tableArgs <- parseTableArgs fn (S.mkQual tn) args
   aggSelFlds   <- fromAggSel (_fType fld) $ _fSelSet fld
   let selFlds = RS.ASFWithAgg aggSelFlds
       tabFrom = RS.TableFrom tn Nothing
@@ -302,16 +252,38 @@
   selData <- withPathK "selectionSet" $
              fromAggField prepare qt permFilter permLimit fld
   prepArgs <- get
-<<<<<<< HEAD
-  return $ RS.selectP2 (selData, prepArgs)
+  return $ RS.selectP2 False (selData, prepArgs)
+
+fromFuncQueryField
+  ::(MonadError QErr m, MonadReader r m, Has FieldMap r, Has OrdByCtx r)
+  => ((PGColType, PGColValue) -> m S.SQLExp)
+  -> QualifiedTable -> QualifiedFunction -> Maybe Int -> Field -> m RS.AnnSel
+fromFuncQueryField fn tn qf permLimit fld = fieldAsPath fld $ do
+  funcArgsM <- withArgM args "args" $ parseFunctionArgs fn
+  let funcArgs = fromMaybe [] funcArgsM
+      funcFrmItem = S.mkFuncFromItem qf funcArgs
+      qual = S.QualIden $ toIden $ S.mkFuncAlias qf
+  tableArgs <- parseTableArgs fn qual args
+  annFlds    <- fromSelSet fn (_fType fld) $ _fSelSet fld
+  let selFlds = RS.ASFSimple annFlds
+      tabFrom = RS.TableFrom tn $ Just funcFrmItem
+      tabPerm = RS.TablePerm (S.BELit True) permLimit
+  return $ RS.AnnSel selFlds tabFrom tabPerm tableArgs
+  where
+    args = _fArguments fld
+
+parseFunctionArgs
+  ::(MonadError QErr m, MonadReader r m, Has FieldMap r, Has OrdByCtx r)
+  => ((PGColType, PGColValue) -> m S.SQLExp)
+  -> AnnGValue -> m [S.SQLExp]
+parseFunctionArgs fn val =
+  flip withObject val $ \_ obj ->
+    forM (OMap.elems obj) $ fn <=< asPGColVal
 
 convertFuncQuery
   :: QualifiedTable -> QualifiedFunction -> Maybe Int -> Field -> Convert RespTx
 convertFuncQuery qt qf permLimit fld = do
   selData <- withPathK "selectionSet" $
-             fromFuncQueryField qt qf permLimit fld
-  prepArgs <- get
-  return $ RS.selectP2 (selData, prepArgs)
-=======
-  return $ RS.selectP2 False (selData, prepArgs)
->>>>>>> b40807c9
+             fromFuncQueryField prepare qt qf permLimit fld
+  prepArgs <- get
+  return $ RS.selectP2 False (selData, prepArgs)