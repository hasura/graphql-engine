module Hasura.Server.Query where

import           Data.Aeson
import           Data.Aeson.Casing
import           Data.Aeson.TH
import           Data.Time                          (UTCTime)
import           Language.Haskell.TH.Syntax         (Lift)
import qualified Network.HTTP.Client                as HTTP

import           Hasura.EncJSON
import           Hasura.Prelude
import           Hasura.RQL.DDL.EventTrigger
import           Hasura.RQL.DDL.Metadata
import           Hasura.RQL.DDL.Permission
import           Hasura.RQL.DDL.QueryCollection
import           Hasura.RQL.DDL.QueryTemplate
import           Hasura.RQL.DDL.Relationship
import           Hasura.RQL.DDL.Relationship.Rename
import           Hasura.RQL.DDL.RemoteSchema
import           Hasura.RQL.DDL.Schema.Function
import           Hasura.RQL.DDL.Schema.Table
import           Hasura.RQL.DML.Count
import           Hasura.RQL.DML.Delete
import           Hasura.RQL.DML.Insert
import           Hasura.RQL.DML.QueryTemplate
import           Hasura.RQL.DML.Select
import           Hasura.RQL.DML.Update
import           Hasura.RQL.Types
import           Hasura.Server.Init                 (InstanceId (..))
import           Hasura.Server.Utils

import qualified Database.PG.Query                  as Q

data RQLQuery
  = RQAddExistingTableOrView !TrackTable
  | RQTrackTable !TrackTable
  | RQUntrackTable !UntrackTable

  | RQTrackFunction !TrackFunction
  | RQUntrackFunction !UnTrackFunction

  | RQCreateObjectRelationship !CreateObjRel
  | RQCreateArrayRelationship !CreateArrRel
  | RQDropRelationship !DropRel
  | RQSetRelationshipComment !SetRelComment
  | RQRenameRelationship !RenameRel

  | RQCreateInsertPermission !CreateInsPerm
  | RQCreateSelectPermission !CreateSelPerm
  | RQCreateUpdatePermission !CreateUpdPerm
  | RQCreateDeletePermission !CreateDelPerm

  | RQDropInsertPermission !DropInsPerm
  | RQDropSelectPermission !DropSelPerm
  | RQDropUpdatePermission !DropUpdPerm
  | RQDropDeletePermission !DropDelPerm
  | RQSetPermissionComment !SetPermComment

  | RQGetInconsistentMetadata !GetInconsistentMetadata
  | RQDropInconsistentMetadata !DropInconsistentMetadata

  | RQInsert !InsertQuery
  | RQSelect !SelectQuery
  | RQUpdate !UpdateQuery
  | RQDelete !DeleteQuery
  | RQCount !CountQuery
  | RQBulk ![RQLQuery]

  -- schema-stitching, custom resolver related
  | RQAddRemoteSchema !AddRemoteSchemaQuery
  | RQRemoveRemoteSchema !RemoteSchemaNameQuery
  | RQReloadRemoteSchema !RemoteSchemaNameQuery

  | RQCreateEventTrigger !CreateEventTriggerQuery
  | RQDeleteEventTrigger !DeleteEventTriggerQuery
  | RQRedeliverEvent     !RedeliverEventQuery
  | RQInvokeEventTrigger !InvokeEventTriggerQuery

  | RQCreateQueryTemplate !CreateQueryTemplate
  | RQDropQueryTemplate !DropQueryTemplate
  | RQExecuteQueryTemplate !ExecQueryTemplate
  | RQSetQueryTemplateComment !SetQueryTemplateComment

  -- query collections, allow list related
  | RQCreateQueryCollection !CreateCollection
  | RQDropQueryCollection !DropCollection
  | RQAddQueryToCollection !AddQueryToCollection
  | RQDropQueryFromCollection !DropQueryFromCollection
  | RQAddCollectionToAllowlist !CollectionReq
  | RQDropCollectionFromAllowlist !CollectionReq

  | RQRunSql !RunSQL

  | RQReplaceMetadata !ReplaceMetadata
  | RQExportMetadata !ExportMetadata
  | RQClearMetadata !ClearMetadata
  | RQReloadMetadata !ReloadMetadata

  | RQDumpInternalState !DumpInternalState
  deriving (Show, Eq, Lift)

$(deriveJSON
  defaultOptions { constructorTagModifier = snakeCase . drop 2
                 , sumEncoding = TaggedObject "type" "args"
                 }
  ''RQLQuery)

newtype Run a
  = Run {unRun :: StateT SchemaCache (ReaderT (UserInfo, HTTP.Manager, SQLGenCtx) (LazyTx QErr)) a}
  deriving ( Functor, Applicative, Monad
           , MonadError QErr
           , MonadState SchemaCache
           , MonadReader (UserInfo, HTTP.Manager, SQLGenCtx)
           , CacheRM
           , CacheRWM
           , MonadTx
           , MonadIO
           )

instance UserInfoM Run where
  askUserInfo = asks _1

instance HasHttpManager Run where
  askHttpManager = asks _2

instance HasSQLGenCtx Run where
  askSQLGenCtx = asks _3

fetchLastUpdate :: Q.TxE QErr (Maybe (InstanceId, UTCTime))
fetchLastUpdate = do
  l <- Q.listQE defaultTxErrorHandler
    [Q.sql|
       SELECT instance_id::text, occurred_at
       FROM hdb_catalog.hdb_schema_update_event
       ORDER BY occurred_at DESC LIMIT 1
          |] () True
  case l of
    []           -> return Nothing
    [(instId, occurredAt)] ->
      return $ Just (InstanceId instId, occurredAt)
    -- never happens
    _            -> throw500 "more than one row returned by query"

recordSchemaUpdate :: InstanceId -> Q.TxE QErr ()
recordSchemaUpdate instanceId =
  liftTx $ Q.unitQE defaultTxErrorHandler [Q.sql|
             INSERT INTO
                  hdb_catalog.hdb_schema_update_event
                  (instance_id, occurred_at)
             VALUES ($1::uuid, DEFAULT)
            |] (Identity $ getInstanceId instanceId) True

peelRun
  :: SchemaCache
  -> UserInfo
  -> HTTP.Manager
  -> SQLGenCtx
  -> PGExecCtx
  -> Run a -> ExceptT QErr IO (a, SchemaCache)
peelRun sc userInfo httMgr sqlGenCtx pgExecCtx (Run m) =
  runLazyTx pgExecCtx $ withUserInfo userInfo lazyTx
  where
    lazyTx = runReaderT (runStateT m sc) (userInfo, httMgr, sqlGenCtx)

runQuery
  :: (MonadIO m, MonadError QErr m)
  => PGExecCtx -> InstanceId
  -> UserInfo -> SchemaCache -> HTTP.Manager
  -> SQLGenCtx -> RQLQuery -> m (EncJSON, SchemaCache)
runQuery pgExecCtx instanceId userInfo sc hMgr sqlGenCtx query = do
  resE <- liftIO $ runExceptT $
    peelRun sc userInfo hMgr sqlGenCtx pgExecCtx $ runQueryM query
  either throwError withReload resE
  where
    withReload r = do
      when (queryNeedsReload query) $ do
        e <- liftIO $ runExceptT $ runLazyTx pgExecCtx
             $ liftTx $ recordSchemaUpdate instanceId
        liftEither e
      return r

queryNeedsReload :: RQLQuery -> Bool
queryNeedsReload qi = case qi of
<<<<<<< HEAD
  RQAddExistingTableOrView _   -> True
  RQTrackTable _               -> True
  RQUntrackTable _             -> True
  RQTrackFunction _            -> True
  RQUntrackFunction _          -> True

  RQCreateObjectRelationship _ -> True
  RQCreateArrayRelationship  _ -> True
  RQDropRelationship  _        -> True
  RQSetRelationshipComment  _  -> False
  RQRenameRelationship _       -> True

  RQCreateInsertPermission _   -> True
  RQCreateSelectPermission _   -> True
  RQCreateUpdatePermission _   -> True
  RQCreateDeletePermission _   -> True

  RQDropInsertPermission _     -> True
  RQDropSelectPermission _     -> True
  RQDropUpdatePermission _     -> True
  RQDropDeletePermission _     -> True
  RQSetPermissionComment _     -> False

  RQGetInconsistentMetadata _  -> False
  RQDropInconsistentMetadata _ -> True

  RQInsert _                   -> False
  RQSelect _                   -> False
  RQUpdate _                   -> False
  RQDelete _                   -> False
  RQCount _                    -> False

  RQAddRemoteSchema _          -> True
  RQRemoveRemoteSchema _       -> True
  RQReloadRemoteSchema _       -> True

  RQCreateEventTrigger _       -> True
  RQDeleteEventTrigger _       -> True
  RQDeliverEvent _             -> False

  RQCreateQueryTemplate _      -> True
  RQDropQueryTemplate _        -> True
  RQExecuteQueryTemplate _     -> False
  RQSetQueryTemplateComment _  -> False

  RQRunSql _                   -> True

  RQReplaceMetadata _          -> True
  RQExportMetadata _           -> False
  RQClearMetadata _            -> True
  RQReloadMetadata _           -> True

  RQDumpInternalState _        -> False

  RQBulk qs                    -> any queryNeedsReload qs
=======
  RQAddExistingTableOrView _      -> True
  RQTrackTable _                  -> True
  RQUntrackTable _                -> True
  RQTrackFunction _               -> True
  RQUntrackFunction _             -> True

  RQCreateObjectRelationship _    -> True
  RQCreateArrayRelationship  _    -> True
  RQDropRelationship  _           -> True
  RQSetRelationshipComment  _     -> False
  RQRenameRelationship _          -> True

  RQCreateInsertPermission _      -> True
  RQCreateSelectPermission _      -> True
  RQCreateUpdatePermission _      -> True
  RQCreateDeletePermission _      -> True

  RQDropInsertPermission _        -> True
  RQDropSelectPermission _        -> True
  RQDropUpdatePermission _        -> True
  RQDropDeletePermission _        -> True
  RQSetPermissionComment _        -> False

  RQGetInconsistentMetadata _     -> False
  RQDropInconsistentMetadata _    -> True

  RQInsert _                      -> False
  RQSelect _                      -> False
  RQUpdate _                      -> False
  RQDelete _                      -> False
  RQCount _                       -> False

  RQAddRemoteSchema _             -> True
  RQRemoveRemoteSchema _          -> True

  RQCreateEventTrigger _          -> True
  RQDeleteEventTrigger _          -> True
  RQRedeliverEvent _              -> False
  RQInvokeEventTrigger _          -> False

  RQCreateQueryTemplate _         -> True
  RQDropQueryTemplate _           -> True
  RQExecuteQueryTemplate _        -> False
  RQSetQueryTemplateComment _     -> False

  RQCreateQueryCollection _       -> True
  RQDropQueryCollection _         -> True
  RQAddQueryToCollection _        -> True
  RQDropQueryFromCollection _     -> True
  RQAddCollectionToAllowlist _    -> True
  RQDropCollectionFromAllowlist _ -> True

  RQRunSql _                      -> True

  RQReplaceMetadata _             -> True
  RQExportMetadata _              -> False
  RQClearMetadata _               -> True
  RQReloadMetadata _              -> True

  RQDumpInternalState _           -> False

  RQBulk qs                       -> any queryNeedsReload qs
>>>>>>> 7f27fd98

runQueryM
  :: ( QErrM m, CacheRWM m, UserInfoM m, MonadTx m
     , MonadIO m, HasHttpManager m, HasSQLGenCtx m
     )
  => RQLQuery
  -> m EncJSON
runQueryM rq = runQueryM' rq <* rebuildGCtx
  where
    rebuildGCtx = when (queryNeedsReload rq) $
                  withPathK "args" $ buildGCtxMapWithRS

runQueryM'
  :: ( QErrM m, CacheRWM m, UserInfoM m, MonadTx m
     , MonadIO m, HasHttpManager m, HasSQLGenCtx m
     )
  => RQLQuery
  -> m EncJSON
runQueryM' rq = withPathK "args" $ case rq of
  RQAddExistingTableOrView q   -> runTrackTableQ q
  RQTrackTable q               -> runTrackTableQ q
  RQUntrackTable q             -> runUntrackTableQ q

  RQTrackFunction q            -> runTrackFunc q
  RQUntrackFunction q          -> runUntrackFunc q

  RQCreateObjectRelationship q -> runCreateObjRel q
  RQCreateArrayRelationship  q -> runCreateArrRel q
  RQDropRelationship  q        -> runDropRel q
  RQSetRelationshipComment  q  -> runSetRelComment q
  RQRenameRelationship q       -> runRenameRel q

  RQCreateInsertPermission q   -> runCreatePerm q
  RQCreateSelectPermission q   -> runCreatePerm q
  RQCreateUpdatePermission q   -> runCreatePerm q
  RQCreateDeletePermission q   -> runCreatePerm q

  RQDropInsertPermission q     -> runDropPerm q
  RQDropSelectPermission q     -> runDropPerm q
  RQDropUpdatePermission q     -> runDropPerm q
  RQDropDeletePermission q     -> runDropPerm q
  RQSetPermissionComment q     -> runSetPermComment q

  RQGetInconsistentMetadata q  -> runGetInconsistentMetadata q
  RQDropInconsistentMetadata q -> runDropInconsistentMetadata q

  RQInsert q                   -> runInsert q
  RQSelect q                   -> runSelect q
  RQUpdate q                   -> runUpdate q
  RQDelete q                   -> runDelete q
  RQCount  q                   -> runCount q

  RQAddRemoteSchema    q       -> runAddRemoteSchema q
  RQRemoveRemoteSchema q       -> runRemoveRemoteSchema q
  RQReloadRemoteSchema q       -> runReloadRemoteSchema q

  RQCreateEventTrigger q       -> runCreateEventTriggerQuery q
  RQDeleteEventTrigger q       -> runDeleteEventTriggerQuery q
  RQRedeliverEvent q           -> runRedeliverEvent q
  RQInvokeEventTrigger q       -> runInvokeEventTrigger q

  RQCreateQueryTemplate q      -> runCreateQueryTemplate q
  RQDropQueryTemplate q        -> runDropQueryTemplate q
  RQExecuteQueryTemplate q     -> runExecQueryTemplate q
  RQSetQueryTemplateComment q  -> runSetQueryTemplateComment q

  RQCreateQueryCollection q        -> runCreateCollection q
  RQDropQueryCollection q          -> runDropCollection q
  RQAddQueryToCollection q         -> runAddQueryToCollection q
  RQDropQueryFromCollection q      -> runDropQueryFromCollection q
  RQAddCollectionToAllowlist q     -> runAddCollectionToAllowlist q
  RQDropCollectionFromAllowlist q  -> runDropCollectionFromAllowlist q

  RQReplaceMetadata q          -> runReplaceMetadata q
  RQClearMetadata q            -> runClearMetadata q
  RQExportMetadata q           -> runExportMetadata q
  RQReloadMetadata q           -> runReloadMetadata q

  RQDumpInternalState q        -> runDumpInternalState q

  RQRunSql q                   -> runRunSQL q

  RQBulk qs                    -> encJFromList <$> indexedMapM runQueryM' qs<|MERGE_RESOLUTION|>--- conflicted
+++ resolved
@@ -181,63 +181,6 @@
 
 queryNeedsReload :: RQLQuery -> Bool
 queryNeedsReload qi = case qi of
-<<<<<<< HEAD
-  RQAddExistingTableOrView _   -> True
-  RQTrackTable _               -> True
-  RQUntrackTable _             -> True
-  RQTrackFunction _            -> True
-  RQUntrackFunction _          -> True
-
-  RQCreateObjectRelationship _ -> True
-  RQCreateArrayRelationship  _ -> True
-  RQDropRelationship  _        -> True
-  RQSetRelationshipComment  _  -> False
-  RQRenameRelationship _       -> True
-
-  RQCreateInsertPermission _   -> True
-  RQCreateSelectPermission _   -> True
-  RQCreateUpdatePermission _   -> True
-  RQCreateDeletePermission _   -> True
-
-  RQDropInsertPermission _     -> True
-  RQDropSelectPermission _     -> True
-  RQDropUpdatePermission _     -> True
-  RQDropDeletePermission _     -> True
-  RQSetPermissionComment _     -> False
-
-  RQGetInconsistentMetadata _  -> False
-  RQDropInconsistentMetadata _ -> True
-
-  RQInsert _                   -> False
-  RQSelect _                   -> False
-  RQUpdate _                   -> False
-  RQDelete _                   -> False
-  RQCount _                    -> False
-
-  RQAddRemoteSchema _          -> True
-  RQRemoveRemoteSchema _       -> True
-  RQReloadRemoteSchema _       -> True
-
-  RQCreateEventTrigger _       -> True
-  RQDeleteEventTrigger _       -> True
-  RQDeliverEvent _             -> False
-
-  RQCreateQueryTemplate _      -> True
-  RQDropQueryTemplate _        -> True
-  RQExecuteQueryTemplate _     -> False
-  RQSetQueryTemplateComment _  -> False
-
-  RQRunSql _                   -> True
-
-  RQReplaceMetadata _          -> True
-  RQExportMetadata _           -> False
-  RQClearMetadata _            -> True
-  RQReloadMetadata _           -> True
-
-  RQDumpInternalState _        -> False
-
-  RQBulk qs                    -> any queryNeedsReload qs
-=======
   RQAddExistingTableOrView _      -> True
   RQTrackTable _                  -> True
   RQUntrackTable _                -> True
@@ -272,6 +215,7 @@
 
   RQAddRemoteSchema _             -> True
   RQRemoveRemoteSchema _          -> True
+  RQReloadRemoteSchema _          -> True
 
   RQCreateEventTrigger _          -> True
   RQDeleteEventTrigger _          -> True
@@ -300,7 +244,6 @@
   RQDumpInternalState _           -> False
 
   RQBulk qs                       -> any queryNeedsReload qs
->>>>>>> 7f27fd98
 
 runQueryM
   :: ( QErrM m, CacheRWM m, UserInfoM m, MonadTx m
@@ -311,7 +254,7 @@
 runQueryM rq = runQueryM' rq <* rebuildGCtx
   where
     rebuildGCtx = when (queryNeedsReload rq) $
-                  withPathK "args" $ buildGCtxMapWithRS
+                  withPathK "args" buildGCtxMapWithRS
 
 runQueryM'
   :: ( QErrM m, CacheRWM m, UserInfoM m, MonadTx m
