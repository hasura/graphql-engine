--- conflicted
+++ resolved
@@ -106,7 +106,6 @@
   };
 };
 
-<<<<<<< HEAD
 export const getFetchAllRolesQuery = () => ({
   type: 'select',
   args: {
@@ -153,10 +152,7 @@
   };
 };
 
-export const getRunSqlQuery = (sql, shouldCascade) => {
-=======
 export const getSetTableEnumQuery = (tableDef, isEnum) => {
->>>>>>> 265cf7f1
   return {
     type: 'set_table_is_enum',
     args: {
