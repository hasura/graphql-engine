--- conflicted
+++ resolved
@@ -1,14 +1,3 @@
-<<<<<<< HEAD
-=======
-{-# LANGUAGE FlexibleContexts      #-}
-{-# LANGUAGE LambdaCase            #-}
-{-# LANGUAGE MultiParamTypeClasses #-}
-{-# LANGUAGE MultiWayIf            #-}
-{-# LANGUAGE NoImplicitPrelude     #-}
-{-# LANGUAGE OverloadedStrings     #-}
-{-# LANGUAGE TupleSections         #-}
-
->>>>>>> 12231bc0
 module Hasura.GraphQL.Validate.InputValue
   ( validateInputValue
   , jsonParser
