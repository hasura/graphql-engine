import PropTypes from 'prop-types';
import React, { Component } from 'react';
import { replace } from 'react-router-redux';

import TableHeader from '../TableCommon/TableHeader';
import Button from '../../../Common/Button/Button';
import ReloadEnumValuesButton from '../Common/Components/ReloadEnumValuesButton';
import { ordinalColSort } from '../utils';
import globals from '../../../../Globals';
import { E_ONGOING_REQ, editItem } from './EditActions';
import { findTable, generateTableDef } from '../../../Common/utils/pgUtils';
import { getTableBrowseRoute } from '../../../Common/utils/routesUtils';
import { fetchEnumOptions } from './EditActions';
import { TableRow } from '../Common/Components/TableRow';
import MigrationCheckbox from '../TableInsertItem/MigrationCheckbox';
<<<<<<< HEAD
// import { CLI_CONSOLE_MODE } from '../../../../constants';
=======
import { CLI_CONSOLE_MODE } from '../../../../constants';
>>>>>>> cba52765

class EditItem extends Component {
  constructor() {
    super();
    this.state = {
      insertedRows: 0,
      editorColumnMap: {},
      currentColumn: null,
      isMigration: false,
    };
    this.isCLIMode = globals.consoleMode === CLI_CONSOLE_MODE;
  }

  componentDidMount() {
    this.props.dispatch(fetchEnumOptions());
  }

  toggleMigrationCheckBox = () => {
<<<<<<< HEAD
    this.setState(prev => ({ isMigration: !prev.isMigration }));
=======
    this.setState(prevState => ({ isMigration: !prevState.isMigration }));
>>>>>>> cba52765
  };

  render() {
    const {
      tableName,
      currentSchema,
      schemas,
      oldItem,
      migrationMode,
      readOnlyMode,
      ongoingRequest,
      lastError,
      lastSuccess,
      count,
      dispatch,
      enumOptions,
    } = this.props;

    // check if item exists
    if (!oldItem) {
      dispatch(
        replace(
          `${globals.urlPrefix || ''}${getTableBrowseRoute(
            currentSchema,
            tableName,
            true
          )}`
        )
      );
      return null;
    }

    const styles = require('../../../Common/TableCommon/Table.scss');

    const currentTable = findTable(
      schemas,
      generateTableDef(tableName, currentSchema)
    );
    
    // const isCLIMode = globals.consoleMode === CLI_CONSOLE_MODE;
    const columns = currentTable.columns.sort(ordinalColSort);

    const refs = {};

    const elements = columns.map((col, i) => {
      const { column_name: colName } = col;

      const prevValue = oldItem[colName];

      refs[colName] = {
        insertRadioNode: null,
        valueNode: null,
        nullNode: null,
        defaultNode: null,
      };

      return (
        <TableRow
          key={i}
          column={col}
          setRef={(key, node) => (refs[colName][key] = node)}
          enumOptions={enumOptions}
          index={i}
          prevValue={prevValue}
        />
      );
    });

    let alert = null;
    let buttonText = 'Save';
    if (ongoingRequest) {
      alert = (
        <div className="hidden alert alert-warning" role="alert">
          Updating...
        </div>
      );
      buttonText = 'Saving...';
    } else if (lastError) {
      alert = (
        <div className="hidden alert alert-danger" role="alert">
          Error: {JSON.stringify(lastError)}
        </div>
      );
    } else if (lastSuccess) {
      alert = (
        <div className="hidden alert alert-success" role="alert">
          Updated! <br /> {JSON.stringify(lastSuccess)}
        </div>
      );
    }

    const handleSaveClick = e => {
      e.preventDefault();

      const inputValues = {};
      Object.keys(refs).map(colName => {
        if (refs[colName].nullNode.checked) {
          // null
          inputValues[colName] = null;
        } else if (refs[colName].defaultNode.checked) {
          // default
          inputValues[colName] = { default: true };
        } else if (refs[colName].insertRadioNode.checked) {
          inputValues[colName] =
            refs[colName].valueNode.props !== undefined
              ? refs[colName].valueNode.props.value
              : refs[colName].valueNode.value;
        }
      });

      dispatch({ type: E_ONGOING_REQ });

      dispatch(editItem(tableName, inputValues, this.state.isMigration));
    };

    return (
      <div className={styles.container + ' container-fluid'}>
        <TableHeader
          count={count}
          dispatch={dispatch}
          table={currentTable}
          tabName="edit"
          migrationMode={migrationMode}
          readOnlyMode={readOnlyMode}
        />
        <br />
        <div className={styles.insertContainer + ' container-fluid'}>
          <div className="col-xs-9">
            <form id="updateForm" className="form-horizontal">
              {elements}
<<<<<<< HEAD
                <div className={`form-group ${styles.add_mar_top_small}`}>
                  <label
                    className={`col-sm-3 control-label ${styles.insertBoxLabel}`}
                  />
                  <MigrationCheckbox
                    onChange={this.toggleMigrationCheckBox}
                    isChecked={this.state.isMigration}
                  />
                </div>
=======
              <MigrationCheckbox
                onChange={this.toggleMigrationCheckBox}
                isCLIMode={this.isCLIMode}
                isChecked={this.state.isMigration}
              />
>>>>>>> cba52765
              <Button
                type="submit"
                color="yellow"
                size="sm"
                onClick={handleSaveClick}
                data-test="edit-save-button"
              >
                {buttonText}
              </Button>
              {currentTable.is_enum ? (
                <ReloadEnumValuesButton dispatch={dispatch} />
              ) : null}
            </form>
          </div>
          <div className="col-xs-3">{alert}</div>
        </div>
        <br />
        <br />
      </div>
    );
  }
}

EditItem.propTypes = {
  tableName: PropTypes.string.isRequired,
  currentSchema: PropTypes.string.isRequired,
  schemas: PropTypes.array.isRequired,
  oldItem: PropTypes.object.isRequired,
  ongoingRequest: PropTypes.bool.isRequired,
  lastSuccess: PropTypes.object,
  lastError: PropTypes.object,
  migrationMode: PropTypes.bool.isRequired,
  readOnlyMode: PropTypes.bool.isRequired,
  count: PropTypes.number,
  dispatch: PropTypes.func.isRequired,
  enumOptions: PropTypes.object,
};

const mapStateToProps = (state, ownProps) => {
  return {
    tableName: ownProps.params.table,
    ...state.tables.update,
    schemas: state.tables.allSchemas,
    migrationMode: state.main.migrationMode,
    readOnlyMode: state.main.readOnlyMode,
    currentSchema: state.tables.currentSchema,
  };
};

const editItemConnector = connect => connect(mapStateToProps)(EditItem);

export default editItemConnector;<|MERGE_RESOLUTION|>--- conflicted
+++ resolved
@@ -13,11 +13,7 @@
 import { fetchEnumOptions } from './EditActions';
 import { TableRow } from '../Common/Components/TableRow';
 import MigrationCheckbox from '../TableInsertItem/MigrationCheckbox';
-<<<<<<< HEAD
-// import { CLI_CONSOLE_MODE } from '../../../../constants';
-=======
 import { CLI_CONSOLE_MODE } from '../../../../constants';
->>>>>>> cba52765
 
 class EditItem extends Component {
   constructor() {
@@ -36,11 +32,7 @@
   }
 
   toggleMigrationCheckBox = () => {
-<<<<<<< HEAD
-    this.setState(prev => ({ isMigration: !prev.isMigration }));
-=======
     this.setState(prevState => ({ isMigration: !prevState.isMigration }));
->>>>>>> cba52765
   };
 
   render() {
@@ -80,7 +72,6 @@
       generateTableDef(tableName, currentSchema)
     );
     
-    // const isCLIMode = globals.consoleMode === CLI_CONSOLE_MODE;
     const columns = currentTable.columns.sort(ordinalColSort);
 
     const refs = {};
@@ -171,23 +162,11 @@
           <div className="col-xs-9">
             <form id="updateForm" className="form-horizontal">
               {elements}
-<<<<<<< HEAD
-                <div className={`form-group ${styles.add_mar_top_small}`}>
-                  <label
-                    className={`col-sm-3 control-label ${styles.insertBoxLabel}`}
-                  />
-                  <MigrationCheckbox
-                    onChange={this.toggleMigrationCheckBox}
-                    isChecked={this.state.isMigration}
-                  />
-                </div>
-=======
               <MigrationCheckbox
                 onChange={this.toggleMigrationCheckBox}
                 isCLIMode={this.isCLIMode}
                 isChecked={this.state.isMigration}
               />
->>>>>>> cba52765
               <Button
                 type="submit"
                 color="yellow"
