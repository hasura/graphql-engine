import React, { useEffect } from 'react';
import actionStyles from '../Actions.scss';
import styles from '../../../Common/Common.scss';
import Helmet from 'react-helmet';
import HandlerEditor from '../Common/components/HandlerEditor';
import KindEditor from '../Common/components/KindEditor';
import HeadersConfEditor from '../Common/components/HeaderConfEditor';
import Button from '../../../Common/Button';
import {
  setActionHandler,
  setActionKind,
  setDefaults,
  setActionDefinition,
  setTypeDefinition,
  setHeaders as dispatchNewHeaders,
  toggleForwardClientHeaders as toggleFCH,
  resetDerivedActionParentOperation,
<<<<<<< HEAD
  setActionTimeout,
=======
  setActionComment,
>>>>>>> 5850423a
} from './reducer';
import { createAction } from '../ServerIO';
import { getActionDefinitionFromSdl } from '../../../../shared/utils/sdlUtils';
import { showWarningNotification } from '../../Common/Notification';
import GraphQLEditor from '../Common/components/GraphQLEditor';
import { actionDefinitionInfo } from '../Modify/ActionEditor';
import { Tooltip, OverlayTrigger } from 'react-bootstrap';

export const typeDefinitionInfo = {
  label: 'New types definition',
  tooltip:
    'You can define new GraphQL types that you can use in the action definition above',
};

const AddAction = ({
  handler,
  dispatch,
  kind,
  actionDefinition,
  typeDefinition,
  isFetching,
  headers,
  forwardClientHeaders,
  derive,
  readOnlyMode,
<<<<<<< HEAD
  timeoutConf,
=======
  comment,
>>>>>>> 5850423a
}) => {
  useEffect(() => {
    if (readOnlyMode)
      dispatch(
        showWarningNotification(
          'Adding new action is not allowed in Read only mode!'
        )
      );
  }, [dispatch, readOnlyMode]);
  useEffect(() => {
    if (!derive.operation) {
      dispatch(setDefaults());
    }
    return () => {
      dispatch(resetDerivedActionParentOperation());
    };
  }, []);

  const handlerOnChange = e => dispatch(setActionHandler(e.target.value));
  const kindOnChange = k => dispatch(setActionKind(k));
<<<<<<< HEAD
  const timeoutOnChange = t => dispatch(setActionTimeout(t));
=======
  const commentOnChange = e => dispatch(setActionComment(e.target.value));
>>>>>>> 5850423a

  const {
    sdl: typesDefinitionSdl,
    error: typesDefinitionError,
    timer: typedefParseTimer,
  } = typeDefinition;

  const {
    sdl: actionDefinitionSdl,
    error: actionDefinitionError,
    timer: actionParseTimer,
  } = actionDefinition;

  const onSubmit = () => {
    dispatch(createAction());
  };

  const setHeaders = hs => {
    dispatch(dispatchNewHeaders(hs));
  };

  const toggleForwardClientHeaders = () => {
    dispatch(toggleFCH());
  };

  const actionDefinitionOnChange = (value, error, timer, ast) => {
    dispatch(setActionDefinition(value, error, timer, ast));
  };

  const typeDefinitionOnChange = (value, error, timer, ast) => {
    dispatch(setTypeDefinition(value, error, timer, ast));
  };

  const tooltips = {
    timeoutConf: (
      <Tooltip id="tooltip-cascade">
        Configure timeout for Action. Defaults to 30 seconds.
      </Tooltip>
    ),
  };

  const allowSave =
    !isFetching &&
    !typesDefinitionError &&
    !actionDefinitionError &&
    !actionParseTimer &&
    !readOnlyMode &&
    !typedefParseTimer;

  let actionType;
  if (!actionDefinitionError) {
    // TODO optimise
    if (!actionParseTimer) {
      const { type, error } = getActionDefinitionFromSdl(actionDefinitionSdl);
      if (!error) {
        actionType = type;
      }
    }
  }

  return (
    <div>
      <Helmet title="Add Action - Actions | Hasura" />
      <h2
        className={`${styles.headerText} ${styles.display_inline} ${styles.add_mar_bottom_mid}`}
      >
        Add a new action
      </h2>
      <GraphQLEditor
        value={actionDefinitionSdl}
        error={actionDefinitionError}
        onChange={actionDefinitionOnChange}
        timer={actionParseTimer}
        readOnlyMode={readOnlyMode}
        label={actionDefinitionInfo.label}
        tooltip={actionDefinitionInfo.tooltip}
      />
      <hr />
      <GraphQLEditor
        value={typesDefinitionSdl}
        error={typesDefinitionError}
        timer={typedefParseTimer}
        onChange={typeDefinitionOnChange}
        readOnlyMode={readOnlyMode}
        label={typeDefinitionInfo.label}
        tooltip={typeDefinitionInfo.tooltip}
        allowEmpty
      />
      <hr />
      <div className={actionStyles.comment_container_styles}>
        <h2
          className={`${styles.subheading_text} ${styles.add_mar_bottom_small}`}
        >
          Comment
        </h2>
        <input
          disabled={readOnlyMode}
          type="text"
          value={comment}
          onChange={commentOnChange}
          placeholder="comment"
          className={`form-control ${styles.inputWidthLarge}`}
        />
      </div>
      <hr />
      <HandlerEditor
        value={handler}
        onChange={handlerOnChange}
        placeholder="action handler"
        className={styles.add_mar_bottom_mid}
        service="create-action"
        disabled={readOnlyMode}
      />
      <hr />
      {actionType === 'query' ? null : (
        <React.Fragment>
          <KindEditor
            value={kind}
            onChange={kindOnChange}
            className={styles.add_mar_bottom_mid}
            disabled={readOnlyMode}
          />
          <hr />
        </React.Fragment>
      )}
      <HeadersConfEditor
        forwardClientHeaders={forwardClientHeaders}
        toggleForwardClientHeaders={toggleForwardClientHeaders}
        headers={headers}
        setHeaders={setHeaders}
        disabled={readOnlyMode}
      />
      <hr />
      <div className={styles.subheading_text}>
        Action custom timeout
        <OverlayTrigger placement="right" overlay={tooltips.timeoutConf}>
          <i className="fa fa-question-circle" aria-hidden="true" />
        </OverlayTrigger>
      </div>
      <label
        className={
          styles.inputLabel + ' radio-inline ' + styles.padd_left_remove
        }
      >
        <input
          className={'form-control'}
          type="text"
          placeholder="Timeout in seconds"
          value={timeoutConf}
          data-key="timeoutConf"
          onChange={timeoutOnChange}
          disabled={readOnlyMode}
          data-test="remote-schema-timeout-conf"
          pattern="^\d+$"
          title="Only non negative integers are allowed"
        />
      </label>
      <hr/>
      <Button
        color="yellow"
        size="sm"
        type="submit"
        disabled={!allowSave}
        onClick={onSubmit}
        data-test="create-action-btn"
      >
        Create
      </Button>
      {readOnlyMode && (
        <ToolTip
          id="tooltip-actions-add-readonlymode"
          message="Adding new action is not allowed in Read only mode!"
        />
      )}
    </div>
  );
};

export default AddAction;<|MERGE_RESOLUTION|>--- conflicted
+++ resolved
@@ -15,11 +15,8 @@
   setHeaders as dispatchNewHeaders,
   toggleForwardClientHeaders as toggleFCH,
   resetDerivedActionParentOperation,
-<<<<<<< HEAD
   setActionTimeout,
-=======
   setActionComment,
->>>>>>> 5850423a
 } from './reducer';
 import { createAction } from '../ServerIO';
 import { getActionDefinitionFromSdl } from '../../../../shared/utils/sdlUtils';
@@ -45,11 +42,8 @@
   forwardClientHeaders,
   derive,
   readOnlyMode,
-<<<<<<< HEAD
   timeoutConf,
-=======
   comment,
->>>>>>> 5850423a
 }) => {
   useEffect(() => {
     if (readOnlyMode)
@@ -70,12 +64,8 @@
 
   const handlerOnChange = e => dispatch(setActionHandler(e.target.value));
   const kindOnChange = k => dispatch(setActionKind(k));
-<<<<<<< HEAD
   const timeoutOnChange = t => dispatch(setActionTimeout(t));
-=======
   const commentOnChange = e => dispatch(setActionComment(e.target.value));
->>>>>>> 5850423a
-
   const {
     sdl: typesDefinitionSdl,
     error: typesDefinitionError,
