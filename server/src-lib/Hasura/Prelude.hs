--- conflicted
+++ resolved
@@ -14,11 +14,7 @@
 import           Data.Foldable          as M (toList)
 import           Data.Hashable          as M (Hashable)
 import           Data.List              as M (find, foldl', group, sort, sortBy,
-<<<<<<< HEAD
-                                              (\\))
-=======
-                                              sortOn, union)
->>>>>>> 6cdffa82
+                                              sortOn, union, (\\))
 import           Data.Maybe             as M (catMaybes, fromMaybe, isJust,
                                               isNothing, listToMaybe, mapMaybe,
                                               maybeToList)
