.ReactTable {
  border: 0;
}

.ReactTable.-fit-content,
.ReactTable.-fit-content .rt-table {
  width: fit-content;
  max-width: 100%;
}

.ReactTable .rt-tbody {
  min-height: 32px;
  overflow: unset;
}

.ReactTable .rt-noData {
  padding: 0;
  top: 48px;
  background: none;
}

.ReactTable .rt-thead {
  font-size: 16px;
  color: #333;
  background-color: #f2f2f2;
  cursor: pointer;
  text-align: left;
}

.ReactTable .rt-thead .rt-resizable-header-content {

  /* font-weight: bold; */
  /* Newly added */
  font-size: 16px;
  font-weight: 600;
  color: #454236;
}

.ReactTable .rt-thead .rt-resizable-header .rt-resizer {
  width: 10px;
  right: -5px;
}

.ReactTable .rt-expander {
  width: 10px;
}

.ReactTable .rt-thead.-header {
  box-shadow: none;
}

.ReactTable .-pagination {
  box-shadow: none;
  border: none;
}

.ReactTable .-pagination .-center {
  flex: unset;
}

.ReactTable .-pagination .-btn {
  height: 35px !important;
  width: 40%;
  min-width: 65px;
  display: inline-block;
  font-weight: bold;
}

.ReactTable .rt-table .rt-thead .rt-th,
.ReactTable .rt-table .rt-thead .rt-td {
  padding-left: 20px !important;
  padding-right: 20px !important;
<<<<<<< HEAD
  /* Newly added */
  padding-top: 14px !important;
  padding-bottom: 14px !important;
  border-right: 1px solid rgba(0,0,0,0.1);
=======
  border-right: 1px solid rgba(0, 0, 0, 0.1);
>>>>>>> edb17e8c
}

.ReactTable .rt-table .rt-thead .rt-th.collapsed,
.ReactTable .rt-table .rt-thead .rt-td.collapsed {
  padding-left: 10px !important;
  padding-right: 10px !important;
}

.ReactTable .rt-tbody .rt-th,
.ReactTable .rt-tbody .rt-td {
<<<<<<< HEAD
  border-right: 1px solid rgba(0,0,0,0.1);
=======
  padding: 4px 8px;
  border-right: 1px solid rgba(0, 0, 0, 0.1);
>>>>>>> edb17e8c
  word-wrap: break-word;
  /* padding: 8px; */
  /* Newly added */
  padding-left: 20px !important;
  padding-right: 20px !important;
  padding-top: 14px !important;
  padding-bottom: 14px !important;
  font-size: 16px;
  font-weight: 400;
  color: #303030;
}
.ReactTable .rt-th,
.ReactTable .rt-td {
  overflow: unset !important;
}
.ReactTable .rt-th .ellipsis,
.ReactTable .rt-td > div {
  overflow: hidden;
  text-overflow: ellipsis;
}

.ReactTable .rt-table .rt-tr.-even {
  background-color: #f4f4f4;
}

.ReactTable .rt-table .rt-tr.-odd {
  background-color: #ffffff;
}

.ReactTable .rt-table .rt-tbody .rt-tr-group .rt-tr.-even:hover,
.ReactTable .rt-table .rt-tbody .rt-tr-group .rt-tr.-odd:hover {
  background-color: #ebf7de;
}

.ReactTable .rt-table .rt-thead .rt-tr .rt-th {
  /* background-color: #f2f2f2 !important; */
  /* Newly added */
  background-color: #ededed !important;
  color: #4d4d4d;
  font-weight: 600 !important;
  border-bottom: 0px solid #ddd;
  text-align: left;
}

.ReactTable .rt-table .rt-thead .rt-tr .rt-th:first-child,
.ReactTable .rt-table .rt-tbody .rt-tr-group .rt-tr.-odd .rt-td:first-child,
.ReactTable .rt-table .rt-tbody .rt-tr-group .rt-tr.-even .rt-td:first-child {
  flex: 24 0 auto !important;
}

<<<<<<< HEAD
=======
.ReactTable .rt-table {
  overflow: unset;
}
>>>>>>> edb17e8c
.ReactTable .rt-table .rt-tbody {
  margin-bottom: 10px;
  border: solid 1px rgba(0, 0, 0, 0.05);
  min-width: fit-content !important;
  min-width: -moz-fit-content !important;
  min-width: -webkit-fit-content !important;
  min-width: -o-fit-content !important;
}
.ReactTable .rt-table .rt-thead {
  min-width: fit-content !important;
  min-width: -moz-fit-content !important;
  min-width: -webkit-fit-content !important;
  min-width: -o-fit-content !important;
  border-right: solid 1px #f2f2f2;
  border-left: solid 1px #f2f2f2;
}
.ReactTable .rt-tbody .rt-tr-group:last-child {
  border-bottom: solid 1px rgba(0, 0, 0, 0.05);
}
<<<<<<< HEAD
/* Newly added */
.ReactTable .rt-thead .rt-tr
{
  border-left: 4px solid #ededed;
  box-shadow: 0 3px 6px 0 rgba(0, 0, 0, 0.16);
  z-index: 100;
}
/* Newly added */
.ReactTable .rt-table .rt-tbody .rt-tr-group .rt-tr.-even, .ReactTable .rt-table .rt-tbody .rt-tr-group .rt-tr.-odd {
  background-color: #fff;
  border-left: 4px solid transparent;
}
.ReactTable .rt-table .rt-tbody .rt-tr-group .rt-tr.-even:hover {
  /* background-color: #ebf7de; */
  /* Newly added */
  box-shadow: 0 1px 2px 0 rgba(0, 0, 0, 0.16);
  border-left: 4px solid #f8d721;
}
.ReactTable .rt-table .rt-tbody .rt-tr-group .rt-tr.-odd:hover {
  /* background-color: #ebf7de; */
  /* Newly added */
  box-shadow: 0 1px 2px 0 rgba(0, 0, 0, 0.16);
  border-left: 4px solid #f8d721;
}
=======

>>>>>>> edb17e8c
.ReactTable .rt-table .rt-tbody {
  overflow-x: unset !important;
  min-width: fit-content !important;
}

.ReactTable .rt-thead [role='columnheader'] {
  outline: 0;
}<|MERGE_RESOLUTION|>--- conflicted
+++ resolved
@@ -28,7 +28,6 @@
 }
 
 .ReactTable .rt-thead .rt-resizable-header-content {
-
   /* font-weight: bold; */
   /* Newly added */
   font-size: 16px;
@@ -70,14 +69,10 @@
 .ReactTable .rt-table .rt-thead .rt-td {
   padding-left: 20px !important;
   padding-right: 20px !important;
-<<<<<<< HEAD
   /* Newly added */
   padding-top: 14px !important;
   padding-bottom: 14px !important;
-  border-right: 1px solid rgba(0,0,0,0.1);
-=======
   border-right: 1px solid rgba(0, 0, 0, 0.1);
->>>>>>> edb17e8c
 }
 
 .ReactTable .rt-table .rt-thead .rt-th.collapsed,
@@ -88,12 +83,8 @@
 
 .ReactTable .rt-tbody .rt-th,
 .ReactTable .rt-tbody .rt-td {
-<<<<<<< HEAD
-  border-right: 1px solid rgba(0,0,0,0.1);
-=======
   padding: 4px 8px;
   border-right: 1px solid rgba(0, 0, 0, 0.1);
->>>>>>> edb17e8c
   word-wrap: break-word;
   /* padding: 8px; */
   /* Newly added */
@@ -144,12 +135,10 @@
   flex: 24 0 auto !important;
 }
 
-<<<<<<< HEAD
-=======
 .ReactTable .rt-table {
   overflow: unset;
 }
->>>>>>> edb17e8c
+
 .ReactTable .rt-table .rt-tbody {
   margin-bottom: 10px;
   border: solid 1px rgba(0, 0, 0, 0.05);
@@ -169,16 +158,16 @@
 .ReactTable .rt-tbody .rt-tr-group:last-child {
   border-bottom: solid 1px rgba(0, 0, 0, 0.05);
 }
-<<<<<<< HEAD
+
 /* Newly added */
-.ReactTable .rt-thead .rt-tr
-{
+.ReactTable .rt-thead .rt-tr {
   border-left: 4px solid #ededed;
   box-shadow: 0 3px 6px 0 rgba(0, 0, 0, 0.16);
   z-index: 100;
 }
 /* Newly added */
-.ReactTable .rt-table .rt-tbody .rt-tr-group .rt-tr.-even, .ReactTable .rt-table .rt-tbody .rt-tr-group .rt-tr.-odd {
+.ReactTable .rt-table .rt-tbody .rt-tr-group .rt-tr.-even,
+.ReactTable .rt-table .rt-tbody .rt-tr-group .rt-tr.-odd {
   background-color: #fff;
   border-left: 4px solid transparent;
 }
@@ -194,9 +183,7 @@
   box-shadow: 0 1px 2px 0 rgba(0, 0, 0, 0.16);
   border-left: 4px solid #f8d721;
 }
-=======
 
->>>>>>> edb17e8c
 .ReactTable .rt-table .rt-tbody {
   overflow-x: unset !important;
   min-width: fit-content !important;
