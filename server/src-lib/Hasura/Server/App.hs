--- conflicted
+++ resolved
@@ -90,7 +90,6 @@
 
 data ServerCtx
   = ServerCtx
-<<<<<<< HEAD
   { scIsolation    :: Q.TxIsolation
   , scPGPool       :: Q.PGPool
   , scLogger       :: L.Logger
@@ -99,16 +98,7 @@
   , scAuthMode     :: AuthMode
   , scManager      :: HTTP.Manager
   , scStringifyNum :: Bool
-=======
-  { scIsolation     :: Q.TxIsolation
-  , scPGPool        :: Q.PGPool
-  , scLogger        :: L.Logger
-  , scCacheRef      :: IORef SchemaCache
-  , scCacheLock     :: MVar ()
-  , scAuthMode      :: AuthMode
-  , scManager       :: HTTP.Manager
-  , scEnabledAPIs   :: S.HashSet API
->>>>>>> 00227728
+  , scEnabledAPIs  :: S.HashSet API
   }
 
 data HandlerCtx
@@ -315,11 +305,7 @@
   -> Bool
   -> S.HashSet API
   -> IO (Wai.Application, IORef SchemaCache)
-<<<<<<< HEAD
-mkWaiApp isoLevel loggerCtx pool httpManager strfyNum mode corsCfg enableConsole enableTelemetry = do
-=======
-mkWaiApp isoLevel loggerCtx pool httpManager mode corsCfg enableConsole enableTelemetry apis = do
->>>>>>> 00227728
+mkWaiApp isoLevel loggerCtx pool httpManager strfyNum mode corsCfg enableConsole enableTelemetry apis = do
     cacheRef <- do
       pgResp <- runExceptT $ peelRun emptySchemaCache adminUserInfo
                 httpManager strfyNum pool Q.Serializable buildSchemaCache
@@ -329,11 +315,7 @@
 
     let serverCtx =
           ServerCtx isoLevel pool (L.mkLogger loggerCtx) cacheRef
-<<<<<<< HEAD
-          cacheLock mode httpManager strfyNum
-=======
-          cacheLock mode httpManager apis
->>>>>>> 00227728
+          cacheLock mode httpManager strfyNum apis
 
     spockApp <- spockAsApp $ spockT id $
                 httpApp corsCfg serverCtx enableConsole enableTelemetry
