--- conflicted
+++ resolved
@@ -96,12 +96,7 @@
   fieldAsPath fld $ do
   tableArgs <- parseTableArgs f args
   annFlds   <- fromSelSet f (_fType fld) $ _fSelSet fld
-<<<<<<< HEAD
-  let selFlds = RS.ASFSimple annFlds
-      tabFrom = RS.TableFrom $ Left tn
-=======
-  let tabFrom = RS.TableFrom tn Nothing
->>>>>>> dc2386ae
+  let tabFrom = RS.TableFrom $ Left tn
       tabPerm = RS.TablePerm permFilter permLimitM
   return $ RS.AnnSelG annFlds tabFrom tabPerm tableArgs
   where
@@ -182,12 +177,7 @@
 fromFieldByPKey f tn permFilter fld = fieldAsPath fld $ do
   boolExp <- pgColValToBoolExpG f $ _fArguments fld
   annFlds <- fromSelSet f (_fType fld) $ _fSelSet fld
-<<<<<<< HEAD
-  let selFlds = RS.ASFSimple annFlds
-      tabFrom = RS.TableFrom $ Left tn
-=======
-  let tabFrom = RS.TableFrom tn Nothing
->>>>>>> dc2386ae
+  let tabFrom = RS.TableFrom $ Left tn
       tabPerm = RS.TablePerm permFilter Nothing
   return $ RS.AnnSelG annFlds tabFrom tabPerm $
     RS.noTableArgs { RS._taWhere = Just boolExp}
@@ -236,20 +226,11 @@
 fromAggField
   :: (MonadError QErr m, MonadReader r m, Has FieldMap r, Has OrdByCtx r)
   => ((PGColType, PGColValue) -> m S.SQLExp)
-<<<<<<< HEAD
-  -> QualifiedTable -> AnnBoolExpSQL -> Maybe Int -> Field -> m RS.AnnSel
-=======
-  -> QualifiedTable -> S.BoolExp -> Maybe Int -> Field -> m RS.AnnAggSel
->>>>>>> dc2386ae
+  -> QualifiedTable -> AnnBoolExpSQL -> Maybe Int -> Field -> m RS.AnnAggSel
 fromAggField fn tn permFilter permLimitM fld = fieldAsPath fld $ do
   tableArgs <- parseTableArgs fn args
   aggSelFlds   <- fromAggSel (_fType fld) $ _fSelSet fld
-<<<<<<< HEAD
-  let selFlds = RS.ASFWithAgg aggSelFlds
-      tabFrom = RS.TableFrom $ Left tn
-=======
-  let tabFrom = RS.TableFrom tn Nothing
->>>>>>> dc2386ae
+  let tabFrom = RS.TableFrom $ Left tn
       tabPerm = RS.TablePerm permFilter permLimitM
   return $ RS.AnnSelG aggSelFlds tabFrom tabPerm tableArgs
   where
