--- conflicted
+++ resolved
@@ -63,6 +63,7 @@
 import qualified Hasura.GraphQL.Execute                      as E
 import qualified Hasura.GraphQL.Execute.LiveQuery            as LQ
 import qualified Hasura.GraphQL.Execute.LiveQuery.Poll       as LQ
+import qualified Hasura.GraphQL.Execute.Query                as EQ
 import qualified Hasura.GraphQL.Transport.WebSocket.Server   as WS
 import qualified Hasura.Logging                              as L
 import qualified Hasura.Server.Telemetry.Counters            as Telem
@@ -350,12 +351,11 @@
   let execCtx = E.ExecutionCtx logger sqlGenCtx pgExecCtx {- planCache -} sc scVer httpMgr enableAL
 
   case execPlan of
-<<<<<<< HEAD
     E.QueryExecutionPlan queryPlan asts -> do
       conclusion <- runExceptT $ forWithKey queryPlan $ \fieldName -> \case
         E.ExecStepDB (tx, genSql) -> doQErr $ Tracing.trace "Query" $ do
           (telemTimeIO_DT, (respHdrs, resp)) <- Tracing.interpTraceT id $ withElapsedTime $
-            executeQuery reqParsed asts genSql pgExecCtx Q.ReadOnly tx
+            executeQuery reqParsed asts genSql pgExecCtx tx
           return $ ResultsFragment telemTimeIO_DT Telem.Local resp respHdrs
         E.ExecStepRemote (rsi, opDef, varValsM) -> do
           runRemoteGQ fieldName execCtx requestId userInfo reqHdrs opDef rsi varValsM
@@ -367,21 +367,6 @@
     E.MutationExecutionPlan mutationPlan -> do
       conclusion <- runExceptT $ forWithKey mutationPlan $ \fieldName -> \case
         E.ExecStepDB (tx, _) -> doQErr $ Tracing.trace "Mutate" do
-=======
-    E.QueryExecutionPlan queryPlan asts ->
-      case queryPlan of
-        E.ExecStepDB (tx, genSql) -> Tracing.trace "Query" $
-          execQueryOrMut timerTot Telem.Query telemCacheHit (Just genSql) requestId $
-            fmap snd $ Tracing.interpTraceT id $ executeQuery reqParsed asts (Just genSql) pgExecCtx tx
-        E.ExecStepRemote (rsi, opDef, _varValsM) ->
-          runRemoteGQ timerTot telemCacheHit execCtx requestId userInfo reqHdrs opDef rsi
-        E.ExecStepRaw (name, json) ->
-          execQueryOrMut timerTot Telem.Query telemCacheHit Nothing requestId $
-          return $ encJFromJValue $ J.Object $ Map.singleton (G.unName name) json
-    E.MutationExecutionPlan mutationPlan ->
-      case mutationPlan of
-        E.ExecStepDB (tx, _) -> Tracing.trace "Mutate" do
->>>>>>> ee00315f
           ctx <- Tracing.currentContext
           (telemTimeIO_DT, resp) <- Tracing.interpTraceT
             (runLazyTx pgExecCtx Q.ReadWrite . withTraceContext ctx . withUserInfo userInfo)
@@ -418,7 +403,6 @@
     forWithKey = flip OMap.traverseWithKey
 
     telemTransport = Telem.WebSocket
-<<<<<<< HEAD
 
     buildResult _ _ _         (Left (Left  err)) = postExecErr' err
     buildResult _ _ requestId (Left (Right err)) = postExecErr requestId err
@@ -436,100 +420,6 @@
         doQErr $ flip runReaderT execCtx $ E.execRemoteGQ env reqId userInfo reqHdrs rsi opDef varValsM
       value <- mapExceptT lift $ extractFieldFromResponse fieldName (encJToLBS resp)
       return $ ResultsFragment telemTimeIO_DT Telem.Remote (JO.toEncJSON value) respHdrs
-=======
-    runHasuraGQ
-      :: ExceptT () m DiffTime
-      -> Telem.CacheHit
-      -> RequestId
-      -> GQLReqUnparsed
-      -> GQLReqParsed
-      -> UserInfo
-      -> E.ExecOp (Tracing.TraceT (LazyTx QErr))
-      -> ExceptT () m ()
-    runHasuraGQ timerTot telemCacheHit reqId query queryParsed userInfo = \case
-      E.ExOpQuery opTx genSql asts -> Tracing.trace "Query" $
-        execQueryOrMut Telem.Query genSql . fmap snd $
-          Tracing.interpTraceT id $ executeQuery queryParsed asts genSql pgExecCtx opTx
-      -- Response headers discarded over websockets
-      E.ExOpMutation _ opTx -> Tracing.trace "Mutate" do
-        ctx <- Tracing.currentContext
-        execQueryOrMut Telem.Mutation Nothing $
-          Tracing.interpTraceT (runLazyTx pgExecCtx Q.ReadWrite . withTraceContext ctx . withUserInfo userInfo) opTx
-      E.ExOpSubs lqOp -> do
-        -- log the graphql query
-        logQueryLog logger query Nothing reqId
-        let subscriberMetadata = LQ.mkSubscriberMetadata $ J.object
-                                 [ "websocket_id" J..= WS.getWSId wsConn
-                                 , "operation_id" J..= opId
-                                 ]
-        -- NOTE!: we mask async exceptions higher in the call stack, but it's
-        -- crucial we don't lose lqId after addLiveQuery returns successfully.
-        !lqId <- liftIO $ LQ.addLiveQuery logger subscriberMetadata lqMap lqOp liveQOnChange
-        let !opName = _grOperationName q
-        liftIO $ $assertNFHere $! (lqId, opName)  -- so we don't write thunks to mutable vars
-
-        liftIO $ STM.atomically $
-          -- NOTE: see crucial `lookup` check above, ensuring this doesn't clobber:
-          STMMap.insert (lqId, opName) opId opMap
-        logOpEv ODStarted (Just reqId)
-
-      where
-        telemLocality = Telem.Local
-        execQueryOrMut
-          :: Telem.QueryType
-          -> Maybe EQ.GeneratedSqlMap
-          -> ExceptT QErr (ExceptT () m) EncJSON
-          -> ExceptT () m ()
-        execQueryOrMut telemQueryType genSql action = do
-          logOpEv ODStarted (Just reqId)
-          -- log the generated SQL and the graphql query
-          logQueryLog logger query genSql reqId
-          (withElapsedTime $ runExceptT action) >>= \case
-            (_,      Left err) -> postExecErr reqId err
-            (telemTimeIO_DT, Right encJson) -> do
-              -- Telemetry. NOTE: don't time network IO:
-              telemTimeTot <- Seconds <$> timerTot
-              sendSuccResp encJson $ LQ.LiveQueryMetadata telemTimeIO_DT
-              let telemTimeIO = convertDuration telemTimeIO_DT
-              Telem.recordTimingMetric Telem.RequestDimensions{..} Telem.RequestTimings{..}
-
-          sendCompleted (Just reqId)
--}
-
-    runRemoteGQ :: ExceptT () m DiffTime
-                -> Telem.CacheHit -> E.ExecutionCtx -> RequestId -> UserInfo -> [H.Header]
-                -> G.TypedOperationDefinition G.NoFragments G.Name -> RemoteSchemaInfo
-                -> ExceptT () m ()
-    runRemoteGQ timerTot telemCacheHit execCtx reqId userInfo reqHdrs opDef rsi = do
-      let telemLocality = Telem.Remote
-      telemQueryType <- case G._todType opDef of
-        G.OperationTypeSubscription ->
-          withComplete $ preExecErr reqId $
-          err400 NotSupported "subscription to remote server is not supported"
-        G.OperationTypeMutation -> return Telem.Mutation
-        G.OperationTypeQuery    -> return Telem.Query
-
-      -- if it's not a subscription, use HTTP to execute the query on the remote
-      runExceptT (flip runReaderT execCtx $ E.execRemoteGQ env reqId userInfo reqHdrs q rsi opDef)
-        >>= \case
-          Left  err           -> postExecErr reqId err
-          Right (telemTimeIO_DT, !val) -> do
-            -- Telemetry. NOTE: don't time network IO:
-            telemTimeTot <- Seconds <$> timerTot
-            sendRemoteResp reqId (_hrBody val) $ LQ.LiveQueryMetadata telemTimeIO_DT
-            let telemTimeIO = convertDuration telemTimeIO_DT
-            Telem.recordTimingMetric Telem.RequestDimensions{..} Telem.RequestTimings{..}
-
-      sendCompleted (Just reqId)
-
-    sendRemoteResp reqId resp meta =
-      case J.eitherDecodeStrict (encJToBS resp) of
-        Left e    -> postExecErr reqId $ invalidGqlErr $ T.pack e
-        Right res -> sendMsgWithMetadata wsConn (SMData $ DataMsg opId $ GRRemote res) meta
-
-    invalidGqlErr err = err500 Unexpected $
-      "Failed parsing GraphQL response from remote: " <> err
->>>>>>> ee00315f
 
     WSServerEnv logger pgExecCtx lqMap getSchemaCache httpMgr _ sqlGenCtx {- planCache -}
       _ enableAL = serverEnv
