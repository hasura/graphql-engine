{-# LANGUAGE CPP        #-}
{-# LANGUAGE DataKinds  #-}
{-# LANGUAGE RankNTypes #-}

module Hasura.Server.App where

import           Control.Arrow                          ((***))
import           Control.Concurrent.MVar
import           Control.Exception                      (IOException, try)
import           Data.Aeson                             hiding (json)
import           Data.IORef
import           Data.Time.Clock                        (UTCTime,
                                                         getCurrentTime)
import           Network.Mime                           (defaultMimeLookup)
import           Network.Wai                            (requestHeaders,
                                                         strictRequestBody)
import           System.Exit                            (exitFailure)

import           System.FilePath                        (joinPath, takeFileName)
import           Web.Spock.Core

import qualified Data.ByteString.Lazy                   as BL
import qualified Data.HashMap.Strict                    as M
import qualified Data.HashSet                           as S
import qualified Data.Text                              as T
import qualified Network.HTTP.Client                    as HTTP
import qualified Network.HTTP.Types                     as N
import qualified Network.Wai                            as Wai
import qualified Network.Wai.Handler.WebSockets         as WS
import qualified Network.WebSockets                     as WS
import qualified Text.Mustache                          as M
import qualified Text.Mustache.Compile                  as M

import qualified Database.PG.Query                      as Q
import qualified Hasura.GraphQL.Execute                 as E
import qualified Hasura.GraphQL.Execute.LiveQuery       as EL
import qualified Hasura.GraphQL.Explain                 as GE
import qualified Hasura.GraphQL.Schema                  as GS
import qualified Hasura.GraphQL.Transport.HTTP          as GH
import qualified Hasura.GraphQL.Transport.HTTP.Protocol as GH
import qualified Hasura.GraphQL.Transport.WebSocket     as WS
import qualified Hasura.Logging                         as L

import           Hasura.EncJSON
import           Hasura.Prelude                         hiding (get, put)
import           Hasura.RQL.DDL.RemoteSchema
import           Hasura.RQL.DDL.Schema.Table
import           Hasura.RQL.DML.QueryTemplate
import           Hasura.RQL.Types
import           Hasura.Server.Auth                     (AuthMode (..),
                                                         getUserInfo)
import           Hasura.Server.Config                   (runGetConfig)
import           Hasura.Server.Context
import           Hasura.Server.Cors
import           Hasura.Server.Init
import           Hasura.Server.Logging
import           Hasura.Server.Middleware               (corsMiddleware)
import qualified Hasura.Server.PGDump                   as PGD
import           Hasura.Server.Query
import           Hasura.Server.Utils
import           Hasura.Server.Version
import           Hasura.SQL.Types

consoleTmplt :: M.Template
consoleTmplt = $(M.embedSingleTemplate "src-rsr/console.html")

boolToText :: Bool -> T.Text
boolToText = bool "false" "true"

isAdminSecretSet :: AuthMode -> T.Text
isAdminSecretSet AMNoAuth = boolToText False
isAdminSecretSet _        = boolToText True

data SchemaCacheRef
  = SchemaCacheRef
  { _scrLock     :: MVar ()
  , _scrCache    :: IORef (SchemaCache, SchemaCacheVer)
  -- an action to run when schemacache changes
  , _scrOnChange :: IO ()
  }

getSCFromRef :: SchemaCacheRef -> IO SchemaCache
getSCFromRef scRef = fst <$> readIORef (_scrCache scRef)

logInconsObjs :: L.Logger -> [InconsistentMetadataObj] -> IO ()
logInconsObjs logger objs =
  unless (null objs) $ L.unLogger logger $ mkInconsMetadataLog objs

withSCUpdate
  :: (MonadIO m, MonadError e m)
  => SchemaCacheRef -> L.Logger -> m (a, SchemaCache) -> m a
withSCUpdate scr logger action = do
  acquireLock
  (res, newSC) <- action `catchError` onError
  liftIO $ do
    -- update schemacache in IO reference
    modifyIORef' cacheRef $
      \(_, prevVer) -> (newSC, incSchemaCacheVer prevVer)
    -- log any inconsistent objects
    logInconsObjs logger $ scInconsistentObjs newSC
    onChange
  releaseLock
  return res
  where
    SchemaCacheRef lk cacheRef onChange = scr
    onError e   = releaseLock >> throwError e
    acquireLock = liftIO $ takeMVar lk
    releaseLock = liftIO $ putMVar lk ()

data ServerCtx
  = ServerCtx
  { scPGExecCtx       :: !PGExecCtx
  , scConnInfo        :: !Q.ConnInfo
  , scLogger          :: !L.Logger
  , scCacheRef        :: !SchemaCacheRef
  , scAuthMode        :: !AuthMode
  , scManager         :: !HTTP.Manager
  , scSQLGenCtx       :: !SQLGenCtx
  , scEnabledAPIs     :: !(S.HashSet API)
  , scInstanceId      :: !InstanceId
  , scPlanCache       :: !E.PlanCache
  , scLQState         :: !EL.LiveQueriesState
  , scEnableAllowlist :: !Bool
  }

data HandlerCtx
  = HandlerCtx
  { hcServerCtx  :: !ServerCtx
  , hcReqBody    :: !BL.ByteString
  , hcUser       :: !UserInfo
  , hcReqHeaders :: ![N.Header]
  }

type Handler = ExceptT QErr (ReaderT HandlerCtx IO)

data APIResp
  = JSONResp !(HttpResponse EncJSON)
  | RawResp !(HttpResponse BL.ByteString) -- headers, body

apiRespToLBS :: APIResp -> BL.ByteString
apiRespToLBS = \case
  JSONResp (HttpResponse j _) -> encJToLBS j
  RawResp (HttpResponse b _)  -> b

mkAPIRespHandler :: Handler (HttpResponse EncJSON) -> Handler APIResp
mkAPIRespHandler = fmap JSONResp

isMetadataEnabled :: ServerCtx -> Bool
isMetadataEnabled sc = S.member METADATA $ scEnabledAPIs sc

isGraphQLEnabled :: ServerCtx -> Bool
isGraphQLEnabled sc = S.member GRAPHQL $ scEnabledAPIs sc

isPGDumpEnabled :: ServerCtx -> Bool
isPGDumpEnabled sc = S.member PGDUMP $ scEnabledAPIs sc

isConfigEnabled :: ServerCtx -> Bool
isConfigEnabled sc = S.member CONFIG $ scEnabledAPIs sc

isDeveloperAPIEnabled :: ServerCtx -> Bool
isDeveloperAPIEnabled sc = S.member DEVELOPER $ scEnabledAPIs sc

-- {-# SCC parseBody #-}
parseBody :: (FromJSON a) => Handler a
parseBody = do
  reqBody <- hcReqBody <$> ask
  case decode' reqBody of
    Just jVal -> decodeValue jVal
    Nothing   -> throw400 InvalidJSON "invalid json"

onlyAdmin :: Handler ()
onlyAdmin = do
  uRole <- asks (userRole . hcUser)
  when (uRole /= adminRole) $
    throw400 AccessDenied "You have to be an admin to access this endpoint"

buildQCtx ::  Handler QCtx
buildQCtx = do
  scRef    <- scCacheRef . hcServerCtx <$> ask
  userInfo <- asks hcUser
  cache <- fmap fst $ liftIO $ readIORef $ _scrCache scRef
  sqlGenCtx <- scSQLGenCtx . hcServerCtx <$> ask
  return $ QCtx userInfo cache sqlGenCtx

logResult
  :: (MonadIO m)
  => Maybe UserInfo -> Wai.Request -> BL.ByteString -> L.Logger
  -> Either QErr BL.ByteString -> Maybe (UTCTime, UTCTime)
  -> m ()
logResult userInfoM req reqBody logger res qTime =
  liftIO $ (L.unLogger logger) $ mkAccessLog userInfoM req (reqBody, res) qTime

logError
  :: MonadIO m
  => Maybe UserInfo -> Wai.Request
  -> BL.ByteString -> L.Logger -> QErr -> m ()
logError userInfoM req reqBody logger qErr =
  logResult userInfoM req reqBody logger (Left qErr) Nothing


mkSpockAction
  :: (MonadIO m)
  => (Bool -> QErr -> Value)
  -> (QErr -> QErr)
  -> ServerCtx
  -> Handler APIResp
  -> ActionT m ()
mkSpockAction qErrEncoder qErrModifier serverCtx handler = do
  req <- request
  reqBody <- liftIO $ strictRequestBody req
  let headers  = requestHeaders req
      authMode = scAuthMode serverCtx
      manager = scManager serverCtx

  userInfoE <- liftIO $ runExceptT $ getUserInfo logger manager headers authMode
  userInfo <- either (logAndThrow req reqBody False . qErrModifier) return userInfoE

  let handlerState = HandlerCtx serverCtx reqBody userInfo headers

  t1 <- liftIO getCurrentTime -- for measuring response time purposes
  result <- liftIO $ runReaderT (runExceptT handler) handlerState
  t2 <- liftIO getCurrentTime -- for measuring response time purposes

  -- apply the error modifier
  let modResult = fmapL qErrModifier result

  -- log result
  logResult (Just userInfo) req reqBody logger (apiRespToLBS <$> modResult) $
    Just (t1, t2)
  either (qErrToResp $ userRole userInfo == adminRole) resToResp modResult

  where
    logger = scLogger serverCtx
    -- encode error response
    qErrToResp :: (MonadIO m) => Bool -> QErr -> ActionCtxT ctx m b
    qErrToResp includeInternal qErr = do
      setStatus $ qeStatus qErr
      json $ qErrEncoder includeInternal qErr

    logAndThrow req reqBody includeInternal qErr = do
      logError Nothing req reqBody logger qErr
      qErrToResp includeInternal qErr

    resToResp = \case
      JSONResp (HttpResponse j h) -> do
        uncurry setHeader jsonHeader
        mapM_ (mapM_ (uncurry setHeader . unHeader)) h
        lazyBytes $ encJToLBS j
      RawResp (HttpResponse b h) -> do
        mapM_ (mapM_ (uncurry setHeader . unHeader)) h
        lazyBytes b

v1QueryHandler :: RQLQuery -> Handler (HttpResponse EncJSON)
v1QueryHandler query = do
  scRef <- scCacheRef . hcServerCtx <$> ask
  logger <- scLogger . hcServerCtx <$> ask
  res <- bool (fst <$> dbAction) (withSCUpdate scRef logger dbActionReload) $
         queryNeedsReload query
  return $ HttpResponse res Nothing
  where
    -- Hit postgres
    dbAction = do
      userInfo <- asks hcUser
      scRef <- scCacheRef . hcServerCtx <$> ask
      schemaCache <- fmap fst $ liftIO $ readIORef $ _scrCache scRef
      httpMgr <- scManager . hcServerCtx <$> ask
      sqlGenCtx <- scSQLGenCtx . hcServerCtx <$> ask
      pgExecCtx <- scPGExecCtx . hcServerCtx <$> ask
      instanceId <- scInstanceId . hcServerCtx <$> ask
      runQuery pgExecCtx instanceId userInfo schemaCache httpMgr sqlGenCtx query

    -- Also update the schema cache
    dbActionReload = do
      (resp, newSc) <- dbAction
      httpMgr <- scManager . hcServerCtx <$> ask
      --FIXME: should we be fetching the remote schema again? if not how do we get the remote schema?
      newSc' <- GS.updateSCWithGCtx newSc >>= flip resolveRemoteSchemas httpMgr
      return (resp, newSc')

v1Alpha1GQHandler :: GH.GQLReqUnparsed -> Handler (HttpResponse EncJSON)
v1Alpha1GQHandler query = do
  userInfo <- asks hcUser
  reqBody <- asks hcReqBody
  reqHeaders <- asks hcReqHeaders
  manager <- scManager . hcServerCtx <$> ask
  scRef <- scCacheRef . hcServerCtx <$> ask
  (sc, scVer) <- liftIO $ readIORef $ _scrCache scRef
  pgExecCtx <- scPGExecCtx . hcServerCtx <$> ask
  sqlGenCtx <- scSQLGenCtx . hcServerCtx <$> ask
  planCache <- scPlanCache . hcServerCtx <$> ask
  enableAL <- scEnableAllowlist . hcServerCtx <$> ask
  GH.runGQ pgExecCtx userInfo sqlGenCtx enableAL planCache
    sc scVer manager reqHeaders query reqBody

v1GQHandler :: GH.GQLReqUnparsed -> Handler (HttpResponse EncJSON)
v1GQHandler = v1Alpha1GQHandler

gqlExplainHandler :: GE.GQLExplain -> Handler (HttpResponse EncJSON)
gqlExplainHandler query = do
  onlyAdmin
  scRef <- scCacheRef . hcServerCtx <$> ask
  sc <- fmap fst $ liftIO $ readIORef $ _scrCache scRef
  pgExecCtx <- scPGExecCtx . hcServerCtx <$> ask
  sqlGenCtx <- scSQLGenCtx . hcServerCtx <$> ask
  enableAL <- scEnableAllowlist . hcServerCtx <$> ask
  res <- GE.explainGQLQuery pgExecCtx sc sqlGenCtx enableAL query
  return $ HttpResponse res Nothing

v1Alpha1PGDumpHandler :: PGD.PGDumpReqBody -> Handler APIResp
v1Alpha1PGDumpHandler b = do
  onlyAdmin
  ci <- scConnInfo . hcServerCtx <$> ask
  output <- PGD.execPGDump b ci
  return $ RawResp $ HttpResponse output (Just [Header sqlHeader])

consoleAssetsHandler :: L.Logger -> Text -> FilePath -> ActionT IO ()
consoleAssetsHandler logger dir path = do
  -- '..' in paths need not be handed as it is resolved in the url by
  -- spock's routing. we get the expanded path.
  eFileContents <- liftIO $ try $ BL.readFile $
    joinPath [T.unpack dir, path]
  either onError onSuccess eFileContents
  where
    onSuccess c = do
      mapM_ (uncurry setHeader) headers
      lazyBytes c
    onError :: IOException -> ActionT IO ()
    onError = raiseGenericApiError logger . err404 NotFound . T.pack . show
    fn = T.pack $ takeFileName path
    -- set gzip header if the filename ends with .gz
    (fileName, encHeader) = case T.stripSuffix ".gz" fn of
      Just v  -> (v, [gzipHeader])
      Nothing -> (fn, [])
    mimeType = bsToTxt $ defaultMimeLookup fileName
    headers = ("Content-Type", mimeType) : encHeader

mkConsoleHTML :: T.Text -> AuthMode -> Bool -> Maybe Text -> Either String T.Text
mkConsoleHTML path authMode enableTelemetry consoleAssetsDir = do
  bool (Left errMsg) (Right res) $ null errs
  where
    (errs, res) = M.checkedSubstitute consoleTmplt $
      -- variables required to render the template
      object [ "isAdminSecretSet" .= isAdminSecretSet authMode
             , "consolePath" .= consolePath
             , "enableTelemetry" .= boolToText enableTelemetry
             , "cdnAssets" .= boolToText (isNothing consoleAssetsDir)
             , "assetsVersion" .= consoleVersion
             ]
    consolePath = case path of
      "" -> "/console"
      r  -> "/console/" <> r
    errMsg = "console template rendering failed: " ++ show errs

newtype QueryParser
  = QueryParser { getQueryParser :: QualifiedTable -> Handler RQLQuery }

queryParsers :: M.HashMap T.Text QueryParser
queryParsers =
  M.fromList
  [ ("select", mkQueryParser RQSelect)
  , ("insert", mkQueryParser RQInsert)
  , ("update", mkQueryParser RQUpdate)
  , ("delete", mkQueryParser RQDelete)
  , ("count", mkQueryParser RQCount)
  ]
  where
    mkQueryParser f =
      QueryParser $ \qt -> do
      obj <- parseBody
      let val = Object $ M.insert "table" (toJSON qt) obj
      q <- decodeValue val
      return $ f q

legacyQueryHandler :: TableName -> T.Text -> Handler (HttpResponse EncJSON)
legacyQueryHandler tn queryType =
  case M.lookup queryType queryParsers of
    Just queryParser -> getQueryParser queryParser qt >>= v1QueryHandler
    Nothing          -> throw404 "No such resource exists"
  where
    qt = QualifiedObject publicSchema tn

initErrExit :: QErr -> IO a
initErrExit e = do
  putStrLn $
    "failed to build schema-cache because of inconsistent metadata: "
    <> T.unpack (qeError e)
  exitFailure

mkWaiApp
  :: Q.TxIsolation
  -> L.LoggerCtx
  -> SQLGenCtx
  -> Bool
  -> Q.PGPool
  -> Q.ConnInfo
  -> HTTP.Manager
  -> AuthMode
  -> CorsConfig
  -> Bool
  -> Maybe Text
  -> Bool
  -> InstanceId
  -> S.HashSet API
  -> EL.LQOpts
  -> IO (Wai.Application, SchemaCacheRef, Maybe UTCTime)
mkWaiApp isoLevel loggerCtx sqlGenCtx enableAL pool ci httpManager mode corsCfg
         enableConsole consoleAssetsDir enableTelemetry instanceId apis
         lqOpts = do
    let pgExecCtx = PGExecCtx pool isoLevel
        pgExecCtxSer = PGExecCtx pool Q.Serializable
    (cacheRef, cacheBuiltTime) <- do
      pgResp <- runExceptT $ peelRun emptySchemaCache adminUserInfo
                httpManager sqlGenCtx pgExecCtxSer $ do
                  buildSchemaCache
                  liftTx fetchLastUpdate
      (time, sc) <- either initErrExit return pgResp
      scRef <- newIORef (sc, initSchemaCacheVer)
      return (scRef, snd <$> time)

    cacheLock <- newMVar ()
    planCache <- E.initPlanCache

    let corsPolicy = mkDefaultCorsPolicy corsCfg
        logger = L.mkLogger loggerCtx

    lqState <- EL.initLiveQueriesState lqOpts pgExecCtx
    wsServerEnv <- WS.createWSServerEnv logger pgExecCtx lqState cacheRef
                   httpManager corsPolicy sqlGenCtx enableAL planCache

    let schemaCacheRef =
          SchemaCacheRef cacheLock cacheRef (E.clearPlanCache planCache)
        serverCtx = ServerCtx pgExecCtx ci logger
                    schemaCacheRef mode httpManager
                    sqlGenCtx apis instanceId planCache lqState enableAL

    spockApp <- spockAsApp $ spockT id $
                httpApp corsCfg serverCtx enableConsole
                  consoleAssetsDir enableTelemetry

    let wsServerApp = WS.createWSServerApp mode wsServerEnv
    return ( WS.websocketsOr WS.defaultConnectionOptions wsServerApp spockApp
           , schemaCacheRef
           , cacheBuiltTime
           )

httpApp :: CorsConfig -> ServerCtx -> Bool -> Maybe Text -> Bool -> SpockT IO ()
httpApp corsCfg serverCtx enableConsole consoleAssetsDir enableTelemetry = do
    -- cors middleware
    unless (isCorsDisabled corsCfg) $
      middleware $ corsMiddleware (mkDefaultCorsPolicy corsCfg)

    -- API Console and Root Dir
    when (enableConsole && enableMetadata) $ do
      serveApiConsole

    -- Health check endpoint
    get "healthz" $ do
      sc <- liftIO $ getSCFromRef $ scCacheRef serverCtx
      if null $ scInconsistentObjs sc
        then setStatus N.status200 >> lazyBytes "OK"
        else setStatus N.status500 >> lazyBytes "ERROR"

    get "v1/version" $ do
      uncurry setHeader jsonHeader
      lazyBytes $ encode $ object [ "version" .= currentVersion ]

    when enableMetadata $ do
      get    ("v1/template" <//> var) tmpltGetOrDeleteH
      post   ("v1/template" <//> var) tmpltPutOrPostH
      put    ("v1/template" <//> var) tmpltPutOrPostH
      delete ("v1/template" <//> var) tmpltGetOrDeleteH

      post "v1/query" $ mkSpockAction encodeQErr id serverCtx $ mkAPIRespHandler $ do
        query <- parseBody
        v1QueryHandler query

      post ("api/1/table" <//> var <//> var) $ \tableName queryType ->
        mkSpockAction encodeQErr id serverCtx $ mkAPIRespHandler $
        legacyQueryHandler (TableName tableName) queryType

    when enablePGDump $
      post "v1alpha1/pg_dump" $ mkSpockAction encodeQErr id serverCtx $ do
        query <- parseBody
        v1Alpha1PGDumpHandler query

    when enableConfig $
      get "v1alpha1/config" $ mkSpockAction encodeQErr id serverCtx $
        mkAPIRespHandler $ do
          onlyAdmin
          return $ HttpResponse
            (encJFromJValue $ runGetConfig (scAuthMode serverCtx))
            Nothing

    when enableGraphQL $ do
      post "v1alpha1/graphql/explain" gqlExplainAction

      post "v1alpha1/graphql" $ mkSpockAction GH.encodeGQErr id serverCtx $
        mkAPIRespHandler $ do
          query <- parseBody
          v1Alpha1GQHandler query

      post "v1/graphql/explain" gqlExplainAction

      post "v1/graphql" $ mkSpockAction GH.encodeGQErr allMod200 serverCtx $
        mkAPIRespHandler $ do
          query <- parseBody
          v1GQHandler query

    when (isDeveloperAPIEnabled serverCtx) $ do
      get "dev/plan_cache" $ mkSpockAction encodeQErr id serverCtx $
        mkAPIRespHandler $ do
          onlyAdmin
          respJ <- liftIO $ E.dumpPlanCache $ scPlanCache serverCtx
          return $ HttpResponse (encJFromJValue respJ) Nothing
      get "dev/subscriptions" $ mkSpockAction encodeQErr id serverCtx $
        mkAPIRespHandler $ do
          onlyAdmin
          respJ <- liftIO $ EL.dumpLiveQueriesState False $ scLQState serverCtx
          return $ HttpResponse (encJFromJValue respJ) Nothing
      get "dev/subscriptions/extended" $ mkSpockAction encodeQErr id serverCtx $
        mkAPIRespHandler $ do
          onlyAdmin
          respJ <- liftIO $ EL.dumpLiveQueriesState True $ scLQState serverCtx
          return $ HttpResponse (encJFromJValue respJ) Nothing

    forM_ [GET,POST] $ \m -> hookAny m $ \_ -> do
      let qErr = err404 NotFound "resource does not exist"
      raiseGenericApiError logger qErr

  where
    logger = scLogger serverCtx
    -- all graphql errors should be of type 200
    allMod200 qe = qe { qeStatus = N.status200 }

    gqlExplainAction =
      mkSpockAction encodeQErr id serverCtx $ mkAPIRespHandler $ do
        expQuery <- parseBody
        gqlExplainHandler expQuery

    mkTmpltName tmpltText =
      onNothing (mkNEText tmpltText) $ throw400 NotSupported "template name is empty string"

    enableGraphQL = isGraphQLEnabled serverCtx
    enableMetadata = isMetadataEnabled serverCtx
    enablePGDump = isPGDumpEnabled serverCtx
<<<<<<< HEAD
    tmpltGetOrDeleteH tmpltText = do
=======
    enableConfig = isConfigEnabled serverCtx
    tmpltGetOrDeleteH tmpltName = do
>>>>>>> 93a7c2c7
      tmpltArgs <- tmpltArgsFromQueryParams
      mkSpockAction encodeQErr id serverCtx $ mkAPIRespHandler $ do
        tmpltName <- mkTmpltName tmpltText
        mkQTemplateAction tmpltName tmpltArgs

    tmpltPutOrPostH tmpltText = do
      tmpltArgs <- tmpltArgsFromQueryParams
      mkSpockAction encodeQErr id serverCtx $ mkAPIRespHandler $ do
        bodyTmpltArgs <- parseBody
        tmpltName <- mkTmpltName tmpltText
        mkQTemplateAction tmpltName $ M.union bodyTmpltArgs tmpltArgs

    tmpltArgsFromQueryParams = do
      qparams <- params
      return $ M.fromList $ flip map qparams $
        TemplateParam *** String

    mkQTemplateAction tmpltName tmpltArgs =
      v1QueryHandler $ RQExecuteQueryTemplate $
      ExecQueryTemplate (TQueryName tmpltName) tmpltArgs

    serveApiConsole = do
      -- redirect / to /console
      get root $ redirect "console"

      -- serve static files if consoleAssetsDir is set
      onJust consoleAssetsDir $ \dir ->
        get ("console/assets" <//> wildcard) $ \path ->
          consoleAssetsHandler logger dir (T.unpack path)

      -- serve console html
      get ("console" <//> wildcard) $ \path ->
        either (raiseGenericApiError logger . err500 Unexpected . T.pack) html $
        mkConsoleHTML path (scAuthMode serverCtx) enableTelemetry consoleAssetsDir

raiseGenericApiError :: L.Logger -> QErr -> ActionT IO ()
raiseGenericApiError logger qErr = do
  req <- request
  reqBody <- liftIO $ strictRequestBody req
  logError Nothing req reqBody logger qErr
  uncurry setHeader jsonHeader
  setStatus $ qeStatus qErr
  lazyBytes $ encode qErr<|MERGE_RESOLUTION|>--- conflicted
+++ resolved
@@ -543,12 +543,8 @@
     enableGraphQL = isGraphQLEnabled serverCtx
     enableMetadata = isMetadataEnabled serverCtx
     enablePGDump = isPGDumpEnabled serverCtx
-<<<<<<< HEAD
+    enableConfig = isConfigEnabled serverCtx
     tmpltGetOrDeleteH tmpltText = do
-=======
-    enableConfig = isConfigEnabled serverCtx
-    tmpltGetOrDeleteH tmpltName = do
->>>>>>> 93a7c2c7
       tmpltArgs <- tmpltArgsFromQueryParams
       mkSpockAction encodeQErr id serverCtx $ mkAPIRespHandler $ do
         tmpltName <- mkTmpltName tmpltText
