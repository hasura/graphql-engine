--- conflicted
+++ resolved
@@ -187,29 +187,16 @@
 validateUpdateQuery =
   liftDMLP1 . validateUpdateQueryWith binRHSBuilder
 
-<<<<<<< HEAD
-updateQueryToTx :: (UpdateQueryP1, DS.Seq Q.PrepArg) -> Q.TxE QErr EncJSON
-updateQueryToTx (u, p) =
+updateQueryToTx :: Bool -> (UpdateQueryP1, DS.Seq Q.PrepArg) -> Q.TxE QErr EncJSON
+updateQueryToTx strfyNum (u, p) =
   encJFromBS . runIdentity . Q.getRow
-=======
-updateQueryToTx :: Bool -> (UpdateQueryP1, DS.Seq Q.PrepArg) -> Q.TxE QErr RespBody
-updateQueryToTx strfyNum (u, p) =
-  runIdentity . Q.getRow
->>>>>>> 6ecc187e
   <$> Q.rawQE dmlTxErrorHandler (Q.fromBuilder updateSQL) (toList p) True
   where
     updateSQL = toSQL $ mkSQLUpdate strfyNum u
 
 runUpdate
-<<<<<<< HEAD
-  :: (QErrM m, UserInfoM m, CacheRWM m, MonadTx m)
+  :: (QErrM m, UserInfoM m, CacheRWM m, MonadTx m, HasSQLGenCtx m)
   => UpdateQuery -> m EncJSON
-runUpdate q =
-  validateUpdateQuery q >>= liftTx . updateQueryToTx
-=======
-  :: (QErrM m, UserInfoM m, CacheRWM m, MonadTx m, HasSQLGenCtx m)
-  => UpdateQuery -> m RespBody
 runUpdate q = do
   strfyNum <- stringifyNum <$> askSQLGenCtx
-  validateUpdateQuery q >>= liftTx . updateQueryToTx strfyNum
->>>>>>> 6ecc187e
+  validateUpdateQuery q >>= liftTx . updateQueryToTx strfyNum