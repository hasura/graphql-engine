--- conflicted
+++ resolved
@@ -22,11 +22,6 @@
 import qualified Hasura.GraphQL.Resolve.Mutation   as RM
 import qualified Hasura.GraphQL.Resolve.Select     as RS
 
-<<<<<<< HEAD
--- {-# SCC buildTx #-}
-buildTx :: UserInfo -> GCtx -> ServeOptsCtx -> Field -> Q.TxE QErr EncJSON
-buildTx userInfo gCtx sqlCtx fld = do
-=======
 validateHdrs
   :: (Foldable t, QErrM m) => UserInfo -> t Text -> m ()
 validateHdrs userInfo hdrs = do
@@ -38,11 +33,10 @@
 resolvePGFld
   :: UserInfo
   -> GCtx
-  -> SQLGenCtx
+  -> ServeOptsCtx
   -> Field
   -> Q.TxE QErr EncJSON
 resolvePGFld userInfo gCtx sqlCtx fld = do
->>>>>>> c3448999
   opCxt <- getOpCtx $ _fName fld
   join $ runConvert (fldMap, orderByCtx, insCtxMap, sqlCtx) $ case opCxt of
     OCSelect ctx -> do
@@ -88,16 +82,10 @@
 
 resolveQuerySelSet
   :: (MonadTx m)
-<<<<<<< HEAD
-  => UserInfo -> GCtx -> ServeOptsCtx
-  -> G.OperationType
-  -> Field
-=======
   => UserInfo
   -> GCtx
-  -> SQLGenCtx
+  -> ServeOptsCtx
   -> SelSet
->>>>>>> c3448999
   -> m EncJSON
 resolveQuerySelSet userInfo gCtx sqlGenCtx fields =
   fmap encJFromAssocList $ forM (toList fields) $ \fld -> do
@@ -111,14 +99,9 @@
 
 resolveMutSelSet
   :: (MonadTx m)
-<<<<<<< HEAD
-  => UserInfo -> GCtx -> ServeOptsCtx
-  -> G.OperationType
-=======
   => UserInfo
   -> GCtx
-  -> SQLGenCtx
->>>>>>> c3448999
+  -> ServeOptsCtx
   -> SelSet
   -> m EncJSON
 resolveMutSelSet userInfo gCtx sqlGenCtx fields =
@@ -133,7 +116,7 @@
   :: (MonadTx m)
   => UserInfo
   -> GCtx
-  -> SQLGenCtx
+  -> ServeOptsCtx
   -> Field
   -> m EncJSON
 resolveSubsFld userInfo gCtx sqlGenCtx fld = do
