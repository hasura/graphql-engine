--- conflicted
+++ resolved
@@ -537,20 +537,9 @@
     args: upQueries,
   };
 
-<<<<<<< HEAD
-  const downQuery = {
-    type: 'bulk',
-    source,
-    args:
-      downQueries.length > 0
-        ? downQueries
-        : getDownQueryComments(upQueries, source),
-  };
-=======
   if (downQueries && downQueries.length === 0) {
     downQueries = getDownQueryComments(upQueries);
   }
->>>>>>> 64a0a14f
 
   const migrationBody = {
     name: sanitize(migrationName),
