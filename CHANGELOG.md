--- conflicted
+++ resolved
@@ -10,12 +10,8 @@
 - server: fix introspection when multiple actions defined with Postgres scalar types (fix #5166) (#5173)
 - console: allow manual edit of column types and handle array data types (close #2544, #3335, #2583) (#4546)
 - console: add the ability to delete a role in permissions summary page (close #3353) (#4987)
-<<<<<<< HEAD
-- cli: fix bug with metadata apply on upgrading from a previous version (close #5163)
+- cli: handle missing files during metadata apply (close #5163) (#5170)
 - docs: add page on Relay schema (close #4912) (#5150)
-=======
-- cli: handle missing files during metadata apply (close #5163) (#5170)
->>>>>>> 864af261
 
 ## `v1.3.0-beta.2`
 
