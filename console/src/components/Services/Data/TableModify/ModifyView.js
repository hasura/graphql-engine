--- conflicted
+++ resolved
@@ -27,7 +27,7 @@
 } from '../../../Common/utils/pgUtils';
 import RootFields from './RootFields';
 import { changeViewRootFields } from '../Common/TooltipMessages';
-import { ToolTip, Heading } from '../../../UIKit/atoms';
+import { ToolTip } from '../../../UIKit/atoms';
 import styles from './ModifyTable.scss';
 
 const ModifyView = props => {
@@ -120,16 +120,6 @@
 
       const columnExpanded = () => {
         return (
-<<<<<<< HEAD
-          <div key={i}>
-            <div className="container-fluid">
-              <Heading as="h5" className="row" mb="20px" fontWeight="normal">
-                <Button disabled="disabled" size="xs">
-                  -
-                </Button>{' '}
-                &nbsp; <b>{getColumnName(c)}</b>
-              </Heading>
-=======
           <div className={`${styles.display_flex}`}>
             <label className={'col-xs-4'}>
               GraphQL field name
@@ -147,7 +137,6 @@
                 placeholder={`${columnName} (default)`}
                 onChange={setCustomColumnName}
               />
->>>>>>> e59031dc
             </div>
           </div>
         );
@@ -176,18 +165,6 @@
       };
 
       return (
-<<<<<<< HEAD
-        <React.Fragment>
-          <Heading type="subHeading">
-            Custom GraphQL Root Fields
-            <ToolTip message={changeViewRootFields} ml="sm" />
-          </Heading>
-          <RootFields
-            existingRootFields={existingRootFields}
-            rootFieldsEdit={rootFieldsEdit}
-            dispatch={dispatch}
-            tableName={tableName}
-=======
         <div key={i}>
           <ExpandableEditor
             editorExpanded={columnExpanded}
@@ -198,7 +175,6 @@
             collapsedLabel={label}
             expandCallback={initCustomColumnNames}
             collapseCallback={initCustomColumnNames}
->>>>>>> e59031dc
           />
         </div>
       );
@@ -220,45 +196,6 @@
           dispatch={dispatch}
           tableName={tableName}
         />
-<<<<<<< HEAD
-        <br />
-        <div className={'container-fluid ' + styles.padd_left_remove}>
-          <div className={'col-xs-8 ' + styles.padd_left_remove}>
-            <TableCommentEditor
-              tableComment={tableComment}
-              tableCommentEdit={tableCommentEdit}
-              isTable={false}
-              dispatch={dispatch}
-            />
-            <Heading as="h4" fontSize="15px" pb="20px" mt="0px" mb="0px">
-              Columns
-            </Heading>
-            {getViewColumnsSection()}
-            <br />
-            <Heading as="h4" fontSize="15px" pb="20px" mt="0px" mb="0px">
-              View Definition:
-              <span className={styles.add_mar_left}>{modifyBtn}</span>
-            </Heading>
-            <AceEditor
-              mode="sql"
-              theme="github"
-              value={sql}
-              name="raw_sql"
-              minLines={8}
-              maxLines={100}
-              width="100%"
-              showPrintMargin={false}
-              readOnly
-            />
-            <hr />
-            {getViewRootFieldsSection()}
-            {untrackBtn}
-            {deleteBtn}
-            <br />
-            <br />
-          </div>
-          <div className={styles.fixed + ' col-xs-3 hidden'}>{alert}</div>
-=======
         <hr />
       </React.Fragment>
     );
@@ -307,6 +244,7 @@
       dispatch(deleteViewSql(tableName));
     }
   };
+
   const deleteBtn = (
     <Button
       type="submit"
@@ -361,7 +299,6 @@
           {deleteBtn}
           <br />
           <br />
->>>>>>> e59031dc
         </div>
         <div className={styles.fixed + ' col-xs-3 hidden'}>{alert}</div>
       </div>
