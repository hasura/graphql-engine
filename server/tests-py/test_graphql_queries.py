--- conflicted
+++ resolved
@@ -304,11 +304,10 @@
     def test_query_account_permission_fail(self, hge_ctx, transport):
         check_query_f(hge_ctx, self.dir() + '/query_account_permission_fail.yaml', transport)
 
-<<<<<<< HEAD
     # For each non-auto-incrementing column, we have two non-null value inserts (where the value in the first insert < that in second)
-    # A GraphQL top-level field each is made for the non-null inserts, with the non-null value as the input for comparison.
-    # The corresponding result functions take as input the list of non-null values of the columns,
-    # and returns what the expected filtered list will be for each of the above top-level fields for the given comparison operator.
+    # In the GraphQL query, a top-level field is made for every non-null insert, with the non-null value as the input for comparison.
+    # The corresponding set of result functions for a column take as input the list of non-null values for the column,
+    # and returns what the expected filtered list will be for the given comparison operator.
     def generic_various_types_test(self, hge_ctx, transport, oper, query_name, res_fns):
         def exclude_list():
             if oper == '_neq':
@@ -363,10 +362,8 @@
         print(row_values)
         return row_values
 
-=======
     def test_in_sql_identifier_array(self, hge_ctx, transport):
         check_query_f(hge_ctx, self.dir() + '/in_sql_identifier_array.yaml', transport)
->>>>>>> 319606b5
 
     @classmethod
     def dir(cls):
