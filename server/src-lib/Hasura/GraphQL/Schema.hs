--- conflicted
+++ resolved
@@ -156,13 +156,11 @@
 mkColName :: PGCol -> G.Name
 mkColName (PGCol n) = G.Name n
 
-<<<<<<< HEAD
 mkRelName :: RelName -> G.Name
 mkRelName (RelName r) = G.Name r
-=======
+
 mkAggRelName :: RelName -> G.Name
 mkAggRelName (RelName r) = G.Name $ r <> "_aggregate"
->>>>>>> a8cee16a
 
 mkCompExpName :: PGColType -> G.Name
 mkCompExpName pgColTy =
@@ -554,13 +552,8 @@
 
     mkFldExpInp = \case
       Left (PGColInfo colName colTy _) ->
-<<<<<<< HEAD
         mk (mkColName colName) (mkCompExpTy colTy)
-      Right (RelInfo relName _ _ remTab _ _, _, _, _) ->
-=======
-        mk (G.Name $ getPGColTxt colName) (mkCompExpTy colTy)
       Right (RelInfo relName _ _ remTab _ _, _, _, _, _) ->
->>>>>>> a8cee16a
         mk (G.Name $ getRelTxt relName) (mkBoolExpTy remTab)
 
 mkPGColInp :: PGColInfo -> InpValInfo
@@ -1073,12 +1066,12 @@
       "ordering options when selecting data from " <>> tn
 
     pgCols = lefts selFlds
-    objRels = flip filter (rights selFlds) $ \(ri, _, _, _) ->
+    objRels = flip filter (rights selFlds) $ \(ri, _, _, _, _) ->
       riType ri == ObjRel
 
     mkColOrdBy ci = InpValInfo Nothing (mkColName $ pgiName ci) $
                     G.toGT ordByTy
-    mkObjRelOrdBy (ri, _, _, _) =
+    mkObjRelOrdBy (ri, _, _, _, _) =
       InpValInfo Nothing (mkRelName $ riName ri) $
       G.toGT $ mkOrdByTy $ riRTable ri
 
@@ -1088,7 +1081,7 @@
                                     ( mkColName $ pgiName ci
                                     , OBIPGCol ci
                                     )
-    relOrdBys = flip map objRels $ \(ri, fltr, _, _) ->
+    relOrdBys = flip map objRels $ \(ri, _, fltr, _, _) ->
                                      ( mkRelName $ riName ri
                                      , OBIRel ri fltr
                                      )
@@ -1136,45 +1129,25 @@
   -- all columns
   -> [PGCol]
   -> TyAgg
-<<<<<<< HEAD
-mkGCtxRole' tn insPermM selFldsM updColsM delPermM pkeyCols constraints allCols =
+mkGCtxRole' tn insPermM selPermM updColsM delPermM pkeyCols constraints viM allCols =
   TyAgg (mkTyInfoMap allTypes) fieldMap ordByCtx
 
   where
+
     ordByCtx = fromMaybe Map.empty ordByCtxM
-    upsertPerm = or $ fmap snd insPermM
-    upsertAllowed = isUpsertAllowed constraints upsertPerm
-    onConflictTypes = mkOnConflictTypes tn constraints allCols upsertAllowed
-=======
-mkGCtxRole' tn insPermM selPermM updColsM delPermM pkeyCols constraints viM allCols =
-  TyAgg (mkTyInfoMap allTypes) fieldMap ordByEnums
-
-  where
-
-    ordByEnums = fromMaybe Map.empty ordByResCtxM
     upsertPerm = or $ fmap snd insPermM
     isUpsertable = upsertable constraints upsertPerm $ isJust viM
     onConflictTypes = mkOnConflictTypes tn constraints allCols isUpsertable
->>>>>>> a8cee16a
     jsonOpTys = fromMaybe [] updJSONOpInpObjTysM
     relInsInpObjTys = maybe [] (map TIInpObj) $
                       mutHelper viIsInsertable relInsInpObjsM
 
-<<<<<<< HEAD
-    allTypes = relInsInpObjTys <> onConflictTypes <> jsonOpTys <> catMaybes
-      [ TIInpObj <$> insInpObjM
-      , TIInpObj <$> updSetInpObjM
-      , TIInpObj <$> updIncInpObjM
-      , TIInpObj <$> boolExpInpObjM
-      , TIInpObj <$> ordByInpObjM
-      , TIObj <$> mutRespObjM
-=======
     allTypes = relInsInpObjTys <> onConflictTypes <> jsonOpTys
                <> queryTypes <> aggQueryTypes <> mutationTypes
 
     queryTypes = catMaybes
       [ TIInpObj <$> boolExpInpObjM
->>>>>>> a8cee16a
+      , TIInpObj <$> ordByInpObjM
       , TIObj <$> selObjM
       ]
     aggQueryTypes = map TIObj aggObjs
@@ -1308,13 +1281,9 @@
             , getSelDet <$> selM, getSelAggDet selM
             , getPKeySelDet selM $ getColInfos primCols colInfos
             ]
-<<<<<<< HEAD
-    colInfos = getValidCols fields
-=======
     mutHelper f getDet mutM =
       bool Nothing (getDet <$> mutM) $ isMutable f viM
     colInfos = fst $ validPartitionFieldInfoMap fields
->>>>>>> a8cee16a
     getInsDet (hdrs, upsertPerm) =
       let isUpsertable = upsertable constraints upsertPerm $ isJust viM
       in ( OCInsert tn hdrs
@@ -1348,15 +1317,11 @@
 -- gets all the selectable fields (cols and rels) of a
 -- table for a role
 
-<<<<<<< HEAD
-getSelPerm :: TableInfo -> RoleName -> Maybe SelPermInfo
-getSelPerm tabInfo role =
+getSelPermission :: TableInfo -> RoleName -> Maybe SelPermInfo
+getSelPermission tabInfo role =
   Map.lookup role (tiRolePermInfoMap tabInfo) >>= _permSel
 
-getSelFlds
-=======
 getSelPerm
->>>>>>> a8cee16a
   :: (MonadError QErr m)
   => TableCache
   -- all the fields of a table
@@ -1371,7 +1336,7 @@
       Set.member (pgiName pgColInfo) allowedCols
     FIRelationship relInfo -> do
       remTableInfo <- getTabInfo tableCache $ riRTable relInfo
-      let remTableSelPermM = getSelPerm remTableInfo role
+      let remTableSelPermM = getSelPermission remTableInfo role
       return $ flip fmap remTableSelPermM $
         \rmSelPermM -> Right ( relInfo
                              , spiAllowAgg rmSelPermM
@@ -1421,14 +1386,8 @@
 
   return $ InsCtx tn cols $ Map.fromList $ catMaybes relTupsM
   where
-<<<<<<< HEAD
-    relInfoMap = mapFromL riName rels
     cols = getValidCols fields
     rels = getValidRels fields
-=======
-    cols = getCols fields
-    rels = getRels fields
->>>>>>> a8cee16a
 
 mkGCtxRole
   :: (MonadError QErr m)
@@ -1504,12 +1463,7 @@
     pkeyColInfos = getColInfos pkeyCols colInfos
     selFlds = flip map (toValidFieldInfos fields) $ \case
       FIColumn pgColInfo     -> Left pgColInfo
-<<<<<<< HEAD
-      FIRelationship relInfo -> Right (relInfo, noFilter, Nothing, isRelNullable fields relInfo)
-=======
       FIRelationship relInfo -> Right (relInfo, True, noFilter, Nothing, isRelNullable fields relInfo)
-    noFilter = S.BELit True
->>>>>>> a8cee16a
     adminRootFlds =
       getRootFldsRole' tn pkeyCols validConstraints fields
       (Just ([], True)) (Just (noFilter, Nothing, [], True))
