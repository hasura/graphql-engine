{-# LANGUAGE DeriveLift        #-}
{-# LANGUAGE OverloadedStrings #-}
{-# LANGUAGE TemplateHaskell   #-}

module Hasura.RQL.Types.Subscribe
  ( CreateEventTriggerQuery(..)
  , SubscribeOpSpec(..)
  , SubscribeColumns(..)
  , TriggerName
  , TriggerId
  , EventId
  , TriggerOpsDef(..)
  , EventTrigger(..)
  , EventTriggerDef(..)
  , RetryConf(..)
  , DeleteEventTriggerQuery(..)
  , DeliverEventQuery(..)
  , HeaderConf(..)
  , HeaderValue(..)
  , HeaderName
  ) where

import           Data.Aeson
import           Data.Aeson.Casing
import           Data.Aeson.TH
import           Hasura.Prelude
import           Hasura.SQL.Types
import           Language.Haskell.TH.Syntax (Lift)
import           Text.Regex                 (matchRegex, mkRegex)

import qualified Data.Text                  as T

type TriggerName = T.Text
type TriggerId   = T.Text
type EventId     = T.Text
type HeaderName  = T.Text

data SubscribeColumns = SubCStar | SubCArray [PGCol] deriving (Show, Eq, Lift)

instance FromJSON SubscribeColumns where
  parseJSON (String s) = case s of
                          "*" -> return SubCStar
                          _   -> fail "only * or [] allowed"
  parseJSON v@(Array _) = SubCArray <$> parseJSON v
  parseJSON _ = fail "unexpected columns"

instance ToJSON SubscribeColumns where
  toJSON SubCStar         = "*"
  toJSON (SubCArray cols) = toJSON cols

data SubscribeOpSpec
  = SubscribeOpSpec
  { sosColumns :: !SubscribeColumns
  } deriving (Show, Eq, Lift)

$(deriveJSON (aesonDrop 3 snakeCase){omitNothingFields=True} ''SubscribeOpSpec)

data RetryConf
  = RetryConf
  { rcNumRetries  :: !Int
  , rcIntervalSec :: !Int
  } deriving (Show, Eq, Lift)

$(deriveJSON (aesonDrop 2 snakeCase){omitNothingFields=True} ''RetryConf)

data HeaderConf = HeaderConf HeaderName HeaderValue
   deriving (Show, Eq, Lift)

data HeaderValue = HVValue T.Text | HVEnv T.Text
   deriving (Show, Eq, Lift)

instance FromJSON HeaderConf where
  parseJSON (Object o) = do
    name <- o .: "name"
    value <- o .:? "value"
    valueFromEnv <- o .:? "value_from_env"
    case (value, valueFromEnv ) of
      (Nothing, Nothing)  -> fail "expecting value or value_from_env keys"
      (Just val, Nothing) -> return $ HeaderConf name (HVValue val)
      (Nothing, Just val) -> return $ HeaderConf name (HVEnv val)
      (Just _, Just _)    -> fail "expecting only one of value or value_from_env keys"
  parseJSON _ = fail "expecting object for headers"

instance ToJSON HeaderConf where
  toJSON (HeaderConf name (HVValue val)) = object ["name" .= name, "value" .= val]
  toJSON (HeaderConf name (HVEnv val)) = object ["name" .= name, "value_from_env" .= val]

data CreateEventTriggerQuery
  = CreateEventTriggerQuery
  { cetqName      :: !T.Text
  , cetqTable     :: !QualifiedTable
  , cetqInsert    :: !(Maybe SubscribeOpSpec)
  , cetqUpdate    :: !(Maybe SubscribeOpSpec)
  , cetqDelete    :: !(Maybe SubscribeOpSpec)
  , cetqRetryConf :: !(Maybe RetryConf)
  , cetqWebhook   :: !T.Text
<<<<<<< HEAD
  , cetqHeaders   :: !(Maybe [HeaderConf])
=======
  , cetqReplace   :: !Bool
>>>>>>> c42af444
  } deriving (Show, Eq, Lift)

instance FromJSON CreateEventTriggerQuery where
  parseJSON (Object o) = do
    name      <- o .: "name"
    table     <- o .: "table"
    insert    <- o .:? "insert"
    update    <- o .:? "update"
    delete    <- o .:? "delete"
    retryConf <- o .:? "retry_conf"
<<<<<<< HEAD
    webhook   <- o .: "webhook"
    headers   <- o .:? "headers"
=======
    webhook   <- o .:  "webhook"
    replace   <- o .:? "replace" .!= False
>>>>>>> c42af444
    let regex = mkRegex "^\\w+$"
        mName = matchRegex regex (T.unpack name)
    case mName of
      Just _  -> return ()
      Nothing -> fail "only alphanumeric and underscore allowed for name"
    case insert <|> update <|> delete of
      Just _  -> return ()
      Nothing -> fail "must provide operation spec(s)"
<<<<<<< HEAD
    return $ CreateEventTriggerQuery name table insert update delete retryConf webhook headers
=======
    return $ CreateEventTriggerQuery name table insert update delete retryConf webhook replace
>>>>>>> c42af444
  parseJSON _ = fail "expecting an object"

$(deriveToJSON (aesonDrop 4 snakeCase){omitNothingFields=True} ''CreateEventTriggerQuery)

data TriggerOpsDef
  = TriggerOpsDef
  { tdInsert :: !(Maybe SubscribeOpSpec)
  , tdUpdate :: !(Maybe SubscribeOpSpec)
  , tdDelete :: !(Maybe SubscribeOpSpec)
  } deriving (Show, Eq, Lift)

$(deriveJSON (aesonDrop 2 snakeCase){omitNothingFields=True} ''TriggerOpsDef)

data DeleteEventTriggerQuery
  = DeleteEventTriggerQuery
  { detqName :: !T.Text
  } deriving (Show, Eq, Lift)

$(deriveJSON (aesonDrop 4 snakeCase){omitNothingFields=True} ''DeleteEventTriggerQuery)

data EventTrigger
  = EventTrigger
  { etTable      :: !QualifiedTable
  , etName       :: !TriggerName
  , etDefinition :: !TriggerOpsDef
  , etWebhook    :: !T.Text
  , etRetryConf  :: !RetryConf
  }

$(deriveJSON (aesonDrop 2 snakeCase){omitNothingFields=True} ''EventTrigger)

data EventTriggerDef
  = EventTriggerDef
  { etdName       :: !TriggerName
  , etdDefinition :: !TriggerOpsDef
  , etdWebhook    :: !T.Text
  , etdRetryConf  :: !RetryConf
  , etdHeaders    :: !(Maybe [HeaderConf])
  } deriving (Show, Eq, Lift)

$(deriveJSON (aesonDrop 3 snakeCase){omitNothingFields=True} ''EventTriggerDef)

data DeliverEventQuery
  = DeliverEventQuery
  { deqEventId :: !EventId
  } deriving (Show, Eq, Lift)

$(deriveJSON (aesonDrop 3 snakeCase){omitNothingFields=True} ''DeliverEventQuery)<|MERGE_RESOLUTION|>--- conflicted
+++ resolved
@@ -94,11 +94,8 @@
   , cetqDelete    :: !(Maybe SubscribeOpSpec)
   , cetqRetryConf :: !(Maybe RetryConf)
   , cetqWebhook   :: !T.Text
-<<<<<<< HEAD
   , cetqHeaders   :: !(Maybe [HeaderConf])
-=======
   , cetqReplace   :: !Bool
->>>>>>> c42af444
   } deriving (Show, Eq, Lift)
 
 instance FromJSON CreateEventTriggerQuery where
@@ -109,13 +106,9 @@
     update    <- o .:? "update"
     delete    <- o .:? "delete"
     retryConf <- o .:? "retry_conf"
-<<<<<<< HEAD
     webhook   <- o .: "webhook"
     headers   <- o .:? "headers"
-=======
-    webhook   <- o .:  "webhook"
     replace   <- o .:? "replace" .!= False
->>>>>>> c42af444
     let regex = mkRegex "^\\w+$"
         mName = matchRegex regex (T.unpack name)
     case mName of
@@ -124,11 +117,7 @@
     case insert <|> update <|> delete of
       Just _  -> return ()
       Nothing -> fail "must provide operation spec(s)"
-<<<<<<< HEAD
-    return $ CreateEventTriggerQuery name table insert update delete retryConf webhook headers
-=======
-    return $ CreateEventTriggerQuery name table insert update delete retryConf webhook replace
->>>>>>> c42af444
+    return $ CreateEventTriggerQuery name table insert update delete retryConf webhook headers replace
   parseJSON _ = fail "expecting an object"
 
 $(deriveToJSON (aesonDrop 4 snakeCase){omitNothingFields=True} ''CreateEventTriggerQuery)
