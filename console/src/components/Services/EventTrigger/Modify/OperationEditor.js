--- conflicted
+++ resolved
@@ -9,16 +9,14 @@
 } from './utils';
 import { ToolTip } from '../../../UIKit/atoms';
 
-const OperationEditor = props => {
-  const {
-    definition,
-    allTableColumns,
-    styles,
-    save,
-    modifyTrigger,
-    dispatch,
-  } = props;
-
+const OperationEditor = ({
+  definition,
+  allTableColumns,
+  styles,
+  save,
+  modifyTrigger,
+  dispatch,
+}) => {
   const toggleOperation = upObj => {
     if (upObj.query === MANUAL_TRIGGER_VAR) {
       return toggleManualType(upObj);
@@ -95,38 +93,11 @@
         <div className={'col-md-12 ' + styles.padd_remove}>
           Listen columns for update:&nbsp;
         </div>
-<<<<<<< HEAD
         <div className={'col-md-12 ' + styles.padd_remove}>
           {definition.update ? (
             allTableColumns.map((col, i) => (
-=======
-        <div className={styles.modifyOpsCollapsedContent}>
-          <div className={'col-md-12 ' + styles.padd_remove}>
-            Listen columns for update:&nbsp;
-          </div>
-          <div className={'col-md-12 ' + styles.padd_remove}>
-            {definition.update ? (
-              allTableColumns.map((col, i) => (
-                <div
-                  className={`${styles.opsCheckboxWrapper} ${styles.columnListElement} ${styles.padd_remove}`}
-                  key={i}
-                >
-                  <input
-                    type="checkbox"
-                    className={styles.opsCheckboxDisabled}
-                    checked={Boolean(
-                      definition.update.columns.find(c => c === col.name)
-                    )}
-                    disabled
-                  />
-                  {col.name}
-                  <small className={styles.addPaddSmall}> ({col.type})</small>
-                </div>
-              ))
-            ) : (
->>>>>>> 871be809
               <div
-                className={`${styles.opsCheckboxWrapper} col-md-4 ${styles.padd_remove}`}
+                className={`${styles.opsCheckboxWrapper} ${styles.columnListElement} ${styles.padd_remove}`}
                 key={i}
               >
                 <input
@@ -196,11 +167,7 @@
           {modifyTrigger.definition.update ? (
             allTableColumns.map((col, i) => (
               <div
-<<<<<<< HEAD
-                className={`${styles.opsCheckboxWrapper} col-md-4 ${styles.padd_remove} ${styles.cursorPointer}`}
-=======
-                className={`${styles.opsCheckboxWrapper} col-md-2 ${styles.padd_remove} ${styles.cursorPointer}`}
->>>>>>> 871be809
+                className={`${styles.opsCheckboxWrapper} ${styles.columnListElement} ${styles.padd_remove} ${styles.cursorPointer}`}
                 key={i}
                 onClick={() => dispatch(toggleColumn('update', col.name))}
               >
@@ -216,7 +183,6 @@
                 {col.name}
                 <small className={styles.addPaddSmall}> ({col.type})</small>
               </div>
-<<<<<<< HEAD
             ))
           ) : (
             <div
@@ -230,49 +196,6 @@
               <i>Applicable only if update operation is selected.</i>
             </div>
           )}
-=======
-            ))}
-          </div>
-        </div>
-        <div className={styles.modifyOpsCollapsedContent}>
-          <div className={'col-md-12 ' + styles.padd_remove}>
-            Listen columns for update:&nbsp;
-          </div>
-          <div className={'col-md-12 ' + styles.padd_remove}>
-            {modifyTrigger.definition.update ? (
-              allTableColumns.map((col, i) => (
-                <div
-                  className={`${styles.opsCheckboxWrapper} ${styles.columnListElement} ${styles.padd_remove} ${styles.cursorPointer}`}
-                  key={i}
-                  onClick={() => dispatch(toggleColumn('update', col.name))}
-                >
-                  <input
-                    type="checkbox"
-                    className={`${styles.opsCheckbox} ${styles.cursorPointer}`}
-                    checked={Boolean(
-                      modifyTrigger.definition.update.columns.find(
-                        c => c === col.name
-                      )
-                    )}
-                  />
-                  {col.name}
-                  <small className={styles.addPaddSmall}> ({col.type})</small>
-                </div>
-              ))
-            ) : (
-              <div
-                className={
-                  'col-md-12 ' +
-                  styles.padd_remove +
-                  ' ' +
-                  styles.modifyOpsCollapsedtitle
-                }
-              >
-                <i>Applicable only if update operation is selected.</i>
-              </div>
-            )}
-          </div>
->>>>>>> 871be809
         </div>
       </div>
     </div>
