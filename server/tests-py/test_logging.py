--- conflicted
+++ resolved
@@ -22,58 +22,6 @@
         st_code, resp = hge_ctx.v1q_f(self.dir + '/setup.yaml')
         assert st_code == 200, resp
 
-<<<<<<< HEAD
-        # make a successful query
-        q = {'query': 'query { hello {code name} }'}
-        headers = {}
-        if hge_ctx.hge_key:
-            headers['x-hasura-admin-secret'] = hge_ctx.hge_key
-        resp = hge_ctx.http.post(hge_ctx.hge_url + '/v1/graphql', json=q,
-                                 headers=headers)
-        assert resp.status_code == 200 and 'data' in resp.json()
-
-        # make a query where JSON body parsing fails
-        q = {'quer': 'query { hello {code name} }'}
-        headers = {'x-request-id': 'json-parse-fail-log-test'}
-        if hge_ctx.hge_key:
-            headers['x-hasura-admin-secret'] = hge_ctx.hge_key
-        resp = hge_ctx.http.post(hge_ctx.hge_url + '/v1/graphql', json=q,
-                                 headers=headers)
-        assert resp.status_code == 200 and 'errors' in resp.json()
-        
-        # make an unthorized query where admin secret/access token is empty
-        q = {'query': 'query { hello {code name} }'}
-        headers = {'x-request-id': 'unauthorized-query-test'}
-        resp = hge_ctx.http.post(hge_ctx.hge_url + '/v1/graphql', json=q,
-                                 headers=headers)
-        assert resp.status_code == 200 and 'errors' in resp.json()
-
-        # make an unthorized metadata request where admin secret/access token is empty
-        q = {
-        'query': {
-            'type': 'select',
-            'args': {
-                    "table": {
-                        "name": "hdb_function",
-                        "schema": "hdb_catalog"
-                    },
-                    "columns": ["function_name", "function_schema", "is_system_defined"],
-                    "where": { "function_schema": "public" }
-                }
-            }
-        }
-        headers = {'x-request-id': 'unauthorized-metadata-test'}
-        resp = hge_ctx.http.post(hge_ctx.hge_url + '/v1/query', json=q,
-                                 headers=headers)
-        assert resp.status_code == 401 and 'error' in resp.json()
-
-        # gather and parse the logs now
-        self.logs = self._parse_logs(hge_ctx)
-        # sometimes the log might take time to buffer
-        time.sleep(2)
-        yield
-        self._teardown(hge_ctx)
-=======
         try:
             # make a successful query
             q = {'query': 'query { hello {code name} }'}
@@ -126,7 +74,6 @@
             yield
         finally:
             self._teardown(hge_ctx)
->>>>>>> a9107a2f
 
     def _parse_logs(self, hge_ctx):
         # parse the log file into a json list
