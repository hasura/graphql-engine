import { terminateSql } from './sqlUtils';

export const getRunSqlQuery = (sql, shouldCascade, readOnly) => {
  return {
    type: 'run_sql',
    args: {
      sql: terminateSql(sql),
      cascade: !!shouldCascade,
      read_only: !!readOnly,
    },
  };
};

export const getCreatePermissionQuery = (
  action,
  tableDef,
  role,
  permission
) => {
  return {
    type: 'create_' + action + '_permission',
    args: {
      table: tableDef,
      role: role,
      permission: permission,
    },
  };
};

export const getDropPermissionQuery = (action, tableDef, role) => {
  return {
    type: 'drop_' + action + '_permission',
    args: {
      table: tableDef,
      role: role,
    },
  };
};

export const generateSetCustomTypesQuery = customTypes => {
  return {
    type: 'set_custom_types',
    args: customTypes,
  };
};

export const generateCreateActionQuery = (name, definition, comment) => {
  return {
    type: 'create_action',
    args: {
      name,
      definition,
      comment,
    },
  };
};

export const generateDropActionQuery = name => {
  return {
    type: 'drop_action',
    args: {
      name,
    },
  };
};

export const getFetchActionsQuery = () => {
  return {
    type: 'select',
    args: {
      table: {
        name: 'hdb_action',
        schema: 'hdb_catalog',
      },
      columns: ['*.*'],
      order_by: [{ column: 'action_name', type: 'asc' }],
    },
  };
};

export const getFetchCustomTypesQuery = () => {
  return {
    type: 'select',
    args: {
      table: {
        name: 'hdb_custom_types',
        schema: 'hdb_catalog',
      },
      columns: ['*.*'],
    },
  };
};

export const getSetCustomRootFieldsQuery = (
  tableDef,
  rootFields,
  customColumnNames
) => {
  return {
    type: 'set_table_custom_fields',
    version: 2,
    args: {
      table: tableDef,
      custom_root_fields: rootFields,
      custom_column_names: customColumnNames,
    },
  };
};

export const getFetchAllRolesQuery = () => ({
  type: 'select',
  args: {
    table: {
      schema: 'hdb_catalog',
      name: 'hdb_role',
    },
    columns: ['role_name'],
    order_by: { column: 'role_name', type: 'asc' },
  },
});

export const getCreateActionPermissionQuery = (def, actionName) => {
  return {
    type: 'create_action_permission',
    args: {
      action: actionName,
      role: def.role,
      definition: {
        select: {
          filter: def.filter,
        },
      },
    },
  };
};

export const getUpdateActionQuery = (def, actionName, actionComment) => {
  return {
    type: 'update_action',
    args: {
      name: actionName,
      definition: def,
      comment: actionComment,
    },
  };
};

export const getDropActionPermissionQuery = (role, actionName) => {
  return {
    type: 'drop_action_permission',
    args: {
      action: actionName,
      role,
    },
  };
};

export const getSetTableEnumQuery = (tableDef, isEnum) => {
  return {
    type: 'set_table_is_enum',
    args: {
      table: tableDef,
      is_enum: isEnum,
    },
  };
};

export const getTrackTableQuery = tableDef => {
  return {
    type: 'add_existing_table_or_view',
    args: tableDef,
  };
};

export const getUntrackTableQuery = tableDef => {
  return {
    type: 'untrack_table',
    args: {
      table: tableDef,
    },
  };
};

export const getAddComputedFieldQuery = (
  tableDef,
  computedFieldName,
  definition,
  comment
) => {
  return {
    type: 'add_computed_field',
    args: {
      table: tableDef,
      name: computedFieldName,
      definition: {
        ...definition,
      },
      comment: comment,
    },
  };
};

export const getDropComputedFieldQuery = (tableDef, computedFieldName) => {
  return {
    type: 'drop_computed_field',
    args: {
      table: tableDef,
      name: computedFieldName,
    },
  };
};

<<<<<<< HEAD
export const getEnumOptionsQuery = (request, currentSchema) => {
  return {
    type: 'select',
    args: {
      table: {
        name: request.enumTableName,
        schema: currentSchema,
      },
      columns: [request.enumColumnName],
    },
  };
};
=======
export const getDeleteQuery = (pkClause, tableName, schemaName) => {
  return {
    type: 'delete',
    args: {
      table: {
        name: tableName,
        schema: schemaName,
      },
      where: pkClause,
    },
  };
};

export const getBulkDeleteQuery = (pkClauses, tableName, schemaName) =>
  pkClauses.map(pkClause => getDeleteQuery(pkClause, tableName, schemaName));
>>>>>>> 36c92db9
<|MERGE_RESOLUTION|>--- conflicted
+++ resolved
@@ -210,7 +210,22 @@
   };
 };
 
-<<<<<<< HEAD
+export const getDeleteQuery = (pkClause, tableName, schemaName) => {
+  return {
+    type: 'delete',
+    args: {
+      table: {
+        name: tableName,
+        schema: schemaName,
+      },
+      where: pkClause,
+    },
+  };
+};
+
+export const getBulkDeleteQuery = (pkClauses, tableName, schemaName) =>
+  pkClauses.map(pkClause => getDeleteQuery(pkClause, tableName, schemaName));
+
 export const getEnumOptionsQuery = (request, currentSchema) => {
   return {
     type: 'select',
@@ -222,21 +237,4 @@
       columns: [request.enumColumnName],
     },
   };
-};
-=======
-export const getDeleteQuery = (pkClause, tableName, schemaName) => {
-  return {
-    type: 'delete',
-    args: {
-      table: {
-        name: tableName,
-        schema: schemaName,
-      },
-      where: pkClause,
-    },
-  };
-};
-
-export const getBulkDeleteQuery = (pkClauses, tableName, schemaName) =>
-  pkClauses.map(pkClause => getDeleteQuery(pkClause, tableName, schemaName));
->>>>>>> 36c92db9
+};