--- conflicted
+++ resolved
@@ -378,21 +378,12 @@
   eventTriggers <- lift $ Q.catchE defaultTxErrorHandler fetchEventTriggers
   forM_ eventTriggers $ \(sn, tn, trid, trn, Q.AltJ tDefVal, webhook, nr, rint, Q.AltJ mheaders) -> do
     let headerConfs = fromMaybe [] mheaders
-<<<<<<< HEAD
-    headerInfos <- getHeaderInfosFromConf headerConfs
-    tDef <- decodeValue tDefVal
-    addEventTriggerToCache (QualifiedTable sn tn) trid trn tDef (RetryConf nr rint) webhook headerInfos
-    liftTx $ mkTriggerQ trid trn (QualifiedTable sn tn) tDef
-=======
         qt = QualifiedTable sn tn
     allCols <- getCols . tiFieldInfoMap <$> askTabInfo qt
-    headers <- getHeadersFromConf headerConfs
+    headers <- getHeaderInfosFromConf headerConfs
     tDef <- decodeValue tDefVal
     addEventTriggerToCache (QualifiedTable sn tn) trid trn tDef (RetryConf nr rint) webhook headers
     liftTx $ mkTriggerQ trid trn qt allCols tDef
->>>>>>> a8cee16a
-
-
   where
     permHelper sn tn rn pDef pa = do
       qCtx <- mkAdminQCtx <$> get
