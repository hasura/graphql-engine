module Hasura.GraphQL.Resolve.Context
  ( FieldMap
  , RelationInfoMap
  , OrdByCtx
  , OrdByItemMap
  , OrdByItem(..)
  , UpdPermForIns
  , InsCtx(..)
  , InsCtxMap
  , RespTx
  , LazyRespTx
  , PrepFn
  , InsertTxConflictCtx(..)
  , getFldInfo
  , getPGColInfo
  , getArg
  , withArg
  , withArgM
  , nameAsPath
  , PrepArgs
  , Convert
  , runConvert
  , prepare
  , module Hasura.GraphQL.Utils
  ) where

import           Data.Has
import           Hasura.Prelude

import qualified Data.Aeson                          as J
import qualified Data.Aeson.Casing                   as J
import qualified Data.Aeson.TH                       as J
import qualified Data.ByteString.Lazy                as BL
import qualified Data.HashMap.Strict                 as Map
import qualified Data.Sequence                       as Seq
import qualified Database.PG.Query                   as Q
import qualified Language.GraphQL.Draft.Syntax       as G

import           Hasura.GraphQL.Resolve.ContextTypes

import           Hasura.GraphQL.Utils
import           Hasura.GraphQL.Validate.Field
import           Hasura.GraphQL.Validate.Types
import           Hasura.RQL.Types
import           Hasura.SQL.Types
import           Hasura.SQL.Value

import qualified Hasura.SQL.DML                      as S

data InsResp
  = InsResp
  { _irAffectedRows :: !Int
  , _irResponse     :: !(Maybe J.Object)
  } deriving (Show, Eq)
$(J.deriveJSON (J.aesonDrop 3 J.snakeCase) ''InsResp)

type RespTx = Q.TxE QErr BL.ByteString
<<<<<<< HEAD

-- -- order by context
-- data OrdByItem
--   = OBIPGCol !PGColInfo
--   | OBIRel !RelInfo !AnnBoolExpSQL
--   deriving (Show, Eq)

-- type OrdByItemMap = Map.HashMap G.Name OrdByItem

-- type OrdByCtx = Map.HashMap G.NamedType OrdByItemMap

-- -- insert context
-- type RelationInfoMap = Map.HashMap RelName RelInfo

-- updatable columns and filter
-- type UpdPermForIns = ([PGCol], AnnBoolExpSQL)

-- data InsCtx
--   = InsCtx
--   { icView      :: !QualifiedTable
--   , icColumns   :: ![PGColInfo]
--   , icSet       :: !InsSetCols
--   , icRelations :: !RelationInfoMap
--   , icUpdPerm   :: !(Maybe UpdPermForIns)
--   } deriving (Show, Eq)

-- type InsCtxMap = Map.HashMap QualifiedTable InsCtx
=======
type LazyRespTx = LazyTx QErr BL.ByteString
type PrepFn m = (PGColType, PGColValue) -> m S.SQLExp
>>>>>>> ee3e099e

getFldInfo
  :: (MonadError QErr m, MonadReader r m, Has FieldMap r)
  => G.NamedType -> G.Name
  -> m (Either PGColInfo (RelInfo, Bool, AnnBoolExpSQL, Maybe Int))
getFldInfo nt n = do
  fldMap <- asks getter
  onNothing (Map.lookup (nt,n) fldMap) $
    throw500 $ "could not lookup " <> showName n <> " in " <>
    showNamedTy nt

getPGColInfo
  :: (MonadError QErr m, MonadReader r m, Has FieldMap r)
  => G.NamedType -> G.Name -> m PGColInfo
getPGColInfo nt n = do
  fldInfo <- getFldInfo nt n
  case fldInfo of
    Left pgColInfo -> return pgColInfo
    Right _        -> throw500 $
      "found relinfo when expecting pgcolinfo for "
      <> showNamedTy nt <> ":" <> showName n

getArg
  :: (MonadError QErr m)
  => ArgsMap
  -> G.Name
  -> m AnnGValue
getArg args arg =
  onNothing (Map.lookup arg args) $
  throw500 $ "missing argument: " <> showName arg

prependArgsInPath
  :: (MonadError QErr m)
  => m a -> m a
prependArgsInPath = withPathK "args"

nameAsPath
  :: (MonadError QErr m)
  => G.Name -> m a -> m a
nameAsPath name = withPathK (G.unName name)

withArg
  :: (MonadError QErr m)
  => ArgsMap
  -> G.Name
  -> (AnnGValue -> m a)
  -> m a
withArg args arg f = prependArgsInPath $ nameAsPath arg $
  getArg args arg >>= f

withArgM
  :: (MonadError QErr m)
  => ArgsMap
  -> G.Name
  -> (AnnGValue -> m a)
  -> m (Maybe a)
withArgM args arg f = prependArgsInPath $ nameAsPath arg $
  mapM f $ handleNull =<< Map.lookup arg args
  where
    handleNull v = bool (Just v) Nothing $ hasNullVal v

type PrepArgs = Seq.Seq Q.PrepArg

type Convert =
  StateT PrepArgs (ReaderT (FieldMap, OrdByCtx, InsCtxMap) (Except QErr))

prepare
  :: (MonadState PrepArgs m) => PrepFn m
prepare (colTy, colVal) = do
  preparedArgs <- get
  put (preparedArgs Seq.|> binEncoder colVal)
  return $ toPrepParam (Seq.length preparedArgs + 1) colTy

runConvert
  :: (MonadError QErr m)
  => (FieldMap, OrdByCtx, InsCtxMap) -> Convert a -> m (a, PrepArgs)
runConvert ctx m =
  either throwError return $
  runExcept $ runReaderT (runStateT m Seq.empty) ctx<|MERGE_RESOLUTION|>--- conflicted
+++ resolved
@@ -55,38 +55,9 @@
 $(J.deriveJSON (J.aesonDrop 3 J.snakeCase) ''InsResp)
 
 type RespTx = Q.TxE QErr BL.ByteString
-<<<<<<< HEAD
 
--- -- order by context
--- data OrdByItem
---   = OBIPGCol !PGColInfo
---   | OBIRel !RelInfo !AnnBoolExpSQL
---   deriving (Show, Eq)
-
--- type OrdByItemMap = Map.HashMap G.Name OrdByItem
-
--- type OrdByCtx = Map.HashMap G.NamedType OrdByItemMap
-
--- -- insert context
--- type RelationInfoMap = Map.HashMap RelName RelInfo
-
--- updatable columns and filter
--- type UpdPermForIns = ([PGCol], AnnBoolExpSQL)
-
--- data InsCtx
---   = InsCtx
---   { icView      :: !QualifiedTable
---   , icColumns   :: ![PGColInfo]
---   , icSet       :: !InsSetCols
---   , icRelations :: !RelationInfoMap
---   , icUpdPerm   :: !(Maybe UpdPermForIns)
---   } deriving (Show, Eq)
-
--- type InsCtxMap = Map.HashMap QualifiedTable InsCtx
-=======
 type LazyRespTx = LazyTx QErr BL.ByteString
 type PrepFn m = (PGColType, PGColValue) -> m S.SQLExp
->>>>>>> ee3e099e
 
 getFldInfo
   :: (MonadError QErr m, MonadReader r m, Has FieldMap r)
