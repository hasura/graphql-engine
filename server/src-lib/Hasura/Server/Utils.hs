--- conflicted
+++ resolved
@@ -168,25 +168,6 @@
   where
     aSecond = 1000 * 1000
 
-<<<<<<< HEAD
--- type for version integer
-data VersionInt
-  = VIVersion1
-  | VIVersion2
-  deriving (Show, Eq, Lift)
-
-instance ToJSON VersionInt where
-  toJSON VIVersion1 = toJSON @Int 1
-  toJSON VIVersion2 = toJSON @Int 2
-
-instance FromJSON VersionInt where
-  parseJSON v = do
-    verInt :: Int <- parseJSON v
-    case verInt of
-      1 -> return VIVersion1
-      2 -> return VIVersion2
-      i -> fail $ "expected 1 or 2, encountered " ++ show i
-=======
 -- ignore the following request headers from the client
 
 commonClientHeadersIgnored :: (IsString a) => [a]
@@ -218,4 +199,21 @@
 
 filterHeaders :: Set.HashSet HTTP.HeaderName -> [HTTP.Header] -> [HTTP.Header]
 filterHeaders list = filter (\(n, _) -> not $ n `Set.member` list)
->>>>>>> c3c01bec
+
+-- type for version integer
+data VersionInt
+  = VIVersion1
+  | VIVersion2
+  deriving (Show, Eq, Lift)
+
+instance ToJSON VersionInt where
+  toJSON VIVersion1 = toJSON @Int 1
+  toJSON VIVersion2 = toJSON @Int 2
+
+instance FromJSON VersionInt where
+  parseJSON v = do
+    verInt :: Int <- parseJSON v
+    case verInt of
+      1 -> return VIVersion1
+      2 -> return VIVersion2
+      i -> fail $ "expected 1 or 2, encountered " ++ show i