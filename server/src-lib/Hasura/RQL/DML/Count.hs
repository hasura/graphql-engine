module Hasura.RQL.DML.Count
  ( CountQueryP1(..)
  , getCountDeps
  , validateCountQWith
  , validateCountQ
  , runCount
  , countQToTx
  ) where

import           Data.Aeson
import           Instances.TH.Lift       ()

import qualified Data.ByteString.Builder as BB
import qualified Data.Sequence           as DS

import           Hasura.Prelude
import           Hasura.EncJSON
import           Hasura.RQL.DML.Internal
import           Hasura.RQL.GBoolExp
import           Hasura.RQL.Types
import           Hasura.SQL.Types

import qualified Database.PG.Query       as Q
import qualified Hasura.SQL.DML          as S

data CountQueryP1
  = CountQueryP1
  { cqp1Table    :: !QualifiedTable
  , cqp1Where    :: !(AnnBoolExpSQL, Maybe AnnBoolExpSQL)
  , cqp1Distinct :: !(Maybe [PGCol])
  } deriving (Show, Eq)

getCountDeps
  :: CountQueryP1 -> [SchemaDependency]
getCountDeps (CountQueryP1 tn (_, mWc) mDistCols) =
  mkParentDep tn
  : fromMaybe [] whereDeps
  <> fromMaybe [] distDeps
  where
    distDeps   = map (mkColDep "untyped" tn) <$> mDistCols
    whereDeps   = getBoolExpDeps tn <$> mWc

mkSQLCount
  :: CountQueryP1 -> S.Select
mkSQLCount (CountQueryP1 tn (permFltr, mWc) mDistCols) =
  S.mkSelect
    { S.selExtr = [S.Extractor S.countStar Nothing]
    , S.selFrom = Just $ S.FromExp
                  [S.mkSelFromExp False innerSel $ TableName "r"]
    }
  where

    finalWC =
      toSQLBoolExp (S.QualTable tn) $
      maybe permFltr (andAnnBoolExps permFltr) mWc

    innerSel = partSel
      { S.selFrom  = Just $ S.mkSimpleFromExp tn
      , S.selWhere = S.WhereFrag <$> Just finalWC
      }

    partSel = case mDistCols of
      Just distCols ->
        let extrs = flip map distCols $ \c -> S.Extractor (S.mkSIdenExp c) Nothing
        in S.mkSelect
          { S.selDistinct = Just S.DistinctSimple
          , S.selExtr     = extrs
          }
      Nothing -> S.mkSelect
                 { S.selExtr = [S.Extractor S.SEStar Nothing] }

-- SELECT count(*) FROM (SELECT DISTINCT c1, .. cn FROM .. WHERE ..) r;
-- SELECT count(*) FROM (SELECT * FROM .. WHERE ..) r;
validateCountQWith
  :: (UserInfoM m, QErrM m, CacheRM m)
  => (PGColType -> Value -> m S.SQLExp)
  -> CountQuery
  -> m CountQueryP1
validateCountQWith prepValBuilder (CountQuery qt mDistCols mWhere) = do
  tableInfo <- askTabInfo qt

  -- Check if select is allowed
  selPerm <- modifyErr (<> selNecessaryMsg) $
             askSelPermInfo tableInfo

  let colInfoMap = tiFieldInfoMap tableInfo

  forM_ mDistCols $ \distCols -> do
    let distColAsrns = [ checkSelOnCol selPerm
                       , assertPGCol colInfoMap relInDistColsErr]
    withPathK "distinct" $ verifyAsrns distColAsrns distCols

  -- convert the where clause
  annSQLBoolExp <- forM mWhere $ \be ->
    withPathK "where" $
    convBoolExp' colInfoMap selPerm be prepValBuilder

  return $ CountQueryP1
    qt
    (spiFilter selPerm, annSQLBoolExp)
    mDistCols
  where
    selNecessaryMsg =
      "; \"count\" is only allowed if the role "
      <> "has \"select\" permissions on the table"
    relInDistColsErr =
      "Relationships can't be used in \"distinct\"."

validateCountQ
  :: (QErrM m, UserInfoM m, CacheRM m, HasSQLGenCtx m)
  => CountQuery -> m (CountQueryP1, DS.Seq Q.PrepArg)
validateCountQ =
  liftDMLP1 . validateCountQWith binRHSBuilder

countQToTx
  :: (QErrM m, MonadTx m)
  => (CountQueryP1, DS.Seq Q.PrepArg) -> m EncJSON
countQToTx (u, p) = do
  qRes <- liftTx $ Q.rawQE dmlTxErrorHandler
          (Q.fromBuilder countSQL) (toList p) True
  return $ encJFromB $ encodeCount qRes
  where
    countSQL = toSQL $ mkSQLCount u
    encodeCount (Q.SingleRow (Identity c)) =
      BB.byteString "{\"count\":" <> BB.intDec c <> BB.char7 '}'

runCount
<<<<<<< HEAD
  :: (QErrM m, UserInfoM m, CacheRWM m, MonadTx m)
  => CountQuery -> m EncJSON
=======
  :: (QErrM m, UserInfoM m, CacheRWM m, MonadTx m, HasSQLGenCtx m)
  => CountQuery -> m RespBody
>>>>>>> 6ecc187e
runCount q =
  validateCountQ q >>= countQToTx<|MERGE_RESOLUTION|>--- conflicted
+++ resolved
@@ -125,12 +125,7 @@
       BB.byteString "{\"count\":" <> BB.intDec c <> BB.char7 '}'
 
 runCount
-<<<<<<< HEAD
-  :: (QErrM m, UserInfoM m, CacheRWM m, MonadTx m)
+  :: (QErrM m, UserInfoM m, CacheRWM m, MonadTx m, HasSQLGenCtx m)
   => CountQuery -> m EncJSON
-=======
-  :: (QErrM m, UserInfoM m, CacheRWM m, MonadTx m, HasSQLGenCtx m)
-  => CountQuery -> m RespBody
->>>>>>> 6ecc187e
 runCount q =
   validateCountQ q >>= countQToTx