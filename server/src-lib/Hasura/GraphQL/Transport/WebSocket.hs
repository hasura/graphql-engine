--- conflicted
+++ resolved
@@ -30,8 +30,8 @@
 import qualified ListT
 import qualified Network.HTTP.Client                         as H
 import qualified Network.HTTP.Types                          as H
+import qualified Network.Wai.Extended                        as Wai
 import qualified Network.WebSockets                          as WS
-import qualified Network.Wai.Extended                        as Wai
 import qualified StmContainers.Map                           as STMMap
 
 import           Control.Concurrent.Extended                 (sleep)
@@ -40,12 +40,11 @@
 import           GHC.AssertNF
 
 import           Hasura.EncJSON
-<<<<<<< HEAD
 import           Hasura.GraphQL.Logging                      (MonadQueryLog (..))
-=======
-import           Hasura.GraphQL.Logging
-
->>>>>>> a70d2782
+-- =======
+-- import           Hasura.GraphQL.Logging
+
+-- >>>>>>> master
 import           Hasura.GraphQL.Transport.HTTP.Protocol
 import           Hasura.GraphQL.Transport.WebSocket.Protocol
 import           Hasura.HTTP
@@ -300,14 +299,13 @@
             <> "CORS on websocket connections, then you can use the flag --ws-read-cookie or "
             <> "HASURA_GRAPHQL_WS_READ_COOKIE to force read cookie when CORS is disabled."
 
-<<<<<<< HEAD
-
-onStart :: forall m. (HasVersion, MonadIO m, MonadQueryLog m) => WSServerEnv -> WSConn -> StartMsg -> m ()
-=======
+-- <<<<<<< HEAD
+
+-- onStart :: forall m. (HasVersion, MonadIO m, MonadQueryLog m) => WSServerEnv -> WSConn -> StartMsg -> m ()
+-- =======
 onStart
-  :: forall m. (HasVersion, MonadIO m, E.MonadGQLExecutionCheck m)
+  :: forall m. (HasVersion, MonadIO m, E.MonadGQLExecutionCheck m, MonadQueryLog m)
   => WSServerEnv -> WSConn -> StartMsg -> m ()
->>>>>>> a70d2782
 onStart serverEnv wsConn (StartMsg opId q) = catchAndIgnore $ do
   timerTot <- startTimer
   opM <- liftIO $ STM.atomically $ STMMap.lookup opId opMap
@@ -357,16 +355,12 @@
           runLazyTx pgExecCtx Q.ReadWrite $ withUserInfo userInfo opTx
       E.ExOpSubs lqOp -> do
         -- log the graphql query
-<<<<<<< HEAD
         -- L.unLogger logger $ QueryLog query Nothing reqId
         logQueryLog logger query Nothing reqId
-=======
-        L.unLogger logger $ QueryLog query Nothing reqId
         let subscriberMetadata = LQ.mkSubscriberMetadata $ J.object
                                  [ "websocket_id" J..= WS.getWSId wsConn
                                  , "operation_id" J..= opId
                                  ]
->>>>>>> a70d2782
         -- NOTE!: we mask async exceptions higher in the call stack, but it's
         -- crucial we don't lose lqId after addLiveQuery returns successfully.
         !lqId <- liftIO $ LQ.addLiveQuery logger subscriberMetadata lqMap lqOp liveQOnChange
@@ -485,13 +479,13 @@
 
     -- on change, send message on the websocket
     liveQOnChange :: LQ.OnChange
-<<<<<<< HEAD
-    liveQOnChange (GQSuccess (LQ.LiveQueryResponse bs dTime)) =
-      sendMsgWithMetadata wsConn (SMData $ DataMsg opId $ GRHasura $ GQSuccess bs) $
-        LQ.LiveQueryMetadata dTime
-    liveQOnChange resp = sendMsg wsConn $ SMData $ DataMsg opId $ GRHasura $
-      LQ._lqrPayload <$> resp
-=======
+-- <<<<<<< HEAD
+--     liveQOnChange (GQSuccess (LQ.LiveQueryResponse bs dTime)) =
+--       sendMsgWithMetadata wsConn (SMData $ DataMsg opId $ GRHasura $ GQSuccess bs) $
+--         LQ.LiveQueryMetadata dTime
+--     liveQOnChange resp = sendMsg wsConn $ SMData $ DataMsg opId $ GRHasura $
+--       LQ._lqrPayload <$> resp
+-- =======
     liveQOnChange = \case
       GQSuccess (LQ.LiveQueryResponse bs dTime) ->
         sendMsgWithMetadata wsConn
@@ -499,17 +493,15 @@
         (LQ.LiveQueryMetadata dTime)
       resp -> sendMsg wsConn $ SMData $ DataMsg opId $ GRHasura $
         (BL.fromStrict . LQ._lqrPayload) <$> resp
->>>>>>> a70d2782
 
     catchAndIgnore :: ExceptT () m () -> m ()
     catchAndIgnore m = void $ runExceptT m
 
 onMessage
-<<<<<<< HEAD
-  :: (HasVersion, MonadIO m, UserAuthentication m, MonadQueryLog m)
-=======
-  :: (HasVersion, MonadIO m, UserAuthentication m, E.MonadGQLExecutionCheck m)
->>>>>>> a70d2782
+-- <<<<<<< HEAD
+--   :: (HasVersion, MonadIO m, UserAuthentication m, MonadQueryLog m)
+-- =======
+  :: (HasVersion, MonadIO m, UserAuthentication m, E.MonadGQLExecutionCheck m, MonadQueryLog m)
   => AuthMode
   -> WSServerEnv
   -> WSConn -> BL.ByteString -> m ()
@@ -686,11 +678,8 @@
      , MC.MonadBaseControl IO m
      , LA.Forall (LA.Pure m)
      , UserAuthentication m
-<<<<<<< HEAD
+     , E.MonadGQLExecutionCheck m
      , MonadQueryLog m
-=======
-     , E.MonadGQLExecutionCheck m
->>>>>>> a70d2782
      )
   => AuthMode
   -> WSServerEnv
