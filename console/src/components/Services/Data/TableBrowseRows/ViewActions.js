--- conflicted
+++ resolved
@@ -208,25 +208,8 @@
     }
 
     const url = Endpoints.query;
-<<<<<<< HEAD
-    const reqBody = {
-      type: 'delete',
-      args: {
-        table: {
-          name: tableName,
-          schema: tableSchema,
-        },
-        where: pkClause,
-      },
-    };
-=======
-    const reqBody = getDeleteQuery(
-      pkClause,
-      state.tables.currentTable,
-      state.tables.currentSchema
-    );
-
->>>>>>> c08171ac
+    const reqBody = getDeleteQuery(pkClause, tableName, tableSchema);
+
     const options = {
       method: 'POST',
       body: JSON.stringify(reqBody),
@@ -260,11 +243,7 @@
 
     const reqBody = {
       type: 'bulk',
-      args: getBulkDeleteQuery(
-        pkClauses,
-        tableName,
-        tableSchema
-      ),
+      args: getBulkDeleteQuery(pkClauses, tableName, tableSchema),
     };
     const options = {
       method: 'POST',
