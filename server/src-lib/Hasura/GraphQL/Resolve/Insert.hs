--- conflicted
+++ resolved
@@ -110,15 +110,10 @@
   where
     parseValue = do
       (_, WithScalarType scalarType maybeScalarValue) <- asPGColumnTypeAndValueM annVal
-<<<<<<< HEAD
       columnInfo <- onNothing (Map.lookup gName allColMap) $
                  throw500 "column not found in PGColGNameMap"
       let columnName = pgiColumn columnInfo
-          scalarValue = fromMaybe (PGNull scalarType) maybeScalarValue
-=======
-      let columnName = PGCol $ G.unName gName
       scalarValue <- maybe (pure $ PGNull scalarType) openOpaqueValue maybeScalarValue
->>>>>>> 883ec85b
       pure $ AnnInsObj ((columnName, WithScalarType scalarType scalarValue):cols) objRels arrRels
 
     parseObject = do
@@ -164,20 +159,13 @@
             bool withNonEmptyArrData (return defVal) $ null arrDataVals
 
 parseOnConflict
-<<<<<<< HEAD
-  :: (MonadError QErr m)
+  :: (MonadResolve m)
   => QualifiedTable
   -> Maybe UpdPermForIns
   -> PGColGNameMap
   -> AnnInpVal
   -> m RI.ConflictClauseP1
 parseOnConflict tn updFiltrM allColMap val = withPathK "on_conflict" $
-=======
-  :: (MonadResolve m)
-  => QualifiedTable -> Maybe UpdPermForIns
-  -> AnnInpVal -> m RI.ConflictClauseP1
-parseOnConflict tn updFiltrM val = withPathK "on_conflict" $
->>>>>>> 883ec85b
   flip withObject val $ \_ obj -> do
     constraint <- RI.Constraint <$> parseConstraint obj
     updCols <- getUpdCols obj
@@ -515,17 +503,10 @@
     (withEmptyObjs mutFldsRes) $ null annVals
   where
     withNonEmptyObjs annVals mutFlds = do
-<<<<<<< HEAD
       InsCtx vn tableColMap defValMap relInfoMap updPerm <- getInsCtx tn
       annObjs <- mapM asObject annVals
       annInsObjs <- forM annObjs $ mkAnnInsObj relInfoMap tableColMap
       conflictClauseM <- forM onConflictM $ parseOnConflict tn updPerm tableColMap
-=======
-      InsCtx vn tableCols defValMap relInfoMap updPerm <- getInsCtx tn
-      annObjs <- traverse asObject annVals
-      annInsObjs <- forM annObjs $ mkAnnInsObj relInfoMap
-      conflictClauseM <- forM onConflictM $ parseOnConflict tn updPerm
->>>>>>> 883ec85b
       defValMapRes <- mapM (convPartialSQLExp sessVarFromCurrentSetting)
                       defValMap
       let multiObjIns = AnnIns annInsObjs conflictClauseM
