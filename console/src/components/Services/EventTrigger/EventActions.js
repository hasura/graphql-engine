import Endpoints, { globalCookiePolicy } from '../../../Endpoints';
import requestAction from '../../../utils/requestAction';
import defaultState from './EventState';
import processedEventsReducer from './ProcessedEvents/ViewActions';
import pendingEventsReducer from './PendingEvents/ViewActions';
import runningEventsReducer from './RunningEvents/ViewActions';
import streamingLogsReducer from './StreamingLogs/LogActions';
import { showErrorNotification, showSuccessNotification } from './Notification';
import dataHeaders from './Common/Headers';
import { loadMigrationStatus } from '../../Main/Actions';
import returnMigrateUrl from './Common/getMigrateUrl';
import globals from '../../../Globals';
import push from './push';
import { initQueries } from '../Data/DataActions';
import { replace } from 'react-router-redux';

import { SERVER_CONSOLE_MODE } from '../../../constants';
import { REQUEST_COMPLETE, REQUEST_ONGOING } from './Modify/Actions';

const SET_TRIGGER = 'Event/SET_TRIGGER';
const LOAD_TRIGGER_LIST = 'Event/LOAD_TRIGGER_LIST';
const LOAD_PROCESSED_EVENTS = 'Event/LOAD_PROCESSED_EVENTS';
const LOAD_PENDING_EVENTS = 'Event/LOAD_PENDING_EVENTS';
const LOAD_RUNNING_EVENTS = 'Event/LOAD_RUNNING_EVENTS';
const ACCESS_KEY_ERROR = 'Event/ACCESS_KEY_ERROR';
const UPDATE_DATA_HEADERS = 'Event/UPDATE_DATA_HEADERS';
const LISTING_TRIGGER = 'Event/LISTING_TRIGGER';
const LOAD_EVENT_LOGS = 'Event/LOAD_EVENT_LOGS';
const LOAD_EVENT_TABLE_SCHEMA = 'Event/LOAD_EVENT_TABLE_SCHEMA';
const MODAL_OPEN = 'Event/MODAL_OPEN';
const SET_REDELIVER_EVENT = 'Event/SET_REDELIVER_EVENT';
const LOAD_EVENT_INVOCATIONS = 'Event/LOAD_EVENT_INVOCATIONS';
const REDELIVER_EVENT_SUCCESS = 'Event/REDELIVER_EVENT_SUCCESS';
const REDELIVER_EVENT_FAILURE = 'Event/REDELIVER_EVENT_FAILURE';

const MAKE_REQUEST = 'Event/MAKE_REQUEST';
const REQUEST_SUCCESS = 'Event/REQUEST_SUCCESS';
const REQUEST_ERROR = 'Event/REQUEST_ERROR';

/* ************ action creators *********************** */
const loadTriggers = () => (dispatch, getState) => {
  const url = Endpoints.getSchema;
  const body = {
    type: 'bulk',
    args: [
      {
        type: 'select',
        args: {
          table: {
            name: 'event_triggers',
            schema: 'hdb_catalog',
          },
          columns: ['*'],
        },
      },
      initQueries.loadSchema,
    ],
  };
  body.args[1].args.where = {
    table_schema: {
      $nin: ['information_schema', 'pg_catalog', 'hdb_catalog', 'hdb_views'],
    },
  };
  const options = {
    credentials: globalCookiePolicy,
    method: 'POST',
    headers: dataHeaders(getState),
<<<<<<< HEAD
    body: JSON.stringify({
      type: 'select',
      args: {
        table: {
          name: 'event_triggers',
          schema: 'hdb_catalog',
        },
        columns: ['*'],
        order_by: {
          column: 'name',
          type: 'asc',
          nulls: 'last',
        },
      },
    }),
=======
    body: JSON.stringify(body),
>>>>>>> 8e3b8f51
  };
  return dispatch(requestAction(url, options)).then(
    data => {
      dispatch({ type: LOAD_EVENT_TABLE_SCHEMA, data: data[1] });
      dispatch({ type: LOAD_TRIGGER_LIST, triggerList: data[0] });
    },
    error => {
      console.error('Failed to load triggers' + JSON.stringify(error));
    }
  );
};

const loadProcessedEvents = () => (dispatch, getState) => {
  const url = Endpoints.getSchema;
  const options = {
    credentials: globalCookiePolicy,
    method: 'POST',
    headers: dataHeaders(getState),
    body: JSON.stringify({
      type: 'select',
      args: {
        table: {
          name: 'event_triggers',
          schema: 'hdb_catalog',
        },
        columns: [
          '*',
          {
            name: 'events',
            columns: [
              '*',
              { name: 'logs', columns: ['*'], order_by: ['-created_at'] },
            ],
            where: {
              $or: [{ delivered: { $eq: true } }, { error: { $eq: true } }],
            },
            order_by: ['-created_at'],
            limit: 10,
          },
        ],
      },
    }),
  };
  return dispatch(requestAction(url, options)).then(
    data => {
      dispatch({ type: LOAD_PROCESSED_EVENTS, data: data });
    },
    error => {
      console.error('Failed to load triggers' + JSON.stringify(error));
    }
  );
};

const loadPendingEvents = () => (dispatch, getState) => {
  const url = Endpoints.getSchema;
  const options = {
    credentials: globalCookiePolicy,
    method: 'POST',
    headers: dataHeaders(getState),
    body: JSON.stringify({
      type: 'select',
      args: {
        table: {
          name: 'event_triggers',
          schema: 'hdb_catalog',
        },
        columns: [
          '*',
          {
            name: 'events',
            columns: [
              '*',
              { name: 'logs', columns: ['*'], order_by: ['-created_at'] },
            ],
            where: { delivered: false, error: false, tries: 0 },
            order_by: ['-created_at'],
            limit: 10,
          },
        ],
      },
    }),
  };
  return dispatch(requestAction(url, options)).then(
    data => {
      dispatch({ type: LOAD_PENDING_EVENTS, data: data });
    },
    error => {
      console.error('Failed to load triggers' + JSON.stringify(error));
    }
  );
};

const loadRunningEvents = () => (dispatch, getState) => {
  const url = Endpoints.getSchema;
  const options = {
    credentials: globalCookiePolicy,
    method: 'POST',
    headers: dataHeaders(getState),
    body: JSON.stringify({
      type: 'select',
      args: {
        table: {
          name: 'event_triggers',
          schema: 'hdb_catalog',
        },
        columns: [
          '*',
          {
            name: 'events',
            columns: [
              '*',
              { name: 'logs', columns: ['*'], order_by: ['-created_at'] },
            ],
            where: { delivered: false, error: false, tries: { $gt: 0 } },
            order_by: ['-created_at'],
            limit: 10,
          },
        ],
      },
    }),
  };
  return dispatch(requestAction(url, options)).then(
    data => {
      dispatch({ type: LOAD_RUNNING_EVENTS, data: data });
    },
    error => {
      console.error('Failed to load triggers' + JSON.stringify(error));
    }
  );
};

const loadEventLogs = triggerName => (dispatch, getState) => {
  const url = Endpoints.getSchema;
  const triggerOptions = {
    credentials: globalCookiePolicy,
    method: 'POST',
    headers: dataHeaders(getState),
    body: JSON.stringify({
      type: 'select',
      args: {
        table: {
          name: 'event_triggers',
          schema: 'hdb_catalog',
        },
        columns: ['*'],
        where: {
          name: triggerName,
        },
      },
    }),
  };
  return dispatch(requestAction(url, triggerOptions)).then(
    triggerData => {
      if (triggerData.length !== 0) {
        const body = {
          type: 'bulk',
          args: [
            {
              type: 'select',
              args: {
                table: {
                  name: 'event_invocation_logs',
                  schema: 'hdb_catalog',
                },
                columns: [
                  '*',
                  {
                    name: 'event',
                    columns: ['*'],
                  },
                ],
                where: { event: { trigger_id: triggerData[0].id } },
                order_by: ['-created_at'],
                limit: 10,
              },
            },
          ],
        };
        const logOptions = {
          credentials: globalCookiePolicy,
          method: 'POST',
          headers: dataHeaders(getState),
          body: JSON.stringify(body),
        };
        dispatch(requestAction(url, logOptions)).then(
          logsData => {
            dispatch({ type: LOAD_EVENT_LOGS, data: logsData[0] });
          },
          error => {
            console.error(
              'Failed to load trigger logs' + JSON.stringify(error)
            );
          }
        );
      } else {
        dispatch(replace('/404'));
      }
    },
    error => {
      console.error(
        'Failed to fetch trigger information' + JSON.stringify(error)
      );
    }
  );
};

const loadEventInvocations = eventId => (dispatch, getState) => {
  const url = Endpoints.getSchema;
  const options = {
    credentials: globalCookiePolicy,
    method: 'POST',
    headers: dataHeaders(getState),
    body: JSON.stringify({
      type: 'select',
      args: {
        table: {
          name: 'event_invocation_logs',
          schema: 'hdb_catalog',
        },
        columns: [
          '*',
          {
            name: 'event',
            columns: ['*'],
          },
        ],
        where: { event_id: eventId },
        order_by: ['-created_at'],
      },
    }),
  };
  return dispatch(requestAction(url, options)).then(
    data => {
      dispatch({ type: LOAD_EVENT_INVOCATIONS, data: data });
    },
    error => {
      console.error('Failed to load triggers' + JSON.stringify(error));
    }
  );
};

const redeliverEvent = eventId => (dispatch, getState) => {
  const url = Endpoints.getSchema;
  const options = {
    credentials: globalCookiePolicy,
    method: 'POST',
    headers: dataHeaders(getState),
    body: JSON.stringify({
      type: 'deliver_event',
      args: {
        event_id: eventId,
      },
    }),
  };
  return dispatch(requestAction(url, options)).then(
    data => {
      dispatch({ type: REDELIVER_EVENT_SUCCESS, data: data });
    },
    error => {
      console.error('Failed to load triggers' + JSON.stringify(error));
      dispatch({ type: REDELIVER_EVENT_FAILURE, data: error });
    }
  );
};

const setTrigger = triggerName => ({ type: SET_TRIGGER, triggerName });

const setRedeliverEvent = eventId => dispatch => {
  /*
    Redeliver event and mark the redeliverEventId to the redelivered event so that it can be tracked.
  */
  return dispatch(redeliverEvent(eventId)).then(() => {
    return Promise.all([
      dispatch({ type: SET_REDELIVER_EVENT, eventId }),
      dispatch(loadEventInvocations(eventId)),
    ]);
  });
};

/* **********Shared functions between table actions********* */

const handleMigrationErrors = (title, errorMsg) => dispatch => {
  const requestMsg = title;
  if (globals.consoleMode === SERVER_CONSOLE_MODE) {
    // handle errors for run_sql based workflow
    dispatch(showErrorNotification(title, errorMsg.code, requestMsg, errorMsg));
  } else if (errorMsg.code === 'migration_failed') {
    dispatch(
      showErrorNotification(title, 'Migration Failed', requestMsg, errorMsg)
    );
  } else if (errorMsg.code === 'data_api_error') {
    const parsedErrorMsg = errorMsg;
    parsedErrorMsg.message = JSON.parse(errorMsg.message);
    dispatch(
      showErrorNotification(
        title,
        parsedErrorMsg.message.error,
        requestMsg,
        parsedErrorMsg
      )
    );
  } else {
    // any other unhandled codes
    const parsedErrorMsg = errorMsg;
    parsedErrorMsg.message = JSON.parse(errorMsg.message);
    dispatch(
      showErrorNotification(title, errorMsg.code, requestMsg, parsedErrorMsg)
    );
  }
  // dispatch(showErrorNotification(msg, firstDisplay, request, response));
};

const makeMigrationCall = (
  dispatch,
  getState,
  upQueries,
  downQueries,
  migrationName,
  customOnSuccess,
  customOnError,
  requestMsg,
  successMsg,
  errorMsg
) => {
  const upQuery = {
    type: 'bulk',
    args: upQueries,
  };

  const downQuery = {
    type: 'bulk',
    args: downQueries,
  };

  const migrationBody = {
    name: migrationName,
    up: upQuery.args,
    down: downQuery.args,
  };

  const currMigrationMode = getState().main.migrationMode;

  const migrateUrl = returnMigrateUrl(currMigrationMode);

  let finalReqBody;
  if (globals.consoleMode === SERVER_CONSOLE_MODE) {
    finalReqBody = upQuery;
  } else if (globals.consoleMode === 'cli') {
    finalReqBody = migrationBody;
  }
  const url = migrateUrl;
  const options = {
    method: 'POST',
    credentials: globalCookiePolicy,
    headers: dataHeaders(getState),
    body: JSON.stringify(finalReqBody),
  };

  const onSuccess = () => {
    if (globals.consoleMode === 'cli') {
      dispatch(loadMigrationStatus()); // don't call for server mode
    }
    dispatch(loadTriggers());
    customOnSuccess();
    if (successMsg) {
      dispatch(showSuccessNotification(successMsg));
    }
  };

  const onError = err => {
    customOnError(err);
    dispatch(handleMigrationErrors(errorMsg, err));
  };

  dispatch({ type: MAKE_REQUEST });
  dispatch(showSuccessNotification(requestMsg));
  dispatch(requestAction(url, options, REQUEST_SUCCESS, REQUEST_ERROR)).then(
    onSuccess,
    onError
  );
};

const deleteTrigger = triggerName => {
  return (dispatch, getState) => {
    dispatch(showSuccessNotification('Deleting Trigger...'));
    const currentTriggerInfo = getState().triggers.triggerList.filter(
      t => t.name === triggerName
    )[0];
    // apply migrations
    const migrationName = 'delete_trigger_' + triggerName.trim();
    const payload = {
      type: 'delete_event_trigger',
      args: {
        name: triggerName,
      },
    };
    const downPayload = {
      type: 'create_event_trigger',
      args: {
        name: triggerName,
        table: {
          name: currentTriggerInfo.table_name,
          schema: currentTriggerInfo.schema_name,
        },
        retry_conf: { ...currentTriggerInfo.configuration.retry_conf },
        ...currentTriggerInfo.configuration.definition,
        headers: [...currentTriggerInfo.configuration.headers],
      },
    };
    if (currentTriggerInfo.configuration.webhook_from_env) {
      downPayload.args.webhook_from_env =
        currentTriggerInfo.configuration.webhook_from_env;
    } else {
      downPayload.args.webhook = currentTriggerInfo.configuration.webhook;
    }
    const upQueryArgs = [];
    upQueryArgs.push(payload);
    const downQueryArgs = [];
    downQueryArgs.push(downPayload);
    const upQuery = {
      type: 'bulk',
      args: upQueryArgs,
    };
    const downQuery = {
      type: 'bulk',
      args: downQueryArgs,
    };
    const requestMsg = 'Deleting trigger...';
    const successMsg = 'Trigger deleted';
    const errorMsg = 'Delete trigger failed';

    const customOnSuccess = () => {
      // dispatch({ type: REQUEST_SUCCESS });
      dispatch({ type: REQUEST_COMPLETE }); // modify trigger action
      dispatch(showSuccessNotification('Trigger Deleted'));
      dispatch(push('/manage/triggers')).then(() => dispatch(loadTriggers()));
      return;
    };
    const customOnError = () => {
      dispatch({ type: REQUEST_COMPLETE }); // modify trigger action
      dispatch({ type: REQUEST_ERROR, data: errorMsg });
      return;
    };

    // modify trigger action
    dispatch({ type: REQUEST_ONGOING, data: 'delete' });

    makeMigrationCall(
      dispatch,
      getState,
      upQuery.args,
      downQuery.args,
      migrationName,
      customOnSuccess,
      customOnError,
      requestMsg,
      successMsg,
      errorMsg
    );
  };
};

/* ******************************************************* */
const eventReducer = (state = defaultState, action) => {
  // eslint-disable-line no-unused-vars
  if (action.type.indexOf('ProcessedEvents/') === 0) {
    return {
      ...state,
      view: processedEventsReducer(
        state.currentTrigger,
        state.triggerList,
        state.view,
        action
      ),
    };
  }
  if (action.type.indexOf('PendingEvents/') === 0) {
    return {
      ...state,
      view: pendingEventsReducer(
        state.currentTrigger,
        state.triggerList,
        state.view,
        action
      ),
    };
  }
  if (action.type.indexOf('RunningEvents/') === 0) {
    return {
      ...state,
      view: runningEventsReducer(
        state.currentTrigger,
        state.triggerList,
        state.view,
        action
      ),
    };
  }
  if (action.type.indexOf('StreamingLogs/') === 0) {
    return {
      ...state,
      log: streamingLogsReducer(
        state.currentTrigger,
        state.triggerList,
        state.log,
        action
      ),
    };
  }
  switch (action.type) {
    case LOAD_TRIGGER_LIST:
      return {
        ...state,
        triggerList: action.triggerList,
        listingTrigger: action.triggerList,
      };
    case LISTING_TRIGGER:
      return {
        ...state,
        listingTrigger: action.updatedList,
      };
    case LOAD_PROCESSED_EVENTS:
      return {
        ...state,
        processedEvents: action.data,
      };
    case LOAD_PENDING_EVENTS:
      return {
        ...state,
        pendingEvents: action.data,
      };
    case LOAD_RUNNING_EVENTS:
      return {
        ...state,
        runningEvents: action.data,
      };
    case LOAD_EVENT_LOGS:
      return {
        ...state,
        log: { ...state.log, rows: action.data, count: action.data.length },
      };
    case LOAD_EVENT_TABLE_SCHEMA:
      return {
        ...state,
        tableSchemas: action.data,
      };
    case SET_TRIGGER:
      return { ...state, currentTrigger: action.triggerName };
    case ACCESS_KEY_ERROR:
      return { ...state, accessKeyError: action.data };
    case UPDATE_DATA_HEADERS:
      return { ...state, dataHeaders: action.data };
    case MODAL_OPEN:
      return {
        ...state,
        log: { ...state.log, isModalOpen: action.data },
      };
    case SET_REDELIVER_EVENT:
      return {
        ...state,
        log: { ...state.log, redeliverEventId: action.eventId },
      };
    case LOAD_EVENT_INVOCATIONS:
      return {
        ...state,
        log: { ...state.log, eventInvocations: action.data },
      };
    case REDELIVER_EVENT_SUCCESS:
      return {
        ...state,
        log: { ...state.log, redeliverInvocationId: action.data },
      };
    case REDELIVER_EVENT_FAILURE:
      return {
        ...state,
        log: { ...state.log, redeliverEventFailure: action.data },
      };
    default:
      return state;
  }
};

export default eventReducer;
export {
  setTrigger,
  loadTriggers,
  deleteTrigger,
  loadProcessedEvents,
  loadPendingEvents,
  loadRunningEvents,
  loadEventLogs,
  handleMigrationErrors,
  makeMigrationCall,
  setRedeliverEvent,
  loadEventInvocations,
  redeliverEvent,
  ACCESS_KEY_ERROR,
  UPDATE_DATA_HEADERS,
  LISTING_TRIGGER,
  MODAL_OPEN,
  SET_REDELIVER_EVENT,
};<|MERGE_RESOLUTION|>--- conflicted
+++ resolved
@@ -51,6 +51,11 @@
             schema: 'hdb_catalog',
           },
           columns: ['*'],
+          order_by: {
+            column: 'name',
+            type: 'asc',
+            nulls: 'last',
+          },
         },
       },
       initQueries.loadSchema,
@@ -65,25 +70,7 @@
     credentials: globalCookiePolicy,
     method: 'POST',
     headers: dataHeaders(getState),
-<<<<<<< HEAD
-    body: JSON.stringify({
-      type: 'select',
-      args: {
-        table: {
-          name: 'event_triggers',
-          schema: 'hdb_catalog',
-        },
-        columns: ['*'],
-        order_by: {
-          column: 'name',
-          type: 'asc',
-          nulls: 'last',
-        },
-      },
-    }),
-=======
     body: JSON.stringify(body),
->>>>>>> 8e3b8f51
   };
   return dispatch(requestAction(url, options)).then(
     data => {
