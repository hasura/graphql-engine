--- conflicted
+++ resolved
@@ -21,15 +21,15 @@
 
 import           Hasura.RQL.DDL.ComputedField
 import           Hasura.RQL.DDL.Schema.Function
+import           Hasura.RQL.Types.Action
 import           Hasura.RQL.Types.Column
 import           Hasura.RQL.Types.Common
+import           Hasura.RQL.Types.CustomTypes
 import           Hasura.RQL.Types.EventTrigger
 import           Hasura.RQL.Types.Permission
 import           Hasura.RQL.Types.QueryCollection
 import           Hasura.RQL.Types.RemoteSchema
 import           Hasura.RQL.Types.SchemaCache
-import           Hasura.RQL.Types.CustomTypes
-import           Hasura.RQL.Types.Action
 import           Hasura.SQL.Types
 
 data CatalogTableInfo
@@ -106,12 +106,9 @@
   , _cmFunctions            :: ![CatalogFunction]
   , _cmForeignKeys          :: ![ForeignKey]
   , _cmAllowlistCollections :: ![CollectionDef]
-<<<<<<< HEAD
+  , _cmComputedFields       :: ![CatalogComputedField]
   , _cmCustomTypes          :: !CustomTypes
   , _cmActions              :: ![CreateAction]
   , _cmActionPermissions    :: ![CreateActionPermission]
-=======
-  , _cmComputedFields       :: ![CatalogComputedField]
->>>>>>> 337403d5
   } deriving (Show, Eq)
 $(deriveJSON (aesonDrop 3 snakeCase) ''CatalogMetadata)