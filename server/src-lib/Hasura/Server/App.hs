--- conflicted
+++ resolved
@@ -124,30 +124,17 @@
 
 data ServerCtx
   = ServerCtx
-<<<<<<< HEAD
   { scPGExecCtx    :: PGExecCtx
   , scConnInfo     :: Q.ConnInfo
   , scLogger       :: L.Logger
   , scCacheRef     :: SchemaCacheRef
   , scAuthMode     :: AuthMode
   , scManager      :: HTTP.Manager
-  , scStringifyNum :: Bool
+  , scSQLGenCtx    :: SQLGenCtx
   , scEnabledAPIs  :: S.HashSet API
   , scInstanceId   :: InstanceId
   , scPlanCache    :: E.PlanCache
   , scLQState      :: EL.LiveQueriesState
-=======
-  { scPGExecCtx   :: PGExecCtx
-  , scLogger      :: L.Logger
-  , scCacheRef    :: SchemaCacheRef
-  , scAuthMode    :: AuthMode
-  , scManager     :: HTTP.Manager
-  , scSQLGenCtx   :: SQLGenCtx
-  , scEnabledAPIs :: S.HashSet API
-  , scInstanceId  :: InstanceId
-  , scPlanCache   :: E.PlanCache
-  , scLQState     :: EL.LiveQueriesState
->>>>>>> d38729b1
   }
 
 data HandlerCtx
@@ -356,22 +343,13 @@
   exitFailure
 
 mkWaiApp
-<<<<<<< HEAD
-  :: Q.TxIsolation -> L.LoggerCtx -> Bool
+  :: Q.TxIsolation -> L.LoggerCtx -> SQLGenCtx
   -> Q.PGPool -> Q.ConnInfo -> HTTP.Manager -> AuthMode
-=======
-  :: Q.TxIsolation -> L.LoggerCtx -> SQLGenCtx
-  -> Q.PGPool -> HTTP.Manager -> AuthMode
->>>>>>> d38729b1
   -> CorsConfig -> Bool -> Bool
   -> InstanceId -> S.HashSet API
   -> EL.LQOpts
   -> IO (Wai.Application, SchemaCacheRef, Maybe UTCTime)
-<<<<<<< HEAD
-mkWaiApp isoLevel loggerCtx strfyNum pool ci httpManager mode corsCfg
-=======
-mkWaiApp isoLevel loggerCtx sqlGenCtx pool httpManager mode corsCfg
->>>>>>> d38729b1
+mkWaiApp isoLevel loggerCtx sqlGenCtx pool ci httpManager mode corsCfg
          enableConsole enableTelemetry instanceId apis
          lqOpts = do
     let pgExecCtx = PGExecCtx pool isoLevel
