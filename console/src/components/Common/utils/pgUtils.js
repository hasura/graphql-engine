import React from 'react';
import { isEqual, isString } from './jsUtils';

/*** Table/View utils ***/

export const getTableName = table => {
  return table.table_name;
};

export const getTableSchema = table => {
  return table.table_schema;
};

// TODO: figure out better pattern for overloading fns
// tableName and tableNameWithSchema are either/or arguments
export const generateTableDef = (
  tableName,
  tableSchema = 'public',
  tableNameWithSchema = null
) => {
  if (tableNameWithSchema) {
    tableSchema = tableNameWithSchema.split('.')[0];
    tableName = tableNameWithSchema.split('.')[1];
  }

  return {
    schema: tableSchema,
    name: tableName,
  };
};

export const getTableDef = table => {
  return generateTableDef(getTableName(table), getTableSchema(table));
};

export const getQualifiedTableDef = tableDef => {
  return isString(tableDef) ? generateTableDef(tableDef) : tableDef;
};

export const getTableNameWithSchema = (tableDef, wrapDoubleQuotes = false) => {
  let _fullTableName;

  if (wrapDoubleQuotes) {
    _fullTableName =
      '"' + tableDef.schema + '"' + '.' + '"' + tableDef.name + '"';
  } else {
    _fullTableName = tableDef.schema + '.' + tableDef.name;
  }

  return _fullTableName;
};

export const checkIfTable = table => {
  return table.table_type === 'BASE TABLE';
};

export const displayTableName = table => {
  const tableName = getTableName(table);
  const isTable = checkIfTable(table);

  return isTable ? <span>{tableName}</span> : <i>{tableName}</i>;
};

export const findTable = (allTables, tableDef) => {
  return allTables.find(t => isEqual(getTableDef(t), tableDef));
};

export const getTrackedTables = tables => {
  return tables.filter(t => t.is_table_tracked);
};

<<<<<<< HEAD
export const getUntrackedTables = tables => {
  return tables.filter(t => !t.is_table_tracked);
=======
export const getOnlyTables = tablesOrViews => {
  return tablesOrViews.filter(t => checkIfTable(t));
};

export const getOnlyViews = tablesOrViews => {
  return tablesOrViews.filter(t => !checkIfTable(t));
>>>>>>> 98911df5
};

/*** Table/View column utils ***/

export const getTableColumns = table => {
  return table.columns;
};

export const getColumnName = column => {
  return column.column_name;
};

export const getTableColumnNames = table => {
  return getTableColumns(table).map(c => getColumnName(c));
};

export const getTableColumn = (table, columnName) => {
  return getTableColumns(table).find(
    column => getColumnName(column) === columnName
  );
};

export const getColumnType = column => {
  let _columnType = column.data_type;

  if (_columnType === 'USER-DEFINED') {
    _columnType = column.udt_name;
  }

  return _columnType;
};

export const isColumnAutoIncrement = column => {
  const columnDefault = column.column_default;

  const autoIncrementDefaultRegex = /^nextval\('(.*)_seq'::regclass\)$/;

  return (
    columnDefault &&
    columnDefault.match(new RegExp(autoIncrementDefaultRegex, 'gi'))
  );
};

/*** Table/View relationship utils ***/

export const getTableRelationships = table => {
  return table.relationships;
};

export const getRelationshipName = relationship => {
  return relationship.rel_name;
};

export const getRelationshipDef = relationship => {
  return relationship.rel_def;
};

export const getRelationshipType = relationship => {
  return relationship.rel_type;
};

export const getTableRelationshipNames = table => {
  return getTableRelationships(table).map(r => getRelationshipName(r));
};

export function getTableRelationship(table, relationshipName) {
  return getTableRelationships(table).find(
    relationship => getRelationshipName(relationship) === relationshipName
  );
}

export function getRelationshipRefTable(table, relationship) {
  let _refTable = null;

  const relationshipDef = getRelationshipDef(relationship);
  const relationshipType = getRelationshipType(relationship);

  // if manual relationship
  if (relationshipDef.manual_configuration) {
    _refTable = relationshipDef.manual_configuration.remote_table;
  }

  // if foreign-key based relationship
  if (relationshipDef.foreign_key_constraint_on) {
    // if array relationship
    if (relationshipType === 'array') {
      _refTable = relationshipDef.foreign_key_constraint_on.table;
    }

    // if object relationship
    if (relationshipType === 'object') {
      const fkCol = relationshipDef.foreign_key_constraint_on;

      for (let i = 0; i < table.foreign_key_constraints.length; i++) {
        const fkConstraint = table.foreign_key_constraints[i];
        const fkConstraintCol = Object.keys(fkConstraint.column_mapping)[0];
        if (fkCol === fkConstraintCol) {
          _refTable = generateTableDef(
            fkConstraint.ref_table,
            fkConstraint.ref_table_table_schema
          );
          break;
        }
      }
    }
  }

  if (typeof _refTable === 'string') {
    _refTable = generateTableDef(_refTable);
  }

  return _refTable;
}

/*** Table/View permissions utils ***/

export const getTablePermissions = (table, role = null, action = null) => {
  let tablePermissions = table.permissions;

  if (role) {
    tablePermissions = tablePermissions.find(p => p.role_name === role);

    if (tablePermissions && action) {
      tablePermissions = tablePermissions.permissions[action];
    }
  }

  return tablePermissions;
};

/*** Table/View Check Constraints utils ***/

export const getTableCheckConstraints = table => {
  return table.check_constraints;
};

export const findTableCheckConstraint = (checkConstraints, constraintName) => {
  return checkConstraints.find(c => c.constraint_name === constraintName);
};

/*** Function utils ***/

export const getFunctionSchema = pgFunction => {
  return pgFunction.function_schema;
};

export const getFunctionName = pgFunction => {
  return pgFunction.function_name;
};

/*** Schema utils ***/

export const getSchemaName = schema => {
  return schema.schema_name;
};

export const getSchemaTables = (allTables, tableSchema) => {
  return allTables.filter(t => getTableSchema(t) === tableSchema);
};

export const getSchemaTableNames = (allTables, tableSchema) => {
  return getSchemaTables(allTables, tableSchema).map(t => getTableName(t));
};

/*** Custom table fields utils ***/

export const getTableCustomRootFields = table => {
  if (table.configuration) {
    return table.configuration.custom_root_fields || {};
  }
  return {};
};

export const getTableCustomColumnNames = table => {
  if (table.configuration) {
    return table.configuration.custom_column_names || {};
  }
  return {};
};<|MERGE_RESOLUTION|>--- conflicted
+++ resolved
@@ -69,17 +69,16 @@
   return tables.filter(t => t.is_table_tracked);
 };
 
-<<<<<<< HEAD
 export const getUntrackedTables = tables => {
   return tables.filter(t => !t.is_table_tracked);
-=======
+};
+
 export const getOnlyTables = tablesOrViews => {
   return tablesOrViews.filter(t => checkIfTable(t));
 };
 
 export const getOnlyViews = tablesOrViews => {
   return tablesOrViews.filter(t => !checkIfTable(t));
->>>>>>> 98911df5
 };
 
 /*** Table/View column utils ***/
