--- conflicted
+++ resolved
@@ -27,13 +27,9 @@
     error: Error | null;
     isFetching: boolean;
   };
-<<<<<<< HEAD
-  featuresCompatibility: object;
-  consoleNotifications: ConsoleNotification[];
-=======
   featuresCompatibility: Record<string, unknown>;
   postgresVersion: string | null;
->>>>>>> f953132c
+  consoleNotifications: ConsoleNotification[];
 }
 
 const defaultState: MainState = {
@@ -64,11 +60,8 @@
     isFetching: false,
   },
   featuresCompatibility: {},
-<<<<<<< HEAD
+  postgresVersion: null,
   consoleNotifications: [],
-=======
-  postgresVersion: null,
->>>>>>> f953132c
 };
 
 export default defaultState;