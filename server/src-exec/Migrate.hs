--- conflicted
+++ resolved
@@ -19,7 +19,7 @@
 import qualified Database.PG.Query           as Q
 
 curCatalogVer :: T.Text
-curCatalogVer = "18"
+curCatalogVer = "19"
 
 migrateMetadata
   :: ( MonadTx m
@@ -328,13 +328,6 @@
            |]
 
 from17To18 :: MonadTx m => m ()
-<<<<<<< HEAD
-from17To18 = do
-  -- Migrate database
-  Q.Discard () <- liftTx $ Q.multiQE defaultTxErrorHandler
-    $(Q.sqlFromFile "src-rsr/migrate_from_17_to_18.sql")
-  return ()
-=======
 from17To18 =
   liftTx $ Q.catchE defaultTxErrorHandler $
   Q.multiQ [Q.sql|
@@ -343,7 +336,13 @@
               AND table_name = 'hdb_query_template';
             DROP table hdb_catalog.hdb_query_template
            |]
->>>>>>> a8a18e04
+
+from18To19 :: MonadTx m => m ()
+from18To19 = do
+  -- Migrate database
+  Q.Discard () <- liftTx $ Q.multiQE defaultTxErrorHandler
+    $(Q.sqlFromFile "src-rsr/migrate_from_18_to_19.sql")
+  return ()
 
 migrateCatalog
   :: ( MonadTx m
@@ -377,10 +376,13 @@
      | preVer == "15"  -> from15ToCurrent
      | preVer == "16"  -> from16ToCurrent
      | preVer == "17"  -> from17ToCurrent
+     | preVer == "18"  -> from18ToCurrent
      | otherwise -> throw400 NotSupported $
                     "unsupported version : " <> preVer
   where
-    from17ToCurrent = from17To18 >> postMigrate
+    from18ToCurrent = from18To19 >> postMigrate
+
+    from17ToCurrent = from17To18 >> from18ToCurrent
 
     from16ToCurrent = from16To17 >> from17ToCurrent
 
