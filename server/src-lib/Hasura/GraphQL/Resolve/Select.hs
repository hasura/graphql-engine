{-# LANGUAGE FlexibleContexts      #-}
{-# LANGUAGE MultiParamTypeClasses #-}
{-# LANGUAGE MultiWayIf            #-}
{-# LANGUAGE NoImplicitPrelude     #-}
{-# LANGUAGE OverloadedStrings     #-}
{-# LANGUAGE TupleSections         #-}

module Hasura.GraphQL.Resolve.Select
<<<<<<< HEAD
  ( convertSelect2
  , runPlanM
=======
  ( convertSelect
  , convertSelectByPKey
  , fromSelSet
  , fieldAsPath
>>>>>>> a68bb612
  ) where

import           Data.Has
import           Hasura.Prelude

import qualified Data.HashMap.Strict               as Map
import qualified Data.IntMap                       as IntMap
import qualified Database.PG.Query                 as Q
import qualified Language.GraphQL.Draft.Syntax     as G

import qualified Hasura.RQL.DML.Select             as RS

import qualified Hasura.SQL.DML                    as S

import qualified Hasura.GraphQL.Execute.Plan       as Plan
import           Hasura.GraphQL.Resolve.BoolExp
import           Hasura.GraphQL.Resolve.Context
import           Hasura.GraphQL.Resolve.InputValue
import           Hasura.GraphQL.Validate.Field
import           Hasura.GraphQL.Validate.Types
import           Hasura.RQL.DML.Internal           (onlyPositiveInt)
import           Hasura.RQL.Types
import           Hasura.SQL.Types
import           Hasura.SQL.Value

data PlanningSt
  = PlanningSt
  { _psArgNumber :: !Int
  , _psVariables :: !Plan.PlanVariables
  , _psPrepped   :: !Plan.PrepArgMap
  }

initPlanningSt :: PlanningSt
initPlanningSt = PlanningSt 1 Map.empty IntMap.empty

type PlanM =
  StateT PlanningSt (ReaderT (FieldMap, OrdByResolveCtx) (Except QErr))

runPlanM
  :: (MonadError QErr m)
  => (FieldMap, OrdByResolveCtx) -> PlanM Q.Query -> m Plan.RootFieldPlan
runPlanM ctx m = do
  (q, PlanningSt _ vars prepped) <- either throwError return $
    runExcept $ runReaderT (runStateT m initPlanningSt) ctx
  return $ Plan.RFPPostgres $ Plan.PGPlan q vars prepped

getVarArgNum
  :: (MonadState PlanningSt m)
  => G.Variable -> m Int
getVarArgNum var = do
  PlanningSt curArgNum vars prepped <- get
  case Map.lookup var vars of
    Just argNum -> return argNum
    Nothing     -> do
      put $ PlanningSt (curArgNum + 1) (Map.insert var curArgNum vars) prepped
      return curArgNum

addPrepArg
  :: (MonadState PlanningSt m)
  => Int -> Q.PrepArg -> m ()
addPrepArg argNum arg = do
  PlanningSt curArgNum vars prepped <- get
  put $ PlanningSt curArgNum vars $ IntMap.insert argNum arg prepped

getNextArgNum
  :: (MonadState PlanningSt m)
  => m Int
getNextArgNum = do
  PlanningSt curArgNum vars prepped <- get
  put $ PlanningSt (curArgNum + 1) vars prepped
  return curArgNum

prepare2
  :: (MonadState PlanningSt m)
  => AnnPGVal -> m S.SQLExp
prepare2 (varM, isNullable, colTy, colVal) = do
  argNum <- case (varM, isNullable) of
    (Just var, False) -> getVarArgNum var
    _                 -> getNextArgNum
  addPrepArg argNum $ binEncoder colVal
  return $ toPrepParam argNum colTy

fromSelSet
  :: G.NamedType
  -> SelSet
<<<<<<< HEAD
  -> PlanM (Map.HashMap FieldName RS.AnnFld)
=======
  -> Convert [(FieldName, RS.AnnFld)]
>>>>>>> a68bb612
fromSelSet fldTy flds =
  forM (toList flds) $ \fld -> do
    let fldName = _fName fld
    let rqlFldName = FieldName $ G.unName $ G.unAlias $ _fAlias fld
    (rqlFldName,) <$> case fldName of
      "__typename" -> return $ RS.FExp $ G.unName $ G.unNamedType fldTy
      _ -> do
        fldInfo <- getFldInfo fldTy fldName
        case fldInfo of
          Left colInfo -> return $ RS.FCol colInfo
          Right (relInfo, tableFilter, tableLimit, _) -> do
            let relTN = riRTable relInfo
            relSelData <- fromField relTN tableFilter tableLimit fld
            let annRel = RS.AnnRel (riName relInfo) (riType relInfo)
                         (riMapping relInfo) relSelData
            return $ RS.FRel annRel

fieldAsPath :: (MonadError QErr m) => Field -> m a -> m a
fieldAsPath fld = nameAsPath $ _fName fld

<<<<<<< HEAD
fromField
  :: QualifiedTable -> S.BoolExp -> Maybe Int -> Field -> PlanM RS.SelectData
fromField tn permFilter permLimit fld = fieldAsPath fld $ do
  whereExpM  <- withArgM args "where" $ convertBoolExpG prepare2 tn
  ordByExpM  <- withArgM args "order_by" parseOrderBy
  limitExpM  <- RS.applyPermLimit permLimit
                <$> withArgM args "limit" parseLimit
  offsetExpM <- withArgM args "offset" $ asPGColVal >=> prepare2
  annFlds    <- fromSelSet (_fType fld) $ _fSelSet fld
  return $ RS.SelectData annFlds tn (permFilter, whereExpM) ordByExpM
    [] limitExpM offsetExpM
=======
parseTableArgs
  :: QualifiedTable -> ArgsMap -> Convert RS.TableArgs
parseTableArgs tn args = do
  whereExpM  <- withArgM args "where" $ convertBoolExp tn
  ordByExpM  <- withArgM args "order_by" parseOrderBy
  limitExpM  <- withArgM args "limit" parseLimit
  offsetExpM <- withArgM args "offset" $ asPGColVal >=> prepare
  return $ RS.TableArgs whereExpM ordByExpM limitExpM offsetExpM

fromField
  :: QualifiedTable -> S.BoolExp -> Maybe Int -> Field -> Convert RS.AnnSel
fromField tn permFilter permLimitM fld = fieldAsPath fld $ do
  tableArgs <- parseTableArgs tn args
  annFlds   <- fromSelSet (_fType fld) $ _fSelSet fld
  return $ RS.AnnSel annFlds tn Nothing permFilter permLimitM tableArgs
>>>>>>> a68bb612
  where
    args = _fArguments fld

getEnumInfo
  :: ( MonadError QErr m
     , MonadReader r m
     , Has OrdByResolveCtx r
     )
  => G.NamedType -> G.EnumValue -> m OrdByResolveCtxElem
getEnumInfo nt v = do
  -- fldMap <- _gcFieldMap <$> ask
  ordByCtx <- asks getter
  onNothing (Map.lookup (nt,v) ordByCtx) $
    throw500 $ "could not lookup " <> showName (G.unEnumValue v) <> " in " <>
    showNamedTy nt

parseOrderBy
  :: (MonadError QErr m
     , MonadReader r m
     , Has OrdByResolveCtx r
     )
<<<<<<< HEAD
  => AnnInpVal -> m S.OrderByExp
=======
  => AnnGValue -> m [RS.AnnOrderByItem]
>>>>>>> a68bb612
parseOrderBy v = do
  enums <- withArray (const $ mapM asEnumVal) v
  mapM (uncurry getEnumInfo) enums

parseLimit :: ( MonadError QErr m ) => AnnInpVal -> m Int
parseLimit v = do
  (_, _, _, pgColVal) <- asPGColVal v
  limit <- maybe noIntErr return $ pgColValueToInt pgColVal
  -- validate int value
  onlyPositiveInt limit
  return limit
  where
    noIntErr = throwVE "expecting Integer value for \"limit\""

-- convertSelect
--   :: QualifiedTable -> S.BoolExp -> Maybe Int -> Field -> PlanM RespTx
-- convertSelect qt permFilter permLimit fld = do
--   selData <- withPathK "selectionSet" $
--              fromField qt permFilter permLimit fld
--   prepArgs <- get
--   return $ RS.selectP2 (selData, prepArgs)

<<<<<<< HEAD
convertSelect2
  :: QualifiedTable -> S.BoolExp -> Maybe Int -> Field
  -> PlanM Q.Query
convertSelect2 qt permFilter permLimit fld = do
  selData <- withPathK "selectionSet" $
             fromField qt permFilter permLimit fld
  return $ Q.fromBuilder $ toSQL $ RS.mkSQLSelect selData
=======
fromFieldByPKey
  :: QualifiedTable -> S.BoolExp -> Field -> Convert RS.AnnSel
fromFieldByPKey tn permFilter fld = fieldAsPath fld $ do
  boolExp <- pgColValToBoolExp tn $ _fArguments fld
  annFlds <- fromSelSet (_fType fld) $ _fSelSet fld
  return $ RS.AnnSel annFlds tn Nothing permFilter Nothing $
    RS.noTableArgs { RS._taWhere = Just boolExp}

convertSelect
  :: QualifiedTable -> S.BoolExp -> Maybe Int -> Field -> Convert RespTx
convertSelect qt permFilter permLimit fld = do
  selData <- withPathK "selectionSet" $
             fromField qt permFilter permLimit fld
  prepArgs <- get
  return $ RS.selectP2 False (selData, prepArgs)

convertSelectByPKey
  :: QualifiedTable -> S.BoolExp -> Field -> Convert RespTx
convertSelectByPKey qt permFilter fld = do
  selData <- withPathK "selectionSet" $
             fromFieldByPKey qt permFilter fld
  prepArgs <- get
  return $ RS.selectP2 True (selData, prepArgs)
>>>>>>> a68bb612
<|MERGE_RESOLUTION|>--- conflicted
+++ resolved
@@ -6,15 +6,11 @@
 {-# LANGUAGE TupleSections         #-}
 
 module Hasura.GraphQL.Resolve.Select
-<<<<<<< HEAD
   ( convertSelect2
   , runPlanM
-=======
-  ( convertSelect
   , convertSelectByPKey
   , fromSelSet
   , fieldAsPath
->>>>>>> a68bb612
   ) where
 
 import           Data.Has
@@ -98,14 +94,12 @@
   return $ toPrepParam argNum colTy
 
 fromSelSet
-  :: G.NamedType
+  :: (MonadError QErr m, MonadReader r m, Has FieldMap r, Has OrdByResolveCtx r)
+  => (AnnPGVal -> m S.SQLExp)
+  -> G.NamedType
   -> SelSet
-<<<<<<< HEAD
-  -> PlanM (Map.HashMap FieldName RS.AnnFld)
-=======
-  -> Convert [(FieldName, RS.AnnFld)]
->>>>>>> a68bb612
-fromSelSet fldTy flds =
+  -> m [(FieldName, RS.AnnFld)]
+fromSelSet f fldTy flds =
   forM (toList flds) $ \fld -> do
     let fldName = _fName fld
     let rqlFldName = FieldName $ G.unName $ G.unAlias $ _fAlias fld
@@ -117,7 +111,7 @@
           Left colInfo -> return $ RS.FCol colInfo
           Right (relInfo, tableFilter, tableLimit, _) -> do
             let relTN = riRTable relInfo
-            relSelData <- fromField relTN tableFilter tableLimit fld
+            relSelData <- fromField f relTN tableFilter tableLimit fld
             let annRel = RS.AnnRel (riName relInfo) (riType relInfo)
                          (riMapping relInfo) relSelData
             return $ RS.FRel annRel
@@ -125,35 +119,25 @@
 fieldAsPath :: (MonadError QErr m) => Field -> m a -> m a
 fieldAsPath fld = nameAsPath $ _fName fld
 
-<<<<<<< HEAD
-fromField
-  :: QualifiedTable -> S.BoolExp -> Maybe Int -> Field -> PlanM RS.SelectData
-fromField tn permFilter permLimit fld = fieldAsPath fld $ do
-  whereExpM  <- withArgM args "where" $ convertBoolExpG prepare2 tn
-  ordByExpM  <- withArgM args "order_by" parseOrderBy
-  limitExpM  <- RS.applyPermLimit permLimit
-                <$> withArgM args "limit" parseLimit
-  offsetExpM <- withArgM args "offset" $ asPGColVal >=> prepare2
-  annFlds    <- fromSelSet (_fType fld) $ _fSelSet fld
-  return $ RS.SelectData annFlds tn (permFilter, whereExpM) ordByExpM
-    [] limitExpM offsetExpM
-=======
 parseTableArgs
-  :: QualifiedTable -> ArgsMap -> Convert RS.TableArgs
-parseTableArgs tn args = do
-  whereExpM  <- withArgM args "where" $ convertBoolExp tn
+  :: (MonadError QErr m, MonadReader r m, Has FieldMap r, Has OrdByResolveCtx r)
+  => (AnnPGVal -> m S.SQLExp)
+  -> QualifiedTable -> ArgsMap -> m RS.TableArgs
+parseTableArgs f tn args = do
+  whereExpM  <- withArgM args "where" $ convertBoolExpG f tn
   ordByExpM  <- withArgM args "order_by" parseOrderBy
   limitExpM  <- withArgM args "limit" parseLimit
-  offsetExpM <- withArgM args "offset" $ asPGColVal >=> prepare
+  offsetExpM <- withArgM args "offset" $ asPGColVal >=> f
   return $ RS.TableArgs whereExpM ordByExpM limitExpM offsetExpM
 
 fromField
-  :: QualifiedTable -> S.BoolExp -> Maybe Int -> Field -> Convert RS.AnnSel
-fromField tn permFilter permLimitM fld = fieldAsPath fld $ do
-  tableArgs <- parseTableArgs tn args
-  annFlds   <- fromSelSet (_fType fld) $ _fSelSet fld
+  :: (MonadError QErr m, MonadReader r m, Has FieldMap r, Has OrdByResolveCtx r)
+  => (AnnPGVal -> m S.SQLExp)
+  -> QualifiedTable -> S.BoolExp -> Maybe Int -> Field -> m RS.AnnSel
+fromField f tn permFilter permLimitM fld = fieldAsPath fld $ do
+  tableArgs <- parseTableArgs f tn args
+  annFlds   <- fromSelSet f (_fType fld) $ _fSelSet fld
   return $ RS.AnnSel annFlds tn Nothing permFilter permLimitM tableArgs
->>>>>>> a68bb612
   where
     args = _fArguments fld
 
@@ -175,11 +159,7 @@
      , MonadReader r m
      , Has OrdByResolveCtx r
      )
-<<<<<<< HEAD
-  => AnnInpVal -> m S.OrderByExp
-=======
-  => AnnGValue -> m [RS.AnnOrderByItem]
->>>>>>> a68bb612
+  => AnnInpVal -> m [RS.AnnOrderByItem]
 parseOrderBy v = do
   enums <- withArray (const $ mapM asEnumVal) v
   mapM (uncurry getEnumInfo) enums
@@ -200,38 +180,27 @@
 --   selData <- withPathK "selectionSet" $
 --              fromField qt permFilter permLimit fld
 --   prepArgs <- get
---   return $ RS.selectP2 (selData, prepArgs)
-
-<<<<<<< HEAD
+--   return $ RS.selectP2 False (selData, prepArgs)
+
 convertSelect2
   :: QualifiedTable -> S.BoolExp -> Maybe Int -> Field
   -> PlanM Q.Query
 convertSelect2 qt permFilter permLimit fld = do
   selData <- withPathK "selectionSet" $
-             fromField qt permFilter permLimit fld
-  return $ Q.fromBuilder $ toSQL $ RS.mkSQLSelect selData
-=======
+             fromField prepare2 qt permFilter permLimit fld
+  return $ Q.fromBuilder $ toSQL $ RS.mkSQLSelect False selData
+
 fromFieldByPKey
-  :: QualifiedTable -> S.BoolExp -> Field -> Convert RS.AnnSel
+  :: QualifiedTable -> S.BoolExp -> Field -> PlanM RS.AnnSel
 fromFieldByPKey tn permFilter fld = fieldAsPath fld $ do
-  boolExp <- pgColValToBoolExp tn $ _fArguments fld
-  annFlds <- fromSelSet (_fType fld) $ _fSelSet fld
+  boolExp <- pgColValToBoolExp prepare2 tn $ _fArguments fld
+  annFlds <- fromSelSet prepare2 (_fType fld) $ _fSelSet fld
   return $ RS.AnnSel annFlds tn Nothing permFilter Nothing $
     RS.noTableArgs { RS._taWhere = Just boolExp}
 
-convertSelect
-  :: QualifiedTable -> S.BoolExp -> Maybe Int -> Field -> Convert RespTx
-convertSelect qt permFilter permLimit fld = do
-  selData <- withPathK "selectionSet" $
-             fromField qt permFilter permLimit fld
-  prepArgs <- get
-  return $ RS.selectP2 False (selData, prepArgs)
-
 convertSelectByPKey
-  :: QualifiedTable -> S.BoolExp -> Field -> Convert RespTx
+  :: QualifiedTable -> S.BoolExp -> Field -> PlanM Q.Query
 convertSelectByPKey qt permFilter fld = do
   selData <- withPathK "selectionSet" $
              fromFieldByPKey qt permFilter fld
-  prepArgs <- get
-  return $ RS.selectP2 True (selData, prepArgs)
->>>>>>> a68bb612
+  return $ Q.fromBuilder $ toSQL $ RS.mkSQLSelect True selData