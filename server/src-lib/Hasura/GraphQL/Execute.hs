module Hasura.GraphQL.Execute
  ( GQExecPlan(..)

  , ExecPlanPartial
  , getExecPlanPartial

  , ExecOp(..)
  , ExecPlanResolved
  , getResolvedExecPlan
  , execRemoteGQ

  , EP.PlanCache
  , EP.initPlanCache
  , EP.clearPlanCache
  , EP.dumpPlanCache
  ) where

import           Control.Exception                      (try)
import           Control.Lens
import           Data.Has

import qualified Data.ByteString.Lazy                   as BL
import qualified Data.CaseInsensitive                   as CI
import qualified Data.HashMap.Strict                    as Map
import qualified Data.HashSet                           as Set
import qualified Data.String.Conversions                as CS
import qualified Data.Text                              as T
import qualified Language.GraphQL.Draft.Syntax          as G
import qualified Network.HTTP.Client                    as HTTP
import qualified Network.HTTP.Types                     as N
import qualified Network.Wreq                           as Wreq

import           Hasura.EncJSON
import           Hasura.GraphQL.Context
import           Hasura.GraphQL.Resolve.Context
import           Hasura.GraphQL.Schema
import           Hasura.GraphQL.Transport.HTTP.Protocol
import           Hasura.GraphQL.Validate.Types
import           Hasura.HTTP
import           Hasura.Prelude
import           Hasura.RQL.DDL.Headers
import           Hasura.RQL.Types

import qualified Hasura.GraphQL.Execute.LiveQuery       as EL
import qualified Hasura.GraphQL.Execute.Plan            as EP
import qualified Hasura.GraphQL.Execute.Query           as EQ

import qualified Hasura.GraphQL.Resolve                 as GR
import qualified Hasura.GraphQL.Validate                as VQ
import qualified Hasura.GraphQL.Validate.Types          as VT

<<<<<<< HEAD
data GQExecPlan
  = GExPHasura !GCtx !VQ.RootSelSet
  | GExPRemote !RemoteSchemaName !RemoteSchemaInfo !G.TypedOperationDefinition
=======
-- The current execution plan of a graphql operation, it is
-- currently, either local pg execution or a remote execution
--
-- The 'a' is parameterised so this AST can represent
-- intermediate passes
data GQExecPlan a
  = GExPHasura !a
  | GExPRemote !RemoteSchemaInfo !G.TypedOperationDefinition
  deriving (Functor, Foldable, Traversable)

-- Enforces the current limitation
assertSameLocationNodes
  :: (MonadError QErr m) => [VT.TypeLoc] -> m VT.TypeLoc
assertSameLocationNodes typeLocs =
  case Set.toList (Set.fromList typeLocs) of
    -- this shouldn't happen
    []    -> return VT.HasuraType
    [loc] -> return loc
    _     -> throw400 NotSupported msg
  where
    msg = "cannot mix top level fields from two different graphql servers"

-- TODO: we should fix this function asap
-- as this will fail when there is a fragment at the top level
getTopLevelNodes :: G.TypedOperationDefinition -> [G.Name]
getTopLevelNodes opDef =
  mapMaybe f $ G._todSelectionSet opDef
  where
    f = \case
      G.SelectionField fld        -> Just $ G._fName fld
      G.SelectionFragmentSpread _ -> Nothing
      G.SelectionInlineFragment _ -> Nothing

gatherTypeLocs :: GCtx -> [G.Name] -> [VT.TypeLoc]
gatherTypeLocs gCtx nodes =
  catMaybes $ flip map nodes $ \node ->
    VT._fiLoc <$> Map.lookup node schemaNodes
  where
    schemaNodes =
      let qr = VT._otiFields $ _gQueryRoot gCtx
          mr = VT._otiFields <$> _gMutRoot gCtx
      in maybe qr (Map.union qr) mr
>>>>>>> 35542df9

-- This is for when the graphql query is validated
type ExecPlanPartial
  = GQExecPlan (GCtx, VQ.RootSelSet, [G.VariableDefinition])

getExecPlanPartial
  :: (MonadError QErr m)
  => UserInfo
  -> SchemaCache
  -> GQLReqParsed
  -> m ExecPlanPartial
getExecPlanPartial userInfo sc req = do

  (gCtx, _)  <- flip runStateT sc $ getGCtx (userRole userInfo) gCtxRoleMap
  queryParts <- flip runReaderT gCtx $ VQ.getQueryParts req

  let opDef = VQ.qpOpDef queryParts
      topLevelNodes = getTopLevelNodes opDef
      -- gather TypeLoc of topLevelNodes
      typeLocs = gatherTypeLocs gCtx topLevelNodes

  -- see if they are all the same
  typeLoc <- assertSameLocationNodes typeLocs

  case typeLoc of
<<<<<<< HEAD
    VT.HasuraType ->
      GExPHasura gCtx <$> runReaderT (VQ.validateGQ queryParts) gCtx
    VT.RemoteType rn rsi ->
      return $ GExPRemote rn rsi opDef
=======
    VT.HasuraType -> do
      rootSelSet <- runReaderT (VQ.validateGQ queryParts) gCtx
      let varDefs = G._todVariableDefinitions $ VQ.qpOpDef queryParts
      return $ GExPHasura (gCtx, rootSelSet, varDefs)
    VT.RemoteType _ rsi ->
      return $ GExPRemote rsi opDef
>>>>>>> 35542df9
  where
    gCtxRoleMap = scGCtxMap sc

-- An execution operation, in case of
-- queries and mutations it is just a transaction
-- to be executed
data ExecOp
  = ExOpQuery !LazyRespTx
  | ExOpMutation !LazyRespTx
  | ExOpSubs !EL.LiveQueryOp

-- The graphql query is resolved into an execution operation
type ExecPlanResolved
  = GQExecPlan ExecOp

getResolvedExecPlan
  :: (MonadError QErr m, MonadIO m)
  => PGExecCtx
  -> EP.PlanCache
  -> UserInfo
  -> SQLGenCtx
  -> SchemaCache
  -> SchemaCacheVer
  -> GQLReqUnparsed
  -> m ExecPlanResolved
getResolvedExecPlan pgExecCtx planCache userInfo sqlGenCtx
  sc scVer reqUnparsed = do
  planM <- liftIO $ EP.getPlan scVer (userRole userInfo)
           opNameM queryStr planCache
  let usrVars = userVars userInfo
  case planM of
    -- plans are only for queries and subscriptions
    Just plan -> GExPHasura <$> case plan of
      EP.RPQuery queryPlan ->
        ExOpQuery <$> EQ.queryOpFromPlan usrVars queryVars queryPlan
      EP.RPSubs subsPlan ->
        ExOpSubs <$> EL.subsOpFromPlan pgExecCtx usrVars queryVars subsPlan
    Nothing -> noExistingPlan
  where
    GQLReq opNameM queryStr queryVars = reqUnparsed
    addPlanToCache plan =
      liftIO $ EP.addPlan scVer (userRole userInfo)
      opNameM queryStr plan planCache
    noExistingPlan = do
      req      <- toParsed reqUnparsed
      partialExecPlan <- getExecPlanPartial userInfo sc req
      forM partialExecPlan $ \(gCtx, rootSelSet, varDefs) ->
        case rootSelSet of
          VQ.RMutation selSet ->
            ExOpMutation <$> getMutOp gCtx sqlGenCtx userInfo selSet
          VQ.RQuery selSet -> do
            (queryTx, planM) <- getQueryOp gCtx sqlGenCtx
                                userInfo selSet varDefs
            mapM_ (addPlanToCache . EP.RPQuery) planM
            return $ ExOpQuery queryTx
          VQ.RSubscription fld -> do
            (lqOp, planM) <- getSubsOp pgExecCtx gCtx sqlGenCtx
                             userInfo reqUnparsed varDefs fld
            mapM_ (addPlanToCache . EP.RPSubs) planM
            return $ ExOpSubs lqOp

-- Monad for resolving a hasura query/mutation
type E m =
  ReaderT ( UserInfo
          , OpCtxMap
          , TypeMap
          , FieldMap
          , OrdByCtx
          , InsCtxMap
          , SQLGenCtx
          ) (ExceptT QErr m)

runE
  :: (MonadError QErr m)
  => GCtx
  -> SQLGenCtx
  -> UserInfo
  -> E m a
  -> m a
runE ctx sqlGenCtx userInfo action = do
  res <- runExceptT $ runReaderT action
    (userInfo, opCtxMap, typeMap, fldMap, ordByCtx, insCtxMap, sqlGenCtx)
  either throwError return res
  where
    opCtxMap = _gOpCtxMap ctx
    typeMap = _gTypes ctx
    fldMap = _gFields ctx
    ordByCtx = _gOrdByCtx ctx
    insCtxMap = _gInsCtxMap ctx

getQueryOp
  :: (MonadError QErr m)
  => GCtx
  -> SQLGenCtx
  -> UserInfo
  -> VQ.SelSet
  -> [G.VariableDefinition]
  -> m (LazyRespTx, Maybe EQ.ReusableQueryPlan)
getQueryOp gCtx sqlGenCtx userInfo fields varDefs =
  runE gCtx sqlGenCtx userInfo $ EQ.convertQuerySelSet varDefs fields

mutationRootName :: Text
mutationRootName = "mutation_root"

resolveMutSelSet
  :: ( MonadError QErr m
     , MonadReader r m
     , Has UserInfo r
     , Has OpCtxMap r
     , Has FieldMap r
     , Has OrdByCtx r
     , Has SQLGenCtx r
     , Has InsCtxMap r
     )
  => VQ.SelSet
  -> m LazyRespTx
resolveMutSelSet fields = do
  aliasedTxs <- forM (toList fields) $ \fld -> do
    fldRespTx <- case VQ._fName fld of
      "__typename" -> return $ return $ encJFromJValue mutationRootName
      _            -> liftTx <$> GR.mutFldToTx fld
    return (G.unName $ G.unAlias $ VQ._fAlias fld, fldRespTx)

  -- combines all transactions into a single transaction
  return $ toSingleTx aliasedTxs
  where
    -- A list of aliased transactions for eg
    -- [("f1", Tx r1), ("f2", Tx r2)]
    -- are converted into a single transaction as follows
    -- Tx {"f1": r1, "f2": r2}
    toSingleTx :: [(Text, LazyRespTx)] -> LazyRespTx
    toSingleTx aliasedTxs =
      fmap encJFromAssocList $
      forM aliasedTxs $ \(al, tx) -> (,) al <$> tx

getMutOp
  :: (MonadError QErr m)
  => GCtx
  -> SQLGenCtx
  -> UserInfo
  -> VQ.SelSet
  -> m LazyRespTx
getMutOp ctx sqlGenCtx userInfo selSet =
  runE ctx sqlGenCtx userInfo $ resolveMutSelSet selSet

getSubsOpM
  :: ( MonadError QErr m
     , MonadReader r m
     , Has OpCtxMap r
     , Has FieldMap r
     , Has OrdByCtx r
     , Has SQLGenCtx r
     , Has UserInfo r
     , MonadIO m
     )
  => PGExecCtx
  -> GQLReqUnparsed
  -> [G.VariableDefinition]
  -> VQ.Field
  -> m (EL.LiveQueryOp, Maybe EL.SubsPlan)
getSubsOpM pgExecCtx req varDefs fld =
  case VQ._fName fld of
    "__typename" ->
      throwVE "you cannot create a subscription on '__typename' field"
    _            -> do
      astUnresolved <- GR.queryFldToPGAST fld
      EL.subsOpFromPGAST pgExecCtx req varDefs (VQ._fAlias fld, astUnresolved)

getSubsOp
  :: ( MonadError QErr m
     , MonadIO m
     )
  => PGExecCtx
  -> GCtx
  -> SQLGenCtx
  -> UserInfo
  -> GQLReqUnparsed
  -> [G.VariableDefinition]
  -> VQ.Field
  -> m (EL.LiveQueryOp, Maybe EL.SubsPlan)
getSubsOp pgExecCtx gCtx sqlGenCtx userInfo req varDefs fld =
  runE gCtx sqlGenCtx userInfo $ getSubsOpM pgExecCtx req varDefs fld

execRemoteGQ
  :: (MonadIO m, MonadError QErr m)
  => HTTP.Manager
  -> UserInfo
  -> [N.Header]
  -> BL.ByteString
  -- ^ the raw request string
  -> RemoteSchemaInfo
  -> G.TypedOperationDefinition
  -> m EncJSON
execRemoteGQ manager userInfo reqHdrs q rsi opDef = do
  let opTy = G._todType opDef
  when (opTy == G.OperationTypeSubscription) $
    throw400 NotSupported "subscription to remote server is not supported"
  hdrs <- getHeadersFromConf hdrConf
  let confHdrs   = map (\(k, v) -> (CI.mk $ CS.cs k, CS.cs v)) hdrs
      clientHdrs = bool [] filteredHeaders fwdClientHdrs
      options    = wreqOptions manager (userInfoToHdrs ++ clientHdrs ++ confHdrs)

  res  <- liftIO $ try $ Wreq.postWith options (show url) q
  resp <- either httpThrow return res
  return $ encJFromLBS $ resp ^. Wreq.responseBody

  where
    RemoteSchemaInfo url hdrConf fwdClientHdrs = rsi
    httpThrow :: (MonadError QErr m) => HTTP.HttpException -> m a
    httpThrow err = throw500 $ T.pack . show $ err

    userInfoToHdrs = map (\(k, v) -> (CI.mk $ CS.cs k, CS.cs v)) $
                 userInfoToList userInfo
    filteredHeaders = flip filter reqHdrs $ \(n, _) ->
      n `notElem` [ "Content-Length", "Content-MD5", "User-Agent", "Host"
                  , "Origin", "Referer" , "Accept", "Accept-Encoding"
                  , "Accept-Language", "Accept-Datetime"
                  , "Cache-Control", "Connection", "DNT"
                  ]<|MERGE_RESOLUTION|>--- conflicted
+++ resolved
@@ -49,11 +49,11 @@
 import qualified Hasura.GraphQL.Validate                as VQ
 import qualified Hasura.GraphQL.Validate.Types          as VT
 
-<<<<<<< HEAD
-data GQExecPlan
-  = GExPHasura !GCtx !VQ.RootSelSet
-  | GExPRemote !RemoteSchemaName !RemoteSchemaInfo !G.TypedOperationDefinition
-=======
+-- <<<<<<< HEAD
+-- data GQExecPlan
+--   = GExPHasura !GCtx !VQ.RootSelSet
+--   | GExPRemote !RemoteSchemaName !RemoteSchemaInfo !G.TypedOperationDefinition
+-- =======
 -- The current execution plan of a graphql operation, it is
 -- currently, either local pg execution or a remote execution
 --
@@ -61,7 +61,7 @@
 -- intermediate passes
 data GQExecPlan a
   = GExPHasura !a
-  | GExPRemote !RemoteSchemaInfo !G.TypedOperationDefinition
+  | GExPRemote !RemoteSchemaName !RemoteSchemaInfo !G.TypedOperationDefinition
   deriving (Functor, Foldable, Traversable)
 
 -- Enforces the current limitation
@@ -96,7 +96,6 @@
       let qr = VT._otiFields $ _gQueryRoot gCtx
           mr = VT._otiFields <$> _gMutRoot gCtx
       in maybe qr (Map.union qr) mr
->>>>>>> 35542df9
 
 -- This is for when the graphql query is validated
 type ExecPlanPartial
@@ -122,19 +121,12 @@
   typeLoc <- assertSameLocationNodes typeLocs
 
   case typeLoc of
-<<<<<<< HEAD
-    VT.HasuraType ->
-      GExPHasura gCtx <$> runReaderT (VQ.validateGQ queryParts) gCtx
-    VT.RemoteType rn rsi ->
-      return $ GExPRemote rn rsi opDef
-=======
     VT.HasuraType -> do
       rootSelSet <- runReaderT (VQ.validateGQ queryParts) gCtx
       let varDefs = G._todVariableDefinitions $ VQ.qpOpDef queryParts
       return $ GExPHasura (gCtx, rootSelSet, varDefs)
-    VT.RemoteType _ rsi ->
-      return $ GExPRemote rsi opDef
->>>>>>> 35542df9
+    VT.RemoteType rn rsi ->
+      return $ GExPRemote rn rsi opDef
   where
     gCtxRoleMap = scGCtxMap sc
 
