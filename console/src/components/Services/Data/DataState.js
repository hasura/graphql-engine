import { defaultRemoteRelationship } from './TableRelationships/Actions';

const defaultCurFilter = {
  where: { $and: [{ '': { '': '' } }] },
  limit: 10,
  offset: 0,
  order_by: [{ column: '', type: 'asc', nulls: 'last' }],
};

const defaultViewState = {
  query: {
    columns: [],
    limit: 10,
    offset: 0,
  },
  rows: [],
  expandedRow: '',
  count: 0,
  curFilter: defaultCurFilter,
  activePath: [],
  ongoingRequest: false,
  lastError: {},
  lastSuccess: {},
  manualTriggers: [],
  triggeredRow: -1,
  triggeredFunction: null,
};

const defaultPermissionsState = {
  table: '',
  role: '',
  query: '',
  custom_checked: false,
  newRole: '',
  limitEnabled: true,
  bulkSelect: [],
  applySamePermissions: [],
  isEditing: false,
};

const defaultPresetsState = {
  insert: {
    key: '',
    value: '',
  },
  update: {
    key: '',
    value: '',
  },
};
const defaultQueryPermissions = {
  insert: {
    check: {},
    allow_upsert: true,
    set: {},
    columns: [],
    localPresets: [
      {
        ...defaultPresetsState.insert,
      },
    ],
  },
  select: {
    columns: [],
    computed_fields: [],
    filter: {},
    limit: null,
    allow_aggregations: false,
  },
  update: {
    columns: [],
    filter: {},
    set: {},
    localPresets: [
      {
        ...defaultPresetsState.update,
      },
    ],
  },
  delete: {
    filter: {},
  },
};

const defaultModifyState = {
  activeEdit: {
    column: '',
    pk: null,
    fk: null,
    check: null,
    unique: null,
    index: null,
    rel: null,
    perm: '',
  },
  tableEnum: {
    loading: false,
  },
  columnEdit: {},
  pkEdit: [''],
  pkModify: [''],
  fkModify: [
    {
      refSchemaName: '',
      refTableName: '',
      colMappings: [{ '': '' }],
      onDelete: 'restrict',
      onUpdate: 'restrict',
    },
  ],
  checkConstraintsModify: [],
  uniqueKeyModify: [[]],
  relAdd: {
    isActive: true,
    name: '',
    lTable: null,
    lSchema: null,
    isObjRel: null,
    lcol: [],
    rTable: null,
    rSchema: null,
    rcol: [],
    isUnique: false,
  },
  manualRelAdd: {
    relName: '',
    relType: '',
    rSchema: '',
    rTable: '',
    colMappings: [{ column: '', refColumn: '' }],
    isToggled: false,
  },
<<<<<<< HEAD
  remoteRelationships: {
    remoteSchema: {},
    relationships: [{ ...defaultRemoteRelationship }],
    fetchedRemoteRelationships: false,
=======
  rootFieldsEdit: {
    select: '',
    select_by_pk: '',
    select_aggregate: '',
    insert: '',
    update: '',
    delete: '',
>>>>>>> 8b1a9f99
  },
  permissionsState: { ...defaultPermissionsState },
  prevPermissionState: { ...defaultPermissionsState },
  ongoingRequest: false,
  lastError: null,
  lastSuccess: null,
  viewDefinition: null,
  viewDefinitionError: null,
  tableCommentEdit: { enabled: false, editedValue: null },
  alterColumnOptions: [], // Store supported implicit column -> column casts
  alterColumnOptionsFetchErr: null,
};

const defaultState = {
  columnDataTypes: [], // To store list of column types supported by postgres
  columnDataTypeInfoErr: null,
  columnDefaultFunctions: {},
  columnTypeCasts: {},
  currentTable: null,
  view: { ...defaultViewState },
  modify: { ...defaultModifyState },
  insert: {
    clone: null,
    ongoingRequest: false,
    lastError: null,
    lastSuccess: null,
    isModalOpen: false,
  },
  update: {
    ongoingRequest: false,
    oldItem: null,
    pkClause: null,
    lastError: null,
    lastSuccess: null,
  },
  allSchemas: [],
  allRoles: [],
  postgresFunctions: [],
  nonTrackablePostgresFunctions: [],
  trackedFunctions: [],
  listingSchemas: [],
  untrackedRelations: [],
  schemaList: ['public'],
  currentSchema: 'public',
  adminSecretError: false,
  dataHeaders: {
    'content-type': 'application/json',
  },
};

export default defaultState;
export {
  defaultViewState,
  defaultCurFilter,
  defaultModifyState,
  defaultPermissionsState,
  defaultQueryPermissions,
  defaultPresetsState,
};<|MERGE_RESOLUTION|>--- conflicted
+++ resolved
@@ -130,12 +130,11 @@
     colMappings: [{ column: '', refColumn: '' }],
     isToggled: false,
   },
-<<<<<<< HEAD
   remoteRelationships: {
     remoteSchema: {},
     relationships: [{ ...defaultRemoteRelationship }],
     fetchedRemoteRelationships: false,
-=======
+  },
   rootFieldsEdit: {
     select: '',
     select_by_pk: '',
@@ -143,7 +142,6 @@
     insert: '',
     update: '',
     delete: '',
->>>>>>> 8b1a9f99
   },
   permissionsState: { ...defaultPermissionsState },
   prevPermissionState: { ...defaultPermissionsState },
