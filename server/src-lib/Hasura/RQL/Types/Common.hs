{-# LANGUAGE PatternSynonyms #-}
module Hasura.RQL.Types.Common
       ( PGColInfo(..)
       , PGColInfo(JSONColInfo)
       , PGColInfo'(..)
       , RelName(..)
       , RelType(..)
       , relTypeToTxt
       , RelInfo(..)

       , FieldName(..)
       , fromPGCol
       , fromRel

       , TQueryName(..)
       , TemplateParam(..)

       , ToAesonPairs(..)
       , WithTable(..)

       , mkPGTyMaps
       , PGTyInfoMaps
       , PGColOidInfo(..)
       , PGTyInfo(..)
       , resolveColTypes
       , ColVals
       , MutateResp(..)
       ) where

import           Hasura.Prelude
<<<<<<< HEAD
import           Hasura.RQL.Types.Error
import qualified Hasura.SQL.DML             as S
=======
>>>>>>> 7c89e951
import           Hasura.SQL.Types

import           Data.Aeson
import           Data.Aeson.Casing
import           Data.Aeson.TH
import qualified Data.HashMap.Strict        as Map
import qualified Data.HashMap.Strict.InsOrd as OMap
import qualified Data.Text                  as T
import qualified Database.PG.Query          as Q
import qualified Database.PostgreSQL.LibPQ  as PQ (Oid)
import           Instances.TH.Lift          ()
import           Language.Haskell.TH.Syntax (Lift)
import qualified PostgreSQL.Binary.Decoding as PD

newtype PGColOid = PGColOid { getOid :: Text }
  deriving(Show, Eq, FromJSON, ToJSON)

data PGDomBaseTyInfo
  = PGDomBaseTyInfo
  { pcdbDimension :: Integer } deriving (Show, Eq)

$(deriveJSON (aesonDrop 4 camelCase) ''PGDomBaseTyInfo )


type PGCompTyFldMap = [Map.HashMap PGTyFldName PGColOidInfo]

data PGTyInfo'
  = PGTBase
  | PGTRange
  | PGTPseudo
  | PGTArray     { pgtaElemOid        :: !PQ.Oid         }
  | PGTDomain    { pgtdBaseType       :: !PGColOidInfo   }
  | PGTEnum      { pgtePossibleValues :: ![EnumVal]      }
  | PGTComposite { pgtcFields         :: !PGCompTyFldMap }
  deriving (Show, Eq)

data PGTyInfo
  = PGTyInfo
  { ptiName    :: !QualifiedType
  , ptiOid     :: !PQ.Oid
  , ptiSqlName :: !AnnType
  , ptiDetail  :: !PGTyInfo'
  } deriving (Show, Eq)

data PGColOidInfo
  = PGColOidInfo
  { pcoiOid       :: PQ.Oid
  , pcoiDimension :: Integer
  } deriving (Show, Eq, Generic)

instance Hashable PGColOidInfo

instance ToJSONKey PGColOidInfo

type PGTyInfoMaps =
  ( Map.HashMap PQ.Oid QualifiedType
  , Map.HashMap QualifiedType PGTyInfo
  )

mkPGTyMaps :: [PGTyInfo] -> PGTyInfoMaps
mkPGTyMaps x =
  ( Map.fromList $ flip map x $ \y -> (ptiOid y, ptiName y)
  , Map.fromList $ flip map x $ \y -> (ptiName y, y)
  )

getPGColTy :: PGTyInfoMaps  -> PGColOidInfo -> Maybe PGColType
getPGColTy maps@(oidNameMap,nameTyMap) (PGColOidInfo oid dims) = do
  PGTyInfo name _ sqlName tyDtls <- getTyOfOid oid
  fmap (PGColType name sqlName oid) $ case tyDtls of
    PGTRange       -> return PGTyRange
    PGTPseudo      -> return PGTyPseudo
    PGTBase        -> return $ PGTyBase $ txtToPgBaseColTy $ getTyText $ qName name
    PGTEnum x      -> return $ PGTyEnum x
    PGTComposite x -> fmap PGTyComposite $ mapM getSubTy $ OMap.fromList $ concatMap Map.toList x
    PGTDomain bct  -> fmap PGTyDomain $ getSubTy bct
    PGTArray bOid  -> do
      let asDimArray n y
            | n > 1     = PGTyArray $ PGColType name sqlName oid $ asDimArray (n-1) y
            | otherwise = PGTyArray y
      fmap (asDimArray dims) $ getSubTy (PGColOidInfo bOid 0)
  where
    getTyOfOid  = (flip Map.lookup oidNameMap) >=> (flip Map.lookup nameTyMap)
    getSubTy = getPGColTy maps

resolveColTypes
  :: MonadError QErr m => PGTyInfoMaps -> [PGColOidInfo] -> m [PGColType]
resolveColTypes maps tys =
  forM tys $ \t -> onNothing (getPGColTy maps t) $ throw500 $ errMsg t
  where
    errMsg x =
      "Could not find Postgres type for oid " <> T.pack (show $ pcoiOid x)

$(deriveJSON (aesonDrop 4 snakeCase) ''PGColOidInfo)
$(deriveJSON
  (aesonDrop 4 snakeCase)
    { constructorTagModifier = snakeCase . drop 3
    , sumEncoding = TaggedObject "type" "detail"
    }
  ''PGTyInfo')
$(deriveJSON (aesonDrop 3 snakeCase) ''PGTyInfo)

data PGColInfo
  = PGColInfo
  { pgiName       :: !PGCol
  , pgiType       :: !PGColType
  , pgiIsNullable :: !Bool
  } deriving (Show, Eq)

$(deriveJSON (aesonDrop 3 snakeCase) ''PGColInfo)

data PGColInfo'
  = PGColInfo'
  { pgipName       :: !PGCol
  , pgipType       :: !PGColOidInfo
  , pgipIsNullable :: !Bool
  } deriving (Show, Eq)

$(deriveJSON (aesonDrop 4 snakeCase) ''PGColInfo')

pattern JSONColInfo :: PGCol -> Bool -> QualifiedType -> AnnType -> PQ.Oid -> PGColInfo
pattern JSONColInfo a b x y z = PGColInfo a (PGColType x y z (PGTyBase PGJSON)) b

newtype RelName
  = RelName {getRelTxt :: T.Text}
  deriving (Show, Eq, Hashable, FromJSON, ToJSON, Q.ToPrepArg, Q.FromCol, Lift)

instance IsIden RelName where
  toIden (RelName r) = Iden r

instance DQuote RelName where
  dquoteTxt (RelName r) = r

relTypeToTxt :: RelType -> T.Text
relTypeToTxt ObjRel = "object"
relTypeToTxt ArrRel = "array"

data RelType
  = ObjRel
  | ArrRel
  deriving (Show, Eq, Generic)

instance Hashable RelType

instance ToJSON RelType where
  toJSON = String . relTypeToTxt

instance FromJSON RelType where
  parseJSON (String "object") = return ObjRel
  parseJSON (String "array") = return ArrRel
  parseJSON _ = fail "expecting either 'object' or 'array' for rel_type"

instance Q.FromCol RelType where
  fromCol bs = flip Q.fromColHelper bs $ PD.enum $ \case
    "object" -> Just ObjRel
    "array"  -> Just ArrRel
    _   -> Nothing

data RelInfo
  = RelInfo
  { riName     :: !RelName
  , riType     :: !RelType
  , riMapping  :: ![(PGCol, PGCol)]
  , riRTable   :: !QualifiedTable
  , riIsManual :: !Bool
  } deriving (Show, Eq)

$(deriveToJSON (aesonDrop 2 snakeCase) ''RelInfo)

newtype FieldName
  = FieldName { getFieldNameTxt :: T.Text }
  deriving (Show, Eq, Ord, Hashable, FromJSON, ToJSON, FromJSONKey, ToJSONKey, Lift)

instance IsIden FieldName where
  toIden (FieldName f) = Iden f

instance DQuote FieldName where
  dquoteTxt (FieldName c) = c

fromPGCol :: PGCol -> FieldName
fromPGCol (PGCol c) = FieldName c

fromRel :: RelName -> FieldName
fromRel (RelName r) = FieldName r

newtype TQueryName
  = TQueryName { getTQueryName :: T.Text }
  deriving ( Show, Eq, Hashable, FromJSONKey, ToJSONKey
           , FromJSON, ToJSON, Q.ToPrepArg, Q.FromCol, Lift)

instance IsIden TQueryName where
  toIden (TQueryName r) = Iden r

instance DQuote TQueryName where
  dquoteTxt (TQueryName r) = r

newtype TemplateParam
  = TemplateParam { getTemplateParam :: T.Text }
  deriving (Show, Eq, Hashable, FromJSON, FromJSONKey, ToJSONKey, ToJSON, Lift)

instance DQuote TemplateParam where
  dquoteTxt (TemplateParam r) = r

class ToAesonPairs a where
  toAesonPairs :: (KeyValue v) => a -> [v]

data WithTable a
  = WithTable
  { wtName :: !QualifiedTable
  , wtInfo :: !a
  } deriving (Show, Eq, Lift)

instance (FromJSON a) => FromJSON (WithTable a) where
  parseJSON v@(Object o) =
    WithTable <$> o .: "table" <*> parseJSON v
  parseJSON _ =
    fail "expecting an Object with key 'table'"

instance (ToAesonPairs a) => ToJSON (WithTable a) where
  toJSON (WithTable tn rel) =
    object $ ("table" .= tn):toAesonPairs rel

<<<<<<< HEAD
type ColVals = Map.HashMap PGCol Value
type PreSetCols = Map.HashMap PGCol S.SQLExp
=======
type ColVals = HM.HashMap PGCol Value
>>>>>>> 7c89e951

data MutateResp
  = MutateResp
  { _mrAffectedRows     :: !Int
  , _mrReturningColumns :: ![ColVals]
  } deriving (Show, Eq)
$(deriveJSON (aesonDrop 3 snakeCase) ''MutateResp)<|MERGE_RESOLUTION|>--- conflicted
+++ resolved
@@ -1,8 +1,11 @@
 {-# LANGUAGE PatternSynonyms #-}
+{-# OPTIONS_GHC -fno-warn-duplicate-exports #-}
+
 module Hasura.RQL.Types.Common
-       ( PGColInfo(..)
-       , PGColInfo(JSONColInfo)
-       , PGColInfo'(..)
+       ( PGColInfoG(..)
+       , PGColInfoG(JSONColInfo)
+       , PGColInfo
+       , PGColInfoR
        , RelName(..)
        , RelType(..)
        , relTypeToTxt
@@ -22,17 +25,13 @@
        , PGTyInfoMaps
        , PGColOidInfo(..)
        , PGTyInfo(..)
-       , resolveColTypes
+       , resolveColType
        , ColVals
        , MutateResp(..)
        ) where
 
 import           Hasura.Prelude
-<<<<<<< HEAD
 import           Hasura.RQL.Types.Error
-import qualified Hasura.SQL.DML             as S
-=======
->>>>>>> 7c89e951
 import           Hasura.SQL.Types
 
 import           Data.Aeson
@@ -50,7 +49,7 @@
 newtype PGColOid = PGColOid { getOid :: Text }
   deriving(Show, Eq, FromJSON, ToJSON)
 
-data PGDomBaseTyInfo
+newtype PGDomBaseTyInfo
   = PGDomBaseTyInfo
   { pcdbDimension :: Integer } deriving (Show, Eq)
 
@@ -104,26 +103,35 @@
   fmap (PGColType name sqlName oid) $ case tyDtls of
     PGTRange       -> return PGTyRange
     PGTPseudo      -> return PGTyPseudo
-    PGTBase        -> return $ PGTyBase $ txtToPgBaseColTy $ getTyText $ qName name
+    PGTBase        -> return $ PGTyBase $
+                      txtToPgBaseColTy $ getTyText $ qName name
     PGTEnum x      -> return $ PGTyEnum x
-    PGTComposite x -> fmap PGTyComposite $ mapM getSubTy $ OMap.fromList $ concatMap Map.toList x
-    PGTDomain bct  -> fmap PGTyDomain $ getSubTy bct
+    PGTComposite x -> fmap PGTyComposite $ mapM getSubTy $
+                      OMap.fromList $ concatMap Map.toList x
+    PGTDomain bct  -> PGTyDomain <$> getSubTy bct
     PGTArray bOid  -> do
       let asDimArray n y
             | n > 1     = PGTyArray $ PGColType name sqlName oid $ asDimArray (n-1) y
             | otherwise = PGTyArray y
-      fmap (asDimArray dims) $ getSubTy (PGColOidInfo bOid 0)
+      asDimArray dims <$> getSubTy (PGColOidInfo bOid 0)
   where
-    getTyOfOid  = (flip Map.lookup oidNameMap) >=> (flip Map.lookup nameTyMap)
+    getTyOfOid  = flip Map.lookup oidNameMap >=> flip Map.lookup nameTyMap
     getSubTy = getPGColTy maps
 
-resolveColTypes
-  :: MonadError QErr m => PGTyInfoMaps -> [PGColOidInfo] -> m [PGColType]
-resolveColTypes maps tys =
-  forM tys $ \t -> onNothing (getPGColTy maps t) $ throw500 $ errMsg t
-  where
-    errMsg x =
-      "Could not find Postgres type for oid " <> T.pack (show $ pcoiOid x)
+resolveColType
+  :: MonadError QErr m
+  => PGTyInfoMaps -> PGColOidInfo -> m PGColType
+resolveColType tyMaps ty =
+  onNothing (getPGColTy tyMaps ty) $ throw500 $
+      "Could not find Postgres type for oid " <> T.pack (show $ pcoiOid ty)
+
+-- resolveColTypes
+--   :: MonadError QErr m => PGTyInfoMaps -> [PGColOidInfo] -> m [PGColType]
+-- resolveColTypes maps tys =
+--   forM tys $ \t -> onNothing (getPGColTy maps t) $ throw500 $ errMsg t
+--   where
+--     errMsg x =
+--       "Could not find Postgres type for oid " <> T.pack (show $ pcoiOid x)
 
 $(deriveJSON (aesonDrop 4 snakeCase) ''PGColOidInfo)
 $(deriveJSON
@@ -134,26 +142,20 @@
   ''PGTyInfo')
 $(deriveJSON (aesonDrop 3 snakeCase) ''PGTyInfo)
 
-data PGColInfo
-  = PGColInfo
+data PGColInfoG a
+  = PGColInfoG
   { pgiName       :: !PGCol
-  , pgiType       :: !PGColType
+  , pgiType       :: !a
   , pgiIsNullable :: !Bool
-  } deriving (Show, Eq)
-
-$(deriveJSON (aesonDrop 3 snakeCase) ''PGColInfo)
-
-data PGColInfo'
-  = PGColInfo'
-  { pgipName       :: !PGCol
-  , pgipType       :: !PGColOidInfo
-  , pgipIsNullable :: !Bool
-  } deriving (Show, Eq)
-
-$(deriveJSON (aesonDrop 4 snakeCase) ''PGColInfo')
+  } deriving (Show, Eq, Functor, Foldable, Traversable)
+
+$(deriveJSON (aesonDrop 3 snakeCase) ''PGColInfoG)
+
+type PGColInfo = PGColInfoG PGColType
+type PGColInfoR = PGColInfoG PGColOidInfo
 
 pattern JSONColInfo :: PGCol -> Bool -> QualifiedType -> AnnType -> PQ.Oid -> PGColInfo
-pattern JSONColInfo a b x y z = PGColInfo a (PGColType x y z (PGTyBase PGJSON)) b
+pattern JSONColInfo a b x y z = PGColInfoG a (PGColType x y z (PGTyBase PGJSON)) b
 
 newtype RelName
   = RelName {getRelTxt :: T.Text}
@@ -254,12 +256,7 @@
   toJSON (WithTable tn rel) =
     object $ ("table" .= tn):toAesonPairs rel
 
-<<<<<<< HEAD
 type ColVals = Map.HashMap PGCol Value
-type PreSetCols = Map.HashMap PGCol S.SQLExp
-=======
-type ColVals = HM.HashMap PGCol Value
->>>>>>> 7c89e951
 
 data MutateResp
   = MutateResp
