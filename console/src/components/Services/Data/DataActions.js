import Endpoints, { globalCookiePolicy } from '../../../Endpoints';
import requestAction from '../../../utils/requestAction';
import defaultState from './DataState';
import insertReducer from './TableInsertItem/InsertActions';
import viewReducer from './TableBrowseRows/ViewActions';
import editReducer from './TableBrowseRows/EditActions';
import modifyReducer from './TableCommon/TableReducer';
import { getAllUnTrackedRelations } from './TableRelationships/Actions';
import { showErrorNotification, showSuccessNotification } from './Notification';
import dataHeaders from './Common/Headers';
import { loadMigrationStatus } from '../../Main/Actions';
import returnMigrateUrl from './Common/getMigrateUrl';
import globals from '../../../Globals';

import { SERVER_CONSOLE_MODE } from '../../../constants';

const SET_TABLE = 'Data/SET_TABLE';
const LOAD_FUNCTIONS = 'Data/LOAD_FUNCTIONS';
const LOAD_NON_TRACKABLE_FUNCTIONS = 'Data/LOAD_NON_TRACKABLE_FUNCTIONS';
const LOAD_TRACKED_FUNCTIONS = 'Data/LOAD_TRACKED_FUNCTIONS';
const UPDATE_TRACKED_FUNCTIONS = 'Data/UPDATE_TRACKED_FUNCTIONS';
const LOAD_SCHEMA = 'Data/LOAD_SCHEMA';
const LOAD_UNTRACKED_SCHEMA = 'Data/LOAD_UNTRACKED_SCHEMA';
const LOAD_TABLE_COMMENT = 'Data/LOAD_TABLE_COMMENT';
const LOAD_COLUMN_COMMENT = 'Data/LOAD_COLUMN_COMMENT';
const LISTING_SCHEMA = 'Data/LISTING_SCHEMA';
const LOAD_UNTRACKED_RELATIONS = 'Data/LOAD_UNTRACKED_RELATIONS';
const FETCH_SCHEMA_LIST = 'Data/FETCH_SCHEMA_LIST';
const UPDATE_CURRENT_SCHEMA = 'Data/UPDATE_CURRENT_SCHEMA';
const ACCESS_KEY_ERROR = 'Data/ACCESS_KEY_ERROR';
const UPDATE_DATA_HEADERS = 'Data/UPDATE_DATA_HEADERS';
const UPDATE_MANUAL_REL_TABLE_LIST = 'Data/UPDATE_MANUAL_REL_TABLE_LIST';
const RESET_MANUAL_REL_TABLE_LIST = 'Data/RESET_MANUAL_REL_TABLE_LIST';
const UPDATE_REMOTE_SCHEMA_MANUAL_REL = 'Data/UPDATE_SCHEMA_MANUAL_REL';

const MAKE_REQUEST = 'ModifyTable/MAKE_REQUEST';
const REQUEST_SUCCESS = 'ModifyTable/REQUEST_SUCCESS';
const REQUEST_ERROR = 'ModifyTable/REQUEST_ERROR';

const initQueries = {
  schemaList: {
    type: 'select',
    args: {
      table: {
        name: 'schemata',
        schema: 'information_schema',
      },
      columns: ['schema_name'],
      order_by: [{ column: 'schema_name', type: 'asc', nulls: 'last' }],
      where: {
        schema_name: {
          $nin: [
            'information_schema',
            'pg_catalog',
            'hdb_catalog',
            'hdb_views',
          ],
        },
      },
    },
  },
  loadSchema: {
    type: 'select',
    args: {
      table: {
        name: 'hdb_table',
        schema: 'hdb_catalog',
      },
      columns: [
        '*.*',
        {
          name: 'columns',
          columns: ['*.*'],
          order_by: [{ column: 'column_name', type: 'asc', nulls: 'last' }],
        },
      ],
      where: { table_schema: '' },
      order_by: [{ column: 'table_name', type: 'asc', nulls: 'last' }],
    },
  },
  loadUntrackedSchema: {
    type: 'select',
    args: {
      table: {
        name: 'tables',
        schema: 'information_schema',
      },
      columns: ['table_name'],
      where: {
        table_schema: '',
      },
    },
  },
  loadTrackedFunctions: {
    type: 'select',
    args: {
      table: {
        name: 'hdb_function',
        schema: 'hdb_catalog',
      },
      columns: ['function_name', 'function_schema', 'is_system_defined'],
      where: {
        function_schema: '',
      },
    },
  },
  loadTrackableFunctions: {
    type: 'select',
    args: {
      table: {
        name: 'hdb_function_agg',
        schema: 'hdb_catalog',
      },
      columns: [
        'function_name',
        'function_schema',
        'has_variadic',
        'function_type',
        'function_definition',
        'return_type_schema',
        'return_type_name',
        'return_type_type',
        'returns_set',
      ],
      where: {
        function_schema: '',
        has_variadic: false,
        returns_set: true,
        return_type_type: {
          $ilike: '%composite%',
        },
        $or: [
          {
            function_type: {
              $ilike: '%stable%',
            },
          },
          {
            function_type: {
              $ilike: '%immutable%',
            },
          },
        ],
      },
    },
  },
  loadNonTrackableFunctions: {
    type: 'select',
    args: {
      table: {
        name: 'hdb_function_agg',
        schema: 'hdb_catalog',
      },
      columns: [
        'function_name',
        'function_schema',
        'has_variadic',
        'function_type',
        'function_definition',
        'return_type_schema',
        'return_type_name',
        'return_type_type',
        'returns_set',
      ],
      where: {
        function_schema: '',
        has_variadic: false,
        returns_set: true,
        return_type_type: {
          $ilike: '%composite%',
        },
        function_type: {
          $ilike: '%volatile%',
        },
      },
    },
  },
};

const fetchTrackedFunctions = () => {
  return (dispatch, getState) => {
    const url = Endpoints.getSchema;
    const currentSchema = getState().tables.currentSchema;
    const body = initQueries.loadTrackedFunctions;
    body.args.where.function_schema = currentSchema;
    const options = {
      credentials: globalCookiePolicy,
      method: 'POST',
      headers: dataHeaders(getState),
      body: JSON.stringify(body),
    };
    return dispatch(requestAction(url, options)).then(
      data => {
        dispatch({ type: LOAD_TRACKED_FUNCTIONS, data: data });
      },
      error => {
        console.error('Failed to load schema ' + JSON.stringify(error));
      }
    );
  };
};

const fetchDataInit = () => (dispatch, getState) => {
  const url = Endpoints.getSchema;
  const body = {
    type: 'bulk',
    args: [
      initQueries.schemaList,
      initQueries.loadSchema,
      initQueries.loadUntrackedSchema,
      initQueries.loadTrackableFunctions,
      initQueries.loadNonTrackableFunctions,
      initQueries.loadTrackedFunctions,
    ],
  };
  // set schema in queries
  const currentSchema = getState().tables.currentSchema;
  body.args[1].args.where.table_schema = currentSchema;
  body.args[2].args.where.table_schema = currentSchema;
  body.args[3].args.where.function_schema = currentSchema;
  body.args[4].args.where.function_schema = currentSchema;
  body.args[5].args.where.function_schema = currentSchema;
  const options = {
    credentials: globalCookiePolicy,
    method: 'POST',
    headers: dataHeaders(getState),
    body: JSON.stringify(body),
  };
  return dispatch(requestAction(url, options)).then(
    data => {
      dispatch({ type: FETCH_SCHEMA_LIST, schemaList: data[0] });
      dispatch({ type: LOAD_SCHEMA, allSchemas: data[1] });
      dispatch({ type: LOAD_UNTRACKED_SCHEMA, untrackedSchemas: data[2] });
      dispatch({ type: LOAD_FUNCTIONS, data: data[3] });
      dispatch({ type: LOAD_NON_TRACKABLE_FUNCTIONS, data: data[4] });
      dispatch({ type: LOAD_TRACKED_FUNCTIONS, data: data[5] });
    },
    error => {
      console.error('Failed to fetch schema ' + JSON.stringify(error));
    }
  );
};

/* ************ action creators *********************** */
const fetchSchemaList = () => (dispatch, getState) => {
  const url = Endpoints.getSchema;
  const options = {
    credentials: globalCookiePolicy,
    method: 'POST',
    headers: dataHeaders(getState),
    body: JSON.stringify(initQueries.schemaList),
  };
  return dispatch(requestAction(url, options)).then(
    data => {
      dispatch({ type: FETCH_SCHEMA_LIST, schemaList: data });
    },
    error => {
      console.error('Failed to fetch schema ' + JSON.stringify(error));
    }
  );
};

const loadSchema = () => (dispatch, getState) => {
  const url = Endpoints.getSchema;
  const currentSchema = getState().tables.currentSchema;
  const body = initQueries.loadSchema;
  body.args.where.table_schema = currentSchema;
  const options = {
    credentials: globalCookiePolicy,
    method: 'POST',
    headers: dataHeaders(getState),
    body: JSON.stringify(body),
  };
  return dispatch(requestAction(url, options)).then(
    data => {
      dispatch({ type: LOAD_SCHEMA, allSchemas: data });
    },
    error => {
      console.error('Failed to load schema ' + JSON.stringify(error));
    }
  );
};

const fetchViewInfoFromInformationSchema = (schemaName, viewName) => (
  dispatch,
  getState
) => {
  const url = Endpoints.getSchema;
  const options = {
    credentials: globalCookiePolicy,
    method: 'POST',
    headers: dataHeaders(getState),
    body: JSON.stringify({
      type: 'select',
      args: {
        table: {
          name: 'views',
          schema: 'information_schema',
        },
        columns: [
          'is_updatable',
          'is_insertable_into',
          'is_trigger_updatable',
          'is_trigger_deletable',
          'is_trigger_insertable_into',
        ],
        where: {
          table_name: viewName,
          table_schema: schemaName,
        },
      },
    }),
  };
  return dispatch(requestAction(url, options));
};

const loadUntrackedSchema = () => (dispatch, getState) => {
  const url = Endpoints.getSchema;
  const currentSchema = getState().tables.currentSchema;
  const body = initQueries.loadUntrackedSchema;
  body.args.where.table_name = currentSchema;
  const options = {
    credentials: globalCookiePolicy,
    method: 'POST',
    headers: dataHeaders(getState),
    body: JSON.stringify(body),
  };
  return dispatch(requestAction(url, options)).then(
    data => {
      dispatch({ type: LOAD_UNTRACKED_SCHEMA, untrackedSchemas: data });
    },
    error => {
      console.error('Failed to load schema ' + JSON.stringify(error));
    }
  );
};

const loadUntrackedRelations = () => (dispatch, getState) => {
  dispatch(loadSchema()).then(() => {
    const untrackedRelations = getAllUnTrackedRelations(
      getState().tables.allSchemas,
      getState().tables.currentSchema
    ).bulkRelTrack;
    dispatch({
      type: LOAD_UNTRACKED_RELATIONS,
      untrackedRelations,
    });
  });
};

const fetchTableComment = tableName => (dispatch, getState) => {
  const url = Endpoints.getSchema;
  const currentSchema = getState().tables.currentSchema;
  const commentSql = `select obj_description('${currentSchema}.${tableName}'::regclass) as description from pg_class
    WHERE relkind = 'r' AND relname = '${tableName}'`;
  const options = {
    credentials: globalCookiePolicy,
    method: 'POST',
    headers: dataHeaders(getState),
    body: JSON.stringify({
      type: 'run_sql',
      args: {
        sql: commentSql,
      },
    }),
  };
  return dispatch(requestAction(url, options)).then(
    data => {
      dispatch({ type: LOAD_TABLE_COMMENT, data });
    },
    error => {
      console.error('Failed to load table comment');
      console.error(error);
    }
  );
};

const fetchColumnComment = (tableName, colName) => (dispatch, getState) => {
  const url = Endpoints.getSchema;
  const currentSchema = getState().tables.currentSchema;
  const commentSql = `SELECT pgd.description FROM pg_catalog.pg_statio_all_tables as st
    inner join pg_catalog.pg_description pgd on (pgd.objoid=st.relid)
    inner join information_schema.columns c on (pgd.objsubid=c.ordinal_position
    and  c.table_schema=st.schemaname and c.table_name=st.relname)
    WHERE column_name = '${colName}' AND table_name = '${tableName}' AND table_schema = '${currentSchema}';`;
  const options = {
    credentials: globalCookiePolicy,
    method: 'POST',
    headers: dataHeaders(getState),
    body: JSON.stringify({
      type: 'run_sql',
      args: {
        sql: commentSql,
      },
    }),
  };
  return dispatch(requestAction(url, options)).then(
    data => {
      dispatch({ type: LOAD_COLUMN_COMMENT, data });
    },
    error => {
      console.error('Failed to load table comment');
      console.error(error);
    }
  );
};

const setTable = tableName => ({ type: SET_TABLE, tableName });

/* **********Shared functions between table actions********* */

const handleMigrationErrors = (title, errorMsg) => dispatch => {
  const requestMsg = title;
  if (globals.consoleMode === SERVER_CONSOLE_MODE) {
    // handle errors for run_sql based workflow
    dispatch(showErrorNotification(title, errorMsg.code, requestMsg, errorMsg));
  } else if (errorMsg.code === 'migration_failed') {
    dispatch(
      showErrorNotification(title, 'Migration Failed', requestMsg, errorMsg)
    );
  } else if (errorMsg.code === 'data_api_error') {
    const parsedErrorMsg = errorMsg;
    parsedErrorMsg.message = JSON.parse(errorMsg.message);
    dispatch(
      showErrorNotification(
        title,
        parsedErrorMsg.message.error,
        requestMsg,
        parsedErrorMsg
      )
    );
  } else {
    // any other unhandled codes
    const parsedErrorMsg = errorMsg;
    parsedErrorMsg.message = JSON.parse(errorMsg.message);
    dispatch(
      showErrorNotification(title, errorMsg.code, requestMsg, parsedErrorMsg)
    );
  }
  // dispatch(showErrorNotification(msg, firstDisplay, request, response));
};

const makeMigrationCall = (
  dispatch,
  getState,
  upQueries,
  downQueries,
  migrationName,
  customOnSuccess,
  customOnError,
  requestMsg,
  successMsg,
  errorMsg
) => {
  const upQuery = {
    type: 'bulk',
    args: upQueries,
  };

  const downQuery = {
    type: 'bulk',
    args: downQueries,
  };

  const migrationBody = {
    name: migrationName,
    up: upQuery.args,
    down: downQuery.args,
  };

  const currMigrationMode = getState().main.migrationMode;

  const migrateUrl = returnMigrateUrl(currMigrationMode);

  let finalReqBody;
  if (globals.consoleMode === SERVER_CONSOLE_MODE) {
    finalReqBody = upQuery;
  } else if (globals.consoleMode === 'cli') {
    finalReqBody = migrationBody;
  }
  const url = migrateUrl;
  const options = {
    method: 'POST',
    credentials: globalCookiePolicy,
    headers: dataHeaders(getState),
    body: JSON.stringify(finalReqBody),
  };

  const onSuccess = () => {
    if (globals.consoleMode === 'cli') {
      dispatch(loadMigrationStatus()); // don't call for server mode
    }
    dispatch(loadSchema());
    customOnSuccess();
    if (successMsg) {
      dispatch(showSuccessNotification(successMsg));
    }
  };

  const onError = err => {
    customOnError(err);
    dispatch(handleMigrationErrors(errorMsg, err));
  };

  dispatch({ type: MAKE_REQUEST });
  dispatch(showSuccessNotification(requestMsg));
  dispatch(requestAction(url, options, REQUEST_SUCCESS, REQUEST_ERROR)).then(
    onSuccess,
    onError
  );
};

const fetchTableListBySchema = schemaName => (dispatch, getState) => {
  const url = Endpoints.getSchema;
  const options = {
    credentials: globalCookiePolicy,
    method: 'POST',
    headers: dataHeaders(getState),
    body: JSON.stringify({
      type: 'select',
      args: {
        table: {
          name: 'hdb_table',
          schema: 'hdb_catalog',
        },
        columns: [
          '*.*',
          {
            name: 'columns',
            columns: ['*.*'],
            order_by: [{ column: 'column_name', type: 'asc', nulls: 'last' }],
          },
        ],
        where: { table_schema: schemaName },
        order_by: [{ column: 'table_name', type: 'asc', nulls: 'last' }],
      },
    }),
  };
  return dispatch(requestAction(url, options)).then(
    data => {
      dispatch({ type: UPDATE_MANUAL_REL_TABLE_LIST, data: data });
    },
    error => {
      console.error('Failed to load table list' + JSON.stringify(error));
    }
  );
};

/* ******************************************************* */
const dataReducer = (state = defaultState, action) => {
  // eslint-disable-line no-unused-vars
  if (action.type.indexOf('ViewTable/') === 0) {
    return {
      ...state,
      view: viewReducer(
        state.currentTable,
        state.allSchemas,
        state.view,
        action
      ),
    };
  }
  if (action.type.indexOf('ModifyTable/') === 0) {
    return {
      ...state,
      modify: modifyReducer(
        state.currentTable,
        state.allSchemas,
        state.modify,
        action
      ),
    };
  }
  if (action.type.indexOf('InsertItem/') === 0) {
    return {
      ...state,
      insert: insertReducer(state.currentTable, state.insert, action),
    };
  }
  if (action.type.indexOf('EditItem/') === 0) {
    return {
      ...state,
      update: editReducer(state.currentTable, state.update, action),
    };
  }
  switch (action.type) {
    case LOAD_FUNCTIONS:
      return {
        ...state,
        postgresFunctions: action.data,
      };
    case LOAD_NON_TRACKABLE_FUNCTIONS:
      return {
        ...state,
        nonTrackablePostgresFunctions: action.data,
      };
    case LOAD_TRACKED_FUNCTIONS:
      return {
        ...state,
        trackedFunctions: action.data,
        listedFunctions: action.data,
      };

    case UPDATE_TRACKED_FUNCTIONS:
      return {
        ...state,
        listedFunctions: [...action.data],
      };
    case LOAD_SCHEMA:
      return {
        ...state,
        allSchemas: action.allSchemas,
        listingSchemas: action.allSchemas,
      };
    case LOAD_UNTRACKED_SCHEMA:
      return {
        ...state,
        untrackedSchemas: action.untrackedSchemas,
        information_schema: action.untrackedSchemas,
      };
    case LOAD_UNTRACKED_RELATIONS:
      return {
        ...state,
        untrackedRelations: action.untrackedRelations,
      };
    case LOAD_TABLE_COMMENT:
      return { ...state, tableComment: action.data };
    case LOAD_COLUMN_COMMENT:
      return { ...state, columnComment: action.data };
    case LISTING_SCHEMA:
      return { ...state, listingSchemas: action.updatedSchemas };
    case SET_TABLE:
      return { ...state, currentTable: action.tableName };
    case FETCH_SCHEMA_LIST:
      return { ...state, schemaList: action.schemaList };
    case UPDATE_CURRENT_SCHEMA:
      return { ...state, currentSchema: action.currentSchema };
    case ACCESS_KEY_ERROR:
      return { ...state, accessKeyError: action.data };
    case UPDATE_DATA_HEADERS:
      return { ...state, dataHeaders: action.data };
    case UPDATE_REMOTE_SCHEMA_MANUAL_REL:
      return {
        ...state,
        modify: {
          ...state.modify,
          relAdd: {
            ...state.modify.relAdd,
            manualRelInfo: {
              ...state.modify.relAdd.manualRelInfo,
              remoteSchema: action.data,
            },
          },
        },
      };
    case UPDATE_MANUAL_REL_TABLE_LIST:
      return {
        ...state,
        modify: {
          ...state.modify,
          relAdd: {
            ...state.modify.relAdd,
            manualRelInfo: {
              ...state.modify.relAdd.manualRelInfo,
              tables: action.data,
            },
          },
        },
      };
    case RESET_MANUAL_REL_TABLE_LIST:
      return {
        ...state,
        modify: {
          ...state.modify,
          relAdd: {
            ...state.modify.relAdd,
            manualRelInfo: { ...defaultState.modify.relAdd.manualRelInfo },
          },
        },
      };
    default:
      return state;
  }
};

export default dataReducer;
export {
  setTable,
  loadSchema,
  loadUntrackedSchema,
  fetchTableComment,
  fetchColumnComment,
  handleMigrationErrors,
  makeMigrationCall,
  LISTING_SCHEMA,
  LOAD_UNTRACKED_RELATIONS,
  UPDATE_CURRENT_SCHEMA,
  loadUntrackedRelations,
  fetchSchemaList,
  fetchDataInit,
  ACCESS_KEY_ERROR,
  UPDATE_DATA_HEADERS,
  UPDATE_REMOTE_SCHEMA_MANUAL_REL,
  fetchTableListBySchema,
  RESET_MANUAL_REL_TABLE_LIST,
  fetchViewInfoFromInformationSchema,
<<<<<<< HEAD
  fetchTrackedFunctions,
  UPDATE_TRACKED_FUNCTIONS,
=======
  initQueries,
>>>>>>> 81aa1685
};<|MERGE_RESOLUTION|>--- conflicted
+++ resolved
@@ -704,10 +704,7 @@
   fetchTableListBySchema,
   RESET_MANUAL_REL_TABLE_LIST,
   fetchViewInfoFromInformationSchema,
-<<<<<<< HEAD
   fetchTrackedFunctions,
   UPDATE_TRACKED_FUNCTIONS,
-=======
   initQueries,
->>>>>>> 81aa1685
 };