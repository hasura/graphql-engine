{-# LANGUAGE Arrows #-}

module Hasura.RQL.Types.Error
       ( Code(..)
       , QErr(..)
       , encodeJSONPath
       , encodeQErr
       , encodeGQLErr
       , noInternalQErrEnc
       , err400
       , err404
       , err401
       , err500
       , internalError

       , QErrM
       , throw400
       , throw404
       , throw500
       , throw500WithDetail
       , throw401

       , iResultToMaybe

         -- Aeson helpers
       , runAesonParser
       , decodeValue

         -- Modify error messages
       , modifyErr
       , modifyErrAndSet500
       , modifyQErr
       , modifyErrA

         -- Attach context
       , withPathK
       , withPathKA
       , withPathI
       , withPathIA
       , indexedFoldM
       , indexedFoldlA'
       , indexedForM
       , indexedMapM
       , indexedTraverseA
       , indexedForM_
       , indexedMapM_
       , indexedTraverseA_
       ) where

import           Hasura.Prelude

import           Control.Arrow.Extended
import           Data.Aeson
import           Data.Aeson.Internal
import           Data.Aeson.Types

import qualified Data.Text              as T
import qualified Database.PG.Query      as Q
import qualified Network.HTTP.Types     as N

data Code
  = PermissionDenied
  | NotNullViolation
  | NotExists
  | AlreadyExists
  | PostgresError
  | NotSupported
  | DependencyError
  | InvalidHeaders
  | InvalidJSON
  | AccessDenied
  | ParseFailed
  | ConstraintError
  | PermissionError
  | NotFound
  | Unexpected
  | UnexpectedPayload
  | NoUpdate
  | AlreadyTracked
  | AlreadyUntracked
  | InvalidParams
  | AlreadyInit
  | ConstraintViolation
  | DataException
  | BadRequest
  -- Graphql error
  | NoTables
  | ValidationFailed
  | Busy
  -- JWT Auth errors
  | JWTRoleClaimMissing
  | JWTInvalidClaims
  | JWTInvalid
  | JWTInvalidKey
  -- Remote schemas
  | RemoteSchemaError
  | RemoteSchemaConflicts
<<<<<<< HEAD
  | InvalidCustomRemoteSchemaDocument
=======
>>>>>>> 39a43525
  | CoercionError
  -- Websocket/Subscription errors
  | StartFailed
  | InvalidCustomTypes
  -- Actions Webhook code
  | ActionWebhookCode !Text
  -- Custom code for extending this sum-type easily
  | CustomCode !Text
  deriving (Eq)

instance Show Code where
  show = \case
    NotNullViolation                  -> "not-null-violation"
    DataException                     -> "data-exception"
    BadRequest                        -> "bad-request"
    ConstraintViolation               -> "constraint-violation"
    PermissionDenied                  -> "permission-denied"
    NotExists                         -> "not-exists"
    AlreadyExists                     -> "already-exists"
    AlreadyTracked                    -> "already-tracked"
    AlreadyUntracked                  -> "already-untracked"
    PostgresError                     -> "postgres-error"
    NotSupported                      -> "not-supported"
    DependencyError                   -> "dependency-error"
    InvalidHeaders                    -> "invalid-headers"
    InvalidJSON                       -> "invalid-json"
    AccessDenied                      -> "access-denied"
    ParseFailed                       -> "parse-failed"
    ConstraintError                   -> "constraint-error"
    PermissionError                   -> "permission-error"
    NotFound                          -> "not-found"
    Unexpected                        -> "unexpected"
    UnexpectedPayload                 -> "unexpected-payload"
    NoUpdate                          -> "no-update"
    InvalidParams                     -> "invalid-params"
    AlreadyInit                       -> "already-initialised"
    NoTables                          -> "no-tables"
    ValidationFailed                  -> "validation-failed"
    Busy                              -> "busy"
    JWTRoleClaimMissing               -> "jwt-missing-role-claims"
    JWTInvalidClaims                  -> "jwt-invalid-claims"
    JWTInvalid                        -> "invalid-jwt"
    JWTInvalidKey                     -> "invalid-jwt-key"
    RemoteSchemaError                 -> "remote-schema-error"
    RemoteSchemaConflicts             -> "remote-schema-conflicts"
<<<<<<< HEAD
    InvalidCustomRemoteSchemaDocument -> "invalid-custom-remote-schema-document"
=======
>>>>>>> 39a43525
    CoercionError                     -> "coercion-error"
    StartFailed                       -> "start-failed"
    InvalidCustomTypes                -> "invalid-custom-types"
    ActionWebhookCode t               -> T.unpack t
    CustomCode t                      -> T.unpack t

data QErr
  = QErr
  { qePath     :: !JSONPath
  , qeStatus   :: !N.Status
  , qeError    :: !Text
  , qeCode     :: !Code
  , qeInternal :: !(Maybe Value)
  } deriving (Show, Eq)

instance ToJSON QErr where
  toJSON (QErr jPath _ msg code Nothing) =
    object
    [ "path"  .= encodeJSONPath jPath
    , "error" .= msg
    , "code"  .= show code
    ]
  toJSON (QErr jPath _ msg code (Just ie)) =
    object
    [ "path"  .= encodeJSONPath jPath
    , "error" .= msg
    , "code"  .= show code
    , "internal" .= ie
    ]

noInternalQErrEnc :: QErr -> Value
noInternalQErrEnc (QErr jPath _ msg code _) =
  object
  [ "path"  .= encodeJSONPath jPath
  , "error" .= msg
  , "code"  .= show code
  ]

encodeGQLErr :: Bool -> QErr -> Value
encodeGQLErr includeInternal (QErr jPath _ msg code mIE) =
  object
  [ "message" .= msg
  , "extensions" .= extnsObj
  ]
  where
    extnsObj = object $ bool codeAndPath
               (codeAndPath ++ internal) includeInternal
    codeAndPath = [ "code" .= show code
                  , "path" .= encodeJSONPath jPath
                  ]
    internal = maybe [] (\ie -> ["internal" .= ie]) mIE

-- whether internal should be included or not
encodeQErr :: Bool -> QErr -> Value
encodeQErr True = toJSON
encodeQErr _    = noInternalQErrEnc

encodeJSONPath :: JSONPath -> String
encodeJSONPath = format "$"
  where
    format pfx []                = pfx
    format pfx (Index idx:parts) = format (pfx ++ "[" ++ show idx ++ "]") parts
    format pfx (Key key:parts)   = format (pfx ++ formatKey key) parts

    formatKey key
      | specialChars sKey = "['" ++ sKey ++ "']"
      | otherwise         = "." ++ sKey
      where
        sKey = T.unpack key
        specialChars []     = True
        -- first char must not be number
        specialChars (c:xs) = notElem c (alphabet ++ "_") ||
          any (`notElem` (alphaNumerics ++ "_-")) xs

instance Q.FromPGConnErr QErr where
  fromPGConnErr c =
    let e = err500 PostgresError "connection error"
    in e {qeInternal = Just $ toJSON c}

instance Q.FromPGTxErr QErr where
  fromPGTxErr txe =
    let e = err500 PostgresError "postgres tx error"
    in e {qeInternal = Just $ toJSON txe}

err400 :: Code -> Text -> QErr
err400 c t = QErr [] N.status400 t c Nothing

err404 :: Code -> Text -> QErr
err404 c t = QErr [] N.status404 t c Nothing

err401 :: Code -> Text -> QErr
err401 c t = QErr [] N.status401 t c Nothing

err500 :: Code -> Text -> QErr
err500 c t = QErr [] N.status500 t c Nothing

type QErrM m = (MonadError QErr m)

throw400 :: (QErrM m) => Code -> Text -> m a
throw400 c t = throwError $ err400 c t

throw404 :: (QErrM m) => Text -> m a
throw404 t = throwError $ err404 NotFound t

throw401 :: (QErrM m) => Text -> m a
throw401 t = throwError $ err401 AccessDenied t

throw500 :: (QErrM m) => Text -> m a
throw500 t = throwError $ internalError t

internalError :: Text -> QErr
internalError = err500 Unexpected

throw500WithDetail :: (QErrM m) => Text -> Value -> m a
throw500WithDetail t detail =
  throwError $ (err500 Unexpected t) {qeInternal = Just detail}

modifyQErr :: (QErrM m)
           => (QErr -> QErr) -> m a -> m a
modifyQErr f a = catchError a (throwError . f)

modifyErr :: (QErrM m)
          => (Text -> Text)
          -> m a -> m a
modifyErr f = modifyQErr (liftTxtMod f)

modifyErrA :: (ArrowError QErr arr) => arr (e, s) a -> arr (e, (Text -> Text, s)) a
modifyErrA f = proc (e, (g, s)) -> (| mapErrorA (f -< (e, s)) |) (liftTxtMod g)

liftTxtMod :: (Text -> Text) -> QErr -> QErr
liftTxtMod f (QErr path st s c i) = QErr path st (f s) c i

modifyErrAndSet500 :: (QErrM m)
                   => (Text -> Text)
                   -> m a -> m a
modifyErrAndSet500 f = modifyQErr (liftTxtMod500 f)

liftTxtMod500 :: (Text -> Text) -> QErr -> QErr
liftTxtMod500 f (QErr path _ s c i) = QErr path N.status500 (f s) c i

withPathE :: (ArrowError QErr arr) => arr (e, s) a -> arr (e, (JSONPathElement, s)) a
withPathE f = proc (e, (pe, s)) -> (| mapErrorA ((e, s) >- f) |) (injectPrefix pe)
  where
    injectPrefix pe (QErr path st msg code i) = QErr (pe:path) st msg code i

withPathKA :: (ArrowError QErr arr) => arr (e, s) a -> arr (e, (Text, s)) a
withPathKA f = second (first $ arr Key) >>> withPathE f

withPathK :: (QErrM m) => Text -> m a -> m a
withPathK a = runKleisli proc m -> (| withPathKA (m >- bindA) |) a

withPathIA :: (ArrowError QErr arr) => arr (e, s) a -> arr (e, (Int, s)) a
withPathIA f = second (first $ arr Index) >>> withPathE f

withPathI :: (QErrM m) => Int -> m a -> m a
withPathI a = runKleisli proc m -> (| withPathIA (m >- bindA) |) a

indexedFoldlA'
  :: (ArrowChoice arr, ArrowError QErr arr, Foldable t)
  => arr (e, (b, (a, s))) b -> arr (e, (b, (t a, s))) b
indexedFoldlA' f = proc (e, (acc0, (xs, s))) ->
  (| foldlA' (\acc (i, v) -> (| withPathIA ((e, (acc, (v, s))) >- f) |) i)
  |) acc0 (zip [0..] (toList xs))

indexedFoldM :: (QErrM m, Foldable t) => (b -> a -> m b) -> b -> t a -> m b
indexedFoldM f acc0 = runKleisli proc xs ->
  (| indexedFoldlA' (\acc v -> f acc v >- bindA) |) acc0 xs

indexedTraverseA_
  :: (ArrowChoice arr, ArrowError QErr arr, Foldable t)
  => arr (e, (a, s)) b -> arr (e, (t a, s)) ()
indexedTraverseA_ f = proc (e, (xs, s)) ->
  (| indexedFoldlA' (\() x -> do { (e, (x, s)) >- f; () >- returnA }) |) () xs

indexedMapM_ :: (QErrM m, Foldable t) => (a -> m b) -> t a -> m ()
indexedMapM_ f = runKleisli proc xs -> (| indexedTraverseA_ (\x -> f x >- bindA) |) xs

indexedForM_ :: (QErrM m, Foldable t) => t a -> (a -> m b) -> m ()
indexedForM_ = flip indexedMapM_

indexedTraverseA
  :: (ArrowChoice arr, ArrowError QErr arr)
  => arr (e, (a, s)) b -> arr (e, ([a], s)) [b]
indexedTraverseA f = proc (e, (xs, s)) ->
  (| traverseA (\(i, x) -> (| withPathIA ((e, (x, s)) >- f) |) i)
  |) (zip [0..] (toList xs))

indexedMapM :: (QErrM m) => (a -> m b) -> [a] -> m [b]
indexedMapM f = traverse (\(i, x) -> withPathI i (f x)) . zip [0..]

indexedForM :: (QErrM m) => [a] -> (a -> m b) -> m [b]
indexedForM = flip indexedMapM

liftIResult :: (QErrM m) => IResult a -> m a
liftIResult (IError path msg) =
  throwError $ QErr path N.status400 (T.pack $ formatMsg msg) ParseFailed Nothing
liftIResult (ISuccess a) =
  return a

iResultToMaybe :: IResult a -> Maybe a
iResultToMaybe (IError _ _) = Nothing
iResultToMaybe (ISuccess a) = Just a

formatMsg :: String -> String
formatMsg str = case T.splitOn "the key " txt of
  [_, txt2] -> case T.splitOn " was not present" txt2 of
                 [key, _] -> "the key '" ++ T.unpack key ++ "' was not present"
                 _        -> str
  _         -> str
  where
    txt = T.pack str

runAesonParser :: (QErrM m) => (v -> Parser a) -> v -> m a
runAesonParser p =
  liftIResult . iparse p

decodeValue :: (FromJSON a, QErrM m) => Value -> m a
decodeValue = liftIResult . ifromJSON<|MERGE_RESOLUTION|>--- conflicted
+++ resolved
@@ -95,10 +95,6 @@
   -- Remote schemas
   | RemoteSchemaError
   | RemoteSchemaConflicts
-<<<<<<< HEAD
-  | InvalidCustomRemoteSchemaDocument
-=======
->>>>>>> 39a43525
   | CoercionError
   -- Websocket/Subscription errors
   | StartFailed
@@ -144,10 +140,6 @@
     JWTInvalidKey                     -> "invalid-jwt-key"
     RemoteSchemaError                 -> "remote-schema-error"
     RemoteSchemaConflicts             -> "remote-schema-conflicts"
-<<<<<<< HEAD
-    InvalidCustomRemoteSchemaDocument -> "invalid-custom-remote-schema-document"
-=======
->>>>>>> 39a43525
     CoercionError                     -> "coercion-error"
     StartFailed                       -> "start-failed"
     InvalidCustomTypes                -> "invalid-custom-types"
