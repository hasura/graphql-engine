{% extends "basic/layout.html" %}

{%- if pagename == 'index' %}
  {% set is_landing_page = true %}
{%- endif %}

{%- if is_landing_page %}
  {% set css_files = css_files + ['_static/landing.css'] %}
{%- endif %}

{%- macro secondnav() %}
  {%- if prev %}
    &laquo; <a href="{{ prev.link|e }}" title="{{ prev.title|e }}">previous</a>
    {{ reldelim2 }}
  {%- endif %}
  {%- if next %}
    <a href="{{ next.link|e }}" title="{{ next.title|e }}">next</a> &raquo;
  {%- endif %}
{%- endmacro %}

{% block linktags %}
{{ super() }}
    <link rel="canonical" href="https://{{ BASE_DOMAIN }}/docs/1.0/{{ pagename }}{{ file_suffix }}" />
{% endblock %}

{% block document %}
  <div id="custom-doc" class="{% block bodyclass %}{{ 'yui-t6' if not is_landing_page else '' }}{% endblock %}">
    <div class="main_container_wrapper">
      {% include 'pages/loading.html' %}
      <div id="" class="content_wrapper">
        {%- if is_landing_page %}
          {% include 'pages/landing.html' %}
        {%- else %}
          {% set rootpage = 'common' %}
          {% set pagenameSplit = pagename.split('/') %}

          {% block sidebarwrapper %}
            <div class="yui-b mobile-hide" id="sidebar">
              {{ sidebar() }}
            </div>
          {% endblock %}

          <div class="content_inner_wrapper">
            <div role="main" parent={{ rootpage }}>

              <div id="docs-header">
                <div class="mobile-only" id="mobile-logo">
                  <a href="https://{{ BASE_DOMAIN }}/" target="_blank" rel="noopener">
                    <div class="img_wrapper inline-block">
                      <img class="responsive logo_img no-shadow" src="{{ pathto('_images/layout/logo-dark.svg', 1) }}" alt="Hasura Logo Dark" />
                    </div>
                  </a>
                  <a href="https://{{ BASE_DOMAIN }}/docs" class="docs_label mobile-logo-docs">DOCS&nbsp;&nbsp;v{{version}}</a>
                </div>
                <div id="docs-header-actions">
                  <div class="inline-block mobile-only" id="nav_tree_icon">
                    <span class="fa fa-bars"></span>
                  </div>
                  <div class="inline-block" id="input_search_box">
                    <span class="fa fa-search search_icon"></span>
                    <input type="text" id="search_element" placeholder="Search docs..." />
                  </div>
                  <div class="inline-block header_links">
                    <div class="social_icons_wrapper">
                      <div class="social_icons">
                        <a href="https://hasura.io/learn/" target="_blank" rel="noopener">
                          Tutorials
                        </a>
                      </div>
                      <div class="social_icons">
                        <iframe title="Hasura GraphQL Github Stars" src="https://ghbtns.com/github-btn.html?user=hasura&repo=graphql-engine&type=star&count=true" frameBorder="0" scrolling="0" width="100px" height="25px"></iframe>
                      </div>
                      <div class="social_icons">
                        <a href="https://twitter.com/hasurahq/" target="_blank" rel="noopener">
                          <img class="responsive" src="{{ pathto('_images/layout/Twitter.svg', 1) }}" alt="Twitter icon" />
                        </a>
                      </div>
                      <div class="social_icons tooltip">
                        <a href="https://discord.gg/vBPpJkS" target="_blank" rel="noopener">
                          <img class="responsive" src="{{ pathto('_images/layout/Discord.svg', 1) }}" alt="Discord icon" />
                        </a>
                        <span class="tooltip_text">Get instant support on our discord server</span>
                      </div>
                    </div>
                  </div>
                </div>
              </div>

              <div id="docs-content">
                <div id="{{ pagename|replace('/', '-') }}">
                  {% block body %}{% endblock %}
                </div>
              </div>

              <div class="nav">{{ secondnav() }}</div>

              <div class="feedback_wrapper">
                <div class="feedback">
                  Was this page helpful?
                  <!-- inline svgs to allow color manipulation on hover -->
                  <div class="display_inl actions thumb_up">
                    <svg xmlns="http://www.w3.org/2000/svg" xmlns:xlink="http://www.w3.org/1999/xlink" version="1.1" id="Capa_1" x="0px" y="0px" width="21px" height="21px" viewBox="0 0 561 561" style="enable-background:new 0 0 561 561;" xml:space="preserve">
                      <g>
	                    <g id="thumb-up">
		                  <path d="M0,535.5h102v-306H0V535.5z M561,255c0-28.05-22.95-51-51-51H349.35l25.5-117.3c0-2.55,0-5.1,0-7.65    c0-10.2-5.1-20.4-10.199-28.05L336.6,25.5L168.3,193.8c-10.2,7.65-15.3,20.4-15.3,35.7v255c0,28.05,22.95,51,51,51h229.5    c20.4,0,38.25-12.75,45.9-30.6l76.5-181.051c2.55-5.1,2.55-12.75,2.55-17.85v-51H561C561,257.55,561,255,561,255z" fill="#787878"/>
	                    </g>
                      </g>
                    </svg>
                  </div>
                  <div class="display_inl actions thumb_down">
                    <svg xmlns="http://www.w3.org/2000/svg" xmlns:xlink="http://www.w3.org/1999/xlink" version="1.1" id="Capa_2" x="0px" y="0px" width="21px" height="21px" viewBox="0 0 561 561" style="enable-background:new 0 0 561 561;" xml:space="preserve">
                      <g>
                        <g id="thumb-down">
                            <path d="M357,25.5H127.5c-20.4,0-38.25,12.75-45.9,30.6L5.1,237.15C2.55,242.25,0,247.35,0,255v48.45l0,0V306    c0,28.05,22.95,51,51,51h160.65l-25.5,117.3c0,2.55,0,5.101,0,7.65c0,10.2,5.1,20.399,10.2,28.05l28.05,25.5l168.3-168.3    c10.2-10.2,15.3-22.95,15.3-35.7v-255C408,48.45,385.05,25.5,357,25.5z M459,25.5v306h102v-306H459z" fill="#787878"/>
                        </g>
                      </g>
                    </svg>
                  </div>
                </div>
                <div class="detailed_feedback hide">
                  <div class="feedback_detail_msg"></div>
                  <textarea rows="4" cols="75" id="feedback_box" data-id="0"></textarea>
                  <br/>
                  <button class="feedback_btn">Submit</button>
                </div>
                <div class="thank_you hide">
                  Thank you for your feedback!
                </div>
              </div>

              <div class="footer-hasura-custom">
                <img class="responsive footer_logo" src="{{ pathto('_images/layout/hasura_logo.svg', 1) }}" alt="Hasura Logo Dark"/>
                <div class="footer_text">
                  <div>Want to contribute or report missing content?</div>
                  <div>
                    <a target="_blank" rel="noopener" href="https://github.com/hasura/graphql-engine/blob/master/docs/{{ pagename }}.rst">edit this page on github</a>
                    | <a target="_blank" rel="noopener" href="https://github.com/hasura/graphql-engine/blob/master/CONTRIBUTING.md">contributing guidelines</a>
                    | <a target="_blank" rel="noopener" href="https://github.com/hasura/graphql-engine/issues">report an issue</a>
                  </div>
                  <br/>
                  <div>
                    <a target="_blank" rel="noopener" href="https://github.com/hasura/graphql-engine">Hasura GraphQL engine</a> is open source. <a target="_blank" rel="noopener" href="https://github.com/hasura/graphql-engine/blob/master/LICENSE">See license</a>
                  </div>
                  <div>
                    Powered by <a target="_blank" rel="noopener" href="http://www.sphinx-doc.org">Sphinx</a>.
                    |  Copyright &copy; 2020 <a target="_blank" rel="noopener" href="https://hasura.io">Hasura</a>.
                  </div>
                </div>
              </div>
            </div>
          </div>
          <div style="clear: both;"></div>
        {%- endif %}
      </div>
    </div>
  </div>
{% endblock %}

{% block sidebarrel %}
{% endblock %}

{# Empty some default blocks out #}
{% block relbar1 %}{% endblock %}
{% block relbar2 %}{% endblock %}
{% block sidebar1 %}{% endblock %}
{% block sidebar2 %}{% endblock %}
{% block footer %}

  <!-- GA -->
  <script>
    (function(i,s,o,g,r,a,m){i['GoogleAnalyticsObject']=r;i[r]=i[r]||function(){
        (i[r].q=i[r].q||[]).push(arguments)},i[r].l=1*new Date();a=s.createElement(o),
      m=s.getElementsByTagName(o)[0];a.async=1;a.src=g;m.parentNode.insertBefore(a,m)
    })(window,document,'script','https://www.google-analytics.com/analytics.js','ga');

    ga('create', 'UA-59768903-1', 'auto');
    ga('send', 'pageview');
  </script>

  <!-- intercom -->
  <!-- support button -->
  <script defer type="text/javascript">
    $(document).ready( function() {
      setTimeout(function(){
        window.intercomSettings = {
          app_id: "rucirpb3"
        };
        var w = window;
        var ic = w.Intercom;
        if (typeof ic === "function") {
          ic('reattach_activator');
          ic('update', w.intercomSettings);
        } else {
          var d = document;
          var i = function() {
            i.c(arguments);
          };
          i.q = [];
          i.c = function(args) {
            i.q.push(args);
          };
          w.Intercom = i;
          var l = function() {
            var s = d.createElement('script');
            s.type = 'text/javascript';
            s.async = true;
            s.src = 'https://widget.intercom.io/widget/rucirpb3';
            var x = d.getElementsByTagName('script')[0];
            x.parentNode.insertBefore(s, x);
          };
          l();
        }
      }, 2000);
      const supportBtnHandler = function() {
        if ( window.Intercom ) {
          window.Intercom('show');
        }
      };
      $('.supportBtn').on('click', supportBtnHandler);
    });
  </script>

  <!-- utils -->
  <script type="text/javascript">
    // load script file
    const loadScript = function(url, callback) {
      var head = document.getElementsByTagName('head')[0];
      var script = document.createElement('script');
      script.type = 'text/javascript';
      script.src = url;

      // Then bind the event to the callback function.
      // There are several events for cross browser compatibility.
      script.onreadystatechange = callback;
      script.onload = callback;

      // Fire the loading
      head.appendChild(script);
    };

    // load css file
    const loadCss = function(url, callback) {
      var head = document.getElementsByTagName('head')[0];
      var link = document.createElement('link');
      link.type = 'text/css';
      link.rel = 'stylesheet';
      link.href = url;

      // Then bind the event to the callback function.
      // There are several events for cross browser compatibility.
      link.onreadystatechange = callback;
      link.onload = callback;

      // Fire the loading
      head.appendChild(link);
    };

    // make ajax call
    const promise_ajax = function(url, data, type) {
      return new Promise(function(resolve, reject) {
        var req = new XMLHttpRequest();
        req.open(type, url, true);
        req.setRequestHeader("Content-type", "application/json");
        req.onload = function() {
          if (req.status === 200) {
            resolve(req.response);
          } else {
            reject(req.response);
          }
        };
        req.onerror = function() {
          reject(Error("Network Error"));
        };
        // Make the request
        req.send(JSON.stringify(data));
      });
    };

    // Track GA event
    const trackga = function ( category, action, label, value ) {
      // If ga is available
      if ( ga ) {
        ga('send', {
          hitType: 'event',
          eventCategory: category,
          eventAction: action,
          eventLabel: label,
          eventValue: value
        });
      }
    };
  </script>

<<<<<<< HEAD
=======
  <!-- search -->
  <script type="text/javascript" src="https://cdn.jsdelivr.net/npm/docsearch.js@2/dist/cdn/docsearch.min.js"></script>
  <script type="text/javascript">
    docsearch({
      appId: 'WCBB1VVLRC',
      apiKey: '298d448cd9d7ed93fbab395658da19e8',
      indexName: 'graphql-docs-prod',
      inputSelector: '#search_element',
      transformData: function(suggestions) {
        if (window.location.origin !== 'https://hasura.io') {
          suggestions.forEach(suggestion => {
            if (window.location.origin === 'http://localhost:8000') {
              suggestion.url = suggestion.url.replace(/https:\/\/hasura.io\/docs\/[^\/]*/, window.location.origin)
            } else {
              suggestion.url = suggestion.url.replace('https://hasura.io\/docs', window.location.origin);
            }
          });
        }

        return suggestions;
      },
      // algoliaOptions: {
      //   hitsPerPage: 10
      // },
      debug: false
    });
  </script>

>>>>>>> da5e4498
  <!-- mobile sidebar -->
  <script type="text/javascript">
    $(document).ready( function() {
      const navTreeHandler = function(e) {
        const sidebar = $('#sidebar');
        const background = $('.content_inner_wrapper');
        const body = $('body');

        if (sidebar.hasClass('mobile-hide')) {
          sidebar.removeClass('mobile-hide');
          background.addClass('no_scroll');
          body.addClass('no_scroll');
        } else {
          sidebar.addClass('mobile-hide');
          background.removeClass('no_scroll');
          body.removeClass('no_scroll');
        }
      };
      $('#nav_tree_icon').on('click', navTreeHandler);
    });
  </script>

  <!-- feedback -->
  <script defer type="text/javascript">
    $(document).ready( function() {
      var baseDomain = "{{ BASE_DOMAIN }}";
      const feedbackUrl = baseDomain ? 'https://data.' + baseDomain + '/v1/query' : 'https://data.hasura-stg.hasura-app.io/v1/query';

      const sendFeedback = function(feedback, feedbackDetailMsg) {
        const insertQuery = {
          'type': 'insert',
          'args': {
            'table': 'docs_feedback',
            'objects': [
              {
                'page': window.location.pathname,
                'feedback': feedback
              }
            ],
            'returning': ['id']
          }
        };

        promise_ajax(feedbackUrl, insertQuery, 'POST')
          .then( function(response) {
            const data = JSON.parse(response);

            $('#feedback_box').data('id', data['returning'][0]['id']);
            $('.feedback_detail_msg').html(feedbackDetailMsg);
            $('.feedback').addClass('hide');
            $('.detailed_feedback').removeClass('hide');
          })
          .catch( function(err) {
            alert('Error capturing feedback');
            console.log(err);
          });
      };

      const handleThumbUpClick = function(e) {
        sendFeedback('positive', 'Great to hear that. Would you like to share any other feedback:');
      };
      $('.thumb_up').on('click', handleThumbUpClick);

      const handleThumbDownClick = function(e) {
        sendFeedback('negative', 'Sorry to hear that. Could you please tell us what you were looking for:');
      };
      $('.thumb_down').on('click', handleThumbDownClick);

      const handleFeedbackBtnClick = function(e) {
        const feedbackBox = $('#feedback_box');
        const feedbackId = feedbackBox.data('id');
        const feedbackContent = feedbackBox.val();

        const updateQuery = {
          'type': 'update',
          'args': {
            'table': 'docs_feedback',
            '$set': {
              'feedback_content': feedbackContent
            },
            'where': {'id': feedbackId}
          }
        };

        promise_ajax(feedbackUrl, updateQuery, 'POST')
          .then( function(response) {
            $('.detailed_feedback').addClass('hide');
            $('.thank_you').removeClass('hide');
          })
          .catch( function(err) {
            alert('Error capturing feedback');
            console.log(err);
          });
      };
      $('.feedback_btn').on('click', handleFeedbackBtnClick);
    });
  </script>

  <!-- graphiql -->
  <script type="text/javascript">
    $(document).ready( function() {
      // graphql query fetcher
      const graphQLFetcher = function(endpoint) {
        endpoint = endpoint || "{{ GRAPHIQL_DEFAULT_ENDPOINT }}";

        return function(graphQLParams) {
          const params = {
            method: 'post',
            headers: {
              'Accept': 'application/json',
              'Content-Type': 'application/json'
            },
            body: JSON.stringify(graphQLParams),
            credentials: 'include'
          };

          return fetch(endpoint, params)
            .then(function (response) {
              return response.text();
            })
            .then(function (responseBody) {
              try {
                return JSON.parse(responseBody);
              } catch (error) {
                return responseBody;
              }
            });
        }
      };

      // create GraphiQL components and embed into HTML
      const setupGraphiQL = function() {
        if (typeof(React) === 'undefined' || typeof(ReactDOM) === 'undefined' || typeof(GraphiQL) === 'undefined') {
          return;
        }

        const targets = document.getElementsByClassName('graphiql');

        for (let i = 0; i < targets.length; i++) {
          const target = targets[i];

          const endpoint = target.getElementsByClassName("endpoint")[0].innerHTML.trim();
          const query = target.getElementsByClassName("query")[0].innerHTML.trim();
          const response = target.getElementsByClassName("response")[0].innerHTML.trim();
          const variables = target.getElementsByClassName("variables")[0].innerHTML.trim();

          const graphiQLElement = React.createElement(GraphiQL, {
            fetcher: graphQLFetcher(endpoint),
            schema: null, // TODO: pass undefined if introspection supported
            query: query,
            response: response,
            variables: variables
          });

          ReactDOM.render(graphiQLElement, target);
        }
      };

      const resizeGraphiQLVariableEditors = function() {
        const graphiQLVariableEditors = $('.graphiql .variable-editor');
        for (let i = 0; i < graphiQLVariableEditors.length; i++) {
          graphiQLVariableEditors[i].style.height = '120px';
        }
      };

      // if graphiql elements present, load react/graphiql js files and setup graphiql
      if ($('.graphiql').length > 0) {
        const loadingStatus = {'react': false, 'reactDom': false, 'graphiQL': false};

        const checkLoading = function(loadedFile) {
          return function () {
            loadingStatus[loadedFile] = true;

            // return if all files not yet loaded
            for (var file in loadingStatus) {
              if (!loadingStatus[file]) {
                return;
              }
            }

            setupGraphiQL();

            resizeGraphiQLVariableEditors();
          }
        };

        loadCss("{{ pathto('_static/graphiql/graphiql.css', 1) }}", function(){});
        loadScript("{{ pathto('_static/react/react.min.js', 1) }}", checkLoading('react'));
        loadScript("{{ pathto('_static/react/react-dom.min.js', 1) }}", checkLoading('reactDom'));
        loadScript("{{ pathto('_static/graphiql/graphiql.min.js', 1) }}", checkLoading('graphiQL'));
      }
    });
  </script>

  <script type="text/javascript">
    $(document).ready( function() {
      // global_tabs
      if ($('.global-tabs').length > 0) {
        loadCss("{{ pathto('_static/global_tabs/global_tabs.css', 1) }}", function(){});
        loadScript("{{ pathto('_static/global_tabs/global_tabs.js', 1) }}", function(){});
      }

      // replace latest release tag
      // if latest release tag elements present, replace with latest release tag
      if ($('.latest-release-tag').length > 0) {
        const releaseUrl = 'https://releases.hasura.io/graphql-engine?agent=docs.hasura.io';

        promise_ajax(releaseUrl, null, 'GET')
          .then(function (response) {
            const data = JSON.parse(response);
            const latest_version = data.latest;

            const targets = document.getElementsByClassName('latest-release-tag');
            for (let i = 0; i < targets.length; i++) {
              const target = targets[i];

              target.innerHTML = latest_version;
            }
          })
          .catch(function (err) {
            console.log(err);
          });
      }

      // open external links in new tab
      const externalLinks = $('a.reference.external');
      for (let i = 0; i < externalLinks.length; i++) {
        externalLinks[i].setAttribute('target', '_blank');
      }
    });
  </script>

  {%- block extrafooter %} {% endblock %}
  {% block extrahead %}
    <!--<meta name="viewport" content="user-scalable=no">-->
    <meta name="viewport" content="width=device-width, initial-scale=1">
  {% endblock %}

  <!-- search -->
  <script type="text/javascript" src="https://cdn.jsdelivr.net/npm/docsearch.js@2/dist/cdn/docsearch.min.js"></script>
  <script defer type="text/javascript">
    docsearch({
      apiKey: 'c59018461c19e20fe11459136e57900c',
      indexName: 'hasura',
      inputSelector: '#search_element',
      transformData: function(suggestions) {
        if (window.location.origin !== 'https://docs.hasura.io') {
          suggestions.forEach(suggestion => {
            if (window.location.origin === 'http://localhost:8000') {
              suggestion.url = suggestion.url.replace(/https:\/\/docs.hasura.io\/[^\/]*/, window.location.origin)
            } else {
              suggestion.url = suggestion.url.replace('https://docs.hasura.io', window.location.origin);
            }
          });
        }

        return suggestions;
      },
      // algoliaOptions: {
      //   hitsPerPage: 10
      // },
      debug: false
    });
  </script>


{% endblock %}<|MERGE_RESOLUTION|>--- conflicted
+++ resolved
@@ -291,8 +291,244 @@
     };
   </script>
 
-<<<<<<< HEAD
-=======
+  <!-- mobile sidebar -->
+  <script type="text/javascript">
+    $(document).ready( function() {
+      const navTreeHandler = function(e) {
+        const sidebar = $('#sidebar');
+        const background = $('.content_inner_wrapper');
+        const body = $('body');
+
+        if (sidebar.hasClass('mobile-hide')) {
+          sidebar.removeClass('mobile-hide');
+          background.addClass('no_scroll');
+          body.addClass('no_scroll');
+        } else {
+          sidebar.addClass('mobile-hide');
+          background.removeClass('no_scroll');
+          body.removeClass('no_scroll');
+        }
+      };
+      $('#nav_tree_icon').on('click', navTreeHandler);
+    });
+  </script>
+
+  <!-- feedback -->
+  <script defer type="text/javascript">
+    $(document).ready( function() {
+      var baseDomain = "{{ BASE_DOMAIN }}";
+      const feedbackUrl = baseDomain ? 'https://data.' + baseDomain + '/v1/query' : 'https://data.hasura-stg.hasura-app.io/v1/query';
+
+      const sendFeedback = function(feedback, feedbackDetailMsg) {
+        const insertQuery = {
+          'type': 'insert',
+          'args': {
+            'table': 'docs_feedback',
+            'objects': [
+              {
+                'page': window.location.pathname,
+                'feedback': feedback
+              }
+            ],
+            'returning': ['id']
+          }
+        };
+
+        promise_ajax(feedbackUrl, insertQuery, 'POST')
+          .then( function(response) {
+            const data = JSON.parse(response);
+
+            $('#feedback_box').data('id', data['returning'][0]['id']);
+            $('.feedback_detail_msg').html(feedbackDetailMsg);
+            $('.feedback').addClass('hide');
+            $('.detailed_feedback').removeClass('hide');
+          })
+          .catch( function(err) {
+            alert('Error capturing feedback');
+            console.log(err);
+          });
+      };
+
+      const handleThumbUpClick = function(e) {
+        sendFeedback('positive', 'Great to hear that. Would you like to share any other feedback:');
+      };
+      $('.thumb_up').on('click', handleThumbUpClick);
+
+      const handleThumbDownClick = function(e) {
+        sendFeedback('negative', 'Sorry to hear that. Could you please tell us what you were looking for:');
+      };
+      $('.thumb_down').on('click', handleThumbDownClick);
+
+      const handleFeedbackBtnClick = function(e) {
+        const feedbackBox = $('#feedback_box');
+        const feedbackId = feedbackBox.data('id');
+        const feedbackContent = feedbackBox.val();
+
+        const updateQuery = {
+          'type': 'update',
+          'args': {
+            'table': 'docs_feedback',
+            '$set': {
+              'feedback_content': feedbackContent
+            },
+            'where': {'id': feedbackId}
+          }
+        };
+
+        promise_ajax(feedbackUrl, updateQuery, 'POST')
+          .then( function(response) {
+            $('.detailed_feedback').addClass('hide');
+            $('.thank_you').removeClass('hide');
+          })
+          .catch( function(err) {
+            alert('Error capturing feedback');
+            console.log(err);
+          });
+      };
+      $('.feedback_btn').on('click', handleFeedbackBtnClick);
+    });
+  </script>
+
+  <!-- graphiql -->
+  <script type="text/javascript">
+    $(document).ready( function() {
+      // graphql query fetcher
+      const graphQLFetcher = function(endpoint) {
+        endpoint = endpoint || "{{ GRAPHIQL_DEFAULT_ENDPOINT }}";
+
+        return function(graphQLParams) {
+          const params = {
+            method: 'post',
+            headers: {
+              'Accept': 'application/json',
+              'Content-Type': 'application/json'
+            },
+            body: JSON.stringify(graphQLParams),
+            credentials: 'include'
+          };
+
+          return fetch(endpoint, params)
+            .then(function (response) {
+              return response.text();
+            })
+            .then(function (responseBody) {
+              try {
+                return JSON.parse(responseBody);
+              } catch (error) {
+                return responseBody;
+              }
+            });
+        }
+      };
+
+      // create GraphiQL components and embed into HTML
+      const setupGraphiQL = function() {
+        if (typeof(React) === 'undefined' || typeof(ReactDOM) === 'undefined' || typeof(GraphiQL) === 'undefined') {
+          return;
+        }
+
+        const targets = document.getElementsByClassName('graphiql');
+
+        for (let i = 0; i < targets.length; i++) {
+          const target = targets[i];
+
+          const endpoint = target.getElementsByClassName("endpoint")[0].innerHTML.trim();
+          const query = target.getElementsByClassName("query")[0].innerHTML.trim();
+          const response = target.getElementsByClassName("response")[0].innerHTML.trim();
+          const variables = target.getElementsByClassName("variables")[0].innerHTML.trim();
+
+          const graphiQLElement = React.createElement(GraphiQL, {
+            fetcher: graphQLFetcher(endpoint),
+            schema: null, // TODO: pass undefined if introspection supported
+            query: query,
+            response: response,
+            variables: variables
+          });
+
+          ReactDOM.render(graphiQLElement, target);
+        }
+      };
+
+      const resizeGraphiQLVariableEditors = function() {
+        const graphiQLVariableEditors = $('.graphiql .variable-editor');
+        for (let i = 0; i < graphiQLVariableEditors.length; i++) {
+          graphiQLVariableEditors[i].style.height = '120px';
+        }
+      };
+
+      // if graphiql elements present, load react/graphiql js files and setup graphiql
+      if ($('.graphiql').length > 0) {
+        const loadingStatus = {'react': false, 'reactDom': false, 'graphiQL': false};
+
+        const checkLoading = function(loadedFile) {
+          return function () {
+            loadingStatus[loadedFile] = true;
+
+            // return if all files not yet loaded
+            for (var file in loadingStatus) {
+              if (!loadingStatus[file]) {
+                return;
+              }
+            }
+
+            setupGraphiQL();
+
+            resizeGraphiQLVariableEditors();
+          }
+        };
+
+        loadCss("{{ pathto('_static/graphiql/graphiql.css', 1) }}", function(){});
+        loadScript("{{ pathto('_static/react/react.min.js', 1) }}", checkLoading('react'));
+        loadScript("{{ pathto('_static/react/react-dom.min.js', 1) }}", checkLoading('reactDom'));
+        loadScript("{{ pathto('_static/graphiql/graphiql.min.js', 1) }}", checkLoading('graphiQL'));
+      }
+    });
+  </script>
+
+  <script type="text/javascript">
+    $(document).ready( function() {
+      // global_tabs
+      if ($('.global-tabs').length > 0) {
+        loadCss("{{ pathto('_static/global_tabs/global_tabs.css', 1) }}", function(){});
+        loadScript("{{ pathto('_static/global_tabs/global_tabs.js', 1) }}", function(){});
+      }
+
+      // replace latest release tag
+      // if latest release tag elements present, replace with latest release tag
+      if ($('.latest-release-tag').length > 0) {
+        const releaseUrl = 'https://releases.hasura.io/graphql-engine?agent=docs.hasura.io';
+
+        promise_ajax(releaseUrl, null, 'GET')
+          .then(function (response) {
+            const data = JSON.parse(response);
+            const latest_version = data.latest;
+
+            const targets = document.getElementsByClassName('latest-release-tag');
+            for (let i = 0; i < targets.length; i++) {
+              const target = targets[i];
+
+              target.innerHTML = latest_version;
+            }
+          })
+          .catch(function (err) {
+            console.log(err);
+          });
+      }
+
+      // open external links in new tab
+      const externalLinks = $('a.reference.external');
+      for (let i = 0; i < externalLinks.length; i++) {
+        externalLinks[i].setAttribute('target', '_blank');
+      }
+    });
+  </script>
+
+  {%- block extrafooter %} {% endblock %}
+  {% block extrahead %}
+    <!--<meta name="viewport" content="user-scalable=no">-->
+    <meta name="viewport" content="width=device-width, initial-scale=1">
+  {% endblock %}
+
   <!-- search -->
   <script type="text/javascript" src="https://cdn.jsdelivr.net/npm/docsearch.js@2/dist/cdn/docsearch.min.js"></script>
   <script type="text/javascript">
@@ -321,271 +557,4 @@
     });
   </script>
 
->>>>>>> da5e4498
-  <!-- mobile sidebar -->
-  <script type="text/javascript">
-    $(document).ready( function() {
-      const navTreeHandler = function(e) {
-        const sidebar = $('#sidebar');
-        const background = $('.content_inner_wrapper');
-        const body = $('body');
-
-        if (sidebar.hasClass('mobile-hide')) {
-          sidebar.removeClass('mobile-hide');
-          background.addClass('no_scroll');
-          body.addClass('no_scroll');
-        } else {
-          sidebar.addClass('mobile-hide');
-          background.removeClass('no_scroll');
-          body.removeClass('no_scroll');
-        }
-      };
-      $('#nav_tree_icon').on('click', navTreeHandler);
-    });
-  </script>
-
-  <!-- feedback -->
-  <script defer type="text/javascript">
-    $(document).ready( function() {
-      var baseDomain = "{{ BASE_DOMAIN }}";
-      const feedbackUrl = baseDomain ? 'https://data.' + baseDomain + '/v1/query' : 'https://data.hasura-stg.hasura-app.io/v1/query';
-
-      const sendFeedback = function(feedback, feedbackDetailMsg) {
-        const insertQuery = {
-          'type': 'insert',
-          'args': {
-            'table': 'docs_feedback',
-            'objects': [
-              {
-                'page': window.location.pathname,
-                'feedback': feedback
-              }
-            ],
-            'returning': ['id']
-          }
-        };
-
-        promise_ajax(feedbackUrl, insertQuery, 'POST')
-          .then( function(response) {
-            const data = JSON.parse(response);
-
-            $('#feedback_box').data('id', data['returning'][0]['id']);
-            $('.feedback_detail_msg').html(feedbackDetailMsg);
-            $('.feedback').addClass('hide');
-            $('.detailed_feedback').removeClass('hide');
-          })
-          .catch( function(err) {
-            alert('Error capturing feedback');
-            console.log(err);
-          });
-      };
-
-      const handleThumbUpClick = function(e) {
-        sendFeedback('positive', 'Great to hear that. Would you like to share any other feedback:');
-      };
-      $('.thumb_up').on('click', handleThumbUpClick);
-
-      const handleThumbDownClick = function(e) {
-        sendFeedback('negative', 'Sorry to hear that. Could you please tell us what you were looking for:');
-      };
-      $('.thumb_down').on('click', handleThumbDownClick);
-
-      const handleFeedbackBtnClick = function(e) {
-        const feedbackBox = $('#feedback_box');
-        const feedbackId = feedbackBox.data('id');
-        const feedbackContent = feedbackBox.val();
-
-        const updateQuery = {
-          'type': 'update',
-          'args': {
-            'table': 'docs_feedback',
-            '$set': {
-              'feedback_content': feedbackContent
-            },
-            'where': {'id': feedbackId}
-          }
-        };
-
-        promise_ajax(feedbackUrl, updateQuery, 'POST')
-          .then( function(response) {
-            $('.detailed_feedback').addClass('hide');
-            $('.thank_you').removeClass('hide');
-          })
-          .catch( function(err) {
-            alert('Error capturing feedback');
-            console.log(err);
-          });
-      };
-      $('.feedback_btn').on('click', handleFeedbackBtnClick);
-    });
-  </script>
-
-  <!-- graphiql -->
-  <script type="text/javascript">
-    $(document).ready( function() {
-      // graphql query fetcher
-      const graphQLFetcher = function(endpoint) {
-        endpoint = endpoint || "{{ GRAPHIQL_DEFAULT_ENDPOINT }}";
-
-        return function(graphQLParams) {
-          const params = {
-            method: 'post',
-            headers: {
-              'Accept': 'application/json',
-              'Content-Type': 'application/json'
-            },
-            body: JSON.stringify(graphQLParams),
-            credentials: 'include'
-          };
-
-          return fetch(endpoint, params)
-            .then(function (response) {
-              return response.text();
-            })
-            .then(function (responseBody) {
-              try {
-                return JSON.parse(responseBody);
-              } catch (error) {
-                return responseBody;
-              }
-            });
-        }
-      };
-
-      // create GraphiQL components and embed into HTML
-      const setupGraphiQL = function() {
-        if (typeof(React) === 'undefined' || typeof(ReactDOM) === 'undefined' || typeof(GraphiQL) === 'undefined') {
-          return;
-        }
-
-        const targets = document.getElementsByClassName('graphiql');
-
-        for (let i = 0; i < targets.length; i++) {
-          const target = targets[i];
-
-          const endpoint = target.getElementsByClassName("endpoint")[0].innerHTML.trim();
-          const query = target.getElementsByClassName("query")[0].innerHTML.trim();
-          const response = target.getElementsByClassName("response")[0].innerHTML.trim();
-          const variables = target.getElementsByClassName("variables")[0].innerHTML.trim();
-
-          const graphiQLElement = React.createElement(GraphiQL, {
-            fetcher: graphQLFetcher(endpoint),
-            schema: null, // TODO: pass undefined if introspection supported
-            query: query,
-            response: response,
-            variables: variables
-          });
-
-          ReactDOM.render(graphiQLElement, target);
-        }
-      };
-
-      const resizeGraphiQLVariableEditors = function() {
-        const graphiQLVariableEditors = $('.graphiql .variable-editor');
-        for (let i = 0; i < graphiQLVariableEditors.length; i++) {
-          graphiQLVariableEditors[i].style.height = '120px';
-        }
-      };
-
-      // if graphiql elements present, load react/graphiql js files and setup graphiql
-      if ($('.graphiql').length > 0) {
-        const loadingStatus = {'react': false, 'reactDom': false, 'graphiQL': false};
-
-        const checkLoading = function(loadedFile) {
-          return function () {
-            loadingStatus[loadedFile] = true;
-
-            // return if all files not yet loaded
-            for (var file in loadingStatus) {
-              if (!loadingStatus[file]) {
-                return;
-              }
-            }
-
-            setupGraphiQL();
-
-            resizeGraphiQLVariableEditors();
-          }
-        };
-
-        loadCss("{{ pathto('_static/graphiql/graphiql.css', 1) }}", function(){});
-        loadScript("{{ pathto('_static/react/react.min.js', 1) }}", checkLoading('react'));
-        loadScript("{{ pathto('_static/react/react-dom.min.js', 1) }}", checkLoading('reactDom'));
-        loadScript("{{ pathto('_static/graphiql/graphiql.min.js', 1) }}", checkLoading('graphiQL'));
-      }
-    });
-  </script>
-
-  <script type="text/javascript">
-    $(document).ready( function() {
-      // global_tabs
-      if ($('.global-tabs').length > 0) {
-        loadCss("{{ pathto('_static/global_tabs/global_tabs.css', 1) }}", function(){});
-        loadScript("{{ pathto('_static/global_tabs/global_tabs.js', 1) }}", function(){});
-      }
-
-      // replace latest release tag
-      // if latest release tag elements present, replace with latest release tag
-      if ($('.latest-release-tag').length > 0) {
-        const releaseUrl = 'https://releases.hasura.io/graphql-engine?agent=docs.hasura.io';
-
-        promise_ajax(releaseUrl, null, 'GET')
-          .then(function (response) {
-            const data = JSON.parse(response);
-            const latest_version = data.latest;
-
-            const targets = document.getElementsByClassName('latest-release-tag');
-            for (let i = 0; i < targets.length; i++) {
-              const target = targets[i];
-
-              target.innerHTML = latest_version;
-            }
-          })
-          .catch(function (err) {
-            console.log(err);
-          });
-      }
-
-      // open external links in new tab
-      const externalLinks = $('a.reference.external');
-      for (let i = 0; i < externalLinks.length; i++) {
-        externalLinks[i].setAttribute('target', '_blank');
-      }
-    });
-  </script>
-
-  {%- block extrafooter %} {% endblock %}
-  {% block extrahead %}
-    <!--<meta name="viewport" content="user-scalable=no">-->
-    <meta name="viewport" content="width=device-width, initial-scale=1">
-  {% endblock %}
-
-  <!-- search -->
-  <script type="text/javascript" src="https://cdn.jsdelivr.net/npm/docsearch.js@2/dist/cdn/docsearch.min.js"></script>
-  <script defer type="text/javascript">
-    docsearch({
-      apiKey: 'c59018461c19e20fe11459136e57900c',
-      indexName: 'hasura',
-      inputSelector: '#search_element',
-      transformData: function(suggestions) {
-        if (window.location.origin !== 'https://docs.hasura.io') {
-          suggestions.forEach(suggestion => {
-            if (window.location.origin === 'http://localhost:8000') {
-              suggestion.url = suggestion.url.replace(/https:\/\/docs.hasura.io\/[^\/]*/, window.location.origin)
-            } else {
-              suggestion.url = suggestion.url.replace('https://docs.hasura.io', window.location.origin);
-            }
-          });
-        }
-
-        return suggestions;
-      },
-      // algoliaOptions: {
-      //   hitsPerPage: 10
-      // },
-      debug: false
-    });
-  </script>
-
-
 {% endblock %}