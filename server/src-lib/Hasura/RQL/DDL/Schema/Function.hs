--- conflicted
+++ resolved
@@ -65,13 +65,8 @@
     invalidArgs = filter (not . G.isValidName) $ map G.Name funcArgsText
 
 mkFunctionInfo
-<<<<<<< HEAD
-  :: (QErrM m) => QualifiedFunction -> SystemDefined -> RawFuncInfo -> m FunctionInfo
+  :: (QErrM m) => QualifiedFunction -> SystemDefined -> RawFunctionInfo -> m FunctionInfo
 mkFunctionInfo qf systemDefined rawFuncInfo = do
-=======
-  :: (QErrM m, HasSystemDefined m) => QualifiedFunction -> RawFunctionInfo -> m FunctionInfo
-mkFunctionInfo qf rawFuncInfo = do
->>>>>>> d14300e9
   -- throw error if function has variadic arguments
   when hasVariadic $ throw400 NotSupported "function with \"VARIADIC\" parameters are not supported"
   -- throw error if return type is not composite type
@@ -129,17 +124,10 @@
   when (M.member qt $ scTables rawSchemaCache) $
     throw400 NotSupported $ "table with name " <> qf <<> " already exists"
 
-<<<<<<< HEAD
 trackFunctionP2Setup :: (QErrM m, CacheRWM m, MonadTx m)
-                     => QualifiedFunction -> SystemDefined -> RawFuncInfo -> m ()
+                     => QualifiedFunction -> SystemDefined -> RawFunctionInfo -> m ()
 trackFunctionP2Setup qf systemDefined rawfi = do
   fi <- mkFunctionInfo qf systemDefined rawfi
-=======
-trackFunctionP2Setup :: (QErrM m, CacheRWM m, HasSystemDefined m, MonadTx m)
-                     => QualifiedFunction -> RawFunctionInfo -> m ()
-trackFunctionP2Setup qf rawfi = do
-  fi <- mkFunctionInfo qf rawfi
->>>>>>> d14300e9
   let retTable = fiReturnType fi
       err = err400 NotExists $ "table " <> retTable <<> " is not tracked"
   sc <- askSchemaCache
@@ -159,19 +147,7 @@
   GS.checkConflictingNode defGCtx funcNameGQL
 
   -- fetch function info
-<<<<<<< HEAD
-  functionInfos <- liftTx fetchFuncDets
-  rawfi <- case functionInfos of
-    []      ->
-      throw400 NotExists $ "no such function exists in postgres : " <>> qf
-    [rawfi] -> return rawfi
-    _       ->
-      throw400 NotSupported $
-      "function " <> qf <<> " is overloaded. Overloaded functions are not supported"
-=======
   rawfi <- fetchRawFunctioInfo qf
-  trackFunctionP2Setup qf rawfi
->>>>>>> d14300e9
   systemDefined <- askSystemDefined
   trackFunctionP2Setup qf systemDefined rawfi
   liftTx $ saveFunctionToCatalog qf systemDefined
