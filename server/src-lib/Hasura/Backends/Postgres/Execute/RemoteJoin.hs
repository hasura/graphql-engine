--- conflicted
+++ resolved
@@ -647,11 +647,7 @@
     go = \case
       G.VVariable variableName ->
         onNothing (Map.lookup variableName values) $
-<<<<<<< HEAD
-        Failure ["Value for variable " <> variableName <<> " not provided"]
-=======
           Failure ["Value for variable " <> variableName <<> " not provided"]
->>>>>>> fb902d42
       G.VList listValue ->
         fmap G.VList (traverse go listValue)
       G.VObject objectValue ->
