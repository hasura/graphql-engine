import {
  getElementFromAlias,
  getTableName,
  getColName,
  baseUrl,
} from '../../../helpers/dataHelpers';
import { setMetaData, validateCT } from '../../validators/validators';

const testName = 'ct';

export const checkCreateTableRoute = () => {
  //    Click on the create table button
  cy.visit('/data/schema');
  cy.wait(15000);
  cy.get(getElementFromAlias('data-create-table')).click();
  //   Match the URL
  cy.url().should('eq', `${baseUrl}/data/schema/public/table/add`);
};

export const failCTWithoutColumns = () => {
  //    Type table name
  cy.get(getElementFromAlias('tableName')).type(getTableName(0, testName));
  //    Click on create
  cy.get(getElementFromAlias('table-create')).click();
  //    Check for an error
  // cy.get('div').contains('Column name cannot be empty');
  // cy.get('.notification-error');
  //    Check if the route didn't change
  cy.url().should('eq', `${baseUrl}/data/schema/public/table/add`);
  //   Validate
  validateCT(getTableName(0, testName), 'failure');
};

export const failCTWithoutPK = () => {
  //   Set first column
  cy.get(getElementFromAlias('column-0')).type(getColName(0));
  // cy.get(getElementFromClassName('col-type-0')).select('serial');
  cy.get(getElementFromAlias('col-type-0')).click();
  cy.get(getElementFromAlias('data_test_column_type_value_serial')).click();
  //   Click on create
  cy.get(getElementFromAlias('table-create')).click();
  //   Check for an error
  // cy.get('.notification-error');
  //   Check if the route didn't change
  cy.url().should('eq', `${baseUrl}/data/schema/public/table/add`);
  //   Validate
  validateCT(getTableName(0, testName), 'failure');
};

export const failCTDuplicateColumns = () => {
  //   Set second column
  cy.get(getElementFromAlias('column-1')).type(getColName(0));
  // cy.get(getElementFromClassName('col-type-1')).select('serial');
  cy.get(getElementFromAlias('col-type-1')).click();
  cy.get(getElementFromAlias('data_test_column_type_value_serial')).click();
  //   Set primary key
  cy.get(getElementFromAlias('primary-key-select-0')).select('0');
  //   Click on create
  cy.get(getElementFromAlias('table-create')).click();
  //   Check for an alert
  cy.on('window:alert', str => {
    expect(
      str === `You have the following column names repeated: [${getColName(0)}]`
    ).to.be.true;
  });
  //   Check if the route didn't change
  cy.url().should('eq', `${baseUrl}/data/schema/public/table/add`);
  //   Validate
  validateCT(getTableName(0, testName), 'failure');
};

<<<<<<< HEAD
export const failCTDuplicatePrimaryKey = () => {
  //   Set second column
  cy.get(getElementFromAlias('column-1'))
    .clear()
    .type(getColName(1));
  // cy.get(getElementFromClassName('col-type-1')).select('serial');
  cy.get(getElementFromAlias('col-type-1')).click();
  cy.get(getElementFromAlias('data_test_column_type_value_serial')).click();
  //   Set primary key
  cy.get(getElementFromAlias('primary-key-select-0')).select('0');
  cy.get(getElementFromAlias('primary-key-select-1')).select('0');
  cy.on('window:alert', str => {
    expect(
      str ===
        `You key [${getColName(
          0
        )}] is already present in the current set of primary keys.`
    ).to.be.true;
  });
  //   Check if the route didn't change
  cy.url().should('eq', `${baseUrl}/data/schema/public/table/add`);
  //   Validate
  validateCT(getTableName(0, testName), 'failure');
};

=======
>>>>>>> 39311042
export const failCTWrongDefaultValue = () => {
  //   Set second column
  cy.get(getElementFromAlias('column-1'))
    .clear()
    .type(getColName(1));
  // cy.get(getElementFromClassName('col-type-1')).select('integer');
  cy.get(getElementFromAlias('col-type-1')).click();
  cy.get(getElementFromAlias('data_test_column_type_value_integer')).click();
  cy.get(getElementFromAlias('col-default-1')).type('qwerty');
  //   Set primary key
  cy.get(getElementFromAlias('primary-key-select-0')).select('0');
  //   Click on create
  cy.get(getElementFromAlias('table-create')).click();
  //   Check if the route didn't change
  cy.url().should('eq', `${baseUrl}/data/schema/public/table/add`);
  //   Validate
  validateCT(getTableName(0, testName), 'failure');
};

export const passCT = () => {
  //   Set second column
  cy.get(getElementFromAlias('column-1'))
    .clear()
    .type(getColName(1));
<<<<<<< HEAD
  // cy.get(getElementFromClassName('col-type-1')).select('serial');
  cy.get(getElementFromAlias('col-type-1')).click();
  cy.get(getElementFromAlias('data_test_column_type_value_serial')).click();
=======
  cy.get(getElementFromAlias('col-type-1')).select('text');
>>>>>>> 39311042
  cy.get(getElementFromAlias('col-default-1')).clear();
  //   Set primary key
  cy.get(getElementFromAlias('primary-key-select-0')).select('0');
  cy.get(getElementFromAlias('primary-key-select-1')).select('1');
  //  Click on create
  cy.get(getElementFromAlias('table-create')).click();
  cy.wait(10000);
  //  Check if the table got created and navigatied to modify table
  cy.url().should(
    'eq',
    `${baseUrl}/data/schema/public/tables/${getTableName(0, testName)}/modify`
  );
  cy.get(getElementFromAlias(getTableName(0, testName)));
  //   Validate
  validateCT(getTableName(0, testName), 'success');
};

export const passCTWithFK = () => {
  // go to create-table
  cy.get(getElementFromAlias('sidebar-add-table')).click();
  // Set tablename
  cy.get(getElementFromAlias('tableName'))
    .clear()
    .type(getTableName(1, testName)); //   Set first column
  cy.get(getElementFromAlias('column-0')).type(getColName(0));
  cy.get(getElementFromAlias('col-type-0')).select('serial');
  // Set second column
  cy.get(getElementFromAlias('column-1')).type(getColName(1));
  cy.get(getElementFromAlias('col-type-1')).select('text');
  //   Set primary key
  cy.get(getElementFromAlias('primary-key-select-0')).select('0');
  // Set foreign key
  cy.get(getElementFromAlias('add-table-edit-fk-0')).click();
  cy.get(getElementFromAlias('foreign-key-ref-table-0')).select(
    getTableName(0, testName)
  );
  cy.get(getElementFromAlias('foreign-key-0-lcol-0')).select('0');
  cy.get(getElementFromAlias('foreign-key-0-rcol-0')).select(getColName(0));
  cy.get(getElementFromAlias('foreign-key-0-lcol-1')).select('1');
  cy.get(getElementFromAlias('foreign-key-0-rcol-1')).select(getColName(1));
  cy.get(getElementFromAlias('foreign-key-0-onUpdate-cascade')).check();
  cy.get(getElementFromAlias('foreign-key-0-onDelete-cascade')).check();
  //  Click on create
  cy.get(getElementFromAlias('table-create')).click();
  cy.wait(10000);
  //  Check if the table got created and navigatied to modify table
  cy.url().should(
    'eq',
    `${baseUrl}/data/schema/public/tables/${getTableName(1, testName)}/modify`
  );
  cy.get(getElementFromAlias(getTableName(1, testName)));
  //   Validate
  validateCT(getTableName(1, testName), 'success');
};

export const failCTDuplicateTable = () => {
  //  Visit data page
  cy.get(getElementFromAlias('sidebar-add-table')).click();
  //  Type table name
  cy.get(getElementFromAlias('tableName')).type(getTableName(0, testName));
  //   Set column
  cy.get(getElementFromAlias('column-0')).type(getColName(1));
  // cy.get(getElementFromClassName('col-type-0')).select('serial');
  cy.get(getElementFromAlias('col-type-0')).click();
  cy.get(getElementFromAlias('data_test_column_type_value_serial')).click();
  //   Set primary key
  cy.get(getElementFromAlias('primary-key-select-0')).select('0');
  //  Click on create
  cy.get(getElementFromAlias('table-create')).click();
  cy.wait(7000);
  //  Detect error
  // cy.get('.notification-error');
};

export const deleteCTTestTable = () => {
  //   Go to the modify section of the second table
  cy.get(getElementFromAlias(`${getTableName(1, testName)}`)).click();
  cy.get(getElementFromAlias('table-modify')).click();
  //   Click on delete
  cy.get(getElementFromAlias('delete-table')).click();
  //   Confirm
  cy.on('window:confirm', str => {
    expect(str === 'Are you sure?').to.be.true;
    return true;
  });
  cy.wait(5000);
  validateCT(getTableName(1, testName), 'failure');
  //   Go to the modify section of the first table
  cy.get(getElementFromAlias(`${getTableName(0, testName)}`)).click();
  cy.get(getElementFromAlias('table-modify')).click();
  //   Click on delete
  cy.get(getElementFromAlias('delete-table')).click();
  //   Confirm
  cy.on('window:confirm', str => {
    expect(str === 'Are you sure?').to.be.true;
    return true;
  });
  cy.wait(5000);
  //Match the URL
  cy.url().should('eq', `${baseUrl}/data/schema/public`);
  //   Validate
  validateCT(getTableName(0, testName), 'failure');
};

export const setValidationMetaData = () => {
  setMetaData();
};<|MERGE_RESOLUTION|>--- conflicted
+++ resolved
@@ -69,7 +69,6 @@
   validateCT(getTableName(0, testName), 'failure');
 };
 
-<<<<<<< HEAD
 export const failCTDuplicatePrimaryKey = () => {
   //   Set second column
   cy.get(getElementFromAlias('column-1'))
@@ -95,8 +94,6 @@
   validateCT(getTableName(0, testName), 'failure');
 };
 
-=======
->>>>>>> 39311042
 export const failCTWrongDefaultValue = () => {
   //   Set second column
   cy.get(getElementFromAlias('column-1'))
@@ -121,13 +118,9 @@
   cy.get(getElementFromAlias('column-1'))
     .clear()
     .type(getColName(1));
-<<<<<<< HEAD
   // cy.get(getElementFromClassName('col-type-1')).select('serial');
   cy.get(getElementFromAlias('col-type-1')).click();
   cy.get(getElementFromAlias('data_test_column_type_value_serial')).click();
-=======
-  cy.get(getElementFromAlias('col-type-1')).select('text');
->>>>>>> 39311042
   cy.get(getElementFromAlias('col-default-1')).clear();
   //   Set primary key
   cy.get(getElementFromAlias('primary-key-select-0')).select('0');
