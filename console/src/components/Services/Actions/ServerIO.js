import globals from '../../../Globals';
import { makeMigrationCall } from '../Data/DataActions';
import {
  injectTypeRelationship,
  removeTypeRelationship,
  validateRelTypename,
} from './Relationships/utils';
import { getConfirmation } from '../../Common/utils/jsUtils';
import {
  generateActionDefinition,
  getStateValidationError,
  getOverlappingTypeConfirmation,
} from './Common/utils';
import { showErrorNotification } from '../Common/Notification';
import { appPrefix } from './constants';
import { push } from 'react-router-redux';
import {
  reformCustomTypes,
  mergeCustomTypes,
  hydrateTypeRelationships,
} from '../../../shared/utils/hasuraCustomTypeUtils';
import {
  getActionDefinitionFromSdl,
  getTypesFromSdl,
} from '../../../shared/utils/sdlUtils';
import {
  setFetching as createActionRequestInProgress,
  unsetFetching as createActionRequestComplete,
} from './Add/reducer';
import {
  setFetching as modifyActionRequestInProgress,
  unsetFetching as modifyActionRequestComplete,
} from './Modify/reducer';

import {
  makePermRequest,
  setRequestSuccess as setPermRequestSuccess,
  setRequestFailure as setPermRequestFailure,
} from './Permissions/reducer';
<<<<<<< HEAD
import { findAction, getActionPermissions } from './utils';
import { getActionPermissionQueries } from './Permissions/utils';
import { exportMetadata } from '../../../metadata/actions';
import {
  customTypesSelector,
  actionsSelector,
} from '../../../metadata/selector';
import {
  generateSetCustomTypesQuery,
  generateCreateActionQuery,
  generateDropActionQuery,
  getCreateActionPermissionQuery,
  getUpdateActionQuery,
  getDropActionPermissionQuery,
} from '../../../metadata/queryUtils';
=======
import { getActionPermissionMigration } from './Permissions/utils';
import Migration from '../../../utils/migration/Migration';
import {
  findAction,
  getActionPermissions,
  removePersistedDerivedAction,
  persistDerivedAction,
  updatePersistedDerivation,
} from './utils';

export const fetchActions = () => {
  return (dispatch, getState) => {
    const url = Endpoints.getSchema;
    const options = {
      credentials: globalCookiePolicy,
      method: 'POST',
      headers: dataHeaders(getState),
      body: JSON.stringify({
        type: 'bulk',
        args: [getFetchActionsQuery(), getFetchCustomTypesQuery()],
      }),
    };
    dispatch({ type: LOADING_ACTIONS });
    return dispatch(requestAction(url, options)).then(
      data => {
        setCustomTypes(dispatch, data[1]);

        let consistentActions = data[0];
        const { inconsistentObjects } = getState().metadata;

        if (inconsistentObjects.length > 0) {
          consistentActions = filterInconsistentMetadataObjects(
            data[0],
            inconsistentObjects,
            'actions'
          );
        }

        dispatch({ type: LOADING_ACTIONS_SUCCESS, data: consistentActions });

        return Promise.resolve();
      },
      error => {
        console.error('Failed to load actions' + JSON.stringify(error));
        dispatch({ type: LOADING_ACTIONS_FAILURE, error });
        return Promise.reject();
      }
    );
  };
};
>>>>>>> 0c6c6fb1

export const createAction = () => (dispatch, getState) => {
  const { add: rawState } = getState().actions;
  const existingTypesList = customTypesSelector(getState());
  const allActions = actionsSelector(getState());

  const {
    name: actionName,
    arguments: args,
    outputType,
    error: actionDefError,
    comment: actionDescription,
    type: actionType,
  } = getActionDefinitionFromSdl(rawState.actionDefinition.sdl);
  if (actionDefError) {
    return dispatch(
      showErrorNotification('Invalid Action Definition', actionDefError)
    );
  }

  const { types, error: typeDefError } = getTypesFromSdl(
    rawState.typeDefinition.sdl
  );

  if (typeDefError) {
    return dispatch(
      showErrorNotification('Invalid Types Definition', typeDefError)
    );
  }

  const state = {
    handler: rawState.handler.trim(),
    kind: rawState.kind,
    types,
    actionType,
    name: actionName,
    arguments: args,
    outputType,
    headers: rawState.headers,
    forwardClientHeaders: rawState.forwardClientHeaders,
    comment: actionDescription,
  };

  const validationError = getStateValidationError(state, existingTypesList);
  if (validationError) {
    return dispatch(showErrorNotification(validationError));
  }

  const typesWithRelationships = hydrateTypeRelationships(
    state.types,
    existingTypesList
  );

  const { types: mergedTypes, overlappingTypenames } = mergeCustomTypes(
    typesWithRelationships,
    existingTypesList
  );

  if (overlappingTypenames) {
    const isOk = getOverlappingTypeConfirmation(
      state.name,
      allActions,
      existingTypesList,
      overlappingTypenames
    );
    if (!isOk) {
      return;
    }
  }
  // Migration queries start
  const migration = new Migration();

  const customFieldsQueryUp = generateSetCustomTypesQuery(
    reformCustomTypes(mergedTypes)
  );

  const customFieldsQueryDown = generateSetCustomTypesQuery(
    reformCustomTypes(existingTypesList)
  );
  migration.add(customFieldsQueryUp, customFieldsQueryDown);

  const actionQueryUp = generateCreateActionQuery(
    state.name,
    generateActionDefinition(state),
    actionDescription
  );

  const actionQueryDown = generateDropActionQuery(state.name);

  migration.add(actionQueryUp, actionQueryDown);
  // Migration queries end

  const migrationName = `create_action_${state.name}`;
  const requestMsg = 'Creating action...';
  const successMsg = 'Created action successfully';
  const errorMsg = 'Creating action failed';
  const customOnSuccess = () => {
    if (rawState.derive.operation) {
      persistDerivedAction(state.name, rawState.derive.operation);
    }
    dispatch(exportMetadata()).then(() => {
      dispatch(createActionRequestComplete());
      dispatch(
        push(`${globals.urlPrefix}${appPrefix}/manage/${state.name}/modify`)
      );
    });
  };
  const customOnError = () => {
    dispatch(createActionRequestComplete());
  };
  dispatch(createActionRequestInProgress());
  makeMigrationCall(
    dispatch,
    getState,
    migration.upMigration,
    migration.downMigration,
    migrationName,
    customOnSuccess,
    customOnError,
    requestMsg,
    successMsg,
    errorMsg
  );
};

export const saveAction = currentAction => (dispatch, getState) => {
  const { modify: rawState } = getState().actions;
  const existingTypesList = customTypesSelector(getState());

  const {
    name: actionName,
    arguments: args,
    outputType,
    type: actionType,
    error: actionDefError,
    comment: actionDescription,
  } = getActionDefinitionFromSdl(rawState.actionDefinition.sdl);

  if (actionDefError) {
    return dispatch(
      showErrorNotification('Invalid Action Definition', actionDefError)
    );
  }

  const { types, error: typeDefError } = getTypesFromSdl(
    rawState.typeDefinition.sdl
  );
  if (typeDefError) {
    return dispatch(
      showErrorNotification('Invalid Types Definition', typeDefError)
    );
  }

  const state = {
    handler: rawState.handler.trim(),
    kind: rawState.kind,
    types,
    actionType,
    name: actionName,
    arguments: args,
    outputType,
    headers: rawState.headers,
    forwardClientHeaders: rawState.forwardClientHeaders,
    comment: actionDescription,
  };

  const validationError = getStateValidationError(state);

  if (validationError) {
    return dispatch(showErrorNotification(validationError));
  }

  const typesWithRelationships = hydrateTypeRelationships(
    state.types,
    existingTypesList
  );

  const { types: mergedTypes } = mergeCustomTypes(
    typesWithRelationships,
    existingTypesList
  );

  const isActionNameChange = currentAction.name !== state.name;

  const customFieldsQueryUp = generateSetCustomTypesQuery(
    reformCustomTypes(mergedTypes)
  );

  const customFieldsQueryDown = generateSetCustomTypesQuery(
    reformCustomTypes(existingTypesList)
  );

  const dropCurrentActionQuery = generateDropActionQuery(currentAction.name);

  const updateCurrentActionQuery = getUpdateActionQuery(
    generateActionDefinition(state),
    currentAction.name,
    actionDescription
  );
  const rollbackActionQuery = getUpdateActionQuery(
    currentAction.definition,
    currentAction.name,
    currentAction.comment
  );

  const createNewActionQuery = generateCreateActionQuery(
    state.name,
    generateActionDefinition(state),
    actionDescription
  );

  const actionQueryDown = generateDropActionQuery(state.name);
  const oldActionQueryUp = generateCreateActionQuery(
    currentAction.name,
    currentAction.definition,
    currentAction.comment
  );

  // Migration queries start
  const migration = new Migration();
  if (!isActionNameChange) {
    migration.add(customFieldsQueryUp, customFieldsQueryDown);
    migration.add(updateCurrentActionQuery, rollbackActionQuery);
  } else {
    const isOk = getConfirmation(
      'You seem to have changed the action name. This will cause the permissions to be dropped.'
    );
    if (!isOk) return;
    migration.add(dropCurrentActionQuery, oldActionQueryUp);
    migration.add(customFieldsQueryUp, customFieldsQueryDown);
    migration.add(createNewActionQuery, actionQueryDown);
  }

  const migrationName = `modify_action_${currentAction.name}_to_${state.name}`;
  const requestMsg = 'Saving action...';
  const successMsg = 'Action saved successfully';
  const errorMsg = 'Saving action failed';
  const customOnSuccess = () => {
    dispatch(modifyActionRequestComplete());
    if (isActionNameChange) {
      updatePersistedDerivation(currentAction.name, state.name);
      const newHref = window.location.href.replace(
        `/manage/${currentAction.name}/modify`,
        `/manage/${state.name}/modify`
      );
      window.location.replace(newHref);
    } else {
      dispatch(exportMetadata());
    }
  };
  const customOnError = () => {
    dispatch(modifyActionRequestComplete());
  };

  dispatch(modifyActionRequestInProgress());
  makeMigrationCall(
    dispatch,
    getState,
    migration.upMigration,
    migration.downMigration,
    migrationName,
    customOnSuccess,
    customOnError,
    requestMsg,
    successMsg,
    errorMsg
  );
};

export const deleteAction = currentAction => (dispatch, getState) => {
  const confirmMessage = `This will permanently delete the action "${currentAction.name}" from this table`;
  const isOk = getConfirmation(confirmMessage, true, currentAction.name);
  if (!isOk) {
    return;
  }
<<<<<<< HEAD
  const upQuery = generateDropActionQuery(currentAction.name);
  const downQuery = generateCreateActionQuery(
    currentAction.name,
    currentAction.definition,
    currentAction.comment
=======

  // Migration queries start
  const migration = new Migration();

  migration.add(
    generateDropActionQuery(currentAction.action_name),
    generateCreateActionQuery(
      currentAction.action_name,
      currentAction.action_defn,
      currentAction.comment
    )
>>>>>>> 0c6c6fb1
  );

  const migrationName = `delete_action_${currentAction.name}`;
  const requestMsg = 'Deleting action...';
  const successMsg = 'Action deleted successfully';
  const errorMsg = 'Deleting action failed';
  const customOnSuccess = () => {
    dispatch(modifyActionRequestComplete());
    dispatch(push(`${globals.urlPrefix}${appPrefix}/manage`));
    dispatch(exportMetadata());
    removePersistedDerivedAction(currentAction.name);
  };
  const customOnError = () => {
    dispatch(modifyActionRequestComplete());
  };

  dispatch(modifyActionRequestInProgress());
  makeMigrationCall(
    dispatch,
    getState,
    migration.upMigration,
    migration.downMigration,
    migrationName,
    customOnSuccess,
    customOnError,
    requestMsg,
    successMsg,
    errorMsg
  );
};

export const addActionRel = (relConfig, successCb, existingRelConfig) => (
  dispatch,
  getState
) => {
  const existingTypes = customTypesSelector(getState());

  let typesWithRels = [...existingTypes];

  let validationError;

  if (existingRelConfig) {
    // modifying existing relationship
    // if the relationship is being renamed
    if (existingRelConfig.name !== relConfig.name) {
      // validate the new name
      validationError = validateRelTypename(
        existingTypes,
        relConfig.typename,
        relConfig.name
      );
      // remove old relationship from types
      typesWithRels = removeTypeRelationship(
        existingTypes,
        relConfig.typename,
        existingRelConfig.name
      );
    }
  } else {
    // creating a new relationship

    // validate the relationship name
    validationError = validateRelTypename(
      existingTypes,
      relConfig.typename,
      relConfig.name
    );
  }

  const errorMsg = 'Saving relationship failed';
  if (validationError) {
    return dispatch(showErrorNotification(errorMsg, validationError));
  }

  // add modified relationship to types
  typesWithRels = injectTypeRelationship(
    typesWithRels,
    relConfig.typename,
    relConfig
  );

  const customTypesQueryUp = generateSetCustomTypesQuery({
    ...reformCustomTypes(typesWithRels),
    source: relConfig.refDb,
  });

<<<<<<< HEAD
  const customTypesQueryDown = generateSetCustomTypesQuery({
    ...reformCustomTypes(existingTypes),
  });

  const upQueries = [customTypesQueryUp];
  const downQueries = [customTypesQueryDown];
=======
  const customTypesQueryDown = generateSetCustomTypesQuery(
    reformCustomTypes(existingTypes)
  );
  // Migration queries start
  const migration = new Migration();
  migration.add(customTypesQueryUp, customTypesQueryDown);
>>>>>>> 0c6c6fb1

  const migrationName = `save_rel_${relConfig.name}_on_${relConfig.typename}`;
  const requestMsg = 'Saving relationship...';
  const successMsg = 'Relationship saved successfully';

  makeMigrationCall(
    dispatch,
    getState,
    migration.upMigration,
    migration.downMigration,
    migrationName,
    () => dispatch(exportMetadata(successCb)),
    () => {},
    requestMsg,
    successMsg,
    errorMsg
  );
};

export const removeActionRel = (relName, source, typename, successCb) => (
  dispatch,
  getState
) => {
  const confirmation = getConfirmation(
    `This will remove the relationship "${relName}" from type "${typename}". This will affect all the actions that use the type "${typename}"`
  );
  if (!confirmation) {
    return;
  }

  const existingTypes = customTypesSelector(getState());

  const typesWithoutRel = removeTypeRelationship(
    existingTypes,
    typename,
    relName
  );

  const customTypesQueryUp = generateSetCustomTypesQuery({
    ...reformCustomTypes(typesWithoutRel),
    source,
  });

<<<<<<< HEAD
  const customTypesQueryDown = generateSetCustomTypesQuery({
    ...reformCustomTypes(existingTypes),
    source,
  });

  const upQueries = [customTypesQueryUp];
  const downQueries = [customTypesQueryDown];
=======
  const customTypesQueryDown = generateSetCustomTypesQuery(
    reformCustomTypes(existingTypes)
  );
  const migration = new Migration();
  migration.add(customTypesQueryUp, customTypesQueryDown);
>>>>>>> 0c6c6fb1

  const migrationName = 'remove_action_rel'; // TODO: better migration name
  const requestMsg = 'Removing relationship...';
  const successMsg = 'Relationship removed successfully';
  const errorMsg = 'Removing relationship failed';

  makeMigrationCall(
    dispatch,
    getState,
    migration.upMigration,
    migration.downMigration,
    migrationName,
    () => dispatch(exportMetadata(successCb)),
    () => {},
    requestMsg,
    successMsg,
    errorMsg
  );
};

export const saveActionPermission = (successCb, errorCb) => (
  dispatch,
  getState
) => {
  const {
    common: { currentAction },
    permissions: { permissionEdit },
  } = getState().actions;
  const allActions = actionsSelector(getState());

  const allPermissions = getActionPermissions(
    findAction(allActions, currentAction)
  );

  const migration = getActionPermissionMigration(
    permissionEdit,
    allPermissions,
    currentAction
  );

  const migrationName = 'save_action_perm';
  const requestMsg = 'Saving permission...';
  const successMsg = 'Permission saved successfully';
  const errorMsg = 'Saving permission failed';

  const customOnSuccess = () => {
    dispatch(exportMetadata());
    dispatch(setPermRequestSuccess());
    if (successCb) {
      successCb();
    }
  };
  const customOnError = () => {
    dispatch(setPermRequestFailure());
    if (errorCb) {
      errorCb();
    }
  };

  dispatch(makePermRequest());
  makeMigrationCall(
    dispatch,
    getState,
    migration.upMigration,
    migration.downMigration,
    migrationName,
    customOnSuccess,
    customOnError,
    requestMsg,
    successMsg,
    errorMsg
  );
};

export const removeActionPermission = (successCb, errorCb) => (
  dispatch,
  getState
) => {
  const isOk = getConfirmation('This will remove the permission for this role');
  if (!isOk) return;

  const {
    common: { currentAction },
    permissions: { permissionEdit },
  } = getState().actions;

  const { role, filter } = permissionEdit;

  const migration = new Migration();
  migration.add(
    getDropActionPermissionQuery(role, currentAction),
    getCreateActionPermissionQuery({ role, filter }, currentAction)
  );

  const migrationName = 'removing_action_perm';
  const requestMsg = 'Removing permission...';
  const successMsg = 'Permission removed successfully';
  const errorMsg = 'Removing permission failed';

  const customOnSuccess = () => {
    dispatch(exportMetadata());
    dispatch(setPermRequestSuccess());
    if (successCb) {
      successCb();
    }
  };
  const customOnError = () => {
    dispatch(setPermRequestFailure());
    if (errorCb) {
      errorCb();
    }
  };

  dispatch(makePermRequest());
  makeMigrationCall(
    dispatch,
    getState,
    migration.upMigration,
    migration.downMigration,
    migrationName,
    customOnSuccess,
    customOnError,
    requestMsg,
    successMsg,
    errorMsg
  );
};<|MERGE_RESOLUTION|>--- conflicted
+++ resolved
@@ -37,9 +37,6 @@
   setRequestSuccess as setPermRequestSuccess,
   setRequestFailure as setPermRequestFailure,
 } from './Permissions/reducer';
-<<<<<<< HEAD
-import { findAction, getActionPermissions } from './utils';
-import { getActionPermissionQueries } from './Permissions/utils';
 import { exportMetadata } from '../../../metadata/actions';
 import {
   customTypesSelector,
@@ -53,7 +50,6 @@
   getUpdateActionQuery,
   getDropActionPermissionQuery,
 } from '../../../metadata/queryUtils';
-=======
 import { getActionPermissionMigration } from './Permissions/utils';
 import Migration from '../../../utils/migration/Migration';
 import {
@@ -63,48 +59,6 @@
   persistDerivedAction,
   updatePersistedDerivation,
 } from './utils';
-
-export const fetchActions = () => {
-  return (dispatch, getState) => {
-    const url = Endpoints.getSchema;
-    const options = {
-      credentials: globalCookiePolicy,
-      method: 'POST',
-      headers: dataHeaders(getState),
-      body: JSON.stringify({
-        type: 'bulk',
-        args: [getFetchActionsQuery(), getFetchCustomTypesQuery()],
-      }),
-    };
-    dispatch({ type: LOADING_ACTIONS });
-    return dispatch(requestAction(url, options)).then(
-      data => {
-        setCustomTypes(dispatch, data[1]);
-
-        let consistentActions = data[0];
-        const { inconsistentObjects } = getState().metadata;
-
-        if (inconsistentObjects.length > 0) {
-          consistentActions = filterInconsistentMetadataObjects(
-            data[0],
-            inconsistentObjects,
-            'actions'
-          );
-        }
-
-        dispatch({ type: LOADING_ACTIONS_SUCCESS, data: consistentActions });
-
-        return Promise.resolve();
-      },
-      error => {
-        console.error('Failed to load actions' + JSON.stringify(error));
-        dispatch({ type: LOADING_ACTIONS_FAILURE, error });
-        return Promise.reject();
-      }
-    );
-  };
-};
->>>>>>> 0c6c6fb1
 
 export const createAction = () => (dispatch, getState) => {
   const { add: rawState } = getState().actions;
@@ -380,13 +334,6 @@
   if (!isOk) {
     return;
   }
-<<<<<<< HEAD
-  const upQuery = generateDropActionQuery(currentAction.name);
-  const downQuery = generateCreateActionQuery(
-    currentAction.name,
-    currentAction.definition,
-    currentAction.comment
-=======
 
   // Migration queries start
   const migration = new Migration();
@@ -398,7 +345,6 @@
       currentAction.action_defn,
       currentAction.comment
     )
->>>>>>> 0c6c6fb1
   );
 
   const migrationName = `delete_action_${currentAction.name}`;
@@ -485,21 +431,11 @@
     source: relConfig.refDb,
   });
 
-<<<<<<< HEAD
-  const customTypesQueryDown = generateSetCustomTypesQuery({
-    ...reformCustomTypes(existingTypes),
-  });
-
-  const upQueries = [customTypesQueryUp];
-  const downQueries = [customTypesQueryDown];
-=======
   const customTypesQueryDown = generateSetCustomTypesQuery(
     reformCustomTypes(existingTypes)
   );
-  // Migration queries start
   const migration = new Migration();
   migration.add(customTypesQueryUp, customTypesQueryDown);
->>>>>>> 0c6c6fb1
 
   const migrationName = `save_rel_${relConfig.name}_on_${relConfig.typename}`;
   const requestMsg = 'Saving relationship...';
@@ -543,21 +479,12 @@
     source,
   });
 
-<<<<<<< HEAD
-  const customTypesQueryDown = generateSetCustomTypesQuery({
-    ...reformCustomTypes(existingTypes),
-    source,
-  });
-
-  const upQueries = [customTypesQueryUp];
-  const downQueries = [customTypesQueryDown];
-=======
   const customTypesQueryDown = generateSetCustomTypesQuery(
-    reformCustomTypes(existingTypes)
+    reformCustomTypes(existingTypes),
+    source
   );
   const migration = new Migration();
   migration.add(customTypesQueryUp, customTypesQueryDown);
->>>>>>> 0c6c6fb1
 
   const migrationName = 'remove_action_rel'; // TODO: better migration name
   const requestMsg = 'Removing relationship...';
