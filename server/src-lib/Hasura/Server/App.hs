{-# LANGUAGE CPP #-}

module Hasura.Server.App where

import           Control.Concurrent.MVar.Lifted
import           Control.Exception                         (IOException, try)
import           Control.Monad.Morph                       (hoist)
import           Control.Monad.Trans.Control               (MonadBaseControl)
import           Data.String                               (fromString)
import           Hasura.Prelude                            hiding (get, put)

import           Control.Monad.Stateless
import           Control.Monad.Unique
import           Data.Aeson                                hiding (json)
import           Data.IORef
import           Network.Mime                              (defaultMimeLookup)
import           System.FilePath                           (joinPath, takeFileName)
import           Web.Spock.Core                            ((<//>))

import qualified Control.Concurrent.Async.Lifted.Safe      as LA
import qualified Control.Monad.Trans.Control               as MTC
import qualified Data.ByteString.Char8                     as B8
import qualified Data.ByteString.Lazy                      as BL
import qualified Data.CaseInsensitive                      as CI
import qualified Data.Environment                          as Env
import qualified Data.HashMap.Strict                       as M
import qualified Data.HashSet                              as S
import qualified Data.Text                                 as T
import qualified Database.PG.Query                         as Q
import qualified Network.HTTP.Client                       as HTTP
import qualified Network.HTTP.Types                        as HTTP
import qualified Network.Wai.Extended                      as Wai
import qualified Network.WebSockets                        as WS
import qualified System.Metrics                            as EKG
import qualified System.Metrics.Json                       as EKG
import qualified Text.Mustache                             as M
import qualified Web.Spock.Core                            as Spock

import           Hasura.Class
import           Hasura.Db
import           Hasura.EncJSON
import           Hasura.GraphQL.Logging                    (MonadQueryLog (..))
import           Hasura.HTTP
import           Hasura.RQL.DDL.Schema
import           Hasura.RQL.Types
import           Hasura.RQL.Types.Run
import           Hasura.Server.API.Config                  (runGetConfig)
import           Hasura.Server.API.Metadata
import           Hasura.Server.API.Query
import           Hasura.Server.Auth                        (AuthMode (..), UserAuthentication (..))
import           Hasura.Server.Compression
import           Hasura.Server.Cors
import           Hasura.Server.Init
import           Hasura.Server.Logging
import           Hasura.Server.Middleware                  (corsMiddleware)
import           Hasura.Server.Types
import           Hasura.Server.Utils
import           Hasura.Server.Version
import           Hasura.Session
import           Hasura.SQL.Types

import qualified Hasura.GraphQL.Execute                    as E
import qualified Hasura.GraphQL.Execute.LiveQuery          as EL
import qualified Hasura.GraphQL.Execute.LiveQuery.Poll     as EL
import qualified Hasura.GraphQL.Execute.Plan               as E
import qualified Hasura.GraphQL.Execute.Query              as EQ
import qualified Hasura.GraphQL.Explain                    as GE
import qualified Hasura.GraphQL.Transport.HTTP             as GH
import qualified Hasura.GraphQL.Transport.HTTP.Protocol    as GH
import qualified Hasura.GraphQL.Transport.WebSocket        as WS
import qualified Hasura.GraphQL.Transport.WebSocket.Server as WS
import qualified Hasura.Logging                            as L
import qualified Hasura.Server.API.PGDump                  as PGD
import qualified Hasura.Server.API.V1Query                 as V1Q
import qualified Hasura.Tracing                            as Tracing
import qualified Network.Wai.Handler.WebSockets.Custom     as WSC

data SchemaCacheRef
  = SchemaCacheRef
  { _scrLock     :: MVar ()
  -- ^ The idea behind explicit locking here is to
  --
  --   1. Allow maximum throughput for serving requests (/v1/graphql) (as each
  --      request reads the current schemacache)
  --   2. We don't want to process more than one request at any point of time
  --      which would modify the schema cache as such queries are expensive.
  --
  -- Another option is to consider removing this lock in place of `_scrCache ::
  -- MVar ...` if it's okay or in fact correct to block during schema update in
  -- e.g.  _wseGCtxMap. Vamshi says: It is theoretically possible to have a
  -- situation (in between building new schemacache and before writing it to
  -- the IORef) where we serve a request with a stale schemacache but I guess
  -- it is an okay trade-off to pay for a higher throughput (I remember doing a
  -- bunch of benchmarks to test this hypothesis).
  , _scrCache    :: IORef (RebuildableSchemaCache, SchemaCacheVer)
  , _scrMetadata :: IORef Metadata
  , _scrOnChange :: IO ()
  -- ^ an action to run when schemacache changes
  }

data ServerCtx
  = ServerCtx
  { scLogger                       :: !(L.Logger L.Hasura)
  , scCacheRef                     :: !SchemaCacheRef
  , scAuthMode                     :: !AuthMode
  , scManager                      :: !HTTP.Manager
  , scSQLGenCtx                    :: !SQLGenCtx
  , scEnabledAPIs                  :: !(S.HashSet API)
  , scInstanceId                   :: !InstanceId
  -- , scPlanCache                    :: !E.PlanCache -- See Note [Temporarily disabling query plan caching]
  , scLQState                      :: !EL.LiveQueriesState
  , scEnableAllowlist              :: !Bool
  , scEkgStore                     :: !EKG.Store
  , scResponseInternalErrorsConfig :: !ResponseInternalErrorsConfig
  , scEnvironment                  :: !Env.Environment
  , scMetadataPool                 :: !Q.PGPool
  }

data HandlerCtx
  = HandlerCtx
  { hcServerCtx       :: !ServerCtx
  , hcUser            :: !UserInfo
  , hcReqHeaders      :: ![HTTP.Header]
  , hcRequestId       :: !RequestId
  , hcSourceIpAddress :: !Wai.IpAddress
  }

type Handler m = ExceptT QErr (ReaderT HandlerCtx m)

data APIResp
  = JSONResp !(HttpResponse EncJSON)
  | RawResp  !(HttpResponse BL.ByteString)

data APIHandler m a
  = AHGet !(Handler m APIResp)
  | AHPost !(a -> Handler m APIResp)


boolToText :: Bool -> T.Text
boolToText = bool "false" "true"

isAdminSecretSet :: AuthMode -> T.Text
isAdminSecretSet AMNoAuth = boolToText False
isAdminSecretSet _        = boolToText True

getSCFromRef :: forall m. (MonadIO m) => SchemaCacheRef -> m SchemaCache
getSCFromRef scRef = lastBuiltSchemaCache . fst <$> liftIO (readIORef $ _scrCache scRef)

logInconsObjs :: L.Logger L.Hasura -> [InconsistentMetadata] -> IO ()
logInconsObjs logger objs =
  unless (null objs) $ L.unLogger logger $ mkInconsMetadataLog objs

withSCUpdate
  :: ( MonadIO m
     , MonadBaseControl IO m
     , MonadError QErr m
     , MonadMetadataStorage m
     )
  => SchemaCacheRef
  -> InstanceId
  -> L.Logger L.Hasura
  -> m (a, Maybe MetadataStateResult) -> m a
withSCUpdate scr instanceId logger action =
  withMVarMasked (_scrLock scr) $ \() -> do
    (!res, !maybeStateResult) <- action
    onJust maybeStateResult $
      \(MetadataStateResult newSC cacheInvalidations newMetadata) -> do
        liftEitherM $ runMetadataStorageT do
          -- update metadata in storage
          setMetadata newMetadata
          -- notify schema sync
          notifySchemaCacheSync instanceId cacheInvalidations

        -- update IO references
        updateStateRefs logger newSC newMetadata scr
    pure res

updateStateRefs
  :: (MonadIO m, MonadBaseControl IO m)
  => L.Logger L.Hasura
  -> RebuildableSchemaCache
  -> Metadata
  -> SchemaCacheRef
  -> m ()
updateStateRefs logger schemaCache metadata schemaCacheRef =
  liftIO $ do
    -- update schemacache in IO reference
    modifyIORef' cacheRef $ \(_, prevVer) ->
      let !newVer = incSchemaCacheVer prevVer
        in (schemaCache, newVer)
    -- update metadata in IO reference
    writeIORef metadataRef metadata
    -- log any inconsistent objects
    logInconsObjs logger $ scInconsistentObjs $ lastBuiltSchemaCache schemaCache
    onChange
  where
    SchemaCacheRef _ cacheRef metadataRef onChange = schemaCacheRef

mkGetHandler :: Handler m APIResp -> APIHandler m ()
mkGetHandler = AHGet

mkPostHandler :: (a -> Handler m APIResp) -> APIHandler m a
mkPostHandler = AHPost

mkAPIRespHandler :: (Functor m) => (a -> Handler m (HttpResponse EncJSON)) -> (a -> Handler m APIResp)
mkAPIRespHandler = (fmap . fmap) JSONResp

isMetadataEnabled :: ServerCtx -> Bool
isMetadataEnabled sc = S.member METADATA $ scEnabledAPIs sc

isGraphQLEnabled :: ServerCtx -> Bool
isGraphQLEnabled sc = S.member GRAPHQL $ scEnabledAPIs sc

isPGDumpEnabled :: ServerCtx -> Bool
isPGDumpEnabled sc = S.member PGDUMP $ scEnabledAPIs sc

isConfigEnabled :: ServerCtx -> Bool
isConfigEnabled sc = S.member CONFIG $ scEnabledAPIs sc

isDeveloperAPIEnabled :: ServerCtx -> Bool
isDeveloperAPIEnabled sc = S.member DEVELOPER $ scEnabledAPIs sc

-- {-# SCC parseBody #-}
parseBody :: (FromJSON a, MonadError QErr m) => BL.ByteString -> m a
parseBody reqBody =
  case eitherDecode' reqBody of
    Left e     -> throw400 InvalidJSON (T.pack e)
    Right jVal -> decodeValue jVal

onlyAdmin :: (Monad m) => Handler m ()
onlyAdmin = do
  uRole <- asks (_uiRole . hcUser)
  when (uRole /= adminRoleName) $
    throw400 AccessDenied "You have to be an admin to access this endpoint"

buildQCtx :: (MonadIO m) => Handler m QCtx
buildQCtx = do
  scRef     <- asks (scCacheRef . hcServerCtx)
  userInfo  <- asks hcUser
  cache     <- getSCFromRef scRef
  sqlGenCtx <- asks (scSQLGenCtx . hcServerCtx)
  return $ QCtx userInfo cache sqlGenCtx

setHeader :: MonadIO m => HTTP.Header -> Spock.ActionT m ()
setHeader (headerName, headerValue) =
  Spock.setHeader (bsToTxt $ CI.original headerName) (bsToTxt headerValue)

-- | Typeclass representing the metadata API authorization effect
class Monad m => MonadApiAuthorization m where
  authorizeMetadataApi :: HasVersion => RQLMetadata -> UserInfo -> Handler m ()
  authorizeQueryApi    :: HasVersion => RQLQuery    -> UserInfo -> Handler m ()

instance MonadApiAuthorization m => MonadApiAuthorization (Tracing.TraceT m) where
  authorizeMetadataApi q ui = hoist (hoist lift) $ authorizeMetadataApi q ui
  authorizeQueryApi q ui    = hoist (hoist lift) $ authorizeQueryApi q ui

-- | The config API (/v1alpha1/config) handler
class Monad m => MonadConfigApiHandler m where
  runConfigApiHandler
    :: HasVersion
    => ServerCtx
    -> Maybe Text
    -- ^ console assets directory
    -> Spock.SpockCtxT () m ()

-- instance (MonadIO m, UserAuthentication m, HttpLog m, Tracing.HasReporter m) => MonadConfigApiHandler (Tracing.TraceT m) where
--   runConfigApiHandler = configApiGetHandler

mapActionT
  :: (Monad m, Monad n)
  => (m (MTC.StT (Spock.ActionCtxT ()) a) -> n (MTC.StT (Spock.ActionCtxT ()) a))
  -> Spock.ActionT m a
  -> Spock.ActionT n a
mapActionT f tma = MTC.restoreT . pure =<< (MTC.liftWith $ \run -> f (run tma))


mkSpockAction
  :: (HasVersion, MonadIO m, FromJSON a, ToJSON a, UserAuthentication (Tracing.TraceT m), HttpLog m, Tracing.HasReporter m)
  => ServerCtx
  -> (Bool -> QErr -> Value)
  -- ^ `QErr` JSON encoder function
  -> (QErr -> QErr)
  -- ^ `QErr` modifier
  -> APIHandler (Tracing.TraceT m) a
  -> Spock.ActionT m ()
mkSpockAction serverCtx qErrEncoder qErrModifier apiHandler = do
    req <- Spock.request
    -- Bytes are actually read from the socket here. Time this.
    (ioWaitTime, reqBody) <- withElapsedTime $ liftIO $ Wai.strictRequestBody req
    let headers = Wai.requestHeaders req
        authMode = scAuthMode serverCtx
        manager = scManager serverCtx
        ipAddress = Wai.getSourceFromFallback req
        pathInfo = Wai.rawPathInfo req

    tracingCtx <- liftIO $ Tracing.extractHttpContext headers

    let runTraceT
          :: forall m a
           . (MonadIO m, Tracing.HasReporter m)
          => Tracing.TraceT m a
          -> m a
        runTraceT = maybe
          Tracing.runTraceT
          Tracing.runTraceTInContext
          tracingCtx
          (fromString (B8.unpack pathInfo))

    requestId <- getRequestId headers

    mapActionT runTraceT $ do
      -- Add the request ID to the tracing metadata so that we
      -- can correlate requests and traces
      lift $ Tracing.attachMetadata [("request_id", unRequestId requestId)]

      userInfoE <- fmap fst <$> lift (resolveUserInfo logger manager headers authMode)
      userInfo  <- either (logErrorAndResp Nothing requestId req (reqBody, Nothing) False headers . qErrModifier)
                   return userInfoE

      let handlerState = HandlerCtx serverCtx userInfo headers requestId ipAddress
          includeInternal = shouldIncludeInternal (_uiRole userInfo) $
                            scResponseInternalErrorsConfig serverCtx

      (serviceTime, (result, q)) <- withElapsedTime $ case apiHandler of
        AHGet handler -> do
          res <- lift $ runReaderT (runExceptT handler) handlerState
          return (res, Nothing)
        AHPost handler -> do
          parsedReqE <- runExceptT $ parseBody reqBody
          parsedReq  <- either (logErrorAndResp (Just userInfo) requestId req (reqBody, Nothing) includeInternal headers . qErrModifier)
                        return parsedReqE
          res <- lift $ runReaderT (runExceptT $ handler parsedReq) handlerState
          return (res, Just parsedReq)

      -- apply the error modifier
      let modResult = fmapL qErrModifier result

      -- log and return result
      case modResult of
        Left err  -> logErrorAndResp (Just userInfo) requestId req (reqBody, toJSON <$> q) includeInternal headers err
        Right res -> logSuccessAndResp (Just userInfo) requestId req (reqBody, toJSON <$> q) res (Just (ioWaitTime, serviceTime)) headers

    where
      logger = scLogger serverCtx

      logErrorAndResp
        :: (MonadIO m, HttpLog m)
        => Maybe UserInfo
        -> RequestId
        -> Wai.Request
        -> (BL.ByteString, Maybe Value)
        -> Bool
        -> [HTTP.Header]
        -> QErr
        -> Spock.ActionCtxT ctx m a
      logErrorAndResp userInfo reqId waiReq req includeInternal headers qErr = do
        lift $ logHttpError logger userInfo reqId waiReq req qErr headers
        Spock.setStatus $ qeStatus qErr
        Spock.json $ qErrEncoder includeInternal qErr

      logSuccessAndResp userInfo reqId waiReq reqBody result qTime reqHeaders =
        case result of
          JSONResp (HttpResponse encJson h) ->
            possiblyCompressedLazyBytes userInfo reqId waiReq reqBody qTime (encJToLBS encJson)
              (pure jsonHeader <> h) reqHeaders
          RawResp (HttpResponse rawBytes h) ->
            possiblyCompressedLazyBytes userInfo reqId waiReq reqBody qTime rawBytes h reqHeaders

      possiblyCompressedLazyBytes userInfo reqId waiReq req qTime respBytes respHeaders reqHeaders = do
        let (compressedResp, mEncodingHeader, mCompressionType) =
              compressResponse (Wai.requestHeaders waiReq) respBytes
            encodingHeader = maybe [] pure mEncodingHeader
            reqIdHeader = (requestIdHeader, txtToBs $ unRequestId reqId)
            allRespHeaders = pure reqIdHeader <> encodingHeader <> respHeaders
        lift $ logHttpSuccess logger userInfo reqId waiReq req respBytes compressedResp qTime mCompressionType reqHeaders
        mapM_ setHeader allRespHeaders
        Spock.lazyBytes compressedResp

v1QueryHandler
  :: ( HasVersion
     , MonadIO m
     , MonadBaseControl IO m
     , Tracing.MonadTrace m
     , MonadMetadataStorage m
     )
  => V1Q.RQLQuery
  -> Handler m (HttpResponse EncJSON)
v1QueryHandler v1Query = do
  userInfo     <- asks hcUser
  scRef        <- asks (scCacheRef . hcServerCtx)
  schemaCache  <- fmap fst $ liftIO $ readIORef $ _scrCache scRef
  logger       <- asks (scLogger . hcServerCtx)
  instanceId   <- asks (scInstanceId . hcServerCtx)
  metadata     <- liftIO $ readIORef $ _scrMetadata scRef
  httpMgr      <- asks (scManager . hcServerCtx)
  sqlGenCtx    <- asks (scSQLGenCtx . hcServerCtx)
  env          <- asks (scEnvironment . hcServerCtx)

  let sources = scPostgres $ lastBuiltSchemaCache schemaCache
      runCtx = RunCtx userInfo httpMgr sqlGenCtx

  (sourceName, sourceConfig) <- case M.toList sources of
    []  -> throw400 NotSupported "no postgres source exist"
    [s] -> pure $ second _pcConfiguration s
    _   -> throw400 NotSupported "multiple postgres sources found"

  accessMode <- V1Q.getQueryAccessMode v1Query
  traceCtx <- Tracing.currentContext
  r <- runLazyTx (_pscExecCtx sourceConfig) accessMode
       . withUserInfo userInfo
       . maybe id withTraceContext (Just traceCtx)
       . withSCUpdate scRef instanceId logger $
           V1Q.runQueryM env sourceName v1Query & Tracing.interpTraceT \x -> do
             (((r, tracemeta), rsc, ci), meta)
               <- x & runCacheRWT schemaCache
                    & runBaseRunT runCtx metadata . V1Q.unRun
             let metadataStateResult = MetadataStateResult rsc ci meta
             pure $ bool ((r, Nothing), tracemeta)
                         ((r, Just metadataStateResult), tracemeta)
                         $ V1Q.queryModifiesSchemaCache v1Query

  pure $ HttpResponse r []

v1MetadataHandler
  :: ( HasVersion
     , MonadIO m
     , MonadBaseControl IO m
     , MonadMetadataStorage m
     , MonadApiAuthorization m
     , MonadUnique m
     )
  => RQLMetadata -> Handler m (HttpResponse EncJSON)
v1MetadataHandler request = do
  userInfo     <- asks hcUser
  authorizeMetadataApi request userInfo
  scRef        <- asks (scCacheRef . hcServerCtx)
  schemaCache  <- fmap fst $ liftIO $ readIORef $ _scrCache scRef
  metadata     <- liftIO $ readIORef $ _scrMetadata scRef
  httpMgr      <- asks (scManager . hcServerCtx)
  sqlGenCtx    <- asks (scSQLGenCtx . hcServerCtx)
  env          <- asks (scEnvironment . hcServerCtx)
  instanceId   <- asks (scInstanceId . hcServerCtx)
  logger       <- asks (scLogger . hcServerCtx)
  r <- withSCUpdate scRef instanceId logger $
       second Just <$> runMetadataRequest env userInfo httpMgr sqlGenCtx
                       schemaCache metadata request
  pure $ HttpResponse r []

v2QueryHandler
  :: ( HasVersion
     , MonadIO m
     , MonadBaseControl IO m
     , MonadMetadataStorage m
     , Tracing.MonadTrace m
     , MonadApiAuthorization m
     )
  => QueryWithSource -> Handler m (HttpResponse EncJSON)
v2QueryHandler request = do
  userInfo     <- asks hcUser
  authorizeQueryApi (_qwsQuery request) userInfo
  scRef        <- asks (scCacheRef . hcServerCtx)
  schemaCache  <- fmap fst $ liftIO $ readIORef $ _scrCache scRef
  metadata     <- liftIO $ readIORef $ _scrMetadata scRef
  httpMgr      <- asks (scManager . hcServerCtx)
  sqlGenCtx    <- asks (scSQLGenCtx . hcServerCtx)
  env          <- asks (scEnvironment . hcServerCtx)
  instanceId   <- asks (scInstanceId . hcServerCtx)
  logger       <- asks (scLogger . hcServerCtx)
  r <- withSCUpdate scRef instanceId logger $
       runQuery env userInfo httpMgr sqlGenCtx schemaCache metadata request
  pure $ HttpResponse r []

v1Alpha1GQHandler
  :: ( HasVersion
     , MonadIO m
     , E.MonadGQLExecutionCheck m
     , MonadQueryLog m
     , Tracing.MonadTrace m
     , GH.MonadExecuteQuery m
     , EQ.MonadQueryInstrumentation m
     , MonadMetadataStorage m
     )
  => E.GraphQLQueryType -> GH.GQLBatchedReqs GH.GQLQueryText
  -> Handler m (HttpResponse EncJSON)
v1Alpha1GQHandler queryType query = do
  userInfo             <- asks hcUser
  reqHeaders           <- asks hcReqHeaders
  ipAddress            <- asks hcSourceIpAddress
  requestId            <- asks hcRequestId
  manager              <- asks (scManager . hcServerCtx)
  scRef                <- asks (scCacheRef . hcServerCtx)
  (sc, scVer)          <- liftIO $ readIORef $ _scrCache scRef
  sqlGenCtx            <- asks (scSQLGenCtx . hcServerCtx)
  -- planCache            <- asks (scPlanCache . hcServerCtx)
  enableAL             <- asks (scEnableAllowlist . hcServerCtx)
  logger               <- asks (scLogger . hcServerCtx)
  responseErrorsConfig <- asks (scResponseInternalErrorsConfig . hcServerCtx)
  env                  <- asks (scEnvironment . hcServerCtx)
  metadataPool         <- asks (scMetadataPool . hcServerCtx)

  let execCtx = E.ExecutionCtx logger sqlGenCtx -- pgExecCtx {- planCache -}
                (lastBuiltSchemaCache sc) scVer manager enableAL metadataPool

  flip runReaderT execCtx $
    GH.runGQBatched env logger requestId responseErrorsConfig userInfo ipAddress reqHeaders queryType query

v1GQHandler
  :: ( HasVersion
     , MonadIO m
     , E.MonadGQLExecutionCheck m
     , MonadQueryLog m
     , Tracing.MonadTrace m
     , GH.MonadExecuteQuery m
     , EQ.MonadQueryInstrumentation m
     , MonadMetadataStorage m
     )
  => GH.GQLBatchedReqs GH.GQLQueryText
  -> Handler m (HttpResponse EncJSON)
v1GQHandler = v1Alpha1GQHandler E.QueryHasura

v1GQRelayHandler
  :: ( HasVersion
     , MonadIO m
     , E.MonadGQLExecutionCheck m
     , MonadQueryLog m
     , Tracing.MonadTrace m
     , GH.MonadExecuteQuery m
     , EQ.MonadQueryInstrumentation m
     , MonadMetadataStorage m
     )
  => GH.GQLBatchedReqs GH.GQLQueryText
  -> Handler m (HttpResponse EncJSON)
v1GQRelayHandler = v1Alpha1GQHandler E.QueryRelay

gqlExplainHandler
  :: forall m. ( MonadIO m
               , MonadMetadataStorage m
               , MonadBaseControl IO m
               )
  => GE.GQLExplain
  -> Handler (Tracing.TraceT m) (HttpResponse EncJSON)
gqlExplainHandler query = do
  onlyAdmin
  scRef     <- asks (scCacheRef . hcServerCtx)
  sc        <- getSCFromRef scRef
  metadataPool <- asks (scMetadataPool . hcServerCtx)
--  sqlGenCtx <- asks (scSQLGenCtx . hcServerCtx)
--  env       <- asks (scEnvironment . hcServerCtx)
--  logger    <- asks (scLogger . hcServerCtx)


  -- let runTx :: ReaderT HandlerCtx (Tracing.TraceT (Tracing.NoReporter (LazyTx QErr))) a
  --           -> ExceptT QErr (ReaderT HandlerCtx (Tracing.TraceT m)) a
  -- let runTx rttx = ExceptT . ReaderT $ \ctx -> do
  --       runExceptT (Tracing.interpTraceT (runLazyTx pgExecCtx Q.ReadOnly) (runReaderT rttx ctx))

  res <- GE.explainGQLQuery metadataPool sc query
  return $ HttpResponse res []

v1Alpha1PGDumpHandler :: (MonadIO m) => PGD.PGDumpReqBody -> Handler m APIResp
v1Alpha1PGDumpHandler b = do
  onlyAdmin
  scRef     <- asks (scCacheRef . hcServerCtx)
  sc        <- getSCFromRef scRef
  let sources = scPostgres sc
      sourceName = PGD.prbSource b
  ci <- fmap (_pscConnInfo . _pcConfiguration) $
        onNothing (M.lookup sourceName sources) $
        throw400 NotFound $ "source " <> sourceName <<> " not found"
  output <- PGD.execPGDump b ci
  return $ RawResp $ HttpResponse output [sqlHeader]

consoleAssetsHandler
  :: (MonadIO m, HttpLog m)
  => L.Logger L.Hasura
  -> Text
  -> FilePath
  -> Spock.ActionT m ()
consoleAssetsHandler logger dir path = do
  req <- Spock.request
  let reqHeaders = Wai.requestHeaders req
  -- '..' in paths need not be handed as it is resolved in the url by
  -- spock's routing. we get the expanded path.
  eFileContents <- liftIO $ try $ BL.readFile $
    joinPath [T.unpack dir, path]
  either (onError reqHeaders) onSuccess eFileContents
  where
    onSuccess c = do
      mapM_ setHeader headers
      Spock.lazyBytes c
    onError :: (MonadIO m, HttpLog m) => [HTTP.Header] -> IOException -> Spock.ActionT m ()
    onError hdrs = raiseGenericApiError logger hdrs . err404 NotFound . T.pack . show
    fn = T.pack $ takeFileName path
    -- set gzip header if the filename ends with .gz
    (fileName, encHeader) = case T.stripSuffix ".gz" fn of
      Just v  -> (v, [gzipHeader])
      Nothing -> (fn, [])
    mimeType = defaultMimeLookup fileName
    headers = ("Content-Type", mimeType) : encHeader

class (Monad m) => ConsoleRenderer m where
  renderConsole :: HasVersion => T.Text -> AuthMode -> Bool -> Maybe Text -> m (Either String Text)

instance ConsoleRenderer m => ConsoleRenderer (Tracing.TraceT m) where
  renderConsole a b c d = lift $ renderConsole a b c d

renderHtmlTemplate :: M.Template -> Value -> Either String Text
renderHtmlTemplate template jVal =
  bool (Left errMsg) (Right res) $ null errs
  where
    errMsg = "template rendering failed: " ++ show errs
    (errs, res) = M.checkedSubstitute template jVal

newtype LegacyQueryParser m
  = LegacyQueryParser
  { getLegacyQueryParser :: QualifiedTable -> Object -> Handler m V1Q.RQLQuery }

queryParsers :: (Monad m) => M.HashMap T.Text (LegacyQueryParser m)
queryParsers =
  M.fromList
  [ ("select", mkLegacyQueryParser V1Q.RQSelect)
  , ("insert", mkLegacyQueryParser V1Q.RQInsert)
  , ("update", mkLegacyQueryParser V1Q.RQUpdate)
  , ("delete", mkLegacyQueryParser V1Q.RQDelete)
  , ("count", mkLegacyQueryParser V1Q.RQCount)
  ]
  where
    mkLegacyQueryParser f =
      LegacyQueryParser $ \qt obj -> do
      let val = Object $ M.insert "table" (toJSON qt) obj
      q <- decodeValue val
      return $ V1Q.RQV1 $ f q

legacyQueryHandler
  :: ( HasVersion
     , MonadIO m
     , MonadBaseControl IO m
     , Tracing.MonadTrace m
     , MonadMetadataStorage m
     )
  => TableName -> T.Text -> Object
  -> Handler m (HttpResponse EncJSON)
legacyQueryHandler tn queryType req =
  case M.lookup queryType queryParsers of
    Just queryParser -> getLegacyQueryParser queryParser qt req >>= v1QueryHandler
    Nothing          -> throw404 "No such resource exists"
  where
    qt = QualifiedObject publicSchema tn

-- | Default implementation of the 'MonadConfigApiHandler'
configApiGetHandler
  :: (HasVersion, MonadIO m, UserAuthentication (Tracing.TraceT m), HttpLog m, Tracing.HasReporter m)
  => ServerCtx -> Maybe Text -> Spock.SpockCtxT () m ()
configApiGetHandler serverCtx@ServerCtx{..} consoleAssetsDir =
  Spock.get "v1alpha1/config" $ mkSpockAction serverCtx encodeQErr id $
    mkGetHandler $ do
      onlyAdmin
      let res = runGetConfig scAuthMode scEnableAllowlist
                (EL._lqsOptions scLQState) consoleAssetsDir
      return $ JSONResp $ HttpResponse (encJFromJValue res) []

data HasuraApp
  = HasuraApp
  { _hapApplication      :: !Wai.Application
  , _hapSchemaRef        :: !SchemaCacheRef
  , _hapShutdownWsServer :: !(IO ())
  }

-- TODO: Put Env into ServerCtx?

mkWaiApp
  :: forall m.
     ( HasVersion
     , MonadIO m
     , MonadUnique m
     , MonadStateless IO m
     , LA.Forall (LA.Pure m)
     , ConsoleRenderer m
     , HttpLog m
     , UserAuthentication (Tracing.TraceT m)
     , MonadApiAuthorization m
     , E.MonadGQLExecutionCheck m
     , MonadConfigApiHandler m
     , MonadQueryLog m
     , WS.MonadWSLog m
     , Tracing.HasReporter m
     , GH.MonadExecuteQuery m
     , EQ.MonadQueryInstrumentation m
     , MonadMetadataStorage m
     )
  => Env.Environment
  -- ^ Set of environment variables for reference in UIs
  -> L.Logger L.Hasura
  -- ^ a 'L.Hasura' specific logger
  -> SQLGenCtx
  -> Bool
  -- ^ is AllowList enabled - TODO: change this boolean to sumtype
  -> HTTP.Manager
  -- ^ HTTP manager so that we can re-use sessions
  -> AuthMode
  -- ^ 'AuthMode' in which the application should operate in
  -> CorsConfig
  -> Bool
  -- ^ is console enabled - TODO: better type
  -> Maybe Text
  -- ^ filepath to the console static assets directory - TODO: better type
  -> Bool
  -- ^ is telemetry enabled
  -> InstanceId
  -- ^ each application, when run, gets an 'InstanceId'. this is used at various places including
  -- schema syncing and telemetry
  -> S.HashSet API
  -- ^ set of the enabled 'API's
  -> EL.LiveQueriesOptions
  -> E.PlanCacheOptions
  -> ResponseInternalErrorsConfig
  -> Maybe EL.LiveQueryPostPollHook
  -> RebuildableSchemaCache
  -> EKG.Store
<<<<<<< HEAD
  -> Q.PGPool
  -- ^ Metadata storage connection pool - TODO: Better rep
  -> Metadata
  -- ^ Metadata
  -> m HasuraApp
mkWaiApp env logger sqlGenCtx enableAL httpManager mode corsCfg enableConsole consoleAssetsDir
         enableTelemetry instanceId apis lqOpts _ {- planCacheOptions -} responseErrorsConfig
         liveQueryHook schemaCache ekgStore metadataPool metadata = do
=======
  -> WS.ConnectionOptions
  -> m HasuraApp
mkWaiApp env isoLevel logger sqlGenCtx enableAL pool pgExecCtxCustom ci httpManager mode corsCfg enableConsole consoleAssetsDir
         enableTelemetry instanceId apis lqOpts _ {- planCacheOptions -} responseErrorsConfig liveQueryHook (schemaCache, cacheBuiltTime) ekgStore connectionOptions  = do
>>>>>>> bd6254c5

    -- See Note [Temporarily disabling query plan caching]
    -- (planCache, schemaCacheRef) <- initialiseCache
    schemaCacheRef <- initialiseCache
    let getSchemaCache = first lastBuiltSchemaCache <$> readIORef (_scrCache schemaCacheRef)

    let corsPolicy = mkDefaultCorsPolicy corsCfg
        postPollHook = fromMaybe (EL.defaultLiveQueryPostPollHook logger) liveQueryHook

    lqState <- liftIO $ EL.initLiveQueriesState lqOpts postPollHook
    wsServerEnv <- WS.createWSServerEnv logger lqState getSchemaCache httpManager
                                        corsPolicy sqlGenCtx enableAL metadataPool {- planCache -}

    let serverCtx = ServerCtx
                    { scLogger          =  logger
                    , scCacheRef        =  schemaCacheRef
                    , scAuthMode        =  mode
                    , scManager         =  httpManager
                    , scSQLGenCtx       =  sqlGenCtx
                    , scEnabledAPIs     =  apis
                    , scInstanceId      =  instanceId
                    -- , scPlanCache       =  planCache
                    , scLQState         =  lqState
                    , scEnableAllowlist =  enableAL
                    , scEkgStore        =  ekgStore
                    , scEnvironment     =  env
                    , scResponseInternalErrorsConfig = responseErrorsConfig
                    , scMetadataPool    = metadataPool
                    }

    spockApp <- liftWithStateless $ \lowerIO ->
      Spock.spockAsApp $ Spock.spockT lowerIO $
        httpApp corsCfg serverCtx enableConsole consoleAssetsDir enableTelemetry

    let wsServerApp  = WS.createWSServerApp env mode wsServerEnv -- TODO: Lyndon: Can we pass environment through wsServerEnv?
        stopWSServer = WS.stopWSServerApp wsServerEnv

    waiApp <- liftWithStateless $ \lowerIO ->
      pure $ WSC.websocketsOr connectionOptions (\ip conn -> lowerIO $ wsServerApp ip conn) spockApp

    return $ HasuraApp waiApp schemaCacheRef stopWSServer
  where
    -- initialiseCache :: m (E.PlanCache, SchemaCacheRef)
    initialiseCache :: m SchemaCacheRef
    initialiseCache = do
      cacheLock <- liftIO $ newMVar ()
      cacheCell <- liftIO $ newIORef (schemaCache, initSchemaCacheVer)
      metadataRef <- liftIO $ newIORef metadata
      -- planCache <- liftIO $ E.initPlanCache planCacheOptions
      let cacheRef = SchemaCacheRef cacheLock cacheCell metadataRef (E.clearPlanCache {- planCache -})
      -- pure (planCache, cacheRef)
      pure cacheRef


httpApp
  :: ( HasVersion
     , MonadIO m
     , MonadUnique m
     , MonadBaseControl IO m
     , ConsoleRenderer m
     , HttpLog m
     -- , UserAuthentication m
     , UserAuthentication (Tracing.TraceT m)
     , MonadApiAuthorization m
     , E.MonadGQLExecutionCheck m
     , MonadConfigApiHandler m
     , MonadQueryLog m
     , Tracing.HasReporter m
     , GH.MonadExecuteQuery m
     , EQ.MonadQueryInstrumentation m
     , MonadMetadataStorage m
     )
  => CorsConfig
  -> ServerCtx
  -> Bool
  -> Maybe Text
  -> Bool
  -> Spock.SpockT m ()
httpApp corsCfg serverCtx enableConsole consoleAssetsDir enableTelemetry = do

    -- cors middleware
    unless (isCorsDisabled corsCfg) $
      Spock.middleware $ corsMiddleware (mkDefaultCorsPolicy corsCfg)

    -- API Console and Root Dir
    when (enableConsole && enableMetadata) serveApiConsole

    -- Health check endpoint
    Spock.get "healthz" $ do
      sc <- getSCFromRef $ scCacheRef serverCtx
      dbOk <- liftIO $ _pecCheckHealth $ mkPGExecCtx Q.ReadCommitted $ scMetadataPool serverCtx
      if dbOk
        then Spock.setStatus HTTP.status200 >> (Spock.text $ if null (scInconsistentObjs sc)
                                                 then "OK"
                                                 else "WARN: inconsistent objects in schema")
        else Spock.setStatus HTTP.status500 >> Spock.text "ERROR"

    Spock.get "v1/version" $ do
      setHeader jsonHeader
      Spock.lazyBytes $ encode $ object [ "version" .= currentVersion ]

    when enableMetadata $ do

      Spock.post "v1/graphql/explain" gqlExplainAction

      Spock.post "v1alpha1/graphql/explain" gqlExplainAction

      Spock.post "v1/query" $ spockAction encodeQErr id $
        mkPostHandler $ mkAPIRespHandler v1QueryHandler

      Spock.post "v1/metadata" $ spockAction encodeQErr id $
        mkPostHandler $ mkAPIRespHandler v1MetadataHandler

      Spock.post "v2/query" $ spockAction encodeQErr id $
        mkPostHandler $ mkAPIRespHandler v2QueryHandler

      Spock.post ("api/1/table" <//> Spock.var <//> Spock.var) $ \tableName queryType ->
        mkSpockAction serverCtx encodeQErr id $ mkPostHandler $
          mkAPIRespHandler $ legacyQueryHandler (TableName tableName) queryType

    when enablePGDump $
      Spock.post "v1alpha1/pg_dump" $ spockAction encodeQErr id $
        mkPostHandler v1Alpha1PGDumpHandler

    when enableConfig $ runConfigApiHandler serverCtx consoleAssetsDir

    when enableGraphQL $ do
      Spock.post "v1alpha1/graphql" $ spockAction GH.encodeGQErr id $
        mkPostHandler $ mkAPIRespHandler $ v1Alpha1GQHandler E.QueryHasura

      Spock.post "v1/graphql" $ spockAction GH.encodeGQErr allMod200 $
        mkPostHandler $ mkAPIRespHandler v1GQHandler

      Spock.post "v1beta1/relay" $ spockAction GH.encodeGQErr allMod200 $
        mkPostHandler $ mkAPIRespHandler v1GQRelayHandler

    when (isDeveloperAPIEnabled serverCtx) $ do
      Spock.get "dev/ekg" $ spockAction encodeQErr id $
        mkGetHandler $ do
          onlyAdmin
          respJ <- liftIO $ EKG.sampleAll $ scEkgStore serverCtx
          return $ JSONResp $ HttpResponse (encJFromJValue $ EKG.sampleToJson respJ) []
      Spock.get "dev/plan_cache" $ spockAction encodeQErr id $
        mkGetHandler $ do
          onlyAdmin
          respJ <- liftIO E.dumpPlanCache {- $ scPlanCache serverCtx -}
          return $ JSONResp $ HttpResponse (encJFromJValue respJ) []
      Spock.get "dev/subscriptions" $ spockAction encodeQErr id $
        mkGetHandler $ do
          onlyAdmin
          respJ <- liftIO $ EL.dumpLiveQueriesState False $ scLQState serverCtx
          return $ JSONResp $ HttpResponse (encJFromJValue respJ) []
      Spock.get "dev/subscriptions/extended" $ spockAction encodeQErr id $
        mkGetHandler $ do
          onlyAdmin
          respJ <- liftIO $ EL.dumpLiveQueriesState True $ scLQState serverCtx
          return $ JSONResp $ HttpResponse (encJFromJValue respJ) []

    forM_ [Spock.GET, Spock.POST] $ \m -> Spock.hookAny m $ \_ -> do
      req <- Spock.request
      let headers = Wai.requestHeaders req
      let qErr = err404 NotFound "resource does not exist"
      raiseGenericApiError logger headers qErr

  where
    logger = scLogger serverCtx

    spockAction
      :: (FromJSON a, ToJSON a, MonadIO m, UserAuthentication (Tracing.TraceT m), HttpLog m, Tracing.HasReporter m)
      => (Bool -> QErr -> Value)
      -> (QErr -> QErr) -> APIHandler (Tracing.TraceT m) a -> Spock.ActionT m ()
    spockAction = mkSpockAction serverCtx

    -- all graphql errors should be of type 200
    allMod200 qe     = qe { qeStatus = HTTP.status200 }
    gqlExplainAction = spockAction encodeQErr id $ mkPostHandler $ mkAPIRespHandler gqlExplainHandler
    enableGraphQL    = isGraphQLEnabled serverCtx
    enableMetadata   = isMetadataEnabled serverCtx
    enablePGDump     = isPGDumpEnabled serverCtx
    enableConfig     = isConfigEnabled serverCtx

    serveApiConsole = do
      -- redirect / to /console
      Spock.get Spock.root $ Spock.redirect "console"

      -- serve static files if consoleAssetsDir is set
      onJust consoleAssetsDir $ \dir ->
        Spock.get ("console/assets" <//> Spock.wildcard) $ \path ->
          consoleAssetsHandler logger dir (T.unpack path)

      -- serve console html
      Spock.get ("console" <//> Spock.wildcard) $ \path -> do
        req <- Spock.request
        let headers = Wai.requestHeaders req
        let authMode = scAuthMode serverCtx
        consoleHtml <- lift $ renderConsole path authMode enableTelemetry consoleAssetsDir
        either (raiseGenericApiError logger headers . err500 Unexpected . T.pack) Spock.html consoleHtml

raiseGenericApiError
  :: (MonadIO m, HttpLog m)
  => L.Logger L.Hasura
  -> [HTTP.Header]
  -> QErr
  -> Spock.ActionT m ()
raiseGenericApiError logger headers qErr = do
  req <- Spock.request
  reqBody <- liftIO $ Wai.strictRequestBody req
  reqId <- getRequestId $ Wai.requestHeaders req
  lift $ logHttpError logger Nothing reqId req (reqBody, Nothing) qErr headers
  setHeader jsonHeader
  Spock.setStatus $ qeStatus qErr
  Spock.lazyBytes $ encode qErr<|MERGE_RESOLUTION|>--- conflicted
+++ resolved
@@ -473,6 +473,7 @@
 v1Alpha1GQHandler
   :: ( HasVersion
      , MonadIO m
+     , MonadBaseControl IO m
      , E.MonadGQLExecutionCheck m
      , MonadQueryLog m
      , Tracing.MonadTrace m
@@ -507,6 +508,7 @@
 v1GQHandler
   :: ( HasVersion
      , MonadIO m
+     , MonadBaseControl IO m
      , E.MonadGQLExecutionCheck m
      , MonadQueryLog m
      , Tracing.MonadTrace m
@@ -521,6 +523,7 @@
 v1GQRelayHandler
   :: ( HasVersion
      , MonadIO m
+     , MonadBaseControl IO m
      , E.MonadGQLExecutionCheck m
      , MonadQueryLog m
      , Tracing.MonadTrace m
@@ -717,21 +720,15 @@
   -> Maybe EL.LiveQueryPostPollHook
   -> RebuildableSchemaCache
   -> EKG.Store
-<<<<<<< HEAD
   -> Q.PGPool
   -- ^ Metadata storage connection pool - TODO: Better rep
   -> Metadata
   -- ^ Metadata
+  -> WS.ConnectionOptions
   -> m HasuraApp
 mkWaiApp env logger sqlGenCtx enableAL httpManager mode corsCfg enableConsole consoleAssetsDir
-         enableTelemetry instanceId apis lqOpts _ {- planCacheOptions -} responseErrorsConfig
-         liveQueryHook schemaCache ekgStore metadataPool metadata = do
-=======
-  -> WS.ConnectionOptions
-  -> m HasuraApp
-mkWaiApp env isoLevel logger sqlGenCtx enableAL pool pgExecCtxCustom ci httpManager mode corsCfg enableConsole consoleAssetsDir
-         enableTelemetry instanceId apis lqOpts _ {- planCacheOptions -} responseErrorsConfig liveQueryHook (schemaCache, cacheBuiltTime) ekgStore connectionOptions  = do
->>>>>>> bd6254c5
+         enableTelemetry instanceId apis lqOpts _ {- planCacheOptions -} responseErrorsConfig liveQueryHook
+         schemaCache ekgStore metadataPool metadata connectionOptions  = do
 
     -- See Note [Temporarily disabling query plan caching]
     -- (planCache, schemaCacheRef) <- initialiseCache
