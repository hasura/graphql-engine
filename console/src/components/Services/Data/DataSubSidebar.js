--- conflicted
+++ resolved
@@ -123,11 +123,7 @@
                 )}
                 data-test={tableName}
               >
-<<<<<<< HEAD
-                <Icon type="table" size={13} mr="xs" mb="-1px" />
-=======
                 <Icon type="table" size={12} mr="6px" mb="-1px" />
->>>>>>> 420dc846
                 {displayTableName(table)}
               </Link>
               <GqlCompatibilityWarning
