module Hasura.RQL.DML.Select
  ( selectP2
  , selectAggP2
  , funcQueryTx
  , convSelectQuery
  , getSelectDeps
  , module Hasura.RQL.DML.Select.Internal
  , runSelect
  )
where

import           Data.Aeson.Types
import           Instances.TH.Lift              ()

import qualified Data.HashMap.Strict            as HM
import qualified Data.HashSet                   as HS
import qualified Data.List.NonEmpty             as NE
import qualified Data.Sequence                  as DS

import           Hasura.Prelude
import           Hasura.RQL.DML.Internal
import           Hasura.RQL.DML.Select.Internal
import           Hasura.RQL.GBoolExp
import           Hasura.RQL.Types
import           Hasura.SQL.Types
import           Hasura.EncJSON

import qualified Database.PG.Query              as Q
import qualified Hasura.SQL.DML                 as S

convSelCol :: (UserInfoM m, QErrM m, CacheRM m)
           => FieldInfoMap
           -> SelPermInfo
           -> SelCol
           -> m [ExtCol]
convSelCol _ _ (SCExtSimple cn) =
  return [ECSimple cn]
convSelCol fieldInfoMap _ (SCExtRel rn malias selQ) = do
  -- Point to the name key
  let pgWhenRelErr = "only relationships can be expanded"
  relInfo <- withPathK "name" $
    askRelType fieldInfoMap rn pgWhenRelErr
  let (RelInfo _ _ _ relTab _) = relInfo
  (rfim, rspi) <- fetchRelDet rn relTab
  resolvedSelQ <- resolveStar rfim rspi selQ
  return [ECRel rn malias resolvedSelQ]
convSelCol fieldInfoMap spi (SCStar wildcard) =
  convWildcard fieldInfoMap spi wildcard

convWildcard
  :: (UserInfoM m, QErrM m, CacheRM m)
  => FieldInfoMap
  -> SelPermInfo
  -> Wildcard
  -> m [ExtCol]
convWildcard fieldInfoMap (SelPermInfo cols _ _ _ _ _) wildcard =
  case wildcard of
  Star         -> return simpleCols
  (StarDot wc) -> (simpleCols ++) <$> (catMaybes <$> relExtCols wc)
  where
    (pgCols, relColInfos) = partitionFieldInfosWith (pgiName, id) $
                            HM.elems fieldInfoMap

    simpleCols = map ECSimple $ filter (`HS.member` cols) pgCols

    mkRelCol wc relInfo = do
      let relName = riName relInfo
          relTab  = riRTable relInfo
      relTabInfo <- fetchRelTabInfo relTab
      mRelSelPerm <- askPermInfo' PASelect relTabInfo

      forM mRelSelPerm $ \rspi -> do
        rExtCols <- convWildcard (tiFieldInfoMap relTabInfo) rspi wc
        return $ ECRel relName Nothing $
          SelectG rExtCols Nothing Nothing Nothing Nothing

    relExtCols wc = mapM (mkRelCol wc) relColInfos

resolveStar :: (UserInfoM m, QErrM m, CacheRM m)
            => FieldInfoMap
            -> SelPermInfo
            -> SelectQ
            -> m SelectQExt
resolveStar fim spi (SelectG selCols mWh mOb mLt mOf) = do
  procOverrides <- fmap (concat . catMaybes) $ withPathK "columns" $
    indexedForM selCols $ \selCol -> case selCol of
    (SCStar _) -> return Nothing
    _          -> Just <$> convSelCol fim spi selCol
  everything <- case wildcards of
    [] -> return []
    _  -> convWildcard fim spi $ maximum wildcards
  let extCols = unionBy equals procOverrides everything
  return $ SelectG extCols mWh mOb mLt mOf
  where
    wildcards = lefts $ map mkEither selCols

    mkEither (SCStar wc) = Left wc
    mkEither selCol      = Right selCol

    equals (ECSimple x) (ECSimple y)   = x == y
    equals (ECRel x _ _) (ECRel y _ _) = x == y
    equals _ _                         = False

convOrderByElem
  :: (UserInfoM m, QErrM m, CacheRM m)
  => (FieldInfoMap, SelPermInfo)
  -> OrderByCol
  -> m AnnObCol
convOrderByElem (flds, spi) = \case
  OCPG fldName -> do
    fldInfo <- askFieldInfo flds fldName
    case fldInfo of
      FIColumn colInfo -> do
        checkSelOnCol spi (pgiName colInfo)
        let ty = pgiType colInfo
        if ty == PGGeography || ty == PGGeometry
          then throw400 UnexpectedPayload $ mconcat
           [ fldName <<> " has type 'geometry'"
           , " and cannot be used in order_by"
           ]
          else return $ AOCPG colInfo
      FIRelationship _ -> throw400 UnexpectedPayload $ mconcat
        [ fldName <<> " is a"
        , " relationship and should be expanded"
        ]
  OCRel fldName rest -> do
    fldInfo <- askFieldInfo flds fldName
    case fldInfo of
      FIColumn _ -> throw400 UnexpectedPayload $ mconcat
        [ fldName <<> " is a Postgres column"
        , " and cannot be chained further"
        ]
      FIRelationship relInfo -> do
        when (riType relInfo == ArrRel) $
          throw400 UnexpectedPayload $ mconcat
          [ fldName <<> " is an array relationship"
          ," and can't be used in 'order_by'"
          ]
        (relFim, relSpi) <- fetchRelDet (riName relInfo) (riRTable relInfo)
        AOCObj relInfo (spiFilter relSpi) <$>
          convOrderByElem (relFim, relSpi) rest

convSelectQ
  :: (UserInfoM m, QErrM m, CacheRM m, HasSQLGenCtx m)
  => FieldInfoMap  -- Table information of current table
  -> SelPermInfo   -- Additional select permission info
  -> SelectQExt     -- Given Select Query
  -> (PGColType -> Value -> m S.SQLExp)
  -> m AnnSel
convSelectQ fieldInfoMap selPermInfo selQ prepValBuilder = do

  annFlds <- withPathK "columns" $
    indexedForM (sqColumns selQ) $ \case
    (ECSimple pgCol) -> do
      colInfo <- convExtSimple fieldInfoMap selPermInfo pgCol
      return (fromPGCol pgCol, FCol colInfo)
    (ECRel relName mAlias relSelQ) -> do
      annRel <- convExtRel fieldInfoMap relName mAlias relSelQ prepValBuilder
      return ( fromRel $ fromMaybe relName mAlias
             , either FObj FArr annRel
             )

  -- let spiT = spiTable selPermInfo

  -- Convert where clause
  wClause <- forM (sqWhere selQ) $ \be ->
    withPathK "where" $
    convBoolExp' fieldInfoMap selPermInfo be prepValBuilder

  annOrdByML <- forM (sqOrderBy selQ) $ \(OrderByExp obItems) ->
    withPathK "order_by" $ indexedForM obItems $ mapM $
    convOrderByElem (fieldInfoMap, selPermInfo)

  let annOrdByM = NE.nonEmpty =<< annOrdByML

  -- validate limit and offset values
  withPathK "limit" $ mapM_ onlyPositiveInt mQueryLimit
  withPathK "offset" $ mapM_ onlyPositiveInt mQueryOffset

  let tabFrom = TableFrom (spiTable selPermInfo) Nothing
      tabPerm = TablePerm (spiFilter selPermInfo) mPermLimit
      tabArgs = TableArgs wClause annOrdByM mQueryLimit
                (S.intToSQLExp <$> mQueryOffset) Nothing

  strfyNum <- stringifyNum <$> askSQLGenCtx
  return $ AnnSelG annFlds tabFrom tabPerm tabArgs strfyNum

  where
    mQueryOffset = sqOffset selQ
    mQueryLimit = sqLimit selQ
    mPermLimit = spiLimit selPermInfo

convExtSimple
  :: (UserInfoM m, QErrM m)
  => FieldInfoMap
  -> SelPermInfo
  -> PGCol
  -> m PGColInfo
convExtSimple fieldInfoMap selPermInfo pgCol = do
  checkSelOnCol selPermInfo pgCol
  askPGColInfo fieldInfoMap pgCol relWhenPGErr
  where
    relWhenPGErr = "relationships have to be expanded"

convExtRel
  :: (UserInfoM m, QErrM m, CacheRM m, HasSQLGenCtx m)
  => FieldInfoMap
  -> RelName
  -> Maybe RelName
  -> SelectQExt
  -> (PGColType -> Value -> m S.SQLExp)
  -> m (Either ObjSel ArrSel)
convExtRel fieldInfoMap relName mAlias selQ prepValBuilder = do
  -- Point to the name key
  relInfo <- withPathK "name" $
    askRelType fieldInfoMap relName pgWhenRelErr
  let (RelInfo _ relTy colMapping relTab _) = relInfo
  (relCIM, relSPI) <- fetchRelDet relName relTab
  annSel <- convSelectQ relCIM relSPI selQ prepValBuilder
  case relTy of
    ObjRel -> do
      when misused $ throw400 UnexpectedPayload objRelMisuseMsg
      return $ Left $ AnnRelG (fromMaybe relName mAlias) colMapping annSel
    ArrRel ->
      return $ Right $ ASSimple $ AnnRelG (fromMaybe relName mAlias)
               colMapping annSel
  where
    pgWhenRelErr = "only relationships can be expanded"
    misused      =
      or [ isJust (sqWhere selQ)
         , isJust (sqLimit selQ)
         , isJust (sqOffset selQ)
         , isJust (sqOrderBy selQ)
         ]
    objRelMisuseMsg =
      mconcat [ "when selecting an 'obj_relationship' "
              , "'where', 'order_by', 'limit' and 'offset' "
              , " can't be used"
              ]

partAnnFlds
  :: [AnnFld]
  -> ([(PGCol, PGColType)], [Either ObjSel ArrSel])
partAnnFlds flds =
  partitionEithers $ catMaybes $ flip map flds $ \case
  FCol c -> Just $ Left (pgiName c, pgiType c)
  FObj o -> Just $ Right $ Left o
  FArr a -> Just $ Right $ Right a
  FExp _ -> Nothing

getSelectDeps
  :: AnnSel
  -> [SchemaDependency]
getSelectDeps (AnnSelG flds tabFrm _ tableArgs _) =
  mkParentDep tn
  : fromMaybe [] whereDeps
  <> colDeps
  <> relDeps
  <> nestedDeps
  where
    TableFrom tn _ = tabFrm
    annWc = _taWhere tableArgs
    (sCols, rCols) = partAnnFlds $ map snd flds
    (objSels, arrSels) = partitionEithers rCols
    colDeps      = map (mkColDep "untyped" tn . fst) sCols
    relDeps      = map mkRelDep $ map aarName objSels
                   <> mapMaybe getRelName arrSels
    nestedDeps   = concatMap getSelectDeps $ map aarAnnSel objSels
                   <> mapMaybe getAnnSel arrSels
    whereDeps    = getBoolExpDeps tn <$> annWc
    mkRelDep rn  =
      SchemaDependency (SOTableObj tn (TORel rn)) "untyped"

    -- ignore aggregate selections to calculate schema deps
    getRelName (ASSimple aar) = Just $ aarName aar
    getRelName (ASAgg _)      = Nothing

    getAnnSel (ASSimple aar) = Just $ aarAnnSel aar
    getAnnSel (ASAgg _)      = Nothing

convSelectQuery
  :: (UserInfoM m, QErrM m, CacheRM m, HasSQLGenCtx m)
  => (PGColType -> Value -> m S.SQLExp)
  -> SelectQuery
  -> m AnnSel
convSelectQuery prepArgBuilder (DMLQuery qt selQ) = do
  tabInfo     <- withPathK "table" $ askTabInfo qt
  selPermInfo <- askSelPermInfo tabInfo
  extSelQ <- resolveStar (tiFieldInfoMap tabInfo) selPermInfo selQ
  validateHeaders $ spiRequiredHeaders selPermInfo
  convSelectQ (tiFieldInfoMap tabInfo) selPermInfo extSelQ prepArgBuilder

funcQueryTx
  :: S.FromItem -> QualifiedFunction -> QualifiedTable
  -> TablePerm -> TableArgs -> Bool
  -> (Either TableAggFlds AnnFlds, DS.Seq Q.PrepArg)
  -> Q.TxE QErr EncJSON
funcQueryTx frmItem fn tn tabPerm tabArgs strfyNum (eSelFlds, p) =
  encJFromBS . runIdentity . Q.getRow
  <$> Q.rawQE dmlTxErrorHandler (Q.fromBuilder sqlBuilder) (toList p) True
  where
    sqlBuilder = toSQL $
      mkFuncSelectWith fn tn tabPerm tabArgs strfyNum eSelFlds frmItem

selectAggP2 :: (AnnAggSel, DS.Seq Q.PrepArg) -> Q.TxE QErr EncJSON
selectAggP2 (sel, p) =
  encJFromBS . runIdentity . Q.getRow
  <$> Q.rawQE dmlTxErrorHandler (Q.fromBuilder selectSQL) (toList p) True
  where
    selectSQL = toSQL $ mkAggSelect sel

<<<<<<< HEAD
-- selectP2 :: (QErrM m, CacheRWM m, MonadTx m, MonadIO m) => (SelectQueryP1, DS.Seq Q.PrepArg) -> m RespBody
selectP2 ::
  QuerySingleObj -> (AnnSel, DS.Seq Q.PrepArg) -> Q.TxE QErr RespBody
selectP2 qSingleObject (sel, p) =
  runIdentity . Q.getRow
=======
selectP2 :: Bool -> (AnnSel, DS.Seq Q.PrepArg) -> Q.TxE QErr EncJSON
selectP2 asSingleObject (sel, p) =
  encJFromBS . runIdentity . Q.getRow
>>>>>>> ed9a5b96
  <$> Q.rawQE dmlTxErrorHandler (Q.fromBuilder selectSQL) (toList p) True
  where
    selectSQL = toSQL $ mkSQLSelect qSingleObject sel

phaseOne
  :: (QErrM m, UserInfoM m, CacheRM m, HasSQLGenCtx m)
  => SelectQuery -> m (AnnSel, DS.Seq Q.PrepArg)
phaseOne =
  liftDMLP1 . convSelectQuery binRHSBuilder

phaseTwo :: (MonadTx m) => (AnnSel, DS.Seq Q.PrepArg) -> m EncJSON
phaseTwo =
  liftTx . selectP2 (QuerySingleObj False)

runSelect
  :: (QErrM m, UserInfoM m, CacheRWM m, HasSQLGenCtx m, MonadTx m)
  => SelectQuery -> m EncJSON
runSelect q =
  phaseOne q >>= phaseTwo<|MERGE_RESOLUTION|>--- conflicted
+++ resolved
@@ -17,13 +17,13 @@
 import qualified Data.List.NonEmpty             as NE
 import qualified Data.Sequence                  as DS
 
+import           Hasura.EncJSON
 import           Hasura.Prelude
 import           Hasura.RQL.DML.Internal
 import           Hasura.RQL.DML.Select.Internal
 import           Hasura.RQL.GBoolExp
 import           Hasura.RQL.Types
 import           Hasura.SQL.Types
-import           Hasura.EncJSON
 
 import qualified Database.PG.Query              as Q
 import qualified Hasura.SQL.DML                 as S
@@ -309,17 +309,11 @@
   where
     selectSQL = toSQL $ mkAggSelect sel
 
-<<<<<<< HEAD
 -- selectP2 :: (QErrM m, CacheRWM m, MonadTx m, MonadIO m) => (SelectQueryP1, DS.Seq Q.PrepArg) -> m RespBody
 selectP2 ::
-  QuerySingleObj -> (AnnSel, DS.Seq Q.PrepArg) -> Q.TxE QErr RespBody
+  QuerySingleObj -> (AnnSel, DS.Seq Q.PrepArg) -> Q.TxE QErr EncJSON
 selectP2 qSingleObject (sel, p) =
-  runIdentity . Q.getRow
-=======
-selectP2 :: Bool -> (AnnSel, DS.Seq Q.PrepArg) -> Q.TxE QErr EncJSON
-selectP2 asSingleObject (sel, p) =
   encJFromBS . runIdentity . Q.getRow
->>>>>>> ed9a5b96
   <$> Q.rawQE dmlTxErrorHandler (Q.fromBuilder selectSQL) (toList p) True
   where
     selectSQL = toSQL $ mkSQLSelect qSingleObject sel
