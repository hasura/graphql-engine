type: bulk
args:

#Article table
- type: run_sql
  args:
    sql: |
      create table post (
        id serial PRIMARY KEY,
        title TEXT,
        content TEXT
      )
- type: track_table
  args:
    schema: public
    name: post

#Search post function
- type: run_sql
  args:
    sql: |
      create function search_posts(search text)
      returns setof post as $$
          select *
          from post
          where
          title ilike ('%' || search || '%') or
          content ilike ('%' || search || '%')
      $$ language sql stable;
- type: track_function
  args:
    name: search_posts
    schema: public

#Insert values
- type: run_sql
  args:
    sql: |
      insert into post (title, content)
      values
      ('post by hasura', 'content for post'),
      ('post by another', 'content for another post')

# Table with uuid column
- type: run_sql
  args:
    sql: |
      create table test(
        id serial primary key,
        name text not null,
        uuid_col uuid not null
      );

      insert into test (name, uuid_col) values
       ('clarke', '8e3e4a14-c831-45a2-9e78-8e86028d1ee5')
      ,('michael', '8e3e4a14-c831-45a2-9e78-8e86028d1ee5')
      ,('fitch', '8e3e4a14-c831-45a2-9e78-8e86028d1ee6') ;

      create function get_test(uuid_arg uuid, name_arg text)
      returns setof test as $$
      select * from test where uuid_col = uuid_arg and name = name_arg
      $$ language sql stable;

- type: track_table
  args:
    name: test
    schema: public

- type: track_function
  args:
    name: get_test
    schema: public

<<<<<<< HEAD
# V2 Functions
- type: run_sql
  args:
    sql: |
      CREATE TABLE text_result(
        result text
      );

      CREATE FUNCTION get_session_var(hasura_session json, session_var text)
      RETURNS SETOF text_result AS $$
          SELECT q.* FROM (VALUES (hasura_session ->> session_var)) q
      $$ LANGUAGE sql STABLE;

- type: track_table
  args:
    name: text_result
    schema: public

- type: track_function
  version: 2
  args:
    function:
      schema: public
      name: get_session_var
    config:
      session_variable_argument: hasura_session
=======
# custom add sql function
- type: run_sql
  args:
    sql: |
      CREATE TABLE integer_column
      (
        result integer
      );

      CREATE FUNCTION my_add (first integer, second integer DEFAULT 10)
      RETURNS SETOF integer_column as $$
        SELECT q.* FROM (VALUES (first + second)) as q
      $$ LANGUAGE SQL STABLE;

- type: track_table
  args:
    name: integer_column
    schema: public

- type: track_function
  args:
    name: my_add
    schema: public
>>>>>>> c3c01bec
<|MERGE_RESOLUTION|>--- conflicted
+++ resolved
@@ -71,7 +71,30 @@
     name: get_test
     schema: public
 
-<<<<<<< HEAD
+# custom add sql function
+- type: run_sql
+  args:
+    sql: |
+      CREATE TABLE integer_column
+      (
+        result integer
+      );
+
+      CREATE FUNCTION my_add (first integer, second integer DEFAULT 10)
+      RETURNS SETOF integer_column as $$
+        SELECT q.* FROM (VALUES (first + second)) as q
+      $$ LANGUAGE SQL STABLE;
+
+- type: track_table
+  args:
+    name: integer_column
+    schema: public
+
+- type: track_function
+  args:
+    name: my_add
+    schema: public
+
 # V2 Functions
 - type: run_sql
   args:
@@ -97,29 +120,4 @@
       schema: public
       name: get_session_var
     config:
-      session_variable_argument: hasura_session
-=======
-# custom add sql function
-- type: run_sql
-  args:
-    sql: |
-      CREATE TABLE integer_column
-      (
-        result integer
-      );
-
-      CREATE FUNCTION my_add (first integer, second integer DEFAULT 10)
-      RETURNS SETOF integer_column as $$
-        SELECT q.* FROM (VALUES (first + second)) as q
-      $$ LANGUAGE SQL STABLE;
-
-- type: track_table
-  args:
-    name: integer_column
-    schema: public
-
-- type: track_function
-  args:
-    name: my_add
-    schema: public
->>>>>>> c3c01bec
+      session_variable_argument: hasura_session