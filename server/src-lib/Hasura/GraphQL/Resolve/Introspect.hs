--- conflicted
+++ resolved
@@ -6,20 +6,20 @@
 import           Data.Has
 import           Hasura.Prelude
 
-import qualified Data.Aeson                         as J
-import qualified Data.HashMap.Strict                as Map
-import qualified Data.HashSet                       as Set
-import qualified Data.Text                          as T
-import qualified Language.GraphQL.Draft.Syntax      as G
-import qualified Hasura.SQL.Value                   as S
-import qualified Hasura.SQL.Types                   as S
+import qualified Data.Aeson                           as J
+import qualified Data.HashMap.Strict                  as Map
+import qualified Data.HashSet                         as Set
+import qualified Data.Text                            as T
+import qualified Hasura.SQL.Types                     as S
+import qualified Hasura.SQL.Value                     as S
+import qualified Language.GraphQL.Draft.Syntax        as G
 
 import           Hasura.GraphQL.Context
 import           Hasura.GraphQL.Resolve.Context
 import           Hasura.GraphQL.Resolve.InputValue
 import           Hasura.GraphQL.Validate.Context
+import           Hasura.GraphQL.Validate.InputValue
 import           Hasura.GraphQL.Validate.SelectionSet
-import           Hasura.GraphQL.Validate.InputValue
 import           Hasura.GraphQL.Validate.Types
 import           Hasura.RQL.Types
 
@@ -59,11 +59,7 @@
 
 -- 4.5.2.1
 scalarR
-<<<<<<< HEAD
-  :: (MonadError QErr m)
-=======
   :: (MonadReusability m, MonadError QErr m)
->>>>>>> 289ff5e7
   => ScalarTyInfo
   -> Field
   -> m J.Object
@@ -150,12 +146,8 @@
   => IFaceTyInfo
   -> Field
   -> m J.Object
-<<<<<<< HEAD
-ifaceR' i@(IFaceTyInfo descM n flds implementations) fld =
-=======
-ifaceR' i@(IFaceTyInfo descM n flds) fld = do
-  dummyReadIncludeDeprecated fld
->>>>>>> 289ff5e7
+ifaceR' i@(IFaceTyInfo descM n flds implementations) fld = do
+  dummyReadIncludeDeprecated fld
   withSubFields (_fSelSet fld) $ \subFld ->
     case _fName subFld of
       "__typename"    -> retJT "__Type"
@@ -171,11 +163,7 @@
 
 -- 4.5.2.5
 enumTypeR
-<<<<<<< HEAD
-  :: (MonadError QErr m)
-=======
   :: ( Monad m, MonadReusability m, MonadError QErr m )
->>>>>>> 289ff5e7
   => EnumTyInfo
   -> Field
   -> m J.Object
@@ -232,8 +220,10 @@
   :: ( Monad m, MonadReusability m, MonadError QErr m )
   => Field
   -> m ()
-dummyReadIncludeDeprecated fld =
-  void $ forM (toList (_fSelSet fld)) $ \subFld ->
+dummyReadIncludeDeprecated fld = do
+  selSet <- unAliasedFields . unObjectSelectionSet
+            <$> asObjectSelectionSet (_fSelSet fld)
+  forM_ (toList selSet) $ \subFld ->
     case _fName subFld of
       "fields"     -> readIncludeDeprecated subFld
       "enumValues" -> readIncludeDeprecated subFld
