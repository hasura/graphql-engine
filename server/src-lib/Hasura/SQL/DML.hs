{-# LANGUAGE DeriveLift                 #-}
{-# LANGUAGE GeneralizedNewtypeDeriving #-}
{-# LANGUAGE LambdaCase                 #-}
{-# LANGUAGE MultiWayIf                 #-}
{-# LANGUAGE OverloadedStrings          #-}

module Hasura.SQL.DML where

import           Hasura.Prelude
import           Hasura.SQL.Types

import           Language.Haskell.TH.Syntax (Lift)

import qualified Data.ByteString.Builder    as BB
import qualified Data.Text.Encoding         as TE
import qualified Data.Text.Extended         as T

infixr 6 <->
(<->) :: BB.Builder -> BB.Builder -> BB.Builder
(<->) l r = l <> BB.char7 ' ' <> r
{-# INLINE (<->) #-}

paren :: BB.Builder -> BB.Builder
paren t = BB.char7 '(' <> t <> BB.char7 ')'
{-# INLINE paren #-}

data Select
  = Select
    { selDistinct :: !(Maybe DistinctExpr)
    , selExtr     :: ![Extractor]
    , selFrom     :: !(Maybe FromExp)
    , selWhere    :: !(Maybe WhereFrag)
    , selGroupBy  :: !(Maybe GroupByExp)
    , selHaving   :: !(Maybe HavingExp)
    , selOrderBy  :: !(Maybe OrderByExp)
    , selLimit    :: !(Maybe LimitExp)
    , selOffset   :: !(Maybe OffsetExp)
    } deriving (Show, Eq)

mkSelect :: Select
mkSelect = Select Nothing [] Nothing
           Nothing Nothing Nothing
           Nothing Nothing Nothing

newtype LimitExp
  = LimitExp SQLExp
  deriving (Show, Eq)

instance ToSQL LimitExp where
  toSQL (LimitExp se) =
    BB.string7 "LIMIT" <-> toSQL se

newtype OffsetExp
  = OffsetExp SQLExp
  deriving (Show, Eq)

instance ToSQL OffsetExp where
  toSQL (OffsetExp se) =
    BB.string7 "OFFSET" <-> toSQL se

newtype OrderByExp
  = OrderByExp [OrderByItem]
  deriving (Show, Eq)

data OrderByItem
  = OrderByItem
    { oColumn :: !SQLExp
    , oType   :: !(Maybe OrderType)
    , oNulls  :: !(Maybe NullsOrder)
    } deriving (Show, Eq)

instance ToSQL OrderByItem where
  toSQL (OrderByItem e ot no) =
    toSQL e <-> toSQL ot <-> toSQL no

data OrderType = OTAsc
               | OTDesc
               deriving (Show, Eq, Lift)

instance ToSQL OrderType where
  toSQL OTAsc  = BB.string7 "ASC"
  toSQL OTDesc = BB.string7 "DESC"

data NullsOrder
  = NFirst
  | NLast
  deriving (Show, Eq, Lift)

instance ToSQL NullsOrder where
  toSQL NFirst = BB.string7 "NULLS FIRST"
  toSQL NLast  = BB.string7 "NULLS LAST"

instance ToSQL OrderByExp where
  toSQL (OrderByExp l) =
    BB.string7 "ORDER BY" <-> (", " <+> l)

newtype GroupByExp
  = GroupByExp [SQLExp]
  deriving (Show, Eq)

instance ToSQL GroupByExp where
  toSQL (GroupByExp idens) =
    BB.string7 "GROUP BY" <-> (", " <+> idens)

newtype FromExp
  = FromExp [FromItem]
  deriving (Show, Eq)

instance ToSQL FromExp where
  toSQL (FromExp items) =
    BB.string7 "FROM" <-> (", " <+> items)

mkIdenFromExp :: (IsIden a) => a -> FromExp
mkIdenFromExp a =
  FromExp [FIIden $ toIden a]

mkSimpleFromExp :: QualifiedTable -> FromExp
mkSimpleFromExp qt =
  FromExp [FISimple qt Nothing]

mkSelFromExp :: Bool -> Select -> TableName -> FromItem
mkSelFromExp isLateral sel tn =
  FISelect (Lateral isLateral) sel alias
  where
    alias = Alias $ toIden tn

mkRowExp :: [Extractor] -> SQLExp
mkRowExp extrs = let
  innerSel = mkSelect { selExtr = extrs }

  innerSelName = TableName "e"

  -- SELECT r FROM (SELECT col1, col2, .. ) AS r
  outerSel = mkSelect
             { selExtr = [mkExtr innerSelName]
             , selFrom = Just $ FromExp
                         [mkSelFromExp False innerSel innerSelName]
             }
  in
    SESelect outerSel

newtype HavingExp
  = HavingExp BoolExp
  deriving (Show, Eq)

instance ToSQL HavingExp where
  toSQL (HavingExp be) =
    BB.string7 "HAVING" <-> toSQL be

newtype WhereFrag
  = WhereFrag { getWFBoolExp :: BoolExp }
  deriving (Show, Eq)

instance ToSQL WhereFrag where
  toSQL (WhereFrag be) =
    BB.string7 "WHERE" <-> paren (toSQL be)

instance ToSQL Select where
  toSQL sel =
    BB.string7 "SELECT"
    <-> toSQL (selDistinct sel)
    <-> (", " <+> selExtr sel)
    <-> toSQL (selFrom sel)
    <-> toSQL (selWhere sel)
    <-> toSQL (selGroupBy sel)
    <-> toSQL (selHaving sel)
    <-> toSQL (selOrderBy sel)
    <-> toSQL (selLimit sel)
    <-> toSQL (selOffset sel)

mkSIdenExp :: (IsIden a) => a -> SQLExp
mkSIdenExp = SEIden . toIden

mkQIdenExp :: (IsIden a, IsIden b) => a -> b -> SQLExp
mkQIdenExp q t = SEQIden $ mkQIden q t

data Qual
  = QualIden !Iden
  | QualTable !QualifiedTable
  | QualVar !T.Text
  deriving (Show, Eq)

mkQual :: QualifiedTable -> Qual
mkQual = QualTable

instance ToSQL Qual where
  toSQL (QualIden i) = toSQL i
  toSQL (QualTable qt) = toSQL qt
  toSQL (QualVar v)  =
    TE.encodeUtf8Builder v

mkQIden :: (IsIden a, IsIden b) => a -> b -> QIden
mkQIden q t = QIden (QualIden (toIden q)) (toIden t)

data QIden
  = QIden !Qual !Iden
  deriving (Show, Eq)

instance ToSQL QIden where
  toSQL (QIden qual iden) =
    mconcat [toSQL qual, BB.char7 '.', toSQL iden]

newtype SQLOp
  = SQLOp {sqlOpTxt :: T.Text}
  deriving (Show, Eq)

incOp :: SQLOp
incOp = SQLOp "+"

mulOp :: SQLOp
mulOp = SQLOp "*"

jsonbConcatOp :: SQLOp
jsonbConcatOp = SQLOp "||"

jsonbDeleteOp :: SQLOp
jsonbDeleteOp = SQLOp "-"

jsonbDeleteAtPathOp :: SQLOp
jsonbDeleteAtPathOp = SQLOp "#-"

newtype AnnType
  = AnnType {unAnnType :: T.Text}
  deriving (Show, Eq)

intType :: AnnType
intType = AnnType "int"

textType :: AnnType
textType = AnnType "text"

textArrType :: AnnType
textArrType = AnnType "text[]"

jsonType :: AnnType
jsonType = AnnType "json"

jsonbType :: AnnType
jsonbType = AnnType "jsonb"

data SQLExp
  = SEPrep !Int
  | SELit !T.Text
  | SEUnsafe !T.Text
  | SESelect !Select
  | SEStar
  | SEIden !Iden
  | SEQIden !QIden
  | SEFnApp !T.Text ![SQLExp] !(Maybe OrderByExp)
  | SEOpApp !SQLOp ![SQLExp]
  | SETyAnn !SQLExp !AnnType
  | SECond !BoolExp !SQLExp !SQLExp
  | SEBool !BoolExp
  | SEExcluded !T.Text
  | SEArray ![SQLExp]
  deriving (Show, Eq)

newtype Alias
  = Alias { getAlias :: Iden }
  deriving (Show, Eq, Hashable)

instance IsIden Alias where
  toIden (Alias iden) = iden

instance ToSQL Alias where
  toSQL (Alias iden) = "AS" <-> toSQL iden

<<<<<<< HEAD
instance IsIden Alias where
  toIden (Alias i) = i
=======
toAlias :: (IsIden a) => a -> Alias
toAlias = Alias . toIden
>>>>>>> b439d157

instance ToSQL SQLExp where
  toSQL (SEPrep argNumber) =
    BB.char7 '$' <> BB.intDec argNumber
  toSQL (SELit tv) =
    TE.encodeUtf8Builder $ pgFmtLit tv
  toSQL (SEUnsafe t) =
    TE.encodeUtf8Builder t
  toSQL (SESelect se) =
    paren $ toSQL se
  toSQL SEStar =
    BB.char7 '*'
  toSQL (SEIden iden) =
    toSQL iden
  toSQL (SEQIden qIden) =
    toSQL qIden
  -- https://www.postgresql.org/docs/10/static/sql-expressions.html#SYNTAX-AGGREGATES
  toSQL (SEFnApp name args mObe) =
    TE.encodeUtf8Builder name <> paren ((", " <+> args)  <-> toSQL mObe)
  toSQL (SEOpApp op args) =
     paren (sqlOpTxt op <+> args)
  toSQL (SETyAnn e ty) =
     paren (toSQL e) <> BB.string7 "::"
     <> TE.encodeUtf8Builder (unAnnType ty)
  toSQL (SECond cond te fe) =
    BB.string7 "CASE WHEN" <-> toSQL cond <->
    BB.string7 "THEN" <-> toSQL te <->
    BB.string7 "ELSE" <-> toSQL fe <->
    BB.string7 "END"
  toSQL (SEBool be) = toSQL be
  toSQL (SEExcluded t) = BB.string7 "EXCLUDED."
                         <> toSQL (PGCol t)
  toSQL (SEArray exps) = BB.string7 "ARRAY" <> BB.char7 '['
                         <> (", " <+> exps) <> BB.char7 ']'

intToSQLExp :: Int -> SQLExp
intToSQLExp =
  SEUnsafe . T.pack . show

data Extractor = Extractor !SQLExp !(Maybe Alias)
               deriving (Show, Eq)

mkSQLOpExp
  :: SQLOp
  -> SQLExp -- lhs
  -> SQLExp -- rhs
  -> SQLExp -- result
mkSQLOpExp op lhs rhs = SEOpApp op [lhs, rhs]

handleIfNull :: SQLExp -> SQLExp -> SQLExp
handleIfNull l e = SEFnApp "coalesce" [e, l] Nothing

getExtrAlias :: Extractor -> Maybe Alias
getExtrAlias (Extractor _ ma) = ma

mkAliasedExtr :: (IsIden a, IsIden b) => a -> Maybe b -> Extractor
mkAliasedExtr t = mkAliasedExtrFromExp (mkSIdenExp t)

mkAliasedExtrFromExp :: (IsIden a) => SQLExp -> Maybe a -> Extractor
mkAliasedExtrFromExp sqlExp ma = Extractor sqlExp (aliasF <$> ma)
  where
    aliasF = Alias . toIden

mkExtr :: (IsIden a) => a -> Extractor
mkExtr t = Extractor (mkSIdenExp t) Nothing

instance ToSQL Extractor where
  toSQL (Extractor ce mal) =
    toSQL ce <-> toSQL mal

data DistinctExpr = DistinctSimple
                  | DistinctOn ![SQLExp]
                  deriving (Show, Eq)

instance ToSQL DistinctExpr where
  toSQL DistinctSimple    = BB.string7 "DISTINCT"
  toSQL (DistinctOn exps) =
    BB.string7 "DISTINCT ON" <-> paren ("," <+> exps)

data FromItem
  = FISimple !QualifiedTable !(Maybe Alias)
  | FIIden !Iden
  | FISelect !Lateral !Select !Alias
  | FIJoin !JoinExpr
  deriving (Show, Eq)

mkSelFromItem :: Select -> Alias -> FromItem
mkSelFromItem = FISelect (Lateral False)

mkLateralFromItem :: Select -> Alias -> FromItem
mkLateralFromItem = FISelect (Lateral True)

instance ToSQL FromItem where
  toSQL (FISimple qt mal) =
    toSQL qt <-> toSQL mal
  toSQL (FIIden iden) =
    toSQL iden
  toSQL (FISelect mla sel al) =
    toSQL mla <-> paren (toSQL sel) <-> toSQL al
  toSQL (FIJoin je) =
    toSQL je

newtype Lateral = Lateral Bool
             deriving (Show, Eq)

instance ToSQL Lateral where
  toSQL (Lateral True)  = BB.string7 "LATERAL"
  toSQL (Lateral False) = mempty

data JoinExpr
  = JoinExpr { tjeLeft  :: !FromItem
             , tjeType  :: !JoinType
             , tjeRight :: !FromItem
             , tjeJC    :: !JoinCond
             } deriving (Show, Eq)

instance ToSQL JoinExpr where
  toSQL je =
    toSQL (tjeLeft je)
    <-> toSQL (tjeType je)
    <-> toSQL (tjeRight je)
    <-> toSQL (tjeJC je)

data JoinType = Inner
              | LeftOuter
              | RightOuter
              | FullOuter
              deriving (Eq, Show)

instance ToSQL JoinType where
  toSQL Inner      = BB.string7 "INNER JOIN"
  toSQL LeftOuter  = BB.string7 "LEFT OUTER JOIN"
  toSQL RightOuter = BB.string7 "RIGHT OUTER JOIN"
  toSQL FullOuter  = BB.string7 "FULL OUTER JOIN"

data JoinCond = JoinOn !BoolExp
              | JoinUsing ![PGCol]
              deriving (Show, Eq)

instance ToSQL JoinCond where
  toSQL (JoinOn be) =
    BB.string7 "ON" <-> paren (toSQL be)
  toSQL (JoinUsing cols) =
    BB.string7 "USING" <-> paren (","  <+> cols)

data BoolExp = BELit !Bool
             | BEBin !BinOp !BoolExp !BoolExp
             | BENot !BoolExp
             | BECompare !CompareOp !SQLExp !SQLExp
             | BENull !SQLExp
             | BENotNull !SQLExp
             | BEExists !Select
             deriving (Show, Eq)

-- removes extraneous 'AND true's
simplifyBoolExp :: BoolExp -> BoolExp
simplifyBoolExp be = case be of
  BEBin AndOp e1 e2 ->
    let e1s = simplifyBoolExp e1
        e2s = simplifyBoolExp e2
    in if
      | e1s == BELit True -> e2s
      | e2s == BELit True -> e1s
      | otherwise -> BEBin AndOp e1s e2s
  BEBin OrOp e1 e2 ->
    let e1s = simplifyBoolExp e1
        e2s = simplifyBoolExp e2
    in if
      | e1s == BELit False -> e2s
      | e2s == BELit False -> e1s
      | otherwise -> BEBin OrOp e1s e2s
  e                          -> e

mkExists :: QualifiedTable -> BoolExp -> BoolExp
mkExists qt whereFrag =
  BEExists mkSelect {
    selExtr  = [Extractor (SEUnsafe "1") Nothing],
    selFrom  = Just $ mkSimpleFromExp qt,
    selWhere = Just $ WhereFrag whereFrag
  }

instance ToSQL BoolExp where
  toSQL (BELit True)  = TE.encodeUtf8Builder $ T.squote "true"
  toSQL (BELit False) = TE.encodeUtf8Builder $ T.squote "false"
  toSQL (BEBin bo bel ber) =
    paren (toSQL bel) <-> toSQL bo <-> paren (toSQL ber)
  toSQL (BENot be) =
    BB.string7 "NOT" <-> paren (toSQL be)
  toSQL (BECompare co vl vr) =
    paren (toSQL vl) <-> toSQL co <-> paren (toSQL vr)
  toSQL (BENull v) =
    paren (toSQL v) <-> BB.string7 "IS NULL"
  toSQL (BENotNull v) =
    paren (toSQL v) <-> BB.string7 "IS NOT NULL"
  toSQL (BEExists sel) =
    BB.string7 "EXISTS " <-> paren (toSQL sel)

data BinOp = AndOp
           | OrOp
           deriving (Show, Eq)

instance ToSQL BinOp where
  toSQL AndOp = BB.string7 "AND"
  toSQL OrOp  = BB.string7 "OR"

data CompareOp
  = SEQ
  | SGT
  | SLT
  | SIN
  | SNE
  | SLIKE
  | SNLIKE
  | SILIKE
  | SNILIKE
  | SSIMILAR
  | SNSIMILAR
  | SGTE
  | SLTE
  | SNIN
  | SContains
  | SContainedIn
  | SHasKey
  | SHasKeysAny
  | SHasKeysAll
  deriving (Eq)

instance Show CompareOp where
  show = \case
    SEQ          -> "="
    SGT          -> ">"
    SLT          -> "<"
    SIN          -> "IN"
    SNE          -> "<>"
    SGTE         -> ">="
    SLTE         -> "<="
    SNIN         -> "NOT IN"
    SLIKE        -> "LIKE"
    SNLIKE       -> "NOT LIKE"
    SILIKE       -> "ILIKE"
    SNILIKE      -> "NOT ILIKE"
    SSIMILAR     -> "SIMILAR TO"
    SNSIMILAR    -> "NOT SIMILAR TO"
    SContains    -> "@>"
    SContainedIn -> "<@"
    SHasKey      -> "?"
    SHasKeysAny  -> "?|"
    SHasKeysAll  -> "?&"

instance ToSQL CompareOp where
  toSQL = BB.string7 . show

buildInsVal :: PGCol -> Int -> (PGCol, SQLExp)
buildInsVal colName argNumber =
  (colName, SEPrep argNumber)

data SQLDelete
  = SQLDelete
    { delTable :: !QualifiedTable
    , delUsing :: !(Maybe UsingExp)
    , delWhere :: !(Maybe WhereFrag)
    , delRet   :: !(Maybe RetExp)
    } deriving (Show, Eq)

data SQLUpdate
  = SQLUpdate
    { upTable :: !QualifiedTable
    , upSet   :: !SetExp
    , upFrom  :: !(Maybe FromExp)
    , upWhere :: !(Maybe WhereFrag)
    , upRet   :: !(Maybe RetExp)
    } deriving (Show, Eq)

newtype SetExp = SetExp [SetExpItem]
               deriving (Show, Eq)

newtype SetExpItem = SetExpItem (PGCol, SQLExp)
                   deriving (Show, Eq)

buildSEI :: PGCol -> Int -> SetExpItem
buildSEI colName argNumber =
  SetExpItem (colName, SEPrep argNumber)

buildSEWithExcluded :: [PGCol] -> SetExp
buildSEWithExcluded cols = SetExp $ flip map cols $
  \col -> SetExpItem (col, SEExcluded $ getPGColTxt col)

newtype UsingExp = UsingExp [TableName]
                  deriving (Show, Eq)

instance ToSQL UsingExp where
  toSQL (UsingExp tables)
    = BB.string7 "USING" <-> "," <+> tables

newtype RetExp = RetExp [Extractor]
                  deriving (Show, Eq)

selectStar :: Extractor
selectStar = Extractor SEStar Nothing

returningStar :: RetExp
returningStar = RetExp [selectStar]

instance ToSQL RetExp where
  toSQL (RetExp [])
    = mempty
  toSQL (RetExp exps)
    = BB.string7 "RETURNING" <-> (", " <+> exps)

instance ToSQL SQLDelete where
  toSQL sd = BB.string7 "DELETE FROM"
             <-> toSQL (delTable sd)
             <-> toSQL (delUsing sd)
             <-> toSQL (delWhere sd)
             <-> toSQL (delRet sd)

instance ToSQL SQLUpdate where
  toSQL a = BB.string7 "UPDATE"
            <-> toSQL (upTable a)
            <-> toSQL (upSet a)
            <-> toSQL (upFrom a)
            <-> toSQL (upWhere a)
            <-> toSQL (upRet a)

instance ToSQL SetExp where
  toSQL (SetExp cvs) =
    BB.string7 "SET" <-> ("," <+> cvs)

instance ToSQL SetExpItem where
  toSQL (SetExpItem (col, val)) =
    toSQL col <-> "=" <-> toSQL val


data SQLConflictTarget
  = SQLColumn ![PGCol]
  | SQLConstraint !ConstraintName
  deriving (Show, Eq)

instance ToSQL SQLConflictTarget where
  toSQL (SQLColumn cols)      = BB.string7 "("
                                <-> ("," <+> cols)
                                <-> BB.string7 ")"

  toSQL (SQLConstraint cons) = BB.string7 "ON CONSTRAINT" <-> toSQL cons

data SQLConflict
  = DoNothing !(Maybe SQLConflictTarget)
  | Update !SQLConflictTarget !SetExp
  deriving (Show, Eq)

instance ToSQL SQLConflict where
  toSQL (DoNothing Nothing)   = BB.string7 "ON CONFLICT DO NOTHING"
  toSQL (DoNothing (Just ct)) = BB.string7 "ON CONFLICT"
                                <-> toSQL ct
                                <-> BB.string7 "DO NOTHING"
  toSQL (Update ct ex)        = BB.string7 "ON CONFLICT"
                                <-> toSQL ct <-> "DO UPDATE"
                                <-> toSQL ex

data SQLInsert = SQLInsert
    { siTable    :: !QualifiedTable
    , siCols     :: ![PGCol]
    , siTuples   :: ![[SQLExp]]
    , siConflict :: !(Maybe SQLConflict)
    , siRet      :: !(Maybe RetExp)
    } deriving (Show, Eq)

instance ToSQL SQLInsert where
  toSQL si =
    let insTuples   = flip map (siTuples si) $ \tupVals ->
          BB.string7 "(" <-> (", " <+> tupVals) <-> BB.string7 ")"
        insConflict = maybe (BB.string7 "") toSQL
    in "INSERT INTO"
       <-> toSQL (siTable si)
       <-> BB.string7 "("
       <-> (", " <+> siCols si)
       <-> BB.string7 ") VALUES"
       <-> (", " <+> insTuples)
       <-> insConflict (siConflict si)
       <-> toSQL (siRet si)

data CTE
  = CTESelect !Select
  | CTEInsert !SQLInsert
  | CTEUpdate !SQLUpdate
  | CTEDelete !SQLDelete
  deriving (Show, Eq)

instance ToSQL CTE where
  toSQL = \case
    CTESelect q -> toSQL q
    CTEInsert q -> toSQL q
    CTEUpdate q -> toSQL q
    CTEDelete q -> toSQL q

data SelectWith
  = SelectWith
  { swCTEs   :: [(Alias, CTE)]
  , swSelect :: !Select
  } deriving (Show, Eq)

instance ToSQL SelectWith where
  toSQL (SelectWith ctes sel) =
    "WITH " <> (", " <+> map f ctes) <-> toSQL sel
    where
      f (Alias al, q) = toSQL al <-> "AS" <-> paren (toSQL q)<|MERGE_RESOLUTION|>--- conflicted
+++ resolved
@@ -265,13 +265,8 @@
 instance ToSQL Alias where
   toSQL (Alias iden) = "AS" <-> toSQL iden
 
-<<<<<<< HEAD
-instance IsIden Alias where
-  toIden (Alias i) = i
-=======
 toAlias :: (IsIden a) => a -> Alias
 toAlias = Alias . toIden
->>>>>>> b439d157
 
 instance ToSQL SQLExp where
   toSQL (SEPrep argNumber) =
