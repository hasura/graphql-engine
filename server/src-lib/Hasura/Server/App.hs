{-# LANGUAGE CPP       #-}
{-# LANGUAGE DataKinds #-}

module Hasura.Server.App where

import           Control.Concurrent.MVar.Lifted
import           Control.Exception                      (IOException, try)
import           Control.Lens                           (view, _2)
import           Control.Monad.Stateless
import           Control.Monad.Trans.Control            (MonadBaseControl)
import           Data.Aeson                             hiding (json)
import           Data.Either                            (isRight)
import           Data.Int                               (Int64)
import           Data.IORef
import           Data.Time.Clock                        (UTCTime, getCurrentTime)
import           Data.Time.Clock.POSIX                  (getPOSIXTime)
import           Network.Mime                           (defaultMimeLookup)
import           System.Exit                            (exitFailure)
import           System.FilePath                        (joinPath, takeFileName)
import           Web.Spock.Core                         ((<//>))

import qualified Control.Concurrent.Async.Lifted.Safe   as LA
import qualified Data.ByteString.Lazy                   as BL
import qualified Data.CaseInsensitive                   as CI
import qualified Data.HashMap.Strict                    as M
import qualified Data.HashSet                           as S
import qualified Data.Text                              as T
import qualified Database.PG.Query                      as Q
import qualified Network.HTTP.Client                    as HTTP
import qualified Network.HTTP.Types                     as HTTP
import qualified Network.Wai                            as Wai
import qualified Network.Wai.Handler.WebSockets         as WS
import qualified Network.WebSockets                     as WS
import qualified System.Metrics                         as EKG
import qualified System.Metrics.Json                    as EKG
import qualified Text.Mustache                          as M
import qualified Web.Spock.Core                         as Spock

import           Hasura.EncJSON
import           Hasura.Prelude                         hiding (get, put)
import           Hasura.RQL.DDL.Schema
import           Hasura.RQL.Types
import           Hasura.RQL.Types.Run
import           Hasura.Server.Auth                     (AuthMode (..), UserAuthentication (..))
import           Hasura.Server.Compression
import           Hasura.Server.Config                   (runGetConfig)
import           Hasura.Server.Context
import           Hasura.Server.Cors
import           Hasura.Server.Init
import           Hasura.Server.Logging
import           Hasura.Server.Middleware               (corsMiddleware)
import           Hasura.Server.Migrate                  (migrateCatalog)
import           Hasura.Server.Query
import           Hasura.Server.Utils
import           Hasura.Server.Version
import           Hasura.SQL.Types
import           Hasura.GraphQL.Resolve.Action

import qualified Hasura.GraphQL.Execute                 as E
import qualified Hasura.GraphQL.Execute.LiveQuery       as EL
import qualified Hasura.GraphQL.Explain                 as GE
import qualified Hasura.GraphQL.Transport.HTTP          as GH
import qualified Hasura.GraphQL.Transport.HTTP.Protocol as GH
import qualified Hasura.GraphQL.Transport.WebSocket     as WS
import qualified Hasura.Logging                         as L
import qualified Hasura.Server.PGDump                   as PGD


data SchemaCacheRef
  = SchemaCacheRef
  { _scrLock     :: MVar ()
  -- ^ The idea behind explicit locking here is to
  --
  --   1. Allow maximum throughput for serving requests (/v1/graphql) (as each
  --      request reads the current schemacache)
  --   2. We don't want to process more than one request at any point of time
  --      which would modify the schema cache as such queries are expensive.
  --
  -- Another option is to consider removing this lock in place of `_scrCache ::
  -- MVar ...` if it's okay or in fact correct to block during schema update in
  -- e.g.  _wseGCtxMap. Vamshi says: It is theoretically possible to have a
  -- situation (in between building new schemacache and before writing it to
  -- the IORef) where we serve a request with a stale schemacache but I guess
  -- it is an okay trade-off to pay for a higher throughput (I remember doing a
  -- bunch of benchmarks to test this hypothesis).
  , _scrCache    :: IORef (RebuildableSchemaCache Run, SchemaCacheVer)
  , _scrOnChange :: IO ()
  -- ^ an action to run when schemacache changes
  }

data ServerCtx
  = ServerCtx
  { scPGExecCtx       :: !PGExecCtx
  , scConnInfo        :: !Q.ConnInfo
  , scLogger          :: !(L.Logger L.Hasura)
  , scCacheRef        :: !SchemaCacheRef
  , scAuthMode        :: !AuthMode
  , scManager         :: !HTTP.Manager
  , scSQLGenCtx       :: !SQLGenCtx
  , scEnabledAPIs     :: !(S.HashSet API)
  , scInstanceId      :: !InstanceId
  , scPlanCache       :: !E.PlanCache
  , scLQState         :: !EL.LiveQueriesState
  , scEnableAllowlist :: !Bool
  , scEkgStore        :: !EKG.Store
  }

data HandlerCtx
  = HandlerCtx
  { hcServerCtx  :: !ServerCtx
  , hcUser       :: !UserInfo
  , hcReqHeaders :: ![HTTP.Header]
  , hcRequestId  :: !RequestId
  }

type Handler m = ExceptT QErr (ReaderT HandlerCtx m)

data APIResp
  = JSONResp !(HttpResponse EncJSON)
  | RawResp  !(HttpResponse BL.ByteString)

data APIHandler m a
  = AHGet !(Handler m APIResp)
  | AHPost !(a -> Handler m APIResp)


boolToText :: Bool -> T.Text
boolToText = bool "false" "true"

isAdminSecretSet :: AuthMode -> T.Text
isAdminSecretSet AMNoAuth = boolToText False
isAdminSecretSet _        = boolToText True

getSCFromRef :: (MonadIO m) => SchemaCacheRef -> m SchemaCache
getSCFromRef scRef = lastBuiltSchemaCache . fst <$> liftIO (readIORef $ _scrCache scRef)

logInconsObjs :: L.Logger L.Hasura -> [InconsistentMetadata] -> IO ()
logInconsObjs logger objs =
  unless (null objs) $ L.unLogger logger $ mkInconsMetadataLog objs

withSCUpdate
  :: (MonadIO m, MonadBaseControl IO m)
  => SchemaCacheRef -> L.Logger L.Hasura -> m (a, RebuildableSchemaCache Run) -> m a
withSCUpdate scr logger action = do
  withMVarMasked lk $ \()-> do
    (!res, !newSC) <- action
    liftIO $ do
      -- update schemacache in IO reference
      modifyIORef' cacheRef $ \(_, prevVer) ->
        let !newVer = incSchemaCacheVer prevVer
          in (newSC, newVer)
      -- log any inconsistent objects
      logInconsObjs logger $ scInconsistentObjs $ lastBuiltSchemaCache newSC
      onChange
    return res
  where
    SchemaCacheRef lk cacheRef onChange = scr

mkGetHandler :: Handler m APIResp -> APIHandler m ()
mkGetHandler = AHGet

mkPostHandler :: (a -> Handler m APIResp) -> APIHandler m a
mkPostHandler = AHPost

mkAPIRespHandler :: (Functor m) => (a -> Handler m (HttpResponse EncJSON)) -> (a -> Handler m APIResp)
mkAPIRespHandler = (fmap . fmap) JSONResp

isMetadataEnabled :: ServerCtx -> Bool
isMetadataEnabled sc = S.member METADATA $ scEnabledAPIs sc

isGraphQLEnabled :: ServerCtx -> Bool
isGraphQLEnabled sc = S.member GRAPHQL $ scEnabledAPIs sc

isPGDumpEnabled :: ServerCtx -> Bool
isPGDumpEnabled sc = S.member PGDUMP $ scEnabledAPIs sc

isConfigEnabled :: ServerCtx -> Bool
isConfigEnabled sc = S.member CONFIG $ scEnabledAPIs sc

isDeveloperAPIEnabled :: ServerCtx -> Bool
isDeveloperAPIEnabled sc = S.member DEVELOPER $ scEnabledAPIs sc

-- {-# SCC parseBody #-}
parseBody :: (FromJSON a, MonadError QErr m) => BL.ByteString -> m a
parseBody reqBody =
  case eitherDecode' reqBody of
    Left e     -> throw400 InvalidJSON (T.pack e)
    Right jVal -> decodeValue jVal

onlyAdmin :: (Monad m) => Handler m ()
onlyAdmin = do
  uRole <- asks (userRole . hcUser)
  when (uRole /= adminRole) $
    throw400 AccessDenied "You have to be an admin to access this endpoint"

buildQCtx :: (MonadIO m) => Handler m QCtx
buildQCtx = do
  scRef    <- scCacheRef . hcServerCtx <$> ask
  userInfo <- asks hcUser
  cache <- getSCFromRef scRef
  sqlGenCtx <- scSQLGenCtx . hcServerCtx <$> ask
  return $ QCtx userInfo cache sqlGenCtx

setHeader :: MonadIO m => HTTP.Header -> Spock.ActionT m ()
setHeader (headerName, headerValue) =
  Spock.setHeader (bsToTxt $ CI.original headerName) (bsToTxt headerValue)

-- | Typeclass representing the metadata API authorization effect
class MetadataApiAuthorization m where
  authorizeMetadataApi :: RQLQuery -> UserInfo -> Handler m ()

mkSpockAction
  :: (HasVersion, MonadIO m, FromJSON a, ToJSON a, UserAuthentication m, HttpLog m)
  => ServerCtx
  -> (Bool -> QErr -> Value)
  -- ^ `QErr` JSON encoder function
  -> (QErr -> QErr)
  -- ^ `QErr` modifier
  -> APIHandler m a
  -> Spock.ActionT m ()
mkSpockAction serverCtx qErrEncoder qErrModifier apiHandler = do
    req <- Spock.request
    -- Bytes are actually read from the socket here. Time this.
    (ioWaitTime, reqBody) <- withElapsedTime $ liftIO $ Wai.strictRequestBody req
    let headers = Wai.requestHeaders req
        authMode = scAuthMode serverCtx
        manager = scManager serverCtx

    requestId <- getRequestId headers

    userInfoE <- fmap fst <$> lift (resolveUserInfo logger manager headers authMode)
    userInfo  <- either (logErrorAndResp Nothing requestId req (Left reqBody) False headers . qErrModifier)
                 return userInfoE

    let handlerState = HandlerCtx serverCtx userInfo headers requestId
        curRole = userRole userInfo

    (serviceTime, (result, q)) <- withElapsedTime $ case apiHandler of
      AHGet handler -> do
        res <- lift $ runReaderT (runExceptT handler) handlerState
        return (res, Nothing)
      AHPost handler -> do
        parsedReqE <- runExceptT $ parseBody reqBody
        parsedReq  <- either (logErrorAndResp (Just userInfo) requestId req (Left reqBody) (isAdmin curRole) headers . qErrModifier)
                      return parsedReqE
        res <- lift $ runReaderT (runExceptT $ handler parsedReq) handlerState
        return (res, Just parsedReq)

    -- apply the error modifier
    let modResult = fmapL qErrModifier result

    -- log and return result
    case modResult of
      Left err  -> let jErr = maybe (Left reqBody) (Right . toJSON) q
                   in logErrorAndResp (Just userInfo) requestId req jErr (isAdmin curRole) headers err
      Right res -> logSuccessAndResp (Just userInfo) requestId req (fmap toJSON q) res (Just (ioWaitTime, serviceTime)) headers

    where
      logger = scLogger serverCtx

      logErrorAndResp
        :: (MonadIO m, HttpLog m)
        => Maybe UserInfo
        -> RequestId
        -> Wai.Request
        -> Either BL.ByteString Value
        -> Bool
        -> [HTTP.Header]
        -> QErr
        -> Spock.ActionCtxT ctx m a
      logErrorAndResp userInfo reqId req reqBody includeInternal headers qErr = do
        lift $ logHttpError logger userInfo reqId req reqBody qErr headers
        Spock.setStatus $ qeStatus qErr
        Spock.json $ qErrEncoder includeInternal qErr

      logSuccessAndResp userInfo reqId req reqBody result qTime reqHeaders =
        case result of
          JSONResp (HttpResponse encJson h) ->
            possiblyCompressedLazyBytes userInfo reqId req reqBody qTime (encJToLBS encJson)
              (pure jsonHeader <> h) reqHeaders
          RawResp (HttpResponse rawBytes h) ->
            possiblyCompressedLazyBytes userInfo reqId req reqBody qTime rawBytes h reqHeaders

      possiblyCompressedLazyBytes userInfo reqId req reqBody qTime respBytes respHeaders reqHeaders = do
        let (compressedResp, mEncodingHeader, mCompressionType) =
              compressResponse (Wai.requestHeaders req) respBytes
            encodingHeader = maybe [] pure mEncodingHeader
            reqIdHeader = (requestIdHeader, txtToBs $ unRequestId reqId)
            allRespHeaders = pure reqIdHeader <> encodingHeader <> respHeaders
        lift $ logHttpSuccess logger userInfo reqId req reqBody respBytes compressedResp qTime mCompressionType reqHeaders
        mapM_ setHeader allRespHeaders
        Spock.lazyBytes compressedResp

v1QueryHandler
  :: (HasVersion, MonadIO m, MonadBaseControl IO m, MetadataApiAuthorization m)
  => RQLQuery -> Handler m (HttpResponse EncJSON)
v1QueryHandler query = do
  userInfo <- asks hcUser
  authorizeMetadataApi query userInfo
  scRef <- scCacheRef . hcServerCtx <$> ask
  logger <- scLogger . hcServerCtx <$> ask
  res <- bool (fst <$> dbAction) (withSCUpdate scRef logger dbAction) $
         queryModifiesSchemaCache query
  return $ HttpResponse res []
  where
    -- Hit postgres
    dbAction = do
      userInfo <- asks hcUser
      scRef <- scCacheRef . hcServerCtx <$> ask
      schemaCache <- fmap fst $ liftIO $ readIORef $ _scrCache scRef
      httpMgr <- scManager . hcServerCtx <$> ask
      sqlGenCtx <- scSQLGenCtx . hcServerCtx <$> ask
      pgExecCtx <- scPGExecCtx . hcServerCtx <$> ask
      instanceId <- scInstanceId . hcServerCtx <$> ask
      runQuery pgExecCtx instanceId userInfo schemaCache httpMgr sqlGenCtx (SystemDefined False) query

v1Alpha1GQHandler :: (HasVersion, MonadIO m) => GH.GQLBatchedReqs GH.GQLQueryText -> Handler m (HttpResponse EncJSON)
v1Alpha1GQHandler query = do
  userInfo <- asks hcUser
  reqHeaders <- asks hcReqHeaders
  manager <- scManager . hcServerCtx <$> ask
  scRef <- scCacheRef . hcServerCtx <$> ask
  (sc, scVer) <- liftIO $ readIORef $ _scrCache scRef
  pgExecCtx <- scPGExecCtx . hcServerCtx <$> ask
  sqlGenCtx <- scSQLGenCtx . hcServerCtx <$> ask
  planCache <- scPlanCache . hcServerCtx <$> ask
  enableAL  <- scEnableAllowlist . hcServerCtx <$> ask
  logger    <- scLogger . hcServerCtx <$> ask
  requestId <- asks hcRequestId
  let execCtx = E.ExecutionCtx logger sqlGenCtx pgExecCtx planCache
                (lastBuiltSchemaCache sc) scVer manager enableAL
  flip runReaderT execCtx $ GH.runGQBatched requestId userInfo reqHeaders query

v1GQHandler
  :: (HasVersion, MonadIO m)
  => GH.GQLBatchedReqs GH.GQLQueryText
  -> Handler m (HttpResponse EncJSON)
v1GQHandler = v1Alpha1GQHandler

gqlExplainHandler :: (HasVersion, MonadIO m) => GE.GQLExplain -> Handler m (HttpResponse EncJSON)
gqlExplainHandler query = do
  onlyAdmin
  scRef <- scCacheRef . hcServerCtx <$> ask
  sc <- getSCFromRef scRef
  pgExecCtx <- scPGExecCtx . hcServerCtx <$> ask
  sqlGenCtx <- scSQLGenCtx . hcServerCtx <$> ask
  enableAL <- scEnableAllowlist . hcServerCtx <$> ask
  res <- GE.explainGQLQuery pgExecCtx sc sqlGenCtx enableAL (restrictActionExecuter "query actions cannot be explained") query
  return $ HttpResponse res []

v1Alpha1PGDumpHandler :: (MonadIO m) => PGD.PGDumpReqBody -> Handler m APIResp
v1Alpha1PGDumpHandler b = do
  onlyAdmin
  ci <- scConnInfo . hcServerCtx <$> ask
  output <- PGD.execPGDump b ci
  return $ RawResp $ HttpResponse output [sqlHeader]

consoleAssetsHandler
  :: (MonadIO m, HttpLog m)
  => L.Logger L.Hasura
  -> Text
  -> FilePath
  -> Spock.ActionT m ()
consoleAssetsHandler logger dir path = do
  req <- Spock.request
  let reqHeaders = Wai.requestHeaders req
  -- '..' in paths need not be handed as it is resolved in the url by
  -- spock's routing. we get the expanded path.
  eFileContents <- liftIO $ try $ BL.readFile $
    joinPath [T.unpack dir, path]
  either (onError reqHeaders) onSuccess eFileContents
  where
    onSuccess c = do
      mapM_ setHeader headers
      Spock.lazyBytes c
    onError :: (MonadIO m, HttpLog m) => [HTTP.Header] -> IOException -> Spock.ActionT m ()
    onError hdrs = raiseGenericApiError logger hdrs . err404 NotFound . T.pack . show
    fn = T.pack $ takeFileName path
    -- set gzip header if the filename ends with .gz
    (fileName, encHeader) = case T.stripSuffix ".gz" fn of
      Just v  -> (v, [gzipHeader])
      Nothing -> (fn, [])
    mimeType = defaultMimeLookup fileName
    headers = ("Content-Type", mimeType) : encHeader

class (Monad m) => ConsoleRenderer m where
  renderConsole :: HasVersion => T.Text -> AuthMode -> Bool -> Maybe Text -> m (Either String Text)

renderHtmlTemplate :: M.Template -> Value -> Either String Text
renderHtmlTemplate template jVal =
  bool (Left errMsg) (Right res) $ null errs
  where
    errMsg = "template rendering failed: " ++ show errs
    (errs, res) = M.checkedSubstitute template jVal

newtype LegacyQueryParser m
  = LegacyQueryParser
  { getLegacyQueryParser :: QualifiedTable -> Object -> Handler m RQLQueryV1 }

queryParsers :: (Monad m) => M.HashMap T.Text (LegacyQueryParser m)
queryParsers =
  M.fromList
  [ ("select", mkLegacyQueryParser RQSelect)
  , ("insert", mkLegacyQueryParser RQInsert)
  , ("update", mkLegacyQueryParser RQUpdate)
  , ("delete", mkLegacyQueryParser RQDelete)
  , ("count", mkLegacyQueryParser RQCount)
  ]
  where
    mkLegacyQueryParser f =
      LegacyQueryParser $ \qt obj -> do
      let val = Object $ M.insert "table" (toJSON qt) obj
      q <- decodeValue val
      return $ f q

legacyQueryHandler
  :: (HasVersion, MonadIO m, MonadBaseControl IO m, MetadataApiAuthorization m)
  => TableName -> T.Text -> Object
  -> Handler m (HttpResponse EncJSON)
legacyQueryHandler tn queryType req =
  case M.lookup queryType queryParsers of
    Just queryParser -> getLegacyQueryParser queryParser qt req >>= v1QueryHandler . RQV1
    Nothing          -> throw404 "No such resource exists"
  where
    qt = QualifiedObject publicSchema tn

initErrExit :: QErr -> IO a
initErrExit e = do
  putStrLn $
    "failed to build schema-cache because of inconsistent metadata: "
    <> (show e)
  exitFailure

data HasuraApp
  = HasuraApp
  { _hapApplication    :: !Wai.Application
  , _hapSchemaRef      :: !SchemaCacheRef
  , _hapCacheBuildTime :: !(Maybe UTCTime)
  , _hapShutdown       :: !(IO ())
  }

mkWaiApp
  :: forall m.
     ( HasVersion
     , MonadIO m
     , MonadStateless IO m
     , ConsoleRenderer m
     , HttpLog m
     , UserAuthentication m
     , MetadataApiAuthorization m
     , LA.Forall (LA.Pure m)
     )
  => Q.TxIsolation
  -> L.Logger L.Hasura
  -> SQLGenCtx
  -> Bool
  -> Q.PGPool
  -> Q.ConnInfo
  -> HTTP.Manager
  -> AuthMode
  -> CorsConfig
  -> Bool
  -> Maybe Text
  -> Bool
  -> InstanceId
  -> S.HashSet API
  -> EL.LiveQueriesOptions
  -> E.PlanCacheOptions
  -> m HasuraApp
mkWaiApp isoLevel logger sqlGenCtx enableAL pool ci httpManager mode corsCfg enableConsole consoleAssetsDir
         enableTelemetry instanceId apis lqOpts planCacheOptions = do

    (planCache, schemaCacheRef, cacheBuiltTime) <- migrateAndInitialiseSchemaCache
    let getSchemaCache = first lastBuiltSchemaCache <$> readIORef (_scrCache schemaCacheRef)

    let corsPolicy = mkDefaultCorsPolicy corsCfg
        pgExecCtx = PGExecCtx pool isoLevel
    lqState <- liftIO $ EL.initLiveQueriesState lqOpts pgExecCtx
    wsServerEnv <- WS.createWSServerEnv logger pgExecCtx lqState getSchemaCache httpManager
                                        corsPolicy sqlGenCtx enableAL planCache

    ekgStore <- liftIO EKG.newStore

    let serverCtx = ServerCtx
                    { scPGExecCtx       =  pgExecCtx
                    , scConnInfo        =  ci
                    , scLogger          =  logger
                    , scCacheRef        =  schemaCacheRef
                    , scAuthMode        =  mode
                    , scManager         =  httpManager
                    , scSQLGenCtx       =  sqlGenCtx
                    , scEnabledAPIs     =  apis
                    , scInstanceId      =  instanceId
                    , scPlanCache       =  planCache
                    , scLQState         =  lqState
                    , scEnableAllowlist =  enableAL
                    , scEkgStore        =  ekgStore
                    }

    when (isDeveloperAPIEnabled serverCtx) $ do
      liftIO $ EKG.registerGcMetrics ekgStore
      liftIO $ EKG.registerCounter "ekg.server_timestamp_ms" getTimeMs ekgStore

    spockApp <- liftWithStateless $ \lowerIO ->
      Spock.spockAsApp $ Spock.spockT lowerIO $ httpApp corsCfg serverCtx enableConsole consoleAssetsDir enableTelemetry

    let wsServerApp = WS.createWSServerApp mode wsServerEnv
        stopWSServer = WS.stopWSServerApp wsServerEnv

    waiApp <- liftWithStateless $ \lowerIO ->
      pure $ WS.websocketsOr WS.defaultConnectionOptions (lowerIO . wsServerApp) spockApp

    return $ HasuraApp waiApp schemaCacheRef cacheBuiltTime stopWSServer
  where
    getTimeMs :: IO Int64
    getTimeMs = (round . (* 1000)) `fmap` getPOSIXTime

    migrateAndInitialiseSchemaCache :: m (E.PlanCache, SchemaCacheRef, Maybe UTCTime)
    migrateAndInitialiseSchemaCache = do
      let pgExecCtx = PGExecCtx pool Q.Serializable
          adminRunCtx = RunCtx adminUserInfo httpManager sqlGenCtx
      currentTime <- liftIO getCurrentTime
      initialiseResult <- runExceptT $ peelRun adminRunCtx pgExecCtx Q.ReadWrite do
        (,) <$> migrateCatalog currentTime <*> liftTx fetchLastUpdate

      ((migrationResult, schemaCache), lastUpdateEvent) <-
        initialiseResult `onLeft` \err -> do
          L.unLogger logger StartupLog
            { slLogLevel = L.LevelError
            , slKind = "db_migrate"
            , slInfo = toJSON err
            }
          liftIO exitFailure
      L.unLogger logger migrationResult

      cacheLock <- liftIO $ newMVar ()
      cacheCell <- liftIO $ newIORef (schemaCache, initSchemaCacheVer)
      planCache <- liftIO $ E.initPlanCache planCacheOptions
      let cacheRef = SchemaCacheRef cacheLock cacheCell (E.clearPlanCache planCache)

      pure (planCache, cacheRef, view _2 <$> lastUpdateEvent)

httpApp
  :: (HasVersion, MonadIO m, MonadBaseControl IO m, ConsoleRenderer m, HttpLog m, UserAuthentication m, MetadataApiAuthorization m)
  => CorsConfig
  -> ServerCtx
  -> Bool
  -> Maybe Text
  -> Bool
  -> Spock.SpockT m ()
httpApp corsCfg serverCtx enableConsole consoleAssetsDir enableTelemetry = do

    -- cors middleware
    unless (isCorsDisabled corsCfg) $
      Spock.middleware $ corsMiddleware (mkDefaultCorsPolicy corsCfg)

    -- API Console and Root Dir
    when (enableConsole && enableMetadata) serveApiConsole

    -- Health check endpoint
    Spock.get "healthz" $ do
      sc <- getSCFromRef $ scCacheRef serverCtx
      dbOk <- checkDbConnection
      if dbOk
        then Spock.setStatus HTTP.status200 >> (Spock.text $ if null (scInconsistentObjs sc)
                                                 then "OK"
                                                 else "WARN: inconsistent objects in schema")
        else Spock.setStatus HTTP.status500 >> Spock.text "ERROR"

    Spock.get "v1/version" $ do
      setHeader jsonHeader
      Spock.lazyBytes $ encode $ object [ "version" .= currentVersion ]

    when enableMetadata $ do

      Spock.post "v1/graphql/explain" gqlExplainAction

      Spock.post "v1alpha1/graphql/explain" gqlExplainAction

      Spock.post "v1/query" $ spockAction encodeQErr id $
        mkPostHandler $ mkAPIRespHandler v1QueryHandler

      Spock.post ("api/1/table" <//> Spock.var <//> Spock.var) $ \tableName queryType ->
        mkSpockAction serverCtx encodeQErr id $ mkPostHandler $
          mkAPIRespHandler $ legacyQueryHandler (TableName tableName) queryType

    when enablePGDump $

      Spock.post "v1alpha1/pg_dump" $ spockAction encodeQErr id $
        mkPostHandler v1Alpha1PGDumpHandler

    when enableConfig $
      Spock.get "v1alpha1/config" $ spockAction encodeQErr id $
        mkGetHandler $ do
          onlyAdmin
<<<<<<< HEAD
          let res = encJFromJValue $ runGetConfig (scAuthMode serverCtx) consoleAssetsDir
          return $ JSONResp $ HttpResponse res Nothing
=======
          let res = encJFromJValue $ runGetConfig
                      (scAuthMode serverCtx)
                      (scEnableAllowlist serverCtx)
                      (EL._lqsOptions $ scLQState serverCtx)

          return $ JSONResp $ HttpResponse res []
>>>>>>> 3c9d1f23

    when enableGraphQL $ do
      Spock.post "v1alpha1/graphql" $ spockAction GH.encodeGQErr id $
        mkPostHandler $ mkAPIRespHandler v1Alpha1GQHandler

      Spock.post "v1/graphql" $ spockAction GH.encodeGQErr allMod200 $
        mkPostHandler $ mkAPIRespHandler v1GQHandler

    when (isDeveloperAPIEnabled serverCtx) $ do
      Spock.get "dev/ekg" $ spockAction encodeQErr id $
        mkGetHandler $ do
          onlyAdmin
          respJ <- liftIO $ EKG.sampleAll $ scEkgStore serverCtx
          return $ JSONResp $ HttpResponse (encJFromJValue $ EKG.sampleToJson respJ) []
      Spock.get "dev/plan_cache" $ spockAction encodeQErr id $
        mkGetHandler $ do
          onlyAdmin
          respJ <- liftIO $ E.dumpPlanCache $ scPlanCache serverCtx
          return $ JSONResp $ HttpResponse (encJFromJValue respJ) []
      Spock.get "dev/subscriptions" $ spockAction encodeQErr id $
        mkGetHandler $ do
          onlyAdmin
          respJ <- liftIO $ EL.dumpLiveQueriesState False $ scLQState serverCtx
          return $ JSONResp $ HttpResponse (encJFromJValue respJ) []
      Spock.get "dev/subscriptions/extended" $ spockAction encodeQErr id $
        mkGetHandler $ do
          onlyAdmin
          respJ <- liftIO $ EL.dumpLiveQueriesState True $ scLQState serverCtx
          return $ JSONResp $ HttpResponse (encJFromJValue respJ) []

    forM_ [Spock.GET, Spock.POST] $ \m -> Spock.hookAny m $ \_ -> do
      req <- Spock.request
      let headers = Wai.requestHeaders req
      let qErr = err404 NotFound "resource does not exist"
      raiseGenericApiError logger headers qErr

  where
    logger = scLogger serverCtx

    spockAction
      :: (FromJSON a, ToJSON a, MonadIO m, UserAuthentication m, HttpLog m)
      => (Bool -> QErr -> Value) -> (QErr -> QErr) -> APIHandler m a -> Spock.ActionT m ()
    spockAction = mkSpockAction serverCtx


    -- all graphql errors should be of type 200
    allMod200 qe = qe { qeStatus = HTTP.status200 }

    gqlExplainAction =
      spockAction encodeQErr id $ mkPostHandler $
        mkAPIRespHandler gqlExplainHandler

    enableGraphQL = isGraphQLEnabled serverCtx
    enableMetadata = isMetadataEnabled serverCtx
    enablePGDump = isPGDumpEnabled serverCtx
    enableConfig = isConfigEnabled serverCtx

    checkDbConnection = do
      e <- liftIO $ runExceptT $ runLazyTx' (scPGExecCtx serverCtx) select1Query
      pure $ isRight e
      where
        select1Query :: (MonadTx m) => m Int
        select1Query =   liftTx $ runIdentity . Q.getRow <$> Q.withQE defaultTxErrorHandler
                         [Q.sql| SELECT 1 |] () False

    serveApiConsole = do
      -- redirect / to /console
      Spock.get Spock.root $ Spock.redirect "console"

      -- serve static files if consoleAssetsDir is set
      onJust consoleAssetsDir $ \dir ->
        Spock.get ("console/assets" <//> Spock.wildcard) $ \path ->
          consoleAssetsHandler logger dir (T.unpack path)

      -- serve console html
      Spock.get ("console" <//> Spock.wildcard) $ \path -> do
        req <- Spock.request
        let headers = Wai.requestHeaders req
        let authMode = scAuthMode serverCtx
        consoleHtml <- lift $ renderConsole path authMode enableTelemetry consoleAssetsDir
        either (raiseGenericApiError logger headers . err500 Unexpected . T.pack) Spock.html consoleHtml

raiseGenericApiError
  :: (MonadIO m, HttpLog m)
  => L.Logger L.Hasura
  -> [HTTP.Header]
  -> QErr
  -> Spock.ActionT m ()
raiseGenericApiError logger headers qErr = do
  req <- Spock.request
  reqBody <- liftIO $ Wai.strictRequestBody req
  reqId <- getRequestId $ Wai.requestHeaders req
  lift $ logHttpError logger Nothing reqId req (Left reqBody) qErr headers
  setHeader jsonHeader
  Spock.setStatus $ qeStatus qErr
  Spock.lazyBytes $ encode qErr<|MERGE_RESOLUTION|>--- conflicted
+++ resolved
@@ -593,17 +593,12 @@
       Spock.get "v1alpha1/config" $ spockAction encodeQErr id $
         mkGetHandler $ do
           onlyAdmin
-<<<<<<< HEAD
-          let res = encJFromJValue $ runGetConfig (scAuthMode serverCtx) consoleAssetsDir
-          return $ JSONResp $ HttpResponse res Nothing
-=======
           let res = encJFromJValue $ runGetConfig
-                      (scAuthMode serverCtx)
+                      (scAuthMode serverCtx) consoleAssetsDir
                       (scEnableAllowlist serverCtx)
                       (EL._lqsOptions $ scLQState serverCtx)
 
           return $ JSONResp $ HttpResponse res []
->>>>>>> 3c9d1f23
 
     when enableGraphQL $ do
       Spock.post "v1alpha1/graphql" $ spockAction GH.encodeGQErr id $
