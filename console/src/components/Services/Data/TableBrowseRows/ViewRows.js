--- conflicted
+++ resolved
@@ -46,11 +46,6 @@
   getTableSchema,
 } from '../../../Common/utils/pgUtils';
 import { updateSchemaInfo } from '../DataActions';
-<<<<<<< HEAD
-import Button from '../../../Common/Button/Button';
-import { Icon, Spinner, TextLink } from '../../../UIKit/atoms';
-import styles from '../../../Common/TableCommon/Table.scss';
-=======
 import {
   persistColumnCollapseChange,
   getPersistedCollapsedColumns,
@@ -58,7 +53,9 @@
   getPersistedColumnsOrder,
   persistPageSizeChange,
 } from './localStorageUtils';
->>>>>>> 3fbe732c
+import Button from '../../../Common/Button/Button';
+import { Icon, Spinner, TextLink } from '../../../UIKit/atoms';
+import styles from '../../../Common/TableCommon/Table.scss';
 
 const ViewRows = ({
   curTableName,
@@ -184,11 +181,7 @@
 
       _gridHeadings.push({
         Header: (
-<<<<<<< HEAD
-          <div className="ellipsis" title="Click to sort">
-=======
           <div className="ellipsis">
->>>>>>> 3fbe732c
             <span className={styles.tableHeaderCell}>
               {columnName} <Icon type={sortIcon} size={12} pl="xs" />
             </span>
@@ -575,7 +568,6 @@
 
           const getRelExpander = (value, color, clickHandler) => {
             return (
-<<<<<<< HEAD
               <TextLink
                 href="#"
                 color={color}
@@ -583,9 +575,6 @@
                 hover={color === 'blue.link' ? 'underline' : ''}
                 onClick={clickHandler}
               >
-=======
-              <a href="#" className={className} onClick={clickHandler}>
->>>>>>> 3fbe732c
                 {value}
               </TextLink>
             );
@@ -760,14 +749,9 @@
       const isActive = q.name === activePath[curDepth + 1] ? 'active' : null;
       return (
         <li key={i} className={isActive} role="presentation">
-<<<<<<< HEAD
           <TextLink
             href="#"
             color="black.text"
-=======
-          <a
-            href="#"
->>>>>>> 3fbe732c
             onClick={e => {
               e.preventDefault();
               dispatch({ type: V_SET_ACTIVE, path: curPath, relname: q.name });
