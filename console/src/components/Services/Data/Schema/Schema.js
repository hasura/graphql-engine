--- conflicted
+++ resolved
@@ -94,11 +94,7 @@
         <div>
           <Heading type="subHeading" display="inline-block">
             {headingText}
-<<<<<<< HEAD
           </Heading>
-=======
-          </h4>
->>>>>>> 96981a87
           <ToolTip message={tooltip} mx="sm" />
           {actionElement}
         </div>
