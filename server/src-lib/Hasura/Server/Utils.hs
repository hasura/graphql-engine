module Hasura.Server.Utils where

import           Data.Aeson
<<<<<<< HEAD
=======
import           Data.List.Split
import           Data.Time.Clock
import           Network.URI
import           System.Environment
>>>>>>> ec407061
import           System.Exit
import           System.Process

import qualified Data.ByteString            as B
import qualified Data.Text                  as T
import qualified Data.Text.Encoding         as TE
import qualified Data.Text.Encoding.Error   as TE
import qualified Data.Text.IO               as TI
import qualified Language.Haskell.TH.Syntax as TH
import qualified Text.Ginger                as TG
import qualified Text.Regex.TDFA            as TDFA
import qualified Text.Regex.TDFA.ByteString as TDFA

import           Hasura.Prelude

jsonHeader :: (T.Text, T.Text)
jsonHeader = ("Content-Type", "application/json; charset=utf-8")

sqlHeader :: (T.Text, T.Text)
sqlHeader = ("Content-Type", "application/sql; charset=utf-8")

htmlHeader :: (T.Text, T.Text)
htmlHeader = ("Content-Type", "text/html; charset=utf-8")

gzipHeader :: (T.Text, T.Text)
gzipHeader = ("Content-Encoding", "gzip")

userRoleHeader :: T.Text
userRoleHeader = "x-hasura-role"

deprecatedAccessKeyHeader :: T.Text
deprecatedAccessKeyHeader = "x-hasura-access-key"

adminSecretHeader :: T.Text
adminSecretHeader = "x-hasura-admin-secret"

userIdHeader :: T.Text
userIdHeader = "x-hasura-user-id"

bsToTxt :: B.ByteString -> T.Text
bsToTxt = TE.decodeUtf8With TE.lenientDecode

<<<<<<< HEAD
-- Running shell script during compile time
=======
commonClientHeadersIgnored :: (IsString a) => [a]
commonClientHeadersIgnored =
  [ "Content-Length", "Content-MD5", "User-Agent", "Host"
  , "Origin", "Referer" , "Accept", "Accept-Encoding"
  , "Accept-Language", "Accept-Datetime"
  , "Cache-Control", "Connection", "DNT", "Content-Type"
  ]

txtToBs :: T.Text -> B.ByteString
txtToBs = TE.encodeUtf8

-- Parsing postgres database url
-- from: https://github.com/futurice/postgresql-simple-url/
parseDatabaseUrl :: String -> Maybe String -> Maybe Q.ConnInfo
parseDatabaseUrl databaseUrl opts = parseURI databaseUrl >>= uriToConnectInfo opts

uriToConnectInfo :: Maybe String -> URI -> Maybe Q.ConnInfo
uriToConnectInfo opts uri
  | uriScheme uri /= "postgres:" && uriScheme uri /= "postgresql:" = Nothing
  | otherwise = ($ Q.defaultConnInfo {Q.connOptions = opts}) <$> mkConnectInfo uri

type ConnectInfoChange = Q.ConnInfo -> Q.ConnInfo

mkConnectInfo :: URI -> Maybe ConnectInfoChange
mkConnectInfo uri = case uriPath uri of
                           ('/' : rest) | not (null rest) -> Just $ uriParameters uri
                           _                              -> Nothing

uriParameters :: URI -> ConnectInfoChange
uriParameters uri = (\info -> info { Q.connDatabase = tail $ uriPath uri }) . maybe id uriAuthParameters (uriAuthority uri)

dropLast :: [a] -> [a]
dropLast []     = []
dropLast [_]    = []
dropLast (x:xs) = x : dropLast xs

uriAuthParameters :: URIAuth -> ConnectInfoChange
uriAuthParameters uriAuth = port . host . auth
  where port = case uriPort uriAuth of
                 (':' : p) -> \info -> info { Q.connPort = read p }
                 _         -> id
        host = case uriRegName uriAuth of
                 h  -> \info -> info { Q.connHost = unEscapeString h }
        auth = case splitOn ":" (uriUserInfo uriAuth) of
                 [""]   -> id
                 [u]    -> \info -> info { Q.connUser = unEscapeString $ dropLast u }
                 [u, p] -> \info -> info { Q.connUser = unEscapeString u, Q.connPassword = unEscapeString $ dropLast p }
                 _      -> id

-- Get an env var during compile time
getValFromEnvOrScript :: String -> String -> TH.Q TH.Exp
getValFromEnvOrScript n s = do
  maybeVal <- TH.runIO $ lookupEnv n
  case maybeVal of
    Just val -> TH.lift val
    Nothing  -> runScript s

-- Run a shell script during compile time
>>>>>>> ec407061
runScript :: FilePath -> TH.Q TH.Exp
runScript fp = do
  TH.addDependentFile fp
  fileContent <- TH.runIO $ TI.readFile fp
  (exitCode, stdOut, stdErr) <- TH.runIO $
    readProcessWithExitCode "/bin/sh" [] $ T.unpack fileContent
  when (exitCode /= ExitSuccess) $ fail $
    "Running shell script " ++ fp ++ " failed with exit code : "
    ++ show exitCode ++ " and with error : " ++ stdErr
  TH.lift stdOut

-- Ginger Templating
type GingerTmplt = TG.Template TG.SourcePos

parseGingerTmplt :: TG.Source -> Either String GingerTmplt
parseGingerTmplt src = either parseE Right res
  where
    res = runIdentity $ TG.parseGinger' parserOptions src
    parserOptions = TG.mkParserOptions resolver
    resolver = const $ return Nothing
    parseE e = Left $ TG.formatParserError (Just "") e

renderGingerTmplt :: (ToJSON a) => a -> GingerTmplt -> T.Text
renderGingerTmplt v = TG.easyRender (toJSON v)

-- find duplicates
duplicates :: Ord a => [a] -> [a]
duplicates = mapMaybe greaterThanOne . group . sort
  where
    greaterThanOne l = bool Nothing (Just $ head l) $ length l > 1

_1 :: (a, b, c) -> a
_1 (x, _, _) = x

_2 :: (a, b, c) -> b
_2 (_, y, _) = y

_3 :: (a, b, c) -> c
_3 (_, _, z) = z

-- regex related
matchRegex :: B.ByteString -> Bool -> T.Text -> Either String Bool
matchRegex regex caseSensitive src =
  fmap (`TDFA.match` TE.encodeUtf8 src) compiledRegexE
  where
    compOpt = TDFA.defaultCompOpt
      { TDFA.caseSensitive = caseSensitive
      , TDFA.multiline = True
      , TDFA.lastStarGreedy = True
      }
    execOption = TDFA.defaultExecOpt {TDFA.captureGroups = False}
    compiledRegexE = TDFA.compile compOpt execOption regex


fmapL :: (a -> a') -> Either a b -> Either a' b
fmapL fn (Left e) = Left (fn e)
fmapL _ (Right x) = pure x

-- diff time to micro seconds
diffTimeToMicro :: NominalDiffTime -> Int
diffTimeToMicro diff =
  (floor (realToFrac diff :: Double) - 10) * aSecond
  where
    aSecond = 1000 * 1000<|MERGE_RESOLUTION|>--- conflicted
+++ resolved
@@ -1,13 +1,10 @@
 module Hasura.Server.Utils where
 
 import           Data.Aeson
-<<<<<<< HEAD
-=======
 import           Data.List.Split
 import           Data.Time.Clock
 import           Network.URI
 import           System.Environment
->>>>>>> ec407061
 import           System.Exit
 import           System.Process
 
@@ -50,9 +47,6 @@
 bsToTxt :: B.ByteString -> T.Text
 bsToTxt = TE.decodeUtf8With TE.lenientDecode
 
-<<<<<<< HEAD
--- Running shell script during compile time
-=======
 commonClientHeadersIgnored :: (IsString a) => [a]
 commonClientHeadersIgnored =
   [ "Content-Length", "Content-MD5", "User-Agent", "Host"
@@ -60,47 +54,6 @@
   , "Accept-Language", "Accept-Datetime"
   , "Cache-Control", "Connection", "DNT", "Content-Type"
   ]
-
-txtToBs :: T.Text -> B.ByteString
-txtToBs = TE.encodeUtf8
-
--- Parsing postgres database url
--- from: https://github.com/futurice/postgresql-simple-url/
-parseDatabaseUrl :: String -> Maybe String -> Maybe Q.ConnInfo
-parseDatabaseUrl databaseUrl opts = parseURI databaseUrl >>= uriToConnectInfo opts
-
-uriToConnectInfo :: Maybe String -> URI -> Maybe Q.ConnInfo
-uriToConnectInfo opts uri
-  | uriScheme uri /= "postgres:" && uriScheme uri /= "postgresql:" = Nothing
-  | otherwise = ($ Q.defaultConnInfo {Q.connOptions = opts}) <$> mkConnectInfo uri
-
-type ConnectInfoChange = Q.ConnInfo -> Q.ConnInfo
-
-mkConnectInfo :: URI -> Maybe ConnectInfoChange
-mkConnectInfo uri = case uriPath uri of
-                           ('/' : rest) | not (null rest) -> Just $ uriParameters uri
-                           _                              -> Nothing
-
-uriParameters :: URI -> ConnectInfoChange
-uriParameters uri = (\info -> info { Q.connDatabase = tail $ uriPath uri }) . maybe id uriAuthParameters (uriAuthority uri)
-
-dropLast :: [a] -> [a]
-dropLast []     = []
-dropLast [_]    = []
-dropLast (x:xs) = x : dropLast xs
-
-uriAuthParameters :: URIAuth -> ConnectInfoChange
-uriAuthParameters uriAuth = port . host . auth
-  where port = case uriPort uriAuth of
-                 (':' : p) -> \info -> info { Q.connPort = read p }
-                 _         -> id
-        host = case uriRegName uriAuth of
-                 h  -> \info -> info { Q.connHost = unEscapeString h }
-        auth = case splitOn ":" (uriUserInfo uriAuth) of
-                 [""]   -> id
-                 [u]    -> \info -> info { Q.connUser = unEscapeString $ dropLast u }
-                 [u, p] -> \info -> info { Q.connUser = unEscapeString u, Q.connPassword = unEscapeString $ dropLast p }
-                 _      -> id
 
 -- Get an env var during compile time
 getValFromEnvOrScript :: String -> String -> TH.Q TH.Exp
@@ -111,7 +64,6 @@
     Nothing  -> runScript s
 
 -- Run a shell script during compile time
->>>>>>> ec407061
 runScript :: FilePath -> TH.Q TH.Exp
 runScript fp = do
   TH.addDependentFile fp
