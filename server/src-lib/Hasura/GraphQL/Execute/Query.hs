module Hasura.GraphQL.Execute.Query
  ( convertQuerySelSet
  , queryOpFromPlan
  , ReusableQueryPlan
  , GeneratedSqlMap
  , PreparedSql(..)
  ) where

import           Data.Has

import qualified Data.Aeson                             as J
import qualified Data.ByteString                        as B
import qualified Data.ByteString.Lazy                   as LBS
import qualified Data.HashMap.Strict                    as Map
import qualified Data.HashSet                           as Set
import qualified Data.IntMap                            as IntMap
import qualified Data.TByteString                       as TBS
import qualified Data.Text                              as T
import qualified Database.PG.Query                      as Q
import qualified Language.GraphQL.Draft.Syntax          as G

import qualified Hasura.GraphQL.Resolve                 as R
import qualified Hasura.GraphQL.Transport.HTTP.Protocol as GH
import qualified Hasura.GraphQL.Validate                as GV
import qualified Hasura.GraphQL.Validate.Field          as V
import qualified Hasura.SQL.DML                         as S

import           Hasura.EncJSON
import           Hasura.GraphQL.Resolve.Types
import           Hasura.GraphQL.Validate.Types
import           Hasura.Prelude
import           Hasura.RQL.DML.Select                  (asSingleRowJsonResp)
import           Hasura.RQL.Types
import           Hasura.SQL.Types
import           Hasura.SQL.Value

type PlanVariables = Map.HashMap G.Variable (Int, PGColumnType)
type PrepArgMap = IntMap.IntMap Q.PrepArg

data PGPlan
  = PGPlan
  { _ppQuery     :: !Q.Query
  , _ppVariables :: !PlanVariables
  , _ppPrepared  :: !PrepArgMap
  }

instance J.ToJSON PGPlan where
  toJSON (PGPlan q vars prepared) =
    J.object [ "query"     J..= Q.getQueryText q
             , "variables" J..= vars
             , "prepared"  J..= fmap show prepared
             ]

data RootFieldPlan
  = RFPRaw !B.ByteString
  | RFPPostgres !PGPlan

fldPlanFromJ :: (J.ToJSON a) => a -> RootFieldPlan
fldPlanFromJ = RFPRaw . LBS.toStrict . J.encode

instance J.ToJSON RootFieldPlan where
  toJSON = \case
    RFPRaw encJson     -> J.toJSON $ TBS.fromBS encJson
    RFPPostgres pgPlan -> J.toJSON pgPlan

type VariableTypes = Map.HashMap G.Variable PGColumnType

data QueryPlan
  = QueryPlan
  { _qpVariables :: ![G.VariableDefinition]
  , _qpFldPlans  :: ![(G.Alias, RootFieldPlan)]
  }

data ReusableQueryPlan
  = ReusableQueryPlan
  { _rqpVariableTypes :: !VariableTypes
  , _rqpFldPlans      :: ![(G.Alias, RootFieldPlan)]
  }

instance J.ToJSON ReusableQueryPlan where
  toJSON (ReusableQueryPlan varTypes fldPlans) =
    J.object [ "variables"       J..= varTypes
             , "field_plans"     J..= fldPlans
             ]

getReusablePlan :: QueryPlan -> Maybe ReusableQueryPlan
getReusablePlan (QueryPlan vars fldPlans) =
  if all fldPlanReusable $ map snd fldPlans
  then Just $ ReusableQueryPlan varTypes fldPlans
  else Nothing
  where
    allVars = Set.fromList $ map G._vdVariable vars

    -- this is quite aggressive, we can improve this by
    -- computing used variables in each field
    allUsed fldPlanVars =
      Set.null $ Set.difference allVars $ Set.fromList fldPlanVars

    fldPlanReusable = \case
      RFPRaw _           -> True
      RFPPostgres pgPlan -> allUsed $ Map.keys $ _ppVariables pgPlan

    varTypesOfPlan = \case
      RFPRaw _           -> mempty
      RFPPostgres pgPlan -> snd <$> _ppVariables pgPlan

    varTypes = Map.unions $ map (varTypesOfPlan . snd) fldPlans

withPlan
  :: (MonadError QErr m)
  => UserVars -> PGPlan -> GV.AnnPGVarVals -> m PreparedSql
withPlan usrVars (PGPlan q reqVars prepMap) annVars = do
  prepMap' <- foldM getVar prepMap (Map.toList reqVars)
  let args = withUserVars usrVars $ IntMap.elems prepMap'
  return $ PreparedSql q args
  where
    getVar accum (var, (prepNo, _)) = do
      let varName = G.unName $ G.unVariable var
      colVal <- onNothing (Map.lookup var annVars) $
        throw500 $ "missing variable in annVars : " <> varName
      let prepVal = toBinaryValue colVal
      return $ IntMap.insert prepNo prepVal accum

-- turn the current plan into a transaction
mkCurPlanTx
  :: (MonadError QErr m)
  => UserVars
  -> QueryPlan
  -> m (LazyRespTx, GeneratedSqlMap)
mkCurPlanTx usrVars (QueryPlan _ fldPlans) = do
  -- generate the SQL and prepared vars or the bytestring
  resolved <- forM fldPlans $ \(alias, fldPlan) -> do
    fldResp <- case fldPlan of
      RFPRaw resp                      -> return $ RRRaw resp
      RFPPostgres (PGPlan q _ prepMap) -> do
        let args = withUserVars usrVars $ IntMap.elems prepMap
        return $ RRSql $ PreparedSql q args
    return (alias, fldResp)

  return (mkLazyRespTx resolved, mkGeneratedSqlMap resolved)

withUserVars :: UserVars -> [Q.PrepArg] -> [Q.PrepArg]
withUserVars usrVars l =
  Q.toPrepVal (Q.AltJ usrVars):l

data PlanningSt
  = PlanningSt
  { _psArgNumber :: !Int
  , _psVariables :: !PlanVariables
  , _psPrepped   :: !PrepArgMap
  }

initPlanningSt :: PlanningSt
initPlanningSt =
  PlanningSt 2 Map.empty IntMap.empty

getVarArgNum
  :: (MonadState PlanningSt m)
  => G.Variable -> PGColumnType -> m Int
getVarArgNum var colTy = do
  PlanningSt curArgNum vars prepped <- get
  case Map.lookup var vars of
    Just argNum -> return $ fst argNum
    Nothing     -> do
      put $ PlanningSt (curArgNum + 1)
        (Map.insert var (curArgNum, colTy) vars) prepped
      return curArgNum

addPrepArg
  :: (MonadState PlanningSt m)
  => Int -> Q.PrepArg -> m ()
addPrepArg argNum arg = do
  PlanningSt curArgNum vars prepped <- get
  put $ PlanningSt curArgNum vars $ IntMap.insert argNum arg prepped

getNextArgNum
  :: (MonadState PlanningSt m)
  => m Int
getNextArgNum = do
  PlanningSt curArgNum vars prepped <- get
  put $ PlanningSt (curArgNum + 1) vars prepped
  return curArgNum

prepareWithPlan
  :: (MonadState PlanningSt m)
  => UnresolvedVal -> m S.SQLExp
prepareWithPlan = \case
  R.UVPG annPGVal -> do
    let AnnPGVal varM isNullable colTy colVal = annPGVal
    argNum <- case (varM, isNullable) of
      (Just var, False) -> getVarArgNum var colTy
      _                 -> getNextArgNum
    addPrepArg argNum $ toBinaryValue colVal
    return $ toPrepParam argNum (pstType colVal)
  R.UVSessVar ty sessVar -> do
    let sessVarVal =
          S.SEOpApp (S.SQLOp "->>")
          [S.SEPrep 1, S.SELit $ T.toLower sessVar]
    return $ flip S.SETyAnn (S.mkTypeAnn ty) $ case ty of
<<<<<<< HEAD
      PgTypeSimple colTy -> withFnApp colTy sessVarVal
      PgTypeArray _      -> sessVarVal
=======
      PGTypeScalar colTy -> withGeoVal colTy sessVarVal
      PGTypeArray _      -> sessVarVal
>>>>>>> 67d3eb3e
  R.UVSQL sqlExp -> return sqlExp

queryRootName :: Text
queryRootName = "query_root"

convertQuerySelSet
  :: ( MonadError QErr m
     , MonadReader r m
     , Has TypeMap r
     , Has QueryCtxMap r
     , Has FieldMap r
     , Has OrdByCtx r
     , Has SQLGenCtx r
     , Has UserInfo r
     )
  => [G.VariableDefinition]
  -> V.SelSet
  -> m (LazyRespTx, Maybe ReusableQueryPlan, GeneratedSqlMap)
convertQuerySelSet varDefs fields = do
  usrVars <- asks (userVars . getter)
  fldPlans <- forM (toList fields) $ \fld -> do
    fldPlan <- case V._fName fld of
      "__type"     -> fldPlanFromJ <$> R.typeR fld
      "__schema"   -> fldPlanFromJ <$> R.schemaR fld
      "__typename" -> return $ fldPlanFromJ queryRootName
      _            -> do
        unresolvedAst <- R.queryFldToPGAST fld
        (q, PlanningSt _ vars prepped) <-
          flip runStateT initPlanningSt $ R.traverseQueryRootFldAST
          prepareWithPlan unresolvedAst
        return $ RFPPostgres $ PGPlan (R.toPGQuery q) vars prepped
    return (V._fAlias fld, fldPlan)
  let queryPlan     = QueryPlan varDefs fldPlans
      reusablePlanM = getReusablePlan queryPlan
  (tx, sql) <- mkCurPlanTx usrVars queryPlan
  return (tx, reusablePlanM, sql)

-- use the existing plan and new variables to create a pg query
queryOpFromPlan
  :: (MonadError QErr m)
  => UserVars
  -> Maybe GH.VariableValues
  -> ReusableQueryPlan
  -> m (LazyRespTx, GeneratedSqlMap)
queryOpFromPlan usrVars varValsM (ReusableQueryPlan varTypes fldPlans) = do
  validatedVars <- GV.getAnnPGVarVals varTypes varValsM
  -- generate the SQL and prepared vars or the bytestring
  resolved <- forM fldPlans $ \(alias, fldPlan) ->
    (alias,) <$> case fldPlan of
      RFPRaw resp        -> return $ RRRaw resp
      RFPPostgres pgPlan -> RRSql <$> withPlan usrVars pgPlan validatedVars

  return (mkLazyRespTx resolved, mkGeneratedSqlMap resolved)


data PreparedSql
  = PreparedSql
  { _psQuery    :: !Q.Query
  , _psPrepArgs :: ![Q.PrepArg]
  }

-- | Required to log in `query-log`
instance J.ToJSON PreparedSql where
  toJSON (PreparedSql q prepArgs) =
      J.object [ "query" J..= Q.getQueryText q
               , "prepared_arguments" J..= fmap prepArgsJVal prepArgs
               ]
    where
      prepArgsJVal (_, arg) = fmap (bsToTxt . fst) arg

-- | Intermediate reperesentation of a computed SQL statement and prepared
-- arguments, or a raw bytestring (mostly, for introspection responses)
-- From this intermediate representation, a `LazyTx` can be generated, or the
-- SQL can be logged etc.
data ResolvedQuery
  = RRRaw !B.ByteString
  | RRSql !PreparedSql

-- | The computed SQL with alias which can be logged. Nothing here represents no
-- SQL for cases like introspection responses. Tuple of alias to a (maybe)
-- prepared statement
type GeneratedSqlMap = [(G.Alias, Maybe PreparedSql)]

mkLazyRespTx :: [(G.Alias, ResolvedQuery)] -> LazyRespTx
mkLazyRespTx resolved =
  fmap encJFromAssocList $ forM resolved $ \(alias, node) -> do
    resp <- case node of
      RRRaw bs                   -> return $ encJFromBS bs
      RRSql (PreparedSql q args) -> liftTx $ asSingleRowJsonResp q args
    return (G.unName $ G.unAlias alias, resp)

mkGeneratedSqlMap :: [(G.Alias, ResolvedQuery)] -> GeneratedSqlMap
mkGeneratedSqlMap resolved =
  flip map resolved $ \(alias, node) ->
    let res = case node of
                RRRaw _  -> Nothing
                RRSql ps -> Just ps
    in (alias, res)<|MERGE_RESOLUTION|>--- conflicted
+++ resolved
@@ -192,18 +192,15 @@
       _                 -> getNextArgNum
     addPrepArg argNum $ toBinaryValue colVal
     return $ toPrepParam argNum (pstType colVal)
+
   R.UVSessVar ty sessVar -> do
     let sessVarVal =
           S.SEOpApp (S.SQLOp "->>")
           [S.SEPrep 1, S.SELit $ T.toLower sessVar]
     return $ flip S.SETyAnn (S.mkTypeAnn ty) $ case ty of
-<<<<<<< HEAD
-      PgTypeSimple colTy -> withFnApp colTy sessVarVal
-      PgTypeArray _      -> sessVarVal
-=======
-      PGTypeScalar colTy -> withGeoVal colTy sessVarVal
+      PGTypeScalar colTy -> withConstructorFn colTy sessVarVal
       PGTypeArray _      -> sessVarVal
->>>>>>> 67d3eb3e
+
   R.UVSQL sqlExp -> return sqlExp
 
 queryRootName :: Text
