{-# LANGUAGE TypeApplications #-}
module Hasura.Server.Utils where

import           Hasura.Prelude

import           Control.Lens               ((^..))
import           Data.Aeson
import           Data.Aeson.Internal
import           Data.Char
import           Data.List                  (find)
import           Language.Haskell.TH.Syntax (Lift, Q, TExp)
import           System.Environment
import           System.Exit
import           System.Process
import           Data.Aeson.Internal

import qualified Data.ByteString            as B
import qualified Data.CaseInsensitive       as CI
import qualified Data.HashSet               as Set
import qualified Data.List.NonEmpty         as NE
import qualified Data.Text                  as T
import qualified Data.Text.IO               as TI
import qualified Data.UUID                  as UUID
import qualified Data.UUID.V4               as UUID
import qualified Data.Vector                as V
import qualified Language.Haskell.TH.Syntax as TH
import qualified Network.HTTP.Client        as HC
import qualified Network.HTTP.Types         as HTTP
import qualified Network.Wreq               as Wreq
import qualified Text.Regex.TDFA            as TDFA
import qualified Text.Regex.TDFA.ReadRegex  as TDFA
import qualified Text.Regex.TDFA.TDFA       as TDFA
import qualified Data.Vector                as V

import           Hasura.RQL.Instances       ()

newtype RequestId
  = RequestId { unRequestId :: Text }
  deriving (Show, Eq, ToJSON, FromJSON)

jsonHeader :: HTTP.Header
jsonHeader = ("Content-Type", "application/json; charset=utf-8")

sqlHeader :: HTTP.Header
sqlHeader = ("Content-Type", "application/sql; charset=utf-8")

htmlHeader :: HTTP.Header
htmlHeader = ("Content-Type", "text/html; charset=utf-8")

gzipHeader :: HTTP.Header
gzipHeader = ("Content-Encoding", "gzip")

userRoleHeader :: IsString a => a
userRoleHeader = "x-hasura-role"

deprecatedAccessKeyHeader :: IsString a => a
deprecatedAccessKeyHeader = "x-hasura-access-key"

adminSecretHeader :: IsString a => a
adminSecretHeader = "x-hasura-admin-secret"

userIdHeader :: IsString a => a
userIdHeader = "x-hasura-user-id"

requestIdHeader :: IsString a => a
requestIdHeader = "x-request-id"

getRequestHeader :: HTTP.HeaderName -> [HTTP.Header] -> Maybe B.ByteString
getRequestHeader hdrName hdrs = snd <$> mHeader
  where
    mHeader = find (\h -> fst h == hdrName) hdrs

getRequestId :: (MonadIO m) => [HTTP.Header] -> m RequestId
getRequestId headers =
  -- generate a request id for every request if the client has not sent it
  case getRequestHeader requestIdHeader headers  of
    Nothing    -> RequestId <$> liftIO generateFingerprint
    Just reqId -> return $ RequestId $ bsToTxt reqId

-- Get an env var during compile time
getValFromEnvOrScript :: String -> String -> Q (TExp String)
getValFromEnvOrScript n s = do
  maybeVal <- TH.runIO $ lookupEnv n
  case maybeVal of
    Just val -> [|| val ||]
    Nothing  -> runScript s

-- Run a shell script during compile time
runScript :: FilePath -> Q (TExp String)
runScript fp = do
  TH.addDependentFile fp
  fileContent <- TH.runIO $ TI.readFile fp
  (exitCode, stdOut, stdErr) <- TH.runIO $
    readProcessWithExitCode "/bin/sh" [] $ T.unpack fileContent
  when (exitCode /= ExitSuccess) $ fail $
    "Running shell script " ++ fp ++ " failed with exit code : "
    ++ show exitCode ++ " and with error : " ++ stdErr
  [|| stdOut ||]

-- find duplicates
duplicates :: Ord a => [a] -> [a]
duplicates = mapMaybe greaterThanOne . group . sort
  where
    greaterThanOne l = bool Nothing (Just $ head l) $ length l > 1

-- | Quotes a regex using Template Haskell so syntax errors can be reported at compile-time.
quoteRegex :: TDFA.CompOption -> TDFA.ExecOption -> String -> Q (TExp TDFA.Regex)
quoteRegex compOption execOption regexText = do
  regex <- TDFA.parseRegex regexText `onLeft` (fail . show)
  [|| TDFA.patternToRegex regex compOption execOption ||]

fmapL :: (a -> a') -> Either a b -> Either a' b
fmapL fn (Left e) = Left (fn e)
fmapL _ (Right x) = pure x

generateFingerprint :: IO Text
generateFingerprint = UUID.toText <$> UUID.nextRandom

-- json representation of HTTP exception
httpExceptToJSON :: HC.HttpException -> Value
httpExceptToJSON e = case e of
  HC.HttpExceptionRequest x c ->
      let reqObj = object
            [ "host" .= bsToTxt (HC.host x)
            , "port" .= show (HC.port x)
            , "secure" .= HC.secure x
            , "path" .= bsToTxt (HC.path x)
            , "method" .= bsToTxt (HC.method x)
            , "proxy" .= (showProxy <$> HC.proxy x)
            , "redirectCount" .= show (HC.redirectCount x)
            , "responseTimeout" .= show (HC.responseTimeout x)
            , "requestVersion" .= show (HC.requestVersion x)
            ]
          msg = show c
      in object ["request" .= reqObj, "message" .= msg]
  _        -> toJSON $ show e
  where
    showProxy (HC.Proxy h p) =
      "host: " <> bsToTxt h <> " port: " <> T.pack (show p)

-- ignore the following request headers from the client
commonClientHeadersIgnored :: (IsString a) => [a]
commonClientHeadersIgnored =
  [ "Content-Length", "Content-MD5", "User-Agent", "Host"
  , "Origin", "Referer" , "Accept", "Accept-Encoding"
  , "Accept-Language", "Accept-Datetime"
  , "Cache-Control", "Connection", "DNT", "Content-Type"
  ]

commonResponseHeadersIgnored :: (IsString a) => [a]
commonResponseHeadersIgnored =
  [ "Server", "Transfer-Encoding", "Cache-Control"
  , "Access-Control-Allow-Credentials"
  , "Access-Control-Allow-Methods"
  , "Access-Control-Allow-Origin"
  , "Content-Type", "Content-Length"
  ]

isUserVar :: Text -> Bool
isUserVar = T.isPrefixOf "x-hasura-" . T.toLower

mkClientHeadersForward :: [HTTP.Header] -> [HTTP.Header]
mkClientHeadersForward reqHeaders =
  xForwardedHeaders <> (filterUserVars . filterRequestHeaders) reqHeaders
  where
    filterUserVars = filter (\(k, _) -> not $ isUserVar $ bsToTxt $ CI.original k)
    xForwardedHeaders = flip mapMaybe reqHeaders $ \(hdrName, hdrValue) ->
      case hdrName of
        "Host"       -> Just ("X-Forwarded-Host", hdrValue)
        "User-Agent" -> Just ("X-Forwarded-User-Agent", hdrValue)
        _            -> Nothing

mkSetCookieHeaders :: Wreq.Response a -> HTTP.ResponseHeaders
mkSetCookieHeaders resp =
  map (headerName,) $ resp ^.. Wreq.responseHeader headerName
  where
    headerName = "Set-Cookie"

filterRequestHeaders :: [HTTP.Header] -> [HTTP.Header]
filterRequestHeaders =
  filterHeaders $ Set.fromList commonClientHeadersIgnored

-- ignore the following response headers from remote
filterResponseHeaders :: [HTTP.Header] -> [HTTP.Header]
filterResponseHeaders =
  filterHeaders $ Set.fromList commonResponseHeadersIgnored

filterHeaders :: Set.HashSet HTTP.HeaderName -> [HTTP.Header] -> [HTTP.Header]
filterHeaders list = filter (\(n, _) -> not $ n `Set.member` list)

hyphenate :: String -> String
hyphenate = u . applyFirst toLower
    where u []                 = []
          u (x:xs) | isUpper x = '-' : toLower x : hyphenate xs
                   | otherwise = x : u xs

applyFirst :: (Char -> Char) -> String -> String
applyFirst _ []     = []
applyFirst f [x]    = [f x]
applyFirst f (x:xs) = f x: xs

-- | The version integer
data APIVersion
  = VIVersion1
  | VIVersion2
  deriving (Show, Eq, Lift)

instance ToJSON APIVersion where
  toJSON VIVersion1 = toJSON @Int 1
  toJSON VIVersion2 = toJSON @Int 2

instance FromJSON APIVersion where
  parseJSON v = do
    verInt :: Int <- parseJSON v
    case verInt of
      1 -> return VIVersion1
      2 -> return VIVersion2
      i -> fail $ "expected 1 or 2, encountered " ++ show i

englishList :: NonEmpty Text -> Text
englishList = \case
  one :| []    -> one
  one :| [two] -> one <> " and " <> two
  several      ->
    let final :| initials = NE.reverse several
    in T.intercalate ", " (reverse initials) <> ", and " <> final

makeReasonMessage :: [a] -> (a -> Text) -> Text
makeReasonMessage errors showError =
  case errors of
    [singleError] -> "because " <> showError singleError
    _ -> "for the following reasons:\n" <> T.unlines
         (map (("  • " <>) . showError) errors)

executeJSONPath :: JSONPath -> Value -> IResult Value
executeJSONPath jsonPath = iparse (valueParser jsonPath)
  where
    valueParser path value = case path of
<<<<<<< HEAD
      []                      -> fail "Empty JSON Path"
      [pathElement]           -> parseWithPathElement pathElement value
=======
      []                      -> pure value
>>>>>>> 15c0ebf1
      (pathElement:remaining) -> parseWithPathElement pathElement value >>=
                                 ((<?> pathElement) . valueParser remaining)
      where
        parseWithPathElement = \case
                  Key k   -> withObject "Object" (.: k)
                  Index i -> withArray "Array" $
                             maybe (fail "Array index out of range") pure . (V.!? i)<|MERGE_RESOLUTION|>--- conflicted
+++ resolved
@@ -236,12 +236,7 @@
 executeJSONPath jsonPath = iparse (valueParser jsonPath)
   where
     valueParser path value = case path of
-<<<<<<< HEAD
-      []                      -> fail "Empty JSON Path"
-      [pathElement]           -> parseWithPathElement pathElement value
-=======
       []                      -> pure value
->>>>>>> 15c0ebf1
       (pathElement:remaining) -> parseWithPathElement pathElement value >>=
                                  ((<?> pathElement) . valueParser remaining)
       where
