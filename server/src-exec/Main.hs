module Main where

import           Migrate                    (migrateCatalog)
import           Ops

import           Control.Monad.STM          (atomically)
import           Data.Time.Clock            (getCurrentTime)
import           Options.Applicative
import           System.Environment         (getEnvironment, lookupEnv)
import           System.Exit                (exitFailure)


import qualified Control.Concurrent         as C
import qualified Data.Aeson                 as A
import qualified Data.ByteString.Char8      as BC
import qualified Data.ByteString.Lazy       as BL
import qualified Data.ByteString.Lazy.Char8 as BLC
import qualified Data.Text                  as T
import qualified Data.Yaml                  as Y
import qualified Network.HTTP.Client        as HTTP
import qualified Network.HTTP.Client.TLS    as HTTP
import qualified Network.Wai.Handler.Warp   as Warp

import           Hasura.Db
import           Hasura.Events.Lib
import           Hasura.Logging
import           Hasura.Prelude
import           Hasura.RQL.DDL.Metadata    (fetchMetadata)
import           Hasura.RQL.Types           (SQLGenCtx (..), adminUserInfo,
                                             emptySchemaCache)
import           Hasura.Server.App          (SchemaCacheRef (..), getSCFromRef,
                                             mkWaiApp)
import           Hasura.Server.Auth
import           Hasura.Server.CheckUpdates (checkForUpdates)
import           Hasura.Server.Init
import           Hasura.Server.Logging
import           Hasura.Server.Query        (peelRun)
import           Hasura.Server.SchemaUpdate
import           Hasura.Server.Telemetry
import           Hasura.Server.Version      (currentVersion)

import qualified Database.PG.Query          as Q

printErrExit :: forall a . String -> IO a
printErrExit = (>> exitFailure) . putStrLn

printErrJExit :: A.ToJSON a => forall b . a -> IO b
printErrJExit = (>> exitFailure) . printJSON

parseHGECommand :: Parser RawHGECommand
parseHGECommand =
  subparser
    ( command "serve" (info (helper <*> (HCServe <$> serveOpts))
          ( progDesc "Start the GraphQL Engine Server"
            <> footerDoc (Just serveCmdFooter)
          ))
        <> command "export" (info (pure  HCExport)
          ( progDesc "Export graphql-engine's metadata to stdout" ))
        <> command "clean" (info (pure  HCClean)
          ( progDesc "Clean graphql-engine's metadata to start afresh" ))
        <> command "execute" (info (pure  HCExecute)
          ( progDesc "Execute a query" ))
        <> command "version" (info (pure  HCVersion)
          (progDesc "Prints the version of GraphQL Engine"))
    )
  where
    serveOpts = RawServeOptions
                <$> parseServerPort
                <*> parseServerHost
                <*> parseConnParams
                <*> parseTxIsolation
                <*> (parseAdminSecret <|> parseAccessKey)
                <*> parseWebHook
                <*> parseJwtSecret
                <*> parseUnAuthRole
                <*> parseCorsConfig
                <*> parseEnableConsole
                <*> parseEnableTelemetry
                <*> parseWsReadCookie
                <*> parseStringifyNum
                <*> parseEnabledAPIs
                <*> parseMxRefetchInt
                <*> parseMxBatchSize
                <*> parseFallbackRefetchInt


parseArgs :: IO HGEOptions
parseArgs = do
  rawHGEOpts <- execParser opts
  env <- getEnvironment
  let eitherOpts = runWithEnv env $ mkHGEOptions rawHGEOpts
  either printErrExit return eitherOpts
  where
    opts = info (helper <*> hgeOpts)
           ( fullDesc <>
             header "Hasura GraphQL Engine: Realtime GraphQL API over Postgres with access control" <>
             footerDoc (Just mainCmdFooter)
           )
    hgeOpts = HGEOptionsG <$> parseRawConnInfo <*> parseHGECommand

printJSON :: (A.ToJSON a) => a -> IO ()
printJSON = BLC.putStrLn . A.encode

printYaml :: (A.ToJSON a) => a -> IO ()
printYaml = BC.putStrLn . Y.encode

mkPGLogger :: Logger -> Q.PGLogger
mkPGLogger (Logger logger) (Q.PLERetryMsg msg) =
  logger $ PGLog LevelWarn msg

main :: IO ()
main =  do
  (HGEOptionsG rci hgeCmd) <- parseArgs
  -- global http manager
  httpManager <- HTTP.newManager HTTP.tlsManagerSettings
  loggerCtx   <- mkLoggerCtx $ defaultLoggerSettings True
  instanceId <- mkInstanceId
  let logger = mkLogger loggerCtx
      pgLogger = mkPGLogger logger
  case hgeCmd of
    HCServe so@(ServeOptions port host cp isoL mAdminSecret mAuthHook
                mJwtSecret mUnAuthRole corsCfg enableConsole
                enableTelemetry strfyNum enabledAPIs lqOpts) -> do
      let sqlGenCtx = SQLGenCtx strfyNum
      -- log serve options
      unLogger logger $ serveOptsToLog so
      hloggerCtx  <- mkLoggerCtx $ defaultLoggerSettings False

      authModeRes <- runExceptT $ mkAuthMode mAdminSecret mAuthHook mJwtSecret
                                             mUnAuthRole httpManager loggerCtx

      am <- either (printErrExit . T.unpack) return authModeRes

      ci <- procConnInfo rci
      -- log postgres connection info
      unLogger logger $ connInfoToLog ci

      pool <- Q.initPGPool ci cp pgLogger

      -- safe init catalog
      initRes <- initialise sqlGenCtx logger ci httpManager

      -- prepare event triggers data
      prepareEvents logger ci

      (app, cacheRef, cacheInitTime) <-
<<<<<<< HEAD
        mkWaiApp isoL loggerCtx strfyNum pool ci httpManager am
=======
        mkWaiApp isoL loggerCtx sqlGenCtx pool httpManager am
>>>>>>> d38729b1
          corsCfg enableConsole enableTelemetry instanceId enabledAPIs lqOpts

      sc <- getSCFromRef cacheRef
      -- log inconsistent schema objects
      unLogger logger $ inconsistentMetadataLog sc

      -- start a background thread for schema sync
      startSchemaSync sqlGenCtx pool logger httpManager
                      cacheRef instanceId cacheInitTime

      let warpSettings = Warp.setPort port $ Warp.setHost host Warp.defaultSettings

      maxEvThrds <- getFromEnv defaultMaxEventThreads "HASURA_GRAPHQL_EVENTS_HTTP_POOL_SIZE"
      evFetchMilliSec  <- getFromEnv defaultFetchIntervalMilliSec "HASURA_GRAPHQL_EVENTS_FETCH_INTERVAL"
      logEnvHeaders <- getFromEnv False "LOG_HEADERS_FROM_ENV"

      eventEngineCtx <- atomically $ initEventEngineCtx maxEvThrds evFetchMilliSec

      let scRef = _scrCache cacheRef
      unLogger logger $
        mkGenericStrLog "event_triggers" "starting workers"
      void $ C.forkIO $ processEventQueue hloggerCtx logEnvHeaders
        httpManager pool scRef eventEngineCtx

      -- start a background thread to check for updates
      void $ C.forkIO $ checkForUpdates loggerCtx httpManager

      -- start a background thread for telemetry
      when enableTelemetry $ do
        unLogger logger $ mkGenericStrLog "telemetry" telemetryNotice
        void $ C.forkIO $ runTelemetry logger httpManager scRef initRes

      unLogger logger $
        mkGenericStrLog "server" "starting API server"
      Warp.runSettings warpSettings app

    HCExport -> do
      ci <- procConnInfo rci
      res <- runTx pgLogger ci fetchMetadata
      either printErrJExit printJSON res

    HCClean -> do
      ci <- procConnInfo rci
      res <- runTx pgLogger ci cleanCatalog
      either printErrJExit (const cleanSuccess) res

    HCExecute -> do
      queryBs <- BL.getContents
      ci <- procConnInfo rci
      let sqlGenCtx = SQLGenCtx False
      res <- runAsAdmin sqlGenCtx pgLogger ci httpManager $ execQuery queryBs
      either printErrJExit BLC.putStrLn res

    HCVersion -> putStrLn $ "Hasura GraphQL Engine: " ++ T.unpack currentVersion
  where

    runTx pgLogger ci tx = do
      pool <- getMinimalPool pgLogger ci
      runExceptT $ Q.runTx pool (Q.Serializable, Nothing) tx

    runAsAdmin sqlGenCtx pgLogger ci httpManager m = do
      pool <- getMinimalPool pgLogger ci
      res  <- runExceptT $ peelRun emptySchemaCache adminUserInfo
              httpManager sqlGenCtx (PGExecCtx pool Q.Serializable) m
      return $ fmap fst res

    procConnInfo rci =
      either (printErrExit . connInfoErrModifier) return $
        mkConnInfo rci

    getMinimalPool pgLogger ci = do
      let connParams = Q.defaultConnParams { Q.cpConns = 1 }
      Q.initPGPool ci connParams pgLogger

    initialise sqlGenCtx (Logger logger) ci httpMgr = do
      currentTime <- getCurrentTime
      let pgLogger = mkPGLogger $ Logger logger
      -- initialise the catalog
      initRes <- runAsAdmin sqlGenCtx pgLogger ci httpMgr $ initCatalogSafe currentTime
      either printErrJExit (logger . mkGenericStrLog "db_init") initRes

      -- migrate catalog if necessary
      migRes <- runAsAdmin sqlGenCtx pgLogger ci httpMgr $ migrateCatalog currentTime
      either printErrJExit (logger . mkGenericStrLog "db_migrate") migRes

      -- generate and retrieve uuids
      getUniqIds pgLogger ci

    prepareEvents (Logger logger) ci = do
      let pgLogger = mkPGLogger $ Logger logger
      logger $ mkGenericStrLog "event_triggers" "preparing data"
      res <- runTx pgLogger ci unlockAllEvents
      either printErrJExit return res

    getUniqIds pgLogger ci = do
      eDbId <- runTx pgLogger ci getDbId
      dbId <- either printErrJExit return eDbId
      fp <- liftIO generateFingerprint
      return (dbId, fp)

    getFromEnv :: (Read a) => a -> String -> IO a
    getFromEnv defaults env = do
      mEnv <- lookupEnv env
      let mRes = case mEnv of
            Nothing  -> Just defaults
            Just val -> readMaybe val
          eRes = maybe (Left $ "Wrong expected type for environment variable: " <> env) Right mRes
      either printErrExit return eRes

    cleanSuccess =
      putStrLn "successfully cleaned graphql-engine related data"


telemetryNotice :: String
telemetryNotice =
  "Help us improve Hasura! The graphql-engine server collects anonymized "
  <> "usage stats which allows us to keep improving Hasura at warp speed. "
  <> "To read more or opt-out, visit https://docs.hasura.io/1.0/graphql/manual/guides/telemetry.html"<|MERGE_RESOLUTION|>--- conflicted
+++ resolved
@@ -144,11 +144,7 @@
       prepareEvents logger ci
 
       (app, cacheRef, cacheInitTime) <-
-<<<<<<< HEAD
-        mkWaiApp isoL loggerCtx strfyNum pool ci httpManager am
-=======
-        mkWaiApp isoL loggerCtx sqlGenCtx pool httpManager am
->>>>>>> d38729b1
+        mkWaiApp isoL loggerCtx sqlGenCtx pool ci httpManager am
           corsCfg enableConsole enableTelemetry instanceId enabledAPIs lqOpts
 
       sc <- getSCFromRef cacheRef
