module Hasura.Server.Init where

import qualified Database.PG.Query            as Q

import           Options.Applicative
import           System.Exit                  (exitFailure)

import qualified Data.Aeson                   as J
import qualified Data.Text                    as T
import qualified Hasura.Logging               as L
import qualified Text.PrettyPrint.ANSI.Leijen as PP
import qualified Data.String                  as DataString
import           Hasura.Prelude
import           Hasura.RQL.DDL.Utils
import           Hasura.RQL.Types             (RoleName (..))
import           Hasura.Server.Auth
import           Hasura.Server.Logging
import           Hasura.Server.Utils
import           Network.Wai.Handler.Warp


initErrExit :: (Show e) => e -> IO a
initErrExit e = print e >> exitFailure

-- clear the hdb_views schema
initStateTx :: Q.Tx ()
initStateTx = clearHdbViews

data RawConnParams
  = RawConnParams
  { rcpStripes  :: !(Maybe Int)
  , rcpConns    :: !(Maybe Int)
  , rcpIdleTime :: !(Maybe Int)
  } deriving (Show, Eq)

type RawAuthHook = AuthHookG (Maybe T.Text) (Maybe AuthHookType)

data RawServeOptions
  = RawServeOptions
<<<<<<< HEAD
  { rsoPort            :: !(Maybe Int)
  , rsoConnParams      :: !RawConnParams
  , rsoTxIso           :: !(Maybe Q.TxIsolation)
  , rsoAccessKey       :: !(Maybe AccessKey)
  , rsoAuthHook        :: !RawAuthHook
  , rsoJwtSecret       :: !(Maybe Text)
  , rsoUnAuthRole      :: !(Maybe RoleName)
  , rsoCorsConfig      :: !RawCorsConfig
  , rsoEnableConsole   :: !Bool
  , rsoEnableTelemetry :: !(Maybe Bool)
=======
  { rsoPort          :: !(Maybe Int)
  , rsoHost          :: !(Maybe HostPreference)
  , rsoConnParams    :: !RawConnParams
  , rsoTxIso         :: !(Maybe Q.TxIsolation)
  , rsoAccessKey     :: !(Maybe AccessKey)
  , rsoAuthHook      :: !RawAuthHook
  , rsoJwtSecret     :: !(Maybe Text)
  , rsoUnAuthRole    :: !(Maybe RoleName)
  , rsoCorsConfig    :: !RawCorsConfig
  , rsoEnableConsole :: !Bool
>>>>>>> 1b9540f9
  } deriving (Show, Eq)

data CorsConfigG a
  = CorsConfigG
  { ccDomain   :: !a
  , ccDisabled :: !Bool
  } deriving (Show, Eq)

type RawCorsConfig = CorsConfigG (Maybe T.Text)
type CorsConfig = CorsConfigG T.Text

data ServeOptions
  = ServeOptions
<<<<<<< HEAD
  { soPort            :: !Int
  , soConnParams      :: !Q.ConnParams
  , soTxIso           :: !Q.TxIsolation
  , soAccessKey       :: !(Maybe AccessKey)
  , soAuthHook        :: !(Maybe AuthHook)
  , soJwtSecret       :: !(Maybe Text)
  , soUnAuthRole      :: !(Maybe RoleName)
  , soCorsConfig      :: !CorsConfig
  , soEnableConsole   :: !Bool
  , soEnableTelemetry :: !Bool
=======
  { soPort          :: !Int
  , soHost          :: !HostPreference
  , soConnParams    :: !Q.ConnParams
  , soTxIso         :: !Q.TxIsolation
  , soAccessKey     :: !(Maybe AccessKey)
  , soAuthHook      :: !(Maybe AuthHook)
  , soJwtSecret     :: !(Maybe Text)
  , soUnAuthRole    :: !(Maybe RoleName)
  , soCorsConfig    :: !CorsConfig
  , soEnableConsole :: !Bool
>>>>>>> 1b9540f9
  } deriving (Show, Eq)

data RawConnInfo =
  RawConnInfo
  { connHost     :: !(Maybe String)
  , connPort     :: !(Maybe Int)
  , connUser     :: !(Maybe String)
  , connPassword :: !String
  , connUrl      :: !(Maybe String)
  , connDatabase :: !(Maybe String)
  , connOptions  :: !(Maybe String)
  } deriving (Eq, Read, Show)

data HGECommandG a
  = HCServe !a
  | HCExport
  | HCClean
  | HCExecute
  | HCVersion
  deriving (Show, Eq)

type HGECommand = HGECommandG ServeOptions
type RawHGECommand = HGECommandG RawServeOptions

data HGEOptionsG a
  = HGEOptionsG
  { hoConnInfo :: !RawConnInfo
  , hoCommand  :: !(HGECommandG a)
  } deriving (Show, Eq)

type RawHGEOptions = HGEOptionsG RawServeOptions
type HGEOptions = HGEOptionsG ServeOptions

type Env = [(String, String)]

class FromEnv a where
  fromEnv :: String -> Either String a

instance FromEnv String where
  fromEnv = Right

instance FromEnv HostPreference where
  fromEnv = Right . DataString.fromString

instance FromEnv Text where
  fromEnv = Right . T.pack

instance FromEnv AuthHookType where
  fromEnv = readHookType

instance FromEnv Int where
  fromEnv = maybe (Left "Expecting Int value") Right . readMaybe

instance FromEnv AccessKey where
  fromEnv = Right . AccessKey . T.pack

instance FromEnv RoleName where
  fromEnv = Right . RoleName . T.pack

instance FromEnv Bool where
  fromEnv = parseStrAsBool

instance FromEnv Q.TxIsolation where
  fromEnv = readIsoLevel

parseStrAsBool :: String -> Either String Bool
parseStrAsBool t
  | t `elem` truthVals = Right True
  | t `elem` falseVals = Right False
  | otherwise = Left errMsg
  where
    truthVals = ["true", "t", "yes", "y"]
    falseVals = ["false", "f", "no", "n"]

    errMsg = " Not a valid boolean text. " ++ "True values are "
             ++ show truthVals ++ " and  False values are " ++ show falseVals
             ++ ". All values are case insensitive"

readIsoLevel :: String -> Either String Q.TxIsolation
readIsoLevel isoS =
  case isoS of
    "read-comitted" -> return Q.ReadCommitted
    "repeatable-read" -> return Q.RepeatableRead
    "serializable" -> return Q.ReadCommitted
    _ -> Left "Only expecting read-comitted / repeatable-read / serializable"

type WithEnv a = ReaderT Env (ExceptT String Identity) a

runWithEnv :: Env -> WithEnv a -> Either String a
runWithEnv env m = runIdentity $ runExceptT $ runReaderT m env

returnJust :: Monad m => a -> m (Maybe a)
returnJust = return . Just

considerEnv :: FromEnv a => String -> WithEnv (Maybe a)
considerEnv envVar = do
  env <- ask
  case lookup envVar env of
    Nothing  -> return Nothing
    Just val -> either throwErr returnJust $ fromEnv val
  where
    throwErr s = throwError $
      "Fatal Error:- Environment variable " ++ envVar ++ ": " ++ s

withEnv :: FromEnv a => Maybe a -> String -> WithEnv (Maybe a)
withEnv mVal envVar =
  maybe (considerEnv envVar) returnJust mVal

withEnvBool :: Bool -> String -> WithEnv Bool
withEnvBool bVal envVar =
  bool considerEnv' (return True) bVal
  where
    considerEnv' = do
      mEnvVal <- considerEnv envVar
      maybe (return False) return mEnvVal

mkHGEOptions :: RawHGEOptions -> WithEnv HGEOptions
mkHGEOptions (HGEOptionsG rawConnInfo rawCmd) =
  HGEOptionsG <$> connInfo <*> cmd
  where
    connInfo = mkRawConnInfo rawConnInfo
    cmd = case rawCmd of
      HCServe rso -> HCServe <$> mkServeOptions rso
      HCExport    -> return HCExport
      HCClean     -> return HCClean
      HCExecute   -> return HCExecute
      HCVersion   -> return HCVersion

mkRawConnInfo :: RawConnInfo -> WithEnv RawConnInfo
mkRawConnInfo rawConnInfo = do
  withEnvUrl <- withEnv rawDBUrl $ fst databaseUrlEnv
  return $ rawConnInfo {connUrl = withEnvUrl}
  where
    rawDBUrl = connUrl rawConnInfo

mkServeOptions :: RawServeOptions -> WithEnv ServeOptions
mkServeOptions rso = do
  port <- fromMaybe 8080 <$>
          withEnv (rsoPort rso) (fst servePortEnv)
  host <- fromMaybe "*" <$>
          withEnv (rsoHost rso) (fst serveHostEnv)

  connParams <- mkConnParams $ rsoConnParams rso
  txIso <- fromMaybe Q.ReadCommitted <$>
           withEnv (rsoTxIso rso) (fst txIsoEnv)
  accKey <- withEnv (rsoAccessKey rso) $ fst accessKeyEnv
  authHook <- mkAuthHook $ rsoAuthHook rso
  jwtSecret <- withEnv (rsoJwtSecret rso) $ fst jwtSecretEnv
  unAuthRole <- withEnv (rsoUnAuthRole rso) $ fst unAuthRoleEnv
  corsCfg <- mkCorsConfig $ rsoCorsConfig rso
  enableConsole <- withEnvBool (rsoEnableConsole rso) $
                   fst enableConsoleEnv
<<<<<<< HEAD
  enableTelemetry <- fromMaybe True <$>
                     withEnv (rsoEnableTelemetry rso) (fst enableTelemetryEnv)

  return $ ServeOptions port connParams txIso accKey authHook jwtSecret
                        unAuthRole corsCfg enableConsole enableTelemetry
=======
  return $ ServeOptions port host connParams txIso accKey authHook
                        jwtSecr unAuthRole corsCfg enableConsole
>>>>>>> 1b9540f9
  where
    mkConnParams (RawConnParams s c i) = do
      stripes <- fromMaybe 1 <$> withEnv s (fst pgStripesEnv)
      conns <- fromMaybe 50 <$> withEnv c (fst pgConnsEnv)
      iTime <- fromMaybe 180 <$> withEnv i (fst pgTimeoutEnv)
      return $ Q.ConnParams stripes conns iTime

    mkAuthHook (AuthHookG mUrl mType) = do
      mUrlEnv <- withEnv mUrl $ fst authHookEnv
      authModeM <- withEnv mType (fst authHookModeEnv)
      ty <- maybe (authHookTyEnv mType) return authModeM
      return (flip AuthHookG ty <$> mUrlEnv)

    -- Also support HASURA_GRAPHQL_AUTH_HOOK_TYPE
    -- TODO:- drop this in next major update
    authHookTyEnv mType = fromMaybe AHTGet <$>
      withEnv mType "HASURA_GRAPHQL_AUTH_HOOK_TYPE"

    mkCorsConfig (CorsConfigG mDom isDis) = do
      domEnv <- fromMaybe "*" <$> withEnv mDom (fst corsDomainEnv)
      return $ CorsConfigG domEnv isDis

mkExamplesDoc :: [[String]] -> PP.Doc
mkExamplesDoc exampleLines =
  PP.text "Examples: " PP.<$> PP.indent 2 (PP.vsep examples)
  where
    examples = map PP.text $ intercalate [""] exampleLines

mkEnvVarDoc :: [(String, String)] -> PP.Doc
mkEnvVarDoc envVars =
  PP.text "Environment variables: " PP.<$>
  PP.indent 2 (PP.vsep $ map mkEnvVarLine envVars)
  where
    mkEnvVarLine (var, desc) =
      (PP.fillBreak 40 (PP.text var) PP.<+> prettifyDesc desc) <> PP.hardline
    prettifyDesc = PP.align . PP.fillSep . map PP.text . words

mainCmdFooter :: PP.Doc
mainCmdFooter =
  examplesDoc PP.<$> PP.text "" PP.<$> envVarDoc
  where
    examplesDoc = mkExamplesDoc examples
    examples =
      [
        [ "# Serve GraphQL Engine on default port (8080) with console disabled"
        , "graphql-engine --database-url <database-url> serve"
        ]
      , [ "# For more options, checkout"
        , "graphql-engine serve --help"
        ]
      ]

    envVarDoc = mkEnvVarDoc [databaseUrlEnv]

databaseUrlEnv :: (String, String)
databaseUrlEnv =
  ( "HASURA_GRAPHQL_DATABASE_URL"
  , "Postgres database URL. Example postgres://foo:bar@example.com:2345/database"
  )

serveCmdFooter :: PP.Doc
serveCmdFooter =
  examplesDoc PP.<$> PP.text "" PP.<$> envVarDoc
  where
    examplesDoc = mkExamplesDoc examples
    examples =
      [
        [ "# Start GraphQL Engine on default port (8080) with console cnabled"
        , "graphql-engine --database-url <database-url> serve --enable-console"
        ]
      , [ "# Start GraphQL Engine on default port (8080) with console disabled"
        , "graphql-engine --database-url <database-url> serve"
        ]
      , [ "# Start GraphQL Engine on a different port (say 9090) with console disabled"
        , "graphql-engine --database-url <database-url> serve --server-port 9090"
        ]
      , [ "# Start GraphQL Engine with access key"
        , "graphql-engine --database-url <database-url> serve --access-key <secretaccesskey>"
        ]
      , [ "# Start GraphQL Engine with restrictive CORS policy (only allow https://example.com:8080)"
        , "graphql-engine --database-url <database-url> serve --cors-domain https://example.com:8080"
        ]
      , [ "# Start GraphQL Engine with Authentication Webhook (GET)"
        , "graphql-engine --database-url <database-url> serve --access-key <secretaccesskey>"
          <> " --auth-hook https://mywebhook.com/get"
        ]
      , [ "# Start GraphQL Engine with Authentication Webhook (POST)"
        , "graphql-engine --database-url <database-url> serve --access-key <secretaccesskey>"
          <> " --auth-hook https://mywebhook.com/post --auth-hook-mode POST"
        ]
      , [ "# Start GraphQL Engine with telemetry disabled"
        , "graphql-engine --database-url <database-url> serve --disable-telemetry"
        ]
      ]

    envVarDoc = mkEnvVarDoc $ envVars <> eventEnvs
    envVars =
      [ servePortEnv, serveHostEnv, pgStripesEnv, pgConnsEnv, pgTimeoutEnv
      , txIsoEnv, accessKeyEnv, authHookEnv , authHookModeEnv
      , jwtSecretEnv , unAuthRoleEnv, corsDomainEnv , enableConsoleEnv
      , enableTelemetryEnv
      ]

    eventEnvs =
      [ ( "HASURA_GRAPHQL_EVENTS_HTTP_POOL_SIZE"
        , "Max event threads"
        )
      , ( "HASURA_GRAPHQL_EVENTS_FETCH_INTERVAL"
        , "Postgres events polling interval"
        )
      ]

servePortEnv :: (String, String)
servePortEnv =
  ( "HASURA_GRAPHQL_SERVER_PORT"
  , "Port on which graphql-engine should be served (default: 8080)"
  )

serveHostEnv :: (String, String)
serveHostEnv =
  ( "HASURA_GRAPHQL_SERVER_HOST"
  , "Host on which graphql-engine will listen (default: *)"
  )

pgConnsEnv :: (String, String)
pgConnsEnv =
  ( "HASURA_GRAPHQL_PG_CONNECTIONS"
  , "Number of conns that need to be opened to Postgres (default: 50)"
  )

pgStripesEnv :: (String, String)
pgStripesEnv =
  ( "HASURA_GRAPHQL_PG_STRIPES"
  , "Number of conns that need to be opened to Postgres (default: 1)")

pgTimeoutEnv :: (String, String)
pgTimeoutEnv =
  ( "HASURA_GRAPHQL_PG_TIMEOUT"
  , "Each connection's idle time before it is closed (default: 180 sec)"
  )

txIsoEnv :: (String, String)
txIsoEnv =
  ( "HASURA_GRAPHQL_TX_ISOLATION"
  , "transaction isolation. read-committed / repeatable-read / serializable (default: read-commited)"
  )

accessKeyEnv :: (String, String)
accessKeyEnv =
  ( "HASURA_GRAPHQL_ACCESS_KEY"
  , "Secret access key, required to access this instance"
  )

authHookEnv :: (String, String)
authHookEnv =
  ( "HASURA_GRAPHQL_AUTH_HOOK"
  , "The authentication webhook, required to authenticate requests"
  )

authHookModeEnv :: (String, String)
authHookModeEnv =
  ( "HASURA_GRAPHQL_AUTH_HOOK_MODE"
  , "The authentication webhook mode (default: GET)"
  )

jwtSecretEnv :: (String, String)
jwtSecretEnv =
  ( "HASURA_GRAPHQL_JWT_SECRET"
  , jwtSecretHelp
  )

unAuthRoleEnv :: (String, String)
unAuthRoleEnv =
  ( "HASURA_GRAPHQL_UNAUTHORIZED_ROLE"
  , "Unauthorized role, used when access-key is not sent in access-key only mode "
                                 ++ "or \"Authorization\" header is absent in JWT mode"
  )

corsDomainEnv :: (String, String)
corsDomainEnv =
  ( "HASURA_GRAPHQL_CORS_DOMAIN"
  , "The domain, including scheme and port, to allow CORS for"
  )

enableConsoleEnv :: (String, String)
enableConsoleEnv =
  ( "HASURA_GRAPHQL_ENABLE_CONSOLE"
  , "Enable API Console"
  )

enableTelemetryEnv :: (String, String)
enableTelemetryEnv =
  ( "HASURA_GRAPHQL_ENABLE_TELEMETRY"
  -- TODO: better description
  , "Enable anonymous telemetry (default: true)"
  )

parseRawConnInfo :: Parser RawConnInfo
parseRawConnInfo =
  RawConnInfo <$> host <*> port <*> user <*> password
              <*> dbUrl <*> dbName <*> pure Nothing
  where
    host = optional $
      strOption ( long "host" <>
                  metavar "HOST" <>
                  help "Postgres server host" )

    port = optional $
      option auto ( long "port" <>
                  short 'p' <>
                  metavar "PORT" <>
                  help "Postgres server port" )

    user = optional $
      strOption ( long "user" <>
                  short 'u' <>
                  metavar "USER" <>
                  help "Database user name" )

    password =
      strOption ( long "password" <>
                  metavar "PASSWORD" <>
                  value "" <>
                  help "Password of the user"
                )

    dbUrl = optional $
      strOption
                ( long "database-url" <>
                  metavar "DATABASE-URL" <>
                  help (snd databaseUrlEnv)
                )

    dbName = optional $
      strOption ( long "dbname" <>
                  short 'd' <>
                  metavar "NAME" <>
                  help "Database name to connect to"
                )

connInfoErrModifier :: String -> String
connInfoErrModifier s = "Fatal Error : " ++ s

mkConnInfo ::RawConnInfo -> Either String Q.ConnInfo
mkConnInfo (RawConnInfo mHost mPort mUser pass mURL mDB opts) =
  case (mHost, mPort, mUser, mDB, mURL) of

    (Just host, Just port, Just user, Just db, Nothing) ->
      return $ Q.ConnInfo host port user pass db opts

    (_, _, _, _, Just dbURL) -> maybe (throwError invalidUrlMsg)
                                return $ parseDatabaseUrl dbURL opts
    _ -> throwError $ "Invalid options. "
                    ++ "Expecting all database connection params "
                    ++ "(host, port, user, dbname, password) or "
                    ++ "database-url (HASURA_GRAPHQL_DATABASE_URL)"
  where
    invalidUrlMsg = "Invalid database-url (HASURA_GRAPHQL_DATABASE_URL). "
                    ++ "Example postgres://foo:bar@example.com:2345/database"

parseTxIsolation :: Parser (Maybe Q.TxIsolation)
parseTxIsolation = optional $
  option (eitherReader readIsoLevel)
           ( long "tx-iso" <>
             short 'i' <>
             metavar "TXISO" <>
             help (snd txIsoEnv)
           )

parseConnParams :: Parser RawConnParams
parseConnParams =
  RawConnParams <$> stripes <*> conns <*> timeout
  where
    stripes = optional $
      option auto
              ( long "stripes" <>
                 short 's' <>
                 metavar "NO OF STRIPES" <>
                 help (snd pgStripesEnv)
              )

    conns = optional $
      option auto
            ( long "connections" <>
               short 'c' <>
               metavar "NO OF CONNS" <>
               help (snd pgConnsEnv)
            )

    timeout = optional $
      option auto
              ( long "timeout" <>
                metavar "SECONDS" <>
                help (snd pgTimeoutEnv)
              )

parseServerPort :: Parser (Maybe Int)
parseServerPort = optional $
  option auto
       ( long "server-port" <>
         metavar "PORT" <>
         help (snd servePortEnv)
       )

parseServerHost :: Parser (Maybe HostPreference)
parseServerHost = optional $ strOption ( long "server-host" <>
                metavar "HOST" <>
                help "Host on which graphql-engine will listen (default: *)"
              )

parseAccessKey :: Parser (Maybe AccessKey)
parseAccessKey =
  optional $ AccessKey <$>
    strOption ( long "access-key" <>
                metavar "SECRET ACCESS KEY" <>
                help (snd accessKeyEnv)
              )

readHookType :: String -> Either String AuthHookType
readHookType tyS =
  case tyS of
    "GET"  -> Right AHTGet
    "POST" -> Right AHTPost
    _      -> Left "Only expecting GET / POST"

parseWebHook :: Parser RawAuthHook
parseWebHook =
  AuthHookG <$> url <*> urlType
  where
    url = optional $
      strOption ( long "auth-hook" <>
                  metavar "AUTHENTICATION WEB HOOK" <>
                  help (snd authHookEnv)
                )
    urlType = optional $
      option (eitherReader readHookType)
                  ( long "auth-hook-mode" <>
                    metavar "GET|POST" <>
                    help (snd authHookModeEnv)
                  )


parseJwtSecret :: Parser (Maybe Text)
parseJwtSecret =
  optional $ strOption
             ( long "jwt-secret" <>
               metavar "JWK" <>
               help (snd jwtSecretEnv)
             )

jwtSecretHelp :: String
jwtSecretHelp = "The JSON containing type and the JWK used for verifying. e.g: "
              <> "`{\"type\": \"HS256\", \"key\": \"<your-hmac-shared-secret>\", \"claims_namespace\": \"<optional-custom-claims-key-name>\"}`,"
              <> "`{\"type\": \"RS256\", \"key\": \"<your-PEM-RSA-public-key>\", \"claims_namespace\": \"<optional-custom-claims-key-name>\"}`"

parseUnAuthRole :: Parser (Maybe RoleName)
parseUnAuthRole = optional $
  RoleName <$> strOption ( long "unauthorized-role" <>
                          metavar "UNAUTHORIZED ROLE" <>
                          help (snd unAuthRoleEnv)
                        )

parseCorsConfig :: Parser RawCorsConfig
parseCorsConfig =
  CorsConfigG <$> corsDomain <*> disableCors
  where
    corsDomain =
      optional (strOption
                 ( long "cors-domain" <>
                   metavar "CORS DOMAIN" <>
                   help (snd corsDomainEnv)
                 )
               )
    disableCors =
      switch ( long "disable-cors" <>
               help "Disable CORS handling"
             )

parseEnableConsole :: Parser Bool
parseEnableConsole =
  switch ( long "enable-console" <>
           help (snd enableConsoleEnv)
         )

parseEnableTelemetry :: Parser (Maybe Bool)
parseEnableTelemetry = optional $
  option (eitherReader parseStrAsBool)
         ( long "enable-telemetry" <>
           help (snd enableTelemetryEnv)
         )

-- Init logging related
connInfoToLog :: Q.ConnInfo -> StartupLog
connInfoToLog (Q.ConnInfo host port user _ db _) =
  StartupLog L.LevelInfo "postgres_connection" infoVal
  where
    infoVal = J.object [ "host" J..= host
                       , "port" J..= port
                       , "user" J..= user
                       , "database" J..= db
                       ]

serveOptsToLog :: ServeOptions -> StartupLog
serveOptsToLog so =
  StartupLog L.LevelInfo "serve_options" infoVal
  where
    infoVal = J.object [ "port" J..= soPort so
                       , "accesskey_set" J..= isJust (soAccessKey so)
                       , "auth_hook" J..= (ahUrl <$> soAuthHook so)
                       , "auth_hook_mode" J..= (show . ahType <$> soAuthHook so)
                       , "unauth_role" J..= soUnAuthRole so
                       , "cors_domain" J..= (ccDomain . soCorsConfig) so
                       , "cors_disabled" J..= (ccDisabled . soCorsConfig) so
                       , "enable_console" J..= soEnableConsole so
                       , "enable_telemetry" J..= soEnableTelemetry so
                       ]

mkGenericStrLog :: T.Text -> String -> StartupLog
mkGenericStrLog k msg =
  StartupLog L.LevelInfo k $ J.toJSON msg<|MERGE_RESOLUTION|>--- conflicted
+++ resolved
@@ -37,18 +37,6 @@
 
 data RawServeOptions
   = RawServeOptions
-<<<<<<< HEAD
-  { rsoPort            :: !(Maybe Int)
-  , rsoConnParams      :: !RawConnParams
-  , rsoTxIso           :: !(Maybe Q.TxIsolation)
-  , rsoAccessKey       :: !(Maybe AccessKey)
-  , rsoAuthHook        :: !RawAuthHook
-  , rsoJwtSecret       :: !(Maybe Text)
-  , rsoUnAuthRole      :: !(Maybe RoleName)
-  , rsoCorsConfig      :: !RawCorsConfig
-  , rsoEnableConsole   :: !Bool
-  , rsoEnableTelemetry :: !(Maybe Bool)
-=======
   { rsoPort          :: !(Maybe Int)
   , rsoHost          :: !(Maybe HostPreference)
   , rsoConnParams    :: !RawConnParams
@@ -59,7 +47,7 @@
   , rsoUnAuthRole    :: !(Maybe RoleName)
   , rsoCorsConfig    :: !RawCorsConfig
   , rsoEnableConsole :: !Bool
->>>>>>> 1b9540f9
+  , rsoEnableTelemetry :: !(Maybe Bool)
   } deriving (Show, Eq)
 
 data CorsConfigG a
@@ -73,18 +61,6 @@
 
 data ServeOptions
   = ServeOptions
-<<<<<<< HEAD
-  { soPort            :: !Int
-  , soConnParams      :: !Q.ConnParams
-  , soTxIso           :: !Q.TxIsolation
-  , soAccessKey       :: !(Maybe AccessKey)
-  , soAuthHook        :: !(Maybe AuthHook)
-  , soJwtSecret       :: !(Maybe Text)
-  , soUnAuthRole      :: !(Maybe RoleName)
-  , soCorsConfig      :: !CorsConfig
-  , soEnableConsole   :: !Bool
-  , soEnableTelemetry :: !Bool
-=======
   { soPort          :: !Int
   , soHost          :: !HostPreference
   , soConnParams    :: !Q.ConnParams
@@ -95,7 +71,7 @@
   , soUnAuthRole    :: !(Maybe RoleName)
   , soCorsConfig    :: !CorsConfig
   , soEnableConsole :: !Bool
->>>>>>> 1b9540f9
+  , soEnableTelemetry :: !Bool
   } deriving (Show, Eq)
 
 data RawConnInfo =
@@ -248,16 +224,11 @@
   corsCfg <- mkCorsConfig $ rsoCorsConfig rso
   enableConsole <- withEnvBool (rsoEnableConsole rso) $
                    fst enableConsoleEnv
-<<<<<<< HEAD
   enableTelemetry <- fromMaybe True <$>
                      withEnv (rsoEnableTelemetry rso) (fst enableTelemetryEnv)
 
-  return $ ServeOptions port connParams txIso accKey authHook jwtSecret
+  return $ ServeOptions port host connParams txIso accKey authHook jwtSecret
                         unAuthRole corsCfg enableConsole enableTelemetry
-=======
-  return $ ServeOptions port host connParams txIso accKey authHook
-                        jwtSecr unAuthRole corsCfg enableConsole
->>>>>>> 1b9540f9
   where
     mkConnParams (RawConnParams s c i) = do
       stripes <- fromMaybe 1 <$> withEnv s (fst pgStripesEnv)
