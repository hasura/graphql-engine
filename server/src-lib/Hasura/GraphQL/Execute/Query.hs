--- conflicted
+++ resolved
@@ -122,11 +122,6 @@
 -- turn the current plan into a transaction
 mkCurPlanTx
   :: ( HasVersion
-<<<<<<< HEAD
-=======
-     , MonadError QErr m
-     , MonadQueryInstrumentation m
->>>>>>> ee00315f
      , MonadIO tx
      , MonadTx tx
      , Tracing.MonadTrace tx
@@ -135,31 +130,22 @@
   -> HTTP.Manager
   -> [HTTP.Header]
   -> UserInfo
-<<<<<<< HEAD
+  -> (Q.Query -> Q.Query)
+  -> ExtractProfile
   -> RootFieldPlan
   -> (tx EncJSON, Maybe PreparedSql)
-mkCurPlanTx env manager reqHdrs userInfo = \case
-=======
-  -> [G.Directive G.Name]
-  -> FieldPlans
-  -> m (tx EncJSON, GeneratedSqlMap)
-mkCurPlanTx env manager reqHdrs userInfo directives fldPlans = do
->>>>>>> ee00315f
+mkCurPlanTx env manager reqHdrs userInfo instrument ep = \case
   -- generate the SQL and prepared vars or the bytestring
     RFPPostgres ps@(PreparedSql q prepMap remoteJoinsM) ->
       let args = withUserVars (_uiSession userInfo) prepMap
           -- TODO this quietly assumes the intmap keys are contiguous
           prepArgs = fst <$> IntMap.elems args
       in (, Just ps) $ case remoteJoinsM of
-           Nothing -> Tracing.trace "Postgres" . liftTx $ asSingleRowJsonResp q prepArgs
+           Nothing -> do
+             Tracing.trace "Postgres" . (runExtractProfile ep =<<) . liftTx $ asSingleRowJsonResp (instrument q) prepArgs
            Just remoteJoins ->
              executeQueryWithRemoteJoins env manager reqHdrs userInfo q prepArgs remoteJoins
     RFPActionQuery atx -> (atx, Nothing)
-
-<<<<<<< HEAD
-=======
-  (,) <$> mkLazyRespTx env manager reqHdrs userInfo directives resolved <*> pure (mkGeneratedSqlMap resolved)
->>>>>>> ee00315f
 
 -- convert a query from an intermediate representation to... another
 irToRootFieldPlan
@@ -209,10 +195,10 @@
         throwError (err400 peCode peMessage){ qePath = pePath }
 
 -- | A method for extracting profiling data from instrumented query results.
-newtype ExtractProfile = ExtractProfile 
+newtype ExtractProfile = ExtractProfile
   { runExtractProfile :: forall m. (MonadIO m, Tracing.MonadTrace m) => EncJSON -> m EncJSON
   }
-  
+
 -- | A default implementation for queries with no instrumentation
 noProfile :: ExtractProfile
 noProfile = ExtractProfile pure
@@ -231,13 +217,13 @@
   --
   -- The open-source version of graphql-engine does not currently perform any
   -- instrumentation, so this serves only as a hook for downstream clients.
-  askInstrumentQuery 
+  askInstrumentQuery
     :: [G.Directive G.Name]
     -> m (Q.Query -> Q.Query, ExtractProfile)
 
   -- A default for monad transformer instances
-  default askInstrumentQuery 
-    :: (m ~ t n, MonadTrans t, MonadQueryInstrumentation n) 
+  default askInstrumentQuery
+    :: (m ~ t n, MonadTrans t, MonadQueryInstrumentation n)
     => [G.Directive G.Name]
     -> m (Q.Query -> Q.Query, ExtractProfile)
   askInstrumentQuery = lift . askInstrumentQuery
@@ -282,55 +268,22 @@
          $ traverseQueryRootField prepareWithPlan unpreparedQuery
            >>= traverseAction convertActionQuery
     validateSessionVariables expectedVariables $ _uiSession userInfo
-<<<<<<< HEAD
     traverseDB (pure . irToRootFieldPlan planVals) preparedQuery
       >>= traverseAction (pure . actionQueryToRootFieldPlan planVals)
+
+  (instrument, ep) <- askInstrumentQuery directives
 
   -- Transform the query plans into an execution plan
   let executionPlan = queryPlan <&> \case
         RFRemote (remoteSchemaInfo, remoteField) ->
           buildTypedOperation
             remoteSchemaInfo
-=======
-    traverseDB (pure . irToRootFieldPlan planVars planVals) preparedQuery
-      >>= traverseAction (pure . actionQueryToRootFieldPlan planVars planVals)
-
-  -- This monster makes sure that consecutive database operation get executed together
-  let dbPlans :: Seq.Seq (G.Name, RootFieldPlan)
-      remoteFields :: Seq.Seq (G.Name, RemoteField)
-      (dbPlans, remoteFields) = OMap.foldlWithKey' collectPlan (Seq.Empty, Seq.Empty) queryPlans
-
-      collectPlan
-        :: (Seq.Seq (G.Name, RootFieldPlan), Seq.Seq (G.Name, RemoteField))
-        -> G.Name
-        -> RootField PGPlan RemoteField RootFieldPlan J.Value
-        -> (Seq.Seq (G.Name, RootFieldPlan), Seq.Seq (G.Name, RemoteField))
-
-      collectPlan (seqDB, seqRemote) name (RFRemote r) =
-        (seqDB, seqRemote Seq.:|> (name, r))
-
-      collectPlan (seqDB, seqRemote) name (RFDB db)      =
-        (seqDB Seq.:|> (name, RFPPostgres db), seqRemote)
-
-      collectPlan (seqDB, seqRemote) name (RFAction rfp) =
-        (seqDB Seq.:|> (name, rfp), seqRemote)
-
-      collectPlan (seqDB, seqRemote) name (RFRaw r)      =
-        (seqDB Seq.:|> (name, RFPRaw $ LBS.toStrict $ J.encode r), seqRemote)
-
-
-  executionPlan <- case (dbPlans, remoteFields) of
-    (dbs, Seq.Empty) -> ExecStepDB <$> mkCurPlanTx env manager reqHeaders userInfo directives (toList dbs)
-    (Seq.Empty, remotes@(firstRemote Seq.:<| _)) -> do
-      let (remoteOperation, _) =
-            buildTypedOperation
->>>>>>> ee00315f
             G.OperationTypeQuery
             varDefs
             [G.SelectionField remoteField]
             varValsM
-        RFDB db      -> ExecStepDB $ mkCurPlanTx env manager reqHeaders userInfo (RFPPostgres db)
-        RFAction rfp -> ExecStepDB $ mkCurPlanTx env manager reqHeaders userInfo rfp
+        RFDB db      -> ExecStepDB $ mkCurPlanTx env manager reqHeaders userInfo instrument ep (RFPPostgres db)
+        RFAction rfp -> ExecStepDB $ mkCurPlanTx env manager reqHeaders userInfo instrument ep rfp
         RFRaw r      -> ExecStepRaw r
 
   let asts :: [QueryRootField UnpreparedValue]
@@ -373,76 +326,4 @@
 --       RFPRaw resp        -> return $ RRRaw resp
 --       RFPPostgres pgPlan -> RRSql <$> withPlan (_uiSession userInfo) pgPlan validatedVars
 
-<<<<<<< HEAD
---   (,) <$> mkLazyRespTx env manager reqHdrs userInfo resolved <*> pure (mkGeneratedSqlMap resolved)
-=======
---   (,) <$> mkLazyRespTx env manager reqHdrs userInfo resolved <*> pure (mkGeneratedSqlMap resolved)
-
-data PreparedSql
-  = PreparedSql
-  { _psQuery       :: !Q.Query
-  , _psPrepArgs    :: ![(Q.PrepArg, PGScalarValue)]
-    -- ^ The value is (Q.PrepArg, PGScalarValue) because we want to log the human-readable value of the
-    -- prepared argument (PGScalarValue) and not the binary encoding in PG format (Q.PrepArg)
-  , _psRemoteJoins :: !(Maybe RemoteJoins)
-  }
-  deriving Show
-
--- | Required to log in `query-log`
-instance J.ToJSON PreparedSql where
-  toJSON (PreparedSql q prepArgs _) =
-    J.object [ "query" J..= Q.getQueryText q
-             , "prepared_arguments" J..= map (pgScalarValueToJson . snd) prepArgs
-             ]
-
--- | Intermediate reperesentation of a computed SQL statement and prepared
--- arguments, or a raw bytestring (mostly, for introspection responses)
--- From this intermediate representation, a `LazyTx` can be generated, or the
--- SQL can be logged etc.
-data ResolvedQuery
-  = RRRaw !B.ByteString
-  | RRSql !PreparedSql
-  | RRActionQuery !ActionExecuteTx
-
--- | The computed SQL with alias which can be logged. Nothing here represents no
--- SQL for cases like introspection responses. Tuple of alias to a (maybe)
--- prepared statement
-type GeneratedSqlMap = [(G.Name, Maybe PreparedSql)]
-
-mkLazyRespTx
-  :: ( HasVersion
-     , MonadQueryInstrumentation m
-     , MonadIO tx
-     , MonadTx tx
-     , Tracing.MonadTrace tx
-     )
-  => Env.Environment
-  -> HTTP.Manager
-  -> [HTTP.Header]
-  -> UserInfo
-  -> [G.Directive G.Name]
-  -> [(G.Name, ResolvedQuery)]
-  -> m (tx EncJSON)
-mkLazyRespTx env manager reqHdrs userInfo directives resolved = do
-  (instrument, ep) <- askInstrumentQuery directives
-  pure $ fmap encJFromAssocList $ forM resolved $ \(alias, node) -> do
-    resp <- case node of
-     RRRaw bs                   -> return $ encJFromBS bs
-     RRSql (PreparedSql q args maybeRemoteJoins) -> do
-        let prepArgs = map fst args
-        case maybeRemoteJoins of
-          Nothing -> Tracing.trace "Postgres" . (runExtractProfile ep =<<) . liftTx $ asSingleRowJsonResp (instrument q) prepArgs
-          Just remoteJoins ->
-            executeQueryWithRemoteJoins env manager reqHdrs userInfo q prepArgs remoteJoins
-     RRActionQuery actionTx           -> actionTx
-    return (G.unName alias, resp)
-
-mkGeneratedSqlMap :: [(G.Name, ResolvedQuery)] -> GeneratedSqlMap
-mkGeneratedSqlMap resolved =
-  flip map resolved $ \(alias, node) ->
-    let res = case node of
-                RRRaw _         -> Nothing
-                RRSql ps        -> Just ps
-                RRActionQuery _ -> Nothing
-    in (alias, res)
->>>>>>> ee00315f
+--   (,) <$> mkLazyRespTx env manager reqHdrs userInfo resolved <*> pure (mkGeneratedSqlMap resolved)