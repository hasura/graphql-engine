module Hasura.Session
  ( RoleName
  , mkRoleName
  , adminRoleName
  , isAdmin
  , roleNameToTxt
<<<<<<< HEAD
  , SessionVariable(..)
=======
  , SessionVariable
  , SessionVariableValue
>>>>>>> f9267e55
  , mkSessionVariable
  , SessionVariables(..)
  , SessionVariableValue
  , sessionVariableToText
  , mkSessionVariablesText
  , mkSessionVariables
  , sessionVariablesToHeaders
  , getSessionVariableValue
  , getSessionVariablesSet
  , getSessionVariables
  , UserAdminSecret(..)
  , UserRoleBuild(..)
  , UserInfo
  , _uiRole
  , _uiSession
  , _uiBackendOnlyFieldAccess
  , mkUserInfo
  , adminUserInfo
  , BackendOnlyFieldAccess(..)
  , userInfoToList
  ) where

import           Hasura.Incremental         (Cacheable)
import           Hasura.Prelude
import           Hasura.RQL.Types.Common    (NonEmptyText, adminText, mkNonEmptyText,
                                             unNonEmptyText)
import           Hasura.RQL.Types.Error
import           Hasura.Server.Utils
import           Hasura.SQL.Types

import           Data.Aeson
import           Data.Aeson.Types           (Parser, toJSONKeyText)
import           Instances.TH.Lift          ()
import           Language.Haskell.TH.Syntax (Lift)

import qualified Data.CaseInsensitive       as CI
import qualified Data.HashMap.Strict        as Map
import qualified Data.HashSet               as Set
import qualified Data.Text                  as T
import qualified Database.PG.Query          as Q
import qualified Network.HTTP.Types         as HTTP

newtype RoleName
  = RoleName { getRoleTxt :: NonEmptyText }
  deriving ( Show, Eq, Ord, Hashable, FromJSONKey, ToJSONKey, FromJSON
           , ToJSON, Q.FromCol, Q.ToPrepArg, Lift, Generic, Arbitrary, NFData, Cacheable )

instance DQuote RoleName where
  dquoteTxt = roleNameToTxt

roleNameToTxt :: RoleName -> Text
roleNameToTxt = unNonEmptyText . getRoleTxt

mkRoleName :: Text -> Maybe RoleName
mkRoleName = fmap RoleName . mkNonEmptyText

adminRoleName :: RoleName
adminRoleName = RoleName adminText

isAdmin :: RoleName -> Bool
isAdmin = (adminRoleName ==)

newtype SessionVariable = SessionVariable {unSessionVariable :: CI.CI Text}
  deriving (Show, Eq, Hashable, IsString, Cacheable, Data, NFData)

instance ToJSON SessionVariable where
  toJSON = toJSON . CI.original . unSessionVariable

instance ToJSONKey SessionVariable where
  toJSONKey = toJSONKeyText sessionVariableToText

parseSessionVariable :: Text -> Parser SessionVariable
parseSessionVariable t =
  if isSessionVariable t then pure $ mkSessionVariable t
  else fail $ show t <> " is not a Hasura session variable"

instance FromJSON SessionVariable where
  parseJSON = withText "String" parseSessionVariable

instance FromJSONKey SessionVariable where
  fromJSONKey = FromJSONKeyTextParser parseSessionVariable

sessionVariableToText :: SessionVariable -> Text
sessionVariableToText = T.toLower . CI.original . unSessionVariable

mkSessionVariable :: Text -> SessionVariable
mkSessionVariable = SessionVariable . CI.mk

type SessionVariableValue = Text

newtype SessionVariables =
  SessionVariables { unSessionVariables :: Map.HashMap SessionVariable SessionVariableValue}
  deriving (Show, Eq, Hashable, Semigroup, Monoid)

instance ToJSON SessionVariables where
  toJSON (SessionVariables varMap) =
    toJSON $ Map.fromList $ map (first sessionVariableToText) $ Map.toList varMap

instance FromJSON SessionVariables where
  parseJSON v = mkSessionVariablesText . Map.toList <$> parseJSON v

mkSessionVariablesText :: [(Text, Text)] -> SessionVariables
mkSessionVariablesText =
  SessionVariables . Map.fromList . map (first mkSessionVariable)

mkSessionVariables :: [HTTP.Header] -> SessionVariables
mkSessionVariables =
  SessionVariables
  . Map.fromList
  . map (first SessionVariable)
  . filter (isSessionVariable . CI.original . fst) -- Only x-hasura-* headers
  . map (CI.map bsToTxt *** bsToTxt)

sessionVariablesToHeaders :: SessionVariables -> [HTTP.Header]
sessionVariablesToHeaders =
  map ((CI.map txtToBs . unSessionVariable) *** txtToBs)
  . Map.toList
  . unSessionVariables

getSessionVariables :: SessionVariables -> [Text]
getSessionVariables = map sessionVariableToText . Map.keys . unSessionVariables

getSessionVariablesSet :: SessionVariables -> Set.HashSet SessionVariable
getSessionVariablesSet = Map.keysSet . unSessionVariables

getSessionVariableValue :: SessionVariable -> SessionVariables -> Maybe SessionVariableValue
getSessionVariableValue k = Map.lookup k . unSessionVariables

-- | Represent the admin secret state; whether the secret is sent
-- in the request or if actually authorization is not configured.
data UserAdminSecret
  = UAdminSecretSent
  | UAdminSecretNotSent
  | UAuthNotSet
  deriving (Show, Eq)

-- | Represents the 'X-Hasura-Use-Backend-Only-Permissions' session variable
-- and request made with 'X-Hasura-Admin-Secret' if any auth configured.
-- For more details see Note [Backend only permissions]
data BackendOnlyFieldAccess
  = BOFAAllowed
  | BOFADisallowed
  deriving (Show, Eq, Generic)
instance Hashable BackendOnlyFieldAccess

data UserInfo
  = UserInfo
  { _uiRole                   :: !RoleName
  , _uiSession                :: !SessionVariables
  , _uiBackendOnlyFieldAccess :: !BackendOnlyFieldAccess
  } deriving (Show, Eq, Generic)
instance Hashable UserInfo

-- | Represents how to build a role from the session variables
data UserRoleBuild
  = URBFromSessionVariables
  -- ^ Look for `x-hasura-role` session variable value and absence will raise an exception
  | URBFromSessionVariablesFallback !RoleName
  -- ^ Look for `x-hasura-role` session variable value, if absent fall back to given role
  | URBPreDetermined !RoleName
  -- ^ Use only the pre-determined role
  deriving (Show, Eq)

-- | Build @'UserInfo' from @'SessionVariables'
mkUserInfo
  :: forall m. (MonadError QErr m)
  => UserRoleBuild -> UserAdminSecret -> SessionVariables -> m UserInfo
mkUserInfo roleBuild userAdminSecret sessionVariables = do
  roleName <- case roleBuild of
    URBFromSessionVariables -> onNothing maybeSessionRole $
      throw400 InvalidParams $ userRoleHeader <> " not found in session variables"
    URBFromSessionVariablesFallback role -> pure $ fromMaybe role maybeSessionRole
    URBPreDetermined role -> pure role
  backendOnlyFieldAccess <- getBackendOnlyFieldAccess
  let modifiedSession = modifySessionVariables roleName sessionVariables
  pure $ UserInfo roleName modifiedSession backendOnlyFieldAccess
  where
    maybeSessionRole = maybeRoleFromSessionVariables sessionVariables

    -- | Add x-hasura-role header and remove admin secret headers
    modifySessionVariables :: RoleName -> SessionVariables -> SessionVariables
    modifySessionVariables roleName =
      SessionVariables
      . Map.insert userRoleHeader (roleNameToTxt roleName)
      . Map.delete adminSecretHeader
      . Map.delete deprecatedAccessKeyHeader
      . unSessionVariables

    -- | See Note [Backend only permissions] to know more about the function
    getBackendOnlyFieldAccess :: m BackendOnlyFieldAccess
    getBackendOnlyFieldAccess = case userAdminSecret of
      UAdminSecretNotSent -> pure BOFADisallowed
      UAdminSecretSent    -> lookForBackendOnlyPermissionsConfig
      UAuthNotSet         -> lookForBackendOnlyPermissionsConfig
      where
        lookForBackendOnlyPermissionsConfig =
          case getSessionVariableValue useBackendOnlyPermissionsHeader sessionVariables of
            Nothing     -> pure BOFADisallowed
            Just varVal ->
              case parseStringAsBool (T.unpack varVal) of
                Left err        -> throw400 BadRequest $
                  useBackendOnlyPermissionsHeader <> ": " <> T.pack err
                Right privilege -> pure $ if privilege then BOFAAllowed else BOFADisallowed


maybeRoleFromSessionVariables :: SessionVariables -> Maybe RoleName
maybeRoleFromSessionVariables sessionVariables =
  -- returns Nothing if x-hasura-role is an empty string
  getSessionVariableValue userRoleHeader sessionVariables >>= mkRoleName

adminUserInfo :: UserInfo
adminUserInfo = UserInfo adminRoleName mempty BOFADisallowed

userInfoToList :: UserInfo -> [(Text, Text)]
userInfoToList userInfo =
  let vars = map (first sessionVariableToText) $ Map.toList $ unSessionVariables . _uiSession $ userInfo
      rn = roleNameToTxt . _uiRole $ userInfo
  in (sessionVariableToText userRoleHeader, rn) : vars<|MERGE_RESOLUTION|>--- conflicted
+++ resolved
@@ -4,12 +4,7 @@
   , adminRoleName
   , isAdmin
   , roleNameToTxt
-<<<<<<< HEAD
-  , SessionVariable(..)
-=======
   , SessionVariable
-  , SessionVariableValue
->>>>>>> f9267e55
   , mkSessionVariable
   , SessionVariables(..)
   , SessionVariableValue
@@ -29,7 +24,6 @@
   , mkUserInfo
   , adminUserInfo
   , BackendOnlyFieldAccess(..)
-  , userInfoToList
   ) where
 
 import           Hasura.Incremental         (Cacheable)
@@ -53,7 +47,7 @@
 import qualified Network.HTTP.Types         as HTTP
 
 newtype RoleName
-  = RoleName { getRoleTxt :: NonEmptyText }
+  = RoleName {getRoleTxt :: NonEmptyText}
   deriving ( Show, Eq, Ord, Hashable, FromJSONKey, ToJSONKey, FromJSON
            , ToJSON, Q.FromCol, Q.ToPrepArg, Lift, Generic, Arbitrary, NFData, Cacheable )
 
@@ -221,10 +215,4 @@
   getSessionVariableValue userRoleHeader sessionVariables >>= mkRoleName
 
 adminUserInfo :: UserInfo
-adminUserInfo = UserInfo adminRoleName mempty BOFADisallowed
-
-userInfoToList :: UserInfo -> [(Text, Text)]
-userInfoToList userInfo =
-  let vars = map (first sessionVariableToText) $ Map.toList $ unSessionVariables . _uiSession $ userInfo
-      rn = roleNameToTxt . _uiRole $ userInfo
-  in (sessionVariableToText userRoleHeader, rn) : vars+adminUserInfo = UserInfo adminRoleName mempty BOFADisallowed