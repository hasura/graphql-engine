import yaml
from validate import check_query_f
from super_classes import DefaultTestSelectQueries


<<<<<<< HEAD
class TestGraphQLQueryBasic:
=======
class TestGraphQLQueryBasic(DefaultTestSelectQueries):
>>>>>>> 1a04a384

    def test_select_query_author(self, hge_ctx):
        check_query_f(hge_ctx, self.dir() + '/select_query_author.yaml')

    def test_select_various_postgres_types(self, hge_ctx):
        check_query_f(hge_ctx, self.dir() + '/select_query_test_types.yaml')

    def test_select_query_author_quoted_col(self, hge_ctx):
        check_query_f(hge_ctx, self.dir() + '/select_query_author_col_quoted.yaml')

    def test_select_query_author_pk(self, hge_ctx):
        check_query_f(hge_ctx, self.dir() + '/select_query_author_by_pkey.yaml')

    def test_select_query_where(self, hge_ctx):
        check_query_f(hge_ctx, self.dir() + '/select_query_author_where.yaml')

    def test_nested_select_query_article_author(self, hge_ctx):
        check_query_f(hge_ctx, self.dir() + '/nested_select_query_article_author.yaml')

    def test_nested_select_query_deep(self, hge_ctx):
        check_query_f(hge_ctx, self.dir() + '/nested_select_query_deep.yaml')

    def test_nested_select_query_where(self, hge_ctx):
        check_query_f(hge_ctx, self.dir() + '/nested_select_where_query_author_article.yaml')

    def test_nested_select_query_where_on_relationship(self, hge_ctx):
        check_query_f(hge_ctx, self.dir() + '/nested_select_query_article_author_where_on_relationship.yaml')

    def test_select_query_user(self, hge_ctx):
        check_query_f(hge_ctx, self.dir() + "/select_query_user.yaml")

    def test_select_query_non_tracked_table(self, hge_ctx):
        check_query_f(hge_ctx, self.dir() + "/select_query_non_tracked_table_err.yaml")

    def test_select_query_col_not_present_err(self, hge_ctx):
        check_query_f(hge_ctx, self.dir() + "/select_query_author_col_not_present_err.yaml")

<<<<<<< HEAD

class TestGraphQLQueryAgg:
=======
    @classmethod
    def dir(cls):
        return 'queries/graphql_query/basic'


class TestGraphQLQueryAgg(DefaultTestSelectQueries):
>>>>>>> 1a04a384

    def test_article_agg_count_sum_avg_max_min_with_aliases(self, hge_ctx):
        check_query_f(hge_ctx, self.dir() + '/article_agg_count_sum_avg_max_min_with_aliases.yaml')

    def test_article_agg_where(self, hge_ctx):
        check_query_f(hge_ctx, self.dir() + '/article_agg_where.yaml')

    def test_author_agg_with_articles(self, hge_ctx):
        check_query_f(hge_ctx, self.dir() + '/author_agg_with_articles.yaml')

    def test_author_agg_with_articles_where(self, hge_ctx):
        check_query_f(hge_ctx, self.dir() + '/author_agg_with_articles_where.yaml')

    @classmethod
    def dir(cls):
        return 'queries/graphql_query/aggregations'


<<<<<<< HEAD
class TestGraphQLQueryAggPerm:
=======
class TestGraphQLQueryAggPerm(DefaultTestSelectQueries):
>>>>>>> 1a04a384

    def test_author_agg_articles(self, hge_ctx):
        check_query_f(hge_ctx, self.dir() + '/author_agg_articles.yaml')

    def test_article_agg_fail(self, hge_ctx):
        check_query_f(hge_ctx, self.dir() + '/article_agg_fail.yaml')

    def test_author_articles_agg_fail(self, hge_ctx):
        check_query_f(hge_ctx, self.dir() + '/author_articles_agg_fail.yaml')

    @classmethod
    def dir(cls):
        return 'queries/graphql_query/agg_perm'


<<<<<<< HEAD

class TestGraphQLQueryLimits:
=======
class TestGraphQLQueryLimits(DefaultTestSelectQueries):
>>>>>>> 1a04a384

    def test_limit_1(self, hge_ctx):
        check_query_f(hge_ctx, self.dir() + '/select_query_article_limit_1.yaml')

    def test_limit_2(self, hge_ctx):
        check_query_f(hge_ctx, self.dir() + '/select_query_article_limit_2.yaml')

    def test_err_str_limit_error(self, hge_ctx):
        check_query_f(hge_ctx, self.dir() + '/select_query_article_string_limit_error.yaml')

    def test_err_neg_limit_error(self, hge_ctx):
        check_query_f(hge_ctx, self.dir() + '/select_query_article_neg_limit_error.yaml')

    @classmethod
    def dir(cls):
        return 'queries/graphql_query/limits'


<<<<<<< HEAD
class TestGraphQLQueryOffsets:
=======
class TestGraphQLQueryOffsets(DefaultTestSelectQueries):
>>>>>>> 1a04a384

    def test_offset_1_limit_2(self, hge_ctx):
        check_query_f(hge_ctx, self.dir() + '/select_query_article_offset_1_limit_2.yaml')

    def test_offset_2_limit_1(self, hge_ctx):
        check_query_f(hge_ctx, self.dir() + '/select_query_article_offset_2_limit_1.yaml')

    def test_int_as_string_offset(self, hge_ctx):
        check_query_f(hge_ctx, self.dir() + '/select_query_article_string_offset.yaml')

    def test_err_neg_offset_error(self, hge_ctx):
        check_query_f(hge_ctx, self.dir() + '/select_query_article_neg_offset_error.yaml')

    @classmethod
    def dir(cls):
        return 'queries/graphql_query/offset'


class TestGraphQLQueryBoolExpBasic(DefaultTestSelectQueries):

    def test_author_article_where_not_equal(self, hge_ctx):
        check_query_f(hge_ctx, self.dir() + '/select_author_article_where_neq.yaml')

    def test_author_article_operator_ne_not_found_err(self, hge_ctx):
        check_query_f(hge_ctx, self.dir() + '/select_author_article_operator_ne_not_found_err.yaml')

    def test_author_article_where_greater_than(self, hge_ctx):
        check_query_f(hge_ctx, self.dir() + '/select_author_article_where_gt.yaml')

    def test_author_article_where_greater_than_or_equal(self, hge_ctx):
        check_query_f(hge_ctx, self.dir() + '/select_author_article_where_gte.yaml')

    def test_author_article_where_less_than(self, hge_ctx):
        check_query_f(hge_ctx, self.dir() + '/select_author_article_where_lt.yaml')

    def test_author_article_where_less_than_or_equal(self, hge_ctx):
        check_query_f(hge_ctx, self.dir() + '/select_author_article_where_lte.yaml')

    def test_author_article_where_in(self, hge_ctx):
        check_query_f(hge_ctx, self.dir() + '/select_author_article_where_in.yaml')

    def test_author_article_where_nin(self, hge_ctx):
        check_query_f(hge_ctx, self.dir() + '/select_author_article_where_nin.yaml')

    def test_order_delivered_at_is_null(self, hge_ctx):
        check_query_f(hge_ctx, self.dir() + '/select_query_order_delivered_at_is_null.yaml')

    def test_order_delivered_at_is_not_null(self, hge_ctx):
        check_query_f(hge_ctx, self.dir() + '/select_query_order_delivered_at_is_not_null.yaml')

    def test_author_article_where_not_less_than(self, hge_ctx):
        check_query_f(hge_ctx, self.dir() + '/select_author_article_where_not_lt.yaml')

    def test_article_author_is_published_and_registered(self, hge_ctx):
        check_query_f(hge_ctx, self.dir() + '/select_article_author_is_published_and_registered.yaml')

    def test_article_author_not_published_nor_registered(self, hge_ctx):
        check_query_f(hge_ctx, self.dir() + '/select_article_author_not_published_or_not_registered.yaml')

    def test_article_author_unexpected_operator_in_where_err(self, hge_ctx):
        check_query_f(hge_ctx, self.dir() + '/select_author_article_unexpected_operator_in_where_err.yaml')

    @classmethod
    def dir(cls):
        return 'queries/graphql_query/boolexp/basic'


class TestGraphqlQueryPermissions(DefaultTestSelectQueries):

    def test_user_select_unpublished_articles(self, hge_ctx):
        check_query_f(hge_ctx, self.dir() + '/user_select_query_unpublished_articles.yaml')

    def test_user_only_other_users_published_articles(self, hge_ctx):
        check_query_f(hge_ctx, self.dir() + '/user_can_query_other_users_published_articles.yaml')

    def test_anonymous_only_published_articles(self, hge_ctx):
        check_query_f(hge_ctx, self.dir() + '/anonymous_can_only_get_published_articles.yaml')

    def test_user_cannot_access_remarks_col(self, hge_ctx):
        check_query_f(hge_ctx, self.dir() + '/user_cannot_access_remarks_col.yaml')

    @classmethod
    def dir(cls):
        return 'queries/graphql_query/permissions'


class TestGraphQLQueryBoolExpSearch(DefaultTestSelectQueries):

    def test_city_where_like(self, hge_ctx):
        check_query_f(hge_ctx, self.dir() + '/select_city_where_like.yaml')

    def test_city_where_not_like(self, hge_ctx):
        check_query_f(hge_ctx, self.dir() + '/select_city_where_nlike.yaml')

    def test_city_where_ilike(self, hge_ctx):
        check_query_f(hge_ctx, self.dir() + '/select_city_where_ilike.yaml')

    def test_city_where_not_ilike(self, hge_ctx):
        check_query_f(hge_ctx, self.dir() + '/select_city_where_nilike.yaml')

    def test_city_where_similar(self, hge_ctx):
        check_query_f(hge_ctx, self.dir() + '/select_city_where_similar.yaml')

    def test_city_where_not_similar(self, hge_ctx):
        check_query_f(hge_ctx, self.dir() + '/select_city_where_not_similar.yaml')

    @classmethod
    def dir(cls):
        return 'queries/graphql_query/boolexp/search'


<<<<<<< HEAD

class TestGraphQLQueryBoolExpJsonB:
=======
class TestGraphQLQueryBoolExpJsonB(DefaultTestSelectQueries):
>>>>>>> 1a04a384

    def test_jsonb_contains_article_latest(self, hge_ctx):
        check_query_f(hge_ctx, self.dir() + '/select_article_author_jsonb_contains_latest.yaml')

    def test_jsonb_contains_article_beststeller(self, hge_ctx):
        check_query_f(hge_ctx, self.dir() + '/select_author_article_jsonb_contains_bestseller.yaml')

    def test_jsonb_contained_in_latest(self, hge_ctx):
        check_query_f(hge_ctx, self.dir() + '/select_article_author_jsonb_contained_in_latest.yaml')

    def test_jsonb_contained_in_bestseller_latest(self, hge_ctx):
        check_query_f(hge_ctx, self.dir() + '/select_article_author_jsonb_contained_in_bestseller_latest.yaml')

    def test_jsonb_has_key_sim_type(self, hge_ctx):
        check_query_f(hge_ctx, self.dir() + '/select_product_jsonb_has_key_sim_type.yaml')

    def test_jsonb_has_keys_any_os_operating_system(self, hge_ctx):
        check_query_f(hge_ctx, self.dir() + '/select_product_jsonb_has_keys_any_os_operating_system.yaml')

    def test_jsonb_has_keys_all_touchscreen_ram(self, hge_ctx):
<<<<<<< HEAD
        check_query_f(hge_ctx, self.dir + '/select_product_jsonb_has_keys_all_ram_touchscreen.yaml')

    @pytest.fixture(autouse=True)
    def transact(self, request, hge_ctx):
        self.dir = 'queries/graphql_query/boolexp/jsonb'
        st_code, resp = hge_ctx.v1q_f(self.dir + '/setup.yaml')
        assert st_code == 200, resp
        yield
        st_code, resp = hge_ctx.v1q_f(self.dir + '/teardown.yaml')
        assert st_code == 200, resp


class TestGraphQLQueryOrderBy:
=======
        check_query_f(hge_ctx, self.dir() + '/select_product_jsonb_has_keys_all_ram_touchscreen.yaml')

    @classmethod
    def dir(cls):
        return 'queries/graphql_query/boolexp/jsonb'


class TestGraphQLQueryOrderBy(DefaultTestSelectQueries):
>>>>>>> 1a04a384
    def test_articles_order_by_without_id(self, hge_ctx):
        check_query_f(hge_ctx, self.dir() + '/articles_order_by_without_id.yaml')

    def test_articles_order_by_rel_author_id(self, hge_ctx):
        check_query_f(hge_ctx, self.dir() + '/articles_order_by_rel_author_id.yaml')

    def test_articles_order_by_rel_author_rel_contact_phone(self, hge_ctx):
        check_query_f(hge_ctx, self.dir() + '/articles_order_by_rel_author_rel_contact_phone.yaml')

    @classmethod
    def dir(cls):
        return 'queries/graphql_query/order_by'<|MERGE_RESOLUTION|>--- conflicted
+++ resolved
@@ -3,11 +3,7 @@
 from super_classes import DefaultTestSelectQueries
 
 
-<<<<<<< HEAD
-class TestGraphQLQueryBasic:
-=======
 class TestGraphQLQueryBasic(DefaultTestSelectQueries):
->>>>>>> 1a04a384
 
     def test_select_query_author(self, hge_ctx):
         check_query_f(hge_ctx, self.dir() + '/select_query_author.yaml')
@@ -45,17 +41,12 @@
     def test_select_query_col_not_present_err(self, hge_ctx):
         check_query_f(hge_ctx, self.dir() + "/select_query_author_col_not_present_err.yaml")
 
-<<<<<<< HEAD
-
-class TestGraphQLQueryAgg:
-=======
     @classmethod
     def dir(cls):
         return 'queries/graphql_query/basic'
 
 
 class TestGraphQLQueryAgg(DefaultTestSelectQueries):
->>>>>>> 1a04a384
 
     def test_article_agg_count_sum_avg_max_min_with_aliases(self, hge_ctx):
         check_query_f(hge_ctx, self.dir() + '/article_agg_count_sum_avg_max_min_with_aliases.yaml')
@@ -74,11 +65,7 @@
         return 'queries/graphql_query/aggregations'
 
 
-<<<<<<< HEAD
-class TestGraphQLQueryAggPerm:
-=======
 class TestGraphQLQueryAggPerm(DefaultTestSelectQueries):
->>>>>>> 1a04a384
 
     def test_author_agg_articles(self, hge_ctx):
         check_query_f(hge_ctx, self.dir() + '/author_agg_articles.yaml')
@@ -94,12 +81,7 @@
         return 'queries/graphql_query/agg_perm'
 
 
-<<<<<<< HEAD
-
-class TestGraphQLQueryLimits:
-=======
 class TestGraphQLQueryLimits(DefaultTestSelectQueries):
->>>>>>> 1a04a384
 
     def test_limit_1(self, hge_ctx):
         check_query_f(hge_ctx, self.dir() + '/select_query_article_limit_1.yaml')
@@ -118,11 +100,7 @@
         return 'queries/graphql_query/limits'
 
 
-<<<<<<< HEAD
-class TestGraphQLQueryOffsets:
-=======
 class TestGraphQLQueryOffsets(DefaultTestSelectQueries):
->>>>>>> 1a04a384
 
     def test_offset_1_limit_2(self, hge_ctx):
         check_query_f(hge_ctx, self.dir() + '/select_query_article_offset_1_limit_2.yaml')
@@ -234,12 +212,7 @@
         return 'queries/graphql_query/boolexp/search'
 
 
-<<<<<<< HEAD
-
-class TestGraphQLQueryBoolExpJsonB:
-=======
 class TestGraphQLQueryBoolExpJsonB(DefaultTestSelectQueries):
->>>>>>> 1a04a384
 
     def test_jsonb_contains_article_latest(self, hge_ctx):
         check_query_f(hge_ctx, self.dir() + '/select_article_author_jsonb_contains_latest.yaml')
@@ -260,21 +233,6 @@
         check_query_f(hge_ctx, self.dir() + '/select_product_jsonb_has_keys_any_os_operating_system.yaml')
 
     def test_jsonb_has_keys_all_touchscreen_ram(self, hge_ctx):
-<<<<<<< HEAD
-        check_query_f(hge_ctx, self.dir + '/select_product_jsonb_has_keys_all_ram_touchscreen.yaml')
-
-    @pytest.fixture(autouse=True)
-    def transact(self, request, hge_ctx):
-        self.dir = 'queries/graphql_query/boolexp/jsonb'
-        st_code, resp = hge_ctx.v1q_f(self.dir + '/setup.yaml')
-        assert st_code == 200, resp
-        yield
-        st_code, resp = hge_ctx.v1q_f(self.dir + '/teardown.yaml')
-        assert st_code == 200, resp
-
-
-class TestGraphQLQueryOrderBy:
-=======
         check_query_f(hge_ctx, self.dir() + '/select_product_jsonb_has_keys_all_ram_touchscreen.yaml')
 
     @classmethod
@@ -283,7 +241,6 @@
 
 
 class TestGraphQLQueryOrderBy(DefaultTestSelectQueries):
->>>>>>> 1a04a384
     def test_articles_order_by_without_id(self, hge_ctx):
         check_query_f(hge_ctx, self.dir() + '/articles_order_by_without_id.yaml')
 
