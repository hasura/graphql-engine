// TODO: make functions from this file available without imports

import { showErrorNotification } from '../../Services/Common/Notification';

export const isNotDefined = value => {
  return value === null || value === undefined;
};

export const exists = value => {
  return value !== null && value !== undefined;
};

export const isArray = value => {
  return Array.isArray(value);
};

export const isObject = value => {
  return typeof value === 'object' && value !== null;
};

export const isString = value => {
  return typeof value === 'string';
};

export const isNumber = value => {
  return typeof value === 'number';
};

export const isPromise = value => {
  if (!value) return false;
  return value.constructor.name === 'Promise';
};

export const isEmpty = value => {
  let _isEmpty = false;

  if (!exists(value)) {
    _isEmpty = true;
  } else if (isArray(value)) {
    _isEmpty = value.length === 0;
  } else if (isObject(value)) {
    _isEmpty = JSON.stringify(value) === JSON.stringify({});
  } else if (isString(value)) {
    _isEmpty = value === '';
  }

  return _isEmpty;
};

export const isEqual = (value1, value2) => {
  let _isEqual = false;

  if (typeof value1 === typeof value2) {
    if (isArray(value1)) {
      _isEqual = JSON.stringify(value1) === JSON.stringify(value2);
    } else if (isObject(value2)) {
      const value1Keys = Object.keys(value1);
      const value2Keys = Object.keys(value2);

      if (value1Keys.length === value2Keys.length) {
        _isEqual = true;

        for (let i = 0; i < value1Keys.length; i++) {
          const key = value1Keys[i];
          if (!isEqual(value1[key], value2[key])) {
            _isEqual = false;
            break;
          }
        }
      }
    } else {
      _isEqual = value1 === value2;
    }
  }

  return _isEqual;
};

export const isJsonString = str => {
  try {
    JSON.parse(str);
  } catch (e) {
    return false;
  }

  return true;
};
export const getAllJsonPaths = (json, leafKeys = [], prefix = '') => {
  const _paths = [];

  const addPrefix = subPath => {
    return prefix + (prefix && subPath ? '.' : '') + subPath;
  };

  const handleSubJson = (subJson, newPrefix) => {
    const subPaths = getAllJsonPaths(subJson, leafKeys, newPrefix);

    subPaths.forEach(subPath => {
      _paths.push(subPath);
    });

    if (!subPaths.length) {
      _paths.push(newPrefix);
    }
  };

  if (isArray(json)) {
    json.forEach((subJson, i) => {
      handleSubJson(subJson, addPrefix(i.toString()));
    });
  } else if (isObject(json)) {
    Object.keys(json).forEach(key => {
      if (leafKeys.includes(key)) {
        _paths.push({ [addPrefix(key)]: json[key] });
      } else {
        handleSubJson(json[key], addPrefix(key));
      }
    });
  } else {
    _paths.push(addPrefix(json));
  }

  return _paths;
};

// use browser confirm and prompt to get user confirmation for actions
export const getConfirmation = (
  message = '',
  hardConfirmation = false,
  confirmationText = 'CONFIRM'
) => {
  let isConfirmed = false;

  let modalContent = '';

  modalContent += 'Are you sure?';

  if (message) {
    modalContent += '\n\n';
    modalContent += message;
  }

  if (!hardConfirmation) {
    isConfirmed = confirm(modalContent);
  } else {
    modalContent += '\n\n';
    modalContent += `Type "${confirmationText}" to confirm:`;

    // retry prompt until user cancels or confirmation text matches
    // prompt returns null on cancel or a string otherwise
    let promptResponse = '';
    while (!isConfirmed && promptResponse !== null) {
      promptResponse = prompt(modalContent);

      isConfirmed = promptResponse === confirmationText;
    }
  }

  return isConfirmed;
};

export const uploadFile = (
  fileHandler,
  fileFormat = null,
  invalidFileHandler = null
) => dispatch => {
  const fileInputElement = document.createElement('div');
  fileInputElement.innerHTML = '<input style="display:none" type="file">';
  const fileInput = fileInputElement.firstChild;
  document.body.appendChild(fileInputElement);

  const onFileUpload = () => {
    const file = fileInput.files[0];
    const fileName = file.name;

    let isValidFile = true;
    if (fileFormat) {
      const expectedFileSuffix = '.' + fileFormat;

      if (!fileName.endsWith(expectedFileSuffix)) {
        isValidFile = false;

        if (invalidFileHandler) {
          invalidFileHandler(fileName);
        } else {
          dispatch(
            showErrorNotification(
              'Invalid file format',
              `Expected a ${expectedFileSuffix} file`
            )
          );
        }

        fileInputElement.remove();
      }
    }

    if (isValidFile) {
      const reader = new FileReader();

      // this function will execute once the reader has successfully read the file
      reader.onload = () => {
        fileInputElement.remove();

        fileHandler(reader.result);
      };

      reader.readAsText(file);
    }
  };

  // attach file upload handler
  fileInput.addEventListener('change', onFileUpload);

  // trigger file upload window
  fileInput.click();
};

export const downloadFile = (fileName, dataString) => {
  const downloadLinkElem = document.createElement('a');
  downloadLinkElem.setAttribute('href', dataString);
  downloadLinkElem.setAttribute('download', fileName);
  document.body.appendChild(downloadLinkElem);

  // trigger download
  downloadLinkElem.click();

  downloadLinkElem.remove();
};

export const downloadObjectAsJsonFile = (fileName, object) => {
  const contentType = 'application/json;charset=utf-8;';

  const jsonSuffix = '.json';
  const fileNameWithSuffix = fileName.endsWith(jsonSuffix)
    ? fileName
    : fileName + jsonSuffix;

  const dataString =
    'data:' +
    contentType +
    ',' +
    encodeURIComponent(JSON.stringify(object, null, 2));

  downloadFile(fileNameWithSuffix, dataString);
};

export const getFileExtensionFromFilename = filename => {
  return filename.match(/\.[0-9a-z]+$/i)[0];
};

// return time in format YYYY_MM_DD_hh_mm_ss_s
export const getCurrTimeForFileName = () => {
  const currTime = new Date();

  const year = currTime
    .getFullYear()
    .toString()
    .padStart(4, '0');

  const month = (currTime.getMonth() + 1).toString().padStart(2, '0');

  const day = currTime
    .getDate()
    .toString()
    .padStart(2, '0');

  const hours = currTime
    .getHours()
    .toString()
    .padStart(2, '0');

  const minutes = currTime
    .getMinutes()
    .toString()
    .padStart(2, '0');

  const seconds = currTime
    .getSeconds()
    .toString()
    .padStart(2, '0');

  const milliSeconds = currTime
    .getMilliseconds()
    .toString()
    .padStart(3, '0');

  return [year, month, day, hours, minutes, seconds, milliSeconds].join('_');
};

// return number with commas for readability
export const getReadableNumber = number => {
  if (!isNumber(number)) return number;

  return number.toLocaleString();
};

export const isValidTemplateLiteral = literal_ => {
  const literal = literal_.trim();
  if (!literal) return false;
  const templateStartIndex = literal.indexOf('{{');
  const templateEndEdex = literal.indexOf('}}');
  return (
    templateStartIndex !== '-1' && templateEndEdex > templateStartIndex + 2
  );
};

export const getUrlSearchParamValue = param => {
  const urlSearchParams = new URLSearchParams(window.location.search);
  return urlSearchParams.get(param);
};

export const getLastArrayElement = array => {
  if (!array) return null;
  if (!array.length) return null;
  return array[array.length - 1];
};

export const getFirstArrayElement = array => {
  if (!array) return null;
  return array[0];
};

<<<<<<< HEAD
export const capitalize = str => {
  if (!str.length) {
    return;
  }
  return str[0].toUpperCase() + str.substring(1);
=======
export const capitalize = s => {
  return s.charAt(0).toUpperCase() + s.slice(1);
};

export const deleteArrayElementAtIndex = (array, index) => {
  return array.splice(index, 1);
};

export const arrayDiff = (arr1, arr2) => {
  return arr1.filter(v => !arr2.includes(v));
>>>>>>> 2e7e54fc
};<|MERGE_RESOLUTION|>--- conflicted
+++ resolved
@@ -321,13 +321,6 @@
   return array[0];
 };
 
-<<<<<<< HEAD
-export const capitalize = str => {
-  if (!str.length) {
-    return;
-  }
-  return str[0].toUpperCase() + str.substring(1);
-=======
 export const capitalize = s => {
   return s.charAt(0).toUpperCase() + s.slice(1);
 };
@@ -338,5 +331,4 @@
 
 export const arrayDiff = (arr1, arr2) => {
   return arr1.filter(v => !arr2.includes(v));
->>>>>>> 2e7e54fc
 };