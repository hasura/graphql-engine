--- conflicted
+++ resolved
@@ -23,7 +23,6 @@
     sql: |
       drop table contact
 
-<<<<<<< HEAD
 - type: drop_relationship
   args:
     relationship: Tracks
@@ -40,9 +39,8 @@
   args:
     sql: |
       drop table "Album"
-=======
+
 - type: run_sql
   args:
     sql: |
-      drop table employee
->>>>>>> 5b6a3862
+      drop table employee