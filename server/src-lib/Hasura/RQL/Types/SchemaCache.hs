--- conflicted
+++ resolved
@@ -105,10 +105,7 @@
 import           Hasura.RQL.Types.DML
 import           Hasura.RQL.Types.Error
 import           Hasura.RQL.Types.EventTrigger
-<<<<<<< HEAD
 import           Hasura.RQL.Types.Metadata
-=======
->>>>>>> e94ee340
 import           Hasura.RQL.Types.Permission
 import           Hasura.RQL.Types.RemoteSchema
 import           Hasura.RQL.Types.SchemaCacheTypes
