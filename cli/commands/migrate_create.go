package commands

import (
	"io/ioutil"
	"os"
	"time"

	"github.com/hasura/graphql-engine/cli"
	"github.com/hasura/graphql-engine/cli/metadata"
	metadataTypes "github.com/hasura/graphql-engine/cli/metadata/types"
	"github.com/hasura/graphql-engine/cli/migrate"
	"github.com/pkg/errors"
	"github.com/spf13/cobra"
	"github.com/spf13/pflag"

	mig "github.com/hasura/graphql-engine/cli/migrate/cmd"
	log "github.com/sirupsen/logrus"
)

const migrateCreateCmdExamples = `  # Setup migration files for the first time by introspecting a server:
  hasura migrate create "init" --from-server

  # Use with admin secret:
  hasura migrate create --admin-secret "<admin-secret>"

  # Setup migration files from an instance mentioned by the flag:
  hasura migrate create init --from-server --endpoint "<endpoint>"

  # Take pg_dump of schema and hasura metadata from server while specifying the schemas to include
  hasura migrate create init --from-server --schema myschema1,myschema2

  # Take pg_dump from server and save it as a migration and specify the schemas to include
  hasura migrate create init --sql-from-server --schema myschema1,myschema2`

func newMigrateCreateCmd(ec *cli.ExecutionContext) *cobra.Command {
	opts := &migrateCreateOptions{
		EC: ec,
	}

	migrateCreateCmd := &cobra.Command{
		Use:          "create [migration-name]",
		Short:        "Create files required for a migration",
		Long:         "Create sql and yaml files required for a migration",
		Example:      migrateCreateCmdExamples,
		SilenceUsage: true,
		Args:         cobra.ExactArgs(1),
		RunE: func(cmd *cobra.Command, args []string) error {
			opts.name = args[0]
			opts.EC.Spin("Creating migration files...")
			version, err := opts.run()
			opts.EC.Spinner.Stop()
			if err != nil {
				return err
			}
			opts.EC.Logger.WithFields(log.Fields{
				"version": version,
				"name":    opts.name,
			}).Info("Migrations files created")
			return nil
		},
	}
	f := migrateCreateCmd.Flags()
	opts.flags = f
<<<<<<< HEAD
	f.BoolVar(&opts.fromServer, "from-server", false, "take pg_dump of schema and Hasura metadata from the server. use --schema flag to give schemas (default: public)")
	f.StringVar(&opts.sqlFile, "sql-from-file", "", "path to an sql file which contains the SQL statements")
	f.BoolVar(&opts.sqlServer, "sql-from-server", false, "take pg_dump from server and save it as a migration, use --schema flag to give schemas (default: public)")
	f.StringArrayVar(&opts.schemaNames, "schema", []string{"public"}, "name of Postgres schema to export as a migration. provide multiple schemas with a comma separated list e.g. --schema public,user")
=======
	f.BoolVar(&opts.fromServer, "from-server", false, "take pg_dump of schema (default: public) and Hasura metadata from the server")
	f.StringVar(&opts.sqlFile, "sql-from-file", "", "path to an sql file which contains the SQL statements")
	f.BoolVar(&opts.sqlServer, "sql-from-server", false, "take pg_dump from server (default: public) and save it as a migration")
	f.StringSliceVar(&opts.schemaNames, "schema", []string{"public"}, "name of Postgres schema to export as a migration. provide multiple schemas with a comma separated list e.g. --schema public,user")
>>>>>>> e1b0562f
	f.StringVar(&opts.metaDataFile, "metadata-from-file", "", "path to a hasura metadata file to be used for up actions")
	f.BoolVar(&opts.metaDataServer, "metadata-from-server", false, "take metadata from the server and write it as an up migration file")

	migrateCreateCmd.MarkFlagFilename("sql-from-file")
	migrateCreateCmd.MarkFlagFilename("metadata-from-file")

	return migrateCreateCmd
}

type migrateCreateOptions struct {
	EC *cli.ExecutionContext

	name  string
	flags *pflag.FlagSet

	// Flags
	fromServer     bool
	sqlFile        string
	sqlServer      bool
	metaDataFile   string
	metaDataServer bool
	schemaNames    []string
}

func (o *migrateCreateOptions) run() (version int64, err error) {
	timestamp := getTime()
	createOptions := mig.New(timestamp, o.name, o.EC.MigrationDir)

	if o.fromServer {
		o.sqlServer = true
		if o.EC.Config.Version == cli.V1 {
			o.metaDataServer = true
		}
	}

	if o.flags.Changed("metadata-from-file") && o.EC.Config.Version != cli.V1 {
		return 0, errors.New("metadata-from-file flag can be set only with config version 1")
	}

	if o.flags.Changed("metadata-from-server") && o.EC.Config.Version != cli.V1 {
		return 0, errors.New("metadata-from-server flag can be set only with config version 1")
	}

	if o.flags.Changed("metadata-from-file") && o.sqlServer {
		return 0, errors.New("only one sql type can be set")
	}
	if o.flags.Changed("metadata-from-file") && o.metaDataServer {
		return 0, errors.New("only one metadata type can be set")
	}

	var migrateDrv *migrate.Migrate
	if o.sqlServer || o.metaDataServer {
		migrateDrv, err = migrate.NewMigrate(o.EC, true)
		if err != nil {
			return 0, errors.Wrap(err, "cannot create migrate instance")
		}
	}

	if o.flags.Changed("sql-from-file") {
		// sql-file flag is set
		err := createOptions.SetSQLUpFromFile(o.sqlFile)
		if err != nil {
			return 0, errors.Wrap(err, "cannot set sql file")
		}
	}
	if o.sqlServer {
		data, err := migrateDrv.ExportSchemaDump(o.schemaNames)
		if err != nil {
			return 0, errors.Wrap(err, "cannot fetch schema dump")
		}
		createOptions.SetSQLUp(string(data))
	}

	if o.flags.Changed("metadata-from-file") {
		// metadata-file flag is set
		err := createOptions.SetMetaUpFromFile(o.metaDataFile)
		if err != nil {
			return 0, errors.Wrap(err, "cannot set metadata file")
		}
	}

	// Create metadata migrations only if config version is V1
	if o.metaDataServer {
		// To create metadata.yaml, set metadata plugin
		tmpDirName, err := ioutil.TempDir("", "*")
		if err != nil {
			return 0, errors.Wrap(err, "cannot create temp directory to fetch metadata")
		}
		defer os.RemoveAll(tmpDirName)
		plugins := make(metadataTypes.MetadataPlugins, 0)
		plugins = append(plugins, metadata.New(o.EC, tmpDirName))
		migrateDrv.SetMetadataPlugins(plugins)
		// fetch metadata from server
		files, err := migrateDrv.ExportMetadata()
		if err != nil {
			return 0, errors.Wrap(err, "cannot fetch metadata from server")
		}
		err = migrateDrv.WriteMetadata(files)
		if err != nil {
			return 0, errors.Wrap(err, "cannot write to tmp file")
		}

		for name := range files {
			err = createOptions.SetMetaUpFromFile(name)
			if err != nil {
				return 0, errors.Wrap(err, "cannot parse metadata from the server")
			}
		}
	}

	if !o.flags.Changed("sql-from-file") && !o.flags.Changed("metadata-from-file") && !o.metaDataServer && !o.sqlServer && o.EC.Config.Version == cli.V1 {
		// Set empty data for [up|down].yaml
		createOptions.MetaUp = []byte(`[]`)
		createOptions.MetaDown = []byte(`[]`)
	}

	if !o.flags.Changed("sql-from-file") && !o.flags.Changed("metadata-from-file") && !o.metaDataServer && !o.sqlServer && o.EC.Config.Version != cli.V1 {
		// Set empty data for [up|down].sql
		createOptions.SQLUp = []byte(``)
		createOptions.SQLDown = []byte(``)
	}

	defer func() {
		if err != nil {
			createOptions.Delete()
		}
	}()
	err = createOptions.Create()
	if err != nil {
		return 0, errors.Wrap(err, "error creating migration files")
	}
	return timestamp, nil
}

func getTime() int64 {
	startTime := time.Now()
	return startTime.UnixNano() / int64(time.Millisecond)
}<|MERGE_RESOLUTION|>--- conflicted
+++ resolved
@@ -61,17 +61,10 @@
 	}
 	f := migrateCreateCmd.Flags()
 	opts.flags = f
-<<<<<<< HEAD
-	f.BoolVar(&opts.fromServer, "from-server", false, "take pg_dump of schema and Hasura metadata from the server. use --schema flag to give schemas (default: public)")
-	f.StringVar(&opts.sqlFile, "sql-from-file", "", "path to an sql file which contains the SQL statements")
-	f.BoolVar(&opts.sqlServer, "sql-from-server", false, "take pg_dump from server and save it as a migration, use --schema flag to give schemas (default: public)")
-	f.StringArrayVar(&opts.schemaNames, "schema", []string{"public"}, "name of Postgres schema to export as a migration. provide multiple schemas with a comma separated list e.g. --schema public,user")
-=======
 	f.BoolVar(&opts.fromServer, "from-server", false, "take pg_dump of schema (default: public) and Hasura metadata from the server")
 	f.StringVar(&opts.sqlFile, "sql-from-file", "", "path to an sql file which contains the SQL statements")
 	f.BoolVar(&opts.sqlServer, "sql-from-server", false, "take pg_dump from server (default: public) and save it as a migration")
 	f.StringSliceVar(&opts.schemaNames, "schema", []string{"public"}, "name of Postgres schema to export as a migration. provide multiple schemas with a comma separated list e.g. --schema public,user")
->>>>>>> e1b0562f
 	f.StringVar(&opts.metaDataFile, "metadata-from-file", "", "path to a hasura metadata file to be used for up actions")
 	f.BoolVar(&opts.metaDataServer, "metadata-from-server", false, "take metadata from the server and write it as an up migration file")
 
