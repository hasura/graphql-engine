--- conflicted
+++ resolved
@@ -455,17 +455,11 @@
   -> InstanceId
   -> S.HashSet API
   -> EL.LQOpts
-<<<<<<< HEAD
   -> Bool
-  -> IO (Wai.Application, SchemaCacheRef, Maybe UTCTime)
+  -> IO HasuraApp
 mkWaiApp isoLevel loggerCtx sqlGenCtx enableAL pool ci httpManager mode
          corsCfg enableConsole consoleAssetsDir enableTelemetry
          instanceId apis lqOpts enableCompression = do
-=======
-  -> IO HasuraApp
-mkWaiApp isoLevel loggerCtx sqlGenCtx enableAL pool ci httpManager mode corsCfg
-         enableConsole consoleAssetsDir enableTelemetry instanceId apis lqOpts = do
->>>>>>> 5609fba3
 
     let pgExecCtx = PGExecCtx pool isoLevel
         pgExecCtxSer = PGExecCtx pool Q.Serializable
