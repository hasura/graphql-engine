--- conflicted
+++ resolved
@@ -9,10 +9,9 @@
 - server: add new `--conn-lifetime` and `HASURA_GRAPHQL_PG_CONN_LIFETIME` options for expiring connections after some amount of active time (#5087)
 - server: shrink libpq connection request/response buffers back to 1MB if they grow beyond 2MB, fixing leak-like behavior on active servers (#5087)
 - docs: add note for managed databases in postgres requirements (close #1677, #3783) (#5228)
-
+- docs: add docs page on networking with docker (close #4346) (#4811)
 
 ## `v1.3.0-beta.3`
-
 
 ### Bug fixes and improvements
 
@@ -171,9 +170,6 @@
 - docs: add single object mutations docs (close #4622) (#4625)
 - docs: add docs page on query performance (close #2316) (#3693)
 - docs: add a sample Caddyfile for Caddy 2 in enable-https section (#4710)
-<<<<<<< HEAD
-- docs: add docs page on networking with docker (close #4346) (#4811)
-=======
 - docs: add disabling dev mode to production checklist (#4715)
 - docs: add integration guide for AWS Cognito (#4822, #4843)
 - docs: update troubleshooting section with reference on debugging errors (close #4052) (#4825)
@@ -181,7 +177,6 @@
 - docs: add content on how to secure action handlers and other actions docs improvements (#4743)
 - docs: make header common with other hasura.io/ pages (#4957)
 - install manifests: update all install manifests to enable dev mode by default (close #4599) (#4716)
->>>>>>> 6fe0b748
 
 ## `v1.2.0`
 
