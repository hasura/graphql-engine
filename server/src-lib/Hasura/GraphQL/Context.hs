module Hasura.GraphQL.Context where

import           Data.Aeson
import           Data.Has
import           Hasura.Prelude

import qualified Data.HashMap.Strict                 as Map
import qualified Data.HashSet                        as Set
import qualified Data.Text                           as T
import qualified Language.GraphQL.Draft.Syntax       as G

import           Hasura.GraphQL.Resolve.ContextTypes
import           Hasura.GraphQL.Validate.Types
import           Hasura.RQL.Types.BoolExp
import           Hasura.RQL.Types.Common
import           Hasura.RQL.Types.Permission
import           Hasura.SQL.Types


type OpCtxMap = Map.HashMap G.Name OpCtx

data OpCtx
  -- table, req hdrs
  = OCInsert QualifiedTable [T.Text]
  -- tn, filter exp, limit, req hdrs
  | OCSelect QualifiedTable AnnBoolExpSQL (Maybe Int) [T.Text]
  -- tn, filter exp, reqt hdrs
  | OCSelectPkey QualifiedTable AnnBoolExpSQL [T.Text]
  -- tn, filter exp, limit, req hdrs
  | OCSelectAgg QualifiedTable AnnBoolExpSQL (Maybe Int) [T.Text]
  -- tn, fn, filter, limit, req hdrs
  | OCFuncQuery QualifiedTable QualifiedFunction AnnBoolExpSQL (Maybe Int) [T.Text]
  -- tn, fn, filter, limit, req hdrs
  | OCFuncAggQuery QualifiedTable QualifiedFunction AnnBoolExpSQL (Maybe Int) [T.Text]
  -- tn, filter exp, req hdrs
  | OCUpdate QualifiedTable AnnBoolExpSQL [T.Text]
  -- tn, filter exp, req hdrs
  | OCDelete QualifiedTable AnnBoolExpSQL [T.Text]
  deriving (Show, Eq)

data GCtx
  = GCtx
  { _gTypes      :: !TypeMap
  , _gFields     :: !FieldMap
  , _gOrdByCtx   :: !OrdByCtx
  , _gFuncArgCtx :: !FuncArgCtx
  , _gQueryRoot  :: !ObjTyInfo
  , _gMutRoot    :: !(Maybe ObjTyInfo)
  , _gSubRoot    :: !(Maybe ObjTyInfo)
  , _gOpCtxMap   :: !OpCtxMap
  , _gInsCtxMap  :: !InsCtxMap
  } deriving (Show, Eq)

instance Has TypeMap GCtx where
  getter = _gTypes
  modifier f ctx = ctx { _gTypes = f $ _gTypes ctx }

-- data OpCtx
--   -- table, req hdrs
--   = OCInsert QualifiedTable [T.Text]
--   -- tn, filter exp, limit, req hdrs
--   | OCSelect QualifiedTable S.BoolExp (Maybe Int) [T.Text]
--   -- tn, filter exp, reqt hdrs
--   | OCSelectPkey QualifiedTable S.BoolExp [T.Text]
--   -- tn, filter exp, limit, req hdrs
--   | OCSelectAgg QualifiedTable S.BoolExp (Maybe Int) [T.Text]
--   -- tn, filter exp, req hdrs
--   | OCUpdate QualifiedTable S.BoolExp [T.Text]
--   -- tn, filter exp, req hdrs
--   | OCDelete QualifiedTable S.BoolExp [T.Text]
--   deriving (Show, Eq)

-- data GCtx
--   = GCtx
--   { _gTypes     :: !TypeMap
--   , _gFields    :: !FieldMap
--   , _gOrdByCtx  :: !OrdByCtx
--   , _gQueryRoot :: !ObjTyInfo
--   , _gMutRoot   :: !(Maybe ObjTyInfo)
--   , _gSubRoot   :: !(Maybe ObjTyInfo)
--   , _gOpCtxMap  :: !OpCtxMap
--   , _gInsCtxMap :: !InsCtxMap
--   } deriving (Show, Eq)

-- instance Has TypeMap GCtx where
--   getter = _gTypes
--   modifier f ctx = ctx { _gTypes = f $ _gTypes ctx }

instance ToJSON GCtx where
  toJSON _ = String "GCtx"

type GCtxMap = Map.HashMap RoleName GCtx

data TyAgg
  = TyAgg
  { _taTypes   :: !TypeMap
  , _taFields  :: !FieldMap
  , _taOrdBy   :: !OrdByCtx
  , _taFuncArg :: !FuncArgCtx
  } deriving (Show, Eq)

instance Semigroup TyAgg where
  (TyAgg t1 f1 o1 fa1) <> (TyAgg t2 f2 o2 fa2) =
    TyAgg (Map.union t1 t2) (Map.union f1 f2) (Map.union o1 o2)
          (Map.union fa1 fa2)

instance Monoid TyAgg where
  mempty = TyAgg Map.empty Map.empty Map.empty Map.empty
  mappend = (<>)

newtype RootFlds
  = RootFlds
  { _taMutation :: Map.HashMap G.Name (OpCtx, Either ObjFldInfo ObjFldInfo)
  } deriving (Show, Eq)

instance Semigroup RootFlds where
  (RootFlds m1) <> (RootFlds m2)
    = RootFlds (Map.union m1 m2)

instance Monoid RootFlds where
  mempty = RootFlds Map.empty
  mappend  = (<>)

mkHsraObjFldInfo
  :: Maybe G.Description
  -> G.Name
  -> ParamMap
  -> G.GType
  -> ObjFldInfo
mkHsraObjFldInfo descM name params ty =
  ObjFldInfo descM name params ty HasuraType

mkHsraObjTyInfo
  :: Maybe G.Description
  -> G.NamedType
  -> ObjFieldMap
  -> ObjTyInfo
mkHsraObjTyInfo descM ty flds =
  mkObjTyInfo descM ty flds HasuraType

mkHsraInpTyInfo
  :: Maybe G.Description
  -> G.NamedType
  -> InpObjFldMap
  -> InpObjTyInfo
mkHsraInpTyInfo descM ty flds =
  InpObjTyInfo descM ty flds HasuraType

mkHsraEnumTyInfo
  :: Maybe G.Description
  -> G.NamedType
  -> Map.HashMap G.EnumValue EnumValInfo
  -> EnumTyInfo
mkHsraEnumTyInfo descM ty enumVals =
  EnumTyInfo descM ty enumVals HasuraType

mkHsraScalarTyInfo :: PGColType -> ScalarTyInfo
mkHsraScalarTyInfo ty = ScalarTyInfo Nothing ty HasuraType

fromInpValL :: [InpValInfo] -> Map.HashMap G.Name InpValInfo
fromInpValL = mapFromL _iviName

mkCompExpName :: PGColType -> G.Name
mkCompExpName pgColTy =
  G.Name $ T.pack (show pgColTy) <> "_comparison_exp"

mkCompExpTy :: PGColType -> G.NamedType
mkCompExpTy =
  G.NamedType . mkCompExpName

--- | make compare expression input type
mkCompExpInp :: PGColType -> InpObjTyInfo
mkCompExpInp colTy =
  InpObjTyInfo (Just tyDesc) (mkCompExpTy colTy) (fromInpValL $ concat
  [ map (mk colScalarTy) typedOps
  , map (mk $ G.toLT colScalarTy) listOps
  , bool [] (map (mk $ mkScalarTy PGText) stringOps) isStringTy
  , bool [] (map jsonbOpToInpVal jsonbOps) isJsonbTy
  , [InpValInfo Nothing "_is_null" $ G.TypeNamed (G.Nullability True) $ G.NamedType "Boolean"]
  ]) HasuraType
  where
    tyDesc = mconcat
      [ "expression to compare columns of type "
      , G.Description (T.pack $ show colTy)
      , ". All fields are combined with logical 'AND'."
      ]
    isStringTy = case colTy of
      PGVarchar -> True
      PGText    -> True
      _         -> False
    mk t n = InpValInfo Nothing n $ G.toGT t
    colScalarTy = mkScalarTy colTy
    -- colScalarListTy = GA.GTList colGTy
    typedOps =
       ["_eq", "_neq", "_gt", "_lt", "_gte", "_lte"]
    listOps =
      [ "_in", "_nin" ]
    -- TODO
    -- columnOps =
    --   [ "_ceq", "_cneq", "_cgt", "_clt", "_cgte", "_clte"]
    stringOps =
      [ "_like", "_nlike", "_ilike", "_nilike"
      , "_similar", "_nsimilar"
      ]
    isJsonbTy = case colTy of
      PGJSONB -> True
      _       -> False
    jsonbOpToInpVal (op, ty, desc) = InpValInfo (Just desc) op ty
    jsonbOps =
      [ ( "_contains"
        , G.toGT $ mkScalarTy PGJSONB
        , "does the column contain the given json value at the top level"
        )
      , ( "_contained_in"
        , G.toGT $ mkScalarTy PGJSONB
        , "is the column contained in the given json value"
        )
      , ( "_has_key"
        , G.toGT $ mkScalarTy PGText
        , "does the string exist as a top-level key in the column"
        )
      , ( "_has_keys_any"
        , G.toGT $ G.toLT $ G.toNT $ mkScalarTy PGText
        , "do any of these strings exist as top-level keys in the column"
        )
      , ( "_has_keys_all"
        , G.toGT $ G.toLT $ G.toNT $ mkScalarTy PGText
        , "do all of these strings exist as top-level keys in the column"
        )
      ]

ordByTy :: G.NamedType
ordByTy = G.NamedType "order_by"

ordByEnumTy :: EnumTyInfo
ordByEnumTy =
  mkHsraEnumTyInfo (Just desc) ordByTy $ mapFromL _eviVal $
  map mkEnumVal enumVals
  where
    desc = G.Description "column ordering options"
    mkEnumVal (n, d) =
      EnumValInfo (Just d) (G.EnumValue n) False
    enumVals =
      [ ( "asc"
        , "in the ascending order, nulls last"
        ),
        ( "asc_nulls_last"
        , "in the ascending order, nulls last"
        ),
        ( "asc_nulls_first"
        , "in the ascending order, nulls first"
        ),
        ( "desc"
        , "in the descending order, nulls first"
        ),
        ( "desc_nulls_first"
        , "in the descending order, nulls first"
        ),
        ( "desc_nulls_last"
        , "in the descending order, nulls last"
        )
      ]

defaultTypes :: [TypeInfo]
defaultTypes = $(fromSchemaDocQ defaultSchema HasuraType)


mkGCtx :: TyAgg -> RootFlds -> InsCtxMap -> GCtx
mkGCtx (TyAgg tyInfos fldInfos ordByEnums funcArgCtx) (RootFlds flds) insCtxMap =
  let queryRoot = mkHsraObjTyInfo (Just "query root")
                  (G.NamedType "query_root") $
                  mapFromL _fiName (schemaFld:typeFld:qFlds)
      colTys    = Set.toList $ Set.fromList $ map pgiType $
                  lefts $ Map.elems fldInfos
      scalarTys = map (TIScalar . mkHsraScalarTyInfo) colTys
      compTys   = map (TIInpObj . mkCompExpInp) colTys
      ordByEnumTyM = bool (Just ordByEnumTy) Nothing $ null qFlds
      allTys    = Map.union tyInfos $ mkTyInfoMap $
                  catMaybes [ Just $ TIObj queryRoot
                            , TIObj <$> mutRootM
                            , TIObj <$> subRootM
                            , TIEnum <$> ordByEnumTyM
                            ] <>
                  scalarTys <> compTys <> defaultTypes
  -- for now subscription root is query root
<<<<<<< HEAD
  in GCtx allTys fldInfos ordByEnums funcArgCtx queryRoot mutRootM (Just queryRoot)
=======
  in GCtx allTys fldInfos ordByEnums queryRoot mutRootM subRootM
>>>>>>> e2fe078b
     (Map.map fst flds) insCtxMap
  where
    mkMutRoot =
      mkHsraObjTyInfo (Just "mutation root") (G.NamedType "mutation_root") .
      mapFromL _fiName
    mutRootM = bool (Just $ mkMutRoot mFlds) Nothing $ null mFlds
    mkSubRoot =
      mkHsraObjTyInfo (Just "subscription root")
      (G.NamedType "subscription_root") . mapFromL _fiName
    subRootM = bool (Just $ mkSubRoot qFlds) Nothing $ null qFlds
    (qFlds, mFlds) = partitionEithers $ map snd $ Map.elems flds
    schemaFld = mkHsraObjFldInfo Nothing "__schema" Map.empty $
                  G.toGT $ G.toNT $ G.NamedType "__Schema"
    typeFld = mkHsraObjFldInfo Nothing "__type" typeFldArgs $
                G.toGT $ G.NamedType "__Type"
      where
        typeFldArgs = mapFromL _iviName [
          InpValInfo (Just "name of the type") "name"
          $ G.toGT $ G.toNT $ G.NamedType "String"
          ]

emptyGCtx :: GCtx
emptyGCtx = mkGCtx mempty mempty mempty<|MERGE_RESOLUTION|>--- conflicted
+++ resolved
@@ -283,11 +283,7 @@
                             ] <>
                   scalarTys <> compTys <> defaultTypes
   -- for now subscription root is query root
-<<<<<<< HEAD
-  in GCtx allTys fldInfos ordByEnums funcArgCtx queryRoot mutRootM (Just queryRoot)
-=======
-  in GCtx allTys fldInfos ordByEnums queryRoot mutRootM subRootM
->>>>>>> e2fe078b
+  in GCtx allTys fldInfos ordByEnums funcArgCtx queryRoot mutRootM subRootM
      (Map.map fst flds) insCtxMap
   where
     mkMutRoot =
