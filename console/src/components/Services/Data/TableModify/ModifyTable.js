--- conflicted
+++ resolved
@@ -154,60 +154,6 @@
       );
     };
 
-<<<<<<< HEAD
-    // if (table.primary_key.columns > 0) {}
-    const getTableRootFieldsSection = () => {
-      const existingRootFields = getTableCustomRootFields(table);
-
-      return (
-        <React.Fragment>
-          <h4 className={styles.subheading_text}>
-            Custom GraphQL Root Fields
-            <Tooltip
-              message={
-                'Change the root fields for the table in the GraphQL API'
-              }
-            />
-          </h4>
-          <RootFields
-            existingRootFields={existingRootFields}
-            rootFieldsEdit={rootFieldsEdit}
-            dispatch={dispatch}
-            tableName={tableName}
-          />
-          <hr />
-        </React.Fragment>
-      );
-    };
-
-    const getComputedFieldsSection = () => {
-      const allFunctions = nonTrackableFunctions.concat(trackableFunctions);
-
-      return (
-        <React.Fragment>
-          <div className={styles.add_mar_bottom}>
-            <h4 className={styles.subheading_text_no_padd}>
-              Computed fields
-              <Tooltip
-                message={'Add a function as a virtual field in the GraphQL API'}
-              />
-              <KnowMoreLink href="https://hasura.io/docs/1.0/graphql/manual/schema/computed-fields.html" />
-            </h4>
-            <NotSupportedNote unsupported={['mysql']} />
-          </div>
-          <ComputedFieldsEditor
-            table={table}
-            currentSchema={currentSchema}
-            functions={allFunctions} // TODO: fix cross schema functions
-            schemaList={schemaList}
-            dispatch={dispatch}
-          />
-          <hr />
-        </React.Fragment>
-      );
-    };
-
-    // if (tableSchema.primary_key.columns > 0) {}
     return (
       <RightContainer>
         <div className={`${styles.container} container-fluid`}>
@@ -255,10 +201,11 @@
                 postgresVersion={postgresVersion}
               />
               <hr />
-              {getComputedFieldsSection()}
+              <ComputedFields tableSchema={table} />
+              <hr />
               <h4 className={styles.subheading_text}>
                 Primary Key &nbsp; &nbsp;
-                <ToolTip message={primaryKeyDescription} />
+                <Tooltip message={primaryKeyDescription} />
               </h4>
               <PrimaryKeyEditor
                 tableSchema={table}
@@ -269,7 +216,7 @@
               <hr />
               <h4 className={styles.subheading_text}>
                 Foreign Keys &nbsp; &nbsp;
-                <ToolTip message={foreignKeyDescription} />
+                <Tooltip message={foreignKeyDescription} />
               </h4>
               <ForeignKeyEditor
                 tableSchema={table}
@@ -282,7 +229,7 @@
               <hr />
               <h4 className={styles.subheading_text}>
                 Unique Keys &nbsp; &nbsp;
-                <ToolTip message={uniqueKeyDescription} />
+                <Tooltip message={uniqueKeyDescription} />
               </h4>
               <UniqueKeyEditor
                 tableSchema={table}
@@ -302,7 +249,7 @@
               <div className={styles.add_mar_bottom}>
                 <h4 className={styles.subheading_text_no_padd}>
                   Check Constraints &nbsp; &nbsp;
-                  <ToolTip message={checkConstraintsDescription} />
+                  <Tooltip message={checkConstraintsDescription} />
                 </h4>
                 <NotSupportedNote unsupported={['mysql']} />
               </div>
@@ -312,119 +259,14 @@
                 dispatch={dispatch}
               />
               <hr />
-              {getTableRootFieldsSection()}
+              <RootFields tableSchema={table} />
+              <hr />
               {getEnumsSection()}
               {untrackBtn}
               {deleteBtn}
               <br />
               <br />
             </div>
-=======
-    return (
-      <div className={`${styles.container} container-fluid`}>
-        <TableHeader
-          dispatch={dispatch}
-          table={table}
-          tabName="modify"
-          migrationMode={migrationMode}
-          readOnlyMode={readOnlyMode}
-        />
-        <br />
-        <div className={`container-fluid ${styles.padd_left_remove}`}>
-          <div
-            className={
-              `col-xs-10 ${styles.padd_left_remove}` +
-              ' ' +
-              styles.modifyMinWidth
-            }
-          >
-            <TableCommentEditor
-              tableComment={tableComment}
-              tableCommentEdit={tableCommentEdit}
-              tableType="TABLE"
-              dispatch={dispatch}
-            />
-            <EnumTableModifyWarning isEnum={table.is_enum} />
-            <h4 className={styles.subheading_text}>Columns</h4>
-            <ColumnEditorList
-              validTypeCasts={validTypeCasts}
-              dataTypeIndexMap={dataTypeIndexMap}
-              tableSchema={table}
-              columnEdit={columnEdit}
-              dispatch={dispatch}
-              currentSchema={currentSchema}
-              columnDefaultFunctions={columnDefaultFunctions}
-              customColumnNames={getTableCustomColumnNames(table)}
-            />
-            <ColumnCreator
-              dispatch={dispatch}
-              tableName={tableName}
-              dataTypes={dataTypes}
-              validTypeCasts={validTypeCasts}
-              columnDefaultFunctions={columnDefaultFunctions}
-              postgresVersion={postgresVersion}
-            />
-            <hr />
-            <ComputedFields tableSchema={table} />
-            <hr />
-            <h4 className={styles.subheading_text}>
-              Primary Key &nbsp; &nbsp;
-              <Tooltip message={primaryKeyDescription} />
-            </h4>
-            <PrimaryKeyEditor
-              tableSchema={table}
-              pkModify={pkModify}
-              dispatch={dispatch}
-              currentSchema={currentSchema}
-            />
-            <hr />
-            <h4 className={styles.subheading_text}>
-              Foreign Keys &nbsp; &nbsp;
-              <Tooltip message={foreignKeyDescription} />
-            </h4>
-            <ForeignKeyEditor
-              tableSchema={table}
-              currentSchema={currentSchema}
-              allSchemas={allTables}
-              schemaList={schemaList}
-              dispatch={dispatch}
-              fkModify={fkModify}
-            />
-            <hr />
-            <h4 className={styles.subheading_text}>
-              Unique Keys &nbsp; &nbsp;
-              <Tooltip message={uniqueKeyDescription} />
-            </h4>
-            <UniqueKeyEditor
-              tableSchema={table}
-              currentSchema={currentSchema}
-              allSchemas={allTables}
-              dispatch={dispatch}
-              uniqueKeys={uniqueKeyModify}
-              setUniqueKeys={setUniqueKeys}
-            />
-            <hr />
-            <h4 className={styles.subheading_text}>Triggers</h4>
-            <TriggerEditorList tableSchema={table} dispatch={dispatch} />
-            <hr />
-            <h4 className={styles.subheading_text}>
-              Check Constraints &nbsp; &nbsp;
-              <Tooltip message={checkConstraintsDescription} />
-            </h4>
-            <CheckConstraints
-              constraints={getTableCheckConstraints(table)}
-              checkConstraintsModify={checkConstraintsModify}
-              dispatch={dispatch}
-            />
-            <hr />
-            <RootFields tableSchema={table} />
-            <hr />
-            {getEnumsSection()}
-            {untrackBtn}
-            {deleteBtn}
-            <br />
-            <br />
->>>>>>> e8051560
           </div>
         </div>
       </RightContainer>
