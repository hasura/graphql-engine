module Hasura.RQL.DDL.Schema.Diff
  ( TableMeta(..)
  , fetchTableMeta
  , ComputedFieldMeta(..)

  , getDifference

  , TableDiff(..)
  , getTableDiff
  , getTableChangeDeps
  , ComputedFieldDiff(..)

  , SchemaDiff(..)
  , getSchemaDiff
  , getSchemaChangeDeps

  , FunctionMeta(..)
  , fetchFunctionMeta
  , FunctionDiff(..)
  , getFuncDiff
  , getOverloadedFuncs
  ) where

import           Hasura.Prelude
import           Hasura.RQL.Types
import           Hasura.RQL.Types.Catalog
import           Hasura.Server.Utils      (duplicates)
import           Hasura.SQL.Types

import qualified Database.PG.Query        as Q

import           Control.Arrow            ((&&&))
import           Data.Aeson.Casing
import           Data.Aeson.TH

import qualified Data.HashMap.Strict      as M
import qualified Data.HashSet             as HS
import qualified Data.List.NonEmpty       as NE

data FunctionMeta
  = FunctionMeta
  { fmOid      :: !OID
  , fmFunction :: !QualifiedFunction
  , fmType     :: !FunctionType
  } deriving (Show, Eq)
$(deriveJSON (aesonDrop 2 snakeCase) ''FunctionMeta)

data ComputedFieldMeta
  = ComputedFieldMeta
  { ccmName         :: !ComputedFieldName
  , ccmFunctionMeta :: !FunctionMeta
  } deriving (Show, Eq)
$(deriveJSON (aesonDrop 3 snakeCase){omitNothingFields=True} ''ComputedFieldMeta)

data TableMeta
  = TableMeta
  { tmTable          :: !QualifiedTable
  , tmInfo           :: !CatalogTableInfo
  , tmComputedFields :: ![ComputedFieldMeta]
  } deriving (Show, Eq)

fetchTableMeta :: Q.Tx [TableMeta]
fetchTableMeta = Q.listQ $(Q.sqlFromFile "src-rsr/table_meta.sql") () False <&>
  map \(schema, name, Q.AltJ info, Q.AltJ computedFields) ->
    TableMeta (QualifiedObject schema name) info computedFields

getOverlap :: (Eq k, Hashable k) => (v -> k) -> [v] -> [v] -> [(v, v)]
getOverlap getKey left right =
  M.elems $ M.intersectionWith (,) (mkMap left) (mkMap right)
  where
    mkMap = M.fromList . map (\v -> (getKey v, v))

getDifference :: (Eq k, Hashable k) => (v -> k) -> [v] -> [v] -> [v]
getDifference getKey left right =
  M.elems $ M.difference (mkMap left) (mkMap right)
  where
    mkMap = M.fromList . map (\v -> (getKey v, v))

data ComputedFieldDiff
  = ComputedFieldDiff
  { _cfdDropped    :: [ComputedFieldName]
  , _cfdAltered    :: [(ComputedFieldMeta, ComputedFieldMeta)]
  , _cfdOverloaded :: [(ComputedFieldName, QualifiedFunction)]
  } deriving (Show, Eq)

data TableDiff
  = TableDiff
  { _tdNewName         :: !(Maybe QualifiedTable)
  , _tdDroppedCols     :: ![PGCol]
  , _tdAddedCols       :: ![PGRawColumnInfo]
  , _tdAlteredCols     :: ![(PGRawColumnInfo, PGRawColumnInfo)]
  , _tdDroppedFKeyCons :: ![ConstraintName]
  , _tdComputedFields  :: !ComputedFieldDiff
  -- The final list of uniq/primary constraint names
  -- used for generating types on_conflict clauses
  -- TODO: this ideally should't be part of TableDiff
  , _tdUniqOrPriCons   :: ![ConstraintName]
  , _tdNewDescription  :: !(Maybe PGDescription)
  } deriving (Show, Eq)

getTableDiff :: TableMeta -> TableMeta -> TableDiff
getTableDiff oldtm newtm =
  TableDiff mNewName droppedCols addedCols alteredCols
  droppedFKeyConstraints computedFieldDiff uniqueOrPrimaryCons mNewDesc
  where
    mNewName = bool (Just $ tmTable newtm) Nothing $ tmTable oldtm == tmTable newtm
    oldCols = _ctiColumns $ tmInfo oldtm
    newCols = _ctiColumns $ tmInfo newtm

    uniqueOrPrimaryCons = map _cName $
      maybeToList (_pkConstraint <$> _ctiPrimaryKey (tmInfo newtm))
        <> toList (_ctiUniqueConstraints $ tmInfo newtm)

    mNewDesc = _ctiDescription $ tmInfo newtm

<<<<<<< HEAD
    existingCols = getOverlap pcmOrdinalPosition oldCols newCols

    pcmToPci (PGColMeta colName ordPos colType isNullable references descM)
      = PGRawColumnInfo colName colType isNullable references descM ordPos

    alteredCols =
      flip map (filter (uncurry (/=)) existingCols) $ pcmToPci *** pcmToPci
=======
    droppedCols = map prciName $ getDifference prciPosition oldCols newCols
    addedCols = getDifference prciPosition newCols oldCols
    existingCols = getOverlap prciPosition oldCols newCols
    alteredCols = filter (uncurry (/=)) existingCols
>>>>>>> 02d13ba1

    -- foreign keys are considered dropped only if their oid
    -- and (ref-table, column mapping) are changed
    droppedFKeyConstraints = map (_cName . _fkConstraint) $ HS.toList $
      droppedFKeysWithOid `HS.intersection` droppedFKeysWithUniq
    tmForeignKeys = fmap unCatalogForeignKey . toList . _ctiForeignKeys . tmInfo
    droppedFKeysWithOid = HS.fromList $
      (getDifference (_cOid . _fkConstraint) `on` tmForeignKeys) oldtm newtm
    droppedFKeysWithUniq = HS.fromList $
      (getDifference mkFKeyUniqId `on` tmForeignKeys) oldtm newtm
    mkFKeyUniqId (ForeignKey _ reftn colMap) = (reftn, colMap)

    -- calculate computed field diff
    oldComputedFieldMeta = tmComputedFields oldtm
    newComputedFieldMeta = tmComputedFields newtm

    droppedComputedFields = map ccmName $
      getDifference (fmOid . ccmFunctionMeta) oldComputedFieldMeta newComputedFieldMeta

    alteredComputedFields =
      getOverlap (fmOid . ccmFunctionMeta) oldComputedFieldMeta newComputedFieldMeta

    overloadedComputedFieldFunctions =
      let getFunction = fmFunction . ccmFunctionMeta
          getSecondElement (_ NE.:| list) = listToMaybe list
      in mapMaybe (fmap ((&&&) ccmName getFunction) . getSecondElement) $
         flip NE.groupBy newComputedFieldMeta $ \l r ->
         ccmName l == ccmName r && getFunction l == getFunction r

    computedFieldDiff = ComputedFieldDiff droppedComputedFields alteredComputedFields
                      overloadedComputedFieldFunctions

getTableChangeDeps
  :: (QErrM m, CacheRM m)
  => QualifiedTable -> TableDiff -> m [SchemaObjId]
getTableChangeDeps tn tableDiff = do
  sc <- askSchemaCache
  -- for all the dropped columns
  droppedColDeps <- fmap concat $ forM droppedCols $ \droppedCol -> do
    let objId = SOTableObj tn $ TOCol droppedCol
    return $ getDependentObjs sc objId
  -- for all dropped constraints
  droppedConsDeps <- fmap concat $ forM droppedFKeyConstraints $ \droppedCons -> do
    let objId = SOTableObj tn $ TOForeignKey droppedCons
    return $ getDependentObjs sc objId
  return $ droppedConsDeps <> droppedColDeps <> droppedComputedFieldDeps
  where
    TableDiff _ droppedCols _ _ droppedFKeyConstraints computedFieldDiff _ _ = tableDiff
    droppedComputedFieldDeps = map (SOTableObj tn . TOComputedField) $ _cfdDropped computedFieldDiff

data SchemaDiff
  = SchemaDiff
  { _sdDroppedTables :: ![QualifiedTable]
  , _sdAlteredTables :: ![(QualifiedTable, TableDiff)]
  } deriving (Show, Eq)

getSchemaDiff :: [TableMeta] -> [TableMeta] -> SchemaDiff
getSchemaDiff oldMeta newMeta =
  SchemaDiff droppedTables survivingTables
  where
    droppedTables = map tmTable $ getDifference (_ctiOid . tmInfo) oldMeta newMeta
    survivingTables =
      flip map (getOverlap (_ctiOid . tmInfo) oldMeta newMeta) $ \(oldtm, newtm) ->
      (tmTable oldtm, getTableDiff oldtm newtm)

getSchemaChangeDeps
  :: (QErrM m, CacheRM m)
  => SchemaDiff -> m [SchemaObjId]
getSchemaChangeDeps schemaDiff = do
  -- Get schema cache
  sc <- askSchemaCache
  let tableIds = map SOTable droppedTables
  -- Get the dependent of the dropped tables
  let tableDropDeps = concatMap (getDependentObjs sc) tableIds
  tableModDeps <- concat <$> traverse (uncurry getTableChangeDeps) alteredTables
  return $ filter (not . isDirectDep) $
    HS.toList $ HS.fromList $ tableDropDeps <> tableModDeps
  where
    SchemaDiff droppedTables alteredTables = schemaDiff

    isDirectDep (SOTableObj tn _) = tn `HS.member` HS.fromList droppedTables
    isDirectDep _                 = False

fetchFunctionMeta :: Q.Tx [FunctionMeta]
fetchFunctionMeta =
  map (Q.getAltJ . runIdentity) <$> Q.listQ [Q.sql|
    SELECT
      json_build_object(
        'oid', f.function_oid,
        'function', json_build_object('name', f.function_name, 'schema', f.function_schema),
        'type', f.function_type
      ) AS function_meta
    FROM
      hdb_catalog.hdb_function_agg f
    WHERE
      f.function_schema <> 'hdb_catalog'
    |] () False

data FunctionDiff
  = FunctionDiff
  { fdDropped :: ![QualifiedFunction]
  , fdAltered :: ![(QualifiedFunction, FunctionType)]
  } deriving (Show, Eq)

getFuncDiff :: [FunctionMeta] -> [FunctionMeta] -> FunctionDiff
getFuncDiff oldMeta newMeta =
  FunctionDiff droppedFuncs alteredFuncs
  where
    droppedFuncs = map fmFunction $ getDifference fmOid oldMeta newMeta
    alteredFuncs = mapMaybe mkAltered $ getOverlap fmOid oldMeta newMeta
    mkAltered (oldfm, newfm) =
      let isTypeAltered = fmType oldfm /= fmType newfm
          alteredFunc = (fmFunction oldfm, fmType newfm)
      in bool Nothing (Just alteredFunc) $ isTypeAltered

getOverloadedFuncs
  :: [QualifiedFunction] -> [FunctionMeta] -> [QualifiedFunction]
getOverloadedFuncs trackedFuncs newFuncMeta =
  duplicates $ map fmFunction trackedMeta
  where
    trackedMeta = flip filter newFuncMeta $ \fm ->
      fmFunction fm `elem` trackedFuncs<|MERGE_RESOLUTION|>--- conflicted
+++ resolved
@@ -113,20 +113,10 @@
 
     mNewDesc = _ctiDescription $ tmInfo newtm
 
-<<<<<<< HEAD
-    existingCols = getOverlap pcmOrdinalPosition oldCols newCols
-
-    pcmToPci (PGColMeta colName ordPos colType isNullable references descM)
-      = PGRawColumnInfo colName colType isNullable references descM ordPos
-
-    alteredCols =
-      flip map (filter (uncurry (/=)) existingCols) $ pcmToPci *** pcmToPci
-=======
     droppedCols = map prciName $ getDifference prciPosition oldCols newCols
     addedCols = getDifference prciPosition newCols oldCols
     existingCols = getOverlap prciPosition oldCols newCols
     alteredCols = filter (uncurry (/=)) existingCols
->>>>>>> 02d13ba1
 
     -- foreign keys are considered dropped only if their oid
     -- and (ref-table, column mapping) are changed
