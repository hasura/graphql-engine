--- conflicted
+++ resolved
@@ -650,11 +650,8 @@
     '/union-graphql-err-wrapped-type' : UnionGraphQLSchemaErrWrappedType,
     '/default-value-echo-graphql' : EchoGraphQL,
     '/person-graphql': PersonGraphQL,
-<<<<<<< HEAD
-    '/header-graphql': HeaderTestGraphQL
-=======
-    '/auth-graphql': SampleAuthGraphQL
->>>>>>> a063feb9
+    '/header-graphql': HeaderTestGraphQL,
+    '/auth-graphql': SampleAuthGraphQL,
 })
 
 
