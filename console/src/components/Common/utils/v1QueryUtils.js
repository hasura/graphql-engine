export const getCreatePermissionQuery = (
  action,
  tableDef,
  role,
  permission
) => {
  return {
    type: 'create_' + action + '_permission',
    args: {
      table: tableDef,
      role: role,
      permission: permission,
    },
  };
};

export const getDropPermissionQuery = (action, tableDef, role) => {
  return {
    type: 'drop_' + action + '_permission',
    args: {
      table: tableDef,
      role: role,
    },
  };
};

<<<<<<< HEAD
export const generateSetCustomTypesQuery = customTypes => {
  return {
    type: 'set_custom_types',
    args: customTypes,
  };
};

export const generateCreateActionQuery = (name, definition) => {
  return {
    type: 'create_action',
    args: {
      name,
      definition,
    },
  };
};

export const generateDropActionQuery = name => {
  return {
    type: 'drop_action',
    args: {
      name,
    },
  };
};

export const getFetchActionsQuery = () => {
  return {
    type: 'select',
    args: {
      table: {
        name: 'hdb_action',
        schema: 'hdb_catalog',
      },
      columns: ['*.*'],
      order_by: [{ column: 'action_name', type: 'asc' }],
    },
  };
};

export const getFetchCustomTypesQuery = () => {
  return {
    type: 'select',
    args: {
      table: {
        name: 'hdb_custom_types',
        schema: 'hdb_catalog',
      },
      columns: ['*.*'],
=======
export const getSetCustomRootFieldsQuery = (
  tableDef,
  rootFields,
  customColumnNames
) => {
  return {
    type: 'set_table_custom_fields',
    version: 2,
    args: {
      table: tableDef,
      custom_root_fields: rootFields,
      custom_column_names: customColumnNames,
>>>>>>> bd3eeed9
    },
  };
};<|MERGE_RESOLUTION|>--- conflicted
+++ resolved
@@ -24,7 +24,6 @@
   };
 };
 
-<<<<<<< HEAD
 export const generateSetCustomTypesQuery = customTypes => {
   return {
     type: 'set_custom_types',
@@ -74,7 +73,10 @@
         schema: 'hdb_catalog',
       },
       columns: ['*.*'],
-=======
+    },
+  };
+};
+
 export const getSetCustomRootFieldsQuery = (
   tableDef,
   rootFields,
@@ -87,7 +89,6 @@
       table: tableDef,
       custom_root_fields: rootFields,
       custom_column_names: customColumnNames,
->>>>>>> bd3eeed9
     },
   };
 };