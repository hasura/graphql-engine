--- conflicted
+++ resolved
@@ -56,17 +56,7 @@
 import           Hasura.Logging
 import           Hasura.Prelude
 import           Hasura.RQL.DDL.Schema.Cache
-<<<<<<< HEAD
 import           Hasura.RQL.Types
-=======
-import           Hasura.RQL.Types                          (CacheRWM, Code (..), HasHttpManager,
-                                                            HasSQLGenCtx, HasSystemDefined,
-                                                            QErr (..), SQLGenCtx (..),
-                                                            SchemaCache (..), UserInfoM,
-                                                            buildSchemaCacheStrict, decodeValue,
-                                                            throw400, withPathK)
-
->>>>>>> 5ca8cd23
 import           Hasura.RQL.Types.Run
 import           Hasura.Server.API.Query                   (requiresAdmin, runQueryM)
 import           Hasura.Server.App
@@ -221,22 +211,6 @@
   unLogger logger $ connInfoToLog _gcConnInfo
   pool <- liftIO $ Q.initPGPool _gcConnInfo soConnParams pgLogger
   let sqlGenCtx = SQLGenCtx soStringifyNum
-<<<<<<< HEAD
-
-  -- Start a background thread for listening schema sync events from other server instances,
-  -- just before building @'RebuildableSchemaCache' (happens in @'migrateCatalogSchema' function).
-  -- So, the listener thread will capture all schema syncing events which may happen after
-  -- executing @'migrateCatalogSchema' and before invoking @'startSchemaSyncProcessorThread'
-  -- in @'runHGEServer'. These events are processed as soon as the processor thread starts
-  -- and refreshes the schema cache. This will ensure the schema cache is in sync with the
-  -- latest changes made to metadata present in catalog.
-  (schemaSyncListenerThread, schemaSyncEventRef) <- startSchemaSyncListenerThread pool logger instanceId
-
-  (rebuildableSchemaCache, cacheInitTime) <-
-    flip onException (flushLogger loggerCtx) $ migrateCatalogSchema env logger pool _gcHttpManager sqlGenCtx
-
-  let schemaSyncCtx = SchemaSyncCtx schemaSyncListenerThread schemaSyncEventRef cacheInitTime
-=======
 
   -- Start a background thread for listening schema sync events from other server instances,
   -- just before building @'RebuildableSchemaCache' (happens in @'migrateCatalogSchema' function).
@@ -247,7 +221,6 @@
     flip onException (flushLogger loggerCtx) $ migrateCatalogSchema env logger pool _gcHttpManager sqlGenCtx
 
   let schemaSyncCtx = SchemaSyncCtx schemaSyncListenerThread schemaSyncEventRef cacheInitStartTime
->>>>>>> 5ca8cd23
       initCtx = ServeCtx _gcHttpManager instanceId loggers _gcConnInfo pool latch
                 rebuildableSchemaCache schemaSyncCtx
   pure initCtx
@@ -401,11 +374,7 @@
   -- Start a background thread for processing schema sync event present in the '_sscSyncEventRef'
   schemaSyncProcessorThread <- startSchemaSyncProcessorThread sqlGenCtx _scPgPool
                                logger _scHttpManager _sscSyncEventRef
-<<<<<<< HEAD
-                               cacheRef _scInstanceId _sscCacheInitTime
-=======
                                cacheRef _scInstanceId _sscCacheInitStartTime
->>>>>>> 5ca8cd23
 
   let
     maxEvThrds    = fromMaybe defaultMaxEventThreads soEventsHttpPoolSize
