{-# LANGUAGE GADTs      #-}
{-# LANGUAGE RankNTypes #-}

module Hasura.RQL.Types.SchemaCache
       ( SchemaCache(..)
       , SchemaCacheVer
       , initSchemaCacheVer
       , incSchemaCacheVer
       , emptySchemaCache
<<<<<<< HEAD
       , TableConfig(..)
=======

       , TableCache
       , modTableCache
       , addTableToCache
       , modTableInCache
       , delTableFromCache

>>>>>>> ce119530
       , TableInfo(..)
       , tiName
       , tiSystemDefined
       , tiFieldInfoMap
       , tiRolePermInfoMap
       , tiUniqOrPrimConstraints
       , tiPrimaryKeyCols
       , tiViewInfo
       , tiEventTriggerInfoMap
       , tiEnumValues

       , TableConstraint(..)
       , ConstraintType(..)
       , ViewInfo(..)
       , checkForFldConfilct
       , isMutable
       , mutableView
       , isUniqueOrPrimary
       , isForeignKey

       , RemoteSchemaCtx(..)
       , RemoteSchemaMap
       , addRemoteSchemaToCache
       , delRemoteSchemaFromCache

       , WithDeps

       , CacheRM(..)
       , CacheRWM(..)

       , FieldInfoMap
       , FieldInfo(..)
       , _FIColumn
       , _FIRelationship
       , fieldInfoToEither
       , partitionFieldInfos
       , partitionFieldInfosWith
       , getCols
       , getRels

       , isPGColInfo
       , RelInfo(..)
       , addColToCache
       , addRelToCache

       , delColFromCache
       , updColInCache
       , delRelFromCache

       , RolePermInfo(..)
       , permIns
       , permSel
       , permUpd
       , permDel
       , PermAccessor(..)
       , permAccToLens
       , permAccToType
       , withPermType
       , RolePermInfoMap

       , InsPermInfo(..)
       , SelPermInfo(..)
       , UpdPermInfo(..)
       , DelPermInfo(..)
       , addPermToCache
       , delPermFromCache
       , PreSetColsPartial

       , addEventTriggerToCache
       , delEventTriggerFromCache
       , EventTriggerInfo(..)
       , EventTriggerInfoMap

       , TableObjId(..)
       , SchemaObjId(..)
       , reportSchemaObj
       , reportSchemaObjs
       , DependencyReason(..)
       , SchemaDependency(..)
       , mkParentDep
       , mkColDep
       , getDependentObjs
       , getDependentObjsWith

       , FunctionType(..)
       , FunctionArg(..)
       , FunctionArgName(..)
       , FunctionName(..)
       , FunctionInfo(..)
       , FunctionCache
       , getFuncsOfTable
       , addFunctionToCache
       , askFunctionInfo
       , delFunctionFromCache

       , replaceAllowlist
       ) where

import qualified Hasura.GraphQL.Context            as GC

import           Hasura.Prelude
import           Hasura.RQL.Types.BoolExp
import           Hasura.RQL.Types.Column
import           Hasura.RQL.Types.Common
import           Hasura.RQL.Types.Error
import           Hasura.RQL.Types.EventTrigger
import           Hasura.RQL.Types.Metadata
import           Hasura.RQL.Types.Permission
import           Hasura.RQL.Types.QueryCollection
import           Hasura.RQL.Types.RemoteSchema
import           Hasura.RQL.Types.SchemaCacheTypes
import           Hasura.SQL.Types

import           Control.Lens
import           Data.Aeson
import           Data.Aeson.Casing
import           Data.Aeson.TH
import           Language.Haskell.TH.Syntax        (Lift)

import qualified Data.HashMap.Strict               as M
import qualified Data.HashSet                      as HS
import qualified Data.Sequence                     as Seq
import qualified Data.Text                         as T

reportSchemaObjs :: [SchemaObjId] -> T.Text
reportSchemaObjs = T.intercalate ", " . map reportSchemaObj

mkParentDep :: QualifiedTable -> SchemaDependency
mkParentDep tn = SchemaDependency (SOTable tn) DRTable

mkColDep :: DependencyReason -> QualifiedTable -> PGCol -> SchemaDependency
mkColDep reason tn col =
  flip SchemaDependency reason . SOTableObj tn $ TOCol col

<<<<<<< HEAD
getColInfos :: [PGCol] -> [PGColInfo] -> [PGColInfo]
getColInfos cols allColInfos =
  flip filter allColInfos $ \ci -> pgiName ci `elem` cols

=======
>>>>>>> ce119530
type WithDeps a = (a, [SchemaDependency])

data FieldInfo columnInfo
  = FIColumn !columnInfo
  | FIRelationship !RelInfo
  deriving (Show, Eq)
$(deriveToJSON
  defaultOptions { constructorTagModifier = snakeCase . drop 2
                 , sumEncoding = TaggedObject "type" "detail"
                 }
  ''FieldInfo)
$(makePrisms ''FieldInfo)

fieldInfoToEither :: FieldInfo columnInfo -> Either columnInfo RelInfo
fieldInfoToEither (FIColumn l)       = Left l
fieldInfoToEither (FIRelationship r) = Right r

partitionFieldInfos :: [FieldInfo columnInfo] -> ([columnInfo], [RelInfo])
partitionFieldInfos = partitionFieldInfosWith (id, id)

partitionFieldInfosWith :: (columnInfo -> a, RelInfo -> b)
                        -> [FieldInfo columnInfo] -> ([a], [b])
partitionFieldInfosWith fns =
  partitionEithers . map (biMapEither fns . fieldInfoToEither)
  where
    biMapEither (f1, f2) = either (Left . f1) (Right . f2)

type FieldInfoMap columnInfo = M.HashMap FieldName (FieldInfo columnInfo)

getCols :: FieldInfoMap columnInfo -> [columnInfo]
getCols fim = lefts $ map fieldInfoToEither $ M.elems fim

getRels :: FieldInfoMap columnInfo -> [RelInfo]
getRels fim = rights $ map fieldInfoToEither $ M.elems fim

isPGColInfo :: FieldInfo columnInfo -> Bool
isPGColInfo (FIColumn _) = True
isPGColInfo _            = False

data InsPermInfo
  = InsPermInfo
  { ipiCols            :: !(HS.HashSet PGCol)
  , ipiView            :: !QualifiedTable
  , ipiCheck           :: !AnnBoolExpPartialSQL
  , ipiSet             :: !PreSetColsPartial
  , ipiRequiredHeaders :: ![T.Text]
  } deriving (Show, Eq)

$(deriveToJSON (aesonDrop 3 snakeCase) ''InsPermInfo)

data SelPermInfo
  = SelPermInfo
  { spiCols            :: !(HS.HashSet PGCol)
  , spiTable           :: !QualifiedTable
  , spiFilter          :: !AnnBoolExpPartialSQL
  , spiLimit           :: !(Maybe Int)
  , spiAllowAgg        :: !Bool
  , spiRequiredHeaders :: ![T.Text]
  } deriving (Show, Eq)

$(deriveToJSON (aesonDrop 3 snakeCase) ''SelPermInfo)

data UpdPermInfo
  = UpdPermInfo
  { upiCols            :: !(HS.HashSet PGCol)
  , upiTable           :: !QualifiedTable
  , upiFilter          :: !AnnBoolExpPartialSQL
  , upiSet             :: !PreSetColsPartial
  , upiRequiredHeaders :: ![T.Text]
  } deriving (Show, Eq)

$(deriveToJSON (aesonDrop 3 snakeCase) ''UpdPermInfo)

data DelPermInfo
  = DelPermInfo
  { dpiTable           :: !QualifiedTable
  , dpiFilter          :: !AnnBoolExpPartialSQL
  , dpiRequiredHeaders :: ![T.Text]
  } deriving (Show, Eq)

$(deriveToJSON (aesonDrop 3 snakeCase) ''DelPermInfo)

mkRolePermInfo :: RolePermInfo
mkRolePermInfo = RolePermInfo Nothing Nothing Nothing Nothing

data RolePermInfo
  = RolePermInfo
  { _permIns :: !(Maybe InsPermInfo)
  , _permSel :: !(Maybe SelPermInfo)
  , _permUpd :: !(Maybe UpdPermInfo)
  , _permDel :: !(Maybe DelPermInfo)
  } deriving (Show, Eq)

$(deriveToJSON (aesonDrop 5 snakeCase) ''RolePermInfo)
makeLenses ''RolePermInfo

type RolePermInfoMap = M.HashMap RoleName RolePermInfo

data EventTriggerInfo
 = EventTriggerInfo
   { etiName        :: !TriggerName
   , etiOpsDef      :: !TriggerOpsDef
   , etiRetryConf   :: !RetryConf
   , etiWebhookInfo :: !WebhookConfInfo
   , etiHeaders     :: ![EventHeaderInfo]
   } deriving (Show, Eq)

$(deriveToJSON (aesonDrop 3 snakeCase) ''EventTriggerInfo)

type EventTriggerInfoMap = M.HashMap TriggerName EventTriggerInfo

data ConstraintType
  = CTCHECK
  | CTFOREIGNKEY
  | CTPRIMARYKEY
  | CTUNIQUE
  deriving Eq

constraintTyToTxt :: ConstraintType -> T.Text
constraintTyToTxt ty = case ty of
  CTCHECK      -> "CHECK"
  CTFOREIGNKEY -> "FOREIGN KEY"
  CTPRIMARYKEY -> "PRIMARY KEY"
  CTUNIQUE     -> "UNIQUE"

instance Show ConstraintType where
  show = T.unpack . constraintTyToTxt

instance FromJSON ConstraintType where
  parseJSON = withText "ConstraintType" $ \case
    "CHECK"       -> return CTCHECK
    "FOREIGN KEY" -> return CTFOREIGNKEY
    "PRIMARY KEY" -> return CTPRIMARYKEY
    "UNIQUE"      -> return CTUNIQUE
    c             -> fail $ "unexpected ConstraintType: " <> T.unpack c

instance ToJSON ConstraintType where
  toJSON = String . constraintTyToTxt

isUniqueOrPrimary :: ConstraintType -> Bool
isUniqueOrPrimary = \case
  CTPRIMARYKEY -> True
  CTUNIQUE     -> True
  _            -> False

isForeignKey :: ConstraintType -> Bool
isForeignKey = \case
  CTFOREIGNKEY -> True
  _            -> False

data TableConstraint
  = TableConstraint
  { tcType :: !ConstraintType
  , tcName :: !ConstraintName
  } deriving (Show, Eq)

$(deriveJSON (aesonDrop 2 snakeCase) ''TableConstraint)

data ViewInfo
  = ViewInfo
  { viIsUpdatable  :: !Bool
  , viIsDeletable  :: !Bool
  , viIsInsertable :: !Bool
  } deriving (Show, Eq)

$(deriveJSON (aesonDrop 2 snakeCase) ''ViewInfo)

isMutable :: (ViewInfo -> Bool) -> Maybe ViewInfo -> Bool
isMutable _ Nothing   = True
isMutable f (Just vi) = f vi

mutableView :: (MonadError QErr m) => QualifiedTable
            -> (ViewInfo -> Bool) -> Maybe ViewInfo
            -> T.Text -> m ()
mutableView qt f mVI operation =
  unless (isMutable f mVI) $ throw400 NotSupported $
  "view " <> qt <<> " is not " <> operation

<<<<<<< HEAD
data TableConfig
  = TableConfig
  { _tcCustomRootFields   :: !GC.TableCustomRootFields
  , _tcCustomColumnFields :: !CustomColFields
  } deriving (Show, Eq, Lift)
$(deriveJSON (aesonDrop 3 snakeCase) ''TableConfig)

data TableInfo
  = TableInfo
  { tiName                  :: !QualifiedTable
  , tiSystemDefined         :: !Bool
  , tiFieldInfoMap          :: !FieldInfoMap
  , tiRolePermInfoMap       :: !RolePermInfoMap
  , tiUniqOrPrimConstraints :: ![ConstraintName]
  , tiPrimaryKeyCols        :: ![PGCol]
  , tiViewInfo              :: !(Maybe ViewInfo)
  , tiEventTriggerInfoMap   :: !EventTriggerInfoMap
  , tiCustomConfig          :: !(Maybe TableConfig)
=======
data TableInfo columnInfo
  = TableInfo
  { _tiName                  :: !QualifiedTable
  , _tiSystemDefined         :: !Bool
  , _tiFieldInfoMap          :: !(FieldInfoMap columnInfo)
  , _tiRolePermInfoMap       :: !RolePermInfoMap
  , _tiUniqOrPrimConstraints :: ![ConstraintName]
  , _tiPrimaryKeyCols        :: ![PGCol]
  , _tiViewInfo              :: !(Maybe ViewInfo)
  , _tiEventTriggerInfoMap   :: !EventTriggerInfoMap
  , _tiEnumValues            :: !(Maybe EnumValues)
>>>>>>> ce119530
  } deriving (Show, Eq)
$(deriveToJSON (aesonDrop 2 snakeCase) ''TableInfo)
<<<<<<< HEAD

instance FromJSON TableInfo where
  parseJSON = withObject "TableInfo" $ \o -> do
    name <- o .: "name"
    columns <- o .: "columns"
    pkeyCols <- o .: "primary_key_columns"
    constraints <- o .: "constraints"
    viewInfoM <- o .:? "view_info"
    isSystemDefined <- o .:? "is_system_defined" .!= False
    let colMap = M.fromList $ flip map columns $
                 \c -> (fromPGCol $ pgiName c, FIColumn c)
    return $ TableInfo name isSystemDefined colMap mempty
                       constraints pkeyCols viewInfoM mempty
                       Nothing

checkForFldConfilct
  :: (MonadError QErr m)
  => TableInfo
  -> FieldName
  -> m ()
checkForFldConfilct tabInfo f =
  case M.lookup f (tiFieldInfoMap tabInfo) of
    Just _ -> throw400 AlreadyExists $ mconcat
      [ "column/relationship " <>> f
      , " of table " <>> tiName tabInfo
      , " already exists"
      ]
    Nothing -> return ()

=======
$(makeLenses ''TableInfo)
>>>>>>> ce119530

data FunctionType
  = FTVOLATILE
  | FTIMMUTABLE
  | FTSTABLE
  deriving (Eq)

$(deriveJSON defaultOptions{constructorTagModifier = drop 2} ''FunctionType)

funcTypToTxt :: FunctionType -> T.Text
funcTypToTxt FTVOLATILE  = "VOLATILE"
funcTypToTxt FTIMMUTABLE = "IMMUTABLE"
funcTypToTxt FTSTABLE    = "STABLE"

instance Show FunctionType where
  show = T.unpack . funcTypToTxt

newtype FunctionArgName =
  FunctionArgName { getFuncArgNameTxt :: T.Text}
  deriving (Show, Eq, ToJSON)

data FunctionArg
  = FunctionArg
  { faName :: !(Maybe FunctionArgName)
  , faType :: !PGScalarType
  } deriving (Show, Eq)

$(deriveToJSON (aesonDrop 2 snakeCase) ''FunctionArg)

data FunctionInfo
  = FunctionInfo
  { fiName          :: !QualifiedFunction
  , fiSystemDefined :: !Bool
  , fiType          :: !FunctionType
  , fiInputArgs     :: !(Seq.Seq FunctionArg)
  , fiReturnType    :: !QualifiedTable
  , fiDeps          :: ![SchemaDependency]
  } deriving (Show, Eq)

$(deriveToJSON (aesonDrop 2 snakeCase) ''FunctionInfo)

type TableCache columnInfo = M.HashMap QualifiedTable (TableInfo columnInfo) -- info of all tables
type FunctionCache = M.HashMap QualifiedFunction FunctionInfo -- info of all functions

data RemoteSchemaCtx
  = RemoteSchemaCtx
  { rscName :: !RemoteSchemaName
  , rscGCtx :: !GC.RemoteGCtx
  , rscInfo :: !RemoteSchemaInfo
  } deriving (Show, Eq)

instance ToJSON RemoteSchemaCtx where
  toJSON = toJSON . rscInfo

type RemoteSchemaMap = M.HashMap RemoteSchemaName RemoteSchemaCtx

type DepMap = M.HashMap SchemaObjId (HS.HashSet SchemaDependency)

addToDepMap :: SchemaObjId -> [SchemaDependency] -> DepMap -> DepMap
addToDepMap schObj deps =
  M.insert schObj (HS.fromList deps)

  -- M.unionWith HS.union objDepMap
  -- where
  --   objDepMap = M.fromList
  --     [ (dep, HS.singleton $ SchemaDependency schObj reason)
  --     | (SchemaDependency dep reason) <- deps
  --     ]

removeFromDepMap :: SchemaObjId -> DepMap -> DepMap
removeFromDepMap =
  M.delete

newtype SchemaCacheVer
  = SchemaCacheVer { unSchemaCacheVer :: Word64 }
  deriving (Show, Eq, Hashable, ToJSON, FromJSON)

initSchemaCacheVer :: SchemaCacheVer
initSchemaCacheVer = SchemaCacheVer 0

incSchemaCacheVer :: SchemaCacheVer -> SchemaCacheVer
incSchemaCacheVer (SchemaCacheVer prev) =
  SchemaCacheVer $ prev + 1

data SchemaCache
  = SchemaCache
  { scTables            :: !(TableCache PGColumnInfo)
  , scFunctions         :: !FunctionCache
  , scRemoteSchemas     :: !RemoteSchemaMap
  , scAllowlist         :: !(HS.HashSet GQLQuery)
  , scGCtxMap           :: !GC.GCtxMap
  , scDefaultRemoteGCtx :: !GC.GCtx
  , scDepMap            :: !DepMap
  , scInconsistentObjs  :: ![InconsistentMetadataObj]
  } deriving (Show, Eq)

$(deriveToJSON (aesonDrop 2 snakeCase) ''SchemaCache)

getFuncsOfTable :: QualifiedTable -> FunctionCache -> [FunctionInfo]
getFuncsOfTable qt fc = flip filter allFuncs $ \f -> qt == fiReturnType f
  where
    allFuncs = M.elems fc

modDepMapInCache :: (CacheRWM m) => (DepMap -> DepMap) -> m ()
modDepMapInCache f = do
  sc <- askSchemaCache
  writeSchemaCache $ sc { scDepMap = f (scDepMap sc)}

class (Monad m) => CacheRM m where
  askSchemaCache :: m SchemaCache

instance (Monad m) => CacheRM (StateT SchemaCache m) where
  askSchemaCache = get

class (CacheRM m) => CacheRWM m where
  writeSchemaCache :: SchemaCache -> m ()

instance (Monad m) => CacheRWM (StateT SchemaCache m) where
  writeSchemaCache = put

emptySchemaCache :: SchemaCache
emptySchemaCache =
  SchemaCache M.empty M.empty M.empty
              HS.empty M.empty GC.emptyGCtx mempty []

modTableCache :: (CacheRWM m) => TableCache PGColumnInfo -> m ()
modTableCache tc = do
  sc <- askSchemaCache
  writeSchemaCache $ sc { scTables = tc }

addTableToCache :: (QErrM m, CacheRWM m)
                => TableInfo PGColumnInfo -> m ()
addTableToCache ti = do
  sc <- askSchemaCache
  assertTableNotExists tn sc
  modTableCache $ M.insert tn ti $ scTables sc
  where
    tn = _tiName ti

delTableFromCache :: (QErrM m, CacheRWM m)
                  => QualifiedTable -> m ()
delTableFromCache tn = do
  sc <- askSchemaCache
  void $ getTableInfoFromCache tn sc
  modTableCache $ M.delete tn $ scTables sc
  modDepMapInCache (M.filterWithKey notThisTableObj)
  where
    notThisTableObj (SOTableObj depTn _) _ = depTn /= tn
    notThisTableObj _                    _ = True

getTableInfoFromCache :: (QErrM m)
                      => QualifiedTable
                      -> SchemaCache
                      -> m (TableInfo PGColumnInfo)
getTableInfoFromCache tn sc =
  case M.lookup tn (scTables sc) of
    Nothing -> throw500 $ "table not found in cache : " <>> tn
    Just ti -> return ti

assertTableNotExists :: (QErrM m)
                     => QualifiedTable
                     -> SchemaCache
                     -> m ()
assertTableNotExists tn sc =
  case M.lookup tn (scTables sc) of
    Nothing -> return ()
    Just _  -> throw500 $ "table exists in cache : " <>> tn

modTableInCache :: (QErrM m, CacheRWM m)
                => (TableInfo PGColumnInfo -> m (TableInfo PGColumnInfo))
                -> QualifiedTable
                -> m ()
modTableInCache f tn = do
  sc <- askSchemaCache
  ti <- getTableInfoFromCache tn sc
  newTi <- f ti
  modTableCache $ M.insert tn newTi $ scTables sc

addColToCache
  :: (QErrM m, CacheRWM m)
  => PGCol -> PGColumnInfo
  -> QualifiedTable -> m ()
addColToCache cn ci =
  addFldToCache (fromPGCol cn) (FIColumn ci)

addRelToCache
  :: (QErrM m, CacheRWM m)
  => RelName -> RelInfo -> [SchemaDependency]
  -> QualifiedTable -> m ()
addRelToCache rn ri deps tn = do
  addFldToCache (fromRel rn) (FIRelationship ri)  tn
  modDepMapInCache (addToDepMap schObjId deps)
  where
    schObjId = SOTableObj tn $ TORel $ riName ri

addFldToCache
  :: (QErrM m, CacheRWM m)
  => FieldName -> FieldInfo PGColumnInfo
  -> QualifiedTable -> m ()
addFldToCache fn fi =
  modTableInCache modFieldInfoMap
  where
    modFieldInfoMap ti = do
      let fim = _tiFieldInfoMap ti
      case M.lookup fn fim of
        Just _  -> throw500 "field already exists "
        Nothing -> return $
          ti { _tiFieldInfoMap = M.insert fn fi fim }

delFldFromCache :: (QErrM m, CacheRWM m)
                => FieldName -> QualifiedTable -> m ()
delFldFromCache fn =
  modTableInCache modFieldInfoMap
  where
    modFieldInfoMap ti = do
      let fim = _tiFieldInfoMap ti
      case M.lookup fn fim of
        Just _  -> return $
          ti { _tiFieldInfoMap = M.delete fn fim }
        Nothing -> throw500 "field does not exist"

delColFromCache :: (QErrM m, CacheRWM m)
                => PGCol -> QualifiedTable -> m ()
delColFromCache cn =
  delFldFromCache (fromPGCol cn)

delRelFromCache :: (QErrM m, CacheRWM m)
                => RelName -> QualifiedTable -> m ()
delRelFromCache rn tn = do
  delFldFromCache (fromRel rn) tn
  modDepMapInCache (removeFromDepMap schObjId)
  where
    schObjId = SOTableObj tn $ TORel rn

updColInCache
  :: (QErrM m, CacheRWM m)
  => PGCol -> PGColumnInfo
  -> QualifiedTable -> m ()
updColInCache cn ci tn = do
  delColFromCache cn tn
  addColToCache cn ci tn

data PermAccessor a where
  PAInsert :: PermAccessor InsPermInfo
  PASelect :: PermAccessor SelPermInfo
  PAUpdate :: PermAccessor UpdPermInfo
  PADelete :: PermAccessor DelPermInfo

permAccToLens :: PermAccessor a -> Lens' RolePermInfo (Maybe a)
permAccToLens PAInsert = permIns
permAccToLens PASelect = permSel
permAccToLens PAUpdate = permUpd
permAccToLens PADelete = permDel

permAccToType :: PermAccessor a -> PermType
permAccToType PAInsert = PTInsert
permAccToType PASelect = PTSelect
permAccToType PAUpdate = PTUpdate
permAccToType PADelete = PTDelete

withPermType :: PermType -> (forall a. PermAccessor a -> b) -> b
withPermType PTInsert f = f PAInsert
withPermType PTSelect f = f PASelect
withPermType PTUpdate f = f PAUpdate
withPermType PTDelete f = f PADelete

addEventTriggerToCache
  :: (QErrM m, CacheRWM m)
  => QualifiedTable
  -> EventTriggerInfo
  -> [SchemaDependency]
  -> m ()
addEventTriggerToCache qt eti deps = do
  modTableInCache modEventTriggerInfo qt
  modDepMapInCache (addToDepMap schObjId deps)
  where
    trn = etiName eti
    modEventTriggerInfo ti = do
      let etim = _tiEventTriggerInfoMap ti
      return $ ti { _tiEventTriggerInfoMap = M.insert trn eti etim}
    schObjId = SOTableObj qt $ TOTrigger trn

delEventTriggerFromCache
  :: (QErrM m, CacheRWM m)
  => QualifiedTable
  -> TriggerName
  -> m ()
delEventTriggerFromCache qt trn = do
  modTableInCache modEventTriggerInfo qt
  modDepMapInCache (removeFromDepMap schObjId)
  where
    modEventTriggerInfo ti = do
      let etim = _tiEventTriggerInfoMap ti
      return $ ti { _tiEventTriggerInfoMap = M.delete trn etim }
    schObjId = SOTableObj qt $ TOTrigger trn

addFunctionToCache
  :: (QErrM m, CacheRWM m)
  => FunctionInfo -> m ()
addFunctionToCache fi = do
  sc <- askSchemaCache
  let functionCache = scFunctions sc
  case M.lookup fn functionCache of
    Just _ -> throw500 $ "function already exists in cache " <>> fn
    Nothing -> do
      let newFunctionCache = M.insert fn fi functionCache
      writeSchemaCache $ sc {scFunctions = newFunctionCache}
  modDepMapInCache (addToDepMap objId deps)
  where
    fn = fiName fi
    objId = SOFunction $ fiName fi
    deps = fiDeps fi

askFunctionInfo
  :: (CacheRM m, QErrM m)
  => QualifiedFunction ->  m FunctionInfo
askFunctionInfo qf = do
  sc <- askSchemaCache
  maybe throwNoFn return $ M.lookup qf $ scFunctions sc
  where
    throwNoFn = throw400 NotExists $
      "function not found in cache " <>> qf

delFunctionFromCache
  :: (QErrM m, CacheRWM m)
  => QualifiedFunction -> m ()
delFunctionFromCache qf = do
  sc <- askSchemaCache
  let functionCache = scFunctions sc
  case M.lookup qf functionCache of
    Nothing -> throw500 $ "function does not exist in cache " <>> qf
    Just _ -> do
      let newFunctionCache = M.delete qf functionCache
      writeSchemaCache $ sc {scFunctions = newFunctionCache}
  modDepMapInCache (removeFromDepMap objId)
  where
    objId = SOFunction qf

addPermToCache
  :: (QErrM m, CacheRWM m)
  => QualifiedTable
  -> RoleName
  -> PermAccessor a
  -> a
  -> [SchemaDependency]
  -> m ()
addPermToCache tn rn pa i deps = do
  modTableInCache modRolePermInfo tn
  modDepMapInCache (addToDepMap schObjId deps)
  where
    paL = permAccToLens pa
    modRolePermInfo ti = do
      let rpim = _tiRolePermInfoMap ti
          rpi  = fromMaybe mkRolePermInfo $ M.lookup rn rpim
          newRPI = rpi & paL ?~ i
      assertPermNotExists pa rpi
      return $ ti { _tiRolePermInfoMap = M.insert rn newRPI rpim }
    schObjId = SOTableObj tn $ TOPerm rn $ permAccToType pa

assertPermNotExists
  :: (QErrM m)
  => PermAccessor a
  -> RolePermInfo -> m ()
assertPermNotExists f rpi =
  when (isJust $ rpi ^. permAccToLens f) $ throw500 "permission exists"

assertPermExists
  :: (QErrM m)
  => PermAccessor a
  -> RolePermInfo -> m ()
assertPermExists f rpi =
  unless (isJust $ rpi ^. permAccToLens f) $ throw500 "permission does not exist"

delPermFromCache
  :: (QErrM m, CacheRWM m)
  => PermAccessor a
  -> RoleName
  -> QualifiedTable
  -> m ()
delPermFromCache pa rn tn = do
  modTableInCache modRolePermInfo tn
  modDepMapInCache (removeFromDepMap schObjId)
  where
    paL = permAccToLens pa
    modRolePermInfo ti = do
      let rpim = _tiRolePermInfoMap ti
          rpi  = fromMaybe mkRolePermInfo $ M.lookup rn rpim
      assertPermExists pa rpi
      let newRPI = rpi & paL .~ Nothing
      return $ ti { _tiRolePermInfoMap = M.insert rn newRPI rpim }
    schObjId = SOTableObj tn $ TOPerm rn $ permAccToType pa

addRemoteSchemaToCache
  :: (QErrM m, CacheRWM m) => RemoteSchemaCtx -> m ()
addRemoteSchemaToCache rmCtx = do
  sc <- askSchemaCache
  let rmSchemas = scRemoteSchemas sc
      name = rscName rmCtx
  -- ideally, remote schema shouldn't present in cache
  -- if present unexpected 500 is thrown
  onJust (M.lookup name rmSchemas) $ const $
    throw500 $ "remote schema with name " <> name
    <<> " already found in cache"
  writeSchemaCache sc
    {scRemoteSchemas = M.insert name rmCtx rmSchemas}

delRemoteSchemaFromCache
  :: (QErrM m, CacheRWM m) => RemoteSchemaName -> m ()
delRemoteSchemaFromCache name = do
  sc <- askSchemaCache
  let rmSchemas = scRemoteSchemas sc
  -- ideally, remote schema should be present in cache
  -- if not present unexpected 500 is thrown
  void $ onNothing (M.lookup name rmSchemas) $
    throw500 $ "remote schema with name " <> name
    <<> " not found in cache"
  writeSchemaCache sc {scRemoteSchemas = M.delete name rmSchemas}

replaceAllowlist
  :: (CacheRWM m)
  => QueryList -> m ()
replaceAllowlist qList = do
  sc <- askSchemaCache
  let allowlist = HS.fromList $
        map (queryWithoutTypeNames . getGQLQuery . _lqQuery) qList
  writeSchemaCache sc{scAllowlist = allowlist}

getDependentObjs :: SchemaCache -> SchemaObjId -> [SchemaObjId]
getDependentObjs = getDependentObjsWith (const True)

getDependentObjsWith
  :: (DependencyReason -> Bool) -> SchemaCache -> SchemaObjId -> [SchemaObjId]
getDependentObjsWith f sc objId =
  -- [ sdObjId sd | sd <- filter (f . sdReason) allDeps]
  map fst $ filter (isDependency . snd) $ M.toList $ scDepMap sc
  where
    isDependency deps = not $ HS.null $ flip HS.filter deps $
      \(SchemaDependency depId reason) -> objId `induces` depId && f reason
    -- induces a b : is b dependent on a
    induces (SOTable tn1) (SOTable tn2)      = tn1 == tn2
    induces (SOTable tn1) (SOTableObj tn2 _) = tn1 == tn2
    induces objId1 objId2                    = objId1 == objId2
    -- allDeps = toList $ fromMaybe HS.empty $ M.lookup objId $ scDepMap sc<|MERGE_RESOLUTION|>--- conflicted
+++ resolved
@@ -7,9 +7,7 @@
        , initSchemaCacheVer
        , incSchemaCacheVer
        , emptySchemaCache
-<<<<<<< HEAD
        , TableConfig(..)
-=======
 
        , TableCache
        , modTableCache
@@ -17,7 +15,6 @@
        , modTableInCache
        , delTableFromCache
 
->>>>>>> ce119530
        , TableInfo(..)
        , tiName
        , tiSystemDefined
@@ -28,6 +25,7 @@
        , tiViewInfo
        , tiEventTriggerInfoMap
        , tiEnumValues
+       , tiCustomConfig
 
        , TableConstraint(..)
        , ConstraintType(..)
@@ -152,13 +150,6 @@
 mkColDep reason tn col =
   flip SchemaDependency reason . SOTableObj tn $ TOCol col
 
-<<<<<<< HEAD
-getColInfos :: [PGCol] -> [PGColInfo] -> [PGColInfo]
-getColInfos cols allColInfos =
-  flip filter allColInfos $ \ci -> pgiName ci `elem` cols
-
-=======
->>>>>>> ce119530
 type WithDeps a = (a, [SchemaDependency])
 
 data FieldInfo columnInfo
@@ -337,7 +328,6 @@
   unless (isMutable f mVI) $ throw400 NotSupported $
   "view " <> qt <<> " is not " <> operation
 
-<<<<<<< HEAD
 data TableConfig
   = TableConfig
   { _tcCustomRootFields   :: !GC.TableCustomRootFields
@@ -345,18 +335,6 @@
   } deriving (Show, Eq, Lift)
 $(deriveJSON (aesonDrop 3 snakeCase) ''TableConfig)
 
-data TableInfo
-  = TableInfo
-  { tiName                  :: !QualifiedTable
-  , tiSystemDefined         :: !Bool
-  , tiFieldInfoMap          :: !FieldInfoMap
-  , tiRolePermInfoMap       :: !RolePermInfoMap
-  , tiUniqOrPrimConstraints :: ![ConstraintName]
-  , tiPrimaryKeyCols        :: ![PGCol]
-  , tiViewInfo              :: !(Maybe ViewInfo)
-  , tiEventTriggerInfoMap   :: !EventTriggerInfoMap
-  , tiCustomConfig          :: !(Maybe TableConfig)
-=======
 data TableInfo columnInfo
   = TableInfo
   { _tiName                  :: !QualifiedTable
@@ -368,42 +346,24 @@
   , _tiViewInfo              :: !(Maybe ViewInfo)
   , _tiEventTriggerInfoMap   :: !EventTriggerInfoMap
   , _tiEnumValues            :: !(Maybe EnumValues)
->>>>>>> ce119530
+  , _tiCustomConfig          :: !(Maybe TableConfig)
   } deriving (Show, Eq)
 $(deriveToJSON (aesonDrop 2 snakeCase) ''TableInfo)
-<<<<<<< HEAD
-
-instance FromJSON TableInfo where
-  parseJSON = withObject "TableInfo" $ \o -> do
-    name <- o .: "name"
-    columns <- o .: "columns"
-    pkeyCols <- o .: "primary_key_columns"
-    constraints <- o .: "constraints"
-    viewInfoM <- o .:? "view_info"
-    isSystemDefined <- o .:? "is_system_defined" .!= False
-    let colMap = M.fromList $ flip map columns $
-                 \c -> (fromPGCol $ pgiName c, FIColumn c)
-    return $ TableInfo name isSystemDefined colMap mempty
-                       constraints pkeyCols viewInfoM mempty
-                       Nothing
+$(makeLenses ''TableInfo)
 
 checkForFldConfilct
   :: (MonadError QErr m)
-  => TableInfo
+  => TableInfo a
   -> FieldName
   -> m ()
 checkForFldConfilct tabInfo f =
-  case M.lookup f (tiFieldInfoMap tabInfo) of
+  case M.lookup f (_tiFieldInfoMap tabInfo) of
     Just _ -> throw400 AlreadyExists $ mconcat
       [ "column/relationship " <>> f
-      , " of table " <>> tiName tabInfo
+      , " of table " <>> _tiName tabInfo
       , " already exists"
       ]
     Nothing -> return ()
-
-=======
-$(makeLenses ''TableInfo)
->>>>>>> ce119530
 
 data FunctionType
   = FTVOLATILE
@@ -465,13 +425,6 @@
 addToDepMap :: SchemaObjId -> [SchemaDependency] -> DepMap -> DepMap
 addToDepMap schObj deps =
   M.insert schObj (HS.fromList deps)
-
-  -- M.unionWith HS.union objDepMap
-  -- where
-  --   objDepMap = M.fromList
-  --     [ (dep, HS.singleton $ SchemaDependency schObj reason)
-  --     | (SchemaDependency dep reason) <- deps
-  --     ]
 
 removeFromDepMap :: SchemaObjId -> DepMap -> DepMap
 removeFromDepMap =
