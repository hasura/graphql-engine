--- conflicted
+++ resolved
@@ -120,12 +120,8 @@
   rows    <- withArg arguments "objects" asRowExps
   conflictCtxM <- withPathK "on_conflict" $
                  withArgM arguments "on_conflict" parseOnConflict
-<<<<<<< HEAD
+  onConflictM <- mapM (mkConflictClause tableCols) conflictCtxM
   mutFlds <- convertMutResp MTInsert tn (_fType fld) $ _fSelSet fld
-=======
-  onConflictM <- mapM (mkConflictClause tableCols) conflictCtxM
-  mutFlds <- convertMutResp (_fType fld) $ _fSelSet fld
->>>>>>> f72d8de8
   args <- get
   let p1Query = RI.InsertQueryP1 tn vn tableCols rows onConflictM mutFlds
       p1 = (p1Query, args)
