{-# LANGUAGE CPP        #-}
{-# LANGUAGE DataKinds  #-}
{-# LANGUAGE RankNTypes #-}

module Hasura.Server.App where

import           Control.Arrow                          ((***))
import           Control.Concurrent.MVar
import           Control.Exception                      (IOException, try)
import           Data.Aeson                             hiding (json)
import           Data.IORef
import           Data.Time.Clock                        (UTCTime,
                                                         getCurrentTime)
import           Network.Mime                           (defaultMimeLookup)
import           Network.Wai                            (requestHeaders,
                                                         strictRequestBody)
import           System.Exit                            (exitFailure)

import           System.FilePath                        (joinPath, takeFileName)
import           Web.Spock.Core

import qualified Data.ByteString.Lazy                   as BL
import qualified Data.HashMap.Strict                    as M
import qualified Data.HashSet                           as S
import qualified Data.Text                              as T
import qualified Network.HTTP.Client                    as HTTP
import qualified Network.HTTP.Types                     as N
import qualified Network.Wai                            as Wai
import qualified Network.Wai.Handler.WebSockets         as WS
import qualified Network.WebSockets                     as WS
import qualified Text.Mustache                          as M
import qualified Text.Mustache.Compile                  as M

import qualified Database.PG.Query                      as Q
import qualified Hasura.GraphQL.Execute                 as E
import qualified Hasura.GraphQL.Execute.LiveQuery       as EL
import qualified Hasura.GraphQL.Explain                 as GE
import qualified Hasura.GraphQL.Schema                  as GS
import qualified Hasura.GraphQL.Transport.HTTP          as GH
import qualified Hasura.GraphQL.Transport.HTTP.Protocol as GH
import qualified Hasura.GraphQL.Transport.WebSocket     as WS
import qualified Hasura.Logging                         as L

import           Hasura.EncJSON
import           Hasura.Prelude                         hiding (get, put)
import           Hasura.RQL.DDL.RemoteSchema
import           Hasura.RQL.DDL.Schema.Table
import           Hasura.RQL.DML.QueryTemplate
import           Hasura.RQL.Types
import           Hasura.Server.Auth                     (AuthMode (..),
                                                         getUserInfo)
import           Hasura.Server.Cors
import           Hasura.Server.Init
import           Hasura.Server.Logging
import           Hasura.Server.Middleware               (corsMiddleware)
import qualified Hasura.Server.PGDump                   as PGD
import           Hasura.Server.Query
import           Hasura.Server.Utils
import           Hasura.Server.Version
import           Hasura.SQL.Types

consoleTmplt :: M.Template
consoleTmplt = $(M.embedSingleTemplate "src-rsr/console.html")

boolToText :: Bool -> T.Text
boolToText = bool "false" "true"

isAdminSecretSet :: AuthMode -> T.Text
isAdminSecretSet AMNoAuth = boolToText False
isAdminSecretSet _        = boolToText True

data SchemaCacheRef
  = SchemaCacheRef
  { _scrLock     :: MVar ()
  , _scrCache    :: IORef (SchemaCache, SchemaCacheVer)
  -- an action to run when schemacache changes
  , _scrOnChange :: IO ()
  }

getSCFromRef :: SchemaCacheRef -> IO SchemaCache
getSCFromRef scRef = fst <$> readIORef (_scrCache scRef)

logInconsObjs :: L.Logger -> [InconsistentMetadataObj] -> IO ()
logInconsObjs logger objs =
  unless (null objs) $ L.unLogger logger $ mkInconsMetadataLog objs

withSCUpdate
  :: (MonadIO m, MonadError e m)
  => SchemaCacheRef -> L.Logger -> m (a, SchemaCache) -> m a
withSCUpdate scr logger action = do
  acquireLock
  (res, newSC) <- action `catchError` onError
  liftIO $ do
    -- update schemacache in IO reference
    modifyIORef' cacheRef $
      \(_, prevVer) -> (newSC, incSchemaCacheVer prevVer)
    -- log any inconsistent objects
    logInconsObjs logger $ scInconsistentObjs newSC
    onChange
  releaseLock
  return res
  where
    SchemaCacheRef lk cacheRef onChange = scr
    onError e   = releaseLock >> throwError e
    acquireLock = liftIO $ takeMVar lk
    releaseLock = liftIO $ putMVar lk ()

data ServerCtx
  = ServerCtx
<<<<<<< HEAD
  { scIsolation      :: Q.TxIsolation
  , scPGPool         :: Q.PGPool
  , scLogger         :: L.Logger
  , scCacheRef       :: SchemaCacheRef
  , scAuthMode       :: AuthMode
  , scManager        :: HTTP.Manager
  , scStringifyNum   :: Bool
  , scEnabledAPIs    :: S.HashSet API
  , scInstanceId     :: InstanceId
  , scVerboseLogging :: VerboseLogging
=======
  { scPGExecCtx       :: !PGExecCtx
  , scConnInfo        :: !Q.ConnInfo
  , scLogger          :: !L.Logger
  , scCacheRef        :: !SchemaCacheRef
  , scAuthMode        :: !AuthMode
  , scManager         :: !HTTP.Manager
  , scSQLGenCtx       :: !SQLGenCtx
  , scEnabledAPIs     :: !(S.HashSet API)
  , scInstanceId      :: !InstanceId
  , scPlanCache       :: !E.PlanCache
  , scLQState         :: !EL.LiveQueriesState
  , scEnableAllowlist :: !Bool
>>>>>>> 8a9901d4
  }

data HandlerCtx
  = HandlerCtx
  { hcServerCtx  :: !ServerCtx
  , hcReqBody    :: !BL.ByteString
  , hcUser       :: !UserInfo
  , hcReqHeaders :: ![N.Header]
  }

type Handler = ExceptT QErr (ReaderT HandlerCtx IO)

data APIResp
  = JSONResp !EncJSON
  | RawResp ![(Text,Text)] !BL.ByteString -- headers, body

apiRespToLBS :: APIResp -> BL.ByteString
apiRespToLBS = \case
  JSONResp j  -> encJToLBS j
  RawResp _ b -> b

mkAPIRespHandler :: Handler EncJSON -> Handler APIResp
mkAPIRespHandler = fmap JSONResp

isMetadataEnabled :: ServerCtx -> Bool
isMetadataEnabled sc = S.member METADATA $ scEnabledAPIs sc

isGraphQLEnabled :: ServerCtx -> Bool
isGraphQLEnabled sc = S.member GRAPHQL $ scEnabledAPIs sc

isPGDumpEnabled :: ServerCtx -> Bool
isPGDumpEnabled sc = S.member PGDUMP $ scEnabledAPIs sc

isDeveloperAPIEnabled :: ServerCtx -> Bool
isDeveloperAPIEnabled sc = S.member DEVELOPER $ scEnabledAPIs sc

-- {-# SCC parseBody #-}
parseBody :: (FromJSON a) => Handler a
parseBody = do
  reqBody <- hcReqBody <$> ask
  case eitherDecode' reqBody of
    Left e     -> throw400 InvalidJSON (T.pack e)
    Right jVal -> decodeValue jVal

onlyAdmin :: Handler ()
onlyAdmin = do
  uRole <- asks (userRole . hcUser)
  when (uRole /= adminRole) $
    throw400 AccessDenied "You have to be an admin to access this endpoint"

buildQCtx ::  Handler QCtx
buildQCtx = do
  scRef    <- scCacheRef . hcServerCtx <$> ask
  userInfo <- asks hcUser
  cache <- fmap fst $ liftIO $ readIORef $ _scrCache scRef
  sqlGenCtx <- scSQLGenCtx . hcServerCtx <$> ask
  return $ QCtx userInfo cache sqlGenCtx

logResult
  :: (MonadIO m)
  => Maybe UserInfo -> Wai.Request -> BL.ByteString -> L.Logger
  -> Either QErr BL.ByteString -> Maybe (UTCTime, UTCTime)
  -> m ()
<<<<<<< HEAD
logResult userInfoM req reqBody sc res qTime = do
  scache <- liftIO $ readIORef $ _scrCache $ scCacheRef sc
  liftIO $ logger $ mkAccessLog verbose userInfoM req (reqBody, res) qTime scache
    (SQLGenCtx strfyNum)
  where
    verbose = scVerboseLogging sc
    logger = L.unLogger $ scLogger sc
    strfyNum = scStringifyNum sc
=======
logResult userInfoM req reqBody logger res qTime =
  liftIO $ (L.unLogger logger) $ mkAccessLog userInfoM req (reqBody, res) qTime
>>>>>>> 8a9901d4

logError
  :: MonadIO m
  => Maybe UserInfo -> Wai.Request
  -> BL.ByteString -> L.Logger -> QErr -> m ()
logError userInfoM req reqBody logger qErr =
  logResult userInfoM req reqBody logger (Left qErr) Nothing

mkSpockAction
  :: (MonadIO m)
  => (Bool -> QErr -> Value)
  -> (QErr -> QErr)
  -> ServerCtx
  -> Handler APIResp
  -> ActionT m ()
mkSpockAction qErrEncoder qErrModifier serverCtx handler = do
  req <- request
  reqBody <- liftIO $ strictRequestBody req
  let headers  = requestHeaders req
      authMode = scAuthMode serverCtx
      manager = scManager serverCtx

  userInfoE <- liftIO $ runExceptT $ getUserInfo logger manager headers authMode
  userInfo <- either (logAndThrow req reqBody False . qErrModifier) return userInfoE

  let handlerState = HandlerCtx serverCtx reqBody userInfo headers

  t1 <- liftIO getCurrentTime -- for measuring response time purposes
  result <- liftIO $ runReaderT (runExceptT handler) handlerState
  t2 <- liftIO getCurrentTime -- for measuring response time purposes

  -- apply the error modifier
  let modResult = fmapL qErrModifier result

  -- log result
  logResult (Just userInfo) req reqBody logger (apiRespToLBS <$> modResult) $ Just (t1, t2)
  either (qErrToResp $ userRole userInfo == adminRole) resToResp modResult

  where
    logger = scLogger serverCtx
    -- encode error response
    qErrToResp :: (MonadIO m) => Bool -> QErr -> ActionCtxT ctx m b
    qErrToResp includeInternal qErr = do
      setStatus $ qeStatus qErr
      json $ qErrEncoder includeInternal qErr

    logAndThrow req reqBody includeInternal qErr = do
      logError Nothing req reqBody logger qErr
      qErrToResp includeInternal qErr

    resToResp = \case
      JSONResp j -> do
        uncurry setHeader jsonHeader
        lazyBytes $ encJToLBS j
      RawResp h b -> do
        mapM_ (uncurry setHeader) h
        lazyBytes b

v1QueryHandler :: RQLQuery -> Handler EncJSON
v1QueryHandler query = do
  scRef <- scCacheRef . hcServerCtx <$> ask
  logger <- scLogger . hcServerCtx <$> ask
  bool (fst <$> dbAction) (withSCUpdate scRef logger dbActionReload) $
    queryNeedsReload query
  where
    -- Hit postgres
    dbAction = do
      userInfo <- asks hcUser
      scRef <- scCacheRef . hcServerCtx <$> ask
      schemaCache <- fmap fst $ liftIO $ readIORef $ _scrCache scRef
      httpMgr <- scManager . hcServerCtx <$> ask
      sqlGenCtx <- scSQLGenCtx . hcServerCtx <$> ask
      pgExecCtx <- scPGExecCtx . hcServerCtx <$> ask
      instanceId <- scInstanceId . hcServerCtx <$> ask
      runQuery pgExecCtx instanceId userInfo schemaCache httpMgr sqlGenCtx query

    -- Also update the schema cache
    dbActionReload = do
      (resp, newSc) <- dbAction
      httpMgr <- scManager . hcServerCtx <$> ask
      --FIXME: should we be fetching the remote schema again? if not how do we get the remote schema?
      newSc' <- GS.updateSCWithGCtx newSc >>= flip resolveRemoteSchemas httpMgr
      return (resp, newSc')

v1Alpha1GQHandler :: GH.GQLReqUnparsed -> Handler EncJSON
v1Alpha1GQHandler query = do
  userInfo <- asks hcUser
  reqBody <- asks hcReqBody
  reqHeaders <- asks hcReqHeaders
  manager <- scManager . hcServerCtx <$> ask
  scRef <- scCacheRef . hcServerCtx <$> ask
  (sc, scVer) <- liftIO $ readIORef $ _scrCache scRef
  pgExecCtx <- scPGExecCtx . hcServerCtx <$> ask
  sqlGenCtx <- scSQLGenCtx . hcServerCtx <$> ask
  planCache <- scPlanCache . hcServerCtx <$> ask
  enableAL <- scEnableAllowlist . hcServerCtx <$> ask
  GH.runGQ pgExecCtx userInfo sqlGenCtx enableAL planCache
    sc scVer manager reqHeaders query reqBody

v1GQHandler :: GH.GQLReqUnparsed -> Handler EncJSON
v1GQHandler = v1Alpha1GQHandler

gqlExplainHandler :: GE.GQLExplain -> Handler EncJSON
gqlExplainHandler query = do
  onlyAdmin
  scRef <- scCacheRef . hcServerCtx <$> ask
  sc <- fmap fst $ liftIO $ readIORef $ _scrCache scRef
  pgExecCtx <- scPGExecCtx . hcServerCtx <$> ask
  sqlGenCtx <- scSQLGenCtx . hcServerCtx <$> ask
  enableAL <- scEnableAllowlist . hcServerCtx <$> ask
  GE.explainGQLQuery pgExecCtx sc sqlGenCtx enableAL query

v1Alpha1PGDumpHandler :: PGD.PGDumpReqBody -> Handler APIResp
v1Alpha1PGDumpHandler b = do
  onlyAdmin
  ci <- scConnInfo . hcServerCtx <$> ask
  output <- PGD.execPGDump b ci
  return $ RawResp [sqlHeader] output

consoleAssetsHandler :: L.Logger -> Text -> FilePath -> ActionT IO ()
consoleAssetsHandler logger dir path = do
  -- '..' in paths need not be handed as it is resolved in the url by
  -- spock's routing. we get the expanded path.
  eFileContents <- liftIO $ try $ BL.readFile $
    joinPath [T.unpack dir, path]
  either onError onSuccess eFileContents
  where
    onSuccess c = do
      mapM_ (uncurry setHeader) headers
      lazyBytes c
    onError :: IOException -> ActionT IO ()
    onError = raiseGenericApiError logger . err404 NotFound . T.pack . show
    fn = T.pack $ takeFileName path
    -- set gzip header if the filename ends with .gz
    (fileName, encHeader) = case T.stripSuffix ".gz" fn of
      Just v  -> (v, [gzipHeader])
      Nothing -> (fn, [])
    mimeType = bsToTxt $ defaultMimeLookup fileName
    headers = ("Content-Type", mimeType) : encHeader

mkConsoleHTML :: T.Text -> AuthMode -> Bool -> Maybe Text -> Either String T.Text
mkConsoleHTML path authMode enableTelemetry consoleAssetsDir = do
  bool (Left errMsg) (Right res) $ null errs
  where
    (errs, res) = M.checkedSubstitute consoleTmplt $
      -- variables required to render the template
      object [ "isAdminSecretSet" .= isAdminSecretSet authMode
             , "consolePath" .= consolePath
             , "enableTelemetry" .= boolToText enableTelemetry
             , "cdnAssets" .= boolToText (isNothing consoleAssetsDir)
             , "assetsVersion" .= consoleVersion
             ]
    consolePath = case path of
      "" -> "/console"
      r  -> "/console/" <> r
    errMsg = "console template rendering failed: " ++ show errs


newtype QueryParser
  = QueryParser { getQueryParser :: QualifiedTable -> Handler RQLQuery }

queryParsers :: M.HashMap T.Text QueryParser
queryParsers =
  M.fromList
  [ ("select", mkQueryParser RQSelect)
  , ("insert", mkQueryParser RQInsert)
  , ("update", mkQueryParser RQUpdate)
  , ("delete", mkQueryParser RQDelete)
  , ("count", mkQueryParser RQCount)
  ]
  where
    mkQueryParser f =
      QueryParser $ \qt -> do
      obj <- parseBody
      let val = Object $ M.insert "table" (toJSON qt) obj
      q <- decodeValue val
      return $ f q

legacyQueryHandler :: TableName -> T.Text -> Handler EncJSON
legacyQueryHandler tn queryType =
  case M.lookup queryType queryParsers of
    Just queryParser -> getQueryParser queryParser qt >>= v1QueryHandler
    Nothing          -> throw404 "No such resource exists"
  where
    qt = QualifiedObject publicSchema tn

initErrExit :: QErr -> IO a
initErrExit e = do
  putStrLn $
    "failed to build schema-cache because of inconsistent metadata: "
    <> T.unpack (qeError e)
  exitFailure

mkWaiApp
  :: Q.TxIsolation
  -> L.LoggerCtx
<<<<<<< HEAD
  -> Bool
  -> Q.PGPool
=======
  -> SQLGenCtx
  -> Bool
  -> Q.PGPool
  -> Q.ConnInfo
>>>>>>> 8a9901d4
  -> HTTP.Manager
  -> AuthMode
  -> CorsConfig
  -> Bool
<<<<<<< HEAD
  -> Bool
  -> InstanceId
  -> S.HashSet API
  -> VerboseLogging
  -> IO (Wai.Application, SchemaCacheRef, Maybe UTCTime)
mkWaiApp isoLevel loggerCtx strfyNum pool httpManager mode corsCfg enableConsole
         enableTelemetry instanceId apis verLog = do
=======
  -> Maybe Text
  -> Bool
  -> InstanceId
  -> S.HashSet API
  -> EL.LQOpts
  -> IO (Wai.Application, SchemaCacheRef, Maybe UTCTime)
mkWaiApp isoLevel loggerCtx sqlGenCtx enableAL pool ci httpManager mode corsCfg
         enableConsole consoleAssetsDir enableTelemetry instanceId apis
         lqOpts = do
    let pgExecCtx = PGExecCtx pool isoLevel
        pgExecCtxSer = PGExecCtx pool Q.Serializable
>>>>>>> 8a9901d4
    (cacheRef, cacheBuiltTime) <- do
      pgResp <- runExceptT $ peelRun emptySchemaCache adminUserInfo
                httpManager sqlGenCtx pgExecCtxSer $ do
                  buildSchemaCache
                  liftTx fetchLastUpdate
      (time, sc) <- either initErrExit return pgResp
      scRef <- newIORef (sc, initSchemaCacheVer)
      return (scRef, snd <$> time)

    cacheLock <- newMVar ()
    planCache <- E.initPlanCache

<<<<<<< HEAD
    let schemaCacheRef = SchemaCacheRef cacheLock cacheRef
        serverCtx = ServerCtx isoLevel pool (L.mkLogger loggerCtx)
                    schemaCacheRef mode httpManager strfyNum apis instanceId
                    verLog
=======
    let corsPolicy = mkDefaultCorsPolicy corsCfg
        logger = L.mkLogger loggerCtx
>>>>>>> 8a9901d4

    lqState <- EL.initLiveQueriesState lqOpts pgExecCtx
    wsServerEnv <- WS.createWSServerEnv logger pgExecCtx lqState cacheRef
                   httpManager corsPolicy sqlGenCtx enableAL planCache

    let schemaCacheRef =
          SchemaCacheRef cacheLock cacheRef (E.clearPlanCache planCache)
        serverCtx = ServerCtx pgExecCtx ci logger
                    schemaCacheRef mode httpManager
                    sqlGenCtx apis instanceId planCache lqState enableAL

<<<<<<< HEAD
    wsServerEnv <- WS.createWSServerEnv (scLogger serverCtx) httpManager
                   sqlGenCtx cacheRef runTx corsPolicy verLog
=======
    spockApp <- spockAsApp $ spockT id $
                httpApp corsCfg serverCtx enableConsole
                  consoleAssetsDir enableTelemetry
>>>>>>> 8a9901d4

    let wsServerApp = WS.createWSServerApp mode wsServerEnv
    return ( WS.websocketsOr WS.defaultConnectionOptions wsServerApp spockApp
           , schemaCacheRef
           , cacheBuiltTime
           )

httpApp :: CorsConfig -> ServerCtx -> Bool -> Maybe Text -> Bool -> SpockT IO ()
httpApp corsCfg serverCtx enableConsole consoleAssetsDir enableTelemetry = do
    -- cors middleware
    unless (isCorsDisabled corsCfg) $
      middleware $ corsMiddleware (mkDefaultCorsPolicy corsCfg)

    -- API Console and Root Dir
    when (enableConsole && enableMetadata) $ do
      serveApiConsole

    -- Health check endpoint
    get "healthz" $ do
      sc <- liftIO $ getSCFromRef $ scCacheRef serverCtx
      if null $ scInconsistentObjs sc
        then setStatus N.status200 >> lazyBytes "OK"
        else setStatus N.status500 >> lazyBytes "ERROR"

    get "v1/version" $ do
      uncurry setHeader jsonHeader
      lazyBytes $ encode $ object [ "version" .= currentVersion ]

    when enableMetadata $ do
      get    ("v1/template" <//> var) tmpltGetOrDeleteH
      post   ("v1/template" <//> var) tmpltPutOrPostH
      put    ("v1/template" <//> var) tmpltPutOrPostH
      delete ("v1/template" <//> var) tmpltGetOrDeleteH

      post "v1/query" $ mkSpockAction encodeQErr id serverCtx $ mkAPIRespHandler $ do
        query <- parseBody
        v1QueryHandler query

      post ("api/1/table" <//> var <//> var) $ \tableName queryType ->
        mkSpockAction encodeQErr id serverCtx $ mkAPIRespHandler $
        legacyQueryHandler (TableName tableName) queryType

    when enablePGDump $
      post "v1alpha1/pg_dump" $ mkSpockAction encodeQErr id serverCtx $ do
        query <- parseBody
        v1Alpha1PGDumpHandler query

    when enableGraphQL $ do
      post "v1alpha1/graphql/explain" gqlExplainAction

      post "v1alpha1/graphql" $ mkSpockAction GH.encodeGQErr id serverCtx $
        mkAPIRespHandler $ do
          query <- parseBody
          v1Alpha1GQHandler query

      post "v1/graphql/explain" gqlExplainAction

      post "v1/graphql" $ mkSpockAction GH.encodeGQErr allMod200 serverCtx $
        mkAPIRespHandler $ do
          query <- parseBody
          v1GQHandler query

    when (isDeveloperAPIEnabled serverCtx) $ do
      get "dev/plan_cache" $ mkSpockAction encodeQErr id serverCtx $
        mkAPIRespHandler $ do
          onlyAdmin
          respJ <- liftIO $ E.dumpPlanCache $ scPlanCache serverCtx
          return $ encJFromJValue respJ
      get "dev/subscriptions" $ mkSpockAction encodeQErr id serverCtx $
        mkAPIRespHandler $ do
          onlyAdmin
          respJ <- liftIO $ EL.dumpLiveQueriesState False $ scLQState serverCtx
          return $ encJFromJValue respJ
      get "dev/subscriptions/extended" $ mkSpockAction encodeQErr id serverCtx $
        mkAPIRespHandler $ do
          onlyAdmin
          respJ <- liftIO $ EL.dumpLiveQueriesState True $ scLQState serverCtx
          return $ encJFromJValue respJ

    forM_ [GET,POST] $ \m -> hookAny m $ \_ -> do
      let qErr = err404 NotFound "resource does not exist"
      raiseGenericApiError logger qErr

  where
    logger = scLogger serverCtx
    -- all graphql errors should be of type 200
    allMod200 qe = qe { qeStatus = N.status200 }

    gqlExplainAction =
      mkSpockAction encodeQErr id serverCtx $ mkAPIRespHandler $ do
        expQuery <- parseBody
        gqlExplainHandler expQuery

    enableGraphQL = isGraphQLEnabled serverCtx
    enableMetadata = isMetadataEnabled serverCtx
    enablePGDump = isPGDumpEnabled serverCtx
    tmpltGetOrDeleteH tmpltName = do
      tmpltArgs <- tmpltArgsFromQueryParams
      mkSpockAction encodeQErr id serverCtx $ mkAPIRespHandler $
        mkQTemplateAction tmpltName tmpltArgs

    tmpltPutOrPostH tmpltName = do
      tmpltArgs <- tmpltArgsFromQueryParams
      mkSpockAction encodeQErr id serverCtx $ mkAPIRespHandler $ do
        bodyTmpltArgs <- parseBody
        mkQTemplateAction tmpltName $ M.union bodyTmpltArgs tmpltArgs

    tmpltArgsFromQueryParams = do
      qparams <- params
      return $ M.fromList $ flip map qparams $
        TemplateParam *** String

    mkQTemplateAction tmpltName tmpltArgs =
      v1QueryHandler $ RQExecuteQueryTemplate $
      ExecQueryTemplate (TQueryName tmpltName) tmpltArgs

    serveApiConsole = do
      -- redirect / to /console
      get root $ redirect "console"

      -- serve static files if consoleAssetsDir is set
      onJust consoleAssetsDir $ \dir ->
        get ("console/assets" <//> wildcard) $ \path ->
          consoleAssetsHandler logger dir (T.unpack path)

      -- serve console html
      get ("console" <//> wildcard) $ \path ->
        either (raiseGenericApiError logger . err500 Unexpected . T.pack) html $
        mkConsoleHTML path (scAuthMode serverCtx) enableTelemetry consoleAssetsDir

raiseGenericApiError :: L.Logger -> QErr -> ActionT IO ()
raiseGenericApiError logger qErr = do
  req <- request
  reqBody <- liftIO $ strictRequestBody req
  logError Nothing req reqBody logger qErr
  uncurry setHeader jsonHeader
  setStatus $ qeStatus qErr
  lazyBytes $ encode qErr<|MERGE_RESOLUTION|>--- conflicted
+++ resolved
@@ -107,18 +107,6 @@
 
 data ServerCtx
   = ServerCtx
-<<<<<<< HEAD
-  { scIsolation      :: Q.TxIsolation
-  , scPGPool         :: Q.PGPool
-  , scLogger         :: L.Logger
-  , scCacheRef       :: SchemaCacheRef
-  , scAuthMode       :: AuthMode
-  , scManager        :: HTTP.Manager
-  , scStringifyNum   :: Bool
-  , scEnabledAPIs    :: S.HashSet API
-  , scInstanceId     :: InstanceId
-  , scVerboseLogging :: VerboseLogging
-=======
   { scPGExecCtx       :: !PGExecCtx
   , scConnInfo        :: !Q.ConnInfo
   , scLogger          :: !L.Logger
@@ -131,7 +119,7 @@
   , scPlanCache       :: !E.PlanCache
   , scLQState         :: !EL.LiveQueriesState
   , scEnableAllowlist :: !Bool
->>>>>>> 8a9901d4
+  , scVerboseLogging  :: VerboseLogging
   }
 
 data HandlerCtx
@@ -195,19 +183,18 @@
   => Maybe UserInfo -> Wai.Request -> BL.ByteString -> L.Logger
   -> Either QErr BL.ByteString -> Maybe (UTCTime, UTCTime)
   -> m ()
-<<<<<<< HEAD
-logResult userInfoM req reqBody sc res qTime = do
-  scache <- liftIO $ readIORef $ _scrCache $ scCacheRef sc
-  liftIO $ logger $ mkAccessLog verbose userInfoM req (reqBody, res) qTime scache
-    (SQLGenCtx strfyNum)
-  where
-    verbose = scVerboseLogging sc
-    logger = L.unLogger $ scLogger sc
-    strfyNum = scStringifyNum sc
-=======
+-- <<<<<<< HEAD
+-- logResult userInfoM req reqBody sc res qTime = do
+--   scache <- liftIO $ readIORef $ _scrCache $ scCacheRef sc
+--   liftIO $ logger $ mkAccessLog verbose userInfoM req (reqBody, res) qTime scache
+--     (SQLGenCtx strfyNum)
+--   where
+--     verbose = scVerboseLogging sc
+--     logger = L.unLogger $ scLogger sc
+--     strfyNum = scStringifyNum sc
+-- =======
 logResult userInfoM req reqBody logger res qTime =
   liftIO $ (L.unLogger logger) $ mkAccessLog userInfoM req (reqBody, res) qTime
->>>>>>> 8a9901d4
 
 logError
   :: MonadIO m
@@ -404,40 +391,27 @@
 mkWaiApp
   :: Q.TxIsolation
   -> L.LoggerCtx
-<<<<<<< HEAD
-  -> Bool
-  -> Q.PGPool
-=======
   -> SQLGenCtx
   -> Bool
   -> Q.PGPool
   -> Q.ConnInfo
->>>>>>> 8a9901d4
   -> HTTP.Manager
   -> AuthMode
   -> CorsConfig
   -> Bool
-<<<<<<< HEAD
-  -> Bool
-  -> InstanceId
-  -> S.HashSet API
-  -> VerboseLogging
-  -> IO (Wai.Application, SchemaCacheRef, Maybe UTCTime)
-mkWaiApp isoLevel loggerCtx strfyNum pool httpManager mode corsCfg enableConsole
-         enableTelemetry instanceId apis verLog = do
-=======
   -> Maybe Text
   -> Bool
   -> InstanceId
   -> S.HashSet API
   -> EL.LQOpts
+  -> VerboseLogging
   -> IO (Wai.Application, SchemaCacheRef, Maybe UTCTime)
 mkWaiApp isoLevel loggerCtx sqlGenCtx enableAL pool ci httpManager mode corsCfg
-         enableConsole consoleAssetsDir enableTelemetry instanceId apis
-         lqOpts = do
+         enableConsole consoleAssetsDir enableTelemetry instanceId apis lqOpts
+         verLog = do
+
     let pgExecCtx = PGExecCtx pool isoLevel
         pgExecCtxSer = PGExecCtx pool Q.Serializable
->>>>>>> 8a9901d4
     (cacheRef, cacheBuiltTime) <- do
       pgResp <- runExceptT $ peelRun emptySchemaCache adminUserInfo
                 httpManager sqlGenCtx pgExecCtxSer $ do
@@ -450,34 +424,21 @@
     cacheLock <- newMVar ()
     planCache <- E.initPlanCache
 
-<<<<<<< HEAD
-    let schemaCacheRef = SchemaCacheRef cacheLock cacheRef
-        serverCtx = ServerCtx isoLevel pool (L.mkLogger loggerCtx)
-                    schemaCacheRef mode httpManager strfyNum apis instanceId
-                    verLog
-=======
     let corsPolicy = mkDefaultCorsPolicy corsCfg
         logger = L.mkLogger loggerCtx
->>>>>>> 8a9901d4
 
     lqState <- EL.initLiveQueriesState lqOpts pgExecCtx
     wsServerEnv <- WS.createWSServerEnv logger pgExecCtx lqState cacheRef
-                   httpManager corsPolicy sqlGenCtx enableAL planCache
+                   httpManager corsPolicy sqlGenCtx enableAL planCache verLog
 
     let schemaCacheRef =
           SchemaCacheRef cacheLock cacheRef (E.clearPlanCache planCache)
-        serverCtx = ServerCtx pgExecCtx ci logger
-                    schemaCacheRef mode httpManager
-                    sqlGenCtx apis instanceId planCache lqState enableAL
-
-<<<<<<< HEAD
-    wsServerEnv <- WS.createWSServerEnv (scLogger serverCtx) httpManager
-                   sqlGenCtx cacheRef runTx corsPolicy verLog
-=======
+        serverCtx = ServerCtx pgExecCtx ci logger schemaCacheRef mode httpManager
+                    sqlGenCtx apis instanceId planCache lqState enableAL verLog
+
     spockApp <- spockAsApp $ spockT id $
                 httpApp corsCfg serverCtx enableConsole
                   consoleAssetsDir enableTelemetry
->>>>>>> 8a9901d4
 
     let wsServerApp = WS.createWSServerApp mode wsServerEnv
     return ( WS.websocketsOr WS.defaultConnectionOptions wsServerApp spockApp
