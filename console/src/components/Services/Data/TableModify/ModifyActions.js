--- conflicted
+++ resolved
@@ -793,13 +793,7 @@
     let downMigrationSql = '';
 
     downMigrationSql += `CREATE TRIGGER "${triggerName}"
-<<<<<<< HEAD
 ${trigger.action_timing} ${trigger.event_manipulation} ON "${tableSchema}"."${tableName}"
-=======
-${trigger.action_timing} ${
-      trigger.event_manipulation
-    } ON "${tableSchema}"."${tableName}"
->>>>>>> 54dd3c94
 FOR EACH ${trigger.action_orientation} ${trigger.action_statement};`;
 
     if (trigger.comment) {
