module Hasura.GraphQL.Schema
  ( mkGCtxMap
  , updateSCWithGCtx
  , GCtxMap
  , getGCtx
  , GCtx(..)
  , OpCtx(..)
  , InsCtx(..)
  , InsCtxMap
  , RelationInfoMap
  , isAggFld
  , qualObjectToName
  -- Schema stitching related
  , RemoteGCtx (..)
  , checkSchemaConflicts
  , checkConflictingNode
  , emptyGCtx
  , mergeMaybeMaps
  , ppGCtx
  ) where


import           Data.Has
import           Data.Maybe                     (maybeToList)

import qualified Data.HashMap.Strict            as Map
import qualified Data.HashSet                   as Set
import qualified Data.Sequence                  as Seq

import qualified Data.Text                      as T
import qualified Language.GraphQL.Draft.Syntax  as G

import           Hasura.GraphQL.Context
import           Hasura.GraphQL.Resolve.Context
import           Hasura.GraphQL.Validate.Types
import           Hasura.Prelude
import           Hasura.RQL.DML.Internal        (mkAdminRolePermInfo)
import           Hasura.RQL.Types
import           Hasura.SQL.Types


getInsPerm :: TableInfo -> RoleName -> Maybe InsPermInfo
getInsPerm tabInfo role
  | role == adminRole = _permIns $ mkAdminRolePermInfo tabInfo
  | otherwise = Map.lookup role rolePermInfoMap >>= _permIns
  where
    rolePermInfoMap = tiRolePermInfoMap tabInfo

getTabInfo
  :: MonadError QErr m
  => TableCache -> QualifiedTable -> m TableInfo
getTabInfo tc t =
  onNothing (Map.lookup t tc) $
     throw500 $ "table not found: " <>> t

data RemoteGCtx
  = RemoteGCtx
  { _rgTypes            :: !TypeMap
  , _rgQueryRoot        :: !ObjTyInfo
  , _rgMutationRoot     :: !(Maybe ObjTyInfo)
  , _rgSubscriptionRoot :: !(Maybe ObjTyInfo)
  } deriving (Show, Eq)

instance Has TypeMap RemoteGCtx where
  getter = _rgTypes
  modifier f ctx = ctx { _rgTypes = f $ _rgTypes ctx }

type SelField = Either PGColInfo (RelInfo, Bool, AnnBoolExpPartialSQL, Maybe Int, Bool)

qualObjectToName :: (ToTxt a) => QualifiedObject a -> G.Name
qualObjectToName = G.Name . snakeCaseQualObject

isValidObjectName :: (ToTxt a) => QualifiedObject a -> Bool
isValidObjectName = isValidName . qualObjectToName

isValidCol :: PGCol -> Bool
isValidCol = isValidName . G.Name . getPGColTxt

isValidRel :: ToTxt a => RelName -> QualifiedObject a -> Bool
isValidRel rn rt = isValidName (G.Name $ getRelTxt rn)
                          && isValidObjectName rt

isValidField :: FieldInfo -> Bool
isValidField = \case
  FIColumn (PGColInfo col _ _) -> isValidCol col
  FIRelationship (RelInfo rn _ _ remTab _) -> isValidRel rn remTab

upsertable :: [ConstraintName] -> Bool -> Bool -> Bool
upsertable uniqueOrPrimaryCons isUpsertAllowed view =
  not (null uniqueOrPrimaryCons) && isUpsertAllowed && not view

toValidFieldInfos :: FieldInfoMap -> [FieldInfo]
toValidFieldInfos = filter isValidField . Map.elems

validPartitionFieldInfoMap :: FieldInfoMap -> ([PGColInfo], [RelInfo])
validPartitionFieldInfoMap = partitionFieldInfos . toValidFieldInfos

getValidCols :: FieldInfoMap -> [PGColInfo]
getValidCols = fst . validPartitionFieldInfoMap

getValidRels :: FieldInfoMap -> [RelInfo]
getValidRels = snd . validPartitionFieldInfoMap

mkValidConstraints :: [ConstraintName] -> [ConstraintName]
mkValidConstraints =
  filter (isValidName . G.Name . getConstraintTxt)

isRelNullable :: FieldInfoMap -> RelInfo -> Bool
isRelNullable fim ri = isNullable
  where
    lCols = map fst $ riMapping ri
    allCols = getValidCols fim
    lColInfos = getColInfos lCols allCols
    isNullable = any pgiIsNullable lColInfos

numAggOps :: [G.Name]
numAggOps = [ "sum", "avg", "stddev", "stddev_samp", "stddev_pop"
            , "variance", "var_samp", "var_pop"
            ]

compAggOps :: [G.Name]
compAggOps = ["max", "min"]

isAggFld :: G.Name -> Bool
isAggFld = flip elem (numAggOps <> compAggOps)

mkColName :: PGCol -> G.Name
mkColName (PGCol n) = G.Name n

mkRelName :: RelName -> G.Name
mkRelName (RelName r) = G.Name r

mkAggRelName :: RelName -> G.Name
mkAggRelName (RelName r) = G.Name $ r <> "_aggregate"

mkBoolExpName :: QualifiedTable -> G.Name
mkBoolExpName tn =
  qualObjectToName tn <> "_bool_exp"

mkBoolExpTy :: QualifiedTable -> G.NamedType
mkBoolExpTy =
  G.NamedType . mkBoolExpName

mkFuncArgsName :: QualifiedFunction -> G.Name
mkFuncArgsName fn =
  qualObjectToName fn <> "_args"

mkFuncArgsTy :: QualifiedFunction -> G.NamedType
mkFuncArgsTy =
  G.NamedType . mkFuncArgsName

mkTableTy :: QualifiedTable -> G.NamedType
mkTableTy =
  G.NamedType . qualObjectToName

mkTableAggTy :: QualifiedTable -> G.NamedType
mkTableAggTy tn =
  G.NamedType $ qualObjectToName tn <> "_aggregate"

mkTableAggFldsTy :: QualifiedTable -> G.NamedType
mkTableAggFldsTy tn =
  G.NamedType $ qualObjectToName tn <> "_aggregate_fields"

mkTableColAggFldsTy :: G.Name -> QualifiedTable -> G.NamedType
mkTableColAggFldsTy op tn =
  G.NamedType $ qualObjectToName tn <> "_" <> op <> "_fields"

mkTableByPkName :: QualifiedTable -> G.Name
mkTableByPkName tn = qualObjectToName tn <> "_by_pk"

-- Support argument params for PG columns
mkPGColParams :: PGColType -> ParamMap
mkPGColParams = \case
  PGJSONB -> jsonParams
  PGJSON  -> jsonParams
  _       -> Map.empty
  where
    pathDesc = "JSON select path"
    jsonParams = Map.fromList
      [ (G.Name "path", InpValInfo (Just pathDesc) "path" Nothing $ G.toGT $ mkScalarTy PGText)
      ]

mkPGColFld :: PGColInfo -> ObjFldInfo
mkPGColFld (PGColInfo colName colTy isNullable) =
  mkHsraObjFldInfo Nothing n (mkPGColParams colTy) ty
  where
    n  = G.Name $ getPGColTxt colName
    ty = bool notNullTy nullTy isNullable
    scalarTy = mkScalarTy colTy
    notNullTy = G.toGT $ G.toNT scalarTy
    nullTy = G.toGT scalarTy

-- where: table_bool_exp
-- limit: Int
-- offset: Int
-- distinct_on: [table_select_column!]
mkSelArgs :: QualifiedTable -> [InpValInfo]
mkSelArgs tn =
  [ InpValInfo (Just whereDesc) "where" Nothing $ G.toGT $ mkBoolExpTy tn
  , InpValInfo (Just limitDesc) "limit" Nothing $ G.toGT $ mkScalarTy PGInteger
  , InpValInfo (Just offsetDesc) "offset" Nothing $ G.toGT $ mkScalarTy PGInteger
  , InpValInfo (Just orderByDesc) "order_by" Nothing $ G.toGT $ G.toLT $ G.toNT $
    mkOrdByTy tn
  , InpValInfo (Just distinctDesc) "distinct_on" Nothing $ G.toGT $ G.toLT $
    G.toNT $ mkSelColumnInpTy tn
  ]
  where
    whereDesc   = "filter the rows returned"
    limitDesc   = "limit the nuber of rows returned"
    offsetDesc  = "skip the first n rows. Use only with order_by"
    orderByDesc = "sort the rows by one or more columns"
    distinctDesc = "distinct select on columns"

-- fromInpValL :: [InpValInfo] -> Map.HashMap G.Name InpValInfo
-- fromInpValL = mapFromL _iviName

{-

array_relationship(
  where: remote_table_bool_exp
  limit: Int
  offset: Int
):  [remote_table!]!
array_relationship_aggregate(
  where: remote_table_bool_exp
  limit: Int
  offset: Int
):  remote_table_aggregate!
object_relationship: remote_table

-}
mkRelFld
  :: Bool
  -> RelInfo
  -> Bool
  -> [ObjFldInfo]
mkRelFld allowAgg (RelInfo rn rTy _ remTab isManual) isNullable = case rTy of
  ArrRel -> bool [arrRelFld] [arrRelFld, aggArrRelFld] allowAgg
  ObjRel -> [objRelFld]
  where
    objRelFld = mkHsraObjFldInfo (Just "An object relationship")
      (G.Name $ getRelTxt rn) Map.empty objRelTy
    objRelTy = bool (G.toGT $ G.toNT relTabTy) (G.toGT relTabTy) isObjRelNullable
    isObjRelNullable = isManual || isNullable
    relTabTy = mkTableTy remTab

    arrRelFld =
      mkHsraObjFldInfo (Just "An array relationship") (G.Name $ getRelTxt rn)
      (fromInpValL $ mkSelArgs remTab) arrRelTy
    arrRelTy = G.toGT $ G.toNT $ G.toLT $ G.toNT $ mkTableTy remTab
    aggArrRelFld = mkHsraObjFldInfo (Just "An aggregated array relationship")
      (mkAggRelName rn) (fromInpValL $ mkSelArgs remTab) $
      G.toGT $ G.toNT $ mkTableAggTy remTab

{-
type table {
  col1: colty1
  .
  .
  rel1: relty1
}
-}
mkTableObj
  :: QualifiedTable
  -> [SelField]
  -> ObjTyInfo
mkTableObj tn allowedFlds =
  mkObjTyInfo (Just desc) (mkTableTy tn) Set.empty (mapFromL _fiName flds) HasuraType
  where
    flds = concatMap (either (pure . mkPGColFld) mkRelFld') allowedFlds
    mkRelFld' (relInfo, allowAgg, _, _, isNullable) =
      mkRelFld allowAgg relInfo isNullable
    desc = G.Description $ "columns and relationships of " <>> tn

{-
type table_aggregate {
  agg: table_aggregate_fields
  nodes: [table!]!
}
-}
mkTableAggObj
  :: QualifiedTable -> ObjTyInfo
mkTableAggObj tn =
  mkHsraObjTyInfo (Just desc) (mkTableAggTy tn) Set.empty $ mapFromL _fiName
  [aggFld, nodesFld]
  where
    desc = G.Description $
      "aggregated selection of " <>> tn

    aggFld = mkHsraObjFldInfo Nothing "aggregate" Map.empty $ G.toGT $
             mkTableAggFldsTy tn
    nodesFld = mkHsraObjFldInfo Nothing "nodes" Map.empty $ G.toGT $
               G.toNT $ G.toLT $ G.toNT $ mkTableTy tn

{-
type table_aggregate_fields{
  count: Int
  sum: table_sum_fields
  avg: table_avg_fields
  stddev: table_stddev_fields
  stddev_pop: table_stddev_pop_fields
  variance: table_variance_fields
  var_pop: table_var_pop_fields
  max: table_max_fields
  min: table_min_fields
}
-}
mkTableAggFldsObj
  :: QualifiedTable -> [PGCol] -> [PGCol] -> ObjTyInfo
mkTableAggFldsObj tn numCols compCols =
  mkHsraObjTyInfo (Just desc) (mkTableAggFldsTy tn) Set.empty $ mapFromL _fiName $
  countFld : (numFlds <> compFlds)
  where
    desc = G.Description $
      "aggregate fields of " <>> tn

    countFld = mkHsraObjFldInfo Nothing "count" countParams $ G.toGT $
               mkScalarTy PGInteger

    countParams = fromInpValL [countColInpVal, distinctInpVal]

    countColInpVal = InpValInfo Nothing "columns" Nothing $ G.toGT $
                     G.toLT $ G.toNT $ mkSelColumnInpTy tn
    distinctInpVal = InpValInfo Nothing "distinct" Nothing $ G.toGT $
                     mkScalarTy PGBoolean

    numFlds = bool (map mkColOpFld numAggOps) [] $ null numCols
    compFlds = bool (map mkColOpFld compAggOps) [] $ null compCols

    mkColOpFld op = mkHsraObjFldInfo Nothing op Map.empty $ G.toGT $
                    mkTableColAggFldsTy op tn

{-
type table_<agg-op>_fields{
   num_col: Int
   .        .
   .        .
}
-}
mkTableColAggFldsObj
  :: QualifiedTable
  -> G.Name
  -> (PGColType -> G.NamedType)
  -> [PGColInfo]
  -> ObjTyInfo
mkTableColAggFldsObj tn op f cols =
  mkHsraObjTyInfo (Just desc) (mkTableColAggFldsTy op tn) Set.empty $ mapFromL _fiName $
  map mkColObjFld cols
  where
    desc = G.Description $ "aggregate " <> G.unName op <> " on columns"

    mkColObjFld c = mkHsraObjFldInfo Nothing (G.Name $ getPGColTxt $ pgiName c)
                    Map.empty $ G.toGT $ f $ pgiType c

{-

table(
  where: table_bool_exp
  limit: Int
  offset: Int
):  [table!]!

-}
mkSelFld
  :: QualifiedTable
  -> ObjFldInfo
mkSelFld tn =
  mkHsraObjFldInfo (Just desc) fldName args ty
  where
    desc    = G.Description $ "fetch data from the table: " <>> tn
    fldName = qualObjectToName tn
    args    = fromInpValL $ mkSelArgs tn
    ty      = G.toGT $ G.toNT $ G.toLT $ G.toNT $ mkTableTy tn

{-
table_by_pk(
  col1: value1!,
  .     .
  .     .
  coln: valuen!
): table
-}
mkSelFldPKey
  :: QualifiedTable -> [PGColInfo]
  -> ObjFldInfo
mkSelFldPKey tn cols =
  mkHsraObjFldInfo (Just desc) fldName args ty
  where
    desc = G.Description $ "fetch data from the table: " <> tn
           <<> " using primary key columns"
    fldName = mkTableByPkName tn
    args = fromInpValL $ map colInpVal cols
    ty = G.toGT $ mkTableTy tn
    colInpVal (PGColInfo n typ _) =
      InpValInfo Nothing (mkColName n) Nothing $ G.toGT $ G.toNT $ mkScalarTy typ

{-

table_aggregate(
  where: table_bool_exp
  limit: Int
  offset: Int
): table_aggregate!

-}
mkAggSelFld
  :: QualifiedTable
  -> ObjFldInfo
mkAggSelFld tn =
  mkHsraObjFldInfo (Just desc) fldName args ty
  where
    desc = G.Description $ "fetch aggregated fields from the table: "
           <>> tn
    fldName = qualObjectToName tn <> "_aggregate"
    args = fromInpValL $ mkSelArgs tn
    ty = G.toGT $ G.toNT $ mkTableAggTy tn

{-

function(
  args: function_args
  where: table_bool_exp
  limit: Int
  offset: Int
): [table!]!

-}

mkFuncArgs :: FunctionInfo -> ParamMap
mkFuncArgs funInfo =
  fromInpValL $ funcInpArgs <> mkSelArgs retTable
  where
    funcName = fiName funInfo
    funcArgs = fiInputArgs funInfo
    retTable = fiReturnType funInfo

    funcArgDesc = G.Description $ "input parameters for function " <>> funcName
    funcInpArg = InpValInfo (Just funcArgDesc) "args" Nothing $ G.toGT $ G.toNT $
                 mkFuncArgsTy funcName
    funcInpArgs = bool [funcInpArg] [] $ null funcArgs

mkFuncQueryFld
  :: FunctionInfo -> ObjFldInfo
mkFuncQueryFld funInfo =
  mkHsraObjFldInfo (Just desc) fldName (mkFuncArgs funInfo) ty
  where
    retTable = fiReturnType funInfo
    funcName = fiName funInfo

    desc = G.Description $ "execute function " <> funcName
           <<> " which returns " <>> retTable
    fldName = qualObjectToName funcName

    ty      = G.toGT $ G.toNT $ G.toLT $ G.toNT $ mkTableTy retTable

{-

function_aggregate(
  args: function_args
  where: table_bool_exp
  limit: Int
  offset: Int
): table_aggregate!

-}

mkFuncAggQueryFld
  :: FunctionInfo -> ObjFldInfo
mkFuncAggQueryFld funInfo =
  mkHsraObjFldInfo (Just desc) fldName (mkFuncArgs funInfo) ty
  where
    funcName = fiName funInfo
    retTable = fiReturnType funInfo

    desc = G.Description $ "execute function " <> funcName
           <<> " and query aggregates on result of table type "
           <>> retTable

    fldName = qualObjectToName funcName <> "_aggregate"

    ty = G.toGT $ G.toNT $ mkTableAggTy retTable


-- table_mutation_response
mkMutRespTy :: QualifiedTable -> G.NamedType
mkMutRespTy tn =
  G.NamedType $ qualObjectToName tn <> "_mutation_response"

{-
type table_mutation_response {
  affected_rows: Int!
  returning: [table!]!
}
-}
mkMutRespObj
  :: QualifiedTable
  -> Bool -- is sel perm defined
  -> ObjTyInfo
mkMutRespObj tn sel =
  mkHsraObjTyInfo (Just objDesc) (mkMutRespTy tn) Set.empty $ mapFromL _fiName
    $ affectedRowsFld : bool [] [returningFld, queryRootFld] sel
  where
    objDesc = G.Description $
      "response of any mutation on the table " <>> tn
    affectedRowsFld =
      mkHsraObjFldInfo (Just desc) "affected_rows" Map.empty $
        G.toGT $ G.toNT $ mkScalarTy PGInteger
      where
        desc = "number of affected rows by the mutation"
    returningFld =
      mkHsraObjFldInfo (Just desc) "returning" Map.empty $
        G.toGT $ G.toNT $ G.toLT $ G.toNT $ mkTableTy tn
      where
        desc = "data of the affected rows by the mutation"
    queryRootFld =
      mkHsraObjFldInfo (Just desc) "query" Map.empty $
        G.toGT $ G.toNT queryRootTy
      where
        desc = "the query root"

-- table_bool_exp
mkBoolExpInp
  :: QualifiedTable
  -- the fields that are allowed
  -> [SelField]
  -> InpObjTyInfo
mkBoolExpInp tn fields =
  mkHsraInpTyInfo (Just desc) boolExpTy $ Map.fromList
    [(_iviName inpVal, inpVal) | inpVal <- inpValues]
  where
    desc = G.Description $
      "Boolean expression to filter rows from the table " <> tn <<>
      ". All fields are combined with a logical 'AND'."

    -- the type of this boolean expression
    boolExpTy = mkBoolExpTy tn

    -- all the fields of this input object
    inpValues = combinators <> map mkFldExpInp fields

    mk n ty = InpValInfo Nothing n Nothing $ G.toGT ty

    boolExpListTy = G.toLT boolExpTy

    combinators =
      [ mk "_not" boolExpTy
      , mk "_and" boolExpListTy
      , mk "_or"  boolExpListTy
      ]

    mkFldExpInp = \case
      Left (PGColInfo colName colTy _) ->
        mk (mkColName colName) (mkCompExpTy colTy)
      Right (RelInfo relName _ _ remTab _, _, _, _, _) ->
        mk (G.Name $ getRelTxt relName) (mkBoolExpTy remTab)

mkPGColInp :: PGColInfo -> InpValInfo
mkPGColInp (PGColInfo colName colTy _) =
  InpValInfo Nothing (G.Name $ getPGColTxt colName) Nothing $
  G.toGT $ mkScalarTy colTy

{-
input function_args {
  arg1: arg-type1!
  .     .
  .     .
  argn: arg-typen!
}
-}

procFuncArgs
  :: Seq.Seq FunctionArg
  -> (PGColType -> Text -> a) -> [a]
procFuncArgs argSeq f =
  fst $ foldl mkItem ([], 1::Int) argSeq
  where
    mkItem (items, argNo) (FunctionArg nameM ty) =
      case nameM of
        Just argName ->
          let argT = getFuncArgNameTxt argName
          in (items <> pure (f ty argT), argNo)
        Nothing ->
          let argT = "arg_" <> T.pack (show argNo)
          in (items <> pure (f ty argT), argNo + 1)

mkFuncArgsInp :: FunctionInfo -> Maybe InpObjTyInfo
mkFuncArgsInp funcInfo =
  bool (Just inpObj) Nothing $ null funcArgs
  where
    funcName = fiName funcInfo
    funcArgs = fiInputArgs funcInfo
    funcArgsTy = mkFuncArgsTy funcName

    inpObj = mkHsraInpTyInfo Nothing funcArgsTy $
             fromInpValL argInps

    argInps = procFuncArgs funcArgs mkInpVal

    mkInpVal ty t =
      InpValInfo Nothing (G.Name t) Nothing $ G.toGT $
      G.toNT $ mkScalarTy ty

-- table_set_input
mkUpdSetTy :: QualifiedTable -> G.NamedType
mkUpdSetTy tn =
  G.NamedType $ qualObjectToName tn <> "_set_input"

{-
input table_set_input {
  col1: colty1
  .
  .
  coln: coltyn
}
-}
mkUpdSetInp
  :: QualifiedTable -> [PGColInfo] -> InpObjTyInfo
mkUpdSetInp tn cols  =
  mkHsraInpTyInfo (Just desc) (mkUpdSetTy tn) $
    fromInpValL $ map mkPGColInp cols
  where
    desc = G.Description $
      "input type for updating data in table " <>> tn

-- table_inc_input
mkUpdIncTy :: QualifiedTable -> G.NamedType
mkUpdIncTy tn =
  G.NamedType $ qualObjectToName tn <> "_inc_input"

{-
input table_inc_input {
  integer-col1: int
  .
  .
  integer-coln: int
}
-}

mkUpdIncInp
  :: QualifiedTable -> Maybe [PGColInfo] -> Maybe InpObjTyInfo
mkUpdIncInp tn = maybe Nothing mkType
  where
    mkType cols = let intCols = onlyIntCols cols
                      incObjTy =
                        mkHsraInpTyInfo (Just desc) (mkUpdIncTy tn) $
                          fromInpValL $ map mkPGColInp intCols
                  in bool (Just incObjTy) Nothing $ null intCols
    desc = G.Description $
      "input type for incrementing integer columne in table " <>> tn

-- table_<json-op>_input
mkJSONOpTy :: QualifiedTable -> G.Name -> G.NamedType
mkJSONOpTy tn op =
  G.NamedType $ qualObjectToName tn <> op <> "_input"

-- json ops are _concat, _delete_key, _delete_elem, _delete_at_path
{-
input table_concat_input {
  jsonb-col1: json
  .
  .
  jsonb-coln: json
}
-}

{-
input table_delete_key_input {
  jsonb-col1: string
  .
  .
  jsonb-coln: string
}
-}

{-
input table_delete_elem_input {
  jsonb-col1: int
  .
  .
  jsonb-coln: int
}
-}

{-
input table_delete_at_path_input {
  jsonb-col1: [string]
  .
  .
  jsonb-coln: [string]
}
-}

-- jsonb operators and descriptions
prependOp :: G.Name
prependOp = "_prepend"

prependDesc :: G.Description
prependDesc = "prepend existing jsonb value of filtered columns with new jsonb value"

appendOp :: G.Name
appendOp = "_append"

appendDesc :: G.Description
appendDesc = "append existing jsonb value of filtered columns with new jsonb value"

deleteKeyOp :: G.Name
deleteKeyOp = "_delete_key"

deleteKeyDesc :: G.Description
deleteKeyDesc = "delete key/value pair or string element."
                <> " key/value pairs are matched based on their key value"

deleteElemOp :: G.Name
deleteElemOp = "_delete_elem"

deleteElemDesc :: G.Description
deleteElemDesc = "delete the array element with specified index (negative integers count from the end)."
                 <> " throws an error if top level container is not an array"

deleteAtPathOp :: G.Name
deleteAtPathOp = "_delete_at_path"

deleteAtPathDesc :: G.Description
deleteAtPathDesc = "delete the field or element with specified path"
                   <> " (for JSON arrays, negative integers count from the end)"

mkUpdJSONOpInp
  :: QualifiedTable -> [PGColInfo] -> [InpObjTyInfo]
mkUpdJSONOpInp tn cols = bool inpObjs [] $ null jsonbCols
  where
    jsonbCols = onlyJSONBCols cols
    jsonbColNames = map pgiName jsonbCols

    inpObjs = [ prependInpObj, appendInpObj, deleteKeyInpObj
              , deleteElemInpObj, deleteAtPathInpObj
              ]

    appendInpObj =
      mkHsraInpTyInfo (Just appendDesc) (mkJSONOpTy tn appendOp) $
      fromInpValL $ map mkPGColInp jsonbCols

    prependInpObj =
      mkHsraInpTyInfo (Just prependDesc) (mkJSONOpTy tn prependOp) $
      fromInpValL $ map mkPGColInp jsonbCols

    deleteKeyInpObj =
      mkHsraInpTyInfo (Just deleteKeyDesc) (mkJSONOpTy tn deleteKeyOp) $
      fromInpValL $ map deleteKeyInpVal jsonbColNames
    deleteKeyInpVal c = InpValInfo Nothing (G.Name $ getPGColTxt c) Nothing $
      G.toGT $ G.NamedType "String"

    deleteElemInpObj =
      mkHsraInpTyInfo (Just deleteElemDesc) (mkJSONOpTy tn deleteElemOp) $
      fromInpValL $ map deleteElemInpVal jsonbColNames
    deleteElemInpVal c = InpValInfo Nothing (G.Name $ getPGColTxt c) Nothing $
      G.toGT $ G.NamedType "Int"

    deleteAtPathInpObj =
      mkHsraInpTyInfo (Just deleteAtPathDesc) (mkJSONOpTy tn deleteAtPathOp) $
      fromInpValL $ map deleteAtPathInpVal jsonbColNames
    deleteAtPathInpVal c = InpValInfo Nothing (G.Name $ getPGColTxt c) Nothing $
      G.toGT $ G.toLT $ G.NamedType "String"

{-

update_table(
  where : table_bool_exp!
  _set  : table_set_input
  _inc  : table_inc_input
  _concat: table_concat_input
  _delete_key: table_delete_key_input
  _delete_elem: table_delete_elem_input
  _delete_path_at: table_delete_path_at_input
): table_mutation_response

-}

mkIncInpVal :: QualifiedTable -> [PGColInfo] -> Maybe InpValInfo
mkIncInpVal tn cols = bool (Just incArg) Nothing $ null intCols
  where
    intCols = onlyIntCols cols
    incArgDesc = "increments the integer columns with given value of the filtered values"
    incArg =
      InpValInfo (Just incArgDesc) "_inc" Nothing $ G.toGT $ mkUpdIncTy tn

mkJSONOpInpVals :: QualifiedTable -> [PGColInfo] -> [InpValInfo]
mkJSONOpInpVals tn cols = bool jsonbOpArgs [] $ null jsonbCols
  where
    jsonbCols = onlyJSONBCols cols
    jsonbOpArgs = [appendArg, prependArg, deleteKeyArg, deleteElemArg, deleteAtPathArg]

    appendArg =
      InpValInfo (Just appendDesc) appendOp Nothing $ G.toGT $ mkJSONOpTy tn appendOp

    prependArg =
      InpValInfo (Just prependDesc) prependOp Nothing $ G.toGT $ mkJSONOpTy tn prependOp

    deleteKeyArg =
      InpValInfo (Just deleteKeyDesc) deleteKeyOp Nothing $
      G.toGT $ mkJSONOpTy tn deleteKeyOp

    deleteElemArg =
      InpValInfo (Just deleteElemDesc) deleteElemOp Nothing $
      G.toGT $ mkJSONOpTy tn deleteElemOp

    deleteAtPathArg =
      InpValInfo (Just deleteAtPathDesc) deleteAtPathOp Nothing $
      G.toGT $ mkJSONOpTy tn deleteAtPathOp

mkUpdMutFld
  :: QualifiedTable -> [PGColInfo] -> ObjFldInfo
mkUpdMutFld tn cols =
  mkHsraObjFldInfo (Just desc) fldName (fromInpValL inputValues) $
    G.toGT $ mkMutRespTy tn
  where
    inputValues = [filterArg, setArg] <> incArg
                  <> mkJSONOpInpVals tn cols
    desc = G.Description $ "update data of the table: " <>> tn

    fldName = "update_" <> qualObjectToName tn

    filterArgDesc = "filter the rows which have to be updated"
    filterArg =
      InpValInfo (Just filterArgDesc) "where" Nothing $ G.toGT $
      G.toNT $ mkBoolExpTy tn

    setArgDesc = "sets the columns of the filtered rows to the given values"
    setArg =
      InpValInfo (Just setArgDesc) "_set" Nothing $ G.toGT $ mkUpdSetTy tn

    incArg = maybeToList $ mkIncInpVal tn cols

{-

delete_table(
  where : table_bool_exp!
): table_mutation_response

-}

mkDelMutFld
  :: QualifiedTable -> ObjFldInfo
mkDelMutFld tn =
  mkHsraObjFldInfo (Just desc) fldName (fromInpValL [filterArg]) $
    G.toGT $ mkMutRespTy tn
  where
    desc = G.Description $ "delete data from the table: " <>> tn

    fldName = "delete_" <> qualObjectToName tn

    filterArgDesc = "filter the rows which have to be deleted"
    filterArg =
      InpValInfo (Just filterArgDesc) "where" Nothing $ G.toGT $
      G.toNT $ mkBoolExpTy tn

-- table_insert_input
mkInsInpTy :: QualifiedTable -> G.NamedType
mkInsInpTy tn =
  G.NamedType $ qualObjectToName tn <> "_insert_input"

-- table_obj_rel_insert_input
mkObjInsInpTy :: QualifiedTable -> G.NamedType
mkObjInsInpTy tn =
  G.NamedType $ qualObjectToName tn <> "_obj_rel_insert_input"

-- table_arr_rel_insert_input
mkArrInsInpTy :: QualifiedTable -> G.NamedType
mkArrInsInpTy tn =
  G.NamedType $ qualObjectToName tn <> "_arr_rel_insert_input"


-- table_on_conflict
mkOnConflictInpTy :: QualifiedTable -> G.NamedType
mkOnConflictInpTy tn =
  G.NamedType $ qualObjectToName tn <> "_on_conflict"

-- table_constraint
mkConstraintInpTy :: QualifiedTable -> G.NamedType
mkConstraintInpTy tn =
  G.NamedType $ qualObjectToName tn <> "_constraint"

-- conflict_action
conflictActionTy :: G.NamedType
conflictActionTy = G.NamedType "conflict_action"

-- table_update_column
mkUpdColumnInpTy :: QualifiedTable -> G.NamedType
mkUpdColumnInpTy tn =
  G.NamedType $ qualObjectToName tn <> "_update_column"

--table_select_column
mkSelColumnInpTy :: QualifiedTable -> G.NamedType
mkSelColumnInpTy tn =
  G.NamedType $ qualObjectToName tn <> "_select_column"

{-
input table_obj_rel_insert_input {
  data: table_insert_input!
  on_conflict: table_on_conflict
}

-}

{-
input table_arr_rel_insert_input {
  data: [table_insert_input!]!
  on_conflict: table_on_conflict
}

-}

mkRelInsInps
  :: QualifiedTable -> Bool -> [InpObjTyInfo]
mkRelInsInps tn upsertAllowed = [objRelInsInp, arrRelInsInp]
  where
    onConflictInpVal =
      InpValInfo Nothing "on_conflict" Nothing $ G.toGT $ mkOnConflictInpTy tn

    onConflictInp = bool [] [onConflictInpVal] upsertAllowed

    objRelDesc = G.Description $
      "input type for inserting object relation for remote table " <>> tn

    objRelDataInp = InpValInfo Nothing "data" Nothing $ G.toGT $
                    G.toNT $ mkInsInpTy tn
    objRelInsInp = mkHsraInpTyInfo (Just objRelDesc) (mkObjInsInpTy tn)
                   $ fromInpValL $ objRelDataInp : onConflictInp

    arrRelDesc = G.Description $
      "input type for inserting array relation for remote table " <>> tn

    arrRelDataInp = InpValInfo Nothing "data" Nothing $ G.toGT $
                    G.toNT $ G.toLT $ G.toNT $ mkInsInpTy tn
    arrRelInsInp = mkHsraInpTyInfo (Just arrRelDesc) (mkArrInsInpTy tn)
                   $ fromInpValL $ arrRelDataInp : onConflictInp

{-

input table_insert_input {
  col1: colty1
  .
  .
  coln: coltyn
}

-}

mkInsInp
  :: QualifiedTable -> [PGColInfo] -> RelationInfoMap -> InpObjTyInfo
mkInsInp tn insCols relInfoMap =
  mkHsraInpTyInfo (Just desc) (mkInsInpTy tn) $ fromInpValL $
  map mkPGColInp insCols <> relInps
  where
    desc = G.Description $
      "input type for inserting data into table " <>> tn

    relInps = flip map (Map.toList relInfoMap) $
      \(relName, relInfo) ->
         let rty = riType relInfo
             remoteQT = riRTable relInfo
         in case rty of
            ObjRel -> InpValInfo Nothing (G.Name $ getRelTxt relName) Nothing $
                      G.toGT $ mkObjInsInpTy remoteQT
            ArrRel -> InpValInfo Nothing (G.Name $ getRelTxt relName) Nothing $
                      G.toGT $ mkArrInsInpTy remoteQT

{-

input table_on_conflict {
  action: conflict_action
  constraint: table_constraint!
  update_columns: [table_column!]
}

-}

mkOnConflictInp :: QualifiedTable -> InpObjTyInfo
mkOnConflictInp tn =
  mkHsraInpTyInfo (Just desc) (mkOnConflictInpTy tn) $ fromInpValL
  [constraintInpVal, updateColumnsInpVal]
  where
    desc = G.Description $
      "on conflict condition type for table " <>> tn

    constraintInpVal = InpValInfo Nothing (G.Name "constraint") Nothing $
      G.toGT $ G.toNT $ mkConstraintInpTy tn

    updateColumnsInpVal = InpValInfo Nothing (G.Name "update_columns") Nothing $
      G.toGT $ G.toNT $ G.toLT $ G.toNT $ mkUpdColumnInpTy tn
{-

insert_table(
  objects: [table_insert_input!]!
  on_conflict: table_on_conflict
  ): table_mutation_response!
-}

mkInsMutFld
  :: QualifiedTable -> Bool -> ObjFldInfo
mkInsMutFld tn isUpsertable =
  mkHsraObjFldInfo (Just desc) fldName (fromInpValL inputVals) $
    G.toGT $ mkMutRespTy tn
  where
    inputVals = catMaybes [Just objectsArg , onConflictInpVal]
    desc = G.Description $
      "insert data into the table: " <>> tn

    fldName = "insert_" <> qualObjectToName tn

    objsArgDesc = "the rows to be inserted"
    objectsArg =
      InpValInfo (Just objsArgDesc) "objects" Nothing $ G.toGT $
      G.toNT $ G.toLT $ G.toNT $ mkInsInpTy tn

    onConflictInpVal = bool Nothing (Just onConflictArg) isUpsertable

    onConflictDesc = "on conflict condition"
    onConflictArg =
      InpValInfo (Just onConflictDesc) "on_conflict" Nothing $ G.toGT $ mkOnConflictInpTy tn

mkConstriantTy :: QualifiedTable -> [ConstraintName] -> EnumTyInfo
mkConstriantTy tn cons = enumTyInfo
  where
    enumTyInfo = mkHsraEnumTyInfo (Just desc) (mkConstraintInpTy tn) $
                 mapFromL _eviVal $ map mkConstraintEnumVal cons

    desc = G.Description $
      "unique or primary key constraints on table " <>> tn

    mkConstraintEnumVal (ConstraintName n) =
      EnumValInfo (Just "unique or primary key constraint")
      (G.EnumValue $ G.Name n) False

mkColumnEnumVal :: PGCol -> EnumValInfo
mkColumnEnumVal (PGCol col) =
  EnumValInfo (Just "column name") (G.EnumValue $ G.Name col) False

mkUpdColumnTy :: QualifiedTable -> [PGCol] -> EnumTyInfo
mkUpdColumnTy tn cols = enumTyInfo
  where
    enumTyInfo = mkHsraEnumTyInfo (Just desc) (mkUpdColumnInpTy tn) $
                 mapFromL _eviVal $ map mkColumnEnumVal cols

    desc = G.Description $
      "update columns of table " <>> tn

mkSelColumnTy :: QualifiedTable -> [PGCol] -> EnumTyInfo
mkSelColumnTy tn cols = enumTyInfo
  where
    enumTyInfo = mkHsraEnumTyInfo (Just desc) (mkSelColumnInpTy tn) $
                 mapFromL _eviVal $ map mkColumnEnumVal cols

    desc = G.Description $
      "select columns of table " <>> tn

mkConflictActionTy :: Bool -> EnumTyInfo
mkConflictActionTy updAllowed =
  mkHsraEnumTyInfo (Just desc) conflictActionTy $ mapFromL _eviVal $
  [enumValIgnore] <> bool [] [enumValUpdate] updAllowed
  where
    desc = G.Description "conflict action"
    enumValIgnore = EnumValInfo (Just "ignore the insert on this row")
                    (G.EnumValue "ignore") False
    enumValUpdate = EnumValInfo (Just "update the row with the given values")
                    (G.EnumValue "update") False

-- ordByTy :: G.NamedType
-- ordByTy = G.NamedType "order_by"

-- ordByEnumTy :: EnumTyInfo
-- ordByEnumTy =
--   mkHsraEnumTyInfo (Just desc) ordByTy $ mapFromL _eviVal $
--   map mkEnumVal enumVals
--   where
--     desc = G.Description "column ordering options"
--     mkEnumVal (n, d) =
--       EnumValInfo (Just d) (G.EnumValue n) False
--     enumVals =
--       [ ( "asc"
--         , "in the ascending order, nulls last"
--         ),
--         ( "desc"
--         , "in the descending order, nulls last"
--         ),
--         ( "asc_nulls_first"
--         , "in the ascending order, nulls first"
--         ),
--         ( "desc_nulls_first"
--         , "in the ascending order, nulls first"
--         )
--       ]

mkTabAggOpOrdByTy :: QualifiedTable -> G.Name -> G.NamedType
mkTabAggOpOrdByTy tn op =
  G.NamedType $ qualObjectToName tn <> "_" <> op <> "_order_by"

{-
input table_<op>_order_by {
  col1: order_by
  .     .
  .     .
}
-}

mkTabAggOpOrdByInpObjs
  :: QualifiedTable -> [PGCol] -> [PGCol] -> [InpObjTyInfo]
mkTabAggOpOrdByInpObjs tn numCols compCols =
  mapMaybe (mkInpObjTyM numCols) numAggOps
  <> mapMaybe (mkInpObjTyM compCols) compAggOps
  where

    mkDesc (G.Name op) = G.Description $ "order by " <> op <> "() on columns of table " <>> tn

    mkInpObjTyM cols op = bool (Just $ mkInpObjTy cols op) Nothing $ null cols
    mkInpObjTy cols op = mkHsraInpTyInfo (Just $ mkDesc op) (mkTabAggOpOrdByTy tn op) $
                         fromInpValL $ map mkColInpVal cols

    mkColInpVal c = InpValInfo Nothing (mkColName c) Nothing $ G.toGT
                    ordByTy

mkTabAggOrdByTy :: QualifiedTable -> G.NamedType
mkTabAggOrdByTy tn =
  G.NamedType $ qualObjectToName tn <> "_aggregate_order_by"

{-
input table_aggregate_order_by {
count: order_by
  <op-name>: table_<op-name>_order_by
}
-}

mkTabAggOrdByInpObj
  :: QualifiedTable -> [PGCol] -> [PGCol] -> InpObjTyInfo
mkTabAggOrdByInpObj tn numCols compCols =
  mkHsraInpTyInfo (Just desc) (mkTabAggOrdByTy tn) $ fromInpValL $
  numOpOrdBys <> compOpOrdBys <> [countInpVal]
  where
    desc = G.Description $
      "order by aggregate values of table " <>> tn

    numOpOrdBys = bool (map mkInpValInfo numAggOps) [] $ null numCols
    compOpOrdBys = bool (map mkInpValInfo compAggOps) [] $ null compCols
    mkInpValInfo op = InpValInfo Nothing op Nothing $ G.toGT $
                     mkTabAggOpOrdByTy tn op

    countInpVal = InpValInfo Nothing "count" Nothing $ G.toGT ordByTy

mkOrdByTy :: QualifiedTable -> G.NamedType
mkOrdByTy tn =
  G.NamedType $ qualObjectToName tn <> "_order_by"

{-
input table_order_by {
  col1: order_by
  col2: order_by
  .     .
  .     .
  coln: order_by
  obj-rel: <remote-table>_order_by
}
-}

mkOrdByInpObj
  :: QualifiedTable -> [SelField] -> (InpObjTyInfo, OrdByCtx)
mkOrdByInpObj tn selFlds = (inpObjTy, ordByCtx)
  where
    inpObjTy =
      mkHsraInpTyInfo (Just desc) namedTy $ fromInpValL $
      map mkColOrdBy pgCols <> map mkObjRelOrdBy objRels
      <> mapMaybe mkArrRelAggOrdBy arrRels

    namedTy = mkOrdByTy tn
    desc = G.Description $
      "ordering options when selecting data from " <>> tn

    pgCols = lefts selFlds
    relFltr ty = flip filter (rights selFlds) $ \(ri, _, _, _, _) ->
      riType ri == ty
    objRels = relFltr ObjRel
    arrRels = relFltr ArrRel

    mkColOrdBy ci = InpValInfo Nothing (mkColName $ pgiName ci) Nothing $
                    G.toGT ordByTy
    mkObjRelOrdBy (ri, _, _, _, _) =
      InpValInfo Nothing (mkRelName $ riName ri) Nothing $
      G.toGT $ mkOrdByTy $ riRTable ri

    mkArrRelAggOrdBy (ri, isAggAllowed, _, _, _) =
      let ivi = InpValInfo Nothing (mkAggRelName $ riName ri) Nothing $
            G.toGT $ mkTabAggOrdByTy $ riRTable ri
      in bool Nothing (Just ivi) isAggAllowed

    ordByCtx = Map.singleton namedTy $ Map.fromList $
               colOrdBys <> relOrdBys <> arrRelOrdBys
    colOrdBys = flip map pgCols $ \ci ->
                                    ( mkColName $ pgiName ci
                                    , OBIPGCol ci
                                    )
    relOrdBys = flip map objRels $ \(ri, _, fltr, _, _) ->
                                     ( mkRelName $ riName ri
                                     , OBIRel ri fltr
                                     )
    arrRelOrdBys = flip mapMaybe arrRels $ \(ri, isAggAllowed, fltr, _, _) ->
                     let obItem = ( mkAggRelName $ riName ri
                                  , OBIAgg ri fltr
                                  )
                     in bool Nothing (Just obItem) isAggAllowed

-- newtype RootFlds
--   = RootFlds
--   { _taMutation :: Map.HashMap G.Name (OpCtx, Either ObjFldInfo ObjFldInfo)
--   } deriving (Show, Eq)

-- instance Semigroup RootFlds where
--   (RootFlds m1) <> (RootFlds m2)
--     = RootFlds (Map.union m1 m2)

-- instance Monoid RootFlds where
--   mempty = RootFlds Map.empty
--   mappend  = (<>)

mkOnConflictTypes
  :: QualifiedTable -> [ConstraintName] -> [PGCol] -> Bool -> [TypeInfo]
mkOnConflictTypes tn uniqueOrPrimaryCons cols =
  bool [] tyInfos
  where
    tyInfos = [ TIEnum $ mkConflictActionTy isUpdAllowed
              , TIEnum $ mkConstriantTy tn uniqueOrPrimaryCons
              , TIEnum $ mkUpdColumnTy tn cols
              , TIInpObj $ mkOnConflictInp tn
              ]
    isUpdAllowed = not $ null cols

mkGCtxRole'
  :: QualifiedTable
  -- insert permission
  -> Maybe ([PGColInfo], RelationInfoMap)
  -- select permission
  -> Maybe (Bool, [SelField])
  -- update cols
  -> Maybe [PGColInfo]
  -- delete cols
  -> Maybe ()
  -- primary key columns
  -> [PGColInfo]
  -- constraints
  -> [ConstraintName]
  -> Maybe ViewInfo
  -- all functions
  -> [FunctionInfo]
  -> TyAgg
mkGCtxRole' tn insPermM selPermM updColsM
            delPermM pkeyCols constraints viM funcs =

  TyAgg (mkTyInfoMap allTypes) fieldMap scalars ordByCtx
  where

    ordByCtx = fromMaybe Map.empty ordByCtxM
    upsertPerm = isJust updColsM
    isUpsertable = upsertable constraints upsertPerm $ isJust viM
    updatableCols = maybe [] (map pgiName) updColsM
    onConflictTypes = mkOnConflictTypes tn constraints updatableCols isUpsertable
    jsonOpTys = fromMaybe [] updJSONOpInpObjTysM
    relInsInpObjTys = maybe [] (map TIInpObj) $
                      mutHelper viIsInsertable relInsInpObjsM

    funcInpArgTys = bool [] (map TIInpObj funcArgInpObjs) $ isJust selFldsM

    allTypes = relInsInpObjTys <> onConflictTypes <> jsonOpTys
               <> queryTypes <> aggQueryTypes <> mutationTypes
               <> funcInpArgTys

    queryTypes = catMaybes
      [ TIInpObj <$> boolExpInpObjM
      , TIInpObj <$> ordByInpObjM
      , TIObj <$> selObjM
      ]
    aggQueryTypes = map TIObj aggObjs <> map TIInpObj aggOrdByInps

    mutationTypes = catMaybes
      [ TIInpObj <$> mutHelper viIsInsertable insInpObjM
      , TIInpObj <$> mutHelper viIsUpdatable updSetInpObjM
      , TIInpObj <$> mutHelper viIsUpdatable updIncInpObjM
      , TIObj <$> mutRespObjM
      , TIEnum <$> selColInpTyM
      ]

    mutHelper :: (ViewInfo -> Bool) -> Maybe a -> Maybe a
    mutHelper f objM = bool Nothing objM $ isMutable f viM

    fieldMap = Map.unions $ catMaybes
               [ insInpObjFldsM, updSetInpObjFldsM
               , boolExpInpObjFldsM , selObjFldsM
               ]
    scalars = Set.unions [selByPkScalarSet, funcArgScalarSet]

    -- helper
    mkColFldMap ty cols = Map.fromList $ flip map cols $
      \c -> ((ty, mkColName $ pgiName c), Left c)

    -- insert input type
    insInpObjM = uncurry (mkInsInp tn) <$> insPermM
    -- column fields used in insert input object
    insInpObjFldsM = (mkColFldMap (mkInsInpTy tn) . fst) <$> insPermM
    -- relationship input objects
    relInsInpObjsM = const (mkRelInsInps tn isUpsertable) <$> insPermM
    -- update set input type
    updSetInpObjM = mkUpdSetInp tn <$> updColsM
    -- update increment input type
    updIncInpObjM = mkUpdIncInp tn updColsM
    -- update json operator input type
    updJSONOpInpObjsM = mkUpdJSONOpInp tn <$> updColsM
    updJSONOpInpObjTysM = map TIInpObj <$> updJSONOpInpObjsM
    -- fields used in set input object
    updSetInpObjFldsM = mkColFldMap (mkUpdSetTy tn) <$> updColsM

    selFldsM = snd <$> selPermM
    selColsM = (map pgiName . lefts) <$> selFldsM
    selColInpTyM = mkSelColumnTy tn <$> selColsM
    -- boolexp input type
    boolExpInpObjM = case selFldsM of
      Just selFlds  -> Just $ mkBoolExpInp tn selFlds
      -- no select permission
      Nothing ->
        -- but update/delete is defined
        if isJust updColsM || isJust delPermM
        then Just $ mkBoolExpInp tn []
        else Nothing

    -- funcargs input type
    funcArgInpObjs = mapMaybe mkFuncArgsInp funcs
    -- funcArgCtx = Map.unions funcArgCtxs
    funcArgScalarSet = Set.fromList $
                       concatMap (map faType . toList . fiInputArgs) funcs

    -- helper
    mkFldMap ty = Map.fromList . concatMap (mkFld ty)
    mkFld ty = \case
      Left ci -> [((ty, mkColName $ pgiName ci), Left ci)]
      Right (ri, allowAgg, perm, lim, _) ->
        let relFld = ( (ty, G.Name $ getRelTxt $ riName ri)
                     , Right (ri, False, perm, lim)
                     )
            aggRelFld = ( (ty, mkAggRelName $ riName ri)
                        , Right (ri, True, perm, lim)
                        )
        in case riType ri of
          ObjRel -> [relFld]
          ArrRel -> bool [relFld] [relFld, aggRelFld] allowAgg

    -- the fields used in bool exp
    boolExpInpObjFldsM = mkFldMap (mkBoolExpTy tn) <$> selFldsM

    -- mut resp obj
    mutRespObjM =
      if isMut
      then Just $ mkMutRespObj tn $ isJust selFldsM
      else Nothing

    isMut = (isJust insPermM || isJust updColsM || isJust delPermM)
            && any (`isMutable` viM) [viIsInsertable, viIsUpdatable, viIsDeletable]

    -- table obj
    selObjM = mkTableObj tn <$> selFldsM

    -- aggregate objs and order by inputs
    (aggObjs, aggOrdByInps) = case selPermM of
      Just (True, selFlds) ->
        let numCols = (map pgiName . getNumCols) selFlds
            compCols = (map pgiName . getCompCols) selFlds
            objs = [ mkTableAggObj tn
                   , mkTableAggFldsObj tn numCols compCols
                   ] <> mkColAggFldsObjs selFlds
            ordByInps = mkTabAggOrdByInpObj tn numCols compCols
                        : mkTabAggOpOrdByInpObjs tn numCols compCols
        in (objs, ordByInps)
      _ -> ([], [])

    getNumCols = onlyNumCols . lefts
    getCompCols = onlyComparableCols . lefts
    onlyFloat = const $ mkScalarTy PGFloat

    mkTypeMaker "sum" = mkScalarTy
    mkTypeMaker _     = onlyFloat

    mkColAggFldsObjs flds =
      let numCols = getNumCols flds
          compCols = getCompCols flds
          mkNumObjFld n = mkTableColAggFldsObj tn n (mkTypeMaker n) numCols
          mkCompObjFld n = mkTableColAggFldsObj tn n mkScalarTy compCols
          numFldsObjs = bool (map mkNumObjFld numAggOps) [] $ null numCols
          compFldsObjs = bool (map mkCompObjFld compAggOps) [] $ null compCols
      in numFldsObjs <> compFldsObjs
    -- the fields used in table object
    selObjFldsM = mkFldMap (mkTableTy tn) <$> selFldsM
    -- the scalar set for table_by_pk arguments
    selByPkScalarSet = Set.fromList $ map pgiType pkeyCols

    ordByInpCtxM = mkOrdByInpObj tn <$> selFldsM
    (ordByInpObjM, ordByCtxM) = case ordByInpCtxM of
      Just (a, b) -> (Just a, Just b)
      Nothing     -> (Nothing, Nothing)

getRootFldsRole'
  :: QualifiedTable
  -> [PGCol]
  -> [ConstraintName]
  -> FieldInfoMap
  -> [FunctionInfo]
  -> Maybe ([T.Text], Bool) -- insert perm
  -> Maybe (AnnBoolExpPartialSQL, Maybe Int, [T.Text], Bool) -- select filter
  -> Maybe ([PGCol], PreSetColsPartial, AnnBoolExpPartialSQL, [T.Text]) -- update filter
  -> Maybe (AnnBoolExpPartialSQL, [T.Text]) -- delete filter
  -> Maybe ViewInfo
  -> RootFlds
getRootFldsRole' tn primCols constraints fields funcs insM selM updM delM viM =
  RootFlds mFlds
  where
    allCols = getCols fields
    mFlds = mapFromL (either _fiName _fiName . snd) $
      funcQueries <>
      funcAggQueries <>
      catMaybes
            [ mutHelper viIsInsertable getInsDet insM
            , mutHelper viIsUpdatable getUpdDet updM
            , mutHelper viIsDeletable getDelDet delM
            , getSelDet <$> selM, getSelAggDet selM
            , getPKeySelDet selM $ getColInfos primCols colInfos
            ]

    funcQueries = maybe [] getFuncQueryFlds selM
    funcAggQueries = maybe [] getFuncAggQueryFlds selM

    mutHelper :: (ViewInfo -> Bool) -> (a -> b) -> Maybe a -> Maybe b
    mutHelper f getDet mutM =
      bool Nothing (getDet <$> mutM) $ isMutable f viM

    colInfos = fst $ validPartitionFieldInfoMap fields
    getInsDet (hdrs, upsertPerm) =
      let isUpsertable = upsertable constraints upsertPerm $ isJust viM
      in ( OCInsert $ InsOpCtx tn $ hdrs `union` maybe [] (\(_, _, _, x) -> x) updM
         , Right $ mkInsMutFld tn isUpsertable
         )

    getUpdDet (updCols, preSetCols, updFltr, hdrs) =
      ( OCUpdate $ UpdOpCtx tn hdrs updFltr preSetCols allCols
      , Right $ mkUpdMutFld tn $ getColInfos updCols colInfos
      )

    getDelDet (delFltr, hdrs) =
      ( OCDelete $ DelOpCtx tn hdrs delFltr allCols
      , Right $ mkDelMutFld tn
      )
    getSelDet (selFltr, pLimit, hdrs, _) =
      selFldHelper OCSelect mkSelFld selFltr pLimit hdrs

    getSelAggDet (Just (selFltr, pLimit, hdrs, True)) =
      Just $ selFldHelper OCSelectAgg mkAggSelFld selFltr pLimit hdrs
    getSelAggDet _                                    = Nothing

    selFldHelper f g pFltr pLimit hdrs =
      ( f $ SelOpCtx tn hdrs pFltr pLimit
      , Left $ g tn
      )

    getPKeySelDet Nothing _ = Nothing
    getPKeySelDet _ [] = Nothing
    getPKeySelDet (Just (selFltr, _, hdrs, _)) pCols = Just
      ( OCSelectPkey $ SelPkOpCtx tn hdrs selFltr $
        mapFromL (mkColName . pgiName) pCols
      , Left $ mkSelFldPKey tn pCols
      )

    getFuncQueryFlds (selFltr, pLimit, hdrs, _) =
      funcFldHelper OCFuncQuery mkFuncQueryFld selFltr pLimit hdrs

    getFuncAggQueryFlds (selFltr, pLimit, hdrs, True) =
      funcFldHelper OCFuncAggQuery mkFuncAggQueryFld selFltr pLimit hdrs
    getFuncAggQueryFlds _                             = []

    funcFldHelper f g pFltr pLimit hdrs =
      flip map funcs $ \fi ->
      ( f $ FuncQOpCtx tn hdrs pFltr pLimit (fiName fi) $ mkFuncArgItemSeq fi
      , Left $ g fi
      )

    mkFuncArgItemSeq fi = Seq.fromList $
      procFuncArgs (fiInputArgs fi) $ \_ t -> FuncArgItem $ G.Name t


getSelPermission :: TableInfo -> RoleName -> Maybe SelPermInfo
getSelPermission tabInfo role =
  Map.lookup role (tiRolePermInfoMap tabInfo) >>= _permSel

getSelPerm
  :: (MonadError QErr m)
  => TableCache
  -- all the fields of a table
  -> FieldInfoMap
  -- role and its permission
  -> RoleName -> SelPermInfo
  -> m (Bool, [SelField])
getSelPerm tableCache fields role selPermInfo = do
  selFlds <- fmap catMaybes $ forM (toValidFieldInfos fields) $ \case
    FIColumn pgColInfo ->
      return $ fmap Left $ bool Nothing (Just pgColInfo) $
      Set.member (pgiName pgColInfo) allowedCols
    FIRelationship relInfo -> do
      remTableInfo <- getTabInfo tableCache $ riRTable relInfo
      let remTableSelPermM = getSelPermission remTableInfo role
      return $ flip fmap remTableSelPermM $
        \rmSelPermM -> Right ( relInfo
                             , spiAllowAgg rmSelPermM
                             , spiFilter rmSelPermM
                             , spiLimit rmSelPermM
                             , isRelNullable fields relInfo
                             )
  return (spiAllowAgg selPermInfo, selFlds)
  where
    allowedCols = spiCols selPermInfo

mkInsCtx
  :: MonadError QErr m
  => RoleName
  -> TableCache
  -> FieldInfoMap
  -> InsPermInfo
  -> Maybe UpdPermInfo
  -> m InsCtx
mkInsCtx role tableCache fields insPermInfo updPermM = do
  relTupsM <- forM rels $ \relInfo -> do
    let remoteTable = riRTable relInfo
        relName = riName relInfo
    remoteTableInfo <- getTabInfo tableCache remoteTable
    let insPermM = getInsPerm remoteTableInfo role
        viewInfoM = tiViewInfo remoteTableInfo
    return $ bool Nothing (Just (relName, relInfo)) $
      isInsertable insPermM viewInfoM && isValidRel relName remoteTable

  let relInfoMap = Map.fromList $ catMaybes relTupsM
  return $ InsCtx iView allCols setCols relInfoMap updPermForIns
  where
    allCols = getCols fields
    rels = getValidRels fields
    iView = ipiView insPermInfo
    setCols = ipiSet insPermInfo
    updPermForIns = mkUpdPermForIns <$> updPermM
    mkUpdPermForIns upi = UpdPermForIns (toList $ upiCols upi)
                          (upiFilter upi) (upiSet upi)

    isInsertable Nothing _          = False
    isInsertable (Just _) viewInfoM = isMutable viIsInsertable viewInfoM

mkAdminInsCtx
  :: MonadError QErr m
  => QualifiedTable
  -> TableCache
  -> FieldInfoMap
  -> m InsCtx
mkAdminInsCtx tn tc fields = do
  relTupsM <- forM rels $ \relInfo -> do
    let remoteTable = riRTable relInfo
        relName = riName relInfo
    remoteTableInfo <- getTabInfo tc remoteTable
    let viewInfoM = tiViewInfo remoteTableInfo
    return $ bool Nothing (Just (relName, relInfo)) $
      isMutable viIsInsertable viewInfoM && isValidRel relName remoteTable

  let relInfoMap = Map.fromList $ catMaybes relTupsM
      updPerm = UpdPermForIns updCols noFilter Map.empty

  return $ InsCtx tn allCols Map.empty relInfoMap (Just updPerm)
  where
    allCols = getCols fields
    updCols = map pgiName $ getValidCols fields
    rels = getValidRels fields

mkGCtxRole
  :: (MonadError QErr m)
  => TableCache
  -> QualifiedTable
  -> FieldInfoMap
  -> [PGCol]
  -> [ConstraintName]
  -> [FunctionInfo]
  -> Maybe ViewInfo
  -> RoleName
  -> RolePermInfo
  -> m (TyAgg, RootFlds, InsCtxMap)
mkGCtxRole tableCache tn fields pCols constraints funcs viM role permInfo = do
  selPermM <- mapM (getSelPerm tableCache fields role) $ _permSel permInfo
  tabInsInfoM <- forM (_permIns permInfo) $ \ipi -> do
    ctx <- mkInsCtx role tableCache fields ipi $ _permUpd permInfo
    let permCols = flip getColInfos allCols $
                   filter isValidCol $ Set.toList $ ipiCols ipi
    return (ctx, (permCols, icRelations ctx))
  let insPermM = snd <$> tabInsInfoM
      insCtxM = fst <$> tabInsInfoM
      updColsM = filterColInfos . upiCols <$> _permUpd permInfo
      tyAgg = mkGCtxRole' tn insPermM selPermM updColsM
              (void $ _permDel permInfo) pColInfos constraints viM funcs
      rootFlds = getRootFldsRole tn pCols constraints fields funcs viM permInfo
      insCtxMap = maybe Map.empty (Map.singleton tn) insCtxM
  return (tyAgg, rootFlds, insCtxMap)
  where
    allCols = getCols fields
    colInfos = getValidCols fields
    pColInfos = getColInfos pCols allCols
    filterColInfos allowedSet =
      filter ((`Set.member` allowedSet) . pgiName) colInfos

getRootFldsRole
  :: QualifiedTable
  -> [PGCol]
  -> [ConstraintName]
  -> FieldInfoMap
  -> [FunctionInfo]
  -> Maybe ViewInfo
  -> RolePermInfo
  -> RootFlds
getRootFldsRole tn pCols constraints fields funcs viM (RolePermInfo insM selM updM delM) =
  getRootFldsRole' tn pCols constraints fields funcs
  (mkIns <$> insM) (mkSel <$> selM)
  (mkUpd <$> updM) (mkDel <$> delM)
  viM
  where
    mkIns i = (ipiRequiredHeaders i, isJust updM)
    mkSel s = ( spiFilter s, spiLimit s
              , spiRequiredHeaders s, spiAllowAgg s
              )
    mkUpd u = ( Set.toList $ upiCols u
              , upiSet u
              , upiFilter u
              , upiRequiredHeaders u
              )
    mkDel d = (dpiFilter d, dpiRequiredHeaders d)

mkGCtxMapTable
  :: (MonadError QErr m)
  => TableCache
  -> FunctionCache
  -> TableInfo
  -> m (Map.HashMap RoleName (TyAgg, RootFlds, InsCtxMap))
mkGCtxMapTable tableCache funcCache tabInfo = do
  m <- Map.traverseWithKey
       (mkGCtxRole tableCache tn fields pkeyCols validConstraints tabFuncs viewInfo) rolePerms
  adminInsCtx <- mkAdminInsCtx tn tableCache fields
  let adminCtx = mkGCtxRole' tn (Just (colInfos, icRelations adminInsCtx))
                 (Just (True, selFlds)) (Just colInfos) (Just ())
                 pkeyColInfos validConstraints viewInfo tabFuncs
      adminInsCtxMap = Map.singleton tn adminInsCtx
  return $ Map.insert adminRole (adminCtx, adminRootFlds, adminInsCtxMap) m
  where
    TableInfo tn _ fields rolePerms constraints pkeyCols viewInfo _ = tabInfo
    validConstraints = mkValidConstraints constraints
    colInfos = getValidCols fields
    validColNames = map pgiName colInfos
    pkeyColInfos = getColInfos pkeyCols colInfos
    tabFuncs = filter (isValidObjectName . fiName) $
               getFuncsOfTable tn funcCache
    selFlds = flip map (toValidFieldInfos fields) $ \case
      FIColumn pgColInfo     -> Left pgColInfo
      FIRelationship relInfo -> Right (relInfo, True, noFilter, Nothing, isRelNullable fields relInfo)
    adminRootFlds =
      getRootFldsRole' tn pkeyCols validConstraints fields tabFuncs
      (Just ([], True)) (Just (noFilter, Nothing, [], True))
      (Just (validColNames, mempty, noFilter, [])) (Just (noFilter, []))
      viewInfo

noFilter :: AnnBoolExpPartialSQL
noFilter = annBoolExpTrue

checkSchemaConflicts
  :: (MonadError QErr m)
  => GCtx -> GCtx -> m ()
checkSchemaConflicts gCtx remoteCtx = do
  let typeMap     = _gTypes gCtx -- hasura typemap
  -- check type conflicts
  let hTypes      = Map.elems typeMap
      hTyNames    = map G.unNamedType $ Map.keys typeMap
      -- get the root names from the remote schema
      rmQRootName = _otiName $ _gQueryRoot remoteCtx
      rmMRootName = maybeToList $ _otiName <$> _gMutRoot remoteCtx
      rmSRootName = maybeToList $ _otiName <$> _gSubRoot remoteCtx
      rmRootNames = map G.unNamedType (rmQRootName:(rmMRootName ++ rmSRootName))
  let rmTypes     = Map.filterWithKey
                    (\k _ -> G.unNamedType k `notElem` builtinTy ++ rmRootNames)
                    $ _gTypes remoteCtx

      isTyInfoSame ty = any (`tyinfoEq` ty) hTypes
      -- name is same and structure is not same
      isSame n ty = G.unNamedType n `elem` hTyNames &&
                    not (isTyInfoSame ty)
      conflictedTypes = Map.filterWithKey isSame rmTypes
      conflictedTyNames = map G.unNamedType $ Map.keys conflictedTypes

  unless (Map.null conflictedTypes) $
    throw400 RemoteSchemaConflicts $ tyMsg conflictedTyNames

  -- check node conflicts
  let rmQRoot = _otiFields $ _gQueryRoot remoteCtx
      rmMRoot = _otiFields <$> _gMutRoot remoteCtx
      rmRoots = filter (`notElem` builtinNodes ++ rmRootNames) . Map.keys <$>
                mergeMaybeMaps (Just rmQRoot) rmMRoot
      hQR     = _otiFields <$>
                join (getObjTyM <$> Map.lookup hQRName typeMap)
      hMR     = _otiFields <$>
                join (getObjTyM <$> Map.lookup hMRName typeMap)
      hRoots  = Map.keys <$> mergeMaybeMaps hQR hMR

  case (rmRoots, hRoots) of
    (Just rmR, Just hR) -> do
      let conflictedNodes = filter (`elem` hR) rmR
      unless (null conflictedNodes) $
        throw400 RemoteSchemaConflicts $ nodesMsg conflictedNodes
    _ -> return ()

  where
    tyinfoEq a b = case (a, b) of
      (TIScalar t1, TIScalar t2) -> typeEq t1 t2
      (TIObj t1, TIObj t2)       -> typeEq t1 t2
      (TIEnum t1, TIEnum t2)     -> typeEq t1 t2
      (TIInpObj t1, TIInpObj t2) -> typeEq t1 t2
      _                          -> False

<<<<<<< HEAD
    hQRName = queryRootTy
    hMRName = mutationRootTy
    tyMsg ty = "types: [" <> namesToTxt ty <>
               "] already exist in current graphql schema"
    nodesMsg n = "nodes : [" <> namesToTxt n <>
                 "] already exist in current graphql schema"
=======
    hQRName = G.NamedType "query_root"
    hMRName = G.NamedType "mutation_root"
    tyMsg ty = "types: [ " <> namesToTxt ty <>
               " ] have mismatch with current graphql schema. HINT: Types must be same."
    nodesMsg n = "top-level nodes: [ " <> namesToTxt n <>
                 " ] already exist in current graphql schema. HINT: Top-level nodes can't be same."
>>>>>>> b714923f
    namesToTxt = T.intercalate ", " . map G.unName
    builtinNodes = ["__type", "__schema", "__typename"]
    builtinTy = [ "__Directive"
                , "__DirectiveLocation"
                , "__EnumValue"
                , "__Field"
                , "__InputValue"
                , "__Schema"
                , "__Type"
                , "__TypeKind"
                , "Int"
                , "Float"
                , "String"
                , "Boolean"
                , "ID"
                ]

checkConflictingNode
  :: (MonadError QErr m)
  => GCtx
  -> G.Name
  -> m ()
checkConflictingNode gCtx node = do
  let typeMap = _gTypes gCtx
      hQR     = _otiFields <$>
                join (getObjTyM <$> Map.lookup hQRName typeMap)
      hMR     = _otiFields <$>
                join (getObjTyM <$> Map.lookup hMRName typeMap)
      hRoots  = Map.keys <$> mergeMaybeMaps hQR hMR
  case hRoots of
    Just hR ->
      when (node `elem` hR) $
        throw400 RemoteSchemaConflicts msg
    _ -> return ()
  where
    hQRName = queryRootTy
    hMRName = mutationRootTy
    msg = "node " <> G.unName node <>
          " already exists in current graphql schema"


mkGCtxMap
  :: (MonadError QErr m)
  => TableCache -> FunctionCache -> m GCtxMap
mkGCtxMap tableCache functionCache = do
  typesMapL <- mapM (mkGCtxMapTable tableCache functionCache) $
               filter tableFltr $ Map.elems tableCache
  let typesMap = foldr (Map.unionWith mappend) Map.empty typesMapL
  return $ flip Map.map typesMap $ \(ty, flds, insCtxMap) ->
    mkGCtx ty flds insCtxMap
  where
    tableFltr ti = not (tiSystemDefined ti)
                   && isValidObjectName (tiName ti)

updateSCWithGCtx
  :: (MonadError QErr m)
  => SchemaCache -> m SchemaCache
updateSCWithGCtx sc = do
  gCtxMap <- mkGCtxMap (scTables sc) (scFunctions sc)
  return $ sc {scGCtxMap = gCtxMap}

getGCtx :: (CacheRM m) => RoleName -> GCtxMap -> m GCtx
getGCtx rn ctxMap = do
  sc <- askSchemaCache
  return $ fromMaybe (scDefaultRemoteGCtx sc) $ Map.lookup rn ctxMap

mergeMaybeMaps
  :: (Eq k, Hashable k)
  => Maybe (Map.HashMap k v)
  -> Maybe (Map.HashMap k v)
  -> Maybe (Map.HashMap k v)
mergeMaybeMaps m1 m2 = case (m1, m2) of
  (Nothing, Nothing)   -> Nothing
  (Just m1', Nothing)  -> Just m1'
  (Nothing, Just m2')  -> Just m2'
  (Just m1', Just m2') -> Just $ Map.union m1' m2'


-- pretty print GCtx
ppGCtx :: GCtx -> String
ppGCtx gCtx =
  "GCtx ["
  <> "\n  types = " <> show types
  <> "\n  query root = " <> show qRoot
  <> "\n  mutation root = " <> show mRoot
  <> "\n  subscription root = " <> show sRoot
  <> "\n]"

  where
    types = map (G.unName . G.unNamedType) $ Map.keys $ _gTypes gCtx
    qRoot = (,) (_otiName qRootO) $
            map G.unName $ Map.keys $ _otiFields qRootO
    mRoot = (,) (_otiName <$> mRootO) $
            maybe [] (map G.unName . Map.keys . _otiFields) mRootO
    sRoot = (,) (_otiName <$> sRootO) $
            maybe [] (map G.unName . Map.keys . _otiFields) sRootO
    qRootO = _gQueryRoot gCtx
    mRootO = _gMutRoot gCtx
    sRootO = _gSubRoot gCtx<|MERGE_RESOLUTION|>--- conflicted
+++ resolved
@@ -1723,21 +1723,12 @@
       (TIInpObj t1, TIInpObj t2) -> typeEq t1 t2
       _                          -> False
 
-<<<<<<< HEAD
     hQRName = queryRootTy
     hMRName = mutationRootTy
-    tyMsg ty = "types: [" <> namesToTxt ty <>
-               "] already exist in current graphql schema"
-    nodesMsg n = "nodes : [" <> namesToTxt n <>
-                 "] already exist in current graphql schema"
-=======
-    hQRName = G.NamedType "query_root"
-    hMRName = G.NamedType "mutation_root"
     tyMsg ty = "types: [ " <> namesToTxt ty <>
                " ] have mismatch with current graphql schema. HINT: Types must be same."
     nodesMsg n = "top-level nodes: [ " <> namesToTxt n <>
                  " ] already exist in current graphql schema. HINT: Top-level nodes can't be same."
->>>>>>> b714923f
     namesToTxt = T.intercalate ", " . map G.unName
     builtinNodes = ["__type", "__schema", "__typename"]
     builtinTy = [ "__Directive"
