<<<<<<< HEAD
{-# LANGUAGE FlexibleContexts      #-}
{-# LANGUAGE LambdaCase            #-}
{-# LANGUAGE MultiParamTypeClasses #-}
{-# LANGUAGE MultiWayIf            #-}
{-# LANGUAGE NoImplicitPrelude     #-}
{-# LANGUAGE OverloadedStrings     #-}
{-# LANGUAGE ScopedTypeVariables   #-}
{-# LANGUAGE TupleSections         #-}

=======
>>>>>>> e2fe078b
module Hasura.GraphQL.Resolve.Select
  ( convertSelect
  , convertSelectByPKey
  , convertAggSelect
  , convertFuncQuery
  , parseColumns
  , withSelSet
  , fromSelSet
  , fieldAsPath
  , fromField
  , fromFieldByPKey
  , fromAggField
  , fromFuncQueryField
  ) where

import           Control.Arrow                     (first)
import           Data.Has
import           Hasura.Prelude

import qualified Data.HashMap.Strict               as Map
import qualified Data.HashMap.Strict.InsOrd        as OMap
import qualified Data.List.NonEmpty                as NE
import qualified Data.Text                         as T
import qualified Language.GraphQL.Draft.Syntax     as G

import qualified Hasura.RQL.DML.Select             as RS
import qualified Hasura.SQL.DML                    as S

import           Hasura.GraphQL.Resolve.BoolExp
import           Hasura.GraphQL.Resolve.Context
import           Hasura.GraphQL.Resolve.InputValue
import           Hasura.GraphQL.Schema             (isAggFld)
import           Hasura.GraphQL.Validate.Field
import           Hasura.GraphQL.Validate.Types
import           Hasura.RQL.DML.Internal           (onlyPositiveInt)
import           Hasura.RQL.Types
import           Hasura.SQL.Types
import           Hasura.SQL.Value

withSelSet :: (Monad m) => SelSet -> (Field -> m a) -> m [(Text, a)]
withSelSet selSet f =
  forM (toList selSet) $ \fld -> do
    res <- f fld
    return (G.unName $ G.unAlias $ _fAlias fld, res)

fromSelSet
  :: (MonadError QErr m, MonadReader r m, Has FieldMap r, Has OrdByCtx r)
  => PrepFn m -> G.NamedType -> SelSet -> m [(FieldName, RS.AnnFld)]
fromSelSet f fldTy flds =
  forM (toList flds) $ \fld -> do
    let fldName = _fName fld
    let rqlFldName = FieldName $ G.unName $ G.unAlias $ _fAlias fld
    (rqlFldName,) <$> case fldName of
      "__typename" -> return $ RS.FExp $ G.unName $ G.unNamedType fldTy
      _ -> do
        fldInfo <- getFldInfo fldTy fldName
        case fldInfo of
          Left colInfo -> return $ RS.FCol colInfo
          Right (relInfo, isAgg, tableFilter, tableLimit) -> do
            let relTN = riRTable relInfo
                colMapping = riMapping relInfo
                rn = riName relInfo
            if isAgg then do
<<<<<<< HEAD
              aggSel <- fromAggField f (RS.TableFrom relTN Nothing)
                        (RS.TablePerm tableFilter tableLimit) fld
              return $ RS.FAgg $ RS.AggSel colMapping aggSel
=======
              aggSel <- fromAggField f relTN tableFilter tableLimit fld
              return $ RS.FArr $ RS.ASAgg $ RS.AnnRelG rn colMapping aggSel
>>>>>>> e2fe078b
            else do
              annSel <- fromField f relTN tableFilter tableLimit fld
              let annRel = RS.AnnRelG rn colMapping annSel
              return $ case riType relInfo of
                ObjRel -> RS.FObj annRel
                ArrRel -> RS.FArr $ RS.ASSimple annRel

fieldAsPath :: (MonadError QErr m) => Field -> m a -> m a
fieldAsPath = nameAsPath . _fName

parseTableArgs
  :: (MonadError QErr m, MonadReader r m, Has FieldMap r, Has OrdByCtx r)
  => PrepFn m -> ArgsMap -> m RS.TableArgs
parseTableArgs f args = do
  whereExpM  <- withArgM args "where" $ parseBoolExp f
  ordByExpML <- withArgM args "order_by" parseOrderBy
  let ordByExpM = NE.nonEmpty =<< ordByExpML
  limitExpM  <- withArgM args "limit" parseLimit
  offsetExpM <- withArgM args "offset" $ asPGColVal >=> f
  distOnColsML <- withArgM args "distinct_on" parseColumns
  let distOnColsM = NE.nonEmpty =<< distOnColsML
  mapM_ (validateDistOn ordByExpM) distOnColsM
  return $ RS.TableArgs whereExpM ordByExpM limitExpM offsetExpM distOnColsM
  where
    validateDistOn Nothing _ = return ()
    validateDistOn (Just ordBys) cols = withPathK "args" $ do
      let colsLen = length cols
          initOrdBys = take colsLen $ toList ordBys
          initOrdByCols = flip mapMaybe initOrdBys $ \ob ->
            case obiColumn ob of
              RS.AOCPG ci -> Just $ pgiName ci
              _           -> Nothing
          isValid = (colsLen == length initOrdByCols)
                    && all (`elem` initOrdByCols) (toList cols)

      unless isValid $ throwVE
        "\"distinct_on\" columns must match initial \"order_by\" columns"

fromField
  :: (MonadError QErr m, MonadReader r m, Has FieldMap r, Has OrdByCtx r)
  => PrepFn m -> QualifiedTable -> AnnBoolExpSQL
  -> Maybe Int -> Field -> m RS.AnnSel
fromField f tn permFilter permLimitM fld =
  fieldAsPath fld $ do
  tableArgs <- parseTableArgs f args
  annFlds   <- fromSelSet f (_fType fld) $ _fSelSet fld
  let tabFrom = RS.TableFrom tn Nothing
      tabPerm = RS.TablePerm permFilter permLimitM
  return $ RS.AnnSelG annFlds tabFrom tabPerm tableArgs
  where
    args = _fArguments fld

getOrdByItemMap
  :: ( MonadError QErr m
     , MonadReader r m
     , Has OrdByCtx r
     )
  => G.NamedType -> m OrdByItemMap
getOrdByItemMap nt = do
  ordByCtx <- asks getter
  onNothing (Map.lookup nt ordByCtx) $
    throw500 $ "could not lookup " <> showNamedTy nt

parseOrderBy
  :: ( MonadError QErr m
     , MonadReader r m
     , Has OrdByCtx r
     )
  => AnnGValue -> m [RS.AnnOrderByItem]
parseOrderBy = fmap concat . withArray f
  where
    f _ = mapM (withObject (getAnnObItems id))

getAnnObItems
  :: ( MonadError QErr m
     , MonadReader r m
     , Has OrdByCtx r
     )
  => (RS.AnnObCol -> RS.AnnObCol)
  -> G.NamedType
  -> AnnGObject
  -> m [RS.AnnOrderByItem]
getAnnObItems f nt obj = do
  ordByItemMap <- getOrdByItemMap nt
  fmap concat $ forM (OMap.toList obj) $ \(k, v) -> do
    ordByItem <- onNothing (Map.lookup k ordByItemMap) $ throw500 $
      "cannot lookup " <> showName k <> " order by item in "
      <> showNamedTy nt <> " map"
    case ordByItem of
      OBIPGCol ci -> do
        let aobCol = f $ RS.AOCPG ci
        (_, enumVal) <- asEnumVal v
        (ordTy, nullsOrd) <- parseOrderByEnum enumVal
        return [mkOrdByItemG ordTy aobCol nullsOrd]
      OBIRel ri fltr -> do
        let annObColFn = f . RS.AOCObj ri fltr
        withObject (getAnnObItems annObColFn) v

      OBIAgg ri fltr -> do
        let aobColFn = f . RS.AOCAgg ri fltr
        flip withObject v $ \_ o -> parseAggOrdBy aobColFn o

mkOrdByItemG :: S.OrderType -> a -> S.NullsOrder -> OrderByItemG a
mkOrdByItemG ordTy aobCol nullsOrd =
  OrderByItemG (Just $ OrderType ordTy) aobCol (Just $ NullsOrder nullsOrd)

parseAggOrdBy
  :: (MonadError QErr m)
  => (RS.AnnAggOrdBy -> RS.AnnObCol)
  -> AnnGObject
  -> m [RS.AnnOrderByItem]
parseAggOrdBy f annObj =
  fmap concat <$> forM (OMap.toList annObj) $ \(op, obVal) ->
    case op of
      "count" -> do
        (ordTy, nullsOrd) <- parseAsEnum obVal
        return [mkOrdByItemG ordTy (f RS.AAOCount) nullsOrd]

      G.Name opT ->
        flip withObject obVal $ \_ opObObj ->
          forM (OMap.toList opObObj) $ \(col, eVal) -> do
            (ordTy, nullsOrd) <- parseAsEnum eVal
            let aobCol = f $ RS.AAOOp opT $ PGCol $ G.unName col
            return $ mkOrdByItemG ordTy aobCol nullsOrd
  where
    parseAsEnum v = do
      (_, enumVal) <- asEnumVal v
      parseOrderByEnum enumVal

parseOrderByEnum
  :: (MonadError QErr m)
  => G.EnumValue
  -> m (S.OrderType, S.NullsOrder)
parseOrderByEnum = \case
  G.EnumValue "asc"              -> return (S.OTAsc, S.NLast)
  G.EnumValue "asc_nulls_last"  -> return (S.OTAsc, S.NLast)
  G.EnumValue "asc_nulls_first"  -> return (S.OTAsc, S.NFirst)
  G.EnumValue "desc"             -> return (S.OTDesc, S.NFirst)
  G.EnumValue "desc_nulls_first" -> return (S.OTDesc, S.NFirst)
  G.EnumValue "desc_nulls_last" -> return (S.OTDesc, S.NLast)
  G.EnumValue v                   -> throw500 $
    "enum value " <> showName v <> " not found in type order_by"

parseLimit :: ( MonadError QErr m ) => AnnGValue -> m Int
parseLimit v = do
  (_, pgColVal) <- asPGColVal v
  limit <- maybe noIntErr return $ pgColValueToInt pgColVal
  -- validate int value
  onlyPositiveInt limit
  return limit
  where
    noIntErr = throwVE "expecting Integer value for \"limit\""

fromFieldByPKey
  :: (MonadError QErr m, MonadReader r m, Has FieldMap r, Has OrdByCtx r)
  => ((PGColType, PGColValue) -> m S.SQLExp)
  -> QualifiedTable -> AnnBoolExpSQL -> Field -> m RS.AnnSel
fromFieldByPKey f tn permFilter fld = fieldAsPath fld $ do
  boolExp <- pgColValToBoolExp f $ _fArguments fld
  annFlds <- fromSelSet f (_fType fld) $ _fSelSet fld
  let tabFrom = RS.TableFrom tn Nothing
      tabPerm = RS.TablePerm permFilter Nothing
  return $ RS.AnnSelG annFlds tabFrom tabPerm $
    RS.noTableArgs { RS._taWhere = Just boolExp}

convertSelect
  :: QualifiedTable -> AnnBoolExpSQL -> Maybe Int -> Field -> Convert RespTx
convertSelect qt permFilter permLimit fld = do
  selData <- withPathK "selectionSet" $
             fromField prepare qt permFilter permLimit fld
  prepArgs <- get
  return $ RS.selectP2 False (selData, prepArgs)

convertSelectByPKey
  :: QualifiedTable -> AnnBoolExpSQL -> Field -> Convert RespTx
convertSelectByPKey qt permFilter fld = do
  selData <- withPathK "selectionSet" $
             fromFieldByPKey prepare qt permFilter fld
  prepArgs <- get
  return $ RS.selectP2 True (selData, prepArgs)

-- agg select related
parseColumns :: MonadError QErr m => AnnGValue -> m [PGCol]
parseColumns val =
  flip withArray val $ \_ vals ->
    forM vals $ \v -> do
      (_, enumVal) <- asEnumVal v
      return $ PGCol $ G.unName $ G.unEnumValue enumVal

convertCount :: MonadError QErr m => ArgsMap -> m S.CountType
convertCount args = do
  columnsM <- withArgM args "columns" parseColumns
  isDistinct <- or <$> withArgM args "distinct" parseDistinct
  maybe (return S.CTStar) (mkCType isDistinct) columnsM
  where
    parseDistinct v = do
      (_, val) <- asPGColVal v
      case val of
        PGValBoolean b -> return b
        _              ->
          throw500 "expecting Boolean for \"distinct\""

    mkCType isDistinct cols = return $
      bool (S.CTSimple cols) (S.CTDistinct cols) isDistinct

toFields :: [(T.Text, a)] -> [(FieldName, a)]
toFields = map (first FieldName)

convertColFlds
  :: Monad m => G.NamedType -> SelSet -> m RS.ColFlds
convertColFlds ty selSet = fmap toFields $
  withSelSet selSet $ \fld ->
    case _fName fld of
      "__typename" -> return $ RS.PCFExp $ G.unName $ G.unNamedType ty
      n            -> return $ RS.PCFCol $ PGCol $ G.unName n

convertAggFld
  :: (Monad m, MonadError QErr m)
  => G.NamedType -> SelSet -> m RS.AggFlds
convertAggFld ty selSet = fmap toFields $
  withSelSet selSet $ \fld -> do
    let fType = _fType fld
        fSelSet = _fSelSet fld
    case _fName fld of
      "__typename" -> return $ RS.AFExp $ G.unName $ G.unNamedType ty
      "count"      -> RS.AFCount <$> convertCount (_fArguments fld)
      n            -> do
        colFlds <- convertColFlds fType fSelSet
        unless (isAggFld n) $ throwInvalidFld n
        return $ RS.AFOp $ RS.AggOp (G.unName n) colFlds
  where
      throwInvalidFld (G.Name t) =
        throw500 $ "unexpected field in _aggregate node: " <> t

fromAggField
  :: (MonadError QErr m, MonadReader r m, Has FieldMap r, Has OrdByCtx r)
<<<<<<< HEAD
  => ((PGColType, PGColValue) -> m S.SQLExp)
  -> RS.TableFrom
  -> RS.TablePerm
  -> Field
  -> m RS.AnnAggSel
fromAggField fn tabFrom tabPerm fld = fieldAsPath fld $ do
  tableArgs <- parseTableArgs fn args
  aggSelFlds   <- fromAggSel (_fType fld) $ _fSelSet fld
=======
  => PrepFn m -> QualifiedTable -> AnnBoolExpSQL
  -> Maybe Int -> Field -> m RS.AnnAggSel
fromAggField fn tn permFilter permLimitM fld = fieldAsPath fld $ do
  tableArgs <- parseTableArgs fn args
  aggSelFlds <- toFields <$>
                fromAggSel (_fType fld) (_fSelSet fld)
  let tabFrom = RS.TableFrom tn Nothing
      tabPerm = RS.TablePerm permFilter permLimitM
>>>>>>> e2fe078b
  return $ RS.AnnSelG aggSelFlds tabFrom tabPerm tableArgs
  where
    args = _fArguments fld
    fromAggSel ty selSet =
      withSelSet selSet $ \f -> do
        let fTy = _fType f
            fSelSet = _fSelSet f
        case _fName f of
          "__typename" -> return $ RS.TAFExp $ G.unName $ G.unNamedType ty
          "aggregate"  -> RS.TAFAgg <$> convertAggFld fTy fSelSet
          "nodes"      -> RS.TAFNodes <$> fromSelSet fn fTy fSelSet
          G.Name t     -> throw500 $ "unexpected field in _agg node: " <> t

convertAggSelect
  :: QualifiedTable -> AnnBoolExpSQL -> Maybe Int -> Field -> Convert RespTx
convertAggSelect qt permFilter permLimit fld = do
  selData <- withPathK "selectionSet" $
             fromAggField prepare (RS.TableFrom qt Nothing)
             (RS.TablePerm permFilter permLimit) fld
  prepArgs <- get
  return $ RS.selectAggP2 (selData, prepArgs)

fromFuncQueryField
  ::( MonadError QErr m, MonadReader r m, Has FieldMap r
    , Has OrdByCtx r, Has FuncArgCtx r
    )
  => ((PGColType, PGColValue) -> m S.SQLExp)
  -> QualifiedTable
  -> QualifiedFunction
  -> AnnBoolExpSQL
  -> Maybe Int
  -> Bool
  -> Field
  -> m (Either RS.AnnAggSel RS.AnnSel, S.FromItem)
fromFuncQueryField fn tn qf permFilter permLimit isAgg fld = fieldAsPath fld $ do
  funcArgsM <- withArgM args "args" $ parseFunctionArgs fn
  let funcArgs = fromMaybe [] funcArgsM
      funcFrmItem = S.mkFuncFromItem qf funcArgs
  tableArgs <- parseTableArgs fn args
  sel <- bool (nonAggSel tableArgs) aggSel isAgg
  return (sel, funcFrmItem)
  where
    args = _fArguments fld
    tabFrom = RS.TableFrom tn $ Just $ toIden $ S.mkFuncAlias qf
    tabPerm = RS.TablePerm permFilter permLimit

    nonAggSel tableArgs = do
      selFlds <- fromSelSet fn (_fType fld) $ _fSelSet fld
      return $ Right $ RS.AnnSelG selFlds tabFrom tabPerm tableArgs
    aggSel = Left <$> fromAggField fn tabFrom tabPerm fld


parseFunctionArgs
  ::(MonadError QErr m, MonadReader r m, Has FieldMap r, Has FuncArgCtx r)
  => ((PGColType, PGColValue) -> m S.SQLExp)
  -> AnnGValue -> m [S.SQLExp]
parseFunctionArgs fn val =
  flip withObject val $ \nTy obj -> do
    funcArgCtx :: FuncArgCtx <- asks getter
    argSeq <- onNothing (Map.lookup nTy funcArgCtx) $ throw500 $
              "namedType " <> showNamedTy nTy <> " not found in args context"
    fmap toList $ forM argSeq $ \(FuncArgItem arg isNamed) -> do
      argVal <- onNothing (OMap.lookup arg obj) $ throw500 $
                "argument " <> showName arg <> " required in input type "
                <> showNamedTy nTy
      valExp <- fn =<< asPGColVal argVal
      return $ bool valExp (S.SEFnArg (G.unName arg) valExp) isNamed

convertFuncQuery
  :: QualifiedTable
  -> QualifiedFunction
  -> AnnBoolExpSQL
  -> Maybe Int
  -> Bool
  -> Field
  -> Convert RespTx
convertFuncQuery qt qf permFilter permLimit isAgg fld = do
  (sel, frmItem) <- withPathK "selectionSet" $
    fromFuncQueryField prepare qt qf permFilter permLimit isAgg fld
  prepArgs <- get
  return $ RS.selectFuncP2 frmItem qf (sel, prepArgs)<|MERGE_RESOLUTION|>--- conflicted
+++ resolved
@@ -1,15 +1,3 @@
-<<<<<<< HEAD
-{-# LANGUAGE FlexibleContexts      #-}
-{-# LANGUAGE LambdaCase            #-}
-{-# LANGUAGE MultiParamTypeClasses #-}
-{-# LANGUAGE MultiWayIf            #-}
-{-# LANGUAGE NoImplicitPrelude     #-}
-{-# LANGUAGE OverloadedStrings     #-}
-{-# LANGUAGE ScopedTypeVariables   #-}
-{-# LANGUAGE TupleSections         #-}
-
-=======
->>>>>>> e2fe078b
 module Hasura.GraphQL.Resolve.Select
   ( convertSelect
   , convertSelectByPKey
@@ -73,14 +61,9 @@
                 colMapping = riMapping relInfo
                 rn = riName relInfo
             if isAgg then do
-<<<<<<< HEAD
               aggSel <- fromAggField f (RS.TableFrom relTN Nothing)
                         (RS.TablePerm tableFilter tableLimit) fld
-              return $ RS.FAgg $ RS.AggSel colMapping aggSel
-=======
-              aggSel <- fromAggField f relTN tableFilter tableLimit fld
               return $ RS.FArr $ RS.ASAgg $ RS.AnnRelG rn colMapping aggSel
->>>>>>> e2fe078b
             else do
               annSel <- fromField f relTN tableFilter tableLimit fld
               let annRel = RS.AnnRelG rn colMapping annSel
@@ -317,25 +300,12 @@
 
 fromAggField
   :: (MonadError QErr m, MonadReader r m, Has FieldMap r, Has OrdByCtx r)
-<<<<<<< HEAD
-  => ((PGColType, PGColValue) -> m S.SQLExp)
-  -> RS.TableFrom
-  -> RS.TablePerm
-  -> Field
-  -> m RS.AnnAggSel
+  => PrepFn m -> RS.TableFrom -> RS.TablePerm
+  -> Field -> m RS.AnnAggSel
 fromAggField fn tabFrom tabPerm fld = fieldAsPath fld $ do
-  tableArgs <- parseTableArgs fn args
-  aggSelFlds   <- fromAggSel (_fType fld) $ _fSelSet fld
-=======
-  => PrepFn m -> QualifiedTable -> AnnBoolExpSQL
-  -> Maybe Int -> Field -> m RS.AnnAggSel
-fromAggField fn tn permFilter permLimitM fld = fieldAsPath fld $ do
   tableArgs <- parseTableArgs fn args
   aggSelFlds <- toFields <$>
                 fromAggSel (_fType fld) (_fSelSet fld)
-  let tabFrom = RS.TableFrom tn Nothing
-      tabPerm = RS.TablePerm permFilter permLimitM
->>>>>>> e2fe078b
   return $ RS.AnnSelG aggSelFlds tabFrom tabPerm tableArgs
   where
     args = _fArguments fld
@@ -389,9 +359,8 @@
 
 
 parseFunctionArgs
-  ::(MonadError QErr m, MonadReader r m, Has FieldMap r, Has FuncArgCtx r)
-  => ((PGColType, PGColValue) -> m S.SQLExp)
-  -> AnnGValue -> m [S.SQLExp]
+  ::(MonadError QErr m, MonadReader r m, Has FuncArgCtx r)
+  => PrepFn m -> AnnGValue -> m [S.SQLExp]
 parseFunctionArgs fn val =
   flip withObject val $ \nTy obj -> do
     funcArgCtx :: FuncArgCtx <- asks getter
