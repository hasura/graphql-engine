import requestAction from '../../../../utils/requestAction';
import Endpoints, { globalCookiePolicy } from '../../../../Endpoints';
import { CLI_CONSOLE_MODE } from '../../../../constants';
import {
  updateSchemaInfo,
  handleMigrationErrors,
  makeMigrationCall,
  LOAD_SCHEMA,
} from '../DataActions';
import _push from '../push';
import { SET_SQL } from '../RawSQL/Actions';
import {
  showErrorNotification,
  showSuccessNotification,
  showWarningNotification,
} from '../../Common/Notification';
import dataHeaders from '../Common/Headers';
import { UPDATE_MIGRATION_STATUS_ERROR } from '../../../Main/Actions';
import gqlPattern, {
  gqlTableErrorNotif,
  gqlViewErrorNotif,
  gqlColumnErrorNotif,
} from '../Common/GraphQLValidation';
import {
  pgConfTypes,
  generateFKConstraintName,
  getUniqueConstraintName,
} from '../Common/ReusableComponents/utils';

import { isPostgresFunction } from '../utils';
import { sqlEscapeText } from '../../../Common/utils/sqlUtils';
import { getConfirmation } from '../../../Common/utils/jsUtils';
import {
  findTable,
  generateTableDef,
  getTableCheckConstraints,
  findTableCheckConstraint,
  getTableCustomRootFields,
  getTableCustomColumnNames,
} from '../../../Common/utils/pgUtils';
import { getSetCustomRootFieldsQuery } from '../../../Common/utils/v1QueryUtils';

import {
  fetchColumnCastsQuery,
  convertArrayToJson,
  getCreatePkSql,
  getDropPkSql,
  sanitiseRootFields,
} from './utils';
<<<<<<< HEAD
import { CLI_CONSOLE_MODE } from '../../../../constants';
import { getSchemaBaseRoute, getTableModifyRoute } from '../../../Common/utils/routesUtils';
=======
import {
  checkFeatureSupport,
  CUSTOM_GRAPHQL_FIELDS_SUPPORT,
} from '../../../../helpers/versionUtils';
>>>>>>> 37dd0966

const DELETE_PK_WARNING =
  'Without a primary key there is no way to uniquely identify a row of a table';

const VIEW_DEF_REQUEST_SUCCESS = 'ModifyTable/VIEW_DEF_REQUEST_SUCCESS';
const VIEW_DEF_REQUEST_ERROR = 'ModifyTable/VIEW_DEF_REQUEST_ERROR';

const SAVE_NEW_TABLE_NAME = 'ModifyTable/SAVE_NEW_TABLE_NAME';

const TABLE_COMMENT_EDIT = 'ModifyTable/TABLE_COMMENT_EDIT';
const TABLE_COMMENT_INPUT_EDIT = 'ModifyTable/TABLE_COMMENT_INPUT_EDIT';

const ADD_PRIMARY_KEY = 'ModifyTable/ADD_PRIMARY_KEY';
const REMOVE_PRIMARY_KEY = 'ModifyTable/REMOVE_PRIMARY_KEY';
const RESET_PRIMARY_KEY = 'ModifyTable/RESET_PRIMARY_KEY';
const SET_PRIMARY_KEYS = 'ModifyTable/SET_PRIMARY_KEYS';

const SET_COLUMN_EDIT = 'ModifyTable/SET_COLUMN_EDIT;';
const RESET_COLUMN_EDIT = 'ModifyTable/RESET_COLUMN_EDIT;';
const EDIT_COLUMN = 'ModifyTable/EDIT_COLUMN';

const SET_FOREIGN_KEYS = 'ModifyTable/SET_FOREIGN_KEYS';
const SAVE_FOREIGN_KEY = 'ModifyTable/SAVE_FOREIGN_KEY';
const REMOVE_FOREIGN_KEY = 'ModifyTable/REMOVE_FOREIGN_KEY';

const FETCH_COLUMN_TYPE_CASTS = 'ModifyTable/FETCH_COLUMN_TYPE_CASTS';
const FETCH_COLUMN_TYPE_CASTS_FAIL = 'ModifyTable/FETCH_COLUMN_TYPE_CASTS_FAIL';
const SET_UNIQUE_KEYS = 'ModifyTable/SET_UNIQUE_KEYS';
const SAVE_UNIQUE_KEY = 'ModifyTable/SAVE_UNIQUE_KEY';
const REMOVE_UNIQUE_KEY = 'ModifyTable/REMOVE_UNIQUE_KEY';
const TOGGLE_ENUM = 'ModifyTable/TOGGLE_ENUM';
const TOGGLE_ENUM_SUCCESS = 'ModifyTable/TOGGLE_ENUM_SUCCESS';
const TOGGLE_ENUM_FAILURE = 'ModifyTable/TOGGLE_ENUM_FAILURE';

export const MODIFY_ROOT_FIELD = 'ModifyTable/MODIFY_ROOT_FIELD';
const SET_CUSTOM_ROOT_FIELDS = 'ModifyTable/SET_CUSTOM_ROOT_FIELDS';

const RESET = 'ModifyTable/RESET';

const toggleEnumSuccess = () => ({
  type: TOGGLE_ENUM_SUCCESS,
});

const toggleEnumFailure = () => ({
  type: TOGGLE_ENUM_FAILURE,
});

const setForeignKeys = fks => ({
  type: SET_FOREIGN_KEYS,
  fks,
});

const modifyRootFields = rootFields => ({
  type: MODIFY_ROOT_FIELD,
  data: rootFields,
});

const editColumn = (column, key, value) => ({
  type: EDIT_COLUMN,
  column,
  key,
  value,
});

const setColumnEdit = data => {
  return {
    type: SET_COLUMN_EDIT,
    column: data.name,
    data,
  };
};

const resetColumnEdit = column => {
  return {
    type: RESET_COLUMN_EDIT,
    column,
  };
};

const setPrimaryKeys = pks => ({
  type: SET_PRIMARY_KEYS,
  pks,
});

const addPrimaryKey = (columnIndex, pkIndex) => ({
  type: ADD_PRIMARY_KEY,
  column: columnIndex,
  pk: pkIndex,
});

const removePrimaryKey = pkIndex => ({
  type: REMOVE_PRIMARY_KEY,
  pk: pkIndex,
});

const resetPrimaryKeys = () => ({
  type: RESET_PRIMARY_KEY,
});

export const setCustomRootFields = successCb => (dispatch, getState) => {
  const {
    allSchemas: allTables,
    currentTable: tableName,
    currentSchema: schemaName,
    modify: { rootFieldsEdit: newRootFields },
  } = getState().tables;

  dispatch({ type: SET_CUSTOM_ROOT_FIELDS });

  const tableDef = generateTableDef(tableName, schemaName);

  const table = findTable(allTables, tableDef);

  const existingRootFields = getTableCustomRootFields(table);
  const existingCustomColumnNames = getTableCustomColumnNames(table);

  const upQuery = getSetCustomRootFieldsQuery(
    tableDef,
    sanitiseRootFields(newRootFields),
    existingCustomColumnNames
  );
  const downQuery = getSetCustomRootFieldsQuery(
    tableDef,
    existingRootFields,
    existingCustomColumnNames
  );

  const migrationName = `set_custom_root_fields_${schemaName}_${tableName}`;
  const requestMsg = 'Setting custom root fields...';
  const successMsg = 'Setting custom root fields successful';
  const errorMsg = 'Setting custom root fields failed';
  const customOnSuccess = () => {
    if (successCb) {
      successCb();
    }
  };
  const customOnError = err => {
    dispatch({ type: UPDATE_MIGRATION_STATUS_ERROR, data: err });
  };

  makeMigrationCall(
    dispatch,
    getState,
    [upQuery],
    [downQuery],
    migrationName,
    customOnSuccess,
    customOnError,
    requestMsg,
    successMsg,
    errorMsg
  );
};

export const removeCheckConstraint = constraintName => (dispatch, getState) => {
  const confirmMessage = `This will permanently delete the check constraint "${constraintName}" from this table`;
  const isOk = getConfirmation(confirmMessage, true, constraintName);
  if (!isOk) return;

  const { currentTable: tableName, currentSchema } = getState().tables;

  const table = findTable(
    getState().tables.allSchemas,
    generateTableDef(tableName, currentSchema)
  );

  const constraint = findTableCheckConstraint(
    getTableCheckConstraints(table),
    constraintName
  );

  const upQuery = {
    type: 'run_sql',
    args: {
      sql: `alter table "${currentSchema}"."${tableName}" drop constraint "${constraintName}"`,
    },
  };
  const downQuery = {
    type: 'run_sql',
    args: {
      sql: `alter table "${currentSchema}"."${tableName}" add constraint "${constraintName}" ${
        constraint.check
      };`,
    },
  };

  const migrationName = `drop_check_constraint_${currentSchema}_${tableName}_${constraintName}`;
  const requestMsg = 'Deleting check constraint...';
  const successMsg = 'Check constraint deleted';
  const errorMsg = 'Deleting check constraint failed';
  const customOnSuccess = () => {};
  const customOnError = err => {
    dispatch({ type: UPDATE_MIGRATION_STATUS_ERROR, data: err });
  };

  makeMigrationCall(
    dispatch,
    getState,
    [upQuery],
    [downQuery],
    migrationName,
    customOnSuccess,
    customOnError,
    requestMsg,
    successMsg,
    errorMsg
  );
};

const savePrimaryKeys = (tableName, schemaName, constraintName) => {
  return (dispatch, getState) => {
    dispatch({ type: SAVE_FOREIGN_KEY });
    // get selected configuration for PK
    const { pkModify } = getState().tables.modify;
    // table schema
    const tableSchema = getState().tables.allSchemas.find(
      ts => ts.table_name === tableName && ts.table_schema === schemaName
    );
    // form a list of selected PK columns
    let numSelectedPkColumns = 0;
    const selectedPkColumns = pkModify
      .filter(pk => pk !== '')
      .map(pk => {
        numSelectedPkColumns++;
        return tableSchema.columns[pk].column_name;
      });
    // form a list of existing PK columns
    const existingPkColumns = tableSchema.primary_key
      ? tableSchema.primary_key.columns
      : [];
    // compare list of existing PKs and newly selected PKs
    // TODO: Improve algorithm
    let changeDetected = false;
    if (selectedPkColumns.length === existingPkColumns.length) {
      for (let _i = selectedPkColumns.length - 1; _i >= 0; _i--) {
        if (selectedPkColumns[_i] !== existingPkColumns[_i]) {
          changeDetected = true;
          break;
        }
      }
    } else {
      changeDetected = true;
    }
    // Do nothing if no change is detected
    if (!changeDetected) {
      return dispatch(showSuccessNotification('No changes'));
    }

    const migrationUp = [];
    // skip dropping existing constraint if there is none
    if (constraintName) {
      migrationUp.push({
        type: 'run_sql',
        args: {
          sql: getDropPkSql({ schemaName, tableName, constraintName }),
        },
      });
    }
    // skip creating a new config if no columns were selected
    if (numSelectedPkColumns) {
      migrationUp.push({
        type: 'run_sql',
        args: {
          sql: getCreatePkSql({
            schemaName,
            tableName,
            selectedPkColumns,
            constraintName: `${tableName}_pkey`,
          }),
        },
      });
    }

    const migrationDown = [];
    // skip dropping in down migration if no constraint was created
    if (numSelectedPkColumns) {
      migrationDown.push({
        type: 'run_sql',
        args: {
          sql: getDropPkSql({
            schemaName,
            tableName,
            constraintName: `${tableName}_pkey`,
          }),
        },
      });
    }

    // skip creating in down migration if no constraint was dropped in up migration
    if (constraintName) {
      migrationDown.push({
        type: 'run_sql',
        sql: getCreatePkSql({
          schemaName,
          tableName,
          selectedPkColumns: tableSchema.primary_key.columns,
          constraintName,
        }),
      });
    }

    const pkAction = numSelectedPkColumns ? 'Updating' : 'Deleting';
    const migrationName = `modify_primarykey_${schemaName}_${tableName}`;
    const requestMsg = `${pkAction} primary key constraint...`;
    const successMsg = `${pkAction} primary key constraint successful`;
    const errorMsg = `${pkAction} primary key constraint failed`;
    const customOnSuccess = () => {};
    const customOnError = err => {
      dispatch({ type: UPDATE_MIGRATION_STATUS_ERROR, data: err });
    };

    makeMigrationCall(
      dispatch,
      getState,
      migrationUp,
      migrationDown,
      migrationName,
      customOnSuccess,
      customOnError,
      requestMsg,
      successMsg,
      errorMsg
    );
  };
};

const saveForeignKeys = (index, tableSchema, columns) => {
  return (dispatch, getState) => {
    dispatch({ type: REMOVE_FOREIGN_KEY });
    const fk = getState().tables.modify.fkModify[index];
    const tableName = tableSchema.table_name;
    const schemaName = tableSchema.table_schema;
    const {
      refSchemaName,
      refTableName,
      colMappings,
      onUpdate,
      onDelete,
      constraintName,
    } = fk;
    const mappingObj = {};
    const filteredMappings = [];
    for (let _i = colMappings.length - 1; _i >= 0; _i--) {
      const cm = colMappings[_i];
      if (cm.column && cm.refColumn) {
        if (mappingObj[cm.column] !== undefined) {
          return dispatch(
            showErrorNotification(
              'Failed setting foreign key',
              `The column "${
                columns[cm.column].name
              }" seems to be referencing multiple foreign columns`
            )
          );
        }
        mappingObj[cm.column] = cm.refColumn;
        filteredMappings.push(cm);
      }
    }
    const lcols = filteredMappings.map(cm => `"${columns[cm.column].name}"`);
    const rcols = filteredMappings.map(cm => `"${cm.refColumn}"`);

    const migrationUp = [];
    const generatedConstraintName = generateFKConstraintName(
      tableName,
      lcols,
      tableSchema.foreign_key_constraints,
      [constraintName]
    );

    if (constraintName) {
      // foreign key already exists, alter the foreign key
      const migrationUpAlterFKeySql = `
             alter table "${schemaName}"."${tableName}" drop constraint "${constraintName}",
             add constraint "${generatedConstraintName}"
             foreign key (${lcols.join(', ')})
             references "${refSchemaName}"."${refTableName}"
             (${rcols.join(', ')}) on update ${onUpdate} on delete ${onDelete};
      `;

      migrationUp.push({
        type: 'run_sql',
        args: {
          sql: migrationUpAlterFKeySql,
        },
      });
    } else {
      // foreign key not found, create a new one
      const migrationUpCreateFKeySql = `
           alter table "${schemaName}"."${tableName}"
           add constraint "${generatedConstraintName}"
           foreign key (${lcols.join(', ')})
           references "${refSchemaName}"."${refTableName}"
           (${rcols.join(', ')}) on update ${onUpdate} on delete ${onDelete};
      `;

      migrationUp.push({
        type: 'run_sql',
        args: {
          sql: migrationUpCreateFKeySql,
        },
      });
    }

    const migrationDown = [];

    if (constraintName) {
      // when foreign key is altered
      const oldConstraint = tableSchema.foreign_key_constraints[index];
      const migrationDownAlterFKeySql = `
          alter table "${schemaName}"."${tableName}" drop constraint "${generatedConstraintName}",
          add constraint "${constraintName}"
          foreign key (${Object.keys(oldConstraint.column_mapping)
            .map(lc => `"${lc}"`)
            .join(', ')})
          references "${oldConstraint.ref_table_table_schema}"."${
        oldConstraint.ref_table
      }"
          (${Object.values(oldConstraint.column_mapping)
            .map(rc => `"${rc}"`)
            .join(', ')})
          on update ${pgConfTypes[oldConstraint.on_update]}
          on delete ${pgConfTypes[oldConstraint.on_delete]};
        `;

      migrationDown.push({
        type: 'run_sql',
        args: {
          sql: migrationDownAlterFKeySql,
        },
      });
    } else {
      // when foreign key is created
      const migrationDownDeleteFKeySql = `
          alter table "${schemaName}"."${tableName}" drop constraint "${generatedConstraintName}"
      `;

      migrationDown.push({
        type: 'run_sql',
        args: {
          sql: migrationDownDeleteFKeySql,
        },
      });
    }

    const migrationName = `set_fk_${schemaName}_${tableName}_${lcols.join(
      '_'
    )}`;
    const requestMsg = 'Saving foreign key...';
    const successMsg = 'Foreign key saved';
    const errorMsg = 'Failed setting foreign key';

    const customOnSuccess = () => {
      if (!constraintName) {
        const newFks = [...getState().tables.modify.fkModify];
        newFks[index].constraintName = generatedConstraintName;
        dispatch(
          setForeignKeys([
            ...newFks,
            {
              refTableName: '',
              colMappings: [{ column: '', refColumn: '' }],
              onUpdate: 'restrict',
              onDelete: 'restrict',
            },
          ])
        );
      } else {
        dispatch(
          setForeignKeys([
            ...getState().tables.modify.fkModify.slice(0, index),
            { ...fk },
            ...getState().tables.modify.fkModify.slice(index + 1),
          ])
        );
      }
    };
    const customOnError = err => {
      dispatch({ type: UPDATE_MIGRATION_STATUS_ERROR, data: err });
    };

    makeMigrationCall(
      dispatch,
      getState,
      migrationUp,
      migrationDown,
      migrationName,
      customOnSuccess,
      customOnError,
      requestMsg,
      successMsg,
      errorMsg
    );
  };
};

const removeForeignKey = (index, tableSchema) => {
  return (dispatch, getState) => {
    const tableName = tableSchema.table_name;
    const schemaName = tableSchema.table_schema;
    const oldConstraint = tableSchema.foreign_key_constraints[index];
    const migrationUp = [
      {
        type: 'run_sql',
        args: {
          sql: `alter table "${schemaName}"."${tableName}" drop constraint "${
            oldConstraint.constraint_name
          }";`,
        },
      },
    ];
    const migrationDown = [
      {
        type: 'run_sql',
        args: {
          sql: `alter table "${schemaName}"."${tableName}" add foreign key (${Object.keys(
            oldConstraint.column_mapping
          )
            .map(lc => `"${lc}"`)
            .join(', ')}) references "${
            oldConstraint.ref_table_table_schema
          }"."${oldConstraint.ref_table}"(${Object.values(
            oldConstraint.column_mapping
          )
            .map(rc => `"${rc}"`)
            .join(', ')}) on update ${
            pgConfTypes[oldConstraint.on_update]
          } on delete ${pgConfTypes[oldConstraint.on_delete]};`,
        },
      },
    ];
    const migrationName = `delete_fk_${schemaName}_${tableName}_${
      oldConstraint.constraint_name
    }`;
    const requestMsg = 'Deleting foreign key...';
    const successMsg = 'Foreign key deleted';
    const errorMsg = 'Deleting foreign key failed';

    const customOnSuccess = () => {
      dispatch(
        setForeignKeys([
          ...getState().tables.modify.fkModify.slice(0, index),
          ...getState().tables.modify.fkModify.slice(index + 1),
        ])
      );
    };
    const customOnError = err => {
      dispatch({ type: UPDATE_MIGRATION_STATUS_ERROR, data: err });
    };

    makeMigrationCall(
      dispatch,
      getState,
      migrationUp,
      migrationDown,
      migrationName,
      customOnSuccess,
      customOnError,
      requestMsg,
      successMsg,
      errorMsg
    );
  };
};

const setUniqueKeys = keys => ({
  type: SET_UNIQUE_KEYS,
  keys,
});

const changeTableName = (oldName, newName, isTable) => {
  return (dispatch, getState) => {
    const property = isTable ? 'table' : 'view';

    dispatch({ type: SAVE_NEW_TABLE_NAME });

    if (oldName === newName) {
      return dispatch(
        showErrorNotification(
          `Renaming ${property} failed`,
          `The ${property} name is already ${oldName}`
        )
      );
    }

    if (!gqlPattern.test(newName)) {
      const gqlValidationError = isTable
        ? gqlTableErrorNotif
        : gqlViewErrorNotif;
      return dispatch(
        showErrorNotification(
          gqlValidationError[3],
          gqlValidationError[1],
          gqlValidationError[2]
        )
      );
    }
    const currentSchema = getState().tables.currentSchema;
    const migrateUp = [
      {
        type: 'run_sql',
        args: {
          sql: `alter ${property} "${currentSchema}"."${oldName}" rename to "${newName}";`,
        },
      },
    ];
    const migrateDown = [
      {
        type: 'run_sql',
        args: {
          sql: `alter ${property} "${currentSchema}"."${newName}" rename to "${oldName}";`,
        },
      },
    ];
    // apply migrations
    const migrationName = `rename_${property}_` + currentSchema + '_' + oldName;

    const requestMsg = `Renaming ${property}...`;
    const successMsg = `Renaming ${property} successful`;
    const errorMsg = `Renaming ${property} failed`;

    const customOnSuccess = () => {
      dispatch(_push(getSchemaBaseRoute(currentSchema))); // to avoid 404
      dispatch(updateSchemaInfo()).then(() => {
        dispatch(_push(getTableModifyRoute(currentSchema, newName, isTable)));
      });
    };
    const customOnError = err => {
      dispatch({ type: UPDATE_MIGRATION_STATUS_ERROR, data: err });
    };
    makeMigrationCall(
      dispatch,
      getState,
      migrateUp,
      migrateDown,
      migrationName,
      customOnSuccess,
      customOnError,
      requestMsg,
      successMsg,
      errorMsg
    );
  };
};

const deleteTrigger = (trigger, table) => {
  return (dispatch, getState) => {
    const triggerName = trigger.trigger_name;
    const triggerSchema = trigger.trigger_schema;

    const tableName = table.table_name;
    const tableSchema = table.table_schema;

    const upMigrationSql = `DROP TRIGGER "${triggerName}" ON "${tableSchema}"."${tableName}";`;

    const migrationUp = [
      {
        type: 'run_sql',
        args: {
          sql: upMigrationSql,
        },
      },
    ];

    let downMigrationSql = '';

    downMigrationSql += `CREATE TRIGGER "${triggerName}"
${trigger.action_timing} ${
      trigger.event_manipulation
    } ON "${tableSchema}"."${tableName}"
FOR EACH ${trigger.action_orientation} ${trigger.action_statement};`;

    if (trigger.comment) {
      downMigrationSql += `COMMENT ON TRIGGER "${triggerName}" ON "${tableSchema}"."${tableName}"
IS ${sqlEscapeText(trigger.comment)};`;
    }
    const migrationDown = [
      {
        type: 'run_sql',
        args: {
          sql: downMigrationSql,
        },
      },
    ];

    const migrationName = `delete_trigger_${triggerSchema}_${triggerName}`;

    const requestMsg = 'Deleting trigger...';
    const successMsg = 'Trigger deleted';
    const errorMsg = 'Deleting trigger failed';

    const customOnSuccess = () => {};
    const customOnError = err => {
      dispatch({ type: UPDATE_MIGRATION_STATUS_ERROR, data: err });
    };

    makeMigrationCall(
      dispatch,
      getState,
      migrationUp,
      migrationDown,
      migrationName,
      customOnSuccess,
      customOnError,
      requestMsg,
      successMsg,
      errorMsg
    );
  };
};

const deleteTableSql = tableName => {
  return (dispatch, getState) => {
    const currentSchema = getState().tables.currentSchema;
    // handle no primary key
    const sqlDropTable =
      'DROP TABLE ' + '"' + currentSchema + '"' + '.' + '"' + tableName + '"';
    const sqlUpQueries = [
      {
        type: 'run_sql',
        args: { sql: sqlDropTable },
      },
    ];
    // const sqlCreateTable = 'CREATE TABLE ' + '"' + tableName + '"' + '(' + tableColumns + ')';
    // const sqlDownQueries = [
    //   {
    //     type: 'run_sql',
    //     args: { 'sql': sqlCreateTable }
    //   }
    // ];

    // apply migrations
    const migrationName = 'drop_table_' + currentSchema + '_' + tableName;

    const requestMsg = 'Deleting table...';
    const successMsg = 'Table deleted';
    const errorMsg = 'Deleting table failed';

    const customOnSuccess = () => {
      dispatch(updateSchemaInfo());

      dispatch(_push('/data/'));
    };

    const customOnError = err => {
      dispatch({ type: UPDATE_MIGRATION_STATUS_ERROR, data: err });
    };

    makeMigrationCall(
      dispatch,
      getState,
      sqlUpQueries,
      [],
      migrationName,
      customOnSuccess,
      customOnError,
      requestMsg,
      successMsg,
      errorMsg,
      true
    );
  };
};

const untrackTableSql = tableName => {
  return (dispatch, getState) => {
    const currentSchema = getState().tables.currentSchema;
    const upQueries = [
      {
        type: 'untrack_table',
        args: {
          table: {
            name: tableName.trim(),
            schema: currentSchema,
          },
        },
      },
    ];
    const downQueries = [
      {
        type: 'add_existing_table_or_view',
        args: {
          name: tableName.trim(),
          schema: currentSchema,
        },
      },
    ];

    // apply migrations
    const migrationName = 'untrack_table_' + currentSchema + '_' + tableName;

    const requestMsg = 'Untracking table...';
    const successMsg = 'Table untracked';
    const errorMsg = 'Untrack table failed';

    const customOnSuccess = () => {
      // Combine foreign_key_constraints and opp_foreign_key_constraints to get merged table data
      const tableData = [];
      const allSchemas = getState().tables.allSchemas;
      const schemaInfo = allSchemas.find(
        schema =>
          schema.table_name === tableName &&
          schema.table_schema === currentSchema
      );
      schemaInfo.foreign_key_constraints.forEach(fk_obj => {
        tableData.push({
          table_name: fk_obj.ref_table,
          table_schema: fk_obj.ref_table_table_schema,
        });
      });
      schemaInfo.opp_foreign_key_constraints.forEach(fk_obj => {
        tableData.push({
          table_name: fk_obj.table_name,
          table_schema: fk_obj.table_schema,
        });
      });
      tableData.push({
        table_schema: currentSchema,
        table_name: tableName,
      });
      dispatch(
        updateSchemaInfo({
          tables: tableData,
        })
      ).then(() => {
        dispatch(_push('/data/'));
      });
    };
    const customOnError = err => {
      dispatch({ type: UPDATE_MIGRATION_STATUS_ERROR, data: err });
    };

    makeMigrationCall(
      dispatch,
      getState,
      upQueries,
      downQueries,
      migrationName,
      customOnSuccess,
      customOnError,
      requestMsg,
      successMsg,
      errorMsg,
      true
    );
  };
};

const fetchViewDefinition = (viewName, isRedirect) => {
  return (dispatch, getState) => {
    const currentSchema = getState().tables.currentSchema;
    const sqlQuery =
      'select view_definition from information_schema.views where table_name = ' +
      "'" +
      viewName +
      "'";
    const reqBody = {
      type: 'run_sql',
      args: {
        sql: sqlQuery,
      },
    };

    const url = Endpoints.query;
    const options = {
      method: 'POST',
      credentials: globalCookiePolicy,
      headers: dataHeaders(getState),
      body: JSON.stringify(reqBody),
    };
    return dispatch(
      requestAction(
        url,
        options,
        VIEW_DEF_REQUEST_SUCCESS,
        VIEW_DEF_REQUEST_ERROR
      )
    ).then(
      data => {
        const finalDef = data.result[1][0];
        // set state and redirect to run_sql
        if (isRedirect) {
          dispatch(_push('/data/sql'));
        }

        const runSqlDef =
          'CREATE OR REPLACE VIEW ' +
          '"' +
          currentSchema +
          '"' +
          '.' +
          '"' +
          viewName +
          '"' +
          ' AS \n' +
          finalDef;
        dispatch({ type: SET_SQL, data: runSqlDef });
      },
      err => {
        dispatch(
          showErrorNotification('Fetching definition failed!', err.error, err)
        );
      }
    );
  };
};

const deleteViewSql = viewName => {
  return (dispatch, getState) => {
    const currentSchema = getState().tables.currentSchema;
    const sqlDropView =
      'DROP VIEW ' + '"' + currentSchema + '"' + '.' + '"' + viewName + '"';
    const sqlUpQueries = [
      {
        type: 'run_sql',
        args: { sql: sqlDropView },
      },
    ];
    // const sqlCreateView = ''; //pending
    // const sqlDownQueries = [
    //   {
    //     type: 'run_sql',
    //     args: { 'sql': sqlCreateView }
    //   }
    // ];

    // Apply migrations
    const migrationName = 'drop_view_' + currentSchema + '_' + viewName;

    const requestMsg = 'Deleting view...';
    const successMsg = 'View deleted';
    const errorMsg = 'Deleting view failed';

    const customOnSuccess = () => {
      dispatch(_push('/data/'));
    };
    const customOnError = () => {};

    makeMigrationCall(
      dispatch,
      getState,
      sqlUpQueries,
      [],
      migrationName,
      customOnSuccess,
      customOnError,
      requestMsg,
      successMsg,
      errorMsg
    );
  };
};

const deleteColumnSql = (column, tableSchema) => {
  return (dispatch, getState) => {
    const name = column.column_name;
    const tableName = column.table_name;
    const currentSchema = column.table_schema;
    const comment = column.comment;
    const is_nullable = column.is_nullable;
    const col_type = column.udt_name;
    const foreign_key_constraints = tableSchema.foreign_key_constraints.filter(
      fkc => {
        const columnKeys = Object.keys(fkc.column_mapping);
        return columnKeys.includes(name);
      }
    );
    const opp_foreign_key_constraints = tableSchema.opp_foreign_key_constraints.filter(
      fkc => {
        const columnKeys = Object.values(fkc.column_mapping);
        return columnKeys.includes(name);
      }
    );
    const unique_constraints = tableSchema.unique_constraints.filter(uc =>
      uc.columns.includes(name)
    );
    const alterStatement =
      'ALTER TABLE ' + '"' + currentSchema + '"' + '.' + '"' + tableName + '" ';

    const schemaChangesUp = [
      {
        type: 'run_sql',
        args: {
          sql: alterStatement + 'DROP COLUMN ' + '"' + name + '" CASCADE',
        },
      },
    ];
    const schemaChangesDown = [];

    schemaChangesDown.push({
      type: 'run_sql',
      args: {
        sql: alterStatement + 'ADD COLUMN ' + '"' + name + '"' + ' ' + col_type,
      },
    });

    if (is_nullable) {
      schemaChangesDown.push({
        type: 'run_sql',
        args: {
          sql:
            alterStatement +
            'ALTER COLUMN ' +
            '"' +
            name +
            '" ' +
            'DROP NOT NULL',
        },
      });
    } else {
      schemaChangesDown.push({
        type: 'run_sql',
        args: {
          sql:
            alterStatement +
            'ALTER COLUMN ' +
            '"' +
            name +
            '" ' +
            'SET NOT NULL',
        },
      });
    }

    const merged_fkc = foreign_key_constraints.concat(
      opp_foreign_key_constraints
    );
    if (merged_fkc.length > 0) {
      merged_fkc.forEach(fkc => {
        // add foreign key constraint to down migration
        const lcol = Object.keys(fkc.column_mapping);
        const rcol = Object.values(fkc.column_mapping);
        const onUpdate = pgConfTypes[fkc.on_update];
        const onDelete = pgConfTypes[fkc.on_delete];
        schemaChangesDown.push({
          type: 'run_sql',
          args: {
            sql:
              alterStatement +
              'ADD CONSTRAINT ' +
              `${fkc.constraint_name} ` +
              'FOREIGN KEY ' +
              `(${lcol.join(', ')}) ` +
              'REFERENCES ' +
              `"${fkc.ref_table_table_schema}"."${fkc.ref_table}" ` +
              `(${rcol.join(', ')}) ` +
              `ON DELETE ${onDelete} ` +
              `ON UPDATE ${onUpdate}`,
          },
        });
      });
    }

    if (unique_constraints.length > 0) {
      unique_constraints.forEach(uc => {
        // add unique constraint to down migration
        schemaChangesDown.push({
          type: 'run_sql',
          args: {
            sql:
              alterStatement +
              'ADD CONSTRAINT ' +
              `${uc.constraint_name} ` +
              'UNIQUE ' +
              `(${uc.columns.join(', ')})`,
          },
        });
      });
    }

    if (column.column_default !== null) {
      // add column default to down migration
      schemaChangesDown.push({
        type: 'run_sql',
        args: {
          sql:
            alterStatement +
            'ALTER COLUMN ' +
            `"${name}" ` +
            'SET DEFAULT ' +
            column.column_default,
        },
      });
    }

    // COMMENT ON COLUMN my_table.my_column IS 'Employee ID number';
    if (comment) {
      schemaChangesDown.push({
        type: 'run_sql',
        args: {
          sql:
            'COMMENT ON COLUMN ' +
            '"' +
            currentSchema +
            '"' +
            '.' +
            '"' +
            tableName +
            '"' +
            '.' +
            '"' +
            name +
            '"' +
            ' ' +
            'IS ' +
            sqlEscapeText(comment),
        },
      });
    }

    // Apply migrations
    const migrationName =
      'alter_table_' + currentSchema + '_' + tableName + '_drop_column_' + name;

    const requestMsg = 'Deleting Column...';
    const successMsg = 'Column deleted';
    const errorMsg = 'Deleting column failed';

    const customOnSuccess = (data, consoleMode, migrationMode) => {
      if (consoleMode === CLI_CONSOLE_MODE && migrationMode) {
        // show warning information
        dispatch(
          showWarningNotification(
            'Check down migration',
            'Please verify that the down migration will reset the DB to the previous state (you ' +
              'might need to add recreation of some dependent objects like indexes, etc.)',
            data
          )
        );
      }
    };
    const customOnError = () => {};

    makeMigrationCall(
      dispatch,
      getState,
      schemaChangesUp,
      schemaChangesDown,
      migrationName,
      customOnSuccess,
      customOnError,
      requestMsg,
      successMsg,
      errorMsg
    );
  };
};

const addColSql = (
  tableName,
  colName,
  colType,
  colNull,
  colUnique,
  colDefault,
  colDependentSQLGenerator,
  callback
) => {
  let defWithQuotes = "''";

  const checkIfFunctionFormat = isPostgresFunction(colDefault);
  if (colType === 'text' && colDefault !== '' && !checkIfFunctionFormat) {
    defWithQuotes = "'" + colDefault + "'";
  } else {
    defWithQuotes = colDefault;
  }

  return (dispatch, getState) => {
    const currentSchema = getState().tables.currentSchema;
    let runSqlQueryUp =
      'ALTER TABLE ' +
      '"' +
      currentSchema +
      '"' +
      '.' +
      '"' +
      tableName +
      '"' +
      ' ADD COLUMN ' +
      '"' +
      colName +
      '"' +
      ' ' +
      colType;

    // check if nullable
    if (colNull) {
      // nullable
      runSqlQueryUp += ' NULL';
    } else {
      // not nullable
      runSqlQueryUp += ' NOT NULL';
    }

    // check if unique
    if (colUnique) {
      runSqlQueryUp += ' UNIQUE';
    }

    // check if default value
    if (colDefault !== '') {
      runSqlQueryUp += ' DEFAULT ' + defWithQuotes;
    }

    runSqlQueryUp += ';';

    const colDependentSQL = colDependentSQLGenerator
      ? colDependentSQLGenerator(currentSchema, tableName, colName)
      : null;

    if (colDependentSQL) {
      runSqlQueryUp += '\n';
      runSqlQueryUp += colDependentSQL.upSql;
    }

    const schemaChangesUp = [];

    if (colType === 'uuid' && colDefault !== '') {
      schemaChangesUp.push({
        type: 'run_sql',
        args: {
          sql: 'CREATE EXTENSION IF NOT EXISTS pgcrypto;',
        },
      });
    }

    schemaChangesUp.push({
      type: 'run_sql',
      args: {
        sql: runSqlQueryUp,
      },
    });

    let runSqlQueryDown = '';

    if (colDependentSQL) {
      runSqlQueryDown += colDependentSQL.downSql;
      runSqlQueryDown += '\n';
    }

    runSqlQueryDown +=
      'ALTER TABLE ' +
      '"' +
      currentSchema +
      '"' +
      '.' +
      '"' +
      tableName +
      '"' +
      ' DROP COLUMN ' +
      '"' +
      colName +
      '";';

    const schemaChangesDown = [
      {
        type: 'run_sql',
        args: {
          sql: runSqlQueryDown,
        },
      },
    ];

    // Apply migrations
    const migrationName =
      'alter_table_' +
      currentSchema +
      '_' +
      tableName +
      '_add_column_' +
      colName;

    const requestMsg = 'Adding Column...';
    const successMsg = 'Column added';
    const errorMsg = 'Adding column failed';

    const customOnSuccess = () => {
      callback();
    };
    const customOnError = () => {};

    makeMigrationCall(
      dispatch,
      getState,
      schemaChangesUp,
      schemaChangesDown,
      migrationName,
      customOnSuccess,
      customOnError,
      requestMsg,
      successMsg,
      errorMsg
    );
  };
};

const activateCommentEdit = (isEnabled, value) => ({
  type: TABLE_COMMENT_EDIT,
  data: { enabled: isEnabled, value: value },
});
const updateCommentInput = value => ({
  type: TABLE_COMMENT_INPUT_EDIT,
  value: value,
});

const deleteConstraintSql = (tableName, cName) => {
  return (dispatch, getState) => {
    const currentSchema = getState().tables.currentSchema;
    const dropContraintQuery =
      'ALTER TABLE ' +
      '"' +
      currentSchema +
      '"' +
      '.' +
      '"' +
      tableName +
      '"' +
      ' DROP CONSTRAINT ' +
      '"' +
      cName +
      '"';
    const schemaChangesUp = [
      {
        type: 'run_sql',
        args: {
          sql: dropContraintQuery,
        },
      },
    ];

    // pending
    const schemaChangesDown = [];

    // Apply migrations
    const migrationName =
      'alter_table_' + currentSchema + '_' + tableName + '_drop_foreign_key';

    const requestMsg = 'Deleting Constraint...';
    const successMsg = 'Constraint deleted';
    const errorMsg = 'Deleting constraint failed';

    const customOnSuccess = () => {};
    const customOnError = () => {};

    makeMigrationCall(
      dispatch,
      getState,
      schemaChangesUp,
      schemaChangesDown,
      migrationName,
      customOnSuccess,
      customOnError,
      requestMsg,
      successMsg,
      errorMsg
    );
  };
};

const saveTableCommentSql = isTable => {
  return (dispatch, getState) => {
    let updatedComment = getState().tables.modify.tableCommentEdit.editedValue;
    if (!updatedComment) {
      updatedComment = '';
    }
    const currentSchema = getState().tables.currentSchema;
    const tableName = getState().tables.currentTable;

    const commentQueryBase =
      'COMMENT ON ' +
      (isTable ? 'TABLE' : 'VIEW') +
      ' ' +
      '"' +
      currentSchema +
      '"' +
      '.' +
      '"' +
      tableName +
      '"' +
      ' IS ';
    const commentUpQuery =
      updatedComment === ''
        ? commentQueryBase + 'NULL'
        : commentQueryBase + sqlEscapeText(updatedComment);

    const commentDownQuery = commentQueryBase + 'NULL';
    const schemaChangesUp = [
      {
        type: 'run_sql',
        args: {
          sql: commentUpQuery,
        },
      },
    ];
    const schemaChangesDown = [
      {
        type: 'run_sql',
        args: {
          sql: commentDownQuery,
        },
      },
    ];

    // Apply migrations
    const migrationName =
      'alter_table_' + currentSchema + '_' + tableName + '_update_comment';

    const requestMsg = 'Updating Comment...';
    const successMsg = 'Comment Updated';
    const errorMsg = 'Updating comment failed';

    const customOnSuccess = () => {
      // Instead of calling loadSchema, update only the table comment in the state.
      // get existing state and filter out with table name and table schema.
      // update the comment and set in the state.
      const existingSchemas = getState().tables.allSchemas.filter(
        schemaInfo =>
          !(
            schemaInfo.table_name !== tableName &&
            schemaInfo.table_schema !== currentSchema
          )
      );
      const currentSchemaInfo = getState().tables.allSchemas.find(
        schemaInfo =>
          schemaInfo.table_name === tableName &&
          schemaInfo.table_schema === currentSchema
      );
      currentSchemaInfo.comment = updatedComment;
      dispatch({
        type: LOAD_SCHEMA,
        allSchemas: existingSchemas.concat(currentSchemaInfo),
      });
      dispatch(activateCommentEdit(false, null));
    };
    const customOnError = () => {};

    makeMigrationCall(
      dispatch,
      getState,
      schemaChangesUp,
      schemaChangesDown,
      migrationName,
      customOnSuccess,
      customOnError,
      requestMsg,
      successMsg,
      errorMsg,
      true
    );
  };
};

const isColumnUnique = (tableSchema, colName) => {
  return (
    tableSchema.unique_constraints.filter(
      constraint =>
        constraint.columns.includes(colName) && constraint.columns.length === 1
    ).length !== 0
  );
};

const saveColumnChangesSql = (colName, column, onSuccess) => {
  // eslint-disable-line no-unused-vars
  return (dispatch, getState) => {
    const columnEdit = getState().tables.modify.columnEdit[colName];
    const { tableName } = columnEdit;
    const colType = columnEdit.type;
    const nullable = columnEdit.isNullable;
    const unique = columnEdit.isUnique;
    const def = columnEdit.default || '';
    const comment = columnEdit.comment || '';
    const newName = columnEdit.name;
    const currentSchema = columnEdit.schemaName;
    const customFieldName = columnEdit.customFieldName;
    const checkIfFunctionFormat = isPostgresFunction(def);
    // ALTER TABLE <table> ALTER COLUMN <column> TYPE <column_type>;
    let defWithQuotes;
    if (colType === 'text' && !checkIfFunctionFormat) {
      defWithQuotes = `'${def}'`;
    } else {
      defWithQuotes = def;
    }

    const tableDef = generateTableDef(tableName, currentSchema);
    const table = findTable(getState().tables.allSchemas, tableDef);

    // check if column type has changed before making it part of the migration
    const originalColType = column.data_type; // "value"
    const originalColDefault = column.column_default; // null or "value"
    const originalColComment = column.comment; // null or "value"
    const originalColNullable = column.is_nullable; // "YES" or "NO"
    const originalColUnique = isColumnUnique(table, colName);

    /* column type up/down migration */
    const columnChangesUpQuery =
      'ALTER TABLE ' +
      '"' +
      currentSchema +
      '"' +
      '.' +
      '"' +
      tableName +
      '"' +
      ' ALTER COLUMN ' +
      '"' +
      colName +
      '"' +
      ' TYPE ' +
      colType +
      ';';
    const columnChangesDownQuery =
      'ALTER TABLE ' +
      '"' +
      currentSchema +
      '"' +
      '.' +
      '"' +
      tableName +
      '"' +
      ' ALTER COLUMN ' +
      '"' +
      colName +
      '"' +
      ' TYPE ' +
      column.data_type +
      ';';
    const schemaChangesUp =
      originalColType !== colType
        ? [
            {
              type: 'run_sql',
              args: {
                sql: columnChangesUpQuery,
              },
            },
          ]
        : [];
    const schemaChangesDown =
      originalColType !== colType
        ? [
            {
              type: 'run_sql',
              args: {
                sql: columnChangesDownQuery,
              },
            },
          ]
        : [];

    /* column custom field up/down migration*/
    if (checkFeatureSupport(CUSTOM_GRAPHQL_FIELDS_SUPPORT)) {
      const existingCustomColumnNames = getTableCustomColumnNames(table);
      const existingRootFields = getTableCustomRootFields(table);
      const newCustomColumnNames = { ...existingCustomColumnNames };
      let isCustomFieldNameChanged = false;
      if (customFieldName) {
        if (customFieldName !== existingCustomColumnNames[colName]) {
          isCustomFieldNameChanged = true;
          newCustomColumnNames[colName] = customFieldName.trim();
        }
      } else {
        if (existingCustomColumnNames[colName]) {
          isCustomFieldNameChanged = true;
          delete newCustomColumnNames[colName];
        }
      }
      if (isCustomFieldNameChanged) {
        schemaChangesUp.push(
          getSetCustomRootFieldsQuery(
            tableDef,
            existingRootFields,
            newCustomColumnNames
          )
        );
        schemaChangesDown.push(
          getSetCustomRootFieldsQuery(
            tableDef,
            existingRootFields,
            existingCustomColumnNames
          )
        );
      }
    }

    /* column default up/down migration */
    if (def.trim() !== '') {
      // ALTER TABLE ONLY <table> ALTER COLUMN <column> SET DEFAULT <default>;
      const columnDefaultUpQuery =
        'ALTER TABLE ONLY ' +
        '"' +
        currentSchema +
        '"' +
        '.' +
        '"' +
        tableName +
        '"' +
        ' ALTER COLUMN ' +
        '"' +
        colName +
        '"' +
        ' SET DEFAULT ' +
        defWithQuotes +
        ';';
      let columnDefaultDownQuery =
        'ALTER TABLE ONLY ' +
        '"' +
        currentSchema +
        '"' +
        '.' +
        '"' +
        tableName +
        '"' +
        ' ALTER COLUMN ' +
        '"' +
        colName +
        ' DROP DEFAULT;';

      // form migration queries
      if (
        column.column_default !== '' &&
        column.column_default === def.trim()
      ) {
        // default value unchanged
        columnDefaultDownQuery =
          'ALTER TABLE ONLY ' +
          '"' +
          currentSchema +
          '"' +
          '.' +
          '"' +
          tableName +
          '"' +
          ' ALTER COLUMN ' +
          '"' +
          colName +
          '"' +
          ' SET DEFAULT ' +
          defWithQuotes +
          ';';
      } else if (
        column.column_default !== '' &&
        column.column_default !== def.trim()
      ) {
        // default value has changed
        columnDefaultDownQuery =
          'ALTER TABLE ONLY ' +
          '"' +
          currentSchema +
          '"' +
          '.' +
          '"' +
          tableName +
          '"' +
          ' ALTER COLUMN ' +
          '"' +
          colName +
          '"' +
          ' SET DEFAULT ' +
          defWithQuotes +
          ';';
      } else {
        // there was no default value originally. so drop default.
        columnDefaultDownQuery =
          'ALTER TABLE ONLY ' +
          '"' +
          currentSchema +
          '"' +
          '.' +
          '"' +
          tableName +
          '"' +
          ' ALTER COLUMN ' +
          '"' +
          colName +
          '"' +
          ' DROP DEFAULT;';
      }

      // check if default is unchanged and then do a drop. if not skip
      if (originalColDefault !== def.trim()) {
        schemaChangesUp.push({
          type: 'run_sql',
          args: {
            sql: columnDefaultUpQuery,
          },
        });
        schemaChangesDown.push({
          type: 'run_sql',
          args: {
            sql: columnDefaultDownQuery,
          },
        });
      }
    } else {
      // ALTER TABLE <table> ALTER COLUMN <column> DROP DEFAULT;
      const columnDefaultUpQuery =
        'ALTER TABLE ' +
        '"' +
        currentSchema +
        '"' +
        '.' +
        '"' +
        tableName +
        '"' +
        ' ALTER COLUMN ' +
        '"' +
        colName +
        '"' +
        ' DROP DEFAULT;';
      if (column.column_default !== null) {
        const columnDefaultDownQuery =
          'ALTER TABLE ' +
          '"' +
          currentSchema +
          '"' +
          '.' +
          '"' +
          tableName +
          '"' +
          ' ALTER COLUMN ' +
          '"' +
          colName +
          '"' +
          ' SET DEFAULT ' +
          column.column_default +
          ';';
        schemaChangesDown.push({
          type: 'run_sql',
          args: {
            sql: columnDefaultDownQuery,
          },
        });
      }

      if (originalColDefault !== def.trim() && originalColDefault !== null) {
        schemaChangesUp.push({
          type: 'run_sql',
          args: {
            sql: columnDefaultUpQuery,
          },
        });
      }
    }

    /* column nullable up/down migration */
    if (nullable) {
      // ALTER TABLE <table> ALTER COLUMN <column> DROP NOT NULL;
      const nullableUpQuery =
        'ALTER TABLE ' +
        '"' +
        currentSchema +
        '"' +
        '.' +
        '"' +
        tableName +
        '"' +
        ' ALTER COLUMN ' +
        '"' +
        colName +
        '"' +
        ' DROP NOT NULL;';
      const nullableDownQuery =
        'ALTER TABLE ' +
        '"' +
        currentSchema +
        '"' +
        '.' +
        '"' +
        tableName +
        '"' +
        ' ALTER COLUMN ' +
        '"' +
        colName +
        '"' +
        ' SET NOT NULL;';
      // check with original null
      if (originalColNullable !== 'YES') {
        schemaChangesUp.push({
          type: 'run_sql',
          args: {
            sql: nullableUpQuery,
          },
        });
        schemaChangesDown.push({
          type: 'run_sql',
          args: {
            sql: nullableDownQuery,
          },
        });
      }
    } else {
      // ALTER TABLE <table> ALTER COLUMN <column> SET NOT NULL;
      const nullableUpQuery =
        'ALTER TABLE ' +
        '"' +
        currentSchema +
        '"' +
        '.' +
        '"' +
        tableName +
        '"' +
        ' ALTER COLUMN ' +
        '"' +
        colName +
        '"' +
        ' SET NOT NULL;';
      const nullableDownQuery =
        'ALTER TABLE ' +
        '"' +
        currentSchema +
        '"' +
        '.' +
        '"' +
        tableName +
        '"' +
        ' ALTER COLUMN ' +
        '"' +
        colName +
        '"' +
        ' DROP NOT NULL;';
      // check with original null
      if (originalColNullable !== 'NO') {
        schemaChangesUp.push({
          type: 'run_sql',
          args: {
            sql: nullableUpQuery,
          },
        });
        schemaChangesDown.push({
          type: 'run_sql',
          args: {
            sql: nullableDownQuery,
          },
        });
      }
    }

    /* column unique up/down migration */
    if (unique) {
      const uniqueUpQuery =
        'ALTER TABLE ' +
        '"' +
        currentSchema +
        '"' +
        '.' +
        '"' +
        tableName +
        '"' +
        ' ADD CONSTRAINT ' +
        '"' +
        tableName +
        '_' +
        colName +
        '_key"' +
        ' UNIQUE ' +
        '("' +
        colName +
        '")';
      const uniqueDownQuery =
        'ALTER TABLE ' +
        '"' +
        currentSchema +
        '"' +
        '.' +
        '"' +
        tableName +
        '"' +
        ' DROP CONSTRAINT ' +
        '"' +
        tableName +
        '_' +
        colName +
        '_key"';
      // check with original unique
      if (!originalColUnique) {
        schemaChangesUp.push({
          type: 'run_sql',
          args: {
            sql: uniqueUpQuery,
          },
        });
        schemaChangesDown.push({
          type: 'run_sql',
          args: {
            sql: uniqueDownQuery,
          },
        });
      }
    } else {
      const uniqueDownQuery =
        'ALTER TABLE ' +
        '"' +
        currentSchema +
        '"' +
        '.' +
        '"' +
        tableName +
        '"' +
        ' ADD CONSTRAINT ' +
        '"' +
        tableName +
        '_' +
        colName +
        '_key"' +
        ' UNIQUE ' +
        '("' +
        colName +
        '")';
      const uniqueUpQuery =
        'ALTER TABLE ' +
        '"' +
        currentSchema +
        '"' +
        '.' +
        '"' +
        tableName +
        '"' +
        ' DROP CONSTRAINT ' +
        '"' +
        tableName +
        '_' +
        colName +
        '_key"';
      // check with original unique
      if (originalColUnique) {
        schemaChangesUp.push({
          type: 'run_sql',
          args: {
            sql: uniqueUpQuery,
          },
        });
        schemaChangesDown.push({
          type: 'run_sql',
          args: {
            sql: uniqueDownQuery,
          },
        });
      }
    }

    /* column comment up/down migration */
    const columnCommentUpQuery =
      'COMMENT ON COLUMN ' +
      '"' +
      currentSchema +
      '"' +
      '.' +
      '"' +
      tableName +
      '"' +
      '.' +
      '"' +
      colName +
      '"' +
      ' IS ' +
      sqlEscapeText(comment);

    const columnCommentDownQuery =
      'COMMENT ON COLUMN ' +
      '"' +
      currentSchema +
      '"' +
      '.' +
      '"' +
      tableName +
      '"' +
      '.' +
      '"' +
      colName +
      '"' +
      ' IS ' +
      sqlEscapeText(originalColComment);

    // check if comment is unchanged and then do an update. if not skip
    if (originalColComment !== comment.trim()) {
      schemaChangesUp.push({
        type: 'run_sql',
        args: {
          sql: columnCommentUpQuery,
        },
      });
      schemaChangesDown.push({
        type: 'run_sql',
        args: {
          sql: columnCommentDownQuery,
        },
      });
    }

    /* rename column */
    if (newName && colName !== newName) {
      if (!gqlPattern.test(newName)) {
        return dispatch(
          showErrorNotification(
            gqlColumnErrorNotif[3],
            gqlColumnErrorNotif[1],
            gqlColumnErrorNotif[2]
          )
        );
      }
      schemaChangesUp.push({
        type: 'run_sql',
        args: {
          sql: `alter table "${currentSchema}"."${tableName}" rename column "${colName}" to "${newName}";`,
        },
      });
      schemaChangesDown.push({
        type: 'run_sql',
        args: {
          sql: `alter table "${currentSchema}"."${tableName}" rename column "${newName}" to "${colName}";`,
        },
      });
    }

    // Apply migrations
    const migrationName =
      'alter_table_' +
      currentSchema +
      '_' +
      tableName +
      '_alter_column_' +
      colName;

    const requestMsg = 'Saving Column Changes...';
    const successMsg = 'Column modified';
    const errorMsg = 'Modifying column failed';

    const customOnSuccess = () => {
      dispatch(resetColumnEdit(colName));
      onSuccess();
    };
    const customOnError = () => {};

    if (schemaChangesUp.length > 0) {
      makeMigrationCall(
        dispatch,
        getState,
        schemaChangesUp,
        schemaChangesDown,
        migrationName,
        customOnSuccess,
        customOnError,
        requestMsg,
        successMsg,
        errorMsg
      );
    } else {
      dispatch(
        showSuccessNotification(
          'Nothing to modify. No changes to column was detected.'
        )
      );
    }
  };
};

const fetchColumnCasts = () => {
  return (dispatch, getState) => {
    const url = Endpoints.getSchema;
    const reqQuery = {
      type: 'run_sql',
      args: {
        sql: fetchColumnCastsQuery,
      },
    };
    const options = {
      credentials: globalCookiePolicy,
      method: 'POST',
      headers: dataHeaders(getState),
      body: JSON.stringify(reqQuery),
    };
    return dispatch(requestAction(url, options)).then(
      data => {
        return dispatch({
          type: FETCH_COLUMN_TYPE_CASTS,
          data: convertArrayToJson(data.result.slice(1)),
        });
      },
      error => {
        dispatch(
          showErrorNotification(
            'Error fetching column casts information',
            'Kindly reach out to us in case you face this issue again',
            error
          )
        );
        return dispatch({
          type: FETCH_COLUMN_TYPE_CASTS_FAIL,
          data: error,
        });
      }
    );
  };
};

const removeUniqueKey = (index, tableName, existingConstraints, callback) => {
  return (dispatch, getState) => {
    dispatch({ type: REMOVE_UNIQUE_KEY });
    const { currentSchema } = getState().tables;
    const existingConstraint = existingConstraints[index];

    // Up migration: Drop the constraint
    const sqlUp = [
      {
        type: 'run_sql',
        args: {
          sql: `alter table "${currentSchema}"."${tableName}" drop constraint "${
            existingConstraint.constraint_name
          }";`,
        },
      },
    ];

    // Down Migration: Create the constraint that is being dropped
    const sqlDown = [
      {
        type: 'run_sql',
        args: {
          sql: `alter table "${currentSchema}"."${tableName}" add constraint "${getUniqueConstraintName(
            tableName,
            existingConstraint.columns
          )}" unique (${existingConstraint.columns
            .map(c => `"${c}"`)
            .join(', ')});`,
        },
      },
    ];

    const migrationName =
      'alter_table_' +
      currentSchema +
      '_' +
      tableName +
      '_drop_constraint_' +
      existingConstraint.constraint_name;

    const requestMsg = 'Deleting Constraint...';
    const successMsg = 'Constraint deleted';
    const errorMsg = 'Deleting constraint failed';

    const customOnSuccess = () => {
      // success callback
      if (callback) {
        callback();
      }

      // remove the removed unique constraint from state
      const uniqueKeysInState = getState().tables.modify.uniqueKeyModify;
      dispatch(
        setUniqueKeys([
          ...uniqueKeysInState.slice(0, index),
          ...uniqueKeysInState.slice(index + 1),
        ])
      );
    };

    const customOnError = () => {};

    makeMigrationCall(
      dispatch,
      getState,
      sqlUp,
      sqlDown,
      migrationName,
      customOnSuccess,
      customOnError,
      requestMsg,
      successMsg,
      errorMsg
    );
  };
};

export const toggleTableAsEnum = (isEnum, successCallback, failureCallback) => (
  dispatch,
  getState
) => {
  const confirmMessage = `This will ${
    isEnum ? 'un' : ''
  }set this table as an enum`;
  const isOk = getConfirmation(confirmMessage);
  if (!isOk) {
    return;
  }

  dispatch({ type: TOGGLE_ENUM });

  const { currentTable, currentSchema } = getState().tables;
  const { allSchemas } = getState().tables;

  const getEnumQuery = is_enum => ({
    type: 'set_table_is_enum',
    args: {
      table: {
        schema: currentSchema,
        name: currentTable,
      },
      is_enum,
    },
  });

  const upQuery = [getEnumQuery(!isEnum)];
  const downQuery = [getEnumQuery(isEnum)];

  const migrationName =
    'alter_table_' +
    currentSchema +
    '_' +
    currentTable +
    '_set_enum_' +
    !isEnum;

  const action = !isEnum ? 'Setting' : 'Unsetting';

  const requestMsg = `${action} table as enum...`;
  const successMsg = `${action} table as enum successful`;
  const errorMsg = `${action} table as enum failed`;

  const customOnSuccess = () => {
    // success callback
    if (successCallback) {
      successCallback();
    }

    dispatch(toggleEnumSuccess());

    const newAllSchemas = allSchemas.map(schema => {
      if (
        schema.table_name === currentTable &&
        schema.table_schema === currentSchema
      ) {
        return {
          ...schema,
          is_enum: !isEnum,
        };
      }
      return schema;
    });

    dispatch({ type: LOAD_SCHEMA, allSchemas: newAllSchemas });
  };

  const customOnError = () => {
    dispatch(toggleEnumFailure());

    if (failureCallback) {
      failureCallback();
    }
  };

  makeMigrationCall(
    dispatch,
    getState,
    upQuery,
    downQuery,
    migrationName,
    customOnSuccess,
    customOnError,
    requestMsg,
    successMsg,
    errorMsg
  );
};

const saveUniqueKey = (
  index,
  tableName,
  allColumns,
  existingConstraints,
  callback
) => {
  return (dispatch, getState) => {
    dispatch({ type: SAVE_UNIQUE_KEY });
    const { currentSchema } = getState().tables;
    const uniqueKeys = getState().tables.modify.uniqueKeyModify;
    const numUniqueKeys = uniqueKeys.length;
    const uniqueKey = uniqueKeys[index];
    const columns = uniqueKey.map(c => allColumns[c].name);
    const existingConstraint = existingConstraints[index];

    // Down migration
    const downMigration = [];
    // drop the newly created constraint
    downMigration.push({
      type: 'run_sql',
      args: {
        sql: `alter table "${currentSchema}"."${tableName}" drop constraint "${getUniqueConstraintName(
          tableName,
          columns
        )}";`,
      },
    });
    // if any constraint is being dropped, create it back
    if (index < numUniqueKeys - 1) {
      downMigration.push({
        type: 'run_sql',
        args: {
          sql: `alter table "${currentSchema}"."${tableName}" add constraint "${getUniqueConstraintName(
            tableName,
            existingConstraint.columns
          )}" unique (${existingConstraint.columns
            .map(c => `"${c}"`)
            .join(', ')});`,
        },
      });
    }

    // up migration
    const upMigration = [];
    // drop the old constraint if there is any
    if (index < numUniqueKeys - 1) {
      upMigration.push({
        type: 'run_sql',
        args: {
          sql: `alter table "${currentSchema}"."${tableName}" drop constraint "${
            existingConstraint.constraint_name
          }";`,
        },
      });
    }

    // create the new constraint
    upMigration.push({
      type: 'run_sql',
      args: {
        sql: `alter table "${currentSchema}"."${tableName}" add constraint "${getUniqueConstraintName(
          tableName,
          columns
        )}" unique (${columns.map(c => `"${c}"`).join(', ')});`,
      },
    });

    const migrationName =
      'alter_table_' +
      currentSchema +
      '_' +
      tableName +
      '_add_unique_' +
      columns.join('_');
    const requestMsg = 'Saving unique key...';
    const successMsg = 'Unique key saved';
    const errorMsg = 'Saving unique key failed';

    const customOnSuccess = () => {
      // success callback
      if (callback) {
        callback();
      }

      // add an empty unique key to state
      const uniqueKeysInState = getState().tables.modify.uniqueKeyModify;
      dispatch(setUniqueKeys([...uniqueKeysInState, []]));
    };

    const customOnError = () => {};

    makeMigrationCall(
      dispatch,
      getState,
      upMigration,
      downMigration,
      migrationName,
      customOnSuccess,
      customOnError,
      requestMsg,
      successMsg,
      errorMsg
    );
  };
};

export {
  FETCH_COLUMN_TYPE_CASTS,
  FETCH_COLUMN_TYPE_CASTS_FAIL,
  VIEW_DEF_REQUEST_SUCCESS,
  VIEW_DEF_REQUEST_ERROR,
  SET_COLUMN_EDIT,
  TABLE_COMMENT_EDIT,
  TABLE_COMMENT_INPUT_EDIT,
  SAVE_NEW_TABLE_NAME,
  EDIT_COLUMN,
  RESET_COLUMN_EDIT,
  ADD_PRIMARY_KEY,
  REMOVE_PRIMARY_KEY,
  RESET_PRIMARY_KEY,
  SET_PRIMARY_KEYS,
  DELETE_PK_WARNING,
  SET_FOREIGN_KEYS,
  RESET,
  SET_UNIQUE_KEYS,
  TOGGLE_ENUM,
  TOGGLE_ENUM_SUCCESS,
  TOGGLE_ENUM_FAILURE,
  changeTableName,
  fetchViewDefinition,
  handleMigrationErrors,
  saveColumnChangesSql,
  addColSql,
  deleteColumnSql,
  setColumnEdit,
  resetColumnEdit,
  deleteConstraintSql,
  deleteTableSql,
  untrackTableSql,
  deleteViewSql,
  isColumnUnique,
  activateCommentEdit,
  updateCommentInput,
  saveTableCommentSql,
  editColumn,
  addPrimaryKey,
  removePrimaryKey,
  resetPrimaryKeys,
  setPrimaryKeys,
  savePrimaryKeys,
  setForeignKeys,
  saveForeignKeys,
  removeForeignKey,
  fetchColumnCasts,
  setUniqueKeys,
  removeUniqueKey,
  saveUniqueKey,
  deleteTrigger,
  toggleEnumSuccess,
  toggleEnumFailure,
  modifyRootFields,
};<|MERGE_RESOLUTION|>--- conflicted
+++ resolved
@@ -47,15 +47,13 @@
   getDropPkSql,
   sanitiseRootFields,
 } from './utils';
-<<<<<<< HEAD
-import { CLI_CONSOLE_MODE } from '../../../../constants';
+
 import { getSchemaBaseRoute, getTableModifyRoute } from '../../../Common/utils/routesUtils';
-=======
+
 import {
   checkFeatureSupport,
   CUSTOM_GRAPHQL_FIELDS_SUPPORT,
 } from '../../../../helpers/versionUtils';
->>>>>>> 37dd0966
 
 const DELETE_PK_WARNING =
   'Without a primary key there is no way to uniquely identify a row of a table';
