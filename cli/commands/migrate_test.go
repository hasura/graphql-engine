--- conflicted
+++ resolved
@@ -283,11 +283,7 @@
 
 func compareMetadata(t testing.TB, metadataFile string, actualType string, serverVersion *semver.Version) {
 	var actualData []byte
-<<<<<<< HEAD
-	c, err := semver.NewConstraint("<= v1.0.0-beta.8")
-=======
 	c, err := semver.NewConstraint("<= v1.0.0-beta.9")
->>>>>>> 80fdbe6c
 	if err != nil {
 		t.Fatal(err)
 	}
