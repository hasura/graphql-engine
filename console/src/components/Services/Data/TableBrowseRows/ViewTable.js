import PropTypes from 'prop-types';
import React, { Component } from 'react';
import {
  vSetDefaults,
  // vExpandHeading,
  fetchManualTriggers,
  UPDATE_TRIGGER_ROW,
  UPDATE_TRIGGER_FUNCTION,
  vMakeTableRequests,
} from './ViewActions';
import { checkIfTable } from '../../../Common/utils/pgUtils';
import { setTable } from '../DataActions';
import TableHeader from '../TableCommon/TableHeader';
import ViewRows from './ViewRows';

import { NotFoundError } from '../../../Error/PageNotFound';
import { exists } from '../../../Common/utils/jsUtils';
import { getPersistedPageSize } from './localStorageUtils';

class ViewTable extends Component {
  constructor(props) {
    super(props);

    this.state = {
      dispatch: props.dispatch,
      tableName: props.tableName,
    };

    this.getInitialData(this.props.tableName);
  }

  componentWillReceiveProps(nextProps) {
    if (nextProps.tableName !== this.props.tableName) {
      this.getInitialData(nextProps.tableName);
    }
  }

  getInitialData(tableName) {
    const { dispatch, currentSchema } = this.props;
    const limit = getPersistedPageSize(tableName, currentSchema);
    Promise.all([
      dispatch(setTable(tableName)),
      dispatch(vSetDefaults(limit)),
      dispatch(vMakeTableRequests()),
      dispatch(fetchManualTriggers(tableName)),
    ]);
  }

  shouldComponentUpdate(nextProps) {
    return (
      this.props.tableName === null ||
      nextProps.tableName === this.props.tableName
    );
  }

  componentWillUpdate() {
    this.shouldScrollBottom =
      window.innerHeight ===
      document.body.offsetHeight - document.body.scrollTop;
  }

  componentDidUpdate() {
    if (this.shouldScrollBottom) {
      document.body.scrollTop = document.body.offsetHeight - window.innerHeight;
    }
  }

  componentWillUnmount() {
    // Remove state data beloging to this table
    const dispatch = this.props.dispatch;
    dispatch(vSetDefaults());
  }

  updateInvocationRow = row => {
    const { dispatch } = this.props;
    dispatch({
      type: UPDATE_TRIGGER_ROW,
      data: row,
    });
  };

  updateInvocationFunction = triggerFunc => {
    const { dispatch } = this.props;
    dispatch({
      type: UPDATE_TRIGGER_FUNCTION,
      data: triggerFunc,
    });
  };

  render() {
    const {
      tableName,
      schemas,
      query,
      curFilter,
      rows,
      count,
      activePath,
      migrationMode,
      readOnlyMode,
      ongoingRequest,
      isProgressing,
      lastError,
      lastSuccess,
      dispatch,
      expandedRow,
      currentSchema,
      manualTriggers = [],
      triggeredRow,
      triggeredFunction,
      location,
      estimatedCount,
<<<<<<< HEAD
      currentTable,
=======
      isCountEstimated,
>>>>>>> 20cbe9cf
    } = this.props;

    // check if table exists
    const tableSchema = schemas.find(
      s => s.table_name === tableName && s.table_schema === currentSchema
    );

    if (!tableSchema) {
      // throw a 404 exception
      throw new NotFoundError();
    }

    const styles = require('../../../Common/Common.scss');

    // Is this a view
    const isView = !checkIfTable(tableSchema);

    // Are there any expanded columns
    const viewRows = (
      <ViewRows
        curTableName={tableName}
        currentSchema={currentSchema}
        curQuery={query}
        curFilter={curFilter}
        curPath={[]}
        curRows={rows}
        isView={isView}
        parentTableName={null}
        activePath={activePath}
        ongoingRequest={ongoingRequest}
        isProgressing={isProgressing}
        lastError={lastError}
        lastSuccess={lastSuccess}
        schemas={schemas}
        curDepth={0}
        count={exists(count) ? count : estimatedCount}
        dispatch={dispatch}
        expandedRow={expandedRow}
        manualTriggers={manualTriggers}
        updateInvocationRow={this.updateInvocationRow.bind(this)}
        updateInvocationFunction={this.updateInvocationFunction.bind(this)}
        triggeredRow={triggeredRow}
        triggeredFunction={triggeredFunction}
        location={location}
        readOnlyMode={readOnlyMode}
        currentTable={currentTable}
      />
    );

    // Choose the right nav bar header thing
    const header = (
      <TableHeader
        count={isCountEstimated ? estimatedCount : count}
        isCountEstimated={isCountEstimated}
        dispatch={dispatch}
        table={tableSchema}
        tabName="browse"
        migrationMode={migrationMode}
        readOnlyMode={readOnlyMode}
      />
    );

    let comment = null;
    if (tableSchema.comment) {
      comment = (
        <div className={styles.add_mar_top}>
          <div className={styles.commentText + ' alert alert-warning'}>
            {tableSchema.comment}
          </div>
        </div>
      );
    }

    return (
      <div>
        {header}
        {comment}
        <div>{viewRows}</div>
      </div>
    );
  }
}

ViewTable.propTypes = {
  tableName: PropTypes.string.isRequired,
  tableComment: PropTypes.object,
  schemas: PropTypes.array.isRequired,
  currentSchema: PropTypes.string.isRequired,
  activePath: PropTypes.array.isRequired,
  query: PropTypes.object.isRequired,
  curFilter: PropTypes.object.isRequired,
  migrationMode: PropTypes.bool.isRequired,
  readOnlyMode: PropTypes.bool.isRequired,
  ongoingRequest: PropTypes.bool.isRequired,
  isProgressing: PropTypes.bool.isRequired,
  rows: PropTypes.array.isRequired,
  expandedRow: PropTypes.string.isRequired,
  count: PropTypes.number,
  lastError: PropTypes.object.isRequired,
  lastSuccess: PropTypes.object.isRequired,
  dispatch: PropTypes.func.isRequired,
};

const mapStateToProps = (state, ownProps) => {
  return {
    tableName: ownProps.params.table,
    currentSchema: state.tables.currentSchema,
    currentTable: state.tables.currentTable,
    schemas: state.tables.allSchemas,
    tableComment: state.tables.tableComment,
    migrationMode: state.main.migrationMode,
    readOnlyMode: state.main.readOnlyMode,
    serverVersion: state.main.serverVersion,
    ...state.tables.view,
  };
};

const viewTableConnector = connect => connect(mapStateToProps)(ViewTable);

export default viewTableConnector;<|MERGE_RESOLUTION|>--- conflicted
+++ resolved
@@ -110,11 +110,8 @@
       triggeredFunction,
       location,
       estimatedCount,
-<<<<<<< HEAD
       currentTable,
-=======
       isCountEstimated,
->>>>>>> 20cbe9cf
     } = this.props;
 
     // check if table exists
