--- conflicted
+++ resolved
@@ -205,13 +205,6 @@
                              then parseOnlyString v
                              else []
 
-mkHdrSQLVal :: T.Text -> PGColType -> S.SQLExp
-mkHdrSQLVal h ty = S.SETyAnn withFn annTy
-  where
-    hdrVariable = S.SELit $ hdrVar h
-    withFn = S.SEFnApp "current_setting" [hdrVariable] Nothing
-    annTy = S.AnnType $ T.pack $ show ty
-
 valueParser :: (MonadError QErr m) => PGColType -> Value -> m S.SQLExp
 valueParser columnType = \case
   -- When it is a special variable
@@ -222,14 +215,10 @@
   -- Typical value as Aeson's value
   val -> txtRHSBuilder columnType val
   where
-<<<<<<< HEAD
-    asCurrentSetting hdr = return $ mkHdrSQLVal hdr columnType
-=======
     curSess = S.SEUnsafe "current_setting('hasura.user')::json"
     fromCurSess hdr =
       S.SEOpApp (S.SQLOp "->>") [curSess, S.SELit $ T.toLower hdr]
       `S.SETyAnn` (S.AnnType $ T.pack $ show columnType)
->>>>>>> a8cee16a
 
 -- Convert where clause into SQL BoolExp
 convFilterExp :: (MonadError QErr m)
