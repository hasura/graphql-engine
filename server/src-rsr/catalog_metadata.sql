select
  json_build_object(
    'tables', tables.items :: json,
    'relations', relations.items,
    'permissions', permissions.items,
    'event_triggers', event_triggers.items,
    'remote_schemas', remote_schemas.items,
    'functions', functions.items,
    'allowlist_collections', allowlist.item,
    'computed_fields', computed_field.items,
<<<<<<< HEAD
    'custom_types', coalesce((select custom_types from hdb_catalog.hdb_custom_types), '{}'),
    'actions', actions.items,
    'remote_relationships', remote_relationships.items
=======
    'custom_types', custom_types.item,
    'actions', actions.items
>>>>>>> 38529b39
  )
from
  (
    select
      coalesce(jsonb_agg(
        jsonb_build_object(
          'name', jsonb_build_object(
            'name', ht.table_name,
            'schema', ht.table_schema
          ),
          'is_enum', ht.is_enum,
          'is_system_defined', ht.is_system_defined,
          'configuration', ht.configuration,
          'info', t.info
        )
      ), '[]') as items
    from hdb_catalog.hdb_table ht
    left join hdb_catalog.hdb_table_info_agg t using (table_schema, table_name)
  ) as tables,
  (
    select
      coalesce(
        json_agg(
          json_build_object(
            'table',
            json_build_object(
              'schema', table_schema,
              'name', table_name
            ),
            'rel_name', rel_name,
            'rel_type', rel_type,
            'def', rel_def :: json,
            'comment', comment
          )
        ),
        '[]'
      ) as items
    from
      hdb_catalog.hdb_relationship
  ) as relations,
  (
    select
      coalesce(
        json_agg(
          json_build_object(
            'table',
            json_build_object(
              'schema', table_schema,
              'name', table_name
            ),
            'role', role_name,
            'perm_type', perm_type,
            'def', perm_def :: json,
            'comment', comment
          )
        ),
        '[]'
      ) as items
    from
      hdb_catalog.hdb_permission
  ) as permissions,
  (
    select
      coalesce(
        json_agg(
          json_build_object(
            'table',
            json_build_object(
              'schema', schema_name,
              'name', table_name
            ),
            'name', name,
            'def', configuration :: json
          )
        ),
        '[]'
      ) as items
    from
      hdb_catalog.event_triggers
  ) as event_triggers,
  (
    select
      coalesce(
        json_agg(
          json_build_object(
            'name',
            name,
            'definition', definition :: json,
            'comment', comment
          )
        ),
        '[]'
      ) as items
    from
      hdb_catalog.remote_schemas
  ) as remote_schemas,
  (
    select
      coalesce(json_agg(q.info), '[]') as items
    from
        (
        select
          json_build_object(
            'function',
            json_build_object(
              'schema', hf.function_schema,
              'name', hf.function_name
            ),
            'configuration', hf.configuration,
            'is_system_defined', hf.is_system_defined,
            'info', hf_agg.function_info
          ) as info
        from
          hdb_catalog.hdb_function hf
        left join lateral
            (
              select coalesce(json_agg(function_info), '[]') as function_info
              from hdb_catalog.hdb_function_info_agg
               where function_name = hf.function_name
                     and function_schema = hf.function_schema
            ) hf_agg on 'true'
      ) as q
   ) as functions,
  (
    select
      coalesce(json_agg(hqc.collection_defn), '[]') as item
    from hdb_catalog.hdb_allowlist ha
    left outer join
         hdb_catalog.hdb_query_collection hqc
         on (hqc.collection_name = ha.collection_name)
  ) as allowlist,
  (
    select
      coalesce(json_agg(
        json_build_object('computed_field', cc.computed_field,
                          'function_info', fi.function_info
                         )
      ), '[]') as items
    from
      (
        select json_build_object(
          'table', jsonb_build_object('name', hcc.table_name,'schema', hcc.table_schema),
          'name', hcc.computed_field_name,
          'definition', hcc.definition,
          'comment', hcc.comment
        ) as computed_field,
        hccf.function_name,
        hccf.function_schema
        from hdb_catalog.hdb_computed_field hcc
        left outer join
             hdb_catalog.hdb_computed_field_function hccf
             on ( hcc.table_name = hccf.table_name
                 and hcc.table_schema = hccf.table_schema
                 and hcc.computed_field_name = hccf.computed_field_name
                )
      ) cc
    left join lateral
      (
        select coalesce(json_agg(function_info), '[]') as function_info
        from hdb_catalog.hdb_function_info_agg
        where function_name = cc.function_name and function_schema = cc.function_schema
      ) fi on 'true'
  ) as computed_field,
  (
    select
      json_build_object(
        'custom_types',
         coalesce((select custom_types from hdb_catalog.hdb_custom_types), '{}'),
        'pg_scalars', -- See Note [Postgres scalars in custom types]
         coalesce((select json_agg(typname) from pg_catalog.pg_type where typtype = 'b'), '[]')
      ) as item
  ) as custom_types,
  (
    select
      coalesce(
        json_agg(
          json_build_object(
            'name', ha.action_name,
            'definition', ha.action_defn :: json,
            'comment', ha.comment,
            'permissions', p.items
          )
        ),
        '[]'
      ) as items
    from
      hdb_catalog.hdb_action ha
      left join lateral
      (
        select
          coalesce(
            json_agg(
              json_build_object(
                'action', hap.action_name,
                'role', hap.role_name,
                'comment', hap.comment
              )
            ),
            '[]'
          ) as items
          from
              hdb_catalog.hdb_action_permission hap
          where hap.action_name = ha.action_name
      ) p on 'true'
  ) as actions,
  (
    select coalesce(json_agg(
      json_build_object(
        'name', remote_relationship_name,
        'table', json_build_object('schema', table_schema, 'name', table_name),
        'hasura_fields', definition -> 'hasura_fields',
        'remote_schema', definition -> 'remote_schema',
        'remote_field', definition -> 'remote_field'
      )
    ),'[]') as items
    from hdb_catalog.hdb_remote_relationship
  ) as remote_relationships<|MERGE_RESOLUTION|>--- conflicted
+++ resolved
@@ -8,14 +8,9 @@
     'functions', functions.items,
     'allowlist_collections', allowlist.item,
     'computed_fields', computed_field.items,
-<<<<<<< HEAD
-    'custom_types', coalesce((select custom_types from hdb_catalog.hdb_custom_types), '{}'),
+    'custom_types', custom_types.item,
     'actions', actions.items,
     'remote_relationships', remote_relationships.items
-=======
-    'custom_types', custom_types.item,
-    'actions', actions.items
->>>>>>> 38529b39
   )
 from
   (
