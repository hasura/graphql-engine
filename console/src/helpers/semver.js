const semver = require('semver');

// list of feature launch versions
const componentsSemver = {
<<<<<<< HEAD
  // feature: '1.0.1'
=======
  eventsTab: '1.0.0-alpha16',
  metadataReload: '1.0.0-alpha17',
  eventRedeliver: '1.0.0-alpha17',
  sqlAnalyze: '1.0.0-alpha25',
  aggregationPerm: '1.0.0-alpha26',
  supportColumnChangeTrigger: '1.0.0-alpha26',
  analyzeApiChange: '1.0.0-alpha26',
  insertPrefix: '1.0.0-alpha26',
  insertPermRestrictColumns: '1.0.0-alpha28',
  webhookEnvSupport: '1.0.0-alpha29',
  schemaStitching: '1.0.0-alpha30',
  permHideUpsertSection: '1.0.0-alpha32',
  customFunctionSection: '1.0.0-alpha36',
  triggerRetryTimeout: '1.0.0-alpha38',
  permUpdatePresets: '1.0.0-alpha38',
  tableColumnRename: '1.0.0-alpha39',
  inconsistentState: '1.0.0-alpha43',
  allowedQueries: '1.0.0-alpha46',
  manualTriggers: '1.0.0-alpha46',
>>>>>>> 8b21ccbb
};

const getPreRelease = version => {
  const prerelease = semver.prerelease(version);
  if (!prerelease) {
    return '';
  }
  if (prerelease.length === 1) {
    const regex = /(alpha|beta)(\d+)/gm;
    const str = prerelease[0];
    const m = regex.exec(str);
    if (m.length < 3) {
      return '';
    }
    return m.slice(1, 3);
  }
  return prerelease.slice(0, 2);
};

const semverCheck = (component, serverVersion) => {
  if (component in componentsSemver) {
    const componentCoerce = semver.valid(componentsSemver[component]);
    if (componentCoerce == null) {
      return false;
    }

    const serverCoerce = semver.valid(serverVersion);
    if (serverCoerce == null) {
      return true;
    }

    switch (semver.compare(serverCoerce, componentCoerce)) {
      case 0:
        // check for prerelease tags
        const componentPrerelease = getPreRelease(componentsSemver[component]);
        const serverPrerelease = getPreRelease(serverVersion);
        // If both component and server doesn't have a prerelease, return true
        if (componentPrerelease.length === 0 && serverPrerelease.length === 0) {
          return true;
        }
        // If component does't have a prerelease tag and server has a p rerelease
        // tag, return false
        if (componentPrerelease.length === 0 && serverPrerelease.length !== 0) {
          return false;
        }
        // If server does't have a prerelease tag and component has a prerelease
        // tag, return true
        if (componentPrerelease.length !== 0 && serverPrerelease.length === 0) {
          return true;
        }
        if (
          componentPrerelease[0] === 'beta' &&
          serverPrerelease[0] !== 'beta'
        ) {
          return false;
        }
        if (
          parseInt(serverPrerelease[1], 10) >=
          parseInt(componentPrerelease[1], 10)
        ) {
          return true;
        }
        return false;

      case 1:
        return true;
      case -1:
        return false;
      default:
        return false;
    }
  }
  return false;
};

export { componentsSemver };

export default semverCheck;<|MERGE_RESOLUTION|>--- conflicted
+++ resolved
@@ -2,29 +2,7 @@
 
 // list of feature launch versions
 const componentsSemver = {
-<<<<<<< HEAD
   // feature: '1.0.1'
-=======
-  eventsTab: '1.0.0-alpha16',
-  metadataReload: '1.0.0-alpha17',
-  eventRedeliver: '1.0.0-alpha17',
-  sqlAnalyze: '1.0.0-alpha25',
-  aggregationPerm: '1.0.0-alpha26',
-  supportColumnChangeTrigger: '1.0.0-alpha26',
-  analyzeApiChange: '1.0.0-alpha26',
-  insertPrefix: '1.0.0-alpha26',
-  insertPermRestrictColumns: '1.0.0-alpha28',
-  webhookEnvSupport: '1.0.0-alpha29',
-  schemaStitching: '1.0.0-alpha30',
-  permHideUpsertSection: '1.0.0-alpha32',
-  customFunctionSection: '1.0.0-alpha36',
-  triggerRetryTimeout: '1.0.0-alpha38',
-  permUpdatePresets: '1.0.0-alpha38',
-  tableColumnRename: '1.0.0-alpha39',
-  inconsistentState: '1.0.0-alpha43',
-  allowedQueries: '1.0.0-alpha46',
-  manualTriggers: '1.0.0-alpha46',
->>>>>>> 8b21ccbb
 };
 
 const getPreRelease = version => {
@@ -32,6 +10,7 @@
   if (!prerelease) {
     return '';
   }
+  // TODO: fix beta parsing
   if (prerelease.length === 1) {
     const regex = /(alpha|beta)(\d+)/gm;
     const str = prerelease[0];
