--- conflicted
+++ resolved
@@ -7,141 +7,6 @@
 {-# LANGUAGE UndecidableInstances #-}
 
 module Hasura.RQL.Types.SchemaCache
-<<<<<<< HEAD
-       ( SchemaCache(..)
-       , SchemaCacheVer
-       , initSchemaCacheVer
-       , incSchemaCacheVer
-       , emptySchemaCache
-       , TableConfig(..)
-       , emptyTableConfig
-
-       , TableCache
-       , modTableCache
-       , addTableToCache
-       , modTableInCache
-       , delTableFromCache
-
-       , OutputFieldTypeInfo(..)
-       , AnnotatedObjectType(..)
-       , AnnotatedObjects
-       , TypeRelationship(..)
-       , trName, trType, trRemoteTable, trFieldMapping
-       , NonObjectTypeMap(..)
-       , TableInfo(..)
-       , askTabInfoM
-       , tiName
-       , tiDescription
-       , tiSystemDefined
-       , tiFieldInfoMap
-       , tiRolePermInfoMap
-       , tiUniqOrPrimConstraints
-       , tiPrimaryKeyCols
-       , tiViewInfo
-       , tiEventTriggerInfoMap
-       , tiEnumValues
-       , tiCustomConfig
-
-       , TableConstraint(..)
-       , ConstraintType(..)
-       , ViewInfo(..)
-       , checkForFieldConflict
-       , isMutable
-       , mutableView
-       , isUniqueOrPrimary
-       , isForeignKey
-
-       , RemoteSchemaCtx(..)
-       , RemoteSchemaMap
-       , addRemoteSchemaToCache
-       , delRemoteSchemaFromCache
-
-       , WithDeps
-
-       , CacheRM(..)
-       , CacheRWM(..)
-
-       , FieldInfoMap
-       , FieldInfo(..)
-       , _FIColumn
-       , _FIRelationship
-       , getPGColumnInfoM
-       , getCols
-       , getRels
-       , getComputedFieldInfos
-       , possibleNonColumnGraphQLFields
-
-       , isPGColInfo
-       , RelInfo(..)
-       , addColToCache
-       , addRelToCache
-       , addComputedFieldToCache
-
-       , delColFromCache
-       , updColInCache
-       , delRelFromCache
-       , deleteComputedFieldFromCache
-
-       , RolePermInfo(..)
-       , permIns
-       , permSel
-       , permUpd
-       , permDel
-       , PermAccessor(..)
-       , permAccToLens
-       , permAccToType
-       , withPermType
-       , RolePermInfoMap
-
-       , InsPermInfo(..)
-       , SelPermInfo(..)
-       , getSelectPermissionInfoM
-       , UpdPermInfo(..)
-       , DelPermInfo(..)
-       , addPermToCache
-       , delPermFromCache
-       , PreSetColsPartial
-
-       , setCustomTypesInCache
-
-       , addEventTriggerToCache
-       , delEventTriggerFromCache
-       , EventTriggerInfo(..)
-       , EventTriggerInfoMap
-
-       , TableObjId(..)
-       , SchemaObjId(..)
-       , reportSchemaObj
-       , reportSchemaObjs
-       , DependencyReason(..)
-       , SchemaDependency(..)
-       , mkParentDep
-       , mkColDep
-       , mkComputedFieldDep
-       , getDependentObjs
-       , getDependentObjsWith
-
-       , FunctionType(..)
-       , FunctionArg(..)
-       , FunctionArgName(..)
-       , FunctionName(..)
-       , FunctionInfo(..)
-       , FunctionCache
-       , getFuncsOfTable
-       , addFunctionToCache
-       , askFunctionInfo
-       , delFunctionFromCache
-       , updateFunctionDescription
-
-       , replaceAllowlist
-       , ActionCache
-
-       , addActionToCache
-       , delActionFromCache
-       , addActionPermissionToCache
-       , delActionPermissionFromCache
-       ) where
-=======
   ( SchemaCache(..)
   , SchemaCacheVer
   , initSchemaCacheVer
@@ -151,7 +16,14 @@
 
   , TableCoreCache
   , TableCache
-
+  , ActionCache
+
+  , OutputFieldTypeInfo(..)
+  , AnnotatedObjectType(..)
+  , AnnotatedObjects
+  , TypeRelationship(..)
+  , trName, trType, trRemoteTable, trFieldMapping
+  , NonObjectTypeMap(..)
   , TableCoreInfoG(..)
   , TableRawInfo
   , TableCoreInfo
@@ -173,7 +45,6 @@
   , tiEventTriggerInfoMap
 
   , ViewInfo(..)
-  , checkForFieldConflict
   , isMutable
   , mutableView
 
@@ -203,7 +74,7 @@
   , RelInfo(..)
 
   , RolePermInfo(..)
-  , emptyRolePermInfo
+  , mkRolePermInfo
   , permIns
   , permSel
   , permUpd
@@ -216,6 +87,7 @@
 
   , InsPermInfo(..)
   , SelPermInfo(..)
+  , getSelectPermissionInfoM
   , UpdPermInfo(..)
   , DelPermInfo(..)
   , PreSetColsPartial
@@ -244,32 +116,27 @@
   , getFuncsOfTable
   , askFunctionInfo
   ) where
->>>>>>> 02d13ba1
 
 import qualified Hasura.GraphQL.Context            as GC
 
 import           Hasura.Db
-import           Hasura.Incremental                (Cacheable, Dependency, MonadDepend (..),
+import           Hasura.Incremental                (Dependency, MonadDepend (..),
                                                     selectKeyD)
 import           Hasura.Prelude
 import           Hasura.RQL.Types.Action
 import           Hasura.RQL.Types.BoolExp
-import           Hasura.RQL.Types.Column
 import           Hasura.RQL.Types.Common
 import           Hasura.RQL.Types.ComputedField
 import           Hasura.RQL.Types.CustomTypes
 import           Hasura.RQL.Types.Error
-import           Hasura.RQL.Types.EventTrigger
 import           Hasura.RQL.Types.Function
 import           Hasura.RQL.Types.Metadata
-import           Hasura.RQL.Types.Permission
 import           Hasura.RQL.Types.QueryCollection
 import           Hasura.RQL.Types.RemoteSchema
 import           Hasura.RQL.Types.SchemaCacheTypes
 import           Hasura.RQL.Types.Table
 import           Hasura.SQL.Types
 
-import           Control.Lens
 import           Data.Aeson
 import           Data.Aeson.Casing
 import           Data.Aeson.TH
@@ -277,7 +144,6 @@
 import qualified Data.HashMap.Strict               as M
 import qualified Data.HashSet                      as HS
 import qualified Data.Text                         as T
-import qualified Language.GraphQL.Draft.Syntax     as G
 
 reportSchemaObjs :: [SchemaObjId] -> T.Text
 reportSchemaObjs = T.intercalate ", " . sort . map reportSchemaObj
@@ -296,279 +162,7 @@
 
 type WithDeps a = (a, [SchemaDependency])
 
-<<<<<<< HEAD
-data ConstraintType
-  = CTCHECK
-  | CTFOREIGNKEY
-  | CTPRIMARYKEY
-  | CTUNIQUE
-  deriving Eq
-
-constraintTyToTxt :: ConstraintType -> T.Text
-constraintTyToTxt ty = case ty of
-  CTCHECK      -> "CHECK"
-  CTFOREIGNKEY -> "FOREIGN KEY"
-  CTPRIMARYKEY -> "PRIMARY KEY"
-  CTUNIQUE     -> "UNIQUE"
-
-instance Show ConstraintType where
-  show = T.unpack . constraintTyToTxt
-
-instance FromJSON ConstraintType where
-  parseJSON = withText "ConstraintType" $ \case
-    "CHECK"       -> return CTCHECK
-    "FOREIGN KEY" -> return CTFOREIGNKEY
-    "PRIMARY KEY" -> return CTPRIMARYKEY
-    "UNIQUE"      -> return CTUNIQUE
-    c             -> fail $ "unexpected ConstraintType: " <> T.unpack c
-
-instance ToJSON ConstraintType where
-  toJSON = String . constraintTyToTxt
-
-isUniqueOrPrimary :: ConstraintType -> Bool
-isUniqueOrPrimary = \case
-  CTPRIMARYKEY -> True
-  CTUNIQUE     -> True
-  _            -> False
-
-isForeignKey :: ConstraintType -> Bool
-isForeignKey = \case
-  CTFOREIGNKEY -> True
-  _            -> False
-
-data TableConstraint
-  = TableConstraint
-  { tcType :: !ConstraintType
-  , tcName :: !ConstraintName
-  } deriving (Show, Eq)
-
-$(deriveJSON (aesonDrop 2 snakeCase) ''TableConstraint)
-=======
-data FieldInfo
-  = FIColumn !PGColumnInfo
-  | FIRelationship !RelInfo
-  | FIComputedField !ComputedFieldInfo
-  deriving (Show, Eq, Generic)
-instance Cacheable FieldInfo
-$(deriveToJSON
-  defaultOptions { constructorTagModifier = snakeCase . drop 2
-                 , sumEncoding = TaggedObject "type" "detail"
-                 }
-  ''FieldInfo)
-$(makePrisms ''FieldInfo)
-
-type FieldInfoMap = M.HashMap FieldName
-
-fieldInfoName :: FieldInfo -> FieldName
-fieldInfoName = \case
-  FIColumn info -> fromPGCol $ pgiColumn info
-  FIRelationship info -> fromRel $ riName info
-  FIComputedField info -> fromComputedField $ _cfiName info
-
--- | Returns all the field names created for the given field. Columns, object relationships, and
--- computed fields only ever produce a single field, but array relationships also contain an
--- @_aggregate@ field.
-fieldInfoGraphQLNames :: FieldInfo -> [G.Name]
-fieldInfoGraphQLNames = \case
-  FIColumn info -> [pgiName info]
-  FIRelationship info ->
-    let name = G.Name . relNameToTxt $ riName info
-    in case riType info of
-      ObjRel -> [name]
-      ArrRel -> [name, name <> "_aggregate"]
-  FIComputedField info -> [G.Name . computedFieldNameToText $ _cfiName info]
-
-getCols :: FieldInfoMap FieldInfo -> [PGColumnInfo]
-getCols = mapMaybe (^? _FIColumn) . M.elems
-
-getRels :: FieldInfoMap FieldInfo -> [RelInfo]
-getRels = mapMaybe (^? _FIRelationship) . M.elems
-
-getComputedFieldInfos :: FieldInfoMap FieldInfo -> [ComputedFieldInfo]
-getComputedFieldInfos = mapMaybe (^? _FIComputedField) . M.elems
-
-isPGColInfo :: FieldInfo -> Bool
-isPGColInfo (FIColumn _) = True
-isPGColInfo _            = False
-
-data InsPermInfo
-  = InsPermInfo
-  { ipiCols            :: !(HS.HashSet PGCol)
-  , ipiView            :: !QualifiedTable
-  , ipiCheck           :: !AnnBoolExpPartialSQL
-  , ipiSet             :: !PreSetColsPartial
-  , ipiRequiredHeaders :: ![T.Text]
-  } deriving (Show, Eq, Generic)
-instance NFData InsPermInfo
-instance Cacheable InsPermInfo
-$(deriveToJSON (aesonDrop 3 snakeCase) ''InsPermInfo)
-
-data SelPermInfo
-  = SelPermInfo
-  { spiCols                 :: !(HS.HashSet PGCol)
-  , spiScalarComputedFields :: !(HS.HashSet ComputedFieldName)
-  , spiTable                :: !QualifiedTable
-  , spiFilter               :: !AnnBoolExpPartialSQL
-  , spiLimit                :: !(Maybe Int)
-  , spiAllowAgg             :: !Bool
-  , spiRequiredHeaders      :: ![T.Text]
-  } deriving (Show, Eq, Generic)
-instance NFData SelPermInfo
-instance Cacheable SelPermInfo
-$(deriveToJSON (aesonDrop 3 snakeCase) ''SelPermInfo)
-
-data UpdPermInfo
-  = UpdPermInfo
-  { upiCols            :: !(HS.HashSet PGCol)
-  , upiTable           :: !QualifiedTable
-  , upiFilter          :: !AnnBoolExpPartialSQL
-  , upiSet             :: !PreSetColsPartial
-  , upiRequiredHeaders :: ![T.Text]
-  } deriving (Show, Eq, Generic)
-instance NFData UpdPermInfo
-instance Cacheable UpdPermInfo
-$(deriveToJSON (aesonDrop 3 snakeCase) ''UpdPermInfo)
-
-data DelPermInfo
-  = DelPermInfo
-  { dpiTable           :: !QualifiedTable
-  , dpiFilter          :: !AnnBoolExpPartialSQL
-  , dpiRequiredHeaders :: ![T.Text]
-  } deriving (Show, Eq, Generic)
-instance NFData DelPermInfo
-instance Cacheable DelPermInfo
-$(deriveToJSON (aesonDrop 3 snakeCase) ''DelPermInfo)
-
-emptyRolePermInfo :: RolePermInfo
-emptyRolePermInfo = RolePermInfo Nothing Nothing Nothing Nothing
-
-data RolePermInfo
-  = RolePermInfo
-  { _permIns :: !(Maybe InsPermInfo)
-  , _permSel :: !(Maybe SelPermInfo)
-  , _permUpd :: !(Maybe UpdPermInfo)
-  , _permDel :: !(Maybe DelPermInfo)
-  } deriving (Show, Eq, Generic)
-instance NFData RolePermInfo
-$(deriveToJSON (aesonDrop 5 snakeCase) ''RolePermInfo)
-
-makeLenses ''RolePermInfo
-
-type RolePermInfoMap = M.HashMap RoleName RolePermInfo
-
-data EventTriggerInfo
- = EventTriggerInfo
-   { etiName        :: !TriggerName
-   , etiOpsDef      :: !TriggerOpsDef
-   , etiRetryConf   :: !RetryConf
-   , etiWebhookInfo :: !WebhookConfInfo
-   , etiHeaders     :: ![EventHeaderInfo]
-   } deriving (Show, Eq, Generic)
-instance NFData EventTriggerInfo
-$(deriveToJSON (aesonDrop 3 snakeCase) ''EventTriggerInfo)
-
-type EventTriggerInfoMap = M.HashMap TriggerName EventTriggerInfo
-
-data ViewInfo
-  = ViewInfo
-  { viIsUpdatable  :: !Bool
-  , viIsDeletable  :: !Bool
-  , viIsInsertable :: !Bool
-  } deriving (Show, Eq, Generic)
-instance NFData ViewInfo
-instance Cacheable ViewInfo
-$(deriveJSON (aesonDrop 2 snakeCase) ''ViewInfo)
-
-isMutable :: (ViewInfo -> Bool) -> Maybe ViewInfo -> Bool
-isMutable _ Nothing   = True
-isMutable f (Just vi) = f vi
-
-mutableView :: (MonadError QErr m) => QualifiedTable
-            -> (ViewInfo -> Bool) -> Maybe ViewInfo
-            -> T.Text -> m ()
-mutableView qt f mVI operation =
-  unless (isMutable f mVI) $ throw400 NotSupported $
-  "view " <> qt <<> " is not " <> operation
-
-data TableConfig
-  = TableConfig
-  { _tcCustomRootFields  :: !GC.TableCustomRootFields
-  , _tcCustomColumnNames :: !CustomColumnNames
-  } deriving (Show, Eq, Lift, Generic)
-instance NFData TableConfig
-instance Cacheable TableConfig
-$(deriveToJSON (aesonDrop 3 snakeCase) ''TableConfig)
-
-emptyTableConfig :: TableConfig
-emptyTableConfig =
-  TableConfig GC.emptyCustomRootFields M.empty
-
-instance FromJSON TableConfig where
-  parseJSON = withObject "TableConfig" $ \obj ->
-    TableConfig
-    <$> obj .:? "custom_root_fields" .!= GC.emptyCustomRootFields
-    <*> obj .:? "custom_column_names" .!= M.empty
-
--- | The @field@ and @primaryKeyColumn@ type parameters vary as the schema cache is built and more
--- information is accumulated. See 'TableRawInfo' and 'TableCoreInfo'.
-data TableCoreInfoG field primaryKeyColumn
-  = TableCoreInfo
-  { _tciName              :: !QualifiedTable
-  , _tciDescription       :: !(Maybe PGDescription)
-  , _tciSystemDefined     :: !SystemDefined
-  , _tciFieldInfoMap      :: !(FieldInfoMap field)
-  , _tciPrimaryKey        :: !(Maybe (PrimaryKey primaryKeyColumn))
-  , _tciUniqueConstraints :: !(HashSet Constraint)
-  -- ^ Does /not/ include the primary key; use 'tciUniqueOrPrimaryKeyConstraints' if you need both.
-  , _tciForeignKeys       :: !(HashSet ForeignKey)
-  , _tciViewInfo          :: !(Maybe ViewInfo)
-  , _tciEnumValues        :: !(Maybe EnumValues)
-  , _tciCustomConfig      :: !TableConfig
-  } deriving (Show, Eq, Generic)
-instance (Cacheable a, Cacheable b) => Cacheable (TableCoreInfoG a b)
-$(deriveToJSON (aesonDrop 4 snakeCase) ''TableCoreInfoG)
-$(makeLenses ''TableCoreInfoG)
-
--- | The result of the initial processing step for table info. Includes all basic information, but
--- is missing non-column fields.
-type TableRawInfo = TableCoreInfoG PGColumnInfo PGColumnInfo
--- | Fully-processed table info that includes non-column fields.
-type TableCoreInfo = TableCoreInfoG FieldInfo PGColumnInfo
-
-tciUniqueOrPrimaryKeyConstraints :: TableCoreInfoG a b -> [Constraint]
-tciUniqueOrPrimaryKeyConstraints info =
-  maybeToList (_pkConstraint <$> _tciPrimaryKey info) <> toList (_tciUniqueConstraints info)
-
-data TableInfo
-  = TableInfo
-  { _tiCoreInfo            :: TableCoreInfo
-  , _tiRolePermInfoMap     :: !RolePermInfoMap
-  , _tiEventTriggerInfoMap :: !EventTriggerInfoMap
-  } deriving (Show, Eq)
-$(deriveToJSON (aesonDrop 3 snakeCase) ''TableInfo)
-$(makeLenses ''TableInfo)
->>>>>>> 02d13ba1
-
-checkForFieldConflict
-  :: (MonadError QErr m)
-  => TableCoreInfoG a b
-  -> FieldName
-  -> m ()
-checkForFieldConflict tableInfo f =
-  case M.lookup f (_tciFieldInfoMap tableInfo) of
-    Just _ -> throw400 AlreadyExists $ mconcat
-      [ "column/relationship/computed field " <>> f
-      , " of table " <>> _tciName tableInfo
-      , " already exists"
-      ]
-    Nothing -> return ()
-
-<<<<<<< HEAD
-=======
-type TableCoreCache = M.HashMap QualifiedTable TableCoreInfo
-type TableCache = M.HashMap QualifiedTable TableInfo -- info of all tables
->>>>>>> 02d13ba1
-type FunctionCache = M.HashMap QualifiedFunction FunctionInfo -- info of all functions
+
 
 data RemoteSchemaCtx
   = RemoteSchemaCtx
@@ -601,17 +195,14 @@
 --   , _ctsRelationships :: !(M.HashMap G.NamedType )
 --   }
 
+type FunctionCache = M.HashMap QualifiedFunction FunctionInfo -- info of all functions
 type ActionCache =
   M.HashMap ActionName ActionInfo
 
 data SchemaCache
   = SchemaCache
-<<<<<<< HEAD
-  { scTables            :: !(TableCache PGColumnInfo)
+  { scTables            :: !TableCache
   , scActions           :: !ActionCache
-=======
-  { scTables            :: !TableCache
->>>>>>> 02d13ba1
   , scFunctions         :: !FunctionCache
   , scRemoteSchemas     :: !RemoteSchemaMap
   , scAllowlist         :: !(HS.HashSet GQLQuery)
@@ -623,196 +214,6 @@
   } deriving (Show, Eq)
 $(deriveToJSON (aesonDrop 2 snakeCase) ''SchemaCache)
 
-<<<<<<< HEAD
-class (Monad m) => CacheRM m where
-  askSchemaCache :: m SchemaCache
-
--- instance (CacheRM m) => CacheRM (ReaderT r m) where
---   askSchemaCache = lift askSchemaCache
-
-instance (Monad m) => CacheRM (StateT SchemaCache m) where
-  askSchemaCache = get
-
-instance (Monad m) => CacheRM (ReaderT SchemaCache m) where
-  askSchemaCache = ask
-
-askTabInfoM
-  :: (CacheRM m)
-  => QualifiedTable -> m (Maybe (TableInfo PGColumnInfo))
-askTabInfoM tabName = do
-  rawSchemaCache <- askSchemaCache
-  return $ M.lookup tabName $ scTables rawSchemaCache
-
-class (CacheRM m) => CacheRWM m where
-  writeSchemaCache :: SchemaCache -> m ()
-
--- instance (CacheRWM m) => CacheRWM (ReaderT r m) where
---   writeSchemaCache = lift . writeSchemaCache
-
-instance (Monad m) => CacheRWM (StateT SchemaCache m) where
-  writeSchemaCache = put
-
-getFuncsOfTable :: QualifiedTable -> FunctionCache -> [FunctionInfo]
-getFuncsOfTable qt fc =
-  flip filter allFuncs $ \f -> qt == fiReturnType f
-  where
-    allFuncs = M.elems fc
-
-modDepMapInCache :: (CacheRWM m) => (DepMap -> DepMap) -> m ()
-modDepMapInCache f = do
-  sc <- askSchemaCache
-  writeSchemaCache $ sc { scDepMap = f (scDepMap sc)}
-
-emptySchemaCache :: SchemaCache
-emptySchemaCache =
-  SchemaCache
-  { scTables = M.empty
-  , scActions           = mempty
-  , scFunctions         = mempty
-  , scRemoteSchemas     = mempty
-  , scAllowlist         = mempty
-  , scCustomTypes       = mempty
-  , scGCtxMap           = mempty
-  , scDefaultRemoteGCtx = GC.emptyGCtx
-  , scDepMap            = mempty
-  , scInconsistentObjs  = mempty
-  }
-
-modTableCache :: (CacheRWM m) => TableCache PGColumnInfo -> m ()
-modTableCache tc = do
-  sc <- askSchemaCache
-  writeSchemaCache $ sc { scTables = tc }
-
-addTableToCache :: (QErrM m, CacheRWM m)
-                => TableInfo PGColumnInfo -> m ()
-addTableToCache ti = do
-  sc <- askSchemaCache
-  assertTableNotExists sc
-  modTableCache $ M.insert tn ti $ scTables sc
-  where
-    tn = _tiName ti
-    assertTableNotExists :: (QErrM m) => SchemaCache -> m ()
-    assertTableNotExists sc =
-      case M.lookup tn (scTables sc) of
-        Nothing -> return ()
-        Just _  -> throw500 $ "table exists in cache : " <>> tn
-
-getTableInfoFromCache :: (QErrM m)
-                      => QualifiedTable
-                      -> SchemaCache
-                      -> m (TableInfo PGColumnInfo)
-getTableInfoFromCache tn sc =
-  case M.lookup tn (scTables sc) of
-    Nothing -> throw500 $ "table not found in cache : " <>> tn
-    Just ti -> return ti
-
-delTableFromCache :: (QErrM m, CacheRWM m)
-                  => QualifiedTable -> m ()
-delTableFromCache tn = do
-  sc <- askSchemaCache
-  void $ getTableInfoFromCache tn sc
-  modTableCache $ M.delete tn $ scTables sc
-  modDepMapInCache (M.filterWithKey notThisTableObj)
-  where
-    notThisTableObj (SOTableObj depTn _) _ = depTn /= tn
-    notThisTableObj _                    _ = True
-
-modTableInCache :: (QErrM m, CacheRWM m)
-                => (TableInfo PGColumnInfo -> m (TableInfo PGColumnInfo))
-                -> QualifiedTable
-                -> m ()
-modTableInCache f tn = do
-  sc <- askSchemaCache
-  ti <- getTableInfoFromCache tn sc
-  newTi <- f ti
-  modTableCache $ M.insert tn newTi $ scTables sc
-
-addColToCache
-  :: (QErrM m, CacheRWM m)
-  => PGCol -> PGColumnInfo
-  -> QualifiedTable -> m ()
-addColToCache cn ci =
-  addFldToCache (fromPGCol cn) (FIColumn ci)
-
-addRelToCache
-  :: (QErrM m, CacheRWM m)
-  => RelName -> RelInfo -> [SchemaDependency]
-  -> QualifiedTable -> m ()
-addRelToCache rn ri deps tn = do
-  addFldToCache (fromRel rn) (FIRelationship ri)  tn
-  modDepMapInCache (addToDepMap schObjId deps)
-  where
-    schObjId = SOTableObj tn $ TORel $ riName ri
-
-addComputedFieldToCache
-  :: (QErrM m, CacheRWM m)
-  => QualifiedTable -> ComputedFieldInfo -> m ()
-addComputedFieldToCache table computedFieldInfo =
-  addFldToCache computedField (FIComputedField computedFieldInfo) table
-  where
-    computedField = fromComputedField $ _cfiName computedFieldInfo
-
-addFldToCache
-  :: (QErrM m, CacheRWM m)
-  => FieldName -> FieldInfo PGColumnInfo
-  -> QualifiedTable -> m ()
-addFldToCache fn fi =
-  modTableInCache modFieldInfoMap
-  where
-    modFieldInfoMap ti = do
-      let fim = _tiFieldInfoMap ti
-      case M.lookup fn fim of
-        Just _  -> throw500 "field already exists "
-        Nothing -> return $
-          ti { _tiFieldInfoMap = M.insert fn fi fim }
-
-delFldFromCache :: (QErrM m, CacheRWM m)
-                => FieldName -> QualifiedTable -> m ()
-delFldFromCache fn =
-  modTableInCache modFieldInfoMap
-  where
-    modFieldInfoMap ti = do
-      let fim = _tiFieldInfoMap ti
-      case M.lookup fn fim of
-        Just _  -> return $
-          ti { _tiFieldInfoMap = M.delete fn fim }
-        Nothing -> throw500 "field does not exist"
-
-setCustomTypesInCache
-  :: (QErrM m, CacheRWM m)
-  => (NonObjectTypeMap, AnnotatedObjects)
-  -> m ()
-setCustomTypesInCache customTypes = do
-  sc <- askSchemaCache
-  writeSchemaCache sc {scCustomTypes = customTypes}
-
-delColFromCache :: (QErrM m, CacheRWM m)
-                => PGCol -> QualifiedTable -> m ()
-delColFromCache cn =
-  delFldFromCache (fromPGCol cn)
-
-delRelFromCache :: (QErrM m, CacheRWM m)
-                => RelName -> QualifiedTable -> m ()
-delRelFromCache rn tn = do
-  delFldFromCache (fromRel rn) tn
-  modDepMapInCache (removeFromDepMap schObjId)
-  where
-    schObjId = SOTableObj tn $ TORel rn
-
-deleteComputedFieldFromCache
-  :: (QErrM m, CacheRWM m)
-  => QualifiedTable -> ComputedFieldName -> m ()
-deleteComputedFieldFromCache table computedField =
-  delFldFromCache (fromComputedField computedField) table
-
-updColInCache
-  :: (QErrM m, CacheRWM m)
-  => PGCol -> PGColumnInfo
-  -> QualifiedTable -> m ()
-updColInCache cn ci tn = do
-  delColFromCache cn tn
-  addColToCache cn ci tn
-=======
 getFuncsOfTable :: QualifiedTable -> FunctionCache -> [FunctionInfo]
 getFuncsOfTable qt fc = flip filter allFuncs $ \f -> qt == fiReturnType f
   where
@@ -860,173 +261,7 @@
 instance (Monad m) => TableCoreInfoRM (CacheRT m)
 instance (Monad m) => CacheRM (CacheRT m) where
   askSchemaCache = CacheRT pure
->>>>>>> 02d13ba1
-
-addPermToCache
-  :: (QErrM m, CacheRWM m)
-  => QualifiedTable
-  -> RoleName
-  -> PermAccessor a
-  -> a
-  -> [SchemaDependency]
-  -> m ()
-addPermToCache tn rn pa i deps = do
-  modTableInCache modRolePermInfo tn
-  modDepMapInCache (addToDepMap schObjId deps)
-  where
-    permLens = permAccToLens pa
-    modRolePermInfo ti = do
-      let rpim = _tiRolePermInfoMap ti
-          rpi  = fromMaybe mkRolePermInfo $ M.lookup rn rpim
-          newRPI = rpi & permLens ?~ i
-      assertPermNotExists pa rpi
-      return $ ti { _tiRolePermInfoMap = M.insert rn newRPI rpim }
-    schObjId = SOTableObj tn $ TOPerm rn $ permAccToType pa
-
-    assertPermNotExists :: (QErrM m) => PermAccessor a -> RolePermInfo -> m ()
-    assertPermNotExists f rpi =
-      when (isJust $ rpi ^. permAccToLens f) $ throw500 "permission exists"
-
-delPermFromCache
-  :: (QErrM m, CacheRWM m)
-  => PermAccessor a
-  -> RoleName
-  -> QualifiedTable
-  -> m ()
-delPermFromCache pa rn tn = do
-  modTableInCache modRolePermInfo tn
-  modDepMapInCache (removeFromDepMap schObjId)
-  where
-    permLens = permAccToLens pa
-    modRolePermInfo ti = do
-      let rpim = _tiRolePermInfoMap ti
-          rpi  = fromMaybe mkRolePermInfo $ M.lookup rn rpim
-      assertPermExists pa rpi
-      let newRPI = rpi & permLens .~ Nothing
-      return $ ti { _tiRolePermInfoMap = M.insert rn newRPI rpim }
-    schObjId = SOTableObj tn $ TOPerm rn $ permAccToType pa
-
-    assertPermExists :: (QErrM m) => PermAccessor a -> RolePermInfo -> m ()
-    assertPermExists f rpi =
-      unless (isJust $ rpi ^. permAccToLens f) $ throw500 "permission does not exist"
-
-<<<<<<< HEAD
-addEventTriggerToCache
-  :: (QErrM m, CacheRWM m)
-  => QualifiedTable
-  -> EventTriggerInfo
-  -> [SchemaDependency]
-  -> m ()
-addEventTriggerToCache qt eti deps = do
-  modTableInCache modEventTriggerInfo qt
-  modDepMapInCache (addToDepMap schObjId deps)
-  where
-    trn = etiName eti
-    modEventTriggerInfo ti = do
-      let etim = _tiEventTriggerInfoMap ti
-      return $ ti { _tiEventTriggerInfoMap = M.insert trn eti etim}
-    schObjId = SOTableObj qt $ TOTrigger trn
-
-delEventTriggerFromCache
-  :: (QErrM m, CacheRWM m)
-  => QualifiedTable
-  -> TriggerName
-  -> m ()
-delEventTriggerFromCache qt trn = do
-  modTableInCache modEventTriggerInfo qt
-  modDepMapInCache (removeFromDepMap schObjId)
-  where
-    modEventTriggerInfo ti = do
-      let etim = _tiEventTriggerInfoMap ti
-      return $ ti { _tiEventTriggerInfoMap = M.delete trn etim }
-    schObjId = SOTableObj qt $ TOTrigger trn
-
-modifyActionCache :: (CacheRWM m) => (ActionCache -> ActionCache) -> m ()
-modifyActionCache f = do
-  schemaCache <- askSchemaCache
-  writeSchemaCache $ schemaCache { scActions = f $ scActions schemaCache }
-
-addActionToCache
-  :: (QErrM m, CacheRWM m) => ActionInfo -> m ()
-addActionToCache actionInfo = do
-  assertActionNotExists
-  modifyActionCache (M.insert actionName actionInfo)
-  where
-    actionName = _aiName actionInfo
-    assertActionNotExists :: (CacheRM m, QErrM m) => m ()
-    assertActionNotExists = do
-      schemaCache <- askSchemaCache
-      case M.lookup actionName (scActions schemaCache) of
-        Nothing -> return ()
-        Just _  -> throw500 $ "action already exists in cache: " <>> actionName
-
-getActionInfoFromCache
-  :: (QErrM m) => ActionName -> SchemaCache -> m ActionInfo
-getActionInfoFromCache actionName schemaCache =
-  case M.lookup actionName (scActions schemaCache) of
-    Nothing -> throw500 $ "action not found in cache: " <>> actionName
-    Just ti -> return ti
-
-delActionFromCache
-  :: (QErrM m, CacheRWM m) => ActionName -> m ()
-delActionFromCache actionName = do
-  schemaCache <- askSchemaCache
-  void $ getActionInfoFromCache actionName schemaCache
-  modifyActionCache (M.delete actionName)
-
-modifyActionInfoInCache
-  :: (QErrM m, CacheRWM m) => ActionName -> (ActionInfo -> m ActionInfo) -> m ()
-modifyActionInfoInCache actionName f = do
-  schemaCache <- askSchemaCache
-  actionInfo  <- getActionInfoFromCache actionName schemaCache
-  newActionInfo <- f actionInfo
-  modifyActionCache (M.insert actionName newActionInfo)
-
--- TODO: use lens
-addActionPermissionToCache
-  :: (QErrM m, CacheRWM m) => ActionName -> ActionPermissionInfo -> m ()
-addActionPermissionToCache actionName permissionInfo =
-  modifyActionInfoInCache actionName $ \actionInfo -> do
-    let currentPermissions = _aiPermissions actionInfo
-    case M.lookup role currentPermissions of
-      Just _  -> throw500 $ "action permission already exists in cache: " <>
-                 actionName <<> ", " <>> role
-      Nothing ->
-        return $ actionInfo
-        { _aiPermissions = M.insert role permissionInfo currentPermissions }
-  where
-    role = _apiRole permissionInfo
-
-delActionPermissionFromCache
-  :: (QErrM m, CacheRWM m) => ActionName -> RoleName -> m ()
-delActionPermissionFromCache actionName role =
-  modifyActionInfoInCache actionName $ \actionInfo -> do
-    let currentPermissions = _aiPermissions actionInfo
-    case M.lookup role currentPermissions of
-      Just _  ->
-        return $ actionInfo
-        { _aiPermissions = M.delete role currentPermissions }
-      Nothing -> throw500 $ "action permission does not exist in cache: " <>
-                 actionName <<> ", " <>> role
-
-addFunctionToCache
-  :: (QErrM m, CacheRWM m)
-  => FunctionInfo -> [SchemaDependency] -> m ()
-addFunctionToCache fi deps = do
-  sc <- askSchemaCache
-  let functionCache = scFunctions sc
-  case M.lookup fn functionCache of
-    Just _ -> throw500 $ "function already exists in cache " <>> fn
-    Nothing -> do
-      let newFunctionCache = M.insert fn fi functionCache
-      writeSchemaCache $ sc {scFunctions = newFunctionCache}
-  modDepMapInCache (addToDepMap objId deps)
-  where
-    fn = fiName fi
-    objId = SOFunction $ fiName fi
-
-=======
->>>>>>> 02d13ba1
+
 askFunctionInfo
   :: (CacheRM m, QErrM m)
   => QualifiedFunction ->  m FunctionInfo
@@ -1037,67 +272,6 @@
     throwNoFn = throw400 NotExists $
       "function not found in cache " <>> qf
 
-<<<<<<< HEAD
-delFunctionFromCache
-  :: (QErrM m, CacheRWM m)
-  => QualifiedFunction -> m ()
-delFunctionFromCache qf = do
-  void $ askFunctionInfo qf
-  sc <- askSchemaCache
-  let functionCache = scFunctions sc
-      newFunctionCache = M.delete qf functionCache
-  writeSchemaCache $ sc {scFunctions = newFunctionCache}
-  modDepMapInCache (removeFromDepMap objId)
-  where
-    objId = SOFunction qf
-
-updateFunctionDescription
-  :: (QErrM m, CacheRWM m)
-  => QualifiedFunction -> Maybe PGDescription -> m ()
-updateFunctionDescription qf descM = do
-  fi <- askFunctionInfo qf
-  sc <- askSchemaCache
-  let newFuncInfo = fi{fiDescription = descM}
-      newFuncCache = M.insert qf newFuncInfo $ scFunctions sc
-  writeSchemaCache sc{scFunctions = newFuncCache}
-
-addRemoteSchemaToCache
-  :: (QErrM m, CacheRWM m) => RemoteSchemaCtx -> m ()
-addRemoteSchemaToCache rmCtx = do
-  sc <- askSchemaCache
-  let rmSchemas = scRemoteSchemas sc
-      name = rscName rmCtx
-  -- ideally, remote schema shouldn't present in cache
-  -- if present unexpected 500 is thrown
-  onJust (M.lookup name rmSchemas) $ const $
-    throw500 $ "remote schema with name " <> name
-    <<> " already found in cache"
-  writeSchemaCache sc
-    {scRemoteSchemas = M.insert name rmCtx rmSchemas}
-
-delRemoteSchemaFromCache
-  :: (QErrM m, CacheRWM m) => RemoteSchemaName -> m ()
-delRemoteSchemaFromCache name = do
-  sc <- askSchemaCache
-  let rmSchemas = scRemoteSchemas sc
-  -- ideally, remote schema should be present in cache
-  -- if not present unexpected 500 is thrown
-  void $ onNothing (M.lookup name rmSchemas) $
-    throw500 $ "remote schema with name " <> name
-    <<> " not found in cache"
-  writeSchemaCache sc {scRemoteSchemas = M.delete name rmSchemas}
-
-replaceAllowlist
-  :: (CacheRWM m)
-  => QueryList -> m ()
-replaceAllowlist qList = do
-  sc <- askSchemaCache
-  let allowlist = HS.fromList $
-        map (queryWithoutTypeNames . getGQLQuery . _lqQuery) qList
-  writeSchemaCache sc{scAllowlist = allowlist}
-
-=======
->>>>>>> 02d13ba1
 getDependentObjs :: SchemaCache -> SchemaObjId -> [SchemaObjId]
 getDependentObjs = getDependentObjsWith (const True)
 
