--- conflicted
+++ resolved
@@ -49,11 +49,8 @@
 import           Hasura.RQL.Types
 import           Hasura.Server.Auth                     (AuthMode (..),
                                                          getUserInfo)
-<<<<<<< HEAD
 import           Hasura.Server.Config                   (runGetConfig)
-=======
 import           Hasura.Server.Context
->>>>>>> 278f26b0
 import           Hasura.Server.Cors
 import           Hasura.Server.Init
 import           Hasura.Server.Logging
