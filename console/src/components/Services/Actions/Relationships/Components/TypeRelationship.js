import React from 'react';
import styles from '../../Actions.scss';
import { updateSchemaInfo } from '../../../Data/DataActions';
import { isEmpty, getLastArrayElement } from '../../../../Common/utils/jsUtils';
import ExpandableEditor from '../../../../Common/Layout/ExpandableEditor/Editor';
import {
  getSchemaName,
  getSchemaTables,
  getTableColumnNames,
  getTableName,
  getTrackedTables,
} from '../../../../Common/utils/pgUtils';
import {
  parseCustomTypeRelationship,
  getRelValidationError,
  getRelDef,
} from '../utils';
import {
  defaultRelConfig,
  defaultRelFieldMapping,
} from '../../Common/stateDefaults';
import { addActionRel, removeActionRel } from '../../ServerIO';
import { showErrorNotification } from '../../../Common/Notification';
import tableStyles from '../../../../Common/TableCommon/TableStyles.scss';

const RelationshipEditor = ({
  objectType,
  schemaList,
  allTables,
  dispatch,
  existingRelConfig,
  stateCallback,
}) => {
  const [relConfig, setRelConfig] = React.useState(
    existingRelConfig || defaultRelConfig
  );

  // if it is an existing relationship, fetch the pg schema metadata
  React.useEffect(() => {
    if (existingRelConfig) {
      dispatch(updateSchemaInfo({ schemas: [existingRelConfig.refSchema] }));
    }
  }, []);

  // hoist the state to parent whenever there's a change
  React.useEffect(() => {
    if (stateCallback) {
      stateCallback(relConfig);
    }
  }, [relConfig]);

  const { name, type, refSchema, refTable, fieldMapping } = relConfig;

  // relname on change
  const setRelName = e => {
    const relName = e.target.value;
    setRelConfig(rc => ({
      ...rc,
      name: relName,
    }));
  };

  // reltype on change
  const setRelType = e => {
    const relType = e.target.value;
    setRelConfig(rc => ({
      ...rc,
      type: relType,
    }));
  };

  // ref schema on change
  const setRelRefSchema = e => {
    const selectedSchema = e.target.value;
    setRelConfig(rc => ({
      ...rc,
      refSchema: selectedSchema,
      refTable: '',
      fieldMapping: [defaultRelFieldMapping],
    }));
    dispatch(updateSchemaInfo({ schemas: [selectedSchema] }));
  };

  // ref table on change
  const setRelRefTable = e => {
    const refTable_ = e.target.value;
    setRelConfig(rc => ({
      ...rc,
      refTable: refTable_,
      fieldMapping: [defaultRelFieldMapping],
    }));
  };

  // field mappings on change
  const setFieldMappings = f_ => {
    const f = JSON.parse(JSON.stringify(f_));
    const lastFieldMapping = getLastArrayElement(f);
    if (!isEmpty(f) && lastFieldMapping) {
      if (!!lastFieldMapping.column && !!lastFieldMapping.field) {
        f.push(defaultRelFieldMapping);
      }
    }
    setRelConfig(rc => ({
      ...rc,
      fieldMapping: f,
    }));
  };

  // get the tracked tables in a schema
  const refTables = getTrackedTables(
    getSchemaTables(allTables, refSchema)
  ).reduce((all, trackedTable) => {
    return {
      ...all,
      [getTableName(trackedTable)]: getTableColumnNames(trackedTable),
    };
  }, {});

  // rel name input
  const getRelNameInput = () => {
    /*
      There is no neat solution to renaming a relationship.
      This is because name is the only unique identifier of a relationship.
      TODO FIXME
    */
    const isDisabled = !!existingRelConfig;
    const relNameInputTitle = isDisabled
      ? 'A relationship cannot be renamed. Please drop and re-create if you really must.'
      : undefined;
    return (
      <div className={`${styles.add_mar_bottom}`}>
        <div className={`${styles.add_mar_bottom_mid}`}>
          <b>Relationship Name:</b>
        </div>
        <input
          onChange={setRelName}
          type="text"
          className={`${styles.select} form-control ${styles.add_pad_left}`}
          placeholder="Enter relationship name"
          data-test="rel-name"
          title={relNameInputTitle}
          value={name}
        />
      </div>
    );
  };

  // rel type select
  const getRelTypeSelect = () => {
    return (
      <div className={`${styles.add_mar_bottom}`}>
        <div className={`${styles.add_mar_bottom_mid}`}>
          <b>Relationship Type:</b>
        </div>
        <select
          value={type}
          className={`${styles.select} form-control ${styles.add_pad_left}`}
          data-test={'manual-relationship-type'}
          onChange={setRelType}
        >
          {type === '' && (
            <option value={''} disabled>
              {'-- relationship type --'}
            </option>
          )}
          <option key="object" value="object">
            Object Relationship
          </option>
          <option key="array" value="array">
            Array Relationship
          </option>
        </select>
      </div>
    );
  };

  // ref schema select
  const getRefSchemaSelect = () => {
    const orderedSchemaList = schemaList.map(s => getSchemaName(s)).sort();
    return (
      <div className={`${styles.add_mar_bottom}`}>
        <div className={`${styles.add_mar_bottom_mid}`}>
          <b>Reference Schema:</b>
        </div>
        <select
          value={refSchema}
          className={`${styles.select} form-control ${styles.add_pad_left}`}
          data-test={'manual-relationship-ref-schema'}
          onChange={setRelRefSchema}
          disabled={!name}
        >
<<<<<<< HEAD
          {
            // default unselected option
            refSchema === '' && (
              <option value={''} disabled>
                {'-- reference schema --'}
              </option>
            )
          }
          {
            // all reference schema options
            orderedSchemaList.map((rs, j) => (
              <option key={j} value={rs}>
                {rs}
              </option>
            ))
          }
=======
          {// default unselected option
          refSchema === '' && (
            <option value={''} disabled>
              {'-- reference schema --'}
            </option>
          )}
          {// all reference schema options
          orderedSchemaList.map((rs, j) => (
            <option key={j} value={rs}>
              {rs}
            </option>
          ))}
>>>>>>> 289ff5e7
        </select>
      </div>
    );
  };

  // ref table select
  const getRefTableSelect = () => {
    return (
      <div className={`${styles.add_mar_bottom}`}>
        <div className={`${styles.add_mar_bottom_mid}`}>
          <b>Reference Table:</b>
        </div>
        <select
          value={refTable}
          className={`${styles.select} form-control ${styles.add_pad_left}`}
          data-test={'manual-relationship-ref-table'}
          onChange={setRelRefTable}
          disabled={!refSchema}
        >
          {refTable === '' && (
            <option value={''} disabled>
              {'-- reference table --'}
            </option>
          )}
          {Object.keys(refTables)
            .sort()
            .map((rt, j) => (
              <option key={j} value={rt}>
                {rt}
              </option>
            ))}
        </select>
      </div>
    );
  };

  // field mapping array builder
  const getRelFieldMappings = () => {
    return (
      <div className={`${styles.add_mar_bottom}`}>
        <div className={`row ${styles.add_mar_bottom_mid}`}>
          <div className={`col-sm-4 ${styles.add_mar_right}`}>
            <b>From:</b>
          </div>
          <div className={`col-sm-4 ${styles.add_mar_right}`}>
            <b>To:</b>
          </div>
        </div>
        {fieldMapping.map((fieldMap, i) => {
          const setColumn = e => {
            const selectedCol = e.target.value;
            const newFM = JSON.parse(JSON.stringify(fieldMapping));
            newFM[i] = {
              ...fieldMap,
              column: selectedCol,
            };
            setFieldMappings(newFM);
          };

          const setField = e => {
            const selectedField = e.target.value;
            const newFM = JSON.parse(JSON.stringify(fieldMapping));
            newFM[i] = {
              ...fieldMap,
              field: selectedField,
            };
            setFieldMappings(newFM);
          };

          const field = fieldMap.field;
          const refColumn = fieldMap.column;

          const removeField = () => {
            setFieldMappings([
              ...fieldMapping.slice(0, i),
              ...fieldMapping.slice(i + 1),
            ]);
          };

          let removeIcon;
          if (i + 1 === fieldMapping.length) {
            removeIcon = null;
          } else {
            removeIcon = (
              <i
                className={`${styles.fontAwosomeClose} fa-lg fa fa-times`}
                onClick={removeField}
              />
            );
          }

          const fields = objectType.fields.map(f => f.name);

          const selectTitle = !refTable
            ? 'Please select the reference table'
            : undefined;

          return (
            <div
              className={`row ${styles.add_mar_bottom_mid} ${styles.display_flex}`}
              key={`fk-col-${i}`}
            >
              <div className={`col-sm-4 ${styles.add_mar_right}`}>
                <select
                  className={`form-control ${styles.select} ${styles.wd100Percent}`}
                  value={field}
                  onChange={setField}
                  data-test={`manual-relationship-lcol-${i}`}
                  disabled={!refSchema || !refTable}
                  title={selectTitle}
                >
                  {field === '' && (
                    <option value="" disabled>
                      {'-- field --'}
                    </option>
                  )}
                  {fields.map(f => {
                    return (
                      <option key={f} value={f}>
                        {f}
                      </option>
                    );
                  })}
                </select>
              </div>
              <div className={'col-sm-4'}>
                <select
                  className={`form-control ${styles.select} ${styles.wd100Percent}`}
                  value={refColumn}
                  onChange={setColumn}
                  disabled={!refTable}
                  title={selectTitle}
                  data-test={`manual-relationship-rcol-${i}`}
                >
                  {refColumn === '' && (
                    <option value="" disabled>
                      {'-- ref_column --'}
                    </option>
                  )}
                  {refTables[refTable] &&
                    refTables[refTable].map(rcOpt => {
                      return (
                        <option key={rcOpt} value={rcOpt}>
                          {rcOpt}
                        </option>
                      );
                    })}
                </select>
              </div>
              <div>{removeIcon}</div>
            </div>
          );
        })}
      </div>
    );
  };

  return (
    <div className="form-group">
      {getRelTypeSelect()}
      {getRelNameInput()}
      {getRefSchemaSelect()}
      {getRefTableSelect()}
      {getRelFieldMappings()}
    </div>
  );
};

const RelEditor = props => {
  const { dispatch, relConfig, objectType, isNew } = props;

  const [relConfigState, setRelConfigState] = React.useState(null);

  // in case of existing relationship, show rel definition as label
  const collapsedLabel = () => {
    if (!relConfig) return null;
    return (
      <div>
        <b>{relConfig.name}</b>
        <div className={tableStyles.relationshipTopPadding}>
          {getRelDef({ ...relConfig, typename: objectType.name })}
        </div>
      </div>
    );
  };

  // the relationship editor
  const expandedContent = () => {
    let existingRelConfig = null;
    // pass the init state to the editor if it is an existing relationship
    if (relConfig) {
      existingRelConfig = parseCustomTypeRelationship(relConfig);
    }
    return (
      <RelationshipEditor
        {...props}
        existingRelConfig={existingRelConfig}
        stateCallback={setRelConfigState}
      />
    );
  };

  // reset the state whenever the editor is collapsed
  const collapseCallback = () => {
    setRelConfigState(null);
  };

  // function to save the relationship
  const saveFunc = toggle => {
    const validationError = getRelValidationError(relConfigState);
    if (validationError) {
      return dispatch(
        showErrorNotification('Cannot create relationship', validationError)
      );
    }
    dispatch(
      addActionRel(
        { ...relConfigState, typename: objectType.name },
        toggle,
        isNew ? null : relConfig
      )
    );
  };

  // function to remove the relationship
  let removeFunc;
  if (!isNew) {
    removeFunc = toggle => {
      dispatch(removeActionRel(relConfig.name, objectType.name, toggle));
    };
  }

  const expandButtonText = isNew ? 'Add a relationship' : 'Edit';
  const collapseButtonText = isNew ? 'Cancel' : 'Close';

  return (
    <ExpandableEditor
      collapseCallback={collapseCallback}
      editorExpanded={expandedContent}
      expandButtonText={expandButtonText}
      collapsedLabel={collapsedLabel}
      property={'relationship'}
      service="actions"
      saveFunc={saveFunc}
      removeFunc={removeFunc}
      expandButtonText={expandButtonText}
      collapseButtonText={collapseButtonText}
    />
  );
};

export default RelEditor;<|MERGE_RESOLUTION|>--- conflicted
+++ resolved
@@ -189,7 +189,6 @@
           onChange={setRelRefSchema}
           disabled={!name}
         >
-<<<<<<< HEAD
           {
             // default unselected option
             refSchema === '' && (
@@ -206,7 +205,6 @@
               </option>
             ))
           }
-=======
           {// default unselected option
           refSchema === '' && (
             <option value={''} disabled>
@@ -219,7 +217,6 @@
               {rs}
             </option>
           ))}
->>>>>>> 289ff5e7
         </select>
       </div>
     );
