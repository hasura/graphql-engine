--- conflicted
+++ resolved
@@ -190,16 +190,10 @@
           {i !== this.props.headers.length - 1 && !isDisabled ? (
             <Icon
               type="close"
-<<<<<<< HEAD
-              onClick={this.deleteHeader.bind(this)}
-              data-index-id={i}
-              ml="10px"
-=======
               pointer
               onClick={this.deleteHeader.bind(this)}
               data-index-id={i}
               ml="sm"
->>>>>>> 420dc846
             />
           ) : null}
         </div>
