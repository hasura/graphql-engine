description: Test that casting between incompatible types is rejected
url: /v1/query
status: 400
response:
  code: unexpected-payload
  error: cannot cast column of type "geography" to type "integer"
<<<<<<< HEAD
  path: "$.args.where.geog_col.['$cast']"
=======
  path: $.args.where.geog_col['$cast']
>>>>>>> 15c0ebf1
query:
  type: select
  args:
    table: geog_table
    columns:
    - name
    where:
      geog_col:
        $cast:
          integer:
            $eq: 0<|MERGE_RESOLUTION|>--- conflicted
+++ resolved
@@ -4,11 +4,7 @@
 response:
   code: unexpected-payload
   error: cannot cast column of type "geography" to type "integer"
-<<<<<<< HEAD
-  path: "$.args.where.geog_col.['$cast']"
-=======
   path: $.args.where.geog_col['$cast']
->>>>>>> 15c0ebf1
 query:
   type: select
   args:
