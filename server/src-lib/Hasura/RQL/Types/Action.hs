--- conflicted
+++ resolved
@@ -50,17 +50,6 @@
 
 
 import           Hasura.Prelude
-<<<<<<< HEAD
-import           Hasura.RQL.DDL.Headers
-import           Hasura.RQL.DML.Select.Types
-import           Hasura.RQL.Types.Common
-import           Hasura.RQL.Types.CustomTypes
-import           Hasura.Session
-import           Hasura.SQL.Backend
-import           Hasura.SQL.Types
-import           Language.Haskell.TH.Syntax    (Lift)
-=======
->>>>>>> f5da1b34
 
 import qualified Data.Aeson                    as J
 import qualified Data.Aeson.Casing             as J
@@ -80,7 +69,7 @@
 import           Hasura.RQL.DML.Select.Types
 import           Hasura.RQL.Types.Common
 import           Hasura.RQL.Types.CustomTypes
-import           Hasura.SQL.Types
+import           Hasura.SQL.Backend
 import           Hasura.Session
 
 
