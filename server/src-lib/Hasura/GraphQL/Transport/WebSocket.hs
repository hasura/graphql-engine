--- conflicted
+++ resolved
@@ -223,9 +223,6 @@
   execPlan <- either (withComplete . preExecErr) return execPlanE
   execute userInfo reqHdrs execPlan
   where
-<<<<<<< HEAD
-    execute userInfo reqHdrs plan = undefined
-=======
     execute userInfo reqHdrs plan = do
       let (E.GQExecPlan hasuraPlan remotePlans opTy) = plan
 
@@ -233,7 +230,7 @@
         -- incase of subscriptions
         G.OperationTypeSubscription ->
           case (hasuraPlan, remotePlans) of
-            (Just (E.GExPHasura gCtx rootSelSet), []) ->
+            (Just (E.GExPHasura gCtx rootSelSet _), []) ->
               runHasuraGQ userInfo gCtx rootSelSet
             _ ->
               withComplete $ preExecErr $ err400 NotSupported
@@ -245,13 +242,12 @@
             (Nothing, []) ->
               withComplete $ preExecErr $
               err500 Unexpected "no exec plan found"
-            (Just (E.GExPHasura gCtx rootSelSet), []) ->
+            (Just (E.GExPHasura gCtx rootSelSet _), []) ->
               runHasuraGQ userInfo gCtx rootSelSet
             (_, _) -> do
               runRemoteGQ userInfo reqHdrs plan
               withComplete $ preExecErr $ err400 NotSupported "not yet"
 
->>>>>>> 93291f4a
     runHasuraGQ :: UserInfo -> GCtx -> V.RootSelSet -> ExceptT () IO ()
     runHasuraGQ userInfo gCtx rootSelSet =
       case rootSelSet of
@@ -276,23 +272,6 @@
       either postExecErr sendSuccResp resp
       sendCompleted
 
-<<<<<<< HEAD
-    runRemoteGQ :: UserInfo -> [H.Header]
-                -> RemoteSchemaInfo
-                -> V.RootSelSet
-                -> ExceptT () IO ()
-    runRemoteGQ userInfo reqHdrs rsi rootSelSet = case rootSelSet of
-        V.RSubscription _ ->
-          withComplete $ preExecErr $
-          err400 NotSupported "subscription to remote server is not supported"
-        _ -> do
-          -- if it's not a subscription, use HTTP to execute the query on the
-          -- remote server
-          resp <- runExceptT $ E.execRemoteGQ httpMgr userInfo reqHdrs query
-                  rsi rootSelSet
-          either postExecErr sendSuccResp resp
-          sendCompleted
-=======
     runHasuraGQEncJ :: UserInfo -> GCtx -> V.RootSelSet -> LazyTx QErr EncJSON
     runHasuraGQEncJ userInfo gCtx rootSelSet =
       case rootSelSet of
@@ -318,7 +297,7 @@
       logOpEv ODStarted
       hasuraRes <- case hasuraPlan of
         Nothing -> return []
-        Just (E.GExPHasura gCtx rootSelSet) -> do
+        Just (E.GExPHasura gCtx rootSelSet _) -> do
           resp <- liftIO $ runTx $ runHasuraGQEncJ userInfo gCtx rootSelSet
           when isAsync $ either postExecErr sendSuccResp resp
           return [encodeGQResp . GQSuccess . encJToLBS <$> resp]
@@ -336,7 +315,6 @@
     getIsAsync remotePlans = case remotePlans of
       [] -> withComplete $ preExecErr $ err500 Unexpected "unexpected empty remote"
       xs -> return $ any (\(E.GExPRemote _ _ async) -> E.unIsAsync async) xs
->>>>>>> 93291f4a
 
     WSServerEnv logger _ runTx lqMap gCtxMapRef httpMgr _ sqlGenCtx = serverEnv
 
