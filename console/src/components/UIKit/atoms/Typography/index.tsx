--- conflicted
+++ resolved
@@ -17,7 +17,6 @@
  *  fontWeight: 'bold'
  */
 export type TextProps = {
-<<<<<<< HEAD
   type?: keyof Theme['lineHeights'];
   fontWeight?: keyof Theme['fontWeights'];
   fontSize?: keyof Theme['fontSizes'];
@@ -26,15 +25,6 @@
   mr?: keyof Theme['space'];
   ml?: keyof Theme['space'];
   pl?: keyof Theme['space'];
-=======
-  type: keyof Theme['lineHeights'];
-  fontWeight: keyof Theme['fontWeights'];
-  fontSize: keyof Theme['fontSizes'];
-  mb: keyof Theme['space'];
-  mt: keyof Theme['space'];
-  mr: keyof Theme['space'];
-  ml: keyof Theme['space'];
->>>>>>> 619d1673
 };
 
 export const Text: React.FC<TextProps> = props => {
@@ -75,6 +65,7 @@
   mt: 'zero',
   mr: 'zero',
   ml: 'zero',
+  pl: 'zero',
   fontWeight: 'normal',
   fontSize: 'p',
 };
