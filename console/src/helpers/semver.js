const semver = require('semver');

const componentsSemver = {
  eventsTab: '1.0.0-alpha16',
  metadataReload: '1.0.0-alpha17',
  eventRedeliver: '1.0.0-alpha17',
  sqlAnalyze: '1.0.0-alpha25',
  aggregationPerm: '1.0.0-alpha26',
<<<<<<< HEAD
  analyzeApiChange: '1.0.0-alpha26',
=======
  insertPrefix: '1.0.0-alpha26',
>>>>>>> fb842fde
};

const getPreRelease = version => {
  const prerelease = semver.prerelease(version);
  if (prerelease.length === 1) {
    const regex = /(alpha|beta)(\d+)/gm;
    const str = prerelease[0];
    const m = regex.exec(str);
    if (m.length < 3) {
      return [];
    }
    return m.slice(1, 3);
  }
  return prerelease.slice(0, 2);
};

const semverCheck = (component, serverVersion) => {
  if (component in componentsSemver) {
    const componentCoerce = semver.valid(
      semver.coerce(componentsSemver[component])
    );
    if (componentCoerce == null) {
      return false;
    }

    const serverCoerce = semver.valid(semver.coerce(serverVersion));
    if (serverCoerce == null) {
      return true;
    }

    switch (semver.compare(serverCoerce, componentCoerce)) {
      case 0:
        // check for prerelease tags
        const componentPrerelease = getPreRelease(componentsSemver[component]);
        const serverPrerelease = getPreRelease(serverVersion);
        // If both component and server doesn't have a prerelease, return true
        if (componentPrerelease.length === 0 && serverPrerelease.length === 0) {
          return true;
        }
        // If component does't have a prerelease tag and server has a p rerelease
        // tag, return false
        if (componentPrerelease.length === 0 && serverPrerelease.length !== 0) {
          return false;
        }
        // If server does't have a prerelease tag and component has a prerelease
        // tag, return true
        if (componentPrerelease.length !== 0 && serverPrerelease.length === 0) {
          return true;
        }
        if (
          componentPrerelease[0] === 'beta' &&
          serverPrerelease[0] !== 'beta'
        ) {
          return false;
        }
        if (
          parseInt(serverPrerelease[1], 10) >=
          parseInt(componentPrerelease[1], 10)
        ) {
          return true;
        }
        return false;

      case 1:
        return true;
      case -1:
        return false;
      default:
        return false;
    }
  }
  return false;
};

export default semverCheck;<|MERGE_RESOLUTION|>--- conflicted
+++ resolved
@@ -6,11 +6,8 @@
   eventRedeliver: '1.0.0-alpha17',
   sqlAnalyze: '1.0.0-alpha25',
   aggregationPerm: '1.0.0-alpha26',
-<<<<<<< HEAD
   analyzeApiChange: '1.0.0-alpha26',
-=======
   insertPrefix: '1.0.0-alpha26',
->>>>>>> fb842fde
 };
 
 const getPreRelease = version => {
