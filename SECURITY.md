--- conflicted
+++ resolved
@@ -19,11 +19,7 @@
 
 ## Security Vulnerability Response
 
-<<<<<<< HEAD
-Each report is acknowledged and analyzed by project's maintainers and the security team within 3 working days. 
-=======
 Each report is acknowledged and analyzed by the project's maintainers and the security team within 3 working days. 
->>>>>>> ddcd3dc9
 
 The reporter will be kept updated at every stage of the issue's analysis and resolution (triage -> fix -> release).
 
