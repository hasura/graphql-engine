module Hasura.GraphQL.Resolve
  ( mutFldToTx

  , queryFldToPGAST
  , traverseQueryRootFldAST
  , UnresolvedVal(..)

  , AnnPGVal(..)
  , txtConverter

  , QueryRootFldAST(..)
  , QueryRootFldUnresolved
  , QueryRootFldResolved
  , toPGQuery
  , toSQLFromItem

  , RIntro.schemaR
  , RIntro.typeR
  ) where

import           Data.Has
import           Hasura.Session

import qualified Data.HashMap.Strict               as Map
import qualified Database.PG.Query                 as Q
import qualified Language.GraphQL.Draft.Syntax     as G
import qualified Network.HTTP.Client               as HTTP
import qualified Network.HTTP.Types                as HTTP

import           Hasura.GraphQL.Resolve.Context
import           Hasura.Prelude
import           Hasura.RQL.Types
import           Hasura.Server.Version             (HasVersion)
import           Hasura.SQL.Types

import qualified Hasura.GraphQL.Resolve.Action     as RA
import qualified Hasura.GraphQL.Resolve.Insert     as RI
import qualified Hasura.GraphQL.Resolve.Introspect as RIntro
import qualified Hasura.GraphQL.Resolve.Mutation   as RM
import qualified Hasura.GraphQL.Resolve.Select     as RS
import qualified Hasura.GraphQL.Schema.Common      as GS
import qualified Hasura.GraphQL.Validate           as V
import qualified Hasura.RQL.DML.RemoteJoin         as RR
import qualified Hasura.RQL.DML.Select             as DS
import qualified Hasura.SQL.DML                    as S

data QueryRootFldAST v
  = QRFNode !(DS.AnnSimpleSelG v)
  | QRFPk !(DS.AnnSimpleSelG v)
  | QRFSimple !(DS.AnnSimpleSelG v)
  | QRFAgg !(DS.AnnAggregateSelectG v)
  | QRFConnection !(DS.ConnectionSelect v)
  | QRFActionSelect !(DS.AnnSimpleSelG v)
  | QRFActionExecuteObject !(DS.AnnSimpleSelG v)
  | QRFActionExecuteList !(DS.AnnSimpleSelG v)
  deriving (Show, Eq)

type QueryRootFldUnresolved = QueryRootFldAST UnresolvedVal
type QueryRootFldResolved = QueryRootFldAST S.SQLExp

traverseQueryRootFldAST
  :: (Applicative f)
  => (a -> f b)
  -> QueryRootFldAST a
  -> f (QueryRootFldAST b)
traverseQueryRootFldAST f = \case
  QRFNode s                -> QRFNode <$> DS.traverseAnnSimpleSelect f s
  QRFPk s                  -> QRFPk <$> DS.traverseAnnSimpleSelect f s
  QRFSimple s              -> QRFSimple <$> DS.traverseAnnSimpleSelect f s
  QRFAgg s                 -> QRFAgg <$> DS.traverseAnnAggregateSelect f s
  QRFActionSelect s        -> QRFActionSelect <$> DS.traverseAnnSimpleSelect f s
  QRFActionExecuteObject s -> QRFActionExecuteObject <$> DS.traverseAnnSimpleSelect f s
  QRFActionExecuteList s   -> QRFActionExecuteList <$> DS.traverseAnnSimpleSelect f s
  QRFConnection s   -> QRFConnection <$> DS.traverseConnectionSelect f s

toPGQuery :: QueryRootFldResolved -> (Q.Query, Maybe RR.RemoteJoins)
toPGQuery = \case
<<<<<<< HEAD
  QRFNode s                -> Q.fromBuilder $ toSQL $ DS.mkSQLSelect DS.JASSingleObject s
  QRFPk s                  -> Q.fromBuilder $ toSQL $ DS.mkSQLSelect DS.JASSingleObject s
  QRFSimple s              -> Q.fromBuilder $ toSQL $ DS.mkSQLSelect DS.JASMultipleRows s
  QRFAgg s                 -> Q.fromBuilder $ toSQL $ DS.mkAggregateSelect s
  QRFActionSelect s        -> Q.fromBuilder $ toSQL $ DS.mkSQLSelect DS.JASSingleObject s
  QRFActionExecuteObject s -> Q.fromBuilder $ toSQL $ DS.mkSQLSelect DS.JASSingleObject s
  QRFActionExecuteList s   -> Q.fromBuilder $ toSQL $ DS.mkSQLSelect DS.JASMultipleRows s
  QRFConnection s   -> Q.fromBuilder $ toSQL $ DS.mkConnectionSelect s
=======
  QRFPk s           -> first (DS.selectQuerySQL DS.JASSingleObject) $ RR.getRemoteJoins s
  QRFSimple s       -> first (DS.selectQuerySQL DS.JASMultipleRows) $ RR.getRemoteJoins s
  QRFAgg s          -> first DS.selectAggQuerySQL $ RR.getRemoteJoinsAggSel s
  QRFActionSelect s -> first (DS.selectQuerySQL DS.JASSingleObject) $ RR.getRemoteJoins s
  QRFActionExecuteObject s -> first (DS.selectQuerySQL DS.JASSingleObject) $ RR.getRemoteJoins s
  QRFActionExecuteList s   -> first (DS.selectQuerySQL DS.JASMultipleRows) $ RR.getRemoteJoins s
>>>>>>> 7e2d6370

validateHdrs
  :: (Foldable t, QErrM m) => UserInfo -> t Text -> m ()
validateHdrs userInfo hdrs = do
  let receivedVars = _uiSession userInfo
  forM_ hdrs $ \hdr ->
    unless (isJust $ getSessionVariableValue (mkSessionVariable hdr) receivedVars) $
    throw400 NotFound $ hdr <<> " header is expected but not found"

queryFldToPGAST
  :: ( MonadReusability m
     , MonadError QErr m
     , MonadReader r m
     , Has FieldMap r
     , Has OrdByCtx r
     , Has SQLGenCtx r
     , Has UserInfo r
     , Has QueryCtxMap r
     , HasVersion
     , MonadIO m
     )
  => V.Field
  -> RA.QueryActionExecuter
  -> m QueryRootFldUnresolved
queryFldToPGAST fld actionExecuter = do
  opCtx <- getOpCtx $ V._fName fld
  userInfo <- asks getter
  case opCtx of
    QCNodeSelect nodeSelectMap -> do
      NodeIdData table pkeyColumnValues <- RS.resolveNodeId fld
      case Map.lookup (GS.mkTableTy table) nodeSelectMap of
        Nothing       -> throwVE $ "table " <> table <<> " not found"
        Just selOpCtx -> do
          validateHdrs userInfo (_socHeaders selOpCtx)
          QRFNode <$> RS.convertNodeSelect selOpCtx pkeyColumnValues fld
    QCSelect ctx -> do
      validateHdrs userInfo (_socHeaders ctx)
      QRFSimple <$> RS.convertSelect ctx fld
    QCSelectPkey ctx -> do
      validateHdrs userInfo (_spocHeaders ctx)
      QRFPk <$> RS.convertSelectByPKey ctx fld
    QCSelectAgg ctx -> do
      validateHdrs userInfo (_socHeaders ctx)
      QRFAgg <$> RS.convertAggSelect ctx fld
    QCFuncQuery ctx -> do
      validateHdrs userInfo (_fqocHeaders ctx)
      QRFSimple <$> RS.convertFuncQuerySimple ctx fld
    QCFuncAggQuery ctx -> do
      validateHdrs userInfo (_fqocHeaders ctx)
      QRFAgg <$> RS.convertFuncQueryAgg ctx fld
    QCAsyncActionFetch ctx ->
      QRFActionSelect <$> RA.resolveAsyncActionQuery userInfo ctx fld
    QCAction ctx -> do
      -- query actions should not be marked reusable because we aren't
      -- capturing the variable value in the state as re-usable variables.
      -- The variables captured in non-action queries are used to generate
      -- an SQL query, but in case of query actions it's converted into JSON
      -- and included in the action's webhook payload.
      markNotReusable
      let jsonAggType = RA.mkJsonAggSelect $ _saecOutputType ctx
          f = case jsonAggType of
             DS.JASMultipleRows -> QRFActionExecuteList
             DS.JASSingleObject -> QRFActionExecuteObject
      f <$> actionExecuter (RA.resolveActionQuery fld ctx (_uiSession userInfo))
    QCSelectConnection pk ctx ->
      QRFConnection <$> RS.convertConnectionSelect pk ctx fld
    QCFuncConnection pk ctx ->
      QRFConnection <$> RS.convertConnectionFuncQuery pk ctx fld

mutFldToTx
  :: ( HasVersion
     , MonadReusability m
     , MonadError QErr m
     , MonadReader r m
     , Has UserInfo r
     , Has MutationCtxMap r
     , Has FieldMap r
     , Has OrdByCtx r
     , Has SQLGenCtx r
     , Has InsCtxMap r
     , Has HTTP.Manager r
     , Has [HTTP.Header] r
     , MonadIO m
     )
  => V.Field
  -> m (RespTx, HTTP.ResponseHeaders)
mutFldToTx fld = do
  userInfo <- asks getter
  reqHeaders <- asks getter
  httpManager <- asks getter
  let rjCtx = (httpManager, reqHeaders, userInfo)
  opCtx <- getOpCtx $ V._fName fld
  let noRespHeaders = fmap (,[])
      roleName = _uiRole userInfo
  case opCtx of
    MCInsert ctx -> do
      validateHdrs userInfo (_iocHeaders ctx)
      noRespHeaders $ RI.convertInsert rjCtx roleName (_iocTable ctx) fld
    MCInsertOne ctx -> do
      validateHdrs userInfo (_iocHeaders ctx)
      noRespHeaders $ RI.convertInsertOne rjCtx roleName (_iocTable ctx) fld
    MCUpdate ctx -> do
      validateHdrs userInfo (_uocHeaders ctx)
      noRespHeaders $ RM.convertUpdate ctx rjCtx fld
    MCUpdateByPk ctx -> do
      validateHdrs userInfo (_uocHeaders ctx)
      noRespHeaders $ RM.convertUpdateByPk ctx rjCtx fld
    MCDelete ctx -> do
      validateHdrs userInfo (_docHeaders ctx)
      noRespHeaders $ RM.convertDelete ctx rjCtx fld
    MCDeleteByPk ctx -> do
      validateHdrs userInfo (_docHeaders ctx)
      noRespHeaders $ RM.convertDeleteByPk ctx rjCtx fld
    MCAction ctx ->
      RA.resolveActionMutation fld ctx (_uiSession userInfo)

getOpCtx
  :: ( MonadReusability m
     , MonadError QErr m
     , MonadReader r m
     , Has (OpCtxMap a) r
     )
  => G.Name -> m a
getOpCtx f = do
  opCtxMap <- asks getter
  onNothing (Map.lookup f opCtxMap) $ throw500 $
    "lookup failed: opctx: " <> showName f

toSQLFromItem :: S.Alias -> QueryRootFldResolved -> S.FromItem
toSQLFromItem alias = \case
  QRFNode s                -> fromSelect $ DS.mkSQLSelect DS.JASSingleObject s
  QRFPk s                  -> fromSelect $ DS.mkSQLSelect DS.JASSingleObject s
  QRFSimple s              -> fromSelect $ DS.mkSQLSelect DS.JASMultipleRows s
  QRFAgg s                 -> fromSelect $ DS.mkAggregateSelect s
  QRFActionSelect s        -> fromSelect $ DS.mkSQLSelect DS.JASSingleObject s
  QRFActionExecuteObject s -> fromSelect $ DS.mkSQLSelect DS.JASSingleObject s
  QRFActionExecuteList s   -> fromSelect $ DS.mkSQLSelect DS.JASSingleObject s
  QRFConnection s          -> flip (S.FISelectWith (S.Lateral False)) alias
                              $ DS.mkConnectionSelect s
  where
    fromSelect = flip (S.FISelect (S.Lateral False)) alias<|MERGE_RESOLUTION|>--- conflicted
+++ resolved
@@ -75,23 +75,17 @@
 
 toPGQuery :: QueryRootFldResolved -> (Q.Query, Maybe RR.RemoteJoins)
 toPGQuery = \case
-<<<<<<< HEAD
-  QRFNode s                -> Q.fromBuilder $ toSQL $ DS.mkSQLSelect DS.JASSingleObject s
-  QRFPk s                  -> Q.fromBuilder $ toSQL $ DS.mkSQLSelect DS.JASSingleObject s
-  QRFSimple s              -> Q.fromBuilder $ toSQL $ DS.mkSQLSelect DS.JASMultipleRows s
-  QRFAgg s                 -> Q.fromBuilder $ toSQL $ DS.mkAggregateSelect s
-  QRFActionSelect s        -> Q.fromBuilder $ toSQL $ DS.mkSQLSelect DS.JASSingleObject s
-  QRFActionExecuteObject s -> Q.fromBuilder $ toSQL $ DS.mkSQLSelect DS.JASSingleObject s
-  QRFActionExecuteList s   -> Q.fromBuilder $ toSQL $ DS.mkSQLSelect DS.JASMultipleRows s
-  QRFConnection s   -> Q.fromBuilder $ toSQL $ DS.mkConnectionSelect s
-=======
-  QRFPk s           -> first (DS.selectQuerySQL DS.JASSingleObject) $ RR.getRemoteJoins s
-  QRFSimple s       -> first (DS.selectQuerySQL DS.JASMultipleRows) $ RR.getRemoteJoins s
-  QRFAgg s          -> first DS.selectAggQuerySQL $ RR.getRemoteJoinsAggSel s
-  QRFActionSelect s -> first (DS.selectQuerySQL DS.JASSingleObject) $ RR.getRemoteJoins s
-  QRFActionExecuteObject s -> first (DS.selectQuerySQL DS.JASSingleObject) $ RR.getRemoteJoins s
-  QRFActionExecuteList s   -> first (DS.selectQuerySQL DS.JASMultipleRows) $ RR.getRemoteJoins s
->>>>>>> 7e2d6370
+  QRFNode s                -> first (toQuery . DS.mkSQLSelect DS.JASSingleObject) $ RR.getRemoteJoins s
+  QRFPk s                  -> first (toQuery . DS.mkSQLSelect DS.JASSingleObject) $ RR.getRemoteJoins s
+  QRFSimple s              -> first (toQuery . DS.mkSQLSelect DS.JASMultipleRows) $ RR.getRemoteJoins s
+  QRFAgg s                 -> first (toQuery . DS.mkAggregateSelect) $ RR.getRemoteJoinsAggregateSelect s
+  QRFActionSelect s        -> first (toQuery . DS.mkSQLSelect DS.JASSingleObject) $ RR.getRemoteJoins s
+  QRFActionExecuteObject s -> first (toQuery . DS.mkSQLSelect DS.JASSingleObject) $ RR.getRemoteJoins s
+  QRFActionExecuteList s   -> first (toQuery . DS.mkSQLSelect DS.JASMultipleRows) $ RR.getRemoteJoins s
+  QRFConnection s          -> first (toQuery . DS.mkConnectionSelect) $ RR.getRemoteJoinsConnectionSelect s
+  where
+    toQuery :: ToSQL a => a -> Q.Query
+    toQuery = Q.fromBuilder . toSQL
 
 validateHdrs
   :: (Foldable t, QErrM m) => UserInfo -> t Text -> m ()
