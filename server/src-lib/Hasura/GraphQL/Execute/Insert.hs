module Hasura.GraphQL.Execute.Insert
  ( traverseAnnInsert
  , convertToSQLTransaction
  ) where

import           Hasura.Prelude

import qualified Data.Aeson                     as J
import qualified Data.Environment               as Env
import qualified Data.HashMap.Strict            as Map
import qualified Data.Sequence                  as Seq
import qualified Data.Text                      as T
import qualified Database.PG.Query              as Q


import qualified Hasura.RQL.DML.Insert          as RQL
import qualified Hasura.RQL.DML.Insert.Types    as RQL
import qualified Hasura.RQL.DML.Mutation        as RQL
import qualified Hasura.RQL.DML.RemoteJoin      as RQL
import qualified Hasura.RQL.DML.Returning       as RQL
import qualified Hasura.RQL.DML.Returning.Types as RQL
import qualified Hasura.RQL.GBoolExp            as RQL
import qualified Hasura.SQL.DML                 as S
import qualified Hasura.Tracing                 as Tracing

import           Hasura.Db
import           Hasura.EncJSON
import           Hasura.GraphQL.Schema.Insert
import           Hasura.RQL.Types
import           Hasura.Server.Version          (HasVersion)
import           Hasura.SQL.Types
import           Hasura.SQL.Value


traverseAnnInsert
  :: (Applicative f)
  => (a -> f b)
  -> AnnInsert a
  -> f (AnnInsert b)
traverseAnnInsert f (AnnInsert fieldName isSingle (annIns, mutationOutput)) =
  AnnInsert fieldName isSingle
  <$> ( (,)
        <$> traverseMulti annIns
        <*> RQL.traverseMutationOutput f mutationOutput
      )
  where
    traverseMulti (AnnIns objs tableName conflictClause checkCond columns defaultValues) = AnnIns
      <$> traverse traverseObject objs
      <*> pure tableName
      <*> traverse (traverse f) conflictClause
      <*> ( (,)
            <$> traverseAnnBoolExp f (fst checkCond)
            <*> traverse (traverseAnnBoolExp f) (snd checkCond)
          )
      <*> pure columns
      <*> traverse f defaultValues
    traverseSingle (AnnIns obj tableName conflictClause checkCond columns defaultValues) = AnnIns
      <$> traverseObject obj
      <*> pure tableName
      <*> traverse (traverse f) conflictClause
      <*> ( (,)
            <$> traverseAnnBoolExp f (fst checkCond)
            <*> traverse (traverseAnnBoolExp f) (snd checkCond)
          )
      <*> pure columns
      <*> traverse f defaultValues
    traverseObject (AnnInsObj columns objRels arrRels) = AnnInsObj
      <$> traverse (traverse f) columns
      <*> traverse (traverseRel traverseSingle) objRels
      <*> traverse (traverseRel traverseMulti)  arrRels
    traverseRel z (RelIns object relInfo) = RelIns <$> z object <*> pure relInfo


convertToSQLTransaction
  :: (HasVersion, MonadTx m, MonadIO m, Tracing.MonadTrace m)
  => Env.Environment
  -> AnnInsert S.SQLExp
  -> RQL.MutationRemoteJoinCtx
  -> Seq.Seq Q.PrepArg
  -> Bool
  -> m EncJSON
convertToSQLTransaction env (AnnInsert fieldName isSingle (annIns, mutationOutput)) remoteJoinCtx planVars stringifyNum =
  if null $ _aiInsObj annIns
  then pure $ RQL.buildEmptyMutResp mutationOutput
  else withPaths ["selectionSet", fieldName, "args", suffix] $
    insertMultipleObjects env annIns [] remoteJoinCtx mutationOutput planVars stringifyNum
  where
    withPaths p x = foldr ($) x $ withPathK <$> p
    suffix = bool "objects" "object" isSingle

insertMultipleObjects
  :: (HasVersion, MonadTx m, MonadIO m, Tracing.MonadTrace m)
  => Env.Environment
  -> MultiObjIns S.SQLExp
  -> [(PGCol, S.SQLExp)]
  -> RQL.MutationRemoteJoinCtx
  -> RQL.MutationOutput
  -> Seq.Seq Q.PrepArg
  -> Bool
  -> m EncJSON
insertMultipleObjects env multiObjIns additionalColumns remoteJoinCtx mutationOutput planVars stringifyNum =
    bool withoutRelsInsert withRelsInsert anyRelsToInsert
  where
    AnnIns insObjs table conflictClause checkCondition columnInfos defVals = multiObjIns
    allInsObjRels = concatMap _aioObjRels insObjs
    allInsArrRels = concatMap _aioArrRels insObjs
    anyRelsToInsert = not $ null allInsArrRels && null allInsObjRels

    withoutRelsInsert = do
      indexedForM_ (_aioColumns <$> insObjs) \column ->
        validateInsert (map fst column) [] (map fst additionalColumns)
      let columnValues = map (mkSQLRow defVals) $ union additionalColumns . _aioColumns <$> insObjs
          columnNames  = Map.keys defVals
          insertQuery  = RQL.InsertQueryP1
            table
            columnNames
            columnValues
            conflictClause
            checkCondition
            mutationOutput
            columnInfos
          rowCount = T.pack . show . length $ _aiInsObj multiObjIns
      Tracing.trace ("Insert (" <> rowCount <> ") " <> qualObjectToText table) do
        Tracing.attachMetadata [("count", rowCount)]
<<<<<<< HEAD
        RQL.execInsertQuery env stringifyNum (Just rjCtx) (insertQuery, planVars)
=======
        RQL.execInsertQuery env stringifyNum (Just remoteJoinCtx) (insertQuery, planVars)
>>>>>>> bd6254c5

    withRelsInsert = do
      insertRequests <- indexedForM insObjs \obj -> do
        let singleObj = AnnIns obj table conflictClause checkCondition columnInfos defVals
        insertObject env singleObj additionalColumns remoteJoinCtx planVars stringifyNum
      let affectedRows = sum $ map fst insertRequests
          columnValues = mapMaybe snd insertRequests
      selectExpr <- RQL.mkSelCTEFromColVals table columnInfos columnValues
      let (mutOutputRJ, remoteJoins) = RQL.getRemoteJoinsMutationOutput mutationOutput
<<<<<<< HEAD
      RQL.executeMutationOutputQuery env table columnInfos (Just affectedRows) selectExpr
        mutOutputRJ stringifyNum [] $ (,rjCtx) <$> remoteJoins
=======
          sqlQuery = Q.fromBuilder $ toSQL $
                     RQL.mkMutationOutputExp table columnInfos (Just affectedRows) selectExpr mutOutputRJ stringifyNum
      RQL.executeMutationOutputQuery env sqlQuery [] $ (,remoteJoinCtx) <$> remoteJoins
>>>>>>> bd6254c5

insertObject
  :: (HasVersion, MonadTx m, MonadIO m, Tracing.MonadTrace m)
  => Env.Environment
  -> SingleObjIns S.SQLExp
  -> [(PGCol, S.SQLExp)]
  -> RQL.MutationRemoteJoinCtx
  -> Seq.Seq Q.PrepArg
  -> Bool
  -> m (Int, Maybe (ColumnValues TxtEncodedPGVal))
insertObject env singleObjIns additionalColumns remoteJoinCtx planVars stringifyNum = Tracing.trace ("Insert " <> qualObjectToText table) do
  validateInsert (map fst columns) (map _riRelInfo objectRels) (map fst additionalColumns)

  -- insert all object relations and fetch this insert dependent column values
  objInsRes <- forM objectRels $ insertObjRel env planVars remoteJoinCtx stringifyNum

  -- prepare final insert columns
  let objRelAffRows = sum $ map fst objInsRes
      objRelDeterminedCols = concatMap snd objInsRes
      finalInsCols = columns <> objRelDeterminedCols <> additionalColumns

  cte <- mkInsertQ table onConflict finalInsCols defaultValues checkCond

  MutateResp affRows colVals <- liftTx $ RQL.mutateAndFetchCols table allColumns (cte, planVars) stringifyNum
  colValM <- asSingleObject colVals

  arrRelAffRows <- bool (withArrRels colValM) (return 0) $ null arrayRels
  let totAffRows = objRelAffRows + affRows + arrRelAffRows

  return (totAffRows, colValM)
  where
    AnnIns annObj table onConflict checkCond allColumns defaultValues = singleObjIns
    AnnInsObj columns objectRels arrayRels = annObj

    arrRelDepCols = flip getColInfos allColumns $
      concatMap (Map.keys . riMapping . _riRelInfo) arrayRels

    withArrRels colValM = do
      colVal <- onNothing colValM $ throw400 NotSupported cannotInsArrRelErr
      arrDepColsWithVal <- fetchFromColVals colVal arrRelDepCols
      arrInsARows <- forM arrayRels $ insertArrRel env arrDepColsWithVal remoteJoinCtx planVars stringifyNum
      return $ sum arrInsARows

    asSingleObject = \case
      [] -> pure Nothing
      [r] -> pure $ Just r
      _ -> throw500 "more than one row returned"

    cannotInsArrRelErr =
      "cannot proceed to insert array relations since insert to table "
      <> table <<> " affects zero rows"

insertObjRel
  :: (HasVersion, MonadTx m, MonadIO m, Tracing.MonadTrace m)
  => Env.Environment
  -> Seq.Seq Q.PrepArg
  -> RQL.MutationRemoteJoinCtx
  -> Bool
  -> ObjRelIns S.SQLExp
  -> m (Int, [(PGCol, S.SQLExp)])
insertObjRel env planVars remoteJoinCtx stringifyNum objRelIns =
  withPathK (relNameToTxt relName) $ do
    (affRows, colValM) <- withPathK "data" $ insertObject env singleObjIns [] remoteJoinCtx planVars stringifyNum
    colVal <- onNothing colValM $ throw400 NotSupported errMsg
    retColsWithVals <- fetchFromColVals colVal rColInfos
    let columns = flip mapMaybe (Map.toList mapCols) \(column, target) -> do
          value <- lookup target retColsWithVals
          Just (column, value)
    pure (affRows, columns)
  where
    RelIns singleObjIns relInfo = objRelIns
    relName = riName relInfo
    table = riRTable relInfo
    mapCols = riMapping relInfo
    allCols = _aiTableCols singleObjIns
    rCols = Map.elems mapCols
    rColInfos = getColInfos rCols allCols
    errMsg = "cannot proceed to insert object relation "
             <> relName <<> " since insert to table "
             <> table <<> " affects zero rows"

insertArrRel
  :: (HasVersion, MonadTx m, MonadIO m, Tracing.MonadTrace m)
  => Env.Environment
  -> [(PGCol, S.SQLExp)]
  -> RQL.MutationRemoteJoinCtx
  -> Seq.Seq Q.PrepArg
  -> Bool
  -> ArrRelIns S.SQLExp
  -> m Int
insertArrRel env resCols remoteJoinCtx planVars stringifyNum arrRelIns =
  withPathK (relNameToTxt $ riName relInfo) $ do
    let additionalColumns = flip mapMaybe resCols \(column, value) -> do
          target <- Map.lookup column mapping
          Just (target, value)
    resBS <- withPathK "data" $
      insertMultipleObjects env multiObjIns additionalColumns remoteJoinCtx mutOutput planVars stringifyNum
    resObj <- decodeEncJSON resBS
    onNothing (Map.lookup ("affected_rows" :: T.Text) resObj) $
      throw500 "affected_rows not returned in array rel insert"
  where
    RelIns multiObjIns relInfo = arrRelIns
    mapping   = riMapping relInfo
    mutOutput = RQL.MOutMultirowFields [("affected_rows", RQL.MCount)]

-- | validate an insert object based on insert columns,
-- | insert object relations and additional columns from parent
validateInsert
  :: (MonadError QErr m)
  => [PGCol] -- ^ inserting columns
  -> [RelInfo] -- ^ object relation inserts
  -> [PGCol] -- ^ additional fields from parent
  -> m ()
validateInsert insCols objRels addCols = do
  -- validate insertCols
  unless (null insConflictCols) $ throw400 ValidationFailed $
    "cannot insert " <> showPGCols insConflictCols
    <> " columns as their values are already being determined by parent insert"

  forM_ objRels $ \relInfo -> do
    let lCols = Map.keys $ riMapping relInfo
        relName = riName relInfo
        relNameTxt = relNameToTxt relName
        lColConflicts = lCols `intersect` (addCols <> insCols)
    withPathK relNameTxt $ unless (null lColConflicts) $ throw400 ValidationFailed $
      "cannot insert object relation ship " <> relName
      <<> " as " <> showPGCols lColConflicts
      <> " column values are already determined"
  where
    insConflictCols = insCols `intersect` addCols


mkInsertQ
  :: MonadError QErr m
  => QualifiedTable
  -> Maybe (RQL.ConflictClauseP1 S.SQLExp)
  -> [(PGCol, S.SQLExp)]
  -> Map.HashMap PGCol S.SQLExp
  -> (AnnBoolExpSQL, Maybe AnnBoolExpSQL)
  -> m S.CTE
mkInsertQ table onConflictM insCols defVals (insCheck, updCheck) = do
  let sqlConflict = RQL.toSQLConflict table <$> onConflictM
      sqlExps = mkSQLRow defVals insCols
      valueExp = S.ValuesExp [S.TupleExp sqlExps]
      tableCols = Map.keys defVals
      sqlInsert =
        S.SQLInsert table tableCols valueExp sqlConflict
          . Just
          $ S.RetExp
            [ S.selectStar
            , RQL.insertOrUpdateCheckExpr table onConflictM
                  (RQL.toSQLBoolExp (S.QualTable table) insCheck)
                  (fmap (RQL.toSQLBoolExp (S.QualTable table)) updCheck)
            ]
  pure $ S.CTEInsert sqlInsert

fetchFromColVals
  :: MonadError QErr m
  => ColumnValues TxtEncodedPGVal
  -> [PGColumnInfo]
  -> m [(PGCol, S.SQLExp)]
fetchFromColVals colVal reqCols =
  forM reqCols $ \ci -> do
    let valM = Map.lookup (pgiColumn ci) colVal
    val <- onNothing valM $ throw500 $ "column "
           <> pgiColumn ci <<> " not found in given colVal"
    let pgColVal = case val of
          TENull  -> S.SENull
          TELit t -> S.SELit t
    return (pgiColumn ci, pgColVal)

mkSQLRow :: Map.HashMap PGCol S.SQLExp -> [(PGCol, S.SQLExp)] -> [S.SQLExp]
mkSQLRow defVals withPGCol = map snd $
  flip map (Map.toList defVals) $
    \(col, defVal) -> (col,) $ fromMaybe defVal $ Map.lookup col withPGColMap
  where
    withPGColMap = Map.fromList withPGCol

decodeEncJSON :: (J.FromJSON a, QErrM m) => EncJSON -> m a
decodeEncJSON =
  either (throw500 . T.pack) decodeValue .
  J.eitherDecode . encJToLBS<|MERGE_RESOLUTION|>--- conflicted
+++ resolved
@@ -122,11 +122,7 @@
           rowCount = T.pack . show . length $ _aiInsObj multiObjIns
       Tracing.trace ("Insert (" <> rowCount <> ") " <> qualObjectToText table) do
         Tracing.attachMetadata [("count", rowCount)]
-<<<<<<< HEAD
-        RQL.execInsertQuery env stringifyNum (Just rjCtx) (insertQuery, planVars)
-=======
         RQL.execInsertQuery env stringifyNum (Just remoteJoinCtx) (insertQuery, planVars)
->>>>>>> bd6254c5
 
     withRelsInsert = do
       insertRequests <- indexedForM insObjs \obj -> do
@@ -136,14 +132,8 @@
           columnValues = mapMaybe snd insertRequests
       selectExpr <- RQL.mkSelCTEFromColVals table columnInfos columnValues
       let (mutOutputRJ, remoteJoins) = RQL.getRemoteJoinsMutationOutput mutationOutput
-<<<<<<< HEAD
       RQL.executeMutationOutputQuery env table columnInfos (Just affectedRows) selectExpr
-        mutOutputRJ stringifyNum [] $ (,rjCtx) <$> remoteJoins
-=======
-          sqlQuery = Q.fromBuilder $ toSQL $
-                     RQL.mkMutationOutputExp table columnInfos (Just affectedRows) selectExpr mutOutputRJ stringifyNum
-      RQL.executeMutationOutputQuery env sqlQuery [] $ (,remoteJoinCtx) <$> remoteJoins
->>>>>>> bd6254c5
+        mutOutputRJ stringifyNum [] $ (, remoteJoinCtx) <$> remoteJoins
 
 insertObject
   :: (HasVersion, MonadTx m, MonadIO m, Tracing.MonadTrace m)
