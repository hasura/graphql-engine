-- | Types and functions related to the server initialisation
{-# LANGUAGE CPP #-}
module Hasura.Server.Init
  ( DbUid(..)
  , getDbId

  , PGVersion(..)
  , getPgVersion

  , InstanceId(..)
  , generateInstanceId

  , StartupTimeInfo(..)

  -- * Server command related
  , parseRawConnInfo
  , mkRawConnInfo
  , mkHGEOptions
  , mkConnInfo
  , serveOptionsParser

  -- * Downgrade command related
  , downgradeShortcuts
  , downgradeOptionsParser

  -- * Help footers
  , mainCmdFooter
  , serveCmdFooter

  -- * Startup logs
  , mkGenericStrLog
  , mkGenericLog
  , inconsistentMetadataLog
  , serveOptsToLog
  , connInfoToLog

  , module Hasura.Server.Init.Config
  ) where

import qualified Data.Aeson                       as J
import qualified Data.Aeson.Casing                as J
import qualified Data.Aeson.TH                    as J
import qualified Data.HashSet                     as Set
import qualified Data.String                      as DataString
import qualified Data.Text                        as T
import qualified Data.Text.Encoding               as TE
import qualified Database.PG.Query                as Q
import qualified Language.Haskell.TH.Syntax       as TH
import qualified Text.PrettyPrint.ANSI.Leijen     as PP

import           Data.FileEmbed                   (embedStringFile)
import           Network.Wai.Handler.Warp         (HostPreference)
import           Options.Applicative

import qualified Hasura.Cache                     as Cache
import qualified Hasura.GraphQL.Execute           as E
import qualified Hasura.GraphQL.Execute.LiveQuery as LQ
import qualified Hasura.Logging                   as L

import           Hasura.Db
import           Hasura.Prelude
import           Hasura.RQL.Types                 (QErr, SchemaCache (..))
import           Hasura.Server.Auth
import           Hasura.Server.Cors
import           Hasura.Server.Init.Config
import           Hasura.Server.Logging
import           Hasura.Server.Utils
import           Hasura.Session
import           Network.URI                      (parseURI)

newtype DbUid
  = DbUid { getDbUid :: Text }
  deriving (Show, Eq, J.ToJSON, J.FromJSON)

newtype PGVersion = PGVersion { unPGVersion :: Int } deriving (Show, Eq, J.ToJSON)

getDbId :: Q.TxE QErr Text
getDbId =
  (runIdentity . Q.getRow) <$>
  Q.withQE defaultTxErrorHandler
  [Q.sql|
    SELECT (hasura_uuid :: text) FROM hdb_catalog.hdb_version
  |] () False

getPgVersion :: Q.TxE QErr PGVersion
getPgVersion = PGVersion <$> Q.serverVersion

newtype InstanceId
  = InstanceId { getInstanceId :: Text }
  deriving (Show, Eq, J.ToJSON, J.FromJSON, Q.FromCol, Q.ToPrepArg)

generateInstanceId :: IO InstanceId
generateInstanceId = InstanceId <$> generateFingerprint

data StartupTimeInfo
  = StartupTimeInfo
  { _stiMessage   :: !Text
  , _stiTimeTaken :: !Double
  }
$(J.deriveJSON (J.aesonDrop 4 J.snakeCase) ''StartupTimeInfo)

<<<<<<< HEAD
data RawConnParams
  = RawConnParams
  { rcpStripes      :: !(Maybe Int)
  , rcpConns        :: !(Maybe Int)
  , rcpIdleTime     :: !(Maybe Int)
  , rcpAllowPrepare :: !(Maybe Bool)
  } deriving (Show, Eq)

type RawAuthHook = AuthHookG (Maybe T.Text) (Maybe AuthHookType)

data RawServeOptions impl
  = RawServeOptions
  { rsoPort             :: !(Maybe Int)
  , rsoHost             :: !(Maybe HostPreference)
  , rsoConnParams       :: !RawConnParams
  , rsoTxIso            :: !(Maybe Q.TxIsolation)
  , rsoAdminSecret      :: !(Maybe AdminSecret)
  , rsoAuthHook         :: !RawAuthHook
  , rsoJwtSecret        :: !(Maybe JWTConfig)
  , rsoUnAuthRole       :: !(Maybe RoleName)
  , rsoCorsConfig       :: !(Maybe CorsConfig)
  , rsoEnableConsole    :: !Bool
  , rsoConsoleAssetsDir :: !(Maybe Text)
  , rsoEnableTelemetry  :: !(Maybe Bool)
  , rsoWsReadCookie     :: !Bool
  , rsoStringifyNum     :: !Bool
  , rsoEnabledAPIs      :: !(Maybe [API])
  , rsoMxRefetchInt     :: !(Maybe LQ.RefetchInterval)
  , rsoMxBatchSize      :: !(Maybe LQ.BatchSize)
  , rsoEnableAllowlist  :: !Bool
  , rsoEnabledLogTypes  :: !(Maybe [L.EngineLogType impl])
  , rsoLogLevel         :: !(Maybe L.LogLevel)
  , rsoPlanCacheSize    :: !(Maybe Cache.CacheSize)
  }

data ServeOptions impl
  = ServeOptions
  { soPort             :: !Int
  , soHost             :: !HostPreference
  , soConnParams       :: !Q.ConnParams
  , soTxIso            :: !Q.TxIsolation
  , soAdminSecret      :: !(Maybe AdminSecret)
  , soAuthHook         :: !(Maybe AuthHook)
  , soJwtSecret        :: !(Maybe JWTConfig)
  , soUnAuthRole       :: !(Maybe RoleName)
  , soCorsConfig       :: !CorsConfig
  , soEnableConsole    :: !Bool
  , soConsoleAssetsDir :: !(Maybe Text)
  , soEnableTelemetry  :: !Bool
  , soStringifyNum     :: !Bool
  , soEnabledAPIs      :: !(Set.HashSet API)
  , soLiveQueryOpts    :: !LQ.LiveQueriesOptions
  , soEnableAllowlist  :: !Bool
  , soEnabledLogTypes  :: !(Set.HashSet (L.EngineLogType impl))
  , soLogLevel         :: !L.LogLevel
  , soPlanCacheOptions :: !E.PlanCacheOptions
  }

data DowngradeOptions
  = DowngradeOptions
  { dgoTargetVersion :: !T.Text
  , dgoDryRun        :: !Bool
  } deriving (Show, Eq)

data RawConnInfo =
  RawConnInfo
  { connHost     :: !(Maybe String)
  , connPort     :: !(Maybe Int)
  , connUser     :: !(Maybe String)
  , connPassword :: !String
  , connUrl      :: !(Maybe String)
  , connDatabase :: !(Maybe String)
  , connOptions  :: !(Maybe String)
  , connRetries  :: !(Maybe Int)
  } deriving (Eq, Read, Show)

data HGECommandG a
  = HCServe !a
  | HCExport
  | HCClean
  | HCExecute
  | HCVersion
  | HCDowngrade !DowngradeOptions
  deriving (Show, Eq)

data API
  = METADATA
  | GRAPHQL
  | PGDUMP
  | DEVELOPER
  | CONFIG
  deriving (Show, Eq, Read, Generic)
$(J.deriveJSON (J.defaultOptions { J.constructorTagModifier = map toLower })
  ''API)

instance Hashable API

type HGECommand impl = HGECommandG (ServeOptions impl)
type RawHGECommand impl = HGECommandG (RawServeOptions impl)

data HGEOptionsG a
  = HGEOptionsG
  { hoConnInfo :: !RawConnInfo
  , hoCommand  :: !(HGECommandG a)
  } deriving (Show, Eq)

type RawHGEOptions impl = HGEOptionsG (RawServeOptions impl)
type HGEOptions impl = HGEOptionsG (ServeOptions impl)

type Env = [(String, String)]

class FromEnv a where
  fromEnv :: String -> Either String a

instance FromEnv String where
  fromEnv = Right

instance FromEnv HostPreference where
  fromEnv = Right . DataString.fromString

instance FromEnv Text where
  fromEnv = Right . T.pack

instance FromEnv AuthHookType where
  fromEnv = readHookType

instance FromEnv Int where
  fromEnv = maybe (Left "Expecting Int value") Right . readMaybe

instance FromEnv AdminSecret where
  fromEnv = Right . AdminSecret . T.pack

instance FromEnv RoleName where
  fromEnv string = case mkRoleName (T.pack string) of
    Nothing       -> Left "empty string not allowed"
    Just roleName -> Right roleName

instance FromEnv Bool where
  fromEnv = parseStringAsBool

instance FromEnv Q.TxIsolation where
  fromEnv = readIsoLevel

instance FromEnv CorsConfig where
  fromEnv = readCorsDomains

instance FromEnv [API] where
  fromEnv = readAPIs

instance FromEnv LQ.BatchSize where
  fromEnv = fmap LQ.BatchSize . readEither

instance FromEnv LQ.RefetchInterval where
  fromEnv = fmap (LQ.RefetchInterval . milliseconds . fromInteger) . readEither

instance FromEnv JWTConfig where
  fromEnv = readJson

instance L.EnabledLogTypes impl => FromEnv [L.EngineLogType impl] where
  fromEnv = L.parseEnabledLogTypes

instance FromEnv L.LogLevel where
  fromEnv = readLogLevel

instance FromEnv Cache.CacheSize where
  fromEnv = Cache.mkCacheSize

readIsoLevel :: String -> Either String Q.TxIsolation
readIsoLevel isoS =
  case isoS of
    "read-committed"  -> return Q.ReadCommitted
    "repeatable-read" -> return Q.RepeatableRead
    "serializable"    -> return Q.Serializable
    _                 -> Left "Only expecting read-committed / repeatable-read / serializable"

type WithEnv a = ReaderT Env (ExceptT String Identity) a

runWithEnv :: Env -> WithEnv a -> Either String a
runWithEnv env m = runIdentity $ runExceptT $ runReaderT m env

=======
>>>>>>> 6f100e00
returnJust :: Monad m => a -> m (Maybe a)
returnJust = return . Just

considerEnv :: FromEnv a => String -> WithEnv (Maybe a)
considerEnv envVar = do
  env <- ask
  case lookup envVar env of
    Nothing  -> return Nothing
    Just val -> either throwErr returnJust $ fromEnv val
  where
    throwErr s = throwError $
      "Fatal Error:- Environment variable " ++ envVar ++ ": " ++ s

considerEnvs :: FromEnv a => [String] -> WithEnv (Maybe a)
considerEnvs envVars = foldl1 (<|>) <$> mapM considerEnv envVars

withEnv :: FromEnv a => Maybe a -> String -> WithEnv (Maybe a)
withEnv mVal envVar =
  maybe (considerEnv envVar) returnJust mVal

withEnvs :: FromEnv a => Maybe a -> [String] -> WithEnv (Maybe a)
withEnvs mVal envVars =
  maybe (considerEnvs envVars) returnJust mVal

withEnvBool :: Bool -> String -> WithEnv Bool
withEnvBool bVal envVar =
  bool considerEnv' (return True) bVal
  where
    considerEnv' = do
      mEnvVal <- considerEnv envVar
      maybe (return False) return mEnvVal

withEnvJwtConf :: Maybe JWTConfig -> String -> WithEnv (Maybe JWTConfig)
withEnvJwtConf jVal envVar =
  maybe (considerEnv envVar) returnJust jVal

mkHGEOptions :: L.EnabledLogTypes impl => RawHGEOptions impl -> WithEnv (HGEOptions impl)
mkHGEOptions (HGEOptionsG rawConnInfo rawCmd) =
  HGEOptionsG <$> connInfo <*> cmd
  where
    connInfo = mkRawConnInfo rawConnInfo
    cmd = case rawCmd of
      HCServe rso     -> HCServe <$> mkServeOptions rso
      HCExport        -> return HCExport
      HCClean         -> return HCClean
      HCExecute       -> return HCExecute
      HCVersion       -> return HCVersion
      HCDowngrade tgt -> return (HCDowngrade tgt)

mkRawConnInfo :: RawConnInfo -> WithEnv RawConnInfo
mkRawConnInfo rawConnInfo = do
  withEnvUrl <- withEnv rawDBUrl $ fst databaseUrlEnv
  withEnvRetries <- withEnv retries $ fst retriesNumEnv
  return $ rawConnInfo { connUrl = withEnvUrl
                       , connRetries = withEnvRetries
                       }
  where
    rawDBUrl = connUrl rawConnInfo
    retries = connRetries rawConnInfo

mkServeOptions :: L.EnabledLogTypes impl => RawServeOptions impl -> WithEnv (ServeOptions impl)
mkServeOptions rso = do
  port <- fromMaybe 8080 <$>
          withEnv (rsoPort rso) (fst servePortEnv)
  host <- fromMaybe "*" <$>
          withEnv (rsoHost rso) (fst serveHostEnv)

  connParams <- mkConnParams $ rsoConnParams rso
  txIso <- fromMaybe Q.ReadCommitted <$> withEnv (rsoTxIso rso) (fst txIsoEnv)
  adminScrt <- withEnvs (rsoAdminSecret rso) $ map fst [adminSecretEnv, accessKeyEnv]
  authHook <- mkAuthHook $ rsoAuthHook rso
  jwtSecret <- withEnvJwtConf (rsoJwtSecret rso) $ fst jwtSecretEnv
  unAuthRole <- withEnv (rsoUnAuthRole rso) $ fst unAuthRoleEnv
  corsCfg <- mkCorsConfig $ rsoCorsConfig rso
  enableConsole <- withEnvBool (rsoEnableConsole rso) $
                   fst enableConsoleEnv
  consoleAssetsDir <- withEnv (rsoConsoleAssetsDir rso) (fst consoleAssetsDirEnv)
  enableTelemetry <- fromMaybe True <$>
                     withEnv (rsoEnableTelemetry rso) (fst enableTelemetryEnv)
  strfyNum <- withEnvBool (rsoStringifyNum rso) $ fst stringifyNumEnv
  enabledAPIs <- Set.fromList . fromMaybe defaultAPIs <$>
                     withEnv (rsoEnabledAPIs rso) (fst enabledAPIsEnv)
  lqOpts <- mkLQOpts
  enableAL <- withEnvBool (rsoEnableAllowlist rso) $ fst enableAllowlistEnv
  enabledLogs <- maybe L.defaultEnabledLogTypes (Set.fromList) <$>
                 withEnv (rsoEnabledLogTypes rso) (fst enabledLogsEnv)
  serverLogLevel <- fromMaybe L.LevelInfo <$> withEnv (rsoLogLevel rso) (fst logLevelEnv)
  planCacheOptions <- E.mkPlanCacheOptions <$> withEnv (rsoPlanCacheSize rso) (fst planCacheSizeEnv)
  devMode <- withEnvBool (rsoDevMode rso) $ fst devModeEnv
  adminInternalErrors <- fromMaybe True <$> -- Default to `true` to enable backwards compatibility
                                withEnv (rsoAdminInternalErrors rso) (fst adminInternalErrorsEnv)
  let internalErrorsConfig =
        if | devMode             -> InternalErrorsAllRequests
           | adminInternalErrors -> InternalErrorsAdminOnly
           | otherwise           -> InternalErrorsDisabled

  return $ ServeOptions port host connParams txIso adminScrt authHook jwtSecret
                        unAuthRole corsCfg enableConsole consoleAssetsDir
                        enableTelemetry strfyNum enabledAPIs lqOpts enableAL
                        enabledLogs serverLogLevel planCacheOptions
                        internalErrorsConfig
  where
#ifdef DeveloperAPIs
    defaultAPIs = [METADATA,GRAPHQL,PGDUMP,CONFIG,DEVELOPER]
#else
    defaultAPIs = [METADATA,GRAPHQL,PGDUMP,CONFIG]
#endif
    mkConnParams (RawConnParams s c i p) = do
      stripes <- fromMaybe 1 <$> withEnv s (fst pgStripesEnv)
      -- Note: by Little's Law we can expect e.g. (with 50 max connections) a
      -- hard throughput cap at 1000RPS when db queries take 50ms on average:
      conns <- fromMaybe 50 <$> withEnv c (fst pgConnsEnv)
      iTime <- fromMaybe 180 <$> withEnv i (fst pgTimeoutEnv)
      allowPrepare <- fromMaybe True <$> withEnv p (fst pgUsePrepareEnv)
      return $ Q.ConnParams stripes conns iTime allowPrepare

    mkAuthHook (AuthHookG mUrl mType) = do
      mUrlEnv <- withEnv mUrl $ fst authHookEnv
      authModeM <- withEnv mType (fst authHookModeEnv)
      ty <- maybe (authHookTyEnv mType) return authModeM
      return (flip AuthHookG ty <$> mUrlEnv)

    -- Also support HASURA_GRAPHQL_AUTH_HOOK_TYPE
    -- TODO:- drop this in next major update
    authHookTyEnv mType = fromMaybe AHTGet <$>
      withEnv mType "HASURA_GRAPHQL_AUTH_HOOK_TYPE"

    mkCorsConfig mCfg = do
      corsDisabled <- withEnvBool False (fst corsDisableEnv)
      corsCfg <- if corsDisabled
        then return (CCDisabled True)
        else fromMaybe CCAllowAll <$> withEnv mCfg (fst corsDomainEnv)

      readCookVal <- withEnvBool (rsoWsReadCookie rso) (fst wsReadCookieEnv)
      wsReadCookie <- case (isCorsDisabled corsCfg, readCookVal) of
        (True, _)      -> return readCookVal
        (False, True)  -> throwError $ fst wsReadCookieEnv
                          <> " can only be used when CORS is disabled"
        (False, False) -> return False
      return $ case corsCfg of
        CCDisabled _ -> CCDisabled wsReadCookie
        _            -> corsCfg

    mkLQOpts = do
      mxRefetchIntM <- withEnv (rsoMxRefetchInt rso) $ fst mxRefetchDelayEnv
      mxBatchSizeM <- withEnv (rsoMxBatchSize rso) $ fst mxBatchSizeEnv
      return $ LQ.mkLiveQueriesOptions mxBatchSizeM mxRefetchIntM


mkExamplesDoc :: [[String]] -> PP.Doc
mkExamplesDoc exampleLines =
  PP.text "Examples: " PP.<$> PP.indent 2 (PP.vsep examples)
  where
    examples = map PP.text $ intercalate [""] exampleLines

mkEnvVarDoc :: [(String, String)] -> PP.Doc
mkEnvVarDoc envVars =
  PP.text "Environment variables: " PP.<$>
  PP.indent 2 (PP.vsep $ map mkEnvVarLine envVars)
  where
    mkEnvVarLine (var, desc) =
      (PP.fillBreak 40 (PP.text var) PP.<+> prettifyDesc desc) <> PP.hardline
    prettifyDesc = PP.align . PP.fillSep . map PP.text . words

mainCmdFooter :: PP.Doc
mainCmdFooter =
  examplesDoc PP.<$> PP.text "" PP.<$> envVarDoc
  where
    examplesDoc = mkExamplesDoc examples
    examples =
      [
        [ "# Serve GraphQL Engine on default port (8080) with console disabled"
        , "graphql-engine --database-url <database-url> serve"
        ]
      , [ "# For more options, checkout"
        , "graphql-engine serve --help"
        ]
      ]

    envVarDoc = mkEnvVarDoc [databaseUrlEnv, retriesNumEnv]

databaseUrlEnv :: (String, String)
databaseUrlEnv =
  ( "HASURA_GRAPHQL_DATABASE_URL"
  , "Postgres database URL. Example postgres://foo:bar@example.com:2345/database"
  )

serveCmdFooter :: PP.Doc
serveCmdFooter =
  examplesDoc PP.<$> PP.text "" PP.<$> envVarDoc
  where
    examplesDoc = mkExamplesDoc examples
    examples =
      [
        [ "# Start GraphQL Engine on default port (8080) with console enabled"
        , "graphql-engine --database-url <database-url> serve --enable-console"
        ]
      , [ "# Start GraphQL Engine on default port (8080) with console disabled"
        , "graphql-engine --database-url <database-url> serve"
        ]
      , [ "# Start GraphQL Engine on a different port (say 9090) with console disabled"
        , "graphql-engine --database-url <database-url> serve --server-port 9090"
        ]
      , [ "# Start GraphQL Engine with admin secret key"
        , "graphql-engine --database-url <database-url> serve --admin-secret <adminsecretkey>"
        ]
      , [ "# Start GraphQL Engine with restrictive CORS policy (only allow https://example.com:8080)"
        , "graphql-engine --database-url <database-url> serve --cors-domain https://example.com:8080"
        ]
      , [ "# Start GraphQL Engine with multiple domains for CORS (https://example.com, http://localhost:3000 and https://*.foo.bar.com)"
        , "graphql-engine --database-url <database-url> serve --cors-domain \"https://example.com, https://*.foo.bar.com, http://localhost:3000\""
        ]
      , [ "# Start GraphQL Engine with Authentication Webhook (GET)"
        , "graphql-engine --database-url <database-url> serve --admin-secret <adminsecretkey>"
          <> " --auth-hook https://mywebhook.com/get"
        ]
      , [ "# Start GraphQL Engine with Authentication Webhook (POST)"
        , "graphql-engine --database-url <database-url> serve --admin-secret <adminsecretkey>"
          <> " --auth-hook https://mywebhook.com/post --auth-hook-mode POST"
        ]
      , [ "# Start GraphQL Engine with telemetry enabled/disabled"
        , "graphql-engine --database-url <database-url> serve --enable-telemetry true|false"
        ]
      , [ "# Start GraphQL Engine with HTTP compression enabled for '/v1/query' and '/v1/graphql' endpoints"
        , "graphql-engine --database-url <database-url> serve --enable-compression"
        ]
      , [ "# Start GraphQL Engine with enable/disable including 'internal' information in an error response for the request made by an 'admin'"
        , "graphql-engine --database-url <database-url> serve --admin-internal-errors true|false"
        ]
      ]

    envVarDoc = mkEnvVarDoc $ envVars <> eventEnvs
    envVars =
      [ databaseUrlEnv, retriesNumEnv, servePortEnv, serveHostEnv
      , pgStripesEnv, pgConnsEnv, pgTimeoutEnv, pgUsePrepareEnv, txIsoEnv
      , adminSecretEnv , accessKeyEnv, authHookEnv, authHookModeEnv
      , jwtSecretEnv, unAuthRoleEnv, corsDomainEnv, corsDisableEnv, enableConsoleEnv
      , enableTelemetryEnv, wsReadCookieEnv, stringifyNumEnv, enabledAPIsEnv
      , enableAllowlistEnv, enabledLogsEnv, logLevelEnv, devModeEnv
      , adminInternalErrorsEnv
      ]

    eventEnvs =
      [ ( "HASURA_GRAPHQL_EVENTS_HTTP_POOL_SIZE"
        , "Max event threads"
        )
      , ( "HASURA_GRAPHQL_EVENTS_FETCH_INTERVAL"
        , "Interval in milliseconds to sleep before trying to fetch events again after a "
          <> "fetch returned no events from postgres."
        )
      ]

retriesNumEnv :: (String, String)
retriesNumEnv =
  ( "HASURA_GRAPHQL_NO_OF_RETRIES"
  , "No.of retries if Postgres connection error occurs (default: 1)"
  )

servePortEnv :: (String, String)
servePortEnv =
  ( "HASURA_GRAPHQL_SERVER_PORT"
  , "Port on which graphql-engine should be served (default: 8080)"
  )

serveHostEnv :: (String, String)
serveHostEnv =
  ( "HASURA_GRAPHQL_SERVER_HOST"
  , "Host on which graphql-engine will listen (default: *)"
  )

pgConnsEnv :: (String, String)
pgConnsEnv =
  ( "HASURA_GRAPHQL_PG_CONNECTIONS"
  , "Maximum number of Postgres connections that can be opened per stripe (default: 50). "
    <> "When the maximum is reached we will block until a new connection becomes available, "
    <> "even if there is capacity in other stripes."
  )

pgStripesEnv :: (String, String)
pgStripesEnv =
  ( "HASURA_GRAPHQL_PG_STRIPES"
  , "Number of stripes (distinct sub-pools) to maintain with Postgres (default: 1). "
    <> "New connections will be taken from a particular stripe pseudo-randomly."
  )

pgTimeoutEnv :: (String, String)
pgTimeoutEnv =
  ( "HASURA_GRAPHQL_PG_TIMEOUT"
  , "Each connection's idle time before it is closed (default: 180 sec)"
  )

pgUsePrepareEnv :: (String, String)
pgUsePrepareEnv =
  ( "HASURA_GRAPHQL_USE_PREPARED_STATEMENTS"
  , "Use prepared statements for queries (default: true)"
  )

txIsoEnv :: (String, String)
txIsoEnv =
  ( "HASURA_GRAPHQL_TX_ISOLATION"
  , "transaction isolation. read-committed / repeatable-read / serializable (default: read-commited)"
  )

accessKeyEnv :: (String, String)
accessKeyEnv =
  ( "HASURA_GRAPHQL_ACCESS_KEY"
  , "Admin secret key, required to access this instance (deprecated: use HASURA_GRAPHQL_ADMIN_SECRET instead)"
  )

adminSecretEnv :: (String, String)
adminSecretEnv =
  ( "HASURA_GRAPHQL_ADMIN_SECRET"
  , "Admin Secret key, required to access this instance"
  )

authHookEnv :: (String, String)
authHookEnv =
  ( "HASURA_GRAPHQL_AUTH_HOOK"
  , "URL of the authorization webhook required to authorize requests"
  )

authHookModeEnv :: (String, String)
authHookModeEnv =
  ( "HASURA_GRAPHQL_AUTH_HOOK_MODE"
  , "HTTP method to use for authorization webhook (default: GET)"
  )

jwtSecretEnv :: (String, String)
jwtSecretEnv =
  ( "HASURA_GRAPHQL_JWT_SECRET"
  , jwtSecretHelp
  )

unAuthRoleEnv :: (String, String)
unAuthRoleEnv =
  ( "HASURA_GRAPHQL_UNAUTHORIZED_ROLE"
  , "Unauthorized role, used when admin-secret is not sent in admin-secret only mode "
                                 ++ "or \"Authorization\" header is absent in JWT mode"
  )

corsDisableEnv :: (String, String)
corsDisableEnv =
  ( "HASURA_GRAPHQL_DISABLE_CORS"
  , "Disable CORS. Do not send any CORS headers on any request"
  )

corsDomainEnv :: (String, String)
corsDomainEnv =
  ( "HASURA_GRAPHQL_CORS_DOMAIN"
  , "CSV of list of domains, excluding scheme (http/https) and including  port, "
    ++ "to allow CORS for. Wildcard domains are allowed. See docs for details."
  )

enableConsoleEnv :: (String, String)
enableConsoleEnv =
  ( "HASURA_GRAPHQL_ENABLE_CONSOLE"
  , "Enable API Console (default: false)"
  )

enableTelemetryEnv :: (String, String)
enableTelemetryEnv =
  ( "HASURA_GRAPHQL_ENABLE_TELEMETRY"
  -- TODO: better description
  , "Enable anonymous telemetry (default: true)"
  )

wsReadCookieEnv :: (String, String)
wsReadCookieEnv =
  ( "HASURA_GRAPHQL_WS_READ_COOKIE"
  , "Read cookie on WebSocket initial handshake, even when CORS is disabled."
  ++ " This can be a potential security flaw! Please make sure you know "
  ++ "what you're doing."
  ++ "This configuration is only applicable when CORS is disabled."
  )

stringifyNumEnv :: (String, String)
stringifyNumEnv =
  ( "HASURA_GRAPHQL_STRINGIFY_NUMERIC_TYPES"
  , "Stringify numeric types (default: false)"
  )

enabledAPIsEnv :: (String, String)
enabledAPIsEnv =
  ( "HASURA_GRAPHQL_ENABLED_APIS"
  , "Comma separated list of enabled APIs. (default: metadata,graphql,pgdump,config)"
  )

consoleAssetsDirEnv :: (String, String)
consoleAssetsDirEnv =
  ( "HASURA_GRAPHQL_CONSOLE_ASSETS_DIR"
  , "A directory from which static assets required for console is served at"
  ++ "'/console/assets' path. Can be set to '/srv/console-assets' on the"
  ++ " default docker image to disable loading assets from CDN."
  )

enabledLogsEnv :: (String, String)
enabledLogsEnv =
  ( "HASURA_GRAPHQL_ENABLED_LOG_TYPES"
  , "Comma separated list of enabled log types "
    <> "(default: startup,http-log,webhook-log,websocket-log)"
    <> "(all: startup,http-log,webhook-log,websocket-log,query-log)"
  )

logLevelEnv :: (String, String)
logLevelEnv =
  ( "HASURA_GRAPHQL_LOG_LEVEL"
  , "Server log level (default: info) (all: error, warn, info, debug)"
  )

devModeEnv :: (String, String)
devModeEnv =
  ( "HASURA_GRAPHQL_DEV_MODE"
  , "Set dev mode for GraphQL requests; include 'internal' key in the errors extensions (if required) of the response"
  )

adminInternalErrorsEnv :: (String, String)
adminInternalErrorsEnv =
  ( "HASURA_GRAPHQL_ADMIN_INTERNAL_ERRORS"
  , "Enables including 'internal' information in an error response for requests made by an 'admin' (default: true)"
  )

parseRawConnInfo :: Parser RawConnInfo
parseRawConnInfo =
  RawConnInfo <$> host <*> port <*> user <*> password
              <*> dbUrl <*> dbName <*> pure Nothing
              <*> retries
  where
    host = optional $
      strOption ( long "host" <>
                  metavar "<HOST>" <>
                  help "Postgres server host" )

    port = optional $
      option auto ( long "port" <>
                  short 'p' <>
                  metavar "<PORT>" <>
                  help "Postgres server port" )

    user = optional $
      strOption ( long "user" <>
                  short 'u' <>
                  metavar "<USER>" <>
                  help "Database user name" )

    password =
      strOption ( long "password" <>
                  metavar "<PASSWORD>" <>
                  value "" <>
                  help "Password of the user"
                )

    dbUrl = optional $
      strOption
                ( long "database-url" <>
                  metavar "<DATABASE-URL>" <>
                  help (snd databaseUrlEnv)
                )

    dbName = optional $
      strOption ( long "dbname" <>
                  short 'd' <>
                  metavar "<DBNAME>" <>
                  help "Database name to connect to"
                )
    retries = optional $
      option auto ( long "retries" <>
                    metavar "NO OF RETRIES" <>
                    help (snd retriesNumEnv)
                  )

mkConnInfo :: RawConnInfo -> Either String Q.ConnInfo
mkConnInfo (RawConnInfo mHost mPort mUser password mURL mDB opts mRetries) =
  Q.ConnInfo retries <$>
  case (mHost, mPort, mUser, mDB, mURL) of

    (Just host, Just port, Just user, Just db, Nothing) ->
      return $ Q.CDOptions $ Q.ConnOptions host port user password db opts

    (_, _, _, _, Just dbURL) ->
      return $ Q.CDDatabaseURI $ TE.encodeUtf8 $ T.pack dbURL
    _ -> throwError $ "Invalid options. "
                    ++ "Expecting all database connection params "
                    ++ "(host, port, user, dbname, password) or "
                    ++ "database-url (HASURA_GRAPHQL_DATABASE_URL)"
  where
    retries = fromMaybe 1 mRetries

parseTxIsolation :: Parser (Maybe Q.TxIsolation)
parseTxIsolation = optional $
  option (eitherReader readIsoLevel)
           ( long "tx-iso" <>
             short 'i' <>
             metavar "<TXISO>" <>
             help (snd txIsoEnv)
           )

parseConnParams :: Parser RawConnParams
parseConnParams =
  RawConnParams <$> stripes <*> conns <*> timeout <*> allowPrepare
  where
    stripes = optional $
      option auto
              ( long "stripes" <>
                 short 's' <>
                 metavar "<NO OF STRIPES>" <>
                 help (snd pgStripesEnv)
              )

    conns = optional $
      option auto
            ( long "connections" <>
               short 'c' <>
               metavar "<NO OF CONNS>" <>
               help (snd pgConnsEnv)
            )

    timeout = optional $
      option auto
              ( long "timeout" <>
                metavar "<SECONDS>" <>
                help (snd pgTimeoutEnv)
              )
    allowPrepare = optional $
      option (eitherReader parseStringAsBool)
              ( long "use-prepared-statements" <>
                metavar "<true|false>" <>
                help (snd pgUsePrepareEnv)
              )

parseServerPort :: Parser (Maybe Int)
parseServerPort = optional $
  option auto
       ( long "server-port" <>
         metavar "<PORT>" <>
         help (snd servePortEnv)
       )

parseServerHost :: Parser (Maybe HostPreference)
parseServerHost = optional $ strOption ( long "server-host" <>
                metavar "<HOST>" <>
                help "Host on which graphql-engine will listen (default: *)"
              )

parseAccessKey :: Parser (Maybe AdminSecret)
parseAccessKey =
  optional $ AdminSecret <$>
    strOption ( long "access-key" <>
                metavar "ADMIN SECRET KEY (DEPRECATED: USE --admin-secret)" <>
                help (snd adminSecretEnv)
              )

parseAdminSecret :: Parser (Maybe AdminSecret)
parseAdminSecret =
  optional $ AdminSecret <$>
    strOption ( long "admin-secret" <>
                metavar "ADMIN SECRET KEY" <>
                help (snd adminSecretEnv)
              )

parseWebHook :: Parser RawAuthHook
parseWebHook =
  AuthHookG <$> url <*> urlType
  where
    url = optional $
      strOption ( long "auth-hook" <>
                  metavar "<WEB HOOK URL>" <>
                  help (snd authHookEnv)
                )
    urlType = optional $
      option (eitherReader readHookType)
                  ( long "auth-hook-mode" <>
                    metavar "<GET|POST>" <>
                    help (snd authHookModeEnv)
                  )

parseJwtSecret :: Parser (Maybe JWTConfig)
parseJwtSecret =
  optional $
    option (eitherReader readJson)
    ( long "jwt-secret" <>
      metavar "<JSON CONFIG>" <>
      help (snd jwtSecretEnv)
    )

jwtSecretHelp :: String
jwtSecretHelp = "The JSON containing type and the JWK used for verifying. e.g: "
              <> "`{\"type\": \"HS256\", \"key\": \"<your-hmac-shared-secret>\", \"claims_namespace\": \"<optional-custom-claims-key-name>\"}`,"
              <> "`{\"type\": \"RS256\", \"key\": \"<your-PEM-RSA-public-key>\", \"claims_namespace\": \"<optional-custom-claims-key-name>\"}`"

parseUnAuthRole :: Parser (Maybe RoleName)
parseUnAuthRole = fmap mkRoleName' $ optional $
  strOption ( long "unauthorized-role" <>
              metavar "<ROLE>" <>
              help (snd unAuthRoleEnv)
            )
  where
    mkRoleName' mText = mText >>= mkRoleName

parseCorsConfig :: Parser (Maybe CorsConfig)
parseCorsConfig = mapCC <$> disableCors <*> corsDomain
  where
    corsDomain = optional $
      option (eitherReader readCorsDomains)
      ( long "cors-domain" <>
        metavar "<DOMAINS>" <>
        help (snd corsDomainEnv)
      )

    disableCors =
      switch ( long "disable-cors" <>
               help (snd corsDisableEnv)
             )

    mapCC isDisabled domains =
      bool domains (Just $ CCDisabled False) isDisabled

parseEnableConsole :: Parser Bool
parseEnableConsole =
  switch ( long "enable-console" <>
           help (snd enableConsoleEnv)
         )

parseConsoleAssetsDir :: Parser (Maybe Text)
parseConsoleAssetsDir = optional $
    option (eitherReader fromEnv)
      ( long "console-assets-dir" <>
        help (snd consoleAssetsDirEnv)
      )

parseEnableTelemetry :: Parser (Maybe Bool)
parseEnableTelemetry = optional $
  option (eitherReader parseStringAsBool)
         ( long "enable-telemetry" <>
           help (snd enableTelemetryEnv)
         )

parseWsReadCookie :: Parser Bool
parseWsReadCookie =
  switch ( long "ws-read-cookie" <>
           help (snd wsReadCookieEnv)
         )

parseStringifyNum :: Parser Bool
parseStringifyNum =
  switch ( long "stringify-numeric-types" <>
           help (snd stringifyNumEnv)
         )

parseEnabledAPIs :: Parser (Maybe [API])
parseEnabledAPIs = optional $
  option (eitherReader readAPIs)
         ( long "enabled-apis" <>
           help (snd enabledAPIsEnv)
         )

parseMxRefetchInt :: Parser (Maybe LQ.RefetchInterval)
parseMxRefetchInt =
  optional $
    option (eitherReader fromEnv)
    ( long "live-queries-multiplexed-refetch-interval" <>
      metavar "<INTERVAL(ms)>" <>
      help (snd mxRefetchDelayEnv)
    )

parseMxBatchSize :: Parser (Maybe LQ.BatchSize)
parseMxBatchSize =
  optional $
    option (eitherReader fromEnv)
    ( long "live-queries-multiplexed-batch-size" <>
      metavar "BATCH_SIZE" <>
      help (snd mxBatchSizeEnv)
    )

parseEnableAllowlist :: Parser Bool
parseEnableAllowlist =
  switch ( long "enable-allowlist" <>
           help (snd enableAllowlistEnv)
         )

parseGraphqlDevMode :: Parser Bool
parseGraphqlDevMode =
  switch ( long "dev-mode" <>
           help (snd devModeEnv)
         )

parseGraphqlAdminInternalErrors :: Parser (Maybe Bool)
parseGraphqlAdminInternalErrors = optional $
  option (eitherReader parseStrAsBool)
         ( long "admin-internal-errors" <>
           help (snd adminInternalErrorsEnv)
         )

mxRefetchDelayEnv :: (String, String)
mxRefetchDelayEnv =
  ( "HASURA_GRAPHQL_LIVE_QUERIES_MULTIPLEXED_REFETCH_INTERVAL"
  , "results will only be sent once in this interval (in milliseconds) for "
  <> "live queries which can be multiplexed. Default: 1000 (1sec)"
  )

mxBatchSizeEnv :: (String, String)
mxBatchSizeEnv =
  ( "HASURA_GRAPHQL_LIVE_QUERIES_MULTIPLEXED_BATCH_SIZE"
  , "multiplexed live queries are split into batches of the specified "
  <> "size. Default 100. "
  )

enableAllowlistEnv :: (String, String)
enableAllowlistEnv =
  ( "HASURA_GRAPHQL_ENABLE_ALLOWLIST"
  , "Only accept allowed GraphQL queries"
  )

planCacheSizeEnv :: (String, String)
planCacheSizeEnv =
  ( "HASURA_GRAPHQL_QUERY_PLAN_CACHE_SIZE"
  , "The maximum number of query plans that can be cached, allowed values: 0-65535, " <>
    "0 disables the cache. If this value is not set, there is no limit on the number " <>
    "of plans that are cached"
  )

parsePlanCacheSize :: Parser (Maybe Cache.CacheSize)
parsePlanCacheSize =
  optional $
    option (eitherReader Cache.mkCacheSize)
    ( long "query-plan-cache-size" <>
      metavar "QUERY_PLAN_CACHE_SIZE" <>
      help (snd planCacheSizeEnv)
    )

parseEnabledLogs :: L.EnabledLogTypes impl => Parser (Maybe [L.EngineLogType impl])
parseEnabledLogs = optional $
  option (eitherReader L.parseEnabledLogTypes)
         ( long "enabled-log-types" <>
           help (snd enabledLogsEnv)
         )

parseLogLevel :: Parser (Maybe L.LogLevel)
parseLogLevel = optional $
  option (eitherReader readLogLevel)
         ( long "log-level" <>
           help (snd logLevelEnv)
         )

-- Init logging related
connInfoToLog :: Q.ConnInfo -> StartupLog
connInfoToLog connInfo =
  StartupLog L.LevelInfo "postgres_connection" infoVal
  where
    Q.ConnInfo retries details = connInfo
    infoVal = case details of
      Q.CDDatabaseURI uri -> mkDBUriLog $ T.unpack $ bsToTxt uri
      Q.CDOptions co      ->
        J.object [ "host" J..= Q.connHost co
                 , "port" J..= Q.connPort co
                 , "user" J..= Q.connUser co
                 , "database" J..= Q.connDatabase co
                 , "retries" J..= retries
                 ]

    mkDBUriLog uri =
      case show <$> parseURI uri of
        Nothing -> J.object
          [ "error" J..= ("parsing database url failed" :: String)]
        Just s  -> J.object
          [ "retries" J..= retries
          , "database_url" J..= s
          ]

serveOptsToLog :: J.ToJSON (L.EngineLogType impl) => ServeOptions impl -> StartupLog
serveOptsToLog so =
  StartupLog L.LevelInfo "server_configuration" infoVal
  where
    infoVal =
      J.object
      [ "port" J..= soPort so
      , "server_host" J..= show (soHost so)
      , "transaction_isolation" J..= show (soTxIso so)
      , "admin_secret_set" J..= isJust (soAdminSecret so)
      , "auth_hook" J..= (ahUrl <$> soAuthHook so)
      , "auth_hook_mode" J..= (show . ahType <$> soAuthHook so)
      , "jwt_secret" J..= (J.toJSON <$> soJwtSecret so)
      , "unauth_role" J..= soUnAuthRole so
      , "cors_config" J..= soCorsConfig so
      , "enable_console" J..= soEnableConsole so
      , "console_assets_dir" J..= soConsoleAssetsDir so
      , "enable_telemetry" J..= soEnableTelemetry so
      , "use_prepared_statements" J..= (Q.cpAllowPrepare . soConnParams) so
      , "stringify_numeric_types" J..= soStringifyNum so
      , "enabled_apis" J..= soEnabledAPIs so
      , "live_query_options" J..= soLiveQueryOpts so
      , "enable_allowlist" J..= soEnableAllowlist so
      , "enabled_log_types" J..= soEnabledLogTypes so
      , "log_level" J..= soLogLevel so
      , "plan_cache_options" J..= soPlanCacheOptions so
      ]

mkGenericStrLog :: L.LogLevel -> T.Text -> String -> StartupLog
mkGenericStrLog logLevel k msg =
  StartupLog logLevel k $ J.toJSON msg

mkGenericLog :: (J.ToJSON a) => L.LogLevel -> Text -> a -> StartupLog
mkGenericLog logLevel k msg =
  StartupLog logLevel k $ J.toJSON msg

inconsistentMetadataLog :: SchemaCache -> StartupLog
inconsistentMetadataLog sc =
  StartupLog L.LevelWarn "inconsistent_metadata" infoVal
  where
    infoVal = J.object ["objects" J..= scInconsistentObjs sc]

serveOptionsParser :: L.EnabledLogTypes impl => Parser (RawServeOptions impl)
serveOptionsParser =
  RawServeOptions
  <$> parseServerPort
  <*> parseServerHost
  <*> parseConnParams
  <*> parseTxIsolation
  <*> (parseAdminSecret <|> parseAccessKey)
  <*> parseWebHook
  <*> parseJwtSecret
  <*> parseUnAuthRole
  <*> parseCorsConfig
  <*> parseEnableConsole
  <*> parseConsoleAssetsDir
  <*> parseEnableTelemetry
  <*> parseWsReadCookie
  <*> parseStringifyNum
  <*> parseEnabledAPIs
  <*> parseMxRefetchInt
  <*> parseMxBatchSize
  <*> parseEnableAllowlist
  <*> parseEnabledLogs
  <*> parseLogLevel
  <*> parsePlanCacheSize
  <*> parseGraphqlDevMode
  <*> parseGraphqlAdminInternalErrors

-- | This implements the mapping between application versions
-- and catalog schema versions.
downgradeShortcuts :: [(String, String)]
downgradeShortcuts =
  $(do let s = $(embedStringFile "src-rsr/catalog_versions.txt")

           parseVersions = map (parseVersion . words) . lines

           parseVersion [tag, version] = (tag, version)
           parseVersion other          = error ("unrecognized tag/catalog mapping " ++ show other)
       TH.lift (parseVersions s))

downgradeOptionsParser :: Parser DowngradeOptions
downgradeOptionsParser =
    DowngradeOptions
    <$> choice
        (strOption
          ( long "to-catalog-version" <>
            metavar "<VERSION>" <>
            help "The target catalog schema version (e.g. 31)"
          )
        : map (uncurry shortcut) downgradeShortcuts
        )
    <*> switch
        ( long "dryRun" <>
          help "Don't run any migrations, just print out the SQL."
        )
  where
    shortcut v catalogVersion =
      flag' (DataString.fromString catalogVersion)
        ( long ("to-" <> v) <>
          help ("Downgrade to graphql-engine version " <> v <> " (equivalent to --to-catalog-version " <> catalogVersion <> ")")
        )<|MERGE_RESOLUTION|>--- conflicted
+++ resolved
@@ -99,189 +99,6 @@
   }
 $(J.deriveJSON (J.aesonDrop 4 J.snakeCase) ''StartupTimeInfo)
 
-<<<<<<< HEAD
-data RawConnParams
-  = RawConnParams
-  { rcpStripes      :: !(Maybe Int)
-  , rcpConns        :: !(Maybe Int)
-  , rcpIdleTime     :: !(Maybe Int)
-  , rcpAllowPrepare :: !(Maybe Bool)
-  } deriving (Show, Eq)
-
-type RawAuthHook = AuthHookG (Maybe T.Text) (Maybe AuthHookType)
-
-data RawServeOptions impl
-  = RawServeOptions
-  { rsoPort             :: !(Maybe Int)
-  , rsoHost             :: !(Maybe HostPreference)
-  , rsoConnParams       :: !RawConnParams
-  , rsoTxIso            :: !(Maybe Q.TxIsolation)
-  , rsoAdminSecret      :: !(Maybe AdminSecret)
-  , rsoAuthHook         :: !RawAuthHook
-  , rsoJwtSecret        :: !(Maybe JWTConfig)
-  , rsoUnAuthRole       :: !(Maybe RoleName)
-  , rsoCorsConfig       :: !(Maybe CorsConfig)
-  , rsoEnableConsole    :: !Bool
-  , rsoConsoleAssetsDir :: !(Maybe Text)
-  , rsoEnableTelemetry  :: !(Maybe Bool)
-  , rsoWsReadCookie     :: !Bool
-  , rsoStringifyNum     :: !Bool
-  , rsoEnabledAPIs      :: !(Maybe [API])
-  , rsoMxRefetchInt     :: !(Maybe LQ.RefetchInterval)
-  , rsoMxBatchSize      :: !(Maybe LQ.BatchSize)
-  , rsoEnableAllowlist  :: !Bool
-  , rsoEnabledLogTypes  :: !(Maybe [L.EngineLogType impl])
-  , rsoLogLevel         :: !(Maybe L.LogLevel)
-  , rsoPlanCacheSize    :: !(Maybe Cache.CacheSize)
-  }
-
-data ServeOptions impl
-  = ServeOptions
-  { soPort             :: !Int
-  , soHost             :: !HostPreference
-  , soConnParams       :: !Q.ConnParams
-  , soTxIso            :: !Q.TxIsolation
-  , soAdminSecret      :: !(Maybe AdminSecret)
-  , soAuthHook         :: !(Maybe AuthHook)
-  , soJwtSecret        :: !(Maybe JWTConfig)
-  , soUnAuthRole       :: !(Maybe RoleName)
-  , soCorsConfig       :: !CorsConfig
-  , soEnableConsole    :: !Bool
-  , soConsoleAssetsDir :: !(Maybe Text)
-  , soEnableTelemetry  :: !Bool
-  , soStringifyNum     :: !Bool
-  , soEnabledAPIs      :: !(Set.HashSet API)
-  , soLiveQueryOpts    :: !LQ.LiveQueriesOptions
-  , soEnableAllowlist  :: !Bool
-  , soEnabledLogTypes  :: !(Set.HashSet (L.EngineLogType impl))
-  , soLogLevel         :: !L.LogLevel
-  , soPlanCacheOptions :: !E.PlanCacheOptions
-  }
-
-data DowngradeOptions
-  = DowngradeOptions
-  { dgoTargetVersion :: !T.Text
-  , dgoDryRun        :: !Bool
-  } deriving (Show, Eq)
-
-data RawConnInfo =
-  RawConnInfo
-  { connHost     :: !(Maybe String)
-  , connPort     :: !(Maybe Int)
-  , connUser     :: !(Maybe String)
-  , connPassword :: !String
-  , connUrl      :: !(Maybe String)
-  , connDatabase :: !(Maybe String)
-  , connOptions  :: !(Maybe String)
-  , connRetries  :: !(Maybe Int)
-  } deriving (Eq, Read, Show)
-
-data HGECommandG a
-  = HCServe !a
-  | HCExport
-  | HCClean
-  | HCExecute
-  | HCVersion
-  | HCDowngrade !DowngradeOptions
-  deriving (Show, Eq)
-
-data API
-  = METADATA
-  | GRAPHQL
-  | PGDUMP
-  | DEVELOPER
-  | CONFIG
-  deriving (Show, Eq, Read, Generic)
-$(J.deriveJSON (J.defaultOptions { J.constructorTagModifier = map toLower })
-  ''API)
-
-instance Hashable API
-
-type HGECommand impl = HGECommandG (ServeOptions impl)
-type RawHGECommand impl = HGECommandG (RawServeOptions impl)
-
-data HGEOptionsG a
-  = HGEOptionsG
-  { hoConnInfo :: !RawConnInfo
-  , hoCommand  :: !(HGECommandG a)
-  } deriving (Show, Eq)
-
-type RawHGEOptions impl = HGEOptionsG (RawServeOptions impl)
-type HGEOptions impl = HGEOptionsG (ServeOptions impl)
-
-type Env = [(String, String)]
-
-class FromEnv a where
-  fromEnv :: String -> Either String a
-
-instance FromEnv String where
-  fromEnv = Right
-
-instance FromEnv HostPreference where
-  fromEnv = Right . DataString.fromString
-
-instance FromEnv Text where
-  fromEnv = Right . T.pack
-
-instance FromEnv AuthHookType where
-  fromEnv = readHookType
-
-instance FromEnv Int where
-  fromEnv = maybe (Left "Expecting Int value") Right . readMaybe
-
-instance FromEnv AdminSecret where
-  fromEnv = Right . AdminSecret . T.pack
-
-instance FromEnv RoleName where
-  fromEnv string = case mkRoleName (T.pack string) of
-    Nothing       -> Left "empty string not allowed"
-    Just roleName -> Right roleName
-
-instance FromEnv Bool where
-  fromEnv = parseStringAsBool
-
-instance FromEnv Q.TxIsolation where
-  fromEnv = readIsoLevel
-
-instance FromEnv CorsConfig where
-  fromEnv = readCorsDomains
-
-instance FromEnv [API] where
-  fromEnv = readAPIs
-
-instance FromEnv LQ.BatchSize where
-  fromEnv = fmap LQ.BatchSize . readEither
-
-instance FromEnv LQ.RefetchInterval where
-  fromEnv = fmap (LQ.RefetchInterval . milliseconds . fromInteger) . readEither
-
-instance FromEnv JWTConfig where
-  fromEnv = readJson
-
-instance L.EnabledLogTypes impl => FromEnv [L.EngineLogType impl] where
-  fromEnv = L.parseEnabledLogTypes
-
-instance FromEnv L.LogLevel where
-  fromEnv = readLogLevel
-
-instance FromEnv Cache.CacheSize where
-  fromEnv = Cache.mkCacheSize
-
-readIsoLevel :: String -> Either String Q.TxIsolation
-readIsoLevel isoS =
-  case isoS of
-    "read-committed"  -> return Q.ReadCommitted
-    "repeatable-read" -> return Q.RepeatableRead
-    "serializable"    -> return Q.Serializable
-    _                 -> Left "Only expecting read-committed / repeatable-read / serializable"
-
-type WithEnv a = ReaderT Env (ExceptT String Identity) a
-
-runWithEnv :: Env -> WithEnv a -> Either String a
-runWithEnv env m = runIdentity $ runExceptT $ runReaderT m env
-
-=======
->>>>>>> 6f100e00
 returnJust :: Monad m => a -> m (Maybe a)
 returnJust = return . Just
 
