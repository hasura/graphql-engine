{-# LANGUAGE RankNTypes #-}

module Hasura.GraphQL.Transport.WebSocket
  ( createWSServerApp
  , createWSServerEnv
  ) where

import           Control.Concurrent                            (threadDelay)

import qualified Control.Concurrent.Async                      as A
import qualified Control.Concurrent.STM                        as STM
import qualified Data.Aeson                                    as J
import qualified Data.Aeson.Casing                             as J
import qualified Data.Aeson.TH                                 as J
import qualified Data.ByteString.Lazy                          as BL
import qualified Data.CaseInsensitive                          as CI
import qualified Data.HashMap.Strict                           as Map
import qualified Data.IORef                                    as IORef
import qualified Data.Text                                     as T
import qualified Data.Text.Encoding                            as TE
import qualified Language.GraphQL.Draft.Syntax                 as G
import qualified ListT
<<<<<<< HEAD
import qualified Network.HTTP.Client                           as H
import qualified Network.HTTP.Types                            as H
import qualified Network.WebSockets                            as WS
import qualified STMContainers.Map                             as STMMap


import           Hasura.GraphQL.Context                        (GCtx)
import           Hasura.GraphQL.Resolve                        (resolveSelSet)
import           Hasura.GraphQL.Resolve.Context                (LazyRespTx)
import           Hasura.GraphQL.Schema                         (getGCtx)
=======
import qualified Network.HTTP.Client                         as H
import qualified Network.HTTP.Types                          as H
import qualified Network.WebSockets                          as WS
import qualified STMContainers.Map                           as STMMap

import           Control.Concurrent                          (threadDelay)
import           Data.ByteString                             (ByteString)
import qualified Data.IORef                                  as IORef

import           Hasura.GraphQL.Context                      (GCtx)
import           Hasura.GraphQL.Resolve                      (resolveSelSet)
import           Hasura.GraphQL.Resolve.Context              (LazyRespTx)
import qualified Hasura.GraphQL.Resolve.LiveQuery            as LQ
import           Hasura.GraphQL.Schema                       (getGCtx)
import qualified Hasura.GraphQL.Transport.HTTP               as TH
>>>>>>> f7fe393b
import           Hasura.GraphQL.Transport.HTTP.Protocol
import           Hasura.GraphQL.Transport.WebSocket.Connection
import           Hasura.GraphQL.Transport.WebSocket.Protocol
import           Hasura.GraphQL.Validate                       (QueryParts (..),
                                                                getQueryParts,
                                                                validateGQ)
import           Hasura.Prelude
import           Hasura.RQL.Types
<<<<<<< HEAD
import           Hasura.Server.Auth                            (AuthMode,
                                                                getUserInfo)

import qualified Hasura.GraphQL.Resolve.LiveQuery              as LQ
import qualified Hasura.GraphQL.Transport.HTTP                 as TH
import qualified Hasura.GraphQL.Transport.WebSocket.Client     as WS
import qualified Hasura.GraphQL.Transport.WebSocket.Server     as WS
import qualified Hasura.GraphQL.Validate.Types                 as VT
import qualified Hasura.Logging                                as L

=======
import           Hasura.Server.Auth                          (AuthMode,
                                                              getUserInfo)
import           Hasura.Server.Cors
import           Hasura.Server.Utils                         (bsToTxt)
>>>>>>> f7fe393b

-- uniquely identifies an operation
type GOperationId = (WS.WSId, OperationId)

type TxRunner = LazyRespTx -> IO (Either QErr BL.ByteString)

type OperationMap
  = STMMap.Map OperationId LQ.LiveQuery

<<<<<<< HEAD
type LiveQueryMap = LQ.LiveQueryMap GOperationId
type WSServer = WS.WSServer WSConnData
=======
newtype WsHeaders
  = WsHeaders { unWsHeaders :: [H.Header] }
  deriving (Show, Eq)

data WSConnState
  -- headers from the client for websockets
  = CSNotInitialised !WsHeaders
  | CSInitError Text
  -- headers from the client (in conn params) to forward to the remote schema
  | CSInitialised UserInfo [H.Header]
>>>>>>> f7fe393b

data WSConnData
  = WSConnData
  -- the role and headers are set only on connection_init message
  { _wscState :: !(IORef.IORef WSConnState)
  -- we only care about subscriptions,
  -- the other operations (query/mutations)
  -- are not tracked here
  , _wscOpMap :: !OperationMap
  }

type WSConn = WS.WSConn WSConnData

sendMsg :: (MonadIO m) => WSConn -> ServerMsg -> m ()
sendMsg wsConn =
  liftIO . WS.sendMsg wsConn . encodeServerMsg

data OpDetail
  = ODStarted
  | ODProtoErr !Text
  | ODQueryErr !QErr
  | ODCompleted
  | ODStopped
  deriving (Show, Eq)
$(J.deriveToJSON
  J.defaultOptions { J.constructorTagModifier = J.snakeCase . drop 2
                   , J.sumEncoding = J.TaggedObject "type" "detail"
                   }
  ''OpDetail)

data WSEvent
  = EAccepted
  | ERejected !QErr
  | EConnErr !ConnErrMsg
  | EOperation !OperationId !(Maybe OperationName) !OpDetail
  | EClosed
  deriving (Show, Eq)
$(J.deriveToJSON
  J.defaultOptions { J.constructorTagModifier = J.snakeCase . drop 1
                   , J.sumEncoding = J.TaggedObject "type" "detail"
                   }
  ''WSEvent)

data WSLog
  = WSLog
  { _wslWebsocketId :: !WS.WSId
  , _wslUser        :: !(Maybe UserVars)
  , _wslEvent       :: !WSEvent
  , _wslMsg         :: !(Maybe Text)
  } deriving (Show, Eq)
$(J.deriveToJSON (J.aesonDrop 4 J.snakeCase) ''WSLog)

instance L.ToEngineLog WSLog where
  toEngineLog wsLog =
    (L.LevelInfo, "ws-handler", J.toJSON wsLog)

data WSServerEnv
  = WSServerEnv
  { _wseLogger     :: !L.Logger
  , _wseServer     :: !WSServer
  , _wseRunTx      :: !TxRunner
  , _wseLiveQMap   :: !LiveQueryMap
  , _wseGCtxMap    :: !(IORef.IORef SchemaCache)
  , _wseHManager   :: !H.Manager
  , _wseCorsPolicy :: !CorsPolicy
  , _wseSQLCtx     :: !SQLGenCtx
  }

onConn :: L.Logger -> CorsPolicy -> WS.OnConnH WSConnData
onConn (L.Logger logger) corsPolicy wsId requestHead = do
  res <- runExceptT $ do
    checkPath
    let reqHdrs = WS.requestHeaders requestHead
    headers <- maybe (return reqHdrs) (flip enforceCors reqHdrs . snd) getOrigin
    return $ WsHeaders $ filterWsHeaders headers
  either reject accept res

  where
    keepAliveAction wsConn = forever $ do
      sendMsg wsConn SMConnKeepAlive
      threadDelay $ 5 * 1000 * 1000

    accept hdrs = do
      logger $ WSLog wsId Nothing EAccepted Nothing
      connData <- WSConnData
                  <$> IORef.newIORef (CSNotInitialised hdrs)
                  <*> STMMap.newIO
      let acceptRequest = WS.defaultAcceptRequest
                          { WS.acceptSubprotocol = Just "graphql-ws"}
      return $ Right (connData, acceptRequest, Just keepAliveAction)

    reject qErr = do
      logger $ WSLog wsId Nothing (ERejected qErr) Nothing
      return $ Left $ WS.RejectRequest
        (H.statusCode $ qeStatus qErr)
        (H.statusMessage $ qeStatus qErr) []
        (BL.toStrict $ J.encode $ encodeGQLErr False qErr)

    checkPath =
      when (WS.requestPath requestHead /= "/v1alpha1/graphql") $
      throw404 "only /v1alpha1/graphql is supported on websockets"

<<<<<<< HEAD
=======
    getOrigin =
      find ((==) "Origin" . fst) (WS.requestHeaders requestHead)

    enforceCors :: ByteString -> [H.Header] -> ExceptT QErr IO [H.Header]
    enforceCors origin reqHdrs = case cpConfig corsPolicy of
      CCAllowAll -> return reqHdrs
      CCDisabled readCookie ->
        if readCookie
        then return reqHdrs
        else do
          liftIO $ logger $ WSLog wsId Nothing EAccepted (Just corsNote)
          return $ filter (\h -> fst h /= "Cookie") reqHdrs
      CCAllowedOrigins ds
        -- if the origin is in our cors domains, no error
        | bsToTxt origin `elem` dmFqdns ds   -> return reqHdrs
        -- if current origin is part of wildcard domain list, no error
        | inWildcardList ds (bsToTxt origin) -> return reqHdrs
        -- otherwise error
        | otherwise                          -> corsErr

    filterWsHeaders hdrs = flip filter hdrs $ \(n, _) ->
      n `notElem` [ "sec-websocket-key"
                  , "sec-websocket-version"
                  , "upgrade"
                  , "connection"
                  ]

    corsErr = throw400 AccessDenied
              "received origin header does not match configured CORS domains"

    corsNote = "Cookie is not read when CORS is disabled, because it is a potential "
            <> "security issue. If you're already handling CORS before Hasura and enforcing "
            <> "CORS on websocket connections, then you can use the flag --ws-read-cookie or "
            <> "HASURA_GRAPHQL_WS_READ_COOKIE to force read cookie when CORS is disabled."

>>>>>>> f7fe393b

onStart :: WSServerEnv -> WSConn -> StartMsg -> BL.ByteString -> IO ()
onStart serverEnv wsConn (StartMsg opId q) msgRaw = catchAndIgnore $ do

  opM <- liftIO $ STM.atomically $ STMMap.lookup opId opMap

  when (isJust opM) $ withComplete $ sendConnErr $
    "an operation already exists with this id: " <> unOperationId opId

  userInfoM <- liftIO $ IORef.readIORef userInfoR
  (userInfo, reqHdrs, _) <- case userInfoM of
    CSInitialised (ConnInitState userInfo reqHdrs st) ->
      return (userInfo, reqHdrs, st)
    CSInitError initErr -> do
      let connErr = "cannot start as connection_init failed with : " <> initErr
      withComplete $ sendConnErr connErr
    CSNotInitialised _ -> do
      let connErr = "start received before the connection is initialised"
      withComplete $ sendConnErr connErr

  -- validate and build tx
  sc <- liftIO $ IORef.readIORef gCtxMapRef
  (gCtx, _) <- flip runStateT sc $ getGCtx (userRole userInfo) (scGCtxMap sc)

  res <- runExceptT $ runReaderT (getQueryParts q) gCtx
  queryParts <- case res of
    Left (QErr _ _ err _ _) -> withComplete $ sendConnErr err
    Right vals              -> return vals

  let opDef = qpOpDef queryParts
      topLevelNodes = TH.getTopLevelNodes opDef
      typeLocs = TH.gatherTypeLocs gCtx topLevelNodes

  res' <- runExceptT $ TH.assertSameLocationNodes typeLocs
  either (\(QErr _ _ err _ _) -> withComplete $ sendConnErr err) return res'

  case typeLocs of
    []          -> runHasuraQ userInfo gCtx queryParts
    (typeLoc:_) -> case typeLoc of
<<<<<<< HEAD
      VT.HasuraType        -> runHasuraQ userInfo gCtx queryParts
      VT.RemoteType rn rsi -> runRemoteQ userInfo reqHdrs opDef (rn, rsi)
=======
      VT.HasuraType       -> runHasuraQ userInfo gCtx queryParts
      VT.RemoteType _ rsi -> runRemoteQ userInfo reqHdrs opDef rsi
>>>>>>> f7fe393b

  where
    runHasuraQ :: UserInfo -> GCtx -> QueryParts -> ExceptT () IO ()
    runHasuraQ userInfo gCtx queryParts = do
      (opTy, fields) <- either (withComplete . preExecErr) return $
                        runReaderT (validateGQ queryParts) gCtx
      let qTx = withUserInfo userInfo $ resolveSelSet userInfo gCtx sqlGenCtx opTy fields
      case opTy of
        G.OperationTypeSubscription -> do
          let lq = LQ.LiveQuery userInfo q
          liftIO $ STM.atomically $ STMMap.insert lq opId opMap
          liftIO $ LQ.addLiveQuery runTx lqMap lq
            qTx (wsId, opId) liveQOnChange
          logOpEv ODStarted
        _ ->  do
          logOpEv ODStarted
          resp <- liftIO $ runTx qTx
          either postExecErr sendSuccResp resp
          sendCompleted

<<<<<<< HEAD
    runRemoteQ
      :: UserInfo
      -> [H.Header]
      -> G.TypedOperationDefinition
      -> (RemoteSchemaName, RemoteSchemaInfo)
      -> ExceptT () IO ()
    runRemoteQ userInfo reqHdrs opDef (rn, rsi) = do
      sockPayload <- onLeft (J.eitherDecode msgRaw) $
        const $ withComplete $ sendConnErr "invalid websocket payload"

      case G._todType opDef of
        G.OperationTypeSubscription -> do
          res <- liftIO $ runExceptT $ WS.runGqlClient (rsUrl rsi)
                 wsConn userInfoR rn opId sockPayload
          onLeft res $ \e -> do
            liftIO $ putStrLn "error occurred from runnning the gql client"
            liftIO $ print e
            withComplete $ sendConnErr . T.pack $ show e
          logOpEv ODStarted

        _ -> do
          -- if it's not a subscription, use HTTP to execute the query on the
          -- remote server
          logOpEv ODStarted
          let payload = J.encode $ WS._wpPayload sockPayload
          resp <- runExceptT $ TH.runRemoteGQ httpMgr userInfo reqHdrs
                  payload rsi opDef
          either postExecErr sendSuccResp resp
          sendCompleted

    WSServerEnv logger _ runTx lqMap gCtxMapRef httpMgr = serverEnv
=======
    runRemoteQ :: UserInfo -> [H.Header]
               -> G.TypedOperationDefinition -> RemoteSchemaInfo
               -> ExceptT () IO ()
    runRemoteQ userInfo reqHdrs opDef rsi = do
      when (G._todType opDef == G.OperationTypeSubscription) $
        withComplete $ preExecErr $
        err400 NotSupported "subscription to remote server is not supported"

      -- if it's not a subscription, use HTTP to execute the query on the remote
      -- server
      -- try to parse the (apollo protocol) websocket frame and get only the
      -- payload
      sockPayload <- onLeft (J.eitherDecode msgRaw) $
        const $ withComplete $ preExecErr $
        err500 Unexpected "invalid websocket payload"
      let payload = J.encode $ _wpPayload sockPayload
      resp <- runExceptT $ TH.runRemoteGQ httpMgr userInfo reqHdrs
              payload rsi opDef
      either postExecErr sendSuccResp resp
      sendCompleted


    WSServerEnv logger _ runTx lqMap gCtxMapRef httpMgr _ sqlGenCtx = serverEnv

>>>>>>> f7fe393b
    wsId = WS.getWSId wsConn
    WSConnData userInfoR opMap = WS.getData wsConn

    logOpEv opDet =
      logWSEvent logger wsConn $ EOperation opId (_grOperationName q) opDet

    sendConnErr connErr = do
      sendMsg wsConn $ SMErr $ ErrorMsg opId $ J.toJSON connErr
      logOpEv $ ODProtoErr connErr

    sendCompleted = do
      sendMsg wsConn $ SMComplete $ CompletionMsg opId
      logOpEv ODCompleted

    postExecErr qErr = do
      logOpEv $ ODQueryErr qErr
      sendMsg wsConn $ SMData $ DataMsg opId $
        GQExecError $ pure $ encodeQErr False qErr

    -- why wouldn't pre exec error use graphql response?
    preExecErr qErr = do
      logOpEv $ ODQueryErr qErr
      sendMsg wsConn $ SMErr $ ErrorMsg opId $ encodeQErr False qErr

    sendSuccResp bs =
      sendMsg wsConn $ SMData $ DataMsg opId $ GQSuccess bs

    withComplete :: ExceptT () IO () -> ExceptT () IO a
    withComplete action = do
      action
      sendCompleted
      throwError ()

    -- on change, send message on the websocket
    liveQOnChange resp =
      WS.sendMsg wsConn $ encodeServerMsg $ SMData $ DataMsg opId resp

    catchAndIgnore :: ExceptT () IO () -> IO ()
    catchAndIgnore m = void $ runExceptT m

onMessage
  :: AuthMode
  -> WSServerEnv
  -> WSConn -> BL.ByteString -> IO ()
onMessage authMode serverEnv wsConn msgRaw =
  case J.eitherDecode msgRaw of
    Left e    -> do
      let err = ConnErrMsg $ "parsing ClientMessage failed: " <> T.pack e
      logWSEvent logger wsConn $ EConnErr err
      sendMsg wsConn $ SMConnErr err

    Right msg -> case msg of
      CMConnInit params -> onConnInit (_wseLogger serverEnv)
                           (_wseHManager serverEnv)
                           wsConn authMode params
      CMStart startMsg  -> onStart serverEnv wsConn startMsg msgRaw
      CMStop stopMsg    -> onStop serverEnv wsConn stopMsg
      CMConnTerm        -> WS.closeConn wsConn "GQL_CONNECTION_TERMINATE received"
  where
    logger = _wseLogger serverEnv

onStop :: WSServerEnv -> WSConn -> StopMsg -> IO ()
onStop serverEnv wsConn (StopMsg opId) = do
  -- probably wrap the whole thing in a single tx?
  opM <- liftIO $ STM.atomically $ STMMap.lookup opId opMap
  case opM of
    Just liveQ -> do
      let opNameM = _grOperationName $ LQ._lqRequest liveQ
      logWSEvent logger wsConn $ EOperation opId opNameM ODStopped
      LQ.removeLiveQuery lqMap liveQ (wsId, opId)
    Nothing    -> return ()
  STM.atomically $ STMMap.delete opId opMap

  -- clear the remote conn states, if any
  connState <- liftIO $ IORef.readIORef stateR
  let stData = getStateData connState
  onJust stData $ \(ConnInitState _ _ connMap) ->
    onJust (findOperationId connMap opId) $
      (sendStopMsg . _wpsRemoteConn) >> WS.clearState
  where
    logger = _wseLogger serverEnv
    lqMap  = _wseLiveQMap serverEnv
    wsId   = WS.getWSId wsConn
    opMap  = _wscOpMap $ WS.getData wsConn
    stateR = _wscState $ WS.getData wsConn
    sendStopMsg conn = do
      let msg = J.encode $
                J.object [ "type" J..= ("stop" :: Text)
                         , "id" J..= unOperationId opId
                         ]
      WS.sendTextData conn msg


logWSEvent
  :: (MonadIO m)
  => L.Logger -> WSConn -> WSEvent -> m ()
logWSEvent (L.Logger logger) wsConn wsEv = do
  userInfoME <- liftIO $ IORef.readIORef userInfoR
  let userInfoM = case userInfoME of
        CSInitialised (ConnInitState userInfo _ _) -> return $ userVars userInfo
        _                        -> Nothing
  liftIO $ logger $ WSLog wsId userInfoM wsEv Nothing
  where
    WSConnData userInfoR _ = WS.getData wsConn
    wsId = WS.getWSId wsConn

onConnInit
  :: (MonadIO m)
  => L.Logger -> H.Manager -> WSConn -> AuthMode -> Maybe ConnParams -> m ()
onConnInit logger manager wsConn authMode connParamsM = do
  headers <- mkHeaders <$> liftIO (IORef.readIORef (_wscUser $ WS.getData wsConn))
  res <- runExceptT $ getUserInfo logger manager headers authMode
  case res of
    Left e  -> do
      liftIO $ IORef.writeIORef (_wscState $ WS.getData wsConn) $
        CSInitError $ qeError e
      let connErr = ConnErrMsg $ qeError e
      logWSEvent logger wsConn $ EConnErr connErr
      sendMsg wsConn $ SMConnErr connErr
    Right userInfo -> do
<<<<<<< HEAD
      liftIO $ IORef.writeIORef (_wscState $ WS.getData wsConn) $
        CSInitialised (ConnInitState userInfo headers Map.empty)
=======
      liftIO $ IORef.writeIORef (_wscUser $ WS.getData wsConn) $
        CSInitialised userInfo paramHeaders
>>>>>>> f7fe393b
      sendMsg wsConn SMConnAck
      -- TODO: send it periodically? Why doesn't apollo's protocol use
      -- ping/pong frames of websocket spec?
      sendMsg wsConn SMConnKeepAlive
  where
    mkHeaders st =
      paramHeaders ++ getClientHdrs st

    paramHeaders =
      [ (CI.mk $ TE.encodeUtf8 h, TE.encodeUtf8 v)
      | (h, v) <- maybe [] Map.toList $ connParamsM >>= _cpHeaders
      ]

    getClientHdrs st = case st of
      CSNotInitialised h -> unWsHeaders h
      _                  -> []

onClose
  :: L.Logger
  -> LiveQueryMap
  -> WS.ConnectionException
  -> WSConn
  -> IO ()
onClose logger lqMap _ wsConn = do
  logWSEvent logger wsConn EClosed
  operations <- STM.atomically $ ListT.toList $ STMMap.stream opMap
  void $ A.forConcurrently operations $ \(opId, liveQ) ->
    LQ.removeLiveQuery lqMap liveQ (wsId, opId)
  where
    wsId  = WS.getWSId wsConn
    opMap = _wscOpMap $ WS.getData wsConn

createWSServerEnv
  :: L.Logger
  -> H.Manager -> SQLGenCtx -> IORef.IORef SchemaCache
  -> TxRunner -> CorsPolicy -> IO WSServerEnv
createWSServerEnv logger httpManager sqlGenCtx cacheRef runTx corsPolicy = do
  (wsServer, lqMap) <-
    STM.atomically $ (,) <$> WS.createWSServer logger <*> LQ.newLiveQueryMap
  return $ WSServerEnv logger wsServer runTx lqMap cacheRef httpManager corsPolicy sqlGenCtx

createWSServerApp :: AuthMode -> WSServerEnv -> WS.ServerApp
createWSServerApp authMode serverEnv =
  WS.createServerApp (_wseServer serverEnv) handlers
  where
    handlers =
      WS.WSHandlers
      (onConn (_wseLogger serverEnv) (_wseCorsPolicy serverEnv))
      (onMessage authMode serverEnv)
      (onClose (_wseLogger serverEnv) $ _wseLiveQMap serverEnv)


-- | TODO:
-- | The following ADT is required so that we can parse the incoming websocket
-- | frame, and only pick the payload, for remote schema queries.
-- | Ideally we should use `StartMsg` from Websocket.Protocol, but as
-- | `GraphQLRequest` doesn't have a ToJSON instance we are using our own type to
-- | get only the payload
data WebsocketPayload
  = WebsocketPayload
  { _wpId      :: !Text
  , _wpType    :: !Text
  , _wpPayload :: !J.Value
  } deriving (Show, Eq)
$(J.deriveJSON (J.aesonDrop 3 J.snakeCase) ''WebsocketPayload)<|MERGE_RESOLUTION|>--- conflicted
+++ resolved
@@ -6,6 +6,7 @@
   ) where
 
 import           Control.Concurrent                            (threadDelay)
+import           Data.ByteString                               (ByteString)
 
 import qualified Control.Concurrent.Async                      as A
 import qualified Control.Concurrent.STM                        as STM
@@ -20,34 +21,15 @@
 import qualified Data.Text.Encoding                            as TE
 import qualified Language.GraphQL.Draft.Syntax                 as G
 import qualified ListT
-<<<<<<< HEAD
 import qualified Network.HTTP.Client                           as H
 import qualified Network.HTTP.Types                            as H
 import qualified Network.WebSockets                            as WS
 import qualified STMContainers.Map                             as STMMap
 
-
 import           Hasura.GraphQL.Context                        (GCtx)
 import           Hasura.GraphQL.Resolve                        (resolveSelSet)
 import           Hasura.GraphQL.Resolve.Context                (LazyRespTx)
 import           Hasura.GraphQL.Schema                         (getGCtx)
-=======
-import qualified Network.HTTP.Client                         as H
-import qualified Network.HTTP.Types                          as H
-import qualified Network.WebSockets                          as WS
-import qualified STMContainers.Map                           as STMMap
-
-import           Control.Concurrent                          (threadDelay)
-import           Data.ByteString                             (ByteString)
-import qualified Data.IORef                                  as IORef
-
-import           Hasura.GraphQL.Context                      (GCtx)
-import           Hasura.GraphQL.Resolve                      (resolveSelSet)
-import           Hasura.GraphQL.Resolve.Context              (LazyRespTx)
-import qualified Hasura.GraphQL.Resolve.LiveQuery            as LQ
-import           Hasura.GraphQL.Schema                       (getGCtx)
-import qualified Hasura.GraphQL.Transport.HTTP               as TH
->>>>>>> f7fe393b
 import           Hasura.GraphQL.Transport.HTTP.Protocol
 import           Hasura.GraphQL.Transport.WebSocket.Connection
 import           Hasura.GraphQL.Transport.WebSocket.Protocol
@@ -56,9 +38,10 @@
                                                                 validateGQ)
 import           Hasura.Prelude
 import           Hasura.RQL.Types
-<<<<<<< HEAD
 import           Hasura.Server.Auth                            (AuthMode,
                                                                 getUserInfo)
+import           Hasura.Server.Cors
+import           Hasura.Server.Utils                           (bsToTxt)
 
 import qualified Hasura.GraphQL.Resolve.LiveQuery              as LQ
 import qualified Hasura.GraphQL.Transport.HTTP                 as TH
@@ -67,12 +50,6 @@
 import qualified Hasura.GraphQL.Validate.Types                 as VT
 import qualified Hasura.Logging                                as L
 
-=======
-import           Hasura.Server.Auth                          (AuthMode,
-                                                              getUserInfo)
-import           Hasura.Server.Cors
-import           Hasura.Server.Utils                         (bsToTxt)
->>>>>>> f7fe393b
 
 -- uniquely identifies an operation
 type GOperationId = (WS.WSId, OperationId)
@@ -81,22 +58,6 @@
 
 type OperationMap
   = STMMap.Map OperationId LQ.LiveQuery
-
-<<<<<<< HEAD
-type LiveQueryMap = LQ.LiveQueryMap GOperationId
-type WSServer = WS.WSServer WSConnData
-=======
-newtype WsHeaders
-  = WsHeaders { unWsHeaders :: [H.Header] }
-  deriving (Show, Eq)
-
-data WSConnState
-  -- headers from the client for websockets
-  = CSNotInitialised !WsHeaders
-  | CSInitError Text
-  -- headers from the client (in conn params) to forward to the remote schema
-  | CSInitialised UserInfo [H.Header]
->>>>>>> f7fe393b
 
 data WSConnData
   = WSConnData
@@ -107,6 +68,9 @@
   -- are not tracked here
   , _wscOpMap :: !OperationMap
   }
+
+type LiveQueryMap = LQ.LiveQueryMap GOperationId
+type WSServer = WS.WSServer WSConnData
 
 type WSConn = WS.WSConn WSConnData
 
@@ -199,8 +163,6 @@
       when (WS.requestPath requestHead /= "/v1alpha1/graphql") $
       throw404 "only /v1alpha1/graphql is supported on websockets"
 
-<<<<<<< HEAD
-=======
     getOrigin =
       find ((==) "Origin" . fst) (WS.requestHeaders requestHead)
 
@@ -236,7 +198,7 @@
             <> "CORS on websocket connections, then you can use the flag --ws-read-cookie or "
             <> "HASURA_GRAPHQL_WS_READ_COOKIE to force read cookie when CORS is disabled."
 
->>>>>>> f7fe393b
+
 
 onStart :: WSServerEnv -> WSConn -> StartMsg -> BL.ByteString -> IO ()
 onStart serverEnv wsConn (StartMsg opId q) msgRaw = catchAndIgnore $ do
@@ -276,13 +238,8 @@
   case typeLocs of
     []          -> runHasuraQ userInfo gCtx queryParts
     (typeLoc:_) -> case typeLoc of
-<<<<<<< HEAD
       VT.HasuraType        -> runHasuraQ userInfo gCtx queryParts
       VT.RemoteType rn rsi -> runRemoteQ userInfo reqHdrs opDef (rn, rsi)
-=======
-      VT.HasuraType       -> runHasuraQ userInfo gCtx queryParts
-      VT.RemoteType _ rsi -> runRemoteQ userInfo reqHdrs opDef rsi
->>>>>>> f7fe393b
 
   where
     runHasuraQ :: UserInfo -> GCtx -> QueryParts -> ExceptT () IO ()
@@ -303,7 +260,6 @@
           either postExecErr sendSuccResp resp
           sendCompleted
 
-<<<<<<< HEAD
     runRemoteQ
       :: UserInfo
       -> [H.Header]
@@ -312,7 +268,8 @@
       -> ExceptT () IO ()
     runRemoteQ userInfo reqHdrs opDef (rn, rsi) = do
       sockPayload <- onLeft (J.eitherDecode msgRaw) $
-        const $ withComplete $ sendConnErr "invalid websocket payload"
+        const $ withComplete $ preExecErr $
+        err500 Unexpected "invalid websocket payload"
 
       case G._todType opDef of
         G.OperationTypeSubscription -> do
@@ -327,6 +284,8 @@
         _ -> do
           -- if it's not a subscription, use HTTP to execute the query on the
           -- remote server
+          -- try to parse the (apollo protocol) websocket frame and get only the
+          -- payload
           logOpEv ODStarted
           let payload = J.encode $ WS._wpPayload sockPayload
           resp <- runExceptT $ TH.runRemoteGQ httpMgr userInfo reqHdrs
@@ -334,33 +293,12 @@
           either postExecErr sendSuccResp resp
           sendCompleted
 
-    WSServerEnv logger _ runTx lqMap gCtxMapRef httpMgr = serverEnv
-=======
-    runRemoteQ :: UserInfo -> [H.Header]
-               -> G.TypedOperationDefinition -> RemoteSchemaInfo
-               -> ExceptT () IO ()
-    runRemoteQ userInfo reqHdrs opDef rsi = do
-      when (G._todType opDef == G.OperationTypeSubscription) $
-        withComplete $ preExecErr $
-        err400 NotSupported "subscription to remote server is not supported"
-
-      -- if it's not a subscription, use HTTP to execute the query on the remote
-      -- server
-      -- try to parse the (apollo protocol) websocket frame and get only the
-      -- payload
-      sockPayload <- onLeft (J.eitherDecode msgRaw) $
-        const $ withComplete $ preExecErr $
-        err500 Unexpected "invalid websocket payload"
-      let payload = J.encode $ _wpPayload sockPayload
-      resp <- runExceptT $ TH.runRemoteGQ httpMgr userInfo reqHdrs
-              payload rsi opDef
-      either postExecErr sendSuccResp resp
-      sendCompleted
-
+    --WSServerEnv logger _ runTx lqMap gCtxMapRef httpMgr = serverEnv
+
+    --WSServerEnv logger _ runTx lqMap gCtxMapRef httpMgr _ sqlGenCtx = serverEnv
 
     WSServerEnv logger _ runTx lqMap gCtxMapRef httpMgr _ sqlGenCtx = serverEnv
 
->>>>>>> f7fe393b
     wsId = WS.getWSId wsConn
     WSConnData userInfoR opMap = WS.getData wsConn
 
@@ -471,7 +409,7 @@
   :: (MonadIO m)
   => L.Logger -> H.Manager -> WSConn -> AuthMode -> Maybe ConnParams -> m ()
 onConnInit logger manager wsConn authMode connParamsM = do
-  headers <- mkHeaders <$> liftIO (IORef.readIORef (_wscUser $ WS.getData wsConn))
+  headers <- mkHeaders <$> liftIO (IORef.readIORef (_wscState $ WS.getData wsConn))
   res <- runExceptT $ getUserInfo logger manager headers authMode
   case res of
     Left e  -> do
@@ -481,13 +419,10 @@
       logWSEvent logger wsConn $ EConnErr connErr
       sendMsg wsConn $ SMConnErr connErr
     Right userInfo -> do
-<<<<<<< HEAD
       liftIO $ IORef.writeIORef (_wscState $ WS.getData wsConn) $
-        CSInitialised (ConnInitState userInfo headers Map.empty)
-=======
-      liftIO $ IORef.writeIORef (_wscUser $ WS.getData wsConn) $
-        CSInitialised userInfo paramHeaders
->>>>>>> f7fe393b
+        CSInitialised (ConnInitState userInfo paramHeaders Map.empty)
+        -- liftIO $ IORef.writeIORef (_wscUser $ WS.getData wsConn) $
+        --   CSInitialised userInfo paramHeaders
       sendMsg wsConn SMConnAck
       -- TODO: send it periodically? Why doesn't apollo's protocol use
       -- ping/pong frames of websocket spec?
@@ -537,19 +472,4 @@
       WS.WSHandlers
       (onConn (_wseLogger serverEnv) (_wseCorsPolicy serverEnv))
       (onMessage authMode serverEnv)
-      (onClose (_wseLogger serverEnv) $ _wseLiveQMap serverEnv)
-
-
--- | TODO:
--- | The following ADT is required so that we can parse the incoming websocket
--- | frame, and only pick the payload, for remote schema queries.
--- | Ideally we should use `StartMsg` from Websocket.Protocol, but as
--- | `GraphQLRequest` doesn't have a ToJSON instance we are using our own type to
--- | get only the payload
-data WebsocketPayload
-  = WebsocketPayload
-  { _wpId      :: !Text
-  , _wpType    :: !Text
-  , _wpPayload :: !J.Value
-  } deriving (Show, Eq)
-$(J.deriveJSON (J.aesonDrop 3 J.snakeCase) ''WebsocketPayload)+      (onClose (_wseLogger serverEnv) $ _wseLiveQMap serverEnv)