{-# LANGUAGE CPP        #-}
{-# LANGUAGE DataKinds  #-}
{-# LANGUAGE RankNTypes #-}

module Hasura.Server.App where

import           Control.Arrow                          ((***))
import           Control.Concurrent.MVar
import           Data.Aeson                             hiding (json)
import           Data.IORef
import           Data.Time.Clock                        (UTCTime,
                                                         getCurrentTime)
import           Network.Wai                            (requestHeaders,
                                                         strictRequestBody)
import           Web.Spock.Core

import qualified Data.ByteString.Lazy                   as BL
#ifdef LocalConsole
import qualified Data.FileEmbed                         as FE
#endif
import qualified Data.HashMap.Strict                    as M
import qualified Data.Text                              as T
import qualified Network.HTTP.Client                    as HTTP
import qualified Network.HTTP.Types                     as N
import qualified Network.Wai                            as Wai
import qualified Network.Wai.Handler.WebSockets         as WS
import qualified Network.WebSockets                     as WS
import qualified Text.Mustache                          as M
import qualified Text.Mustache.Compile                  as M

import qualified Database.PG.Query                      as Q
import qualified Hasura.GraphQL.Explain                 as GE
import qualified Hasura.GraphQL.Schema                  as GS
import qualified Hasura.GraphQL.Transport.HTTP          as GH
import qualified Hasura.GraphQL.Transport.HTTP.Protocol as GH
import qualified Hasura.GraphQL.Transport.WebSocket     as WS
import qualified Hasura.Logging                         as L

import           Hasura.GraphQL.RemoteServer
import           Hasura.Prelude                         hiding (get, put)
import           Hasura.RQL.DDL.Schema.Table
import           Hasura.RQL.DML.QueryTemplate
import           Hasura.RQL.Types
import           Hasura.Server.Auth                     (AuthMode (..),
                                                         getUserInfo)
import           Hasura.Server.Init
import           Hasura.Server.Logging
import           Hasura.Server.Middleware               (corsMiddleware,
                                                         mkDefaultCorsPolicy)
import           Hasura.Server.Query
import           Hasura.Server.Utils
import           Hasura.Server.Version
import           Hasura.SQL.Types

consoleTmplt :: M.Template
consoleTmplt = $(M.embedSingleTemplate "src-rsr/console.html")

boolToText :: Bool -> T.Text
boolToText = bool "false" "true"

isAccessKeySet :: AuthMode -> T.Text
isAccessKeySet AMNoAuth = boolToText False
isAccessKeySet _        = boolToText True

#ifdef LocalConsole
consoleAssetsLoc :: Text
consoleAssetsLoc = "/static"
#else
consoleAssetsLoc :: Text
consoleAssetsLoc =
  "https://storage.googleapis.com/hasura-graphql-engine/console/" <> consoleVersion
#endif

<<<<<<< HEAD
mkConsoleHTML :: T.Text -> AuthMode -> Bool -> Either String T.Text
mkConsoleHTML path authMode disableTelemetry =
=======
mkConsoleHTML :: T.Text -> Bool -> AuthMode -> Either String T.Text
mkConsoleHTML path disableConsoleTelemetry authMode =
>>>>>>> 447d822c
  bool (Left errMsg) (Right res) $ null errs
  where
    (errs, res) = M.checkedSubstitute consoleTmplt $
                  object [ "consoleAssetsLoc" .= consoleAssetsLoc
                         , "isAccessKeySet" .= isAccessKeySet authMode
                         , "consolePath" .= consolePath
<<<<<<< HEAD
                         , "disableTelemetry" .= toJSON disableTelemetry
=======
                         , "disableConsoleTelemetry" .= boolToText disableConsoleTelemetry
>>>>>>> 447d822c
                         ]
    consolePath = case path of
      "" -> "/console"
      r  -> "/console/" <> r

    errMsg = "console template rendering failed: " ++ show errs

data ServerCtx
  = ServerCtx
  { scIsolation :: Q.TxIsolation
  , scPGPool    :: Q.PGPool
  , scLogger    :: L.Logger
  , scCacheRef  :: IORef SchemaCache
  , scCacheLock :: MVar ()
  , scAuthMode  :: AuthMode
  , scManager   :: HTTP.Manager
  }

data HandlerCtx
  = HandlerCtx
  { hcServerCtx  :: ServerCtx
  , hcReqBody    :: BL.ByteString
  , hcUser       :: UserInfo
  , hcReqHeaders :: [N.Header]
  }

type Handler = ExceptT QErr (ReaderT HandlerCtx IO)

-- {-# SCC parseBody #-}
parseBody :: (FromJSON a) => Handler a
parseBody = do
  reqBody <- hcReqBody <$> ask
  case decode' reqBody of
    Just jVal -> decodeValue jVal
    Nothing   -> throw400 InvalidJSON "invalid json"

onlyAdmin :: Handler ()
onlyAdmin = do
  uRole <- asks (userRole . hcUser)
  when (uRole /= adminRole) $
    throw400 AccessDenied "You have to be an admin to access this endpoint"

buildQCtx ::  Handler QCtx
buildQCtx = do
  scRef    <- scCacheRef . hcServerCtx <$> ask
  userInfo <- asks hcUser
  cache <- liftIO $ readIORef scRef
  return $ QCtx userInfo cache

logResult
  :: (MonadIO m)
  => Maybe UserInfo -> Wai.Request -> BL.ByteString -> ServerCtx
  -> Either QErr BL.ByteString -> Maybe (UTCTime, UTCTime)
  -> m ()
logResult userInfoM req reqBody sc res qTime =
  liftIO $ logger $ mkAccessLog userInfoM req (reqBody, res) qTime
  where
    logger = L.unLogger $ scLogger sc

logError
  :: MonadIO m
  => Maybe UserInfo -> Wai.Request
  -> BL.ByteString -> ServerCtx -> QErr -> m ()
logError userInfoM req reqBody sc qErr =
  logResult userInfoM req reqBody sc (Left qErr) Nothing

mkSpockAction
  :: (MonadIO m)
  => (Bool -> QErr -> Value)
  -> ServerCtx
  -> Handler BL.ByteString
  -> ActionT m ()
mkSpockAction qErrEncoder serverCtx handler = do
  req <- request
  reqBody <- liftIO $ strictRequestBody req
  let headers  = requestHeaders req
      authMode = scAuthMode serverCtx
      manager = scManager serverCtx

  userInfoE <- liftIO $ runExceptT $ getUserInfo logger manager headers authMode
  userInfo <- either (logAndThrow req reqBody False) return userInfoE

  let handlerState = HandlerCtx serverCtx reqBody userInfo headers

  t1 <- liftIO getCurrentTime -- for measuring response time purposes
  result <- liftIO $ runReaderT (runExceptT handler) handlerState
  t2 <- liftIO getCurrentTime -- for measuring response time purposes

  -- log result
  logResult (Just userInfo) req reqBody serverCtx result $ Just (t1, t2)
  either (qErrToResp $ userRole userInfo == adminRole) resToResp result

  where
    logger = scLogger serverCtx
    -- encode error response
    qErrToResp :: (MonadIO m) => Bool -> QErr -> ActionCtxT ctx m b
    qErrToResp includeInternal qErr = do
      setStatus $ qeStatus qErr
      json $ qErrEncoder includeInternal qErr

    logAndThrow req reqBody includeInternal qErr = do
      logError Nothing req reqBody serverCtx qErr
      qErrToResp includeInternal qErr

    resToResp resp = do
      uncurry setHeader jsonHeader
      lazyBytes resp

withLock :: (MonadIO m, MonadError e m)
         => MVar () -> m a -> m a
withLock lk action = do
  acquireLock
  res <- action `catchError` onError
  releaseLock
  return res
  where
    onError e   = releaseLock >> throwError e
    acquireLock = liftIO $ takeMVar lk
    releaseLock = liftIO $ putMVar lk ()

v1QueryHandler :: RQLQuery -> Handler BL.ByteString
v1QueryHandler query = do
  lk <- scCacheLock . hcServerCtx <$> ask
  bool (fst <$> dbAction) (withLock lk dbActionReload) $
    queryNeedsReload query
  where
    -- Hit postgres
    dbAction = do
      userInfo <- asks hcUser
      scRef <- scCacheRef . hcServerCtx <$> ask
      schemaCache <- liftIO $ readIORef scRef
      httpMgr <- scManager . hcServerCtx <$> ask
      pool <- scPGPool . hcServerCtx <$> ask
      isoL <- scIsolation . hcServerCtx <$> ask
      runQuery pool isoL userInfo schemaCache httpMgr query

    -- Also update the schema cache
    dbActionReload = do
      (resp, newSc) <- dbAction
      scRef <- scCacheRef . hcServerCtx <$> ask
      httpMgr <- scManager . hcServerCtx <$> ask
      --FIXME: should we be fetching the remote schema again? if not how do we get the remote schema?
      newGCtxMap <- GS.mkGCtxMap (scTables newSc)
      (mergedGCtxMap, defGCtx) <-
        mergeSchemas (scRemoteResolvers newSc) newGCtxMap httpMgr
      let newSc' =
            newSc { scGCtxMap = mergedGCtxMap, scDefaultRemoteGCtx = defGCtx }
      liftIO $ writeIORef scRef newSc'
      return resp

v1Alpha1GQHandler :: GH.GraphQLRequest -> Handler BL.ByteString
v1Alpha1GQHandler query = do
  userInfo <- asks hcUser
  reqBody <- asks hcReqBody
  reqHeaders <- asks hcReqHeaders
  manager <- scManager . hcServerCtx <$> ask
  scRef <- scCacheRef . hcServerCtx <$> ask
  sc <- liftIO $ readIORef scRef
  pool <- scPGPool . hcServerCtx <$> ask
  isoL <- scIsolation . hcServerCtx <$> ask
  GH.runGQ pool isoL userInfo sc manager reqHeaders query reqBody

gqlExplainHandler :: GE.GQLExplain -> Handler BL.ByteString
gqlExplainHandler query = do
  onlyAdmin
  scRef <- scCacheRef . hcServerCtx <$> ask
  sc <- liftIO $ readIORef scRef
  pool <- scPGPool . hcServerCtx <$> ask
  isoL <- scIsolation . hcServerCtx <$> ask
  GE.explainGQLQuery pool isoL sc query

newtype QueryParser
  = QueryParser { getQueryParser :: QualifiedTable -> Handler RQLQuery }

queryParsers :: M.HashMap T.Text QueryParser
queryParsers =
  M.fromList
  [ ("select", mkQueryParser RQSelect)
  , ("insert", mkQueryParser RQInsert)
  , ("update", mkQueryParser RQUpdate)
  , ("delete", mkQueryParser RQDelete)
  , ("count", mkQueryParser RQCount)
  ]
  where
    mkQueryParser f =
      QueryParser $ \qt -> do
      obj <- parseBody
      let val = Object $ M.insert "table" (toJSON qt) obj
      q <- decodeValue val
      return $ f q

legacyQueryHandler :: TableName -> T.Text -> Handler BL.ByteString
legacyQueryHandler tn queryType =
  case M.lookup queryType queryParsers of
    Just queryParser -> getQueryParser queryParser qt >>= v1QueryHandler
    Nothing          -> throw404 "No such resource exists"
  where
    qt = QualifiedTable publicSchema tn


mkWaiApp
  :: Q.TxIsolation
  -> L.LoggerCtx
  -> Q.PGPool
  -> HTTP.Manager
  -> AuthMode
  -> CorsConfig
  -> Bool
  -> Bool
  -> IO (Wai.Application, IORef SchemaCache)
<<<<<<< HEAD
mkWaiApp isoLevel loggerCtx pool httpManager mode corsCfg enableConsole disableTelemetry = do
=======
mkWaiApp isoLevel loggerCtx pool httpManager mode corsCfg enableConsole disableConsoleTelemetry = do
>>>>>>> 447d822c
    cacheRef <- do
      pgResp <- runExceptT $
        peelRun emptySchemaCache adminUserInfo httpManager pool Q.Serializable $ do
        liftTx $ Q.catchE defaultTxErrorHandler initStateTx
        buildSchemaCache
      either initErrExit return pgResp >>= newIORef . snd

    cacheLock <- newMVar ()

    let serverCtx =
          ServerCtx isoLevel pool (L.mkLogger loggerCtx) cacheRef
          cacheLock mode httpManager

    spockApp <- spockAsApp $ spockT id $
<<<<<<< HEAD
                httpApp corsCfg serverCtx enableConsole disableTelemetry
=======
                httpApp corsCfg serverCtx enableConsole disableConsoleTelemetry
>>>>>>> 447d822c

    let runTx tx = runExceptT $ runLazyTx pool isoLevel tx

    wsServerEnv <- WS.createWSServerEnv (scLogger serverCtx) httpManager cacheRef runTx
    let wsServerApp = WS.createWSServerApp mode wsServerEnv
    return (WS.websocketsOr WS.defaultConnectionOptions wsServerApp spockApp, cacheRef)

httpApp :: CorsConfig -> ServerCtx -> Bool -> Bool -> SpockT IO ()
<<<<<<< HEAD
httpApp corsCfg serverCtx enableConsole disableTelemetry = do
=======
httpApp corsCfg serverCtx enableConsole disableConsoleTelemetry = do
>>>>>>> 447d822c
    -- cors middleware
    unless (ccDisabled corsCfg) $
      middleware $ corsMiddleware (mkDefaultCorsPolicy $ ccDomain corsCfg)

    -- API Console and Root Dir
    when enableConsole serveApiConsole

    get "v1/version" $ do
      uncurry setHeader jsonHeader
      lazyBytes $ encode $ object [ "version" .= currentVersion ]

    get    ("v1/template" <//> var) tmpltGetOrDeleteH
    post   ("v1/template" <//> var) tmpltPutOrPostH
    put    ("v1/template" <//> var) tmpltPutOrPostH
    delete ("v1/template" <//> var) tmpltGetOrDeleteH

    post "v1/query" $ mkSpockAction encodeQErr serverCtx $ do
      query <- parseBody
      v1QueryHandler query

    post "v1alpha1/graphql/explain" $ mkSpockAction encodeQErr serverCtx $ do
      expQuery <- parseBody
      gqlExplainHandler expQuery

    post "v1alpha1/graphql" $ mkSpockAction GH.encodeGQErr serverCtx $ do
      query <- parseBody
      v1Alpha1GQHandler query

    -- get "v1alpha1/graphql/schema" $
    --   mkSpockAction encodeQErr serverCtx v1Alpha1GQSchemaHandler

    post ("api/1/table" <//> var <//> var) $ \tableName queryType ->
      mkSpockAction encodeQErr serverCtx $
      legacyQueryHandler (TableName tableName) queryType

    hookAny GET $ \_ -> do
      let qErr = err404 NotFound "resource does not exist"
      raiseGenericApiError qErr

  where
    tmpltGetOrDeleteH tmpltName = do
      tmpltArgs <- tmpltArgsFromQueryParams
      mkSpockAction encodeQErr serverCtx $ mkQTemplateAction tmpltName tmpltArgs

    tmpltPutOrPostH tmpltName = do
      tmpltArgs <- tmpltArgsFromQueryParams
      mkSpockAction encodeQErr serverCtx $ do
        bodyTmpltArgs <- parseBody
        mkQTemplateAction tmpltName $ M.union bodyTmpltArgs tmpltArgs

    tmpltArgsFromQueryParams = do
      qparams <- params
      return $ M.fromList $ flip map qparams $
        TemplateParam *** String

    mkQTemplateAction tmpltName tmpltArgs =
      v1QueryHandler $ RQExecuteQueryTemplate $
      ExecQueryTemplate (TQueryName tmpltName) tmpltArgs

    raiseGenericApiError qErr = do
      req <- request
      reqBody <- liftIO $ strictRequestBody req
      logError Nothing req reqBody serverCtx qErr
      uncurry setHeader jsonHeader
      setStatus $ qeStatus qErr
      lazyBytes $ encode qErr

    serveApiConsole = do
      get root $ redirect "console"
      get ("console" <//> wildcard) $ \path ->
        either (raiseGenericApiError . err500 Unexpected . T.pack) html $
<<<<<<< HEAD
          mkConsoleHTML path (scAuthMode serverCtx) disableTelemetry
=======
          mkConsoleHTML path disableConsoleTelemetry $ scAuthMode serverCtx
>>>>>>> 447d822c

#ifdef LocalConsole
      get "static/main.js" $ do
        setHeader "Content-Type" "text/javascript;charset=UTF-8"
        bytes $(FE.embedFile "../console/static/dist/main.js")
      get "static/main.css" $ do
        setHeader "Content-Type" "text/css;charset=UTF-8"
        bytes $(FE.embedFile "../console/static/dist/main.css")
      get "static/vendor.js" $ do
        setHeader "Content-Type" "text/javascript;charset=UTF-8"
        bytes $(FE.embedFile "../console/static/dist/vendor.js")
#endif<|MERGE_RESOLUTION|>--- conflicted
+++ resolved
@@ -71,24 +71,15 @@
   "https://storage.googleapis.com/hasura-graphql-engine/console/" <> consoleVersion
 #endif
 
-<<<<<<< HEAD
 mkConsoleHTML :: T.Text -> AuthMode -> Bool -> Either String T.Text
 mkConsoleHTML path authMode disableTelemetry =
-=======
-mkConsoleHTML :: T.Text -> Bool -> AuthMode -> Either String T.Text
-mkConsoleHTML path disableConsoleTelemetry authMode =
->>>>>>> 447d822c
   bool (Left errMsg) (Right res) $ null errs
   where
     (errs, res) = M.checkedSubstitute consoleTmplt $
                   object [ "consoleAssetsLoc" .= consoleAssetsLoc
                          , "isAccessKeySet" .= isAccessKeySet authMode
                          , "consolePath" .= consolePath
-<<<<<<< HEAD
                          , "disableTelemetry" .= toJSON disableTelemetry
-=======
-                         , "disableConsoleTelemetry" .= boolToText disableConsoleTelemetry
->>>>>>> 447d822c
                          ]
     consolePath = case path of
       "" -> "/console"
@@ -299,11 +290,7 @@
   -> Bool
   -> Bool
   -> IO (Wai.Application, IORef SchemaCache)
-<<<<<<< HEAD
 mkWaiApp isoLevel loggerCtx pool httpManager mode corsCfg enableConsole disableTelemetry = do
-=======
-mkWaiApp isoLevel loggerCtx pool httpManager mode corsCfg enableConsole disableConsoleTelemetry = do
->>>>>>> 447d822c
     cacheRef <- do
       pgResp <- runExceptT $
         peelRun emptySchemaCache adminUserInfo httpManager pool Q.Serializable $ do
@@ -318,11 +305,7 @@
           cacheLock mode httpManager
 
     spockApp <- spockAsApp $ spockT id $
-<<<<<<< HEAD
                 httpApp corsCfg serverCtx enableConsole disableTelemetry
-=======
-                httpApp corsCfg serverCtx enableConsole disableConsoleTelemetry
->>>>>>> 447d822c
 
     let runTx tx = runExceptT $ runLazyTx pool isoLevel tx
 
@@ -331,11 +314,7 @@
     return (WS.websocketsOr WS.defaultConnectionOptions wsServerApp spockApp, cacheRef)
 
 httpApp :: CorsConfig -> ServerCtx -> Bool -> Bool -> SpockT IO ()
-<<<<<<< HEAD
 httpApp corsCfg serverCtx enableConsole disableTelemetry = do
-=======
-httpApp corsCfg serverCtx enableConsole disableConsoleTelemetry = do
->>>>>>> 447d822c
     -- cors middleware
     unless (ccDisabled corsCfg) $
       middleware $ corsMiddleware (mkDefaultCorsPolicy $ ccDomain corsCfg)
@@ -407,11 +386,7 @@
       get root $ redirect "console"
       get ("console" <//> wildcard) $ \path ->
         either (raiseGenericApiError . err500 Unexpected . T.pack) html $
-<<<<<<< HEAD
           mkConsoleHTML path (scAuthMode serverCtx) disableTelemetry
-=======
-          mkConsoleHTML path disableConsoleTelemetry $ scAuthMode serverCtx
->>>>>>> 447d822c
 
 #ifdef LocalConsole
       get "static/main.js" $ do
