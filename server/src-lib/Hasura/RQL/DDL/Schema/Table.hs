--- conflicted
+++ resolved
@@ -52,32 +52,16 @@
             INSERT INTO "hdb_catalog"."hdb_table" VALUES ($1, $2)
                 |] (sn, tn) False
 
-<<<<<<< HEAD
--- Build the TableInfo with all its columns
-getTableInfo
-  :: (QErrM m, CacheRWM m, MonadTx m)
-  => PGTyInfoMaps -> QualifiedTable -> Bool -> m TableInfo
-getTableInfo tyMaps qt@(QualifiedObject sn tn) isSystemDefined = do
-  tableData <- liftTx $ Q.catchE defaultTxErrorHandler $
-               Q.listQ $(Q.sqlFromFile "src-rsr/table_info.sql")(sn, tn) True
-  case tableData of
-    [] -> throw400 NotExists $ "no such table/view exists in postgres : " <>> qt
-    [(Q.AltJ cols', Q.AltJ cons, Q.AltJ viewInfoM)] -> do
-      cols <- toPGColTypes tyMaps cols'
-      return $ mkTableInfo qt isSystemDefined cons cols viewInfoM
-    _ -> throw500 $ "more than one row found for: " <>> qt
-
 toPGColTypes
+  :: (QErrM m)
+  => PGTyInfoMaps -> [PGColInfoR] -> m [PGColInfo]
+toPGColTypes tyMaps = mapM (traverse (resolveColType tyMaps))
+
+resolveTableInfos
   :: (CacheRWM m, MonadTx m)
-  => PGTyInfoMaps -> [PGColInfo'] -> m [PGColInfo]
-toPGColTypes tyMaps cols' = do
-  let colOids' = map pgipType cols'
-  pgTysMap <- zip cols' <$> resolveColTypes tyMaps colOids'
-  return $ flip map pgTysMap
-    $ \(PGColInfo' na _ nu,pgColTy) -> PGColInfo na pgColTy nu
-
-=======
->>>>>>> 7c89e951
+  => PGTyInfoMaps -> [TableInfoR] -> m [TableInfo]
+resolveTableInfos tyMaps = mapM (traverse (resolveColType tyMaps))
+
 newtype TrackTable
   = TrackTable
   { tName :: QualifiedTable }
@@ -91,16 +75,6 @@
   when (M.member vn $ scTables rawSchemaCache) $
     throw400 AlreadyTracked $ "view/table already tracked : " <>> vn
 
-<<<<<<< HEAD
-trackExistingTableOrViewP2Setup
-  :: (QErrM m, CacheRWM m, MonadTx m)
-  => PGTyInfoMaps -> QualifiedTable -> Bool -> m ()
-trackExistingTableOrViewP2Setup tyMaps tn isSystemDefined = do
-  ti <- getTableInfo tyMaps tn isSystemDefined
-  addTableToCache ti
-
-=======
->>>>>>> 7c89e951
 trackExistingTableOrViewP2
   :: (QErrM m, CacheRWM m, MonadTx m, MonadIO m, HasHttpManager m)
   => QualifiedTable -> Bool -> m EncJSON
@@ -109,20 +83,14 @@
   let defGCtx = scDefaultRemoteGCtx sc
   GS.checkConflictingNode defGCtx $ GS.qualObjectToName vn
 
-<<<<<<< HEAD
   tyMaps <- liftTx getPGTyInfoMap
-
-  trackExistingTableOrViewP2Setup tyMaps vn isSystemDefined
-  liftTx $ Q.catchE defaultTxErrorHandler $
-    saveTableToCatalog vn
-=======
   tables <- liftTx fetchTableCatalog
-  case tables of
+  tables' <- resolveTableInfos tyMaps tables
+  case tables' of
     []   -> throw400 NotExists $ "no such table/view exists in postgres : " <>> vn
     [ti] -> addTableToCache ti
     _    -> throw500 $ "more than one row found for: " <>> vn
   liftTx $ Q.catchE defaultTxErrorHandler $ saveTableToCatalog vn
->>>>>>> 7c89e951
 
   -- refresh the gCtx in schema cache
   refreshGCtxMapInSchema
@@ -133,7 +101,7 @@
     mkTableInfo (cols, pCols, constraints, viewInfoM) =
       let colMap = M.fromList $ flip map (Q.getAltJ cols) $
             \c -> (fromPGCol $ pgiName c, FIColumn c)
-      in TableInfo vn isSystemDefined colMap mempty (Q.getAltJ constraints)
+      in TableInfoG vn isSystemDefined colMap mempty (Q.getAltJ constraints)
                   (Q.getAltJ pCols) (Q.getAltJ viewInfoM) mempty
     fetchTableCatalog = map mkTableInfo <$>
       Q.listQE defaultTxErrorHandler [Q.sql|
@@ -220,7 +188,7 @@
     procAddedCols tn = do
       -- In the newly added columns check that there is no conflict with relationships
       addedCols <- toPGColTypes tyMaps addedCols'
-      forM_ addedCols $ \pci@(PGColInfo colName _ _) ->
+      forM_ addedCols $ \pci@(PGColInfoG colName _ _) ->
         case M.lookup (fromPGCol colName) $ tiFieldInfoMap ti of
           Just (FIRelationship _) ->
             throw400 AlreadyExists $ "cannot add column " <> colName
@@ -228,15 +196,13 @@
             " as a relationship with the name already exists"
           _ -> addColToCache colName pci tn
 
-<<<<<<< HEAD
-    procAlteredCols sc tn = fmap or $
-      forM alteredCols $ \(PGColInfo' oColName oColTy _, PGColInfo' nColName nColTy _) ->
-=======
-    procAlteredCols sc tn = fmap or $ forM alteredCols $
-      \( PGColInfo oColName oColTy oNullable
-       , npci@(PGColInfo nColName nColTy nNullable)
-       ) ->
->>>>>>> 7c89e951
+    procAlteredCols sc tn = do
+      let (l, r) = unzip alteredCols
+      alteredCols' <- zip <$> toPGColTypes tyMaps l <*> toPGColTypes tyMaps r
+      fmap or $ forM alteredCols' $
+        \( PGColInfoG oColName oColTy oNullable
+         , npci@(PGColInfoG nColName nColTy nNullable)
+         ) ->
         if | oColName /= nColName -> do
                renameColInCatalog oColName nColName tn ti
                return True
@@ -402,58 +368,6 @@
   tyMaps <- liftTx getPGTyInfoMap
   writeSchemaCache emptySchemaCache
   hMgr <- askHttpManager
-<<<<<<< HEAD
-  strfyNum <- stringifyNum <$> askSQLGenCtx
-  tables <- liftTx $ Q.catchE defaultTxErrorHandler fetchTables
-  forM_ tables $ \(sn, tn, isSystemDefined) ->
-    modifyErr (\e -> "table " <> tn <<> "; " <> e) $
-    trackExistingTableOrViewP2Setup tyMaps (QualifiedObject sn tn) isSystemDefined
-
-  -- Fetch all the relationships
-  relationships <- liftTx $ Q.catchE defaultTxErrorHandler fetchRelationships
-
-  forM_ relationships $ \(sn, tn, rn, rt, Q.AltJ rDef) ->
-    modifyErr (\e -> "table " <> tn <<> "; rel " <> rn <<> "; " <> e) $ case rt of
-    ObjRel -> do
-      using <- decodeValue rDef
-      objRelP2Setup (QualifiedObject sn tn) $ RelDef rn using Nothing
-    ArrRel -> do
-      using <- decodeValue rDef
-      arrRelP2Setup (QualifiedObject sn tn) $ RelDef rn using Nothing
-
-  -- Fetch all the permissions
-  permissions <- liftTx $ Q.catchE defaultTxErrorHandler fetchPermissions
-
-  forM_ permissions $ \(sn, tn, rn, pt, Q.AltJ pDef) ->
-    modifyErr (\e -> "table " <> tn <<> "; role " <> rn <<> "; " <> e) $ case pt of
-    PTInsert -> permHelper strfyNum sn tn rn pDef PAInsert
-    PTSelect -> permHelper strfyNum sn tn rn pDef PASelect
-    PTUpdate -> permHelper strfyNum sn tn rn pDef PAUpdate
-    PTDelete -> permHelper strfyNum sn tn rn pDef PADelete
-
-  -- Fetch all the query templates
-  qtemplates <- liftTx $ Q.catchE defaultTxErrorHandler fetchQTemplates
-  forM_ qtemplates $ \(qtn, Q.AltJ qtDefVal) -> do
-    qtDef <- decodeValue qtDefVal
-    qCtx <- mkAdminQCtx strfyNum <$> askSchemaCache
-    (qti, deps) <- liftP1WithQCtx qCtx $ createQueryTemplateP1 $
-           CreateQueryTemplate qtn qtDef Nothing
-    addQTemplateToCache qti deps
-
-  eventTriggers <- liftTx $ Q.catchE defaultTxErrorHandler fetchEventTriggers
-  forM_ eventTriggers $ \(sn, tn, trid, trn, Q.AltJ configuration) -> do
-    etc <- decodeValue configuration
-
-    let qt = QualifiedObject sn tn
-    subTableP2Setup qt trid etc
-    allCols <- getCols . tiFieldInfoMap <$> askTabInfo qt
-    liftTx $ mkTriggerQ trid trn qt allCols strfyNum (etcDefinition etc)
-
-  functions <- liftTx $ Q.catchE defaultTxErrorHandler fetchFunctions
-  forM_ functions $ \(sn, fn) ->
-    modifyErr (\e -> "function " <> fn <<> "; " <> e) $
-    trackFunctionP2Setup tyMaps (QualifiedObject sn fn)
-=======
   sqlGenCtx <- askSQLGenCtx
 
   -- fetch all catalog metadata
@@ -464,7 +378,8 @@
   let fkeys = HS.fromList fkeys'
 
   -- tables
-  forM_ tables $ \ct -> do
+  tables' <- forM tables $ traverse (resolveColType tyMaps)
+  forM_ tables' $ \ct -> do
     let qt = _ctTable ct
         isSysDef = _ctSystemDefined ct
         tableInfoM = _ctInfo ct
@@ -541,7 +456,7 @@
       handleInconsistentObj mkInconsObj $ do
       rawfi <- onNothing rawfiM $
         throw400 NotExists $ "no such function exists in postgres : " <>> qf
-      trackFunctionP2Setup qf rawfi
+      trackFunctionP2Setup tyMaps qf rawfi
 
   -- allow list
   replaceAllowlist $ concatMap _cdQueries allowlistDefs
@@ -549,7 +464,6 @@
   -- build GraphQL context
   postGCtxSc <- askSchemaCache >>= GS.updateSCWithGCtx
   writeSchemaCache postGCtxSc
->>>>>>> 7c89e951
 
   -- remote schemas
   forM_ remoteSchemas $ resolveSingleRemoteSchema hMgr
