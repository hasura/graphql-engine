module Migrate
  ( curCatalogVer
  , migrateCatalog
  )
where

import           Data.Time.Clock             (UTCTime)
import           Language.Haskell.TH.Syntax  (Q, TExp, unTypeQ)

import           Hasura.Prelude
import           Hasura.RQL.DDL.Schema.Table
import           Hasura.RQL.Types
import           Hasura.Server.Query

import qualified Data.Aeson                  as A
import qualified Data.Text                   as T
import qualified Data.Yaml.TH                as Y

import qualified Database.PG.Query           as Q

curCatalogVer :: T.Text
curCatalogVer = "17"

migrateMetadata
  :: ( MonadTx m
     , HasHttpManager m
     , CacheRWM m
     , UserInfoM m
     , MonadIO m
     , HasSQLGenCtx m
     )
  => Bool -> RQLQuery -> m ()
migrateMetadata buildSC rqlQuery = do
  -- Build schema cache from 'hdb_catalog' only if current
  -- metadata migration depends on metadata added in previous versions
  when buildSC $ buildSchemaCacheStrict
  -- run the RQL query to Migrate metadata
  void $ runQueryM rqlQuery

setAsSystemDefinedFor2 :: (MonadTx m) => m ()
setAsSystemDefinedFor2 =
  liftTx $ Q.catchE defaultTxErrorHandler $
  Q.multiQ [Q.sql|
            UPDATE hdb_catalog.hdb_table
            SET is_system_defined = 'true'
            WHERE table_schema = 'hdb_catalog'
             AND (  table_name = 'event_triggers'
                 OR table_name = 'event_log'
                 OR table_name = 'event_invocation_logs'
                 );
            UPDATE hdb_catalog.hdb_relationship
            SET is_system_defined = 'true'
            WHERE table_schema = 'hdb_catalog'
             AND (  table_name = 'event_triggers'
                 OR table_name = 'event_log'
                 OR table_name = 'event_invocation_logs'
                 );
           |]

setAsSystemDefinedFor5 :: (MonadTx m) => m ()
setAsSystemDefinedFor5 =
  liftTx $ Q.catchE defaultTxErrorHandler $
  Q.multiQ [Q.sql|
            UPDATE hdb_catalog.hdb_table
            SET is_system_defined = 'true'
            WHERE table_schema = 'hdb_catalog'
             AND table_name = 'remote_schemas';
           |]

setAsSystemDefinedFor8 :: (MonadTx m) => m ()
setAsSystemDefinedFor8 =
  liftTx $ Q.catchE defaultTxErrorHandler $
  Q.multiQ [Q.sql|
            UPDATE hdb_catalog.hdb_table
            SET is_system_defined = 'true'
            WHERE table_schema = 'hdb_catalog'
             AND (  table_name = 'hdb_function_agg'
                 OR table_name = 'hdb_function'
                 );
            UPDATE hdb_catalog.hdb_relationship
            SET is_system_defined = 'true'
            WHERE table_schema = 'hdb_catalog'
             AND  table_name = 'hdb_function_agg';
           |]

setAsSystemDefinedFor9 :: (MonadTx m) => m ()
setAsSystemDefinedFor9 =
  liftTx $ Q.catchE defaultTxErrorHandler $
  Q.multiQ [Q.sql|
            UPDATE hdb_catalog.hdb_table
            SET is_system_defined = 'true'
            WHERE table_schema = 'hdb_catalog'
             AND  table_name = 'hdb_version';
           |]

setAsSystemDefinedFor16 :: MonadTx m => m ()
setAsSystemDefinedFor16 =
  liftTx $ Q.catchE defaultTxErrorHandler $
  Q.multiQ [Q.sql|
            UPDATE hdb_catalog.hdb_table
            SET is_system_defined = 'true'
            WHERE table_schema = 'hdb_catalog'
             AND  table_name = 'hdb_query_collection';
           |]

getCatalogVersion
  :: (MonadTx m)
  => m T.Text
getCatalogVersion = do
  res <- liftTx $ Q.withQE defaultTxErrorHandler [Q.sql|
                SELECT version FROM hdb_catalog.hdb_version
                    |] () False
  return $ runIdentity $ Q.getRow res

from08To1 :: (MonadTx m) => m ()
from08To1 = liftTx $ Q.catchE defaultTxErrorHandler $ do
  Q.unitQ "ALTER TABLE hdb_catalog.hdb_relationship ADD COLUMN comment TEXT NULL" () False
  Q.unitQ "ALTER TABLE hdb_catalog.hdb_permission ADD COLUMN comment TEXT NULL" () False
  Q.unitQ "ALTER TABLE hdb_catalog.hdb_query_template ADD COLUMN comment TEXT NULL" () False
  Q.unitQ [Q.sql|
          UPDATE hdb_catalog.hdb_query_template
             SET template_defn =
                 json_build_object('type', 'select', 'args', template_defn->'select');
                |] () False

from1To2
  :: ( MonadTx m
     , HasHttpManager m
     , HasSQLGenCtx m
     , CacheRWM m
     , UserInfoM m
     , MonadIO m
     )
  => m ()
from1To2 = do
  -- Migrate database
  Q.Discard () <- liftTx $ Q.multiQE defaultTxErrorHandler
    $(Q.sqlFromFile "src-rsr/migrate_from_1.sql")
  migrateMetadata False migrateMetadataFrom1
  -- Set as system defined
  setAsSystemDefinedFor2
  where
    migrateMetadataFrom1 =
      $(unTypeQ (Y.decodeFile "src-rsr/migrate_metadata_from_1.yaml" :: Q (TExp RQLQuery)))

from2To3 :: (MonadTx m) => m ()
from2To3 = liftTx $ Q.catchE defaultTxErrorHandler $ do
  Q.unitQ "ALTER TABLE hdb_catalog.event_triggers ADD COLUMN headers JSON" () False
  Q.unitQ "ALTER TABLE hdb_catalog.event_log ADD COLUMN next_retry_at TIMESTAMP" () False
  Q.unitQ "CREATE INDEX ON hdb_catalog.event_log (trigger_id)" () False
  Q.unitQ "CREATE INDEX ON hdb_catalog.event_invocation_logs (event_id)" () False

-- custom resolver
from4To5
  :: ( MonadTx m
     , HasHttpManager m
     , HasSQLGenCtx m
     , CacheRWM m
     , UserInfoM m
     , MonadIO m
     )
  => m ()
from4To5 = do
  Q.Discard () <- liftTx $ Q.multiQE defaultTxErrorHandler
    $(Q.sqlFromFile "src-rsr/migrate_from_4_to_5.sql")
  migrateMetadata False migrateMetadataFrom4
  -- Set as system defined
  setAsSystemDefinedFor5
  where
    migrateMetadataFrom4 =
      $(unTypeQ (Y.decodeFile "src-rsr/migrate_metadata_from_4_to_5.yaml" :: Q (TExp RQLQuery)))


from3To4 :: (MonadTx m) => m ()
from3To4 = liftTx $ Q.catchE defaultTxErrorHandler $ do
  Q.unitQ "ALTER TABLE hdb_catalog.event_triggers ADD COLUMN configuration JSON" () False
  eventTriggers <- map uncurryEventTrigger <$> Q.listQ [Q.sql|
           SELECT e.name, e.definition::json, e.webhook, e.num_retries, e.retry_interval, e.headers::json
           FROM hdb_catalog.event_triggers e
           |] () False
  forM_ eventTriggers updateEventTrigger3To4
  Q.unitQ "ALTER TABLE hdb_catalog.event_triggers\
          \  DROP COLUMN definition\
          \, DROP COLUMN query\
          \, DROP COLUMN webhook\
          \, DROP COLUMN num_retries\
          \, DROP COLUMN retry_interval\
          \, DROP COLUMN headers" () False
  where
    uncurryEventTrigger (trn, Q.AltJ tDef, w, nr, rint, Q.AltJ headers) =
      EventTriggerConf trn tDef (Just w) Nothing (RetryConf nr rint Nothing) headers
    updateEventTrigger3To4 etc@(EventTriggerConf name _ _ _ _ _) = Q.unitQ [Q.sql|
                                         UPDATE hdb_catalog.event_triggers
                                         SET
                                         configuration = $1
                                         WHERE name = $2
                                         |] (Q.AltJ $ A.toJSON etc, name) True

from5To6 :: (MonadTx m) => m ()
from5To6 = liftTx $ do
  -- Migrate database
  Q.Discard () <- Q.multiQE defaultTxErrorHandler
    $(Q.sqlFromFile "src-rsr/migrate_from_5_to_6.sql")
  return ()

from6To7 :: (MonadTx m) => m ()
from6To7 = liftTx $ do
  -- Migrate database
  Q.Discard () <- Q.multiQE defaultTxErrorHandler
    $(Q.sqlFromFile "src-rsr/migrate_from_6_to_7.sql")
  return ()

from7To8
  :: ( MonadTx m
     , HasHttpManager m
     , HasSQLGenCtx m
     , CacheRWM m
     , UserInfoM m
     , MonadIO m
     )
  => m ()
from7To8 = do
  -- Migrate database
  Q.Discard () <- liftTx $ Q.multiQE defaultTxErrorHandler
    $(Q.sqlFromFile "src-rsr/migrate_from_7_to_8.sql")
  -- Migrate metadata
  -- Building schema cache is required since this metadata migration
  -- involves in creating object relationship to hdb_catalog.hdb_table
  migrateMetadata True migrateMetadataFrom7
  setAsSystemDefinedFor8
  where
    migrateMetadataFrom7 =
      $(unTypeQ (Y.decodeFile "src-rsr/migrate_metadata_from_7_to_8.yaml" :: Q (TExp RQLQuery)))

-- alter hdb_version table and track it (telemetry changes)
from8To9
  :: ( MonadTx m
     , HasHttpManager m
     , HasSQLGenCtx m
     , CacheRWM m
     , UserInfoM m
     , MonadIO m
     )
  => m ()
from8To9 = do
  Q.Discard () <- liftTx $ Q.multiQE defaultTxErrorHandler
    $(Q.sqlFromFile "src-rsr/migrate_from_8_to_9.sql")
  -- Migrate metadata
  migrateMetadata False migrateMetadataFrom8
  -- Set as system defined
  setAsSystemDefinedFor9
  where
    migrateMetadataFrom8 =
      $(unTypeQ (Y.decodeFile "src-rsr/migrate_metadata_from_8_to_9.yaml" :: Q (TExp RQLQuery)))

-- alter foreign keys on hdb_relationship and hdb_permission table to have ON UPDATE CASCADE
from9To10 :: (MonadTx m) => m ()
from9To10 = liftTx $ do
  -- Migrate database
  Q.Discard () <- Q.multiQE defaultTxErrorHandler
    $(Q.sqlFromFile "src-rsr/migrate_from_9_to_10.sql")
  return ()

from10To11 :: (MonadTx m) => m ()
from10To11 = liftTx $ do
  -- Migrate database
  Q.Discard () <- Q.multiQE defaultTxErrorHandler
    $(Q.sqlFromFile "src-rsr/migrate_from_10_to_11.sql")
  return ()

from11To12 :: (MonadTx m) => m ()
from11To12 = liftTx $ do
  -- Migrate database
  Q.Discard () <- Q.multiQE defaultTxErrorHandler
    $(Q.sqlFromFile "src-rsr/migrate_from_11_to_12.sql")
  return ()

from12To13 :: (MonadTx m) => m ()
from12To13 = liftTx $ do
  -- Migrate database
  Q.Discard () <- Q.multiQE defaultTxErrorHandler
    $(Q.sqlFromFile "src-rsr/migrate_from_12_to_13.sql")
  return ()

from13To14 :: (MonadTx m) => m ()
from13To14 = liftTx $ do
  -- Migrate database
  Q.Discard () <- Q.multiQE defaultTxErrorHandler
    $(Q.sqlFromFile "src-rsr/migrate_from_13_to_14.sql")
  return ()

from14To15 :: (MonadTx m) => m ()
from14To15 = liftTx $ do
  -- Migrate database
  Q.Discard () <- Q.multiQE defaultTxErrorHandler
    $(Q.sqlFromFile "src-rsr/migrate_from_14_to_15.sql")
  return ()

from15To16
  :: ( MonadTx m
     , HasHttpManager m
     , HasSQLGenCtx m
     , CacheRWM m
     , UserInfoM m
     , MonadIO m
     )
  => m ()
from15To16 = do
  -- Migrate database
  Q.Discard () <- liftTx $ Q.multiQE defaultTxErrorHandler
    $(Q.sqlFromFile "src-rsr/migrate_from_15_to_16.sql")
  -- Migrate metadata
  migrateMetadata False migrateMetadataFrom13
  -- Set as system defined
  setAsSystemDefinedFor16
  where
    migrateMetadataFrom13 =
      $(unTypeQ (Y.decodeFile "src-rsr/migrate_metadata_from_15_to_16.yaml" :: Q (TExp RQLQuery)))

<<<<<<< HEAD
from16To17 :: (MonadTx m) => m ()
from16To17 = liftTx $ do
  -- Migrate database
  Q.Discard () <- Q.multiQE defaultTxErrorHandler
    $(Q.sqlFromFile "src-rsr/migrate_from_16_to_17.sql")
  return ()
=======
from16To17 :: MonadTx m => m ()
from16To17 =
  liftTx $ Q.catchE defaultTxErrorHandler $
  Q.multiQ [Q.sql|
            UPDATE hdb_catalog.hdb_table
            SET is_system_defined = 'true'
            WHERE table_schema = 'hdb_catalog'
             AND  table_name = 'hdb_allowlist';
           |]
>>>>>>> f3ff3ba9

migrateCatalog
  :: ( MonadTx m
     , CacheRWM m
     , MonadIO m
     , UserInfoM m
     , HasHttpManager m
     , HasSQLGenCtx m
     )
  => UTCTime -> m String
migrateCatalog migrationTime = do
  preVer <- getCatalogVersion
  if | preVer == curCatalogVer ->
         return $ "already at the latest version. current version: "
                   <> show curCatalogVer
     | preVer == "0.8" -> from08ToCurrent
     | preVer == "1"   -> from1ToCurrent
     | preVer == "2"   -> from2ToCurrent
     | preVer == "3"   -> from3ToCurrent
     | preVer == "4"   -> from4ToCurrent
     | preVer == "5"   -> from5ToCurrent
     | preVer == "6"   -> from6ToCurrent
     | preVer == "7"   -> from7ToCurrent
     | preVer == "8"   -> from8ToCurrent
     | preVer == "9"   -> from9ToCurrent
     | preVer == "10"  -> from10ToCurrent
     | preVer == "11"  -> from11ToCurrent
     | preVer == "12"  -> from12ToCurrent
     | preVer == "13"  -> from13ToCurrent
     | preVer == "14"  -> from14ToCurrent
     | preVer == "15"  -> from15ToCurrent
     | preVer == "16"  -> from16ToCurrent
     | otherwise -> throw400 NotSupported $
                    "unsupported version : " <> preVer
  where
    from16ToCurrent = from16To17 >> postMigrate

    from15ToCurrent = from15To16 >> from16ToCurrent

    from14ToCurrent = from14To15 >> from15ToCurrent

    from13ToCurrent = from13To14 >> from14ToCurrent

    from12ToCurrent = from12To13 >> from13ToCurrent

    from11ToCurrent = from11To12 >> from12ToCurrent

    from10ToCurrent = from10To11 >> from11ToCurrent

    from9ToCurrent = from9To10 >> from10ToCurrent

    from8ToCurrent = from8To9 >> from9ToCurrent

    from7ToCurrent = from7To8 >> from8ToCurrent

    from6ToCurrent = from6To7 >> from7ToCurrent

    from5ToCurrent = from5To6 >> from6ToCurrent

    from4ToCurrent = from4To5 >> from5ToCurrent

    from3ToCurrent = from3To4 >> from4ToCurrent

    from2ToCurrent = from2To3 >> from3ToCurrent

    from1ToCurrent = from1To2 >> from2ToCurrent

    from08ToCurrent = from08To1 >> from1ToCurrent

    postMigrate = do
       -- update the catalog version
       updateVersion
       -- try building the schema cache
       buildSchemaCacheStrict
       return $ "successfully migrated to " ++ show curCatalogVer

    updateVersion =
      liftTx $ Q.unitQE defaultTxErrorHandler [Q.sql|
                UPDATE "hdb_catalog"."hdb_version"
                   SET "version" = $1,
                       "upgraded_on" = $2
                    |] (curCatalogVer, migrationTime) False<|MERGE_RESOLUTION|>--- conflicted
+++ resolved
@@ -19,7 +19,7 @@
 import qualified Database.PG.Query           as Q
 
 curCatalogVer :: T.Text
-curCatalogVer = "17"
+curCatalogVer = "18"
 
 migrateMetadata
   :: ( MonadTx m
@@ -317,14 +317,6 @@
     migrateMetadataFrom13 =
       $(unTypeQ (Y.decodeFile "src-rsr/migrate_metadata_from_15_to_16.yaml" :: Q (TExp RQLQuery)))
 
-<<<<<<< HEAD
-from16To17 :: (MonadTx m) => m ()
-from16To17 = liftTx $ do
-  -- Migrate database
-  Q.Discard () <- Q.multiQE defaultTxErrorHandler
-    $(Q.sqlFromFile "src-rsr/migrate_from_16_to_17.sql")
-  return ()
-=======
 from16To17 :: MonadTx m => m ()
 from16To17 =
   liftTx $ Q.catchE defaultTxErrorHandler $
@@ -334,7 +326,13 @@
             WHERE table_schema = 'hdb_catalog'
              AND  table_name = 'hdb_allowlist';
            |]
->>>>>>> f3ff3ba9
+
+from17To18 :: (MonadTx m) => m ()
+from17To18 = liftTx $ do
+  -- Migrate database
+  Q.Discard () <- Q.multiQE defaultTxErrorHandler
+    $(Q.sqlFromFile "src-rsr/migrate_from_17_to_18.sql")
+  return ()
 
 migrateCatalog
   :: ( MonadTx m
@@ -367,10 +365,13 @@
      | preVer == "14"  -> from14ToCurrent
      | preVer == "15"  -> from15ToCurrent
      | preVer == "16"  -> from16ToCurrent
+     | preVer == "17"  -> from17ToCurrent
      | otherwise -> throw400 NotSupported $
                     "unsupported version : " <> preVer
   where
-    from16ToCurrent = from16To17 >> postMigrate
+    from17ToCurrent = from17To18 >> postMigrate
+
+    from16ToCurrent = from16To17 >> from17ToCurrent
 
     from15ToCurrent = from15To16 >> from16ToCurrent
 
