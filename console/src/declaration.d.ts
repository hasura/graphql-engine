declare module '*.scss' {
  const content: { [className: string]: string };
  export default content;
}

declare namespace SvgPanZoom {
  export interface Instance {}
}

declare namespace React {
  interface HTMLAttributes<T> extends DOMAttributes<T> {
    css?: import('styled-components').CSSProp;
  }
}

<<<<<<< HEAD
declare module '*.svg' {
  const content: string;
  export default content;
}
=======
declare module 'graphiql-code-exporter/lib/snippets';
declare module 'graphiql-code-exporter';
>>>>>>> 9ccbd1c0
<|MERGE_RESOLUTION|>--- conflicted
+++ resolved
@@ -13,12 +13,10 @@
   }
 }
 
-<<<<<<< HEAD
 declare module '*.svg' {
   const content: string;
   export default content;
 }
-=======
+
 declare module 'graphiql-code-exporter/lib/snippets';
-declare module 'graphiql-code-exporter';
->>>>>>> 9ccbd1c0
+declare module 'graphiql-code-exporter';