<<<<<<< HEAD
import pytest
=======
>>>>>>> 1a04a384
import yaml
from validate import check_query_f, check_query
from super_classes import DefaultTestSelectQueries

<<<<<<< HEAD

class TestGraphqlIntrospection:

    def test_introspection(self, hge_ctx):
        with open(self.dir + "/introspection.yaml") as c:
            conf = yaml.load(c)
        code, resp = hge_ctx.anyq(conf['url'], conf['query'], {})
        assert code == 200
=======
class TestGraphqlIntrospection(DefaultTestSelectQueries):

    def test_introspection(self, hge_ctx):
        with open(self.dir() + "/introspection.yaml") as c:
            conf = yaml.load(c)
        code, resp = check_query(hge_ctx, conf)
        assert code == 200, resp
>>>>>>> 1a04a384
        hasArticle = False
        hasArticleAuthorFKRel = False
        hasArticleAuthorManualRel = False
        for t in resp['data']['__schema']['types']:
            if t['name'] == 'article':
                hasArticle = True
                for fld in t['fields']:
                    if fld['name'] == 'author_obj_rel_manual':
                        hasArticleAuthorManualRel = True
                        assert fld['type']['kind'] == 'OBJECT'
                    elif fld['name'] == 'author_obj_rel_fk':
                        hasArticleAuthorFKRel = True
                        assert fld['type']['kind'] == 'NON_NULL'
        assert hasArticle
        assert hasArticleAuthorFKRel
        assert hasArticleAuthorManualRel

    def test_introspection_user(self, hge_ctx):
<<<<<<< HEAD
        check_query_f(hge_ctx, self.dir + "/introspection_user_role.yaml")
=======
        check_query_f(hge_ctx, self.dir() + "/introspection_user_role.yaml")
>>>>>>> 1a04a384

    @classmethod
    def dir(cls):
        return "queries/graphql_introspection"<|MERGE_RESOLUTION|>--- conflicted
+++ resolved
@@ -1,21 +1,8 @@
-<<<<<<< HEAD
-import pytest
-=======
->>>>>>> 1a04a384
 import yaml
 from validate import check_query_f, check_query
 from super_classes import DefaultTestSelectQueries
 
-<<<<<<< HEAD
 
-class TestGraphqlIntrospection:
-
-    def test_introspection(self, hge_ctx):
-        with open(self.dir + "/introspection.yaml") as c:
-            conf = yaml.load(c)
-        code, resp = hge_ctx.anyq(conf['url'], conf['query'], {})
-        assert code == 200
-=======
 class TestGraphqlIntrospection(DefaultTestSelectQueries):
 
     def test_introspection(self, hge_ctx):
@@ -23,7 +10,6 @@
             conf = yaml.load(c)
         code, resp = check_query(hge_ctx, conf)
         assert code == 200, resp
->>>>>>> 1a04a384
         hasArticle = False
         hasArticleAuthorFKRel = False
         hasArticleAuthorManualRel = False
@@ -42,11 +28,7 @@
         assert hasArticleAuthorManualRel
 
     def test_introspection_user(self, hge_ctx):
-<<<<<<< HEAD
-        check_query_f(hge_ctx, self.dir + "/introspection_user_role.yaml")
-=======
         check_query_f(hge_ctx, self.dir() + "/introspection_user_role.yaml")
->>>>>>> 1a04a384
 
     @classmethod
     def dir(cls):
