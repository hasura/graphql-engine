--- conflicted
+++ resolved
@@ -81,10 +81,6 @@
 - add meta descriptions to actions docs (#4082)
 - `HASURA_GRAPHQL_EVENTS_FETCH_INTERVAL` changes semantics slightly: we only sleep for the interval
   when there were previously no events to process. Potential space leak fixed. (#3839)
-<<<<<<< HEAD
-- auto-include `__typename` field in custom types' objects (fix #4063)
-- docs: bump MarupSafe version (#4102)
-=======
 - console: track runtime errors (#4083)
 - auto-include `__typename` field in custom types' objects (fix #4063)
->>>>>>> 4064cd2d
+- docs: bump MarupSafe version (#4102)