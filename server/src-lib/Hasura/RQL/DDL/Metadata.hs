{-# LANGUAGE DeriveLift        #-}
{-# LANGUAGE FlexibleContexts  #-}
{-# LANGUAGE OverloadedStrings #-}
{-# LANGUAGE QuasiQuotes       #-}
{-# LANGUAGE TemplateHaskell   #-}
{-# LANGUAGE TypeFamilies      #-}

module Hasura.RQL.DDL.Metadata
  ( ReplaceMetadata(..)
  , TableMeta(..)
  , tmObjectRelationships
  , tmArrayRelationships
  , tmInsertPermissions
  , tmSelectPermissions
  , tmUpdatePermissions
  , tmDeletePermissions

  , mkTableMeta
  , applyQP1
  , applyQP2

  , DumpInternalState(..)

  , ExportMetadata(..)
  , fetchMetadata

  , ClearMetadata(..)
  , clearMetadata

  , ReloadMetadata(..)
  ) where

import           Control.Lens
import           Data.Aeson
import           Data.Aeson.Casing
import           Data.Aeson.TH
import           Language.Haskell.TH.Syntax   (Lift)

import qualified Data.HashMap.Strict          as M
import qualified Data.HashSet                 as HS
import qualified Data.List                    as L
import qualified Data.Text                    as T

import           Hasura.Prelude
import           Hasura.RQL.DDL.Utils
import           Hasura.RQL.Types
import           Hasura.SQL.Types

import qualified Database.PG.Query            as Q
import qualified Hasura.RQL.DDL.Permission    as DP
import qualified Hasura.RQL.DDL.QueryTemplate as DQ
import qualified Hasura.RQL.DDL.Relationship  as DR
import qualified Hasura.RQL.DDL.Schema.Table  as DT
import qualified Hasura.RQL.DDL.Subscribe     as DS
import qualified Hasura.RQL.Types.Subscribe   as DTS

data TableMeta
  = TableMeta
  { _tmTable               :: !QualifiedTable
  , _tmObjectRelationships :: ![DR.ObjRelDef]
  , _tmArrayRelationships  :: ![DR.ArrRelDef]
  , _tmInsertPermissions   :: ![DP.InsPermDef]
  , _tmSelectPermissions   :: ![DP.SelPermDef]
  , _tmUpdatePermissions   :: ![DP.UpdPermDef]
  , _tmDeletePermissions   :: ![DP.DelPermDef]
  , _tmEventTriggers       :: ![DTS.EventTriggerDef]
  } deriving (Show, Eq, Lift)

mkTableMeta :: QualifiedTable -> TableMeta
mkTableMeta qt =
  TableMeta qt [] [] [] [] [] [] []

makeLenses ''TableMeta

instance FromJSON TableMeta where
  parseJSON (Object o) = do
    unless (null unexpectedKeys) $
      fail $ "unexpected keys when parsing TableMetadata : "
      <> show (HS.toList unexpectedKeys)

    TableMeta
     <$> o .: tableKey
     <*> o .:? orKey .!= []
     <*> o .:? arKey .!= []
     <*> o .:? ipKey .!= []
     <*> o .:? spKey .!= []
     <*> o .:? upKey .!= []
     <*> o .:? dpKey .!= []
     <*> o .:? etKey .!= []

    where
      tableKey = "table"
      orKey = "object_relationships"
      arKey = "array_relationships"
      ipKey = "insert_permissions"
      spKey = "select_permissions"
      upKey = "update_permissions"
      dpKey = "delete_permissions"
      etKey = "event_triggers"

      unexpectedKeys =
        HS.fromList (M.keys o) `HS.difference` expectedKeySet

      expectedKeySet =
        HS.fromList [ tableKey, orKey, arKey, ipKey
                    , spKey, upKey, dpKey, etKey
                    ]

  parseJSON _ =
    fail "expecting an Object for TableMetadata"

$(deriveToJSON (aesonDrop 3 snakeCase){omitNothingFields=True} ''TableMeta)

data ClearMetadata
  = ClearMetadata
  deriving (Show, Eq, Lift)
$(deriveToJSON defaultOptions ''ClearMetadata)

instance FromJSON ClearMetadata where
  parseJSON _ = return ClearMetadata

clearMetadata :: Q.TxE QErr ()
clearMetadata = Q.catchE defaultTxErrorHandler $ do
  Q.unitQ "DELETE FROM hdb_catalog.hdb_query_template WHERE is_system_defined <> 'true'" () False
  Q.unitQ "DELETE FROM hdb_catalog.hdb_permission WHERE is_system_defined <> 'true'" () False
  Q.unitQ "DELETE FROM hdb_catalog.hdb_relationship WHERE is_system_defined <> 'true'" () False
  Q.unitQ "DELETE FROM hdb_catalog.hdb_table WHERE is_system_defined <> 'true'" () False
  clearHdbViews

instance HDBQuery ClearMetadata where

  type Phase1Res ClearMetadata = ()
  phaseOne _ = adminOnly

  phaseTwo _ _ = do
    newSc <- liftTx $ clearMetadata >> DT.buildSchemaCache
    writeSchemaCache newSc
    return successMsg

  schemaCachePolicy = SCPReload

data ReplaceMetadata
  = ReplaceMetadata
  { aqTables         :: ![TableMeta]
  , aqQueryTemplates :: ![DQ.CreateQueryTemplate]
  } deriving (Show, Eq, Lift)

$(deriveJSON (aesonDrop 2 snakeCase){omitNothingFields=True} ''ReplaceMetadata)

applyQP1 :: ReplaceMetadata -> P1 ()
applyQP1 (ReplaceMetadata tables templates) = do

  adminOnly

  withPathK "tables" $ do

    checkMultipleDecls "tables" $ map _tmTable tables

    -- process each table
    void $ indexedForM tables $ \table -> withTableName (table ^. tmTable) $ do
      let allRels  = map DR.rdName (table ^. tmObjectRelationships) <>
                     map DR.rdName (table ^. tmArrayRelationships)

          insPerms = map DP.pdRole $ table ^. tmInsertPermissions
          selPerms = map DP.pdRole $ table ^. tmSelectPermissions
          updPerms = map DP.pdRole $ table ^. tmUpdatePermissions
          delPerms = map DP.pdRole $ table ^. tmDeletePermissions
          eventTriggers = map DTS.etdName $ table ^. tmEventTriggers

      checkMultipleDecls "relationships" allRels
      checkMultipleDecls "insert permissions" insPerms
      checkMultipleDecls "select permissions" selPerms
      checkMultipleDecls "update permissions" updPerms
      checkMultipleDecls "delete permissions" delPerms
      checkMultipleDecls "event triggers" eventTriggers

  withPathK "queryTemplates" $
    checkMultipleDecls "query templates" $ map DQ.cqtName templates

  where
    withTableName qt = withPathK (qualTableToTxt qt)

    checkMultipleDecls t l = do
      let dups = getDups l
      unless (null dups) $
        throw400 AlreadyExists $ "multiple declarations exist for the following " <> t <> " : "
        <> T.pack (show dups)

    getDups l =
      l L.\\ HS.toList (HS.fromList l)

applyQP2 :: (UserInfoM m, P2C m) => ReplaceMetadata -> m EncJSON
applyQP2 (ReplaceMetadata tables templates) = do

  defaultSchemaCache <- liftTx $ clearMetadata >> DT.buildSchemaCache
  writeSchemaCache defaultSchemaCache

  withPathK "tables" $ do

    -- tables and views
    indexedForM_ (map _tmTable tables) $ \tableName ->
      void $ DT.trackExistingTableOrViewP2 tableName False

    -- Relationships
    indexedForM_ tables $ \table -> do
      withPathK "object_relationships" $
        indexedForM_ (table ^. tmObjectRelationships) $ \objRel ->
        DR.objRelP2 (table ^. tmTable) objRel
      withPathK "array_relationships" $
        indexedForM_ (table ^. tmArrayRelationships) $ \arrRel ->
        DR.arrRelP2 (table ^. tmTable) arrRel

    -- Permissions
    indexedForM_ tables $ \table -> do
      let tableName = table ^. tmTable
      tabInfo <- modifyErrAndSet500 ("apply " <> ) $ askTabInfo tableName
      withPathK "insert_permissions" $ processPerms tabInfo $
        table ^. tmInsertPermissions
      withPathK "select_permissions" $ processPerms tabInfo $
        table ^. tmSelectPermissions
      withPathK "update_permissions" $ processPerms tabInfo $
        table ^. tmUpdatePermissions
      withPathK "delete_permissions" $ processPerms tabInfo $
        table ^. tmDeletePermissions

    indexedForM_ tables $ \table ->
      withPathK "event_triggers" $
        indexedForM_ (table ^. tmEventTriggers) $ \et ->
        DS.subTableP2 (table ^. tmTable) False et

  -- query templates
  withPathK "queryTemplates" $
    indexedForM_ templates $ \template -> do
      qti <- DQ.createQueryTemplateP1 template
      void $ DQ.createQueryTemplateP2 template qti

  return successMsg

  where
    processPerms tabInfo perms =
      indexedForM_ perms $ \permDef -> do
        permInfo <- DP.addPermP1 tabInfo permDef
        DP.addPermP2 (tiName tabInfo) permDef permInfo


instance HDBQuery ReplaceMetadata where

  type Phase1Res ReplaceMetadata = ()
  phaseOne = applyQP1

  phaseTwo q _ = applyQP2 q

  schemaCachePolicy = SCPReload

data ExportMetadata
  = ExportMetadata
  deriving (Show, Eq, Lift)

instance FromJSON ExportMetadata where
  parseJSON _ = return ExportMetadata

$(deriveToJSON defaultOptions ''ExportMetadata)

fetchMetadata :: Q.TxE QErr ReplaceMetadata
fetchMetadata = do
  tables <- Q.catchE defaultTxErrorHandler fetchTables

  let qts          = map (uncurry QualifiedTable) tables
      tableMetaMap = M.fromList $ zip qts $ map mkTableMeta qts

  -- Fetch all the relationships
  relationships <- Q.catchE defaultTxErrorHandler fetchRelationships

  objRelDefs <- mkRelDefs ObjRel relationships
  arrRelDefs <- mkRelDefs ArrRel relationships

  -- Fetch all the permissions
  permissions <- Q.catchE defaultTxErrorHandler fetchPermissions

  -- Parse all the permissions
  insPermDefs <- mkPermDefs PTInsert permissions
  selPermDefs <- mkPermDefs PTSelect permissions
  updPermDefs <- mkPermDefs PTUpdate permissions
  delPermDefs <- mkPermDefs PTDelete permissions

  -- Fetch all the query templates
  qTmpltRows <- Q.catchE defaultTxErrorHandler fetchQTemplates

  qTmpltDefs <- forM qTmpltRows $ \(qtn, Q.AltJ qtDefVal, mComment) -> do
    qtDef <- decodeValue qtDefVal
    return $ DQ.CreateQueryTemplate qtn qtDef mComment

  -- Fetch all event triggers
  eventTriggers <- Q.catchE defaultTxErrorHandler fetchEventTriggers
  triggerMetaDefs <- mkTriggerMetaDefs eventTriggers

  let (_, postRelMap) = flip runState tableMetaMap $ do
        modMetaMap tmObjectRelationships objRelDefs
        modMetaMap tmArrayRelationships arrRelDefs
        modMetaMap tmInsertPermissions insPermDefs
        modMetaMap tmSelectPermissions selPermDefs
        modMetaMap tmUpdatePermissions updPermDefs
        modMetaMap tmDeletePermissions delPermDefs
        modMetaMap tmEventTriggers triggerMetaDefs

  return $ ReplaceMetadata (M.elems postRelMap) qTmpltDefs

  where

    modMetaMap l xs = do
      st <- get
      put $ foldr (\(qt, dfn) b -> b & at qt._Just.l %~ (:) dfn) st xs

    mkPermDefs pt = mapM permRowToDef . filter (\pr -> pr ^. _4 == pt)

    permRowToDef (sn, tn, rn, _, Q.AltJ pDef, mComment) = do
      perm <- decodeValue pDef
      return (QualifiedTable sn tn,  DP.PermDef rn perm mComment)

    mkRelDefs rt = mapM relRowToDef . filter (\rr -> rr ^. _4 == rt)

    relRowToDef (sn, tn, rn, _, Q.AltJ rDef, mComment) = do
      using <- decodeValue rDef
      return (QualifiedTable sn tn, DR.RelDef rn using mComment)

    mkTriggerMetaDefs = mapM trigRowToDef

    trigRowToDef (sn, tn, trn, Q.AltJ tDefVal, webhook, nr, rint, Q.AltJ mheaders) = do
      tDef <- decodeValue tDefVal
      return (QualifiedTable sn tn, DTS.EventTriggerDef trn tDef webhook (RetryConf nr rint) mheaders)

    fetchTables =
      Q.listQ [Q.sql|
                SELECT table_schema, table_name from hdb_catalog.hdb_table
                 WHERE is_system_defined = 'false'
                    |] () False

    fetchRelationships =
      Q.listQ [Q.sql|
                SELECT table_schema, table_name, rel_name, rel_type, rel_def::json, comment
                  FROM hdb_catalog.hdb_relationship
                 WHERE is_system_defined = 'false'
                    |] () False

    fetchPermissions =
      Q.listQ [Q.sql|
                SELECT table_schema, table_name, role_name, perm_type, perm_def::json, comment
                  FROM hdb_catalog.hdb_permission
                 WHERE is_system_defined = 'false'
                    |] () False

    fetchQTemplates =
      Q.listQ [Q.sql|
                SELECT template_name, template_defn :: json, comment
                  FROM hdb_catalog.hdb_query_template
                 WHERE is_system_defined = 'false'
                  |] () False
    fetchEventTriggers =
     Q.listQ [Q.sql|
              SELECT e.schema_name, e.table_name, e.name, e.definition::json, e.webhook, e.num_retries, e.retry_interval, e.headers::json
               FROM hdb_catalog.event_triggers e
              |] () False


instance HDBQuery ExportMetadata where

  type Phase1Res ExportMetadata = ()
  phaseOne _ = adminOnly

  phaseTwo _ _ = encJFromJ <$> liftTx fetchMetadata

  schemaCachePolicy = SCPNoChange

data ReloadMetadata
  = ReloadMetadata
  deriving (Show, Eq, Lift)

instance FromJSON ReloadMetadata where
  parseJSON _ = return ReloadMetadata

$(deriveToJSON defaultOptions ''ReloadMetadata)

instance HDBQuery ReloadMetadata where

  type Phase1Res ReloadMetadata = ()
  phaseOne _ = adminOnly

  phaseTwo _ _ = do
    sc <- liftTx $ do
      Q.catchE defaultTxErrorHandler clearHdbViews
      DT.buildSchemaCache
    writeSchemaCache sc
    return successMsg

  schemaCachePolicy = SCPReload

data DumpInternalState
  = DumpInternalState
  deriving (Show, Eq, Lift)

instance FromJSON DumpInternalState where
  parseJSON _ = return DumpInternalState

$(deriveToJSON defaultOptions ''DumpInternalState)

instance HDBQuery DumpInternalState where

  type Phase1Res DumpInternalState = ()
  phaseOne _ = adminOnly

  phaseTwo _ _ =
<<<<<<< HEAD
    encJFromJ <$> askSchemaCache
=======
    encode <$> askSchemaCache
>>>>>>> a68bb612

  schemaCachePolicy = SCPNoChange<|MERGE_RESOLUTION|>--- conflicted
+++ resolved
@@ -409,10 +409,6 @@
   phaseOne _ = adminOnly
 
   phaseTwo _ _ =
-<<<<<<< HEAD
     encJFromJ <$> askSchemaCache
-=======
-    encode <$> askSchemaCache
->>>>>>> a68bb612
 
   schemaCachePolicy = SCPNoChange