{-# LANGUAGE CPP #-}

module Hasura.Server.App where

import           Hasura.Prelude                            hiding (get, put)

import qualified Control.Concurrent.Async.Lifted.Safe      as LA
import qualified Control.Monad.Trans.Control               as MTC
import qualified Data.ByteString.Char8                     as B8
import qualified Data.ByteString.Lazy                      as BL
import qualified Data.CaseInsensitive                      as CI
import qualified Data.Environment                          as Env
import qualified Data.HashMap.Strict                       as M
import qualified Data.HashSet                              as S
import qualified Data.Text                                 as T
import qualified Database.PG.Query                         as Q
import qualified Network.HTTP.Client                       as HTTP
import qualified Network.HTTP.Types                        as HTTP
import qualified Network.Wai.Extended                      as Wai
import qualified Network.Wai.Handler.WebSockets.Custom     as WSC
import qualified Network.WebSockets                        as WS
import qualified System.Metrics                            as EKG
import qualified System.Metrics.Json                       as EKG
import qualified Text.Mustache                             as M
import qualified Web.Spock.Core                            as Spock

import           Control.Concurrent.MVar.Lifted
import           Control.Exception                         (IOException, try)
import           Control.Monad.Morph                       (hoist)
import           Control.Monad.Stateless
import           Control.Monad.Trans.Control               (MonadBaseControl)
import           Data.Aeson                                hiding (json)
import           Data.IORef
import           Data.String                               (fromString)
import           Network.Mime                              (defaultMimeLookup)
import           System.FilePath                           (joinPath, takeFileName)
import           Web.Spock.Core                            ((<//>))

import qualified Hasura.Backends.Postgres.SQL.Types        as PG
import qualified Hasura.GraphQL.Execute                    as E
import qualified Hasura.GraphQL.Execute.LiveQuery          as EL
import qualified Hasura.GraphQL.Execute.LiveQuery.Poll     as EL
import qualified Hasura.GraphQL.Execute.Plan               as E
import qualified Hasura.GraphQL.Execute.Query              as EQ
import qualified Hasura.GraphQL.Explain                    as GE
import qualified Hasura.GraphQL.Transport.HTTP             as GH
import qualified Hasura.GraphQL.Transport.HTTP.Protocol    as GH
import qualified Hasura.GraphQL.Transport.WebSocket        as WS
import qualified Hasura.GraphQL.Transport.WebSocket.Server as WS
import qualified Hasura.Logging                            as L
import qualified Hasura.Server.API.PGDump                  as PGD
import qualified Hasura.Tracing                            as Tracing

import           Hasura.EncJSON
import           Hasura.GraphQL.Logging                    (MonadQueryLog (..))
import           Hasura.HTTP
import           Hasura.RQL.DDL.Schema
import           Hasura.RQL.Types
import           Hasura.RQL.Types.Run
import           Hasura.Server.API.Config                  (runGetConfig)
import           Hasura.Server.API.Query
import           Hasura.Server.Auth                        (AuthMode (..), UserAuthentication (..))
import           Hasura.Server.Compression
import           Hasura.Server.Cors
import           Hasura.Server.Init
import           Hasura.Server.Logging
import           Hasura.Server.Middleware                  (corsMiddleware)
import           Hasura.Server.Types
import           Hasura.Server.Utils
import           Hasura.Server.Version
import           Hasura.Session

data SchemaCacheRef
  = SchemaCacheRef
  { _scrLock     :: MVar ()
  -- ^ The idea behind explicit locking here is to
  --
  --   1. Allow maximum throughput for serving requests (/v1/graphql) (as each
  --      request reads the current schemacache)
  --   2. We don't want to process more than one request at any point of time
  --      which would modify the schema cache as such queries are expensive.
  --
  -- Another option is to consider removing this lock in place of `_scrCache ::
  -- MVar ...` if it's okay or in fact correct to block during schema update in
  -- e.g.  _wseGCtxMap. Vamshi says: It is theoretically possible to have a
  -- situation (in between building new schemacache and before writing it to
  -- the IORef) where we serve a request with a stale schemacache but I guess
  -- it is an okay trade-off to pay for a higher throughput (I remember doing a
  -- bunch of benchmarks to test this hypothesis).
  , _scrCache    :: IORef (RebuildableSchemaCache Run, SchemaCacheVer)
  , _scrOnChange :: IO ()
  -- ^ an action to run when schemacache changes
  }

data ServerCtx
  = ServerCtx
  { scPGExecCtx                    :: !PGExecCtx
  , scConnInfo                     :: !Q.ConnInfo
  , scLogger                       :: !(L.Logger L.Hasura)
  , scCacheRef                     :: !SchemaCacheRef
  , scAuthMode                     :: !AuthMode
  , scManager                      :: !HTTP.Manager
  , scSQLGenCtx                    :: !SQLGenCtx
  , scEnabledAPIs                  :: !(S.HashSet API)
  , scInstanceId                   :: !InstanceId
  -- , scPlanCache                    :: !E.PlanCache -- See Note [Temporarily disabling query plan caching]
  , scLQState                      :: !EL.LiveQueriesState
  , scEnableAllowlist              :: !Bool
  , scEkgStore                     :: !EKG.Store
  , scResponseInternalErrorsConfig :: !ResponseInternalErrorsConfig
  , scEnvironment                  :: !Env.Environment
  , scRemoteSchemaPermsCtx   :: !RemoteSchemaPermsCtx
  }

data HandlerCtx
  = HandlerCtx
  { hcServerCtx       :: !ServerCtx
  , hcUser            :: !UserInfo
  , hcReqHeaders      :: ![HTTP.Header]
  , hcRequestId       :: !RequestId
  , hcSourceIpAddress :: !Wai.IpAddress
  }

type Handler m = ExceptT QErr (ReaderT HandlerCtx m)

data APIResp
  = JSONResp !(HttpResponse EncJSON)
  | RawResp  !(HttpResponse BL.ByteString)

data APIHandler m a
  = AHGet !(Handler m APIResp)
  | AHPost !(a -> Handler m APIResp)


boolToText :: Bool -> Text
boolToText = bool "false" "true"

isAdminSecretSet :: AuthMode -> Text
isAdminSecretSet AMNoAuth = boolToText False
isAdminSecretSet _        = boolToText True

getSCFromRef :: (MonadIO m) => SchemaCacheRef -> m SchemaCache
getSCFromRef scRef = lastBuiltSchemaCache . fst <$> liftIO (readIORef $ _scrCache scRef)

logInconsObjs :: L.Logger L.Hasura -> [InconsistentMetadata] -> IO ()
logInconsObjs logger objs =
  unless (null objs) $ L.unLogger logger $ mkInconsMetadataLog objs

withSCUpdate
  :: (MonadIO m, MonadBaseControl IO m)
  => SchemaCacheRef -> L.Logger L.Hasura -> m (a, RebuildableSchemaCache Run) -> m a
withSCUpdate scr logger action =
  withMVarMasked lk $ \() -> do
    (!res, !newSC) <- action
    liftIO $ do
      -- update schemacache in IO reference
      modifyIORef' cacheRef $ \(_, prevVer) ->
        let !newVer = incSchemaCacheVer prevVer
          in (newSC, newVer)
      -- log any inconsistent objects
      logInconsObjs logger $ scInconsistentObjs $ lastBuiltSchemaCache newSC
      onChange
    return res
  where
    SchemaCacheRef lk cacheRef onChange = scr

mkGetHandler :: Handler m APIResp -> APIHandler m ()
mkGetHandler = AHGet

mkPostHandler :: (a -> Handler m APIResp) -> APIHandler m a
mkPostHandler = AHPost

mkAPIRespHandler :: (Functor m) => (a -> Handler m (HttpResponse EncJSON)) -> (a -> Handler m APIResp)
mkAPIRespHandler = (fmap . fmap) JSONResp

isMetadataEnabled :: ServerCtx -> Bool
isMetadataEnabled sc = S.member METADATA $ scEnabledAPIs sc

isGraphQLEnabled :: ServerCtx -> Bool
isGraphQLEnabled sc = S.member GRAPHQL $ scEnabledAPIs sc

isPGDumpEnabled :: ServerCtx -> Bool
isPGDumpEnabled sc = S.member PGDUMP $ scEnabledAPIs sc

isConfigEnabled :: ServerCtx -> Bool
isConfigEnabled sc = S.member CONFIG $ scEnabledAPIs sc

isDeveloperAPIEnabled :: ServerCtx -> Bool
isDeveloperAPIEnabled sc = S.member DEVELOPER $ scEnabledAPIs sc

-- {-# SCC parseBody #-}
parseBody :: (FromJSON a, MonadError QErr m) => BL.ByteString -> m a
parseBody reqBody =
  case eitherDecode' reqBody of
    Left e     -> throw400 InvalidJSON (T.pack e)
    Right jVal -> decodeValue jVal

onlyAdmin :: (Monad m) => Handler m ()
onlyAdmin = do
  uRole <- asks (_uiRole . hcUser)
  when (uRole /= adminRoleName) $
    throw400 AccessDenied "You have to be an admin to access this endpoint"

buildQCtx :: (MonadIO m) => Handler m QCtx
buildQCtx = do
  scRef     <- asks (scCacheRef . hcServerCtx)
  userInfo  <- asks hcUser
  cache     <- getSCFromRef scRef
  sqlGenCtx <- asks (scSQLGenCtx . hcServerCtx)
  return $ QCtx userInfo cache sqlGenCtx

setHeader :: MonadIO m => HTTP.Header -> Spock.ActionT m ()
setHeader (headerName, headerValue) =
  Spock.setHeader (bsToTxt $ CI.original headerName) (bsToTxt headerValue)

-- | Typeclass representing the metadata API authorization effect
class Monad m => MetadataApiAuthorization m where
  authorizeMetadataApi :: HasVersion => RQLQuery -> UserInfo -> Handler m ()

instance MetadataApiAuthorization m => MetadataApiAuthorization (Tracing.TraceT m) where
  authorizeMetadataApi q ui = hoist (hoist lift) $ authorizeMetadataApi q ui

-- | The config API (/v1alpha1/config) handler
class Monad m => MonadConfigApiHandler m where
  runConfigApiHandler
    :: HasVersion
    => ServerCtx
    -> Maybe Text
    -- ^ console assets directory
    -> Spock.SpockCtxT () m ()

-- instance (MonadIO m, UserAuthentication m, HttpLog m, Tracing.HasReporter m) => MonadConfigApiHandler (Tracing.TraceT m) where
--   runConfigApiHandler = configApiGetHandler

mapActionT
  :: (Monad m, Monad n)
  => (m (MTC.StT (Spock.ActionCtxT ()) a) -> n (MTC.StT (Spock.ActionCtxT ()) a))
  -> Spock.ActionT m a
  -> Spock.ActionT n a
mapActionT f tma = MTC.restoreT . pure =<< MTC.liftWith (\run -> f (run tma))


mkSpockAction
  :: (HasVersion, MonadIO m, FromJSON a, ToJSON a, UserAuthentication (Tracing.TraceT m), HttpLog m, Tracing.HasReporter m)
  => ServerCtx
  -> (Bool -> QErr -> Value)
  -- ^ `QErr` JSON encoder function
  -> (QErr -> QErr)
  -- ^ `QErr` modifier
  -> APIHandler (Tracing.TraceT m) a
  -> Spock.ActionT m ()
mkSpockAction serverCtx qErrEncoder qErrModifier apiHandler = do
    req <- Spock.request
    -- Bytes are actually read from the socket here. Time this.
    (ioWaitTime, reqBody) <- withElapsedTime $ liftIO $ Wai.strictRequestBody req
    let headers = Wai.requestHeaders req
        authMode = scAuthMode serverCtx
        manager = scManager serverCtx
        ipAddress = Wai.getSourceFromFallback req
        pathInfo = Wai.rawPathInfo req

    tracingCtx <- liftIO $ Tracing.extractHttpContext headers

    let runTraceT
          :: forall m a
           . (MonadIO m, Tracing.HasReporter m)
          => Tracing.TraceT m a
          -> m a
        runTraceT = maybe
          Tracing.runTraceT
          Tracing.runTraceTInContext
          tracingCtx
          (fromString (B8.unpack pathInfo))

    requestId <- getRequestId headers

    mapActionT runTraceT $ do
      -- Add the request ID to the tracing metadata so that we
      -- can correlate requests and traces
      lift $ Tracing.attachMetadata [("request_id", unRequestId requestId)]

      userInfoE <- fmap fst <$> lift (resolveUserInfo logger manager headers authMode)
      userInfo  <- onLeft userInfoE (logErrorAndResp Nothing requestId req (reqBody, Nothing) False headers . qErrModifier)

      let handlerState = HandlerCtx serverCtx userInfo headers requestId ipAddress
          includeInternal = shouldIncludeInternal (_uiRole userInfo) $
                            scResponseInternalErrorsConfig serverCtx

      (serviceTime, (result, q)) <- withElapsedTime $ case apiHandler of
        AHGet handler -> do
          res <- lift $ runReaderT (runExceptT handler) handlerState
          return (res, Nothing)
        AHPost handler -> do
          parsedReqE <- runExceptT $ parseBody reqBody
          parsedReq  <- onLeft parsedReqE (logErrorAndResp (Just userInfo) requestId req (reqBody, Nothing) includeInternal headers . qErrModifier)
          res <- lift $ runReaderT (runExceptT $ handler parsedReq) handlerState
          return (res, Just parsedReq)

      -- apply the error modifier
      let modResult = fmapL qErrModifier result

      -- log and return result
      case modResult of
        Left err  -> logErrorAndResp (Just userInfo) requestId req (reqBody, toJSON <$> q) includeInternal headers err
        Right res -> logSuccessAndResp (Just userInfo) requestId req (reqBody, toJSON <$> q) res (Just (ioWaitTime, serviceTime)) headers

    where
      logger = scLogger serverCtx

      logErrorAndResp
        :: (MonadIO m, HttpLog m)
        => Maybe UserInfo
        -> RequestId
        -> Wai.Request
        -> (BL.ByteString, Maybe Value)
        -> Bool
        -> [HTTP.Header]
        -> QErr
        -> Spock.ActionCtxT ctx m a
      logErrorAndResp userInfo reqId waiReq req includeInternal headers qErr = do
        lift $ logHttpError logger userInfo reqId waiReq req qErr headers
        Spock.setStatus $ qeStatus qErr
        Spock.json $ qErrEncoder includeInternal qErr

      logSuccessAndResp userInfo reqId waiReq reqBody result qTime reqHeaders =
        case result of
          JSONResp (HttpResponse encJson h) ->
            possiblyCompressedLazyBytes userInfo reqId waiReq reqBody qTime (encJToLBS encJson)
              (pure jsonHeader <> h) reqHeaders
          RawResp (HttpResponse rawBytes h) ->
            possiblyCompressedLazyBytes userInfo reqId waiReq reqBody qTime rawBytes h reqHeaders

      possiblyCompressedLazyBytes userInfo reqId waiReq req qTime respBytes respHeaders reqHeaders = do
        let (compressedResp, mEncodingHeader, mCompressionType) =
              compressResponse (Wai.requestHeaders waiReq) respBytes
            encodingHeader = onNothing mEncodingHeader []
            reqIdHeader = (requestIdHeader, txtToBs $ unRequestId reqId)
            allRespHeaders = pure reqIdHeader <> encodingHeader <> respHeaders
        lift $ logHttpSuccess logger userInfo reqId waiReq req respBytes compressedResp qTime mCompressionType reqHeaders
        mapM_ setHeader allRespHeaders
        Spock.lazyBytes compressedResp


v1QueryHandler
  :: (HasVersion, MonadIO m, MonadBaseControl IO m, MetadataApiAuthorization m, Tracing.MonadTrace m)
  => RQLQuery
  -> Handler m (HttpResponse EncJSON)
v1QueryHandler query = do
  userInfo <- asks hcUser
  authorizeMetadataApi query userInfo
  scRef  <- asks (scCacheRef . hcServerCtx)
  logger <- asks (scLogger . hcServerCtx)
  res    <- bool (fst <$> action) (withSCUpdate scRef logger action) $ queryModifiesSchemaCache query
  return $ HttpResponse res []
  where
    action = do
      userInfo         <- asks hcUser
      scRef            <- asks (scCacheRef . hcServerCtx)
      schemaCache      <- fmap fst $ liftIO $ readIORef $ _scrCache scRef
      httpMgr          <- asks (scManager . hcServerCtx)
      sqlGenCtx        <- asks (scSQLGenCtx . hcServerCtx)
      pgExecCtx        <- asks (scPGExecCtx . hcServerCtx)
      instanceId       <- asks (scInstanceId . hcServerCtx)
      env              <- asks (scEnvironment . hcServerCtx)
      remoteSchemaPermsCtx <- asks (scRemoteSchemaPermsCtx . hcServerCtx)
      runQuery env pgExecCtx instanceId userInfo schemaCache httpMgr sqlGenCtx remoteSchemaPermsCtx (SystemDefined False) query

v1Alpha1GQHandler
  :: ( HasVersion
     , MonadIO m
     , E.MonadGQLExecutionCheck m
     , MonadQueryLog m
     , Tracing.MonadTrace m
     , GH.MonadExecuteQuery m
     , EQ.MonadQueryInstrumentation m
     )
  => E.GraphQLQueryType -> GH.GQLBatchedReqs GH.GQLQueryText
  -> Handler m (HttpResponse EncJSON)
v1Alpha1GQHandler queryType query = do
  userInfo             <- asks hcUser
  reqHeaders           <- asks hcReqHeaders
  ipAddress            <- asks hcSourceIpAddress
  requestId            <- asks hcRequestId
  manager              <- asks (scManager . hcServerCtx)
  scRef                <- asks (scCacheRef . hcServerCtx)
  (sc, scVer)          <- liftIO $ readIORef $ _scrCache scRef
  pgExecCtx            <- asks (scPGExecCtx . hcServerCtx)
  sqlGenCtx            <- asks (scSQLGenCtx . hcServerCtx)
  -- planCache            <- asks (scPlanCache . hcServerCtx)
  enableAL             <- asks (scEnableAllowlist . hcServerCtx)
  logger               <- asks (scLogger . hcServerCtx)
  responseErrorsConfig <- asks (scResponseInternalErrorsConfig . hcServerCtx)
  env                  <- asks (scEnvironment . hcServerCtx)

  let execCtx = E.ExecutionCtx logger sqlGenCtx pgExecCtx {- planCache -}
                (lastBuiltSchemaCache sc) scVer manager enableAL

  flip runReaderT execCtx $
    GH.runGQBatched env logger requestId responseErrorsConfig userInfo ipAddress reqHeaders queryType query

v1GQHandler
  :: ( HasVersion
     , MonadIO m
     , E.MonadGQLExecutionCheck m
     , MonadQueryLog m
     , Tracing.MonadTrace m
     , GH.MonadExecuteQuery m
     , EQ.MonadQueryInstrumentation m
     )
  => GH.GQLBatchedReqs GH.GQLQueryText
  -> Handler m (HttpResponse EncJSON)
v1GQHandler = v1Alpha1GQHandler E.QueryHasura

v1GQRelayHandler
  :: ( HasVersion
     , MonadIO m
     , E.MonadGQLExecutionCheck m
     , MonadQueryLog m
     , Tracing.MonadTrace m
     , GH.MonadExecuteQuery m
     , EQ.MonadQueryInstrumentation m
     )
  => GH.GQLBatchedReqs GH.GQLQueryText
  -> Handler m (HttpResponse EncJSON)
v1GQRelayHandler = v1Alpha1GQHandler E.QueryRelay

gqlExplainHandler
  :: forall m. (MonadIO m)
  => GE.GQLExplain
  -> Handler (Tracing.TraceT m) (HttpResponse EncJSON)
gqlExplainHandler query = do
  onlyAdmin
  scRef     <- asks (scCacheRef . hcServerCtx)
  sc        <- getSCFromRef scRef
  pgExecCtx <- asks (scPGExecCtx . hcServerCtx)
--  sqlGenCtx <- asks (scSQLGenCtx . hcServerCtx)
--  env       <- asks (scEnvironment . hcServerCtx)
--  logger    <- asks (scLogger . hcServerCtx)


  -- let runTx :: ReaderT HandlerCtx (Tracing.TraceT (Tracing.NoReporter (LazyTx QErr))) a
  --           -> ExceptT QErr (ReaderT HandlerCtx (Tracing.TraceT m)) a
  -- let runTx rttx = ExceptT . ReaderT $ \ctx -> do
  --       runExceptT (Tracing.interpTraceT (runLazyTx pgExecCtx Q.ReadOnly) (runReaderT rttx ctx))

  res <- GE.explainGQLQuery pgExecCtx sc query
  return $ HttpResponse res []

v1Alpha1PGDumpHandler :: (MonadIO m) => PGD.PGDumpReqBody -> Handler m APIResp
v1Alpha1PGDumpHandler b = do
  onlyAdmin
  ci     <- asks (scConnInfo . hcServerCtx)
  output <- PGD.execPGDump b ci
  return $ RawResp $ HttpResponse output [sqlHeader]

consoleAssetsHandler
  :: (MonadIO m, HttpLog m)
  => L.Logger L.Hasura
  -> Text
  -> FilePath
  -> Spock.ActionT m ()
consoleAssetsHandler logger dir path = do
  req <- Spock.request
  let reqHeaders = Wai.requestHeaders req
  -- '..' in paths need not be handed as it is resolved in the url by
  -- spock's routing. we get the expanded path.
  eFileContents <- liftIO $ try $ BL.readFile $
    joinPath [T.unpack dir, path]
  either (onError reqHeaders) onSuccess eFileContents
  where
    onSuccess c = do
      mapM_ setHeader headers
      Spock.lazyBytes c
    onError :: (MonadIO m, HttpLog m) => [HTTP.Header] -> IOException -> Spock.ActionT m ()
    onError hdrs = raiseGenericApiError logger hdrs . err404 NotFound . T.pack . show
    fn = T.pack $ takeFileName path
    -- set gzip header if the filename ends with .gz
    (fileName, encHeader) = case T.stripSuffix ".gz" fn of
      Just v  -> (v, [gzipHeader])
      Nothing -> (fn, [])
    mimeType = defaultMimeLookup fileName
    headers = ("Content-Type", mimeType) : encHeader

class (Monad m) => ConsoleRenderer m where
  renderConsole :: HasVersion => Text -> AuthMode -> Bool -> Maybe Text -> m (Either String Text)

instance ConsoleRenderer m => ConsoleRenderer (Tracing.TraceT m) where
  renderConsole a b c d = lift $ renderConsole a b c d

renderHtmlTemplate :: M.Template -> Value -> Either String Text
renderHtmlTemplate template jVal =
  bool (Left errMsg) (Right res) $ null errs
  where
    errMsg = "template rendering failed: " ++ show errs
    (errs, res) = M.checkedSubstitute template jVal

newtype LegacyQueryParser m
  = LegacyQueryParser
  { getLegacyQueryParser :: PG.QualifiedTable -> Object -> Handler m RQLQueryV1 }

queryParsers :: (Monad m) => M.HashMap Text (LegacyQueryParser m)
queryParsers =
  M.fromList
  [ ("select", mkLegacyQueryParser RQSelect)
  , ("insert", mkLegacyQueryParser RQInsert)
  , ("update", mkLegacyQueryParser RQUpdate)
  , ("delete", mkLegacyQueryParser RQDelete)
  , ("count", mkLegacyQueryParser RQCount)
  ]
  where
    mkLegacyQueryParser f =
      LegacyQueryParser $ \qt obj -> do
      let val = Object $ M.insert "table" (toJSON qt) obj
      q <- decodeValue val
      return $ f q

legacyQueryHandler
  :: (HasVersion, MonadIO m, MonadBaseControl IO m, MetadataApiAuthorization m, Tracing.MonadTrace m)
  => PG.TableName -> Text -> Object
  -> Handler m (HttpResponse EncJSON)
legacyQueryHandler tn queryType req =
  case M.lookup queryType queryParsers of
    Just queryParser -> getLegacyQueryParser queryParser qt req >>= v1QueryHandler . RQV1
    Nothing          -> throw404 "No such resource exists"
  where
    qt = PG.QualifiedObject PG.publicSchema tn

-- | Default implementation of the 'MonadConfigApiHandler'
configApiGetHandler
  :: (HasVersion, MonadIO m, UserAuthentication (Tracing.TraceT m), HttpLog m, Tracing.HasReporter m)
  => ServerCtx -> Maybe Text -> Spock.SpockCtxT () m ()
configApiGetHandler serverCtx@ServerCtx{..} consoleAssetsDir =
  Spock.get "v1alpha1/config" $ mkSpockAction serverCtx encodeQErr id $
    mkGetHandler $ do
      onlyAdmin
      let res = runGetConfig scAuthMode scEnableAllowlist
                (EL._lqsOptions $ scLQState) consoleAssetsDir
      return $ JSONResp $ HttpResponse (encJFromJValue res) []

data HasuraApp
  = HasuraApp
  { _hapApplication      :: !Wai.Application
  , _hapSchemaRef        :: !SchemaCacheRef
  , _hapShutdownWsServer :: !(IO ())
  }

-- TODO: Put Env into ServerCtx?

mkWaiApp
  :: forall m.
     ( HasVersion
     , MonadIO m
--     , MonadUnique m
     , MonadStateless IO m
     , LA.Forall (LA.Pure m)
     , ConsoleRenderer m
     , HttpLog m
     , UserAuthentication (Tracing.TraceT m)
     , MetadataApiAuthorization m
     , E.MonadGQLExecutionCheck m
     , MonadConfigApiHandler m
     , MonadQueryLog m
     , WS.MonadWSLog m
     , Tracing.HasReporter m
     , GH.MonadExecuteQuery m
     , EQ.MonadQueryInstrumentation m
     )
  => Env.Environment
  -- ^ Set of environment variables for reference in UIs
  -> Q.TxIsolation
  -- ^ postgres transaction isolation to be used in the entire app
  -> L.Logger L.Hasura
  -- ^ a 'L.Hasura' specific logger
  -> SQLGenCtx
  -> Bool
  -- ^ is AllowList enabled - TODO: change this boolean to sumtype
  -> Q.PGPool
  -> Maybe PGExecCtx
  -> Q.ConnInfo
  -- ^ postgres connection parameters
  -> HTTP.Manager
  -- ^ HTTP manager so that we can re-use sessions
  -> AuthMode
  -- ^ 'AuthMode' in which the application should operate in
  -> CorsConfig
  -> Bool
  -- ^ is console enabled - TODO: better type
  -> Maybe Text
  -- ^ filepath to the console static assets directory - TODO: better type
  -> Bool
  -- ^ is telemetry enabled
  -> InstanceId
  -- ^ each application, when run, gets an 'InstanceId'. this is used at various places including
  -- schema syncing and telemetry
  -> S.HashSet API
  -- ^ set of the enabled 'API's
  -> EL.LiveQueriesOptions
  -> E.PlanCacheOptions
  -> ResponseInternalErrorsConfig
  -> Maybe EL.LiveQueryPostPollHook
  -> RebuildableSchemaCache Run
  -> EKG.Store
  -> RemoteSchemaPermsCtx
  -> WS.ConnectionOptions
  -> KeepAliveDelay
  -> m HasuraApp
mkWaiApp env isoLevel logger sqlGenCtx enableAL pool pgExecCtxCustom ci httpManager mode corsCfg enableConsole consoleAssetsDir
<<<<<<< HEAD
         enableTelemetry instanceId apis lqOpts _ {- planCacheOptions -} responseErrorsConfig liveQueryHook (schemaCache, cacheBuiltTime) ekgStore enableRSPermsCtx connectionOptions keepAliveDelay = do
=======
         enableTelemetry instanceId apis lqOpts _ {- planCacheOptions -} responseErrorsConfig liveQueryHook schemaCache ekgStore connectionOptions keepAliveDelay = do
>>>>>>> 64743cb1

    -- See Note [Temporarily disabling query plan caching]
    -- (planCache, schemaCacheRef) <- initialiseCache
    schemaCacheRef <- initialiseCache
    let getSchemaCache = first lastBuiltSchemaCache <$> readIORef (_scrCache schemaCacheRef)

    let corsPolicy = mkDefaultCorsPolicy corsCfg
        pgExecCtx = fromMaybe (mkPGExecCtx isoLevel pool) pgExecCtxCustom
        postPollHook = fromMaybe (EL.defaultLiveQueryPostPollHook logger) liveQueryHook

    lqState <- liftIO $ EL.initLiveQueriesState lqOpts pgExecCtx postPollHook
    wsServerEnv <- WS.createWSServerEnv logger pgExecCtx lqState getSchemaCache httpManager
                                        corsPolicy sqlGenCtx enableAL keepAliveDelay {- planCache -}

    let serverCtx = ServerCtx
                    { scPGExecCtx                    =  pgExecCtx
                    , scConnInfo                     =  ci
                    , scLogger                       =  logger
                    , scCacheRef                     =  schemaCacheRef
                    , scAuthMode                     =  mode
                    , scManager                      =  httpManager
                    , scSQLGenCtx                    =  sqlGenCtx
                    , scEnabledAPIs                  =  apis
                    , scInstanceId                   =  instanceId
                    -- , scPlanCache                    =  planCache
                    , scLQState                      =  lqState
                    , scEnableAllowlist              =  enableAL
                    , scEkgStore                     =  ekgStore
                    , scEnvironment                  =  env
                    , scResponseInternalErrorsConfig = responseErrorsConfig
                    , scRemoteSchemaPermsCtx         = enableRSPermsCtx
                    }

    spockApp <- liftWithStateless $ \lowerIO ->
      Spock.spockAsApp $ Spock.spockT lowerIO $
        httpApp corsCfg serverCtx enableConsole consoleAssetsDir enableTelemetry

    let wsServerApp  = WS.createWSServerApp env mode wsServerEnv -- TODO: Lyndon: Can we pass environment through wsServerEnv?
        stopWSServer = WS.stopWSServerApp wsServerEnv

    waiApp <- liftWithStateless $ \lowerIO ->
      pure $ WSC.websocketsOr connectionOptions (\ip conn -> lowerIO $ wsServerApp ip conn) spockApp

    return $ HasuraApp waiApp schemaCacheRef stopWSServer
  where
    -- initialiseCache :: m (E.PlanCache, SchemaCacheRef)
    initialiseCache :: m SchemaCacheRef
    initialiseCache = do
      cacheLock <- liftIO $ newMVar ()
      cacheCell <- liftIO $ newIORef (schemaCache, initSchemaCacheVer)
      -- planCache <- liftIO $ E.initPlanCache planCacheOptions
      let cacheRef = SchemaCacheRef cacheLock cacheCell E.clearPlanCache
      -- pure (planCache, cacheRef)
      pure cacheRef


httpApp
  :: ( HasVersion
     , MonadIO m
--     , MonadUnique m
     , MonadBaseControl IO m
     , ConsoleRenderer m
     , HttpLog m
     -- , UserAuthentication m
     , UserAuthentication (Tracing.TraceT m)
     , MetadataApiAuthorization m
     , E.MonadGQLExecutionCheck m
     , MonadConfigApiHandler m
     , MonadQueryLog m
     , Tracing.HasReporter m
     , GH.MonadExecuteQuery m
     , EQ.MonadQueryInstrumentation m
     )
  => CorsConfig
  -> ServerCtx
  -> Bool
  -> Maybe Text
  -> Bool
  -> Spock.SpockT m ()
httpApp corsCfg serverCtx enableConsole consoleAssetsDir enableTelemetry = do

    -- cors middleware
    unless (isCorsDisabled corsCfg) $
      Spock.middleware $ corsMiddleware (mkDefaultCorsPolicy corsCfg)

    -- API Console and Root Dir
    when (enableConsole && enableMetadata) serveApiConsole

    -- Health check endpoint
    Spock.get "healthz" $ do
      sc <- getSCFromRef $ scCacheRef serverCtx
      dbOk <- liftIO $ _pecCheckHealth $ scPGExecCtx serverCtx
      if dbOk
        then Spock.setStatus HTTP.status200 >> Spock.text (if null (scInconsistentObjs sc)
                                               then "OK"
                                               else "WARN: inconsistent objects in schema")
        else Spock.setStatus HTTP.status500 >> Spock.text "ERROR"

    Spock.get "v1/version" $ do
      setHeader jsonHeader
      Spock.lazyBytes $ encode $ object [ "version" .= currentVersion ]

    when enableMetadata $ do

      Spock.post "v1/graphql/explain" gqlExplainAction

      Spock.post "v1alpha1/graphql/explain" gqlExplainAction

      Spock.post "v1/query" $ spockAction encodeQErr id $
        mkPostHandler $ mkAPIRespHandler v1QueryHandler

      Spock.post ("api/1/table" <//> Spock.var <//> Spock.var) $ \tableName queryType ->
        mkSpockAction serverCtx encodeQErr id $ mkPostHandler $
          mkAPIRespHandler $ legacyQueryHandler (PG.TableName tableName) queryType

    when enablePGDump $
      Spock.post "v1alpha1/pg_dump" $ spockAction encodeQErr id $
        mkPostHandler v1Alpha1PGDumpHandler

    when enableConfig $ runConfigApiHandler serverCtx consoleAssetsDir

    when enableGraphQL $ do
      Spock.post "v1alpha1/graphql" $ spockAction GH.encodeGQErr id $
        mkPostHandler $ mkAPIRespHandler $ v1Alpha1GQHandler E.QueryHasura

      Spock.post "v1/graphql" $ spockAction GH.encodeGQErr allMod200 $
        mkPostHandler $ mkAPIRespHandler v1GQHandler

      Spock.post "v1beta1/relay" $ spockAction GH.encodeGQErr allMod200 $
        mkPostHandler $ mkAPIRespHandler $ v1GQRelayHandler

    when (isDeveloperAPIEnabled serverCtx) $ do
      Spock.get "dev/ekg" $ spockAction encodeQErr id $
        mkGetHandler $ do
          onlyAdmin
          respJ <- liftIO $ EKG.sampleAll $ scEkgStore serverCtx
          return $ JSONResp $ HttpResponse (encJFromJValue $ EKG.sampleToJson respJ) []
      Spock.get "dev/plan_cache" $ spockAction encodeQErr id $
        mkGetHandler $ do
          onlyAdmin
          respJ <- liftIO $ E.dumpPlanCache {- $ scPlanCache serverCtx -}
          return $ JSONResp $ HttpResponse (encJFromJValue respJ) []
      Spock.get "dev/subscriptions" $ spockAction encodeQErr id $
        mkGetHandler $ do
          onlyAdmin
          respJ <- liftIO $ EL.dumpLiveQueriesState False $ scLQState serverCtx
          return $ JSONResp $ HttpResponse (encJFromJValue respJ) []
      Spock.get "dev/subscriptions/extended" $ spockAction encodeQErr id $
        mkGetHandler $ do
          onlyAdmin
          respJ <- liftIO $ EL.dumpLiveQueriesState True $ scLQState serverCtx
          return $ JSONResp $ HttpResponse (encJFromJValue respJ) []

    forM_ [Spock.GET, Spock.POST] $ \m -> Spock.hookAny m $ \_ -> do
      req <- Spock.request
      let headers = Wai.requestHeaders req
      let qErr = err404 NotFound "resource does not exist"
      raiseGenericApiError logger headers qErr

  where
    logger = scLogger serverCtx

    spockAction
      :: (FromJSON a, ToJSON a, MonadIO m, UserAuthentication (Tracing.TraceT m), HttpLog m, Tracing.HasReporter m)
      => (Bool -> QErr -> Value)
      -> (QErr -> QErr) -> APIHandler (Tracing.TraceT m) a -> Spock.ActionT m ()
    spockAction = mkSpockAction serverCtx

    -- all graphql errors should be of type 200
    allMod200 qe     = qe { qeStatus = HTTP.status200 }
    gqlExplainAction = spockAction encodeQErr id $ mkPostHandler $ mkAPIRespHandler gqlExplainHandler
    enableGraphQL    = isGraphQLEnabled serverCtx
    enableMetadata   = isMetadataEnabled serverCtx
    enablePGDump     = isPGDumpEnabled serverCtx
    enableConfig     = isConfigEnabled serverCtx

    serveApiConsole = do
      -- redirect / to /console
      Spock.get Spock.root $ Spock.redirect "console"

      -- serve static files if consoleAssetsDir is set
      onJust consoleAssetsDir $ \dir ->
        Spock.get ("console/assets" <//> Spock.wildcard) $ \path ->
          consoleAssetsHandler logger dir (T.unpack path)

      -- serve console html
      Spock.get ("console" <//> Spock.wildcard) $ \path -> do
        req <- Spock.request
        let headers = Wai.requestHeaders req
        let authMode = scAuthMode serverCtx
        consoleHtml <- lift $ renderConsole path authMode enableTelemetry consoleAssetsDir
        either (raiseGenericApiError logger headers . err500 Unexpected . T.pack) Spock.html consoleHtml

raiseGenericApiError
  :: (MonadIO m, HttpLog m)
  => L.Logger L.Hasura
  -> [HTTP.Header]
  -> QErr
  -> Spock.ActionT m ()
raiseGenericApiError logger headers qErr = do
  req <- Spock.request
  reqBody <- liftIO $ Wai.strictRequestBody req
  reqId <- getRequestId $ Wai.requestHeaders req
  lift $ logHttpError logger Nothing reqId req (reqBody, Nothing) qErr headers
  setHeader jsonHeader
  Spock.setStatus $ qeStatus qErr
  Spock.lazyBytes $ encode qErr<|MERGE_RESOLUTION|>--- conflicted
+++ resolved
@@ -605,11 +605,7 @@
   -> KeepAliveDelay
   -> m HasuraApp
 mkWaiApp env isoLevel logger sqlGenCtx enableAL pool pgExecCtxCustom ci httpManager mode corsCfg enableConsole consoleAssetsDir
-<<<<<<< HEAD
-         enableTelemetry instanceId apis lqOpts _ {- planCacheOptions -} responseErrorsConfig liveQueryHook (schemaCache, cacheBuiltTime) ekgStore enableRSPermsCtx connectionOptions keepAliveDelay = do
-=======
-         enableTelemetry instanceId apis lqOpts _ {- planCacheOptions -} responseErrorsConfig liveQueryHook schemaCache ekgStore connectionOptions keepAliveDelay = do
->>>>>>> 64743cb1
+         enableTelemetry instanceId apis lqOpts _ {- planCacheOptions -} responseErrorsConfig liveQueryHook schemaCache ekgStore enableRSPermsCtx connectionOptions keepAliveDelay = do
 
     -- See Note [Temporarily disabling query plan caching]
     -- (planCache, schemaCacheRef) <- initialiseCache
