--- conflicted
+++ resolved
@@ -1,8 +1,5 @@
 import React, { Component } from 'react';
-<<<<<<< HEAD
 import { push } from 'react-router-redux';
-=======
->>>>>>> e84f8b9b
 import GraphiQL from 'graphiql';
 import PropTypes from 'prop-types';
 import GraphiQLErrorBoundary from './GraphiQLErrorBoundary';
@@ -15,7 +12,6 @@
   copyToClipboard,
 } from './utils';
 import { analyzeFetcher, graphQLFetcherFinal } from '../Actions';
-<<<<<<< HEAD
 import { parse as sdlParse, print } from 'graphql';
 import deriveMutation from '../../../../shared/utils/deriveMutation';
 import {
@@ -30,9 +26,6 @@
   setActionDefinition,
   setTypeDefinition,
 } from '../../Actions/Add/reducer';
-=======
-import { parse, print } from 'graphql';
->>>>>>> e84f8b9b
 
 import 'graphiql/graphiql.css';
 import './GraphiQL.css';
@@ -83,11 +76,7 @@
     const handleClickPrettifyButton = () => {
       const editor = graphiqlContext.getQueryEditor();
       const currentText = editor.getValue();
-<<<<<<< HEAD
       const prettyText = print(sdlParse(currentText));
-=======
-      const prettyText = print(parse(currentText));
->>>>>>> e84f8b9b
       editor.setValue(prettyText);
     };
 
@@ -111,7 +100,6 @@
       }));
     };
 
-<<<<<<< HEAD
     const deriveActionFromMutation = () => {
       const { schema, query } = graphiqlContext.state;
       if (!schema) return;
@@ -139,8 +127,6 @@
       dispatch(push(getActionsCreateRoute(true)));
     };
 
-=======
->>>>>>> e84f8b9b
     const renderGraphiql = graphiqlProps => {
       const voyagerUrl = graphqlNetworkData.consoleUrl + '/voyager-view';
       let analyzerProps = {};
@@ -150,7 +136,6 @@
 
       // get toolbar buttons
       const getGraphiqlButtons = () => {
-<<<<<<< HEAD
         const buttons = [
           {
             label: 'Prettify',
@@ -184,47 +169,11 @@
             onClick: deriveActionFromMutation,
           },
         ];
-=======
-        const buttons = [];
-        buttons.push({
-          label: 'Prettify',
-          title: 'Prettify Query (Shift-Ctrl-P)',
-          onClick: handleClickPrettifyButton,
-        });
-        buttons.push({
-          label: 'History',
-          title: 'Show History',
-          onClick: handleToggleHistory,
-        });
-        buttons.push({
-          label: this.state.copyButtonText,
-          title: 'Copy Query',
-          onClick: handleCopyQuery,
-        });
-        buttons.push({
-          label: 'Explorer',
-          title: 'Toggle Explorer',
-          onClick: graphiqlProps.toggleExplorer,
-        });
-        buttons.push({
-          label: 'Voyager',
-          title: 'GraphQL Voyager',
-          onClick: () => window.open(voyagerUrl, '_blank'),
-          icon: <i className="fa fa-external-link" aria-hidden="true" />,
-        });
->>>>>>> e84f8b9b
         return buttons.map(b => {
           return <GraphiQL.Button key={b.label} {...b} />;
         });
       };
 
-<<<<<<< HEAD
-      if (graphiqlContext) {
-        console.log(graphiqlContext.state.operations);
-      }
-
-=======
->>>>>>> e84f8b9b
       return (
         <GraphiQL
           ref={c => {
