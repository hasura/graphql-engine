{-# LANGUAGE GADTs      #-}
{-# LANGUAGE RankNTypes #-}

module Hasura.RQL.Types.SchemaCache
       ( SchemaCache(..)
       , SchemaCacheVer
       , initSchemaCacheVer
       , incSchemaCacheVer
       , emptySchemaCache
       , TableConfig(..)
       , emptyTableConfig

       , TableCache
       , modTableCache
       , addTableToCache
       , modTableInCache
       , delTableFromCache

       , TableInfo(..)
       , tiName
       , tiDescription
       , tiSystemDefined
       , tiFieldInfoMap
       , tiRolePermInfoMap
       , tiUniqOrPrimConstraints
       , tiPrimaryKeyCols
       , tiViewInfo
       , tiEventTriggerInfoMap
       , tiEnumValues
       , tiCustomConfig

       , TableConstraint(..)
       , ConstraintType(..)
       , ViewInfo(..)
       , checkForFieldConflict
       , isMutable
       , mutableView
       , isUniqueOrPrimary
       , isForeignKey

       , RemoteSchemaCtx(..)
       , RemoteSchemaMap
       , addRemoteSchemaToCache
       , delRemoteSchemaFromCache

       , WithDeps

       , CacheRM(..)
       , CacheRWM(..)

       , FieldInfoMap
       , FieldInfo(..)
       , _FIColumn
       , _FIRelationship
       , getCols
       , getRels
<<<<<<< HEAD
       , possibleNonColumnGraphQLFields
=======
       , getComputedFieldInfos
>>>>>>> d8d21c14

       , isPGColInfo
       , RelInfo(..)
       , addColToCache
       , addRelToCache
       , addComputedFieldToCache

       , delColFromCache
       , updColInCache
       , delRelFromCache
       , deleteComputedFieldFromCache

       , RolePermInfo(..)
       , permIns
       , permSel
       , permUpd
       , permDel
       , PermAccessor(..)
       , permAccToLens
       , permAccToType
       , withPermType
       , RolePermInfoMap

       , InsPermInfo(..)
       , SelPermInfo(..)
       , UpdPermInfo(..)
       , DelPermInfo(..)
       , addPermToCache
       , delPermFromCache
       , PreSetColsPartial

       , addEventTriggerToCache
       , delEventTriggerFromCache
       , EventTriggerInfo(..)
       , EventTriggerInfoMap

       , TableObjId(..)
       , SchemaObjId(..)
       , reportSchemaObj
       , reportSchemaObjs
       , DependencyReason(..)
       , SchemaDependency(..)
       , mkParentDep
       , mkColDep
       , mkComputedFieldDep
       , getDependentObjs
       , getDependentObjsWith

       , FunctionType(..)
       , FunctionArg(..)
       , FunctionArgName(..)
       , FunctionName(..)
       , FunctionInfo(..)
       , FunctionCache
       , getFuncsOfTable
       , addFunctionToCache
       , askFunctionInfo
       , delFunctionFromCache
       , updateFunctionDescription

       , replaceAllowlist
       ) where

import qualified Hasura.GraphQL.Context            as GC

import           Hasura.Prelude
import           Hasura.RQL.Types.BoolExp
import           Hasura.RQL.Types.Column
import           Hasura.RQL.Types.Common
import           Hasura.RQL.Types.ComputedField
import           Hasura.RQL.Types.Error
import           Hasura.RQL.Types.EventTrigger
import           Hasura.RQL.Types.Metadata
import           Hasura.RQL.Types.Permission
import           Hasura.RQL.Types.QueryCollection
import           Hasura.RQL.Types.RemoteSchema
import           Hasura.RQL.Types.SchemaCacheTypes
import           Hasura.SQL.Types

import           Control.Lens
import           Data.Aeson
import           Data.Aeson.Casing
import           Data.Aeson.TH
import           Language.Haskell.TH.Syntax        (Lift)

import qualified Data.HashMap.Strict               as M
import qualified Data.HashSet                      as HS
import qualified Data.Sequence                     as Seq
import qualified Data.Text                         as T
import qualified Language.GraphQL.Draft.Syntax     as G

reportSchemaObjs :: [SchemaObjId] -> T.Text
reportSchemaObjs = T.intercalate ", " . map reportSchemaObj

mkParentDep :: QualifiedTable -> SchemaDependency
mkParentDep tn = SchemaDependency (SOTable tn) DRTable

mkColDep :: DependencyReason -> QualifiedTable -> PGCol -> SchemaDependency
mkColDep reason tn col =
  flip SchemaDependency reason . SOTableObj tn $ TOCol col

mkComputedFieldDep
  :: DependencyReason -> QualifiedTable -> ComputedFieldName -> SchemaDependency
mkComputedFieldDep reason tn computedField =
  flip SchemaDependency reason . SOTableObj tn $ TOComputedField computedField

type WithDeps a = (a, [SchemaDependency])

data FieldInfo columnInfo
  = FIColumn !columnInfo
  | FIRelationship !RelInfo
  | FIComputedField !ComputedFieldInfo
  deriving (Show, Eq)
$(deriveToJSON
  defaultOptions { constructorTagModifier = snakeCase . drop 2
                 , sumEncoding = TaggedObject "type" "detail"
                 }
  ''FieldInfo)
$(makePrisms ''FieldInfo)

type FieldInfoMap columnInfo = M.HashMap FieldName (FieldInfo columnInfo)

possibleNonColumnGraphQLFields :: FieldInfoMap PGColumnInfo -> [G.Name]
possibleNonColumnGraphQLFields fields =
  flip concatMap (M.toList fields) $ \case
    (_, FIColumn _)             -> []
    (_, FIRelationship relInfo) ->
      let relationshipName = G.Name $ relNameToTxt $ riName relInfo
      in case riType relInfo of
           ObjRel -> [relationshipName]
           ArrRel -> [relationshipName, relationshipName <> "_aggregate"]

getCols :: FieldInfoMap columnInfo -> [columnInfo]
getCols = mapMaybe (^? _FIColumn) . M.elems

getRels :: FieldInfoMap columnInfo -> [RelInfo]
getRels = mapMaybe (^? _FIRelationship) . M.elems

getComputedFieldInfos :: FieldInfoMap columnInfo -> [ComputedFieldInfo]
getComputedFieldInfos = mapMaybe (^? _FIComputedField) . M.elems

isPGColInfo :: FieldInfo columnInfo -> Bool
isPGColInfo (FIColumn _) = True
isPGColInfo _            = False

data InsPermInfo
  = InsPermInfo
  { ipiCols            :: !(HS.HashSet PGCol)
  , ipiView            :: !QualifiedTable
  , ipiCheck           :: !AnnBoolExpPartialSQL
  , ipiSet             :: !PreSetColsPartial
  , ipiRequiredHeaders :: ![T.Text]
  } deriving (Show, Eq)

$(deriveToJSON (aesonDrop 3 snakeCase) ''InsPermInfo)

data SelPermInfo
  = SelPermInfo
  { spiCols            :: !(HS.HashSet PGCol)
  , spiComputedFields  :: !(HS.HashSet ComputedFieldName)
  , spiTable           :: !QualifiedTable
  , spiFilter          :: !AnnBoolExpPartialSQL
  , spiLimit           :: !(Maybe Int)
  , spiAllowAgg        :: !Bool
  , spiRequiredHeaders :: ![T.Text]
  } deriving (Show, Eq)

$(deriveToJSON (aesonDrop 3 snakeCase) ''SelPermInfo)

data UpdPermInfo
  = UpdPermInfo
  { upiCols            :: !(HS.HashSet PGCol)
  , upiTable           :: !QualifiedTable
  , upiFilter          :: !AnnBoolExpPartialSQL
  , upiSet             :: !PreSetColsPartial
  , upiRequiredHeaders :: ![T.Text]
  } deriving (Show, Eq)

$(deriveToJSON (aesonDrop 3 snakeCase) ''UpdPermInfo)

data DelPermInfo
  = DelPermInfo
  { dpiTable           :: !QualifiedTable
  , dpiFilter          :: !AnnBoolExpPartialSQL
  , dpiRequiredHeaders :: ![T.Text]
  } deriving (Show, Eq)

$(deriveToJSON (aesonDrop 3 snakeCase) ''DelPermInfo)

mkRolePermInfo :: RolePermInfo
mkRolePermInfo = RolePermInfo Nothing Nothing Nothing Nothing

data RolePermInfo
  = RolePermInfo
  { _permIns :: !(Maybe InsPermInfo)
  , _permSel :: !(Maybe SelPermInfo)
  , _permUpd :: !(Maybe UpdPermInfo)
  , _permDel :: !(Maybe DelPermInfo)
  } deriving (Show, Eq)

$(deriveToJSON (aesonDrop 5 snakeCase) ''RolePermInfo)

makeLenses ''RolePermInfo

type RolePermInfoMap = M.HashMap RoleName RolePermInfo

data EventTriggerInfo
 = EventTriggerInfo
   { etiName        :: !TriggerName
   , etiOpsDef      :: !TriggerOpsDef
   , etiRetryConf   :: !RetryConf
   , etiWebhookInfo :: !WebhookConfInfo
   , etiHeaders     :: ![EventHeaderInfo]
   } deriving (Show, Eq)

$(deriveToJSON (aesonDrop 3 snakeCase) ''EventTriggerInfo)

type EventTriggerInfoMap = M.HashMap TriggerName EventTriggerInfo

data ConstraintType
  = CTCHECK
  | CTFOREIGNKEY
  | CTPRIMARYKEY
  | CTUNIQUE
  deriving Eq

constraintTyToTxt :: ConstraintType -> T.Text
constraintTyToTxt ty = case ty of
  CTCHECK      -> "CHECK"
  CTFOREIGNKEY -> "FOREIGN KEY"
  CTPRIMARYKEY -> "PRIMARY KEY"
  CTUNIQUE     -> "UNIQUE"

instance Show ConstraintType where
  show = T.unpack . constraintTyToTxt

instance FromJSON ConstraintType where
  parseJSON = withText "ConstraintType" $ \case
    "CHECK"       -> return CTCHECK
    "FOREIGN KEY" -> return CTFOREIGNKEY
    "PRIMARY KEY" -> return CTPRIMARYKEY
    "UNIQUE"      -> return CTUNIQUE
    c             -> fail $ "unexpected ConstraintType: " <> T.unpack c

instance ToJSON ConstraintType where
  toJSON = String . constraintTyToTxt

isUniqueOrPrimary :: ConstraintType -> Bool
isUniqueOrPrimary = \case
  CTPRIMARYKEY -> True
  CTUNIQUE     -> True
  _            -> False

isForeignKey :: ConstraintType -> Bool
isForeignKey = \case
  CTFOREIGNKEY -> True
  _            -> False

data TableConstraint
  = TableConstraint
  { tcType :: !ConstraintType
  , tcName :: !ConstraintName
  } deriving (Show, Eq)

$(deriveJSON (aesonDrop 2 snakeCase) ''TableConstraint)

data ViewInfo
  = ViewInfo
  { viIsUpdatable  :: !Bool
  , viIsDeletable  :: !Bool
  , viIsInsertable :: !Bool
  } deriving (Show, Eq)

$(deriveJSON (aesonDrop 2 snakeCase) ''ViewInfo)

isMutable :: (ViewInfo -> Bool) -> Maybe ViewInfo -> Bool
isMutable _ Nothing   = True
isMutable f (Just vi) = f vi

mutableView :: (MonadError QErr m) => QualifiedTable
            -> (ViewInfo -> Bool) -> Maybe ViewInfo
            -> T.Text -> m ()
mutableView qt f mVI operation =
  unless (isMutable f mVI) $ throw400 NotSupported $
  "view " <> qt <<> " is not " <> operation

data TableConfig
  = TableConfig
  { _tcCustomRootFields  :: !GC.TableCustomRootFields
  , _tcCustomColumnNames :: !CustomColumnNames
  } deriving (Show, Eq, Lift)
$(deriveToJSON (aesonDrop 3 snakeCase) ''TableConfig)

emptyTableConfig :: TableConfig
emptyTableConfig =
  TableConfig GC.emptyCustomRootFields M.empty

instance FromJSON TableConfig where
  parseJSON = withObject "TableConfig" $ \obj ->
    TableConfig
    <$> obj .:? "custom_root_fields" .!= GC.emptyCustomRootFields
    <*> obj .:? "custom_column_names" .!= M.empty

data TableInfo columnInfo
  = TableInfo
  { _tiName                  :: !QualifiedTable
  , _tiDescription           :: !(Maybe PGDescription)
  , _tiSystemDefined         :: !SystemDefined
  , _tiFieldInfoMap          :: !(FieldInfoMap columnInfo)
  , _tiRolePermInfoMap       :: !RolePermInfoMap
  , _tiUniqOrPrimConstraints :: ![ConstraintName]
  , _tiPrimaryKeyCols        :: ![PGCol]
  , _tiViewInfo              :: !(Maybe ViewInfo)
  , _tiEventTriggerInfoMap   :: !EventTriggerInfoMap
  , _tiEnumValues            :: !(Maybe EnumValues)
  , _tiCustomConfig          :: !TableConfig
  } deriving (Show, Eq)
$(deriveToJSON (aesonDrop 3 snakeCase) ''TableInfo)
$(makeLenses ''TableInfo)

checkForFieldConflict
  :: (MonadError QErr m)
  => TableInfo PGColumnInfo
  -> FieldName
  -> m ()
checkForFieldConflict tableInfo f = do
  case M.lookup f fieldInfoMap of
    Just _ -> throw400 AlreadyExists $ mconcat
      [ "column/relationship " <>> f
      , " of table " <>> tableName
      , " already exists"
      ]
    Nothing -> return ()
  when (f `elem` customColumnFields) $
    throw400 AlreadyExists $
    "custom column name " <> f <<> " of table " <> tableName <<> " already exists"
  where
    tableName = _tiName tableInfo
    fieldInfoMap = _tiFieldInfoMap tableInfo
    customColumnFields =
      map (FieldName . G.unName . pgiName) $ getCols fieldInfoMap

data FunctionType
  = FTVOLATILE
  | FTIMMUTABLE
  | FTSTABLE
  deriving (Eq)

$(deriveJSON defaultOptions{constructorTagModifier = drop 2} ''FunctionType)

funcTypToTxt :: FunctionType -> T.Text
funcTypToTxt FTVOLATILE  = "VOLATILE"
funcTypToTxt FTIMMUTABLE = "IMMUTABLE"
funcTypToTxt FTSTABLE    = "STABLE"

instance Show FunctionType where
  show = T.unpack . funcTypToTxt

data FunctionInfo
  = FunctionInfo
  { fiName          :: !QualifiedFunction
  , fiSystemDefined :: !SystemDefined
  , fiType          :: !FunctionType
  , fiInputArgs     :: !(Seq.Seq FunctionArg)
  , fiReturnType    :: !QualifiedTable
  , fiDeps          :: ![SchemaDependency]
  , fiDescription   :: !(Maybe PGDescription)
  } deriving (Show, Eq)

$(deriveToJSON (aesonDrop 2 snakeCase) ''FunctionInfo)

type TableCache columnInfo = M.HashMap QualifiedTable (TableInfo columnInfo) -- info of all tables
type FunctionCache = M.HashMap QualifiedFunction FunctionInfo -- info of all functions

data RemoteSchemaCtx
  = RemoteSchemaCtx
  { rscName :: !RemoteSchemaName
  , rscGCtx :: !GC.RemoteGCtx
  , rscInfo :: !RemoteSchemaInfo
  } deriving (Show, Eq)

instance ToJSON RemoteSchemaCtx where
  toJSON = toJSON . rscInfo

type RemoteSchemaMap = M.HashMap RemoteSchemaName RemoteSchemaCtx

type DepMap = M.HashMap SchemaObjId (HS.HashSet SchemaDependency)

addToDepMap :: SchemaObjId -> [SchemaDependency] -> DepMap -> DepMap
addToDepMap schObj deps =
  M.insert schObj (HS.fromList deps)

removeFromDepMap :: SchemaObjId -> DepMap -> DepMap
removeFromDepMap =
  M.delete

newtype SchemaCacheVer
  = SchemaCacheVer { unSchemaCacheVer :: Word64 }
  deriving (Show, Eq, Hashable, ToJSON, FromJSON)

initSchemaCacheVer :: SchemaCacheVer
initSchemaCacheVer = SchemaCacheVer 0

incSchemaCacheVer :: SchemaCacheVer -> SchemaCacheVer
incSchemaCacheVer (SchemaCacheVer prev) =
  SchemaCacheVer $ prev + 1

data SchemaCache
  = SchemaCache
  { scTables            :: !(TableCache PGColumnInfo)
  , scFunctions         :: !FunctionCache
  , scRemoteSchemas     :: !RemoteSchemaMap
  , scAllowlist         :: !(HS.HashSet GQLQuery)
  , scGCtxMap           :: !GC.GCtxMap
  , scDefaultRemoteGCtx :: !GC.GCtx
  , scDepMap            :: !DepMap
  , scInconsistentObjs  :: ![InconsistentMetadataObj]
  } deriving (Show, Eq)

$(deriveToJSON (aesonDrop 2 snakeCase) ''SchemaCache)

getFuncsOfTable :: QualifiedTable -> FunctionCache -> [FunctionInfo]
getFuncsOfTable qt fc = flip filter allFuncs $ \f -> qt == fiReturnType f
  where
    allFuncs = M.elems fc

modDepMapInCache :: (CacheRWM m) => (DepMap -> DepMap) -> m ()
modDepMapInCache f = do
  sc <- askSchemaCache
  writeSchemaCache $ sc { scDepMap = f (scDepMap sc)}

class (Monad m) => CacheRM m where
  askSchemaCache :: m SchemaCache

instance (Monad m) => CacheRM (StateT SchemaCache m) where
  askSchemaCache = get

class (CacheRM m) => CacheRWM m where
  writeSchemaCache :: SchemaCache -> m ()

instance (Monad m) => CacheRWM (StateT SchemaCache m) where
  writeSchemaCache = put

emptySchemaCache :: SchemaCache
emptySchemaCache =
  SchemaCache M.empty M.empty M.empty
              HS.empty M.empty GC.emptyGCtx mempty []

modTableCache :: (CacheRWM m) => TableCache PGColumnInfo -> m ()
modTableCache tc = do
  sc <- askSchemaCache
  writeSchemaCache $ sc { scTables = tc }

addTableToCache :: (QErrM m, CacheRWM m)
                => TableInfo PGColumnInfo -> m ()
addTableToCache ti = do
  sc <- askSchemaCache
  assertTableNotExists tn sc
  modTableCache $ M.insert tn ti $ scTables sc
  where
    tn = _tiName ti

delTableFromCache :: (QErrM m, CacheRWM m)
                  => QualifiedTable -> m ()
delTableFromCache tn = do
  sc <- askSchemaCache
  void $ getTableInfoFromCache tn sc
  modTableCache $ M.delete tn $ scTables sc
  modDepMapInCache (M.filterWithKey notThisTableObj)
  where
    notThisTableObj (SOTableObj depTn _) _ = depTn /= tn
    notThisTableObj _                    _ = True

getTableInfoFromCache :: (QErrM m)
                      => QualifiedTable
                      -> SchemaCache
                      -> m (TableInfo PGColumnInfo)
getTableInfoFromCache tn sc =
  case M.lookup tn (scTables sc) of
    Nothing -> throw500 $ "table not found in cache : " <>> tn
    Just ti -> return ti

assertTableNotExists :: (QErrM m)
                     => QualifiedTable
                     -> SchemaCache
                     -> m ()
assertTableNotExists tn sc =
  case M.lookup tn (scTables sc) of
    Nothing -> return ()
    Just _  -> throw500 $ "table exists in cache : " <>> tn

modTableInCache :: (QErrM m, CacheRWM m)
                => (TableInfo PGColumnInfo -> m (TableInfo PGColumnInfo))
                -> QualifiedTable
                -> m ()
modTableInCache f tn = do
  sc <- askSchemaCache
  ti <- getTableInfoFromCache tn sc
  newTi <- f ti
  modTableCache $ M.insert tn newTi $ scTables sc

addColToCache
  :: (QErrM m, CacheRWM m)
  => PGCol -> PGColumnInfo
  -> QualifiedTable -> m ()
addColToCache cn ci =
  addFldToCache (fromPGCol cn) (FIColumn ci)

addRelToCache
  :: (QErrM m, CacheRWM m)
  => RelName -> RelInfo -> [SchemaDependency]
  -> QualifiedTable -> m ()
addRelToCache rn ri deps tn = do
  addFldToCache (fromRel rn) (FIRelationship ri)  tn
  modDepMapInCache (addToDepMap schObjId deps)
  where
    schObjId = SOTableObj tn $ TORel $ riName ri

addComputedFieldToCache
  :: (QErrM m, CacheRWM m)
  => QualifiedTable -> ComputedFieldInfo -> m ()
addComputedFieldToCache table computedFieldInfo =
  addFldToCache computedField (FIComputedField computedFieldInfo) table
  where
    computedField = fromComputedField $ _cfiName computedFieldInfo

addFldToCache
  :: (QErrM m, CacheRWM m)
  => FieldName -> FieldInfo PGColumnInfo
  -> QualifiedTable -> m ()
addFldToCache fn fi =
  modTableInCache modFieldInfoMap
  where
    modFieldInfoMap ti = do
      let fim = _tiFieldInfoMap ti
      case M.lookup fn fim of
        Just _  -> throw500 "field already exists "
        Nothing -> return $
          ti { _tiFieldInfoMap = M.insert fn fi fim }

delFldFromCache :: (QErrM m, CacheRWM m)
                => FieldName -> QualifiedTable -> m ()
delFldFromCache fn =
  modTableInCache modFieldInfoMap
  where
    modFieldInfoMap ti = do
      let fim = _tiFieldInfoMap ti
      case M.lookup fn fim of
        Just _  -> return $
          ti { _tiFieldInfoMap = M.delete fn fim }
        Nothing -> throw500 "field does not exist"

delColFromCache :: (QErrM m, CacheRWM m)
                => PGCol -> QualifiedTable -> m ()
delColFromCache cn =
  delFldFromCache (fromPGCol cn)

delRelFromCache :: (QErrM m, CacheRWM m)
                => RelName -> QualifiedTable -> m ()
delRelFromCache rn tn = do
  delFldFromCache (fromRel rn) tn
  modDepMapInCache (removeFromDepMap schObjId)
  where
    schObjId = SOTableObj tn $ TORel rn

deleteComputedFieldFromCache
  :: (QErrM m, CacheRWM m)
  => QualifiedTable -> ComputedFieldName -> m ()
deleteComputedFieldFromCache table computedField =
  delFldFromCache (fromComputedField computedField) table

updColInCache
  :: (QErrM m, CacheRWM m)
  => PGCol -> PGColumnInfo
  -> QualifiedTable -> m ()
updColInCache cn ci tn = do
  delColFromCache cn tn
  addColToCache cn ci tn

data PermAccessor a where
  PAInsert :: PermAccessor InsPermInfo
  PASelect :: PermAccessor SelPermInfo
  PAUpdate :: PermAccessor UpdPermInfo
  PADelete :: PermAccessor DelPermInfo

permAccToLens :: PermAccessor a -> Lens' RolePermInfo (Maybe a)
permAccToLens PAInsert = permIns
permAccToLens PASelect = permSel
permAccToLens PAUpdate = permUpd
permAccToLens PADelete = permDel

permAccToType :: PermAccessor a -> PermType
permAccToType PAInsert = PTInsert
permAccToType PASelect = PTSelect
permAccToType PAUpdate = PTUpdate
permAccToType PADelete = PTDelete

withPermType :: PermType -> (forall a. PermAccessor a -> b) -> b
withPermType PTInsert f = f PAInsert
withPermType PTSelect f = f PASelect
withPermType PTUpdate f = f PAUpdate
withPermType PTDelete f = f PADelete

addEventTriggerToCache
  :: (QErrM m, CacheRWM m)
  => QualifiedTable
  -> EventTriggerInfo
  -> [SchemaDependency]
  -> m ()
addEventTriggerToCache qt eti deps = do
  modTableInCache modEventTriggerInfo qt
  modDepMapInCache (addToDepMap schObjId deps)
  where
    trn = etiName eti
    modEventTriggerInfo ti = do
      let etim = _tiEventTriggerInfoMap ti
      return $ ti { _tiEventTriggerInfoMap = M.insert trn eti etim}
    schObjId = SOTableObj qt $ TOTrigger trn

delEventTriggerFromCache
  :: (QErrM m, CacheRWM m)
  => QualifiedTable
  -> TriggerName
  -> m ()
delEventTriggerFromCache qt trn = do
  modTableInCache modEventTriggerInfo qt
  modDepMapInCache (removeFromDepMap schObjId)
  where
    modEventTriggerInfo ti = do
      let etim = _tiEventTriggerInfoMap ti
      return $ ti { _tiEventTriggerInfoMap = M.delete trn etim }
    schObjId = SOTableObj qt $ TOTrigger trn

addFunctionToCache
  :: (QErrM m, CacheRWM m)
  => FunctionInfo -> m ()
addFunctionToCache fi = do
  sc <- askSchemaCache
  let functionCache = scFunctions sc
  case M.lookup fn functionCache of
    Just _ -> throw500 $ "function already exists in cache " <>> fn
    Nothing -> do
      let newFunctionCache = M.insert fn fi functionCache
      writeSchemaCache $ sc {scFunctions = newFunctionCache}
  modDepMapInCache (addToDepMap objId deps)
  where
    fn = fiName fi
    objId = SOFunction $ fiName fi
    deps = fiDeps fi

askFunctionInfo
  :: (CacheRM m, QErrM m)
  => QualifiedFunction ->  m FunctionInfo
askFunctionInfo qf = do
  sc <- askSchemaCache
  maybe throwNoFn return $ M.lookup qf $ scFunctions sc
  where
    throwNoFn = throw400 NotExists $
      "function not found in cache " <>> qf

delFunctionFromCache
  :: (QErrM m, CacheRWM m)
  => QualifiedFunction -> m ()
delFunctionFromCache qf = do
  void $ askFunctionInfo qf
  sc <- askSchemaCache
  let functionCache = scFunctions sc
      newFunctionCache = M.delete qf functionCache
  writeSchemaCache $ sc {scFunctions = newFunctionCache}
  modDepMapInCache (removeFromDepMap objId)
  where
    objId = SOFunction qf

updateFunctionDescription
  :: (QErrM m, CacheRWM m)
  => QualifiedFunction -> Maybe PGDescription -> m ()
updateFunctionDescription qf descM = do
  fi <- askFunctionInfo qf
  sc <- askSchemaCache
  let newFuncInfo = fi{fiDescription = descM}
      newFuncCache = M.insert qf newFuncInfo $ scFunctions sc
  writeSchemaCache sc{scFunctions = newFuncCache}

addPermToCache
  :: (QErrM m, CacheRWM m)
  => QualifiedTable
  -> RoleName
  -> PermAccessor a
  -> a
  -> [SchemaDependency]
  -> m ()
addPermToCache tn rn pa i deps = do
  modTableInCache modRolePermInfo tn
  modDepMapInCache (addToDepMap schObjId deps)
  where
    paL = permAccToLens pa
    modRolePermInfo ti = do
      let rpim = _tiRolePermInfoMap ti
          rpi  = fromMaybe mkRolePermInfo $ M.lookup rn rpim
          newRPI = rpi & paL ?~ i
      assertPermNotExists pa rpi
      return $ ti { _tiRolePermInfoMap = M.insert rn newRPI rpim }
    schObjId = SOTableObj tn $ TOPerm rn $ permAccToType pa

assertPermNotExists
  :: (QErrM m)
  => PermAccessor a
  -> RolePermInfo -> m ()
assertPermNotExists f rpi =
  when (isJust $ rpi ^. permAccToLens f) $ throw500 "permission exists"

assertPermExists
  :: (QErrM m)
  => PermAccessor a
  -> RolePermInfo -> m ()
assertPermExists f rpi =
  unless (isJust $ rpi ^. permAccToLens f) $ throw500 "permission does not exist"

delPermFromCache
  :: (QErrM m, CacheRWM m)
  => PermAccessor a
  -> RoleName
  -> QualifiedTable
  -> m ()
delPermFromCache pa rn tn = do
  modTableInCache modRolePermInfo tn
  modDepMapInCache (removeFromDepMap schObjId)
  where
    paL = permAccToLens pa
    modRolePermInfo ti = do
      let rpim = _tiRolePermInfoMap ti
          rpi  = fromMaybe mkRolePermInfo $ M.lookup rn rpim
      assertPermExists pa rpi
      let newRPI = rpi & paL .~ Nothing
      return $ ti { _tiRolePermInfoMap = M.insert rn newRPI rpim }
    schObjId = SOTableObj tn $ TOPerm rn $ permAccToType pa

addRemoteSchemaToCache
  :: (QErrM m, CacheRWM m) => RemoteSchemaCtx -> m ()
addRemoteSchemaToCache rmCtx = do
  sc <- askSchemaCache
  let rmSchemas = scRemoteSchemas sc
      name = rscName rmCtx
  -- ideally, remote schema shouldn't present in cache
  -- if present unexpected 500 is thrown
  onJust (M.lookup name rmSchemas) $ const $
    throw500 $ "remote schema with name " <> name
    <<> " already found in cache"
  writeSchemaCache sc
    {scRemoteSchemas = M.insert name rmCtx rmSchemas}

delRemoteSchemaFromCache
  :: (QErrM m, CacheRWM m) => RemoteSchemaName -> m ()
delRemoteSchemaFromCache name = do
  sc <- askSchemaCache
  let rmSchemas = scRemoteSchemas sc
  -- ideally, remote schema should be present in cache
  -- if not present unexpected 500 is thrown
  void $ onNothing (M.lookup name rmSchemas) $
    throw500 $ "remote schema with name " <> name
    <<> " not found in cache"
  writeSchemaCache sc {scRemoteSchemas = M.delete name rmSchemas}

replaceAllowlist
  :: (CacheRWM m)
  => QueryList -> m ()
replaceAllowlist qList = do
  sc <- askSchemaCache
  let allowlist = HS.fromList $
        map (queryWithoutTypeNames . getGQLQuery . _lqQuery) qList
  writeSchemaCache sc{scAllowlist = allowlist}

getDependentObjs :: SchemaCache -> SchemaObjId -> [SchemaObjId]
getDependentObjs = getDependentObjsWith (const True)

getDependentObjsWith
  :: (DependencyReason -> Bool) -> SchemaCache -> SchemaObjId -> [SchemaObjId]
getDependentObjsWith f sc objId =
  -- [ sdObjId sd | sd <- filter (f . sdReason) allDeps]
  map fst $ filter (isDependency . snd) $ M.toList $ scDepMap sc
  where
    isDependency deps = not $ HS.null $ flip HS.filter deps $
      \(SchemaDependency depId reason) -> objId `induces` depId && f reason
    -- induces a b : is b dependent on a
    induces (SOTable tn1) (SOTable tn2)      = tn1 == tn2
    induces (SOTable tn1) (SOTableObj tn2 _) = tn1 == tn2
    induces objId1 objId2                    = objId1 == objId2
    -- allDeps = toList $ fromMaybe HS.empty $ M.lookup objId $ scDepMap sc<|MERGE_RESOLUTION|>--- conflicted
+++ resolved
@@ -54,11 +54,8 @@
        , _FIRelationship
        , getCols
        , getRels
-<<<<<<< HEAD
+       , getComputedFieldInfos
        , possibleNonColumnGraphQLFields
-=======
-       , getComputedFieldInfos
->>>>>>> d8d21c14
 
        , isPGColInfo
        , RelInfo(..)
@@ -190,6 +187,8 @@
       in case riType relInfo of
            ObjRel -> [relationshipName]
            ArrRel -> [relationshipName, relationshipName <> "_aggregate"]
+    (_, FIComputedField info) ->
+      pure $ G.Name $ computedFieldNameToText $ _cfiName info
 
 getCols :: FieldInfoMap columnInfo -> [columnInfo]
 getCols = mapMaybe (^? _FIColumn) . M.elems
@@ -387,7 +386,7 @@
 checkForFieldConflict tableInfo f = do
   case M.lookup f fieldInfoMap of
     Just _ -> throw400 AlreadyExists $ mconcat
-      [ "column/relationship " <>> f
+      [ "column/relationship/computed field " <>> f
       , " of table " <>> tableName
       , " already exists"
       ]
