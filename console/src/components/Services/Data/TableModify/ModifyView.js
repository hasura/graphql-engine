--- conflicted
+++ resolved
@@ -16,31 +16,17 @@
 import { NotFoundError } from '../../../Error/PageNotFound';
 
 import { getConfirmation } from '../../../Common/utils/jsUtils';
-<<<<<<< HEAD
-import RootFields from './RootFields';
-=======
-import {
-  findTable,
-  generateTableDef,
-  getColumnName,
-  getTableCustomColumnNames,
-} from '../../../Common/utils/pgUtils';
->>>>>>> e8051560
 import Tooltip from '../../../Common/Tooltip/Tooltip';
 import styles from './ModifyTable.scss';
 import {
   getTableCustomColumnNames,
   findTable,
   generateTableDef,
-  getTableCustomRootFields,
 } from '../../../../dataSources';
 import ViewDefinitions from './ViewDefinitions';
-<<<<<<< HEAD
 import { RightContainer } from '../../../Common/Layout/RightContainer';
-=======
 import ComputedFields from './ComputedFields';
 import RootFields from './RootFields';
->>>>>>> e8051560
 
 const ModifyView = props => {
   const {
@@ -63,7 +49,7 @@
     dispatch({ type: RESET });
     dispatch(setTable(tableName));
     dispatch(fetchViewDefinition(tableName, false));
-  }, []);
+  }, [dispatch, tableName]);
 
   const tableSchema = findTable(
     allSchemas,
@@ -114,13 +100,8 @@
   const getViewColumnsSection = () => {
     const columns = tableSchema.columns.sort(ordinalColSort);
 
-<<<<<<< HEAD
-    return columns.map((c, i) => {
+    const columnList = columns.map((c, i) => {
       const columnName = c.column_name;
-=======
-    const columnList = columns.map((c, i) => {
-      const columnName = getColumnName(c);
->>>>>>> e8051560
 
       const setCustomColumnName = e => {
         const value = e.target.value;
@@ -241,16 +222,15 @@
   );
 
   return (
-<<<<<<< HEAD
     <RightContainer>
       <div className={styles.container + ' container-fluid'}>
         <TableHeader
           dispatch={dispatch}
           table={tableSchema}
-          source={currentSource}
           tabName="modify"
           migrationMode={migrationMode}
           readOnlyMode={readOnlyMode}
+          source={currentSource}
         />
         <br />
         <div className={'container-fluid ' + styles.padd_left_remove}>
@@ -261,50 +241,20 @@
               tableType={tableType}
               dispatch={dispatch}
             />
-            <h4 className={styles.subheading_text}>Columns</h4>
+            <ViewDefinitions dispatch={dispatch} sql={viewDefSql} />
+            <hr />
             {getViewColumnsSection()}
-            <br />
-            <ViewDefinitions dispatch={dispatch} sql={viewDefSql} />
-
             <hr />
-            {getViewRootFieldsSection()}
+            <ComputedFields tableSchema={tableSchema} />
+            <hr />
+            <RootFields tableSchema={tableSchema} />
+            <hr />
             {untrackBtn}
             {deleteBtn}
             <br />
             <br />
           </div>
           <div className={styles.fixed + ' col-xs-3 hidden'}>{alert}</div>
-=======
-    <div className={styles.container + ' container-fluid'}>
-      <TableHeader
-        dispatch={dispatch}
-        table={tableSchema}
-        tabName="modify"
-        migrationMode={migrationMode}
-        readOnlyMode={readOnlyMode}
-      />
-      <br />
-      <div className={'container-fluid ' + styles.padd_left_remove}>
-        <div className={'col-xs-8 ' + styles.padd_left_remove}>
-          <TableCommentEditor
-            tableComment={tableComment}
-            tableCommentEdit={tableCommentEdit}
-            tableType={tableType}
-            dispatch={dispatch}
-          />
-          <ViewDefinitions dispatch={dispatch} sql={viewDefSql} />
-          <hr />
-          {getViewColumnsSection()}
-          <hr />
-          <ComputedFields tableSchema={tableSchema} />
-          <hr />
-          <RootFields tableSchema={tableSchema} />
-          <hr />
-          {untrackBtn}
-          {deleteBtn}
-          <br />
-          <br />
->>>>>>> e8051560
         </div>
       </div>
     </RightContainer>
