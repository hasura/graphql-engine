--- conflicted
+++ resolved
@@ -27,8 +27,6 @@
 .selected,
 .selected th {
   background-color: #fff3d5 !important;
-<<<<<<< HEAD
-=======
 }
 
 .permissionSymbolNA {
@@ -43,7 +41,6 @@
 .permissionSymbolFA,
 .permissionSymbolPA {
   font-size: 16px;
->>>>>>> 773a29d6
 }
 
 // TODO: make common with Permissions page
