--- conflicted
+++ resolved
@@ -223,13 +223,8 @@
 sessVarFromCurrentSetting' ty sessVar =
   flip S.SETyAnn (S.mkTypeAnn ty) $
   case ty of
-<<<<<<< HEAD
-    PgTypeSimple baseTy -> withFnApp baseTy sessVarVal
-    PgTypeArray _       -> sessVarVal
-=======
-    PGTypeScalar baseTy -> withGeoVal baseTy sessVarVal
+    PGTypeScalar baseTy -> withConstructorFn baseTy sessVarVal
     PGTypeArray _       -> sessVarVal
->>>>>>> 67d3eb3e
   where
     curSess = S.SEUnsafe "current_setting('hasura.user')::json"
     sessVarVal = S.SEOpApp (S.SQLOp "->>")
