#!/usr/bin/env python3

import socketserver
import threading
import http.server
import json
import yaml
import queue
import requests
import socket
import websocket
import subprocess

from http import HTTPStatus
from urllib.parse import urlparse

from sqlalchemy import create_engine
from sqlalchemy.schema import MetaData

class HGECtxError(Exception):
    pass

class WebhookHandler(http.server.BaseHTTPRequestHandler):
    def do_GET(self):
        self.send_response(HTTPStatus.OK)
        self.end_headers()

    def do_POST(self):
        contentLen = self.headers.get('Content-Length')
        reqBody = self.rfile.read(int(contentLen)).decode("utf-8")
        reqJson = json.loads(reqBody)
        reqHeaders = self.headers
        reqPath = self.path
        self.log_message(json.dumps(reqJson))
        if reqPath == "/fail":
            self.send_response(HTTPStatus.INTERNAL_SERVER_ERROR)
            self.end_headers()
            self.server.error_queue.put({"path": reqPath, "body": reqJson, "headers": reqHeaders})
        else:
            self.send_response(HTTPStatus.NO_CONTENT)
            self.end_headers()
            self.server.resp_queue.put({"path": reqPath, "body": reqJson, "headers": reqHeaders})


class WebhookServer(http.server.HTTPServer):
    def __init__(self, resp_queue, error_queue, server_address):
        self.resp_queue = resp_queue
        self.error_queue = error_queue
        super().__init__(server_address, WebhookHandler)

class HGECtx:
    def __init__(self, hge_url, pg_url):
        server_address = ('0.0.0.0', 5592)

        self.resp_queue = queue.Queue(maxsize=1)
<<<<<<< HEAD
        self.ws_queue = queue.Queue(maxsize=-1)
        self.httpd = WebhookServer(self.resp_queue, server_address)
=======
        self.error_queue = queue.Queue()
        self.ws_queue = queue.Queue(maxsize=1)
        self.httpd = WebhookServer(self.resp_queue, self.error_queue, server_address)
>>>>>>> c42af444
        self.web_server = threading.Thread(target=self.httpd.serve_forever)
        self.web_server.start()

        self.pg_url = pg_url
        self.engine = create_engine(self.pg_url)
        self.meta = MetaData()

        self.http = requests.Session()
        self.hge_url = hge_url

        self.ws_url = urlparse(hge_url)
        self.ws_url = self.ws_url._replace(scheme='ws')
        self.ws_url = self.ws_url._replace(path='/v1alpha1/graphql')
        self.ws = websocket.WebSocketApp(self.ws_url.geturl(), on_message=self._on_message)
        self.wst = threading.Thread(target=self.ws.run_forever)
        self.wst.daemon = True
        self.wst.start()

        result = subprocess.run(['../../scripts/get-version.sh'], shell=True, stdout=subprocess.PIPE, check=True)
        self.version = result.stdout.decode('utf-8').strip()
        try:
            st_code, resp = self.v1q_f('queries/clear_db.yaml')
        except requests.exceptions.RequestException as e:
            self.teardown()
            raise HGECtxError(repr(e))
        assert st_code == 200, resp

    def _on_message(self, message):
        my_json = json.loads(message)
        if my_json['type'] != 'ka':
            self.ws_queue.put(message)

    def get_event(self, timeout):
        return self.resp_queue.get(timeout=timeout)

    def get_error_queue_size(self):
        sz = 0
        while not self.error_queue.empty():
            self.error_queue.get()
            sz = sz + 1
        return sz

    def get_ws_event(self, timeout):
        return json.loads(self.ws_queue.get(timeout=timeout))

    def reflect_tables(self):
        self.meta.reflect(bind=self.engine)

    def anyq(self, u,  q, h):
        resp = self.http.post(
            self.hge_url + u,
            json=q,
            headers=h
        )
        return resp.status_code, resp.json()

    def v1q(self, q):
        resp = self.http.post(
            self.hge_url + "/v1/query",
            json=q
        )
        return resp.status_code, resp.json()

    def v1q_f(self, fn):
        with open(fn) as f:
            return self.v1q(yaml.load(f))

    def teardown(self):
        self.http.close()
        self.engine.dispose()
        self.httpd.shutdown()
        self.web_server.join()
        self.wst.join()<|MERGE_RESOLUTION|>--- conflicted
+++ resolved
@@ -53,14 +53,9 @@
         server_address = ('0.0.0.0', 5592)
 
         self.resp_queue = queue.Queue(maxsize=1)
-<<<<<<< HEAD
+        self.error_queue = queue.Queue()
         self.ws_queue = queue.Queue(maxsize=-1)
-        self.httpd = WebhookServer(self.resp_queue, server_address)
-=======
-        self.error_queue = queue.Queue()
-        self.ws_queue = queue.Queue(maxsize=1)
         self.httpd = WebhookServer(self.resp_queue, self.error_queue, server_address)
->>>>>>> c42af444
         self.web_server = threading.Thread(target=self.httpd.serve_forever)
         self.web_server.start()
 
