--- conflicted
+++ resolved
@@ -4,17 +4,21 @@
   , JSONPath
   ) where
 
-<<<<<<< HEAD
+import           Data.Bifunctor
+import qualified Data.Text            as T
 import           Prelude
-
-import qualified Data.Text            as T
 
 import           Control.Applicative
 import           Data.Aeson.Internal  (JSONPath, JSONPathElement (..))
 import           Data.Attoparsec.Text
 
 parseJSONPath :: T.Text -> Either String JSONPath
-parseJSONPath = parseOnly (optional (char '$') *> many1' element <* endOfInput)
+parseJSONPath txt = first (const invalidMessage) $
+  parseOnly (optional (char '$') *> many1' element <* endOfInput) txt
+  where
+    invalidMessage = T.unpack txt
+      ++ ". Accept letters, digits, underscore (_) or hyphen (-) only"
+      ++ ". Use single quotes enclosed in bracket (['...']) if there is any special character"
 
 element :: Parser JSONPathElement
 element = Key <$> (optional (char '.') *> name)   -- field or .field
@@ -25,7 +29,7 @@
   go = do
     firstChar <- letter
              <|> char '_'
-             <|> fail "first character of property name must be a letter or underscore"
+             <?> "first character of property name must be a letter or underscore"
     otherChars <- many' (letter <|> digit <|> satisfy (inClass "-_"))
     pure $ T.pack (firstChar:otherChars)
 
@@ -49,63 +53,3 @@
       pure result
 
     charOrEscape delimiter = (char '\\' *> anyChar) <|> notChar delimiter
-=======
-import           Control.Applicative  ((<|>))
-import           Data.Aeson.Internal  (JSONPath, JSONPathElement (..))
-import           Data.Attoparsec.Text
-import           Data.Bool            (bool)
-import           Prelude              hiding (takeWhile)
-import           Text.Read            (readMaybe)
-import qualified Data.Text            as T
-
-parseSimpleKeyText :: Parser T.Text
-parseSimpleKeyText = takeWhile1 (inClass "a-zA-Z0-9_-")
-
-parseKey :: Parser JSONPathElement
-parseKey = Key <$>
-  ( (char '.' *> parseSimpleKeyText) -- Parse `.key`
-   <|> T.pack <$> ((string ".['" <|> string "['") *> manyTill anyChar (string "']")) -- Parse `['key']` or `.['key']`
-   <|> fail "invalid key element"
-  )
-
-parseIndex :: Parser JSONPathElement
-parseIndex = Index <$>
-  ( ((char '[' *> manyTill anyChar (char ']')) >>= maybe (fail "invalid array index") pure . readMaybe) -- Parse `[Int]`
-   <|> fail "invalid index element"
-  )
-
-parseElements :: Parser JSONPath
-parseElements = skipWhile (== '$') *> parseRemaining
-  where
-    parseFirstKey = Key <$> parseSimpleKeyText
-    parseElements' = many1 (parseIndex <|> parseKey)
-    parseRemaining = do
-      maybeFirstChar <- peekChar
-      case maybeFirstChar of
-        Nothing -> pure []
-        Just firstChar ->
-          -- If first char is not any of '.' and '[', then parse first key
-          -- Eg:- Parse "key1.key2[0]"
-          if firstChar `notElem` (".[" :: String) then do
-            firstKey <- parseFirstKey
-            remainingElements <- parseElements'
-            pure $ firstKey:remainingElements
-          else parseElements'
-
--- | Parse jsonpath String value
-parseJSONPath :: T.Text -> Either String JSONPath
-parseJSONPath = parseResult . parse parseElements
-  where
-    parseResult = \case
-      Fail _ pos err ->
-        Left $ bool (head pos) err (null pos)
-      Partial p ->  parseResult $ p ""
-      Done remain r ->
-        if not $ T.null remain then
-          Left $ invalidMessage remain
-        else
-          Right r
-    invalidMessage s = "invalid property name: "  ++ T.unpack s
-      ++ ". Accept letters, digits, underscore (_) or hyphen (-) only"
-      ++ ". Use single quotes enclosed in bracket if there are any special characters"
->>>>>>> 3c9d1f23
