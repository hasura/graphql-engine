--- conflicted
+++ resolved
@@ -1820,14 +1820,14 @@
 	}
 }
 
-<<<<<<< HEAD
 func (m *Migrate) ApplySeed(q interface{}) error {
 	return m.databaseDrv.ApplySeed(q)
 }
 
 func (m *Migrate) ExportDataDump(tableNames []string) ([]byte, error) {
 	return m.databaseDrv.ExportDataDump(tableNames)
-=======
+}
+
 func printDryRunStatus(migrations []*Migration) *bytes.Buffer {
 	out := new(tabwriter.Writer)
 	buf := &bytes.Buffer{}
@@ -1849,5 +1849,4 @@
 	}
 	out.Flush()
 	return buf
->>>>>>> 7e2d6370
 }