--- conflicted
+++ resolved
@@ -1,5 +1,6 @@
 module Hasura.RQL.DML.Returning where
 
+import           Hasura.EncJSON
 import           Hasura.Prelude
 import           Hasura.RQL.DML.Internal
 import           Hasura.RQL.DML.Select
@@ -7,18 +8,13 @@
 import           Hasura.SQL.Types
 
 import qualified Data.Text               as T
-<<<<<<< HEAD
-import qualified Data.Vector             as V
 import qualified Database.PG.Query       as Q
-=======
-import qualified Hasura.SQL.DML          as S
->>>>>>> ed9a5b96
 
 data MutFld
   = MCount
   | MExp !T.Text
   | MRet ![(FieldName, AnnFld)]
-  | MQuery !(Q.TxE QErr RespBody)
+  | MQuery !(Q.TxE QErr EncJSON)
 
 instance Show MutFld where
   show MCount     = "count"
@@ -74,50 +70,6 @@
   where
     mutFlds = [("affected_rows", MCount)]
 
-<<<<<<< HEAD
-encodeJSONVector :: (a -> BB.Builder) -> V.Vector a -> BB.Builder
-encodeJSONVector builder xs
-  | V.null xs = BB.char7 '[' <> BB.char7 ']'
-  | otherwise = BB.char7 '[' <> builder (V.unsafeHead xs) <>
-                V.foldr go (BB.char7 ']') (V.unsafeTail xs)
-    where go v b  = BB.char7 ',' <> builder v <> b
-=======
-qualTableToAliasIden :: QualifiedTable -> Iden
-qualTableToAliasIden qt =
-  Iden $ snakeCaseTable qt <> "__mutation_result_alias"
-
-mkMutFldExp :: QualifiedTable -> Bool -> Bool -> MutFld -> S.SQLExp
-mkMutFldExp qt singleObj strfyNum = \case
-  MCount -> S.SESelect $
-    S.mkSelect
-    { S.selExtr = [S.Extractor S.countStar Nothing]
-    , S.selFrom = Just $ S.FromExp $ pure frmItem
-    }
-  MExp t -> S.SELit t
-  MRet selFlds ->
-    -- let tabFrom = TableFrom qt $ Just frmItem
-    let tabFrom = TableFrom qt $ Just  $ qualTableToAliasIden qt
-        tabPerm = TablePerm annBoolExpTrue Nothing
-    in S.SESelect $ mkSQLSelect singleObj $
-       AnnSelG selFlds tabFrom tabPerm noTableArgs strfyNum
-  where
-    frmItem = S.FIIden $ qualTableToAliasIden qt
-
-mkSelWith
-  :: QualifiedTable -> S.CTE -> MutFlds -> Bool -> Bool -> S.SelectWith
-mkSelWith qt cte mutFlds singleObj strfyNum =
-  S.SelectWith [(alias, cte)] sel
-  where
-    alias = S.Alias $ qualTableToAliasIden qt
-    sel = S.mkSelect { S.selExtr = [S.Extractor extrExp Nothing] }
-
-    extrExp = S.SEFnApp "json_build_object" jsonBuildObjArgs Nothing
-
-    jsonBuildObjArgs =
-      flip concatMap mutFlds $
-      \(k, mutFld) -> [S.SELit k, mkMutFldExp qt singleObj strfyNum mutFld]
->>>>>>> ed9a5b96
-
 checkRetCols
   :: (UserInfoM m, QErrM m)
   => FieldInfoMap
