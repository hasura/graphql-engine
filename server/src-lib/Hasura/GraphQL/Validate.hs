module Hasura.GraphQL.Validate
  ( validateGQ
  , showVars
  , RootSelectionSet(..)
  , SelectionSet(..)
  , Field(..)
  , getTypedOp
  , QueryParts(..)
  , getQueryParts

  , ReusableVariableTypes(..)
  , ReusableVariableValues
  , validateVariablesForReuse

  , isQueryInAllowlist

  , unValidateArgsMap
  , unValidateField
  ) where

import           Hasura.Prelude

import           Data.Has
import           Data.Time

import qualified Data.Aeson                             as A
import qualified Data.HashMap.Strict                    as Map
<<<<<<< HEAD
import qualified Data.HashMap.Strict.InsOrd.Extended    as OMap
import qualified Data.HashSet                           as HS
=======
import qualified Data.HashMap.Strict.InsOrd             as OMap
import qualified Data.HashSet                           as HS
import qualified Data.Sequence                          as Seq
import qualified Data.Text                              as T
import qualified Data.UUID                              as UUID
import qualified Database.PG.Query                      as Q
>>>>>>> 7e2d6370
import qualified Language.GraphQL.Draft.Syntax          as G

import           Hasura.GraphQL.Schema
import           Hasura.GraphQL.Transport.HTTP.Protocol
import           Hasura.GraphQL.Utils
import           Hasura.GraphQL.Validate.Context
import           Hasura.GraphQL.Validate.InputValue
import           Hasura.GraphQL.Validate.SelectionSet
import           Hasura.GraphQL.Validate.Types
import           Hasura.RQL.Types
import           Hasura.SQL.Time
import           Hasura.SQL.Value
import           Hasura.RQL.DML.Select.Types
import           Hasura.GraphQL.Resolve.InputValue      (annInpValueToJson)

data QueryParts
  = QueryParts
  { qpOpDef     :: !G.TypedOperationDefinition
  , qpOpRoot    :: !ObjTyInfo
  , qpFragDefsL :: ![G.FragmentDefinition]
  , qpVarValsM  :: !(Maybe VariableValues)
  } deriving (Show, Eq)

getTypedOp
  :: (MonadError QErr m)
  => Maybe OperationName
  -> [G.SelectionSet]
  -> [G.TypedOperationDefinition]
  -> m G.TypedOperationDefinition
getTypedOp opNameM selSets opDefs =
  case (opNameM, selSets, opDefs) of
    (Just opName, [], _) -> do
      let n = _unOperationName opName
          opDefM = find (\opDef -> G._todName opDef == Just n) opDefs
      onNothing opDefM $ throwVE $
        "no such operation found in the document: " <> showName n
    (Just _, _, _)  ->
      throwVE $ "operationName cannot be used when " <>
      "an anonymous operation exists in the document"
    (Nothing, [selSet], []) ->
      return $ G.TypedOperationDefinition G.OperationTypeQuery Nothing [] [] selSet
    (Nothing, [], [opDef])  ->
      return opDef
    (Nothing, _, _) ->
      throwVE $ "exactly one operation has to be present " <>
      "in the document when operationName is not specified"

-- | For all the variables defined there will be a value in the final map
-- If no default, not in variables and nullable, then null value
validateVariables
  :: (MonadReader r m, Has TypeMap r, MonadError QErr m)
  => [G.VariableDefinition] -> VariableValues -> m AnnVarVals
validateVariables varDefsL inpVals = withPathK "variableValues" $ do
  varDefs <- onLeft (mkMapWith G._vdVariable varDefsL) $ \dups ->
    throwVE $ "the following variables are defined more than once: " <>
    showVars dups

  let unexpectedVars = filter (not . (`Map.member` varDefs)) $ Map.keys inpVals
  unless (null unexpectedVars) $
    throwVE $ "unexpected variables in variableValues: " <>
    showVars unexpectedVars

  traverse validateVariable varDefs
  where
    validateVariable (G.VariableDefinition var ty defM) = do
      let baseTy = getBaseTy ty
      baseTyInfo <- getTyInfoVE baseTy
      -- check that the variable is defined on input types
      when (isObjTy baseTyInfo) $ throwVE $
        "variables can only be defined on input types"
        <> "(enums, scalars, input objects), but "
        <> showNamedTy baseTy <> " is an object type"

      let defM' = bool (defM <|> Just G.VCNull) defM $ G.isNotNull ty
      annDefM <- withPathK "defaultValue" $
                 mapM (validateInputValue constValueParser ty) defM'
      let inpValM = Map.lookup var inpVals
      annInpValM <- withPathK (G.unName $ G.unVariable var) $
                    mapM (validateInputValue jsonParser ty) inpValM
      let varValM = annInpValM <|> annDefM
      onNothing varValM $ throwVE $
        "expecting a value for non-nullable variable: " <>
        showVars [var] <>
        " of type: " <> G.showGT ty <>
        " in variableValues"


showVars :: (Functor f, Foldable f) => f G.Variable -> Text
showVars = showNames . fmap G.unVariable

-- | This is similar in spirit to 'validateVariables' but uses preexisting 'ReusableVariableTypes'
-- information to parse Postgres values directly for use with a reusable query plan. (Ideally, it
-- would be nice to be able to share more of the logic instead of duplicating it.)
validateVariablesForReuse
  :: (MonadError QErr m)
  => ReusableVariableTypes -> Maybe VariableValues -> m ReusableVariableValues
validateVariablesForReuse (ReusableVariableTypes varTypes) varValsM =
  withPathK "variableValues" $ do
    let unexpectedVars = filter (not . (`Map.member` varTypes)) $ Map.keys varVals
    unless (null unexpectedVars) $
      throwVE $ "unexpected variables: " <> showVars unexpectedVars

    flip Map.traverseWithKey varTypes $ \varName varType ->
      withPathK (G.unName $ G.unVariable varName) $ do
        varVal <- onNothing (Map.lookup varName varVals) $
          throwVE "expected a value for non-nullable variable"
          -- TODO: we don't have the graphql type
          -- <> " of type: " <> T.pack (show varType)
        parsePGScalarValue varType varVal
    where
      varVals = fromMaybe Map.empty varValsM

validateFrag
  :: (MonadError QErr m, MonadReader r m, Has TypeMap r)
  => G.FragmentDefinition -> m FragDef
validateFrag (G.FragmentDefinition n onTy dirs selSet) = do
  unless (null dirs) $ throwVE
    "unexpected directives at fragment definition"
  fragmentTypeInfo <- getFragmentTyInfo onTy
  return $ FragDef n fragmentTypeInfo selSet

validateGQ
  :: (MonadError QErr m, MonadReader GCtx m, MonadReusability m)
  => QueryParts -> m RootSelectionSet
validateGQ (QueryParts opDef opRoot fragDefsL varValsM) = do
  ctx <- ask

  -- annotate the variables of this operation
  annVarVals <- validateVariables (G._todVariableDefinitions opDef) $ fromMaybe Map.empty varValsM

  -- annotate the fragments
  fragDefs <- onLeft (mkMapWith G._fdName fragDefsL) $ \dups ->
    throwVE $ "the following fragments are defined more than once: " <>
    showNames dups
  annFragDefs <- mapM validateFrag fragDefs

  -- build a validation ctx
  let valCtx = ValidationCtx (_gTypes ctx) annVarVals annFragDefs

  selSet <- flip runReaderT valCtx $ parseObjectSelectionSet valCtx opRoot $
            G._todSelectionSet opDef

  case G._todType opDef of
    G.OperationTypeQuery -> return $ RQuery selSet
    G.OperationTypeMutation -> return $ RMutation selSet
    G.OperationTypeSubscription ->
      case OMap.toList $ unAliasedFields $ unObjectSelectionSet selSet of
        []             -> throw500 "empty selset for subscription"
        (_:rst) -> do
          -- As an internal testing feature, we support subscribing to multiple
          -- selection sets.  First check if the corresponding directive is set.
          let multipleAllowed = G.Directive "_multiple_top_level_fields" [] `elem` G._todDirectives opDef
          unless (multipleAllowed || null rst) $
            throwVE "subscriptions must select one top level field"
          return $ RSubscription selSet

isQueryInAllowlist :: GQLExecDoc -> HS.HashSet GQLQuery -> Bool
isQueryInAllowlist q = HS.member gqlQuery
  where
    gqlQuery = GQLQuery $ G.ExecutableDocument $ stripTypenames $
               unGQLExecDoc q

getQueryParts
  :: ( MonadError QErr m, MonadReader GCtx m)
  => GQLReqParsed
  -> m QueryParts
getQueryParts (GQLReq opNameM q varValsM) = do
  -- get the operation that needs to be evaluated
  opDef <- getTypedOp opNameM selSets opDefs
  ctx <- ask

  -- get the operation root
  opRoot <- case G._todType opDef of
    G.OperationTypeQuery        -> return $ _gQueryRoot ctx
    G.OperationTypeMutation     ->
      onNothing (_gMutRoot ctx) $ throwVE "no mutations exist"
    G.OperationTypeSubscription ->
      onNothing (_gSubRoot ctx) $ throwVE "no subscriptions exist"
  return $ QueryParts opDef opRoot fragDefsL varValsM
  where
    (selSets, opDefs, fragDefsL) = G.partitionExDefs $ unGQLExecDoc q

-- | Convert the validated arguments to GraphQL parser AST arguments
unValidateArgsMap :: ArgsMap -> [RemoteFieldArgument]
unValidateArgsMap argsMap =
  map (\(n, inpVal) ->
         let _rfaArgument = G.Argument n $ unValidateInpVal inpVal
             _rfaVariable = unValidateInpVariable inpVal
         in RemoteFieldArgument {..})
  . Map.toList $ argsMap

-- | Convert the validated field to GraphQL parser AST field
unValidateField :: Field -> G.Field
unValidateField (Field alias name _ argsMap selSet _) =
  let args = map (\(n, inpVal) -> G.Argument n $ unValidateInpVal inpVal) $
             Map.toList argsMap
      sels = map (G.SelectionField . unValidateField) $ toList selSet
  in G.Field (Just alias) name args [] sels

-- | Get the variable definition and it's value (if exists)
unValidateInpVariable :: AnnInpVal -> Maybe [(G.VariableDefinition,A.Value)]
unValidateInpVariable inputValue =
  case (_aivValue inputValue) of
    AGScalar _ _ -> mkVariableDefnValueTuple inputValue
    AGEnum _ _ -> mkVariableDefnValueTuple inputValue
    AGObject _ o ->
      (\obj ->
         let listObjects = OMap.toList obj
         in concat $
         mapMaybe (\(_, inpVal) -> unValidateInpVariable inpVal) listObjects)
      <$> o
    AGArray _ _ -> mkVariableDefnValueTuple inputValue
   where
     mkVariableDefnValueTuple val = maybe Nothing (\vars -> Just [vars]) $
                                     variableDefnValueTuple val

     variableDefnValueTuple :: AnnInpVal -> Maybe (G.VariableDefinition,A.Value)
     variableDefnValueTuple inpVal@AnnInpVal {..} =
      let varDefn = G.VariableDefinition <$> _aivVariable <*> Just _aivType <*> Just Nothing
      in (,) <$> varDefn <*> Just (annInpValueToJson inpVal)

-- | Convert the validated input value to GraphQL value, if the input value
-- is a variable then it will be returned without resolving it, otherwise it
-- will be resolved
unValidateInpVal :: AnnInpVal -> G.Value
unValidateInpVal (AnnInpVal _ var val) = fromMaybe G.VNull $
  -- if a variable is found, then directly return that, if not found then
  -- convert it into a G.Value and return it
  case var of
    Just var' -> Just $ G.VVariable var'
    Nothing ->
      case val of
        AGScalar _ v -> pgScalarToGValue <$> v
        AGEnum _ v -> pgEnumToGEnum v
        AGObject _ o ->
          (G.VObject . G.ObjectValueG
          . map (uncurry G.ObjectFieldG . (second unValidateInpVal))
          . OMap.toList
          ) <$> o
        AGArray _ vs -> (G.VList . G.ListValueG . map unValidateInpVal) <$> vs

  where
    pgEnumToGEnum :: AnnGEnumValue -> Maybe G.Value
    pgEnumToGEnum = \case
      AGESynthetic v -> G.VEnum <$> v
      AGEReference _ v -> (G.VEnum . G.EnumValue . G.Name . getEnumValue) <$> v

    pgScalarToGValue :: PGScalarValue -> G.Value
    pgScalarToGValue = \case
      PGValInteger i  -> G.VInt $ fromIntegral i
      PGValSmallInt i -> G.VInt $ fromIntegral i
      PGValBigInt i   -> G.VInt $ fromIntegral i
      PGValFloat f    -> G.VFloat $ realToFrac f
      PGValDouble d   -> G.VFloat $ realToFrac d
      -- TODO: Scientific is a danger zone; use its safe conv function.
      PGValNumeric sc -> G.VFloat $ realToFrac sc
      PGValMoney m    -> G.VFloat $ realToFrac m
      PGValBoolean b  -> G.VBoolean b
      PGValChar t     -> toStringValue $ T.singleton t
      PGValVarchar t  -> toStringValue t
      PGValText t     -> toStringValue t
      PGValCitext t   -> toStringValue t
      PGValDate d     -> toStringValue $ T.pack $ showGregorian d
      PGValTimeStampTZ u -> toStringValue $ T.pack $
                            formatTime defaultTimeLocale "%FT%T%QZ" u
      PGValTimeStamp u   -> toStringValue $ T.pack $
                            formatTime defaultTimeLocale "%FT%T%QZ" u
      PGValTimeTZ (ZonedTimeOfDay tod tz) ->
        toStringValue $ T.pack (show tod ++ timeZoneOffsetString tz)
      PGNull _ -> G.VNull
      PGValJSON (Q.JSON v)  -> jsonValueToGValue v
      PGValJSONB (Q.JSONB v)  -> jsonValueToGValue v
      PGValGeo v    -> jsonValueToGValue $ A.toJSON v
      PGValRaster v -> jsonValueToGValue $ A.toJSON v
      PGValUUID u    -> toStringValue $ UUID.toText u
      PGValUnknown t ->  toStringValue t
      where
        toStringValue = G.VString . G.StringValue<|MERGE_RESOLUTION|>--- conflicted
+++ resolved
@@ -15,6 +15,7 @@
   , isQueryInAllowlist
 
   , unValidateArgsMap
+  , unValidateSelectionSet
   , unValidateField
   ) where
 
@@ -25,19 +26,15 @@
 
 import qualified Data.Aeson                             as A
 import qualified Data.HashMap.Strict                    as Map
-<<<<<<< HEAD
-import qualified Data.HashMap.Strict.InsOrd.Extended    as OMap
-import qualified Data.HashSet                           as HS
-=======
 import qualified Data.HashMap.Strict.InsOrd             as OMap
 import qualified Data.HashSet                           as HS
-import qualified Data.Sequence                          as Seq
 import qualified Data.Text                              as T
 import qualified Data.UUID                              as UUID
 import qualified Database.PG.Query                      as Q
->>>>>>> 7e2d6370
 import qualified Language.GraphQL.Draft.Syntax          as G
 
+import           Hasura.GraphQL.NormalForm
+import           Hasura.GraphQL.Resolve.InputValue      (annInpValueToJson)
 import           Hasura.GraphQL.Schema
 import           Hasura.GraphQL.Transport.HTTP.Protocol
 import           Hasura.GraphQL.Utils
@@ -45,11 +42,10 @@
 import           Hasura.GraphQL.Validate.InputValue
 import           Hasura.GraphQL.Validate.SelectionSet
 import           Hasura.GraphQL.Validate.Types
+import           Hasura.RQL.DML.Select.Types
 import           Hasura.RQL.Types
 import           Hasura.SQL.Time
 import           Hasura.SQL.Value
-import           Hasura.RQL.DML.Select.Types
-import           Hasura.GraphQL.Resolve.InputValue      (annInpValueToJson)
 
 data QueryParts
   = QueryParts
@@ -228,12 +224,31 @@
   . Map.toList $ argsMap
 
 -- | Convert the validated field to GraphQL parser AST field
-unValidateField :: Field -> G.Field
-unValidateField (Field alias name _ argsMap selSet _) =
+unValidateField :: G.Alias -> Field -> G.Field
+unValidateField alias (Field name _ argsMap selSet) =
   let args = map (\(n, inpVal) -> G.Argument n $ unValidateInpVal inpVal) $
              Map.toList argsMap
-      sels = map (G.SelectionField . unValidateField) $ toList selSet
-  in G.Field (Just alias) name args [] sels
+  in G.Field (Just alias) name args [] $ unValidateSelectionSet selSet
+
+-- | Convert the validated selection set to GraphQL parser AST selection set
+unValidateSelectionSet :: SelectionSet -> G.SelectionSet
+unValidateSelectionSet = \case
+  SelectionSetObject selectionSet -> fromSelectionSet selectionSet
+  SelectionSetInterface selectionSet -> fromScopedSelectionSet selectionSet
+  SelectionSetUnion selectionSet -> fromScopedSelectionSet selectionSet
+  SelectionSetNone -> mempty
+  where
+    fromAliasedFields :: (IsField f) => AliasedFields f -> G.SelectionSet
+    fromAliasedFields =
+      map (G.SelectionField . uncurry unValidateField) .
+      OMap.toList . fmap toField . unAliasedFields
+    fromSelectionSet =
+      fromAliasedFields . unObjectSelectionSet
+    toInlineSelection typeName =
+      G.SelectionInlineFragment . G.InlineFragment (Just typeName) mempty .
+      fromSelectionSet
+    fromScopedSelectionSet (ScopedSelectionSet base specific) =
+      map (uncurry toInlineSelection) (Map.toList specific) <> fromAliasedFields base
 
 -- | Get the variable definition and it's value (if exists)
 unValidateInpVariable :: AnnInpVal -> Maybe [(G.VariableDefinition,A.Value)]
