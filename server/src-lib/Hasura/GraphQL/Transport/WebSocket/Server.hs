{-# LANGUAGE RankNTypes #-}
{-# LANGUAGE NondecreasingIndentation #-}

module Hasura.GraphQL.Transport.WebSocket.Server
  ( WSId(..)

  , WSConn
  , getData
  , getWSId
  , closeConn
  , sendMsg

  , AcceptWith(..)
  , OnConnH
  , OnCloseH
  , OnMessageH
  , WSHandlers(..)

  , WSServer
  , WSServerEventInfo(..)
  , WSQueueResponse(..)
  , createWSServer
  , closeAll
  , createServerApp
  , shutdown
  ) where

import qualified Control.Concurrent.Async             as A
import qualified Control.Concurrent.Async.Lifted.Safe as LA
import qualified Control.Concurrent.STM               as STM
import           Control.Exception.Lifted
import qualified Control.Monad.Trans.Control          as MC
import qualified Data.Aeson                           as J
import qualified Data.Aeson.Casing                    as J
import qualified Data.Aeson.TH                        as J
import qualified Data.ByteString.Lazy                 as BL
import           Data.String
import qualified Data.TByteString                     as TBS
import qualified Data.UUID                            as UUID
import qualified Data.UUID.V4                         as UUID
import           Data.Word                            (Word16)
import           GHC.Int                              (Int64)
import           Hasura.Prelude
import qualified ListT
import qualified Network.WebSockets                   as WS
import qualified StmContainers.Map                    as STMMap

import qualified Hasura.Logging                       as L

newtype WSId
  = WSId { unWSId :: UUID.UUID }
  deriving (Show, Eq, Hashable)

instance J.ToJSON WSId where
  toJSON (WSId uuid) =
    J.toJSON $ UUID.toText uuid

data WSServerEvent
  = EConnectionRequest
  | EAccepted
  | ERejected
  | EMessageReceived !TBS.TByteString
  | EMessageSent !TBS.TByteString
  | EJwtExpired
  | ECloseReceived
  | ECloseSent !TBS.TByteString
  | EClosed
  deriving (Show, Eq)
$(J.deriveToJSON
  J.defaultOptions { J.constructorTagModifier = J.snakeCase . drop 1
                   , J.sumEncoding = J.TaggedObject "type" "detail"
                   }
  ''WSServerEvent)

-- extra websocket event info
data WSServerEventInfo
  = WSServerEventInfo
  { _wseiQueryExecutionTime :: !(Maybe Double)
  , _wseiResponseSize       :: !(Maybe Int64)
  } deriving (Show, Eq)
$(J.deriveToJSON
  J.defaultOptions { J.fieldLabelModifier = J.snakeCase . drop 5
                   , J.omitNothingFields = True
                   }
  ''WSServerEventInfo)


data WSServerLog
  = WSServerLog
  { _wslWebsocketId :: !WSId
  , _wslEvent       :: !WSServerEvent
  , _wslMetadata    :: !(Maybe WSServerEventInfo)
  } deriving (Show, Eq)
$(J.deriveToJSON
  J.defaultOptions { J.fieldLabelModifier = J.snakeCase . drop 4
                   , J.omitNothingFields = True
                   }
  ''WSServerLog)

instance L.ToEngineLog WSServerLog L.Hasura where
  toEngineLog wsLog =
    (L.LevelDebug, L.ELTInternal L.ILTWsServer, J.toJSON wsLog)

data WSQueueResponse
  = WSQueueResponse
  { _wsqrMessage   :: !BL.ByteString
  , _wsqrEventInfo :: !(Maybe WSServerEventInfo)
  -- ^ extra metadata that we use for other actions, such as print log
  -- we don't want to inlcude them into websocket message payload
  }

data WSConn a
  = WSConn
  { _wcConnId    :: !WSId
  , _wcLogger    :: !(L.Logger L.Hasura)
  , _wcConnRaw   :: !WS.Connection
  , _wcSendQ     :: !(STM.TQueue WSQueueResponse)
  , _wcExtraData :: !a
  }

getData :: WSConn a -> a
getData = _wcExtraData

getWSId :: WSConn a -> WSId
getWSId = _wcConnId

closeConn :: WSConn a -> BL.ByteString -> IO ()
closeConn wsConn = closeConnWithCode wsConn 1000 -- 1000 is "normal close"

-- | Closes a connection with code 1012, which means "Server is restarting"
-- good clients will implement a retry logic with a backoff of a few seconds
forceConnReconnect :: MonadIO m => WSConn a -> BL.ByteString -> m ()
forceConnReconnect wsConn bs = liftIO $ closeConnWithCode wsConn 1012 bs

closeConnWithCode :: WSConn a -> Word16 -> BL.ByteString -> IO ()
closeConnWithCode wsConn code bs = do
  (L.unLogger . _wcLogger) wsConn $
    WSServerLog (_wcConnId wsConn) (ECloseSent $ TBS.fromLBS bs) Nothing
  WS.sendCloseCode (_wcConnRaw wsConn) code bs

-- writes to a queue instead of the raw connection
-- so that sendMsg doesn't block
sendMsg :: WSConn a -> WSQueueResponse -> IO ()
sendMsg wsConn = STM.atomically . STM.writeTQueue (_wcSendQ wsConn)

type ConnMap a = STMMap.Map WSId (WSConn a)

data ServerStatus a
  = AcceptingConns !(ConnMap a)
  | ShuttingDown

data WSServer a
  = WSServer
  { _wssLogger :: !(L.Logger L.Hasura)
  , _wssStatus :: !(STM.TVar (ServerStatus a))
  -- ^ See e.g. createServerApp.onAccept for how we use STM to preserve consistency
  }

createWSServer :: L.Logger L.Hasura -> STM.STM (WSServer a)
createWSServer logger = do
  connMap <- STMMap.new
  serverStatus <- STM.newTVar (AcceptingConns connMap)
  return $ WSServer logger serverStatus

closeAll :: WSServer a -> BL.ByteString -> IO ()
closeAll (WSServer (L.Logger writeLog) serverStatus) msg = do
  writeLog $ L.debugT "closing all connections"
  conns <- STM.atomically $ flushConnMap serverStatus
  closeAllWith (flip closeConn) msg conns

closeAllWith
  :: (BL.ByteString -> WSConn a -> IO ())
  -> BL.ByteString
  -> [(WSId, WSConn a)]
  -> IO ()
closeAllWith closer msg conns =
  void $ A.mapConcurrently (closer msg . snd) conns

-- | Resets the current connections map to an empty one if the server is
-- running and returns the list of connections that were in the map
-- before flushing it.
flushConnMap :: STM.TVar (ServerStatus a) -> STM.STM [(WSId, WSConn a)]
flushConnMap serverStatus = do
  status <- STM.readTVar serverStatus
  case status of
    AcceptingConns connMap -> do
        conns <- ListT.toList $ STMMap.listT connMap
        STMMap.reset connMap
        return conns
    ShuttingDown -> return []

data AcceptWith a
  = AcceptWith
  { _awData        :: !a
  , _awReq         :: !WS.AcceptRequest
  , _awKeepAlive   :: !(Maybe (WSConn a -> IO ()))
  , _awOnJwtExpiry :: !(Maybe (WSConn a -> IO ()))
  }

type OnConnH m a    = WSId -> WS.RequestHead -> m (Either WS.RejectRequest (AcceptWith a))
type OnCloseH m a   = WSConn a -> m ()
type OnMessageH m a = WSConn a -> BL.ByteString -> m ()

data WSHandlers m a
  = WSHandlers
  { _hOnConn    :: OnConnH m a
  , _hOnMessage :: OnMessageH m a
  , _hOnClose   :: OnCloseH m a
  }

createServerApp
  :: (MonadIO m, MC.MonadBaseControl IO m, LA.Forall (LA.Pure m))
  => WSServer a
  -- user provided handlers
  -> WSHandlers m a
  -- aka WS.ServerApp
  -> WS.PendingConnection
  -> m ()
createServerApp (WSServer logger@(L.Logger writeLog) serverStatus) wsHandlers pendingConn = do
  wsId <- WSId <$> liftIO UUID.nextRandom
  writeLog $ WSServerLog wsId EConnectionRequest Nothing
  status <- liftIO $ STM.readTVarIO serverStatus
  case status of
    AcceptingConns _ -> logUnexpectedExceptions $ do
      let reqHead = WS.pendingRequest pendingConn
      onConnRes <- _hOnConn wsHandlers wsId reqHead
      either (onReject wsId) (onAccept wsId) onConnRes

    ShuttingDown ->
      onReject wsId shuttingDownReject

  where
    -- It's not clear what the unexpected exception handling story here should be. So at 
    -- least log properly and re-raise:
    logUnexpectedExceptions = handle $ \(e :: SomeException) -> do
      writeLog $ L.UnstructuredLog L.LevelError $ fromString $
        "Unexpected exception raised in websocket. Please report this as a bug: "<>show e
      throwIO e
      
    shuttingDownReject =
      WS.RejectRequest 503
                        "Service Unavailable"
                        [("Retry-After", "0")]
                        "Server is shutting down"

    onReject wsId rejectRequest = do
      liftIO $ WS.rejectRequestWith pendingConn rejectRequest
      writeLog $ WSServerLog wsId ERejected Nothing

    onAccept wsId (AcceptWith a acceptWithParams keepAliveM onJwtExpiryM) = do
      conn  <- liftIO $ WS.acceptRequestWith pendingConn acceptWithParams
      writeLog $ WSServerLog wsId EAccepted Nothing
      sendQ <- liftIO STM.newTQueueIO
      let wsConn = WSConn wsId logger conn sendQ a

      let whenAcceptingInsertConn = liftIO $ STM.atomically $ do
            status <- STM.readTVar serverStatus
            case status of
              ShuttingDown           -> pure ()
              AcceptingConns connMap -> STMMap.insert wsConn wsId connMap
            return status

      -- ensure we clean up connMap even if an unexpected exception is raised from our worker
      -- threads, or an async exception is raised somewhere in the body here:
      bracket 
        whenAcceptingInsertConn
        (onConnClose wsConn)
        $ \case
        ShuttingDown -> do
          -- Bad luck, we were in the process of shutting the server down but a new
          -- connection was accepted. Let's just close it politely
          forceConnReconnect wsConn "shutting server down"
          _hOnClose wsHandlers wsConn

<<<<<<< HEAD
        AcceptingConns connMap -> do
          rcvRef <- LA.async $ forever $ do
            msg <- liftIO $ WS.receiveData conn
            writeLog $ WSServerLog wsId (EMessageReceived $ TBS.fromLBS msg) Nothing
            _hOnMessage wsHandlers wsConn msg

          sendRef <- LA.async $ forever $ do
            WSQueueResponse msg wsInfo <- liftIO $ STM.atomically $ STM.readTQueue sendQ
            liftIO $ WS.sendTextData conn msg
            writeLog $ WSServerLog wsId (EMessageSent $ TBS.fromLBS msg) wsInfo

          keepAliveRefM <- forM keepAliveM $ \action -> LA.async $ liftIO $ action wsConn
          onJwtExpiryRefM <- forM onJwtExpiryM $ \action -> LA.async $ liftIO $ action wsConn
=======
        AcceptingConns _ -> do
          let rcv = forever $ do
                -- Process all messages serially (important!), in a separate thread:
                msg <- liftIO $ WS.receiveData conn
                writeLog $ WSLog wsId (EMessageReceived $ TBS.fromLBS msg) Nothing
                _hOnMessage wsHandlers wsConn msg

          let send = forever $ do
                WSQueueResponse msg wsInfo <- liftIO $ STM.atomically $ STM.readTQueue sendQ
                liftIO $ WS.sendTextData conn msg
                writeLog $ WSLog wsId (EMessageSent $ TBS.fromLBS msg) wsInfo

          let withAsyncM mAction cont = case mAction of
                Nothing -> cont Nothing
                Just action -> LA.withAsync (liftIO $ action wsConn) $ 
                  \actRef -> cont $ Just actRef

          -- withAsync lets us be very sure that if e.g. an async exception is raised while we're
          -- forking that the threads we launched will be cleaned up. See also below.
          LA.withAsync rcv $ \rcvRef -> do
          LA.withAsync send $ \sendRef -> do
          withAsyncM keepAliveM $ \keepAliveRefM -> do
          withAsyncM onJwtExpiryM $ \onJwtExpiryRefM -> do
>>>>>>> c52bfc54

          -- terminates on WS.ConnectionException and JWT expiry
          let waitOnRefs = catMaybes [keepAliveRefM, onJwtExpiryRefM]
                           <> [rcvRef, sendRef]
          -- withAnyCancel re-raises exceptions from forkedThreads, and is guarenteed to cancel in
          -- case of async exceptions raised while blocking here:
          try (LA.waitAnyCancel waitOnRefs) >>= \case
            Left ( _ :: WS.ConnectionException) -> do
<<<<<<< HEAD
              writeLog $ WSServerLog (_wcConnId wsConn) ECloseReceived Nothing
              onConnClose connMap wsConn
            -- this will happen when jwt is expired
            Right _ -> do
              writeLog $ WSServerLog (_wcConnId wsConn) EJwtExpired Nothing
              onConnClose connMap wsConn

    onConnClose connMap wsConn = do
      liftIO $ STM.atomically $ STMMap.delete (_wcConnId wsConn) connMap
      _hOnClose wsHandlers wsConn
      writeLog $ WSServerLog (_wcConnId wsConn) EClosed Nothing
=======
              writeLog $ WSLog (_wcConnId wsConn) ECloseReceived Nothing
            -- this will happen when jwt is expired
            Right _ -> do
              writeLog $ WSLog (_wcConnId wsConn) EJwtExpired Nothing

    onConnClose wsConn = \case
      ShuttingDown -> pure ()
      AcceptingConns connMap -> do
        liftIO $ STM.atomically $ STMMap.delete (_wcConnId wsConn) connMap
        _hOnClose wsHandlers wsConn
        writeLog $ WSLog (_wcConnId wsConn) EClosed Nothing
>>>>>>> c52bfc54


shutdown :: WSServer a -> IO ()
shutdown (WSServer (L.Logger writeLog) serverStatus) = do
  writeLog $ L.debugT "Shutting websockets server down"
  conns <- STM.atomically $ do
    conns <- flushConnMap serverStatus
    STM.writeTVar serverStatus ShuttingDown
    return conns
  closeAllWith (flip forceConnReconnect) "shutting server down" conns<|MERGE_RESOLUTION|>--- conflicted
+++ resolved
@@ -1,5 +1,5 @@
-{-# LANGUAGE RankNTypes #-}
 {-# LANGUAGE NondecreasingIndentation #-}
+{-# LANGUAGE RankNTypes               #-}
 
 module Hasura.GraphQL.Transport.WebSocket.Server
   ( WSId(..)
@@ -230,13 +230,13 @@
       onReject wsId shuttingDownReject
 
   where
-    -- It's not clear what the unexpected exception handling story here should be. So at 
+    -- It's not clear what the unexpected exception handling story here should be. So at
     -- least log properly and re-raise:
     logUnexpectedExceptions = handle $ \(e :: SomeException) -> do
       writeLog $ L.UnstructuredLog L.LevelError $ fromString $
         "Unexpected exception raised in websocket. Please report this as a bug: "<>show e
       throwIO e
-      
+
     shuttingDownReject =
       WS.RejectRequest 503
                         "Service Unavailable"
@@ -262,7 +262,7 @@
 
       -- ensure we clean up connMap even if an unexpected exception is raised from our worker
       -- threads, or an async exception is raised somewhere in the body here:
-      bracket 
+      bracket
         whenAcceptingInsertConn
         (onConnClose wsConn)
         $ \case
@@ -272,36 +272,21 @@
           forceConnReconnect wsConn "shutting server down"
           _hOnClose wsHandlers wsConn
 
-<<<<<<< HEAD
-        AcceptingConns connMap -> do
-          rcvRef <- LA.async $ forever $ do
-            msg <- liftIO $ WS.receiveData conn
-            writeLog $ WSServerLog wsId (EMessageReceived $ TBS.fromLBS msg) Nothing
-            _hOnMessage wsHandlers wsConn msg
-
-          sendRef <- LA.async $ forever $ do
-            WSQueueResponse msg wsInfo <- liftIO $ STM.atomically $ STM.readTQueue sendQ
-            liftIO $ WS.sendTextData conn msg
-            writeLog $ WSServerLog wsId (EMessageSent $ TBS.fromLBS msg) wsInfo
-
-          keepAliveRefM <- forM keepAliveM $ \action -> LA.async $ liftIO $ action wsConn
-          onJwtExpiryRefM <- forM onJwtExpiryM $ \action -> LA.async $ liftIO $ action wsConn
-=======
         AcceptingConns _ -> do
           let rcv = forever $ do
                 -- Process all messages serially (important!), in a separate thread:
                 msg <- liftIO $ WS.receiveData conn
-                writeLog $ WSLog wsId (EMessageReceived $ TBS.fromLBS msg) Nothing
+                writeLog $ WSServerLog wsId (EMessageReceived $ TBS.fromLBS msg) Nothing
                 _hOnMessage wsHandlers wsConn msg
 
           let send = forever $ do
                 WSQueueResponse msg wsInfo <- liftIO $ STM.atomically $ STM.readTQueue sendQ
                 liftIO $ WS.sendTextData conn msg
-                writeLog $ WSLog wsId (EMessageSent $ TBS.fromLBS msg) wsInfo
+                writeLog $ WSServerLog wsId (EMessageSent $ TBS.fromLBS msg) wsInfo
 
           let withAsyncM mAction cont = case mAction of
                 Nothing -> cont Nothing
-                Just action -> LA.withAsync (liftIO $ action wsConn) $ 
+                Just action -> LA.withAsync (liftIO $ action wsConn) $
                   \actRef -> cont $ Just actRef
 
           -- withAsync lets us be very sure that if e.g. an async exception is raised while we're
@@ -310,7 +295,6 @@
           LA.withAsync send $ \sendRef -> do
           withAsyncM keepAliveM $ \keepAliveRefM -> do
           withAsyncM onJwtExpiryM $ \onJwtExpiryRefM -> do
->>>>>>> c52bfc54
 
           -- terminates on WS.ConnectionException and JWT expiry
           let waitOnRefs = catMaybes [keepAliveRefM, onJwtExpiryRefM]
@@ -319,31 +303,17 @@
           -- case of async exceptions raised while blocking here:
           try (LA.waitAnyCancel waitOnRefs) >>= \case
             Left ( _ :: WS.ConnectionException) -> do
-<<<<<<< HEAD
               writeLog $ WSServerLog (_wcConnId wsConn) ECloseReceived Nothing
-              onConnClose connMap wsConn
             -- this will happen when jwt is expired
             Right _ -> do
               writeLog $ WSServerLog (_wcConnId wsConn) EJwtExpired Nothing
-              onConnClose connMap wsConn
-
-    onConnClose connMap wsConn = do
-      liftIO $ STM.atomically $ STMMap.delete (_wcConnId wsConn) connMap
-      _hOnClose wsHandlers wsConn
-      writeLog $ WSServerLog (_wcConnId wsConn) EClosed Nothing
-=======
-              writeLog $ WSLog (_wcConnId wsConn) ECloseReceived Nothing
-            -- this will happen when jwt is expired
-            Right _ -> do
-              writeLog $ WSLog (_wcConnId wsConn) EJwtExpired Nothing
 
     onConnClose wsConn = \case
       ShuttingDown -> pure ()
       AcceptingConns connMap -> do
         liftIO $ STM.atomically $ STMMap.delete (_wcConnId wsConn) connMap
         _hOnClose wsHandlers wsConn
-        writeLog $ WSLog (_wcConnId wsConn) EClosed Nothing
->>>>>>> c52bfc54
+        writeLog $ WSServerLog (_wcConnId wsConn) EClosed Nothing
 
 
 shutdown :: WSServer a -> IO ()
