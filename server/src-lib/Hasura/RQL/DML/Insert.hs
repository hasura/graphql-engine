--- conflicted
+++ resolved
@@ -36,13 +36,8 @@
   , iqp1Cols      :: ![PGCol]
   , iqp1Tuples    :: ![[S.SQLExp]]
   , iqp1Conflict  :: !(Maybe ConflictClauseP1)
-<<<<<<< HEAD
-  , iqp1CheckCond :: !(Maybe AnnBoolExpSQL)
+  , iqp1CheckCond :: !(AnnBoolExpSQL, Maybe AnnBoolExpSQL)
   , iqp1Output    :: !MutationOutput
-=======
-  , iqp1CheckCond :: !(AnnBoolExpSQL, Maybe AnnBoolExpSQL)
-  , iqp1MutFlds   :: !MutFlds
->>>>>>> f615abd2
   , iqp1AllCols   :: ![PGColumnInfo]
   } deriving (Show, Eq)
 
@@ -52,29 +47,16 @@
   where
     tupVals = S.ValuesExp $ map S.TupleExp vals
     insert =
-<<<<<<< HEAD
       S.SQLInsert tn cols tupVals (toSQLConflict <$> c)
         . Just
         . S.RetExp
-        $ maybe
-            [S.selectStar]
-            (\e ->
-              [ S.selectStar
-              , insertCheckExpr (toSQLBoolExp (S.QualTable tn) e)
-              ])
-            checkCond
-=======
-      S.SQLInsert tn cols tupVals (toSQLConflict <$> c) 
-        . Just 
-        . S.RetExp 
         $ [ S.selectStar
-          , S.Extractor 
+          , S.Extractor
               (insertOrUpdateCheckExpr tn c
-                (toSQLBoolExp (S.QualTable tn) insCheck) 
+                (toSQLBoolExp (S.QualTable tn) insCheck)
                 (fmap (toSQLBoolExp (S.QualTable tn)) updCheck))
               Nothing
           ]
->>>>>>> f615abd2
 
 toSQLConflict :: ConflictClauseP1 -> S.SQLConflict
 toSQLConflict conflict = case conflict of
@@ -234,14 +216,9 @@
   let sqlExps = map snd insTuples
       inpCols = HS.toList $ HS.fromList $ concatMap fst insTuples
 
-<<<<<<< HEAD
-  checkExpr <- convAnnBoolExpPartialSQL sessVarFromCurrentSetting (ipiCheck insPerm)
-
-=======
   insCheck <- convAnnBoolExpPartialSQL sessVarFromCurrentSetting (ipiCheck insPerm)
   updCheck <- traverse (convAnnBoolExpPartialSQL sessVarFromCurrentSetting) (upiCheck =<< updPerm)
-  
->>>>>>> f615abd2
+
   conflictClause <- withPathK "on_conflict" $ forM oC $ \c -> do
       roleName <- askCurRole
       unless (isTabUpdatable roleName tableInfo) $ throw400 PermissionDenied $
@@ -250,11 +227,7 @@
 
       buildConflictClause sessVarBldr tableInfo inpCols c
   return $ InsertQueryP1 tableName insCols sqlExps
-<<<<<<< HEAD
-           conflictClause (Just checkExpr) mutOutput allCols
-=======
-           conflictClause (insCheck, updCheck) mutFlds allCols
->>>>>>> f615abd2
+           conflictClause (insCheck, updCheck) mutOutput allCols
   where
     selNecessaryMsg =
       "; \"returning\" can only be used if the role has "
@@ -297,66 +270,51 @@
 -- >     THEN NULL
 -- >     ELSE hdb_catalog.check_violation('insert check constraint failed')
 -- >   END
-<<<<<<< HEAD
-insertCheckExpr
-  :: S.BoolExp
-  -> S.Extractor
-insertCheckExpr condExpr =
-  S.Extractor
-    (S.SECond condExpr S.SENull
-      (S.SEFunction
-        (S.FunctionExp
-          (QualifiedObject (SchemaName "hdb_catalog") (FunctionName "check_violation"))
-          (S.FunctionArgs [S.SELit "insert check constraint failed"] mempty)
-          Nothing)
-      ))
-    Nothing
-=======
 insertCheckExpr :: Text -> S.BoolExp -> S.SQLExp
-insertCheckExpr errorMessage condExpr = 
+insertCheckExpr errorMessage condExpr =
   S.SECond condExpr S.SENull
-    (S.SEFunction 
-      (S.FunctionExp 
-        (QualifiedObject (SchemaName "hdb_catalog") (FunctionName "check_violation")) 
+    (S.SEFunction
+      (S.FunctionExp
+        (QualifiedObject (SchemaName "hdb_catalog") (FunctionName "check_violation"))
         (S.FunctionArgs [S.SELit errorMessage] mempty)
         Nothing)
     )
-    
+
 -- | When inserting data, we might need to also enforce the update
 -- check condition, because we might fall back to an update via an
 -- @ON CONFLICT@ clause.
--- 
+--
 -- We generate something which looks like
 --
--- > INSERT INTO 
+-- > INSERT INTO
 -- >   ...
--- > ON CONFLICT DO UPDATE SET 
+-- > ON CONFLICT DO UPDATE SET
 -- >   ...
--- > RETURNING 
--- >   *, 
+-- > RETURNING
+-- >   *,
 -- >   CASE WHEN xmax = 0
--- >     THEN CASE WHEN {insert_cond} 
--- >            THEN NULL 
--- >            ELSE hdb_catalog.check_violation('insert check constraint failed') 
+-- >     THEN CASE WHEN {insert_cond}
+-- >            THEN NULL
+-- >            ELSE hdb_catalog.check_violation('insert check constraint failed')
 -- >          END
--- >     ELSE CASE WHEN {update_cond} 
--- >            THEN NULL 
--- >            ELSE hdb_catalog.check_violation('update check constraint failed') 
+-- >     ELSE CASE WHEN {update_cond}
+-- >            THEN NULL
+-- >            ELSE hdb_catalog.check_violation('update check constraint failed')
 -- >          END
 -- >   END
--- 
+--
 -- See @https://stackoverflow.com/q/34762732@ for more information on the use of
 -- the @xmax@ system column.
-insertOrUpdateCheckExpr 
-  :: QualifiedTable 
+insertOrUpdateCheckExpr
+  :: QualifiedTable
   -> Maybe ConflictClauseP1
-  -> S.BoolExp 
-  -> Maybe S.BoolExp 
+  -> S.BoolExp
+  -> Maybe S.BoolExp
   -> S.SQLExp
-insertOrUpdateCheckExpr qt (Just _conflict) insCheck (Just updCheck) = 
-  S.SECond 
-    (S.BECompare 
-      S.SEQ 
+insertOrUpdateCheckExpr qt (Just _conflict) insCheck (Just updCheck) =
+  S.SECond
+    (S.BECompare
+      S.SEQ
       (S.SEQIden (S.QIden (S.mkQual qt) (Iden "xmax")))
       (S.SEUnsafe "0"))
     (insertCheckExpr "insert check constraint failed" insCheck)
@@ -371,7 +329,6 @@
   -- Alternatively, if there is no update check constraint, we should
   -- use the insert check constraint, for backwards compatibility.
   insertCheckExpr "insert check constraint failed" insCheck
->>>>>>> f615abd2
 
 runInsert
   :: (QErrM m, UserInfoM m, CacheRM m, MonadTx m, HasSQLGenCtx m)
