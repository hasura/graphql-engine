--- conflicted
+++ resolved
@@ -27,9 +27,6 @@
 
 - server: add support for `_inc` on `real`, `double`, `numeric` and `money` (fix #3573)
 - server: support special characters in JSON path query argument with bracket `[]` notation, e.g `obj['Hello World!']` (#3890) (#4482)
-<<<<<<< HEAD
-- console: fix table columns type comparision during column edit (close #4125) (#4393)
-=======
 - server: add graphql-engine support for timestamps without timezones (fix #1217)
 - server: support inserting unquoted bigint, and throw an error if value overflows the bounds of the integer type (fix #576) (fix #4368)
 - console: change react ace editor theme to eclipse (close #4437)
@@ -40,7 +37,7 @@
 - console: make nullable and unique labels for columns clickable in insert and modify (#4433)
 - console: fix row delete for relationships in data browser (#4433)
 - console: prevent trailing spaces while creating new role (close #3871) (#4497)
->>>>>>> eb7acdbd
+- console: fix table columns type comparision during column edit (close #4125) (#4393)
 - docs: add API docs for using environment variables as webhook urls in event triggers
 - server: fix recreating action's permissions (close #4377)
 - docs: add reference docs for CLI (clsoe #4327) (#4408)
