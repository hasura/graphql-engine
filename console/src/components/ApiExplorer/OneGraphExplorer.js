import React from 'react';
import { getIntrospectionQuery, buildClientSchema } from 'graphql';
import { getHeadersAsJSON } from './utils';
import GraphiQLExplorer from 'graphiql-explorer-hasura';
import './GraphiQL.css';
import './OneGraphExplorer.css';
import {
  makeDefaultArg,
  getDefaultScalarArgValue,
  getExplorerWidthFromLocalStorage,
  setExplorerWidthInLocalStorage,
} from './onegraphUtils';
import { getRemoteQueries } from './Actions';

class OneGraphExplorer extends React.Component {
  state = {
    explorerOpen: false,
    explorerWidth: getExplorerWidthFromLocalStorage(),
    explorerClientX: null,
    schema: null,
    query: this.props.query,
    isResizing: false,
    headers: [],
  };

  componentDidMount() {
    this.introspect();
  }

  componentDidUpdate() {
    if (this.shouldIntrospect(this.props.headers, this.state.headers)) {
      this.introspect();
<<<<<<< HEAD
=======
    }
  }

  setPersistedQuery() {
    const queryFile = this.props.queryParams
      ? this.props.queryParams.query_file
      : null;

    if (queryFile) {
      getRemoteQueries(queryFile, query => this.setState({ query }));
    } else {
      const NO_TABLES_MESSAGE =
        '# Looks like you do not have any tables.\n# Click on the "Data" tab on top to create tables\n# You can come back here and try out the GraphQL queries after you create tables\n';

      if (this.props.numberOfTables === 0) {
        this.setState({
          query: NO_TABLES_MESSAGE,
        });
      }
>>>>>>> 058fae35
    }
  }

  shouldIntrospect(newHeadersArray, oldHeadersArray) {
    if (this.props.headerFocus) {
      return false;
    }
    const oldHeaders = getHeadersAsJSON(oldHeadersArray);
    const headers = getHeadersAsJSON(newHeadersArray);
    if (Object.keys(oldHeaders).length !== Object.keys(headers).length) {
      return true;
    }
    for (let i = Object.keys(headers).length - 1; i >= 0; i--) {
      const key = Object.keys(headers)[i];
      const value = headers[key];
      if (oldHeaders[key] !== value) {
        return true;
      }
    }
    return false;
  }

  introspect() {
    const { endpoint, headers } = this.props;
    fetch(endpoint, {
      method: 'POST',
      headers: getHeadersAsJSON(headers || []),
      body: JSON.stringify({
        query: getIntrospectionQuery(),
      }),
    })
      .then(response => response.json())
      .then(result => {
        this.setState({
          schema: buildClientSchema(result.data),
          headers: JSON.parse(JSON.stringify(headers)),
        });
      })
      .catch(() => {
        this.setState({
          schema: null,
          headers: JSON.parse(JSON.stringify(headers)),
        });
      });
  }

  onExplorerResize = e => {
    const { explorerClientX, explorerWidth } = this.state;
    if (explorerClientX === null) {
      this.setState({ explorerClientX: e.clientX });
    } else {
      const newExplorerWidth = explorerWidth + e.clientX - explorerClientX;
      setExplorerWidthInLocalStorage(newExplorerWidth);
      this.setState({
        explorerWidth: newExplorerWidth,
        explorerClientX: e.clientX,
      });
    }
  };

  editQuery = query => {
    this.setState({ query });
  };

  toggleExplorer = () => {
    this.setState(state => ({
      explorerOpen: !state.explorerOpen,
    }));
  };

  handleExplorerResize = e => {
    e.preventDefault();
    document.addEventListener('mousemove', this.onExplorerResize);
    this.setState({
      isResizing: true,
    });
  };

  handleExplorerResizeStop = e => {
    e.preventDefault();
    document.removeEventListener('mousemove', this.onExplorerResize);
    this.setState({
      isResizing: false,
    });
  };

  render() {
    const {
      schema,
      explorerOpen,
      query,
      explorerWidth,
      isResizing,
    } = this.state;
    const { renderGraphiql } = this.props;
    return (
      <div
        className={`graphiql-container ${
          isResizing ? 'explorerCursorResize' : ''
        }`}
        onMouseUp={this.handleExplorerResizeStop}
      >
        <div className="gqlexplorer">
          {explorerOpen && (
            <div
              className="explorerGraphiqlSeparator explorerCursorResize"
              onMouseDown={this.handleExplorerResize}
              onMouseUp={this.handleExplorerResizeStop}
            />
          )}
          <GraphiQLExplorer
            schema={schema}
            query={query}
            onEdit={this.editQuery}
            explorerIsOpen={explorerOpen}
            onToggleExplorer={this.toggleExplorer}
            getDefaultScalarArgValue={getDefaultScalarArgValue}
            makeDefaultArg={makeDefaultArg}
            width={explorerWidth}
          />
        </div>
        {renderGraphiql({
          query: query || undefined,
          onEditQuery: this.editQuery,
          toggleExplorer: this.toggleExplorer,
        })}
      </div>
    );
  }
}

export default OneGraphExplorer;<|MERGE_RESOLUTION|>--- conflicted
+++ resolved
@@ -30,8 +30,6 @@
   componentDidUpdate() {
     if (this.shouldIntrospect(this.props.headers, this.state.headers)) {
       this.introspect();
-<<<<<<< HEAD
-=======
     }
   }
 
@@ -51,7 +49,6 @@
           query: NO_TABLES_MESSAGE,
         });
       }
->>>>>>> 058fae35
     }
   }
 
