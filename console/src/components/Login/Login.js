--- conflicted
+++ resolved
@@ -1,14 +1,9 @@
 import PropTypes from 'prop-types';
 import React, { Component } from 'react';
 import Helmet from 'react-helmet';
-<<<<<<< HEAD
-
-import { loginClicked, UPDATE_ACCESS_KEY_INPUT } from '../Main/Actions';
 import Button from '../Common/Button/Button';
-=======
 import globals from '../../Globals';
 import { loginClicked, UPDATE_ADMIN_SECRET_INPUT } from '../Main/Actions';
->>>>>>> c90b03db
 
 class Login extends Component {
   handleAdminSecret = e => {
