--- conflicted
+++ resolved
@@ -122,11 +122,8 @@
 - console: respect read-only mode in actions pages (fix #4656) (#4764)
 - console: allow configuring session_argument for custom functions (close #4499) (#4922)
 - console: fix listen update column config selection for event trigger (close #5042) (#5043)
-<<<<<<< HEAD
 - console: handle array data types (close #2544) (#4546)
-=======
 - cli: add new flags `up-sql` and `down-sql` to generate sql based migrations from the CLI (#5026)
->>>>>>> 6fc40432
 - cli: list all available commands in root command help (fix #4623) (#4628)
 - cli: fix bug with squashing event triggers (close #4883)
 - cli: add support for skipping execution while generating migrations through the migrate REST API
