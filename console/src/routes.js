import React from 'react';
import { Route, IndexRoute, IndexRedirect } from 'react-router';

import { connect } from 'react-redux';

import { App, Main, PageNotFound, UIKit } from 'components';

import globals from './Globals';

import validateLogin from './utils/validateLogin';

import { composeOnEnterHooks } from 'utils/router';

import { loadMigrationStatus } from './components/Main/Actions';

import { dataRouterUtils } from './components/Services/Data';

import { eventRouterUtils } from './components/Services/EventTrigger';

import { getRemoteSchemaRouter } from './components/Services/RemoteSchema';

import { getActionsRouter } from './components/Services/Actions';

import generatedApiExplorer from './components/Services/ApiExplorer/ApiExplorer';

import generatedVoyagerConnector from './components/Services/VoyagerView/VoyagerView';

import about from './components/Services/About/About';

import generatedLoginConnector from './components/Login/Login';

import settingsContainer from './components/Services/Settings/Container';
import metadataOptionsContainer from './components/Services/Settings/MetadataOptions/MetadataOptions';
import metadataStatusContainer from './components/Services/Settings/MetadataStatus/MetadataStatus';
import allowedQueriesContainer from './components/Services/Settings/AllowedQueries/AllowedQueries';
import logoutContainer from './components/Services/Settings/Logout/Logout';

import { showErrorNotification } from './components/Services/Common/Notification';
import { CLI_CONSOLE_MODE } from './constants';

const routes = store => {
  // load hasuractl migration status
  const requireMigrationStatus = (nextState, replaceState, cb) => {
    const { dispatch } = store;

    if (globals.consoleMode === CLI_CONSOLE_MODE) {
      dispatch(loadMigrationStatus()).then(
        () => {
          cb();
        },
        r => {
          if (r.code === 'data_api_error') {
            dispatch(showErrorNotification('Error', null, r));
          } else {
            dispatch(
              showErrorNotification(
                'Connection error',
                'Hasura console is not able to reach your Hasura GraphQL engine instance. Please ensure that your ' +
                  'instance is running and the endpoint is configured correctly.'
              )
            );
          }
        }
      );
    } else {
      cb();
    }

    return;
  };

  const _dataRouterUtils = dataRouterUtils(connect, store, composeOnEnterHooks);
  const requireSchema = _dataRouterUtils.requireSchema;
  const dataRouter = _dataRouterUtils.makeDataRouter;

  const _eventRouterUtils = eventRouterUtils(
    connect,
    store,
    composeOnEnterHooks
  );
  const eventRouter = _eventRouterUtils.makeEventRouter;

  const remoteSchemaRouter = getRemoteSchemaRouter(
    connect,
    store,
    composeOnEnterHooks
  );

  const actionsRouter = getActionsRouter(connect, store, composeOnEnterHooks);

  return (
    <Route path="/" component={App} onEnter={validateLogin(store)}>
      <Route path="login" component={generatedLoginConnector(connect)} />
      <Route
        path=""
        component={Main}
        onEnter={composeOnEnterHooks([requireSchema, requireMigrationStatus])}
      >
        <Route path="">
          <IndexRoute component={generatedApiExplorer(connect)} />
          <Route
            path="api-explorer"
            component={generatedApiExplorer(connect)}
          />
          <Route
            path="voyager-view"
            component={generatedVoyagerConnector(connect)}
          />
          <Route path="about" component={about(connect)} />
          <Route path="settings" component={settingsContainer(connect)}>
            <IndexRedirect to="metadata-actions" />
            <Route
              path="metadata-actions"
              component={metadataOptionsContainer(connect)}
            />
            <Route
              path="metadata-status"
              component={metadataStatusContainer(connect)}
            />
            <Route
              path="allowed-queries"
              component={allowedQueriesContainer(connect)}
            />
            <Route path="logout" component={logoutContainer(connect)} />
          </Route>
          {dataRouter}
          {eventRouter}
          {remoteSchemaRouter}
<<<<<<< HEAD
          {actionsRouter}
=======
          <Route path="ui-elements" component={UIKit} />
>>>>>>> ed522f7c
        </Route>
      </Route>
      <Route path="404" component={PageNotFound} status="404" />
      <Route path="*" component={PageNotFound} status="404" />
    </Route>
  );
};

export default routes;<|MERGE_RESOLUTION|>--- conflicted
+++ resolved
@@ -126,11 +126,8 @@
           {dataRouter}
           {eventRouter}
           {remoteSchemaRouter}
-<<<<<<< HEAD
           {actionsRouter}
-=======
           <Route path="ui-elements" component={UIKit} />
->>>>>>> ed522f7c
         </Route>
       </Route>
       <Route path="404" component={PageNotFound} status="404" />
