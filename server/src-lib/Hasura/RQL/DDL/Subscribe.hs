{-# LANGUAGE FlexibleContexts    #-}
{-# LANGUAGE OverloadedStrings   #-}
{-# LANGUAGE QuasiQuotes         #-}
{-# LANGUAGE ScopedTypeVariables #-}
{-# LANGUAGE TemplateHaskell     #-}
{-# LANGUAGE TypeFamilies        #-}

module Hasura.RQL.DDL.Subscribe where

import           Data.Aeson
import           Data.Int            (Int64)
import           Hasura.Prelude
import           Hasura.RQL.Types
import           Hasura.SQL.Types
import           System.Environment  (lookupEnv)

import qualified Data.FileEmbed      as FE
import qualified Data.HashMap.Strict as HashMap
import qualified Data.Text           as T
import qualified Data.Text.Encoding  as TE
import qualified Database.PG.Query   as Q
import qualified Text.Ginger         as TG

data Ops = INSERT | UPDATE | DELETE deriving (Show)

data OpVar = OLD | NEW deriving (Show)

type GingerTmplt = TG.Template TG.SourcePos

defaultNumRetries :: Int
defaultNumRetries = 0

defaultRetryInterval :: Int
defaultRetryInterval = 10

parseGingerTmplt :: TG.Source -> Either String GingerTmplt
parseGingerTmplt src = either parseE Right res
  where
    res = runIdentity $ TG.parseGinger' parserOptions src
    parserOptions = TG.mkParserOptions resolver
    resolver = const $ return Nothing
    parseE e = Left $ TG.formatParserError (Just "") e

triggerTmplt :: Maybe GingerTmplt
triggerTmplt = case parseGingerTmplt $(FE.embedStringFile "src-rsr/trigger.sql.j2") of
  Left _      -> Nothing
  Right tmplt -> Just tmplt

getDropFuncSql :: Ops -> TriggerName -> T.Text
getDropFuncSql op trn = "DROP FUNCTION IF EXISTS"
                        <> " hdb_views.notify_hasura_" <> trn <> "_" <> T.pack (show op) <> "()"
                        <> " CASCADE"

getTriggerSql :: Ops -> TriggerId -> TriggerName -> SchemaName -> TableName -> Maybe SubscribeOpSpec -> Maybe T.Text
getTriggerSql op trid trn sn tn spec =
  let globalCtx =  HashMap.fromList [
                    (T.pack "ID", trid)
                  , (T.pack "NAME", trn)
                  , (T.pack "SCHEMA_NAME", getSchemaTxt sn)
                  , (T.pack "TABLE_NAME", getTableTxt tn)]
      opCtx = maybe HashMap.empty (createOpCtx op) spec
      context = HashMap.union globalCtx opCtx
  in
      spec >> renderSql context <$> triggerTmplt
  where
    createOpCtx :: Ops -> SubscribeOpSpec -> HashMap.HashMap T.Text T.Text
    createOpCtx op1 (SubscribeOpSpec columns) = HashMap.fromList [
                                        (T.pack "OPERATION", T.pack $ show op1)
                                      , (T.pack "OLD_DATA_EXPRESSION", renderOldDataExp op1 columns )
                                      , (T.pack "NEW_DATA_EXPRESSION", renderNewDataExp op1 columns )]
    renderOldDataExp :: Ops -> SubscribeColumns -> T.Text
    renderOldDataExp op2 scs = case op2 of
                                 INSERT -> "NULL"
                                 UPDATE -> getRowExpression OLD scs
                                 DELETE -> getRowExpression OLD scs
    renderNewDataExp :: Ops -> SubscribeColumns -> T.Text
    renderNewDataExp op2 scs = case op2 of
                                 INSERT -> getRowExpression NEW scs
                                 UPDATE -> getRowExpression NEW scs
                                 DELETE -> "NULL"
    getRowExpression :: OpVar -> SubscribeColumns -> T.Text
    getRowExpression opVar scs = case scs of
                                    SubCStar -> "row_to_json(" <> T.pack (show opVar) <> ")"
                                    SubCArray cols -> "row_to_json((select r from (select " <> listcols cols opVar <> ") as r))"
                                   where
                                     listcols :: [PGCol] -> OpVar -> T.Text
                                     listcols pgcols var = T.intercalate ", " $ fmap (mkQualified (T.pack $ show var).getPGColTxt) pgcols
                                     mkQualified :: T.Text -> T.Text -> T.Text
                                     mkQualified v col = v <> "." <> col

    renderSql :: HashMap.HashMap T.Text T.Text -> GingerTmplt -> T.Text
    renderSql = TG.easyRender

mkTriggerQ
  :: TriggerId
  -> TriggerName
  -> QualifiedTable
  -> TriggerOpsDef
  -> Q.TxE QErr ()
mkTriggerQ trid trn (QualifiedTable sn tn) (TriggerOpsDef insert update delete) = do
  let msql = getTriggerSql INSERT trid trn sn tn insert
             <> getTriggerSql UPDATE trid trn sn tn update
             <> getTriggerSql DELETE trid trn sn tn delete
  case msql of
    Just sql -> Q.multiQE defaultTxErrorHandler (Q.fromBuilder $ TE.encodeUtf8Builder sql)
    Nothing -> throw500 "no trigger sql generated"

addEventTriggerToCatalog :: QualifiedTable -> EventTriggerDef
               -> Q.TxE QErr TriggerId
<<<<<<< HEAD
addEventTriggerToCatalog (QualifiedTable sn tn) (EventTriggerDef name def webhook rconf mheaders) = do
=======
addEventTriggerToCatalog qt@(QualifiedTable sn tn) (EventTriggerDef name def webhook rconf) = do
>>>>>>> c42af444
  ids <- map runIdentity <$> Q.listQE defaultTxErrorHandler [Q.sql|
                                  INSERT into hdb_catalog.event_triggers (name, type, schema_name, table_name, definition, webhook, num_retries, retry_interval, headers)
                                  VALUES ($1, 'table', $2, $3, $4, $5, $6, $7, $8)
                                  RETURNING id
                                  |] (name, sn, tn, Q.AltJ $ toJSON def, webhook, toInt64 $ rcNumRetries rconf, toInt64 $ rcIntervalSec rconf, Q.AltJ $ toJSON mheaders) True

  trid <- getTrid ids
  mkTriggerQ trid name qt def
  return trid
  where
    getTrid []    = throw500 "could not create event-trigger"
    getTrid (x:_) = return x

delEventTriggerFromCatalog :: TriggerName -> Q.TxE QErr ()
delEventTriggerFromCatalog trn = do
  Q.unitQE defaultTxErrorHandler [Q.sql|
           DELETE FROM
                  hdb_catalog.event_triggers
           WHERE name = $1
                |] (Identity trn) True
  mapM_ tx [INSERT, UPDATE, DELETE]
  where
    tx :: Ops -> Q.TxE QErr ()
    tx op = Q.multiQE defaultTxErrorHandler (Q.fromBuilder $ TE.encodeUtf8Builder $ getDropFuncSql op trn)

updateEventTriggerToCatalog
  :: QualifiedTable
  -> EventTriggerDef
  -> Q.TxE QErr TriggerId
updateEventTriggerToCatalog qt (EventTriggerDef name def webhook rconf) = do
  ids <- map runIdentity <$> Q.listQE defaultTxErrorHandler [Q.sql|
                                  UPDATE hdb_catalog.event_triggers
                                  SET
                                  definition = $1,
                                  webhook = $2,
                                  num_retries = $3,
                                  retry_interval = $4
                                  WHERE name = $5
                                  RETURNING id
                                  |] (Q.AltJ $ toJSON def, webhook, toInt64 $ rcNumRetries rconf, toInt64 $ rcIntervalSec rconf, name) True
  trid <- getTrid ids
  mkTriggerQ trid name qt def
  return trid
  where
    getTrid []    = throw500 "could not update event-trigger"
    getTrid (x:_) = return x


fetchEventTrigger :: TriggerName -> Q.TxE QErr EventTrigger
fetchEventTrigger trn = do
  triggers <- Q.listQE defaultTxErrorHandler [Q.sql|
                                              SELECT e.schema_name, e.table_name, e.name, e.definition::json, e.webhook, e.num_retries, e.retry_interval
                                              FROM hdb_catalog.event_triggers e
                                              WHERE e.name = $1
                                  |] (Identity trn) True
  getTrigger triggers
  where
    getTrigger []    = throw400 NotExists ("could not find event trigger '" <> trn <> "'")
    getTrigger (x:_) = return $ EventTrigger (QualifiedTable sn tn) trn' tDef webhook (RetryConf nr rint)
      where (sn, tn, trn', Q.AltJ tDef, webhook, nr, rint) = x

fetchEvent :: EventId -> Q.TxE QErr (EventId, Bool)
fetchEvent eid = do
  events <- Q.listQE defaultTxErrorHandler [Q.sql|
      SELECT l.id, l.locked
      FROM hdb_catalog.event_log l
      JOIN hdb_catalog.event_triggers e
      ON l.trigger_id = e.id
      WHERE l.id = $1
      |] (Identity eid) True
  event <- getEvent events
  assertEventUnlocked event
  return event
  where
    getEvent []    = throw400 NotExists "event not found"
    getEvent (x:_) = return x

    assertEventUnlocked (_, locked) = when locked $
      throw400 Busy "event is already being processed"

markForDelivery :: EventId -> Q.TxE QErr ()
markForDelivery eid =
  Q.unitQE defaultTxErrorHandler [Q.sql|
          UPDATE hdb_catalog.event_log
          SET
          delivered = 'f',
          error = 'f',
          tries = 0
          WHERE id = $1
          |] (Identity eid) True

<<<<<<< HEAD
subTableP1 :: (P1C m) => CreateEventTriggerQuery -> m (QualifiedTable, EventTriggerDef)
subTableP1 (CreateEventTriggerQuery name qt insert update delete retryConf webhook mheaders) = do
=======
subTableP1 :: (P1C m) => CreateEventTriggerQuery -> m (QualifiedTable, Bool, EventTriggerDef)
subTableP1 (CreateEventTriggerQuery name qt insert update delete retryConf webhook replace) = do
>>>>>>> c42af444
  adminOnly
  ti <- askTabInfo qt
  -- can only replace for same table
  when replace $ do
    ti' <- askTabInfoFromTrigger name
    when (tiName ti' /= tiName ti) $ throw400 NotSupported "cannot replace table or schema for trigger"

  assertCols ti insert
  assertCols ti update
  assertCols ti delete

  let rconf = fromMaybe (RetryConf defaultNumRetries defaultRetryInterval) retryConf
<<<<<<< HEAD
  return (qt, EventTriggerDef name (TriggerOpsDef insert update delete) webhook rconf mheaders)
=======
  return (qt, replace, EventTriggerDef name (TriggerOpsDef insert update delete) webhook rconf)
>>>>>>> c42af444
  where
    assertCols _ Nothing = return ()
    assertCols ti (Just sos) = do
      let cols = sosColumns sos
      case cols of
        SubCStar         -> return ()
        SubCArray pgcols -> forM_ pgcols (assertPGCol (tiFieldInfoMap ti) "")

<<<<<<< HEAD
subTableP2 :: (P2C m) => QualifiedTable -> EventTriggerDef -> m ()
subTableP2 qt q@(EventTriggerDef name def webhook rconf mheaders) = do
  trid <- liftTx $ addEventTriggerToCatalog qt q
  let headerConfs = fromMaybe [] mheaders
  headers <- liftIO $ getHeadersFromConf headerConfs
  addEventTriggerToCache qt trid name def rconf webhook headers
=======
subTableP2 :: (P2C m) => QualifiedTable -> Bool -> EventTriggerDef -> m ()
subTableP2 qt replace q@(EventTriggerDef name def webhook rconf) = do
  trid <- if replace
    then do
    delEventTriggerFromCache qt name
    liftTx $ updateEventTriggerToCatalog qt q
    else
    liftTx $ addEventTriggerToCatalog qt q
  addEventTriggerToCache qt trid name def rconf webhook
>>>>>>> c42af444

subTableP2shim :: (P2C m) => (QualifiedTable, Bool, EventTriggerDef) -> m RespBody
subTableP2shim (qt, replace, etdef) = do
  subTableP2 qt replace etdef
  return successMsg

instance HDBQuery CreateEventTriggerQuery where
  type Phase1Res CreateEventTriggerQuery = (QualifiedTable, Bool, EventTriggerDef)
  phaseOne = subTableP1
  phaseTwo _ = subTableP2shim
  schemaCachePolicy = SCPReload

unsubTableP1 :: (P1C m) => DeleteEventTriggerQuery -> m QualifiedTable
unsubTableP1 (DeleteEventTriggerQuery name)  = do
  adminOnly
  ti <- askTabInfoFromTrigger name
  return $ tiName ti

unsubTableP2 :: (P2C m) => QualifiedTable -> DeleteEventTriggerQuery -> m RespBody
unsubTableP2 qt (DeleteEventTriggerQuery name) = do
  delEventTriggerFromCache qt name
  liftTx $ delEventTriggerFromCatalog name
  return successMsg

instance HDBQuery DeleteEventTriggerQuery where
  type Phase1Res DeleteEventTriggerQuery = QualifiedTable
  phaseOne = unsubTableP1
  phaseTwo q qt = unsubTableP2 qt q
  schemaCachePolicy = SCPReload

deliverEvent :: (P2C m) => DeliverEventQuery -> m RespBody
deliverEvent (DeliverEventQuery eventId) = do
  _ <- liftTx $ fetchEvent eventId
  liftTx $ markForDelivery eventId
  return successMsg

instance HDBQuery DeliverEventQuery where
  type Phase1Res DeliverEventQuery = ()
  phaseOne _ = adminOnly
  phaseTwo q _ = deliverEvent q
  schemaCachePolicy = SCPNoChange

<<<<<<< HEAD
getHeadersFromConf :: [HeaderConf] -> IO [(HeaderName, Maybe T.Text)]
getHeadersFromConf = mapM getHeader
  where
    getHeader :: HeaderConf -> IO (HeaderName, Maybe T.Text)
    getHeader hconf = case hconf of
      (HeaderConf name (HVValue val)) -> return (name, Just val)
      (HeaderConf name (HVEnv val))   -> do
        mEnv <- lookupEnv (T.unpack val)
        return (name, T.pack <$> mEnv)
=======
toInt64 :: (Integral a) => a -> Int64
toInt64 = fromIntegral
>>>>>>> c42af444
<|MERGE_RESOLUTION|>--- conflicted
+++ resolved
@@ -107,11 +107,7 @@
 
 addEventTriggerToCatalog :: QualifiedTable -> EventTriggerDef
                -> Q.TxE QErr TriggerId
-<<<<<<< HEAD
-addEventTriggerToCatalog (QualifiedTable sn tn) (EventTriggerDef name def webhook rconf mheaders) = do
-=======
-addEventTriggerToCatalog qt@(QualifiedTable sn tn) (EventTriggerDef name def webhook rconf) = do
->>>>>>> c42af444
+addEventTriggerToCatalog qt@(QualifiedTable sn tn) (EventTriggerDef name def webhook rconf mheaders) = do
   ids <- map runIdentity <$> Q.listQE defaultTxErrorHandler [Q.sql|
                                   INSERT into hdb_catalog.event_triggers (name, type, schema_name, table_name, definition, webhook, num_retries, retry_interval, headers)
                                   VALUES ($1, 'table', $2, $3, $4, $5, $6, $7, $8)
@@ -141,17 +137,18 @@
   :: QualifiedTable
   -> EventTriggerDef
   -> Q.TxE QErr TriggerId
-updateEventTriggerToCatalog qt (EventTriggerDef name def webhook rconf) = do
+updateEventTriggerToCatalog qt (EventTriggerDef name def webhook rconf mheaders) = do
   ids <- map runIdentity <$> Q.listQE defaultTxErrorHandler [Q.sql|
                                   UPDATE hdb_catalog.event_triggers
                                   SET
                                   definition = $1,
                                   webhook = $2,
                                   num_retries = $3,
-                                  retry_interval = $4
-                                  WHERE name = $5
+                                  retry_interval = $4,
+                                  headers = $5
+                                  WHERE name = $6
                                   RETURNING id
-                                  |] (Q.AltJ $ toJSON def, webhook, toInt64 $ rcNumRetries rconf, toInt64 $ rcIntervalSec rconf, name) True
+                                  |] (Q.AltJ $ toJSON def, webhook, toInt64 $ rcNumRetries rconf, toInt64 $ rcIntervalSec rconf, Q.AltJ $ toJSON mheaders, name) True
   trid <- getTrid ids
   mkTriggerQ trid name qt def
   return trid
@@ -203,13 +200,8 @@
           WHERE id = $1
           |] (Identity eid) True
 
-<<<<<<< HEAD
-subTableP1 :: (P1C m) => CreateEventTriggerQuery -> m (QualifiedTable, EventTriggerDef)
-subTableP1 (CreateEventTriggerQuery name qt insert update delete retryConf webhook mheaders) = do
-=======
 subTableP1 :: (P1C m) => CreateEventTriggerQuery -> m (QualifiedTable, Bool, EventTriggerDef)
-subTableP1 (CreateEventTriggerQuery name qt insert update delete retryConf webhook replace) = do
->>>>>>> c42af444
+subTableP1 (CreateEventTriggerQuery name qt insert update delete retryConf webhook mheaders replace) = do
   adminOnly
   ti <- askTabInfo qt
   -- can only replace for same table
@@ -222,11 +214,7 @@
   assertCols ti delete
 
   let rconf = fromMaybe (RetryConf defaultNumRetries defaultRetryInterval) retryConf
-<<<<<<< HEAD
-  return (qt, EventTriggerDef name (TriggerOpsDef insert update delete) webhook rconf mheaders)
-=======
-  return (qt, replace, EventTriggerDef name (TriggerOpsDef insert update delete) webhook rconf)
->>>>>>> c42af444
+  return (qt, replace, EventTriggerDef name (TriggerOpsDef insert update delete) webhook rconf mheaders)
   where
     assertCols _ Nothing = return ()
     assertCols ti (Just sos) = do
@@ -235,24 +223,17 @@
         SubCStar         -> return ()
         SubCArray pgcols -> forM_ pgcols (assertPGCol (tiFieldInfoMap ti) "")
 
-<<<<<<< HEAD
-subTableP2 :: (P2C m) => QualifiedTable -> EventTriggerDef -> m ()
-subTableP2 qt q@(EventTriggerDef name def webhook rconf mheaders) = do
-  trid <- liftTx $ addEventTriggerToCatalog qt q
-  let headerConfs = fromMaybe [] mheaders
-  headers <- liftIO $ getHeadersFromConf headerConfs
-  addEventTriggerToCache qt trid name def rconf webhook headers
-=======
 subTableP2 :: (P2C m) => QualifiedTable -> Bool -> EventTriggerDef -> m ()
-subTableP2 qt replace q@(EventTriggerDef name def webhook rconf) = do
+subTableP2 qt replace q@(EventTriggerDef name def webhook rconf mheaders) = do
   trid <- if replace
     then do
     delEventTriggerFromCache qt name
     liftTx $ updateEventTriggerToCatalog qt q
     else
     liftTx $ addEventTriggerToCatalog qt q
-  addEventTriggerToCache qt trid name def rconf webhook
->>>>>>> c42af444
+  let headerConfs = fromMaybe [] mheaders
+  headers <- liftIO $ getHeadersFromConf headerConfs
+  addEventTriggerToCache qt trid name def rconf webhook headers
 
 subTableP2shim :: (P2C m) => (QualifiedTable, Bool, EventTriggerDef) -> m RespBody
 subTableP2shim (qt, replace, etdef) = do
@@ -295,7 +276,6 @@
   phaseTwo q _ = deliverEvent q
   schemaCachePolicy = SCPNoChange
 
-<<<<<<< HEAD
 getHeadersFromConf :: [HeaderConf] -> IO [(HeaderName, Maybe T.Text)]
 getHeadersFromConf = mapM getHeader
   where
@@ -305,7 +285,6 @@
       (HeaderConf name (HVEnv val))   -> do
         mEnv <- lookupEnv (T.unpack val)
         return (name, T.pack <$> mEnv)
-=======
+
 toInt64 :: (Integral a) => a -> Int64
-toInt64 = fromIntegral
->>>>>>> c42af444
+toInt64 = fromIntegral