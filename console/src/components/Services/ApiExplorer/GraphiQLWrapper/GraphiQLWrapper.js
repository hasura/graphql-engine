import React, { Component } from 'react';
import { push } from 'react-router-redux';
import GraphiQL from 'graphiql';
import { connect } from 'react-redux';
import PropTypes from 'prop-types';
import GraphiQLErrorBoundary from './GraphiQLErrorBoundary';
import OneGraphExplorer from '../OneGraphExplorer/OneGraphExplorer';
import AnalyzeButton from '../Analyzer/AnalyzeButton';
import CodeExporter from 'graphiql-code-exporter';
import {
  getCodeExporterIsOpen,
  setCodeExporterOpen,
} from '../OneGraphExplorer/utils';

import {
  clearCodeMirrorHints,
  setQueryVariableSectionHeight,
  copyToClipboard,
} from './utils';
import { analyzeFetcher, graphQLFetcherFinal } from '../Actions';
import { parse as sdlParse, print } from 'graphql';
import deriveAction from '../../../../shared/utils/deriveAction';
import {
  getActionDefinitionSdl,
  getTypesSdl,
} from '../../../../shared/utils/sdlUtils';
import { showErrorNotification } from '../../Common/Notification';
import { getActionsCreateRoute } from '../../../Common/utils/routesUtils';
import { getConfirmation } from '../../../Common/utils/jsUtils';
import {
  setActionDefinition,
  setTypeDefinition,
  setDerivedActionParentOperation,
} from '../../Actions/Add/reducer';
import snippets from '../snippets';
import { getGraphQLEndpoint } from '../utils';
import snippets from '../snippets';

import 'graphiql/graphiql.css';
import './GraphiQL.css';
import 'graphiql-code-exporter/CodeExporter.css';

class GraphiQLWrapper extends Component {
  constructor(props) {
    super(props);
    this.state = {
      error: false,
      noSchema: false,
      onBoardingEnabled: false,
      copyButtonText: 'Copy',
      codeExporterOpen: getCodeExporterIsOpen(),
    };
  }

  componentDidMount() {
    setQueryVariableSectionHeight();
  }

  componentWillUnmount() {
    clearCodeMirrorHints();
  }

  _handleToggleCodeExporter = () => {
<<<<<<< HEAD
    const newIsOpen = !this.state.codeExporterOpen;

    setCodeExporterOpen(newIsOpen);

    this.setState({ codeExporterOpen: newIsOpen });
=======
    const nextState = !this.state.codeExporterOpen;

    setCodeExporterOpen(nextState);

    this.setState({ codeExporterOpen: nextState });
>>>>>>> 2d020b0b
  };

  render() {
    const styles = require('../../../Common/Common.scss');

    const { codeExporterOpen } = this.state;
    const {
      numberOfTables,
      urlParams,
      headerFocus,
      dispatch,
      mode,
      loading,
    } = this.props;
    const { codeExporterOpen } = this.state;
    const graphqlNetworkData = this.props.data;
    const graphQLFetcher = graphQLParams => {
      if (headerFocus) {
        return null;
      }

      return graphQLFetcherFinal(
        graphQLParams,
        getGraphQLEndpoint(mode),
        graphqlNetworkData.headers
      );
    };

    const analyzeFetcherInstance = analyzeFetcher(
      graphqlNetworkData.headers,
      mode
    );

    let graphiqlContext;

    const handleClickPrettifyButton = () => {
      const editor = graphiqlContext.getQueryEditor();
      const currentText = editor.getValue();
      const prettyText = print(sdlParse(currentText));
      editor.setValue(prettyText);
    };

    const handleCopyQuery = () => {
      const editor = graphiqlContext.getQueryEditor();
      const query = editor.getValue();

      if (!query) {
        return;
      }
      copyToClipboard(query);
      this.setState({ copyButtonText: 'Copied' });
      setTimeout(() => {
        this.setState({ copyButtonText: 'Copy' });
      }, 1500);
    };

    const handleToggleHistory = () => {
      graphiqlContext.setState(prevState => ({
        historyPaneOpen: !prevState.historyPaneOpen,
      }));
    };

    const deriveActionFromOperation = () => {
      const { schema, query } = graphiqlContext.state;
      if (!schema) return;
      if (!query) return;
      let derivedOperationMetadata;
      try {
        derivedOperationMetadata = deriveAction(query.trim(), schema);
      } catch (e) {
        dispatch(showErrorNotification('Unable to derive mutation', e.message));
        console.error(e);
        return;
      }
      const { action, types, variables } = derivedOperationMetadata;
      const actionsSdl = getActionDefinitionSdl(
        action.name,
        action.type,
        action.arguments,
        action.output_type
      );
      if (variables && !variables.length) {
        const ok = getConfirmation(
          `Looks like your ${action.type} does not have variables. This means that the derived action will have no arguments.`
        );
        if (!ok) return;
      }
      const typesSdl = getTypesSdl(types);
      dispatch(
        setActionDefinition(actionsSdl, null, null, sdlParse(actionsSdl))
      );
      dispatch(setTypeDefinition(typesSdl, null, null, sdlParse(typesSdl)));
      dispatch(setDerivedActionParentOperation(query.trim()));
      dispatch(push(getActionsCreateRoute()));
    };

    const getCodeExporter = query => {
      return (
        <>
          {codeExporterOpen ? (
            <CodeExporter
              hideCodeExporter={this._handleToggleCodeExporter}
              snippets={snippets}
              query={query}
              codeMirrorTheme="default"
            />
          ) : null}
        </>
      );
    };

    const renderGraphiql = graphiqlProps => {
      const voyagerUrl = graphqlNetworkData.consoleUrl + '/voyager-view';
      let analyzerProps = {};
      if (graphiqlContext) {
        analyzerProps = graphiqlContext.state;
      }

      // get toolbar buttons
      const getGraphiqlButtons = () => {
        const buttons = [
          {
            label: 'Prettify',
            title: 'Prettify Query (Shift-Ctrl-P)',
            onClick: handleClickPrettifyButton,
          },
          {
            label: 'History',
            title: 'Show History',
            onClick: handleToggleHistory,
          },
          {
            label: this.state.copyButtonText,
            title: 'Copy Query',
            onClick: handleCopyQuery,
          },
          {
            label: 'Explorer',
            title: 'Toggle Explorer',
            onClick: graphiqlProps.toggleExplorer,
          },
          {
            label: 'Code Exporter',
            title: 'Toggle Code Exporter',
            onClick: this._handleToggleCodeExporter,
          },
          {
            label: 'Voyager',
            title: 'GraphQL Voyager',
            onClick: () => window.open(voyagerUrl, '_blank'),
            icon: <i className="fa fa-external-link" aria-hidden="true" />,
          },
        ];
        if (mode === 'graphql') {
          buttons.push({
            label: 'Derive action',
            title: 'Derive action for the given mutation',
            onClick: deriveActionFromOperation,
          });
        }
        return buttons.map(b => {
          return <GraphiQL.Button key={b.label} {...b} />;
        });
      };

      return (
        <>
          <GraphiQL
            {...graphiqlProps}
            ref={c => {
              graphiqlContext = c;
            }}
            fetcher={graphQLFetcher}
            voyagerUrl={voyagerUrl}
          >
            <GraphiQL.Logo>GraphiQL</GraphiQL.Logo>
            <GraphiQL.Toolbar>
              {getGraphiqlButtons()}
              <AnalyzeButton
                operations={graphiqlContext && graphiqlContext.state.operations}
                analyzeFetcher={analyzeFetcherInstance}
                {...analyzerProps}
              />
            </GraphiQL.Toolbar>
          </GraphiQL>
<<<<<<< HEAD
          {getCodeExporter(graphiqlProps.query)}
=======
          {codeExporterOpen ? (
            <CodeExporter
              hideCodeExporter={this._handleToggleCodeExporter}
              snippets={snippets}
              query={graphiqlProps.query}
              codeMirrorTheme="default"
            />
          ) : null}
>>>>>>> 2d020b0b
        </>
      );
    };

    return (
      <GraphiQLErrorBoundary>
        <div
          className={`react-container-graphql ${styles.wd100} ${styles.height100} ${styles.box_shadow}`}
        >
          <OneGraphExplorer
            renderGraphiql={renderGraphiql}
            endpoint={getGraphQLEndpoint(mode)}
            dispatch={dispatch}
            headers={graphqlNetworkData.headers}
            headersInitialised={graphqlNetworkData.headersInitialised}
            headerFocus={headerFocus}
            urlParams={urlParams}
            loading={loading}
            numberOfTables={numberOfTables}
            dispatch={dispatch}
            mode={mode}
          />
        </div>
      </GraphiQLErrorBoundary>
    );
  }
}

GraphiQLWrapper.propTypes = {
  dispatch: PropTypes.func.isRequired,
  data: PropTypes.object.isRequired,
  numberOfTables: PropTypes.number.isRequired,
  headerFocus: PropTypes.bool.isRequired,
  urlParams: PropTypes.object.isRequired,
};

const mapStateToProps = state => ({
  mode: state.apiexplorer.mode,
  loading: state.apiexplorer.loading,
});

const GraphiQLWrapperConnected = connect(mapStateToProps)(GraphiQLWrapper);

export default GraphiQLWrapperConnected;<|MERGE_RESOLUTION|>--- conflicted
+++ resolved
@@ -32,7 +32,6 @@
   setTypeDefinition,
   setDerivedActionParentOperation,
 } from '../../Actions/Add/reducer';
-import snippets from '../snippets';
 import { getGraphQLEndpoint } from '../utils';
 import snippets from '../snippets';
 
@@ -61,25 +60,16 @@
   }
 
   _handleToggleCodeExporter = () => {
-<<<<<<< HEAD
-    const newIsOpen = !this.state.codeExporterOpen;
-
-    setCodeExporterOpen(newIsOpen);
-
-    this.setState({ codeExporterOpen: newIsOpen });
-=======
     const nextState = !this.state.codeExporterOpen;
 
     setCodeExporterOpen(nextState);
 
     this.setState({ codeExporterOpen: nextState });
->>>>>>> 2d020b0b
   };
 
   render() {
     const styles = require('../../../Common/Common.scss');
 
-    const { codeExporterOpen } = this.state;
     const {
       numberOfTables,
       urlParams,
@@ -168,21 +158,6 @@
       dispatch(setTypeDefinition(typesSdl, null, null, sdlParse(typesSdl)));
       dispatch(setDerivedActionParentOperation(query.trim()));
       dispatch(push(getActionsCreateRoute()));
-    };
-
-    const getCodeExporter = query => {
-      return (
-        <>
-          {codeExporterOpen ? (
-            <CodeExporter
-              hideCodeExporter={this._handleToggleCodeExporter}
-              snippets={snippets}
-              query={query}
-              codeMirrorTheme="default"
-            />
-          ) : null}
-        </>
-      );
     };
 
     const renderGraphiql = graphiqlProps => {
@@ -259,9 +234,6 @@
               />
             </GraphiQL.Toolbar>
           </GraphiQL>
-<<<<<<< HEAD
-          {getCodeExporter(graphiqlProps.query)}
-=======
           {codeExporterOpen ? (
             <CodeExporter
               hideCodeExporter={this._handleToggleCodeExporter}
@@ -270,7 +242,6 @@
               codeMirrorTheme="default"
             />
           ) : null}
->>>>>>> 2d020b0b
         </>
       );
     };
