--- conflicted
+++ resolved
@@ -656,7 +656,6 @@
     def test_alter_column(self, hge_ctx):
         check_query_f(hge_ctx, self.dir() + '/alter_column.yaml')
 
-<<<<<<< HEAD
     def test_conflict_with_relationship(self, hge_ctx):
         check_query_f(hge_ctx, self.dir() + '/conflict_with_relationship.yaml')
 
@@ -665,7 +664,7 @@
 
     def test_relationship_conflict_with_custom_column(self, hge_ctx):
         check_query_f(hge_ctx, self.dir() + "/relationship_conflict_with_custom_column.yaml")
-=======
+
 class TestComputedFields(DefaultTestQueries):
     @classmethod
     def dir(cls):
@@ -681,5 +680,4 @@
         check_query_f(hge_ctx, self.dir() + '/create_permissions.yaml')
 
     def test_run_sql(self, hge_ctx):
-        check_query_f(hge_ctx, self.dir() + '/run_sql.yaml')
->>>>>>> d8d21c14
+        check_query_f(hge_ctx, self.dir() + '/run_sql.yaml')