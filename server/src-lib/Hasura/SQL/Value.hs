--- conflicted
+++ resolved
@@ -1,7 +1,7 @@
 module Hasura.SQL.Value
   ( PGScalarValue(..)
   , pgColValueToInt
-  , withGeoVal
+  , withConstructorFn
   , parsePGValue
 
   , TxtEncodedPGVal
@@ -43,13 +43,13 @@
   = RasterWKB { getRasterWKB :: TC.Base16 B.ByteString }
   deriving (Show, Eq)
 
-parseRaster :: Value -> AT.Parser RasterWKB
-parseRaster = \case
-  String t -> case TC.fromText t of
-    Just v  -> return $ RasterWKB v
-    Nothing -> fail
-      "invalid hexadecimal representation of raster well known binary format"
-  _        -> fail "expecting String for raster"
+instance FromJSON RasterWKB where
+  parseJSON = \case
+    String t -> case TC.fromText t of
+      Just v  -> return $ RasterWKB v
+      Nothing -> fail
+        "invalid hexadecimal representation of raster well known binary format"
+    _        -> fail "expecting String for raster"
 
 --  Binary value. Used in prepared sq
 data PGScalarValue
@@ -80,15 +80,17 @@
 pgColValueToInt (PGValBigInt i)   = Just $ fromIntegral i
 pgColValueToInt _                 = Nothing
 
-withGeoVal :: PGScalarType -> S.SQLExp -> S.SQLExp
-withGeoVal ty v
+withConstructorFn :: PGScalarType -> S.SQLExp -> S.SQLExp
+withConstructorFn ty v
   | isGeoType ty = S.SEFnApp "ST_GeomFromGeoJSON" [v] Nothing
+  | ty == PGRaster = S.SEFnApp "ST_RastFromHexWKB" [v] Nothing
   | otherwise = v
 
 parsePGValue :: PGScalarType -> Value -> AT.Parser PGScalarValue
 parsePGValue ty val = case (ty, val) of
   (_          , Null)     -> pure $ PGNull ty
   (PGUnknown _, String t) -> pure $ PGValUnknown t
+  (PGRaster   , _)        -> parseTyped -- strictly parse raster value
   (_          , String t) -> parseTyped <|> pure (PGValUnknown t)
   (_          , _)        -> parseTyped
   where
@@ -112,7 +114,9 @@
       PGJSONB -> PGValJSONB . Q.JSONB <$> parseJSON val
       PGGeometry -> PGValGeo <$> parseJSON val
       PGGeography -> PGValGeo <$> parseJSON val
-      PGUnknown tyName -> fail $ "A string is expected for type : " ++ T.unpack tyName
+      PGRaster -> PGValRaster <$> parseJSON val
+      PGUnknown tyName ->
+        fail $ "A string is expected for type : " ++ T.unpack tyName
 
 data TxtEncodedPGVal
   = TENull
@@ -173,6 +177,7 @@
   PGValJSON u -> Q.toPrepVal u
   PGValJSONB u -> Q.toPrepVal u
   PGValGeo o -> Q.toPrepVal $ TL.toStrict $ AE.encodeToLazyText o
+  PGValRaster r -> Q.toPrepVal $ TC.toText $ getRasterWKB r
   PGValUnknown t -> (PTI.auto, Just (TE.encodeUtf8 t, PQ.Text))
 
 txtEncoder :: PGScalarValue -> S.SQLExp
@@ -180,166 +185,12 @@
   TENull  -> S.SEUnsafe "NULL"
   TELit t -> S.SELit t
 
-<<<<<<< HEAD
-binEncoder :: PGColValue -> Q.PrepArg
-binEncoder colVal = case colVal of
-  PGValInteger i ->
-    Q.toPrepVal i
-  PGValSmallInt i ->
-    Q.toPrepVal i
-  PGValBigInt i ->
-    Q.toPrepVal i
-  PGValFloat f ->
-    Q.toPrepVal f
-  PGValDouble d ->
-    Q.toPrepVal d
-  PGValNumeric sc ->
-    Q.toPrepVal sc
-  PGValBoolean b ->
-    Q.toPrepVal b
-  PGValChar t ->
-    Q.toPrepVal t
-  PGValVarchar t ->
-    Q.toPrepVal t
-  PGValText t ->
-    Q.toPrepVal t
-  PGValDate d ->
-    Q.toPrepVal d
-  PGValTimeStampTZ u ->
-    Q.toPrepVal u
-  PGValTimeTZ (ZonedTimeOfDay t z) ->
-    Q.toPrepValHelper PTI.timetz PE.timetz_int (t, z)
-  PGNull ty ->
-    (pgTypeOid ty, Nothing)
-  PGValJSON u ->
-    Q.toPrepVal u
-  PGValJSONB u ->
-    Q.toPrepVal u
-  PGValGeo o ->
-    Q.toPrepVal $ TL.toStrict $ AE.encodeToLazyText o
-  PGValRaster r ->
-    Q.toPrepVal $ TC.toText $ getRasterWKB r
-  PGValUnknown t ->
-    textToPrepVal t
-
-textToPrepVal :: Text -> Q.PrepArg
-textToPrepVal t =
-  (PTI.auto, Just (TE.encodeUtf8 t, PQ.Text))
-
-parsePGValue' :: PGColType
-             -> Value
-             -> AT.Parser PGColValue
-parsePGValue' ty Null =
-  return $ PGNull ty
-parsePGValue' PGSmallInt val =
-  PGValSmallInt <$> parseJSON val
-parsePGValue' PGInteger val =
-  PGValInteger <$> parseJSON val
-parsePGValue' PGBigInt val =
-  PGValBigInt <$> parseJSON val
-parsePGValue' PGSerial val =
-  PGValInteger <$> parseJSON val
-parsePGValue' PGBigSerial val =
-  PGValBigInt <$> parseJSON val
-parsePGValue' PGFloat val =
-  PGValFloat <$> parseJSON val
-parsePGValue' PGDouble val =
-  PGValDouble <$> parseJSON val
-parsePGValue' PGNumeric val =
-  PGValNumeric <$> parseJSON val
-parsePGValue' PGBoolean val =
-  PGValBoolean <$> parseJSON val
-parsePGValue' PGChar val =
-  PGValChar <$> parseJSON val
-parsePGValue' PGVarchar val =
-  PGValVarchar <$> parseJSON val
-parsePGValue' PGText val =
-  PGValText <$> parseJSON val
-parsePGValue' PGDate val =
-  PGValDate <$> parseJSON val
-parsePGValue' PGTimeStampTZ val =
-  PGValTimeStampTZ <$> parseJSON val
-parsePGValue' PGTimeTZ val =
-  PGValTimeTZ <$> parseJSON val
-parsePGValue' PGJSON val =
-  PGValJSON . Q.JSON <$> parseJSON val
-parsePGValue' PGJSONB val =
-  PGValJSONB . Q.JSONB <$> parseJSON val
-parsePGValue' PGGeometry val =
-  PGValGeo <$> parseJSON val
-parsePGValue' PGGeography val =
-  PGValGeo <$> parseJSON val
-parsePGValue' PGRaster val =
-  PGValRaster <$> parseRaster val
-parsePGValue' (PGUnknown _) (String t) =
-  return $ PGValUnknown t
-parsePGValue' (PGUnknown tyName) _ =
-  fail $ "A string is expected for type : " ++ T.unpack tyName
-
-parsePGValue :: PGColType -> Value -> AT.Parser PGColValue
-parsePGValue pct val =
-  case val of
-    -- Strictly parse the raster string
-    String t -> if pct == PGRaster then parseValue
-                else parseValue <|> return (PGValUnknown t)
-    _        -> parseValue
-  where
-    parseValue = parsePGValue' pct val
-
-convToBin :: PGColType
-          -> Value
-          -> AT.Parser Q.PrepArg
-convToBin ty val =
-  binEncoder <$> parsePGValue ty val
-
-convToTxt :: PGColType
-          -> Value
-          -> AT.Parser S.SQLExp
-convToTxt ty val =
-  toTxtValue ty <$> parsePGValue ty val
-
-readEitherTxt :: (Read a) => T.Text -> Either String a
-readEitherTxt = readEither . T.unpack
-
-iresToEither :: IResult a -> Either String a
-iresToEither (IError _ msg) = Left msg
-iresToEither (ISuccess a)   = return a
-
-pgValFromJVal :: (FromJSON a) => Value -> Either String a
-pgValFromJVal = iresToEither . ifromJSON
-
-withFnApp :: PGColType -> S.SQLExp -> S.SQLExp
-withFnApp ty v
-  | isGeoTy = applyGeomFromGeoJson
-  | ty == PGRaster = applyRastFromHexWKB
-  | otherwise = tyAnnVal
-  where
-    tyAnnVal = S.withTyAnn ty v
-    applyGeomFromGeoJson =
-      S.SEFnApp "ST_GeomFromGeoJSON" [v] Nothing
-
-    applyRastFromHexWKB =
-      S.SEFnApp "ST_RastFromHexWKB" [v] Nothing
-
-    isGeoTy = case ty of
-      PGGeometry  -> True
-      PGGeography -> True
-      _           -> False
-
-toPrepParam :: Int -> PGColType -> S.SQLExp
-toPrepParam i ty =
-  withFnApp ty $ S.SEPrep i
-
-toTxtValue :: PGColType -> PGColValue -> S.SQLExp
-toTxtValue ty val =
-  withFnApp ty $ txtEncoder val
-=======
 toPrepParam :: Int -> PGScalarType -> S.SQLExp
-toPrepParam i ty = withGeoVal ty $ S.SEPrep i
+toPrepParam i ty = withConstructorFn ty $ S.SEPrep i
 
 toBinaryValue :: WithScalarType PGScalarValue -> Q.PrepArg
 toBinaryValue = binEncoder . pstValue
->>>>>>> 67d3eb3e
 
 toTxtValue :: WithScalarType PGScalarValue -> S.SQLExp
-toTxtValue (WithScalarType ty val) = S.withTyAnn ty . withGeoVal ty $ txtEncoder val+toTxtValue (WithScalarType ty val) =
+  S.withTyAnn ty . withConstructorFn ty $ txtEncoder val