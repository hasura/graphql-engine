module Hasura.RQL.DML.Insert where

import           Data.Aeson.Types
import           Instances.TH.Lift        ()

import qualified Data.Aeson.Extended      as J
import qualified Data.HashMap.Strict      as HM
import qualified Data.HashSet             as HS
import qualified Data.Sequence            as DS

import           Hasura.EncJSON
import           Hasura.Prelude
import           Hasura.RQL.DML.Internal
import           Hasura.RQL.DML.Mutation
import           Hasura.RQL.DML.Returning
import           Hasura.RQL.GBoolExp
import           Hasura.RQL.Instances     ()
import           Hasura.RQL.Types
import           Hasura.SQL.Types

import qualified Database.PG.Query        as Q
import qualified Hasura.SQL.DML           as S

data ConflictTarget
  = CTColumn ![PGCol]
  | CTConstraint !ConstraintName
  deriving (Show, Eq)

data ConflictClauseP1
  = CP1DoNothing !(Maybe ConflictTarget)
  | CP1Update !ConflictTarget ![PGCol] !PreSetCols !S.BoolExp
  deriving (Show, Eq)

data InsertQueryP1
  = InsertQueryP1
  { iqp1Table     :: !QualifiedTable
  , iqp1Cols      :: ![PGCol]
  , iqp1Tuples    :: ![[S.SQLExp]]
  , iqp1Conflict  :: !(Maybe ConflictClauseP1)
  , iqp1CheckCond :: !(Maybe AnnBoolExpSQL)
  , iqp1MutFlds   :: !MutFlds
  , iqp1AllCols   :: ![PGColumnInfo]
  } deriving (Show, Eq)

mkInsertCTE :: InsertQueryP1 -> S.CTE
mkInsertCTE (InsertQueryP1 tn cols vals c _ _ _) =
    S.CTEInsert insert
  where
    tupVals = S.ValuesExp $ map S.TupleExp vals
    insert =
      S.SQLInsert tn cols tupVals (toSQLConflict <$> c) $ Just S.returningStar

toSQLConflict :: ConflictClauseP1 -> S.SQLConflict
toSQLConflict conflict = case conflict of
  CP1DoNothing Nothing          -> S.DoNothing Nothing
  CP1DoNothing (Just ct)        -> S.DoNothing $ Just $ toSQLCT ct
  CP1Update ct inpCols preSet filtr    -> S.Update (toSQLCT ct)
    (S.buildUpsertSetExp inpCols preSet) $ Just $ S.WhereFrag filtr

  where
    toSQLCT ct = case ct of
      CTColumn pgCols -> S.SQLColumn pgCols
      CTConstraint cn -> S.SQLConstraint cn

convObj
  :: (UserInfoM m, QErrM m)
  => (PGColumnType -> Value -> m S.SQLExp)
  -> HM.HashMap PGCol S.SQLExp
  -> HM.HashMap PGCol S.SQLExp
  -> FieldInfoMap FieldInfo
  -> InsObj
  -> m ([PGCol], [S.SQLExp])
convObj prepFn defInsVals setInsVals fieldInfoMap insObj = do
  inpInsVals <- flip HM.traverseWithKey insObj $ \c val -> do
    let relWhenPGErr = "relationships can't be inserted"
    colType <- askPGType fieldInfoMap c relWhenPGErr
    -- if column has predefined value then throw error
    when (c `elem` preSetCols) $ throwNotInsErr c
    -- Encode aeson's value into prepared value
    withPathK (getPGColTxt c) $ prepFn colType val
  let insVals = HM.union setInsVals inpInsVals
      sqlExps = HM.elems $ HM.union insVals defInsVals
      inpCols = HM.keys inpInsVals

  return (inpCols, sqlExps)
  where
    preSetCols = HM.keys setInsVals

    throwNotInsErr c = do
      role <- userRole <$> askUserInfo
      throw400 NotSupported $ "column " <> c <<> " is not insertable"
        <> " for role " <>> role

validateInpCols :: (MonadError QErr m) => [PGCol] -> [PGCol] -> m ()
validateInpCols inpCols updColsPerm = forM_ inpCols $ \inpCol ->
  unless (inpCol `elem` updColsPerm) $ throw400 ValidationFailed $
    "column " <> inpCol <<> " is not updatable"

buildConflictClause
  :: (UserInfoM m, QErrM m)
  => SessVarBldr m
  -> TableInfo
  -> [PGCol]
  -> OnConflict
  -> m ConflictClauseP1
buildConflictClause sessVarBldr tableInfo inpCols (OnConflict mTCol mTCons act) =
  case (mTCol, mTCons, act) of
    (Nothing, Nothing, CAIgnore)    -> return $ CP1DoNothing Nothing
    (Just col, Nothing, CAIgnore)   -> do
      validateCols col
      return $ CP1DoNothing $ Just $ CTColumn $ getPGCols col
    (Nothing, Just cons, CAIgnore)  -> do
      validateConstraint cons
      return $ CP1DoNothing $ Just $ CTConstraint cons
    (Nothing, Nothing, CAUpdate)    -> throw400 UnexpectedPayload
      "Expecting 'constraint' or 'constraint_on' when the 'action' is 'update'"
    (Just col, Nothing, CAUpdate)   -> do
      validateCols col
      (updFltr, preSet) <- getUpdPerm
      resolvedUpdFltr <- convAnnBoolExpPartialSQL sessVarBldr updFltr
      resolvedPreSet <- mapM (convPartialSQLExp sessVarBldr) preSet
      return $ CP1Update (CTColumn $ getPGCols col) inpCols resolvedPreSet $
        toSQLBool resolvedUpdFltr
    (Nothing, Just cons, CAUpdate)  -> do
      validateConstraint cons
      (updFltr, preSet) <- getUpdPerm
      resolvedUpdFltr <- convAnnBoolExpPartialSQL sessVarBldr updFltr
      resolvedPreSet <- mapM (convPartialSQLExp sessVarBldr) preSet
      return $ CP1Update (CTConstraint cons) inpCols resolvedPreSet $
        toSQLBool resolvedUpdFltr
    (Just _, Just _, _)             -> throw400 UnexpectedPayload
      "'constraint' and 'constraint_on' cannot be set at a time"
  where
    coreInfo = _tiCoreInfo tableInfo
    fieldInfoMap = _tciFieldInfoMap coreInfo
    toSQLBool = toSQLBoolExp (S.mkQual $ _tciName coreInfo)

    validateCols c = do
      let targetcols = getPGCols c
      void $ withPathK "constraint_on" $ indexedForM targetcols $
        \pgCol -> askPGType fieldInfoMap pgCol ""

    validateConstraint c = do
      let tableConsNames = _cName <$> tciUniqueOrPrimaryKeyConstraints coreInfo
      withPathK "constraint" $
       unless (c `elem` tableConsNames) $
       throw400 Unexpected $ "constraint " <> getConstraintTxt c
                   <<> " for table " <> _tciName coreInfo
                   <<> " does not exist"

    getUpdPerm = do
      upi <- askUpdPermInfo tableInfo
      let updFiltr = upiFilter upi
          preSet = upiSet upi
          updCols = HS.toList $ upiCols upi
      validateInpCols inpCols updCols
      return (updFiltr, preSet)


convInsertQuery
  :: (UserInfoM m, QErrM m, CacheRM m)
  => (Value -> m [InsObj])
  -> SessVarBldr m
  -> (PGColumnType -> Value -> m S.SQLExp)
  -> InsertQuery
  -> m InsertQueryP1
convInsertQuery objsParser sessVarBldr prepFn (InsertQuery tableName val oC mRetCols) = do

  insObjs <- objsParser val

  -- Get the current table information
  tableInfo <- askTabInfo tableName
  let coreInfo = _tiCoreInfo tableInfo

  -- If table is view then check if it is insertable
  mutableView tableName viIsInsertable
    (_tciViewInfo coreInfo) "insertable"

  -- Check if the role has insert permissions
  insPerm   <- askInsPermInfo tableInfo

  -- Check if all dependent headers are present
  validateHeaders $ ipiRequiredHeaders insPerm

  let fieldInfoMap = _tciFieldInfoMap coreInfo
      setInsVals = ipiSet insPerm

  -- convert the returning cols into sql returing exp
  mAnnRetCols <- forM mRetCols $ \retCols -> do
    -- Check if select is allowed only if you specify returning
    selPerm <- modifyErr (<> selNecessaryMsg) $
               askSelPermInfo tableInfo

    withPathK "returning" $ checkRetCols fieldInfoMap selPerm retCols

  let mutFlds = mkDefaultMutFlds mAnnRetCols

  let defInsVals = S.mkColDefValMap $
                   map pgiColumn $ getCols fieldInfoMap
      allCols    = getCols fieldInfoMap
      insCols    = HM.keys defInsVals

  resolvedPreSet <- mapM (convPartialSQLExp sessVarBldr) setInsVals

  insTuples <- withPathK "objects" $ indexedForM insObjs $ \obj ->
    convObj prepFn defInsVals resolvedPreSet fieldInfoMap obj
  let sqlExps = map snd insTuples
      inpCols = HS.toList $ HS.fromList $ concatMap fst insTuples

  checkExpr <- convAnnBoolExpPartialSQL sessVarFromCurrentSetting (ipiCheck insPerm)
  
  conflictClause <- withPathK "on_conflict" $ forM oC $ \c -> do
      roleName <- askCurRole
      unless (isTabUpdatable roleName tableInfo) $ throw400 PermissionDenied $
        "upsert is not allowed for role " <> roleName
        <<> " since update permissions are not defined"
      buildConflictClause sessVarBldr tableInfo inpCols c
  
  return $ InsertQueryP1 tableName insCols sqlExps
           conflictClause (Just checkExpr) mutFlds allCols
  where
    selNecessaryMsg =
      "; \"returning\" can only be used if the role has "
      <> "\"select\" permission on the table"

decodeInsObjs :: (UserInfoM m, QErrM m) => Value -> m [InsObj]
decodeInsObjs v = do
  objs <- decodeValue v
  when (null objs) $ throw400 UnexpectedPayload "objects should not be empty"
  return objs

convInsQ
  :: (QErrM m, UserInfoM m, CacheRM m)
  => InsertQuery
  -> m (InsertQueryP1, DS.Seq Q.PrepArg)
convInsQ =
  runDMLP1T .
  convInsertQuery (withPathK "objects" . decodeInsObjs)
  sessVarFromCurrentSetting
  binRHSBuilder

insertP2 :: Bool -> (InsertQueryP1, DS.Seq Q.PrepArg) -> Q.TxE QErr EncJSON
insertP2 strfyNum (u, p) =
  runMutationWith addCheck
     $ Mutation (iqp1Table u) (insertCTE, p)
                (iqp1MutFlds u) (iqp1AllCols u) strfyNum
  where
    insertCTE = mkInsertCTE u
    
    addCheck | Just cond <- iqp1CheckCond u
             = insertPermsCheck (iqp1Table u) (qualTableToAliasIden (iqp1Table u)) cond
             | otherwise = id

-- | This function modifies a CTE to insert a check constraint
-- based on the current user's insert permissions.
--
-- The resulting SQL will look something like this:
--
-- > WITH 
-- >   ... original CTEs here, binding {insertResult} ...
-- >   , {tn}__inserted AS ( ... results of previous SelectWith ... )
-- >   , {tn}__checks AS
-- >     ( SELECT bool_and(
-- >         CASE WHEN {cond} 
-- >           THEN NULL 
-- >           ELSE hdb_catalog.check_violation() 
-- >         END
-- >       ) FROM {insertResult}
-- >     )
-- >   SELECT {tn}__inserted.*
-- >   FROM {tn}__inserted, {tn}__checks;
--
-- A concrete example might look like this:
--
-- > WITH "public_author__mutation_result_alias" AS 
-- >   ( INSERT INTO "public"."author" ("name", "id") 
-- >       VALUES ($1, DEFAULT)
-- >       RETURNING *
-- >   ), "public_author__inserted" AS 
-- >   ( SELECT 
-- >       json_build_object(
-- >         'affected_rows', 
-- >           ( SELECT count(*) 
-- >             FROM "public_author__mutation_result_alias"
-- >           )
-- >       )
-- >   ), "public_author__checks" AS
-- >   ( SELECT 
-- >       CASE 
-- >         WHEN "public_author__mutation_result_alias"."is_public" THEN NULL 
-- >         ELSE "hdb_catalog"."check_violation"() 
-- >       END 
-- >     FROM "public_author__mutation_result_alias"
-- >   ) 
-- > SELECT "public_author__inserted".* 
-- > FROM "public_author__inserted", 
-- >      "public_author__checks"
insertPermsCheck
  :: QualifiedTable
  -> Iden
  -> AnnBoolExpSQL
  -> S.SelectWith
  -> S.SelectWith
insertPermsCheck tn insertResult cond sw =
  let inserted = Iden $ snakeCaseTable tn <> "__inserted"
      checks = Iden $ snakeCaseTable tn <> "__checks"
      condExpr = toSQLBoolExp (S.QualIden insertResult) cond
   in S.cteAndThen (S.Alias inserted) sw
        (S.SelectWith
          { S.swCTEs =
              [ ( S.Alias checks
                , S.CTESelect $ S.mkSelect
                  { S.selExtr = 
                      [ S.Extractor
                          (S.SEFnApp "bool_and"
                            [ S.SECond condExpr S.SENull
                              (S.SEFunction 
                                (S.FunctionExp 
                                  (QualifiedObject (SchemaName "hdb_catalog") (FunctionName "check_violation")) 
                                  (S.FunctionArgs [] mempty)
                                  Nothing)
                              )
                            ] Nothing)
                          Nothing
                      ]
                  , S.selFrom = Just $ S.FromExp 
                      [ S.FIIden insertResult
                      ]
                  }
                )
              ]
          , S.swSelect = S.mkSelect
              { S.selExtr = [S.selectStar' (S.QualIden inserted)]
              , S.selFrom = Just $ S.FromExp 
                  [ S.FIIden inserted
                  , S.FIIden checks
                  ]
              }
          }
        )

data ConflictCtx
  = CCUpdate !ConstraintName ![PGCol] !PreSetCols !S.BoolExp
  | CCDoNothing !(Maybe ConstraintName)
  deriving (Show, Eq)

<<<<<<< HEAD
=======
nonAdminInsert :: Bool -> (InsertQueryP1, DS.Seq Q.PrepArg) -> Q.TxE QErr EncJSON
nonAdminInsert strfyNum (insQueryP1, args) = do
  conflictCtxM <- mapM extractConflictCtx conflictClauseP1
  setConflictCtx conflictCtxM
  insertP2 strfyNum (withoutConflictClause, args)
  where
    withoutConflictClause = insQueryP1{iqp1Conflict=Nothing}
    conflictClauseP1 = iqp1Conflict insQueryP1

extractConflictCtx :: (MonadError QErr m) => ConflictClauseP1 -> m ConflictCtx
extractConflictCtx cp =
  case cp of
    (CP1DoNothing mConflictTar) -> do
      mConstraintName <- mapM extractConstraintName mConflictTar
      return $ CCDoNothing mConstraintName
    (CP1Update conflictTar inpCols preSet filtr) -> do
      constraintName <- extractConstraintName conflictTar
      return $ CCUpdate constraintName inpCols preSet filtr
  where
    extractConstraintName (CTConstraint cn) = return cn
    extractConstraintName _ = throw400 NotSupported
      "\"constraint_on\" not supported for non admin insert. use \"constraint\" instead"

>>>>>>> bda02f81
setConflictCtx :: Maybe ConflictCtx -> Q.TxE QErr ()
setConflictCtx conflictCtxM = do
  let t = maybe "null" conflictCtxToJSON conflictCtxM
      setVal = toSQL $ S.SELit t
      setVar = "SET LOCAL hasura.conflict_clause = "
      q = Q.fromBuilder $ setVar <> setVal
  Q.unitQE defaultTxErrorHandler q () False
  where
    conflictCtxToJSON (CCDoNothing constrM) =
        J.encodeToStrictText $ InsertTxConflictCtx CAIgnore constrM Nothing
    conflictCtxToJSON (CCUpdate constr updCols preSet filtr) =
        J.encodeToStrictText $ InsertTxConflictCtx CAUpdate (Just constr) $
        Just $ toSQLTxt (S.buildUpsertSetExp updCols preSet)
               <> " " <> toSQLTxt (S.WhereFrag filtr)

runInsert
  :: (QErrM m, UserInfoM m, CacheRM m, MonadTx m, HasSQLGenCtx m)
  => InsertQuery
  -> m EncJSON
runInsert q = do
  res <- convInsQ q
  strfyNum <- stringifyNum <$> askSQLGenCtx
  liftTx $ insertP2 strfyNum res<|MERGE_RESOLUTION|>--- conflicted
+++ resolved
@@ -3,7 +3,6 @@
 import           Data.Aeson.Types
 import           Instances.TH.Lift        ()
 
-import qualified Data.Aeson.Extended      as J
 import qualified Data.HashMap.Strict      as HM
 import qualified Data.HashSet             as HS
 import qualified Data.Sequence            as DS
@@ -339,52 +338,6 @@
           }
         )
 
-data ConflictCtx
-  = CCUpdate !ConstraintName ![PGCol] !PreSetCols !S.BoolExp
-  | CCDoNothing !(Maybe ConstraintName)
-  deriving (Show, Eq)
-
-<<<<<<< HEAD
-=======
-nonAdminInsert :: Bool -> (InsertQueryP1, DS.Seq Q.PrepArg) -> Q.TxE QErr EncJSON
-nonAdminInsert strfyNum (insQueryP1, args) = do
-  conflictCtxM <- mapM extractConflictCtx conflictClauseP1
-  setConflictCtx conflictCtxM
-  insertP2 strfyNum (withoutConflictClause, args)
-  where
-    withoutConflictClause = insQueryP1{iqp1Conflict=Nothing}
-    conflictClauseP1 = iqp1Conflict insQueryP1
-
-extractConflictCtx :: (MonadError QErr m) => ConflictClauseP1 -> m ConflictCtx
-extractConflictCtx cp =
-  case cp of
-    (CP1DoNothing mConflictTar) -> do
-      mConstraintName <- mapM extractConstraintName mConflictTar
-      return $ CCDoNothing mConstraintName
-    (CP1Update conflictTar inpCols preSet filtr) -> do
-      constraintName <- extractConstraintName conflictTar
-      return $ CCUpdate constraintName inpCols preSet filtr
-  where
-    extractConstraintName (CTConstraint cn) = return cn
-    extractConstraintName _ = throw400 NotSupported
-      "\"constraint_on\" not supported for non admin insert. use \"constraint\" instead"
-
->>>>>>> bda02f81
-setConflictCtx :: Maybe ConflictCtx -> Q.TxE QErr ()
-setConflictCtx conflictCtxM = do
-  let t = maybe "null" conflictCtxToJSON conflictCtxM
-      setVal = toSQL $ S.SELit t
-      setVar = "SET LOCAL hasura.conflict_clause = "
-      q = Q.fromBuilder $ setVar <> setVal
-  Q.unitQE defaultTxErrorHandler q () False
-  where
-    conflictCtxToJSON (CCDoNothing constrM) =
-        J.encodeToStrictText $ InsertTxConflictCtx CAIgnore constrM Nothing
-    conflictCtxToJSON (CCUpdate constr updCols preSet filtr) =
-        J.encodeToStrictText $ InsertTxConflictCtx CAUpdate (Just constr) $
-        Just $ toSQLTxt (S.buildUpsertSetExp updCols preSet)
-               <> " " <> toSQLTxt (S.WhereFrag filtr)
-
 runInsert
   :: (QErrM m, UserInfoM m, CacheRM m, MonadTx m, HasSQLGenCtx m)
   => InsertQuery
