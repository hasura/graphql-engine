module Hasura.RQL.DML.Select.Internal
  ( mkSQLSelect
  , mkAggregateSelect
  , mkConnectionSelect
  , module Hasura.RQL.DML.Select.Types
  )
where

<<<<<<< HEAD
import           Control.Lens                 hiding (op)
import           Control.Monad.Writer.Strict
import           Instances.TH.Lift            ()
=======
import           Hasura.Prelude
>>>>>>> f5da1b34

import qualified Data.HashMap.Strict          as HM
import qualified Data.List.NonEmpty           as NE
import qualified Data.Text                    as T

import           Control.Lens                 hiding (op)
import           Control.Monad.Writer.Strict
import           Data.Text.Extended
import           Instances.TH.Lift            ()

import qualified Hasura.SQL.DML               as S

import           Hasura.GraphQL.Schema.Common
import           Hasura.RQL.DML.Internal
import           Hasura.RQL.DML.Select.Types
import           Hasura.RQL.GBoolExp
import           Hasura.RQL.Types
import           Hasura.SQL.Rewrite
import           Hasura.SQL.Types


-- Conversion of SelectQ happens in 2 Stages.
-- Stage 1 : Convert input query into an annotated AST
-- Stage 2 : Convert annotated AST to SQL Select

functionToIden :: QualifiedFunction -> Iden
functionToIden = Iden . qualObjectToText

selectFromToFromItem :: Iden -> SelectFrom 'Postgres -> S.FromItem
selectFromToFromItem pfx = \case
  FromTable tn -> S.FISimple tn Nothing
  FromIden i   -> S.FIIden i
  FromFunction qf args defListM ->
    S.FIFunc $ S.FunctionExp qf (fromTableRowArgs pfx args) $
    Just $ S.mkFunctionAlias (functionToIden qf) defListM

-- This function shouldn't be present ideally
-- You should be able to retrieve this information
-- from the FromItem generated with selectFromToFromItem
-- however given from S.FromItem is modelled, it is not
-- possible currently
selectFromToQual :: SelectFrom backend -> S.Qual
selectFromToQual = \case
  FromTable tn        -> S.QualTable tn
  FromIden i          -> S.QualIden i Nothing
  FromFunction qf _ _ -> S.QualIden (functionToIden qf) Nothing

aggregateFieldToExp :: AggregateFields 'Postgres -> S.SQLExp
aggregateFieldToExp aggFlds = jsonRow
  where
    jsonRow = S.applyJsonBuildObj (concatMap aggToFlds aggFlds)
    withAls fldName sqlExp = [S.SELit fldName, sqlExp]
    aggToFlds (FieldName t, fld) = withAls t $ case fld of
      AFCount cty -> S.SECount cty
      AFOp aggOp  -> aggOpToObj aggOp
      AFExp e     -> S.SELit e

    aggOpToObj (AggregateOp opText flds) =
      S.applyJsonBuildObj $ concatMap (colFldsToExtr opText) flds

    colFldsToExtr opText (FieldName t, CFCol col) =
      [ S.SELit t
      , S.SEFnApp opText [S.SEIden $ toIden col] Nothing
      ]
    colFldsToExtr _ (FieldName t, CFExp e) =
      [ S.SELit t , S.SELit e]

asSingleRowExtr :: S.Alias -> S.SQLExp
asSingleRowExtr col =
  S.SEFnApp "coalesce" [jsonAgg, S.SELit "null"] Nothing
  where
    jsonAgg = S.SEOpApp (S.SQLOp "->")
              [ S.SEFnApp "json_agg" [S.SEIden $ toIden col] Nothing
              , S.SEUnsafe "0"
              ]

withJsonAggExtr
  :: PermissionLimitSubQuery -> Maybe S.OrderByExp -> S.Alias -> S.SQLExp
withJsonAggExtr permLimitSubQuery ordBy alias =
  -- if select has aggregations then use subquery to apply permission limit
  case permLimitSubQuery of
    PLSQRequired permLimit -> withPermLimit permLimit
    PLSQNotRequired        -> simpleJsonAgg
  where
    simpleJsonAgg = mkSimpleJsonAgg rowIdenExp ordBy
    rowIdenExp = S.SEIden $ S.getAlias alias
    subSelAls = Iden "sub_query"
    unnestTable = Iden "unnest_table"

    mkSimpleJsonAgg rowExp ob =
      let jsonAggExp = S.SEFnApp "json_agg" [rowExp] ob
      in S.SEFnApp "coalesce" [jsonAggExp, S.SELit "[]"] Nothing

    withPermLimit limit =
      let subSelect = mkSubSelect limit
          rowIden = S.mkQIdenExp subSelAls alias
          extr = S.Extractor (mkSimpleJsonAgg rowIden newOrderBy) Nothing
          fromExp = S.FromExp $ pure $
                    S.mkSelFromItem subSelect $ S.Alias subSelAls
      in S.SESelect $ S.mkSelect { S.selExtr = pure extr
                                 , S.selFrom = Just fromExp
                                 }

    mkSubSelect limit =
      let jsonRowExtr = flip S.Extractor (Just alias) $
                        S.mkQIdenExp unnestTable alias
          obExtrs = flip map newOBAliases $ \a ->
                    S.Extractor (S.mkQIdenExp unnestTable a) $ Just $ S.Alias a
      in S.mkSelect { S.selExtr    = jsonRowExtr : obExtrs
                    , S.selFrom    = Just $ S.FromExp $ pure unnestFromItem
                    , S.selLimit   = Just $ S.LimitExp $ S.intToSQLExp limit
                    , S.selOrderBy = newOrderBy
                    }

    unnestFromItem =
      let arrayAggItems = flip map (rowIdenExp : obCols) $
                          \s -> S.SEFnApp "array_agg" [s] Nothing
      in S.FIUnnest arrayAggItems (S.Alias unnestTable) $
         rowIdenExp : map S.SEIden newOBAliases

    newOrderBy = S.OrderByExp <$> NE.nonEmpty newOBItems

    (newOBItems, obCols, newOBAliases) = maybe ([], [], []) transformOrderBy ordBy
    transformOrderBy (S.OrderByExp l) = unzip3 $
      flip map (zip (toList l) [1..]) $ \(obItem, i::Int) ->
                 let iden = Iden $ "ob_col_" <> T.pack (show i)
                 in ( obItem{S.oColumn = S.SEIden iden}
                    , S.oColumn obItem
                    , iden
                    )

asJsonAggExtr
  :: JsonAggSelect -> S.Alias -> PermissionLimitSubQuery -> Maybe S.OrderByExp -> S.Extractor
asJsonAggExtr jsonAggSelect als permLimitSubQuery ordByExpM =
  flip S.Extractor (Just als) $ case jsonAggSelect of
    JASMultipleRows -> withJsonAggExtr permLimitSubQuery ordByExpM als
    JASSingleObject -> asSingleRowExtr als

-- array relationships are not grouped, so have to be prefixed by
-- parent's alias
mkUniqArrayRelationAlias :: FieldName -> [FieldName] -> Iden
mkUniqArrayRelationAlias parAls flds =
  let sortedFields = sort flds
  in Iden $
     getFieldNameTxt parAls <> "."
     <> T.intercalate "." (map getFieldNameTxt sortedFields)

mkArrayRelationTableAlias :: Iden -> FieldName -> [FieldName] -> Iden
mkArrayRelationTableAlias pfx parAls flds =
  pfx <> Iden ".ar." <> uniqArrRelAls
  where
    uniqArrRelAls = mkUniqArrayRelationAlias parAls flds

mkObjectRelationTableAlias :: Iden -> RelName -> Iden
mkObjectRelationTableAlias pfx relName =
  pfx <> Iden ".or." <> toIden relName

mkComputedFieldTableAlias :: Iden -> FieldName -> Iden
mkComputedFieldTableAlias pfx fldAls =
  pfx <> Iden ".cf." <> toIden fldAls

mkBaseTableAlias :: Iden -> Iden
mkBaseTableAlias pfx =
  pfx <> Iden ".base"

mkBaseTableColumnAlias :: Iden -> PGCol -> Iden
mkBaseTableColumnAlias pfx pgColumn =
  pfx <> Iden ".pg." <> toIden pgColumn

mkOrderByFieldName :: RelName -> FieldName
mkOrderByFieldName relName =
  FieldName $ relNameToTxt relName <> "." <> "order_by"

mkAggregateOrderByAlias :: AnnAggregateOrderBy 'Postgres -> S.Alias
mkAggregateOrderByAlias = (S.Alias . Iden) . \case
  AAOCount         -> "count"
  AAOOp opText col -> opText <> "." <> getPGColTxt (pgiColumn col)

mkArrayRelationSourcePrefix
  :: Iden
  -> FieldName
  -> HM.HashMap FieldName [FieldName]
  -> FieldName
  -> Iden
mkArrayRelationSourcePrefix parentSourcePrefix parentFieldName similarFieldsMap fieldName =
  mkArrayRelationTableAlias parentSourcePrefix parentFieldName $
  HM.lookupDefault [fieldName] fieldName similarFieldsMap

mkArrayRelationAlias
  :: FieldName
  -> HM.HashMap FieldName [FieldName]
  -> FieldName
  -> S.Alias
mkArrayRelationAlias parentFieldName similarFieldsMap fieldName =
  S.Alias $ mkUniqArrayRelationAlias parentFieldName $
  HM.lookupDefault [fieldName] fieldName similarFieldsMap

fromTableRowArgs
  :: Iden -> FunctionArgsExpTableRow S.SQLExp -> S.FunctionArgs
fromTableRowArgs pfx = toFunctionArgs . fmap toSQLExp
  where
    toFunctionArgs (FunctionArgsExp positional named) =
      S.FunctionArgs positional named
    toSQLExp (AETableRow Nothing)    = S.SERowIden $ mkBaseTableAlias pfx
    toSQLExp (AETableRow (Just acc)) = S.mkQIdenExp (mkBaseTableAlias pfx) acc
    toSQLExp (AESession s)           = s
    toSQLExp (AEInput s)             = s

-- uses row_to_json to build a json object
withRowToJSON
  :: FieldName -> [S.Extractor] -> (S.Alias, S.SQLExp)
withRowToJSON parAls extrs =
  (S.toAlias parAls, jsonRow)
  where
    jsonRow = S.applyRowToJson extrs

-- uses json_build_object to build a json object
withJsonBuildObj
  :: FieldName -> [S.SQLExp] -> (S.Alias, S.SQLExp)
withJsonBuildObj parAls exps =
  (S.toAlias parAls, jsonRow)
  where
    jsonRow = S.applyJsonBuildObj exps

-- | Forces aggregation
withForceAggregation :: S.TypeAnn -> S.SQLExp -> S.SQLExp
withForceAggregation tyAnn e =
  -- bool_or to force aggregation
  S.SEFnApp "coalesce" [e, S.SETyAnn (S.SEUnsafe "bool_or('true')") tyAnn] Nothing

mkAggregateOrderByExtractorAndFields
  :: AnnAggregateOrderBy 'Postgres -> (S.Extractor, AggregateFields 'Postgres)
mkAggregateOrderByExtractorAndFields annAggOrderBy =
  case annAggOrderBy of
    AAOCount       ->
      ( S.Extractor S.countStar alias
      , [(FieldName "count", AFCount S.CTStar)]
      )
    AAOOp opText pgColumnInfo ->
      let pgColumn = pgiColumn pgColumnInfo
      in ( S.Extractor (S.SEFnApp opText [S.SEIden $ toIden pgColumn] Nothing) alias
         , [(FieldName opText, AFOp $ AggregateOp opText [(fromPGCol pgColumn, CFCol pgColumn)])]
         )
  where
    alias = Just $ mkAggregateOrderByAlias annAggOrderBy

mkAnnOrderByAlias
  :: Iden -> FieldName -> SimilarArrayFields -> AnnOrderByElementG 'Postgres v -> S.Alias
mkAnnOrderByAlias pfx parAls similarFields = \case
  AOCColumn pgColumnInfo ->
    let pgColumn = pgiColumn pgColumnInfo
        obColAls = mkBaseTableColumnAlias pfx pgColumn
    in S.Alias obColAls
  -- "pfx.or.relname"."pfx.ob.or.relname.rest" AS "pfx.ob.or.relname.rest"
  AOCObjectRelation relInfo _ rest ->
    let rn = riName relInfo
        relPfx  = mkObjectRelationTableAlias pfx rn
        ordByFldName = mkOrderByFieldName rn
        nesAls = mkAnnOrderByAlias relPfx ordByFldName mempty rest
    in nesAls
  AOCArrayAggregation relInfo _ aggOrderBy ->
    let rn = riName relInfo
        arrPfx = mkArrayRelationSourcePrefix pfx parAls similarFields $
                 mkOrderByFieldName rn
        obAls = arrPfx <> Iden "." <> toIden (mkAggregateOrderByAlias aggOrderBy)
    in S.Alias obAls

processDistinctOnColumns
  :: Iden
  -> NE.NonEmpty PGCol
  -> ( S.DistinctExpr
     , [(S.Alias, S.SQLExp)] -- additional column extractors
     )
processDistinctOnColumns pfx neCols = (distOnExp, colExtrs)
  where
    cols = toList neCols
    distOnExp = S.DistinctOn $ map (S.SEIden . toIden . mkQColAls) cols
    mkQCol c = S.mkQIdenExp (mkBaseTableAlias pfx) $ toIden c
    mkQColAls = S.Alias . mkBaseTableColumnAlias pfx
    colExtrs = flip map cols $ mkQColAls &&& mkQCol

type SimilarArrayFields = HM.HashMap FieldName [FieldName]

mkSimilarArrayFields
  :: Eq v
  => AnnFieldsG 'Postgres v
  -> Maybe (NE.NonEmpty (AnnOrderByItemG 'Postgres v))
  -> SimilarArrayFields
mkSimilarArrayFields annFields maybeOrderBys =
  HM.fromList $ flip map allTuples $
  \(relNameAndArgs, fieldName) -> (fieldName, getSimilarFields relNameAndArgs)
  where
    getSimilarFields relNameAndArgs = map snd $ filter ((== relNameAndArgs) . fst) allTuples
    allTuples = arrayRelationTuples <> aggOrderByRelationTuples
    arrayRelationTuples =
      let arrayFields = mapMaybe getAnnArr annFields
      in flip map arrayFields $
         \(f, relSel) -> (getArrayRelNameAndSelectArgs relSel, f)

    aggOrderByRelationTuples =
      let mkItem (relName, fieldName) = ( (relName, noSelectArgs)
                                        , fieldName
                                        )
      in map mkItem $ maybe []
         (mapMaybe (fetchAggOrderByRels . obiColumn) . toList) maybeOrderBys

    fetchAggOrderByRels (AOCArrayAggregation ri _ _) =
      Just (riName ri, mkOrderByFieldName $ riName ri)
    fetchAggOrderByRels _               = Nothing

getArrayRelNameAndSelectArgs :: ArraySelectG backend v -> (RelName, SelectArgsG backend v)
getArrayRelNameAndSelectArgs = \case
  ASSimple r     -> (aarRelationshipName r, _asnArgs $ aarAnnSelect r)
  ASAggregate r  -> (aarRelationshipName r, _asnArgs $ aarAnnSelect r)
  ASConnection r -> (aarRelationshipName r, _asnArgs $ _csSelect $ aarAnnSelect r)

getAnnArr :: (a, AnnFieldG backend v) -> Maybe (a, ArraySelectG backend v)
getAnnArr (f, annFld) = case annFld of
  AFArrayRelation (ASConnection _) -> Nothing
  AFArrayRelation ar               -> Just (f, ar)
  _                                -> Nothing


withWriteJoinTree
  :: (MonadWriter (JoinTree backend) m)
  => (JoinTree backend -> b -> JoinTree backend)
  -> m (a, b)
  -> m a
withWriteJoinTree joinTreeUpdater action =
  pass $ do
    (out, result) <- action
    let fromJoinTree joinTree =
          joinTreeUpdater joinTree result
    pure (out, fromJoinTree)

withWriteObjectRelation
  :: (MonadWriter (JoinTree backend) m, Hashable (ObjectRelationSource backend))
  => m ( ObjectRelationSource backend
       , HM.HashMap S.Alias S.SQLExp
       , a
       )
  -> m a
withWriteObjectRelation action =
  withWriteJoinTree updateJoinTree $ do
    (source, nodeExtractors, out) <- action
    pure (out, (source, nodeExtractors))
  where
    updateJoinTree joinTree (source, nodeExtractors) =
      let selectNode = SelectNode nodeExtractors joinTree
      in mempty{_jtObjectRelations = HM.singleton source selectNode}

withWriteArrayRelation
  :: (MonadWriter (JoinTree 'Postgres) m)
  => m ( ArrayRelationSource 'Postgres
       , S.Extractor
       , HM.HashMap S.Alias S.SQLExp
       , a
       )
  -> m a
withWriteArrayRelation action =
  withWriteJoinTree updateJoinTree $ do
  (source, topExtractor, nodeExtractors, out) <- action
  pure (out, (source, topExtractor, nodeExtractors))
  where
    updateJoinTree joinTree (source, topExtractor, nodeExtractors) =
      let arraySelectNode = ArraySelectNode [topExtractor] $
                            SelectNode nodeExtractors joinTree
      in mempty{_jtArrayRelations = HM.singleton source arraySelectNode}

withWriteArrayConnection
  :: (MonadWriter (JoinTree 'Postgres) m)
  => m ( ArrayConnectionSource 'Postgres
       , S.Extractor
       , HM.HashMap S.Alias S.SQLExp
       , a
       )
  -> m a
withWriteArrayConnection action =
  withWriteJoinTree updateJoinTree $ do
  (source, topExtractor, nodeExtractors, out) <- action
  pure (out, (source, topExtractor, nodeExtractors))
  where
    updateJoinTree joinTree (source, topExtractor, nodeExtractors) =
      let arraySelectNode = ArraySelectNode [topExtractor] $
                            SelectNode nodeExtractors joinTree
      in mempty{_jtArrayConnections = HM.singleton source arraySelectNode}

withWriteComputedFieldTableSet
  :: (MonadWriter (JoinTree backend) m)
  => m ( ComputedFieldTableSetSource
       , HM.HashMap S.Alias S.SQLExp
       , a
       )
  -> m a
withWriteComputedFieldTableSet action =
  withWriteJoinTree updateJoinTree $ do
    (source, nodeExtractors, out) <- action
    pure (out, (source, nodeExtractors))
  where
    updateJoinTree joinTree (source, nodeExtractors) =
      let selectNode = SelectNode nodeExtractors joinTree
      in mempty{_jtComputedFieldTableSets = HM.singleton source selectNode}


processAnnSimpleSelect
  :: forall m . ( MonadReader Bool m
               , MonadWriter (JoinTree 'Postgres) m
               )
  => SourcePrefixes
  -> FieldName
  -> PermissionLimitSubQuery
  -> AnnSimpleSel 'Postgres
  -> m ( SelectSource
       , HM.HashMap S.Alias S.SQLExp
       )
processAnnSimpleSelect sourcePrefixes fieldAlias permLimitSubQuery annSimpleSel = do
  (selectSource, orderByAndDistinctExtrs, _) <-
    processSelectParams sourcePrefixes fieldAlias similarArrayFields tableFrom
    permLimitSubQuery tablePermissions tableArgs
  annFieldsExtr <- processAnnFields (_pfThis sourcePrefixes) fieldAlias similarArrayFields annSelFields
  let allExtractors = HM.fromList $ annFieldsExtr : orderByAndDistinctExtrs
  pure (selectSource, allExtractors)
  where
    AnnSelectG annSelFields tableFrom tablePermissions tableArgs _ = annSimpleSel
    similarArrayFields =
      mkSimilarArrayFields annSelFields $ _saOrderBy tableArgs

processAnnAggregateSelect
  :: forall m. ( MonadReader Bool m
               , MonadWriter (JoinTree 'Postgres) m
               )
  => SourcePrefixes
  -> FieldName
  -> AnnAggregateSelect 'Postgres
  -> m ( SelectSource
       , HM.HashMap S.Alias S.SQLExp
       , S.Extractor
       )
processAnnAggregateSelect sourcePrefixes fieldAlias annAggSel = do
  (selectSource, orderByAndDistinctExtrs, _) <-
    processSelectParams sourcePrefixes fieldAlias similarArrayFields tableFrom
    permLimitSubQuery tablePermissions tableArgs
  let thisSourcePrefix = _pfThis sourcePrefixes
  processedFields <- forM aggSelFields $ \(fieldName, field) ->
    (fieldName,) <$>
    case field of
      TAFAgg aggFields ->
        pure ( aggregateFieldsToExtractorExps thisSourcePrefix aggFields
             , aggregateFieldToExp aggFields
             )
      TAFNodes annFields -> do
        annFieldExtr <- processAnnFields thisSourcePrefix fieldName similarArrayFields annFields
        pure ( [annFieldExtr]
             , withJsonAggExtr permLimitSubQuery (_ssOrderBy selectSource) $
               S.Alias $ toIden fieldName
             )
      TAFExp e ->
        pure ( []
             , withForceAggregation S.textTypeAnn $ S.SELit e
             )

  let topLevelExtractor =
        flip S.Extractor (Just $ S.Alias $ toIden fieldAlias) $
        S.applyJsonBuildObj $ flip concatMap (map (second snd) processedFields) $
        \(FieldName fieldText, fieldExp) -> [S.SELit fieldText, fieldExp]
      nodeExtractors = HM.fromList $
        concatMap (fst . snd) processedFields <> orderByAndDistinctExtrs

  pure (selectSource, nodeExtractors, topLevelExtractor)
  where
    AnnSelectG aggSelFields tableFrom tablePermissions tableArgs _ = annAggSel
    permLimit = _tpLimit tablePermissions
    orderBy = _saOrderBy tableArgs
    permLimitSubQuery = mkPermissionLimitSubQuery permLimit aggSelFields orderBy
    similarArrayFields = HM.unions $
      flip map (map snd aggSelFields) $ \case
        TAFAgg _ -> mempty
        TAFNodes annFlds ->
          mkSimilarArrayFields annFlds orderBy
        TAFExp _ -> mempty

mkPermissionLimitSubQuery
  :: Maybe Int
  -> TableAggregateFields backend
  -> Maybe (NE.NonEmpty (AnnOrderByItem backend))
  -> PermissionLimitSubQuery
mkPermissionLimitSubQuery permLimit aggFields orderBys =
  case permLimit of
    Nothing -> PLSQNotRequired
    Just limit ->
      if hasAggregateField || hasAggOrderBy then PLSQRequired limit
      else PLSQNotRequired
  where
    hasAggregateField = flip any (map snd aggFields) $
      \case
        TAFAgg _ -> True
        _        -> False

    hasAggOrderBy = case orderBys of
      Nothing -> False
      Just l -> flip any (concatMap toList $ toList l) $
                \case
                  AOCArrayAggregation{} -> True
                  _                     -> False

processArrayRelation
  :: forall m. ( MonadReader Bool m
               , MonadWriter (JoinTree 'Postgres) m
               )
  => SourcePrefixes
  -> FieldName
  -> S.Alias
  -> ArraySelect 'Postgres
  -> m ()
processArrayRelation sourcePrefixes fieldAlias relAlias arrSel =
  case arrSel of
    ASSimple annArrRel -> withWriteArrayRelation $ do
      let AnnRelationSelectG _ colMapping sel = annArrRel
          permLimitSubQuery =
            maybe PLSQNotRequired PLSQRequired $ _tpLimit $ _asnPerm sel
      (source, nodeExtractors) <-
        processAnnSimpleSelect sourcePrefixes fieldAlias permLimitSubQuery sel
      let topExtr = asJsonAggExtr JASMultipleRows (S.toAlias fieldAlias)
                    permLimitSubQuery $ _ssOrderBy source
      pure ( ArrayRelationSource relAlias colMapping source
           , topExtr
           , nodeExtractors
           , ()
           )
    ASAggregate aggSel -> withWriteArrayRelation $ do
      let AnnRelationSelectG _ colMapping sel = aggSel
      (source, nodeExtractors, topExtr) <-
        processAnnAggregateSelect sourcePrefixes fieldAlias sel
      pure ( ArrayRelationSource relAlias colMapping source
           , topExtr
           , nodeExtractors
           , ()
           )
    ASConnection connSel -> withWriteArrayConnection $ do
      let AnnRelationSelectG _ colMapping sel = connSel
      (source, topExtractor, nodeExtractors) <-
        processConnectionSelect sourcePrefixes fieldAlias relAlias colMapping sel
      pure ( source
           , topExtractor
           , nodeExtractors
           , ()
           )

processSelectParams
  :: forall m. ( MonadReader Bool m
               , MonadWriter (JoinTree 'Postgres) m
               )
  => SourcePrefixes
  -> FieldName
  -> SimilarArrayFields
  -> SelectFrom 'Postgres
  -> PermissionLimitSubQuery
  -> TablePerm 'Postgres
  -> SelectArgs 'Postgres
  -> m ( SelectSource
       , [(S.Alias, S.SQLExp)]
       , Maybe S.SQLExp -- Order by cursor
       )
processSelectParams sourcePrefixes fieldAlias similarArrFields selectFrom
                    permLimitSubQ tablePermissions tableArgs = do
  maybeOrderBy <- mapM
                  (processOrderByItems thisSourcePrefix fieldAlias similarArrFields)
                  orderByM
  let fromItem = selectFromToFromItem (_pfBase sourcePrefixes) selectFrom
      (maybeDistinct, distinctExtrs) =
        maybe (Nothing, []) (first Just) $ processDistinctOnColumns thisSourcePrefix <$> distM
      finalWhere = toSQLBoolExp (selectFromToQual selectFrom) $
                   maybe permFilter (andAnnBoolExps permFilter) whereM
      selectSource = SelectSource thisSourcePrefix fromItem maybeDistinct finalWhere
                     ((^. _2) <$> maybeOrderBy) finalLimit offsetM
      orderByExtrs = maybe [] (^. _1) maybeOrderBy
  pure ( selectSource
       , orderByExtrs <> distinctExtrs
       , (^. _3) <$> maybeOrderBy
       )
  where
    thisSourcePrefix = _pfThis sourcePrefixes
    SelectArgs whereM orderByM inpLimitM offsetM distM = tableArgs
    TablePerm permFilter permLimit = tablePermissions
    finalLimit =
    -- if sub query is required, then only use input limit
    --    because permission limit is being applied in subquery
    -- else compare input and permission limits
      case permLimitSubQ of
        PLSQRequired _  -> inpLimitM
        PLSQNotRequired -> compareLimits

    compareLimits =
      case (inpLimitM, permLimit) of
        (inpLim, Nothing)     -> inpLim
        (Nothing, permLim)    -> permLim
        (Just inp, Just perm) -> Just $ if inp < perm then inp else perm

processOrderByItems
  :: forall m. ( MonadReader Bool m
               , MonadWriter (JoinTree 'Postgres) m
               )
  => Iden
  -> FieldName
  -> SimilarArrayFields
  -> NE.NonEmpty (AnnOrderByItem 'Postgres)
  -> m ( [(S.Alias, S.SQLExp)] -- Order by Extractors
       , S.OrderByExp
       , S.SQLExp -- The cursor expression
       )
processOrderByItems sourcePrefix' fieldAlias' similarArrayFields orderByItems = do
  orderByItemExps <- forM orderByItems processAnnOrderByItem
  let orderByExp = S.OrderByExp $ toOrderByExp <$> orderByItemExps
      orderByExtractors = concat $ toList $ map snd . toList <$> orderByItemExps
      cursor = mkCursorExp $ toList orderByItemExps
  pure (orderByExtractors, orderByExp, cursor)
  where
    processAnnOrderByItem :: AnnOrderByItem 'Postgres -> m (OrderByItemExp 'Postgres)
    processAnnOrderByItem orderByItem =
      forM orderByItem $ \ordByCol -> (ordByCol,) <$>
      processAnnOrderByElement sourcePrefix' fieldAlias' ordByCol

    processAnnOrderByElement
      :: Iden -> FieldName -> AnnOrderByElement 'Postgres S.SQLExp -> m (S.Alias, S.SQLExp)
    processAnnOrderByElement sourcePrefix fieldAlias annObCol = do
      let ordByAlias = mkAnnOrderByAlias sourcePrefix fieldAlias similarArrayFields annObCol
      (ordByAlias, ) <$> case annObCol of
        AOCColumn pgColInfo -> pure $
          S.mkQIdenExp (mkBaseTableAlias sourcePrefix) $ toIden $ pgiColumn pgColInfo

        AOCObjectRelation relInfo relFilter rest -> withWriteObjectRelation $ do
          let RelInfo relName _ colMapping relTable _ _ = relInfo
              relSourcePrefix = mkObjectRelationTableAlias sourcePrefix relName
              fieldName = mkOrderByFieldName relName
          (relOrderByAlias, relOrdByExp) <-
            processAnnOrderByElement relSourcePrefix fieldName rest
          let selectSource = ObjectSelectSource relSourcePrefix
                             (S.FISimple relTable Nothing)
                             (toSQLBoolExp (S.QualTable relTable) relFilter)
              relSource = ObjectRelationSource relName colMapping selectSource
          pure ( relSource
               , HM.singleton relOrderByAlias relOrdByExp
               , S.mkQIdenExp relSourcePrefix relOrderByAlias
               )

        AOCArrayAggregation relInfo relFilter aggOrderBy -> withWriteArrayRelation $ do
          let RelInfo relName _ colMapping relTable _ _ = relInfo
              fieldName = mkOrderByFieldName relName
              relSourcePrefix = mkArrayRelationSourcePrefix sourcePrefix fieldAlias
                                similarArrayFields fieldName
              relAlias = mkArrayRelationAlias fieldAlias similarArrayFields fieldName
              (topExtractor, fields) = mkAggregateOrderByExtractorAndFields aggOrderBy
              selectSource = SelectSource relSourcePrefix
                             (S.FISimple relTable Nothing) Nothing
                             (toSQLBoolExp (S.QualTable relTable) relFilter)
                             Nothing Nothing Nothing
              relSource = ArrayRelationSource relAlias colMapping selectSource
          pure ( relSource
               , topExtractor
               , HM.fromList $ aggregateFieldsToExtractorExps relSourcePrefix fields
               , S.mkQIdenExp relSourcePrefix (mkAggregateOrderByAlias aggOrderBy)
               )

    toOrderByExp :: OrderByItemExp 'Postgres -> S.OrderByItem
    toOrderByExp orderByItemExp =
      let OrderByItemG obTyM expAlias obNullsM = fst . snd <$> orderByItemExp
      in S.OrderByItem (S.SEIden $ toIden expAlias)
         (unOrderType <$> obTyM) (unNullsOrder <$> obNullsM)

    mkCursorExp :: [OrderByItemExp 'Postgres] -> S.SQLExp
    mkCursorExp orderByItemExps =
      S.applyJsonBuildObj $ flip concatMap orderByItemExps $
      \orderByItemExp ->
        let OrderByItemG _ (annObCol, (_, valExp)) _ = orderByItemExp
        in annObColToJSONField valExp annObCol
      where
        annObColToJSONField valExp = \case
          AOCColumn pgCol -> [S.SELit $ getPGColTxt $ pgiColumn pgCol, valExp]
          AOCObjectRelation relInfo _ obCol ->
            [ S.SELit $ relNameToTxt $ riName relInfo
            , S.applyJsonBuildObj $ annObColToJSONField valExp obCol
            ]
          AOCArrayAggregation relInfo _ aggOrderBy ->
            [ S.SELit $ relNameToTxt (riName relInfo) <> "_aggregate"
            , S.applyJsonBuildObj $
              case aggOrderBy of
                AAOCount -> [S.SELit "count", valExp]
                AAOOp opText colInfo ->
                  [ S.SELit opText
                  , S.applyJsonBuildObj [S.SELit $ getPGColTxt $ pgiColumn colInfo, valExp]
                  ]
            ]

aggregateFieldsToExtractorExps
  :: Iden -> AggregateFields 'Postgres -> [(S.Alias, S.SQLExp)]
aggregateFieldsToExtractorExps sourcePrefix aggregateFields =
  flip concatMap aggregateFields $ \(_, field) ->
    case field of
      AFCount cty -> case cty of
        S.CTStar          -> []
        S.CTSimple cols   -> colsToExps cols
        S.CTDistinct cols -> colsToExps cols
      AFOp aggOp  -> aggOpToExps aggOp
      AFExp _     -> []
  where
    colsToExps = mapMaybe (mkColExp . CFCol)
    aggOpToExps = mapMaybe (mkColExp . snd) . _aoFields

    mkColExp (CFCol c) =
      let qualCol = S.mkQIdenExp (mkBaseTableAlias sourcePrefix) (toIden c)
          colAls = toIden c
      in Just (S.Alias colAls, qualCol)
    mkColExp _ = Nothing

processAnnFields
  :: forall m . ( MonadReader Bool m
               , MonadWriter (JoinTree 'Postgres) m
               )
  => Iden
  -> FieldName
  -> SimilarArrayFields
  -> AnnFields 'Postgres
  -> m (S.Alias, S.SQLExp)
processAnnFields sourcePrefix fieldAlias similarArrFields annFields = do
  fieldExps <- forM annFields $ \(fieldName, field) ->
    (fieldName,) <$>
    case field of
      AFExpression t -> pure $ S.SELit t

      AFNodeId tn pKeys -> pure $ mkNodeId tn pKeys

      AFColumn c -> toSQLCol c

      AFRemote _ -> pure $ S.SELit "null: remote field selected"

      AFObjectRelation objSel -> withWriteObjectRelation $ do
        let AnnRelationSelectG relName relMapping annObjSel = objSel
            AnnObjectSelectG objAnnFields tableFrom tableFilter = annObjSel
            objRelSourcePrefix = mkObjectRelationTableAlias sourcePrefix relName
            sourcePrefixes = mkSourcePrefixes objRelSourcePrefix
        annFieldsExtr <- processAnnFields (_pfThis sourcePrefixes) fieldName HM.empty objAnnFields
        let selectSource = ObjectSelectSource (_pfThis sourcePrefixes)
                           (S.FISimple tableFrom Nothing)
                           (toSQLBoolExp (S.QualTable tableFrom) tableFilter)
            objRelSource = ObjectRelationSource relName relMapping selectSource
        pure ( objRelSource
             , HM.fromList [annFieldsExtr]
             , S.mkQIdenExp objRelSourcePrefix fieldName
             )

      AFArrayRelation arrSel -> do
        let arrRelSourcePrefix = mkArrayRelationSourcePrefix sourcePrefix fieldAlias similarArrFields fieldName
            arrRelAlias = mkArrayRelationAlias fieldAlias similarArrFields fieldName
        processArrayRelation (mkSourcePrefixes arrRelSourcePrefix) fieldName arrRelAlias arrSel
        pure $ S.mkQIdenExp arrRelSourcePrefix fieldName

      AFComputedField (CFSScalar scalar) -> fromScalarComputedField scalar

      AFComputedField (CFSTable selectTy sel) -> withWriteComputedFieldTableSet $ do
        let computedFieldSourcePrefix =
              mkComputedFieldTableAlias sourcePrefix fieldName
        (selectSource, nodeExtractors) <-
          processAnnSimpleSelect (mkSourcePrefixes computedFieldSourcePrefix)
          fieldName PLSQNotRequired sel
        let computedFieldTableSetSource =
              ComputedFieldTableSetSource fieldName selectTy selectSource
        pure ( computedFieldTableSetSource
             , nodeExtractors
             , S.mkQIdenExp computedFieldSourcePrefix fieldName
             )

  pure $
    -- posttgres ignores anything beyond 63 chars for an iden
    -- in this case, we'll need to use json_build_object function
    -- json_build_object is slower than row_to_json hence it is only
    -- used when needed
    if any ( (> 63) . T.length . getFieldNameTxt . fst ) fieldExps then
      withJsonBuildObj fieldAlias $ concatMap toJsonBuildObjectExps fieldExps
    else withRowToJSON fieldAlias $ map toRowToJsonExtr fieldExps
  where
    mkSourcePrefixes newPrefix = SourcePrefixes newPrefix sourcePrefix
    toJsonBuildObjectExps (fieldName, fieldExp) =
      [S.SELit $ getFieldNameTxt fieldName, fieldExp]

    toRowToJsonExtr (fieldName, fieldExp) =
      S.Extractor fieldExp $ Just $ S.toAlias fieldName

    toSQLCol :: AnnColumnField 'Postgres -> m S.SQLExp
    toSQLCol (AnnColumnField col asText colOpM) = do
      strfyNum <- ask
      pure $ toJSONableExp strfyNum (pgiType col) asText $ withColumnOp colOpM $
             S.mkQIdenExp (mkBaseTableAlias sourcePrefix) $ pgiColumn col

    fromScalarComputedField :: ComputedFieldScalarSelect S.SQLExp -> m S.SQLExp
    fromScalarComputedField computedFieldScalar = do
      strfyNum <- ask
      pure $ toJSONableExp strfyNum (PGColumnScalar ty) False $ withColumnOp colOpM $
             S.SEFunction $ S.FunctionExp fn (fromTableRowArgs sourcePrefix args) Nothing
      where
        ComputedFieldScalarSelect fn args ty colOpM = computedFieldScalar

    withColumnOp :: Maybe ColumnOp -> S.SQLExp -> S.SQLExp
    withColumnOp colOpM sqlExp = case colOpM of
      Nothing                     -> sqlExp
      Just (ColumnOp opText cExp) -> S.mkSQLOpExp opText sqlExp cExp

    mkNodeId :: QualifiedTable -> PrimaryKeyColumns 'Postgres -> S.SQLExp
    mkNodeId (QualifiedObject tableSchema tableName) pkeyColumns =
      let columnInfoToSQLExp pgColumnInfo =
            toJSONableExp False (pgiType pgColumnInfo) False $
            S.mkQIdenExp (mkBaseTableAlias sourcePrefix) $ pgiColumn pgColumnInfo

      -- See Note [Relay Node id].
      in encodeBase64 $ flip S.SETyAnn S.textTypeAnn $ S.applyJsonBuildArray $
         [ S.intToSQLExp $ nodeIdVersionInt currentNodeIdVersion
         , S.SELit (getSchemaTxt tableSchema)
         , S.SELit (toTxt tableName)
         ] <> map columnInfoToSQLExp (toList pkeyColumns)

injectJoinCond :: S.BoolExp       -- ^ Join condition
               -> S.BoolExp -- ^ Where condition
               -> S.WhereFrag     -- ^ New where frag
injectJoinCond joinCond whereCond =
  S.WhereFrag $ S.simplifyBoolExp $ S.BEBin S.AndOp joinCond whereCond

mkJoinCond :: S.Alias -> HashMap PGCol PGCol -> S.BoolExp
mkJoinCond baseTablepfx colMapn =
  foldl' (S.BEBin S.AndOp) (S.BELit True) $ flip map (HM.toList colMapn) $ \(lCol, rCol) ->
    S.BECompare S.SEQ (S.mkQIdenExp baseTablepfx lCol) (S.mkSIdenExp rCol)

generateSQLSelect
  :: S.BoolExp -- ^ Pre join condition
  -> SelectSource
  -> SelectNode 'Postgres
  -> S.Select
generateSQLSelect joinCondition selectSource selectNode =
  S.mkSelect
  { S.selExtr = [S.Extractor e $ Just a | (a, e) <- HM.toList extractors]
  , S.selFrom = Just $ S.FromExp [joinedFrom]
  , S.selOrderBy = maybeOrderby
  , S.selLimit = S.LimitExp . S.intToSQLExp <$> maybeLimit
  , S.selOffset = S.OffsetExp <$> maybeOffset
  , S.selDistinct = maybeDistinct
  }
  where
    SelectSource sourcePrefix fromItem maybeDistinct whereExp
      maybeOrderby maybeLimit maybeOffset = selectSource
    SelectNode extractors joinTree = selectNode
    JoinTree objectRelations arrayRelations arrayConnections computedFields = joinTree
    -- this is the table which is aliased as "sourcePrefix.base"
    baseSelect = S.mkSelect
      { S.selExtr  = [S.Extractor (S.SEStar Nothing) Nothing]
      , S.selFrom  = Just $ S.FromExp [fromItem]
      , S.selWhere = Just $ injectJoinCond joinCondition whereExp
      }
    baseSelectAlias = S.Alias $ mkBaseTableAlias sourcePrefix
    baseFromItem = S.mkSelFromItem baseSelect baseSelectAlias

    -- function to create a joined from item from two from items
    leftOuterJoin current new =
      S.FIJoin $ S.JoinExpr current S.LeftOuter new $
      S.JoinOn $ S.BELit True

    -- this is the from eexp for the final select
    joinedFrom :: S.FromItem
    joinedFrom = foldl' leftOuterJoin baseFromItem $
                 map objectRelationToFromItem (HM.toList objectRelations) <>
                 map arrayRelationToFromItem (HM.toList arrayRelations) <>
                 map arrayConnectionToFromItem (HM.toList arrayConnections) <>
                 map computedFieldToFromItem (HM.toList computedFields)


    objectRelationToFromItem
      :: (ObjectRelationSource 'Postgres, SelectNode 'Postgres) -> S.FromItem
    objectRelationToFromItem (objectRelationSource, node) =
      let ObjectRelationSource _ colMapping objectSelectSource = objectRelationSource
          alias = S.Alias $ _ossPrefix objectSelectSource
          source = objectSelectSourceToSelectSource objectSelectSource
          select = generateSQLSelect (mkJoinCond baseSelectAlias colMapping) source node
      in S.mkLateralFromItem select alias

    arrayRelationToFromItem
      :: (ArrayRelationSource 'Postgres, ArraySelectNode 'Postgres) -> S.FromItem
    arrayRelationToFromItem (arrayRelationSource, arraySelectNode) =
      let ArrayRelationSource _ colMapping source = arrayRelationSource
          alias = S.Alias $ _ssPrefix source
          select = generateSQLSelectFromArrayNode source arraySelectNode $
                   mkJoinCond baseSelectAlias colMapping
      in S.mkLateralFromItem select alias

    arrayConnectionToFromItem
      :: (ArrayConnectionSource 'Postgres, ArraySelectNode 'Postgres) -> S.FromItem
    arrayConnectionToFromItem (arrayConnectionSource, arraySelectNode) =
      let selectWith = connectionToSelectWith baseSelectAlias arrayConnectionSource arraySelectNode
          alias = S.Alias $ _ssPrefix $ _acsSource arrayConnectionSource
      in S.FISelectWith (S.Lateral True) selectWith alias

    computedFieldToFromItem
      :: (ComputedFieldTableSetSource, SelectNode 'Postgres) -> S.FromItem
    computedFieldToFromItem (computedFieldTableSource, node) =
      let ComputedFieldTableSetSource fieldName selectTy source = computedFieldTableSource
          internalSelect = generateSQLSelect (S.BELit True) source node
          extractor = asJsonAggExtr selectTy (S.toAlias fieldName) PLSQNotRequired $
                      _ssOrderBy source
          alias = S.Alias $ _ssPrefix source
          select = S.mkSelect
                { S.selExtr = [extractor]
                , S.selFrom = Just $ S.FromExp [S.mkSelFromItem internalSelect alias]
                }
      in S.mkLateralFromItem select alias

generateSQLSelectFromArrayNode
  :: SelectSource
  -> ArraySelectNode 'Postgres
  -> S.BoolExp
  -> S.Select
generateSQLSelectFromArrayNode selectSource arraySelectNode joinCondition =
  S.mkSelect
  { S.selExtr = topExtractors
  , S.selFrom = Just $ S.FromExp [selectFrom]
  }
  where
    ArraySelectNode topExtractors selectNode = arraySelectNode
    selectFrom = S.mkSelFromItem
                 (generateSQLSelect joinCondition selectSource selectNode) $
                 S.Alias $ _ssPrefix selectSource

mkAggregateSelect :: AnnAggregateSelect 'Postgres -> S.Select
mkAggregateSelect annAggSel =
  let ((selectSource, nodeExtractors, topExtractor), joinTree) =
        runWriter $ flip runReaderT strfyNum $
        processAnnAggregateSelect sourcePrefixes rootFieldName annAggSel
      selectNode = SelectNode nodeExtractors joinTree
      arrayNode = ArraySelectNode [topExtractor] selectNode
  in prefixNumToAliases $
     generateSQLSelectFromArrayNode selectSource arrayNode $ S.BELit True
  where
    strfyNum = _asnStrfyNum annAggSel
    rootFieldName = FieldName "root"
    rootIden = toIden rootFieldName
    sourcePrefixes = SourcePrefixes rootIden rootIden

mkSQLSelect :: JsonAggSelect -> AnnSimpleSel 'Postgres -> S.Select
mkSQLSelect jsonAggSelect annSel =
  let permLimitSubQuery = PLSQNotRequired
      ((selectSource, nodeExtractors), joinTree) =
        runWriter $ flip runReaderT strfyNum $
        processAnnSimpleSelect sourcePrefixes rootFldName permLimitSubQuery annSel
      selectNode = SelectNode nodeExtractors joinTree
      topExtractor = asJsonAggExtr jsonAggSelect rootFldAls permLimitSubQuery
                     $ _ssOrderBy selectSource
      arrayNode = ArraySelectNode [topExtractor] selectNode
  in prefixNumToAliases $
     generateSQLSelectFromArrayNode selectSource arrayNode $ S.BELit True
  where
    strfyNum = _asnStrfyNum annSel
    rootFldIden = toIden rootFldName
    sourcePrefixes = SourcePrefixes rootFldIden rootFldIden
    rootFldName = FieldName "root"
    rootFldAls  = S.Alias $ toIden rootFldName

mkConnectionSelect :: ConnectionSelect 'Postgres S.SQLExp -> S.SelectWithG S.Select
mkConnectionSelect connectionSelect =
  let ((connectionSource, topExtractor, nodeExtractors), joinTree) =
        runWriter $ flip runReaderT strfyNum $
        processConnectionSelect sourcePrefixes rootFieldName
        (S.Alias rootIden) mempty connectionSelect
      selectNode = ArraySelectNode [topExtractor] $
                       SelectNode nodeExtractors joinTree
  in prefixNumToAliasesSelectWith $
     connectionToSelectWith (S.Alias rootIden) connectionSource selectNode
  where
    strfyNum = _asnStrfyNum $ _csSelect connectionSelect
    rootFieldName = FieldName "root"
    rootIden = toIden rootFieldName
    sourcePrefixes = SourcePrefixes rootIden rootIden

-- | First element extractor expression from given record set
-- For example:- To get first "id" column from given row set,
-- the function generates the SQL expression AS `(array_agg("id"))[1]`
mkFirstElementExp :: S.SQLExp -> S.SQLExp
mkFirstElementExp expIden =
  -- For Example
  S.SEArrayIndex (S.SEFnApp "array_agg" [expIden] Nothing) (S.intToSQLExp 1)

-- | Last element extractor expression from given record set.
-- For example:- To get first "id" column from given row set,
-- the function generates the SQL expression AS `(array_agg("id"))[array_length(array_agg("id"), 1)]`
mkLastElementExp :: S.SQLExp -> S.SQLExp
mkLastElementExp expIden =
  let arrayExp = S.SEFnApp "array_agg" [expIden] Nothing
  in S.SEArrayIndex arrayExp $
     S.SEFnApp "array_length" [arrayExp, S.intToSQLExp 1] Nothing

cursorIden :: Iden
cursorIden = Iden "__cursor"

startCursorIden :: Iden
startCursorIden = Iden "__start_cursor"

endCursorIden :: Iden
endCursorIden = Iden "__end_cursor"

hasPreviousPageIden :: Iden
hasPreviousPageIden = Iden "__has_previous_page"

hasNextPageIden :: Iden
hasNextPageIden = Iden "__has_next_page"

pageInfoSelectAliasIden :: Iden
pageInfoSelectAliasIden = Iden "__page_info"

cursorsSelectAliasIden :: Iden
cursorsSelectAliasIden = Iden "__cursors_select"

encodeBase64 :: S.SQLExp -> S.SQLExp
encodeBase64 =
  removeNewline . bytesToBase64Text . convertToBytes
  where
    convertToBytes e =
      S.SEFnApp "convert_to" [e, S.SELit "UTF8"] Nothing
    bytesToBase64Text e =
      S.SEFnApp "encode" [e, S.SELit "base64"] Nothing
    removeNewline e =
      S.SEFnApp "regexp_replace" [e, S.SELit "\\n", S.SELit "", S.SELit "g"] Nothing


processConnectionSelect
  :: ( MonadReader Bool m
     , MonadWriter (JoinTree 'Postgres) m
     )
  => SourcePrefixes
  -> FieldName
  -> S.Alias
  -> HM.HashMap PGCol PGCol
  -> ConnectionSelect 'Postgres S.SQLExp
  -> m ( ArrayConnectionSource 'Postgres
       , S.Extractor
       , HM.HashMap S.Alias S.SQLExp
       )
processConnectionSelect sourcePrefixes fieldAlias relAlias colMapping connectionSelect = do
  (selectSource, orderByAndDistinctExtrs, maybeOrderByCursor) <-
    processSelectParams sourcePrefixes fieldAlias similarArrayFields selectFrom
    permLimitSubQuery tablePermissions tableArgs

  let mkCursorExtractor = (S.Alias cursorIden,) . (`S.SETyAnn` S.textTypeAnn)
      cursorExtractors = case maybeOrderByCursor of
        Just orderByCursor -> [mkCursorExtractor orderByCursor]
        Nothing ->
          -- Extract primary key columns from base select along with cursor expression.
          -- Those columns are required to perform connection split via a WHERE clause.
          mkCursorExtractor primaryKeyColumnsObjectExp : primaryKeyColumnExtractors
      orderByExp = _ssOrderBy selectSource
  (topExtractorExp, exps) <- flip runStateT [] $ processFields orderByExp
  let topExtractor = S.Extractor topExtractorExp $ Just $ S.Alias fieldIden
      allExtractors = HM.fromList $ cursorExtractors <> exps <> orderByAndDistinctExtrs
      arrayConnectionSource = ArrayConnectionSource relAlias colMapping
                              (mkSplitBoolExp <$> maybeSplit) maybeSlice selectSource
  pure ( arrayConnectionSource
       , topExtractor
       , allExtractors
       )
  where
    ConnectionSelect primaryKeyColumns maybeSplit maybeSlice select = connectionSelect
    AnnSelectG fields selectFrom tablePermissions tableArgs _ = select
    fieldIden = toIden fieldAlias
    thisPrefix = _pfThis sourcePrefixes
    permLimitSubQuery = PLSQNotRequired

    primaryKeyColumnsObjectExp =
      S.applyJsonBuildObj $ flip concatMap (toList primaryKeyColumns) $
      \pgColumnInfo ->
        [ S.SELit $ getPGColTxt $ pgiColumn pgColumnInfo
        , toJSONableExp False (pgiType pgColumnInfo) False $
          S.mkQIdenExp (mkBaseTableAlias thisPrefix) $ pgiColumn pgColumnInfo
        ]

    primaryKeyColumnExtractors =
      flip map (toList primaryKeyColumns) $
      \pgColumnInfo ->
        let pgColumn = pgiColumn pgColumnInfo
        in ( S.Alias $ mkBaseTableColumnAlias thisPrefix pgColumn
           , S.mkQIdenExp (mkBaseTableAlias thisPrefix) pgColumn
           )

    mkSplitBoolExp (firstSplit NE.:| rest) =
      S.BEBin S.OrOp (mkSplitCompareExp firstSplit) $ mkBoolExpFromRest firstSplit rest
      where
        mkBoolExpFromRest previousSplit =
          S.BEBin S.AndOp (mkEqualityCompareExp previousSplit) . \case
            []                         -> S.BELit False
            (thisSplit:remainingSplit) -> mkSplitBoolExp (thisSplit NE.:| remainingSplit)

        mkSplitCompareExp (ConnectionSplit kind v (OrderByItemG obTyM obCol _)) =
          let obAlias = mkAnnOrderByAlias thisPrefix fieldAlias similarArrayFields obCol
              obTy = maybe S.OTAsc unOrderType obTyM
              compareOp = case (kind, obTy) of
                (CSKAfter, S.OTAsc)   -> S.SGT
                (CSKAfter, S.OTDesc)  -> S.SLT
                (CSKBefore, S.OTAsc)  -> S.SLT
                (CSKBefore, S.OTDesc) -> S.SGT
          in S.BECompare compareOp (S.SEIden $ toIden obAlias) v

        mkEqualityCompareExp (ConnectionSplit _ v orderByItem) =
          let obAlias = mkAnnOrderByAlias thisPrefix fieldAlias similarArrayFields $
                        obiColumn orderByItem
          in S.BECompare S.SEQ (S.SEIden $ toIden obAlias) v

    similarArrayFields = HM.unions $
      flip map (map snd fields) $ \case
      ConnectionTypename{} -> mempty
      ConnectionPageInfo{} -> mempty
      ConnectionEdges edges -> HM.unions $
        flip map (map snd edges) $ \case
        EdgeTypename{} -> mempty
        EdgeCursor{} -> mempty
        EdgeNode annFields ->
          mkSimilarArrayFields annFields $ _saOrderBy tableArgs

    mkSimpleJsonAgg rowExp ob =
      let jsonAggExp = S.SEFnApp "json_agg" [rowExp] ob
      in S.SEFnApp "coalesce" [jsonAggExp, S.SELit "[]"] Nothing

    processFields
      :: ( MonadReader Bool m
         , MonadWriter (JoinTree 'Postgres) m
         , MonadState [(S.Alias, S.SQLExp)] m
         )
      => Maybe S.OrderByExp -> m S.SQLExp
    processFields orderByExp =
      fmap (S.applyJsonBuildObj . concat) $
      forM fields $
        \(FieldName fieldText, field) -> (S.SELit fieldText:) . pure <$>
        case field of
          ConnectionTypename t              -> pure $ withForceAggregation S.textTypeAnn $ S.SELit t
          ConnectionPageInfo pageInfoFields -> pure $ processPageInfoFields pageInfoFields
          ConnectionEdges edges ->
            fmap (flip mkSimpleJsonAgg orderByExp . S.applyJsonBuildObj . concat) $ forM edges $
            \(FieldName edgeText, edge) -> (S.SELit edgeText:) . pure <$>
            case edge of
              EdgeTypename t -> pure $ S.SELit t
              EdgeCursor     -> pure $ encodeBase64 $ S.SEIden (toIden cursorIden)
              EdgeNode annFields -> do
                let edgeFieldName = FieldName $
                      getFieldNameTxt fieldAlias <> "." <> fieldText <> "." <> edgeText
                    edgeFieldIden = toIden edgeFieldName
                annFieldsExtrExp <- processAnnFields thisPrefix edgeFieldName similarArrayFields annFields
                modify' (<> [annFieldsExtrExp])
                pure $ S.SEIden edgeFieldIden

    processPageInfoFields infoFields =
      S.applyJsonBuildObj $ flip concatMap infoFields $
      \(FieldName fieldText, field) -> (:) (S.SELit fieldText) $ pure case field of
        PageInfoTypename t      -> withForceAggregation S.textTypeAnn $ S.SELit t
        PageInfoHasNextPage     -> withForceAggregation S.boolTypeAnn $
          mkSingleFieldSelect (S.SEIden hasNextPageIden) pageInfoSelectAliasIden
        PageInfoHasPreviousPage -> withForceAggregation S.boolTypeAnn $
          mkSingleFieldSelect (S.SEIden hasPreviousPageIden) pageInfoSelectAliasIden
        PageInfoStartCursor     -> withForceAggregation S.textTypeAnn $
          encodeBase64 $ mkSingleFieldSelect (S.SEIden startCursorIden) cursorsSelectAliasIden
        PageInfoEndCursor       -> withForceAggregation S.textTypeAnn $
          encodeBase64 $ mkSingleFieldSelect (S.SEIden endCursorIden) cursorsSelectAliasIden
      where
        mkSingleFieldSelect field fromIden = S.SESelect
          S.mkSelect { S.selExtr = [S.Extractor field Nothing]
                     , S.selFrom = Just $ S.FromExp [S.FIIden fromIden]
                     }

connectionToSelectWith
  :: S.Alias
  -> ArrayConnectionSource 'Postgres
  -> ArraySelectNode 'Postgres
  -> S.SelectWithG S.Select
connectionToSelectWith baseSelectAlias arrayConnectionSource arraySelectNode =
  let extractionSelect = S.mkSelect
                         { S.selExtr = topExtractors
                         , S.selFrom = Just $ S.FromExp [S.FIIden finalSelectIden]
                         }
  in S.SelectWith fromBaseSelections extractionSelect
  where
    ArrayConnectionSource _ columnMapping maybeSplit maybeSlice selectSource =
      arrayConnectionSource
    ArraySelectNode topExtractors selectNode = arraySelectNode
    baseSelectIden = Iden "__base_select"
    splitSelectIden = Iden "__split_select"
    sliceSelectIden = Iden "__slice_select"
    finalSelectIden = Iden "__final_select"

    rowNumberIden = Iden "__row_number"
    rowNumberExp = S.SEUnsafe "(row_number() over (partition by 1))"
    startRowNumberIden = Iden "__start_row_number"
    endRowNumberIden = Iden "__end_row_number"

    startCursorExp = mkFirstElementExp $ S.SEIden cursorIden
    endCursorExp = mkLastElementExp $ S.SEIden cursorIden

    startRowNumberExp = mkFirstElementExp $ S.SEIden rowNumberIden
    endRowNumberExp = mkLastElementExp $ S.SEIden rowNumberIden

    fromBaseSelections =
      let joinCond = mkJoinCond baseSelectAlias columnMapping
          baseSelectFrom = S.mkSelFromItem
                           (generateSQLSelect joinCond selectSource selectNode)
                           $ S.Alias $ _ssPrefix selectSource
          select =
            S.mkSelect { S.selExtr = [ S.selectStar
                                     , S.Extractor rowNumberExp $ Just $ S.Alias rowNumberIden
                                     ]
                       , S.selFrom = Just $ S.FromExp [baseSelectFrom]
                       }
      in (S.Alias baseSelectIden, select):fromSplitSelection

    mkStarSelect fromIden =
      S.mkSelect { S.selExtr = [S.selectStar]
                 , S.selFrom = Just $ S.FromExp [S.FIIden fromIden]
                 }

    fromSplitSelection = case maybeSplit of
      Nothing        -> fromSliceSelection baseSelectIden
      Just splitBool ->
        let select =
              (mkStarSelect baseSelectIden){S.selWhere = Just $ S.WhereFrag splitBool}
        in (S.Alias splitSelectIden, select):fromSliceSelection splitSelectIden

    fromSliceSelection prevSelect = case maybeSlice of
      Nothing    -> fromFinalSelect prevSelect
      Just slice ->
        let select = case slice of
              SliceFirst limit ->
                (mkStarSelect prevSelect)
                {S.selLimit = (Just . S.LimitExp . S.intToSQLExp) limit}
              SliceLast limit ->
                let mkRowNumberOrderBy obType =
                      let orderByItem =
                            S.OrderByItem (S.SEIden rowNumberIden) (Just obType) Nothing
                      in S.OrderByExp $ orderByItem NE.:| []

                    sliceLastSelect = (mkStarSelect prevSelect)
                                      { S.selLimit = (Just . S.LimitExp . S.intToSQLExp) limit
                                      , S.selOrderBy = Just $ mkRowNumberOrderBy S.OTDesc
                                      }
                    sliceLastSelectFrom =
                      S.mkSelFromItem sliceLastSelect $ S.Alias sliceSelectIden
                in S.mkSelect { S.selExtr = [S.selectStar]
                              , S.selFrom = Just $ S.FromExp [sliceLastSelectFrom]
                              , S.selOrderBy = Just $ mkRowNumberOrderBy S.OTAsc
                              }
        in (S.Alias sliceSelectIden, select):fromFinalSelect sliceSelectIden

    fromFinalSelect prevSelect =
      let select = mkStarSelect prevSelect
      in (S.Alias finalSelectIden, select):fromCursorSelection

    fromCursorSelection =
      let extrs = [ S.Extractor startCursorExp $ Just $ S.Alias startCursorIden
                  , S.Extractor endCursorExp $ Just $ S.Alias endCursorIden
                  , S.Extractor startRowNumberExp $ Just $ S.Alias startRowNumberIden
                  , S.Extractor endRowNumberExp $ Just $ S.Alias endRowNumberIden
                  ]
          select =
            S.mkSelect { S.selExtr = extrs
                       , S.selFrom = Just $ S.FromExp [S.FIIden finalSelectIden]
                       }
      in (S.Alias cursorsSelectAliasIden, select):fromPageInfoSelection

    fromPageInfoSelection =
      let hasPrevPage = S.SEBool $
            S.mkExists (S.FIIden baseSelectIden) $
            S.BECompare S.SLT (S.SEIden rowNumberIden) $
            S.SESelect $ S.mkSelect { S.selFrom = Just $ S.FromExp [S.FIIden cursorsSelectAliasIden]
                                    , S.selExtr = [S.Extractor (S.SEIden startRowNumberIden) Nothing]
                                    }
          hasNextPage = S.SEBool $
            S.mkExists (S.FIIden baseSelectIden) $
            S.BECompare S.SGT (S.SEIden rowNumberIden) $
            S.SESelect $ S.mkSelect { S.selFrom = Just $ S.FromExp [S.FIIden cursorsSelectAliasIden]
                                    , S.selExtr = [S.Extractor (S.SEIden endRowNumberIden) Nothing]
                                    }

          select =
            S.mkSelect { S.selExtr = [ S.Extractor hasPrevPage $ Just $ S.Alias hasPreviousPageIden
                                     , S.Extractor hasNextPage $ Just $ S.Alias hasNextPageIden
                                     ]
                       }
      in pure (S.Alias pageInfoSelectAliasIden, select)<|MERGE_RESOLUTION|>--- conflicted
+++ resolved
@@ -6,13 +6,7 @@
   )
 where
 
-<<<<<<< HEAD
-import           Control.Lens                 hiding (op)
-import           Control.Monad.Writer.Strict
-import           Instances.TH.Lift            ()
-=======
 import           Hasura.Prelude
->>>>>>> f5da1b34
 
 import qualified Data.HashMap.Strict          as HM
 import qualified Data.List.NonEmpty           as NE
