{-# LANGUAGE RankNTypes #-}

module Hasura.GraphQL.Transport.WebSocket
  ( createWSServerApp
  , createWSServerEnv
  , WSServerEnv
  ) where

import qualified Control.Concurrent.Async                    as A
import qualified Control.Concurrent.STM                      as STM
import qualified Data.Aeson                                  as J
import qualified Data.Aeson.Casing                           as J
import qualified Data.Aeson.TH                               as J
import qualified Data.ByteString.Lazy                        as BL
import qualified Data.CaseInsensitive                        as CI
import qualified Data.HashMap.Strict                         as Map
import qualified Data.Text                                   as T
import qualified Data.Text.Encoding                          as TE
import qualified Data.Time.Clock                             as TC
import qualified Language.GraphQL.Draft.Syntax               as G
import qualified ListT
import qualified Network.HTTP.Client                         as H
import qualified Network.HTTP.Types                          as H
import qualified Network.WebSockets                          as WS
import qualified StmContainers.Map                           as STMMap

import           Control.Concurrent                          (threadDelay)
import           Data.ByteString                             (ByteString)
import qualified Data.IORef                                  as IORef

import           Hasura.EncJSON
import qualified Hasura.GraphQL.Execute                      as E
import qualified Hasura.GraphQL.Execute.LiveQuery            as LQ
import           Hasura.GraphQL.Transport.HTTP.Protocol
import           Hasura.GraphQL.Transport.WebSocket.Protocol
import qualified Hasura.GraphQL.Transport.WebSocket.Server   as WS
import qualified Hasura.Logging                              as L
import           Hasura.Prelude
import           Hasura.RQL.Types
import           Hasura.RQL.Types.Error                      (Code (StartFailed))
import           Hasura.Server.Auth                          (AuthMode,
                                                              getUserInfo)
import           Hasura.Server.Cors
import           Hasura.Server.Utils                         (bsToTxt,
                                                              diffTimeToMicro)

type OperationMap
  = STMMap.Map OperationId (LQ.LiveQueryId, Maybe OperationName)

newtype WsHeaders
  = WsHeaders { unWsHeaders :: [H.Header] }
  deriving (Show, Eq)

data ErrRespType
  = ERTLegacy
  | ERTGraphqlCompliant
  deriving (Show)

data WSConnState
  -- headers from the client for websockets
  = CSNotInitialised !WsHeaders
  | CSInitError Text
  -- headers from the client (in conn params) to forward to the remote schema
  | CSInitialised UserInfo [H.Header]

data WSConnData
  = WSConnData
  -- the role and headers are set only on connection_init message
<<<<<<< HEAD
  { _wscUser  :: !(STM.TVar WSConnState)
=======
  { _wscUser      :: !(IORef.IORef WSConnState)
>>>>>>> eff684cc
  -- we only care about subscriptions,
  -- the other operations (query/mutations)
  -- are not tracked here
  , _wscOpMap     :: !OperationMap
  , _wscErrRespTy :: !ErrRespType
  }

type WSServer = WS.WSServer WSConnData

type WSConn = WS.WSConn WSConnData
sendMsg :: (MonadIO m) => WSConn -> ServerMsg -> m ()
sendMsg wsConn =
  liftIO . WS.sendMsg wsConn . encodeServerMsg

data OpDetail
  = ODStarted
  | ODProtoErr !Text
  | ODQueryErr !QErr
  | ODCompleted
  | ODStopped
  deriving (Show, Eq)
$(J.deriveToJSON
  J.defaultOptions { J.constructorTagModifier = J.snakeCase . drop 2
                   , J.sumEncoding = J.TaggedObject "type" "detail"
                   }
  ''OpDetail)

data WSEvent
  = EAccepted
  | ERejected !QErr
  | EConnErr !ConnErrMsg
  | EOperation !OperationId !(Maybe OperationName) !OpDetail
  | EClosed
  deriving (Show, Eq)
$(J.deriveToJSON
  J.defaultOptions { J.constructorTagModifier = J.snakeCase . drop 1
                   , J.sumEncoding = J.TaggedObject "type" "detail"
                   }
  ''WSEvent)

data WSLog
  = WSLog
  { _wslWebsocketId :: !WS.WSId
  , _wslUser        :: !(Maybe UserVars)
  , _wslEvent       :: !WSEvent
  , _wslMsg         :: !(Maybe Text)
  } deriving (Show, Eq)
$(J.deriveToJSON (J.aesonDrop 4 J.snakeCase) ''WSLog)

instance L.ToEngineLog WSLog where
  toEngineLog wsLog =
    (L.LevelInfo, "ws-handler", J.toJSON wsLog)

data WSServerEnv
  = WSServerEnv
  { _wseLogger     :: !L.Logger
  , _wseRunTx      :: !PGExecCtx
  , _wseLiveQMap   :: !LQ.LiveQueriesState
  , _wseGCtxMap    :: !(IORef.IORef (SchemaCache, SchemaCacheVer))
  , _wseHManager   :: !H.Manager
  , _wseCorsPolicy :: !CorsPolicy
  , _wseSQLCtx     :: !SQLGenCtx
  , _wseQueryCache :: !E.PlanCache
  , _wseServer     :: !WSServer
  }

onConn :: L.Logger -> CorsPolicy -> WS.OnConnH WSConnData
onConn (L.Logger logger) corsPolicy wsId requestHead = do
  res <- runExceptT $ do
    errType <- checkPath
    let reqHdrs = WS.requestHeaders requestHead
    headers <- maybe (return reqHdrs) (flip enforceCors reqHdrs . snd) getOrigin
    return (WsHeaders $ filterWsHeaders headers, errType)
  either reject (uncurry accept) res

  where
    keepAliveAction wsConn = forever $ do
      sendMsg wsConn SMConnKeepAlive
      threadDelay $ 5 * 1000 * 1000

<<<<<<< HEAD
    jwtExpiryHandler wsConn = do
      currTime <- TC.getCurrentTime
      expTime <- STM.atomically $ do
        connState <- STM.readTVar $ (_wscUser . WS.getData) wsConn
        case connState of
          CSNotInitialised _       -> STM.retry
          CSInitError _            -> STM.retry
          CSInitialised userInfo _ ->
            maybe STM.retry return $ userJWTExpiry userInfo
      threadDelay $ diffTimeToMicro $ TC.diffUTCTime expTime currTime

    accept hdrs = do
=======
    accept hdrs errType = do
>>>>>>> eff684cc
      logger $ WSLog wsId Nothing EAccepted Nothing
      connData <- WSConnData
                  <$> STM.newTVarIO (CSNotInitialised hdrs)
                  <*> STMMap.newIO
                  <*> pure errType
      let acceptRequest = WS.defaultAcceptRequest
                          { WS.acceptSubprotocol = Just "graphql-ws"}
      return $ Right $ WS.AcceptWith connData acceptRequest
                       (Just keepAliveAction) (Just jwtExpiryHandler)

    reject qErr = do
      logger $ WSLog wsId Nothing (ERejected qErr) Nothing
      return $ Left $ WS.RejectRequest
        (H.statusCode $ qeStatus qErr)
        (H.statusMessage $ qeStatus qErr) []
        (BL.toStrict $ J.encode $ encodeGQLErr False qErr)

    checkPath = case WS.requestPath requestHead of
      "/v1alpha1/graphql" -> return ERTLegacy
      "/v1/graphql"       -> return ERTGraphqlCompliant
      _                   ->
        throw404 "only '/v1/graphql', '/v1alpha1/graphql' are supported on websockets"

    getOrigin =
      find ((==) "Origin" . fst) (WS.requestHeaders requestHead)

    enforceCors :: ByteString -> [H.Header] -> ExceptT QErr IO [H.Header]
    enforceCors origin reqHdrs = case cpConfig corsPolicy of
      CCAllowAll -> return reqHdrs
      CCDisabled readCookie ->
        if readCookie
        then return reqHdrs
        else do
          liftIO $ logger $ WSLog wsId Nothing EAccepted (Just corsNote)
          return $ filter (\h -> fst h /= "Cookie") reqHdrs
      CCAllowedOrigins ds
        -- if the origin is in our cors domains, no error
        | bsToTxt origin `elem` dmFqdns ds   -> return reqHdrs
        -- if current origin is part of wildcard domain list, no error
        | inWildcardList ds (bsToTxt origin) -> return reqHdrs
        -- otherwise error
        | otherwise                          -> corsErr

    filterWsHeaders hdrs = flip filter hdrs $ \(n, _) ->
      n `notElem` [ "sec-websocket-key"
                  , "sec-websocket-version"
                  , "upgrade"
                  , "connection"
                  ]

    corsErr = throw400 AccessDenied
              "received origin header does not match configured CORS domains"

    corsNote = "Cookie is not read when CORS is disabled, because it is a potential "
            <> "security issue. If you're already handling CORS before Hasura and enforcing "
            <> "CORS on websocket connections, then you can use the flag --ws-read-cookie or "
            <> "HASURA_GRAPHQL_WS_READ_COOKIE to force read cookie when CORS is disabled."


onStart :: WSServerEnv -> WSConn -> StartMsg -> BL.ByteString -> IO ()
onStart serverEnv wsConn (StartMsg opId q) msgRaw = catchAndIgnore $ do

  opM <- liftIO $ STM.atomically $ STMMap.lookup opId opMap

  when (isJust opM) $ withComplete $ sendStartErr $
    "an operation already exists with this id: " <> unOperationId opId

  userInfoM <- liftIO $ STM.readTVarIO userInfoR
  (userInfo, reqHdrs) <- case userInfoM of
    CSInitialised userInfo reqHdrs -> return (userInfo, reqHdrs)
    CSInitError initErr -> do
      let e = "cannot start as connection_init failed with : " <> initErr
      withComplete $ sendStartErr e
    CSNotInitialised _ -> do
      let e = "start received before the connection is initialised"
      withComplete $ sendStartErr e

  (sc, scVer) <- liftIO $ IORef.readIORef gCtxMapRef
  execPlanE <- runExceptT $ E.getResolvedExecPlan pgExecCtx
               planCache userInfo sqlGenCtx sc scVer q
  execPlan <- either (withComplete . preExecErr) return execPlanE
  case execPlan of
    E.GExPHasura resolvedOp ->
      runHasuraGQ userInfo resolvedOp
    E.GExPRemote rsi opDef  ->
      runRemoteGQ userInfo reqHdrs opDef rsi
  where
    runHasuraGQ :: UserInfo -> E.ExecOp -> ExceptT () IO ()
    runHasuraGQ userInfo = \case
      E.ExOpQuery opTx ->
        execQueryOrMut $ runLazyTx' pgExecCtx opTx
      E.ExOpMutation opTx ->
        execQueryOrMut $ runLazyTx pgExecCtx $
        withUserInfo userInfo opTx
      E.ExOpSubs lqOp -> do
        lqId <- liftIO $ LQ.addLiveQuery lqMap lqOp liveQOnChange
        liftIO $ STM.atomically $
          STMMap.insert (lqId, _grOperationName q) opId opMap
        logOpEv ODStarted

    execQueryOrMut action = do
      logOpEv ODStarted
      resp <- liftIO $ runExceptT action
      either postExecErr sendSuccResp resp
      sendCompleted

    runRemoteGQ :: UserInfo -> [H.Header]
                -> G.TypedOperationDefinition -> RemoteSchemaInfo
                -> ExceptT () IO ()
    runRemoteGQ userInfo reqHdrs opDef rsi = do
      when (G._todType opDef == G.OperationTypeSubscription) $
        withComplete $ preExecErr $
        err400 NotSupported "subscription to remote server is not supported"

      -- if it's not a subscription, use HTTP to execute the query on the remote
      -- server
      -- try to parse the (apollo protocol) websocket frame and get only the
      -- payload
      sockPayload <- onLeft (J.eitherDecode msgRaw) $
        const $ withComplete $ preExecErr $
        err500 Unexpected "invalid websocket payload"
      let payload = J.encode $ _wpPayload sockPayload
      resp <- runExceptT $ E.execRemoteGQ httpMgr userInfo reqHdrs
              payload rsi opDef
      either postExecErr sendSuccResp resp
      sendCompleted

    WSServerEnv logger pgExecCtx lqMap gCtxMapRef httpMgr  _
      sqlGenCtx planCache _ = serverEnv

    WSConnData userInfoR opMap errRespTy = WS.getData wsConn

    logOpEv opDet =
      logWSEvent logger wsConn $ EOperation opId (_grOperationName q) opDet

    getErrFn errTy =
      case errTy of
        ERTLegacy           -> encodeQErr
        ERTGraphqlCompliant -> encodeGQLErr

    sendStartErr e = do
      let errFn = getErrFn errRespTy
      sendMsg wsConn $ SMErr $ ErrorMsg opId $ errFn False $
        err400 StartFailed e
      logOpEv $ ODProtoErr e

    sendCompleted = do
      sendMsg wsConn $ SMComplete $ CompletionMsg opId
      logOpEv ODCompleted

    postExecErr qErr = do
      let errFn = getErrFn errRespTy
      logOpEv $ ODQueryErr qErr
      sendMsg wsConn $ SMData $ DataMsg opId $
        GQExecError $ pure $ errFn False qErr

    -- why wouldn't pre exec error use graphql response?
    preExecErr qErr = do
      let errFn = getErrFn errRespTy
      logOpEv $ ODQueryErr qErr
      let err = case errRespTy of
            ERTLegacy           -> errFn False qErr
            ERTGraphqlCompliant -> J.object ["errors" J..= [errFn False qErr]]
      sendMsg wsConn $ SMErr $ ErrorMsg opId err

    sendSuccResp encJson =
      sendMsg wsConn $ SMData $ DataMsg opId $ GQSuccess $ encJToLBS encJson

    withComplete :: ExceptT () IO () -> ExceptT () IO a
    withComplete action = do
      action
      sendCompleted
      throwError ()

    -- on change, send message on the websocket
    liveQOnChange resp =
      WS.sendMsg wsConn $ encodeServerMsg $ SMData $ DataMsg opId resp

    catchAndIgnore :: ExceptT () IO () -> IO ()
    catchAndIgnore m = void $ runExceptT m

onMessage
  :: AuthMode
  -> WSServerEnv
  -> WSConn -> BL.ByteString -> IO ()
onMessage authMode serverEnv wsConn msgRaw =
  case J.eitherDecode msgRaw of
    Left e    -> do
      let err = ConnErrMsg $ "parsing ClientMessage failed: " <> T.pack e
      logWSEvent logger wsConn $ EConnErr err
      sendMsg wsConn $ SMConnErr err

    Right msg -> case msg of
      CMConnInit params -> onConnInit (_wseLogger serverEnv)
                           (_wseHManager serverEnv)
                           wsConn authMode params
      CMStart startMsg  -> onStart serverEnv wsConn startMsg msgRaw
      CMStop stopMsg    -> onStop serverEnv wsConn stopMsg
      CMConnTerm        -> WS.closeConn wsConn "GQL_CONNECTION_TERMINATE received"
  where
    logger = _wseLogger serverEnv

onStop :: WSServerEnv -> WSConn -> StopMsg -> IO ()
onStop serverEnv wsConn (StopMsg opId) = do
  -- probably wrap the whole thing in a single tx?
  opM <- liftIO $ STM.atomically $ STMMap.lookup opId opMap
  case opM of
    Just (lqId, opNameM) -> do
      logWSEvent logger wsConn $ EOperation opId opNameM ODStopped
      LQ.removeLiveQuery lqMap lqId
    Nothing    -> return ()
  STM.atomically $ STMMap.delete opId opMap
  where
    logger = _wseLogger serverEnv
    lqMap  = _wseLiveQMap serverEnv
    opMap  = _wscOpMap $ WS.getData wsConn

logWSEvent
  :: (MonadIO m)
  => L.Logger -> WSConn -> WSEvent -> m ()
logWSEvent (L.Logger logger) wsConn wsEv = do
  userInfoME <- liftIO $ STM.readTVarIO userInfoR
  let userInfoM = case userInfoME of
        CSInitialised userInfo _ -> return $ userVars userInfo
        _                        -> Nothing
  liftIO $ logger $ WSLog wsId userInfoM wsEv Nothing
  where
    WSConnData userInfoR _ _ = WS.getData wsConn
    wsId = WS.getWSId wsConn

onConnInit
  :: (MonadIO m)
  => L.Logger -> H.Manager -> WSConn -> AuthMode -> Maybe ConnParams -> m ()
onConnInit logger manager wsConn authMode connParamsM = do
  headers <- mkHeaders <$> liftIO (STM.readTVarIO (_wscUser $ WS.getData wsConn))
  res <- runExceptT $ getUserInfo logger manager headers authMode
  case res of
    Left e  -> do
      liftIO $ STM.atomically $ STM.writeTVar (_wscUser $ WS.getData wsConn) $
        CSInitError $ qeError e
      let connErr = ConnErrMsg $ qeError e
      logWSEvent logger wsConn $ EConnErr connErr
      sendMsg wsConn $ SMConnErr connErr
    Right userInfo -> do
      liftIO $ STM.atomically $ STM.writeTVar (_wscUser $ WS.getData wsConn) $
        CSInitialised userInfo paramHeaders
      sendMsg wsConn SMConnAck
      -- TODO: send it periodically? Why doesn't apollo's protocol use
      -- ping/pong frames of websocket spec?
      sendMsg wsConn SMConnKeepAlive
  where
    mkHeaders st =
      paramHeaders ++ getClientHdrs st

    paramHeaders =
      [ (CI.mk $ TE.encodeUtf8 h, TE.encodeUtf8 v)
      | (h, v) <- maybe [] Map.toList $ connParamsM >>= _cpHeaders
      ]

    getClientHdrs st = case st of
      CSNotInitialised h -> unWsHeaders h
      _                  -> []

onClose
  :: L.Logger
  -> LQ.LiveQueriesState
  -> WSConn
  -> IO ()
onClose logger lqMap wsConn = do
  logWSEvent logger wsConn EClosed
  operations <- STM.atomically $ ListT.toList $ STMMap.listT opMap
  void $ A.forConcurrently operations $ \(_, (lqId, _)) ->
    LQ.removeLiveQuery lqMap lqId
  where
    opMap = _wscOpMap $ WS.getData wsConn

createWSServerEnv
  :: L.Logger
  -> PGExecCtx
  -> LQ.LiveQueriesState
  -> IORef.IORef (SchemaCache, SchemaCacheVer)
  -> H.Manager
  -> CorsPolicy
  -> SQLGenCtx
  -> E.PlanCache
  -> IO WSServerEnv
createWSServerEnv logger pgExecCtx lqState cacheRef httpManager
  corsPolicy sqlGenCtx planCache = do
  wsServer <- STM.atomically $ WS.createWSServer logger
  return $ WSServerEnv logger
    pgExecCtx lqState cacheRef
    httpManager corsPolicy sqlGenCtx planCache wsServer

createWSServerApp :: AuthMode -> WSServerEnv -> WS.ServerApp
createWSServerApp authMode serverEnv =
  WS.createServerApp (_wseServer serverEnv) handlers
  where
    handlers =
      WS.WSHandlers
      (onConn (_wseLogger serverEnv) (_wseCorsPolicy serverEnv))
      (onMessage authMode serverEnv)
      (onClose (_wseLogger serverEnv) $ _wseLiveQMap serverEnv)


-- | TODO:
-- | The following ADT is required so that we can parse the incoming websocket
-- | frame, and only pick the payload, for remote schema queries.
-- | Ideally we should use `StartMsg` from Websocket.Protocol, but as
-- | `GraphQLRequest` doesn't have a ToJSON instance we are using our own type to
-- | get only the payload
data WebsocketPayload
  = WebsocketPayload
  { _wpId      :: !Text
  , _wpType    :: !Text
  , _wpPayload :: !J.Value
  } deriving (Show, Eq)
$(J.deriveJSON (J.aesonDrop 3 J.snakeCase) ''WebsocketPayload)<|MERGE_RESOLUTION|>--- conflicted
+++ resolved
@@ -66,11 +66,7 @@
 data WSConnData
   = WSConnData
   -- the role and headers are set only on connection_init message
-<<<<<<< HEAD
-  { _wscUser  :: !(STM.TVar WSConnState)
-=======
-  { _wscUser      :: !(IORef.IORef WSConnState)
->>>>>>> eff684cc
+  { _wscUser      :: !(STM.TVar WSConnState)
   -- we only care about subscriptions,
   -- the other operations (query/mutations)
   -- are not tracked here
@@ -151,7 +147,6 @@
       sendMsg wsConn SMConnKeepAlive
       threadDelay $ 5 * 1000 * 1000
 
-<<<<<<< HEAD
     jwtExpiryHandler wsConn = do
       currTime <- TC.getCurrentTime
       expTime <- STM.atomically $ do
@@ -163,10 +158,7 @@
             maybe STM.retry return $ userJWTExpiry userInfo
       threadDelay $ diffTimeToMicro $ TC.diffUTCTime expTime currTime
 
-    accept hdrs = do
-=======
     accept hdrs errType = do
->>>>>>> eff684cc
       logger $ WSLog wsId Nothing EAccepted Nothing
       connData <- WSConnData
                   <$> STM.newTVarIO (CSNotInitialised hdrs)
