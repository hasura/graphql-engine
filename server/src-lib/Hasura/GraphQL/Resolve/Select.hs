module Hasura.GraphQL.Resolve.Select
  ( convertSelect
  , convertSelectByPKey
  , convertAggSelect
  , convertFuncQuerySimple
  , convertFuncQueryAgg
  , parseColumns
  , fromSelSet
  , QueryRootFldAST(..)
  , traverseQueryRootFldAST
  , QueryRootFldUnresolved
  , QueryRootFldResolved
  , toPGQuery
  ) where

import           Control.Arrow                     (first)
import           Data.Has
import           Data.Parser.JSONPath
import           Hasura.Prelude

import qualified Data.HashMap.Strict               as Map
import qualified Data.HashMap.Strict.InsOrd        as OMap
import qualified Data.List.NonEmpty                as NE
import qualified Data.Text                         as T
import qualified Language.GraphQL.Draft.Syntax     as G

import qualified Database.PG.Query                 as Q
import qualified Hasura.RQL.DML.Select             as RS
import qualified Hasura.SQL.DML                    as S

import           Hasura.GraphQL.Resolve.BoolExp
import           Hasura.GraphQL.Resolve.Context
import           Hasura.GraphQL.Resolve.InputValue
import           Hasura.GraphQL.Schema             (isAggFld)
import           Hasura.GraphQL.Validate.Field
import           Hasura.GraphQL.Validate.Types
import           Hasura.RQL.DML.Internal           (onlyPositiveInt)
import           Hasura.RQL.Types
import           Hasura.SQL.Types
import           Hasura.SQL.Value

jsonPathToColExp :: (MonadError QErr m) => T.Text -> m S.SQLExp
jsonPathToColExp t = case parseJSONPath t of
  Left s       -> throw400 ParseFailed $ T.pack $ "parse json path error: " ++ s
  Right jPaths -> return $ S.SEArray $ map elToColExp jPaths
  where
    elToColExp (Key k)   = S.SELit k
    elToColExp (Index i) = S.SELit $ T.pack (show i)


argsToColOp :: (MonadError QErr m) => ArgsMap -> m (Maybe RS.ColOp)
argsToColOp args = maybe (return Nothing) toOp $ Map.lookup "path" args
  where
    toJsonPathExp = fmap (RS.ColOp S.jsonbPathOp) . jsonPathToColExp
    toOp v = asPGColTextM v >>= mapM toJsonPathExp

type AnnFlds = RS.AnnFldsG UnresolvedVal

fromSelSet
  :: ( MonadError QErr m, MonadReader r m, Has FieldMap r
     , Has OrdByCtx r, Has SQLGenCtx r
     )
  => G.NamedType -> SelSet -> m AnnFlds
fromSelSet fldTy flds =
  forM (toList flds) $ \fld -> do
    let fldName = _fName fld
    let rqlFldName = FieldName $ G.unName $ G.unAlias $ _fAlias fld
    (rqlFldName,) <$> case fldName of
      "__typename" -> return $ RS.FExp $ G.unName $ G.unNamedType fldTy
      _ -> do
        fldInfo <- getFldInfo fldTy fldName
        case fldInfo of
          Left colInfo ->
            RS.FCol colInfo <$> argsToColOp (_fArguments fld)
          Right (RelFld relInfo isAgg colGNameMap tableFilter tableLimit) -> do
            let relTN = riRTable relInfo
                colMapping = riMapping relInfo
                rn = riName relInfo
            if isAgg then do
              aggSel <- fromAggField relTN colGNameMap tableFilter tableLimit fld
              return $ RS.FArr $ RS.ASAgg $ RS.AnnRelG rn colMapping aggSel
            else do
              annSel <- fromField relTN colGNameMap tableFilter tableLimit fld
              let annRel = RS.AnnRelG rn colMapping annSel
              return $ case riType relInfo of
                ObjRel -> RS.FObj annRel
                ArrRel -> RS.FArr $ RS.ASSimple annRel

type TableAggFlds = RS.TableAggFldsG UnresolvedVal

fromAggSelSet
  :: ( MonadError QErr m, MonadReader r m, Has FieldMap r
     , Has OrdByCtx r, Has SQLGenCtx r
     )
  => PGColGNameMap -> G.NamedType -> SelSet -> m TableAggFlds
fromAggSelSet colGNameMap fldTy selSet = fmap toFields $
  withSelSet selSet $ \f -> do
    let fTy = _fType f
        fSelSet = _fSelSet f
    case _fName f of
      "__typename" -> return $ RS.TAFExp $ G.unName $ G.unNamedType fldTy
      "aggregate"  -> RS.TAFAgg <$> convertAggFld colGNameMap fTy fSelSet
      "nodes"      -> RS.TAFNodes <$> fromSelSet fTy fSelSet
      G.Name t     -> throw500 $ "unexpected field in _agg node: " <> t

type TableArgs = RS.TableArgsG UnresolvedVal

parseTableArgs
  :: ( MonadError QErr m, MonadReader r m
     , Has FieldMap r, Has OrdByCtx r
     )
  => PGColGNameMap -> ArgsMap -> m TableArgs
parseTableArgs colGNameMap args = do
  whereExpM  <- withArgM args "where" parseBoolExp
  ordByExpML <- withArgM args "order_by" parseOrderBy
  let ordByExpM = NE.nonEmpty =<< ordByExpML
  limitExpM  <- withArgM args "limit" parseLimit
<<<<<<< HEAD
  offsetExpM <- withArgM args "offset" $ asPGColVal >=> txtConverter
  distOnColsML <- withArgM args "distinct_on" $ parseColumns colGNameMap
=======
  offsetExpM <- withArgM args "offset" $ asPGColumnValue >=> txtConverter
  distOnColsML <- withArgM args "distinct_on" parseColumns
>>>>>>> ce119530
  let distOnColsM = NE.nonEmpty =<< distOnColsML
  mapM_ (validateDistOn ordByExpM) distOnColsM
  return $ RS.TableArgs whereExpM ordByExpM limitExpM offsetExpM distOnColsM
  where
    validateDistOn Nothing _ = return ()
    validateDistOn (Just ordBys) cols = withPathK "args" $ do
      let colsLen = length cols
          initOrdBys = take colsLen $ toList ordBys
          initOrdByCols = flip mapMaybe initOrdBys $ \ob ->
            case obiColumn ob of
              RS.AOCPG ci -> Just $ pgiName ci
              _           -> Nothing
          isValid = (colsLen == length initOrdByCols)
                    && all (`elem` initOrdByCols) (toList cols)

      unless isValid $ throwVE
        "\"distinct_on\" columns must match initial \"order_by\" columns"

type AnnSimpleSelect = RS.AnnSimpleSelG UnresolvedVal

fromField
  :: ( MonadError QErr m, MonadReader r m, Has FieldMap r
     , Has OrdByCtx r, Has SQLGenCtx r
     )
  => QualifiedTable
  -> PGColGNameMap
  -> AnnBoolExpPartialSQL
  -> Maybe Int
  -> Field -> m AnnSimpleSelect
fromField tn colGNameMap permFilter permLimitM fld = fieldAsPath fld $ do
  tableArgs <- parseTableArgs colGNameMap args
  annFlds   <- fromSelSet (_fType fld) $ _fSelSet fld
  let unresolvedPermFltr = fmapAnnBoolExp partialSQLExpToUnresolvedVal permFilter
  let tabFrom = RS.TableFrom tn Nothing
      tabPerm = RS.TablePerm unresolvedPermFltr permLimitM
  strfyNum <- stringifyNum <$> asks getter
  return $ RS.AnnSelG annFlds tabFrom tabPerm tableArgs strfyNum
  where
    args = _fArguments fld

getOrdByItemMap
  :: ( MonadError QErr m
     , MonadReader r m
     , Has OrdByCtx r
     )
  => G.NamedType -> m OrdByItemMap
getOrdByItemMap nt = do
  ordByCtx <- asks getter
  onNothing (Map.lookup nt ordByCtx) $
    throw500 $ "could not lookup " <> showNamedTy nt

parseOrderBy
  :: ( MonadError QErr m
     , MonadReader r m
     , Has OrdByCtx r
     )
  => AnnInpVal -> m [RS.AnnOrderByItemG UnresolvedVal]
parseOrderBy = fmap concat . withArray f
  where
    f _ = mapM (withObject (getAnnObItems id))

getAnnObItems
  :: ( MonadError QErr m
     , MonadReader r m
     , Has OrdByCtx r
     )
  => (RS.AnnObColG UnresolvedVal -> RS.AnnObColG UnresolvedVal)
  -> G.NamedType
  -> AnnGObject
  -> m [RS.AnnOrderByItemG UnresolvedVal]
getAnnObItems f nt obj = do
  ordByItemMap <- getOrdByItemMap nt
  fmap concat $ forM (OMap.toList obj) $ \(k, v) -> do
    ordByItem <- onNothing (Map.lookup k ordByItemMap) $ throw500 $
      "cannot lookup " <> showName k <> " order by item in "
      <> showNamedTy nt <> " map"
    case ordByItem of
      OBIPGCol ci -> do
        let aobCol = f $ RS.AOCPG ci
        (_, enumValM) <- asEnumValM v
        ordByItemM <- forM enumValM $ \enumVal -> do
          (ordTy, nullsOrd) <- parseOrderByEnum enumVal
          return $ mkOrdByItemG ordTy aobCol nullsOrd
        return $ maybe [] pure ordByItemM

      OBIRel ri fltr -> do
        let unresolvedFltr = fmapAnnBoolExp partialSQLExpToUnresolvedVal fltr
        let annObColFn = f . RS.AOCObj ri unresolvedFltr
        flip withObjectM v $ \nameTy objM ->
          maybe (pure []) (getAnnObItems annObColFn nameTy) objM

      OBIAgg ri relColGNameMap fltr -> do
        let unresolvedFltr = fmapAnnBoolExp partialSQLExpToUnresolvedVal fltr
        let aobColFn = f . RS.AOCAgg ri unresolvedFltr
<<<<<<< HEAD
        flip withObject v $ \_ o -> parseAggOrdBy relColGNameMap aobColFn o
=======
        flip withObjectM v $ \_ objM ->
          maybe (pure []) (parseAggOrdBy aobColFn) objM
>>>>>>> ce119530

mkOrdByItemG :: S.OrderType -> a -> S.NullsOrder -> OrderByItemG a
mkOrdByItemG ordTy aobCol nullsOrd =
  OrderByItemG (Just $ OrderType ordTy) aobCol (Just $ NullsOrder nullsOrd)

parseAggOrdBy
  :: (MonadError QErr m)
  => PGColGNameMap
  -> (RS.AnnAggOrdBy -> RS.AnnObColG UnresolvedVal)
  -> AnnGObject
  -> m [RS.AnnOrderByItemG UnresolvedVal]
parseAggOrdBy colGNameMap f annObj =
  fmap concat <$> forM (OMap.toList annObj) $ \(op, obVal) ->
    case op of
      "count" -> do
        (_, enumValM) <- asEnumValM obVal
        ordByItemM <- forM enumValM $ \enumVal -> do
          (ordTy, nullsOrd) <- parseOrderByEnum enumVal
          return $ mkOrdByItemG ordTy (f RS.AAOCount) nullsOrd
        return $ maybe [] pure ordByItemM

      G.Name opT ->
<<<<<<< HEAD
        flip withObject obVal $ \_ opObObj ->
          forM (OMap.toList opObObj) $ \(colName, eVal) -> do
            (ordTy, nullsOrd) <- parseAsEnum eVal
            col <- pgiName <$> resolvePGCol colGNameMap colName
            let aobCol = f $ RS.AAOOp opT col
            return $ mkOrdByItemG ordTy aobCol nullsOrd
  where
    parseAsEnum v = do
      (_, enumVal) <- asEnumVal v
      parseOrderByEnum enumVal
=======
        flip withObject obVal $ \_ opObObj -> fmap catMaybes $
          forM (OMap.toList opObObj) $ \(col, eVal) -> do
            (_, enumValM) <- asEnumValM eVal
            forM enumValM $ \enumVal -> do
              (ordTy, nullsOrd) <- parseOrderByEnum enumVal
              let aobCol = f $ RS.AAOOp opT $ PGCol $ G.unName col
              return $ mkOrdByItemG ordTy aobCol nullsOrd
>>>>>>> ce119530

parseOrderByEnum
  :: (MonadError QErr m)
  => G.EnumValue
  -> m (S.OrderType, S.NullsOrder)
parseOrderByEnum = \case
  G.EnumValue "asc"              -> return (S.OTAsc, S.NLast)
  G.EnumValue "asc_nulls_last"  -> return (S.OTAsc, S.NLast)
  G.EnumValue "asc_nulls_first"  -> return (S.OTAsc, S.NFirst)
  G.EnumValue "desc"             -> return (S.OTDesc, S.NFirst)
  G.EnumValue "desc_nulls_first" -> return (S.OTDesc, S.NFirst)
  G.EnumValue "desc_nulls_last" -> return (S.OTDesc, S.NLast)
  G.EnumValue v                   -> throw500 $
    "enum value " <> showName v <> " not found in type order_by"

parseLimit :: ( MonadError QErr m ) => AnnInpVal -> m Int
parseLimit v = do
  pgColVal <- pstValue . _apvValue <$> asPGColumnValue v
  limit <- maybe noIntErr return $ pgColValueToInt pgColVal
  -- validate int value
  onlyPositiveInt limit
  return limit
  where
    noIntErr = throwVE "expecting Integer value for \"limit\""

type AnnSimpleSel = RS.AnnSimpleSelG UnresolvedVal

type PGColValMap = Map.HashMap G.Name AnnInpVal

pgColValToBoolExp
  :: (MonadError QErr m)
  => PGColArgMap -> PGColValMap -> m AnnBoolExpUnresolved
pgColValToBoolExp colArgMap colValMap = do
  colExps <- forM colVals $ \(name, val) ->
    BoolFld <$> do
      opExp <- AEQ True . UVPG <$> asPGColumnValue val
      colInfo <- onNothing (Map.lookup name colArgMap) $
        throw500 $ "column name " <> showName name
        <> " not found in column arguments map"
      return $ AVCol colInfo [opExp]
  return $ BoolAnd colExps
  where
    colVals = Map.toList colValMap

fromFieldByPKey
  :: ( MonadError QErr m
     , MonadReader r m
     , Has FieldMap r
     , Has OrdByCtx r
     , Has SQLGenCtx r
     )
  => QualifiedTable -> PGColArgMap
  -> AnnBoolExpPartialSQL -> Field -> m AnnSimpleSel
fromFieldByPKey tn colArgMap permFilter fld = fieldAsPath fld $ do
  boolExp <- pgColValToBoolExp colArgMap $ _fArguments fld
  annFlds <- fromSelSet fldTy $ _fSelSet fld
  let tabFrom = RS.TableFrom tn Nothing
      unresolvedPermFltr = fmapAnnBoolExp partialSQLExpToUnresolvedVal
                           permFilter
      tabPerm = RS.TablePerm unresolvedPermFltr Nothing
      tabArgs = RS.noTableArgs { RS._taWhere = Just boolExp}
  strfyNum <- stringifyNum <$> asks getter
  return $ RS.AnnSelG annFlds tabFrom tabPerm tabArgs strfyNum
  where
    fldTy = _fType fld

convertSelect
  :: ( MonadError QErr m, MonadReader r m, Has FieldMap r
     , Has OrdByCtx r, Has SQLGenCtx r
     )
  => SelOpCtx -> Field -> m QueryRootFldUnresolved
convertSelect opCtx fld =
  withPathK "selectionSet" $ QRFSimple <$>
  fromField qt colGNameMap permFilter permLimit fld
  where
    SelOpCtx qt _ colGNameMap permFilter permLimit = opCtx

convertSelectByPKey
  :: ( MonadError QErr m, MonadReader r m, Has FieldMap r
     , Has OrdByCtx r, Has SQLGenCtx r
     )
  => SelPkOpCtx -> Field -> m QueryRootFldUnresolved
convertSelectByPKey opCtx fld =
  withPathK "selectionSet" $ QRFPk <$>
    fromFieldByPKey qt colArgMap permFilter fld
  where
    SelPkOpCtx qt _ permFilter colArgMap = opCtx

-- agg select related
parseColumns :: MonadError QErr m => PGColGNameMap -> AnnInpVal -> m [PGCol]
parseColumns allColFldMap val =
  flip withArray val $ \_ vals ->
    forM vals $ \v -> do
      (_, G.EnumValue enumVal) <- asEnumVal v
      pgiName <$> resolvePGCol allColFldMap enumVal

convertCount :: MonadError QErr m => PGColGNameMap -> ArgsMap -> m S.CountType
convertCount colGNameMap args = do
  columnsM <- withArgM args "columns" $ parseColumns colGNameMap
  isDistinct <- or <$> withArgM args "distinct" parseDistinct
  maybe (return S.CTStar) (mkCType isDistinct) columnsM
  where
    parseDistinct v = do
      val <- pstValue . _apvValue <$> asPGColumnValue v
      case val of
        PGValBoolean b -> return b
        _              ->
          throw500 "expecting Boolean for \"distinct\""

    mkCType isDistinct cols = return $
      bool (S.CTSimple cols) (S.CTDistinct cols) isDistinct

toFields :: [(T.Text, a)] -> RS.Fields a
toFields = map (first FieldName)

convertColFlds
  :: MonadError QErr m
  => PGColGNameMap -> G.NamedType -> SelSet -> m RS.ColFlds
convertColFlds colGNameMap ty selSet = fmap toFields $
  withSelSet selSet $ \fld ->
    case _fName fld of
      "__typename" -> return $ RS.PCFExp $ G.unName $ G.unNamedType ty
      n            -> (RS.PCFCol . pgiName) <$> resolvePGCol colGNameMap n

convertAggFld
  :: (Monad m, MonadError QErr m)
  => PGColGNameMap -> G.NamedType -> SelSet -> m RS.AggFlds
convertAggFld colGNameMap ty selSet = fmap toFields $
  withSelSet selSet $ \fld -> do
    let fType = _fType fld
        fSelSet = _fSelSet fld
    case _fName fld of
      "__typename" -> return $ RS.AFExp $ G.unName $ G.unNamedType ty
      "count"      -> RS.AFCount <$> convertCount colGNameMap (_fArguments fld)
      n            -> do
        colFlds <- convertColFlds colGNameMap fType fSelSet
        unless (isAggFld n) $ throwInvalidFld n
        return $ RS.AFOp $ RS.AggOp (G.unName n) colFlds
  where
      throwInvalidFld (G.Name t) =
        throw500 $ "unexpected field in _aggregate node: " <> t

type AnnAggSel = RS.AnnAggSelG UnresolvedVal

fromAggField
  :: ( MonadError QErr m, MonadReader r m, Has FieldMap r
     , Has OrdByCtx r, Has SQLGenCtx r
     )
  => QualifiedTable
  -> PGColGNameMap
  -> AnnBoolExpPartialSQL
  -> Maybe Int
  -> Field -> m AnnAggSel
fromAggField tn colGNameMap permFilter permLimit fld = fieldAsPath fld $ do
  tableArgs   <- parseTableArgs colGNameMap args
  aggSelFlds  <- fromAggSelSet colGNameMap (_fType fld) (_fSelSet fld)
  let unresolvedPermFltr =
        fmapAnnBoolExp partialSQLExpToUnresolvedVal permFilter
  let tabFrom = RS.TableFrom tn Nothing
      tabPerm = RS.TablePerm unresolvedPermFltr permLimit
  strfyNum <- stringifyNum <$> asks getter
  return $ RS.AnnSelG aggSelFlds tabFrom tabPerm tableArgs strfyNum
  where
    args = _fArguments fld

convertAggSelect
  :: ( MonadError QErr m, MonadReader r m, Has FieldMap r
     , Has OrdByCtx r, Has SQLGenCtx r
     )
  => SelOpCtx -> Field -> m QueryRootFldUnresolved
convertAggSelect opCtx fld =
  withPathK "selectionSet" $ QRFAgg <$>
  fromAggField qt colGNameMap permFilter permLimit fld
  -- return $ RS.selectAggQuerySQL selData
  where
    SelOpCtx qt _ colGNameMap permFilter permLimit = opCtx

parseFunctionArgs
  ::( MonadError QErr m)
  => FuncArgSeq -> AnnInpVal -> m [UnresolvedVal]
parseFunctionArgs argSeq val = fmap catMaybes $
  flip withObject val $ \_ obj ->
    fmap toList $ forM argSeq $ \(FuncArgItem argName) ->
      forM (OMap.lookup argName obj) $ fmap (maybe nullSQL UVPG) . asPGColumnValueM
  where
    nullSQL = UVSQL $ S.SEUnsafe "NULL"

fromFuncQueryField
  :: (MonadError QErr m)
  => (Field -> m s)
  -> QualifiedFunction -> FuncArgSeq
  -> Field
  -> m (RS.AnnFnSelG s UnresolvedVal)
fromFuncQueryField fn qf argSeq fld = fieldAsPath fld $ do
  funcArgsM <- withArgM (_fArguments fld) "args" $ parseFunctionArgs argSeq
  let funcArgs = fromMaybe [] funcArgsM
  RS.AnnFnSel qf funcArgs <$> fn fld

convertFuncQuerySimple
  :: ( MonadError QErr m
     , MonadReader r m
     , Has FieldMap r
     , Has OrdByCtx r
     , Has SQLGenCtx r
     )
  => FuncQOpCtx -> Field -> m QueryRootFldUnresolved
convertFuncQuerySimple funcOpCtx fld =
  withPathK "selectionSet" $ QRFFnSimple <$>
    fromFuncQueryField (fromField qt colGNameMap permFilter permLimit) qf argSeq fld
  where
    FuncQOpCtx qt _ colGNameMap permFilter permLimit qf argSeq = funcOpCtx

convertFuncQueryAgg
  :: ( MonadError QErr m
     , MonadReader r m
     , Has FieldMap r
     , Has OrdByCtx r
     , Has SQLGenCtx r
     )
  => FuncQOpCtx -> Field -> m QueryRootFldUnresolved
convertFuncQueryAgg funcOpCtx fld =
  withPathK "selectionSet" $ QRFFnAgg <$>
    fromFuncQueryField (fromAggField qt colGNameMap permFilter permLimit) qf argSeq fld
  where
    FuncQOpCtx qt _ colGNameMap permFilter permLimit qf argSeq = funcOpCtx

data QueryRootFldAST v
  = QRFPk !(RS.AnnSimpleSelG v)
  | QRFSimple !(RS.AnnSimpleSelG v)
  | QRFAgg !(RS.AnnAggSelG v)
  | QRFFnSimple !(RS.AnnFnSelSimpleG v)
  | QRFFnAgg !(RS.AnnFnSelAggG v)
  deriving (Show, Eq)

type QueryRootFldUnresolved = QueryRootFldAST UnresolvedVal
type QueryRootFldResolved = QueryRootFldAST S.SQLExp

traverseQueryRootFldAST
  :: (Applicative f)
  => (a -> f b)
  -> QueryRootFldAST a
  -> f (QueryRootFldAST b)
traverseQueryRootFldAST f = \case
  QRFPk s       -> QRFPk <$> RS.traverseAnnSimpleSel f s
  QRFSimple s   -> QRFSimple <$> RS.traverseAnnSimpleSel f s
  QRFAgg s      -> QRFAgg <$> RS.traverseAnnAggSel f s
  QRFFnSimple s -> QRFFnSimple <$> RS.traverseAnnFnSimple f s
  QRFFnAgg s    -> QRFFnAgg <$> RS.traverseAnnFnAgg f s

toPGQuery :: QueryRootFldResolved -> Q.Query
toPGQuery = \case
  QRFPk s       -> RS.selectQuerySQL True s
  QRFSimple s   -> RS.selectQuerySQL False s
  QRFAgg s      -> RS.selectAggQuerySQL s
  QRFFnSimple s -> RS.mkFuncSelectSimple s
  QRFFnAgg s    -> RS.mkFuncSelectAgg s<|MERGE_RESOLUTION|>--- conflicted
+++ resolved
@@ -115,13 +115,8 @@
   ordByExpML <- withArgM args "order_by" parseOrderBy
   let ordByExpM = NE.nonEmpty =<< ordByExpML
   limitExpM  <- withArgM args "limit" parseLimit
-<<<<<<< HEAD
-  offsetExpM <- withArgM args "offset" $ asPGColVal >=> txtConverter
+  offsetExpM <- withArgM args "offset" $ asPGColumnValue >=> txtConverter
   distOnColsML <- withArgM args "distinct_on" $ parseColumns colGNameMap
-=======
-  offsetExpM <- withArgM args "offset" $ asPGColumnValue >=> txtConverter
-  distOnColsML <- withArgM args "distinct_on" parseColumns
->>>>>>> ce119530
   let distOnColsM = NE.nonEmpty =<< distOnColsML
   mapM_ (validateDistOn ordByExpM) distOnColsM
   return $ RS.TableArgs whereExpM ordByExpM limitExpM offsetExpM distOnColsM
@@ -216,12 +211,8 @@
       OBIAgg ri relColGNameMap fltr -> do
         let unresolvedFltr = fmapAnnBoolExp partialSQLExpToUnresolvedVal fltr
         let aobColFn = f . RS.AOCAgg ri unresolvedFltr
-<<<<<<< HEAD
-        flip withObject v $ \_ o -> parseAggOrdBy relColGNameMap aobColFn o
-=======
         flip withObjectM v $ \_ objM ->
-          maybe (pure []) (parseAggOrdBy aobColFn) objM
->>>>>>> ce119530
+          maybe (pure []) (parseAggOrdBy relColGNameMap aobColFn) objM
 
 mkOrdByItemG :: S.OrderType -> a -> S.NullsOrder -> OrderByItemG a
 mkOrdByItemG ordTy aobCol nullsOrd =
@@ -244,26 +235,14 @@
         return $ maybe [] pure ordByItemM
 
       G.Name opT ->
-<<<<<<< HEAD
-        flip withObject obVal $ \_ opObObj ->
+        flip withObject obVal $ \_ opObObj -> fmap catMaybes $
           forM (OMap.toList opObObj) $ \(colName, eVal) -> do
-            (ordTy, nullsOrd) <- parseAsEnum eVal
-            col <- pgiName <$> resolvePGCol colGNameMap colName
-            let aobCol = f $ RS.AAOOp opT col
-            return $ mkOrdByItemG ordTy aobCol nullsOrd
-  where
-    parseAsEnum v = do
-      (_, enumVal) <- asEnumVal v
-      parseOrderByEnum enumVal
-=======
-        flip withObject obVal $ \_ opObObj -> fmap catMaybes $
-          forM (OMap.toList opObObj) $ \(col, eVal) -> do
             (_, enumValM) <- asEnumValM eVal
             forM enumValM $ \enumVal -> do
               (ordTy, nullsOrd) <- parseOrderByEnum enumVal
-              let aobCol = f $ RS.AAOOp opT $ PGCol $ G.unName col
+              col <- pgiName <$> resolvePGCol colGNameMap colName
+              let aobCol = f $ RS.AAOOp opT col
               return $ mkOrdByItemG ordTy aobCol nullsOrd
->>>>>>> ce119530
 
 parseOrderByEnum
   :: (MonadError QErr m)
