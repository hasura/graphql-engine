/* eslint-disable no-unused-vars */
import React from 'react';
import { parse as sdlParse } from 'graphql/language/parser';

import SDLEditor from '../../../../Common/AceEditor/SDLEditor';
import Modal from '../../../../Common/Modal/Modal';
import CloneTypeModal from './CloneTypeModal';
import { getTypesSdl } from '../../../../../shared/utils/sdlUtils';
<<<<<<< HEAD
import { Icon, ToolTip, Heading, Text } from '../../../../UIKit/atoms';
=======
import { Icon, ToolTip, Heading } from '../../../../UIKit/atoms';
>>>>>>> ab911fb5
import styles from './Styles.scss';

const editorLabel = 'New types definition';
const editorTooltip =
  'You can define new GraphQL types that you can use in the action definition above';

const ActionDefinitionEditor = ({
  value,
  onChange,
  className,
  placeholder,
  error,
  timer,
  label = editorLabel,
  tooltip = editorTooltip,
  editorHeight = '200px',
  editorWidth = '600px'
}) => {
  const [modalOpen, setModalState] = React.useState(false);
  const toggleModal = () => setModalState(!modalOpen);

  const onChangeWithError = v => {
    if (timer) {
      clearTimeout(timer);
    }

    const parseDebounceTimer = setTimeout(() => {
      if (v === '') {
        return onChange(v, null, null, null);
      }
      let _e = null;
      let ast = null;
      try {
        ast = sdlParse(v);
      } catch (e) {
        _e = e;
      }
      onChange(null, _e, null, ast);
    }, 1000);

    onChange(v, null, parseDebounceTimer, null);
  };

  const errorMessage =
    error && (error.message || 'This is not valid GraphQL SDL');

  const handleClonedTypes = types => {
    onChange(`${value}\n\n${getTypesSdl(types)}`);
  };

  return (
    <div className={`${className || ''}`}>
      <Heading type="subHeading" mb="xs">
        {label}
        <ToolTip message={tooltip} ml="sm" />
      </Heading>
      <div className={styles.sdlEditorContainer}>
        <div
          className={`${styles.display_flex} ${styles.add_mar_bottom_small}`}
        >
          {error && (
            <div className={styles.display_flex}>
              <Icon mr="xs" type="close" color="red.primary" />
              <Text color="red.primary">{errorMessage}</Text>
            </div>
          )}
          {/*
            <a
              className={`${styles.cloneTypeText} ${styles.cursorPointer} ${styles.add_mar_right}`}
              onClick={toggleModal}
            >
              <Icon type="copy" mr="xs" />
              Clone an existing type
            </a>
            <Modal
              show={modalOpen}
              title={'Clone an existing type'}
              onClose={toggleModal}
              customClass={styles.modal}
            >
              <CloneTypeModal
                handleClonedTypes={handleClonedTypes}
                toggleModal={toggleModal}
              />
            </Modal>
            
          */}
        </div>
        <SDLEditor
          name="sdl-editor"
          value={value}
          onChange={onChangeWithError}
          placeholder={placeholder}
          height={editorHeight}
          width={editorWidth}
        />
      </div>
    </div>
  );
};

export default ActionDefinitionEditor;<|MERGE_RESOLUTION|>--- conflicted
+++ resolved
@@ -6,11 +6,7 @@
 import Modal from '../../../../Common/Modal/Modal';
 import CloneTypeModal from './CloneTypeModal';
 import { getTypesSdl } from '../../../../../shared/utils/sdlUtils';
-<<<<<<< HEAD
 import { Icon, ToolTip, Heading, Text } from '../../../../UIKit/atoms';
-=======
-import { Icon, ToolTip, Heading } from '../../../../UIKit/atoms';
->>>>>>> ab911fb5
 import styles from './Styles.scss';
 
 const editorLabel = 'New types definition';
@@ -27,7 +23,7 @@
   label = editorLabel,
   tooltip = editorTooltip,
   editorHeight = '200px',
-  editorWidth = '600px'
+  editorWidth = '600px',
 }) => {
   const [modalOpen, setModalState] = React.useState(false);
   const toggleModal = () => setModalState(!modalOpen);
