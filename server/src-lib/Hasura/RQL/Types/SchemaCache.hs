-- As of GHC 8.6, a use of DefaultSignatures in this module triggers a false positive for this
-- warning, so don’t treat it as an error even if -Werror is enabled.
{-# OPTIONS_GHC -Wwarn=redundant-constraints #-}

{-# LANGUAGE UndecidableInstances #-}

module Hasura.RQL.Types.SchemaCache
  ( SchemaCache(..)
  , SchemaCacheVer
  , initSchemaCacheVer
  , incSchemaCacheVer
  , TableConfig(..)
  , emptyTableConfig
  , getAllRemoteSchemas

  , TableCoreCache
  , TableCache
  , ActionCache

  , TypeRelationship(..)
  , trName, trType, trRemoteTable, trFieldMapping
  , TableCoreInfoG(..)
  , TableRawInfo
  , TableCoreInfo
  , tciName
  , tciDescription
  , tciSystemDefined
  , tciFieldInfoMap
  , tciPrimaryKey
  , tciUniqueConstraints
  , tciForeignKeys
  , tciViewInfo
  , tciEnumValues
  , tciCustomConfig
  , tciUniqueOrPrimaryKeyConstraints

  , TableInfo(..)
  , tiCoreInfo
  , tiRolePermInfoMap
  , tiEventTriggerInfoMap

  , ViewInfo(..)
  , isMutable
  , mutableView

  , IntrospectionResult(..)
  , ParsedIntrospection(..)
  , RemoteSchemaCtx(..)
  , RemoteSchemaMap

  , DepMap
  , WithDeps

  , TableCoreInfoRM(..)
  , TableCoreCacheRT(..)
  , CacheRM(..)
  , CacheRT(..)

  , FieldInfoMap
  , FieldInfo(..)
  , _FIColumn
  , _FIRelationship
  , _FIComputedField
  , fieldInfoName
  , fieldInfoGraphQLNames
  , getCols
  , getRels
  , getComputedFieldInfos

  , isPGColInfo
  , RelInfo(..)

  , RolePermInfo(..)
  , mkRolePermInfo
  , permIns
  , permSel
  , permUpd
  , permDel
  , PermAccessor(..)
  , permAccToLens
  , permAccToType
  , withPermType
  , RolePermInfoMap

  , InsPermInfo(..)
  , SelPermInfo(..)
  , getSelectPermissionInfoM
  , UpdPermInfo(..)
  , DelPermInfo(..)
  , PreSetColsPartial

  , EventTriggerInfo(..)
  , EventTriggerInfoMap

  , TableObjId(..)
  , SchemaObjId(..)
  , reportSchemaObj
  , reportSchemaObjs
  , DependencyReason(..)
  , SchemaDependency(..)
  , mkParentDep
  , mkColDep
  , mkComputedFieldDep
  , getDependentObjs
  , getDependentObjsWith

  , FunctionType(..)
  , FunctionArg(..)
  , FunctionArgName(..)
  , FunctionName(..)
  , FunctionInfo(..)
  , FunctionCache
  , getFuncsOfTable
  , askFunctionInfo
  , CronTriggerInfo(..)
  ) where

import           Hasura.Prelude

import qualified Data.ByteString.Lazy              as BL
import qualified Data.HashMap.Strict               as M
import qualified Data.HashSet                      as HS
import qualified Data.Text                         as T
import qualified Language.GraphQL.Draft.Syntax     as G

import           Data.Aeson
import           Data.Aeson.Casing
import           Data.Aeson.TH
import           System.Cron.Types

import qualified Hasura.GraphQL.Parser             as P

import           Hasura.Db
import           Hasura.GraphQL.Context            (GQLContext, RemoteField, RoleContext)
import           Hasura.Incremental                (Dependency, MonadDepend (..), selectKeyD)
import           Hasura.RQL.Types.Action
import           Hasura.RQL.Types.BoolExp
import           Hasura.RQL.Types.Common
import           Hasura.RQL.Types.ComputedField
import           Hasura.RQL.Types.CustomTypes
import           Hasura.RQL.Types.Error
import           Hasura.RQL.Types.EventTrigger
import           Hasura.RQL.Types.Function
import           Hasura.RQL.Types.Metadata
--import           Hasura.RQL.Types.Permission
import           Data.Text.Extended
import           Hasura.RQL.Types.QueryCollection
import           Hasura.RQL.Types.RemoteSchema
import           Hasura.RQL.Types.ScheduledTrigger
import           Hasura.RQL.Types.SchemaCacheTypes
import           Hasura.RQL.Types.Table
<<<<<<< HEAD
import           Hasura.Session
import           Hasura.SQL.Backend
=======
>>>>>>> f5da1b34
import           Hasura.SQL.Types
import           Hasura.Session
import           Hasura.Tracing                    (TraceT)



reportSchemaObjs :: [SchemaObjId] -> T.Text
reportSchemaObjs = commaSeparated . sort . map reportSchemaObj

mkParentDep :: QualifiedTable -> SchemaDependency
mkParentDep tn = SchemaDependency (SOTable tn) DRTable

mkColDep :: DependencyReason -> QualifiedTable -> PGCol -> SchemaDependency
mkColDep reason tn col =
  flip SchemaDependency reason . SOTableObj tn $ TOCol col

mkComputedFieldDep
  :: DependencyReason -> QualifiedTable -> ComputedFieldName -> SchemaDependency
mkComputedFieldDep reason tn computedField =
  flip SchemaDependency reason . SOTableObj tn $ TOComputedField computedField

type WithDeps a = (a, [SchemaDependency])

data IntrospectionResult
  = IntrospectionResult
  { irDoc              :: G.SchemaIntrospection
  , irQueryRoot        :: G.Name
  , irMutationRoot     :: Maybe G.Name
  , irSubscriptionRoot :: Maybe G.Name
  }

data ParsedIntrospection
  = ParsedIntrospection
  { piQuery        :: [P.FieldParser (P.ParseT Identity) RemoteField]
  , piMutation     :: Maybe [P.FieldParser (P.ParseT Identity) RemoteField]
  , piSubscription :: Maybe [P.FieldParser (P.ParseT Identity) RemoteField]
  }

data RemoteSchemaCtx
  = RemoteSchemaCtx
  { rscName                   :: !RemoteSchemaName
  , rscIntro                  :: !IntrospectionResult
  , rscInfo                   :: !RemoteSchemaInfo
  , rscRawIntrospectionResult :: !BL.ByteString
  , rscParsed                 :: ParsedIntrospection
  }

instance ToJSON RemoteSchemaCtx where
  toJSON = toJSON . rscInfo

type RemoteSchemaMap = M.HashMap RemoteSchemaName RemoteSchemaCtx

type DepMap = M.HashMap SchemaObjId (HS.HashSet SchemaDependency)

data CronTriggerInfo
 = CronTriggerInfo
   { ctiName        :: !TriggerName
   , ctiSchedule    :: !CronSchedule
   , ctiPayload     :: !(Maybe Value)
   , ctiRetryConf   :: !STRetryConf
   , ctiWebhookInfo :: !ResolvedWebhook
   , ctiHeaders     :: ![EventHeaderInfo]
   , ctiComment     :: !(Maybe Text)
   } deriving (Show, Eq)

$(deriveToJSON (aesonDrop 3 snakeCase) ''CronTriggerInfo)

newtype SchemaCacheVer
  = SchemaCacheVer { unSchemaCacheVer :: Word64 }
  deriving (Show, Eq, Ord, Hashable, ToJSON, FromJSON)

initSchemaCacheVer :: SchemaCacheVer
initSchemaCacheVer = SchemaCacheVer 0

incSchemaCacheVer :: SchemaCacheVer -> SchemaCacheVer
incSchemaCacheVer (SchemaCacheVer prev) =
  SchemaCacheVer $ prev + 1

type FunctionCache = M.HashMap QualifiedFunction FunctionInfo -- info of all functions
type ActionCache = M.HashMap ActionName (ActionInfo 'Postgres) -- info of all actions

data SchemaCache
  = SchemaCache
  { scTables                      :: !TableCache
  , scActions                     :: !ActionCache
  , scFunctions                   :: !FunctionCache
  , scRemoteSchemas               :: !RemoteSchemaMap
  , scAllowlist                   :: !(HS.HashSet GQLQuery)
  , scGQLContext                  :: !(HashMap RoleName (RoleContext GQLContext))
  , scUnauthenticatedGQLContext   :: !GQLContext
  , scRelayContext                :: !(HashMap RoleName (RoleContext GQLContext))
  , scUnauthenticatedRelayContext :: !GQLContext
  -- , scCustomTypes       :: !(NonObjectTypeMap, AnnotatedObjects)
  , scDepMap                      :: !DepMap
  , scInconsistentObjs            :: ![InconsistentMetadata]
  , scCronTriggers                :: !(M.HashMap TriggerName CronTriggerInfo)
  }
$(deriveToJSON (aesonDrop 2 snakeCase) ''SchemaCache)

getFuncsOfTable :: QualifiedTable -> FunctionCache -> [FunctionInfo]
getFuncsOfTable qt fc = flip filter allFuncs $ \f -> qt == fiReturnType f
  where
    allFuncs = M.elems fc

getAllRemoteSchemas :: SchemaCache -> [RemoteSchemaName]
getAllRemoteSchemas sc =
  let consistentRemoteSchemas = M.keys $ scRemoteSchemas sc
      inconsistentRemoteSchemas =
        getInconsistentRemoteSchemas $ scInconsistentObjs sc
  in consistentRemoteSchemas <> inconsistentRemoteSchemas

-- | A more limited version of 'CacheRM' that is used when building the schema cache, since the
-- entire schema cache has not been built yet.
class (Monad m) => TableCoreInfoRM m where
  lookupTableCoreInfo :: QualifiedTable -> m (Maybe (TableCoreInfo 'Postgres))
  default lookupTableCoreInfo :: (CacheRM m) => QualifiedTable -> m (Maybe (TableCoreInfo 'Postgres))
  lookupTableCoreInfo tableName = fmap _tiCoreInfo . M.lookup tableName . scTables <$> askSchemaCache

instance (TableCoreInfoRM m) => TableCoreInfoRM (ReaderT r m) where
  lookupTableCoreInfo = lift . lookupTableCoreInfo
instance (TableCoreInfoRM m) => TableCoreInfoRM (StateT s m) where
  lookupTableCoreInfo = lift . lookupTableCoreInfo
instance (Monoid w, TableCoreInfoRM m) => TableCoreInfoRM (WriterT w m) where
  lookupTableCoreInfo = lift . lookupTableCoreInfo
instance (TableCoreInfoRM m) => TableCoreInfoRM (TraceT m) where
  lookupTableCoreInfo = lift . lookupTableCoreInfo

newtype TableCoreCacheRT m a
  = TableCoreCacheRT { runTableCoreCacheRT :: Dependency TableCoreCache -> m a }
  deriving (Functor, Applicative, Monad, MonadIO, MonadError e, MonadState s, MonadWriter w, MonadTx)
    via (ReaderT (Dependency TableCoreCache) m)
  deriving (MonadTrans) via (ReaderT (Dependency TableCoreCache))

instance (MonadReader r m) => MonadReader r (TableCoreCacheRT m) where
  ask = lift ask
  local f m = TableCoreCacheRT (local f . runTableCoreCacheRT m)
instance (MonadDepend m) => TableCoreInfoRM (TableCoreCacheRT m) where
  lookupTableCoreInfo tableName = TableCoreCacheRT (dependOnM . selectKeyD tableName)

class (TableCoreInfoRM m) => CacheRM m where
  askSchemaCache :: m SchemaCache

instance (CacheRM m) => CacheRM (ReaderT r m) where
  askSchemaCache = lift askSchemaCache
instance (CacheRM m) => CacheRM (StateT s m) where
  askSchemaCache = lift askSchemaCache
instance (Monoid w, CacheRM m) => CacheRM (WriterT w m) where
  askSchemaCache = lift askSchemaCache
instance (CacheRM m) => CacheRM (TraceT m) where
  askSchemaCache = lift askSchemaCache

newtype CacheRT m a = CacheRT { runCacheRT :: SchemaCache -> m a }
  deriving (Functor, Applicative, Monad, MonadError e, MonadWriter w) via (ReaderT SchemaCache m)
  deriving (MonadTrans) via (ReaderT SchemaCache)
instance (Monad m) => TableCoreInfoRM (CacheRT m)
instance (Monad m) => CacheRM (CacheRT m) where
  askSchemaCache = CacheRT pure

askFunctionInfo
  :: (CacheRM m, QErrM m)
  => QualifiedFunction ->  m FunctionInfo
askFunctionInfo qf = do
  sc <- askSchemaCache
  maybe throwNoFn return $ M.lookup qf $ scFunctions sc
  where
    throwNoFn = throw400 NotExists $
      "function not found in cache " <>> qf

getDependentObjs :: SchemaCache -> SchemaObjId -> [SchemaObjId]
getDependentObjs = getDependentObjsWith (const True)

getDependentObjsWith
  :: (DependencyReason -> Bool) -> SchemaCache -> SchemaObjId -> [SchemaObjId]
getDependentObjsWith f sc objId =
  -- [ sdObjId sd | sd <- filter (f . sdReason) allDeps]
  map fst $ filter (isDependency . snd) $ M.toList $ scDepMap sc
  where
    isDependency deps = not $ HS.null $ flip HS.filter deps $
      \(SchemaDependency depId reason) -> objId `induces` depId && f reason
    -- induces a b : is b dependent on a
    induces (SOTable tn1) (SOTable tn2)      = tn1 == tn2
    induces (SOTable tn1) (SOTableObj tn2 _) = tn1 == tn2
    induces objId1 objId2                    = objId1 == objId2
    -- allDeps = toList $ fromMaybe HS.empty $ M.lookup objId $ scDepMap sc<|MERGE_RESOLUTION|>--- conflicted
+++ resolved
@@ -149,15 +149,10 @@
 import           Hasura.RQL.Types.ScheduledTrigger
 import           Hasura.RQL.Types.SchemaCacheTypes
 import           Hasura.RQL.Types.Table
-<<<<<<< HEAD
-import           Hasura.Session
 import           Hasura.SQL.Backend
-=======
->>>>>>> f5da1b34
 import           Hasura.SQL.Types
 import           Hasura.Session
 import           Hasura.Tracing                    (TraceT)
-
 
 
 reportSchemaObjs :: [SchemaObjId] -> T.Text
