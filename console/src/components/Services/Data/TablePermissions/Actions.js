import {
  defaultPermissionsState,
  defaultQueryPermissions,
  defaultPresetsState,
} from '../DataState';
import { getEdForm, getIngForm } from '../utils';
<<<<<<< HEAD
import { makeMigrationCall, fetchRoleList } from '../DataActions';
import dataHeaders from '../Common/Headers';
import { globalCookiePolicy } from '../../../../Endpoints';
import requestAction from '../../../../utils/requestAction';
import Endpoints from '../../../../Endpoints';
=======
import { makeMigrationCall } from '../DataActions';
>>>>>>> ca559b4c
import {
  findTable,
  generateTableDef,
  getSchemaTables,
  getTableDef,
  getTablePermissions,
} from '../../../Common/utils/pgUtils';
import {
  getCreatePermissionQuery,
  getDropPermissionQuery,
} from '../../../Common/utils/v1QueryUtils';

export const PERM_OPEN_EDIT = 'ModifyTable/PERM_OPEN_EDIT';
export const PERM_SET_FILTER = 'ModifyTable/PERM_SET_FILTER';
export const PERM_SET_FILTER_SAME_AS = 'ModifyTable/PERM_SET_FILTER_SAME_AS';
export const PERM_TOGGLE_COLUMN = 'ModifyTable/PERM_TOGGLE_COLUMN';
export const PERM_TOGGLE_ALL_COLUMNS = 'ModifyTable/PERM_TOGGLE_ALL_COLUMNS';
export const PERM_ALLOW_ALL = 'ModifyTable/PERM_ALLOW_ALL';
export const PERM_TOGGLE_ENABLE_LIMIT = 'ModifyTable/PERM_TOGGLE_ENABLE_LIMIT';
export const PERM_TOGGLE_MODIFY_LIMIT = 'ModifyTable/PERM_TOGGLE_MODIFY_LIMIT';
export const PERM_TOGGLE_ALLOW_UPSERT = 'ModifyTable/PERM_TOGGLE_ALLOW_UPSERT';
export const PERM_TOGGLE_ALLOW_AGGREGATION =
  'ModifyTable/PERM_TOGGLE_ALLOW_AGGREGATION';
export const PERM_CUSTOM_CHECKED = 'ModifyTable/PERM_CUSTOM_CHECKED';

export const PERM_REMOVE_ACCESS = 'ModifyTable/PERM_REMOVE_ACCESS';
export const PERM_SAVE_PERMISSIONS = 'ModifyTable/PERM_SAVE_PERMISSIONS';
export const PERM_CLOSE_EDIT = 'ModifyTable/PERM_CLOSE_EDIT';
export const PERM_SET_ROLE_NAME = 'ModifyTable/PERM_SET_ROLE_NAME';
export const PERM_SELECT_BULK = 'ModifyTable/PERM_SELECT_BULK';
export const PERM_DESELECT_BULK = 'ModifyTable/PERM_DESELECT_BULK';
export const PERM_RESET_BULK_SELECT = 'ModifyTable/PERM_RESET_BULK_SELECT';
export const PERM_RESET_APPLY_SAME = 'ModifyTable/PERM_RESET_APPLY_SAME';
export const PERM_SET_APPLY_SAME_PERM = 'ModifyTable/PERM_SET_APPLY_SAME_PERM';
export const PERM_DEL_APPLY_SAME_PERM = 'ModifyTable/PERM_DEL_APPLY_SAME_PERM';

export const X_HASURA_CONST = 'x-hasura-';

/* preset operations */
export const SET_PRESET_VALUE = 'ModifyTable/SET_PRESET_VALUE';

export const CREATE_NEW_PRESET = 'ModifyTable/CREATE_NEW_PRESET';

export const DELETE_PRESET = 'ModifyTable/DELETE_PRESET';

/* */

const permChangeTypes = {
  save: 'update',
  delete: 'delete',
};

const permOpenEdit = (tableSchema, role, query) => ({
  type: PERM_OPEN_EDIT,
  tableSchema,
  role,
  query,
});
const permSetFilter = filter => ({ type: PERM_SET_FILTER, filter });
const permSetFilterSameAs = filter => ({
  type: PERM_SET_FILTER_SAME_AS,
  filter,
});
const permToggleColumn = column => ({ type: PERM_TOGGLE_COLUMN, column });
const permToggleAllColumns = allColumns => ({
  type: PERM_TOGGLE_ALL_COLUMNS,
  allColumns,
});
const permAllowAll = () => ({ type: PERM_ALLOW_ALL });
const permCloseEdit = () => ({ type: PERM_CLOSE_EDIT });
const permSetRoleName = roleName => ({
  type: PERM_SET_ROLE_NAME,
  data: roleName,
});
const _permSavePermissions = () => ({ type: PERM_SAVE_PERMISSIONS });
const _permRemoveAccess = () => ({ type: PERM_REMOVE_ACCESS });
const permToggleAllowUpsert = checked => ({
  type: PERM_TOGGLE_ALLOW_UPSERT,
  data: checked,
});
const permToggleAllowAggregation = checked => ({
  type: PERM_TOGGLE_ALLOW_AGGREGATION,
  data: checked,
});
const permToggleModifyLimit = limit => ({
  type: PERM_TOGGLE_MODIFY_LIMIT,
  data: limit,
});
const permSetBulkSelect = (isChecked, selectedRole) => {
  return dispatch => {
    if (isChecked) {
      dispatch({ type: PERM_SELECT_BULK, data: selectedRole });
    } else {
      dispatch({ type: PERM_DESELECT_BULK, data: selectedRole });
    }
  };
};
const permSetApplySamePerm = (index, key, value) => {
  const data = { index, key, value };

  return dispatch => {
    dispatch({ type: PERM_SET_APPLY_SAME_PERM, data: data });
  };
};
const permDelApplySamePerm = index => {
  return dispatch => {
    dispatch({ type: PERM_DEL_APPLY_SAME_PERM, data: index });
  };
};
const permCustomChecked = () => ({ type: PERM_CUSTOM_CHECKED });

const getFilterKey = query => {
  return query === 'insert' ? 'check' : 'filter';
};

const getBasePermissionsState = (tableSchema, role, query) => {
  const _permissions = JSON.parse(JSON.stringify(defaultPermissionsState));

  _permissions.table = tableSchema.table_name;
  _permissions.role = role;
  _permissions.query = query;

  const rolePermissions = tableSchema.permissions.find(
    p => p.role_name === role
  );

  if (rolePermissions) {
    Object.keys(rolePermissions.permissions).forEach(q => {
      const localPresets = [];
      _permissions[q] = rolePermissions.permissions[q];
      // If the query is insert, transform set object if exists to an array
      if (q === 'insert' || q === 'update') {
        if (!_permissions[q].columns) {
          _permissions[q].columns = [];
        }

        if ('set' in _permissions[q]) {
          if (
            Object.keys(_permissions[q].set).length > 0 &&
            !(_permissions[q].set.length > 0)
          ) {
            Object.keys(_permissions[q].set).map(s => {
              localPresets.push({
                key: s,
                value: _permissions[q].set[s],
              });
            });
          }

          localPresets.push(defaultPresetsState[q]);

          _permissions[q].localPresets = [...localPresets];
        } else {
          // Just to support version changes
          // If user goes from current to previous version and back
          _permissions[q].localPresets = [defaultPresetsState[q]];
          _permissions[q].set = {};
        }
      }
    });
  } else {
    _permissions.newRole = role;
  }

  return _permissions;
};

const updatePermissionsState = (permissions, key, value) => {
  const _permissions = JSON.parse(JSON.stringify(permissions));

  const query = permissions.query;

  _permissions[query] =
    _permissions[query] ||
    JSON.parse(JSON.stringify(defaultQueryPermissions[query]));
  _permissions[query][key] = value;

  return _permissions;
};

const updateBulkSelect = (permissionsState, selectedRole, isAdd) => {
  let bulkRes = permissionsState.bulkSelect;
  if (isAdd) {
    bulkRes.push(selectedRole);
  } else {
    bulkRes = bulkRes.filter(e => e !== selectedRole);
  }
  return bulkRes;
};

const updateApplySamePerms = (permissionsState, data, isDelete) => {
  const applySamePerms = [...permissionsState.applySamePermissions];

  if (isDelete) {
    applySamePerms.splice(data, 1);
  } else {
    if (data.index === applySamePerms.length) {
      applySamePerms.push({
        table: permissionsState.table,
        action: permissionsState.query,
        role: '',
      });
    }
  }

  applySamePerms[data.index] = { ...applySamePerms[data.index] };
  applySamePerms[data.index][data.key] = data.value;

  return applySamePerms;
};

const deleteFromPermissionsState = permissions => {
  const _permissions = JSON.parse(JSON.stringify(permissions));

  const query = permissions.query;

  delete _permissions[query];

  return _permissions;
};

const toggleAllColumns = (permissions, allColumns) => {
  const currColumns = permissions ? permissions.columns : [];

  return currColumns.length === allColumns.length ? [] : allColumns;
};

const toggleColumn = (permissions, column) => {
  const currColumns = permissions ? permissions.columns : [];
  let _newColumns = currColumns;

  const columnIndex = currColumns.indexOf(column);
  if (columnIndex === -1) {
    _newColumns.push(column);
  } else {
    _newColumns.splice(columnIndex, 1);
  }

  _newColumns = _newColumns.sort();

  return _newColumns;
};

const permRemoveRole = (tableSchema, roleName) => {
  return (dispatch, getState) => {
    const currentSchema = getState().tables.currentSchema;

    const table = tableSchema.table_name;
    const role = roleName;

    const currRolePermissions = tableSchema.permissions.find(
      p => p.role_name === role
    );

    const permissionsUpQueries = [];
    const permissionsDownQueries = [];

    if (currRolePermissions && currRolePermissions.permissions) {
      Object.keys(currRolePermissions.permissions).forEach(type => {
        const deleteQuery = {
          type: 'drop_' + type + '_permission',
          args: {
            table: { name: table, schema: currentSchema },
            role: role,
          },
        };
        const createQuery = {
          type: 'create_' + type + '_permission',
          args: {
            table: { name: table, schema: currentSchema },
            role: role,
            permission: currRolePermissions.permissions[type],
          },
        };
        permissionsUpQueries.push(deleteQuery);
        permissionsDownQueries.push(createQuery);
      });
    }

    // Apply migration
    const migrationName =
      'remove_permission_' + role + '_' + currentSchema + '_table_' + table;

    const requestMsg = 'Removing permissions...';
    const successMsg = 'Permission removed';
    const errorMsg = 'Removing permissions failed';

    const customOnSuccess = () => {
      dispatch(_permRemoveAccess());
      // reset new role name
      dispatch(permSetRoleName(''));
      // close edit box
      dispatch(permCloseEdit());

      // fetch all roles
      dispatch(fetchRoleList());
    };
    const customOnError = () => {};

    makeMigrationCall(
      dispatch,
      getState,
      permissionsUpQueries,
      permissionsDownQueries,
      migrationName,
      customOnSuccess,
      customOnError,
      requestMsg,
      successMsg,
      errorMsg
    );
  };
};

const permRemoveMultipleRoles = tableSchema => {
  return (dispatch, getState) => {
    const currentSchema = getState().tables.currentSchema;
    const permissionsState = getState().tables.modify.permissionsState;

    const table = tableSchema.table_name;
    const roles = permissionsState.bulkSelect;

    const permissionsUpQueries = [];
    const permissionsDownQueries = [];
    const currentPermissions = tableSchema.permissions;

    roles.map(role => {
      const currentRolePermission = currentPermissions.filter(el => {
        return el.role_name === role;
      });
      Object.keys(currentRolePermission[0].permissions).forEach(type => {
        const deleteQuery = {
          type: 'drop_' + type + '_permission',
          args: {
            table: { name: table, schema: currentSchema },
            role: role,
          },
        };
        const createQuery = {
          type: 'create_' + type + '_permission',
          args: {
            table: { name: table, schema: currentSchema },
            role: role,
            permission: currentRolePermission[0].permissions[type],
          },
        };
        permissionsUpQueries.push(deleteQuery);
        permissionsDownQueries.push(createQuery);
      });
    });

    // Apply migration
    const migrationName = 'remove_roles_' + currentSchema + '_table_' + table;

    const requestMsg = 'Removing permissions...';
    const successMsg = 'Permissions removed';
    const errorMsg = 'Removing permissions failed';

    const customOnSuccess = () => {
      // reset new role name
      dispatch(permSetRoleName(''));
      // close edit box
      dispatch(permCloseEdit());
      // reset checkbox selections
      dispatch({ type: PERM_RESET_BULK_SELECT });
      // fetch all roles
      dispatch(fetchRoleList());
    };
    const customOnError = () => {};

    makeMigrationCall(
      dispatch,
      getState,
      permissionsUpQueries,
      permissionsDownQueries,
      migrationName,
      customOnSuccess,
      customOnError,
      requestMsg,
      successMsg,
      errorMsg
    );
  };
};

const applySamePermissionsBulk = tableSchema => {
  return (dispatch, getState) => {
    const permissionsUpQueries = [];
    const permissionsDownQueries = [];

    const allSchemas = getState().tables.allSchemas;
    const currentSchema = getState().tables.currentSchema;
    const permissionsState = getState().tables.modify.permissionsState;

    const table = tableSchema.table_name;
    const currentQueryType = permissionsState.query;
    const toBeAppliedPermission = permissionsState[currentQueryType];

    const mainApplyTo = {
      table: table,
      action: currentQueryType,
      role: permissionsState.role,
    };

    const permApplyToList = permissionsState.applySamePermissions
      .filter(applyTo => applyTo.table && applyTo.action && applyTo.role)
      .concat([mainApplyTo]);

    let currentPermissions = [];
    allSchemas.forEach(tSchema => {
      currentPermissions = currentPermissions.concat(tSchema.permissions);
    });

    permApplyToList.map(applyTo => {
      const currTableSchema = allSchemas.find(
        tSchema =>
          tSchema.table_name === applyTo.table &&
          tSchema.table_schema === currentSchema
      );
      const currentPermPermission = currTableSchema.permissions.find(el => {
        return el.role_name === applyTo.role;
      });

      if (
        currentPermPermission &&
        currentPermPermission.permissions[applyTo.action]
      ) {
        // existing permission is there. so drop and recreate for down migrations
        const deleteQuery = {
          type: 'drop_' + applyTo.action + '_permission',
          args: {
            table: { name: applyTo.table, schema: currentSchema },
            role: applyTo.role,
          },
        };
        const createQuery = {
          type: 'create_' + applyTo.action + '_permission',
          args: {
            table: { name: applyTo.table, schema: currentSchema },
            role: applyTo.role,
            permission: currentPermPermission.permissions[applyTo.action],
          },
        };
        permissionsUpQueries.push(deleteQuery);
        permissionsDownQueries.push(createQuery);
      }

      // modify query depending on table and action
      const sanitizedPermission = { ...toBeAppliedPermission };
      if (applyTo.table !== table) {
        sanitizedPermission.columns = [];
        sanitizedPermission.set = {};
      }
      if (applyTo.action === 'insert' && currentQueryType !== 'insert') {
        sanitizedPermission.check = sanitizedPermission.filter;
      } else if (applyTo.action !== 'insert' && currentQueryType === 'insert') {
        sanitizedPermission.filter = sanitizedPermission.check;
      }

      // now add normal create and drop permissions
      const createQuery = {
        type: 'create_' + applyTo.action + '_permission',
        args: {
          table: { name: applyTo.table, schema: currentSchema },
          role: applyTo.role,
          permission: sanitizedPermission,
        },
      };
      const deleteQuery = {
        type: 'drop_' + applyTo.action + '_permission',
        args: {
          table: { name: applyTo.table, schema: currentSchema },
          role: applyTo.role,
        },
      };
      permissionsUpQueries.push(createQuery);
      permissionsDownQueries.push(deleteQuery);
    });

    // Apply migration
    const migrationName =
      'apply_same_permissions_' + currentSchema + '_table_' + table;

    const requestMsg = 'Applying permissions';
    const successMsg = 'Permission changes applied';
    const errorMsg = 'Permission changes failed';

    const customOnSuccess = () => {
      // reset new role name
      dispatch(permSetRoleName(''));
      // close edit box
      dispatch(permCloseEdit());
      // reset checkbox selections
      dispatch({ type: PERM_RESET_APPLY_SAME });
      // fetch all roles
      dispatch(fetchRoleList());
    };
    const customOnError = () => {};

    makeMigrationCall(
      dispatch,
      getState,
      permissionsUpQueries,
      permissionsDownQueries,
      migrationName,
      customOnSuccess,
      customOnError,
      requestMsg,
      successMsg,
      errorMsg
    );
  };
};

const copyRolePermissions = (
  fromRole,
  tableNameWithSchema,
  action,
  toRoles,
  onSuccess
) => {
  return (dispatch, getState) => {
    const permissionsUpQueries = [];
    const permissionsDownQueries = [];

    const allSchemas = getState().tables.allSchemas;
    const currentSchema = getState().tables.currentSchema;

    let tables;
    if (tableNameWithSchema === 'all') {
      tables = getSchemaTables(allSchemas, currentSchema);
    } else {
      const fromTableDef = generateTableDef(null, null, tableNameWithSchema);
      tables = [findTable(allSchemas, fromTableDef)];
    }

    tables.forEach(table => {
      const tableDef = getTableDef(table);

      let actions;
      if (action === 'all') {
        actions = ['select', 'insert', 'update', 'delete'];
      } else {
        actions = [action];
      }

      toRoles.forEach(toRole => {
        actions.forEach(_action => {
          const currPermissions = getTablePermissions(table, toRole, _action);
          const toBeAppliedPermissions = getTablePermissions(
            table,
            fromRole,
            _action
          );

          if (currPermissions) {
            // existing permission is there. so drop and recreate for down migrations
            const deleteQuery = getDropPermissionQuery(
              _action,
              tableDef,
              toRole
            );
            const createQuery = getCreatePermissionQuery(
              _action,
              tableDef,
              toRole,
              currPermissions
            );

            permissionsUpQueries.push(deleteQuery);
            permissionsDownQueries.push(createQuery);
          }

          if (toBeAppliedPermissions) {
            // now add normal create and drop permissions
            const createQuery = getCreatePermissionQuery(
              _action,
              tableDef,
              toRole,
              toBeAppliedPermissions
            );
            const deleteQuery = getDropPermissionQuery(
              _action,
              tableDef,
              toRole
            );

            permissionsUpQueries.push(createQuery);
            permissionsDownQueries.push(deleteQuery);
          }
        });
      });
    });

    // Apply migration
    const migrationName =
      'copy_role_' +
      fromRole +
      '_' +
      action +
      '_query_permissions_for_' +
      tableNameWithSchema.replace('.', '_') +
      '_table_to_' +
      toRoles.join('_');

    const requestMsg = 'Copying permissions';
    const successMsg = 'Permissions copied';
    const errorMsg = 'Permissions copy failed';

    const customOnSuccess = () => {
      onSuccess();
      // fetch all roles
      dispatch(fetchRoleList());
    };
    const customOnError = () => {};

    makeMigrationCall(
      dispatch,
      getState,
      permissionsUpQueries,
      permissionsDownQueries,
      migrationName,
      customOnSuccess,
      customOnError,
      requestMsg,
      successMsg,
      errorMsg
    );
  };
};

const permChangePermissions = changeType => {
  return (dispatch, getState) => {
    const allSchemas = getState().tables.allSchemas;
    const currentSchema = getState().tables.currentSchema;
    const permissionsState = {
      ...getState().tables.modify.permissionsState,
    };
    const prevPermissionsState = {
      ...getState().tables.modify.prevPermissionState,
    };
    const limitEnabled = permissionsState.limitEnabled;

    const table = permissionsState.table;
    const role = permissionsState.role;
    const query = permissionsState.query;

    const tableSchema = allSchemas.find(
      t => t.table_name === table && t.table_schema === currentSchema
    );
    const currRolePermissions = tableSchema.permissions.find(
      p => p.role_name === role
    );

    const permissionsUpQueries = [];
    const permissionsDownQueries = [];
    if (query === 'select' && !limitEnabled) {
      delete permissionsState[query].limit;
    }

    if (currRolePermissions && currRolePermissions.permissions[query]) {
      const deleteQuery = {
        type: 'drop_' + query + '_permission',
        args: {
          table: { name: table, schema: currentSchema },
          role: role,
        },
      };
      const createQuery = {
        type: 'create_' + query + '_permission',
        args: {
          table: { name: table, schema: currentSchema },
          role: role,
          permission: prevPermissionsState[query],
        },
      };
      permissionsUpQueries.push(deleteQuery);
      permissionsDownQueries.push(createQuery);
    }

    if (changeType === permChangeTypes.save) {
      const createQuery = {
        type: 'create_' + query + '_permission',
        args: {
          table: { name: table, schema: currentSchema },
          role: role,
          permission: permissionsState[query],
        },
      };

      if (
        (query === 'insert' || query === 'update') &&
        'localPresets' in permissionsState[query]
      ) {
        // Convert preset array to Object
        const presetsObject = {};
        permissionsState[query].localPresets.forEach(s => {
          if (s.key) {
            presetsObject[s.key] = s.value;
          }
        });
        permissionsState[query].set = { ...presetsObject };
      }

      const deleteQuery = {
        type: 'drop_' + query + '_permission',
        args: {
          table: { name: table, schema: currentSchema },
          role: role,
        },
      };

      permissionsUpQueries.push(createQuery);
      permissionsDownQueries.push(deleteQuery);
    }

    // Reverse order of down migration
    permissionsDownQueries.reverse();

    // Apply migration
    const migrationName =
      changeType +
      '_permission_' +
      role +
      '_' +
      currentSchema +
      '_table_' +
      table;

    const requestMsg = getIngForm(changeType) + ' Permissions...';
    const successMsg = 'Permissions ' + getEdForm(changeType);
    const errorMsg = getIngForm(changeType) + ' permissions failed';

    const customOnSuccess = () => {
      if (changeType === permChangeTypes.save) {
        dispatch(_permSavePermissions());
      } else if (permChangeTypes.delete) {
        dispatch(_permRemoveAccess());
      }
      // reset new role name
      dispatch(permSetRoleName(''));
      // close edit box
      dispatch(permCloseEdit());

      // fetch all roles
      dispatch(fetchRoleList());
    };
    const customOnError = () => {};

    makeMigrationCall(
      dispatch,
      getState,
      permissionsUpQueries,
      permissionsDownQueries,
      migrationName,
      customOnSuccess,
      customOnError,
      requestMsg,
      successMsg,
      errorMsg
    );
  };
};

export {
  permChangeTypes,
  permOpenEdit,
  permSetFilter,
  permSetFilterSameAs,
  permToggleColumn,
  permToggleAllColumns,
  permCloseEdit,
  permSetRoleName,
  permChangePermissions,
  permAllowAll,
  permToggleAllowUpsert,
  permToggleAllowAggregation,
  permToggleModifyLimit,
  permCustomChecked,
  permRemoveRole,
  permSetBulkSelect,
  toggleColumn,
  toggleAllColumns,
  getFilterKey,
  getBasePermissionsState,
  updatePermissionsState,
  deleteFromPermissionsState,
  updateBulkSelect,
  updateApplySamePerms,
  permRemoveMultipleRoles,
  permSetApplySamePerm,
  permDelApplySamePerm,
  applySamePermissionsBulk,
  copyRolePermissions,
};<|MERGE_RESOLUTION|>--- conflicted
+++ resolved
@@ -4,15 +4,7 @@
   defaultPresetsState,
 } from '../DataState';
 import { getEdForm, getIngForm } from '../utils';
-<<<<<<< HEAD
 import { makeMigrationCall, fetchRoleList } from '../DataActions';
-import dataHeaders from '../Common/Headers';
-import { globalCookiePolicy } from '../../../../Endpoints';
-import requestAction from '../../../../utils/requestAction';
-import Endpoints from '../../../../Endpoints';
-=======
-import { makeMigrationCall } from '../DataActions';
->>>>>>> ca559b4c
 import {
   findTable,
   generateTableDef,
