const semver = require('semver');

const componentsSemver = {
  eventsTab: '1.0.0-alpha16',
  metadataReload: '1.0.0-alpha17',
  eventRedeliver: '1.0.0-alpha17',
  sqlAnalyze: '1.0.0-alpha25',
<<<<<<< HEAD
  aggregationPerm: '1.0.0-alpha26',
=======
  analyzeApiChange: '1.0.0-alpha26',
>>>>>>> 312b935c
};

const getPreRelease = version => {
  const prerelease = semver.prerelease(version);
  if (prerelease.length === 1) {
    const regex = /(alpha|beta)(\d+)/gm;
    const str = prerelease[0];
    const m = regex.exec(str);
    if (m.length < 3) {
      return [];
    }
    return m.slice(1, 3);
  }
  return prerelease.slice(0, 2);
};

const semverCheck = (component, serverVersion) => {
  if (component in componentsSemver) {
    const componentCoerce = semver.valid(
      semver.coerce(componentsSemver[component])
    );
    if (componentCoerce == null) {
      return false;
    }

    const serverCoerce = semver.valid(semver.coerce(serverVersion));
    if (serverCoerce == null) {
      return true;
    }

    switch (semver.compare(serverCoerce, componentCoerce)) {
      case 0:
        // check for prerelease tags
        const componentPrerelease = getPreRelease(componentsSemver[component]);
        const serverPrerelease = getPreRelease(serverVersion);
        // If both component and server doesn't have a prerelease, return true
        if (componentPrerelease.length === 0 && serverPrerelease.length === 0) {
          return true;
        }
        // If component does't have a prerelease tag and server has a p rerelease
        // tag, return false
        if (componentPrerelease.length === 0 && serverPrerelease.length !== 0) {
          return false;
        }
        // If server does't have a prerelease tag and component has a prerelease
        // tag, return true
        if (componentPrerelease.length !== 0 && serverPrerelease.length === 0) {
          return true;
        }
        if (
          componentPrerelease[0] === 'beta' &&
          serverPrerelease[0] !== 'beta'
        ) {
          return false;
        }
        if (
          parseInt(serverPrerelease[1], 10) >=
          parseInt(componentPrerelease[1], 10)
        ) {
          return true;
        }
        return false;

      case 1:
        return true;
      case -1:
        return false;
      default:
        return false;
    }
  }
  return false;
};

export default semverCheck;<|MERGE_RESOLUTION|>--- conflicted
+++ resolved
@@ -5,11 +5,8 @@
   metadataReload: '1.0.0-alpha17',
   eventRedeliver: '1.0.0-alpha17',
   sqlAnalyze: '1.0.0-alpha25',
-<<<<<<< HEAD
   aggregationPerm: '1.0.0-alpha26',
-=======
   analyzeApiChange: '1.0.0-alpha26',
->>>>>>> 312b935c
 };
 
 const getPreRelease = version => {
