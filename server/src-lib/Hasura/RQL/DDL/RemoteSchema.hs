--- conflicted
+++ resolved
@@ -12,12 +12,6 @@
   , addRemoteSchemaToCatalog
   ) where
 
-<<<<<<< HEAD
-import           Control.Monad.Unique
-import           Hasura.EncJSON
-import           Hasura.GraphQL.RemoteServer
-=======
->>>>>>> f5da1b34
 import           Hasura.Prelude
 
 import qualified Data.Aeson                  as J
