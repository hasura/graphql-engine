--- conflicted
+++ resolved
@@ -19,7 +19,7 @@
 import qualified Database.PG.Query           as Q
 
 curCatalogVer :: T.Text
-curCatalogVer = "14"
+curCatalogVer = "15"
 
 migrateMetadata
   :: ( MonadTx m
@@ -272,15 +272,18 @@
     $(Q.sqlFromFile "src-rsr/migrate_from_12_to_13.sql")
   return ()
 
-<<<<<<< HEAD
 from13To14 :: (MonadTx m) => m ()
-=======
-from13To14 :: MonadTx m => m ()
->>>>>>> 204cd351
 from13To14 = liftTx $ do
   -- Migrate database
   Q.Discard () <- Q.multiQE defaultTxErrorHandler
     $(Q.sqlFromFile "src-rsr/migrate_from_13_to_14.sql")
+  return ()
+
+from14To15 :: (MonadTx m) => m ()
+from14To15 = liftTx $ do
+  -- Migrate database
+  Q.Discard () <- Q.multiQE defaultTxErrorHandler
+    $(Q.sqlFromFile "src-rsr/migrate_from_14_to_15.sql")
   return ()
 
 migrateCatalog
@@ -306,21 +309,17 @@
      | preVer == "7"   -> from7ToCurrent
      | preVer == "8"   -> from8ToCurrent
      | preVer == "9"   -> from9ToCurrent
-<<<<<<< HEAD
-     | preVer == "10"   -> from10ToCurrent
-     | preVer == "11"   -> from11ToCurrent
-     | preVer == "12"   -> from12ToCurrent
-     | preVer == "13"   -> from13ToCurrent
-=======
      | preVer == "10"  -> from10ToCurrent
      | preVer == "11"  -> from11ToCurrent
      | preVer == "12"  -> from12ToCurrent
      | preVer == "13"  -> from13ToCurrent
->>>>>>> 204cd351
+     | preVer == "14"  -> from14ToCurrent
      | otherwise -> throw400 NotSupported $
                     "unsupported version : " <> preVer
   where
-    from13ToCurrent = from13To14 >> postMigrate
+    from14ToCurrent = from14To15 >> postMigrate
+    
+    from13ToCurrent = from13To14 >> from14ToCurrent
 
     from12ToCurrent = from12To13 >> from13ToCurrent
 
