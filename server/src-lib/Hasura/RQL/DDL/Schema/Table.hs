<<<<<<< HEAD
{-# LANGUAGE DeriveLift                 #-}
{-# LANGUAGE FlexibleContexts           #-}
{-# LANGUAGE GeneralizedNewtypeDeriving #-}
{-# LANGUAGE MultiParamTypeClasses      #-}
{-# LANGUAGE MultiWayIf                 #-}
{-# LANGUAGE OverloadedStrings          #-}
{-# LANGUAGE QuasiQuotes                #-}
{-# LANGUAGE ScopedTypeVariables        #-}
{-# LANGUAGE TemplateHaskell            #-}
{-# LANGUAGE TypeApplications           #-}
{-# LANGUAGE TypeFamilies               #-}

=======
>>>>>>> fc73d4d3
module Hasura.RQL.DDL.Schema.Table where

import           Hasura.GraphQL.RemoteServer
import           Hasura.Prelude
import           Hasura.RQL.DDL.Deps
import           Hasura.RQL.DDL.Permission
import           Hasura.RQL.DDL.Permission.Internal
import           Hasura.RQL.DDL.QueryTemplate
import           Hasura.RQL.DDL.Relationship
import           Hasura.RQL.DDL.RemoteSchema
import           Hasura.RQL.DDL.Schema.Diff
<<<<<<< HEAD
import           Hasura.RQL.DDL.Schema.Table.Internal
=======
import           Hasura.RQL.DDL.Schema.Function
import           Hasura.RQL.DDL.Subscribe
>>>>>>> fc73d4d3
import           Hasura.RQL.DDL.Utils
import           Hasura.RQL.Types
import           Hasura.Server.Utils                (matchRegex)
import           Hasura.SQL.Types

<<<<<<< HEAD
import qualified Database.PG.Query                    as Q
=======
import qualified Database.PG.Query                  as Q
import qualified Hasura.GraphQL.Schema              as GS
>>>>>>> fc73d4d3

import           Data.Aeson
import           Data.Aeson.Casing
import           Data.Aeson.TH
<<<<<<< HEAD
import           Instances.TH.Lift                    ()
import           Language.Haskell.TH.Syntax           (Lift)

import qualified Data.HashMap.Strict                  as M
import qualified Data.Text                            as T
import qualified Data.Text.Encoding                   as TE
import qualified Database.PostgreSQL.LibPQ            as PQ
=======
import           Instances.TH.Lift                  ()
import           Language.Haskell.TH.Syntax         (Lift)
import           Network.URI.Extended               ()

import qualified Data.HashMap.Strict                as M
import qualified Data.Text                          as T
import qualified Data.Text.Encoding                 as TE
import qualified Database.PostgreSQL.LibPQ          as PQ
import qualified Language.GraphQL.Draft.Syntax      as G
>>>>>>> fc73d4d3

delTableFromCatalog :: QualifiedTable -> Q.Tx ()
delTableFromCatalog (QualifiedObject sn tn) =
  Q.unitQ [Q.sql|
            DELETE FROM "hdb_catalog"."hdb_table"
            WHERE table_schema = $1 AND table_name = $2
                |] (sn, tn) False

saveTableToCatalog :: QualifiedTable -> Q.Tx ()
saveTableToCatalog (QualifiedObject sn tn) =
  Q.unitQ [Q.sql|
            INSERT INTO "hdb_catalog"."hdb_table" VALUES ($1, $2)
                |] (sn, tn) False

-- Build the TableInfo with all its columns
getTableInfo :: QualifiedTable -> Bool -> Q.TxE QErr TableInfo
<<<<<<< HEAD
getTableInfo qt@(QualifiedTable sn tn) isSystemDefined = do
  tableExists <- Q.catchE defaultTxErrorHandler $ Q.listQ [Q.sql|
            SELECT true from information_schema.tables
             WHERE table_schema = $1
               AND table_name = $2;
                           |] (sn, tn) False

  -- if no columns are found, there exists no such view/table
  unless (tableExists == [Identity True]) $
    throw400 NotExists $ "no such table/view exists in postgres : " <>> qt

  -- Fetch the column details
  colData <- Q.catchE defaultTxErrorHandler $ Q.listQ [Q.sql|
            SELECT column_name, to_json(udt_name), is_nullable::boolean
              FROM information_schema.columns
             WHERE table_schema = $1
               AND table_name = $2
                           |] (sn, tn) False

  -- Fetch the constraint details
  rawConstraints <- Q.catchE defaultTxErrorHandler $ Q.listQ [Q.sql|
           SELECT constraint_type, constraint_name
             FROM hdb_views.hdb_table_constraint
             WHERE table_schema = $1
               AND table_name = $2
                           |] (sn, tn) False
  return $ mkTableInfo qt isSystemDefined rawConstraints $
    flip map colData $ \(colName, Q.AltJ colTy, isNull)
                       -> (colName, colTy, isNull)
=======
getTableInfo qt@(QualifiedObject sn tn) isSystemDefined = do
  tableData <- Q.catchE defaultTxErrorHandler $
               Q.listQ $(Q.sqlFromFile "src-rsr/table_info.sql")(sn, tn) True
  case tableData of
    [] -> throw400 NotExists $ "no such table/view exists in postgres : " <>> qt
    [(Q.AltJ cols, Q.AltJ pkeyCols, Q.AltJ cons, Q.AltJ viewInfoM)] ->
      return $ mkTableInfo qt isSystemDefined cons cols pkeyCols viewInfoM
    _ -> throw500 $ "more than one row found for: " <>> qt
>>>>>>> fc73d4d3

newtype TrackTable
  = TrackTable
  { tName :: QualifiedTable }
  deriving (Show, Eq, FromJSON, ToJSON, Lift)

trackExistingTableOrViewP1
  :: (CacheRM m, UserInfoM m, QErrM m) => TrackTable -> m ()
trackExistingTableOrViewP1 (TrackTable vn) = do
  adminOnly
  rawSchemaCache <- askSchemaCache
  when (M.member vn $ scTables rawSchemaCache) $
    throw400 AlreadyTracked $ "view/table already tracked : " <>> vn

trackExistingTableOrViewP2Setup
  :: (QErrM m, CacheRWM m, MonadTx m)
  => QualifiedTable -> Bool -> m ()
trackExistingTableOrViewP2Setup tn isSystemDefined = do
  ti <- liftTx $ getTableInfo tn isSystemDefined
  addTableToCache ti

trackExistingTableOrViewP2
  :: (QErrM m, CacheRWM m, MonadTx m, MonadIO m, HasHttpManager m)
  => QualifiedTable -> Bool -> m RespBody
trackExistingTableOrViewP2 vn isSystemDefined = do
  sc <- askSchemaCache
  let defGCtx = scDefaultRemoteGCtx sc
  GS.checkConflictingNode defGCtx (G.Name tn)

  trackExistingTableOrViewP2Setup vn isSystemDefined
  liftTx $ Q.catchE defaultTxErrorHandler $
    saveTableToCatalog vn

  -- refresh the gCtx in schema cache
  refreshGCtxMapInSchema

  return successMsg
  where
    getSchemaN = getSchemaTxt . qSchema
    getTableN = getTableTxt . qName
    tn = case getSchemaN vn of
      "public" -> getTableN vn
      _        -> getSchemaN vn <> "_" <> getTableN vn

runTrackTableQ
  :: ( QErrM m, CacheRWM m, MonadTx m
     , MonadIO m, HasHttpManager m, UserInfoM m
     )
  => TrackTable -> m RespBody
runTrackTableQ q = do
  trackExistingTableOrViewP1 q
  trackExistingTableOrViewP2 (tName q) False

purgeDep :: (CacheRWM m, MonadTx m)
         => SchemaObjId -> m ()
purgeDep schemaObjId = case schemaObjId of
  (SOTableObj tn (TOPerm rn pt)) -> do
    liftTx $ dropPermFromCatalog tn rn pt
    withPermType pt delPermFromCache rn tn

  (SOTableObj qt (TORel rn))     -> do
    liftTx $ delRelFromCatalog qt rn
    delRelFromCache rn qt

  (SOQTemplate qtn)              -> do
    liftTx $ delQTemplateFromCatalog qtn
    delQTemplateFromCache qtn

  (SOFunction qf) -> do
    liftTx $ delFunctionFromCatalog qf
    delFunctionFromCache qf

  (SOTableObj qt (TOTrigger trn)) -> do
    liftTx $ delEventTriggerFromCatalog trn
    delEventTriggerFromCache qt trn

  _                              -> throw500 $
    "unexpected dependent object : " <> reportSchemaObj schemaObjId

<<<<<<< HEAD
reloadSchemaCache :: (CacheRWM m, MonadTx m) => m ()
reloadSchemaCache = do
  sc <- liftTx buildSchemaCache
  writeSchemaCache sc

processTableChanges :: (MonadTx m, QErrM m)
                    => SchemaCache -> TableInfo -> TableDiff -> m ()
processTableChanges sc ti tableDiff = do
  newtn <- do
    let tn = tiName ti
    case mNewName of
      Just newQT -> do
        renameTable sc newQT tn
        return newQT
      Nothing -> return tn
=======
processTableChanges
  :: (QErrM m, CacheRWM m) => TableInfo -> TableDiff -> m ()
processTableChanges ti tableDiff = do

  when (isJust mNewName) $
    throw400 NotSupported $ "table renames are not yet supported : " <>> tn

  -- replace constraints
  replaceConstraints

  -- for all the dropped columns
  forM_ droppedCols $ \droppedCol ->
    -- Drop the column from the cache
    delColFromCache droppedCol tn
>>>>>>> fc73d4d3

  -- In the newly added columns check that there is no conflict with relationships
  forM_ addedCols $ \(PGColInfo colName _ _) ->
    case M.lookup (fromPGCol colName) $ tiFieldInfoMap ti of
      Just (FIRelationship _) ->
        throw400 AlreadyExists $ "cannot add column " <> colName
        <<> " in table " <> newtn <<>
        " as a relationship with the name already exists"
<<<<<<< HEAD
      _ -> return ()
=======
      _ -> addColToCache colName colInfo tn
>>>>>>> fc73d4d3

  -- for rest of the columns
  forM_ alteredCols $ \(PGColInfo oColName oColTy _, PGColInfo nColName nColTy _) ->
    if | oColName /= nColName -> renameColumn sc oColName nColName newtn ti
       | oColTy /= nColTy -> do
           let colId   = SOTableObj newtn $ TOCol oColName
               depObjs = getDependentObjsWith (== "on_type") sc colId
<<<<<<< HEAD
           unless (null depObjs) $ throw400 DependencyError $ "cannot change type of column " <> oColName <<> " in table "
                  <> newtn <<> " because of the following dependencies : " <>
                  reportSchemaObjs depObjs
       | otherwise -> return ()
  where
    TableDiff mNewName _ addedCols alteredCols _ = tableDiff

processCatalogChanges :: (MonadTx m, QErrM m) => SchemaCache -> SchemaDiff -> m ()
processCatalogChanges sc schemaDiff = do
  -- Purge the dropped tables
  forM_ droppedTables $ \qtn@(QualifiedTable sn tn) ->
    liftTx $ Q.catchE defaultTxErrorHandler $ do
      Q.unitQ [Q.sql|
               DELETE FROM "hdb_catalog"."hdb_relationship"
               WHERE table_schema = $1 AND table_name = $2
                |] (sn, tn) False
      Q.unitQ [Q.sql|
               DELETE FROM "hdb_catalog"."hdb_permission"
               WHERE table_schema = $1 AND table_name = $2
                |] (sn, tn) False
      delTableFromCatalog qtn

=======
           if null depObjs
             then updateFldInCache oColName nci
             else throw400 DependencyError $ "cannot change type of column " <> oColName <<> " in table "
                  <> tn <<> " because of the following dependencies : " <>
                  reportSchemaObjs depObjs
       | otherwise -> return ()
  where
    updateFldInCache cn ci = do
      delColFromCache cn tn
      addColToCache cn ci tn
    replaceConstraints = flip modTableInCache tn $ \tInfo ->
      return $ tInfo {tiUniqOrPrimConstraints = constraints}
    tn = tiName ti
    TableDiff mNewName droppedCols addedCols alteredCols _ constraints = tableDiff

delTableAndDirectDeps
  :: (QErrM m, CacheRWM m, MonadTx m) => QualifiedTable -> m ()
delTableAndDirectDeps qtn@(QualifiedObject sn tn) = do
  liftTx $ Q.catchE defaultTxErrorHandler $ do
    Q.unitQ [Q.sql|
             DELETE FROM "hdb_catalog"."hdb_relationship"
             WHERE table_schema = $1 AND table_name = $2
              |] (sn, tn) False
    Q.unitQ [Q.sql|
             DELETE FROM "hdb_catalog"."hdb_permission"
             WHERE table_schema = $1 AND table_name = $2
              |] (sn, tn) False
    Q.unitQ [Q.sql|
             DELETE FROM "hdb_catalog"."event_triggers"
             WHERE schema_name = $1 AND table_name = $2
              |] (sn, tn) False
    delTableFromCatalog qtn
  delTableFromCache qtn

processSchemaChanges
  :: (QErrM m, CacheRWM m, MonadTx m) => SchemaDiff -> m ()
processSchemaChanges schemaDiff = do
  -- Purge the dropped tables
  mapM_ delTableAndDirectDeps droppedTables
  -- Get schema cache
  sc <- askSchemaCache
>>>>>>> fc73d4d3
  forM_ alteredTables $ \(oldQtn, tableDiff) -> do
    ti <- case M.lookup oldQtn $ scTables sc of
      Just ti -> return ti
      Nothing -> throw500 $ "old table metadata not found in cache : " <>> oldQtn
    processTableChanges sc ti tableDiff
  where
    SchemaDiff droppedTables alteredTables = schemaDiff

<<<<<<< HEAD
buildSchemaCache :: Q.TxE QErr SchemaCache
buildSchemaCache = flip execStateT emptySchemaCache $ do
  tables <- lift $ Q.catchE defaultTxErrorHandler fetchTables
=======
data UntrackTable =
  UntrackTable
  { utTable   :: !QualifiedTable
  , utCascade :: !(Maybe Bool)
  } deriving (Show, Eq, Lift)
$(deriveJSON (aesonDrop 2 snakeCase){omitNothingFields=True} ''UntrackTable)

unTrackExistingTableOrViewP1
  :: (CacheRM m, UserInfoM m, QErrM m) => UntrackTable -> m ()
unTrackExistingTableOrViewP1 (UntrackTable vn _) = do
  adminOnly
  rawSchemaCache <- askSchemaCache
  case M.lookup vn (scTables rawSchemaCache) of
    Just ti ->
      -- Check if table/view is system defined
      when (tiSystemDefined ti) $ throw400 NotSupported $
        vn <<> " is system defined, cannot untrack"
    Nothing -> throw400 AlreadyUntracked $
      "view/table already untracked : " <>> vn

unTrackExistingTableOrViewP2
  :: (QErrM m, CacheRWM m, MonadTx m, MonadIO m, HasHttpManager m)
  => UntrackTable -> m RespBody
unTrackExistingTableOrViewP2 (UntrackTable qtn cascade) = do
  sc <- askSchemaCache

  -- Get relational, query template and function dependants
  let allDeps = getDependentObjs sc (SOTable qtn)
      indirectDeps = filter (not . isDirectDep) allDeps

  -- Report bach with an error if cascade is not set
  when (indirectDeps /= [] && not (or cascade)) $ reportDepsExt indirectDeps []

  -- Purge all the dependants from state
  mapM_ purgeDep indirectDeps

  -- delete the table and its direct dependencies
  delTableAndDirectDeps qtn

  -- refresh the gctxmap in schema cache
  refreshGCtxMapInSchema

  return successMsg
  where
    isDirectDep = \case
      (SOTableObj dtn _) -> qtn == dtn
      _                  -> False

runUntrackTableQ
  :: ( QErrM m, CacheRWM m, MonadTx m
     , MonadIO m, HasHttpManager m, UserInfoM m
     )
  => UntrackTable -> m RespBody
runUntrackTableQ q = do
  unTrackExistingTableOrViewP1 q
  unTrackExistingTableOrViewP2 q

buildSchemaCache
  :: (MonadTx m, CacheRWM m, MonadIO m, HasHttpManager m)
  => m ()
buildSchemaCache = do
  -- reset the current schemacache
  writeSchemaCache emptySchemaCache
  hMgr <- askHttpManager
  tables <- liftTx $ Q.catchE defaultTxErrorHandler fetchTables
>>>>>>> fc73d4d3
  forM_ tables $ \(sn, tn, isSystemDefined) ->
    modifyErr (\e -> "table " <> tn <<> "; " <> e) $
    trackExistingTableOrViewP2Setup (QualifiedObject sn tn) isSystemDefined

  -- Fetch all the relationships
  relationships <- liftTx $ Q.catchE defaultTxErrorHandler fetchRelationships

  forM_ relationships $ \(sn, tn, rn, rt, Q.AltJ rDef) ->
    modifyErr (\e -> "table " <> tn <<> "; rel " <> rn <<> "; " <> e) $ case rt of
    ObjRel -> do
      using <- decodeValue rDef
      objRelP2Setup (QualifiedObject sn tn) $ RelDef rn using Nothing
    ArrRel -> do
      using <- decodeValue rDef
      arrRelP2Setup (QualifiedObject sn tn) $ RelDef rn using Nothing

  -- Fetch all the permissions
  permissions <- liftTx $ Q.catchE defaultTxErrorHandler fetchPermissions

  forM_ permissions $ \(sn, tn, rn, pt, Q.AltJ pDef) ->
    modifyErr (\e -> "table " <> tn <<> "; role " <> rn <<> "; " <> e) $ case pt of
    PTInsert -> permHelper sn tn rn pDef PAInsert
    PTSelect -> permHelper sn tn rn pDef PASelect
    PTUpdate -> permHelper sn tn rn pDef PAUpdate
    PTDelete -> permHelper sn tn rn pDef PADelete

  -- Fetch all the query templates
  qtemplates <- liftTx $ Q.catchE defaultTxErrorHandler fetchQTemplates
  forM_ qtemplates $ \(qtn, Q.AltJ qtDefVal) -> do
    qtDef <- decodeValue qtDefVal
    qCtx <- mkAdminQCtx <$> askSchemaCache
    (qti, deps) <- liftP1WithQCtx qCtx $ createQueryTemplateP1 $
           CreateQueryTemplate qtn qtDef Nothing
    addQTemplateToCache qti deps

  eventTriggers <- liftTx $ Q.catchE defaultTxErrorHandler fetchEventTriggers
  forM_ eventTriggers $ \(sn, tn, trid, trn, Q.AltJ configuration) -> do
    etc <- decodeValue configuration

    let qt = QualifiedObject sn tn
    subTableP2Setup qt trid etc
    allCols <- getCols . tiFieldInfoMap <$> askTabInfo qt
    liftTx $ mkTriggerQ trid trn qt allCols (etcDefinition etc)

  functions <- liftTx $ Q.catchE defaultTxErrorHandler fetchFunctions
  forM_ functions $ \(sn, fn) ->
    modifyErr (\e -> "function " <> fn <<> "; " <> e) $
    trackFunctionP2Setup (QualifiedObject sn fn)

  -- remote schemas
  res <- liftTx fetchRemoteSchemas
  sc <- askSchemaCache
  gCtxMap <- GS.mkGCtxMap (scTables sc) (scFunctions sc)

  remoteScConf <- forM res $ \(AddRemoteSchemaQuery n def _) ->
    (,) n <$> validateRemoteSchemaDef def
  let rmScMap = M.fromList remoteScConf
  (mergedGCtxMap, defGCtx) <- mergeSchemas rmScMap gCtxMap hMgr
  writeRemoteSchemasToCache mergedGCtxMap rmScMap
  postMergeSc <- askSchemaCache
  writeSchemaCache postMergeSc { scDefaultRemoteGCtx = defGCtx }

  where
    permHelper sn tn rn pDef pa = do
      qCtx <- mkAdminQCtx <$> askSchemaCache
      perm <- decodeValue pDef
      let qt = QualifiedObject sn tn
          permDef = PermDef rn perm Nothing
          createPerm = WithTable qt permDef
      (permInfo, deps) <- liftP1WithQCtx qCtx $ createPermP1 createPerm
      addPermP2Setup qt permDef permInfo
      addPermToCache qt rn pa permInfo deps
      -- p2F qt rn p1Res

    fetchTables =
      Q.listQ [Q.sql|
                SELECT table_schema, table_name, is_system_defined
                  FROM hdb_catalog.hdb_table
                    |] () False

    fetchRelationships =
      Q.listQ [Q.sql|
                SELECT table_schema, table_name, rel_name, rel_type, rel_def::json
                  FROM hdb_catalog.hdb_relationship
                    |] () False

    fetchPermissions =
      Q.listQ [Q.sql|
                SELECT table_schema, table_name, role_name, perm_type, perm_def::json
                  FROM hdb_catalog.hdb_permission
                    |] () False

    fetchQTemplates =
      Q.listQ [Q.sql|
                SELECT template_name, template_defn :: json FROM hdb_catalog.hdb_query_template
                  |] () False

    fetchEventTriggers =
      Q.listQ [Q.sql|
               SELECT e.schema_name, e.table_name, e.id, e.name, e.configuration::json
                 FROM hdb_catalog.event_triggers e
               |] () False
    fetchFunctions =
      Q.listQ [Q.sql|
               SELECT function_schema, function_name
                 FROM hdb_catalog.hdb_function
                    |] () False

data RunSQL
  = RunSQL
  { rSql                      :: T.Text
  , rCascade                  :: !(Maybe Bool)
  , rCheckMetadataConsistency :: !(Maybe Bool)
  } deriving (Show, Eq, Lift)

$(deriveJSON (aesonDrop 1 snakeCase){omitNothingFields=True} ''RunSQL)

data RunSQLRes
  = RunSQLRes
  { rrResultType :: !T.Text
  , rrResult     :: !Value
  } deriving (Show, Eq)

$(deriveJSON (aesonDrop 2 snakeCase){omitNothingFields=True} ''RunSQLRes)

execRawSQL :: (MonadTx m) => T.Text -> m RunSQLRes
execRawSQL =
  liftTx . Q.multiQE rawSqlErrHandler . Q.fromText
  where
    rawSqlErrHandler txe =
      let e = err400 PostgresError "query execution failed"
      in e {qeInternal = Just $ toJSON txe}

execWithMDCheck
  :: (QErrM m, CacheRWM m, MonadTx m, MonadIO m, HasHttpManager m)
  => RunSQL -> m RunSQLRes
execWithMDCheck (RunSQL t cascade _) = do

  -- Drop hdb_views so no interference is caused to the sql query
<<<<<<< HEAD
  liftTx cleanHdbViews
=======
  liftTx $ Q.catchE defaultTxErrorHandler clearHdbViews

>>>>>>> fc73d4d3
  -- Get the metadata before the sql query, everything, need to filter this
  oldMetaU <- liftTx $ Q.catchE defaultTxErrorHandler fetchTableMeta
  oldFuncMetaU <-
    liftTx $ Q.catchE defaultTxErrorHandler fetchFunctionMeta

  -- Run the SQL
  res <- execRawSQL t

  -- Get the metadata after the sql query
  newMeta <- liftTx $ Q.catchE defaultTxErrorHandler fetchTableMeta
  newFuncMeta <- liftTx $ Q.catchE defaultTxErrorHandler fetchFunctionMeta
  sc <- askSchemaCache
  let existingTables = M.keys $ scTables sc
      oldMeta = flip filter oldMetaU $ \tm -> tmTable tm `elem` existingTables
      schemaDiff = getSchemaDiff oldMeta newMeta
      existingFuncs = M.keys $ scFunctions sc
      oldFuncMeta = flip filter oldFuncMetaU $ \fm -> fmFunction fm `elem` existingFuncs
      droppedFuncs = getDroppedFuncs oldFuncMeta newFuncMeta

  indirectDeps <- getSchemaChangeDeps schemaDiff

  -- Report back with an error if cascade is not set
  when (indirectDeps /= [] && not (or cascade)) $ reportDepsExt indirectDeps []

  -- Purge all the indirect dependents from state
  mapM_ purgeDep indirectDeps

<<<<<<< HEAD
  postPurgeSc <- askSchemaCache
  -- update the hdb_catalog with the changes
  processCatalogChanges postPurgeSc schemaDiff

  -- Reload SchemaCache
  reloadSchemaCache

  -- postSc <- askSchemaCache
  -- -- recreate the insert permission infra
  -- forM_ (M.elems $ scTables postSc) $ \ti -> do
  --   let tn = tiName ti
  --       pgCols = map pgiName $ getCols $ tiFieldInfoMap ti
  --   forM_ (M.elems $ tiRolePermInfoMap ti) $ \rpi ->
  --     maybe (return ()) (\ipi -> liftTx $ buildInsInfra tn ipi pgCols) $ _permIns rpi
=======
  -- Purge all dropped functions
  let purgedFuncs = flip mapMaybe indirectDeps $ \dep ->
        case dep of
          SOFunction qf -> Just qf
          _             -> Nothing

  forM_ (droppedFuncs \\ purgedFuncs) $ \qf -> do
    liftTx $ delFunctionFromCatalog qf
    delFunctionFromCache qf

  -- update the schema cache with the changes
  processSchemaChanges schemaDiff

  postSc <- askSchemaCache
  -- recreate the insert permission infra
  forM_ (M.elems $ scTables postSc) $ \ti -> do
    let tn = tiName ti
    forM_ (M.elems $ tiRolePermInfoMap ti) $ \rpi ->
      maybe (return ()) (liftTx . buildInsInfra tn) $ _permIns rpi
>>>>>>> fc73d4d3

  --recreate triggers
  forM_ (M.elems $ scTables postSc) $ \ti -> do
    let tn = tiName ti
        cols = getCols $ tiFieldInfoMap ti
    forM_ (M.toList $ tiEventTriggerInfoMap ti) $ \(trn, eti) -> do
      let opsDef = etiOpsDef eti
          trid = etiId eti
      liftTx $ mkTriggerQ trid trn tn cols opsDef

  -- refresh the gCtxMap in schema cache
  refreshGCtxMapInSchema

  return res

isAltrDropReplace :: QErrM m => T.Text -> m Bool
isAltrDropReplace = either throwErr return . matchRegex regex False
  where
    throwErr s = throw500 $ "compiling regex failed: " <> T.pack s
    regex = "alter|drop|replace"

runRunSQL
  :: (QErrM m, UserInfoM m, CacheRWM m, MonadTx m, MonadIO m, HasHttpManager m)
  => RunSQL -> m RespBody
runRunSQL q@(RunSQL t _ mChkMDCnstcy) = do
  adminOnly
  isMDChkNeeded <- maybe (isAltrDropReplace t) return mChkMDCnstcy
  encode <$> bool (execRawSQL t) (execWithMDCheck q) isMDChkNeeded

-- Should be used only after checking the status
resToCSV :: PQ.Result -> ExceptT T.Text IO [[T.Text]]
resToCSV r =  do
  nr  <- liftIO $ PQ.ntuples r
  nc  <- liftIO $ PQ.nfields r

  hdr <- forM [0..pred nc] $ \ic -> do
    colNameBS <- liftIO $ PQ.fname r ic
    maybe (return "unknown") decodeBS colNameBS

  rows <- forM [0..pred nr] $ \ir ->
    forM [0..pred nc] $ \ic -> do
      cellValBS <- liftIO $ PQ.getvalue r ir ic
      maybe (return "NULL") decodeBS cellValBS

  return $ hdr:rows

  where
    decodeBS = either (throwError . T.pack . show) return . TE.decodeUtf8'

instance Q.FromRes RunSQLRes where
  fromRes (Q.ResultOkEmpty _) =
    return $ RunSQLRes "CommandOk" Null
  fromRes (Q.ResultOkData res) = do
    csvRows <- resToCSV res
    return $ RunSQLRes "TuplesOk" $ toJSON csvRows

data UntrackTable =
  UntrackTable
  { utTable   :: !QualifiedTable
  , utCascade :: !(Maybe Bool)
  } deriving (Show, Eq, Lift)
$(deriveJSON (aesonDrop 2 snakeCase){omitNothingFields=True} ''UntrackTable)

unTrackExistingTableOrViewP1 :: UntrackTable -> P1 (UntrackTable, TableInfo)
unTrackExistingTableOrViewP1 ut@(UntrackTable vn _) = do
  adminOnly
  rawSchemaCache <- getSchemaCache <$> lift ask
  case M.lookup vn (scTables rawSchemaCache) of
    Just ti -> do
      -- Check if table/view is system defined
      when (tiSystemDefined ti) $ throw400 NotSupported $
        vn <<> " is system defined, cannot untrack"
      return (ut, ti)
    Nothing -> throw400 AlreadyUntracked $
      "view/table already untracked : " <>> vn

unTrackExistingTableOrViewP2 :: (P2C m)
                             => UntrackTable -> TableInfo -> m RespBody
unTrackExistingTableOrViewP2 (UntrackTable vn cascade) tableInfo = do
  sc <- askSchemaCache

  -- Get Foreign key constraints to this table
  fKeyTables <- liftTx getFKeyTables
  let fKeyDepIds = mkFKeyObjIds $ filterTables fKeyTables $ scTables sc

  -- Report back with an error if any fkey object ids are present
  when (fKeyDepIds /= []) $ reportDepsExt fKeyDepIds []

  -- Get relational and query template dependants
  let allRels = getAllRelations $ scTables sc
      directRelDep = (vn, getRels $ tiFieldInfoMap tableInfo)
      relDeps = directRelDep : foldl go [] allRels
      relDepIds = concatMap mkObjIdFromRel relDeps
      queryTDepIds = getDependentObjsOfQTemplateCache (SOTable vn)
                     (scQTemplates sc)
      allDepIds = relDepIds <> queryTDepIds

  -- Report bach with an error if cascade is not set
  when (allDepIds /= [] && not (or cascade)) $ reportDepsExt allDepIds []

  -- Purge all the dependants from state
  mapM_ purgeDep allDepIds

  postPurgeSc <- askSchemaCache
  -- update the hdb_catalog with the changes
  processCatalogChanges postPurgeSc $ SchemaDiff [vn] []
  delTableFromCache vn

  return successMsg
  where
    QualifiedTable sn tn = vn
    getFKeyTables = Q.catchE defaultTxErrorHandler $ Q.listQ [Q.sql|
                    SELECT constraint_name,
                           table_schema,
                           table_name
                     FROM  hdb_views.hdb_foreign_key_constraint
                     WHERE ref_table_table_schema = $1
                       AND ref_table = $2
                   |] (sn, tn) False
    filterTables tables tc = flip filter tables $ \(_, s, t) ->
      isJust $ M.lookup (QualifiedTable s t) tc

    mkFKeyObjIds tables = flip map tables $ \(cn, s, t) ->
                     SOTableObj (QualifiedTable s t) (TOCons cn)

    go l (qt, ris) = if any isDep ris
                     then (qt, filter isDep ris):l
                     else l
    isDep relInfo = vn == riRTable relInfo
    mkObjIdFromRel (qt, ris) = flip map ris $ \ri ->
      SOTableObj qt (TORel $ riName ri)

instance HDBQuery UntrackTable where
  type Phase1Res UntrackTable = (UntrackTable, TableInfo)
  phaseOne = unTrackExistingTableOrViewP1

  phaseTwo _ = uncurry unTrackExistingTableOrViewP2

  schemaCachePolicy = SCPReload<|MERGE_RESOLUTION|>--- conflicted
+++ resolved
@@ -1,18 +1,3 @@
-<<<<<<< HEAD
-{-# LANGUAGE DeriveLift                 #-}
-{-# LANGUAGE FlexibleContexts           #-}
-{-# LANGUAGE GeneralizedNewtypeDeriving #-}
-{-# LANGUAGE MultiParamTypeClasses      #-}
-{-# LANGUAGE MultiWayIf                 #-}
-{-# LANGUAGE OverloadedStrings          #-}
-{-# LANGUAGE QuasiQuotes                #-}
-{-# LANGUAGE ScopedTypeVariables        #-}
-{-# LANGUAGE TemplateHaskell            #-}
-{-# LANGUAGE TypeApplications           #-}
-{-# LANGUAGE TypeFamilies               #-}
-
-=======
->>>>>>> fc73d4d3
 module Hasura.RQL.DDL.Schema.Table where
 
 import           Hasura.GraphQL.RemoteServer
@@ -24,46 +9,29 @@
 import           Hasura.RQL.DDL.Relationship
 import           Hasura.RQL.DDL.RemoteSchema
 import           Hasura.RQL.DDL.Schema.Diff
-<<<<<<< HEAD
+import           Hasura.RQL.DDL.Schema.Function
 import           Hasura.RQL.DDL.Schema.Table.Internal
-=======
-import           Hasura.RQL.DDL.Schema.Function
 import           Hasura.RQL.DDL.Subscribe
->>>>>>> fc73d4d3
 import           Hasura.RQL.DDL.Utils
 import           Hasura.RQL.Types
-import           Hasura.Server.Utils                (matchRegex)
+import           Hasura.Server.Utils                  (matchRegex)
 import           Hasura.SQL.Types
 
-<<<<<<< HEAD
 import qualified Database.PG.Query                    as Q
-=======
-import qualified Database.PG.Query                  as Q
-import qualified Hasura.GraphQL.Schema              as GS
->>>>>>> fc73d4d3
+import qualified Hasura.GraphQL.Schema                as GS
 
 import           Data.Aeson
 import           Data.Aeson.Casing
 import           Data.Aeson.TH
-<<<<<<< HEAD
 import           Instances.TH.Lift                    ()
 import           Language.Haskell.TH.Syntax           (Lift)
+import           Network.URI.Extended                 ()
 
 import qualified Data.HashMap.Strict                  as M
 import qualified Data.Text                            as T
 import qualified Data.Text.Encoding                   as TE
 import qualified Database.PostgreSQL.LibPQ            as PQ
-=======
-import           Instances.TH.Lift                  ()
-import           Language.Haskell.TH.Syntax         (Lift)
-import           Network.URI.Extended               ()
-
-import qualified Data.HashMap.Strict                as M
-import qualified Data.Text                          as T
-import qualified Data.Text.Encoding                 as TE
-import qualified Database.PostgreSQL.LibPQ          as PQ
-import qualified Language.GraphQL.Draft.Syntax      as G
->>>>>>> fc73d4d3
+import qualified Language.GraphQL.Draft.Syntax        as G
 
 delTableFromCatalog :: QualifiedTable -> Q.Tx ()
 delTableFromCatalog (QualifiedObject sn tn) =
@@ -80,37 +48,6 @@
 
 -- Build the TableInfo with all its columns
 getTableInfo :: QualifiedTable -> Bool -> Q.TxE QErr TableInfo
-<<<<<<< HEAD
-getTableInfo qt@(QualifiedTable sn tn) isSystemDefined = do
-  tableExists <- Q.catchE defaultTxErrorHandler $ Q.listQ [Q.sql|
-            SELECT true from information_schema.tables
-             WHERE table_schema = $1
-               AND table_name = $2;
-                           |] (sn, tn) False
-
-  -- if no columns are found, there exists no such view/table
-  unless (tableExists == [Identity True]) $
-    throw400 NotExists $ "no such table/view exists in postgres : " <>> qt
-
-  -- Fetch the column details
-  colData <- Q.catchE defaultTxErrorHandler $ Q.listQ [Q.sql|
-            SELECT column_name, to_json(udt_name), is_nullable::boolean
-              FROM information_schema.columns
-             WHERE table_schema = $1
-               AND table_name = $2
-                           |] (sn, tn) False
-
-  -- Fetch the constraint details
-  rawConstraints <- Q.catchE defaultTxErrorHandler $ Q.listQ [Q.sql|
-           SELECT constraint_type, constraint_name
-             FROM hdb_views.hdb_table_constraint
-             WHERE table_schema = $1
-               AND table_name = $2
-                           |] (sn, tn) False
-  return $ mkTableInfo qt isSystemDefined rawConstraints $
-    flip map colData $ \(colName, Q.AltJ colTy, isNull)
-                       -> (colName, colTy, isNull)
-=======
 getTableInfo qt@(QualifiedObject sn tn) isSystemDefined = do
   tableData <- Q.catchE defaultTxErrorHandler $
                Q.listQ $(Q.sqlFromFile "src-rsr/table_info.sql")(sn, tn) True
@@ -119,7 +56,6 @@
     [(Q.AltJ cols, Q.AltJ pkeyCols, Q.AltJ cons, Q.AltJ viewInfoM)] ->
       return $ mkTableInfo qt isSystemDefined cons cols pkeyCols viewInfoM
     _ -> throw500 $ "more than one row found for: " <>> qt
->>>>>>> fc73d4d3
 
 newtype TrackTable
   = TrackTable
@@ -199,13 +135,12 @@
   _                              -> throw500 $
     "unexpected dependent object : " <> reportSchemaObj schemaObjId
 
-<<<<<<< HEAD
-reloadSchemaCache :: (CacheRWM m, MonadTx m) => m ()
-reloadSchemaCache = do
-  sc <- liftTx buildSchemaCache
-  writeSchemaCache sc
-
-processTableChanges :: (MonadTx m, QErrM m)
+-- reloadSchemaCache :: (CacheRWM m, MonadTx m) => m ()
+-- reloadSchemaCache = do
+--   sc <- liftTx buildSchemaCache
+--   writeSchemaCache sc
+
+processTableChanges :: (MonadTx m)
                     => SchemaCache -> TableInfo -> TableDiff -> m ()
 processTableChanges sc ti tableDiff = do
   newtn <- do
@@ -215,22 +150,14 @@
         renameTable sc newQT tn
         return newQT
       Nothing -> return tn
-=======
-processTableChanges
-  :: (QErrM m, CacheRWM m) => TableInfo -> TableDiff -> m ()
-processTableChanges ti tableDiff = do
-
-  when (isJust mNewName) $
-    throw400 NotSupported $ "table renames are not yet supported : " <>> tn
-
-  -- replace constraints
-  replaceConstraints
-
-  -- for all the dropped columns
-  forM_ droppedCols $ \droppedCol ->
-    -- Drop the column from the cache
-    delColFromCache droppedCol tn
->>>>>>> fc73d4d3
+
+  -- -- replace constraints
+  -- replaceConstraints
+
+  -- -- for all the dropped columns
+  -- forM_ droppedCols $ \droppedCol ->
+  --   -- Drop the column from the cache
+  --   delColFromCache droppedCol tn
 
   -- In the newly added columns check that there is no conflict with relationships
   forM_ addedCols $ \(PGColInfo colName _ _) ->
@@ -239,11 +166,7 @@
         throw400 AlreadyExists $ "cannot add column " <> colName
         <<> " in table " <> newtn <<>
         " as a relationship with the name already exists"
-<<<<<<< HEAD
       _ -> return ()
-=======
-      _ -> addColToCache colName colInfo tn
->>>>>>> fc73d4d3
 
   -- for rest of the columns
   forM_ alteredCols $ \(PGColInfo oColName oColTy _, PGColInfo nColName nColTy _) ->
@@ -251,18 +174,19 @@
        | oColTy /= nColTy -> do
            let colId   = SOTableObj newtn $ TOCol oColName
                depObjs = getDependentObjsWith (== "on_type") sc colId
-<<<<<<< HEAD
            unless (null depObjs) $ throw400 DependencyError $ "cannot change type of column " <> oColName <<> " in table "
                   <> newtn <<> " because of the following dependencies : " <>
                   reportSchemaObjs depObjs
        | otherwise -> return ()
   where
-    TableDiff mNewName _ addedCols alteredCols _ = tableDiff
-
-processCatalogChanges :: (MonadTx m, QErrM m) => SchemaCache -> SchemaDiff -> m ()
+    TableDiff mNewName _ addedCols alteredCols _ _ = tableDiff
+    -- replaceConstraints = flip modTableInCache tn $ \tInfo ->
+    --   return $ tInfo {tiUniqOrPrimConstraints = constraints}
+
+processCatalogChanges :: (MonadTx m) => SchemaCache -> SchemaDiff -> m ()
 processCatalogChanges sc schemaDiff = do
   -- Purge the dropped tables
-  forM_ droppedTables $ \qtn@(QualifiedTable sn tn) ->
+  forM_ droppedTables $ \qtn@(QualifiedObject sn tn) ->
     liftTx $ Q.catchE defaultTxErrorHandler $ do
       Q.unitQ [Q.sql|
                DELETE FROM "hdb_catalog"."hdb_relationship"
@@ -274,49 +198,6 @@
                 |] (sn, tn) False
       delTableFromCatalog qtn
 
-=======
-           if null depObjs
-             then updateFldInCache oColName nci
-             else throw400 DependencyError $ "cannot change type of column " <> oColName <<> " in table "
-                  <> tn <<> " because of the following dependencies : " <>
-                  reportSchemaObjs depObjs
-       | otherwise -> return ()
-  where
-    updateFldInCache cn ci = do
-      delColFromCache cn tn
-      addColToCache cn ci tn
-    replaceConstraints = flip modTableInCache tn $ \tInfo ->
-      return $ tInfo {tiUniqOrPrimConstraints = constraints}
-    tn = tiName ti
-    TableDiff mNewName droppedCols addedCols alteredCols _ constraints = tableDiff
-
-delTableAndDirectDeps
-  :: (QErrM m, CacheRWM m, MonadTx m) => QualifiedTable -> m ()
-delTableAndDirectDeps qtn@(QualifiedObject sn tn) = do
-  liftTx $ Q.catchE defaultTxErrorHandler $ do
-    Q.unitQ [Q.sql|
-             DELETE FROM "hdb_catalog"."hdb_relationship"
-             WHERE table_schema = $1 AND table_name = $2
-              |] (sn, tn) False
-    Q.unitQ [Q.sql|
-             DELETE FROM "hdb_catalog"."hdb_permission"
-             WHERE table_schema = $1 AND table_name = $2
-              |] (sn, tn) False
-    Q.unitQ [Q.sql|
-             DELETE FROM "hdb_catalog"."event_triggers"
-             WHERE schema_name = $1 AND table_name = $2
-              |] (sn, tn) False
-    delTableFromCatalog qtn
-  delTableFromCache qtn
-
-processSchemaChanges
-  :: (QErrM m, CacheRWM m, MonadTx m) => SchemaDiff -> m ()
-processSchemaChanges schemaDiff = do
-  -- Purge the dropped tables
-  mapM_ delTableAndDirectDeps droppedTables
-  -- Get schema cache
-  sc <- askSchemaCache
->>>>>>> fc73d4d3
   forM_ alteredTables $ \(oldQtn, tableDiff) -> do
     ti <- case M.lookup oldQtn $ scTables sc of
       Just ti -> return ti
@@ -325,11 +206,6 @@
   where
     SchemaDiff droppedTables alteredTables = schemaDiff
 
-<<<<<<< HEAD
-buildSchemaCache :: Q.TxE QErr SchemaCache
-buildSchemaCache = flip execStateT emptySchemaCache $ do
-  tables <- lift $ Q.catchE defaultTxErrorHandler fetchTables
-=======
 data UntrackTable =
   UntrackTable
   { utTable   :: !QualifiedTable
@@ -367,7 +243,11 @@
   mapM_ purgeDep indirectDeps
 
   -- delete the table and its direct dependencies
-  delTableAndDirectDeps qtn
+  -- delTableAndDirectDeps qtn
+  postPurgeSc <- askSchemaCache
+  -- update the hdb_catalog with the changes
+  processCatalogChanges postPurgeSc $ SchemaDiff [qtn] []
+  delTableFromCache qtn
 
   -- refresh the gctxmap in schema cache
   refreshGCtxMapInSchema
@@ -395,7 +275,6 @@
   writeSchemaCache emptySchemaCache
   hMgr <- askHttpManager
   tables <- liftTx $ Q.catchE defaultTxErrorHandler fetchTables
->>>>>>> fc73d4d3
   forM_ tables $ \(sn, tn, isSystemDefined) ->
     modifyErr (\e -> "table " <> tn <<> "; " <> e) $
     trackExistingTableOrViewP2Setup (QualifiedObject sn tn) isSystemDefined
@@ -535,12 +414,8 @@
 execWithMDCheck (RunSQL t cascade _) = do
 
   -- Drop hdb_views so no interference is caused to the sql query
-<<<<<<< HEAD
-  liftTx cleanHdbViews
-=======
   liftTx $ Q.catchE defaultTxErrorHandler clearHdbViews
 
->>>>>>> fc73d4d3
   -- Get the metadata before the sql query, everything, need to filter this
   oldMetaU <- liftTx $ Q.catchE defaultTxErrorHandler fetchTableMeta
   oldFuncMetaU <-
@@ -568,42 +443,31 @@
   -- Purge all the indirect dependents from state
   mapM_ purgeDep indirectDeps
 
-<<<<<<< HEAD
+  -- Purge all dropped functions
+  let purgedFuncs = flip mapMaybe indirectDeps $ \dep ->
+        case dep of
+          SOFunction qf -> Just qf
+          _             -> Nothing
+
+  forM_ (droppedFuncs \\ purgedFuncs) $ \qf -> do
+    liftTx $ delFunctionFromCatalog qf
+    delFunctionFromCache qf
+
   postPurgeSc <- askSchemaCache
   -- update the hdb_catalog with the changes
   processCatalogChanges postPurgeSc schemaDiff
 
   -- Reload SchemaCache
-  reloadSchemaCache
-
-  -- postSc <- askSchemaCache
+  -- reloadSchemaCache
+  buildSchemaCache
+
+  postSc <- askSchemaCache
   -- -- recreate the insert permission infra
   -- forM_ (M.elems $ scTables postSc) $ \ti -> do
   --   let tn = tiName ti
   --       pgCols = map pgiName $ getCols $ tiFieldInfoMap ti
   --   forM_ (M.elems $ tiRolePermInfoMap ti) $ \rpi ->
   --     maybe (return ()) (\ipi -> liftTx $ buildInsInfra tn ipi pgCols) $ _permIns rpi
-=======
-  -- Purge all dropped functions
-  let purgedFuncs = flip mapMaybe indirectDeps $ \dep ->
-        case dep of
-          SOFunction qf -> Just qf
-          _             -> Nothing
-
-  forM_ (droppedFuncs \\ purgedFuncs) $ \qf -> do
-    liftTx $ delFunctionFromCatalog qf
-    delFunctionFromCache qf
-
-  -- update the schema cache with the changes
-  processSchemaChanges schemaDiff
-
-  postSc <- askSchemaCache
-  -- recreate the insert permission infra
-  forM_ (M.elems $ scTables postSc) $ \ti -> do
-    let tn = tiName ti
-    forM_ (M.elems $ tiRolePermInfoMap ti) $ \rpi ->
-      maybe (return ()) (liftTx . buildInsInfra tn) $ _permIns rpi
->>>>>>> fc73d4d3
 
   --recreate triggers
   forM_ (M.elems $ scTables postSc) $ \ti -> do
@@ -658,88 +522,4 @@
     return $ RunSQLRes "CommandOk" Null
   fromRes (Q.ResultOkData res) = do
     csvRows <- resToCSV res
-    return $ RunSQLRes "TuplesOk" $ toJSON csvRows
-
-data UntrackTable =
-  UntrackTable
-  { utTable   :: !QualifiedTable
-  , utCascade :: !(Maybe Bool)
-  } deriving (Show, Eq, Lift)
-$(deriveJSON (aesonDrop 2 snakeCase){omitNothingFields=True} ''UntrackTable)
-
-unTrackExistingTableOrViewP1 :: UntrackTable -> P1 (UntrackTable, TableInfo)
-unTrackExistingTableOrViewP1 ut@(UntrackTable vn _) = do
-  adminOnly
-  rawSchemaCache <- getSchemaCache <$> lift ask
-  case M.lookup vn (scTables rawSchemaCache) of
-    Just ti -> do
-      -- Check if table/view is system defined
-      when (tiSystemDefined ti) $ throw400 NotSupported $
-        vn <<> " is system defined, cannot untrack"
-      return (ut, ti)
-    Nothing -> throw400 AlreadyUntracked $
-      "view/table already untracked : " <>> vn
-
-unTrackExistingTableOrViewP2 :: (P2C m)
-                             => UntrackTable -> TableInfo -> m RespBody
-unTrackExistingTableOrViewP2 (UntrackTable vn cascade) tableInfo = do
-  sc <- askSchemaCache
-
-  -- Get Foreign key constraints to this table
-  fKeyTables <- liftTx getFKeyTables
-  let fKeyDepIds = mkFKeyObjIds $ filterTables fKeyTables $ scTables sc
-
-  -- Report back with an error if any fkey object ids are present
-  when (fKeyDepIds /= []) $ reportDepsExt fKeyDepIds []
-
-  -- Get relational and query template dependants
-  let allRels = getAllRelations $ scTables sc
-      directRelDep = (vn, getRels $ tiFieldInfoMap tableInfo)
-      relDeps = directRelDep : foldl go [] allRels
-      relDepIds = concatMap mkObjIdFromRel relDeps
-      queryTDepIds = getDependentObjsOfQTemplateCache (SOTable vn)
-                     (scQTemplates sc)
-      allDepIds = relDepIds <> queryTDepIds
-
-  -- Report bach with an error if cascade is not set
-  when (allDepIds /= [] && not (or cascade)) $ reportDepsExt allDepIds []
-
-  -- Purge all the dependants from state
-  mapM_ purgeDep allDepIds
-
-  postPurgeSc <- askSchemaCache
-  -- update the hdb_catalog with the changes
-  processCatalogChanges postPurgeSc $ SchemaDiff [vn] []
-  delTableFromCache vn
-
-  return successMsg
-  where
-    QualifiedTable sn tn = vn
-    getFKeyTables = Q.catchE defaultTxErrorHandler $ Q.listQ [Q.sql|
-                    SELECT constraint_name,
-                           table_schema,
-                           table_name
-                     FROM  hdb_views.hdb_foreign_key_constraint
-                     WHERE ref_table_table_schema = $1
-                       AND ref_table = $2
-                   |] (sn, tn) False
-    filterTables tables tc = flip filter tables $ \(_, s, t) ->
-      isJust $ M.lookup (QualifiedTable s t) tc
-
-    mkFKeyObjIds tables = flip map tables $ \(cn, s, t) ->
-                     SOTableObj (QualifiedTable s t) (TOCons cn)
-
-    go l (qt, ris) = if any isDep ris
-                     then (qt, filter isDep ris):l
-                     else l
-    isDep relInfo = vn == riRTable relInfo
-    mkObjIdFromRel (qt, ris) = flip map ris $ \ri ->
-      SOTableObj qt (TORel $ riName ri)
-
-instance HDBQuery UntrackTable where
-  type Phase1Res UntrackTable = (UntrackTable, TableInfo)
-  phaseOne = unTrackExistingTableOrViewP1
-
-  phaseTwo _ = uncurry unTrackExistingTableOrViewP2
-
-  schemaCachePolicy = SCPReload+    return $ RunSQLRes "TuplesOk" $ toJSON csvRows