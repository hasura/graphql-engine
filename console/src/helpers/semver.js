const semver = require('semver');

const componentsSemver = {
  eventsTab: '1.0.0-alpha16',
  metadataReload: '1.0.0-alpha17',
  eventRedeliver: '1.0.0-alpha17',
  sqlAnalyze: '1.0.0-alpha25',
  aggregationPerm: '1.0.0-alpha26',
  supportColumnChangeTrigger: '1.0.0-alpha26',
  analyzeApiChange: '1.0.0-alpha26',
  insertPrefix: '1.0.0-alpha26',
  schemaStitching: '1.0.0-alpha30',
  webhookEnvSupport: '1.0.0-alpha29',
  insertPermRestrictColumns: '1.0.0-alpha28',
  permHideUpsertSection: '1.0.0-alpha32',
  customFunctionSection: '1.0.0-alpha36',
<<<<<<< HEAD
  tableColumnRename: '1.0.0-alpha38',
=======
  triggerRetryTimeout: '1.0.0-alpha38',
  permUpdatePresets: '1.0.0-alpha38',
>>>>>>> 097bfb6b
};

const getPreRelease = version => {
  const prerelease = semver.prerelease(version);
  if (!prerelease) {
    return '';
  }
  if (prerelease.length === 1) {
    const regex = /(alpha|beta)(\d+)/gm;
    const str = prerelease[0];
    const m = regex.exec(str);
    if (m.length < 3) {
      return '';
    }
    return m.slice(1, 3);
  }
  return prerelease.slice(0, 2);
};

const semverCheck = (component, serverVersion) => {
  if (component in componentsSemver) {
    const componentCoerce = semver.valid(componentsSemver[component]);
    if (componentCoerce == null) {
      return false;
    }

    const serverCoerce = semver.valid(serverVersion);
    if (serverCoerce == null) {
      return true;
    }

    switch (semver.compare(serverCoerce, componentCoerce)) {
      case 0:
        // check for prerelease tags
        const componentPrerelease = getPreRelease(componentsSemver[component]);
        const serverPrerelease = getPreRelease(serverVersion);
        // If both component and server doesn't have a prerelease, return true
        if (componentPrerelease.length === 0 && serverPrerelease.length === 0) {
          return true;
        }
        // If component does't have a prerelease tag and server has a p rerelease
        // tag, return false
        if (componentPrerelease.length === 0 && serverPrerelease.length !== 0) {
          return false;
        }
        // If server does't have a prerelease tag and component has a prerelease
        // tag, return true
        if (componentPrerelease.length !== 0 && serverPrerelease.length === 0) {
          return true;
        }
        if (
          componentPrerelease[0] === 'beta' &&
          serverPrerelease[0] !== 'beta'
        ) {
          return false;
        }
        if (
          parseInt(serverPrerelease[1], 10) >=
          parseInt(componentPrerelease[1], 10)
        ) {
          return true;
        }
        return false;

      case 1:
        return true;
      case -1:
        return false;
      default:
        return false;
    }
  }
  return false;
};

export default semverCheck;<|MERGE_RESOLUTION|>--- conflicted
+++ resolved
@@ -14,12 +14,9 @@
   insertPermRestrictColumns: '1.0.0-alpha28',
   permHideUpsertSection: '1.0.0-alpha32',
   customFunctionSection: '1.0.0-alpha36',
-<<<<<<< HEAD
   tableColumnRename: '1.0.0-alpha38',
-=======
   triggerRetryTimeout: '1.0.0-alpha38',
   permUpdatePresets: '1.0.0-alpha38',
->>>>>>> 097bfb6b
 };
 
 const getPreRelease = version => {
