--- conflicted
+++ resolved
@@ -2,7 +2,37 @@
 
 module Hasura.App where
 
-<<<<<<< HEAD
+-- <<<<<<< HEAD
+-- import           Control.Concurrent.STM.TVar               (readTVarIO)
+-- import           Control.Monad.Base
+-- import           Control.Monad.Catch                       (MonadCatch, MonadThrow, onException)
+-- import           Control.Monad.Stateless
+-- import           Control.Monad.STM                         (atomically)
+-- import           Control.Monad.Trans.Control               (MonadBaseControl (..))
+-- import           Data.Aeson                                ((.=))
+-- import           Data.Time.Clock                           (UTCTime)
+-- import           GHC.AssertNF
+-- import           Options.Applicative
+-- import           System.Environment                        (getEnvironment, lookupEnv)
+-- import           System.Exit                               (exitFailure)
+
+-- import qualified Control.Concurrent.Async.Lifted.Safe      as LA
+-- import qualified Control.Concurrent.Extended               as C
+-- import qualified Data.Aeson                                as A
+-- import qualified Data.ByteString.Char8                     as BC
+-- import qualified Data.ByteString.Lazy.Char8                as BLC
+-- import qualified Data.Set                                  as Set
+-- import qualified Data.Text                                 as T
+-- import qualified Data.Time.Clock                           as Clock
+-- import qualified Data.Yaml                                 as Y
+-- import qualified Database.PG.Query                         as Q
+-- import qualified Network.HTTP.Client                       as HTTP
+-- import qualified Network.HTTP.Client.TLS                   as HTTP
+-- import qualified Network.Wai.Handler.Warp                  as Warp
+-- import qualified System.Log.FastLogger                     as FL
+-- import qualified System.Posix.Signals                      as Signals
+-- import qualified Text.Mustache.Compile                     as M
+-- =======
 import           Control.Concurrent.STM.TVar               (readTVarIO)
 import           Control.Monad.Base
 import           Control.Monad.Catch                       (MonadCatch, MonadThrow, onException)
@@ -16,6 +46,7 @@
 import           System.Environment                        (getEnvironment, lookupEnv)
 import           System.Exit                               (exitFailure)
 
+import qualified Control.Concurrent.Async                  as Async
 import qualified Control.Concurrent.Async.Lifted.Safe      as LA
 import qualified Control.Concurrent.Extended               as C
 import qualified Data.Aeson                                as A
@@ -30,46 +61,32 @@
 import qualified Network.HTTP.Client.TLS                   as HTTP
 import qualified Network.Wai.Handler.Warp                  as Warp
 import qualified System.Log.FastLogger                     as FL
-import qualified System.Posix.Signals                      as Signals
 import qualified Text.Mustache.Compile                     as M
-=======
-import           Control.Concurrent.STM.TVar            (readTVarIO)
-import           Control.Monad.Base
-import           Control.Monad.Catch                    (MonadCatch, MonadThrow, onException)
-import           Control.Monad.Stateless
-import           Control.Monad.STM                      (atomically)
-import           Control.Monad.Trans.Control            (MonadBaseControl (..))
-import           Data.Aeson                             ((.=))
-import           Data.Time.Clock                        (UTCTime)
-import           GHC.AssertNF
-import           Options.Applicative
-import           System.Environment                     (getEnvironment, lookupEnv)
-import           System.Exit                            (exitFailure)
-
-import qualified Control.Concurrent.Async               as Async
-import qualified Control.Concurrent.Async.Lifted.Safe   as LA
-import qualified Control.Concurrent.Extended            as C
-import qualified Data.Aeson                             as A
-import qualified Data.ByteString.Char8                  as BC
-import qualified Data.ByteString.Lazy.Char8             as BLC
-import qualified Data.Set                               as Set
-import qualified Data.Text                              as T
-import qualified Data.Time.Clock                        as Clock
-import qualified Data.Yaml                              as Y
-import qualified Database.PG.Query                      as Q
-import qualified Network.HTTP.Client                    as HTTP
-import qualified Network.HTTP.Client.TLS                as HTTP
-import qualified Network.Wai.Handler.Warp               as Warp
-import qualified System.Log.FastLogger                  as FL
-import qualified Text.Mustache.Compile                  as M
->>>>>>> a70d2782
 
 import           Hasura.Db
 import           Hasura.EncJSON
 import           Hasura.Eventing.EventTrigger
 import           Hasura.Eventing.ScheduledTrigger
-<<<<<<< HEAD
+-- <<<<<<< HEAD
+-- import           Hasura.GraphQL.Resolve.Action             (asyncActionsProcessor)
+-- import           Hasura.Logging
+-- import           Hasura.Prelude
+-- import           Hasura.RQL.Types                          (CacheRWM, Code (..), HasHttpManager,
+--                                                             HasSQLGenCtx, HasSystemDefined,
+--                                                             QErr (..), SQLGenCtx (..),
+--                                                             SchemaCache (..), UserInfoM,
+--                                                             buildSchemaCacheStrict, decodeValue,
+--                                                             throw400, withPathK)
+-- import           Hasura.RQL.Types.Run
+-- import           Hasura.Server.API.Query                   (requiresAdmin, runQueryM)
+-- import           Hasura.Server.App
+-- import           Hasura.Server.Auth
+-- import           Hasura.Server.CheckUpdates                (checkForUpdates)
+-- =======
+import           Hasura.GraphQL.Execute                    (MonadGQLExecutionCheck (..),
+                                                            checkQueryInAllowlist)
 import           Hasura.GraphQL.Resolve.Action             (asyncActionsProcessor)
+import           Hasura.GraphQL.Transport.HTTP.Protocol    (toParsed)
 import           Hasura.Logging
 import           Hasura.Prelude
 import           Hasura.RQL.Types                          (CacheRWM, Code (..), HasHttpManager,
@@ -83,24 +100,6 @@
 import           Hasura.Server.App
 import           Hasura.Server.Auth
 import           Hasura.Server.CheckUpdates                (checkForUpdates)
-=======
-import           Hasura.GraphQL.Execute                 (MonadGQLExecutionCheck (..),
-                                                         checkQueryInAllowlist)
-import           Hasura.GraphQL.Resolve.Action          (asyncActionsProcessor)
-import           Hasura.GraphQL.Transport.HTTP.Protocol (toParsed)
-import           Hasura.Logging
-import           Hasura.Prelude
-import           Hasura.RQL.Types                       (CacheRWM, Code (..), HasHttpManager,
-                                                         HasSQLGenCtx, HasSystemDefined, QErr (..),
-                                                         SQLGenCtx (..), SchemaCache (..),
-                                                         UserInfoM, buildSchemaCacheStrict,
-                                                         decodeValue, throw400, withPathK)
-import           Hasura.RQL.Types.Run
-import           Hasura.Server.API.Query                (requiresAdmin, runQueryM)
-import           Hasura.Server.App
-import           Hasura.Server.Auth
-import           Hasura.Server.CheckUpdates             (checkForUpdates)
->>>>>>> a70d2782
 import           Hasura.Server.Init
 import           Hasura.Server.Logging
 import           Hasura.Server.SchemaUpdate
@@ -108,12 +107,8 @@
 import           Hasura.Server.Version
 import           Hasura.Session
 
-<<<<<<< HEAD
 import qualified Hasura.GraphQL.Transport.WebSocket.Server as WS
 
-
-=======
->>>>>>> a70d2782
 printErrExit :: (MonadIO m) => forall a . String -> m a
 printErrExit = liftIO . (>> exitFailure) . putStrLn
 
@@ -267,13 +262,9 @@
      , MetadataApiAuthorization m
      , HttpLog m
      , ConsoleRenderer m
-<<<<<<< HEAD
-     , LA.Forall (LA.Pure m)
-     , WS.MonadWSLog m
-=======
      , MonadGQLExecutionCheck m
      , MonadConfigApiHandler m
->>>>>>> a70d2782
+     , WS.MonadWSLog m
      )
   => ServeOptions impl
   -> InitCtx
@@ -501,10 +492,6 @@
   renderConsole path authMode enableTelemetry consoleAssetsDir =
     return $ mkConsoleHTML path authMode enableTelemetry consoleAssetsDir
 
-<<<<<<< HEAD
-instance WS.MonadWSLog AppM where
-  logWSLog = unLogger
-=======
 instance MonadGQLExecutionCheck AppM where
   checkGQLExecution userInfo _ enableAL sc query = runExceptT $ do
     req <- toParsed query
@@ -514,9 +501,11 @@
 instance MonadConfigApiHandler AppM where
   runConfigApiHandler = configApiGetHandler
 
+instance WS.MonadWSLog AppM where
+  logWSLog = unLogger
+
 
 --- helper functions ---
->>>>>>> a70d2782
 
 mkConsoleHTML :: HasVersion => Text -> AuthMode -> Bool -> Maybe Text -> Either String Text
 mkConsoleHTML path authMode enableTelemetry consoleAssetsDir =
