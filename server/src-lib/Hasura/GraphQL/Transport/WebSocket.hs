--- conflicted
+++ resolved
@@ -317,17 +317,11 @@
         const $ withComplete $ preExecErr reqId $
         err500 Unexpected "invalid websocket payload"
       let payload = J.encode $ _wpPayload sockPayload
-<<<<<<< HEAD
+
       resp <- runExceptT $ flip runReaderT execCtx $
               E.execRemoteGQ reqId userInfo reqHdrs q payload rsi opDef
-      either (postExecErr reqId) (sendRemoteResp reqId) resp
+      either (postExecErr reqId) (sendRemoteResp reqId . _hrBody) resp
       sendCompleted (Just reqId)
-=======
-      resp <- runExceptT $ E.execRemoteGQ httpMgr userInfo reqHdrs
-              payload rsi opDef
-      either postExecErr (sendRemoteResp . _hrBody) resp
-      sendCompleted
->>>>>>> ba96697a
 
     sendRemoteResp reqId resp =
       case J.eitherDecodeStrict (encJToBS resp) of
