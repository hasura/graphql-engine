--- conflicted
+++ resolved
@@ -57,49 +57,12 @@
 import qualified Hasura.Logging                              as L
 import qualified Hasura.Server.Telemetry.Counters            as Telem
 
-<<<<<<< HEAD
-=======
 -- | 'LQ.LiveQueryId' comes from 'Hasura.GraphQL.Execute.LiveQuery.State.addLiveQuery'. We use
 -- this to track a connection's operations so we can remove them from 'LiveQueryState', and
 -- log.
 --
--- NOTE!: This must be kept consistent with the global 'LiveQueryState', in 'onClose' 
+-- NOTE!: This must be kept consistent with the global 'LiveQueryState', in 'onClose'
 -- and 'onStart'.
-type OperationMap
-  = STMMap.Map OperationId (LQ.LiveQueryId, Maybe OperationName)
-
-newtype WsHeaders
-  = WsHeaders { unWsHeaders :: [H.Header] }
-  deriving (Show, Eq)
-
-data ErrRespType
-  = ERTLegacy
-  | ERTGraphqlCompliant
-  deriving (Show)
-
-data WSConnState
-  -- headers from the client for websockets
-  = CSNotInitialised !WsHeaders
-  | CSInitError Text
-  -- headers from the client (in conn params) to forward to the remote schema
-  -- and JWT expiry time if any
-  | CSInitialised UserInfo (Maybe TC.UTCTime) [H.Header]
-
-data WSConnData
-  = WSConnData
-  -- the role and headers are set only on connection_init message
-  { _wscUser      :: !(STM.TVar WSConnState)
-  -- we only care about subscriptions,
-  -- the other operations (query/mutations)
-  -- are not tracked here
-  , _wscOpMap     :: !OperationMap
-  , _wscErrRespTy :: !ErrRespType
-  }
-
-type WSServer = WS.WSServer WSConnData
-
-type WSConn = WS.WSConn WSConnData
->>>>>>> c52bfc54
 
 sendMsg :: (MonadIO m) => WSConn -> ServerMsg -> m ()
 sendMsg wsConn msg =
@@ -220,13 +183,7 @@
   timerTot <- startTimer
   opM <- liftIO $ STM.atomically $ STMMap.lookup opId opMap
 
-<<<<<<< HEAD
   when (isJust opM) $ withComplete $ lift $ sendStartErr $
-=======
-  -- NOTE: it should be safe to rely on this check later on in this function, since we expect that
-  -- we process all operations on a websocket connection serially:
-  when (isJust opM) $ withComplete $ sendStartErr $
->>>>>>> c52bfc54
     "an operation already exists with this id: " <> unOperationId opId
 
   userInfoM <- liftIO $ STM.readTVarIO userInfoR
@@ -415,17 +372,12 @@
       CMConnInit params -> onConnInit (_wseLogger serverEnv)
                            (_wseHManager serverEnv)
                            wsConn authMode params
-<<<<<<< HEAD
       CMStart startMsg  -> onStart serverEnv wsConn startMsg
       CMStop stopMsg    -> onStop serverEnv wsConn stopMsg
-=======
-      CMStart startMsg  -> liftIO $ onStart serverEnv wsConn startMsg
-      CMStop stopMsg    -> liftIO $ onStop serverEnv wsConn stopMsg
       -- The idea is cleanup will be handled by 'onClose', but...
       -- NOTE: we need to close the websocket connection when we receive the
       -- CMConnTerm message and calling WS.closeConn will definitely throw an
       -- exception, but I'm not sure if 'closeConn' is the correct thing here....
->>>>>>> c52bfc54
       CMConnTerm        -> liftIO $ WS.closeConn wsConn "GQL_CONNECTION_TERMINATE received"
   where
     logger = _wseLogger serverEnv
@@ -435,20 +387,13 @@
   opM <- liftIO $ STM.atomically $ STMMap.lookup opId opMap
   case opM of
     Just (lqId, opNameM) -> do
-<<<<<<< HEAD
       logWSEvent logger wsConn (EOperation $ opDet opNameM) []
-      liftIO $ LQ.removeLiveQuery lqMap lqId
-    Nothing    -> return ()
-  liftIO $ STM.atomically $ STMMap.delete opId opMap
-=======
-      logWSEvent logger wsConn $ EOperation $ opDet opNameM
-      LQ.removeLiveQuery logger lqMap lqId
+      liftIO $ LQ.removeLiveQuery logger lqMap lqId
     Nothing    ->
       L.unLogger logger $ L.UnstructuredLog L.LevelError $ fromString $
         "Received STOP for an operation "<>(show opId)<>" we have no record for. "<>
         "this could be a misbehaving client or a bug"
-  STM.atomically $ STMMap.delete opId opMap
->>>>>>> c52bfc54
+  liftIO $ STM.atomically $ STMMap.delete opId opMap
   where
     logger = _wseLogger serverEnv
     lqMap  = _wseLiveQMap serverEnv
