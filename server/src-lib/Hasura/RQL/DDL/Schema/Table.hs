--- conflicted
+++ resolved
@@ -150,13 +150,7 @@
 
   -- for rest of the columns
   forM_ alteredCols $ \(PGColInfo oColName oColTy, PGColInfo nColName nColTy) ->
-<<<<<<< HEAD
-    if | oColName /= nColName ->
-         renameColumn oColName nColName newtn ti
-
-=======
     if | oColName /= nColName -> renameColumn sc oColName nColName newtn ti
->>>>>>> e91fd843
        | oColTy /= nColTy -> do
            let colId   = SOTableObj newtn $ TOCol oColName
                depObjs = getDependentObjsWith (== "on_type") sc colId
