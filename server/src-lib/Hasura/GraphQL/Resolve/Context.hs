{-# LANGUAGE FlexibleContexts      #-}
{-# LANGUAGE MultiParamTypeClasses #-}
{-# LANGUAGE MultiWayIf            #-}
{-# LANGUAGE NoImplicitPrelude     #-}
{-# LANGUAGE OverloadedStrings     #-}
{-# LANGUAGE TemplateHaskell       #-}

module Hasura.GraphQL.Resolve.Context
  ( FieldMap
  , RelationInfoMap
  , FuncArgItem(..)
  , FuncArgCtx
  , OrdByCtx
  , OrdByItemMap
  , OrdByItem(..)
  , InsCtx(..)
  , InsCtxMap
  , RespTx
  , InsertTxConflictCtx(..)
  , getFldInfo
  , getPGColInfo
  , getArg
  , withArg
  , withArgM
  , nameAsPath
  , PrepArgs
  , Convert
  , runConvert
  , prepare
  , module Hasura.GraphQL.Utils
  ) where

import           Data.Has
import           Hasura.Prelude

import qualified Data.Aeson                          as J
import qualified Data.Aeson.Casing                   as J
import qualified Data.Aeson.TH                       as J
import qualified Data.ByteString.Lazy                as BL
import qualified Data.HashMap.Strict                 as Map
import qualified Data.Sequence                       as Seq
import qualified Database.PG.Query                   as Q
import qualified Language.GraphQL.Draft.Syntax       as G

import           Hasura.GraphQL.Resolve.ContextTypes

import           Hasura.GraphQL.Utils
import           Hasura.GraphQL.Validate.Field
import           Hasura.GraphQL.Validate.Types
import           Hasura.RQL.Types
import           Hasura.SQL.Types
import           Hasura.SQL.Value

import qualified Hasura.SQL.DML                      as S

data InsResp
  = InsResp
  { _irAffectedRows :: !Int
  , _irResponse     :: !(Maybe J.Object)
  } deriving (Show, Eq)
$(J.deriveJSON (J.aesonDrop 3 J.snakeCase) ''InsResp)

-- type FieldMap
--   = Map.HashMap (G.NamedType, G.Name)
--     (Either PGColInfo (RelInfo, Bool, AnnBoolExpSQL, Maybe Int))

-- data OrdTy
--   = OAsc
--   | ODesc
--   deriving (Show, Eq)

-- data NullsOrder
--   = NFirst
--   | NLast
--   deriving (Show, Eq)

type RespTx = Q.TxE QErr BL.ByteString

-- -- order by context
-- data OrdByItem
--   = OBIPGCol !PGColInfo
--   | OBIRel !RelInfo !AnnBoolExpSQL
--   deriving (Show, Eq)

-- type OrdByItemMap = Map.HashMap G.Name OrdByItem

-- type OrdByCtx = Map.HashMap G.NamedType OrdByItemMap

<<<<<<< HEAD
data FuncArgItem
  = FuncArgItem
  { faiName    :: !G.Name
  , faiIsNamed :: !Bool
  } deriving (Show, Eq)

type FuncArgCtx = Map.HashMap G.NamedType (Seq.Seq FuncArgItem)

-- insert context
type RelationInfoMap = Map.HashMap RelName RelInfo
=======
-- -- insert context
-- type RelationInfoMap = Map.HashMap RelName RelInfo
>>>>>>> 6cdffa82

-- data InsCtx
--   = InsCtx
--   { icView      :: !QualifiedTable
--   , icColumns   :: ![PGColInfo]
--   , icSet       :: !InsSetCols
--   , icRelations :: !RelationInfoMap
--   } deriving (Show, Eq)

-- type InsCtxMap = Map.HashMap QualifiedTable InsCtx

getFldInfo
  :: (MonadError QErr m, MonadReader r m, Has FieldMap r)
  => G.NamedType -> G.Name
  -> m (Either PGColInfo (RelInfo, Bool, AnnBoolExpSQL, Maybe Int))
getFldInfo nt n = do
  fldMap <- asks getter
  onNothing (Map.lookup (nt,n) fldMap) $
    throw500 $ "could not lookup " <> showName n <> " in " <>
    showNamedTy nt

getPGColInfo
  :: (MonadError QErr m, MonadReader r m, Has FieldMap r)
  => G.NamedType -> G.Name -> m PGColInfo
getPGColInfo nt n = do
  fldInfo <- getFldInfo nt n
  case fldInfo of
    Left pgColInfo -> return pgColInfo
    Right _        -> throw500 $
      "found relinfo when expecting pgcolinfo for "
      <> showNamedTy nt <> ":" <> showName n

getArg
  :: (MonadError QErr m)
  => ArgsMap
  -> G.Name
  -> m AnnGValue
getArg args arg =
  onNothing (Map.lookup arg args) $
  throw500 $ "missing argument: " <> showName arg

prependArgsInPath
  :: (MonadError QErr m)
  => m a -> m a
prependArgsInPath = withPathK "args"

nameAsPath
  :: (MonadError QErr m)
  => G.Name -> m a -> m a
nameAsPath name = withPathK (G.unName name)

withArg
  :: (MonadError QErr m)
  => ArgsMap
  -> G.Name
  -> (AnnGValue -> m a)
  -> m a
withArg args arg f = prependArgsInPath $ nameAsPath arg $
  getArg args arg >>= f

withArgM
  :: (MonadError QErr m)
  => ArgsMap
  -> G.Name
  -> (AnnGValue -> m a)
  -> m (Maybe a)
withArgM args arg f = prependArgsInPath $ nameAsPath arg $
  mapM f $ Map.lookup arg args

type PrepArgs = Seq.Seq Q.PrepArg

type Convert =
  StateT PrepArgs (ReaderT (FieldMap, OrdByCtx, InsCtxMap, FuncArgCtx) (Except QErr))

prepare
  :: (MonadState PrepArgs m)
  => (PGColType, PGColValue) -> m S.SQLExp
prepare (colTy, colVal) = do
  preparedArgs <- get
  put (preparedArgs Seq.|> binEncoder colVal)
  return $ toPrepParam (Seq.length preparedArgs + 1) colTy

runConvert
  :: (MonadError QErr m)
  => (FieldMap, OrdByCtx, InsCtxMap, FuncArgCtx) -> Convert a -> m (a, PrepArgs)
runConvert ctx m =
  either throwError return $
  runExcept $ runReaderT (runStateT m Seq.empty) ctx<|MERGE_RESOLUTION|>--- conflicted
+++ resolved
@@ -86,21 +86,8 @@
 
 -- type OrdByCtx = Map.HashMap G.NamedType OrdByItemMap
 
-<<<<<<< HEAD
-data FuncArgItem
-  = FuncArgItem
-  { faiName    :: !G.Name
-  , faiIsNamed :: !Bool
-  } deriving (Show, Eq)
-
-type FuncArgCtx = Map.HashMap G.NamedType (Seq.Seq FuncArgItem)
-
--- insert context
-type RelationInfoMap = Map.HashMap RelName RelInfo
-=======
 -- -- insert context
 -- type RelationInfoMap = Map.HashMap RelName RelInfo
->>>>>>> 6cdffa82
 
 -- data InsCtx
 --   = InsCtx
