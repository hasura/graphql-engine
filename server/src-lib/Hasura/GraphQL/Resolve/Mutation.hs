{-# LANGUAGE FlexibleContexts  #-}
{-# LANGUAGE MultiWayIf        #-}
{-# LANGUAGE NoImplicitPrelude #-}
{-# LANGUAGE OverloadedStrings #-}

module Hasura.GraphQL.Resolve.Mutation
  ( convertUpdate
  , convertDelete
  , convertMutResp
  ) where

import           Hasura.Prelude

import qualified Data.HashMap.Strict.InsOrd        as OMap
import qualified Language.GraphQL.Draft.Syntax     as G

import qualified Hasura.RQL.DML.Delete             as RD
import qualified Hasura.RQL.DML.Returning          as RR
import qualified Hasura.RQL.DML.Update             as RU

import qualified Hasura.SQL.DML                    as S

import           Hasura.GraphQL.Resolve.BoolExp
import           Hasura.GraphQL.Resolve.Context
import           Hasura.GraphQL.Resolve.InputValue
import           Hasura.GraphQL.Resolve.Select     (fromSelSet, withSelSet)
import           Hasura.GraphQL.Validate.Field
import           Hasura.GraphQL.Validate.Types
import           Hasura.RQL.Types
import           Hasura.SQL.Types
import           Hasura.SQL.Value

convertMutResp
  :: G.NamedType -> SelSet -> Convert RR.MutFlds
convertMutResp ty selSet =
  withSelSet selSet $ \fld -> case _fName fld of
    "__typename"    -> return $ RR.MExp $ G.unName $ G.unNamedType ty
    "affected_rows" -> return RR.MCount
    "returning"     -> fmap RR.MRet $
                       fromSelSet prepare (_fType fld) $ _fSelSet fld
    G.Name t        -> throw500 $ "unexpected field in mutation resp : " <> t

convertRowObj
  :: (MonadError QErr m, MonadState PrepArgs m)
  => AnnGValue
  -> m [(PGCol, S.SQLExp)]
convertRowObj val =
  flip withObject val $ \_ obj ->
  forM (OMap.toList obj) $ \(k, v) -> do
    prepExpM <- asPGColValM v >>= mapM prepare
    let prepExp = fromMaybe (S.SEUnsafe "NULL") prepExpM
    return (PGCol $ G.unName k, prepExp)

type ApplySQLOp =  (PGCol, S.SQLExp) -> S.SQLExp

rhsExpOp :: S.SQLOp -> S.AnnType -> ApplySQLOp
rhsExpOp op annTy (col, e) =
  S.mkSQLOpExp op (S.SEIden $ toIden col) annExp
  where
    annExp = S.SETyAnn e annTy

lhsExpOp :: S.SQLOp -> S.AnnType -> ApplySQLOp
lhsExpOp op annTy (col, e) =
  S.mkSQLOpExp op annExp $ S.SEIden $ toIden col
  where
    annExp = S.SETyAnn e annTy

convObjWithOp
  :: (MonadError QErr m)
  => ApplySQLOp -> AnnGValue -> m [(PGCol, S.SQLExp)]
convObjWithOp opFn val =
  flip withObject val $ \_ obj -> forM (OMap.toList obj) $ \(k, v) -> do
  (_, colVal) <- asPGColVal v
  let pgCol = PGCol $ G.unName k
      encVal = txtEncoder colVal
      sqlExp = opFn (pgCol, encVal)
  return (pgCol, sqlExp)

convDeleteAtPathObj
  :: (MonadError QErr m)
  => AnnGValue -> m [(PGCol, S.SQLExp)]
convDeleteAtPathObj val =
  flip withObject val $ \_ obj -> forM (OMap.toList obj) $ \(k, v) -> do
    vals <- flip withArray v $ \_ annVals -> mapM asPGColVal annVals
    let valExps = map (txtEncoder . snd) vals
        pgCol = PGCol $ G.unName k
        annEncVal = S.SETyAnn (S.SEArray valExps) S.textArrType
        sqlExp = S.SEOpApp S.jsonbDeleteAtPathOp
                 [S.SEIden $ toIden pgCol, annEncVal]
    return (pgCol, sqlExp)

convertUpdate
  :: QualifiedTable -- table
  -> S.BoolExp -- the filter expression
  -> Field -- the mutation field
  -> Convert RespTx
convertUpdate tn filterExp fld = do
  -- a set expression is same as a row object
  setExpM   <- withArgM args "_set" convertRowObj
  -- where bool expression to filter column
  whereExp <- withArg args "where" $ convertBoolExp (S.mkQual tn)
  -- increment operator on integer columns
  incExpM <- withArgM args "_inc" $
    convObjWithOp $ rhsExpOp S.incOp S.intType
  -- append jsonb value
  appendExpM <- withArgM args "_append" $
    convObjWithOp $ rhsExpOp S.jsonbConcatOp S.jsonbType
  -- prepend jsonb value
  prependExpM <- withArgM args "_prepend" $
    convObjWithOp $ lhsExpOp S.jsonbConcatOp S.jsonbType
  -- delete a key in jsonb object
  deleteKeyExpM <- withArgM args "_delete_key" $
    convObjWithOp $ rhsExpOp S.jsonbDeleteOp S.textType
  -- delete an element in jsonb array
  deleteElemExpM <- withArgM args "_delete_elem" $
    convObjWithOp $ rhsExpOp S.jsonbDeleteOp S.intType
  -- delete at path in jsonb value
  deleteAtPathExpM <- withArgM args "_delete_at_path" convDeleteAtPathObj

  mutFlds  <- convertMutResp (_fType fld) $ _fSelSet fld
  prepArgs <- get
  let updExpsM = [ setExpM, incExpM, appendExpM, prependExpM
                 , deleteKeyExpM, deleteElemExpM, deleteAtPathExpM
                 ]
      updExp = concat $ catMaybes updExpsM
  -- atleast one of update operators is expected
  unless (any isJust updExpsM) $ throwVE $
    "atleast any one of _set, _inc, _append, _prepend, _delete_key, _delete_elem and "
    <> " _delete_at_path operator is expected"
  let p1 = RU.UpdateQueryP1 tn updExp (filterExp, whereExp) mutFlds
  return $ RU.updateP2 (p1, prepArgs)
  where
    args = _fArguments fld

convertDelete
  :: QualifiedTable -- table
  -> S.BoolExp -- the filter expression
  -> Field -- the mutation field
  -> Convert RespTx
convertDelete tn filterExp fld = do
<<<<<<< HEAD
  whereExp <- withArg (_fArguments fld) "where" $ convertBoolExp (S.mkQual tn)
  mutFlds  <- convertMutResp tn (_fType fld) $ _fSelSet fld
=======
  whereExp <- withArg (_fArguments fld) "where" $ convertBoolExp tn
  mutFlds  <- convertMutResp (_fType fld) $ _fSelSet fld
>>>>>>> e1253e59
  args <- get
  let p1 = RD.DeleteQueryP1 tn (filterExp, whereExp) mutFlds
  return $ RD.deleteP2 (p1, args)<|MERGE_RESOLUTION|>--- conflicted
+++ resolved
@@ -138,13 +138,8 @@
   -> Field -- the mutation field
   -> Convert RespTx
 convertDelete tn filterExp fld = do
-<<<<<<< HEAD
   whereExp <- withArg (_fArguments fld) "where" $ convertBoolExp (S.mkQual tn)
-  mutFlds  <- convertMutResp tn (_fType fld) $ _fSelSet fld
-=======
-  whereExp <- withArg (_fArguments fld) "where" $ convertBoolExp tn
   mutFlds  <- convertMutResp (_fType fld) $ _fSelSet fld
->>>>>>> e1253e59
   args <- get
   let p1 = RD.DeleteQueryP1 tn (filterExp, whereExp) mutFlds
   return $ RD.deleteP2 (p1, args)