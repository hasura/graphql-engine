--- conflicted
+++ resolved
@@ -10,8 +10,6 @@
 import           Hasura.SQL.Types
 
 import           Data.Aeson
-import           Data.Aeson.Casing
-import           Data.Aeson.TH
 import           Data.Hashable
 import           Instances.TH.Lift          ()
 import           Language.Haskell.TH.Syntax (Lift)
@@ -20,81 +18,6 @@
 import qualified Database.PG.Query          as Q
 import qualified PostgreSQL.Binary.Decoding as PD
 
-<<<<<<< HEAD
-newtype RoleName
-  = RoleName {getRoleTxt :: NonEmptyText}
-  deriving ( Show, Eq, Ord, Hashable, FromJSONKey, ToJSONKey, FromJSON
-           , ToJSON, Q.FromCol, Q.ToPrepArg, Lift, Generic, Arbitrary, NFData, Cacheable )
-
-instance DQuote RoleName where
-  dquoteTxt = roleNameToTxt
-
-roleNameToTxt :: RoleName -> Text
-roleNameToTxt = unNonEmptyText . getRoleTxt
-
-adminRole :: RoleName
-adminRole = RoleName adminText
-
-isAdmin :: RoleName -> Bool
-isAdmin = (adminRole ==)
-
-type SessVar = Text
-type SessVarVal = Text
-
-newtype UserVars
-  = UserVars { unUserVars :: Map.HashMap SessVar SessVarVal}
-  deriving (Show, Eq, FromJSON, ToJSON, Hashable)
-
--- returns Nothing if x-hasura-role is an empty string
-roleFromVars :: UserVars -> Maybe RoleName
-roleFromVars uv =
-  getVarVal userRoleHeader uv >>= fmap RoleName . mkNonEmptyText
-
-getVarVal :: SessVar -> UserVars -> Maybe SessVarVal
-getVarVal k =
-  Map.lookup (T.toLower k) . unUserVars
-
-getVarNames :: UserVars -> [T.Text]
-getVarNames =
-  Map.keys . unUserVars
-
-mkUserVars :: [(T.Text, T.Text)] -> UserVars
-mkUserVars l =
-  UserVars $ Map.fromList
-  [ (T.toLower k, v)
-  | (k, v) <- l, isUserVar k
-  ]
-
-data UserInfo
-  = UserInfo
-  { userRole :: !RoleName
-  , userVars :: !UserVars
-  } deriving (Show, Eq, Generic)
-$(deriveJSON (aesonDrop 4 snakeCase) ''UserInfo)
-
-mkUserInfo :: RoleName -> UserVars -> UserInfo
-mkUserInfo rn (UserVars v) =
-  UserInfo rn $ UserVars $ Map.insert userRoleHeader (roleNameToTxt rn) $
-  foldl (flip Map.delete) v [adminSecretHeader, deprecatedAccessKeyHeader]
-
-instance Hashable UserInfo
-
--- $(J.deriveToJSON (J.aesonDrop 4 J.camelCase){J.omitNothingFields=True}
---   ''UserInfo
---  )
-
-userInfoToList :: UserInfo -> [(Text, Text)]
-userInfoToList userInfo =
-  let vars = Map.toList $ unUserVars . userVars $ userInfo
-      rn = roleNameToTxt . userRole $ userInfo
-  in (userRoleHeader, rn) : vars
-
-adminUserInfo :: UserInfo
-adminUserInfo =
-  mkUserInfo adminRole $ mkUserVars []
-
-=======
->>>>>>> ea2f1679
 data PermType
   = PTInsert
   | PTSelect
