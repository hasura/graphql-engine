--- conflicted
+++ resolved
@@ -16,15 +16,11 @@
 
 -- | The current catalog schema version. We store this in a file
 -- because we want to append the current verson to the catalog_versions file
--- when tagging a new release, in @tag-release.sh@. 
+-- when tagging a new release, in @tag-release.sh@.
 latestCatalogVersion :: Integer
-<<<<<<< HEAD
-latestCatalogVersion = 33
-=======
-latestCatalogVersion = 
+latestCatalogVersion =
   $(do let s = $(embedStringFile "src-rsr/catalog_version.txt")
-       TH.lift (read s :: Integer)) 
->>>>>>> bea1de28
+       TH.lift (read s :: Integer))
 
 latestCatalogVersionString :: T.Text
 latestCatalogVersionString = T.pack $ show latestCatalogVersion