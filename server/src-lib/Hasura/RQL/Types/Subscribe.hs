{-# LANGUAGE DeriveLift        #-}
{-# LANGUAGE OverloadedStrings #-}
{-# LANGUAGE TemplateHaskell   #-}

module Hasura.RQL.Types.Subscribe
  ( CreateEventTriggerQuery(..)
  , SubscribeOpSpec(..)
  , SubscribeColumns(..)
  , TriggerName
  , TriggerId
  , EventId
  , TriggerOpsDef(..)
  , EventTrigger(..)
  , EventTriggerDef(..)
  , RetryConf(..)
  , DeleteEventTriggerQuery(..)
<<<<<<< HEAD
  , UpdateEventTriggerQuery(..)
=======
  , DeliverEventQuery(..)
>>>>>>> e12184d5
  ) where

import           Data.Aeson
import           Data.Aeson.Casing
import           Data.Aeson.TH
import           Data.Int                   (Int64)
import           Hasura.Prelude
import           Hasura.SQL.Types
import           Language.Haskell.TH.Syntax (Lift)
import           Text.Regex                 (matchRegex, mkRegex)

import qualified Data.Text                  as T

type TriggerName = T.Text
type TriggerId   = T.Text
type EventId     = T.Text

data SubscribeColumns = SubCStar | SubCArray [PGCol] deriving (Show, Eq, Lift)

instance FromJSON SubscribeColumns where
  parseJSON (String s) = case s of
                          "*" -> return SubCStar
                          _   -> fail "only * or [] allowed"
  parseJSON v@(Array _) = SubCArray <$> parseJSON v
  parseJSON _ = fail "unexpected columns"

instance ToJSON SubscribeColumns where
  toJSON SubCStar         = "*"
  toJSON (SubCArray cols) = toJSON cols

data SubscribeOpSpec
  = SubscribeOpSpec
  { sosColumns :: !SubscribeColumns
  } deriving (Show, Eq, Lift)

$(deriveJSON (aesonDrop 3 snakeCase){omitNothingFields=True} ''SubscribeOpSpec)

data RetryConf
  = RetryConf
  { rcNumRetries  :: !Int
  , rcIntervalSec :: !Int
  } deriving (Show, Eq, Lift)

$(deriveJSON (aesonDrop 2 snakeCase){omitNothingFields=True} ''RetryConf)

data CreateEventTriggerQuery
  = CreateEventTriggerQuery
  { cetqName      :: !T.Text
  , cetqTable     :: !QualifiedTable
  , cetqInsert    :: !(Maybe SubscribeOpSpec)
  , cetqUpdate    :: !(Maybe SubscribeOpSpec)
  , cetqDelete    :: !(Maybe SubscribeOpSpec)
  , cetqRetryConf :: !(Maybe RetryConf)
  , cetqWebhook   :: !T.Text
  } deriving (Show, Eq, Lift)

instance FromJSON CreateEventTriggerQuery where
  parseJSON (Object o) = do
    name      <- o .: "name"
    table     <- o .: "table"
    insert    <- o .:? "insert"
    update    <- o .:? "update"
    delete    <- o .:? "delete"
    retryConf <- o .:? "retry_conf"
    webhook   <- o .: "webhook"
    let regex = mkRegex "^\\w+$"
        mName = matchRegex regex (T.unpack name)
    case mName of
      Just _  -> return ()
      Nothing -> fail "only alphanumeric and underscore allowed for name"
    case insert <|> update <|> delete of
      Just _  -> return ()
      Nothing -> fail "must provide operation spec(s)"
    return $ CreateEventTriggerQuery name table insert update delete retryConf webhook
  parseJSON _ = fail "expecting an object"

$(deriveToJSON (aesonDrop 4 snakeCase){omitNothingFields=True} ''CreateEventTriggerQuery)

data TriggerOpsDef
  = TriggerOpsDef
  { tdInsert :: !(Maybe SubscribeOpSpec)
  , tdUpdate :: !(Maybe SubscribeOpSpec)
  , tdDelete :: !(Maybe SubscribeOpSpec)
  } deriving (Show, Eq, Lift)

$(deriveJSON (aesonDrop 2 snakeCase){omitNothingFields=True} ''TriggerOpsDef)

data DeleteEventTriggerQuery
  = DeleteEventTriggerQuery
  { detqName :: !T.Text
  } deriving (Show, Eq, Lift)

$(deriveJSON (aesonDrop 4 snakeCase){omitNothingFields=True} ''DeleteEventTriggerQuery)

data UpdateEventTriggerQuery
  = UpdateEventTriggerQuery
  { uetqName      :: !T.Text
  , uetqInsert    :: !(Maybe SubscribeOpSpec)
  , uetqUpdate    :: !(Maybe SubscribeOpSpec)
  , uetqDelete    :: !(Maybe SubscribeOpSpec)
  , uetqRetryConf :: !(Maybe RetryConf)
  , uetqWebhook   :: !(Maybe T.Text)
  } deriving (Show, Eq, Lift)

$(deriveJSON (aesonDrop 4 snakeCase){omitNothingFields=True} ''UpdateEventTriggerQuery)

data EventTrigger
  = EventTrigger
  { etTable      :: !QualifiedTable
  , etName       :: !TriggerName
  , etDefinition :: !TriggerOpsDef
  , etWebhook    :: !T.Text
  , etRetryConf  :: !RetryConf
  }

$(deriveJSON (aesonDrop 2 snakeCase){omitNothingFields=True} ''EventTrigger)

data EventTriggerDef
  = EventTriggerDef
  { etdName       :: !TriggerName
  , etdDefinition :: !TriggerOpsDef
  , etdWebhook    :: !T.Text
  , etdRetryConf  :: !RetryConf
  } deriving (Show, Eq, Lift)

$(deriveJSON (aesonDrop 3 snakeCase){omitNothingFields=True} ''EventTriggerDef)

data DeliverEventQuery
  = DeliverEventQuery
  { deqEventId :: !EventId
  } deriving (Show, Eq, Lift)

$(deriveJSON (aesonDrop 3 snakeCase){omitNothingFields=True} ''DeliverEventQuery)<|MERGE_RESOLUTION|>--- conflicted
+++ resolved
@@ -14,17 +14,13 @@
   , EventTriggerDef(..)
   , RetryConf(..)
   , DeleteEventTriggerQuery(..)
-<<<<<<< HEAD
   , UpdateEventTriggerQuery(..)
-=======
   , DeliverEventQuery(..)
->>>>>>> e12184d5
   ) where
 
 import           Data.Aeson
 import           Data.Aeson.Casing
 import           Data.Aeson.TH
-import           Data.Int                   (Int64)
 import           Hasura.Prelude
 import           Hasura.SQL.Types
 import           Language.Haskell.TH.Syntax (Lift)
