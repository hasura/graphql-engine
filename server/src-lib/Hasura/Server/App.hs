--- conflicted
+++ resolved
@@ -330,15 +330,14 @@
       runQuery pgExecCtx instanceId userInfo schemaCache httpMgr sqlGenCtx (SystemDefined False) query
 
 v1Alpha1GQHandler
-<<<<<<< HEAD
-  :: (HasVersion, MonadIO m, MonadQueryLog m)
-  => GH.GQLBatchedReqs GH.GQLQueryText -> Handler m (HttpResponse EncJSON)
-v1Alpha1GQHandler query = do
-=======
-  :: (HasVersion, MonadIO m, E.MonadGQLExecutionCheck m)
+-- <<<<<<< HEAD
+--   :: (HasVersion, MonadIO m, MonadQueryLog m)
+--   => GH.GQLBatchedReqs GH.GQLQueryText -> Handler m (HttpResponse EncJSON)
+-- v1Alpha1GQHandler query = do
+-- =======
+  :: (HasVersion, MonadIO m, E.MonadGQLExecutionCheck m, MonadQueryLog m)
   => E.GraphQLQueryType -> GH.GQLBatchedReqs GH.GQLQueryText -> Handler m (HttpResponse EncJSON)
 v1Alpha1GQHandler queryType query = do
->>>>>>> a70d2782
   userInfo <- asks hcUser
   reqHeaders <- asks hcReqHeaders
   ipAddress <- asks hcSourceIpAddress
@@ -358,17 +357,16 @@
     GH.runGQBatched requestId responseErrorsConfig userInfo ipAddress reqHeaders queryType query
 
 v1GQHandler
-<<<<<<< HEAD
-  :: (HasVersion, MonadIO m, MonadQueryLog m)
-=======
-  :: (HasVersion, MonadIO m, E.MonadGQLExecutionCheck m)
+-- <<<<<<< HEAD
+--   :: (HasVersion, MonadIO m, MonadQueryLog m)
+-- =======
+  :: (HasVersion, MonadIO m, E.MonadGQLExecutionCheck m, MonadQueryLog m)
   => GH.GQLBatchedReqs GH.GQLQueryText
   -> Handler m (HttpResponse EncJSON)
 v1GQHandler = v1Alpha1GQHandler E.QueryHasura
 
 v1GQRelayHandler
-  :: (HasVersion, MonadIO m, E.MonadGQLExecutionCheck m)
->>>>>>> a70d2782
+  :: (HasVersion, MonadIO m, E.MonadGQLExecutionCheck m, MonadQueryLog m)
   => GH.GQLBatchedReqs GH.GQLQueryText -> Handler m (HttpResponse EncJSON)
 v1GQRelayHandler = v1Alpha1GQHandler E.QueryRelay
 
@@ -603,16 +601,11 @@
      , MonadBaseControl IO m
      , ConsoleRenderer m
      , HttpLog m
-<<<<<<< HEAD
-     , MonadQueryLog m
-     , UserAuthentication m
-     , MetadataApiAuthorization m
-=======
      , UserAuthentication m
      , MetadataApiAuthorization m
      , E.MonadGQLExecutionCheck m
      , MonadConfigApiHandler m
->>>>>>> a70d2782
+     , MonadQueryLog m
      )
   => CorsConfig
   -> ServerCtx
