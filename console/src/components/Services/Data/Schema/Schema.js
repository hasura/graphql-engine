import React, { Component } from 'react';
import PropTypes from 'prop-types';
import Helmet from 'react-helmet';
import { push } from 'react-router-redux';
import { Link } from 'react-router';

import Button from '../../../Common/Button/Button';
import {
  setTableName,
  addExistingTableSql,
  addAllUntrackedTablesSql,
  addExistingFunction
} from '../Add/AddExistingTableViewActions';
import {
  updateSchemaInfo,
  fetchFunctionInit,
  updateCurrentSchema
} from '../DataActions';
import {
  autoAddRelName,
  autoTrackRelations
} from '../TableRelationships/Actions';
import { getRelDef } from '../TableRelationships/utils';
import {
  getSchemaAddTableRoute,
  getSchemaPermissionsRoute
} from '../../../Common/utils/routesUtils';
import { createNewSchema, deleteCurrentSchema } from './Actions';
import CollapsibleToggle from '../../../Common/CollapsibleToggle/CollapsibleToggle';
import GqlCompatibilityWarning from '../../../Common/GqlCompatibilityWarning/GqlCompatibilityWarning';
import {
  displayTableName,
  getFunctionName,
  getSchemaTables,
  getUntrackedTables
} from '../../../Common/utils/pgUtils';
import { isEmpty } from '../../../Common/utils/jsUtils';
import { getConfirmation } from '../../../Common/utils/jsUtils';
import KnowMoreLink from '../../../Common/KnowMoreLink/KnowMoreLink';
import RawSqlButton from '../Common/Components/RawSqlButton';
import { Icon, ToolTip, Heading } from '../../../UIKit/atoms';
import styles from '../../../Common/Common.scss';

class Schema extends Component {
  constructor(props) {
    super(props);

    this.state = {
      isExporting: false,
      createSchemaOpen: false,
      schemaNameEdit: ''
    };

    this.props.dispatch(fetchFunctionInit());
    this.props.dispatch(
      updateSchemaInfo({ schemas: [this.props.currentSchema] })
    );
  }

  render() {
    const {
      schema,
      schemaList,
      migrationMode,
      readOnlyMode,
      untrackedRelations,
      currentSchema,
      dispatch,
      functionsList,
      nonTrackableFunctions,
      trackedFunctions
    } = this.props;

    const handleSchemaChange = e => {
      dispatch(updateCurrentSchema(e.target.value));
    };

    /***********/

    const _getTrackableFunctions = () => {
      const trackedFuncNames = trackedFunctions.map(fn => getFunctionName(fn));

      // Assuming schema for both function and tables are same
      // return function which are tracked
      const filterCondition = func => {
        return !trackedFuncNames.includes(getFunctionName(func));
      };

      return functionsList.filter(filterCondition);
    };

    const getSectionHeading = (headingText, tooltip, actionElement = null) => {
      return (
        <div>
          <Heading type="subHeading" display="inline-block">
            {headingText}
<<<<<<< HEAD
          </Heading>
          <ToolTip message={tooltip} mx="sm" />
=======
          </h4>
          <ToolTip message={tooltip} ml='sm' mr='20px' />
>>>>>>> b98af629
          {actionElement}
        </div>
      );
    };

    /***********/

    const allUntrackedTables = getUntrackedTables(
      getSchemaTables(schema, currentSchema)
    );
    const trackableFuncs = _getTrackableFunctions();

    const getCreateBtn = () => {
      let createBtn = null;

      if (migrationMode) {
        const handleClick = e => {
          e.preventDefault();

          dispatch(push(getSchemaAddTableRoute(currentSchema)));
        };

        createBtn = (
          <Button
            data-test='data-create-table'
            color='yellow'
            size='sm'
            className={styles.add_mar_left}
            onClick={handleClick}
          >
            Create Table
          </Button>
        );
      }

      return createBtn;
    };

    const getCurrentSchemaSection = () => {
      const getSchemaOptions = () => {
        return schemaList.map(s => (
          <option key={s.schema_name}>{s.schema_name}</option>
        ));
      };

      const getCreateSchemaSection = () => {
        let createSchemaSection = null;

        if (migrationMode) {
          const { createSchemaOpen, schemaNameEdit } = this.state;

          const handleCreateNewClick = () => {
            this.setState({ createSchemaOpen: true });
          };

          const handleSchemaNameChange = e => {
            this.setState({ schemaNameEdit: e.target.value });
          };

          const handleCreateClick = () => {
            const schemaName = schemaNameEdit.trim();

            if (!schemaName) {
              document.getElementById('schema-name-input').focus();
              return;
            }

            const successCb = () => {
              dispatch(updateCurrentSchema(schemaName));

              this.setState({
                schemaNameEdit: '',
                createSchemaOpen: false
              });
            };

            dispatch(createNewSchema(schemaName, successCb));
          };

          const handleCancelCreateNewSchema = () => {
            this.setState({
              createSchemaOpen: false
            });
          };

          const closedCreateSection = (
            <Button
              color='white'
              size='xs'
              onClick={handleCreateNewClick}
              title='Create new schema'
            >
              <Icon type='add' size={10} />
            </Button>
          );

          const openCreateSection = (
            <div className={styles.display_inline + ' ' + styles.add_mar_left}>
              <div className={styles.display_inline}>
                <input
                  id='schema-name-input'
                  type='text'
                  value={schemaNameEdit}
                  onChange={handleSchemaNameChange}
                  placeholder='schema_name'
                  className={'form-control input-sm ' + styles.display_inline}
                />
              </div>
              <Button
                color='white'
                size='xs'
                onClick={handleCreateClick}
                className={styles.add_mar_left_mid}
              >
                Create
              </Button>
              <Button
                color='white'
                size='xs'
                onClick={handleCancelCreateNewSchema}
                className={styles.add_mar_left_mid}
              >
                Cancel
              </Button>
            </div>
          );

          createSchemaSection = createSchemaOpen
            ? openCreateSection
            : closedCreateSection;
        }

        return createSchemaSection;
      };

      const getDeleteSchemaBtn = () => {
        let deleteSchemaBtn = null;

        if (migrationMode) {
          const handleDelete = () => {
            const successCb = () => {
              dispatch(updateCurrentSchema('public'));
            };

            dispatch(deleteCurrentSchema(successCb));
          };

          deleteSchemaBtn = (
            <Button
              color='white'
              size='xs'
              onClick={handleDelete}
              title='Delete current schema'
            >
              <Icon type='delete' size={10} />
            </Button>
          );
        }

        return deleteSchemaBtn;
      };

      return (
        <div className={styles.add_mar_top}>
          <div className={styles.display_inline}>Current Postgres schema</div>
          <div className={styles.display_inline}>
            <select
              onChange={handleSchemaChange}
              className={
                styles.add_mar_left_mid +
                ' ' +
                styles.width_auto +
                ' form-control'
              }
              value={currentSchema}
            >
              {getSchemaOptions()}
            </select>
          </div>
          <div className={styles.display_inline + ' ' + styles.add_mar_left}>
            <div className={styles.display_inline}>{getDeleteSchemaBtn()}</div>
            <div
              className={`${styles.display_inline} ${styles.add_mar_left_mid}`}
            >
              {getCreateSchemaSection()}
            </div>
          </div>
        </div>
      );
    };

    const getUntrackedTablesSection = () => {
      const getTrackAllBtn = () => {
        if (readOnlyMode) {
          return null;
        }

        let trackAllBtn = null;

        const trackAllTables = e => {
          e.stopPropagation();
          e.preventDefault();

          const isOk = getConfirmation(
            'This will expose all the listed tables/views over the GraphQL API'
          );
          if (!isOk) {
            return;
          }

          dispatch(addAllUntrackedTablesSql(allUntrackedTables));
        };

        if (allUntrackedTables.length > 0) {
          trackAllBtn = (
            <Button
              className={`${styles.display_inline}`}
              color='white'
              size='xs'
              onClick={trackAllTables}
            >
              Track All
            </Button>
          );
        }

        return trackAllBtn;
      };

      const getUntrackedTablesList = () => {
        const untrackedTablesList = [];

        if (isEmpty(allUntrackedTables)) {
          untrackedTablesList.push(
            <div key='no-untracked'>There are no untracked tables or views</div>
          );
        } else {
          allUntrackedTables.forEach((table, i) => {
            const tableName = table.table_name;

            const getTrackBtn = () => {
              if (readOnlyMode) {
                return null;
              }

              const handleTrackTable = e => {
                e.preventDefault();

                dispatch(setTableName(tableName));
                dispatch(addExistingTableSql());
              };

              return (
                <div
                  className={`${styles.display_inline} ${styles.add_mar_right}`}
                >
                  <Button
                    data-test={`add-track-table-${tableName}`}
                    className={`${styles.display_inline}`}
                    color='white'
                    size='xs'
                    onClick={handleTrackTable}
                  >
                    Track
                  </Button>
                </div>
              );
            };

            untrackedTablesList.push(
              <div className={styles.padd_bottom} key={`untracked-${i}`}>
                {getTrackBtn()}
                <div className={styles.display_inline}>
                  {displayTableName(table)}
                </div>
                <GqlCompatibilityWarning identifier={tableName} />
              </div>
            );
          });
        }

        return untrackedTablesList;
      };

      const heading = getSectionHeading(
        'Untracked tables or views',
        'Tables or views that are not exposed over the GraphQL API',
        getTrackAllBtn()
      );

      return (
        <div className={styles.add_mar_top}>
          <CollapsibleToggle title={heading} isOpen>
            <div className={`${styles.padd_left_remove} col-xs-12`}>
              {getUntrackedTablesList()}
            </div>
            <div className={styles.clear_fix} />
          </CollapsibleToggle>
        </div>
      );
    };

    const getUntrackedRelationsSection = () => {
      const getTrackAllBtn = () => {
        if (readOnlyMode) {
          return null;
        }

        let trackAllBtn = null;

        const trackAllRelations = e => {
          e.stopPropagation();
          e.preventDefault();

          const isOk = getConfirmation(
            'This will add all the listed foreign-keys as relationships in the GraphQL schema'
          );
          if (!isOk) {
            return;
          }

          this.props.dispatch(autoTrackRelations(untrackedRelations));
        };

        if (untrackedRelations.length > 0) {
          trackAllBtn = (
            <Button
              onClick={trackAllRelations}
              className={`${styles.display_inline}`}
              color='white'
              size='xs'
              data-test='track-all-relationships'
            >
              Track All
            </Button>
          );
        }

        return trackAllBtn;
      };

      const getUntrackedRelList = () => {
        const untrackedRelList = [];

        if (isEmpty(untrackedRelations)) {
          untrackedRelList.push(
            <div key='no-untracked-rel'>There are no untracked relations</div>
          );
        } else {
          untrackedRelations.forEach((rel, i) => {
            const relData = rel.data;

            const getTrackBtn = () => {
              if (readOnlyMode) {
                return null;
              }

              const handleTrackRel = e => {
                e.preventDefault();

                dispatch(autoAddRelName(rel));
              };

              return (
                <div
                  className={`${styles.display_inline} ${styles.add_mar_right}`}
                >
                  <Button
                    className={styles.display_inline}
                    color='white'
                    size='xs'
                    onClick={handleTrackRel}
                  >
                    Track
                  </Button>
                </div>
              );
            };

            const relFrom = <b>{relData.lTable}</b>;

            const relTo = relData.isObjRel ? (
              <b>{relData.rTable}</b>
            ) : (
              <b>[ {relData.rTable} ]</b>
            );

            untrackedRelList.push(
              <div className={styles.padd_bottom} key={`untracked-rel-${i}`}>
                {getTrackBtn()}
                <div className={styles.display_inline}>
                  <span>
                    {relFrom} &rarr; {relTo}
                  </span>
                  &nbsp;&nbsp; - &nbsp;&nbsp;
                  <span>{getRelDef(relData)}</span>
                </div>
              </div>
            );
          });
        }

        return untrackedRelList;
      };

      const heading = getSectionHeading(
        'Untracked foreign-key relations',
        'Relationships inferred via foreign-keys that are not exposed over the GraphQL API',
        getTrackAllBtn()
      );

      return (
        <div className={styles.add_mar_top}>
          <CollapsibleToggle title={heading} isOpen>
            <div className={`${styles.padd_left_remove} col-xs-12`}>
              {getUntrackedRelList()}
            </div>
            <div className={styles.clear_fix} />
          </CollapsibleToggle>
        </div>
      );
    };

    const getUntrackedFunctionsSection = () => {
      const noTrackableFunctions = isEmpty(trackableFuncs);

      const getTrackableFunctionsList = () => {
        const trackableFunctionList = [];

        if (noTrackableFunctions) {
          trackableFunctionList.push(
            <div key='no-untracked-fns'>
              <div>There are no untracked functions</div>
            </div>
          );
        } else {
          trackableFuncs.forEach((p, i) => {
            const getTrackBtn = () => {
              if (readOnlyMode) {
                return null;
              }

              const handleTrackFn = e => {
                e.preventDefault();

                dispatch(addExistingFunction(p.function_name));
              };

              return (
                <div className={styles.display_inline}>
                  <Button
                    data-test={`add-track-function-${p.function_name}`}
                    className={`${styles.display_inline} btn btn-xs btn-default`}
                    onClick={handleTrackFn}
                  >
                    Track
                  </Button>
                </div>
              );
            };

            trackableFunctionList.push(
              <div
                className={styles.padd_bottom}
                key={`untracked-function-${i}`}
              >
                {getTrackBtn()}
                <div
                  className={`${styles.display_inline} ${styles.add_mar_left_mid}`}
                >
                  <RawSqlButton
                    dataTestId={`view-function-${p.function_name}`}
                    customStyles={styles.display_inline}
                    sql={p.function_definition}
                    dispatch={dispatch}
                  >
                    View
                  </RawSqlButton>
                </div>
                <div
                  className={`${styles.display_inline} ${styles.add_mar_left}`}
                >
                  <span>{p.function_name}</span>
                </div>
              </div>
            );
          });
        }

        return trackableFunctionList;
      };

      const heading = getSectionHeading(
        'Untracked custom functions',
        'Custom functions that are not exposed over the GraphQL API',
        <KnowMoreLink href='https://hasura.io/docs/1.0/graphql/manual/queries/custom-functions.html' />
      );

      return (
        <div className={styles.add_mar_top} key={'custom-functions-content'}>
          <CollapsibleToggle
            title={heading}
            isOpen={!noTrackableFunctions}
            testId={'toggle-trackable-functions'}
          >
            <div className={`${styles.padd_left_remove} col-xs-12`}>
              {getTrackableFunctionsList()}
            </div>
            <div className={styles.clear_fix} />
          </CollapsibleToggle>
        </div>
      );
    };

    const getNonTrackableFunctionsSection = () => {
      const noNonTrackableFuncs = isEmpty(nonTrackableFunctions);

      const getNonTrackableFuncList = () => {
        const nonTrackableFunctionList = [];

        if (noNonTrackableFuncs) {
          nonTrackableFunctionList.push(
            <div key='no-nontracked-fns'>
              <div>There are no non trackable functions</div>
            </div>
          );
        } else {
          nonTrackableFunctions.forEach((p, i) => {
            nonTrackableFunctionList.push(
              <div
                className={styles.padd_bottom}
                key={`untracked-function-${i}`}
              >
                <div
                  className={`${styles.display_inline} ${styles.add_mar_right}`}
                >
                  <RawSqlButton
                    dataTestId={`view-function-${p.function_name}`}
                    customStyles={styles.display_inline}
                    sql={p.function_definition}
                    dispatch={dispatch}
                  >
                    View
                  </RawSqlButton>
                </div>
                <div className={styles.display_inline}>{p.function_name}</div>
              </div>
            );
          });
        }
        return nonTrackableFunctionList;
      };

      const heading = getSectionHeading(
        'Non trackable functions',
        'Functions that do not conform to Hasura requirements to be exposed over the GraphQL API'
      );

      return (
        <div
          className={styles.add_mar_top}
          key={'non-trackable-custom-functions'}
        >
          <CollapsibleToggle title={heading} isOpen={false}>
            <div className={`${styles.padd_left_remove} col-xs-12`}>
              {getNonTrackableFuncList()}
            </div>
            <div className={styles.clear_fix} />
          </CollapsibleToggle>
        </div>
      );
    };

    const getPermissionsSummaryLink = () => {
      return (
        <div className={styles.add_mar_top}>
          <Link to={getSchemaPermissionsRoute(currentSchema)}>
            Schema permissions summary
          </Link>
        </div>
      );
    };

    return (
      <div
        className={`container-fluid ${styles.padd_left_remove} ${styles.padd_top}`}
      >
        <div className={styles.padd_left}>
          <Helmet title='Schema - Data | Hasura' />
          <div className={styles.display_flex}>
            <Heading as="h2" display="inline-block" fontSize="h2">
              Schema
            </Heading>
            {getCreateBtn()}
          </div>
          {getCurrentSchemaSection()}
          {getUntrackedTablesSection()}
          {getUntrackedRelationsSection()}
          {getUntrackedFunctionsSection()}
          {getNonTrackableFunctionsSection()}
          <hr />
          {getPermissionsSummaryLink()}
        </div>
      </div>
    );
  }
}

Schema.propTypes = {
  schema: PropTypes.array.isRequired,
  untrackedRelations: PropTypes.array.isRequired,
  migrationMode: PropTypes.bool.isRequired,
  currentSchema: PropTypes.string.isRequired,
  dispatch: PropTypes.func.isRequired
};

const mapStateToProps = state => ({
  schema: state.tables.allSchemas,
  schemaList: state.tables.schemaList,
  migrationMode: state.main.migrationMode,
  readOnlyMode: state.main.readOnlyMode,
  untrackedRelations: state.tables.untrackedRelations,
  currentSchema: state.tables.currentSchema,
  functionsList: [...state.tables.postgresFunctions],
  nonTrackableFunctions: [...state.tables.nonTrackablePostgresFunctions],
  trackedFunctions: [...state.tables.trackedFunctions],
  serverVersion: state.main.serverVersion ? state.main.serverVersion : ''
});

const schemaConnector = connect => connect(mapStateToProps)(Schema);

export default schemaConnector;<|MERGE_RESOLUTION|>--- conflicted
+++ resolved
@@ -92,15 +92,10 @@
     const getSectionHeading = (headingText, tooltip, actionElement = null) => {
       return (
         <div>
-          <Heading type="subHeading" display="inline-block">
+          <Heading type='subHeading' display='inline-block'>
             {headingText}
-<<<<<<< HEAD
           </Heading>
-          <ToolTip message={tooltip} mx="sm" />
-=======
-          </h4>
           <ToolTip message={tooltip} ml='sm' mr='20px' />
->>>>>>> b98af629
           {actionElement}
         </div>
       );
@@ -691,7 +686,7 @@
         <div className={styles.padd_left}>
           <Helmet title='Schema - Data | Hasura' />
           <div className={styles.display_flex}>
-            <Heading as="h2" display="inline-block" fontSize="h2">
+            <Heading as='h2' display='inline-block' fontSize='h2'>
               Schema
             </Heading>
             {getCreateBtn()}
