import React from 'react';

import { ToolTip, Heading, TextLink } from '../../../../UIKit/atoms';
import styles from './Styles.scss';

const editorLabel = 'Kind';
const docsRef =
  'https://docs.hasura.io/1.0/graphql/manual/actions/async-actions.html';

const HandlerEditor = ({ value, onChange, className }) => {
  const setAsynchronous = () => {
    onChange('asynchronous');
  };

  const setSynchronous = () => {
    onChange('synchronous');
  };

  return (
    <div className={className || ''}>
      <Heading type='subHeading' mb='xs'>
        {editorLabel}
        <ToolTip
          message={'Toggle between synchronous vs asynchronous action types'}
<<<<<<< HEAD
          mx='sm'
=======
          ml='sm'
          mr='20px'
>>>>>>> e65ca3e5
        />
        <TextLink type='moreInfo' href={docsRef} />
      </Heading>
      <div className={styles.display_flex}>
        <label
          className={`${styles.add_mar_right} ${styles.cursorPointer}`}
          onClick={setSynchronous}
        >
          <input
            type='radio'
            checked={value === 'synchronous'}
            readOnly
            className={styles.add_mar_right_small}
          />
          Synchronous
        </label>
        <label
          onClick={setAsynchronous}
          className={`${styles.add_mar_right} ${styles.cursorPointer}`}
        >
          <input
            type='radio'
            readOnly
            checked={value === 'asynchronous'}
            className={styles.add_mar_right_small}
          />
          Asynchronous
        </label>
      </div>
    </div>
  );
};

export default HandlerEditor;<|MERGE_RESOLUTION|>--- conflicted
+++ resolved
@@ -22,12 +22,8 @@
         {editorLabel}
         <ToolTip
           message={'Toggle between synchronous vs asynchronous action types'}
-<<<<<<< HEAD
-          mx='sm'
-=======
           ml='sm'
           mr='20px'
->>>>>>> e65ca3e5
         />
         <TextLink type='moreInfo' href={docsRef} />
       </Heading>
