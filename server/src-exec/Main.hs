module Main where

import           Migrate                    (migrateCatalog)
import           Ops

import           Control.Monad.STM          (atomically)
import           Data.Time.Clock            (getCurrentTime)
import           Options.Applicative
import           System.Environment         (getEnvironment, lookupEnv)
import           System.Exit                (exitFailure)


import qualified Control.Concurrent         as C
import qualified Control.Concurrent.STM     as STM
import qualified Data.Aeson                 as A
import qualified Data.ByteString.Char8      as BC
import qualified Data.ByteString.Lazy       as BL
import qualified Data.ByteString.Lazy.Char8 as BLC
import qualified Data.Text                  as T
import qualified Data.Yaml                  as Y
import qualified Network.HTTP.Client        as HTTP
import qualified Network.HTTP.Client.TLS    as HTTP
import qualified Network.Wai.Handler.Warp   as Warp

import           Hasura.Events.Lib
import           Hasura.Logging
import           Hasura.Prelude
import           Hasura.RQL.DDL.Metadata    (fetchMetadata)
import           Hasura.RQL.Types           (adminUserInfo, emptySchemaCache)
import           Hasura.Server.App          (SchemaCacheRef (..), mkWaiApp)
import           Hasura.Server.Auth
import           Hasura.Server.CheckUpdates (checkForUpdates)
import           Hasura.Server.Init
import           Hasura.Server.Logging
import           Hasura.Server.Query        (peelRun)
import           Hasura.Server.SchemaUpdate
import           Hasura.Server.Telemetry
import           Hasura.Server.Version      (currentVersion)

import qualified Database.PG.Query          as Q

printErrExit :: forall a . String -> IO a
printErrExit = (>> exitFailure) . putStrLn

printErrJExit :: A.ToJSON a => forall b . a -> IO b
printErrJExit = (>> exitFailure) . printJSON

parseHGECommand :: Parser RawHGECommand
parseHGECommand =
  subparser
    ( command "serve" (info (helper <*> (HCServe <$> serveOpts))
          ( progDesc "Start the GraphQL Engine Server"
            <> footerDoc (Just serveCmdFooter)
          ))
        <> command "export" (info (pure  HCExport)
          ( progDesc "Export graphql-engine's metadata to stdout" ))
        <> command "clean" (info (pure  HCClean)
          ( progDesc "Clean graphql-engine's metadata to start afresh" ))
        <> command "execute" (info (pure  HCExecute)
          ( progDesc "Execute a query" ))
        <> command "version" (info (pure  HCVersion)
          (progDesc "Prints the version of GraphQL Engine"))
    )
  where
    serveOpts = RawServeOptions
                <$> parseServerPort
                <*> parseServerHost
                <*> parseConnParams
                <*> parseTxIsolation
                <*> (parseAdminSecret <|> parseAccessKey)
                <*> parseWebHook
                <*> parseJwtSecret
                <*> parseUnAuthRole
                <*> parseCorsConfig
                <*> parseEnableConsole
                <*> parseEnableTelemetry
                <*> parseWsReadCookie
                <*> parseStringifyNum
                <*> parseEnabledAPIs


parseArgs :: IO HGEOptions
parseArgs = do
  rawHGEOpts <- execParser opts
  env <- getEnvironment
  let eitherOpts = runWithEnv env $ mkHGEOptions rawHGEOpts
  either printErrExit return eitherOpts
  where
    opts = info (helper <*> hgeOpts)
           ( fullDesc <>
             header "Hasura GraphQL Engine: Realtime GraphQL API over Postgres with access control" <>
             footerDoc (Just mainCmdFooter)
           )
    hgeOpts = HGEOptionsG <$> parseRawConnInfo <*> parseHGECommand

printJSON :: (A.ToJSON a) => a -> IO ()
printJSON = BLC.putStrLn . A.encode

printYaml :: (A.ToJSON a) => a -> IO ()
printYaml = BC.putStrLn . Y.encode

mkPGLogger :: Logger -> Q.PGLogger
mkPGLogger (Logger logger) msg =
  logger $ PGLog LevelWarn msg

main :: IO ()
main =  do
  (HGEOptionsG rci hgeCmd) <- parseArgs
  -- global http manager
  httpManager <- HTTP.newManager HTTP.tlsManagerSettings
  loggerCtx   <- mkLoggerCtx $ defaultLoggerSettings True
  instanceId <- mkInstanceId
  let logger = mkLogger loggerCtx
      pgLogger = mkPGLogger logger
  case hgeCmd of
    HCServe so@(ServeOptions port host cp isoL mAdminSecret mAuthHook mJwtSecret
                mUnAuthRole corsCfg enableConsole enableTelemetry strfyNum enabledAPIs) -> do
      -- log serve options
      unLogger logger $ serveOptsToLog so
      hloggerCtx  <- mkLoggerCtx $ defaultLoggerSettings False

      authModeRes <- runExceptT $ mkAuthMode mAdminSecret mAuthHook mJwtSecret
                                             mUnAuthRole httpManager loggerCtx

      am <- either (printErrExit . T.unpack) return authModeRes

      ci <- procConnInfo rci
      -- log postgres connection info
      unLogger logger $ connInfoToLog ci

      -- create empty cache update events queue
      eventsQueue <- STM.newTQueueIO

      pool <- Q.initPGPool ci cp pgLogger

      -- start postgres cache update events listener thread in background
      listenerTId <- C.forkIO $ schemaUpdateEventListener pool logger eventsQueue
      unLogger logger $ mkThreadLog listenerTId instanceId TTListener

      -- safe init catalog
      initRes <- initialise logger ci httpManager

      -- prepare event triggers data
      prepareEvents logger ci

<<<<<<< HEAD
      (app, cacheRef, cacheBuiltTime) <-
        mkWaiApp isoL loggerCtx pool httpManager am corsCfg enableConsole
          enableTelemetry instanceId

      let scRef = _scrCache cacheRef

      -- start cache update events processor thread in background
      procTId <- C.forkIO $ schemaUpdateEventProcessor pool logger httpManager
                              eventsQueue cacheRef instanceId cacheBuiltTime
      unLogger logger $ mkThreadLog procTId instanceId TTProcessor
=======
      pool <- Q.initPGPool ci cp
      (app, cacheRef) <- mkWaiApp isoL loggerCtx pool httpManager
                         strfyNum am corsCfg enableConsole enableTelemetry enabledAPIs
>>>>>>> c3575393

      let warpSettings = Warp.setPort port $ Warp.setHost host Warp.defaultSettings

      maxEvThrds <- getFromEnv defaultMaxEventThreads "HASURA_GRAPHQL_EVENTS_HTTP_POOL_SIZE"
      evFetchMilliSec  <- getFromEnv defaultFetchIntervalMilliSec "HASURA_GRAPHQL_EVENTS_FETCH_INTERVAL"
      logEnvHeaders <- getFromEnv False "LOG_HEADERS_FROM_ENV"

      eventEngineCtx <- atomically $ initEventEngineCtx maxEvThrds evFetchMilliSec

      unLogger logger $
        mkGenericStrLog "event_triggers" "starting workers"
      void $ C.forkIO $ processEventQueue hloggerCtx logEnvHeaders httpManager pool scRef eventEngineCtx

      -- start a background thread to check for updates
      void $ C.forkIO $ checkForUpdates loggerCtx httpManager

      -- start a background thread for telemetry
      when enableTelemetry $ do
        unLogger logger $ mkGenericStrLog "telemetry" telemetryNotice
        void $ C.forkIO $ runTelemetry logger httpManager scRef initRes

      unLogger logger $
        mkGenericStrLog "server" "starting API server"
      Warp.runSettings warpSettings app

    HCExport -> do
      ci <- procConnInfo rci
      res <- runTx pgLogger ci fetchMetadata
      either printErrJExit printJSON res

    HCClean -> do
      ci <- procConnInfo rci
      res <- runTx pgLogger ci cleanCatalog
      either printErrJExit (const cleanSuccess) res

    HCExecute -> do
      queryBs <- BL.getContents
      ci <- procConnInfo rci
      res <- runAsAdmin pgLogger ci httpManager $ execQuery queryBs
      either printErrJExit BLC.putStrLn res

    HCVersion -> putStrLn $ "Hasura GraphQL Engine: " ++ T.unpack currentVersion
  where

    runTx pgLogger ci tx = do
      pool <- getMinimalPool pgLogger ci
      runExceptT $ Q.runTx pool (Q.Serializable, Nothing) tx

    runAsAdmin pgLogger ci httpManager m = do
      pool <- getMinimalPool pgLogger ci
      res  <- runExceptT $ peelRun emptySchemaCache adminUserInfo
              httpManager False pool Q.Serializable m
      return $ fmap fst res

    procConnInfo rci =
      either (printErrExit . connInfoErrModifier) return $
        mkConnInfo rci

    getMinimalPool pgLogger ci = do
      let connParams = Q.defaultConnParams { Q.cpConns = 1 }
      Q.initPGPool ci connParams pgLogger

    initialise (Logger logger) ci httpMgr = do
      currentTime <- getCurrentTime
      let pgLogger = mkPGLogger $ Logger logger
      -- initialise the catalog
      initRes <- runAsAdmin pgLogger ci httpMgr $ initCatalogSafe currentTime
      either printErrJExit (logger . mkGenericStrLog "db_init") initRes

      -- migrate catalog if necessary
      migRes <- runAsAdmin pgLogger ci httpMgr $ migrateCatalog currentTime
      either printErrJExit (logger . mkGenericStrLog "db_migrate") migRes

      -- generate and retrieve uuids
      getUniqIds pgLogger ci

    prepareEvents (Logger logger) ci = do
      let pgLogger = mkPGLogger $ Logger logger
      logger $ mkGenericStrLog "event_triggers" "preparing data"
      res <- runTx pgLogger ci unlockAllEvents
      either printErrJExit return res

    mkThreadLog threadId instanceId threadType =
      let msg = T.pack (show threadType) <> " thread started"
      in StartupLog LevelInfo "threads" $
           A.object [ "instance_id" A..= getInstanceId instanceId
                    , "thread_id" A..= show threadId
                    , "message" A..= msg
                    ]

    getUniqIds pgLogger ci = do
      eDbId <- runTx pgLogger ci getDbId
      dbId <- either printErrJExit return eDbId
      fp <- liftIO generateFingerprint
      return (dbId, fp)

    getFromEnv :: (Read a) => a -> String -> IO a
    getFromEnv defaults env = do
      mEnv <- lookupEnv env
      let mRes = case mEnv of
            Nothing  -> Just defaults
            Just val -> readMaybe val
          eRes = maybe (Left $ "Wrong expected type for environment variable: " <> env) Right mRes
      either printErrExit return eRes

    cleanSuccess =
      putStrLn "successfully cleaned graphql-engine related data"


telemetryNotice :: String
telemetryNotice =
  "Help us improve Hasura! The graphql-engine server collects anonymized "
  <> "usage stats which allows us to keep improving Hasura at warp speed. "
  <> "To read more or opt-out, visit https://docs.hasura.io/1.0/graphql/manual/guides/telemetry.html"<|MERGE_RESOLUTION|>--- conflicted
+++ resolved
@@ -143,22 +143,16 @@
       -- prepare event triggers data
       prepareEvents logger ci
 
-<<<<<<< HEAD
       (app, cacheRef, cacheBuiltTime) <-
-        mkWaiApp isoL loggerCtx pool httpManager am corsCfg enableConsole
-          enableTelemetry instanceId
+        mkWaiApp isoL loggerCtx strfyNum pool httpManager am
+          corsCfg enableConsole enableTelemetry instanceId enabledAPIs
 
       let scRef = _scrCache cacheRef
 
       -- start cache update events processor thread in background
-      procTId <- C.forkIO $ schemaUpdateEventProcessor pool logger httpManager
+      procTId <- C.forkIO $ schemaUpdateEventProcessor strfyNum pool logger httpManager
                               eventsQueue cacheRef instanceId cacheBuiltTime
       unLogger logger $ mkThreadLog procTId instanceId TTProcessor
-=======
-      pool <- Q.initPGPool ci cp
-      (app, cacheRef) <- mkWaiApp isoL loggerCtx pool httpManager
-                         strfyNum am corsCfg enableConsole enableTelemetry enabledAPIs
->>>>>>> c3575393
 
       let warpSettings = Warp.setPort port $ Warp.setHost host Warp.defaultSettings
 
