module Hasura.Server.Config
  ( runGetConfig
  )
  where

import           Data.Aeson.Casing
import           Data.Aeson.TH

import           Hasura.Prelude
import           Hasura.Server.Auth
import           Hasura.Server.Auth.JWT
import           Hasura.Server.Version                    (HasVersion, Version, currentVersion)

import qualified Hasura.GraphQL.Execute.LiveQuery.Options as LQ

data JWTInfo
  = JWTInfo
  { jwtiClaimsNamespace     :: !JWTConfigClaims
  , jwtiClaimsFormat        :: !JWTClaimsFormat
  } deriving (Show, Eq)

$(deriveToJSON (aesonDrop 4 snakeCase) ''JWTInfo)

data ServerConfig
  = ServerConfig
<<<<<<< HEAD
  { scfgVersion          :: !Version
  , scfgIsAdminSecretSet :: !Bool
  , scfgIsAuthHookSet    :: !Bool
  , scfgIsJwtSet         :: !Bool
  , scfgJwt              :: !(Maybe JWTInfo)
  , scfgConsoleAssetsDir :: !(Maybe Text)
  } deriving (Show)

$(deriveToJSON (aesonDrop 4 snakeCase) ''ServerConfig)

runGetConfig :: HasVersion => AuthMode -> Maybe Text -> ServerConfig
runGetConfig am consoleAssetsDir = ServerConfig
  currentVersion
  (isAdminSecretSet am)
  (isAuthHookSet am)
  (isJWTSet am)
  (getJWTInfo am)
  consoleAssetsDir
=======
  { scfgVersion            :: !Version
  , scfgIsAdminSecretSet   :: !Bool
  , scfgIsAuthHookSet      :: !Bool
  , scfgIsJwtSet           :: !Bool
  , scfgJwt                :: !(Maybe JWTInfo)
  , scfgIsAllowListEnabled :: !Bool
  , scfgLiveQueries        :: !LQ.LiveQueriesOptions
  } deriving (Show, Eq)

$(deriveToJSON (aesonDrop 4 snakeCase) ''ServerConfig)

runGetConfig :: HasVersion => AuthMode -> Bool -> LQ.LiveQueriesOptions -> ServerConfig
runGetConfig am isAllowListEnabled liveQueryOpts = ServerConfig
    currentVersion
    (isAdminSecretSet am)
    (isAuthHookSet am)
    (isJWTSet am)
    (getJWTInfo am)
    isAllowListEnabled
    liveQueryOpts
>>>>>>> 3c9d1f23

isAdminSecretSet :: AuthMode -> Bool
isAdminSecretSet = \case
  AMNoAuth -> False
  _        -> True

isAuthHookSet :: AuthMode -> Bool
isAuthHookSet = \case
  AMAdminSecretAndHook _ _ -> True
  _                        -> False

isJWTSet :: AuthMode -> Bool
isJWTSet = \case
  AMAdminSecretAndJWT{} -> True
  _                     -> False

getJWTInfo :: AuthMode -> Maybe JWTInfo
getJWTInfo (AMAdminSecretAndJWT _ jwtCtx _) =
  Just $ JWTInfo claimsNs format
  where
    claimsNs = jcxClaimNs jwtCtx
    format = jcxClaimsFormat jwtCtx
getJWTInfo _ = Nothing<|MERGE_RESOLUTION|>--- conflicted
+++ resolved
@@ -23,26 +23,6 @@
 
 data ServerConfig
   = ServerConfig
-<<<<<<< HEAD
-  { scfgVersion          :: !Version
-  , scfgIsAdminSecretSet :: !Bool
-  , scfgIsAuthHookSet    :: !Bool
-  , scfgIsJwtSet         :: !Bool
-  , scfgJwt              :: !(Maybe JWTInfo)
-  , scfgConsoleAssetsDir :: !(Maybe Text)
-  } deriving (Show)
-
-$(deriveToJSON (aesonDrop 4 snakeCase) ''ServerConfig)
-
-runGetConfig :: HasVersion => AuthMode -> Maybe Text -> ServerConfig
-runGetConfig am consoleAssetsDir = ServerConfig
-  currentVersion
-  (isAdminSecretSet am)
-  (isAuthHookSet am)
-  (isJWTSet am)
-  (getJWTInfo am)
-  consoleAssetsDir
-=======
   { scfgVersion            :: !Version
   , scfgIsAdminSecretSet   :: !Bool
   , scfgIsAuthHookSet      :: !Bool
@@ -50,6 +30,7 @@
   , scfgJwt                :: !(Maybe JWTInfo)
   , scfgIsAllowListEnabled :: !Bool
   , scfgLiveQueries        :: !LQ.LiveQueriesOptions
+  , scfgConsoleAssetsDir   :: !(Maybe Text)
   } deriving (Show, Eq)
 
 $(deriveToJSON (aesonDrop 4 snakeCase) ''ServerConfig)
@@ -63,7 +44,7 @@
     (getJWTInfo am)
     isAllowListEnabled
     liveQueryOpts
->>>>>>> 3c9d1f23
+    consoleAssetsDir
 
 isAdminSecretSet :: AuthMode -> Bool
 isAdminSecretSet = \case
