--- conflicted
+++ resolved
@@ -110,18 +110,10 @@
             disabled={isRequesting}
           >
             Modify
-<<<<<<< HEAD
-          </button>
-          <button
-            className={
-              styles.red_button + ' ' + styles.danger_button + ' btn-danger'
-            }
-=======
           </Button>
           <Button
             color="red"
             size="sm"
->>>>>>> b5b2fe68
             onClick={e => {
               e.preventDefault();
               this.handleDeleteResolver(e);
