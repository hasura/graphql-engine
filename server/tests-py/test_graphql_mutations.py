import pytest
import yaml
from validate import check_query_f
from super_classes import DefaultTestQueries, DefaultTestMutations


@pytest.mark.parametrize("transport", ['http', 'websocket'])
class TestGraphQLInsert(DefaultTestMutations):

    def test_inserts_author_article(self, hge_ctx, transport):
        check_query_f(hge_ctx, self.dir() + "/author_article.yaml", transport)

    def test_inserts_various_postgres_types(self, hge_ctx, transport):
        check_query_f(hge_ctx, self.dir() + "/insert_various_postgres_types.yaml")

<<<<<<< HEAD
    def test_insert_into_array_col_with_array_input(self, hge_ctx):
=======
    @pytest.mark.xfail(reason="Refer https://github.com/hasura/graphql-engine/issues/348")
    def test_insert_into_array_col_with_array_input(self, hge_ctx, transport):
>>>>>>> 7c89e951
        check_query_f(hge_ctx, self.dir() + "/insert_into_array_col_with_array_input.yaml")

    def test_insert_using_variable(self, hge_ctx, transport):
        check_query_f(hge_ctx, self.dir() + "/person_jsonb_variable.yaml")

    def test_insert_using_array_variable(self, hge_ctx, transport):
        check_query_f(hge_ctx, self.dir() + "/person_jsonb_variable_array.yaml")

    def test_insert_person(self, hge_ctx, transport):
        check_query_f(hge_ctx, self.dir() + "/person_jsonb.yaml")

    def test_insert_person_array(self, hge_ctx, transport):
        check_query_f(hge_ctx, self.dir() + "/person_jsonb_array.yaml")

    def test_insert_null_col_value(self, hge_ctx, transport):
        check_query_f(hge_ctx, self.dir() + "/order_col_shipped_null.yaml")

    @classmethod
    def dir(cls):
        return "queries/graphql_mutation/insert/basic"


@pytest.mark.parametrize("transport", ['http', 'websocket'])
class TestGraphqlInsertOnConflict(DefaultTestMutations):

    def test_on_conflict_update(self, hge_ctx, transport):
        check_query_f(hge_ctx, self.dir() + "/article_on_conflict_update.yaml")

    def test_on_conflict_ignore(self, hge_ctx, transport):
        check_query_f(hge_ctx, self.dir() + "/article_on_conflict_ignore_constraint.yaml")

    def test_on_conflict_update_empty_cols(self, hge_ctx, transport):
        check_query_f(hge_ctx, self.dir() + "/article_on_conflict_empty_update_columns.yaml")

    def test_err_missing_article_constraint(self, hge_ctx, transport):
        check_query_f(hge_ctx, self.dir() + "/article_on_conflict_error_missing_article_constraint.yaml")

    def test_err_unexpected_action(self, hge_ctx, transport):
        check_query_f(hge_ctx, self.dir() + "/article_unexpected_on_conflict_action.yaml")

    def test_err_unexpected_constraint(self, hge_ctx, transport):
        check_query_f(hge_ctx, self.dir() + "/article_unexpected_on_conflict_constraint_error.yaml")

    @classmethod
    def dir(cls):
        return "queries/graphql_mutation/insert/onconflict"


@pytest.mark.parametrize("transport", ['http', 'websocket'])
class TestGraphqlInsertPermission(DefaultTestMutations):

    def test_user_role_on_conflict_update(self, hge_ctx, transport):
        check_query_f(hge_ctx, self.dir() + "/article_on_conflict_user_role.yaml")

    def test_user_role_on_conflict_constraint_on_error(self, hge_ctx, transport):
        check_query_f(hge_ctx, self.dir() + "/article_on_conflict_constraint_on_user_role_error.yaml")

    def test_user_role_on_conflict_ignore(self, hge_ctx, transport):
        check_query_f(hge_ctx, self.dir() + "/author_on_conflict_ignore_user_role.yaml")

    def test_user_err_missing_article_constraint(self, hge_ctx, transport):
        check_query_f(hge_ctx, self.dir() + "/user_article_on_conflict_error_missing_article_constraint.yaml")

    def test_user_err_unexpected_action(self, hge_ctx, transport):
        check_query_f(hge_ctx, self.dir() + "/user_article_error_unexpected_on_conflict_action.yaml")

    def test_user_err_unexpected_constraint(self, hge_ctx, transport):
        check_query_f(hge_ctx, self.dir() + "/user_article_unexpected_on_conflict_constraint_error.yaml")

    def test_role_has_no_permissions_err(self, hge_ctx, transport):
        check_query_f(hge_ctx, self.dir() + "/address_permission_error.yaml")

    def test_author_user_role_insert_check_perm_success(self, hge_ctx, transport):
        check_query_f(hge_ctx, self.dir() + "/author_user_role_insert_check_perm_success.yaml")

    def test_user_role_insert_check_is_registered_fail(self, hge_ctx, transport):
        check_query_f(hge_ctx, self.dir() + "/author_user_role_insert_check_is_registered_fail.yaml")

    def test_user_role_insert_check_user_id_fail(self, hge_ctx, transport):
        check_query_f(hge_ctx, self.dir() + "/author_user_role_insert_check_user_id_fail.yaml")

    def test_student_role_insert_check_bio_success(self, hge_ctx, transport):
        check_query_f(hge_ctx, self.dir() + "/author_student_role_insert_check_bio_success.yaml")

    def test_student_role_insert_check_bio_fail(self, hge_ctx, transport):
        check_query_f(hge_ctx, self.dir() + "/author_student_role_insert_check_bio_fail.yaml")

    def test_company_user_role_insert(self, hge_ctx, transport):
        check_query_f(hge_ctx, self.dir() + "/company_user_role.yaml")

    def test_company_user_role_insert_on_conflict(self, hge_ctx, transport):
        check_query_f(hge_ctx, self.dir() + "/company_user_role_on_conflict.yaml")

    def test_resident_user_role_insert(self, hge_ctx, transport):
        check_query_f(hge_ctx, self.dir() + "/resident_user.yaml")

    def test_resident_infant_role_insert(self, hge_ctx, transport):
        check_query_f(hge_ctx, self.dir() + "/resident_infant.yaml")

    def test_resident_infant_role_insert_fail(self, hge_ctx, transport):
        check_query_f(hge_ctx, self.dir() + "/resident_infant_fail.yaml")

    def test_resident_5_modifies_resident_6_upsert(self, hge_ctx, transport):
        check_query_f(hge_ctx, self.dir() + "/resident_5_modifies_resident_6_upsert.yaml")

    def test_blog_on_conflict_update_preset(self, hge_ctx, transport):
        check_query_f(hge_ctx, self.dir() + "/blog_on_conflict_update_preset.yaml")

    @classmethod
    def dir(cls):
        return "queries/graphql_mutation/insert/permissions"


@pytest.mark.parametrize("transport", ['http', 'websocket'])
class TestGraphqlInsertConstraints(DefaultTestQueries):

    def test_address_not_null_constraint_err(self, hge_ctx, transport):
        check_query_f(hge_ctx, self.dir() + "/address_not_null_constraint_error.yaml")

    def test_insert_unique_constraint_err(self, hge_ctx, transport):
        check_query_f(hge_ctx, self.dir() + "/author_unique_constraint_error.yaml")

    @classmethod
    def dir(cls):
        return "queries/graphql_mutation/insert/constraints"


@pytest.mark.parametrize("transport", ['http', 'websocket'])
class TestGraphqlInsertGeoJson(DefaultTestMutations):

    def test_insert_point_landmark(self, hge_ctx, transport):
        check_query_f(hge_ctx, self.dir() + "/insert_landmark.yaml")

    def test_insert_3d_point_drone_loc(self, hge_ctx, transport):
        check_query_f(hge_ctx, self.dir() + "/insert_drone_3d_location.yaml")

    def test_insert_landmark_single_position_err(self, hge_ctx, transport):
        check_query_f(hge_ctx, self.dir() + "/insert_landmark_single_position_err.yaml")

    def test_insert_line_string_road(self, hge_ctx, transport):
        check_query_f(hge_ctx, self.dir() + "/insert_road.yaml")

    def test_insert_road_single_point_err(self, hge_ctx, transport):
        check_query_f(hge_ctx, self.dir() + "/insert_road_single_point_err.yaml")

    def test_insert_multi_point_service_locations(self, hge_ctx, transport):
        check_query_f(hge_ctx, self.dir() + "/insert_service_locations.yaml")
    def test_insert_multi_line_string_route(self, hge_ctx, transport):
        check_query_f(hge_ctx, self.dir() + "/insert_route.yaml")

    def test_insert_polygon(self, hge_ctx, transport):
        check_query_f(hge_ctx, self.dir() + "/insert_area.yaml")

    def test_insert_linear_ring_less_than_4_points_err(self, hge_ctx, transport):
        check_query_f(hge_ctx, self.dir() + "/insert_area_less_than_4_points_err.yaml")

    def test_insert_linear_ring_last_point_not_equal_to_first_err(self, hge_ctx, transport):
        check_query_f(hge_ctx, self.dir() + "/insert_linear_ring_last_point_not_equal_to_first_err.yaml")

    def test_insert_multi_polygon_compounds(self, hge_ctx, transport):
        check_query_f(hge_ctx, self.dir() + "/insert_compounds.yaml")

    def test_insert_geometry_collection(self, hge_ctx, transport):
        check_query_f(hge_ctx, self.dir() + "/insert_geometry_collection.yaml")

    def test_insert_unexpected_geometry_type_err(self, hge_ctx, transport):
        check_query_f(hge_ctx, self.dir() + "/insert_geometry_unexpected_type_err.yaml")

    @classmethod
    def dir(cls):
        return "queries/graphql_mutation/insert/geojson"


@pytest.mark.parametrize("transport", ['http', 'websocket'])
class TestGraphqlNestedInserts(DefaultTestMutations):

    def test_author_with_articles(self, hge_ctx, transport):
        check_query_f(hge_ctx, self.dir() + "/author_with_articles.yaml")

    def test_author_with_articles_empty(self, hge_ctx, transport):
        check_query_f(hge_ctx, self.dir() + "/author_with_articles_empty.yaml")

    def test_author_with_articles_null(self, hge_ctx, transport):
        check_query_f(hge_ctx, self.dir() + "/author_with_articles_null.yaml")

    def test_author_with_articles_author_id_fail(self, hge_ctx, transport):
        check_query_f(hge_ctx, self.dir() + "/author_with_articles_author_id_fail.yaml")

    def test_articles_with_author(self, hge_ctx, transport):
        check_query_f(hge_ctx, self.dir() + "/articles_with_author.yaml")

    def test_articles_with_author_author_id_fail(self, hge_ctx, transport):
        check_query_f(hge_ctx, self.dir() + "/articles_with_author_author_id_fail.yaml")

    def test_author_upsert_articles_fail(self, hge_ctx, transport):
        check_query_f(hge_ctx, self.dir() + "/author_upsert_articles_fail.yaml")

    def test_articles_author_upsert_fail(self, hge_ctx, transport):
        check_query_f(hge_ctx, self.dir() + "/articles_author_upsert_fail.yaml")

    def test_articles_with_author_returning(self, hge_ctx, transport):
        check_query_f(hge_ctx, self.dir() + "/articles_with_author_returning.yaml")

    @classmethod
    def dir(cls):
        return "queries/graphql_mutation/insert/nested"


@pytest.mark.parametrize("transport", ['http', 'websocket'])
class TestGraphqlInsertViews(DefaultTestMutations):

    def test_insert_view_author_simple(self, hge_ctx, transport):
        check_query_f(hge_ctx, self.dir() + "/insert_view_author_simple.yaml")

    def test_insert_view_author_complex_fail(self, hge_ctx, transport):
        check_query_f(hge_ctx, self.dir() + "/insert_view_author_complex_fail.yaml")

    def test_nested_insert_article_author_simple_view(self, hge_ctx, transport):
        check_query_f(hge_ctx, self.dir() + "/nested_insert_article_author_simple_view.yaml")

    def test_nested_insert_article_author_complex_view_fail(self, hge_ctx, transport):
        check_query_f(hge_ctx, self.dir() + "/nested_insert_article_author_complex_view_fail.yaml")

    @classmethod
    def dir(cls):
        return "queries/graphql_mutation/insert/views"


@pytest.mark.parametrize("transport", ['http', 'websocket'])
class TestGraphqlUpdateBasic(DefaultTestMutations):

    def test_set_author_name(self, hge_ctx, transport):
        check_query_f(hge_ctx, self.dir() + "/author_set_name.yaml")

    def test_empty_set_author(self, hge_ctx, transport):
        check_query_f(hge_ctx, self.dir() + "/author_empty_set.yaml")
        hge_ctx.may_skip_test_teardown = True

    def test_set_person_details(self, hge_ctx, transport):
        check_query_f(hge_ctx, self.dir() + "/person_set_details.yaml")

    def test_person_id_inc(self, hge_ctx, transport):
        check_query_f(hge_ctx, self.dir() + "/person_inc.yaml")

    def test_no_operator_err(self, hge_ctx, transport):
        check_query_f(hge_ctx, self.dir() + "/person_error_no_operator.yaml")

    @classmethod
    def dir(cls):
        return "queries/graphql_mutation/update/basic"


@pytest.mark.parametrize("transport", ['http', 'websocket'])
class TestGraphqlUpdateJsonB(DefaultTestMutations):

    def test_jsonb_append_object(self, hge_ctx, transport):
        check_query_f(hge_ctx, self.dir() + "/person_append_object.yaml")

    def test_jsonb_append_array(self, hge_ctx, transport):
        check_query_f(hge_ctx, self.dir() + "/person_append_array.yaml")

    def test_jsonb_prepend_array(self, hge_ctx, transport):
        check_query_f(hge_ctx, self.dir() + "/person_prepend_array.yaml")

    def test_jsonb_delete_at_path(self, hge_ctx, transport):
        check_query_f(hge_ctx, self.dir() + "/person_delete_at_path.yaml")

    def test_jsonb_delete_array_element(self, hge_ctx, transport):
        check_query_f(hge_ctx, self.dir() + "/person_delete_array_element.yaml")

    def test_jsonb_delete_key(self, hge_ctx, transport):
        check_query_f(hge_ctx, self.dir() + "/person_delete_key.yaml")

    @classmethod
    def dir(cls):
        return "queries/graphql_mutation/update/jsonb"


@pytest.mark.parametrize("transport", ['http', 'websocket'])
class TestGraphqlUpdatePermissions(DefaultTestMutations):

    def test_user_can_update_unpublished_article(self, hge_ctx, transport):
        check_query_f(hge_ctx, self.dir() + "/user_can_update_unpublished_article.yaml")

    def test_user_cannot_update_published_version_col(self, hge_ctx, transport):
        check_query_f(hge_ctx, self.dir() + "/user_cannot_update_published_article_version.yaml")

    def test_user_cannot_update_another_users_article(self, hge_ctx, transport):
        check_query_f(hge_ctx, self.dir() + "/user_cannot_update_another_users_article.yaml")

    def test_user_cannot_update_id_col(self, hge_ctx, transport):
        check_query_f(hge_ctx, self.dir() + "/user_cannot_update_id_col_article.yaml")

    def test_user_update_resident_preset(self, hge_ctx, transport):
        check_query_f(hge_ctx, self.dir() + '/user_update_resident_preset.yaml', transport)

    def test_user_update_resident_preset_session_var(self, hge_ctx, transport):
        check_query_f(hge_ctx, self.dir() + '/user_update_resident_preset_session_var.yaml', transport)

    @classmethod
    def dir(cls):
        return "queries/graphql_mutation/update/permissions"


@pytest.mark.parametrize("transport", ['http', 'websocket'])
class TestGraphqlDeleteBasic(DefaultTestMutations):

    def test_article_delete(self, hge_ctx, transport):
        check_query_f(hge_ctx, self.dir() + "/article.yaml", transport)

    def test_article_delete_returning(self, hge_ctx, transport):
        check_query_f(hge_ctx, self.dir() + "/article_returning.yaml", transport)

    def test_article_delete_returning_author(self, hge_ctx, transport):
        check_query_f(hge_ctx, self.dir() + "/article_returning_author.yaml", transport)

    @classmethod
    def dir(cls):
        return "queries/graphql_mutation/delete/basic"

@pytest.mark.parametrize("transport", ['http', 'websocket'])
class TestGraphqlDeleteConstraints(DefaultTestMutations):

    def test_author_delete_foreign_key_violation(self, hge_ctx, transport):
        check_query_f(hge_ctx, self.dir() + "/author_foreign_key_violation.yaml")

    @classmethod
    def dir(cls):
        return "queries/graphql_mutation/delete/constraints"


@pytest.mark.parametrize("transport", ['http', 'websocket'])
class TestGraphqlDeletePermissions(DefaultTestMutations):

    def test_author_can_delete_his_articles(self, hge_ctx, transport):
        check_query_f(hge_ctx, self.dir() + "/author_can_delete_his_articles.yaml")

    def test_author_cannot_delete_other_users_articles(self, hge_ctx, transport):
        check_query_f(hge_ctx, self.dir() + "/author_cannot_delete_other_users_articles.yaml")

    def test_resident_delete_without_select_perm_fail(self, hge_ctx, transport):
        check_query_f(hge_ctx, self.dir() + "/resident_delete_without_select_perm_fail.yaml")

    @classmethod
    def dir(cls):
        return "queries/graphql_mutation/delete/permissions"<|MERGE_RESOLUTION|>--- conflicted
+++ resolved
@@ -13,12 +13,7 @@
     def test_inserts_various_postgres_types(self, hge_ctx, transport):
         check_query_f(hge_ctx, self.dir() + "/insert_various_postgres_types.yaml")
 
-<<<<<<< HEAD
-    def test_insert_into_array_col_with_array_input(self, hge_ctx):
-=======
-    @pytest.mark.xfail(reason="Refer https://github.com/hasura/graphql-engine/issues/348")
     def test_insert_into_array_col_with_array_input(self, hge_ctx, transport):
->>>>>>> 7c89e951
         check_query_f(hge_ctx, self.dir() + "/insert_into_array_col_with_array_input.yaml")
 
     def test_insert_using_variable(self, hge_ctx, transport):
