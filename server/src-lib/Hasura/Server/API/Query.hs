--- conflicted
+++ resolved
@@ -178,10 +178,7 @@
 
 -- | Using @pg_notify@ function to publish schema sync events to other server
 -- instances via 'hasura_schema_update' channel.
-<<<<<<< HEAD
-=======
 -- See Note [Schema Cache Sync]
->>>>>>> 5ca8cd23
 notifySchemaCacheSync :: InstanceId -> CacheInvalidations -> Q.TxE QErr ()
 notifySchemaCacheSync instanceId invalidations = do
   Q.Discard () <- Q.withQE defaultTxErrorHandler [Q.sql|
