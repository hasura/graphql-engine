--- conflicted
+++ resolved
@@ -12,15 +12,15 @@
 
 import           Hasura.EncJSON
 import           Hasura.GraphQL.Context
+import           Hasura.GraphQL.Resolve.Action
 import           Hasura.GraphQL.Validate.Types          (evalReusabilityT, runReusabilityT)
 import           Hasura.Prelude
 import           Hasura.RQL.DML.Internal
 import           Hasura.RQL.Types
+import           Hasura.Server.Version                  (HasVersion)
 import           Hasura.Session
 import           Hasura.SQL.Types
 import           Hasura.SQL.Value
-import           Hasura.Server.Version             (HasVersion)
-import           Hasura.GraphQL.Resolve.Action
 
 import qualified Hasura.GraphQL.Execute                 as E
 import qualified Hasura.GraphQL.Execute.LiveQuery       as E
@@ -122,12 +122,8 @@
   -> QueryActionExecuter
   -> GQLExplain
   -> m EncJSON
-<<<<<<< HEAD
-explainGQLQuery pgExecCtx sc sqlGenCtx enableAL (GQLExplain query userVarsRaw) = do
+explainGQLQuery pgExecCtx sc sqlGenCtx enableAL actionExecuter (GQLExplain query userVarsRaw) = do
   userInfo <- mkUserInfo UAdminSecretSent sessionVariables $ Just adminRoleName
-=======
-explainGQLQuery pgExecCtx sc sqlGenCtx enableAL actionExecuter (GQLExplain query userVarsRaw) = do
->>>>>>> 2e7e54fc
   (execPlan, queryReusability) <- runReusabilityT $
     E.getExecPlanPartial userInfo sc enableAL query
   (gCtx, rootSelSet) <- case execPlan of
