module Hasura.GraphQL.Resolve.Mutation
  ( convertUpdate
  , convertDelete
  , convertMutResp
  , buildEmptyMutResp
  ) where

import           Data.Has                          (getter)
import           Hasura.Prelude

<<<<<<< HEAD
=======
import qualified Data.Aeson                        as J
>>>>>>> cba732d4
import qualified Data.HashMap.Strict               as Map
import qualified Data.HashMap.Strict.InsOrd        as OMap
import qualified Data.Sequence                     as Seq
import qualified Database.PG.Query                 as Q
import qualified Language.GraphQL.Draft.Syntax     as G

import qualified Hasura.RQL.DML.Delete             as RD
import qualified Hasura.RQL.DML.Internal           as RI
import qualified Hasura.RQL.DML.Returning          as RR
import qualified Hasura.RQL.DML.Select             as RS
import qualified Hasura.RQL.DML.Update             as RU

import qualified Hasura.SQL.DML                    as S

import           Hasura.GraphQL.Context
import           Hasura.GraphQL.Resolve.BoolExp
import           Hasura.GraphQL.Resolve.Context
import           Hasura.GraphQL.Resolve.InputValue
import           Hasura.GraphQL.Resolve.Select
import           Hasura.GraphQL.Validate.Field
import           Hasura.GraphQL.Validate.Types
import           Hasura.RQL.Types
import           Hasura.SQL.Types
import           Hasura.SQL.Value

convertMutQuery
  :: PrepFn Convert -> G.NamedType -> SelSet -> Convert RR.MutQFlds
convertMutQuery f ty selSet = fmap toFields $
  withSelSet selSet $ \fld -> case _fName fld of
    "__typename" -> return $ RR.MQFExp $ G.unName $ G.unNamedType ty
    fName -> do
      opCtxMap <- asks getter
      userInfo <- asks getter
      let validateHdrs' = validateHdrs userInfo
      opCtx <- getOpCtx opCtxMap fName
      fieldAsPath fld $ case opCtx of

        OCSelect tn permFilter permLimit hdrs -> do
          validateHdrs' hdrs
          RR.MQFSimple False <$>
            fromField f tn permFilter permLimit fld

        OCSelectPkey tn permFilter hdrs -> do
          validateHdrs' hdrs
          RR.MQFSimple True <$>
            fromFieldByPKey f tn permFilter fld

        OCSelectAgg tn permFilter permLimit hdrs -> do
          validateHdrs' hdrs
          RR.MQFAgg <$>
            fromAggField f tn permFilter permLimit fld

        OCFuncQuery tn fn permFilter permLimit hdrs -> do
          validateHdrs' hdrs
          resolveFuncQuery tn fn permFilter permLimit False fld

        OCFuncAggQuery tn fn permFilter permLimit hdrs -> do
          validateHdrs' hdrs
          resolveFuncQuery tn fn permFilter permLimit True fld

        _ -> throw500 "mutations are not supported"

  where
    getOpCtx opCtxMap fld =
      onNothing (Map.lookup fld opCtxMap) $ throw500 $
      "lookup failed: opctx: " <> showName fld

    resolveFuncQuery tn fn permFilter permLimit isAgg fld = do
      (tableArgs, sel, frmItem) <- fromFuncQueryField f fn isAgg fld
      let tabPerm = RS.TablePerm permFilter permLimit
      return $ RR.MQFFunc $
        RS.SQLFunctionSel fn tn sel tableArgs tabPerm frmItem

convertMutResp
  :: PrepFn Convert -> G.NamedType -> SelSet -> Convert RR.MutFlds
convertMutResp f ty selSet =
  withSelSet selSet $ \fld -> fieldAsPath fld $
  case _fName fld of
    "__typename"    -> return $ RR.MExp $ G.unName $ G.unNamedType ty
    "affected_rows" -> return RR.MCount
    "returning"     -> fmap RR.MRet $
                       fromSelSet f (_fType fld) $ _fSelSet fld
    "query"         -> fmap RR.MQuery $
                       convertMutQuery f (_fType fld) $ _fSelSet fld
    G.Name t        -> throw500 $ "unexpected field in mutation resp : " <> t

convertRowObj
  :: (MonadError QErr m, MonadState PrepArgs m)
  => AnnGValue
  -> m [(PGCol, S.SQLExp)]
convertRowObj val =
  flip withObject val $ \_ obj ->
  forM (OMap.toList obj) $ \(k, v) -> do
    prepExpM <- asPGColValM v >>= mapM prepare
    let prepExp = fromMaybe (S.SEUnsafe "NULL") prepExpM
    return (PGCol $ G.unName k, prepExp)

type ApplySQLOp =  (PGCol, S.SQLExp) -> S.SQLExp

rhsExpOp :: S.SQLOp -> S.AnnType -> ApplySQLOp
rhsExpOp op annTy (col, e) =
  S.mkSQLOpExp op (S.SEIden $ toIden col) annExp
  where
    annExp = S.SETyAnn e annTy

lhsExpOp :: S.SQLOp -> S.AnnType -> ApplySQLOp
lhsExpOp op annTy (col, e) =
  S.mkSQLOpExp op annExp $ S.SEIden $ toIden col
  where
    annExp = S.SETyAnn e annTy

convObjWithOp
  :: (MonadError QErr m)
  => ApplySQLOp -> AnnGValue -> m [(PGCol, S.SQLExp)]
convObjWithOp opFn val =
  flip withObject val $ \_ obj -> forM (OMap.toList obj) $ \(k, v) -> do
  (_, colVal) <- asPGColVal v
  let pgCol = PGCol $ G.unName k
      encVal = txtEncoder colVal
      sqlExp = opFn (pgCol, encVal)
  return (pgCol, sqlExp)

convDeleteAtPathObj
  :: (MonadError QErr m)
  => AnnGValue -> m [(PGCol, S.SQLExp)]
convDeleteAtPathObj val =
  flip withObject val $ \_ obj -> forM (OMap.toList obj) $ \(k, v) -> do
    vals <- flip withArray v $ \_ annVals -> mapM asPGColVal annVals
    let valExps = map (txtEncoder . snd) vals
        pgCol = PGCol $ G.unName k
        annEncVal = S.SETyAnn (S.SEArray valExps) S.textArrType
        sqlExp = S.SEOpApp S.jsonbDeleteAtPathOp
                 [S.SEIden $ toIden pgCol, annEncVal]
    return (pgCol, sqlExp)

convertUpdate
  :: QualifiedTable -- table
  -> PreSetCols -- the preset cols
  -> AnnBoolExpSQL -- the filter expression
  -> Field -- the mutation field
  -> Convert RespTx
convertUpdate tn preSetCols filterExp fld = do
  -- a set expression is same as a row object
  setExpM   <- withArgM args "_set" convertRowObj
  -- where bool expression to filter column
  whereExp <- withArg args "where" (parseBoolExp prepare)
  -- increment operator on integer columns
  incExpM <- withArgM args "_inc" $
    convObjWithOp $ rhsExpOp S.incOp S.intType
  -- append jsonb value
  appendExpM <- withArgM args "_append" $
    convObjWithOp $ rhsExpOp S.jsonbConcatOp S.jsonbType
  -- prepend jsonb value
  prependExpM <- withArgM args "_prepend" $
    convObjWithOp $ lhsExpOp S.jsonbConcatOp S.jsonbType
  -- delete a key in jsonb object
  deleteKeyExpM <- withArgM args "_delete_key" $
    convObjWithOp $ rhsExpOp S.jsonbDeleteOp S.textType
  -- delete an element in jsonb array
  deleteElemExpM <- withArgM args "_delete_elem" $
    convObjWithOp $ rhsExpOp S.jsonbDeleteOp S.intType
  -- delete at path in jsonb value
  deleteAtPathExpM <- withArgM args "_delete_at_path" convDeleteAtPathObj

  mutFlds  <- convertMutResp prepare (_fType fld) $ _fSelSet fld
  prepArgs <- get
  let updExpsM = [ setExpM, incExpM, appendExpM, prependExpM
                 , deleteKeyExpM, deleteElemExpM, deleteAtPathExpM
                 ]
      setItems = preSetItems ++ concat (catMaybes updExpsM)
  -- atleast one of update operators is expected
  -- or preSetItems shouldn't be empty
  unless (any isJust updExpsM || not (null preSetItems)) $ throwVE $
    "atleast any one of _set, _inc, _append, _prepend, _delete_key, _delete_elem and "
    <> " _delete_at_path operator is expected"
  let p1 = RU.UpdateQueryP1 tn setItems (filterExp, whereExp) mutFlds
      whenNonEmptyItems = return $ RU.updateQueryToTx (p1, prepArgs)
      whenEmptyItems = buildEmptyMutResp mutFlds prepArgs
  -- if there are not set items then do not perform
  -- update and return empty mutation response
  bool whenNonEmptyItems whenEmptyItems $ null setItems
  where
    args = _fArguments fld
    preSetItems = Map.toList preSetCols

convertDelete
  :: QualifiedTable -- table
  -> AnnBoolExpSQL -- the filter expression
  -> Field -- the mutation field
  -> Convert RespTx
convertDelete tn filterExp fld = do
  whereExp <- withArg (_fArguments fld) "where" (parseBoolExp prepare)
  mutFlds  <- convertMutResp prepare (_fType fld) $ _fSelSet fld
  args <- get
  let p1 = RD.DeleteQueryP1 tn (filterExp, whereExp) mutFlds
  return $ RD.deleteQueryToTx (p1, args)

-- | build mutation response for empty objects
buildEmptyMutResp
  :: Monad m
  => RR.MutFlds -> Seq.Seq Q.PrepArg -> m RespTx
buildEmptyMutResp mutFlds p = return tx
  where
    tx = RI.execSingleRowAndCol p sel

    sel = S.mkSelect { S.selExtr = [S.Extractor extrExp Nothing] }

    extrExp = S.applyJsonBuildObj jsonBuildObjArgs
    jsonBuildObjArgs =
      flip concatMap mutFlds $
      \(k, fld) -> [S.SELit k, mkFldExp fld]

    -- generate empty mutation response
    mkFldExp = \case
      RR.MCount       -> S.SEUnsafe "0"
      RR.MExp t       -> S.SELit t
      RR.MRet _       -> S.SETyAnn (S.SELit "[]") S.jsonbType
      RR.MQuery qFlds -> RR.mkMutQueryExp qFlds<|MERGE_RESOLUTION|>--- conflicted
+++ resolved
@@ -8,10 +8,6 @@
 import           Data.Has                          (getter)
 import           Hasura.Prelude
 
-<<<<<<< HEAD
-=======
-import qualified Data.Aeson                        as J
->>>>>>> cba732d4
 import qualified Data.HashMap.Strict               as Map
 import qualified Data.HashMap.Strict.InsOrd        as OMap
 import qualified Data.Sequence                     as Seq
