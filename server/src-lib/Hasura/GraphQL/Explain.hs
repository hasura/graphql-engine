module Hasura.GraphQL.Explain
  ( explainGQLQuery
  , GQLExplain
  ) where

import           Data.Has                               (getter)

import qualified Data.Aeson                             as J
import qualified Data.Aeson.Casing                      as J
import qualified Data.Aeson.TH                          as J
import qualified Data.HashMap.Strict                    as Map
import qualified Database.PG.Query                      as Q
import qualified Language.GraphQL.Draft.Syntax          as G
import qualified Text.Builder                           as TB

<<<<<<< HEAD
import           Hasura.EncJSON
=======
import           Hasura.GraphQL.Context
>>>>>>> 6ecc187e
import           Hasura.GraphQL.Resolve.Context
import           Hasura.GraphQL.Schema
import           Hasura.GraphQL.Validate.Field
import           Hasura.Prelude
import           Hasura.RQL.DML.Internal
import           Hasura.RQL.Types
import           Hasura.SQL.Types
import           Hasura.SQL.Value

import qualified Hasura.GraphQL.Execute                 as GE
import qualified Hasura.GraphQL.Resolve.Select          as RS
import qualified Hasura.GraphQL.Transport.HTTP.Protocol as GH
import qualified Hasura.GraphQL.Validate                as GV
import qualified Hasura.GraphQL.Validate.Types          as VT
import qualified Hasura.RQL.DML.Select                  as RS

data GQLExplain
  = GQLExplain
  { _gqeQuery :: !GH.GQLReqParsed
  , _gqeUser  :: !(Maybe (Map.HashMap Text Text))
  } deriving (Show, Eq)

$(J.deriveJSON (J.aesonDrop 4 J.camelCase){J.omitNothingFields=True}
  ''GQLExplain
 )

data FieldPlan
  = FieldPlan
  { _fpField :: !G.Name
  , _fpSql   :: !(Maybe Text)
  , _fpPlan  :: !(Maybe [Text])
  } deriving (Show, Eq)

$(J.deriveJSON (J.aesonDrop 3 J.camelCase) ''FieldPlan)

type Explain =
  (ReaderT (FieldMap, OrdByCtx, SQLGenCtx) (Except QErr))

runExplain
  :: (MonadError QErr m)
  => (FieldMap, OrdByCtx, SQLGenCtx) -> Explain a -> m a
runExplain ctx m =
  either throwError return $ runExcept $ runReaderT m ctx

explainField
  :: (MonadTx m)
  => UserInfo -> GCtx -> SQLGenCtx -> Field -> m FieldPlan
explainField userInfo gCtx sqlGenCtx fld =
  case fName of
    "__type"     -> return $ FieldPlan fName Nothing Nothing
    "__schema"   -> return $ FieldPlan fName Nothing Nothing
    "__typename" -> return $ FieldPlan fName Nothing Nothing
    _            -> do
      opCxt <- getOpCtx fName
      builderSQL <- runExplain (fldMap, orderByCtx, sqlGenCtx) $
        case opCxt of
          OCSelect (SelOpCtx tn hdrs permFilter permLimit) -> do
            validateHdrs hdrs
            toSQL . RS.mkSQLSelect False <$>
              RS.fromField txtConverter tn permFilter permLimit fld
          OCSelectPkey (SelPkOpCtx tn hdrs permFilter argMap) -> do
            validateHdrs hdrs
            toSQL . RS.mkSQLSelect True <$>
              RS.fromFieldByPKey txtConverter tn argMap permFilter fld
          OCSelectAgg (SelOpCtx tn hdrs permFilter permLimit) -> do
            validateHdrs hdrs
            toSQL . RS.mkAggSelect <$>
              RS.fromAggField txtConverter tn permFilter permLimit fld
          OCFuncQuery (FuncQOpCtx tn hdrs permFilter permLimit fn argSeq) ->
            procFuncQuery tn fn permFilter permLimit hdrs argSeq False
          OCFuncAggQuery (FuncQOpCtx tn hdrs permFilter permLimit fn argSeq) ->
            procFuncQuery tn fn permFilter permLimit hdrs argSeq True
          _ -> throw500 "unexpected mut field info for explain"

      let txtSQL = TB.run builderSQL
          withExplain = "EXPLAIN (FORMAT TEXT) " <> txtSQL
      planLines <- liftTx $ map runIdentity <$>
        Q.listQE dmlTxErrorHandler (Q.fromText withExplain) () True
      return $ FieldPlan fName (Just txtSQL) $ Just planLines
  where
    fName = _fName fld
    txtConverter (_, _, a, b)= return $ toTxtValue a b

    opCtxMap = _gOpCtxMap gCtx
    fldMap = _gFields gCtx
    orderByCtx = _gOrdByCtx gCtx

    getOpCtx f =
      onNothing (Map.lookup f opCtxMap) $ throw500 $
      "lookup failed: opctx: " <> showName f

    procFuncQuery tn fn permFilter permLimit hdrs argSeq isAgg = do
      validateHdrs hdrs
      (tabArgs, eSel, frmItem) <-
        RS.fromFuncQueryField txtConverter fn argSeq isAgg fld
      strfyNum <- stringifyNum <$> asks getter
      return $ toSQL $
        RS.mkFuncSelectWith fn tn
        (RS.TablePerm permFilter permLimit) tabArgs strfyNum eSel frmItem

    validateHdrs hdrs = do
      let receivedHdrs = userVars userInfo
      forM_ hdrs $ \hdr ->
        unless (isJust $ getVarVal hdr receivedHdrs) $
        throw400 NotFound $ hdr <<> " header is expected but not found"

explainGQLQuery
  :: (MonadError QErr m, MonadIO m)
  => Q.PGPool
  -> Q.TxIsolation
  -> SchemaCache
  -> SQLGenCtx
  -> GQLExplain
<<<<<<< HEAD
  -> m EncJSON
explainGQLQuery pool iso sc (GQLExplain query userVarsRaw)= do
=======
  -> m BL.ByteString
explainGQLQuery pool iso sc sqlGenCtx (GQLExplain query userVarsRaw)= do
>>>>>>> 6ecc187e
  (gCtx, _) <- flip runStateT sc $ getGCtx (userRole userInfo) gCtxMap
  queryParts <- runReaderT (GV.getQueryParts query) gCtx

<<<<<<< HEAD
  tyLoc <- GE.assertSameLocationNodes $ GE.gatherTypeLocs gCtx $
           GE.getTopLevelNodes (GV.qpOpDef queryParts)

  case tyLoc of
    VT.RemoteType _ _ ->
      throw400 InvalidParams "only hasura queries can be explained"
    VT.HasuraType     -> do
      (_, opTy, selSet) <- runReaderT (GV.validateGQ queryParts) gCtx
      unless (opTy == G.OperationTypeQuery) $
        throw400 InvalidParams "only queries can be explained"
      let tx = mapM (explainField userInfo gCtx) (toList selSet)
      plans <- liftIO (runExceptT $ runTx tx) >>= liftEither
      return $ encJFromJ plans
=======
  unless (allHasuraNodes gCtx topLevelNodes) $
    throw400 InvalidParams "only hasura queries can be explained"

  (opTy, selSet) <- runReaderT (GV.validateGQ queryParts) gCtx
  unless (opTy == G.OperationTypeQuery) $
    throw400 InvalidParams "only queries can be explained"
  let tx = mapM (explainField userInfo gCtx sqlGenCtx) (toList selSet)
  plans <- liftIO (runExceptT $ runTx tx) >>= liftEither
  return $ J.encode plans
>>>>>>> 6ecc187e
  where
    gCtxMap = scGCtxMap sc
    usrVars = mkUserVars $ maybe [] Map.toList userVarsRaw
    userInfo = mkUserInfo (fromMaybe adminRole $ roleFromVars usrVars) usrVars

    runTx tx = runLazyTx pool iso $ withUserInfo userInfo tx<|MERGE_RESOLUTION|>--- conflicted
+++ resolved
@@ -13,11 +13,8 @@
 import qualified Language.GraphQL.Draft.Syntax          as G
 import qualified Text.Builder                           as TB
 
-<<<<<<< HEAD
 import           Hasura.EncJSON
-=======
 import           Hasura.GraphQL.Context
->>>>>>> 6ecc187e
 import           Hasura.GraphQL.Resolve.Context
 import           Hasura.GraphQL.Schema
 import           Hasura.GraphQL.Validate.Field
@@ -131,17 +128,11 @@
   -> SchemaCache
   -> SQLGenCtx
   -> GQLExplain
-<<<<<<< HEAD
   -> m EncJSON
-explainGQLQuery pool iso sc (GQLExplain query userVarsRaw)= do
-=======
-  -> m BL.ByteString
 explainGQLQuery pool iso sc sqlGenCtx (GQLExplain query userVarsRaw)= do
->>>>>>> 6ecc187e
   (gCtx, _) <- flip runStateT sc $ getGCtx (userRole userInfo) gCtxMap
   queryParts <- runReaderT (GV.getQueryParts query) gCtx
 
-<<<<<<< HEAD
   tyLoc <- GE.assertSameLocationNodes $ GE.gatherTypeLocs gCtx $
            GE.getTopLevelNodes (GV.qpOpDef queryParts)
 
@@ -152,20 +143,9 @@
       (_, opTy, selSet) <- runReaderT (GV.validateGQ queryParts) gCtx
       unless (opTy == G.OperationTypeQuery) $
         throw400 InvalidParams "only queries can be explained"
-      let tx = mapM (explainField userInfo gCtx) (toList selSet)
+      let tx = mapM (explainField userInfo gCtx sqlGenCtx) (toList selSet)
       plans <- liftIO (runExceptT $ runTx tx) >>= liftEither
       return $ encJFromJ plans
-=======
-  unless (allHasuraNodes gCtx topLevelNodes) $
-    throw400 InvalidParams "only hasura queries can be explained"
-
-  (opTy, selSet) <- runReaderT (GV.validateGQ queryParts) gCtx
-  unless (opTy == G.OperationTypeQuery) $
-    throw400 InvalidParams "only queries can be explained"
-  let tx = mapM (explainField userInfo gCtx sqlGenCtx) (toList selSet)
-  plans <- liftIO (runExceptT $ runTx tx) >>= liftEither
-  return $ J.encode plans
->>>>>>> 6ecc187e
   where
     gCtxMap = scGCtxMap sc
     usrVars = mkUserVars $ maybe [] Map.toList userVarsRaw
