module Hasura.RQL.GBoolExp
  ( toSQLBoolExp
  , getBoolExpDeps
  , annBoolExp
  , txtRHSBuilder
  , pgValParser
  ) where

import           Hasura.Prelude
import           Hasura.RQL.Types
import           Hasura.SQL.Types
import           Hasura.SQL.Value

import qualified Hasura.SQL.DML      as S

import           Data.Aeson

import qualified Data.HashMap.Strict as M
import qualified Data.Text.Extended  as T

parseOpExp
  :: (MonadError QErr m)
  => ValueParser m a
  -> FieldInfoMap
  -> PGColInfo
  -> (T.Text, Value) -> m (OpExpG a)
parseOpExp parser fim (PGColInfo cn colTy _) (opStr, val) = withErrPath $
  case opStr of
    "$eq"            -> parseEq
    "_eq"            -> parseEq

    "$ne"            -> parseNe
    "_ne"            -> parseNe
    "$neq"           -> parseNe
    "_neq"           -> parseNe

    "$in"            -> parseIn
    "_in"            -> parseIn

    "$nin"           -> parseNin
    "_nin"           -> parseNin

    "$gt"            -> parseGt
    "_gt"            -> parseGt

    "$lt"            -> parseLt
    "_lt"            -> parseLt

    "$gte"           -> parseGte
    "_gte"           -> parseGte

    "$lte"           -> parseLte
    "_lte"           -> parseLte

    "$like"          -> parseLike
    "_like"          -> parseLike

    "$nlike"         -> parseNlike
    "_nlike"         -> parseNlike

    "$ilike"         -> parseIlike
    "_ilike"         -> parseIlike

    "$nilike"        -> parseNilike
    "_nilike"        -> parseNilike

    "$similar"       -> parseSimilar
    "_similar"       -> parseSimilar
    "$nsimilar"      -> parseNsimilar
    "_nsimilar"      -> parseNsimilar

    "$is_null"       -> parseIsNull
    "_is_null"       -> parseIsNull

    -- jsonb type
    "_contains"      -> jsonbOnlyOp $ AContains <$> parseOne
    "$contains"      -> jsonbOnlyOp $ AContains <$> parseOne
    "_contained_in"  -> jsonbOnlyOp $ AContainedIn <$> parseOne
    "$contained_in"  -> jsonbOnlyOp $ AContainedIn <$> parseOne
    "_has_key"       -> jsonbOnlyOp $ AHasKey <$> parseWithTy PGText
    "$has_key"       -> jsonbOnlyOp $ AHasKey <$> parseWithTy PGText

    --FIXME:- Parse a session variable as text array values
    --TODO:- Add following commented operators after fixing above said
    -- "_has_keys_any"  -> jsonbOnlyOp $ AHasKeysAny <$> parseVal
    -- "$has_keys_any"  -> jsonbOnlyOp $ AHasKeysAny <$> parseVal
    -- "_has_keys_all"  -> jsonbOnlyOp $ AHasKeysAll <$> parseVal
    -- "$has_keys_all"  -> jsonbOnlyOp $ AHasKeysAll <$> parseVal

    -- geometry type
    "_st_contains"   -> parseGeometryOp ASTContains
    "$st_contains"   -> parseGeometryOp ASTContains
    "_st_crosses"    -> parseGeometryOp ASTCrosses
    "$st_crosses"    -> parseGeometryOp ASTCrosses
    "_st_equals"     -> parseGeometryOp ASTEquals
    "$st_equals"     -> parseGeometryOp ASTEquals
    "_st_intersects" -> parseGeometryOp ASTIntersects
    "$st_intersects" -> parseGeometryOp ASTIntersects
    "_st_overlaps"   -> parseGeometryOp ASTOverlaps
    "$st_overlaps"   -> parseGeometryOp ASTOverlaps
    "_st_touches"    -> parseGeometryOp ASTTouches
    "$st_touches"    -> parseGeometryOp ASTTouches
    "_st_within"     -> parseGeometryOp ASTWithin
    "$st_within"     -> parseGeometryOp ASTWithin
    "_st_d_within"   -> parseSTDWithinObj
    "$st_d_within"   -> parseSTDWithinObj

    "$ceq"           -> parseCeq
    "_ceq"           -> parseCeq

    "$cne"           -> parseCne
    "_cne"           -> parseCne
    "$cneq"          -> parseCne
    "_cneq"          -> parseCne

    "$cgt"           -> parseCgt
    "_cgt"           -> parseCgt

    "$clt"           -> parseClt
    "_clt"           -> parseClt

    "$cgte"          -> parseCgte
    "_cgte"          -> parseCgte

    "$clte"          -> parseClte
    "_clte"          -> parseClte

    x                -> throw400 UnexpectedPayload $ "Unknown operator : " <> x
  where
<<<<<<< HEAD
    withErrPath = withPathK (getPGColTxt cn) . withPathK opStr

    parseEq       = AEQ <$> parseOne -- equals
    parseNe       = ANE <$> parseOne -- <>
=======
    parseEq       = AEQ False <$> parseOne -- equals
    parseNe       = ANE False <$> parseOne -- <>
>>>>>>> fc73d4d3
    parseIn       = AIN <$> parseMany -- in an array
    parseNin      = ANIN <$> parseMany -- not in an array
    parseGt       = AGT <$> parseOne -- >
    parseLt       = ALT <$> parseOne -- <
    parseGte      = AGTE <$> parseOne -- >=
    parseLte      = ALTE <$> parseOne -- <=
    parseLike     = textOnlyOp colTy >> ALIKE <$> parseOne
    parseNlike    = textOnlyOp colTy >> ANLIKE <$> parseOne
    parseIlike    = textOnlyOp colTy >> AILIKE <$> parseOne
    parseNilike   = textOnlyOp colTy >> ANILIKE <$> parseOne
    parseSimilar  = textOnlyOp colTy >> ASIMILAR <$> parseOne
    parseNsimilar = textOnlyOp colTy >> ANSIMILAR <$> parseOne

    parseIsNull   = bool ANISNOTNULL ANISNULL -- is null
                    <$> parseVal

    parseCeq      = CEQ <$> decodeAndValidateRhsCol
    parseCne      = CNE <$> decodeAndValidateRhsCol
    parseCgt      = CGT <$> decodeAndValidateRhsCol
    parseClt      = CLT <$> decodeAndValidateRhsCol
    parseCgte     = CGTE <$> decodeAndValidateRhsCol
    parseClte     = CLTE <$> decodeAndValidateRhsCol

    jsonbOnlyOp m = case colTy of
      PGJSONB -> m
      ty      -> throwError $ buildMsg ty [PGJSONB]

    parseGeometryOp f =
      geometryOnlyOp colTy >> f <$> parseOne

    onNothing mV errM = maybe errM return mV

    parseSTDWithinObj = do
      stdObj :: Object <- parseVal
      distVal <- onNothing (M.lookup "distance" stdObj) $
                 throw400 UnexpectedPayload "expecting \"distance\" key"
      dist <- withPathK "distance" $ parser PGFloat distVal
      fromVal <- onNothing (M.lookup "from" stdObj) $
                 throw400 UnexpectedPayload "expecting \"from\" key"
      from <- withPathK "from" $ parser colTy fromVal
      return $ ASTDWithin dist from

    decodeAndValidateRhsCol =
      parseVal >>= validateRhsCol

    validateRhsCol rhsCol = do
      let errMsg = "column operators can only compare postgres columns"
      rhsType <- askPGType fim rhsCol errMsg
      if colTy /= rhsType
        then throw400 UnexpectedPayload $
             "incompatible column types : " <> cn <<> ", " <>> rhsCol
        else return rhsCol

    geometryOnlyOp PGGeometry = return ()
    geometryOnlyOp ty =
      throwError $ buildMsg ty [PGGeometry]

    parseWithTy ty = parser ty val
    parseOne = parseWithTy colTy
    parseMany = do
      vals <- runAesonParser parseJSON val
      indexedForM vals (parser colTy)

    parseVal :: (FromJSON a, QErrM m) => m a
    parseVal = decodeValue val

parseOpExps
  :: (MonadError QErr m)
  => ValueParser m a
  -> FieldInfoMap
  -> PGColInfo
  -> Value
  -> m [OpExpG a]
parseOpExps valParser cim colInfo = \case
  (Object o) -> mapM (parseOpExp valParser cim colInfo)(M.toList o)
  val        -> pure . AEQ False <$> valParser (pgiType colInfo) val

type ValueParser m a = PGColType -> Value -> m a

buildMsg :: PGColType -> [PGColType] -> QErr
buildMsg ty expTys =
  err400 UnexpectedPayload $ mconcat
  [ " is of type " <> T.pack (show ty)
  , "; this operator works "
  , "only on columns of type "
  , T.intercalate "/" $ map (T.dquote . T.pack . show) expTys
  ]

textOnlyOp :: (MonadError QErr m) => PGColType -> m ()
textOnlyOp PGText    = return ()
textOnlyOp PGVarchar = return ()
textOnlyOp ty =
  throwError $ buildMsg ty [PGVarchar, PGText]

-- This convoluted expression instead of col = val
-- to handle the case of col : null
equalsBoolExpBuilder :: S.SQLExp -> S.SQLExp -> S.BoolExp
equalsBoolExpBuilder qualColExp rhsExp =
  S.BEBin S.OrOp (S.BECompare S.SEQ qualColExp rhsExp)
    (S.BEBin S.AndOp
      (S.BENull qualColExp)
      (S.BENull rhsExp))

notEqualsBoolExpBuilder :: S.SQLExp -> S.SQLExp -> S.BoolExp
notEqualsBoolExpBuilder qualColExp rhsExp =
  S.BEBin S.OrOp (S.BECompare S.SNE qualColExp rhsExp)
    (S.BEBin S.AndOp
      (S.BENotNull qualColExp)
      (S.BENull rhsExp))

annBoolExp
  :: (QErrM m, CacheRM m)
  => ValueParser m a
  -> FieldInfoMap
  -> BoolExp
  -> m (AnnBoolExp a)
annBoolExp valParser fim (BoolExp boolExp) =
  traverse (annColExp valParser fim) boolExp

annColExp
  :: (QErrM m, CacheRM m)
  => ValueParser m a
  -> FieldInfoMap
  -> ColExp
  -> m (AnnBoolExpFld a)
annColExp valueParser colInfoMap (ColExp fieldName colVal) = do
  colInfo <- askFieldInfo colInfoMap fieldName
  case colInfo of
    FIColumn (PGColInfo _ PGJSON _) ->
      throwError (err400 UnexpectedPayload "JSON column can not be part of where clause")
    -- FIColumn (PGColInfo _ PGJSONB _) ->
    --   throwError (err400 UnexpectedPayload "JSONB column can not be part of where clause")
    FIColumn pgi ->
      AVCol pgi <$> parseOpExps valueParser colInfoMap pgi colVal
    FIRelationship relInfo -> do
      relBoolExp      <- decodeValue colVal
      relFieldInfoMap <- askFieldInfoMap $ riRTable relInfo
      annRelBoolExp   <- annBoolExp valueParser relFieldInfoMap relBoolExp
      return $ AVRel relInfo annRelBoolExp

toSQLBoolExp
  :: S.Qual -> AnnBoolExpSQL -> S.BoolExp
toSQLBoolExp tq e =
  evalState (convBoolRhs' tq e) 0

convBoolRhs'
  :: S.Qual -> AnnBoolExpSQL -> State Word64 S.BoolExp
convBoolRhs' tq =
  foldBoolExp (convColRhs tq)

convColRhs
  :: S.Qual -> AnnBoolExpFldSQL -> State Word64 S.BoolExp
convColRhs tableQual = \case
  AVCol (PGColInfo cn _ _) opExps -> do
    let bExps = map (mkColCompExp tableQual cn) opExps
    return $ foldr (S.BEBin S.AndOp) (S.BELit True) bExps

  AVRel (RelInfo _ _ colMapping relTN _) nesAnn -> do
    -- Convert the where clause on the relationship
    curVarNum <- get
    put $ curVarNum + 1
    let newIden  = Iden $ "_be_" <> T.pack (show curVarNum) <> "_"
                   <> snakeCaseTable relTN
        newIdenQ = S.QualIden newIden
    annRelBoolExp <- convBoolRhs' newIdenQ nesAnn
    let backCompExp = foldr (S.BEBin S.AndOp) (S.BELit True) $
          flip map colMapping $ \(lCol, rCol) ->
          S.BECompare S.SEQ
          (mkQCol (S.QualIden newIden) rCol)
          (mkQCol tableQual lCol)
        innerBoolExp = S.BEBin S.AndOp backCompExp annRelBoolExp
    return $ S.mkExists (S.FISimple relTN $ Just $ S.Alias newIden) innerBoolExp
  where
    mkQCol q = S.SEQIden . S.QIden q . toIden

pgValParser
  :: (MonadError QErr m)
  => PGColType -> Value -> m PGColValue
pgValParser ty =
  runAesonParser (parsePGValue ty)

txtRHSBuilder
  :: (MonadError QErr m)
  => PGColType -> Value -> m S.SQLExp
txtRHSBuilder ty val =
  toTxtValue ty <$> pgValParser ty val

mkColCompExp
  :: S.Qual -> PGCol -> OpExpG S.SQLExp -> S.BoolExp
mkColCompExp qual lhsCol = \case
  AEQ False val    -> equalsBoolExpBuilder lhs val
  AEQ True val     -> S.BECompare S.SEQ lhs val
  ANE False val    -> notEqualsBoolExpBuilder lhs val
  ANE True  val    -> S.BECompare S.SNE lhs val
  AIN vals         -> handleEmptyIn vals
  ANIN vals        -> S.BENot $ handleEmptyIn vals
  AGT val          -> S.BECompare S.SGT lhs val
  ALT val          -> S.BECompare S.SLT lhs val
  AGTE val         -> S.BECompare S.SGTE lhs val
  ALTE val         -> S.BECompare S.SLTE lhs val
  ALIKE val        -> S.BECompare S.SLIKE lhs val
  ANLIKE val       -> S.BECompare S.SNLIKE lhs val
  AILIKE val       -> S.BECompare S.SILIKE lhs val
  ANILIKE val      -> S.BECompare S.SNILIKE lhs val
  ASIMILAR val     -> S.BECompare S.SSIMILAR lhs val
  ANSIMILAR val    -> S.BECompare S.SNSIMILAR lhs val
  AContains val    -> S.BECompare S.SContains lhs val
  AContainedIn val -> S.BECompare S.SContainedIn lhs val
  AHasKey val      -> S.BECompare S.SHasKey lhs val
  AHasKeysAny keys -> S.BECompare S.SHasKeysAny lhs $ toTextArray keys
  AHasKeysAll keys -> S.BECompare S.SHasKeysAll lhs $ toTextArray keys

  ASTContains val   -> mkGeomOpBe "ST_Contains" val
  ASTCrosses val    -> mkGeomOpBe "ST_Crosses" val
  ASTDWithin r val  -> applySQLFn "ST_DWithin" [lhs, val, r]
  ASTEquals val     -> mkGeomOpBe "ST_Equals" val
  ASTIntersects val -> mkGeomOpBe "ST_Intersects" val
  ASTOverlaps val   -> mkGeomOpBe "ST_Overlaps" val
  ASTTouches val    -> mkGeomOpBe "ST_Touches" val
  ASTWithin val     -> mkGeomOpBe "ST_Within" val

  ANISNULL         -> S.BENull lhs
  ANISNOTNULL      -> S.BENotNull lhs
  CEQ rhsCol       -> S.BECompare S.SEQ lhs $ mkQCol rhsCol
  CNE rhsCol       -> S.BECompare S.SNE lhs $ mkQCol rhsCol
  CGT rhsCol       -> S.BECompare S.SGT lhs $ mkQCol rhsCol
  CLT rhsCol       -> S.BECompare S.SLT lhs $ mkQCol rhsCol
  CGTE rhsCol      -> S.BECompare S.SGTE lhs $ mkQCol rhsCol
  CLTE rhsCol      -> S.BECompare S.SLTE lhs $ mkQCol rhsCol
  where
    mkQCol = S.SEQIden . S.QIden qual . toIden
    lhs = mkQCol lhsCol

    toTextArray arr =
      S.SETyAnn (S.SEArray $ map (txtEncoder . PGValText) arr) S.textArrType

    mkGeomOpBe fn v = applySQLFn fn [lhs, v]

    applySQLFn f exps = S.BEExp $ S.SEFnApp f exps Nothing

    handleEmptyIn []   = S.BELit False
    handleEmptyIn vals = S.BEIN lhs vals

getColExpDeps :: QualifiedTable -> AnnBoolExpFld a -> [SchemaDependency]
getColExpDeps tn = \case
  AVCol colInfo _ ->
    let cn = pgiName colInfo
    in [SchemaDependency (SOTableObj tn (TOCol cn)) "on_type"]
  AVRel relInfo relBoolExp ->
    let rn = riName relInfo
        relTN = riRTable relInfo
        pd = SchemaDependency (SOTableObj tn (TORel rn)) "on_type"
    in pd : getBoolExpDeps relTN relBoolExp

getBoolExpDeps :: QualifiedTable -> AnnBoolExp a -> [SchemaDependency]
getBoolExpDeps tn =
  foldr (\annFld deps -> getColExpDeps tn annFld <> deps) []<|MERGE_RESOLUTION|>--- conflicted
+++ resolved
@@ -127,15 +127,10 @@
 
     x                -> throw400 UnexpectedPayload $ "Unknown operator : " <> x
   where
-<<<<<<< HEAD
     withErrPath = withPathK (getPGColTxt cn) . withPathK opStr
 
-    parseEq       = AEQ <$> parseOne -- equals
-    parseNe       = ANE <$> parseOne -- <>
-=======
     parseEq       = AEQ False <$> parseOne -- equals
     parseNe       = ANE False <$> parseOne -- <>
->>>>>>> fc73d4d3
     parseIn       = AIN <$> parseMany -- in an array
     parseNin      = ANIN <$> parseMany -- not in an array
     parseGt       = AGT <$> parseOne -- >
