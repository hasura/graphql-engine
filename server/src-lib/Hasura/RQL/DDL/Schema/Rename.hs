{-# LANGUAGE ViewPatterns #-}

-- | Functions for mutating the catalog (with integrity checking) to incorporate schema changes
-- discovered after applying a user-supplied SQL query. None of these functions modify the schema
-- cache, so it must be reloaded after the catalog is updated.
module Hasura.RQL.DDL.Schema.Rename
  ( renameTableInMetadata
  , renameColumnInMetadata
  , renameRelationshipInMetadata
  )
where

import           Control.Lens.Combinators
import           Control.Lens.Operators
import           Hasura.Prelude
import           Hasura.RQL.DDL.Permission
import           Hasura.RQL.Types
import           Hasura.Session
import           Hasura.SQL.Types

import           Data.Aeson
import qualified Data.HashMap.Strict           as M
import qualified Data.List.NonEmpty            as NE
import qualified Data.Set                      as Set
import qualified Language.GraphQL.Draft.Syntax as G

data RenameItem a
  = RenameItem
  { _riTable :: !QualifiedTable
  , _riOld   :: !a
  , _riNew   :: !a
  } deriving (Show, Eq)

type RenameCol = RenameItem PGCol
data RenameField
  = RFCol !RenameCol
  | RFRel !(RenameItem RelName)
  deriving (Show, Eq)

type RenameTable = (QualifiedTable, QualifiedTable)

data Rename
  = RTable !RenameTable
  | RField !RenameField
  deriving (Show, Eq)

otherDeps :: QErrM m => Text -> SchemaObjId -> m ()
otherDeps errMsg d =
  throw500 $ "unexpected dependancy "
    <> reportSchemaObj d <> "; " <> errMsg

renameTableInMetadata
  :: ( MonadError QErr m
     , CacheRM m
     , MonadWriter MetadataModifier m
     )
  => QualifiedTable -> QualifiedTable -> m ()
renameTableInMetadata newQT oldQT = do
  sc <- askSchemaCache
  let allDeps = getDependentObjs sc $ SOTable oldQT

  -- update all dependant schema objects
  forM_ allDeps $ \case
    SOTableObj refQT (TORel rn _) ->
      updateRelDefs refQT rn (oldQT, newQT)
    SOTableObj refQT (TOPerm rn pt)   ->
      updatePermFlds refQT rn pt $ RTable (oldQT, newQT)
    -- A trigger's definition is not dependent on the table directly
    SOTableObj _ (TOTrigger _)   -> pure ()
    -- A remote relationship's definition is not dependent on the table directly
    SOTableObj _ (TORemoteRel _) -> pure ()

    d -> otherDeps errMsg d
  -- Update table name in metadata
  tell $ MetadataModifier $ metaTables %~ \tables ->
    flip (maybe tables) (M.lookup oldQT tables) $
    \tableMeta -> M.delete oldQT $ M.insert newQT tableMeta tables
  where
    errMsg = "cannot rename table " <> oldQT <<> " to " <>> newQT
    -- updateTableInCatalog =
    --   Q.unitQ [Q.sql|
    --        UPDATE "hdb_catalog"."hdb_table"
    --           SET table_schema = $1, table_name = $2
    --         WHERE table_schema = $3 AND table_name = $4
    --             |] (nsn, ntn, osn, otn) False

renameColumnInMetadata
  :: ( MonadError QErr m
     , CacheRM m
     , MonadWriter MetadataModifier m
     )
  => PGCol -> PGCol -> QualifiedTable -> FieldInfoMap FieldInfo -> m ()
renameColumnInMetadata oCol nCol qt fieldInfo = do
  sc <- askSchemaCache
  -- Check if any relation exists with new column name
  assertFldNotExists
  -- Fetch dependent objects
  let depObjs = getDependentObjs sc $ SOTableObj qt $ TOCol oCol
      renameFld = RFCol $ RenameItem qt oCol nCol
  -- Update dependent objects
  forM_ depObjs $ \case
    SOTableObj refQT (TOPerm role pt) ->
      updatePermFlds refQT role pt $ RField renameFld
    SOTableObj refQT (TORel rn _) ->
      updateColInRel refQT rn $ RenameItem qt oCol nCol
    SOTableObj refQT (TOTrigger triggerName) ->
      updateColInEventTriggerDef refQT triggerName $ RenameItem qt oCol nCol
    SOTableObj _ (TORemoteRel remoteRelName) ->
      updateColInRemoteRelationship remoteRelName $ RenameItem qt oCol nCol
    d -> otherDeps errMsg d
  -- Update custom column names
  possiblyUpdateCustomColumnNames qt oCol nCol
  where
    errMsg = "cannot rename column " <> oCol <<> " to " <>> nCol
    assertFldNotExists =
      case M.lookup (fromPGCol oCol) fieldInfo of
        Just (FIRelationship _) ->
          throw400 AlreadyExists $ "cannot rename column " <> oCol
          <<> " to " <> nCol <<> " in table " <> qt <<>
          " as a relationship with the name already exists"
        _ -> pure ()

renameRelationshipInMetadata
  :: ( MonadError QErr m
     , CacheRM m
     , MonadWriter MetadataModifier m
     )
  => QualifiedTable -> RelName -> RelType -> RelName -> m ()
renameRelationshipInMetadata qt oldRN relType newRN = do
  sc <- askSchemaCache
  let depObjs = getDependentObjs sc $ SOTableObj qt $ TORel oldRN relType
      renameFld = RFRel $ RenameItem qt oldRN newRN

  forM_ depObjs $ \case
    SOTableObj refQT (TOPerm role pt) ->
      updatePermFlds refQT role pt $ RField renameFld
    d -> otherDeps errMsg d
  tell $ MetadataModifier $ metaTables.ix qt %~ case relType of
    ObjRel -> tmObjectRelationships %~ rewriteRelationships
    ArrRel -> tmArrayRelationships  %~ rewriteRelationships
  where
    errMsg = "cannot rename relationship " <> oldRN <<> " to " <>> newRN
    rewriteRelationships
      :: Relationships (RelDef a) -> Relationships (RelDef a)
    rewriteRelationships relationsMap =
      flip (maybe relationsMap) (M.lookup oldRN relationsMap) $
      \rd -> M.insert newRN rd{_rdName = newRN} $ M.delete oldRN relationsMap
    -- updateRelName =
    --   Q.unitQE defaultTxErrorHandler [Q.sql|
    --     UPDATE hdb_catalog.hdb_relationship
    --        SET rel_name = $1
    --      WHERE table_schema = $2
    --        AND table_name = $3
    --        AND rel_name = $4
    --   |] (newRN, sn, tn, oldRN) True

-- update table names in relationship definition
updateRelDefs
  :: ( MonadError QErr m
     , CacheRM m
     , MonadWriter MetadataModifier m
     )
  => QualifiedTable -> RelName ->  RenameTable -> m ()
updateRelDefs qt rn renameTable = do
  fim <- askFieldInfoMap qt
  ri <- askRelType fim rn ""
  tell $ MetadataModifier $ metaTables.ix qt %~ case riType ri of
    ObjRel -> tmObjectRelationships.ix rn %~ updateObjRelDef renameTable
    ArrRel -> tmArrayRelationships.ix rn %~ updateArrRelDef renameTable
  where
    updateObjRelDef :: RenameTable -> ObjRelDef -> ObjRelDef
    updateObjRelDef (oldQT, newQT) =
      rdUsing %~ \case
      RUFKeyOn fk -> RUFKeyOn fk
      RUManual (RelManualConfig dbQT rmCols) ->
        let updQT = bool oldQT newQT $ oldQT == dbQT
        in RUManual $ RelManualConfig updQT rmCols

    updateArrRelDef :: RenameTable -> ArrRelDef -> ArrRelDef
    updateArrRelDef (oldQT, newQT) =
      rdUsing %~ \case
      RUFKeyOn (ArrRelUsingFKeyOn dbQT c) ->
        let updQT = getUpdQT dbQT
        in RUFKeyOn $ ArrRelUsingFKeyOn updQT c
      RUManual (RelManualConfig dbQT rmCols) ->
        let updQT = getUpdQT dbQT
        in RUManual $ RelManualConfig updQT rmCols
      where
        getUpdQT dbQT = bool oldQT newQT $ oldQT == dbQT

-- | update fields in premissions
updatePermFlds
  :: ( MonadError QErr m
     , CacheRM m
     , MonadWriter MetadataModifier m
     )
  => QualifiedTable -> RoleName -> PermType -> Rename -> m ()
updatePermFlds refQT rn pt rename = do
  tables <- scTables <$> askSchemaCache
  let withTables :: Reader TableCache a -> a
      withTables = flip runReader tables
  tell $ MetadataModifier $
    metaTables.ix refQT %~ case pt of
      PTInsert ->
        tmInsertPermissions.ix rn.pdPermission %~ \insPerm ->
          withTables $ updateInsPermFlds refQT rename insPerm
      PTSelect ->
        tmSelectPermissions.ix rn.pdPermission %~ \selPerm ->
          withTables $ updateSelPermFlds refQT rename selPerm
      PTUpdate ->
        tmUpdatePermissions.ix rn.pdPermission %~ \updPerm ->
          withTables $ updateUpdPermFlds refQT rename updPerm
      PTDelete ->
        tmDeletePermissions.ix rn.pdPermission %~ \delPerm ->
          withTables $ updateDelPermFlds refQT rename delPerm

updateInsPermFlds
  :: (MonadReader TableCache m)
  => QualifiedTable -> Rename -> InsPerm -> m InsPerm
updateInsPermFlds refQT rename (InsPerm chk preset cols mBackendOnly) =
  case rename of
    RTable rt -> do
      let updChk = updateTableInBoolExp rt chk
      pure $ InsPerm updChk preset cols mBackendOnly
    RField rf -> do
      updChk <- updateFieldInBoolExp refQT rf chk
      let updPresetM = updatePreset refQT rf <$> preset
          updColsM = updateCols refQT rf <$> cols
      pure $ InsPerm updChk updPresetM updColsM mBackendOnly

updateSelPermFlds
  :: (MonadReader TableCache m)
  => QualifiedTable -> Rename -> SelPerm -> m SelPerm
updateSelPermFlds refQT rename (SelPerm cols fltr limit aggAllwd computedFields) = do
  case rename of
    RTable rt -> do
      let updFltr = updateTableInBoolExp rt fltr
      pure $ SelPerm cols updFltr limit aggAllwd computedFields
    RField rf -> do
      updFltr <- updateFieldInBoolExp refQT rf fltr
      let updCols = updateCols refQT rf cols
      pure $ SelPerm updCols updFltr limit aggAllwd computedFields

updateUpdPermFlds
  :: (MonadReader TableCache m)
  => QualifiedTable -> Rename -> UpdPerm -> m (UpdPerm)
updateUpdPermFlds refQT rename (UpdPerm cols preset fltr check) = do
  case rename of
    RTable rt -> do
      let updFltr = updateTableInBoolExp rt fltr
          updCheck = fmap (updateTableInBoolExp rt) check
      pure $ UpdPerm cols preset updFltr updCheck
    RField rf -> do
      updFltr <- updateFieldInBoolExp refQT rf fltr
      updCheck <- traverse (updateFieldInBoolExp refQT rf) check
      let updCols = updateCols refQT rf cols
          updPresetM = updatePreset refQT rf <$> preset
      pure $ UpdPerm updCols updPresetM updFltr updCheck

updateDelPermFlds
  :: (MonadReader TableCache m)
  => QualifiedTable -> Rename -> DelPerm -> m DelPerm
updateDelPermFlds refQT rename (DelPerm fltr) = do
  DelPerm <$> case rename of
    RTable rt -> pure $ updateTableInBoolExp rt fltr
    RField rf -> updateFieldInBoolExp refQT rf fltr

updatePreset
  :: QualifiedTable -> RenameField -> (ColumnValues Value) -> (ColumnValues Value)
updatePreset qt rf obj =
   case rf of
     RFCol (RenameItem opQT oCol nCol) ->
       if qt == opQT then updatePreset' oCol nCol
       else obj
     _                              -> obj

  where
    updatePreset' oCol nCol =
      M.fromList updItems
      where
        updItems= map procObjItem $ M.toList obj
        procObjItem (pgCol, v) =
          let isUpdated = pgCol == oCol
              updCol = bool pgCol nCol isUpdated
          in (updCol, v)

updateCols
  :: QualifiedTable -> RenameField -> PermColSpec -> PermColSpec
updateCols qt rf permSpec =
  case rf of
    RFCol (RenameItem opQT oCol nCol) ->
      if qt == opQT then updateCols' oCol nCol permSpec
      else permSpec
    _                              -> permSpec
  where
    updateCols' oCol nCol cols = case cols of
      PCStar -> cols
      PCCols c -> PCCols $ flip map c $
        \col -> if col == oCol then nCol else col

updateTableInBoolExp :: RenameTable -> BoolExp -> BoolExp
updateTableInBoolExp (oldQT, newQT) =
  over _Wrapped . transform $ (_BoolExists . geTable) %~ \rqfQT ->
    if rqfQT == oldQT then newQT else rqfQT

updateFieldInBoolExp
  :: (MonadReader TableCache m)
  => QualifiedTable -> RenameField -> BoolExp -> m BoolExp
updateFieldInBoolExp qt rf be = BoolExp <$>
  case unBoolExp be of
    BoolAnd exps -> BoolAnd <$> procExps exps
    BoolOr  exps -> BoolOr <$> procExps exps
    BoolNot e    -> BoolNot <$> updateBoolExp' e
    BoolExists (GExists refqt wh) ->
      (BoolExists . GExists refqt . unBoolExp)
      <$> updateFieldInBoolExp refqt rf (BoolExp wh)
    BoolFld fld  -> BoolFld <$> updateColExp qt rf fld
  where
    procExps = mapM updateBoolExp'
    updateBoolExp' =
      fmap unBoolExp . updateFieldInBoolExp qt rf . BoolExp

updateColExp
  :: (MonadReader TableCache m)
  => QualifiedTable -> RenameField -> ColExp -> m ColExp
updateColExp qt rf (ColExp fld val) =
  ColExp updatedFld <$> updatedVal
  where
    updatedFld = bool fld nFld $ opQT == qt && oFld == fld
    updatedVal = do
      tables <- ask
      let maybeFieldInfo = M.lookup qt tables >>=
            M.lookup fld . _tciFieldInfoMap . _tiCoreInfo
      case maybeFieldInfo of
        Nothing -> pure val
        Just fi -> case fi of
          FIColumn _         -> pure val
          FIComputedField _  -> pure val
          FIRelationship ri  -> do
            let remTable = riRTable ri
            case decodeValue val of
              Left _   -> pure val
              Right be -> toJSON <$> updateFieldInBoolExp remTable rf be

          FIRemoteRelationship{} -> pure val

    (oFld, nFld, opQT) = case rf of
      RFCol (RenameItem tn oCol nCol) -> (fromPGCol oCol, fromPGCol nCol, tn)
      RFRel (RenameItem tn oRel nRel) -> (fromRel oRel, fromRel nRel, tn)

-- rename columns in relationship definitions
updateColInRel
  :: (CacheRM m, MonadWriter MetadataModifier m)
  => QualifiedTable -> RelName -> RenameCol -> m ()
updateColInRel fromQT rn rnCol = do
  tables <- scTables <$> askSchemaCache
  let maybeRelInfo =
        tables ^? ix fromQT.tiCoreInfo.tciFieldInfoMap.ix (fromRel rn)._FIRelationship
  forM_ maybeRelInfo $ \relInfo ->
    tell $ MetadataModifier $ metaTables.ix fromQT %~
    case riType relInfo of
      ObjRel -> tmObjectRelationships.ix rn.rdUsing %~
                updateColInObjRel fromQT (riRTable relInfo) rnCol
      ArrRel -> tmArrayRelationships.ix rn.rdUsing %~
                updateColInArrRel fromQT (riRTable relInfo) rnCol

updateColInRemoteRelationship
  :: (MonadWriter MetadataModifier m)
  => RemoteRelationshipName -> RenameCol -> m ()
<<<<<<< HEAD
updateColInRemoteRelationship remoteRelationshipName renameCol =
  tell $ MetadataModifier $
    metaTables.ix qt.tmRemoteRelationships.ix remoteRelationshipName.rrmDefinition %~
      (rrdHasuraFields %~ modifyHasuraFields) .
      (rrdRemoteField %~ modifyFieldCalls)
  -- (RemoteRelationshipDef remoteSchemaName hasuraFlds remoteFields) <-
  --   liftTx $ RR.getRemoteRelDefFromCatalog remoteRelationshipName qt
  -- let oldColPGTxt = getPGColTxt oldCol
  --     newColPGTxt = getPGColTxt newCol
  --     oldColFieldName = FieldName $ oldColPGTxt
  --     newColFieldName = FieldName $ newColPGTxt
  --     modifiedHasuraFlds = Set.insert newColFieldName $ Set.delete oldColFieldName hasuraFlds
  --     fieldCalls = unRemoteFields remoteFields
  --     oldColName = G.Name $ oldColPGTxt
  --     newColName = G.Name $ newColPGTxt
  --     modifiedFieldCalls =
  -- liftTx $ RR.updateRemoteRelInCatalog (RemoteRelationship remoteRelationshipName qt modifiedHasuraFlds remoteSchemaName (RemoteFields modifiedFieldCalls))
  where
    (RenameItem qt oldCol newCol) = renameCol
    modifyHasuraFields = Set.insert (fromPGCol newCol) . Set.delete (fromPGCol oldCol)
    modifyFieldCalls =
      let oldColName = G.Name $ getPGColTxt oldCol
          newColName = G.Name $ getPGColTxt newCol
      in RemoteFields
         . NE.map (\(FieldCall name args) ->
                      let remoteArgs = getRemoteArguments args
                      in FieldCall name $ RemoteArguments $
                         map (\(G.ObjectFieldG key val) ->
                                 G.ObjectFieldG key $ replaceVariableName oldColName newColName val
                             ) remoteArgs
                  )
         . unRemoteFields

    replaceVariableName :: G.Name -> G.Name -> G.Value -> G.Value
=======
updateColInRemoteRelationship remoteRelationshipName renameCol = do
  let (RenameItem qt oldCol newCol) = renameCol
  (RemoteRelationshipDef remoteSchemaName hasuraFlds remoteFields) <-
    liftTx $ RR.getRemoteRelDefFromCatalog remoteRelationshipName qt
  let oldColPGTxt = getPGColTxt oldCol
      newColPGTxt = getPGColTxt newCol
      oldColFieldName = FieldName $ oldColPGTxt
      newColFieldName = FieldName $ newColPGTxt
      modifiedHasuraFlds = Set.insert newColFieldName $ Set.delete oldColFieldName hasuraFlds
      fieldCalls = unRemoteFields remoteFields
  oldColName <- parseGraphQLName oldColPGTxt
  newColName <- parseGraphQLName newColPGTxt
  let modifiedFieldCalls = NE.map (\(FieldCall name args) ->
                                     let remoteArgs = getRemoteArguments args
                                     in FieldCall name $ RemoteArguments $
                                         fmap (replaceVariableName oldColName newColName) remoteArgs
                                  ) $ fieldCalls
  liftTx $ RR.updateRemoteRelInCatalog (RemoteRelationship remoteRelationshipName qt modifiedHasuraFlds remoteSchemaName (RemoteFields modifiedFieldCalls))
  where
    parseGraphQLName txt = maybe (throw400 ParseFailed $ errMsg) pure $ G.mkName txt
      where
        errMsg = txt <> " is not a valid GraphQL name"

    replaceVariableName :: G.Name -> G.Name -> G.Value G.Name -> G.Value G.Name
>>>>>>> f9267e55
    replaceVariableName oldColName newColName = \case
      G.VVariable oldColName' ->
        G.VVariable $ bool oldColName newColName $ oldColName == oldColName'
      G.VList values -> G.VList $ map (replaceVariableName oldColName newColName) values
      G.VObject values ->
        G.VObject $ fmap (replaceVariableName oldColName newColName) values
      v -> v

-- rename columns in relationship definitions
updateColInEventTriggerDef
  :: (MonadWriter MetadataModifier m)
  => QualifiedTable -> TriggerName -> RenameCol -> m ()
updateColInEventTriggerDef table trigName rnCol =
  tell $ MetadataModifier $
    metaTables.ix table.tmEventTriggers.ix trigName %~ rewriteEventTriggerConf
  where
    rewriteSubsCols = \case
      SubCStar       -> SubCStar
      SubCArray cols -> SubCArray $
                        map (getNewCol rnCol table) cols
    rewriteOpSpec (SubscribeOpSpec cols payload) =
      SubscribeOpSpec
      (rewriteSubsCols cols)
      (rewriteSubsCols <$> payload)
    rewriteTrigOpsDef (TriggerOpsDef ins upd del man) =
      TriggerOpsDef
      (rewriteOpSpec <$> ins)
      (rewriteOpSpec <$> upd)
      (rewriteOpSpec <$> del)
      man
    rewriteEventTriggerConf etc =
      etc { etcDefinition =
            rewriteTrigOpsDef $ etcDefinition etc
          }

updateColInObjRel
  :: QualifiedTable -> QualifiedTable
  -> RenameCol -> ObjRelUsing -> ObjRelUsing
updateColInObjRel fromQT toQT rnCol = \case
  RUFKeyOn col -> RUFKeyOn $ getNewCol rnCol fromQT col
  RUManual manConfig -> RUManual $ updateRelManualConfig fromQT toQT rnCol manConfig

updateColInArrRel
  :: QualifiedTable -> QualifiedTable
  -> RenameCol -> ArrRelUsing -> ArrRelUsing
updateColInArrRel fromQT toQT rnCol = \case
  RUFKeyOn (ArrRelUsingFKeyOn t c) ->
    let updCol = getNewCol rnCol toQT c
    in RUFKeyOn $ ArrRelUsingFKeyOn t updCol
  RUManual manConfig -> RUManual $ updateRelManualConfig fromQT toQT rnCol manConfig

type ColMap = HashMap PGCol PGCol

getNewCol
  :: RenameCol -> QualifiedTable -> PGCol -> PGCol
getNewCol rnCol qt col =
  if opQT == qt && col == oCol then nCol else col
  where
    RenameItem opQT oCol nCol = rnCol

updateRelManualConfig
  :: QualifiedTable -> QualifiedTable
  -> RenameCol -> RelManualConfig -> RelManualConfig
updateRelManualConfig fromQT toQT rnCol manConfig =
  RelManualConfig tn $ updateColMap fromQT toQT rnCol colMap
  where
    RelManualConfig tn colMap = manConfig

updateColMap
  :: QualifiedTable -> QualifiedTable
  -> RenameCol -> ColMap -> ColMap
updateColMap fromQT toQT rnCol =
  M.fromList . map (modCol fromQT *** modCol toQT) . M.toList
  where
    RenameItem qt oCol nCol = rnCol
    modCol colQt col = if colQt == qt && col == oCol then nCol else col

possiblyUpdateCustomColumnNames
  :: MonadWriter MetadataModifier m
  => QualifiedTable -> PGCol -> PGCol -> m ()
possiblyUpdateCustomColumnNames qt oCol nCol = do
  let updateCustomColumns customColumns =
        M.fromList $ flip map (M.toList customColumns) $
        \(dbCol, val) -> (, val) $ if dbCol == oCol then nCol else dbCol
  tell $ MetadataModifier $
    metaTables.ix qt.tmConfiguration.tcCustomColumnNames %~ updateCustomColumns

-- database functions for relationships
-- getRelDef :: QualifiedTable -> RelName -> Q.TxE QErr Value
-- getRelDef (QualifiedObject sn tn) rn =
--   Q.getAltJ . runIdentity . Q.getRow <$> Q.withQE defaultTxErrorHandler
--     [Q.sql|
--      SELECT rel_def::json FROM hdb_catalog.hdb_relationship
--       WHERE table_schema = $1 AND table_name = $2
--         AND rel_name = $3
--     |] (sn, tn, rn) True

-- updateRel :: QualifiedTable -> RelName -> Value -> Q.TxE QErr ()
-- updateRel (QualifiedObject sn tn) rn relDef =
--   Q.unitQE defaultTxErrorHandler [Q.sql|
--            UPDATE hdb_catalog.hdb_relationship
--               SET rel_def = $1 :: jsonb
--             WHERE table_schema = $2
--               AND table_name = $3
--               AND rel_name = $4
--                 |] (Q.AltJ relDef, sn , tn, rn) True<|MERGE_RESOLUTION|>--- conflicted
+++ resolved
@@ -365,14 +365,18 @@
                 updateColInArrRel fromQT (riRTable relInfo) rnCol
 
 updateColInRemoteRelationship
-  :: (MonadWriter MetadataModifier m)
+  :: ( MonadError QErr m
+     , MonadWriter MetadataModifier m
+     )
   => RemoteRelationshipName -> RenameCol -> m ()
-<<<<<<< HEAD
-updateColInRemoteRelationship remoteRelationshipName renameCol =
+-- <<<<<<< HEAD
+updateColInRemoteRelationship remoteRelationshipName renameCol = do
+  oldColName <- parseGraphQLName $ getPGColTxt oldCol
+  newColName <- parseGraphQLName $ getPGColTxt newCol
   tell $ MetadataModifier $
     metaTables.ix qt.tmRemoteRelationships.ix remoteRelationshipName.rrmDefinition %~
       (rrdHasuraFields %~ modifyHasuraFields) .
-      (rrdRemoteField %~ modifyFieldCalls)
+      (rrdRemoteField %~ modifyFieldCalls oldColName newColName)
   -- (RemoteRelationshipDef remoteSchemaName hasuraFlds remoteFields) <-
   --   liftTx $ RR.getRemoteRelDefFromCatalog remoteRelationshipName qt
   -- let oldColPGTxt = getPGColTxt oldCol
@@ -388,46 +392,24 @@
   where
     (RenameItem qt oldCol newCol) = renameCol
     modifyHasuraFields = Set.insert (fromPGCol newCol) . Set.delete (fromPGCol oldCol)
-    modifyFieldCalls =
-      let oldColName = G.Name $ getPGColTxt oldCol
-          newColName = G.Name $ getPGColTxt newCol
-      in RemoteFields
-         . NE.map (\(FieldCall name args) ->
-                      let remoteArgs = getRemoteArguments args
-                      in FieldCall name $ RemoteArguments $
-                         map (\(G.ObjectFieldG key val) ->
-                                 G.ObjectFieldG key $ replaceVariableName oldColName newColName val
-                             ) remoteArgs
-                  )
-         . unRemoteFields
-
-    replaceVariableName :: G.Name -> G.Name -> G.Value -> G.Value
-=======
-updateColInRemoteRelationship remoteRelationshipName renameCol = do
-  let (RenameItem qt oldCol newCol) = renameCol
-  (RemoteRelationshipDef remoteSchemaName hasuraFlds remoteFields) <-
-    liftTx $ RR.getRemoteRelDefFromCatalog remoteRelationshipName qt
-  let oldColPGTxt = getPGColTxt oldCol
-      newColPGTxt = getPGColTxt newCol
-      oldColFieldName = FieldName $ oldColPGTxt
-      newColFieldName = FieldName $ newColPGTxt
-      modifiedHasuraFlds = Set.insert newColFieldName $ Set.delete oldColFieldName hasuraFlds
-      fieldCalls = unRemoteFields remoteFields
-  oldColName <- parseGraphQLName oldColPGTxt
-  newColName <- parseGraphQLName newColPGTxt
-  let modifiedFieldCalls = NE.map (\(FieldCall name args) ->
-                                     let remoteArgs = getRemoteArguments args
-                                     in FieldCall name $ RemoteArguments $
-                                         fmap (replaceVariableName oldColName newColName) remoteArgs
-                                  ) $ fieldCalls
-  liftTx $ RR.updateRemoteRelInCatalog (RemoteRelationship remoteRelationshipName qt modifiedHasuraFlds remoteSchemaName (RemoteFields modifiedFieldCalls))
-  where
-    parseGraphQLName txt = maybe (throw400 ParseFailed $ errMsg) pure $ G.mkName txt
+    modifyFieldCalls oldColName newColName =
+      RemoteFields
+      . NE.map (\(FieldCall name args) ->
+                   let remoteArgs = getRemoteArguments args
+                   in FieldCall name $ RemoteArguments $
+
+                                      fmap (replaceVariableName oldColName newColName) remoteArgs
+                      -- map (\(G.ObjectFieldG key val) ->
+                      --         G.ObjectFieldG key $ replaceVariableName oldColName newColName val
+                      --     ) remoteArgs
+               )
+      . unRemoteFields
+
+    parseGraphQLName txt = maybe (throw400 ParseFailed errMsg) pure $ G.mkName txt
       where
         errMsg = txt <> " is not a valid GraphQL name"
 
     replaceVariableName :: G.Name -> G.Name -> G.Value G.Name -> G.Value G.Name
->>>>>>> f9267e55
     replaceVariableName oldColName newColName = \case
       G.VVariable oldColName' ->
         G.VVariable $ bool oldColName newColName $ oldColName == oldColName'
