--- conflicted
+++ resolved
@@ -793,20 +793,18 @@
 export const isColTypeString = colType =>
   ['text', 'varchar', 'char', 'bpchar', 'name'].includes(colType);
 
-<<<<<<< HEAD
 export const quoteDefault = colDefault => {
-  if (isPostgresFunction(colDefault)) {
+  if (isPostgresFunction(colDefault) || isTypeCast(colDefault)) {
     return colDefault;
   }
   return `'${colDefault}'`;
 };
 
-=======
 const isCascadable = sql => {
   const regex = new RegExp(/(\s|^)drop\s/i); // all queries with drop (with space on both sides Ie:this would ignore names matches with "" or prefix/suffix)
   return regex.test(sql);
 };
->>>>>>> d3f72463
+
 const cascadePGSqlQuery = sql => {
   if (!isCascadable(sql)) return sql;
   if (sql[sql.length - 1] === ';')
