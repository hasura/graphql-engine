import React from 'react';
import { connect } from 'react-redux';
import { Link } from 'react-router';
import OverlayTrigger from 'react-bootstrap/lib/OverlayTrigger';
import Tooltip from 'react-bootstrap/lib/Tooltip';

import * as tooltips from './Tooltips';
import globals from '../../Globals';
import { getPathRoot } from '../Common/utils/urlUtils';
import Spinner from '../Common/Spinner/Spinner';
import WarningSymbol from '../Common/WarningSymbol/WarningSymbol';
import logo from './images/white-logo.svg';
import pixHeart from './images/pix-heart.svg';

import styles from './Main.scss';

import {
  loadServerVersion,
  fetchServerConfig,
  loadLatestServerVersion,
  featureCompatibilityInit,
  emitProClickedEvent,
} from './Actions';

import {
  loadInconsistentObjects,
  redirectToMetadataStatus,
} from '../Services/Settings/Actions';

import {
  getLoveConsentState,
  setLoveConsentState,
  getProClickState,
  setProClickState,
} from './utils';

import { checkStableVersion, versionGT } from '../../helpers/versionUtils';
import { getSchemaBaseRoute } from '../Common/utils/routesUtils';
import {
  getLocalStorageItem,
  LS_VERSION_UPDATE_CHECK_LAST_CLOSED,
  setLocalStorageItem,
} from '../Common/utils/localStorageUtils';
import ToolTip from '../Common/Tooltip/Tooltip';
import { setPreReleaseNotificationOptOutInDB } from '../../telemetry/Actions';
import { Icon } from '../UIKit/atoms/Icon';
<<<<<<< HEAD
import { Help } from './Help';
=======
import { ProPopup } from './components/ProPopup';
>>>>>>> 0ef52292

class Main extends React.Component {
  constructor(props) {
    super(props);

    this.state = {
      updateNotificationVersion: null,
      loveConsentState: getLoveConsentState(),
      proClickState: getProClickState(),
      isPopUpOpen: false,
    };

    this.handleBodyClick = this.handleBodyClick.bind(this);
  }

  componentDidMount() {
    const { dispatch } = this.props;

    document
      .querySelector('body')
      .addEventListener('click', this.handleBodyClick);

    dispatch(loadServerVersion()).then(() => {
      dispatch(featureCompatibilityInit());

      dispatch(loadInconsistentObjects({ shouldReloadMetadata: false })).then(
        () => {
          this.handleMetadataRedirect();
        }
      );

      dispatch(loadLatestServerVersion()).then(() => {
        this.setShowUpdateNotification();
      });
    });

    dispatch(fetchServerConfig());
  }

  toggleProPopup = () => {
    const { dispatch } = this.props;
    dispatch(emitProClickedEvent({ open: !this.state.isPopUpOpen }));
<<<<<<< HEAD
    this.setState(prev => ({ isPopUpOpen: !prev.isPopUpOpen }));
  }
=======
    this.setState({ isPopUpOpen: !this.state.isPopUpOpen });
  };
>>>>>>> 0ef52292

  setShowUpdateNotification() {
    const {
      latestStableServerVersion,
      latestPreReleaseServerVersion,
      serverVersion,
      console_opts,
    } = this.props;

    const allowPreReleaseNotifications =
      !console_opts || !console_opts.disablePreReleaseUpdateNotifications;

    let latestServerVersionToCheck;
    if (
      allowPreReleaseNotifications &&
      versionGT(latestPreReleaseServerVersion, latestStableServerVersion)
    ) {
      latestServerVersionToCheck = latestPreReleaseServerVersion;
    } else {
      latestServerVersionToCheck = latestStableServerVersion;
    }

    try {
      const lastUpdateCheckClosed = getLocalStorageItem(
        LS_VERSION_UPDATE_CHECK_LAST_CLOSED
      );

      if (lastUpdateCheckClosed !== latestServerVersionToCheck) {
        const isUpdateAvailable = versionGT(
          latestServerVersionToCheck,
          serverVersion
        );

        if (isUpdateAvailable) {
          this.setState({
            updateNotificationVersion: latestServerVersionToCheck,
          });
        }
      }
    } catch (e) {
      console.error(e);
    }
  }

  handleBodyClick(e) {
    const heartDropDown = document.getElementById('dropdown_wrapper');
    const heartDropDownOpen = document.querySelectorAll(
      '#dropdown_wrapper.open'
    );

    if (
      heartDropDown &&
      !heartDropDown.contains(e.target) &&
      heartDropDownOpen.length !== 0
    ) {
      heartDropDown.classList.remove('open');
    }
  }

  handleDropdownToggle() {
    document.getElementById('dropdown_wrapper').classList.toggle('open');
  }

  handleMetadataRedirect() {
    if (this.props.metadata.inconsistentObjects.length > 0) {
      this.props.dispatch(redirectToMetadataStatus());
    }
  }

  closeLoveIcon() {
    const s = {
      isDismissed: true,
    };
    setLoveConsentState(s);
    this.setState({
      loveConsentState: { ...getLoveConsentState() },
    });
  }

  updateLocalStorageState() {
    const s = getProClickState();
    if (s && 'isProClicked' in s && !s.isProClicked) {
      setProClickState({
        isProClicked: !s.isProClicked,
      });
      this.setState({
        proClickState: { ...getProClickState() },
      });
    }
  }

  onProIconClick = () => {
    this.updateLocalStorageState();
    this.toggleProPopup();
  };

  closeUpdateBanner() {
    const { updateNotificationVersion } = this.state;
    setLocalStorageItem(
      LS_VERSION_UPDATE_CHECK_LAST_CLOSED,
      updateNotificationVersion
    );
    this.setState({ updateNotificationVersion: null });
  }

  render() {
    const {
      children,
      location,
      migrationModeProgress,
      currentSchema,
      serverVersion,
      metadata,
      dispatch,
    } = this.props;

    const {
      proClickState: { isProClicked },
      isPopUpOpen,
    } = this.state;

    const appPrefix = '';

    const currentLocation = location.pathname;
    const currentActiveBlock = getPathRoot(currentLocation);

    const getMainContent = () => {
      let mainContent = null;

      if (!migrationModeProgress) {
        mainContent = children && React.cloneElement(children);
      } else {
        mainContent = (
          <div>
            {' '}
            <Spinner />{' '}
          </div>
        );
      }
      return mainContent;
    };

    const getSettingsSelectedMarker = () => {
      let metadataSelectedMarker = null;

      if (currentActiveBlock === 'settings') {
        metadataSelectedMarker = <span className={styles.selected} />;
      }

      return metadataSelectedMarker;
    };

    const getMetadataStatusIcon = () => {
      if (metadata.inconsistentObjects.length === 0) {
        return <i className={styles.question + ' fa fa-cog'} />;
      }
      return (
        <div className={styles.question}>
          <i className={'fa fa-cog'} />
          <div className={styles.overlappingExclamation}>
            <div className={styles.iconWhiteBackground} />
            <div>
              <i className={'fa fa-exclamation-circle'} />
            </div>
          </div>
        </div>
      );
    };

    const getAdminSecretSection = () => {
      let adminSecretHtml = null;

      if (!globals.isAdminSecretSet) {
        adminSecretHtml = (
          <div className={styles.secureSection}>
            <a
              href="https://hasura.io/docs/1.0/graphql/manual/deployment/securing-graphql-endpoint.html"
              target="_blank"
              rel="noopener noreferrer"
            >
              <WarningSymbol
                tooltipText={tooltips.secureEndpoint}
                tooltipPlacement={'left'}
                customStyle={styles.secureSectionSymbol}
              />
              &nbsp;Secure your endpoint
            </a>
          </div>
        );
      }
      return adminSecretHtml;
    };

    const getUpdateNotification = () => {
      let updateNotificationHtml = null;

      const { updateNotificationVersion } = this.state;

      const isStableRelease = checkStableVersion(updateNotificationVersion);

      const getPreReleaseNote = () => {
        const handlePreRelNotifOptOut = e => {
          e.preventDefault();
          e.stopPropagation();

          this.closeUpdateBanner();

          dispatch(setPreReleaseNotificationOptOutInDB());
        };

        return (
          <React.Fragment>
            <span className={styles.middot}> &middot; </span>
            <i>
              This is a pre-release version. Not recommended for production use.
              <span className={styles.middot}> &middot; </span>
              <a href={'#'} onClick={handlePreRelNotifOptOut}>
                Opt out of pre-release notifications
              </a>
              <ToolTip
                message={'Only be notified about stable releases'}
                placement={'top'}
              />
            </i>
          </React.Fragment>
        );
      };

      if (updateNotificationVersion) {
        updateNotificationHtml = (
          <div>
            <div className={styles.phantom} />{' '}
            {/* phantom div to prevent overlapping of banner with content. */}
            <div className={styles.updateBannerWrapper}>
              <div className={styles.updateBanner}>
                <span> Hey there! A new server version </span>
                <span className={styles.versionUpdateText}>
                  {' '}
                  {updateNotificationVersion}
                </span>
                <span> is available </span>
                <span className={styles.middot}> &middot; </span>
                <a
                  href={
                    'https://github.com/hasura/graphql-engine/releases/tag/' +
                    updateNotificationVersion
                  }
                  target="_blank"
                  rel="noopener noreferrer"
                >
                  <span>View Changelog</span>
                </a>
                <span className={styles.middot}> &middot; </span>
                <a
                  className={styles.updateLink}
                  href="https://hasura.io/docs/1.0/graphql/manual/deployment/updating.html"
                  target="_blank"
                  rel="noopener noreferrer"
                >
                  <span>Update Now</span>
                </a>
                {!isStableRelease && getPreReleaseNote()}
                <span
                  className={styles.updateBannerClose}
                  onClick={this.closeUpdateBanner.bind(this)}
                >
                  <i className={'fa fa-times'} />
                </span>
              </div>
            </div>
          </div>
        );
      }

      return updateNotificationHtml;
    };

    const getLoveSection = () => {
      let loveSectionHtml = null;

      if (!this.state.loveConsentState.isDismissed) {
        loveSectionHtml = [
          <div
            key="main_love_1"
            className={styles.shareSection + ' dropdown-toggle'}
            aria-expanded="false"
            onClick={this.handleDropdownToggle.bind(this)}
          >
            <img
              className={'img-responsive'}
              src={pixHeart}
              alt={'pix Heart'}
            />
            {/* <i className={styles.heart + ' fa fa-heart'} /> */}
          </div>,
          <ul
            key="main_love_2"
            className={'dropdown-menu ' + styles.dropdown_menu}
          >
            <div className={styles.dropdown_menu_container}>
              <div className={styles.closeDropDown}>
                <i
                  className="fa fa-close"
                  onClick={this.closeLoveIcon.bind(this)}
                />
                {/*
                        <img
                          className={'img-responsive'}
                          src={closeIcon}
                          alt={'closeIcon'}
                          onClick={this.closeLoveIcon.bind(this)}
                        />
                        */}
              </div>
              {/*
                      <div className={styles.arrow_up_dropdown} />
                      <div className={styles.graphqlHeartText}>
                        Love GraphQL Engine? Shout it from the rooftops!
                        <br />
                        Or just spread the word{' '}
                        <span role="img" aria-label="smile">
                          😊
                        </span>
                      </div>
                      */}
              <div className={styles.displayFlex}>
                <li className={styles.pixelText1}>
                  Roses are red, <br />
                  Violets are blue;
                  <br />
                  Star us on GitHub,
                  <br />
                  To make our <i className={'fa fa-heart'} /> go wooooo!
                </li>
                <li className={'dropdown-item'}>
                  <a
                    href="https://github.com/hasura/graphql-engine"
                    target="_blank"
                    rel="noopener noreferrer"
                  >
                    <div className={styles.socialIcon}>
                      <img
                        className="img img-responsive"
                        src={`${globals.assetsPath}/common/img/githubicon.png`}
                        alt={'GitHub'}
                      />
                    </div>
                    <div className={styles.pixelText}>
                      <i className="fa fa-star" />
                      &nbsp; Star
                    </div>
                  </a>
                  {/*
                          <div className={styles.gitHubBtn}>
                            <iframe
                              title="github"
                              src="https://ghbtns.com/github-btn.html?user=hasura&repo=graphql-engine&type=star&count=true"
                              frameBorder="0"
                              scrolling="0"
                              width="100px"
                              height="30px"
                            />
                          </div>
                          */}
                </li>
                <li className={'dropdown-item '}>
                  <a
                    href="https://twitter.com/intent/tweet?hashtags=graphql,postgres&text=Just%20deployed%20a%20GraphQL%20backend%20with%20@HasuraHQ!%20%E2%9D%A4%EF%B8%8F%20%F0%9F%9A%80%0Ahttps://github.com/hasura/graphql-engine%0A"
                    target="_blank"
                    rel="noopener noreferrer"
                  >
                    <div className={styles.socialIcon}>
                      <img
                        className="img img-responsive"
                        src={`${globals.assetsPath}/common/img/twittericon.png`}
                        alt={'Twitter'}
                      />
                    </div>
                    <div className={styles.pixelText}>
                      <i className="fa fa-twitter" />
                      &nbsp; Tweet
                    </div>
                  </a>
                </li>
              </div>
            </div>
          </ul>,
        ];
      }

      return loveSectionHtml;
    };

    const getSidebarItem = (
      title,
      icon,
      tooltipText,
      path,
      isDefault = false
    ) => {
      const itemTooltip = <Tooltip id={tooltipText}>{tooltipText}</Tooltip>;

      const block = getPathRoot(path);

      return (
        <OverlayTrigger placement="right" overlay={itemTooltip}>
          <li>
            <Link
              className={
                currentActiveBlock === block ||
                (isDefault && currentActiveBlock === '')
                  ? styles.navSideBarActive
                  : ''
              }
              to={appPrefix + path}
            >
              <div className={styles.iconCenter} data-test={block}>
                <i className={`fa ${icon}`} aria-hidden="true" />
              </div>
              <p>{title}</p>
            </Link>
          </li>
        </OverlayTrigger>
      );
    };

    const getVulnerableVersionNotification = () => {
      let vulnerableVersionNotificationHtml = null;

      // vulnerable version to fixed version mapping
      const vulnerableVersionsMapping = {
        'v1.2.0-beta.5': 'v1.2.1',
        'v1.2.0': 'v1.2.1',
      };

      if (Object.keys(vulnerableVersionsMapping).includes(serverVersion)) {
        const fixedVersion = vulnerableVersionsMapping[serverVersion];

        vulnerableVersionNotificationHtml = (
          <div>
            <div className={styles.phantom} />{' '}
            {/* phantom div to prevent overlapping of banner with content. */}
            <div
              className={
                styles.updateBannerWrapper +
                ' ' +
                styles.vulnerableVersionBannerWrapper
              }
            >
              <div className={styles.updateBanner}>
                <span>
                  <Icon type={'warning'} /> <b>ATTENTION</b>
                  <span className={styles.middot}> &middot; </span>
                  This current server version has a security vulnerability.
                  Please upgrade to <b>{fixedVersion}</b> immediately
                </span>
                <span className={styles.middot}> &middot; </span>
                <a
                  href={
                    'https://github.com/hasura/graphql-engine/releases/tag/' +
                    fixedVersion
                  }
                  target="_blank"
                  rel="noopener noreferrer"
                >
                  <span>View Changelog</span>
                </a>
                <span className={styles.middot}> &middot; </span>
                <a
                  className={styles.updateLink}
                  href="https://hasura.io/docs/1.0/graphql/manual/deployment/updating.html"
                  target="_blank"
                  rel="noopener noreferrer"
                >
                  <span>Update Now</span>
                </a>
              </div>
            </div>
          </div>
        );
      }

      return vulnerableVersionNotificationHtml;
    };

    return (
      <div className={styles.container}>
        <div className={styles.flexRow}>
          <div className={styles.sidebar}>
            <div className={styles.header_logo_wrapper}>
              <div className={styles.logoParent}>
                <div className={styles.logo}>
                  <Link to="/">
                    <img className="img img-responsive" src={logo} />
                  </Link>
                </div>
                <Link to="/">
                  <div className={styles.project_version}>{serverVersion}</div>
                </Link>
              </div>
            </div>
            <div className={styles.header_items}>
              <ul className={styles.sidebarItems}>
                {getSidebarItem(
                  'GraphiQL',
                  'fa-flask',
                  tooltips.apiExplorer,
                  '/api-explorer',
                  true
                )}
                {getSidebarItem(
                  'Data',
                  'fa-database',
                  tooltips.data,
                  getSchemaBaseRoute(currentSchema)
                )}
                {getSidebarItem(
                  'Actions',
                  'fa-cogs',
                  tooltips.actions,
                  '/actions/manage/actions'
                )}
                {getSidebarItem(
                  'Remote Schemas',
                  'fa-plug',
                  tooltips.remoteSchema,
                  '/remote-schemas/manage/schemas'
                )}
                {/*                {getSidebarItem(
                  'Events',
                  'fa-cloud',
                  tooltips.events,
                  '/events/manage/triggers'
                )}
                {' '}
*/}{' '}
                {getSidebarItem(
                  'Events',
                  'fa-cloud',
                  tooltips.events,
                  '/events/data/manage'
                )}
              </ul>
            </div>
            <div id="dropdown_wrapper" className={styles.clusterInfoWrapper}>
              {getAdminSecretSection()}
              <div
                className={`${styles.headerRightNavbarBtn} ${styles.proWrapper}`}
                onClick={this.onProIconClick}
              >
                <span
                  className={`
                    ${isProClicked ? styles.proNameClicked : styles.proName}
                    ${isPopUpOpen ? styles.navActive : ''}`}
                >
                  CLOUD
                </span>
                {isPopUpOpen && <ProPopup toggleOpen={this.toggleProPopup} />}
              </div>
              <Link to="/settings">
                <div className={styles.headerRightNavbarBtn}>
                  {getMetadataStatusIcon()}
                  {getSettingsSelectedMarker()}
                </div>
              </Link>
<<<<<<< HEAD
              <Help />
=======
              <a
                id="help"
                href="https://hasura.io/help"
                target="_blank"
                rel="noopener noreferrer"
              >
                <div className={styles.headerRightNavbarBtn}>HELP</div>
              </a>
>>>>>>> 0ef52292
              {getLoveSection()}
            </div>
          </div>

          <div className={styles.main + ' container-fluid'}>
            {getMainContent()}
          </div>

          {getUpdateNotification()}
          {getVulnerableVersionNotification()}
        </div>
      </div>
    );
  }
}

const mapStateToProps = (state, ownProps) => {
  return {
    ...state.main,
    header: { ...state.header },
    pathname: ownProps.location.pathname,
    currentSchema: state.tables.currentSchema,
    metadata: state.metadata,
    console_opts: state.telemetry.console_opts,
  };
};

export default connect(mapStateToProps)(Main);<|MERGE_RESOLUTION|>--- conflicted
+++ resolved
@@ -44,11 +44,8 @@
 import ToolTip from '../Common/Tooltip/Tooltip';
 import { setPreReleaseNotificationOptOutInDB } from '../../telemetry/Actions';
 import { Icon } from '../UIKit/atoms/Icon';
-<<<<<<< HEAD
 import { Help } from './Help';
-=======
 import { ProPopup } from './components/ProPopup';
->>>>>>> 0ef52292
 
 class Main extends React.Component {
   constructor(props) {
@@ -91,13 +88,8 @@
   toggleProPopup = () => {
     const { dispatch } = this.props;
     dispatch(emitProClickedEvent({ open: !this.state.isPopUpOpen }));
-<<<<<<< HEAD
-    this.setState(prev => ({ isPopUpOpen: !prev.isPopUpOpen }));
-  }
-=======
     this.setState({ isPopUpOpen: !this.state.isPopUpOpen });
   };
->>>>>>> 0ef52292
 
   setShowUpdateNotification() {
     const {
@@ -663,18 +655,7 @@
                   {getSettingsSelectedMarker()}
                 </div>
               </Link>
-<<<<<<< HEAD
               <Help />
-=======
-              <a
-                id="help"
-                href="https://hasura.io/help"
-                target="_blank"
-                rel="noopener noreferrer"
-              >
-                <div className={styles.headerRightNavbarBtn}>HELP</div>
-              </a>
->>>>>>> 0ef52292
               {getLoveSection()}
             </div>
           </div>
