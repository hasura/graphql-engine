import PropTypes from 'prop-types';
import React, { Component } from 'react';
import {
  vSetDefaults,
  // vExpandHeading,
  fetchManualTriggers,
  UPDATE_TRIGGER_ROW,
  UPDATE_TRIGGER_FUNCTION,
  vMakeTableRequests,
} from './ViewActions';
import { checkIfTable } from '../../../Common/utils/pgUtils';
import { setTable } from '../DataActions';
import TableHeader from '../TableCommon/TableHeader';
import ViewRows from './ViewRows';

import { NotFoundError } from '../../../Error/PageNotFound';
import { exists } from '../../../Common/utils/jsUtils';
import { getPersistedPageSize } from './localStorageUtils';

<<<<<<< HEAD
=======
/*
const genHeadings = headings => {
  if (headings.length === 0) {
    return [];
  }

  const heading = headings[0];
  if (typeof heading === 'string') {
    return [heading, ...genHeadings(headings.slice(1))];
  }
  if (typeof heading === 'object') {
    if (!heading._expanded) {
      const headingName =
        heading.type === 'obj_rel' ? heading.lcol : heading.relname;
      return [
        { name: headingName, type: heading.type },
        ...genHeadings(headings.slice(1)),
      ];
    }
    if (heading.type === 'obj_rel') {
      const subheadings = genHeadings(heading.headings).map(h => {
        if (typeof h === 'string') {
          return heading.relname + '.' + h;
        }
        return heading.relname + '.' + h.name;
      });
      return [...subheadings, ...genHeadings(headings.slice(1))];
    }
  }

  throw 'Incomplete pattern match'; // eslint-disable-line no-throw-literal
};


const genRow = (row, headings) => {
  if (headings.length === 0) {
    return [];
  }

  const heading = headings[0];
  if (typeof heading === 'string') {
    return [row[heading], ...genRow(row, headings.slice(1))];
  }
  if (typeof heading === 'object') {
    if (!heading._expanded) {
      const rowVal = heading.type === 'obj_rel' ? row[heading.lcol] : '[...]';
      return [rowVal, ...genRow(row, headings.slice(1))];
    }
    if (heading.type === 'obj_rel') {
      const subrow = genRow(row[heading.relname], heading.headings);
      return [...subrow, ...genRow(row, headings.slice(1))];
    }
  }

  throw 'Incomplete pattern match'; // eslint-disable-line no-throw-literal
};
*/

>>>>>>> dbf0c43c
class ViewTable extends Component {
  constructor(props) {
    super(props);

    this.state = {
      dispatch: props.dispatch,
      tableName: props.tableName,
    };

    this.getInitialData(this.props.tableName);
  }

  componentWillReceiveProps(nextProps) {
    if (nextProps.tableName !== this.props.tableName) {
      this.getInitialData(nextProps.tableName);
    }
  }

  getInitialData(tableName) {
    const { dispatch, currentSchema } = this.props;
    const limit = getPersistedPageSize(tableName, currentSchema);
    Promise.all([
      dispatch(setTable(tableName)),
      dispatch(vSetDefaults(limit)),
      dispatch(vMakeTableRequests()),
      dispatch(fetchManualTriggers(tableName)),
    ]);
  }

  shouldComponentUpdate(nextProps) {
    return (
      this.props.tableName === null ||
      nextProps.tableName === this.props.tableName
    );
  }

  componentWillUpdate() {
    this.shouldScrollBottom =
      window.innerHeight ===
      document.body.offsetHeight - document.body.scrollTop;
  }

  componentDidUpdate() {
    if (this.shouldScrollBottom) {
      document.body.scrollTop = document.body.offsetHeight - window.innerHeight;
    }
  }

  componentWillUnmount() {
    // Remove state data beloging to this table
    const dispatch = this.props.dispatch;
    dispatch(vSetDefaults());
  }

  updateInvocationRow = row => {
    const { dispatch } = this.props;
    dispatch({
      type: UPDATE_TRIGGER_ROW,
      data: row,
    });
  };

  updateInvocationFunction = triggerFunc => {
    const { dispatch } = this.props;
    dispatch({
      type: UPDATE_TRIGGER_FUNCTION,
      data: triggerFunc,
    });
  };

  render() {
    const {
      tableName,
      schemas,
      query,
      curFilter,
      rows,
      count,
      activePath,
      migrationMode,
      readOnlyMode,
      ongoingRequest,
      isProgressing,
      lastError,
      lastSuccess,
      dispatch,
      expandedRow,
      currentSchema,
      manualTriggers = [],
      triggeredRow,
      triggeredFunction,
      location,
      estimatedCount,
    } = this.props;

    // check if table exists
    const tableSchema = schemas.find(
      s => s.table_name === tableName && s.table_schema === currentSchema
    );

    if (!tableSchema) {
      // throw a 404 exception
      throw new NotFoundError();
    }

    const styles = require('../../../Common/Common.scss');

    // Is this a view
    const isView = !checkIfTable(tableSchema);

    // Are there any expanded columns
    const viewRows = (
      <ViewRows
        curTableName={tableName}
        currentSchema={currentSchema}
        curQuery={query}
        curFilter={curFilter}
        curPath={[]}
        curRows={rows}
        isView={isView}
        parentTableName={null}
        activePath={activePath}
        ongoingRequest={ongoingRequest}
        isProgressing={isProgressing}
        lastError={lastError}
        lastSuccess={lastSuccess}
        schemas={schemas}
        curDepth={0}
        count={exists(count) ? count : estimatedCount}
        dispatch={dispatch}
        expandedRow={expandedRow}
        manualTriggers={manualTriggers}
        updateInvocationRow={this.updateInvocationRow.bind(this)}
        updateInvocationFunction={this.updateInvocationFunction.bind(this)}
        triggeredRow={triggeredRow}
        triggeredFunction={triggeredFunction}
        location={location}
        readOnlyMode={readOnlyMode}
      />
    );

    // Choose the right nav bar header thing
    const header = (
      <TableHeader
        count={count}
        dispatch={dispatch}
        table={tableSchema}
        tabName="browse"
        migrationMode={migrationMode}
        readOnlyMode={readOnlyMode}
      />
    );

    let comment = null;
    if (tableSchema.comment) {
      comment = (
        <div className={styles.add_mar_top}>
          <div className={styles.commentText + ' alert alert-warning'}>
            {tableSchema.comment}
          </div>
        </div>
      );
    }

    return (
      <div>
        {header}
        {comment}
        <div>{viewRows}</div>
      </div>
    );
  }
}

ViewTable.propTypes = {
  tableName: PropTypes.string.isRequired,
  tableComment: PropTypes.object,
  schemas: PropTypes.array.isRequired,
  currentSchema: PropTypes.string.isRequired,
  activePath: PropTypes.array.isRequired,
  query: PropTypes.object.isRequired,
  curFilter: PropTypes.object.isRequired,
  migrationMode: PropTypes.bool.isRequired,
  readOnlyMode: PropTypes.bool.isRequired,
  ongoingRequest: PropTypes.bool.isRequired,
  isProgressing: PropTypes.bool.isRequired,
  rows: PropTypes.array.isRequired,
  expandedRow: PropTypes.string.isRequired,
  count: PropTypes.number,
  lastError: PropTypes.object.isRequired,
  lastSuccess: PropTypes.object.isRequired,
  dispatch: PropTypes.func.isRequired,
};

const mapStateToProps = (state, ownProps) => {
  return {
    tableName: ownProps.params.table,
    currentSchema: state.tables.currentSchema,
    schemas: state.tables.allSchemas,
    tableComment: state.tables.tableComment,
    migrationMode: state.main.migrationMode,
    readOnlyMode: state.main.readOnlyMode,
    serverVersion: state.main.serverVersion,
    ...state.tables.view,
  };
};

const viewTableConnector = connect => connect(mapStateToProps)(ViewTable);

export default viewTableConnector;<|MERGE_RESOLUTION|>--- conflicted
+++ resolved
@@ -17,67 +17,6 @@
 import { exists } from '../../../Common/utils/jsUtils';
 import { getPersistedPageSize } from './localStorageUtils';
 
-<<<<<<< HEAD
-=======
-/*
-const genHeadings = headings => {
-  if (headings.length === 0) {
-    return [];
-  }
-
-  const heading = headings[0];
-  if (typeof heading === 'string') {
-    return [heading, ...genHeadings(headings.slice(1))];
-  }
-  if (typeof heading === 'object') {
-    if (!heading._expanded) {
-      const headingName =
-        heading.type === 'obj_rel' ? heading.lcol : heading.relname;
-      return [
-        { name: headingName, type: heading.type },
-        ...genHeadings(headings.slice(1)),
-      ];
-    }
-    if (heading.type === 'obj_rel') {
-      const subheadings = genHeadings(heading.headings).map(h => {
-        if (typeof h === 'string') {
-          return heading.relname + '.' + h;
-        }
-        return heading.relname + '.' + h.name;
-      });
-      return [...subheadings, ...genHeadings(headings.slice(1))];
-    }
-  }
-
-  throw 'Incomplete pattern match'; // eslint-disable-line no-throw-literal
-};
-
-
-const genRow = (row, headings) => {
-  if (headings.length === 0) {
-    return [];
-  }
-
-  const heading = headings[0];
-  if (typeof heading === 'string') {
-    return [row[heading], ...genRow(row, headings.slice(1))];
-  }
-  if (typeof heading === 'object') {
-    if (!heading._expanded) {
-      const rowVal = heading.type === 'obj_rel' ? row[heading.lcol] : '[...]';
-      return [rowVal, ...genRow(row, headings.slice(1))];
-    }
-    if (heading.type === 'obj_rel') {
-      const subrow = genRow(row[heading.relname], heading.headings);
-      return [...subrow, ...genRow(row, headings.slice(1))];
-    }
-  }
-
-  throw 'Incomplete pattern match'; // eslint-disable-line no-throw-literal
-};
-*/
-
->>>>>>> dbf0c43c
 class ViewTable extends Component {
   constructor(props) {
     super(props);
