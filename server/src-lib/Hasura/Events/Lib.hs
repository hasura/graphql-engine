module Hasura.Events.Lib
  ( initEventEngineCtx
  , processEventQueue
  , unlockAllEvents
  , defaultMaxEventThreads
  , defaultFetchIntervalMilliSec
  , Event(..)
  ) where

import           Control.Concurrent            (threadDelay)
import           Control.Concurrent.Async      (async, waitAny)
import           Control.Concurrent.STM.TVar
import           Control.Exception             (try)
import           Control.Monad.STM             (STM, atomically, retry)
import           Data.Aeson
import           Data.Aeson.Casing
import           Data.Aeson.TH
import           Data.Has
import           Data.Int                      (Int64)
import           Data.IORef                    (IORef, readIORef)
import           Data.Time.Clock
import           Hasura.Events.HTTP
import           Hasura.Prelude
import           Hasura.RQL.DDL.Headers
import           Hasura.RQL.Types
import           Hasura.Server.Version         (currentVersion)
import           Hasura.SQL.Types

import qualified Control.Concurrent.STM.TQueue as TQ
import qualified Data.ByteString               as BS
import qualified Data.CaseInsensitive          as CI
import qualified Data.HashMap.Strict           as M
import qualified Data.TByteString              as TBS
import qualified Data.Text                     as T
import qualified Data.Text.Encoding            as T
import qualified Data.Text.Encoding            as TE
import qualified Data.Text.Encoding.Error      as TE
import qualified Data.Time.Clock               as Time
import qualified Database.PG.Query             as Q
import qualified Hasura.Logging                as L
import qualified Network.HTTP.Client           as HTTP
import qualified Network.HTTP.Types            as HTTP

type Version = T.Text

invocationVersion :: Version
invocationVersion = "2"

type LogEnvHeaders = Bool

type CacheRef = IORef SchemaCache

newtype EventInternalErr
  = EventInternalErr QErr
  deriving (Show, Eq)

instance L.ToEngineLog EventInternalErr where
  toEngineLog (EventInternalErr qerr) = (L.LevelError, "event-trigger", toJSON qerr )

data TriggerMeta
  = TriggerMeta
  { tmId   :: TriggerId
  , tmName :: TriggerName
  } deriving (Show, Eq)

$(deriveJSON (aesonDrop 2 snakeCase){omitNothingFields=True} ''TriggerMeta)

data Event
  = Event
  { eId        :: EventId
  , eTable     :: QualifiedTable
  , eTrigger   :: TriggerMeta
  , eEvent     :: Value
  , eTries     :: Int
  , eCreatedAt :: Time.UTCTime
  } deriving (Show, Eq)

instance ToJSON Event where
  toJSON (Event eid (QualifiedObject sn tn) trigger event _ created)=
    object [ "id" .= eid
           , "table"  .= object [ "schema" .= sn
                                , "name"  .= tn
                                ]
           , "trigger" .= trigger
           , "event" .= event
           , "created_at" .= created
           ]

$(deriveFromJSON (aesonDrop 1 snakeCase){omitNothingFields=True} ''Event)

data WebhookRequest
  = WebhookRequest
  { _rqPayload :: Value
  , _rqHeaders :: Maybe [HeaderConf]
  , _rqVersion :: T.Text
  }
$(deriveToJSON (aesonDrop 3 snakeCase){omitNothingFields=True} ''WebhookRequest)

data WebhookResponse
  = WebhookResponse
  { _wrsBody    :: TBS.TByteString
  , _wrsHeaders :: Maybe [HeaderConf]
  , _wrsStatus  :: Int
  }
$(deriveToJSON (aesonDrop 4 snakeCase){omitNothingFields=True} ''WebhookResponse)

data ClientError =  ClientError { _ceMessage :: TBS.TByteString}
$(deriveToJSON (aesonDrop 3 snakeCase){omitNothingFields=True} ''ClientError)

data Response = ResponseType1 WebhookResponse | ResponseType2 ClientError

instance ToJSON Response where
  toJSON (ResponseType1 resp) = object ["type" .= String "webhook_response", "data" .= toJSON resp, "version" .= invocationVersion]
  toJSON (ResponseType2 err)  = object ["type" .= String "client_error", "data" .= toJSON err, "version" .= invocationVersion]

data Invocation
  = Invocation
  { iEventId  :: EventId
  , iStatus   :: Int
  , iRequest  :: WebhookRequest
  , iResponse :: Response
  }

data EventEngineCtx
  = EventEngineCtx
  { _eeCtxEventQueue            :: TQ.TQueue Event
  , _eeCtxEventThreads          :: TVar Int
  , _eeCtxMaxEventThreads       :: Int
  , _eeCtxFetchIntervalMilliSec :: Int
  }

defaultMaxEventThreads :: Int
defaultMaxEventThreads = 100

defaultFetchIntervalMilliSec :: Int
defaultFetchIntervalMilliSec = 1000

retryAfterHeader :: CI.CI T.Text
retryAfterHeader = "Retry-After"

initEventEngineCtx :: Int -> Int -> STM EventEngineCtx
initEventEngineCtx maxT fetchI = do
  q <- TQ.newTQueue
  c <- newTVar 0
  return $ EventEngineCtx q c maxT fetchI

processEventQueue :: L.LoggerCtx -> LogEnvHeaders -> HTTP.Manager-> Q.PGPool -> CacheRef -> EventEngineCtx -> IO ()
processEventQueue logctx logenv httpMgr pool cacheRef eectx = do
  threads <- mapM async [fetchThread , consumeThread]
  void $ waitAny threads
  where
    fetchThread = pushEvents (mkHLogger logctx) pool eectx
    consumeThread = consumeEvents (mkHLogger logctx) logenv httpMgr pool cacheRef eectx

pushEvents
  :: HLogger -> Q.PGPool -> EventEngineCtx -> IO ()
pushEvents logger pool eectx  = forever $ do
  let EventEngineCtx q _ _ fetchI = eectx
  eventsOrError <- runExceptT $ Q.runTx pool (Q.RepeatableRead, Just Q.ReadWrite) fetchEvents
  case eventsOrError of
    Left err     -> logger $ L.toEngineLog $ EventInternalErr err
    Right events -> atomically $ mapM_ (TQ.writeTQueue q) events
  threadDelay (fetchI * 1000)

consumeEvents
  :: HLogger -> LogEnvHeaders -> HTTP.Manager -> Q.PGPool -> CacheRef -> EventEngineCtx -> IO ()
consumeEvents logger logenv httpMgr pool cacheRef eectx  = forever $ do
  event <- atomically $ do
    let EventEngineCtx q _ _ _ = eectx
    TQ.readTQueue q
  async $ runReaderT  (processEvent logenv pool event) (logger, httpMgr, cacheRef, eectx)

processEvent
  :: ( MonadReader r m
     , MonadIO m
     , Has HTTP.Manager r
     , Has HLogger r
     , Has CacheRef r
     , Has EventEngineCtx r
     )
  => LogEnvHeaders -> Q.PGPool -> Event -> m ()
processEvent logenv pool e = do
  (logger:: HLogger) <- asks getter
  res <- tryWebhook logenv pool e
  finally <- either errorFn successFn res
  liftIO $ either (logQErr logger) (void.return) finally
  where
    errorFn
      :: ( MonadReader r m
         , MonadIO m
         , Has HLogger r
         , Has CacheRef r
         )
      => HTTPErr -> m (Either QErr ())
    errorFn err = do
      (logger:: HLogger) <- asks getter
      liftIO $ logger $ L.toEngineLog err
      checkError err

    successFn
      :: (MonadIO m)
      => HTTPResp -> m (Either QErr ())
    successFn _ = liftIO $ runExceptT $ runUnlockQ pool e

    logQErr :: HLogger -> QErr -> IO ()
    logQErr logger err = logger $ L.toEngineLog $ EventInternalErr err

    checkError
      :: ( MonadReader r m
         , MonadIO m
         , Has CacheRef r
         )
      => HTTPErr -> m (Either QErr ())
    checkError err = do
      let mretryHeader = getRetryAfterHeaderFromError err
      cacheRef::CacheRef <- asks getter
      cache <- liftIO $ readIORef cacheRef
      let eti = getEventTriggerInfoFromEvent cache e
          retryConfM = etiRetryConf <$> eti
          retryConf = fromMaybe defaultRetryConf retryConfM
          tries = eTries e
          mretryHeaderSeconds = parseRetryHeader mretryHeader
          triesExhausted = tries >= rcNumRetries retryConf
          noRetryHeader = isNothing mretryHeaderSeconds
      if triesExhausted && noRetryHeader -- current_try = tries + 1 , allowed_total_tries = rcNumRetries retryConf + 1
        then liftIO $ runExceptT $ runErrorAndUnlockQ pool e
        else do
        let delay = fromMaybe (rcIntervalSec retryConf) mretryHeaderSeconds -- give precedence to Retry-After header
        liftIO $ runExceptT $ runRetryAfterAndUnlockQ pool e delay

    getRetryAfterHeaderFromError (HStatus resp) = getRetryAfterHeaderFromResp resp
    getRetryAfterHeaderFromError _ = Nothing

    getRetryAfterHeaderFromResp resp
      = let mHeader = find (\(HeaderConf name _) -> CI.mk name == retryAfterHeader) (hrsHeaders resp)
        in case mHeader of
             Just (HeaderConf _ (HVValue value)) -> Just value
             _                                   -> Nothing

    parseRetryHeader Nothing = Nothing
    parseRetryHeader (Just hValue)
      = let seconds = readMaybe $ T.unpack hValue
        in case seconds of
             Nothing  -> Nothing
             Just sec -> if sec > 0 then Just sec else Nothing

tryWebhook
  :: ( MonadReader r m
     , MonadIO m
     , Has HTTP.Manager r
     , Has HLogger r
     , Has CacheRef r
     , Has EventEngineCtx r
     )
  => LogEnvHeaders -> Q.PGPool -> Event -> m (Either HTTPErr HTTPResp)
tryWebhook logenv pool e = do
  logger:: HLogger <- asks getter
  cacheRef::CacheRef <- asks getter
  cache <- liftIO $ readIORef cacheRef
  let meti = getEventTriggerInfoFromEvent cache e
  case meti of
    Nothing -> return $ Left (HOther "table or event-trigger not found")
    Just eti -> do
      let webhook = wciCachedValue $ etiWebhookInfo eti
          createdAt = eCreatedAt e
          eventId =  eId e
          headerInfos = etiHeaders eti
          etHeaders = map encodeHeader headerInfos
          headers = addDefaultHeaders etHeaders
          retryConf = etiRetryConf eti
          timeoutSeconds = fromMaybe defaultTimeoutSeconds (rcTimeoutSec retryConf)
          responseTimeout = HTTP.responseTimeoutMicro (timeoutSeconds * 1000000)
      eeCtx <- asks getter
      -- wait for counter and then increment beforing making http
      liftIO $ atomically $ do
        let EventEngineCtx _ c maxT _ = eeCtx
        countThreads <- readTVar c
        if countThreads >= maxT
          then retry
          else modifyTVar' c (+1)
<<<<<<< HEAD
      -- TODO: Catch exception
=======

>>>>>>> c6e634bb
      initReqE <- liftIO $ try $ HTTP.parseRequest $ T.unpack webhook
      case initReqE of
        Left excp -> return $ Left (HClient excp)
        Right initReq -> do
          let req = initReq
                { HTTP.method = "POST"
                , HTTP.requestHeaders = headers
                , HTTP.requestBody = HTTP.RequestBodyLBS (encode e)
                , HTTP.responseTimeout = responseTimeout
                }
              decodedHeaders = map (decodeHeader headerInfos) $ HTTP.requestHeaders req
          eitherResp <- runHTTP req  (Just (ExtraContext createdAt eventId))

      --decrement counter once http is done
          liftIO $ atomically $ do
            let EventEngineCtx _ c _ _ = eeCtx
            modifyTVar' c (\v -> v - 1)

          finally <- liftIO $ runExceptT $ case eitherResp of
            Left err ->
              case err of
                HClient excp -> let errMsg = TBS.fromLBS $ encode $ show excp
                                in runFailureQ pool $ mkInvo e 1000 decodedHeaders errMsg []
                HParse _ detail -> let errMsg = TBS.fromLBS $ encode detail
                                   in runFailureQ pool $ mkInvo e 1001 decodedHeaders errMsg []
                HStatus errResp -> let respPayload = hrsBody errResp
                                       respHeaders = hrsHeaders errResp
                                       respStatus = hrsStatus errResp
                                   in runFailureQ pool $ mkInvo e respStatus decodedHeaders respPayload respHeaders
                HOther detail -> let errMsg = (TBS.fromLBS $ encode detail)
                                 in runFailureQ pool $ mkInvo e 500 decodedHeaders errMsg []
            Right resp -> let respPayload = hrsBody resp
                              respHeaders = hrsHeaders resp
                              respStatus = hrsStatus resp
                          in runSuccessQ pool e $ mkInvo e respStatus decodedHeaders respPayload respHeaders
          case finally of
            Left err -> liftIO $ logger $ L.toEngineLog $ EventInternalErr err
            Right _  -> return ()
          return eitherResp
  where
    mkInvo :: Event -> Int -> [HeaderConf] -> TBS.TByteString -> [HeaderConf] -> Invocation
    mkInvo e' status reqHeaders respBody respHeaders
      = let resp = if isClientError status then mkClientErr respBody else mkResp status respBody respHeaders
        in
          Invocation
          (eId e')
          status
          (mkWebhookReq (toJSON e) reqHeaders)
          resp
    encodeHeader :: EventHeaderInfo -> HTTP.Header
    encodeHeader (EventHeaderInfo hconf cache) =
      let (HeaderConf name _) = hconf
          ciname = CI.mk $ T.encodeUtf8 name
          value = T.encodeUtf8 cache
      in  (ciname, value)

    addDefaultHeaders :: [HTTP.Header] -> [HTTP.Header]
    addDefaultHeaders hdrs = hdrs ++
      [ (CI.mk "Content-Type", "application/json")
      , (CI.mk "User-Agent", "hasura-graphql-engine/" <> T.encodeUtf8 currentVersion )
      ]

    decodeHeader :: [EventHeaderInfo] -> (HTTP.HeaderName, BS.ByteString) -> HeaderConf
    decodeHeader headerInfos (hdrName, hdrVal)
      = let name = decodeBS $ CI.original hdrName
            getName ehi = let (HeaderConf name' _) = ehiHeaderConf ehi
                          in name'
            mehi = find (\hi -> getName hi == name) headerInfos
        in case mehi of
             Nothing -> HeaderConf name (HVValue (decodeBS hdrVal))
             Just ehi -> if logenv
                         then HeaderConf name (HVValue (ehiCachedValue ehi))
                         else ehiHeaderConf ehi
       where
         decodeBS = TE.decodeUtf8With TE.lenientDecode

    mkWebhookReq :: Value -> [HeaderConf] -> WebhookRequest
    mkWebhookReq payload headers = WebhookRequest payload (mkMaybe headers) invocationVersion

    mkResp :: Int -> TBS.TByteString -> [HeaderConf] -> Response
    mkResp status payload headers =
      let wr = WebhookResponse payload (mkMaybe headers) status
      in ResponseType1 wr

    mkClientErr :: TBS.TByteString -> Response
    mkClientErr message =
      let cerr = ClientError message
      in ResponseType2 cerr

    mkMaybe :: [a] -> Maybe [a]
    mkMaybe [] = Nothing
    mkMaybe x  = Just x

    isClientError :: Int -> Bool
    isClientError status = status >= 1000


getEventTriggerInfoFromEvent :: SchemaCache -> Event -> Maybe EventTriggerInfo
getEventTriggerInfoFromEvent sc e = let table = eTable e
                                        tableInfo = M.lookup table $ scTables sc
                                    in M.lookup ( tmName $ eTrigger e) =<< (tiEventTriggerInfoMap <$> tableInfo)

fetchEvents :: Q.TxE QErr [Event]
fetchEvents =
  map uncurryEvent <$> Q.listQE defaultTxErrorHandler [Q.sql|
      UPDATE hdb_catalog.event_log
      SET locked = 't'
      WHERE id IN ( SELECT l.id
                    FROM hdb_catalog.event_log l
                    JOIN hdb_catalog.event_triggers e
                    ON (l.trigger_id = e.id)
                    WHERE l.delivered ='f' and l.error = 'f' and l.locked = 'f' and (l.next_retry_at is NULL or l.next_retry_at <= now())
                    LIMIT 100 )
      RETURNING id, schema_name, table_name, trigger_id, trigger_name, payload::json, tries, created_at
      |] () True
  where uncurryEvent (id', sn, tn, trid, trn, Q.AltJ payload, tries, created) = Event id' (QualifiedObject sn tn) (TriggerMeta trid trn) payload tries created

insertInvocation :: Invocation -> Q.TxE QErr ()
insertInvocation invo = do
  Q.unitQE defaultTxErrorHandler [Q.sql|
          INSERT INTO hdb_catalog.event_invocation_logs (event_id, status, request, response)
          VALUES ($1, $2, $3, $4)
          |] (iEventId invo, toInt64 $ iStatus invo, Q.AltJ $ toJSON $ iRequest invo, Q.AltJ $ toJSON $ iResponse invo) True
  Q.unitQE defaultTxErrorHandler [Q.sql|
          UPDATE hdb_catalog.event_log
          SET tries = tries + 1
          WHERE id = $1
          |] (Identity $ iEventId invo) True

markDelivered :: Event -> Q.TxE QErr ()
markDelivered e =
  Q.unitQE defaultTxErrorHandler [Q.sql|
          UPDATE hdb_catalog.event_log
          SET delivered = 't', error = 'f'
          WHERE id = $1
          |] (Identity $ eId e) True

markError :: Event -> Q.TxE QErr ()
markError e =
  Q.unitQE defaultTxErrorHandler [Q.sql|
          UPDATE hdb_catalog.event_log
          SET error = 't'
          WHERE id = $1
          |] (Identity $ eId e) True

unlockEvent :: Event -> Q.TxE QErr ()
unlockEvent e =
  Q.unitQE defaultTxErrorHandler [Q.sql|
          UPDATE hdb_catalog.event_log
          SET locked = 'f'
          WHERE id = $1
          |] (Identity $ eId e) True

unlockAllEvents :: Q.TxE QErr ()
unlockAllEvents =
  Q.unitQE defaultTxErrorHandler [Q.sql|
          UPDATE hdb_catalog.event_log
          SET locked = 'f'
          |] () False

setNextRetry :: Event -> UTCTime -> Q.TxE QErr ()
setNextRetry e time =
  Q.unitQE defaultTxErrorHandler [Q.sql|
          UPDATE hdb_catalog.event_log
          SET next_retry_at = $1
          WHERE id = $2
          |] (time, eId e) True

clearNextRetry :: Event -> Q.TxE QErr ()
clearNextRetry e =
  Q.unitQE defaultTxErrorHandler [Q.sql|
          UPDATE hdb_catalog.event_log
          SET next_retry_at = NULL
          WHERE id = $1
          |] (Identity $ eId e) True

runFailureQ :: Q.PGPool -> Invocation -> ExceptT QErr IO ()
runFailureQ pool invo = Q.runTx pool (Q.RepeatableRead, Just Q.ReadWrite) $ insertInvocation invo

runSuccessQ :: Q.PGPool -> Event -> Invocation -> ExceptT QErr IO ()
runSuccessQ pool e invo =  Q.runTx pool (Q.RepeatableRead, Just Q.ReadWrite) $ do
  insertInvocation invo
  clearNextRetry e
  markDelivered e

runErrorAndUnlockQ :: Q.PGPool -> Event -> ExceptT QErr IO ()
runErrorAndUnlockQ pool  e = Q.runTx pool (Q.RepeatableRead, Just Q.ReadWrite) $ do
  markError e
  clearNextRetry e
  unlockEvent e

runRetryAfterAndUnlockQ :: Q.PGPool -> Event -> Int -> ExceptT QErr IO ()
runRetryAfterAndUnlockQ pool e delay = Q.runTx pool (Q.RepeatableRead, Just Q.ReadWrite) $ do
  currentTime <- liftIO getCurrentTime
  let diff = fromIntegral delay
      retryTime = addUTCTime diff currentTime
  setNextRetry e retryTime
  unlockEvent e

runUnlockQ :: Q.PGPool -> Event -> ExceptT QErr IO ()
runUnlockQ pool e = Q.runTx pool (Q.RepeatableRead, Just Q.ReadWrite) $ unlockEvent e

toInt64 :: (Integral a) => a -> Int64
toInt64 = fromIntegral<|MERGE_RESOLUTION|>--- conflicted
+++ resolved
@@ -278,11 +278,7 @@
         if countThreads >= maxT
           then retry
           else modifyTVar' c (+1)
-<<<<<<< HEAD
-      -- TODO: Catch exception
-=======
-
->>>>>>> c6e634bb
+
       initReqE <- liftIO $ try $ HTTP.parseRequest $ T.unpack webhook
       case initReqE of
         Left excp -> return $ Left (HClient excp)
