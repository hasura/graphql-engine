--- conflicted
+++ resolved
@@ -11,31 +11,22 @@
 import qualified Data.HashMap.Strict                   as Map
 import qualified Data.HashMap.Strict.Extended          as Map
 import qualified Data.HashMap.Strict.InsOrd            as OMap
-<<<<<<< HEAD
-=======
 import qualified Data.List.NonEmpty                    as NE
 
-import           Data.Foldable                         (sequenceA_)
+import           Data.Text.Extended
 import           Data.Type.Equality
 import           Language.GraphQL.Draft.Syntax         as G
->>>>>>> 8d0afb6f
 
 import qualified Hasura.GraphQL.Parser.Internal.Parser as P
-<<<<<<< HEAD
 import           Hasura.GraphQL.Context                (RemoteField(..))
+
+import           Hasura.GraphQL.Parser                 as P
+import           Hasura.RQL.Types
 
 type RemoteSchemaObjectDefinition = G.ObjectTypeDefinition RemoteSchemaInputValueDefinition
 type RemoteSchemaInterfaceDefinition = G.InterfaceTypeDefinition [G.Name] RemoteSchemaInputValueDefinition
 type RemoteSchemaFieldDefinition = G.FieldDefinition RemoteSchemaInputValueDefinition
 type RemoteSchemaTypeDefinition = G.TypeDefinition [G.Name] RemoteSchemaInputValueDefinition
-=======
-
-import           Data.Text.Extended
-import           Hasura.GraphQL.Context                (RemoteField)
-import           Hasura.GraphQL.Parser                 as P
-import           Hasura.RQL.Types
-
->>>>>>> 8d0afb6f
 
 buildRemoteParser
   :: forall m n
