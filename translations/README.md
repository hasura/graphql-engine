--- conflicted
+++ resolved
@@ -1,21 +1,10 @@
 # Hasura GraphQL Engine - Translations
-<<<<<<< HEAD
-| File            | Language      |
-|-----------------|---------------|
-| Readme          | [:uk: English](../README.md)          ￨ [:fr: Français](README.french.md)          ￨ [:jp: 日本語](README.japanese.md) ￨ [:cn: 中文](README.chinese.md)  ￨ [🇬🇷 Ελληνικά](README.greek.md)  ￨ [:brazil: Português](README.portuguese_br.md) ￨ |
-| Event Triggers  | [:uk: English](../event-triggers.md)  ￨ [:fr: Français](event-triggers.french.md)  |
-| Remote Schemas  | [:uk: English](../remote-schemas.md)  ￨ [:fr: Français](remote-schemas.french.md)  |
-| Contributing    | [:uk: English](../CONTRIBUTING.md)    ￨ [:fr: Français](CONTRIBUTING.french.md)    |
-| Security        | [:uk: English](../SECURITY.md)        ￨ [:fr: Français](SECURITY.french.md)        |
-| Code of Conduct | [:uk: English](../code-of-conduct.md) ￨ [:fr: Français](code-of-conduct.french.md) |
-=======
 
 | File | Language |
 |------|----------|
-| Readme | [:uk: English](../README.md)  [:fr: Français](README.french.md)  [:jp: 日本語](README.japanese.md)<br>[🇬🇷 Ελληνικά](README.greek.md)  [:brazil: Português](README.portuguese_br.md)  [🇩🇪 Deutsch](README.german.md)<br>[:ru: Русский](README.russian.md)  [:indonesia: Indonesian](README.indonesian.md) |
+| Readme | [:uk: English](../README.md)  [:fr: Français](README.french.md)  [:jp: 日本語](README.japanese.md)<br>[🇬🇷 Ελληνικά](README.greek.md)  [:brazil: Português](README.portuguese_br.md)  [🇩🇪 Deutsch](README.german.md)<br>[:ru: Русский](README.russian.md)  [:indonesia: Indonesian](README.indonesian.md)  [:cn: 中文](README.chinese.md)|
 | Event Triggers | [:uk: English](../event-triggers.md)  [:fr: Français](event-triggers.french.md) |
 | Remote Schemas | [:uk: English](../remote-schemas.md)  [:fr: Français](remote-schemas.french.md) |
 | Contributing | [:uk: English](../CONTRIBUTING.md)  [:fr: Français](CONTRIBUTING.french.md) |
 | Security | [:uk: English](../SECURITY.md)  [:fr: Français](SECURITY.french.md) |
 | Code of Conduct | [:uk: English](../code-of-conduct.md)  [:fr: Français](code-of-conduct.french.md) |
->>>>>>> f8ffbda1
