--- conflicted
+++ resolved
@@ -38,7 +38,6 @@
 } from '../Common/Notification';
 import { EventTriggerProperty } from './EventTriggers/Modify/utils';
 import { getLogsTableDef } from './utils';
-<<<<<<< HEAD
 import { Table } from '../../../dataSources/types';
 import {
   generateCreateEventTriggerQuery,
@@ -53,55 +52,7 @@
 import { getRunSqlQuery } from '../../Common/utils/v1QueryUtils';
 import { QualifiedTable } from '../../../metadata/types';
 import { dataSource } from '../../../dataSources';
-=======
 import Migration from '../../../utils/migration/Migration';
-
-export const fetchTriggers = (
-  kind: Nullable<TriggerKind>
-): Thunk<Promise<void>> => (dispatch, getState) => {
-  dispatch({ type: LOADING_TRIGGERS });
-
-  const bulkQueryArgs = [];
-  if (kind) {
-    bulkQueryArgs.push(
-      kind === 'cron' ? fetchScheduledTriggersQuery : fetchEventTriggersQuery
-    );
-  } else {
-    bulkQueryArgs.push(fetchEventTriggersQuery, fetchScheduledTriggersQuery);
-  }
-
-  return dispatch(
-    requestAction(Endpoints.getSchema, {
-      method: 'POST',
-      credentials: globalCookiePolicy,
-      headers: dataHeaders(getState),
-      body: JSON.stringify(getBulkQuery(bulkQueryArgs)),
-    })
-  ).then(
-    (data: (ScheduledTrigger[] | EventTrigger[])[]) => {
-      if (kind) {
-        if (kind === 'cron') {
-          dispatch(setScheduledTriggers(data[0] as ScheduledTrigger[]));
-        } else {
-          dispatch(setEventTriggers(data[0] as EventTrigger[]));
-        }
-      } else {
-        dispatch(
-          setTriggers({
-            event: data[0] as EventTrigger[],
-            scheduled: data[1] as ScheduledTrigger[],
-          })
-        );
-      }
-      return Promise.resolve();
-    },
-    (error: any) => {
-      console.error(`Failed to load event triggers${JSON.stringify(error)}`);
-      return Promise.reject();
-    }
-  );
-};
->>>>>>> 0c6c6fb1
 
 export const addScheduledTrigger = (
   state: LocalScheduledTriggerState,
@@ -118,17 +69,11 @@
     }
     return dispatch(showErrorNotification(errorMsg, validationError));
   }
-<<<<<<< HEAD
-
-  const upQuery = generateCreateScheduledTriggerQuery(state, currentDataSource);
-  const downQuery = getDropScheduledTriggerQuery(state.name, currentDataSource);
-=======
   const migration = new Migration();
   migration.add(
-    generateCreateScheduledTriggerQuery(state),
-    getDropScheduledTriggerQuery(state.name)
-  );
->>>>>>> 0c6c6fb1
+    generateCreateScheduledTriggerQuery(state, currentDataSource),
+    getDropScheduledTriggerQuery(state.name, currentDataSource)
+  );
 
   const migrationName = `create_scheduled_trigger_${state.name}`;
   const requestMsg = 'Creating scheduled trigger...';
@@ -200,52 +145,30 @@
       return null;
     }
   }
-<<<<<<< HEAD
-
-  const replaceQueryUp = generateUpdateScheduledTriggerQuery(
-    state,
-    currentDataSource
-  );
-  const replaceQueryDown = generateUpdateScheduledTriggerQuery(
-    parseServerScheduledTrigger(existingTrigger),
-    currentDataSource
-  );
-
-  const upRenameQueries = [
-    generateCreateScheduledTriggerQuery(state, currentDataSource),
-    getDropScheduledTriggerQuery(existingTrigger.name, currentDataSource),
-  ];
-  const downRenameQueries = [
-    getDropScheduledTriggerQuery(state.name, currentDataSource),
-    generateCreateScheduledTriggerQuery(
-      parseServerScheduledTrigger(existingTrigger),
-      currentDataSource
-    ),
-  ];
-=======
   const migration = new Migration();
   if (!isRenamed) {
     migration.add(
-      generateUpdateScheduledTriggerQuery(state),
+      generateUpdateScheduledTriggerQuery(state, currentDataSource),
       generateUpdateScheduledTriggerQuery(
-        parseServerScheduledTrigger(existingTrigger)
+        parseServerScheduledTrigger(existingTrigger),
+        currentDataSource
       )
     );
   } else {
     // drop existing
     migration.add(
-      getDropScheduledTriggerQuery(existingTrigger.name),
+      getDropScheduledTriggerQuery(existingTrigger.name, currentDataSource),
       generateCreateScheduledTriggerQuery(
-        parseServerScheduledTrigger(existingTrigger)
+        parseServerScheduledTrigger(existingTrigger),
+        currentDataSource
       )
     );
     // create new
     migration.add(
-      generateCreateScheduledTriggerQuery(state),
-      getDropScheduledTriggerQuery(state.name)
+      generateCreateScheduledTriggerQuery(state, currentDataSource),
+      getDropScheduledTriggerQuery(state.name, currentDataSource)
     );
   }
->>>>>>> 0c6c6fb1
 
   const migrationName = `update_scheduled_trigger_${existingTrigger.name}_to_${state.name}`;
   const requestMsg = 'Updating scheduled trigger...';
@@ -309,20 +232,16 @@
     }
     return;
   }
-<<<<<<< HEAD
 
   const { currentDataSource } = getState().tables;
 
-  const upQuery = getDropScheduledTriggerQuery(trigger.name, currentDataSource);
-  const downQuery = generateCreateScheduledTriggerQuery(
-    parseServerScheduledTrigger(trigger),
-    currentDataSource
-=======
   const migration = new Migration();
   migration.add(
-    getDropScheduledTriggerQuery(trigger.name),
-    generateCreateScheduledTriggerQuery(parseServerScheduledTrigger(trigger))
->>>>>>> 0c6c6fb1
+    getDropScheduledTriggerQuery(trigger.name, currentDataSource),
+    generateCreateScheduledTriggerQuery(
+      parseServerScheduledTrigger(trigger),
+      currentDataSource
+    )
   );
 
   const migrationName = `delete_scheduled_trigger_${trigger.name}`;
@@ -375,16 +294,11 @@
 
     const migrationName = `create_event_trigger_${state.name.trim()}`;
 
-<<<<<<< HEAD
-    const upQuery = generateCreateEventTriggerQuery(state, currentSource);
-    const downQuery = getDropEventTriggerQuery(state.name, currentSource);
-=======
     const migration = new Migration();
     migration.add(
-      generateCreateEventTriggerQuery(state),
-      getDropEventTriggerQuery(state.name)
+      generateCreateEventTriggerQuery(state, currentSource),
+      getDropEventTriggerQuery(state.name, currentSource)
     );
->>>>>>> 0c6c6fb1
 
     const requestMsg = 'Creating event trigger...';
     const successMsg = 'Event Trigger Created';
@@ -535,18 +449,11 @@
   if (!isOk) {
     return undefined;
   }
-<<<<<<< HEAD
-
-  const upQuery = getDropEventTriggerQuery(trigger.name, source);
-  const downQuery = generateCreateEventTriggerQuery(
-    parseServerETDefinition(trigger, undefined, source),
-    source
-=======
+
   const migration = new Migration();
   migration.add(
-    getDropEventTriggerQuery(trigger.name),
-    generateCreateEventTriggerQuery(parseServerETDefinition(trigger))
->>>>>>> 0c6c6fb1
+    getDropEventTriggerQuery(trigger.name, source),
+    generateCreateEventTriggerQuery(parseServerETDefinition(trigger), source)
   );
 
   const migrationName = `delete_et_${trigger.name}`;
