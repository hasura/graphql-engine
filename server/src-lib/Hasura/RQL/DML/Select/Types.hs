{-# LANGUAGE DeriveLift        #-}
{-# LANGUAGE OverloadedStrings #-}

module Hasura.RQL.DML.Select.Types where

import           Data.Aeson.Types
import           Language.Haskell.TH.Syntax (Lift)

import qualified Data.HashMap.Strict        as HM
import qualified Data.List.NonEmpty         as NE
import qualified Data.Sequence              as Seq
import qualified Data.Text                  as T

import           Hasura.Prelude
import           Hasura.RQL.Types
import qualified Hasura.SQL.DML             as S
import           Hasura.SQL.Types

type SelectQExt = SelectG ExtCol BoolExp Int
-- Columns in RQL
data ExtCol
  = ECSimple !PGCol
  | ECRel !RelName !(Maybe RelName) !SelectQExt
  deriving (Show, Eq, Lift)

instance ToJSON ExtCol where
  toJSON (ECSimple s) = toJSON s
  toJSON (ECRel rn mrn selq) =
    object $ [ "name" .= rn
             , "alias" .= mrn
             ] ++ selectGToPairs selq

instance FromJSON ExtCol where
  parseJSON v@(Object o) =
    ECRel
    <$> o .:  "name"
    <*> o .:? "alias"
    <*> parseJSON v
  parseJSON v@(String _) =
    ECSimple <$> parseJSON v
  parseJSON _ =
    fail $ mconcat
    [ "A column should either be a string or an "
    , "object (relationship)"
    ]

data AnnAggOrdBy
  = AAOCount
  | AAOOp !T.Text !PGCol
  deriving (Show, Eq)

data AnnObColG v
  = AOCPG !PGCol
  | AOCObj !RelInfo !(AnnBoolExp v) !(AnnObColG v)
  | AOCAgg !RelInfo !(AnnBoolExp v) !AnnAggOrdBy
  deriving (Show, Eq)

traverseAnnObCol
  :: (Applicative f)
  => (a -> f b) -> AnnObColG a -> f (AnnObColG b)
traverseAnnObCol f = \case
  AOCPG pgColInfo -> pure $ AOCPG pgColInfo
  AOCObj relInfo annBoolExp annObCol ->
    AOCObj relInfo
    <$> traverseAnnBoolExp f annBoolExp
    <*> traverseAnnObCol f annObCol
  AOCAgg relInfo annBoolExp annAggOb ->
    AOCAgg relInfo
    <$> traverseAnnBoolExp f annBoolExp
    <*> pure annAggOb

type AnnObCol = AnnObColG S.SQLExp

type AnnOrderByItemG v = OrderByItemG (AnnObColG v)

traverseAnnOrderByItem
  :: (Applicative f)
  => (a -> f b) -> AnnOrderByItemG a -> f (AnnOrderByItemG b)
traverseAnnOrderByItem f =
  traverse (traverseAnnObCol f)

type AnnOrderByItem = AnnOrderByItemG S.SQLExp

data AnnRelG a
  = AnnRelG
  { aarName    :: !RelName -- Relationship name
  , aarMapping :: ![(PGCol, PGCol)] -- Column of left table to join with
  , aarAnnSel  :: !a -- Current table. Almost ~ to SQL Select
  } deriving (Show, Eq, Functor, Foldable, Traversable)

type ObjSelG v = AnnRelG (AnnSimpleSelG v)
type ObjSel = ObjSelG S.SQLExp

type ArrRelG v = AnnRelG (AnnSimpleSelG v)
type ArrRelAggG v = AnnRelG (AnnAggSelG v)
type ArrRelAgg = ArrRelAggG S.SQLExp

data ComputedFieldScalarSel v
  = ComputedFieldScalarSel
  { _cfssFunction  :: !QualifiedFunction
  , _cfssArguments :: !(FunctionArgsExpTableRow v)
  , _cfssType      :: !PGScalarType
  , _cfssColumnOp  :: !(Maybe ColOp)
  } deriving (Show, Eq, Functor, Foldable, Traversable)

data ComputedFieldSel v
  = CFSScalar !(ComputedFieldScalarSel v)
  | CFSTable !(AnnSimpleSelG v)
  deriving (Show, Eq)

traverseComputedFieldSel
  :: (Applicative f)
  => (v -> f w)
  -> ComputedFieldSel v -> f (ComputedFieldSel w)
traverseComputedFieldSel fv = \case
  CFSScalar scalarSel -> CFSScalar <$> traverse fv scalarSel
  CFSTable tableSel   -> CFSTable <$> traverseAnnSimpleSel fv tableSel

type Fields a = [(FieldName, a)]

data ArrSelG v
  = ASSimple !(ArrRelG v)
  | ASAgg !(ArrRelAggG v)
  deriving (Show, Eq)

traverseArrSel
  :: (Applicative f)
  => (a -> f b)
  -> ArrSelG a
  -> f (ArrSelG b)
traverseArrSel f = \case
  ASSimple arrRel -> ASSimple <$> traverse (traverseAnnSimpleSel f) arrRel
  ASAgg arrRelAgg -> ASAgg <$> traverse (traverseAnnAggSel f) arrRelAgg

type ArrSel = ArrSelG S.SQLExp

type ArrSelFldsG v = Fields (ArrSelG v)

data ColOp
  = ColOp
  { _colOp  :: S.SQLOp
  , _colExp :: S.SQLExp
  } deriving (Show, Eq)

data AnnColField
  = AnnColField
  { _acfInfo   :: !PGColumnInfo
  , _acfAsText :: !Bool
  -- ^ If this field is 'True', columns are explicitly casted to @text@ when fetched, which avoids
  -- an issue that occurs because we don’t currently have proper support for array types. See
  -- https://github.com/hasura/graphql-engine/pull/3198 for more details.
  , _acfOp     :: !(Maybe ColOp)
  } deriving (Show, Eq)

data AnnFldG v
<<<<<<< HEAD
  = FCol !(PGCol, PGColumnType) !(Maybe ColOp)
=======
  = FCol !AnnColField
>>>>>>> 337403d5
  | FObj !(ObjSelG v)
  | FArr !(ArrSelG v)
  | FComputedField !(ComputedFieldSel v)
  | FExp !T.Text
  deriving (Show, Eq)

mkAnnColField :: PGColumnInfo -> Maybe ColOp -> AnnFldG v
mkAnnColField ci colOpM =
  FCol $ AnnColField ci False colOpM

mkAnnColFieldAsText :: PGColumnInfo -> AnnFldG v
mkAnnColFieldAsText ci =
  FCol $ AnnColField ci True Nothing

traverseAnnFld
  :: (Applicative f)
  => (a -> f b) -> AnnFldG a -> f (AnnFldG b)
traverseAnnFld f = \case
  FCol colFld -> pure $ FCol colFld
  FObj sel -> FObj <$> traverse (traverseAnnSimpleSel f) sel
  FArr sel -> FArr <$> traverseArrSel f sel
  FComputedField sel -> FComputedField <$> traverseComputedFieldSel f sel
  FExp t -> FExp <$> pure t

type AnnFld = AnnFldG S.SQLExp

data TableArgsG v
  = TableArgs
  { _taWhere    :: !(Maybe (AnnBoolExp v))
  , _taOrderBy  :: !(Maybe (NE.NonEmpty (AnnOrderByItemG v)))
  , _taLimit    :: !(Maybe Int)
  , _taOffset   :: !(Maybe S.SQLExp)
  , _taDistCols :: !(Maybe (NE.NonEmpty PGCol))
  } deriving (Show, Eq)

traverseTableArgs
  :: (Applicative f)
  => (a -> f b) -> TableArgsG a -> f (TableArgsG b)
traverseTableArgs f (TableArgs wh ordBy lmt ofst distCols) =
  TableArgs
  <$> traverse (traverseAnnBoolExp f) wh
  -- traversing through maybe -> nonempty -> annorderbyitem
  <*> traverse (traverse (traverseAnnOrderByItem f)) ordBy
  <*> pure lmt
  <*> pure ofst
  <*> pure distCols

type TableArgs = TableArgsG S.SQLExp

noTableArgs :: TableArgsG v
noTableArgs = TableArgs Nothing Nothing Nothing Nothing Nothing

data PGColFld
  = PCFCol !PGCol
  | PCFExp !T.Text
  deriving (Show, Eq)

type ColFlds = Fields PGColFld

data AggOp
  = AggOp
  { _aoOp   :: !T.Text
  , _aoFlds :: !ColFlds
  } deriving (Show, Eq)

data AggFld
  = AFCount !S.CountType
  | AFOp !AggOp
  | AFExp !T.Text
  deriving (Show, Eq)

type AggFlds = Fields AggFld
type AnnFldsG v = Fields (AnnFldG v)

type AnnFlds = AnnFldsG S.SQLExp

data TableAggFldG v
  = TAFAgg !AggFlds
  | TAFNodes !(AnnFldsG v)
  | TAFExp !T.Text
  deriving (Show, Eq)

traverseTableAggFld
  :: (Applicative f)
  => (a -> f b) -> TableAggFldG a -> f (TableAggFldG b)
traverseTableAggFld f = \case
  TAFAgg aggFlds -> pure $ TAFAgg aggFlds
  TAFNodes annFlds ->
    TAFNodes <$> traverse (traverse (traverseAnnFld f)) annFlds
  TAFExp t -> pure $ TAFExp t

type TableAggFld = TableAggFldG S.SQLExp
type TableAggFldsG v = Fields (TableAggFldG v)
type TableAggFlds = TableAggFldsG S.SQLExp

<<<<<<< HEAD
data FromExpression v
  = FromExpressionTable !QualifiedTable
  | FromExpressionIdentifier !Iden
  | FromExpressionFunction
    !QualifiedFunction
    !(FunctionArgsExpG v)
    -- definition list of this function
    (Maybe [(PGCol, PGScalarType)])
  deriving (Show, Eq)
=======
data ArgumentExp a
  = AETableRow
  | AEInput !a
  deriving (Show, Eq, Functor, Foldable, Traversable)

type FunctionArgsExpTableRow v = FunctionArgsExpG (ArgumentExp v)

data SelectFromG v
  = FromTable !QualifiedTable
  | FromIden !Iden
  | FromFunction !QualifiedFunction !(FunctionArgsExpTableRow v)
  deriving (Show, Eq, Functor, Foldable, Traversable)

type SelectFrom = SelectFromG S.SQLExp

data TablePermG v
  = TablePerm
  { _tpFilter :: !(AnnBoolExp v)
  , _tpLimit  :: !(Maybe Int)
  } deriving (Eq, Show)
>>>>>>> 337403d5

traverseTablePerm
  :: (Applicative f)
  => (a -> f b)
  -> TablePermG a
  -> f (TablePermG b)
traverseTablePerm f (TablePerm boolExp limit) =
  TablePerm
  <$> traverseAnnBoolExp f boolExp
  <*> pure limit

data TablePermG v
  = TablePerm
  { _tpFilter :: !(AnnBoolExp v)
  , _tpLimit  :: !(Maybe Int)
  } deriving (Eq, Show)

noTablePermissions :: TablePermG v
noTablePermissions =
  TablePerm annBoolExpTrue Nothing

traverseTableFrom
  :: (Applicative f)
  => (a -> f b)
  -> FromExpression a
  -> f (FromExpression b)
traverseTableFrom f = \case
  FromExpressionTable tn ->
    pure $ FromExpressionTable tn
  FromExpressionIdentifier identifier ->
    pure $ FromExpressionIdentifier identifier
  FromExpressionFunction functionName functionArgs definitionListM ->
    FromExpressionFunction functionName <$>
    traverse f functionArgs <*>
    pure definitionListM

type TablePerm = TablePermG S.SQLExp

data AnnSelG a v
  = AnnSelG
  { _asnFields   :: !a
<<<<<<< HEAD
  , _asnFrom     :: !(FromExpression v)
=======
  , _asnFrom     :: !(SelectFromG v)
>>>>>>> 337403d5
  , _asnPerm     :: !(TablePermG v)
  , _asnArgs     :: !(TableArgsG v)
  , _asnStrfyNum :: !Bool
  } deriving (Show, Eq)

getPermLimit :: AnnSelG a v -> Maybe Int
getPermLimit = _tpLimit . _asnPerm

traverseAnnSimpleSel
  :: (Applicative f)
  => (a -> f b)
  -> AnnSimpleSelG a -> f (AnnSimpleSelG b)
traverseAnnSimpleSel f =
  traverseAnnSel (traverse (traverse (traverseAnnFld f))) f

traverseAnnAggSel
  :: (Applicative f)
  => (a -> f b)
  -> AnnAggSelG a -> f (AnnAggSelG b)
traverseAnnAggSel f =
  traverseAnnSel (traverse (traverse (traverseTableAggFld f))) f

traverseAnnSel
  :: (Applicative f)
  => (a -> f b) -> (v -> f w)
  -> AnnSelG a v -> f (AnnSelG b w)
traverseAnnSel f1 f2 (AnnSelG flds tabFrom perm args strfyNum) =
  AnnSelG
  <$> f1 flds
<<<<<<< HEAD
  <*> traverseTableFrom f2 tabFrom
=======
  <*> traverse f2 tabFrom
>>>>>>> 337403d5
  <*> traverseTablePerm f2 perm
  <*> traverseTableArgs f2 args
  <*> pure strfyNum

type AnnSimpleSelG v = AnnSelG (AnnFldsG v) v
type AnnSimpleSel = AnnSimpleSelG S.SQLExp

type AnnAggSelG v = AnnSelG (TableAggFldsG v) v
type AnnAggSel = AnnAggSelG S.SQLExp

data FunctionArgsExpG a
  = FunctionArgsExp
  { _faePositional :: ![a]
  , _faeNamed      :: !(HM.HashMap Text a)
  } deriving (Show, Eq, Functor, Foldable, Traversable)

emptyFunctionArgsExp :: FunctionArgsExpG a
emptyFunctionArgsExp = FunctionArgsExp [] HM.empty

type FunctionArgExp = FunctionArgsExpG S.SQLExp

<<<<<<< HEAD
=======
-- | If argument positional index is less than or equal to length of 'positional' arguments then
-- insert the value in 'positional' arguments else insert the value with argument name in 'named' arguments
insertFunctionArg
  :: FunctionArgName
  -> Int
  -> a
  -> FunctionArgsExpG a
  -> FunctionArgsExpG a
insertFunctionArg argName index value (FunctionArgsExp positional named) =
  if (index + 1) <= length positional then
    FunctionArgsExp (insertAt index value positional) named
  else FunctionArgsExp positional $
    HM.insert (getFuncArgNameTxt argName) value named
  where
    insertAt i a = toList . Seq.insertAt i a . Seq.fromList

>>>>>>> 337403d5
data BaseNode
  = BaseNode
  { _bnPrefix              :: !Iden
  , _bnDistinct            :: !(Maybe S.DistinctExpr)
  , _bnFrom                :: !S.FromItem
  , _bnWhere               :: !S.BoolExp
  , _bnOrderBy             :: !(Maybe S.OrderByExp)
  , _bnLimit               :: !(Maybe Int)
  , _bnOffset              :: !(Maybe S.SQLExp)

  , _bnExtrs               :: !(HM.HashMap S.Alias S.SQLExp)
  , _bnObjs                :: !(HM.HashMap RelName ObjNode)
  , _bnArrs                :: !(HM.HashMap S.Alias ArrNode)
  , _bnComputedFieldTables :: !(HM.HashMap FieldName BaseNode)
  } deriving (Show, Eq)

mergeBaseNodes :: BaseNode -> BaseNode -> BaseNode
mergeBaseNodes lNodeDet rNodeDet =
  BaseNode pfx dExp f whr ordBy limit offset
  (HM.union lExtrs rExtrs)
  (HM.unionWith mergeObjNodes lObjs rObjs)
  (HM.unionWith mergeArrNodes lArrs rArrs)
  (HM.unionWith mergeBaseNodes lCompCols rCompCols)
  where
    BaseNode pfx dExp f whr ordBy limit offset lExtrs lObjs lArrs lCompCols
      = lNodeDet
    BaseNode _   _    _ _   _     _     _      rExtrs rObjs rArrs rCompCols
      = rNodeDet

data OrderByNode
  = OBNNothing
  | OBNObjNode !RelName !ObjNode
  | OBNArrNode !S.Alias !ArrNode
  deriving (Show, Eq)

data ArrRelCtxG v
  = ArrRelCtx
  { aacFields    :: !(ArrSelFldsG v)
  , aacAggOrdBys :: ![RelName]
  } deriving (Show, Eq)

type ArrRelCtx = ArrRelCtxG S.SQLExp

emptyArrRelCtx :: ArrRelCtxG a
emptyArrRelCtx = ArrRelCtx [] []

data ArrNodeItemG v
  = ANIField !(FieldName, ArrSelG v)
  | ANIAggOrdBy !RelName
  deriving (Show, Eq)

type ArrNodeItem = ArrNodeItemG S.SQLExp

data ObjNode
  = ObjNode
  { _rnRelMapping :: ![(PGCol, PGCol)]
  , _rnNodeDet    :: !BaseNode
  } deriving (Show, Eq)

mergeObjNodes :: ObjNode -> ObjNode -> ObjNode
mergeObjNodes lNode rNode =
  ObjNode colMapping $ mergeBaseNodes lBN rBN
  where
    ObjNode colMapping lBN = lNode
    ObjNode _          rBN = rNode

-- simple array select, aggregate select and order by
-- nodes differ in extractors
data ArrNode
  = ArrNode
  { _anExtr       :: ![S.Extractor]
  , _anRelMapping :: ![(PGCol, PGCol)]
  , _anNodeDet    :: !BaseNode
  } deriving (Show, Eq)

mergeArrNodes :: ArrNode -> ArrNode -> ArrNode
mergeArrNodes lNode rNode =
  ArrNode (lExtrs `union` rExtrs) colMapping $
  mergeBaseNodes lBN rBN
  where
    ArrNode lExtrs colMapping lBN = lNode
    ArrNode rExtrs _          rBN = rNode

data ArrNodeInfo
  = ArrNodeInfo
  { _aniAlias            :: !S.Alias
  , _aniPrefix           :: !Iden
  , _aniSubQueryRequired :: !Bool
  } deriving (Show, Eq)

data Prefixes
  = Prefixes
  { _pfThis :: !Iden -- Current node prefix
  , _pfBase :: !Iden -- Base table row identifier for computed field function
  } deriving (Show, Eq)<|MERGE_RESOLUTION|>--- conflicted
+++ resolved
@@ -153,11 +153,7 @@
   } deriving (Show, Eq)
 
 data AnnFldG v
-<<<<<<< HEAD
-  = FCol !(PGCol, PGColumnType) !(Maybe ColOp)
-=======
   = FCol !AnnColField
->>>>>>> 337403d5
   | FObj !(ObjSelG v)
   | FArr !(ArrSelG v)
   | FComputedField !(ComputedFieldSel v)
@@ -253,17 +249,6 @@
 type TableAggFldsG v = Fields (TableAggFldG v)
 type TableAggFlds = TableAggFldsG S.SQLExp
 
-<<<<<<< HEAD
-data FromExpression v
-  = FromExpressionTable !QualifiedTable
-  | FromExpressionIdentifier !Iden
-  | FromExpressionFunction
-    !QualifiedFunction
-    !(FunctionArgsExpG v)
-    -- definition list of this function
-    (Maybe [(PGCol, PGScalarType)])
-  deriving (Show, Eq)
-=======
 data ArgumentExp a
   = AETableRow
   | AEInput !a
@@ -274,7 +259,9 @@
 data SelectFromG v
   = FromTable !QualifiedTable
   | FromIden !Iden
-  | FromFunction !QualifiedFunction !(FunctionArgsExpTableRow v)
+  | FromFunction !QualifiedFunction
+                 !(FunctionArgsExpTableRow v)
+                 !(Maybe [(PGCol, PGScalarType)])
   deriving (Show, Eq, Functor, Foldable, Traversable)
 
 type SelectFrom = SelectFromG S.SQLExp
@@ -284,7 +271,6 @@
   { _tpFilter :: !(AnnBoolExp v)
   , _tpLimit  :: !(Maybe Int)
   } deriving (Eq, Show)
->>>>>>> 337403d5
 
 traverseTablePerm
   :: (Applicative f)
@@ -296,41 +282,16 @@
   <$> traverseAnnBoolExp f boolExp
   <*> pure limit
 
-data TablePermG v
-  = TablePerm
-  { _tpFilter :: !(AnnBoolExp v)
-  , _tpLimit  :: !(Maybe Int)
-  } deriving (Eq, Show)
-
 noTablePermissions :: TablePermG v
 noTablePermissions =
   TablePerm annBoolExpTrue Nothing
 
-traverseTableFrom
-  :: (Applicative f)
-  => (a -> f b)
-  -> FromExpression a
-  -> f (FromExpression b)
-traverseTableFrom f = \case
-  FromExpressionTable tn ->
-    pure $ FromExpressionTable tn
-  FromExpressionIdentifier identifier ->
-    pure $ FromExpressionIdentifier identifier
-  FromExpressionFunction functionName functionArgs definitionListM ->
-    FromExpressionFunction functionName <$>
-    traverse f functionArgs <*>
-    pure definitionListM
-
 type TablePerm = TablePermG S.SQLExp
 
 data AnnSelG a v
   = AnnSelG
   { _asnFields   :: !a
-<<<<<<< HEAD
-  , _asnFrom     :: !(FromExpression v)
-=======
   , _asnFrom     :: !(SelectFromG v)
->>>>>>> 337403d5
   , _asnPerm     :: !(TablePermG v)
   , _asnArgs     :: !(TableArgsG v)
   , _asnStrfyNum :: !Bool
@@ -360,11 +321,7 @@
 traverseAnnSel f1 f2 (AnnSelG flds tabFrom perm args strfyNum) =
   AnnSelG
   <$> f1 flds
-<<<<<<< HEAD
-  <*> traverseTableFrom f2 tabFrom
-=======
   <*> traverse f2 tabFrom
->>>>>>> 337403d5
   <*> traverseTablePerm f2 perm
   <*> traverseTableArgs f2 args
   <*> pure strfyNum
@@ -386,8 +343,6 @@
 
 type FunctionArgExp = FunctionArgsExpG S.SQLExp
 
-<<<<<<< HEAD
-=======
 -- | If argument positional index is less than or equal to length of 'positional' arguments then
 -- insert the value in 'positional' arguments else insert the value with argument name in 'named' arguments
 insertFunctionArg
@@ -404,7 +359,6 @@
   where
     insertAt i a = toList . Seq.insertAt i a . Seq.fromList
 
->>>>>>> 337403d5
 data BaseNode
   = BaseNode
   { _bnPrefix              :: !Iden
