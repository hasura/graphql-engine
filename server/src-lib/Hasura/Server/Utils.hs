--- conflicted
+++ resolved
@@ -93,21 +93,6 @@
     ++ show exitCode ++ " and with error : " ++ stdErr
   [|| stdOut ||]
 
-<<<<<<< HEAD
--- regex related
-matchRegex :: B.ByteString -> Bool -> T.Text -> Either String Bool
-matchRegex regex caseSensitive src =
-  fmap (`TDFA.match` TE.encodeUtf8 src) compiledRegexE
-  where
-    compOpt = TDFA.defaultCompOpt
-      { TDFA.caseSensitive = caseSensitive
-      , TDFA.multiline = True
-      , TDFA.lastStarGreedy = True
-      }
-    execOption = TDFA.defaultExecOpt {TDFA.captureGroups = False}
-    compiledRegexE = TDFA.compile compOpt execOption regex
-
-=======
 -- find duplicates
 duplicates :: Ord a => [a] -> [a]
 duplicates = mapMaybe greaterThanOne . group . sort
@@ -119,7 +104,6 @@
 quoteRegex compOption execOption regexText = do
   regex <- TDFA.parseRegex regexText `onLeft` (fail . show)
   [|| TDFA.patternToRegex regex compOption execOption ||]
->>>>>>> 8bcff193
 
 fmapL :: (a -> a') -> Either a b -> Either a' b
 fmapL fn (Left e) = Left (fn e)
