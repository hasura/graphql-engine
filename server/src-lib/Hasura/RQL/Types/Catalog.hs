-- | Types that represent the raw data stored in the catalog. See also: the module documentation for
-- "Hasura.RQL.DDL.Schema".
module Hasura.RQL.Types.Catalog
  ( CatalogMetadata(..)

  , CatalogTable(..)
  , CatalogTableInfo(..)
  , CatalogForeignKey(..)

  , CatalogRelation(..)
  , CatalogComputedField(..)
  , CatalogPermission(..)
  , CatalogEventTrigger(..)
  , CatalogFunction(..)
  , CatalogScheduledTrigger(..)
  ) where

import           Hasura.Prelude

import qualified Data.HashMap.Strict              as M

import           Data.Aeson
import           Data.Aeson.Casing
import           Data.Aeson.TH

import           Hasura.Incremental               (Cacheable)
import           Hasura.RQL.DDL.ComputedField
import           Hasura.RQL.DDL.Schema.Function
import           Hasura.RQL.Types.Action
import           Hasura.RQL.Types.Column
import           Hasura.RQL.Types.Common
import           Hasura.RQL.Types.CustomTypes
import           Hasura.RQL.Types.EventTrigger
import           Hasura.RQL.Types.Permission
import           Hasura.RQL.Types.QueryCollection
import           Hasura.RQL.Types.RemoteSchema
import           Hasura.RQL.Types.SchemaCache
import           Hasura.RQL.Types.ScheduledTrigger
import           Hasura.SQL.Types

newtype CatalogForeignKey
  = CatalogForeignKey
  { unCatalogForeignKey :: ForeignKey
  } deriving (Show, Eq, NFData, Hashable, Cacheable)

instance FromJSON CatalogForeignKey where
  parseJSON = withObject "CatalogForeignKey" \o -> do
    constraint <- o .: "constraint"
    foreignTable <- o .: "foreign_table"

    columns <- o .: "columns"
    foreignColumns <- o .: "foreign_columns"
    unless (length columns == length foreignColumns) $
      fail "columns and foreign_columns differ in length"

    pure $ CatalogForeignKey ForeignKey
      { _fkConstraint = constraint
      , _fkForeignTable = foreignTable
      , _fkColumnMapping = M.fromList $ zip columns foreignColumns
      }

data CatalogTableInfo
  = CatalogTableInfo
  { _ctiOid               :: !OID
  , _ctiColumns           :: ![PGRawColumnInfo]
  , _ctiPrimaryKey        :: !(Maybe (PrimaryKey PGCol))
  , _ctiUniqueConstraints :: !(HashSet Constraint)
  -- ^ Does /not/ include the primary key!
  , _ctiForeignKeys       :: !(HashSet CatalogForeignKey)
  , _ctiViewInfo          :: !(Maybe ViewInfo)
  , _ctiDescription       :: !(Maybe PGDescription)
  } deriving (Show, Eq, Generic)
instance NFData CatalogTableInfo
instance Cacheable CatalogTableInfo
$(deriveFromJSON (aesonDrop 4 snakeCase) ''CatalogTableInfo)

data CatalogTable
  = CatalogTable
  { _ctName            :: !QualifiedTable
  , _ctIsSystemDefined :: !SystemDefined
  , _ctIsEnum          :: !Bool
  , _ctConfiguration   :: !TableConfig
  , _ctInfo            :: !(Maybe CatalogTableInfo)
  } deriving (Show, Eq, Generic)
instance NFData CatalogTable
instance Cacheable CatalogTable
$(deriveFromJSON (aesonDrop 3 snakeCase) ''CatalogTable)

data CatalogRelation
  = CatalogRelation
  { _crTable   :: !QualifiedTable
  , _crRelName :: !RelName
  , _crRelType :: !RelType
  , _crDef     :: !Value
  , _crComment :: !(Maybe Text)
  } deriving (Show, Eq, Generic)
instance NFData CatalogRelation
instance Cacheable CatalogRelation
$(deriveFromJSON (aesonDrop 3 snakeCase) ''CatalogRelation)

data CatalogPermission
  = CatalogPermission
  { _cpTable    :: !QualifiedTable
  , _cpRole     :: !RoleName
  , _cpPermType :: !PermType
  , _cpDef      :: !Value
  , _cpComment  :: !(Maybe Text)
  } deriving (Show, Eq, Generic)
instance NFData CatalogPermission
instance Hashable CatalogPermission
instance Cacheable CatalogPermission
$(deriveFromJSON (aesonDrop 3 snakeCase) ''CatalogPermission)

data CatalogComputedField
  = CatalogComputedField
  { _cccComputedField :: !AddComputedField
  , _cccFunctionInfo  :: ![RawFunctionInfo] -- ^ multiple functions with same name
  } deriving (Show, Eq, Generic)
instance NFData CatalogComputedField
instance Cacheable CatalogComputedField
$(deriveFromJSON (aesonDrop 4 snakeCase) ''CatalogComputedField)

data CatalogEventTrigger
  = CatalogEventTrigger
  { _cetTable :: !QualifiedTable
  , _cetName  :: !TriggerName
  , _cetDef   :: !Value
  } deriving (Show, Eq, Generic)
instance NFData CatalogEventTrigger
instance Cacheable CatalogEventTrigger
$(deriveFromJSON (aesonDrop 4 snakeCase) ''CatalogEventTrigger)

data CatalogFunction
  = CatalogFunction
  { _cfFunction        :: !QualifiedFunction
  , _cfIsSystemDefined :: !SystemDefined
  , _cfConfiguration   :: !FunctionConfig
  , _cfInfo            :: ![RawFunctionInfo] -- ^ multiple functions with same name
  } deriving (Show, Eq, Generic)
instance NFData CatalogFunction
instance Cacheable CatalogFunction
$(deriveFromJSON (aesonDrop 3 snakeCase) ''CatalogFunction)

<<<<<<< HEAD
data CatalogScheduledTrigger
  = CatalogScheduledTrigger
  { _cstName           :: !TriggerName
  , _cstWebhookConf    :: !WebhookConf
  , _cstScheduleConf   :: !ScheduleType
  , _cstPayload        :: !(Maybe Value)
  , _cstRetryConf      :: !RetryConfST
  , _cstHeaderConf     :: !(Maybe [HeaderConf])
  } deriving (Show, Eq, Generic)
instance NFData CatalogScheduledTrigger
instance Cacheable CatalogScheduledTrigger
$(deriveFromJSON (aesonDrop 4 snakeCase) ''CatalogScheduledTrigger)
=======
type CatalogAction = ActionMetadata
>>>>>>> 048c1de4

data CatalogMetadata
  = CatalogMetadata
  { _cmTables               :: ![CatalogTable]
  , _cmRelations            :: ![CatalogRelation]
  , _cmPermissions          :: ![CatalogPermission]
  , _cmEventTriggers        :: ![CatalogEventTrigger]
  , _cmRemoteSchemas        :: ![AddRemoteSchemaQuery]
  , _cmFunctions            :: ![CatalogFunction]
  , _cmAllowlistCollections :: ![CollectionDef]
  , _cmComputedFields       :: ![CatalogComputedField]
<<<<<<< HEAD
  , _cmScheduledTriggers    :: ![CatalogScheduledTrigger]
=======
  , _cmCustomTypes          :: !CustomTypes
  , _cmActions              :: ![CatalogAction]
>>>>>>> 048c1de4
  } deriving (Show, Eq, Generic)
instance NFData CatalogMetadata
instance Cacheable CatalogMetadata
$(deriveFromJSON (aesonDrop 3 snakeCase) ''CatalogMetadata)<|MERGE_RESOLUTION|>--- conflicted
+++ resolved
@@ -141,7 +141,8 @@
 instance Cacheable CatalogFunction
 $(deriveFromJSON (aesonDrop 3 snakeCase) ''CatalogFunction)
 
-<<<<<<< HEAD
+type CatalogAction = ActionMetadata
+
 data CatalogScheduledTrigger
   = CatalogScheduledTrigger
   { _cstName           :: !TriggerName
@@ -154,9 +155,6 @@
 instance NFData CatalogScheduledTrigger
 instance Cacheable CatalogScheduledTrigger
 $(deriveFromJSON (aesonDrop 4 snakeCase) ''CatalogScheduledTrigger)
-=======
-type CatalogAction = ActionMetadata
->>>>>>> 048c1de4
 
 data CatalogMetadata
   = CatalogMetadata
@@ -168,12 +166,9 @@
   , _cmFunctions            :: ![CatalogFunction]
   , _cmAllowlistCollections :: ![CollectionDef]
   , _cmComputedFields       :: ![CatalogComputedField]
-<<<<<<< HEAD
-  , _cmScheduledTriggers    :: ![CatalogScheduledTrigger]
-=======
   , _cmCustomTypes          :: !CustomTypes
   , _cmActions              :: ![CatalogAction]
->>>>>>> 048c1de4
+  , _cmScheduledTriggers    :: ![CatalogScheduledTrigger]
   } deriving (Show, Eq, Generic)
 instance NFData CatalogMetadata
 instance Cacheable CatalogMetadata
