module Hasura.GraphQL.Resolve.Select
  ( convertSelect
  , convertSelectByPKey
  , convertAggSelect
  , convertFuncQuery
  , parseColumns
  , withSelSet
  , fromSelSet
  , fieldAsPath
  , fromField
  , fromFieldByPKey
  , fromAggField
  , fromFuncQueryField
  ) where

import           Control.Arrow                     (first)
import           Data.Has
import           Data.Parser.JSONPath
import           Hasura.Prelude

import qualified Data.HashMap.Strict               as Map
import qualified Data.HashMap.Strict.InsOrd        as OMap
import qualified Data.List.NonEmpty                as NE
import qualified Data.Text                         as T
import qualified Language.GraphQL.Draft.Syntax     as G

import qualified Hasura.RQL.DML.Select             as RS
import qualified Hasura.SQL.DML                    as S

import           Hasura.GraphQL.Context
import           Hasura.GraphQL.Resolve.BoolExp
import           Hasura.GraphQL.Resolve.Context
import           Hasura.GraphQL.Resolve.InputValue
import           Hasura.GraphQL.Schema             (isAggFld)
import           Hasura.GraphQL.Validate.Field
import           Hasura.GraphQL.Validate.Types
import           Hasura.RQL.DML.Internal           (onlyPositiveInt)
import           Hasura.RQL.Types
import           Hasura.SQL.Types
import           Hasura.SQL.Value

withSelSet :: (Monad m) => SelSet -> (Field -> m a) -> m [(Text, a)]
withSelSet selSet f =
  forM (toList selSet) $ \fld -> do
    res <- f fld
    return (G.unName $ G.unAlias $ _fAlias fld, res)

jsonPathToColExp :: (MonadError QErr m) => T.Text -> m S.SQLExp
jsonPathToColExp t = case parseJSONPath t of
  Left s       -> throw400 ParseFailed $ T.pack $ "parse json path error: " ++ s
  Right jPaths -> return $ S.SEArray $ map elToColExp jPaths
  where
    elToColExp (Key k)   = S.SELit k
    elToColExp (Index i) = S.SELit $ T.pack (show i)


argsToColOp :: (MonadError QErr m) => ArgsMap -> m (Maybe RS.ColOp)
argsToColOp args = maybe (return Nothing) toOp $ Map.lookup "path" args
  where
    toJsonPathExp = fmap (RS.ColOp S.jsonbPathOp) . jsonPathToColExp
    toOp v = asPGColTextM v >>= mapM toJsonPathExp

fromSelSet
  :: ( MonadError QErr m, MonadReader r m, Has FieldMap r
     , Has OrdByCtx r, Has SQLGenCtx r
     )
  => PrepFn m -> G.NamedType -> SelSet -> m RS.AnnFlds
fromSelSet f fldTy flds =
  forM (toList flds) $ \fld -> do
    let fldName = _fName fld
    let rqlFldName = FieldName $ G.unName $ G.unAlias $ _fAlias fld
    (rqlFldName,) <$> case fldName of
      "__typename" -> return $ RS.FExp $ G.unName $ G.unNamedType fldTy
      _ -> do
        fldInfo <- getFldInfo fldTy fldName
        case fldInfo of
          Left colInfo ->
            (RS.FCol colInfo) <$> (argsToColOp $ _fArguments fld)
            -- let jsonCol = return $ RS.FCol $ colInfo { pgiName = PGCol $ T.pack "metadata->'name'" }
          Right (relInfo, isAgg, tableFilter, tableLimit) -> do
            let relTN = riRTable relInfo
                colMapping = riMapping relInfo
                rn = riName relInfo
            if isAgg then do
              aggSel <- fromAggField f relTN tableFilter tableLimit fld
              return $ RS.FArr $ RS.ASAgg $ RS.AnnRelG rn colMapping aggSel
            else do
              annSel <- fromField f relTN tableFilter tableLimit fld
              let annRel = RS.AnnRelG rn colMapping annSel
              return $ case riType relInfo of
                ObjRel -> RS.FObj annRel
                ArrRel -> RS.FArr $ RS.ASSimple annRel

fromAggSelSet
  :: ( MonadError QErr m, MonadReader r m, Has FieldMap r
     , Has OrdByCtx r, Has SQLGenCtx r
     )
  => PrepFn m -> G.NamedType -> SelSet -> m RS.TableAggFlds
fromAggSelSet fn fldTy selSet = fmap toFields $
  withSelSet selSet $ \f -> do
    let fTy = _fType f
        fSelSet = _fSelSet f
    case _fName f of
      "__typename" -> return $ RS.TAFExp $ G.unName $ G.unNamedType fldTy
      "aggregate"  -> RS.TAFAgg <$> convertAggFld fTy fSelSet
      "nodes"      -> RS.TAFNodes <$> fromSelSet fn fTy fSelSet
      G.Name t     -> throw500 $ "unexpected field in _agg node: " <> t

fieldAsPath :: (MonadError QErr m) => Field -> m a -> m a
fieldAsPath = nameAsPath . _fName

parseTableArgs
  :: ( MonadError QErr m, MonadReader r m
     , Has FieldMap r, Has OrdByCtx r
     )
  => PrepFn m -> ArgsMap -> m RS.TableArgs
parseTableArgs f args = do
  whereExpM  <- withArgM args "where" $ parseBoolExp f
  ordByExpML <- withArgM args "order_by" parseOrderBy
  let ordByExpM = NE.nonEmpty =<< ordByExpML
  limitExpM  <- withArgM args "limit" parseLimit
  offsetExpM <- withArgM args "offset" $ asPGColVal >=> f
  distOnColsML <- withArgM args "distinct_on" parseColumns
  let distOnColsM = NE.nonEmpty =<< distOnColsML
  mapM_ (validateDistOn ordByExpM) distOnColsM
  return $ RS.TableArgs whereExpM ordByExpM limitExpM offsetExpM distOnColsM
  where
    validateDistOn Nothing _ = return ()
    validateDistOn (Just ordBys) cols = withPathK "args" $ do
      let colsLen = length cols
          initOrdBys = take colsLen $ toList ordBys
          initOrdByCols = flip mapMaybe initOrdBys $ \ob ->
            case obiColumn ob of
              RS.AOCPG ci -> Just $ pgiName ci
              _           -> Nothing
          isValid = (colsLen == length initOrdByCols)
                    && all (`elem` initOrdByCols) (toList cols)

      unless isValid $ throwVE
        "\"distinct_on\" columns must match initial \"order_by\" columns"

fromField
  :: ( MonadError QErr m, MonadReader r m, Has FieldMap r
     , Has OrdByCtx r, Has SQLGenCtx r
     )
  => PrepFn m -> QualifiedTable -> AnnBoolExpSQL
  -> Maybe Int -> Field -> m RS.AnnSel
fromField f tn permFilter permLimitM fld = fieldAsPath fld $ do
  tableArgs <- parseTableArgs f args
  annFlds   <- fromSelSet f (_fType fld) $ _fSelSet fld
  let tabFrom = RS.TableFrom tn Nothing
      tabPerm = RS.TablePerm permFilter permLimitM
  strfyNum <- stringifyNum <$> asks getter
  return $ RS.AnnSelG annFlds tabFrom tabPerm tableArgs strfyNum
  where
    args = _fArguments fld

getOrdByItemMap
  :: ( MonadError QErr m
     , MonadReader r m
     , Has OrdByCtx r
     )
  => G.NamedType -> m OrdByItemMap
getOrdByItemMap nt = do
  ordByCtx <- asks getter
  onNothing (Map.lookup nt ordByCtx) $
    throw500 $ "could not lookup " <> showNamedTy nt

parseOrderBy
  :: ( MonadError QErr m
     , MonadReader r m
     , Has OrdByCtx r
     )
  => AnnInpVal -> m [RS.AnnOrderByItem]
parseOrderBy = fmap concat . withArray f
  where
    f _ = mapM (withObject (getAnnObItems id))

getAnnObItems
  :: ( MonadError QErr m
     , MonadReader r m
     , Has OrdByCtx r
     )
  => (RS.AnnObCol -> RS.AnnObCol)
  -> G.NamedType
  -> AnnGObject
  -> m [RS.AnnOrderByItem]
getAnnObItems f nt obj = do
  ordByItemMap <- getOrdByItemMap nt
  fmap concat $ forM (OMap.toList obj) $ \(k, v) -> do
    ordByItem <- onNothing (Map.lookup k ordByItemMap) $ throw500 $
      "cannot lookup " <> showName k <> " order by item in "
      <> showNamedTy nt <> " map"
    case ordByItem of
      OBIPGCol ci -> do
        let aobCol = f $ RS.AOCPG ci
        (_, enumVal) <- asEnumVal v
        (ordTy, nullsOrd) <- parseOrderByEnum enumVal
        return [mkOrdByItemG ordTy aobCol nullsOrd]
      OBIRel ri fltr -> do
        let annObColFn = f . RS.AOCObj ri fltr
        withObject (getAnnObItems annObColFn) v

      OBIAgg ri fltr -> do
        let aobColFn = f . RS.AOCAgg ri fltr
        flip withObject v $ \_ o -> parseAggOrdBy aobColFn o

mkOrdByItemG :: S.OrderType -> a -> S.NullsOrder -> OrderByItemG a
mkOrdByItemG ordTy aobCol nullsOrd =
  OrderByItemG (Just $ OrderType ordTy) aobCol (Just $ NullsOrder nullsOrd)

parseAggOrdBy
  :: (MonadError QErr m)
  => (RS.AnnAggOrdBy -> RS.AnnObCol)
  -> AnnGObject
  -> m [RS.AnnOrderByItem]
parseAggOrdBy f annObj =
  fmap concat <$> forM (OMap.toList annObj) $ \(op, obVal) ->
    case op of
      "count" -> do
        (ordTy, nullsOrd) <- parseAsEnum obVal
        return [mkOrdByItemG ordTy (f RS.AAOCount) nullsOrd]

      G.Name opT ->
        flip withObject obVal $ \_ opObObj ->
          forM (OMap.toList opObObj) $ \(col, eVal) -> do
            (ordTy, nullsOrd) <- parseAsEnum eVal
            let aobCol = f $ RS.AAOOp opT $ PGCol $ G.unName col
            return $ mkOrdByItemG ordTy aobCol nullsOrd
  where
    parseAsEnum v = do
      (_, enumVal) <- asEnumVal v
      parseOrderByEnum enumVal

parseOrderByEnum
  :: (MonadError QErr m)
  => G.EnumValue
  -> m (S.OrderType, S.NullsOrder)
parseOrderByEnum = \case
  G.EnumValue "asc"              -> return (S.OTAsc, S.NLast)
  G.EnumValue "asc_nulls_last"  -> return (S.OTAsc, S.NLast)
  G.EnumValue "asc_nulls_first"  -> return (S.OTAsc, S.NFirst)
  G.EnumValue "desc"             -> return (S.OTDesc, S.NFirst)
  G.EnumValue "desc_nulls_first" -> return (S.OTDesc, S.NFirst)
  G.EnumValue "desc_nulls_last" -> return (S.OTDesc, S.NLast)
  G.EnumValue v                   -> throw500 $
    "enum value " <> showName v <> " not found in type order_by"

parseLimit :: ( MonadError QErr m ) => AnnInpVal -> m Int
parseLimit v = do
  pgColVal <- _apvValue <$> asPGColVal v
  limit <- maybe noIntErr return $ pgColValueToInt pgColVal
  -- validate int value
  onlyPositiveInt limit
  return limit
  where
    noIntErr = throwVE "expecting Integer value for \"limit\""

fromFieldByPKey
  :: ( MonadError QErr m
     , MonadReader r m
     , Has FieldMap r
     , Has OrdByCtx r
     , Has SQLGenCtx r
     )
  => PrepFn m -> QualifiedTable -> PGColArgMap
  -> AnnBoolExpSQL -> Field -> m RS.AnnSel
fromFieldByPKey f tn colArgMap permFilter fld = fieldAsPath fld $ do
  boolExp <- pgColValToBoolExp f colArgMap $ _fArguments fld
  annFlds <- fromSelSet f fldTy $ _fSelSet fld
  let tabFrom = RS.TableFrom tn Nothing
      tabPerm = RS.TablePerm permFilter Nothing
      tabArgs = RS.noTableArgs { RS._taWhere = Just boolExp}
  strfyNum <- stringifyNum <$> asks getter
  return $ RS.AnnSelG annFlds tabFrom tabPerm tabArgs strfyNum
  where
    fldTy = _fType fld

convertSelect
  :: SelOpCtx -> Field -> Convert RespTx
convertSelect opCtx fld = do
<<<<<<< HEAD
  selData <- withPathK "selectionSet" $
             fromField prepare qt permFilter permLimit fld
  prepArgs <- get
  return $ RS.selectP2 (QuerySingleObj False) (selData, prepArgs)
=======
  (selData, prepArgs) <-
    withPathK "selectionSet" $ withPrepArgs $
    fromField prepare qt permFilter permLimit fld
  return $ RS.selectP2 False (selData, prepArgs)
>>>>>>> c7fdf013
  where
    SelOpCtx qt _ permFilter permLimit = opCtx

convertSelectByPKey
  :: SelPkOpCtx -> Field -> Convert RespTx
convertSelectByPKey opCtx fld = do
<<<<<<< HEAD
  selData <- withPathK "selectionSet" $
             fromFieldByPKey prepare qt colArgMap permFilter fld
  prepArgs <- get
  return $ RS.selectP2 (QuerySingleObj True) (selData, prepArgs)
=======
  (selData, prepArgs) <-
    withPathK "selectionSet" $ withPrepArgs $
    fromFieldByPKey prepare qt colArgMap permFilter fld
  return $ RS.selectP2 True (selData, prepArgs)
>>>>>>> c7fdf013
  where
    SelPkOpCtx qt _ permFilter colArgMap = opCtx

-- agg select related
parseColumns :: MonadError QErr m => AnnInpVal -> m [PGCol]
parseColumns val =
  flip withArray val $ \_ vals ->
    forM vals $ \v -> do
      (_, enumVal) <- asEnumVal v
      return $ PGCol $ G.unName $ G.unEnumValue enumVal

convertCount :: MonadError QErr m => ArgsMap -> m S.CountType
convertCount args = do
  columnsM <- withArgM args "columns" parseColumns
  isDistinct <- or <$> withArgM args "distinct" parseDistinct
  maybe (return S.CTStar) (mkCType isDistinct) columnsM
  where
    parseDistinct v = do
      val <- _apvValue <$> asPGColVal v
      case val of
        PGValBoolean b -> return b
        _              ->
          throw500 "expecting Boolean for \"distinct\""

    mkCType isDistinct cols = return $
      bool (S.CTSimple cols) (S.CTDistinct cols) isDistinct

toFields :: [(T.Text, a)] -> RS.Fields a
toFields = map (first FieldName)

convertColFlds
  :: Monad m => G.NamedType -> SelSet -> m RS.ColFlds
convertColFlds ty selSet = fmap toFields $
  withSelSet selSet $ \fld ->
    case _fName fld of
      "__typename" -> return $ RS.PCFExp $ G.unName $ G.unNamedType ty
      n            -> return $ RS.PCFCol $ PGCol $ G.unName n

convertAggFld
  :: (Monad m, MonadError QErr m)
  => G.NamedType -> SelSet -> m RS.AggFlds
convertAggFld ty selSet = fmap toFields $
  withSelSet selSet $ \fld -> do
    let fType = _fType fld
        fSelSet = _fSelSet fld
    case _fName fld of
      "__typename" -> return $ RS.AFExp $ G.unName $ G.unNamedType ty
      "count"      -> RS.AFCount <$> convertCount (_fArguments fld)
      n            -> do
        colFlds <- convertColFlds fType fSelSet
        unless (isAggFld n) $ throwInvalidFld n
        return $ RS.AFOp $ RS.AggOp (G.unName n) colFlds
  where
      throwInvalidFld (G.Name t) =
        throw500 $ "unexpected field in _aggregate node: " <> t

fromAggField
  :: ( MonadError QErr m, MonadReader r m, Has FieldMap r
     , Has OrdByCtx r, Has SQLGenCtx r
     )
  => PrepFn m -> QualifiedTable -> AnnBoolExpSQL
  -> Maybe Int -> Field -> m RS.AnnAggSel
fromAggField f tn permFilter permLimit fld = fieldAsPath fld $ do
  tableArgs <- parseTableArgs f args
  aggSelFlds <- fromAggSelSet f (_fType fld) (_fSelSet fld)
  let tabFrom = RS.TableFrom tn Nothing
      tabPerm = RS.TablePerm permFilter permLimit
  strfyNum <- stringifyNum <$> asks getter
  return $ RS.AnnSelG aggSelFlds tabFrom tabPerm tableArgs strfyNum
  where
    args = _fArguments fld

convertAggSelect :: SelOpCtx -> Field -> Convert RespTx
convertAggSelect opCtx fld = do
  (selData, prepArgs) <-
    withPathK "selectionSet" $ withPrepArgs $
    fromAggField prepare qt permFilter permLimit fld
  return $ RS.selectAggP2 (selData, prepArgs)
  where
    SelOpCtx qt _ permFilter permLimit = opCtx

fromFuncQueryField
  ::( MonadError QErr m, MonadReader r m, Has FieldMap r
    , Has OrdByCtx r, Has SQLGenCtx r
    )
  => PrepFn m -> QualifiedFunction -> FuncArgSeq -> Bool -> Field
  -> m (RS.TableArgs, Either RS.TableAggFlds RS.AnnFlds, S.FromItem)
fromFuncQueryField f qf argSeq isAgg fld = fieldAsPath fld $ do
  funcArgsM <- withArgM args "args" $ parseFunctionArgs f argSeq
  let funcArgs = fromMaybe [] funcArgsM
      funcFrmItem = S.mkFuncFromItem qf funcArgs
  tableArgs <- parseTableArgs f args
  eSelFlds <- bool nonAggSel aggSel isAgg
  return (tableArgs, eSelFlds, funcFrmItem)
  where
    args = _fArguments fld

    nonAggSel = Right <$>
      fromSelSet f (_fType fld) (_fSelSet fld)
    aggSel = Left <$>
      fromAggSelSet f (_fType fld) (_fSelSet fld)

parseFunctionArgs
  ::(MonadError QErr m)
  => PrepFn m -> FuncArgSeq -> AnnInpVal -> m [S.SQLExp]
parseFunctionArgs fn argSeq val =
  flip withObject val $ \nTy obj ->
    fmap toList $ forM argSeq $ \(FuncArgItem argName) -> do
      argVal <- onNothing (OMap.lookup argName obj) $ throw500 $
                "argument " <> showName argName <> " required in input type "
                <> showNamedTy nTy
      fn =<< asPGColVal argVal

convertFuncQuery
  :: FuncQOpCtx -> Bool -> Field -> Convert RespTx
convertFuncQuery funcOpCtx isAgg fld = do
  ((tableArgs, sel, frmItem), prepArgs) <-
    withPathK "selectionSet" $ withPrepArgs $
    fromFuncQueryField prepare qf argSeq isAgg fld
  let tabPerm = RS.TablePerm permFilter permLimit
  strfyNum <- stringifyNum <$> asks getter
  return $ RS.funcQueryTx frmItem qf qt tabPerm tableArgs strfyNum (sel, prepArgs)
  where
    FuncQOpCtx qt _ permFilter permLimit qf argSeq = funcOpCtx<|MERGE_RESOLUTION|>--- conflicted
+++ resolved
@@ -279,34 +279,20 @@
 convertSelect
   :: SelOpCtx -> Field -> Convert RespTx
 convertSelect opCtx fld = do
-<<<<<<< HEAD
-  selData <- withPathK "selectionSet" $
-             fromField prepare qt permFilter permLimit fld
-  prepArgs <- get
-  return $ RS.selectP2 (QuerySingleObj False) (selData, prepArgs)
-=======
   (selData, prepArgs) <-
     withPathK "selectionSet" $ withPrepArgs $
     fromField prepare qt permFilter permLimit fld
-  return $ RS.selectP2 False (selData, prepArgs)
->>>>>>> c7fdf013
+  return $ RS.selectP2 (QuerySingleObj False) (selData, prepArgs)
   where
     SelOpCtx qt _ permFilter permLimit = opCtx
 
 convertSelectByPKey
   :: SelPkOpCtx -> Field -> Convert RespTx
 convertSelectByPKey opCtx fld = do
-<<<<<<< HEAD
-  selData <- withPathK "selectionSet" $
-             fromFieldByPKey prepare qt colArgMap permFilter fld
-  prepArgs <- get
-  return $ RS.selectP2 (QuerySingleObj True) (selData, prepArgs)
-=======
   (selData, prepArgs) <-
     withPathK "selectionSet" $ withPrepArgs $
     fromFieldByPKey prepare qt colArgMap permFilter fld
-  return $ RS.selectP2 True (selData, prepArgs)
->>>>>>> c7fdf013
+  return $ RS.selectP2 (QuerySingleObj True) (selData, prepArgs)
   where
     SelPkOpCtx qt _ permFilter colArgMap = opCtx
 
