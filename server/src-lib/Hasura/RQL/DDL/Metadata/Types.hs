-- | Types related to metadata management API

{-# LANGUAGE TypeApplications #-}
module Hasura.RQL.DDL.Metadata.Types
  ( currentMetadataVersion
  , MetadataVersion(..)
  , TableMeta(..)
  , tmTable
  , tmIsEnum
  , tmConfiguration
  , tmObjectRelationships
  , tmArrayRelationships
  , tmComputedFields
  , tmInsertPermissions
  , tmSelectPermissions
  , tmUpdatePermissions
  , tmDeletePermissions
  , tmEventTriggers
  , mkTableMeta
  , ReplaceMetadata(..)
  , replaceMetadataToOrdJSON
  , ActionMetadata(..)
  , ActionPermissionMetadata(..)
  , ComputedFieldMeta(..)
  , FunctionsMetadata(..)
  , ExportMetadata(..)
  , ClearMetadata(..)
  , ReloadMetadata(..)
  , DumpInternalState(..)
  , GetInconsistentMetadata(..)
  , DropInconsistentMetadata(..)
  ) where

import           Hasura.Prelude

import           Control.Lens                   hiding (set, (.=))
import           Data.Aeson
import           Data.Aeson.Casing
import           Data.Aeson.TH
import           Language.Haskell.TH.Syntax     (Lift)

import qualified Data.Aeson.Ordered             as AO
import qualified Data.HashMap.Strict            as HM
import qualified Data.HashSet                   as HS
import qualified Language.GraphQL.Draft.Syntax  as G

import           Hasura.RQL.Types
import           Hasura.SQL.Types

import qualified Hasura.RQL.DDL.ComputedField   as ComputedField
import qualified Hasura.RQL.DDL.Permission      as Permission
import qualified Hasura.RQL.DDL.QueryCollection as Collection
import qualified Hasura.RQL.DDL.Relationship    as Relationship
import qualified Hasura.RQL.DDL.Schema          as Schema

data MetadataVersion
  = MVVersion1
  | MVVersion2
  deriving (Show, Eq, Lift, Generic)

instance ToJSON MetadataVersion where
  toJSON MVVersion1 = toJSON @Int 1
  toJSON MVVersion2 = toJSON @Int 2

instance FromJSON MetadataVersion where
  parseJSON v = do
    version :: Int <- parseJSON v
    case version of
      1 -> pure MVVersion1
      2 -> pure MVVersion2
      i -> fail $ "expected 1 or 2, encountered " ++ show i

currentMetadataVersion :: MetadataVersion
currentMetadataVersion = MVVersion2

data ComputedFieldMeta
  = ComputedFieldMeta
  { _cfmName       :: !ComputedFieldName
  , _cfmDefinition :: !ComputedField.ComputedFieldDefinition
  , _cfmComment    :: !(Maybe Text)
  } deriving (Show, Eq, Lift, Generic)
$(deriveJSON (aesonDrop 4 snakeCase) ''ComputedFieldMeta)

data TableMeta
  = TableMeta
  { _tmTable               :: !QualifiedTable
  , _tmIsEnum              :: !Bool
  , _tmConfiguration       :: !TableConfig
  , _tmObjectRelationships :: ![Relationship.ObjRelDef]
  , _tmArrayRelationships  :: ![Relationship.ArrRelDef]
  , _tmComputedFields      :: ![ComputedFieldMeta]
  , _tmInsertPermissions   :: ![Permission.InsPermDef]
  , _tmSelectPermissions   :: ![Permission.SelPermDef]
  , _tmUpdatePermissions   :: ![Permission.UpdPermDef]
  , _tmDeletePermissions   :: ![Permission.DelPermDef]
  , _tmEventTriggers       :: ![EventTriggerConf]
  } deriving (Show, Eq, Lift, Generic)
$(makeLenses ''TableMeta)

mkTableMeta :: QualifiedTable -> Bool -> TableConfig -> TableMeta
mkTableMeta qt isEnum config =
  TableMeta qt isEnum config [] [] [] [] [] [] [] []

instance FromJSON TableMeta where
  parseJSON (Object o) = do
    unless (null unexpectedKeys) $
      fail $ "unexpected keys when parsing TableMetadata : "
      <> show (HS.toList unexpectedKeys)

    TableMeta
     <$> o .: tableKey
     <*> o .:? isEnumKey .!= False
     <*> o .:? configKey .!= emptyTableConfig
     <*> o .:? orKey .!= []
     <*> o .:? arKey .!= []
     <*> o .:? cfKey .!= []
     <*> o .:? ipKey .!= []
     <*> o .:? spKey .!= []
     <*> o .:? upKey .!= []
     <*> o .:? dpKey .!= []
     <*> o .:? etKey .!= []

    where
      tableKey = "table"
      isEnumKey = "is_enum"
      configKey = "configuration"
      orKey = "object_relationships"
      arKey = "array_relationships"
      ipKey = "insert_permissions"
      spKey = "select_permissions"
      upKey = "update_permissions"
      dpKey = "delete_permissions"
      etKey = "event_triggers"
      cfKey = "computed_fields"

      unexpectedKeys =
        HS.fromList (HM.keys o) `HS.difference` expectedKeySet

      expectedKeySet =
        HS.fromList [ tableKey, isEnumKey, configKey, orKey
                    , arKey , ipKey, spKey, upKey, dpKey, etKey
                    , cfKey
                    ]

  parseJSON _ =
    fail "expecting an Object for TableMetadata"

data FunctionsMetadata
  = FMVersion1 ![QualifiedFunction]
  | FMVersion2 ![Schema.TrackFunctionV2]
  deriving (Show, Eq, Lift, Generic)

instance ToJSON FunctionsMetadata where
  toJSON (FMVersion1 qualifiedFunctions) = toJSON qualifiedFunctions
  toJSON (FMVersion2 functionsV2)        = toJSON functionsV2

data ClearMetadata
  = ClearMetadata
  deriving (Show, Eq, Lift)
$(deriveToJSON defaultOptions ''ClearMetadata)

instance FromJSON ClearMetadata where
  parseJSON _ = return ClearMetadata

data ReplaceMetadata
  = ReplaceMetadata
<<<<<<< HEAD
  { aqVersion           :: !MetadataVersion
  , aqTables            :: ![TableMeta]
  , aqFunctions         :: !FunctionsMetadata
  , aqRemoteSchemas     :: ![AddRemoteSchemaQuery]
  , aqQueryCollections  :: ![Collection.CreateCollection]
  , aqAllowlist         :: ![Collection.CollectionReq]
  , aqScheduledTriggers :: ![CreateScheduledTrigger]
  } deriving (Show, Eq)
=======
  { aqVersion          :: !MetadataVersion
  , aqTables           :: ![TableMeta]
  , aqFunctions        :: !FunctionsMetadata
  , aqRemoteSchemas    :: ![AddRemoteSchemaQuery]
  , aqQueryCollections :: ![Collection.CreateCollection]
  , aqAllowlist        :: ![Collection.CollectionReq]
  , aqCustomTypes      :: !CustomTypes
  , aqActions          :: ![ActionMetadata]
  } deriving (Show, Eq, Lift)
>>>>>>> 048c1de4

instance FromJSON ReplaceMetadata where
  parseJSON = withObject "Object" $ \o -> do
    version <- o .:? "version" .!= MVVersion1
    ReplaceMetadata version
      <$> o .: "tables"
      <*> (o .:? "functions" >>= parseFunctions version)
      <*> o .:? "remote_schemas" .!= []
      <*> o .:? "query_collections" .!= []
      <*> o .:? "allow_list" .!= []
<<<<<<< HEAD
      <*> o .:? "scheduled_triggers" .!= []
=======
      <*> o .:? "custom_types" .!= emptyCustomTypes
      <*> o .:? "actions" .!= []
>>>>>>> 048c1de4
    where
      parseFunctions version maybeValue =
        case version of
          MVVersion1 -> FMVersion1 <$> maybe (pure []) parseJSON maybeValue
          MVVersion2 -> FMVersion2 <$> maybe (pure []) parseJSON maybeValue

data ExportMetadata
  = ExportMetadata
  deriving (Show, Eq, Lift)
$(deriveToJSON defaultOptions ''ExportMetadata)

instance FromJSON ExportMetadata where
  parseJSON _ = return ExportMetadata

data ReloadMetadata
  = ReloadMetadata
  deriving (Show, Eq, Lift)
$(deriveToJSON defaultOptions ''ReloadMetadata)

instance FromJSON ReloadMetadata where
  parseJSON _ = return ReloadMetadata

data DumpInternalState
  = DumpInternalState
  deriving (Show, Eq, Lift)
$(deriveToJSON defaultOptions ''DumpInternalState)

instance FromJSON DumpInternalState where
  parseJSON _ = return DumpInternalState

data GetInconsistentMetadata
  = GetInconsistentMetadata
  deriving (Show, Eq, Lift)
$(deriveToJSON defaultOptions ''GetInconsistentMetadata)

instance FromJSON GetInconsistentMetadata where
  parseJSON _ = return GetInconsistentMetadata

data DropInconsistentMetadata
 = DropInconsistentMetadata
 deriving(Show, Eq, Lift)
$(deriveToJSON defaultOptions ''DropInconsistentMetadata)

instance FromJSON DropInconsistentMetadata where
  parseJSON _ = return DropInconsistentMetadata

instance ToJSON ReplaceMetadata where
  toJSON = AO.fromOrdered . replaceMetadataToOrdJSON

-- | Encode 'ReplaceMetadata' to JSON with deterministic ordering. Ordering of object keys and array
-- elements should  remain consistent across versions of graphql-engine if possible!
--
-- Note: While modifying any part of the code below, make sure the encoded JSON of each type is
-- parsable via its 'FromJSON' instance.
replaceMetadataToOrdJSON :: ReplaceMetadata -> AO.Value
replaceMetadataToOrdJSON ( ReplaceMetadata
                               version
                               tables
                               functions
                               remoteSchemas
                               queryCollections
                               allowlist
<<<<<<< HEAD
                               scheduledTriggers
=======
                               customTypes
                               actions
>>>>>>> 048c1de4
                             ) = AO.object $ [versionPair, tablesPair] <>
                                 catMaybes [ functionsPair
                                           , remoteSchemasPair
                                           , queryCollectionsPair
                                           , allowlistPair
<<<<<<< HEAD
                                           , scheduledTriggersPair
=======
                                           , actionsPair
                                           , customTypesPair
>>>>>>> 048c1de4
                                           ]
  where
    versionPair = ("version", AO.toOrdered version)
    tablesPair = ("tables", AO.array $ map tableMetaToOrdJSON tables)
    functionsPair = ("functions",) <$> functionsMetadataToOrdJSON functions

    remoteSchemasPair = listToMaybeOrdPair "remote_schemas" remoteSchemaQToOrdJSON remoteSchemas

    queryCollectionsPair = listToMaybeOrdPair "query_collections" createCollectionToOrdJSON queryCollections

    allowlistPair = listToMaybeOrdPair "allowlist" AO.toOrdered allowlist
    customTypesPair = if customTypes == emptyCustomTypes then Nothing
                      else Just ("custom_types", customTypesToOrdJSON customTypes)
    actionsPair = listToMaybeOrdPair "actions" actionMetadataToOrdJSON actions

    scheduledTriggersPair = listToMaybeOrdPair "scheduled_triggers" scheduledTriggerQToOrdJSON scheduledTriggers

    tableMetaToOrdJSON :: TableMeta -> AO.Value
    tableMetaToOrdJSON ( TableMeta
                         table
                         isEnum
                         config
                         objectRelationships
                         arrayRelationships
                         computedFields
                         insertPermissions
                         selectPermissions
                         updatePermissions
                         deletePermissions
                         eventTriggers
                       ) = AO.object $ [("table", AO.toOrdered table)]
                           <> catMaybes [ isEnumPair
                                        , configPair
                                        , objectRelationshipsPair
                                        , arrayRelationshipsPair
                                        , computedFieldsPair
                                        , insertPermissionsPair
                                        , selectPermissionsPair
                                        , updatePermissionsPair
                                        , deletePermissionsPair
                                        , eventTriggersPair
                                        ]
      where
        isEnumPair = if isEnum then Just ("is_enum", AO.toOrdered isEnum) else Nothing
        configPair = if config == emptyTableConfig then Nothing
                     else Just ("configuration" , AO.toOrdered config)
        objectRelationshipsPair = listToMaybeOrdPair "object_relationships"
                                  relDefToOrdJSON objectRelationships
        arrayRelationshipsPair = listToMaybeOrdPair "array_relationships"
                                 relDefToOrdJSON arrayRelationships
        computedFieldsPair = listToMaybeOrdPair "computed_fields"
                             computedFieldMetaToOrdJSON computedFields
        insertPermissionsPair = listToMaybeOrdPair "insert_permissions"
                                insPermDefToOrdJSON insertPermissions
        selectPermissionsPair = listToMaybeOrdPair "select_permissions"
                                selPermDefToOrdJSON selectPermissions
        updatePermissionsPair = listToMaybeOrdPair "update_permissions"
                                updPermDefToOrdJSON updatePermissions
        deletePermissionsPair = listToMaybeOrdPair "delete_permissions"
                                delPermDefToOrdJSON deletePermissions
        eventTriggersPair = listToMaybeOrdPair "event_triggers"
                            eventTriggerConfToOrdJSON eventTriggers

        relDefToOrdJSON :: (ToJSON a) => Relationship.RelDef a -> AO.Value
        relDefToOrdJSON (Relationship.RelDef name using comment) =
          AO.object $ [ ("name", AO.toOrdered name)
                      , ("using", AO.toOrdered using)
                      ] <> catMaybes [maybeCommentToMaybeOrdPair comment]

        computedFieldMetaToOrdJSON :: ComputedFieldMeta -> AO.Value
        computedFieldMetaToOrdJSON (ComputedFieldMeta name definition comment) =
          AO.object $ [ ("name", AO.toOrdered name)
                      , ("definition", AO.toOrdered definition)
                      ] <> catMaybes [maybeCommentToMaybeOrdPair comment]

        insPermDefToOrdJSON :: Permission.InsPermDef -> AO.Value
        insPermDefToOrdJSON = permDefToOrdJSON insPermToOrdJSON
          where
            insPermToOrdJSON (Permission.InsPerm check set columns) =
              let columnsPair = ("columns",) . AO.toOrdered <$> columns
              in AO.object $ [("check", AO.toOrdered check)]
                 <> catMaybes [maybeSetToMaybeOrdPair set, columnsPair]

        selPermDefToOrdJSON :: Permission.SelPermDef -> AO.Value
        selPermDefToOrdJSON = permDefToOrdJSON selPermToOrdJSON
          where
            selPermToOrdJSON (Permission.SelPerm columns fltr limit allowAgg computedFieldsPerm) =
              AO.object $ catMaybes [ columnsPair
                                    , computedFieldsPermPair
                                    , filterPair
                                    , limitPair
                                    , allowAggPair
                                    ]
              where
                columnsPair = Just ("columns", AO.toOrdered columns)
                computedFieldsPermPair = listToMaybeOrdPair "computed_fields" AO.toOrdered computedFieldsPerm
                filterPair = Just ("filter", AO.toOrdered fltr)
                limitPair = maybeAnyToMaybeOrdPair "limit" AO.toOrdered limit
                allowAggPair = if allowAgg
                               then Just ("allow_aggregations", AO.toOrdered allowAgg)
                               else Nothing

        updPermDefToOrdJSON :: Permission.UpdPermDef -> AO.Value
        updPermDefToOrdJSON = permDefToOrdJSON updPermToOrdJSON
          where
            updPermToOrdJSON (Permission.UpdPerm columns set fltr check) =
              AO.object $ [ ("columns", AO.toOrdered columns)
                          , ("filter", AO.toOrdered fltr)
                          , ("check", AO.toOrdered check)
                          ] <> catMaybes [maybeSetToMaybeOrdPair set]

        delPermDefToOrdJSON :: Permission.DelPermDef -> AO.Value
        delPermDefToOrdJSON = permDefToOrdJSON AO.toOrdered

        permDefToOrdJSON :: (a -> AO.Value) -> Permission.PermDef a -> AO.Value
        permDefToOrdJSON permToOrdJSON (Permission.PermDef role permission comment) =
          AO.object $ [ ("role", AO.toOrdered role)
                      , ("permission", permToOrdJSON permission)
                      ] <> catMaybes [maybeCommentToMaybeOrdPair comment]

        eventTriggerConfToOrdJSON :: EventTriggerConf -> AO.Value
        eventTriggerConfToOrdJSON (EventTriggerConf name definition webhook webhookFromEnv retryConf headers) =
          AO.object $ [ ("name", AO.toOrdered name)
                      , ("definition", AO.toOrdered definition)
                      , ("retry_conf", AO.toOrdered retryConf)
                      ] <> catMaybes [ maybeAnyToMaybeOrdPair "webhook" AO.toOrdered webhook
                                     , maybeAnyToMaybeOrdPair "webhook_from_env" AO.toOrdered webhookFromEnv
                                     , headers >>= listToMaybeOrdPair "headers" AO.toOrdered
                                     ]

    functionsMetadataToOrdJSON :: FunctionsMetadata -> Maybe AO.Value
    functionsMetadataToOrdJSON fm =
      let withList _ []   = Nothing
          withList f list = Just $ f list
          functionV2ToOrdJSON (Schema.TrackFunctionV2 function config) =
            AO.object $ [("function", AO.toOrdered function)]
                        <> if config == Schema.emptyFunctionConfig then []
                           else pure ("configuration", AO.toOrdered config)
      in case fm of
        FMVersion1 functionsV1 -> withList AO.toOrdered functionsV1
        FMVersion2 functionsV2 -> withList (AO.array . map functionV2ToOrdJSON) functionsV2

    remoteSchemaQToOrdJSON :: AddRemoteSchemaQuery -> AO.Value
    remoteSchemaQToOrdJSON (AddRemoteSchemaQuery name definition comment) =
      AO.object $ [ ("name", AO.toOrdered name)
                  , ("definition", remoteSchemaDefToOrdJSON definition)
                  ] <> catMaybes [maybeCommentToMaybeOrdPair comment]
      where
        remoteSchemaDefToOrdJSON :: RemoteSchemaDef -> AO.Value
        remoteSchemaDefToOrdJSON (RemoteSchemaDef url urlFromEnv headers frwrdClientHdrs timeout) =
          AO.object $ catMaybes [ maybeToPair "url" url
                                , maybeToPair "url_from_env" urlFromEnv
                                , maybeToPair "timeout_seconds" timeout
                                , headers >>= listToMaybeOrdPair "headers" AO.toOrdered
                                ] <> [("forward_client_headers", AO.toOrdered frwrdClientHdrs) | frwrdClientHdrs]
          where
            maybeToPair n = maybeAnyToMaybeOrdPair n AO.toOrdered

    createCollectionToOrdJSON :: Collection.CreateCollection -> AO.Value
    createCollectionToOrdJSON (Collection.CreateCollection name definition comment) =
      AO.object $ [ ("name", AO.toOrdered name)
                  , ("definition", AO.toOrdered definition)
                  ] <> catMaybes [maybeCommentToMaybeOrdPair comment]

<<<<<<< HEAD
    scheduledTriggerQToOrdJSON :: CreateScheduledTrigger -> AO.Value
    scheduledTriggerQToOrdJSON = AO.toOrdered
=======
    customTypesToOrdJSON :: CustomTypes -> AO.Value
    customTypesToOrdJSON (CustomTypes inpObjs objs scalars enums) =
      AO.object . catMaybes $ [ listToMaybeOrdPair "input_objects" inputObjectToOrdJSON =<< inpObjs
                              , listToMaybeOrdPair "objects" objectTypeToOrdJSON =<< objs
                              , listToMaybeOrdPair "scalars" scalarTypeToOrdJSON =<< scalars
                              , listToMaybeOrdPair "enums" enumTypeToOrdJSON =<< enums
                              ]
      where
        inputObjectToOrdJSON :: InputObjectTypeDefinition -> AO.Value
        inputObjectToOrdJSON (InputObjectTypeDefinition tyName descM fields) =
          AO.object $ [ ("name", AO.toOrdered tyName)
                      , ("fields", AO.array $ map fieldDefinitionToOrdJSON $ toList fields)
                      ]
          <> catMaybes [maybeDescriptionToMaybeOrdPair descM]
          where
            fieldDefinitionToOrdJSON :: InputObjectFieldDefinition -> AO.Value
            fieldDefinitionToOrdJSON (InputObjectFieldDefinition fieldName fieldDescM ty) =
              AO.object $ [ ("name", AO.toOrdered fieldName)
                          , ("type", AO.toOrdered ty)
                          ]
              <> catMaybes [maybeDescriptionToMaybeOrdPair fieldDescM]

        objectTypeToOrdJSON :: ObjectTypeDefinition -> AO.Value
        objectTypeToOrdJSON (ObjectTypeDefinition tyName descM fields rels) =
          AO.object $ [ ("name", AO.toOrdered tyName)
                      , ("fields", AO.array $ map fieldDefinitionToOrdJSON $ toList fields)
                      ]
          <> catMaybes [ maybeDescriptionToMaybeOrdPair descM
                       , listToMaybeOrdPair "relationships" AO.toOrdered =<< rels
                       ]
          where
            fieldDefinitionToOrdJSON :: ObjectFieldDefinition -> AO.Value
            fieldDefinitionToOrdJSON (ObjectFieldDefinition fieldName argsValM fieldDescM ty) =
              AO.object $ [ ("name", AO.toOrdered fieldName)
                          , ("type", AO.toOrdered ty)
                          ]
              <> catMaybes [ (("arguments", ) . AO.toOrdered) <$> argsValM
                           , maybeDescriptionToMaybeOrdPair fieldDescM
                           ]

        scalarTypeToOrdJSON :: ScalarTypeDefinition -> AO.Value
        scalarTypeToOrdJSON (ScalarTypeDefinition tyName descM) =
          AO.object $ [("name", AO.toOrdered tyName)]
          <> catMaybes [maybeDescriptionToMaybeOrdPair descM]

        enumTypeToOrdJSON :: EnumTypeDefinition -> AO.Value
        enumTypeToOrdJSON (EnumTypeDefinition tyName descM values) =
          AO.object $ [ ("name", AO.toOrdered tyName)
                      , ("values", AO.toOrdered values)
                      ]
          <> catMaybes [maybeDescriptionToMaybeOrdPair descM]


    actionMetadataToOrdJSON :: ActionMetadata -> AO.Value
    actionMetadataToOrdJSON (ActionMetadata name comment definition permissions) =
      AO.object $ [ ("name", AO.toOrdered name)
                  , ("definition", actionDefinitionToOrdJSON definition)
                  ]
      <> catMaybes [ maybeCommentToMaybeOrdPair comment
                   , listToMaybeOrdPair "permissions" permToOrdJSON permissions
                   ]
      where
        actionDefinitionToOrdJSON :: ActionDefinitionInput -> AO.Value
        actionDefinitionToOrdJSON (ActionDefinition args outputType kind headers frwrdClientHdrs handler) =
          AO.object $ [ ("kind", AO.toOrdered kind)
                      , ("handler", AO.toOrdered handler)
                      , ("arguments", AO.array $ map argDefinitionToOrdJSON args)
                      , ("output_type", AO.toOrdered outputType)
                      ]
          <> [("forward_client_headers", AO.toOrdered frwrdClientHdrs) | frwrdClientHdrs]
          <> catMaybes [ listToMaybeOrdPair "headers" AO.toOrdered headers
                       ]
          where
            argDefinitionToOrdJSON :: ArgumentDefinition -> AO.Value
            argDefinitionToOrdJSON (ArgumentDefinition argName ty descM) =
              AO.object $  [ ("name", AO.toOrdered argName)
                           , ("type", AO.toOrdered ty)
                           ]
              <> catMaybes [maybeAnyToMaybeOrdPair "description" AO.toOrdered descM]

        permToOrdJSON :: ActionPermissionMetadata -> AO.Value
        permToOrdJSON (ActionPermissionMetadata role permComment) =
          AO.object $ [("role", AO.toOrdered role)] <> catMaybes [maybeCommentToMaybeOrdPair permComment]
>>>>>>> 048c1de4

    -- Utility functions
    listToMaybeOrdPair :: Text -> (a -> AO.Value) -> [a] -> Maybe (Text, AO.Value)
    listToMaybeOrdPair name f = \case
      []   -> Nothing
      list -> Just $ (name,) $ AO.array $ map f list

    maybeSetToMaybeOrdPair :: Maybe (ColumnValues Value) -> Maybe (Text, AO.Value)
    maybeSetToMaybeOrdPair set = set >>= \colVals -> if colVals == HM.empty then Nothing
                                      else Just ("set", AO.toOrdered colVals)


    maybeDescriptionToMaybeOrdPair :: Maybe G.Description -> Maybe (Text, AO.Value)
    maybeDescriptionToMaybeOrdPair = maybeAnyToMaybeOrdPair "description" AO.toOrdered

    maybeCommentToMaybeOrdPair :: Maybe Text -> Maybe (Text, AO.Value)
    maybeCommentToMaybeOrdPair = maybeAnyToMaybeOrdPair "comment" AO.toOrdered

    maybeAnyToMaybeOrdPair :: Text -> (a -> AO.Value) -> Maybe a -> Maybe (Text, AO.Value)
    maybeAnyToMaybeOrdPair name f = fmap ((name,) . f)<|MERGE_RESOLUTION|>--- conflicted
+++ resolved
@@ -164,26 +164,16 @@
 
 data ReplaceMetadata
   = ReplaceMetadata
-<<<<<<< HEAD
   { aqVersion           :: !MetadataVersion
   , aqTables            :: ![TableMeta]
   , aqFunctions         :: !FunctionsMetadata
   , aqRemoteSchemas     :: ![AddRemoteSchemaQuery]
   , aqQueryCollections  :: ![Collection.CreateCollection]
   , aqAllowlist         :: ![Collection.CollectionReq]
+  , aqCustomTypes       :: !CustomTypes
+  , aqActions           :: ![ActionMetadata]
   , aqScheduledTriggers :: ![CreateScheduledTrigger]
   } deriving (Show, Eq)
-=======
-  { aqVersion          :: !MetadataVersion
-  , aqTables           :: ![TableMeta]
-  , aqFunctions        :: !FunctionsMetadata
-  , aqRemoteSchemas    :: ![AddRemoteSchemaQuery]
-  , aqQueryCollections :: ![Collection.CreateCollection]
-  , aqAllowlist        :: ![Collection.CollectionReq]
-  , aqCustomTypes      :: !CustomTypes
-  , aqActions          :: ![ActionMetadata]
-  } deriving (Show, Eq, Lift)
->>>>>>> 048c1de4
 
 instance FromJSON ReplaceMetadata where
   parseJSON = withObject "Object" $ \o -> do
@@ -194,12 +184,9 @@
       <*> o .:? "remote_schemas" .!= []
       <*> o .:? "query_collections" .!= []
       <*> o .:? "allow_list" .!= []
-<<<<<<< HEAD
-      <*> o .:? "scheduled_triggers" .!= []
-=======
       <*> o .:? "custom_types" .!= emptyCustomTypes
       <*> o .:? "actions" .!= []
->>>>>>> 048c1de4
+      <*> o .:? "scheduled_triggers" .!= []
     where
       parseFunctions version maybeValue =
         case version of
@@ -262,23 +249,17 @@
                                remoteSchemas
                                queryCollections
                                allowlist
-<<<<<<< HEAD
-                               scheduledTriggers
-=======
                                customTypes
                                actions
->>>>>>> 048c1de4
+                               scheduledTriggers
                              ) = AO.object $ [versionPair, tablesPair] <>
                                  catMaybes [ functionsPair
                                            , remoteSchemasPair
                                            , queryCollectionsPair
                                            , allowlistPair
-<<<<<<< HEAD
-                                           , scheduledTriggersPair
-=======
                                            , actionsPair
                                            , customTypesPair
->>>>>>> 048c1de4
+                                           , scheduledTriggersPair
                                            ]
   where
     versionPair = ("version", AO.toOrdered version)
@@ -443,10 +424,9 @@
                   , ("definition", AO.toOrdered definition)
                   ] <> catMaybes [maybeCommentToMaybeOrdPair comment]
 
-<<<<<<< HEAD
     scheduledTriggerQToOrdJSON :: CreateScheduledTrigger -> AO.Value
     scheduledTriggerQToOrdJSON = AO.toOrdered
-=======
+
     customTypesToOrdJSON :: CustomTypes -> AO.Value
     customTypesToOrdJSON (CustomTypes inpObjs objs scalars enums) =
       AO.object . catMaybes $ [ listToMaybeOrdPair "input_objects" inputObjectToOrdJSON =<< inpObjs
@@ -530,7 +510,6 @@
         permToOrdJSON :: ActionPermissionMetadata -> AO.Value
         permToOrdJSON (ActionPermissionMetadata role permComment) =
           AO.object $ [("role", AO.toOrdered role)] <> catMaybes [maybeCommentToMaybeOrdPair permComment]
->>>>>>> 048c1de4
 
     -- Utility functions
     listToMaybeOrdPair :: Text -> (a -> AO.Value) -> [a] -> Maybe (Text, AO.Value)
