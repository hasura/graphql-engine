--- conflicted
+++ resolved
@@ -30,7 +30,7 @@
 import qualified Network.HTTP.Client          as HTTP
 
 curCatalogVer :: T.Text
-curCatalogVer = "4"
+curCatalogVer = "5"
 
 initCatalogSafe :: UTCTime -> HTTP.Manager -> Q.TxE QErr String
 initCatalogSafe initTime httpMgr =  do
@@ -189,23 +189,19 @@
   Q.unitQ "CREATE INDEX ON hdb_catalog.event_log (trigger_id)" () False
   Q.unitQ "CREATE INDEX ON hdb_catalog.event_invocation_logs (event_id)" () False
 
-<<<<<<< HEAD
 -- custom resolver
-from3To4 :: HTTP.Manager -> Q.TxE QErr ()
-from3To4 httpMgr = do
+from4To5 :: HTTP.Manager -> Q.TxE QErr ()
+from4To5 httpMgr = do
   Q.Discard () <- Q.multiQE defaultTxErrorHandler
-    $(Q.sqlFromFile "src-rsr/migrate_from_3_to_4.sql")
+    $(Q.sqlFromFile "src-rsr/migrate_from_4_to_5.sql")
   -- migrate metadata
   tx <- liftEither $ buildTxAny adminUserInfo
-                     emptySchemaCache httpMgr migrateMetadataFrom3
+                     emptySchemaCache httpMgr migrateMetadataFrom4
   void tx
   -- set as system defined
   setAsSystemDefined
 
 
-migrateCatalog :: HTTP.Manager -> UTCTime -> Q.TxE QErr String
-migrateCatalog httpMgr migrationTime = do
-=======
 from3To4 :: Q.TxE QErr ()
 from3To4 = Q.catchE defaultTxErrorHandler $ do
   Q.unitQ "ALTER TABLE hdb_catalog.event_triggers ADD COLUMN configuration JSON" () False
@@ -222,7 +218,8 @@
           \, DROP COLUMN retry_interval\
           \, DROP COLUMN headers" () False
   where
-    uncurryEventTrigger (trn, Q.AltJ tDef, w, nr, rint, Q.AltJ headers) = EventTriggerConf trn tDef (Just w) Nothing (RetryConf nr rint) headers
+    uncurryEventTrigger (trn, Q.AltJ tDef, w, nr, rint, Q.AltJ headers) =
+      EventTriggerConf trn tDef (Just w) Nothing (RetryConf nr rint) headers
     updateEventTrigger3To4 etc@(EventTriggerConf name _ _ _ _ _) = Q.unitQ [Q.sql|
                                          UPDATE hdb_catalog.event_triggers
                                          SET
@@ -230,9 +227,8 @@
                                          WHERE name = $2
                                          |] (Q.AltJ $ A.toJSON etc, name) True
 
-migrateCatalog :: UTCTime -> Q.TxE QErr String
-migrateCatalog migrationTime = do
->>>>>>> 19a0dd97
+migrateCatalog :: HTTP.Manager -> UTCTime -> Q.TxE QErr String
+migrateCatalog httpMgr migrationTime = do
   preVer <- getCatalogVersion
   if | preVer == curCatalogVer ->
          return "migrate: already at the latest version"
@@ -240,16 +236,17 @@
      | preVer == "1"   -> from1ToCurrent
      | preVer == "2"   -> from2ToCurrent
      | preVer == "3"   -> from3ToCurrent
+     | preVer == "4"   -> from4ToCurrent
      | otherwise -> throw400 NotSupported $
                     "migrate: unsupported version : " <> preVer
   where
+    from4ToCurrent = do
+      from4To5 httpMgr
+      postMigrate
+
     from3ToCurrent = do
-<<<<<<< HEAD
-      from3To4 httpMgr
-=======
       from3To4
->>>>>>> 19a0dd97
-      postMigrate
+      from4ToCurrent
 
     from2ToCurrent = do
       from2To3
