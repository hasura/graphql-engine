--- conflicted
+++ resolved
@@ -1,6 +1,6 @@
 # Contributing to Hasura graphql-engine
 
-*First*: if you feel insecure about how to start contributing, feel free to ask us on our [Discord channel](https://discordapp.com/invite/hasura), in the #contrib channel or as a DM to Marion (@marion#9554). You can also just go ahead with your contribution and we'll give you feedback. Don't worry - the worst that can happen is that you'll be politely asked to change something. We appreciate any contributions, and we don't want a wall of rules to stand in the way of that. 
+_First_: if you feel insecure about how to start contributing, feel free to ask us on our [Discord channel](https://discordapp.com/invite/hasura), in the #contrib channel or as a DM to Marion (@marion#9554). You can also just go ahead with your contribution and we'll give you feedback. Don't worry - the worst that can happen is that you'll be politely asked to change something. We appreciate any contributions, and we don't want a wall of rules to stand in the way of that.
 
 However, for those individuals who want a bit more guidance on the best way to contribute to the project, read on. This document will cover what we're looking for. By addressing the points below, the chances that we
 can quickly merge or address your contributions will increase.
@@ -19,8 +19,8 @@
 
 [6. Translations ](#translations)
 
+<a name="overview"></a>
 
-<a name="overview"></a>
 ## 1. Repo overview
 
 [hasura/graphql-engine](https://github.com/hasura/graphql-engine) is a mono-repo
@@ -37,6 +37,7 @@
 For all contributions, a CLA (Contributor License Agreement) needs to be signed [here](https://cla-assistant.io/hasura/graphql-engine) before (or after) the pull request has been submitted. A bot will prompt contributors to sign the CLA via a pull request comment, if necessary.
 
 <a name="first-timers"></a>
+
 ## 2. First time contributors welcome!
 
 We appreciate first time contributors and we are happy to assist you in getting started. In case of questions, just reach out to us!
@@ -44,6 +45,7 @@
 You find all issues suitable for first time contributors [here](https://github.com/hasura/graphql-engine/issues?q=is%3Aopen+is%3Aissue+label%3A%22good+first+issue%22).
 
 <a name="areas"></a>
+
 ## 3. Areas for contributing
 
 Of course, we appreciate contributions to all components of Hasura. However, we have identified three areas that are particularly suitable for open source contributions.
@@ -60,10 +62,8 @@
 
 The contributing guide for docs can be found at [docs/CONTRIBUTING.md](docs/CONTRIBUTING.md).
 
-
 ### Community content
 
-<<<<<<< HEAD
 Since we launched our [learn page](https://learn.hasura.io/), we are happy about contributions:
 
 - Fix errors in existing learn tutorials
@@ -76,24 +76,17 @@
 
 - [Boilerplates](https://github.com/hasura/graphql-engine/tree/master/community/boilerplates)
 
-- [Sample apps](https://github.com/hasura/graphql-engine/tree/master/community/sample-apps)  
+- [Sample apps](https://github.com/hasura/graphql-engine/tree/master/community/sample-apps)
 
-- [Tools](community/tools) 
+- [Tools](community/tools)
 
 If you would like to contribute to the community by
 
 - writing a technical blogpost
-=======
-We have identified three other ways of contributing with community content:
->>>>>>> d2b2a58c
 
 - speaking at an event
 
-<<<<<<< HEAD
 - organizing a workshop
-=======
-- [sample-apps](community/sample-apps) 
->>>>>>> d2b2a58c
 
 check out our [community wiki](https://github.com/hasura/graphql-engine/wiki/Community-Wiki).
 
@@ -106,6 +99,7 @@
 The README of the CLI repository can be found [here](https://github.com/hasura/graphql-engine/tree/master/cli).
 
 <a name="ways"></a>
+
 ## 4. Ways of contributing
 
 ### Reporting an Issue
@@ -123,13 +117,13 @@
 
 - If you're working on an issue, please comment that you are doing so to prevent duplicate work by others also.
 
-- Squash your commits and refer to the issue using `fix #<issue-no>` or `close
-  #<issue-no>` in the commit message, at the end.
+- Squash your commits and refer to the issue using `fix #<issue-no>` or `close #<issue-no>` in the commit message, at the end.
   For example: `resolve answers to everything (fix #42)` or `resolve answers to everything, fix #42`
 
 - Rebase master with your branch before submitting a pull request.
 
 <a name="commit-messages"></a>
+
 ## 5. Commit messages
 
 - The first line should be a summary of the changes, not exceeding 50
@@ -144,10 +138,11 @@
 - Don't add a period/dot (.) at the end of the summary line.
 
 <a name="translations"></a>
+
 ## 6. Translations
 
 This document is available in the following translations:
 
 - [French 🇫🇷](translations/CONTRIBUTING.french.md)
 
-(Credits: Some sections are adapted from https://github.com/PostgREST/postgrest/blob/master/.github/CONTRIBUTING.md)
+(Credits: Some sections are adapted from https://github.com/PostgREST/postgrest/blob/master/.github/CONTRIBUTING.md)