--- conflicted
+++ resolved
@@ -39,19 +39,10 @@
   Q.unitQE PGQ.PGExecErrTx "DROP SCHEMA public CASCADE" () False
   Q.unitQE PGQ.PGExecErrTx "CREATE SCHEMA public" () False
 
-<<<<<<< HEAD
 ravenApp :: RavenLogger -> PGQ.PGPool -> IO Application
 ravenApp rlogger pool = do
   let corsCfg = CorsConfig "*" True  -- cors is disabled
   spockAsApp $ spockT id $ app Q.Serializable Nothing rlogger pool AMNoAuth corsCfg True -- no access key and no webhook
-=======
-raven_app :: RavenLogger -> PGQ.PGPool -> IO Application
-raven_app rlogger pool =
-  do
-    _ <- liftIO $ runExceptT $ Q.runTx pool defTxMode resetStateTx
-    let corsCfg = CorsConfigG "*" True  -- cors is disabled
-    spockAsApp $ spockT id $ app Q.Serializable Nothing rlogger pool AMNoAuth corsCfg True -- no access key and no webhook
->>>>>>> 183cbb16
 
 main :: IO ()
 main = withStdoutLogger ravenLogGen $ \rlogger -> do
@@ -59,13 +50,8 @@
   ConnectionParams rci cp <- parseArgs
   -- form the postgres connection info
   ci <- either ((>> exitFailure) . (putStrLn . connInfoErrModifier))
-<<<<<<< HEAD
-    return $ mkConnInfo rci
+    return $ mkConnInfo Nothing rci
   -- intialize the pool
-=======
-    return $ mkConnInfo Nothing rci
-
->>>>>>> 183cbb16
   pool <- Q.initPGPool ci cp
   -- reset state in the database
   void $ liftIO $ runExceptT $ Q.runTx pool defTxMode resetStateTx
