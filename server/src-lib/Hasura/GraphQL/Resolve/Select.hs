module Hasura.GraphQL.Resolve.Select
  ( convertSelect
  , convertSelectByPKey
  , convertAggSelect
  , convertFuncQuery
  , parseColumns
  , withSelSet
  , fromSelSet
  , fieldAsPath
  , fromField
  , fromFieldByPKey
  , fromAggField
  , fromFuncQueryField
  ) where

import           Control.Arrow                     (first)
import           Data.Has
import           Hasura.Prelude

import qualified Data.HashMap.Strict               as Map
import qualified Data.HashMap.Strict.InsOrd        as OMap
import qualified Data.List.NonEmpty                as NE
import qualified Data.Text                         as T
import qualified Language.GraphQL.Draft.Syntax     as G

import qualified Hasura.RQL.DML.Select             as RS
import qualified Hasura.SQL.DML                    as S

import           Hasura.GraphQL.Context
import           Hasura.GraphQL.Resolve.BoolExp
import           Hasura.GraphQL.Resolve.Context
import           Hasura.GraphQL.Resolve.InputValue
import           Hasura.GraphQL.Schema             (isAggFld)
import           Hasura.GraphQL.Validate.Field
import           Hasura.GraphQL.Validate.Types
import           Hasura.RQL.DML.Internal           (onlyPositiveInt)
import           Hasura.RQL.Types
import           Hasura.SQL.Types
import           Hasura.SQL.Value

withSelSet :: (Monad m) => SelSet -> (Field -> m a) -> m [(Text, a)]
withSelSet selSet f =
  forM (toList selSet) $ \fld -> do
    res <- f fld
    return (G.unName $ G.unAlias $ _fAlias fld, res)

fromSelSet
  :: ( MonadError QErr m, MonadReader r m, Has FieldMap r
     , Has OrdByCtx r, Has SQLGenCtx r
     )
  => PrepFn m -> G.NamedType -> SelSet -> m RS.AnnFlds
fromSelSet f fldTy flds =
  forM (toList flds) $ \fld -> do
    let fldName = _fName fld
    let rqlFldName = FieldName $ G.unName $ G.unAlias $ _fAlias fld
    (rqlFldName,) <$> case fldName of
      "__typename" -> return $ RS.FExp $ G.unName $ G.unNamedType fldTy
      _ -> do
        fldInfo <- getFldInfo fldTy fldName
        case fldInfo of
          Left colInfo -> return $ RS.FCol colInfo
          Right (relInfo, isAgg, tableFilter, tableLimit) -> do
            let relTN = riRTable relInfo
                colMapping = riMapping relInfo
                rn = riName relInfo
            if isAgg then do
              aggSel <- fromAggField f relTN tableFilter tableLimit fld
              return $ RS.FArr $ RS.ASAgg $ RS.AnnRelG rn colMapping aggSel
            else do
              annSel <- fromField f relTN tableFilter tableLimit fld
              let annRel = RS.AnnRelG rn colMapping annSel
              return $ case riType relInfo of
                ObjRel -> RS.FObj annRel
                ArrRel -> RS.FArr $ RS.ASSimple annRel

fromAggSelSet
  :: ( MonadError QErr m, MonadReader r m, Has FieldMap r
     , Has OrdByCtx r, Has SQLGenCtx r
     )
  => PrepFn m -> G.NamedType -> SelSet -> m RS.TableAggFlds
fromAggSelSet fn fldTy selSet = fmap toFields $
  withSelSet selSet $ \f -> do
    let fTy = _fType f
        fSelSet = _fSelSet f
    case _fName f of
      "__typename" -> return $ RS.TAFExp $ G.unName $ G.unNamedType fldTy
      "aggregate"  -> RS.TAFAgg <$> convertAggFld fTy fSelSet
      "nodes"      -> RS.TAFNodes <$> fromSelSet fn fTy fSelSet
      G.Name t     -> throw500 $ "unexpected field in _agg node: " <> t

fieldAsPath :: (MonadError QErr m) => Field -> m a -> m a
fieldAsPath = nameAsPath . _fName

parseTableArgs
  :: ( MonadError QErr m, MonadReader r m
     , Has FieldMap r, Has OrdByCtx r
     )
  => PrepFn m -> ArgsMap -> m RS.TableArgs
parseTableArgs f args = do
  whereExpM  <- withArgM args "where" $ parseBoolExp f
  ordByExpML <- withArgM args "order_by" parseOrderBy
  let ordByExpM = NE.nonEmpty =<< ordByExpML
  limitExpM  <- withArgM args "limit" parseLimit
  offsetExpM <- withArgM args "offset" $ asPGColVal >=> f
  distOnColsML <- withArgM args "distinct_on" parseColumns
  let distOnColsM = NE.nonEmpty =<< distOnColsML
  mapM_ (validateDistOn ordByExpM) distOnColsM
  return $ RS.TableArgs whereExpM ordByExpM limitExpM offsetExpM distOnColsM
  where
    validateDistOn Nothing _ = return ()
    validateDistOn (Just ordBys) cols = withPathK "args" $ do
      let colsLen = length cols
          initOrdBys = take colsLen $ toList ordBys
          initOrdByCols = flip mapMaybe initOrdBys $ \ob ->
            case obiColumn ob of
              RS.AOCPG ci -> Just $ pgiName ci
              _           -> Nothing
          isValid = (colsLen == length initOrdByCols)
                    && all (`elem` initOrdByCols) (toList cols)

      unless isValid $ throwVE
        "\"distinct_on\" columns must match initial \"order_by\" columns"

fromField
  :: ( MonadError QErr m, MonadReader r m, Has FieldMap r
     , Has OrdByCtx r, Has SQLGenCtx r
     )
  => PrepFn m -> QualifiedTable -> AnnBoolExpSQL
  -> Maybe Int -> Field -> m RS.AnnSel
fromField f tn permFilter permLimitM fld = fieldAsPath fld $ do
  tableArgs <- parseTableArgs f args
  annFlds   <- fromSelSet f (_fType fld) $ _fSelSet fld
  let tabFrom = RS.TableFrom tn Nothing
      tabPerm = RS.TablePerm permFilter permLimitM
  strfyNum <- stringifyNum <$> asks getter
  return $ RS.AnnSelG annFlds tabFrom tabPerm tableArgs strfyNum
  where
    args = _fArguments fld

getOrdByItemMap
  :: ( MonadError QErr m
     , MonadReader r m
     , Has OrdByCtx r
     )
  => G.NamedType -> m OrdByItemMap
getOrdByItemMap nt = do
  ordByCtx <- asks getter
  onNothing (Map.lookup nt ordByCtx) $
    throw500 $ "could not lookup " <> showNamedTy nt

parseOrderBy
  :: ( MonadError QErr m
     , MonadReader r m
     , Has OrdByCtx r
     )
  => AnnGValue -> m [RS.AnnOrderByItem]
parseOrderBy = fmap concat . withArray f
  where
    f _ = mapM (withObject (getAnnObItems id))

getAnnObItems
  :: ( MonadError QErr m
     , MonadReader r m
     , Has OrdByCtx r
     )
  => (RS.AnnObCol -> RS.AnnObCol)
  -> G.NamedType
  -> AnnGObject
  -> m [RS.AnnOrderByItem]
getAnnObItems f nt obj = do
  ordByItemMap <- getOrdByItemMap nt
  fmap concat $ forM (OMap.toList obj) $ \(k, v) -> do
    ordByItem <- onNothing (Map.lookup k ordByItemMap) $ throw500 $
      "cannot lookup " <> showName k <> " order by item in "
      <> showNamedTy nt <> " map"
    case ordByItem of
      OBIPGCol ci -> do
        let aobCol = f $ RS.AOCPG ci
        (_, enumVal) <- asEnumVal v
        (ordTy, nullsOrd) <- parseOrderByEnum enumVal
        return [mkOrdByItemG ordTy aobCol nullsOrd]
      OBIRel ri fltr -> do
        let annObColFn = f . RS.AOCObj ri fltr
        withObject (getAnnObItems annObColFn) v

      OBIAgg ri fltr -> do
        let aobColFn = f . RS.AOCAgg ri fltr
        flip withObject v $ \_ o -> parseAggOrdBy aobColFn o

mkOrdByItemG :: S.OrderType -> a -> S.NullsOrder -> OrderByItemG a
mkOrdByItemG ordTy aobCol nullsOrd =
  OrderByItemG (Just $ OrderType ordTy) aobCol (Just $ NullsOrder nullsOrd)

parseAggOrdBy
  :: (MonadError QErr m)
  => (RS.AnnAggOrdBy -> RS.AnnObCol)
  -> AnnGObject
  -> m [RS.AnnOrderByItem]
parseAggOrdBy f annObj =
  fmap concat <$> forM (OMap.toList annObj) $ \(op, obVal) ->
    case op of
      "count" -> do
        (ordTy, nullsOrd) <- parseAsEnum obVal
        return [mkOrdByItemG ordTy (f RS.AAOCount) nullsOrd]

      G.Name opT ->
        flip withObject obVal $ \_ opObObj ->
          forM (OMap.toList opObObj) $ \(col, eVal) -> do
            (ordTy, nullsOrd) <- parseAsEnum eVal
            let aobCol = f $ RS.AAOOp opT $ PGCol $ G.unName col
            return $ mkOrdByItemG ordTy aobCol nullsOrd
  where
    parseAsEnum v = do
      (_, enumVal) <- asEnumVal v
      parseOrderByEnum enumVal

parseOrderByEnum
  :: (MonadError QErr m)
  => G.EnumValue
  -> m (S.OrderType, S.NullsOrder)
parseOrderByEnum = \case
  G.EnumValue "asc"              -> return (S.OTAsc, S.NLast)
  G.EnumValue "asc_nulls_last"  -> return (S.OTAsc, S.NLast)
  G.EnumValue "asc_nulls_first"  -> return (S.OTAsc, S.NFirst)
  G.EnumValue "desc"             -> return (S.OTDesc, S.NFirst)
  G.EnumValue "desc_nulls_first" -> return (S.OTDesc, S.NFirst)
  G.EnumValue "desc_nulls_last" -> return (S.OTDesc, S.NLast)
  G.EnumValue v                   -> throw500 $
    "enum value " <> showName v <> " not found in type order_by"

parseLimit :: ( MonadError QErr m ) => AnnGValue -> m Int
parseLimit v = do
  (_, pgColVal) <- asPGColVal v
  limit <- maybe noIntErr return $ pgColValueToInt pgColVal
  -- validate int value
  onlyPositiveInt limit
  return limit
  where
    noIntErr = throwVE "expecting Integer value for \"limit\""

fromFieldByPKey
<<<<<<< HEAD
  :: (MonadError QErr m, MonadReader r m, Has FieldMap r, Has OrdByCtx r, Has SQLGenCtx r)
  => ((PGColType, PGColValue) -> m S.SQLExp)
  -> QualifiedTable -> AnnBoolExpSQL -> Field -> m RS.AnnSel
fromFieldByPKey f tn permFilter fld = fieldAsPath fld $ do
  boolExp <- pgColValToBoolExp f $ _fArguments fld
  annFlds <- fromSelSet f (_fType fld) $ _fSelSet fld
  let tabFrom = RS.TableFrom tn Nothing
      tabPerm = RS.TablePerm permFilter Nothing
      tabArgs = RS.noTableArgs { RS._taWhere = Just boolExp}
  strfyNum <- stringifyNum <$> asks getter
  return $ RS.AnnSelG annFlds tabFrom tabPerm tabArgs strfyNum
=======
  :: ( MonadError QErr m
     , MonadReader r m
     , Has FieldMap r
     , Has OrdByCtx r
     )
  => PrepFn m -> QualifiedTable -> PGColArgMap
  -> AnnBoolExpSQL -> Field -> m RS.AnnSel
fromFieldByPKey f tn colArgMap permFilter fld = fieldAsPath fld $ do
  boolExp <- pgColValToBoolExp f colArgMap $ _fArguments fld
  annFlds <- fromSelSet f fldTy $ _fSelSet fld
  let tabFrom = RS.TableFrom tn Nothing
      tabPerm = RS.TablePerm permFilter Nothing
  return $ RS.AnnSelG annFlds tabFrom tabPerm $
    RS.noTableArgs { RS._taWhere = Just boolExp}
  where
    fldTy = _fType fld
>>>>>>> 32ef67a2

convertSelect
  :: SelOpCtx -> Field -> Convert RespTx
convertSelect opCtx fld = do
  selData <- withPathK "selectionSet" $
             fromField prepare qt permFilter permLimit fld
  prepArgs <- get
  return $ RS.selectP2 False (selData, prepArgs)
  where
    SelOpCtx qt _ permFilter permLimit = opCtx

convertSelectByPKey
  :: SelPkOpCtx -> Field -> Convert RespTx
convertSelectByPKey opCtx fld = do
  selData <- withPathK "selectionSet" $
             fromFieldByPKey prepare qt colArgMap permFilter fld
  prepArgs <- get
  return $ RS.selectP2 True (selData, prepArgs)
  where
    SelPkOpCtx qt _ permFilter colArgMap = opCtx

-- agg select related
parseColumns :: MonadError QErr m => AnnGValue -> m [PGCol]
parseColumns val =
  flip withArray val $ \_ vals ->
    forM vals $ \v -> do
      (_, enumVal) <- asEnumVal v
      return $ PGCol $ G.unName $ G.unEnumValue enumVal

convertCount :: MonadError QErr m => ArgsMap -> m S.CountType
convertCount args = do
  columnsM <- withArgM args "columns" parseColumns
  isDistinct <- or <$> withArgM args "distinct" parseDistinct
  maybe (return S.CTStar) (mkCType isDistinct) columnsM
  where
    parseDistinct v = do
      (_, val) <- asPGColVal v
      case val of
        PGValBoolean b -> return b
        _              ->
          throw500 "expecting Boolean for \"distinct\""

    mkCType isDistinct cols = return $
      bool (S.CTSimple cols) (S.CTDistinct cols) isDistinct

toFields :: [(T.Text, a)] -> RS.Fields a
toFields = map (first FieldName)

convertColFlds
  :: Monad m => G.NamedType -> SelSet -> m RS.ColFlds
convertColFlds ty selSet = fmap toFields $
  withSelSet selSet $ \fld ->
    case _fName fld of
      "__typename" -> return $ RS.PCFExp $ G.unName $ G.unNamedType ty
      n            -> return $ RS.PCFCol $ PGCol $ G.unName n

convertAggFld
  :: (Monad m, MonadError QErr m)
  => G.NamedType -> SelSet -> m RS.AggFlds
convertAggFld ty selSet = fmap toFields $
  withSelSet selSet $ \fld -> do
    let fType = _fType fld
        fSelSet = _fSelSet fld
    case _fName fld of
      "__typename" -> return $ RS.AFExp $ G.unName $ G.unNamedType ty
      "count"      -> RS.AFCount <$> convertCount (_fArguments fld)
      n            -> do
        colFlds <- convertColFlds fType fSelSet
        unless (isAggFld n) $ throwInvalidFld n
        return $ RS.AFOp $ RS.AggOp (G.unName n) colFlds
  where
      throwInvalidFld (G.Name t) =
        throw500 $ "unexpected field in _aggregate node: " <> t

fromAggField
  :: ( MonadError QErr m, MonadReader r m, Has FieldMap r
     , Has OrdByCtx r, Has SQLGenCtx r
     )
  => PrepFn m -> QualifiedTable -> AnnBoolExpSQL
  -> Maybe Int -> Field -> m RS.AnnAggSel
fromAggField f tn permFilter permLimit fld = fieldAsPath fld $ do
  tableArgs <- parseTableArgs f args
  aggSelFlds <- fromAggSelSet f (_fType fld) (_fSelSet fld)
  let tabFrom = RS.TableFrom tn Nothing
      tabPerm = RS.TablePerm permFilter permLimit
  strfyNum <- stringifyNum <$> asks getter
  return $ RS.AnnSelG aggSelFlds tabFrom tabPerm tableArgs strfyNum
  where
    args = _fArguments fld

convertAggSelect :: SelOpCtx -> Field -> Convert RespTx
convertAggSelect opCtx fld = do
  selData <- withPathK "selectionSet" $
             fromAggField prepare qt permFilter permLimit fld
  prepArgs <- get
  return $ RS.selectAggP2 (selData, prepArgs)
  where
    SelOpCtx qt _ permFilter permLimit = opCtx

fromFuncQueryField
  ::( MonadError QErr m, MonadReader r m, Has FieldMap r
<<<<<<< HEAD
    , Has OrdByCtx r, Has FuncArgCtx r, Has SQLGenCtx r
=======
    , Has OrdByCtx r
>>>>>>> 32ef67a2
    )
  => PrepFn m -> QualifiedFunction -> FuncArgSeq -> Bool -> Field
  -> m (RS.TableArgs, Either RS.TableAggFlds RS.AnnFlds, S.FromItem)
fromFuncQueryField f qf argSeq isAgg fld = fieldAsPath fld $ do
  funcArgsM <- withArgM args "args" $ parseFunctionArgs f argSeq
  let funcArgs = fromMaybe [] funcArgsM
      funcFrmItem = S.mkFuncFromItem qf funcArgs
  tableArgs <- parseTableArgs f args
  eSelFlds <- bool nonAggSel aggSel isAgg
  return (tableArgs, eSelFlds, funcFrmItem)
  where
    args = _fArguments fld

    nonAggSel = Right <$>
      fromSelSet f (_fType fld) (_fSelSet fld)
    aggSel = Left <$>
      fromAggSelSet f (_fType fld) (_fSelSet fld)

parseFunctionArgs
  ::(MonadError QErr m)
  => PrepFn m -> FuncArgSeq -> AnnGValue -> m [S.SQLExp]
parseFunctionArgs fn argSeq val =
  flip withObject val $ \nTy obj ->
    fmap toList $ forM argSeq $ \(FuncArgItem argName) -> do
      argVal <- onNothing (OMap.lookup argName obj) $ throw500 $
                "argument " <> showName argName <> " required in input type "
                <> showNamedTy nTy
      fn =<< asPGColVal argVal

convertFuncQuery
  :: FuncQOpCtx -> Bool -> Field -> Convert RespTx
convertFuncQuery funcOpCtx isAgg fld = do
  (tableArgs, sel, frmItem) <- withPathK "selectionSet" $
    fromFuncQueryField prepare qf argSeq isAgg fld
  let tabPerm = RS.TablePerm permFilter permLimit
  prepArgs <- get
<<<<<<< HEAD
  strfyNum <- stringifyNum <$> asks getter
  return $ RS.funcQueryTx frmItem qf qt tabPerm tableArgs strfyNum (sel, prepArgs)
=======
  return $ RS.funcQueryTx frmItem qf qt tabPerm tableArgs (sel, prepArgs)
  where
    FuncQOpCtx qt _ permFilter permLimit qf argSeq = funcOpCtx
>>>>>>> 32ef67a2
<|MERGE_RESOLUTION|>--- conflicted
+++ resolved
@@ -239,23 +239,11 @@
     noIntErr = throwVE "expecting Integer value for \"limit\""
 
 fromFieldByPKey
-<<<<<<< HEAD
-  :: (MonadError QErr m, MonadReader r m, Has FieldMap r, Has OrdByCtx r, Has SQLGenCtx r)
-  => ((PGColType, PGColValue) -> m S.SQLExp)
-  -> QualifiedTable -> AnnBoolExpSQL -> Field -> m RS.AnnSel
-fromFieldByPKey f tn permFilter fld = fieldAsPath fld $ do
-  boolExp <- pgColValToBoolExp f $ _fArguments fld
-  annFlds <- fromSelSet f (_fType fld) $ _fSelSet fld
-  let tabFrom = RS.TableFrom tn Nothing
-      tabPerm = RS.TablePerm permFilter Nothing
-      tabArgs = RS.noTableArgs { RS._taWhere = Just boolExp}
-  strfyNum <- stringifyNum <$> asks getter
-  return $ RS.AnnSelG annFlds tabFrom tabPerm tabArgs strfyNum
-=======
   :: ( MonadError QErr m
      , MonadReader r m
      , Has FieldMap r
      , Has OrdByCtx r
+     , Has SQLGenCtx r
      )
   => PrepFn m -> QualifiedTable -> PGColArgMap
   -> AnnBoolExpSQL -> Field -> m RS.AnnSel
@@ -264,11 +252,11 @@
   annFlds <- fromSelSet f fldTy $ _fSelSet fld
   let tabFrom = RS.TableFrom tn Nothing
       tabPerm = RS.TablePerm permFilter Nothing
-  return $ RS.AnnSelG annFlds tabFrom tabPerm $
-    RS.noTableArgs { RS._taWhere = Just boolExp}
+      tabArgs = RS.noTableArgs { RS._taWhere = Just boolExp}
+  strfyNum <- stringifyNum <$> asks getter
+  return $ RS.AnnSelG annFlds tabFrom tabPerm tabArgs strfyNum
   where
     fldTy = _fType fld
->>>>>>> 32ef67a2
 
 convertSelect
   :: SelOpCtx -> Field -> Convert RespTx
@@ -370,11 +358,7 @@
 
 fromFuncQueryField
   ::( MonadError QErr m, MonadReader r m, Has FieldMap r
-<<<<<<< HEAD
-    , Has OrdByCtx r, Has FuncArgCtx r, Has SQLGenCtx r
-=======
-    , Has OrdByCtx r
->>>>>>> 32ef67a2
+    , Has OrdByCtx r, Has SQLGenCtx r
     )
   => PrepFn m -> QualifiedFunction -> FuncArgSeq -> Bool -> Field
   -> m (RS.TableArgs, Either RS.TableAggFlds RS.AnnFlds, S.FromItem)
@@ -411,11 +395,7 @@
     fromFuncQueryField prepare qf argSeq isAgg fld
   let tabPerm = RS.TablePerm permFilter permLimit
   prepArgs <- get
-<<<<<<< HEAD
   strfyNum <- stringifyNum <$> asks getter
   return $ RS.funcQueryTx frmItem qf qt tabPerm tableArgs strfyNum (sel, prepArgs)
-=======
-  return $ RS.funcQueryTx frmItem qf qt tabPerm tableArgs (sel, prepArgs)
-  where
-    FuncQOpCtx qt _ permFilter permLimit qf argSeq = funcOpCtx
->>>>>>> 32ef67a2
+  where
+    FuncQOpCtx qt _ permFilter permLimit qf argSeq = funcOpCtx