--- conflicted
+++ resolved
@@ -155,19 +155,11 @@
           </div>
         </div>
         <div class="small_content space_wrapper text_left">
-<<<<<<< HEAD
-          Step-by-step instructions on implementing various use-cases and building reference applications along with code snippets, videos and links to code repositories. 
-        </div>
-        <div class="sign_in_wrapper space_wrapper">
-          <div class="get_start">
-            <img src="{{ pathto('_images/doc-icon.svg', 1) }}" alt="tutorial"/>
-=======
           Step-by-step instructions on implementing various use-cases and building reference applications along with code snippets, videos, etc.
         </div>
         <div class="sign_in_wrapper space_wrapper">
           <div class="get_start">
             <img src="{{ pathto('_images/DocsGuideTuto.svg', 1) }}" alt="tutorial"/>
->>>>>>> 375aada3
           </div>
           <a href="{{ pathto('tutorials/inter-service-communication-in-a-hasura-backend.html', 1) }}">
             <div class="docs_link body_content">
