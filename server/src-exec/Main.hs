module Main where

import           Ops

import           Control.Monad.STM          (atomically)
import           Data.Time.Clock            (getCurrentTime)
import           Options.Applicative
import           System.Environment         (getEnvironment, lookupEnv)
import           System.Exit                (exitFailure)

import qualified Control.Concurrent         as C
import qualified Data.Aeson                 as A
import qualified Data.ByteString.Char8      as BC
import qualified Data.ByteString.Lazy       as BL
import qualified Data.ByteString.Lazy.Char8 as BLC
import qualified Data.Text                  as T
import qualified Data.Yaml                  as Y
import qualified Network.HTTP.Client        as HTTP
import qualified Network.HTTP.Client.TLS    as HTTP
import qualified Network.Wai.Handler.Warp   as Warp

import           Hasura.Events.Lib
import           Hasura.Logging             (Logger (..), defaultLoggerSettings,
                                             mkLogger, mkLoggerCtx)
import           Hasura.Prelude
import           Hasura.RQL.DDL.Metadata    (fetchMetadata)
import           Hasura.RQL.Types           (QErr, adminUserInfo,
                                             emptySchemaCache)
import           Hasura.Server.App          (mkWaiApp)
import           Hasura.Server.Auth
import           Hasura.Server.CheckUpdates (checkForUpdates)
import           Hasura.Server.Init
import           Hasura.Server.Query        (peelRun)
import           Hasura.Server.Telemetry
import           Hasura.Server.Version      (currentVersion)

import qualified Database.PG.Query          as Q
import qualified Network.HTTP.Client.TLS    as TLS
import qualified Network.Wreq.Session       as WrqS

printErrExit :: forall a . String -> IO a
printErrExit = (>> exitFailure) . putStrLn

printErrJExit :: A.ToJSON a => forall b . a -> IO b
printErrJExit = (>> exitFailure) . printJSON

parseHGECommand :: Parser RawHGECommand
parseHGECommand =
  subparser
    ( command "serve" (info (helper <*> (HCServe <$> serveOpts))
          ( progDesc "Start the GraphQL Engine Server"
            <> footerDoc (Just serveCmdFooter)
          ))
        <> command "export" (info (pure  HCExport)
          ( progDesc "Export graphql-engine's metadata to stdout" ))
        <> command "clean" (info (pure  HCClean)
          ( progDesc "Clean graphql-engine's metadata to start afresh" ))
        <> command "execute" (info (pure  HCExecute)
          ( progDesc "Execute a query" ))
        <> command "version" (info (pure  HCVersion)
          (progDesc "Prints the version of GraphQL Engine"))
    )
  where
    serveOpts = RawServeOptions
                <$> parseServerPort
                <*> parseServerHost
                <*> parseConnParams
                <*> parseTxIsolation
                <*> parseAccessKey
                <*> parseWebHook
                <*> parseJwtSecret
                <*> parseUnAuthRole
                <*> parseCorsConfig
                <*> parseEnableConsole
                <*> parseEnableTelemetry

parseArgs :: IO HGEOptions
parseArgs = do
  rawHGEOpts <- execParser opts
  env <- getEnvironment
  let eitherOpts = runWithEnv env $ mkHGEOptions rawHGEOpts
  either printErrExit return eitherOpts
  where
    opts = info (helper <*> hgeOpts)
           ( fullDesc <>
             header "Hasura GraphQL Engine: Realtime GraphQL API over Postgres with access control" <>
             footerDoc (Just mainCmdFooter)
           )
    hgeOpts = HGEOptionsG <$> parseRawConnInfo <*> parseHGECommand

printJSON :: (A.ToJSON a) => a -> IO ()
printJSON = BLC.putStrLn . A.encode

printYaml :: (A.ToJSON a) => a -> IO ()
printYaml = BC.putStrLn . Y.encode

main :: IO ()
main =  do
  (HGEOptionsG rci hgeCmd) <- parseArgs
  -- global http manager
  httpManager <- HTTP.newManager HTTP.tlsManagerSettings
  loggerCtx   <- mkLoggerCtx $ defaultLoggerSettings True
  let logger = mkLogger loggerCtx
  case hgeCmd of
<<<<<<< HEAD
    HCServe so@(ServeOptions port cp isoL mAccessKey mAuthHook mJwtSecret
             mUnAuthRole corsCfg enableConsole enableTelemetry) -> do
=======
    HCServe so@(ServeOptions port host cp isoL mAccessKey mAuthHook
             mJwtSecret mUnAuthRole corsCfg enableConsole) -> do
>>>>>>> 1b9540f9
      -- log serve options
      unLogger logger $ serveOptsToLog so
      hloggerCtx  <- mkLoggerCtx $ defaultLoggerSettings False

      authModeRes <- runExceptT $ mkAuthMode mAccessKey mAuthHook mJwtSecret
                                             mUnAuthRole httpManager loggerCtx

      am <- either (printErrExit . T.unpack) return authModeRes

      ci <- procConnInfo rci
      -- log postgres connection info
      unLogger logger $ connInfoToLog ci
      -- safe init catalog
      initialise logger ci httpManager
      -- migrate catalog if necessary
      migrate logger ci httpManager
      -- prepare event triggers data
      prepareEvents logger ci

      pool <- Q.initPGPool ci cp
      (app, cacheRef) <- mkWaiApp isoL loggerCtx pool httpManager
<<<<<<< HEAD
                         am corsCfg enableConsole enableTelemetry
      let warpSettings = Warp.setPort port Warp.defaultSettings
                         -- Warp.setHost "*" Warp.defaultSettings
=======
                         am corsCfg enableConsole

      let warpSettings = Warp.setPort port $ Warp.setHost host Warp.defaultSettings
>>>>>>> 1b9540f9

      maxEvThrds <- getFromEnv defaultMaxEventThreads "HASURA_GRAPHQL_EVENTS_HTTP_POOL_SIZE"
      evFetchMilliSec  <- getFromEnv defaultFetchIntervalMilliSec "HASURA_GRAPHQL_EVENTS_FETCH_INTERVAL"
      logEnvHeaders <- getFromEnv False "LOG_HEADERS_FROM_ENV"

      eventEngineCtx <- atomically $ initEventEngineCtx maxEvThrds evFetchMilliSec
      httpSession    <- WrqS.newSessionControl Nothing TLS.tlsManagerSettings

      unLogger logger $
        mkGenericStrLog "event_triggers" "starting workers"
      void $ C.forkIO $ processEventQueue hloggerCtx logEnvHeaders httpSession pool cacheRef eventEngineCtx

      -- start a background thread to check for updates
      void $ C.forkIO $ checkForUpdates loggerCtx httpManager

      -- start a background thread for telemetry
      when enableTelemetry $ do
        unLogger logger $ mkGenericStrLog "telemetry" telemetryNotice
        res <- getUniqIds ci
        runEither res (logTelemetryErr logger) $
          void . C.forkIO . runTelemetry logger httpManager cacheRef

      unLogger logger $
        mkGenericStrLog "server" "starting API server"
      Warp.runSettings warpSettings app

    HCExport -> do
      ci <- procConnInfo rci
      res <- runTx ci fetchMetadata
      either printErrJExit printJSON res

    HCClean -> do
      ci <- procConnInfo rci
      res <- runTx ci cleanCatalog
      either printErrJExit (const cleanSuccess) res

    HCExecute -> do
      queryBs <- BL.getContents
      ci <- procConnInfo rci
      res <- runAsAdmin ci httpManager $ execQuery queryBs
      either printErrJExit BLC.putStrLn res

    HCVersion -> putStrLn $ "Hasura GraphQL Engine: " ++ T.unpack currentVersion
  where

    runTx :: Q.ConnInfo -> Q.TxE QErr a -> IO (Either QErr a)
    runTx ci tx = do
      pool <- getMinimalPool ci
      runExceptT $ Q.runTx pool (Q.Serializable, Nothing) tx

    runAsAdmin ci httpManager m = do
      pool <- getMinimalPool ci
      res  <- runExceptT $ peelRun emptySchemaCache adminUserInfo
              httpManager pool Q.Serializable m
      return $ fmap fst res

    procConnInfo rci =
      either (printErrExit . connInfoErrModifier) return $
        mkConnInfo rci

    getMinimalPool ci = do
      let connParams = Q.defaultConnParams { Q.cpConns = 1 }
      Q.initPGPool ci connParams

    initialise (Logger logger) ci httpMgr = do
      currentTime <- getCurrentTime
      res <- runAsAdmin ci httpMgr $ initCatalogSafe currentTime
      either printErrJExit (logger . mkGenericStrLog "db_init") res

    migrate (Logger logger) ci httpMgr = do
      currentTime <- getCurrentTime
      res <- runAsAdmin ci httpMgr $ migrateCatalog currentTime
      either printErrJExit (logger . mkGenericStrLog "db_migrate") res

    prepareEvents (Logger logger) ci = do
      logger $ mkGenericStrLog "event_triggers" "preparing data"
      res <- runTx ci unlockAllEvents
      either printErrJExit return res

    getUniqIds ci =
      runTx ci $ do
        dbId <- getDbId
        fp <- generateFingerprint
        return (dbId, fp)

    logTelemetryErr (Logger logger) err = do
      let err' = T.pack $ BLC.unpack $ A.encode err
      logger $ mkTelemetryLog "initialise_error"
               ("failed to start telemetry: " <> err') Nothing

    getFromEnv :: (Read a) => a -> String -> IO a
    getFromEnv defaults env = do
      mEnv <- lookupEnv env
      let mRes = case mEnv of
            Nothing  -> Just defaults
            Just val -> readMaybe val
          eRes = maybe (Left $ "Wrong expected type for environment variable: " <> env) Right mRes
      either printErrExit return eRes

    cleanSuccess =
      putStrLn "successfully cleaned graphql-engine related data"

    runEither ev lAction rAction = either lAction rAction ev


telemetryNotice :: String
telemetryNotice =
  "Help us improve Hasura! The graphql-engine server collects anonymized "
  <> "usage stats which allows us to keep improving Hasura at warp speed. "
  <> "To read more or opt-out, visit https://docs.hasura.io/1.0/graphql/manual/guides/telemetry.html"<|MERGE_RESOLUTION|>--- conflicted
+++ resolved
@@ -102,13 +102,8 @@
   loggerCtx   <- mkLoggerCtx $ defaultLoggerSettings True
   let logger = mkLogger loggerCtx
   case hgeCmd of
-<<<<<<< HEAD
-    HCServe so@(ServeOptions port cp isoL mAccessKey mAuthHook mJwtSecret
+    HCServe so@(ServeOptions port host cp isoL mAccessKey mAuthHook mJwtSecret
              mUnAuthRole corsCfg enableConsole enableTelemetry) -> do
-=======
-    HCServe so@(ServeOptions port host cp isoL mAccessKey mAuthHook
-             mJwtSecret mUnAuthRole corsCfg enableConsole) -> do
->>>>>>> 1b9540f9
       -- log serve options
       unLogger logger $ serveOptsToLog so
       hloggerCtx  <- mkLoggerCtx $ defaultLoggerSettings False
@@ -130,15 +125,9 @@
 
       pool <- Q.initPGPool ci cp
       (app, cacheRef) <- mkWaiApp isoL loggerCtx pool httpManager
-<<<<<<< HEAD
                          am corsCfg enableConsole enableTelemetry
-      let warpSettings = Warp.setPort port Warp.defaultSettings
-                         -- Warp.setHost "*" Warp.defaultSettings
-=======
-                         am corsCfg enableConsole
 
       let warpSettings = Warp.setPort port $ Warp.setHost host Warp.defaultSettings
->>>>>>> 1b9540f9
 
       maxEvThrds <- getFromEnv defaultMaxEventThreads "HASURA_GRAPHQL_EVENTS_HTTP_POOL_SIZE"
       evFetchMilliSec  <- getFromEnv defaultFetchIntervalMilliSec "HASURA_GRAPHQL_EVENTS_FETCH_INTERVAL"
