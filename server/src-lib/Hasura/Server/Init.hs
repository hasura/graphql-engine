--- conflicted
+++ resolved
@@ -83,7 +83,6 @@
 
 data ServeOptions
   = ServeOptions
-<<<<<<< HEAD
   { soPort              :: !Int
   , soHost              :: !HostPreference
   , soConnParams        :: !Q.ConnParams
@@ -98,31 +97,11 @@
   , soEnableTelemetry   :: !Bool
   , soStringifyNum      :: !Bool
   , soEnabledAPIs       :: !(Set.HashSet API)
-  , soLiveQueryOpts     :: !LQ.LQOpts
+  , soLiveQueryOpts     :: !LQ.LiveQueriesOptions
   , soEnableAllowlist   :: !Bool
   , soEnabledLogTypes   :: !(Set.HashSet L.EngineLogType)
   , soLogLevel          :: !L.LogLevel
   , soEnableCompression :: !Bool
-=======
-  { soPort             :: !Int
-  , soHost             :: !HostPreference
-  , soConnParams       :: !Q.ConnParams
-  , soTxIso            :: !Q.TxIsolation
-  , soAdminSecret      :: !(Maybe AdminSecret)
-  , soAuthHook         :: !(Maybe AuthHook)
-  , soJwtSecret        :: !(Maybe JWTConfig)
-  , soUnAuthRole       :: !(Maybe RoleName)
-  , soCorsConfig       :: !CorsConfig
-  , soEnableConsole    :: !Bool
-  , soConsoleAssetsDir :: !(Maybe Text)
-  , soEnableTelemetry  :: !Bool
-  , soStringifyNum     :: !Bool
-  , soEnabledAPIs      :: !(Set.HashSet API)
-  , soLiveQueryOpts    :: !LQ.LiveQueriesOptions
-  , soEnableAllowlist  :: !Bool
-  , soEnabledLogTypes  :: !(Set.HashSet L.EngineLogType)
-  , soLogLevel         :: !L.LogLevel
->>>>>>> 3b5886ed
   } deriving (Show, Eq)
 
 data RawConnInfo =
