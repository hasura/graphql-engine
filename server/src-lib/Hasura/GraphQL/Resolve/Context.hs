--- conflicted
+++ resolved
@@ -64,12 +64,8 @@
 -- order by context
 data OrdByItem
   = OBIPGCol !PGColInfo
-<<<<<<< HEAD
-  | OBIRel !RelInfo !S.BoolExp
-  | OBIAgg !RelInfo !S.BoolExp
-=======
   | OBIRel !RelInfo !AnnBoolExpSQL
->>>>>>> 571c0083
+  | OBIAgg !RelInfo !AnnBoolExpSQL
   deriving (Show, Eq)
 
 type OrdByItemMap = Map.HashMap G.Name OrdByItem
