# Hasura GraphQL Engine Changelog

## Next release

<<<<<<< HEAD
### Bug fixes and improvements

- docs: add API docs for `webhook_from_env` in event triggers


=======
>>>>>>> e991180f
## `v1.2.0-beta.4`

### add query support in actions

(close #4032) (#4309)

### console: persist columns state in data browser

The order, collapsed state of columns and page size is now persisted across page navigation

(close #3390) (#3753)

### Bug fixes and improvements

- cli: set_table_is_enum metadata type for squashing migrations (close #4394) (#4395)
- console: query support for actions (#4318)
- cli: query support for actions (#4318)
- cli: add retry_conf in event trigger for squashing migrations (close #4296) (#4324)
- cli: allow customization of server api paths (close #4016)
- cli: clean up migration files created during a failed migrate api (close #4312) (#4319)
- cli: add support for multiple versions of plugin (close #4105)
- cli: template assets path in console HTML for unversioned builds
- console: recover from SDL parse in actions type definition editor (fix #4385) (#4389)
- console: allow customising graphql field names for columns of views (close #3689) (#4255)
- console: fix clone permission migrations (close #3985) (#4277)
- console: decouple data rows and count fetch in data browser to account for really large tables (close #3793) (#4269)
- console: update cookie policy for API calls to "same-origin"
- console: redirect to /:table/browse from /:table (close #4330) (#4374)
- console: surround string type column default value with quotes (close #4371) (#4423)
- console: add undefined check to fix error (close #4444) (#4445)
- console: change react ace editor theme to eclipse (close #4437)
- docs: add One-Click Render deployment guide (close #3683) (#4209)
- server: add support for `_inc` on `real`, `double`, `numeric` and `money` (fix #3573)
- server: reserved keywords in column references break parser (fix #3597) #3927
- server: fix postgres specific error message that exposed database type on invalid query parameters (#4294)
- server: manage inflight events when HGE instance is gracefully shutdown (close #3548)
- server: fix an edge case where some events wouldn't be processed because of internal erorrs (#4213)
- server: fix downgrade not working to version v1.1.1 (#4354)
- server: `type` field is not required if `jwk_url` is provided in JWT config
- server: add a new field `claims_namespace_path` which accepts a JSON Path for looking up hasura claim in the JWT token (#4349)
- server: support reusing Postgres scalars in custom types (close #4125)

## `v1.2.0-beta.3`

### console: manage Postgres check constraints

Postgres Check constraints allows you to specify that the value in a certain column must satisfy a Boolean (truth-value) expression. They can be used to put in simple input validations for mutations and with this release, these constraints can now be added while creating a table or later from Modify tab on the console.

**Example**:
When a product is created, ensure that the price is greater than zero. The SQL would look like this:

```sql
CREATE TABLE products (
    product_id UUID DEFAULT gen_random_uuid(),
    name TEXT,
    price NUMERIC CONSTRAINT positive_price CHECK (price > 0)
);
```

To create this table with Hasura Console, on the 'Add a new table' screen, after adding all the columns, scroll down to 'Check constraints' section and 'Add a new check constraint' with the following properties:

- Constraint name: `positive_price`
- Check expression: `price > 0`

Read more about check constraints on [Postgres Docs](https://www.postgresql.org/docs/12/ddl-constraints.html#DDL-CONSTRAINTS-CHECK-CONSTRAINTS).

(close #1700) (#3881)

### CLI: V2 migrations architecture

A new CLI migrations image is introduced to account for the new migrations workflow. If you're have a project with `version: 2` in `config.yaml`, you should use the new image: `hasura/graphql-engine:v1.2.0-cli-migrations-v2`. Mount the migrations at `/hasura-migrations` and metadata at `/hasura-metadata`.

(close #3969) (#4145)

### Bug fixes and improvements

- server: improve performance of replace_metadata tracking many tables (fix #3802)
- server: option to reload remote schemas in 'reload_metadata' API (fix #3792, #4117)
- server: fix various space leaks to avoid excessive memory consumption
- server: fix postgres query error when computed fields included in mutation response (fix #4035)
- server: fix `__typename` not being included for custom object types (fix #4063)
- server: preserve cookie headers from sync action webhook (close #4021)
- server: validate action webhook response to conform to action output type (fix #3977)
- server: add 'ID' to default scalars in custom types (fix #4061)
- server: fix erroneous error log "Received STOP for an operation ..."
- console: enum field values can be selected through a dropdown in insert/edit rows page (close #3748) (#3810)
- console: exported metadata filenames are now unique(`hasura_metadata_<timestamp>.json`) (close #1772) (#4106)
- console: allow bulk deleting rows in 'Browse Rows' section (close #1739) (#3735)
- console: fix computed field permission selection (#4246)
- console: allow customising root fields of single row mutations (close #4203) (#4254)
- console: fix json string rendering in data browser (close #4201) (#4221)
- console: handle long column names in event trigger update columns (close #4123) (#4210)
- console: disable selecting roles without permissions for bulk actions (close #4178) (#4195)
- console: fix passing default value to JsonInput (#4175)
- console: fix parsing of wrapped types in SDL (close #4099) (#4167)
- console: misc actions fixes (#4059)
- console: action relationship page improvements (fix #4062, #4130) (#4133)
- cli: fix init command to generate correct config (fix #4036) (#4038)
- cli: fix parse error returned on console api (close #4126) (#4152)
- cli: fix typo in cli example for squash (fix #4047) (#4049)
- docs: add statement to grant hasura permissions for PG functions (#4238)
- docs: add docs for redeliver_event api (fix #4176) (#4177)
- docs: update permission.rst for check constraint api (#4124)
- docs: add note on pg versions for actions (#4034)
- docs: add latest prerelease build info (close #4041) (#4048)
- docs: add AuthGuardian JWT guide (#3958)

## `v1.2.0-beta.2`

- server: Don't update catalog version if using --dryRun (#3970)
- cli: add version flag in update-cli command (#3996)
- cli(migrations-img): add env to skip update prompts (fix #3964) (#3968)
- cli, server: use prerelease tag as channel for console assets cdn (#3975)
- cli: fix flags in actions, migrate and metadata cmd (fix #3982) (#3991)
- cli: preserve action definition in metadata apply (fix… (#3993)
- cli: bug fixes related to actions (#3951)

## `v1.2.0-beta.1`

### Hasura Actions

Actions are a way to extend Hasura’s auto-generated mutations with entirely custom ones which can handle various use cases such as data validation, data enrichment from external sources and any other complex business logic.

A new mutation can be created either by defining its GraphQL SDL or by deriving it from an existing Hasura-generated mutation. The resolver is exposed to Hasura as a webhook which can be called synchronously or asynchronously. This release also includes an ever evolving codegen workflow to make managing the custom resolvers easier.

Read more about actions in the [docs](https://docs.hasura.io/1.0/graphql/manual/actions/index.html).

(#3042) (#3252) (#3859)

### Downgrade command

A new command is added to the server executable for downgrading to earlier releases. Previously, if you ran a newer Hasura version and wanted to go back to an old version on the same database, you had to stop Hasura, run some SQL statements and start Hasura again. With the new `downgrade` command, these SQL statements can be run automatically.

**Example**: Downgrade from `v1.2.0` to `v1.0.0`:

```bash
# stop hasura v1.2.0

# run the following command:
docker run hasura/graphql-engine:v1.2.0 graphql-engine --database-url <db-url> downgrade --to-v1.0.0

# start hasura v1.0.0
```

Read more about this command in the [docs](https://hasura.io/docs/1.0/graphql/manual/deployment/downgrading.html#downgrading-hasura-graphql-engine).

(close #1156) (#3760)

### Expiration of connections authenticated by WebHooks

When using webhooks to authenticate incoming requests to the GraphQL engine server, it is now possible to specify an expiration time; the connection to the server will be automatically closed if it's still running when the expiration delay is expired.

Read more about it in the [docs](https://hasura.io/docs/1.0/graphql/manual/auth/authentication/webhook.html).

### Bug fixes and improvements

- server: check expression in update permissions (close #384) (rfc #3750) (#3804)
- console: show pre-release update notifications with opt out option (#3888)
- Allow special characters in JSON path query argument with bracket `[]` notation, e.g `obj['Hello World!']` (#3890)
- console: handle invalid keys in permission builder (close #3848) (#3863)<|MERGE_RESOLUTION|>--- conflicted
+++ resolved
@@ -2,14 +2,10 @@
 
 ## Next release
 
-<<<<<<< HEAD
 ### Bug fixes and improvements
 
 - docs: add API docs for `webhook_from_env` in event triggers
 
-
-=======
->>>>>>> e991180f
 ## `v1.2.0-beta.4`
 
 ### add query support in actions
