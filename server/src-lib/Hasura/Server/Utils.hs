--- conflicted
+++ resolved
@@ -184,12 +184,9 @@
   where
     aSecond = 1000 * 1000
 
-<<<<<<< HEAD
 generateFingerprint :: IO Text
 generateFingerprint = UUID.toText <$> UUID.nextRandom
 
--- ignore the following request headers from the client
-=======
 -- json representation of HTTP exception
 httpExceptToJSON :: HC.HttpException -> Value
 httpExceptToJSON e = case e of
@@ -211,7 +208,6 @@
   where
     showProxy (HC.Proxy h p) =
       "host: " <> bsToTxt h <> " port: " <> T.pack (show p)
->>>>>>> 510d854e
 
 -- ignore the following request headers from the client
 commonClientHeadersIgnored :: (IsString a) => [a]
