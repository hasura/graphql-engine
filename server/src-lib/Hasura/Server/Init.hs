--- conflicted
+++ resolved
@@ -1,10 +1,3 @@
-<<<<<<< HEAD
-{-# LANGUAGE FlexibleContexts  #-}
-{-# LANGUAGE FlexibleInstances #-}
-{-# LANGUAGE OverloadedStrings #-}
-
-=======
->>>>>>> ec8b2c80
 module Hasura.Server.Init where
 
 import qualified Database.PG.Query            as Q
