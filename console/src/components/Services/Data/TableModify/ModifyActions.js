import requestAction from '../../../../utils/requestAction';
import Endpoints, { globalCookiePolicy } from '../../../../Endpoints';
import {
  loadUntrackedRelations,
  handleMigrationErrors,
  makeMigrationCall,
  LOAD_SCHEMA,
} from '../DataActions';
import _push from '../push';
import { SET_SQL } from '../RawSQL/Actions';
import {
  showErrorNotification,
  showSuccessNotification,
} from '../../Common/Notification';
import dataHeaders from '../Common/Headers';
import { UPDATE_MIGRATION_STATUS_ERROR } from '../../../Main/Actions';
import gqlPattern, {
  gqlTableErrorNotif,
  gqlViewErrorNotif,
  gqlColumnErrorNotif,
} from '../Common/GraphQLValidation';
import {
  pgConfTypes,
  generateFKConstraintName,
  getUniqueConstraintName,
} from '../Common/ReusableComponents/utils';

import { fetchColumnCastsQuery, convertArrayToJson } from './utils';

const DELETE_PK_WARNING =
  'Without a Primary key there is no way to uniquely identify a row of a table. Are you sure?';

const VIEW_DEF_REQUEST_SUCCESS = 'ModifyTable/VIEW_DEF_REQUEST_SUCCESS';
const VIEW_DEF_REQUEST_ERROR = 'ModifyTable/VIEW_DEF_REQUEST_ERROR';

const SAVE_NEW_TABLE_NAME = 'ModifyTable/SAVE_NEW_TABLE_NAME';

const TABLE_COMMENT_EDIT = 'ModifyTable/TABLE_COMMENT_EDIT';
const TABLE_COMMENT_INPUT_EDIT = 'ModifyTable/TABLE_COMMENT_INPUT_EDIT';

const ADD_PRIMARY_KEY = 'ModifyTable/ADD_PRIMARY_KEY';
const REMOVE_PRIMARY_KEY = 'ModifyTable/REMOVE_PRIMARY_KEY';
const RESET_PRIMARY_KEY = 'ModifyTable/RESET_PRIMARY_KEY';
const SET_PRIMARY_KEYS = 'ModifyTable/SET_PRIMARY_KEYS';

const SET_COLUMN_EDIT = 'ModifyTable/SET_COLUMN_EDIT;';
const RESET_COLUMN_EDIT = 'ModifyTable/RESET_COLUMN_EDIT;';
const EDIT_COLUMN = 'ModifyTable/EDIT_COLUMN';

const SET_FOREIGN_KEYS = 'ModifyTable/SET_FOREIGN_KEYS';
const SAVE_FOREIGN_KEY = 'ModifyTable/SAVE_FOREIGN_KEY';
const REMOVE_FOREIGN_KEY = 'ModifyTable/REMOVE_FOREIGN_KEY';

const FETCH_COLUMN_TYPE_CASTS = 'ModifyTable/FETCH_COLUMN_TYPE_CASTS';
const FETCH_COLUMN_TYPE_CASTS_FAIL = 'ModifyTable/FETCH_COLUMN_TYPE_CASTS_FAIL';
const SET_UNIQUE_KEYS = 'ModifyTable/SET_UNIQUE_KEYS';
const SAVE_UNIQUE_KEY = 'ModifyTable/SAVE_UNIQUE_KEY';
const REMOVE_UNIQUE_KEY = 'ModifyTable/REMOVE_UNIQUE_KEY';

const RESET = 'ModifyTable/RESET';

const setForeignKeys = fks => ({
  type: SET_FOREIGN_KEYS,
  fks,
});

const editColumn = (column, key, value) => ({
  type: EDIT_COLUMN,
  column,
  key,
  value,
});

const setColumnEdit = data => {
  return {
    type: SET_COLUMN_EDIT,
    column: data.name,
    data,
  };
};

const resetColumnEdit = column => {
  return {
    type: RESET_COLUMN_EDIT,
    column,
  };
};

const setPrimaryKeys = pks => ({
  type: SET_PRIMARY_KEYS,
  pks,
});

const addPrimaryKey = (columnIndex, pkIndex) => ({
  type: ADD_PRIMARY_KEY,
  column: columnIndex,
  pk: pkIndex,
});

const removePrimaryKey = pkIndex => ({
  type: REMOVE_PRIMARY_KEY,
  pk: pkIndex,
});

const resetPrimaryKeys = () => ({
  type: RESET_PRIMARY_KEY,
});

const savePrimaryKeys = (tableName, schemaName, constraintName) => {
  return (dispatch, getState) => {
    dispatch({ type: SAVE_FOREIGN_KEY });
    // get selected configuration for PK
    const { pkModify } = getState().tables.modify;
    // table schema
    const tableSchema = getState().tables.allSchemas.find(
      ts => ts.table_name === tableName && ts.table_schema === schemaName
    );
    // form a list of selected PK columns
    let numSelectedPkColumns = 0;
    const selectedPkColumns = pkModify
      .filter(pk => pk !== '')
      .map(pk => {
        numSelectedPkColumns++;
        return tableSchema.columns[pk].column_name;
      });
    // form a list of existing PK columns
    const existingPkColumns = tableSchema.primary_key
      ? tableSchema.primary_key.columns
      : [];
    // compare list of existing PKs and newly selected PKs
    // TODO: Improve algorithm
    let changeDetected = false;
    if (selectedPkColumns.length === existingPkColumns.length) {
      for (let _i = selectedPkColumns.length - 1; _i >= 0; _i--) {
        if (selectedPkColumns[_i] !== existingPkColumns[_i]) {
          changeDetected = true;
          break;
        }
      }
    } else {
      changeDetected = true;
    }
    // Do nothing if no change is detected
    if (!changeDetected) {
      return dispatch(showSuccessNotification('No changes'));
    }

    const migrationUp = [];
    // skip dropping existing constraint if there is none
    if (constraintName) {
      migrationUp.push({
        type: 'run_sql',
        args: {
          sql: `
          alter table "${schemaName}"."${tableName}" drop constraint "${constraintName}";
        `,
        },
      });
    }
    // skip creating a new config if no columns were selected
    if (numSelectedPkColumns) {
      migrationUp.push({
        type: 'run_sql',
        args: {
          sql: `
            alter table "${schemaName}"."${tableName}"
            add constraint "${tableName}_pkey" primary key ( ${selectedPkColumns.join(
  ', '
)} );
          `,
        },
      });
    }

    const migrationDown = [];
    // skip dropping in down migration if no constraint was created
    if (numSelectedPkColumns) {
      migrationDown.push({
        type: 'run_sql',
        args: {
          sql: `
          alter table "${schemaName}"."${tableName}" drop constraint "${tableName}_pkey";
        `,
        },
      });
    }
    // skip creating in down migration if no constraint was dropped in up migration
    if (constraintName) {
      migrationDown.push({
        type: 'run_sql',
        sql: `
          alter table "${schemaName}"."${tableName}"
          add constraint "${constraintName}" primary key ( ${tableSchema.primary_key.columns.join(
  ', '
)} );
        `,
      });
    }
    const pkAction = numSelectedPkColumns ? 'Updating' : 'Deleting';
    const migrationName = `modify_primarykey_${schemaName}_${tableName}`;
    const requestMsg = `${pkAction} primary key constraint...`;
    const successMsg = `${pkAction} primary key constraint successful`;
    const errorMsg = `${pkAction} primary key constraint failed`;

    const customOnSuccess = () => {};
    const customOnError = err => {
      dispatch({ type: UPDATE_MIGRATION_STATUS_ERROR, data: err });
    };

    makeMigrationCall(
      dispatch,
      getState,
      migrationUp,
      migrationDown,
      migrationName,
      customOnSuccess,
      customOnError,
      requestMsg,
      successMsg,
      errorMsg
    );
  };
};

const saveForeignKeys = (index, tableSchema, columns) => {
  return (dispatch, getState) => {
    dispatch({ type: REMOVE_FOREIGN_KEY });
    const fk = getState().tables.modify.fkModify[index];
    const tableName = tableSchema.table_name;
    const schemaName = tableSchema.table_schema;
    const {
      refSchemaName,
      refTableName,
      colMappings,
      onUpdate,
      onDelete,
      constraintName,
    } = fk;
    const mappingObj = {};
    const filteredMappings = [];
    for (let _i = colMappings.length - 1; _i >= 0; _i--) {
      const cm = colMappings[_i];
      if (cm.column && cm.refColumn) {
        if (mappingObj[cm.column] !== undefined) {
          return dispatch(
            showErrorNotification(
              'Failed setting foreign key',
              `The column "${
                columns[cm.column].name
              }" seems to be referencing multiple foreign columns`
            )
          );
        }
        mappingObj[cm.column] = cm.refColumn;
        filteredMappings.push(cm);
      }
    }
    const lcols = filteredMappings.map(cm => `"${columns[cm.column].name}"`);
    const rcols = filteredMappings.map(cm => `"${cm.refColumn}"`);

    const migrationUp = [];
    const generatedConstraintName = generateFKConstraintName(
      tableName,
      lcols,
      tableSchema.foreign_key_constraints
    );

    if (constraintName) {
      // foreign key already exists, alter the foreign key
      const migrationUpAlterFKeySql = `
             alter table "${schemaName}"."${tableName}" drop constraint "${constraintName}",
             add constraint "${constraintName}" foreign key (${lcols.join(
               ', '
             )}) references "${schemaName}"."${refTableName}"(${rcols.join(
               ', '
             )}) on update ${onUpdate} on delete ${onDelete};
      `;

      migrationUp.push({
        type: 'run_sql',
        args: {
          sql: migrationUpAlterFKeySql,
        },
      });
    } else {
      // foreign key not found, create a new one
      const migrationUpCreateFKeySql = `
           alter table "${schemaName}"."${tableName}"
           add constraint "${generatedConstraintName}" foreign key (${lcols.join(
             ', '
           )}) references "${schemaName}"."${refTableName}"(${rcols.join(
             ', '
           )}) on update ${onUpdate} on delete ${onDelete};
      `;
      migrationUp.push({
        type: 'run_sql',
        args: {
          sql: migrationUpCreateFKeySql,
        },
      });
    }

    const migrationDown = [];

<<<<<<< HEAD
    if (constraintName) {
      // when foreign key is altered
      const oldConstraint = tableSchema.foreign_key_constraints[index];
      const migrationDownAlterFKeySql = `
          alter table "${schemaName}"."${tableName}" drop constraint "${constraintName}",
            add constraint "${constraintName}" foreign key (${Object.keys(
              oldConstraint.column_mapping
            )
              .map(lc => `"${lc}"`)
              .join(', ')}) references "${
              oldConstraint.ref_table
            }"(${Object.values(oldConstraint.column_mapping)
              .map(rc => `"${rc}"`)
              .join(', ')}) on update ${
              pgConfTypes[oldConstraint.on_update]
            } on delete ${pgConfTypes[oldConstraint.on_delete]};
        `;

      migrationDown.push({
=======
    migrationUp.push({
      type: 'run_sql',
      args: {
        sql: `alter table "${schemaName}"."${tableName}" add constraint "${constraintName ||
          generatedConstraintName}" foreign key (${lcols.join(
          ', '
        )}) references "${refSchemaName}"."${refTableName}"(${rcols.join(
          ', '
        )}) on update ${onUpdate} on delete ${onDelete};`,
      },
    });
    const migrationDown = [
      {
>>>>>>> f65a2b59
        type: 'run_sql',
        args: {
          sql: migrationDownAlterFKeySql,
        },
      });
    } else {
      // when foreign key is created
      const migrationDownDeleteFKeySql = `
          alter table "${schemaName}"."${tableName}" drop constraint "${generatedConstraintName}"
      `;

      migrationDown.push({
        type: 'run_sql',
        args: {
<<<<<<< HEAD
          sql: migrationDownDeleteFKeySql,
=======
          sql: `alter table "${schemaName}"."${tableName}" add constraint "${constraintName}" foreign key (${Object.keys(
            oldConstraint.column_mapping
          )
            .map(lc => `"${lc}"`)
            .join(', ')}) references "${
            oldConstraint.ref_table_table_schema
          }"."${oldConstraint.ref_table}"(${Object.values(
            oldConstraint.column_mapping
          )
            .map(rc => `"${rc}"`)
            .join(', ')}) on update ${
            pgConfTypes[oldConstraint.on_update]
          } on delete ${pgConfTypes[oldConstraint.on_delete]};`,
>>>>>>> f65a2b59
        },
      });
    }

    const migrationName = `set_fk_${schemaName}_${tableName}_${lcols.join(
      '_'
    )}`;
    const requestMsg = 'Saving foreign key...';
    const successMsg = 'Foreign key saved';
    const errorMsg = 'Failed setting foreign key';

    const customOnSuccess = () => {
      if (!constraintName) {
        const newFks = [...getState().tables.modify.fkModify];
        newFks[index].constraintName = generatedConstraintName;
        dispatch(
          setForeignKeys([
            ...newFks,
            {
              refTableName: '',
              colMappings: [{ column: '', refColumn: '' }],
              onUpdate: 'restrict',
              onDelete: 'restrict',
            },
          ])
        );
      } else {
        dispatch(
          setForeignKeys([
            ...getState().tables.modify.fkModify.slice(0, index),
            { ...fk },
            ...getState().tables.modify.fkModify.slice(index + 1),
          ])
        );
      }
    };
    const customOnError = err => {
      dispatch({ type: UPDATE_MIGRATION_STATUS_ERROR, data: err });
    };

    makeMigrationCall(
      dispatch,
      getState,
      migrationUp,
      migrationDown,
      migrationName,
      customOnSuccess,
      customOnError,
      requestMsg,
      successMsg,
      errorMsg
    );
  };
};

const removeForeignKey = (index, tableSchema) => {
  return (dispatch, getState) => {
    const tableName = tableSchema.table_name;
    const schemaName = tableSchema.table_schema;
    const oldConstraint = tableSchema.foreign_key_constraints[index];
    const migrationUp = [
      {
        type: 'run_sql',
        args: {
          sql: `alter table "${schemaName}"."${tableName}" drop constraint "${
            oldConstraint.constraint_name
          }";`,
        },
      },
    ];
    const migrationDown = [
      {
        type: 'run_sql',
        args: {
          sql: `alter table "${schemaName}"."${tableName}" add foreign key (${Object.keys(
            oldConstraint.column_mapping
          )
            .map(lc => `"${lc}"`)
            .join(', ')}) references "${
            oldConstraint.ref_table_table_schema
          }"."${oldConstraint.ref_table}"(${Object.values(
            oldConstraint.column_mapping
          )
            .map(rc => `"${rc}"`)
            .join(', ')}) on update ${
            pgConfTypes[oldConstraint.on_update]
          } on delete ${pgConfTypes[oldConstraint.on_delete]};`,
        },
      },
    ];
    const migrationName = `delete_fk_${schemaName}_${tableName}_${
      oldConstraint.constraint_name
    }`;
    const requestMsg = 'Deleting foreign key...';
    const successMsg = 'Foreign key deleted';
    const errorMsg = 'Deleting foreign key failed';

    const customOnSuccess = () => {
      dispatch(
        setForeignKeys([
          ...getState().tables.modify.fkModify.slice(0, index),
          ...getState().tables.modify.fkModify.slice(index + 1),
        ])
      );
    };
    const customOnError = err => {
      dispatch({ type: UPDATE_MIGRATION_STATUS_ERROR, data: err });
    };

    makeMigrationCall(
      dispatch,
      getState,
      migrationUp,
      migrationDown,
      migrationName,
      customOnSuccess,
      customOnError,
      requestMsg,
      successMsg,
      errorMsg
    );
  };
};

const setUniqueKeys = keys => ({
  type: SET_UNIQUE_KEYS,
  keys,
});

const changeTableOrViewName = (isTable, oldName, newName, callback) => {
  return (dispatch, getState) => {
    const property = isTable ? 'table' : 'view';
    dispatch({ type: SAVE_NEW_TABLE_NAME });
    if (oldName === newName) {
      return dispatch(
        showErrorNotification(
          `Renaming ${property} failed`,
          `The ${property} name is already ${oldName}`
        )
      );
    }
    if (!gqlPattern.test(newName)) {
      const gqlValidationError = isTable
        ? gqlTableErrorNotif
        : gqlViewErrorNotif;
      return dispatch(
        showErrorNotification(
          gqlValidationError[4],
          gqlValidationError[1],
          gqlValidationError[2],
          gqlValidationError[3]
        )
      );
    }
    const currentSchema = getState().tables.currentSchema;
    const migrateUp = [
      {
        type: 'run_sql',
        args: {
          sql: `alter ${property} "${currentSchema}"."${oldName}" rename to "${newName}";`,
        },
      },
    ];
    const migrateDown = [
      {
        type: 'run_sql',
        args: {
          sql: `alter ${property} "${currentSchema}"."${newName}" rename to "${oldName}";`,
        },
      },
    ];
    // apply migrations
    const migrationName = `rename_${property}_` + currentSchema + '_' + oldName;

    const requestMsg = `Renaming ${property}...`;
    const successMsg = `Renaming ${property} successful`;
    const errorMsg = `Renaming ${property} failed`;

    const customOnSuccess = () => {
      callback();
    };
    const customOnError = err => {
      dispatch({ type: UPDATE_MIGRATION_STATUS_ERROR, data: err });
    };
    makeMigrationCall(
      dispatch,
      getState,
      migrateUp,
      migrateDown,
      migrationName,
      customOnSuccess,
      customOnError,
      requestMsg,
      successMsg,
      errorMsg
    );
  };
};

// TABLE MODIFY
const deleteTableSql = tableName => {
  return (dispatch, getState) => {
    const currentSchema = getState().tables.currentSchema;
    // handle no primary key
    const sqlDropTable =
      'DROP TABLE ' + '"' + currentSchema + '"' + '.' + '"' + tableName + '"';
    const sqlUpQueries = [
      {
        type: 'run_sql',
        args: { sql: sqlDropTable },
      },
    ];
    // const sqlCreateTable = 'CREATE TABLE ' + '"' + tableName + '"' + '(' + tableColumns + ')';
    // const sqlDownQueries = [
    //   {
    //     type: 'run_sql',
    //     args: { 'sql': sqlCreateTable }
    //   }
    // ];

    // apply migrations
    const migrationName = 'drop_table_' + currentSchema + '_' + tableName;

    const requestMsg = 'Deleting table...';
    const successMsg = 'Table deleted';
    const errorMsg = 'Deleting table failed';

    const customOnSuccess = () => {
      dispatch(loadUntrackedRelations()).then(() => {
        dispatch(_push('/'));
      });
    };
    const customOnError = err => {
      dispatch({ type: UPDATE_MIGRATION_STATUS_ERROR, data: err });
    };

    makeMigrationCall(
      dispatch,
      getState,
      sqlUpQueries,
      [],
      migrationName,
      customOnSuccess,
      customOnError,
      requestMsg,
      successMsg,
      errorMsg,
      true
    );
  };
};

const untrackTableSql = tableName => {
  return (dispatch, getState) => {
    const currentSchema = getState().tables.currentSchema;
    const upQueries = [
      {
        type: 'untrack_table',
        args: {
          table: {
            name: tableName.trim(),
            schema: currentSchema,
          },
        },
      },
    ];
    const downQueries = [
      {
        type: 'add_existing_table_or_view',
        args: {
          name: tableName.trim(),
          schema: currentSchema,
        },
      },
    ];

    // apply migrations
    const migrationName = 'untrack_table_' + currentSchema + '_' + tableName;

    const requestMsg = 'Untracking table...';
    const successMsg = 'Table untracked';
    const errorMsg = 'Untrack table failed';

    const customOnSuccess = () => {
      // Combine foreign_key_constraints and opp_foreign_key_constraints to get merged table data
      const tableData = [];
      const allSchemas = getState().tables.allSchemas;
      const schemaInfo = allSchemas.find(
        schema =>
          schema.table_name === tableName &&
          schema.table_schema === currentSchema
      );
      schemaInfo.foreign_key_constraints.forEach(fk_obj => {
        tableData.push({
          table_name: fk_obj.ref_table,
          table_schema: fk_obj.ref_table_table_schema,
        });
      });
      schemaInfo.opp_foreign_key_constraints.forEach(fk_obj => {
        tableData.push({
          table_name: fk_obj.table_name,
          table_schema: fk_obj.table_schema,
        });
      });
      tableData.push({
        table_schema: currentSchema,
        table_name: tableName,
      });
      dispatch(
        loadUntrackedRelations({
          tables: tableData,
        })
      ).then(() => {
        dispatch(_push('/'));
      });
    };
    const customOnError = err => {
      dispatch({ type: UPDATE_MIGRATION_STATUS_ERROR, data: err });
    };

    makeMigrationCall(
      dispatch,
      getState,
      upQueries,
      downQueries,
      migrationName,
      customOnSuccess,
      customOnError,
      requestMsg,
      successMsg,
      errorMsg,
      true
    );
  };
};

const fetchViewDefinition = (viewName, isRedirect) => {
  return (dispatch, getState) => {
    const currentSchema = getState().tables.currentSchema;
    const sqlQuery =
      'select view_definition from information_schema.views where table_name = ' +
      "'" +
      viewName +
      "'";
    const reqBody = {
      type: 'run_sql',
      args: {
        sql: sqlQuery,
      },
    };

    const url = Endpoints.query;
    const options = {
      method: 'POST',
      credentials: globalCookiePolicy,
      headers: dataHeaders(getState),
      body: JSON.stringify(reqBody),
    };
    return dispatch(
      requestAction(
        url,
        options,
        VIEW_DEF_REQUEST_SUCCESS,
        VIEW_DEF_REQUEST_ERROR
      )
    ).then(
      data => {
        const finalDef = data.result[1][0];
        // set state and redirect to run_sql
        if (isRedirect) {
          dispatch(_push('/sql'));
        }

        const runSqlDef =
          'CREATE OR REPLACE VIEW ' +
          '"' +
          currentSchema +
          '"' +
          '.' +
          '"' +
          viewName +
          '"' +
          ' AS \n' +
          finalDef;
        dispatch({ type: SET_SQL, data: runSqlDef });
      },
      err => {
        dispatch(
          showErrorNotification(
            'Fetching definition failed!',
            err.error,
            reqBody,
            err
          )
        );
      }
    );
  };
};

const deleteViewSql = viewName => {
  return (dispatch, getState) => {
    const currentSchema = getState().tables.currentSchema;
    const sqlDropView =
      'DROP VIEW ' + '"' + currentSchema + '"' + '.' + '"' + viewName + '"';
    const sqlUpQueries = [
      {
        type: 'run_sql',
        args: { sql: sqlDropView },
      },
    ];
    // const sqlCreateView = ''; //pending
    // const sqlDownQueries = [
    //   {
    //     type: 'run_sql',
    //     args: { 'sql': sqlCreateView }
    //   }
    // ];

    // Apply migrations
    const migrationName = 'drop_view_' + currentSchema + '_' + viewName;

    const requestMsg = 'Deleting view...';
    const successMsg = 'View deleted';
    const errorMsg = 'Deleting view failed';

    const customOnSuccess = () => {
      dispatch(_push('/'));
    };
    const customOnError = () => {};

    makeMigrationCall(
      dispatch,
      getState,
      sqlUpQueries,
      [],
      migrationName,
      customOnSuccess,
      customOnError,
      requestMsg,
      successMsg,
      errorMsg
    );
  };
};

const deleteColumnSql = (tableName, colName) => {
  return (dispatch, getState) => {
    const currentSchema = getState().tables.currentSchema;
    const deleteQueryUp =
      'ALTER TABLE ' +
      '"' +
      currentSchema +
      '"' +
      '.' +
      '"' +
      tableName +
      '"' +
      ' DROP COLUMN ' +
      '"' +
      colName +
      '"';
    const schemaChangesUp = [
      {
        type: 'run_sql',
        args: {
          sql: deleteQueryUp,
        },
      },
    ];

    /*
    const schemaChangesDown = [{
      type: 'run_sql',
      args: {
        'sql': deleteQueryDown
      }
    }];
    */

    // Apply migrations
    const migrationName =
      'alter_table_' +
      currentSchema +
      '_' +
      tableName +
      '_drop_column_' +
      colName;

    const requestMsg = 'Deleting Column...';
    const successMsg = 'Column deleted';
    const errorMsg = 'Deleting column failed';

    const customOnSuccess = () => {};
    const customOnError = () => {};

    makeMigrationCall(
      dispatch,
      getState,
      schemaChangesUp,
      [],
      migrationName,
      customOnSuccess,
      customOnError,
      requestMsg,
      successMsg,
      errorMsg
    );
  };
};

const addColSql = (
  tableName,
  colName,
  colType,
  colNull,
  colUnique,
  colDefault,
  callback
) => {
  let defWithQuotes = "''";
  if (colType === 'text' && colDefault !== '') {
    defWithQuotes = "'" + colDefault + "'";
  } else {
    defWithQuotes = colDefault;
  }

  return (dispatch, getState) => {
    const currentSchema = getState().tables.currentSchema;
    let runSqlQueryUp =
      'ALTER TABLE ' +
      '"' +
      currentSchema +
      '"' +
      '.' +
      '"' +
      tableName +
      '"' +
      ' ADD COLUMN ' +
      '"' +
      colName +
      '"' +
      ' ' +
      colType;
    // check if nullable
    if (colNull) {
      // nullable
      runSqlQueryUp += ' NULL';
    } else {
      // not nullable
      runSqlQueryUp += ' NOT NULL';
    }
    // check if unique
    if (colUnique) {
      runSqlQueryUp += ' UNIQUE';
    }
    // check if default value
    if (colDefault !== '') {
      runSqlQueryUp += ' DEFAULT ' + defWithQuotes;
    }
    const schemaChangesUp = [];
    if (colType === 'uuid' && colDefault !== '') {
      schemaChangesUp.push({
        type: 'run_sql',
        args: {
          sql: 'CREATE EXTENSION IF NOT EXISTS pgcrypto;',
        },
      });
    }
    schemaChangesUp.push({
      type: 'run_sql',
      args: {
        sql: runSqlQueryUp,
      },
    });
    const runSqlQueryDown =
      'ALTER TABLE ' +
      '"' +
      currentSchema +
      '"' +
      '.' +
      '"' +
      tableName +
      '"' +
      ' DROP COLUMN ' +
      '"' +
      colName +
      '"';
    const schemaChangesDown = [
      {
        type: 'run_sql',
        args: {
          sql: runSqlQueryDown,
        },
      },
    ];

    // Apply migrations
    const migrationName =
      'alter_table_' +
      currentSchema +
      '_' +
      tableName +
      '_add_column_' +
      colName;

    const requestMsg = 'Adding Column...';
    const successMsg = 'Column added';
    const errorMsg = 'Adding column failed';

    const customOnSuccess = () => {
      callback();
    };
    const customOnError = () => {};

    makeMigrationCall(
      dispatch,
      getState,
      schemaChangesUp,
      schemaChangesDown,
      migrationName,
      customOnSuccess,
      customOnError,
      requestMsg,
      successMsg,
      errorMsg
    );
  };
};

const activateCommentEdit = (isEnabled, value) => ({
  type: TABLE_COMMENT_EDIT,
  data: { enabled: isEnabled, value: value },
});
const updateCommentInput = value => ({
  type: TABLE_COMMENT_INPUT_EDIT,
  value: value,
});

const deleteConstraintSql = (tableName, cName) => {
  return (dispatch, getState) => {
    const currentSchema = getState().tables.currentSchema;
    const dropContraintQuery =
      'ALTER TABLE ' +
      '"' +
      currentSchema +
      '"' +
      '.' +
      '"' +
      tableName +
      '"' +
      ' DROP CONSTRAINT ' +
      '"' +
      cName +
      '"';
    const schemaChangesUp = [
      {
        type: 'run_sql',
        args: {
          sql: dropContraintQuery,
        },
      },
    ];

    // pending
    const schemaChangesDown = [];

    // Apply migrations
    const migrationName =
      'alter_table_' + currentSchema + '_' + tableName + '_drop_foreign_key';

    const requestMsg = 'Deleting Constraint...';
    const successMsg = 'Constraint deleted';
    const errorMsg = 'Deleting constraint failed';

    const customOnSuccess = () => {};
    const customOnError = () => {};

    makeMigrationCall(
      dispatch,
      getState,
      schemaChangesUp,
      schemaChangesDown,
      migrationName,
      customOnSuccess,
      customOnError,
      requestMsg,
      successMsg,
      errorMsg
    );
  };
};

const saveTableCommentSql = isTable => {
  return (dispatch, getState) => {
    let updatedComment = getState().tables.modify.tableCommentEdit.editedValue;
    if (!updatedComment) {
      updatedComment = '';
    }
    const currentSchema = getState().tables.currentSchema;
    const tableName = getState().tables.currentTable;

    const commentQueryBase =
      'COMMENT ON ' +
      (isTable ? 'TABLE' : 'VIEW') +
      ' ' +
      '"' +
      currentSchema +
      '"' +
      '.' +
      '"' +
      tableName +
      '"' +
      ' IS ';
    const commentUpQuery =
      updatedComment === ''
        ? commentQueryBase + 'NULL'
        : commentQueryBase + "'" + updatedComment + "'";

    const commentDownQuery = commentQueryBase + 'NULL';
    const schemaChangesUp = [
      {
        type: 'run_sql',
        args: {
          sql: commentUpQuery,
        },
      },
    ];
    const schemaChangesDown = [
      {
        type: 'run_sql',
        args: {
          sql: commentDownQuery,
        },
      },
    ];

    // Apply migrations
    const migrationName =
      'alter_table_' + currentSchema + '_' + tableName + '_update_comment';

    const requestMsg = 'Updating Comment...';
    const successMsg = 'Comment Updated';
    const errorMsg = 'Updating comment failed';

    const customOnSuccess = () => {
      // Instead of calling loadSchema, update only the table comment in the state.
      // get existing state and filter out with table name and table schema.
      // update the comment and set in the state.
      const existingSchemas = getState().tables.allSchemas.filter(
        schemaInfo =>
          !(
            schemaInfo.table_name !== tableName &&
            schemaInfo.table_schema !== currentSchema
          )
      );
      const currentSchemaInfo = getState().tables.allSchemas.find(
        schemaInfo =>
          schemaInfo.table_name === tableName &&
          schemaInfo.table_schema === currentSchema
      );
      currentSchemaInfo.comment = updatedComment;
      dispatch({
        type: LOAD_SCHEMA,
        allSchemas: existingSchemas.concat(currentSchemaInfo),
      });
      dispatch(activateCommentEdit(false, null));
    };
    const customOnError = () => {};

    makeMigrationCall(
      dispatch,
      getState,
      schemaChangesUp,
      schemaChangesDown,
      migrationName,
      customOnSuccess,
      customOnError,
      requestMsg,
      successMsg,
      errorMsg,
      true
    );
  };
};

const isColumnUnique = (tableSchema, colName) => {
  return (
    tableSchema.unique_constraints.filter(
      constraint =>
        constraint.columns.includes(colName) && constraint.columns.length === 1
    ).length !== 0
  );
};

const saveColumnChangesSql = (colName, column) => {
  // eslint-disable-line no-unused-vars
  return (dispatch, getState) => {
    const columnEdit = getState().tables.modify.columnEdit[colName];
    const { tableName } = columnEdit;
    const colType = columnEdit.type;
    const nullable = columnEdit.isNullable;
    const unique = columnEdit.isUnique;
    const def = columnEdit.default || '';
    const comment = columnEdit.comment || '';
    const newName = columnEdit.name;
    const currentSchema = columnEdit.schemaName;
    // ALTER TABLE <table> ALTER COLUMN <column> TYPE <column_type>;
    let defWithQuotes;
    if (colType === 'text') {
      defWithQuotes = `'${def}'`;
    } else {
      defWithQuotes = def;
    }
    // check if column type has changed before making it part of the migration
    const originalColType = column.data_type; // "value"
    const originalColDefault = column.column_default; // null or "value"
    const originalColComment = column.comment; // null or "value"
    const originalColNullable = column.is_nullable; // "YES" or "NO"
    const originalColUnique = isColumnUnique(
      getState().tables.allSchemas.find(
        table =>
          table.table_name === tableName && table.table_schema === currentSchema
      ),
      colName
    );

    /* column type up/down migration */
    const columnChangesUpQuery =
      'ALTER TABLE ' +
      '"' +
      currentSchema +
      '"' +
      '.' +
      '"' +
      tableName +
      '"' +
      ' ALTER COLUMN ' +
      '"' +
      colName +
      '"' +
      ' TYPE ' +
      colType +
      ';';
    const columnChangesDownQuery =
      'ALTER TABLE ' +
      '"' +
      currentSchema +
      '"' +
      '.' +
      '"' +
      tableName +
      '"' +
      ' ALTER COLUMN ' +
      '"' +
      colName +
      '"' +
      ' TYPE ' +
      column.data_type +
      ';';
    const schemaChangesUp =
      originalColType !== colType
        ? [
          {
            type: 'run_sql',
            args: {
              sql: columnChangesUpQuery,
            },
          },
        ]
        : [];
    const schemaChangesDown =
      originalColType !== colType
        ? [
          {
            type: 'run_sql',
            args: {
              sql: columnChangesDownQuery,
            },
          },
        ]
        : [];

    /* column default up/down migration */
    if (def.trim() !== '') {
      // ALTER TABLE ONLY <table> ALTER COLUMN <column> SET DEFAULT <default>;
      const columnDefaultUpQuery =
        'ALTER TABLE ONLY ' +
        '"' +
        currentSchema +
        '"' +
        '.' +
        '"' +
        tableName +
        '"' +
        ' ALTER COLUMN ' +
        '"' +
        colName +
        '"' +
        ' SET DEFAULT ' +
        defWithQuotes +
        ';';
      let columnDefaultDownQuery =
        'ALTER TABLE ONLY ' +
        '"' +
        currentSchema +
        '"' +
        '.' +
        '"' +
        tableName +
        '"' +
        ' ALTER COLUMN ' +
        '"' +
        colName +
        ' DROP DEFAULT;';

      // form migration queries
      if (
        column.column_default !== '' &&
        column.column_default === def.trim()
      ) {
        // default value unchanged
        columnDefaultDownQuery =
          'ALTER TABLE ONLY ' +
          '"' +
          currentSchema +
          '"' +
          '.' +
          '"' +
          tableName +
          '"' +
          ' ALTER COLUMN ' +
          '"' +
          colName +
          '"' +
          ' SET DEFAULT ' +
          defWithQuotes +
          ';';
      } else if (
        column.column_default !== '' &&
        column.column_default !== def.trim()
      ) {
        // default value has changed
        columnDefaultDownQuery =
          'ALTER TABLE ONLY ' +
          '"' +
          currentSchema +
          '"' +
          '.' +
          '"' +
          tableName +
          '"' +
          ' ALTER COLUMN ' +
          '"' +
          colName +
          '"' +
          ' SET DEFAULT ' +
          defWithQuotes +
          ';';
      } else {
        // there was no default value originally. so drop default.
        columnDefaultDownQuery =
          'ALTER TABLE ONLY ' +
          '"' +
          currentSchema +
          '"' +
          '.' +
          '"' +
          tableName +
          '"' +
          ' ALTER COLUMN ' +
          '"' +
          colName +
          '"' +
          ' DROP DEFAULT;';
      }

      // check if default is unchanged and then do a drop. if not skip
      if (originalColDefault !== def.trim()) {
        schemaChangesUp.push({
          type: 'run_sql',
          args: {
            sql: columnDefaultUpQuery,
          },
        });
        schemaChangesDown.push({
          type: 'run_sql',
          args: {
            sql: columnDefaultDownQuery,
          },
        });
      }
    } else {
      // ALTER TABLE <table> ALTER COLUMN <column> DROP DEFAULT;
      const columnDefaultUpQuery =
        'ALTER TABLE ' +
        '"' +
        currentSchema +
        '"' +
        '.' +
        '"' +
        tableName +
        '"' +
        ' ALTER COLUMN ' +
        '"' +
        colName +
        '"' +
        ' DROP DEFAULT;';
      if (column.column_default !== null) {
        const columnDefaultDownQuery =
          'ALTER TABLE ' +
          '"' +
          currentSchema +
          '"' +
          '.' +
          '"' +
          tableName +
          '"' +
          ' ALTER COLUMN ' +
          '"' +
          colName +
          '"' +
          ' SET DEFAULT ' +
          column.column_default +
          ';';
        schemaChangesDown.push({
          type: 'run_sql',
          args: {
            sql: columnDefaultDownQuery,
          },
        });
      }

      if (originalColDefault !== def.trim() && originalColDefault !== null) {
        schemaChangesUp.push({
          type: 'run_sql',
          args: {
            sql: columnDefaultUpQuery,
          },
        });
      }
    }

    /* column nullable up/down migration */
    if (nullable) {
      // ALTER TABLE <table> ALTER COLUMN <column> DROP NOT NULL;
      const nullableUpQuery =
        'ALTER TABLE ' +
        '"' +
        currentSchema +
        '"' +
        '.' +
        '"' +
        tableName +
        '"' +
        ' ALTER COLUMN ' +
        '"' +
        colName +
        '"' +
        ' DROP NOT NULL;';
      const nullableDownQuery =
        'ALTER TABLE ' +
        '"' +
        currentSchema +
        '"' +
        '.' +
        '"' +
        tableName +
        '"' +
        ' ALTER COLUMN ' +
        '"' +
        colName +
        '"' +
        ' SET NOT NULL;';
      // check with original null
      if (originalColNullable !== 'YES') {
        schemaChangesUp.push({
          type: 'run_sql',
          args: {
            sql: nullableUpQuery,
          },
        });
        schemaChangesDown.push({
          type: 'run_sql',
          args: {
            sql: nullableDownQuery,
          },
        });
      }
    } else {
      // ALTER TABLE <table> ALTER COLUMN <column> SET NOT NULL;
      const nullableUpQuery =
        'ALTER TABLE ' +
        '"' +
        currentSchema +
        '"' +
        '.' +
        '"' +
        tableName +
        '"' +
        ' ALTER COLUMN ' +
        '"' +
        colName +
        '"' +
        ' SET NOT NULL;';
      const nullableDownQuery =
        'ALTER TABLE ' +
        '"' +
        currentSchema +
        '"' +
        '.' +
        '"' +
        tableName +
        '"' +
        ' ALTER COLUMN ' +
        '"' +
        colName +
        '"' +
        ' DROP NOT NULL;';
      // check with original null
      if (originalColNullable !== 'NO') {
        schemaChangesUp.push({
          type: 'run_sql',
          args: {
            sql: nullableUpQuery,
          },
        });
        schemaChangesDown.push({
          type: 'run_sql',
          args: {
            sql: nullableDownQuery,
          },
        });
      }
    }

    /* column unique up/down migration */
    if (unique) {
      const uniqueUpQuery =
        'ALTER TABLE ' +
        '"' +
        currentSchema +
        '"' +
        '.' +
        '"' +
        tableName +
        '"' +
        ' ADD CONSTRAINT ' +
        '"' +
        tableName +
        '_' +
        colName +
        '_key"' +
        ' UNIQUE ' +
        '("' +
        colName +
        '")';
      const uniqueDownQuery =
        'ALTER TABLE ' +
        '"' +
        currentSchema +
        '"' +
        '.' +
        '"' +
        tableName +
        '"' +
        ' DROP CONSTRAINT ' +
        '"' +
        tableName +
        '_' +
        colName +
        '_key"';
      // check with original unique
      if (!originalColUnique) {
        schemaChangesUp.push({
          type: 'run_sql',
          args: {
            sql: uniqueUpQuery,
          },
        });
        schemaChangesDown.push({
          type: 'run_sql',
          args: {
            sql: uniqueDownQuery,
          },
        });
      }
    } else {
      const uniqueDownQuery =
        'ALTER TABLE ' +
        '"' +
        currentSchema +
        '"' +
        '.' +
        '"' +
        tableName +
        '"' +
        ' ADD CONSTRAINT ' +
        '"' +
        tableName +
        '_' +
        colName +
        '_key"' +
        ' UNIQUE ' +
        '("' +
        colName +
        '")';
      const uniqueUpQuery =
        'ALTER TABLE ' +
        '"' +
        currentSchema +
        '"' +
        '.' +
        '"' +
        tableName +
        '"' +
        ' DROP CONSTRAINT ' +
        '"' +
        tableName +
        '_' +
        colName +
        '_key"';
      // check with original unique
      if (originalColUnique) {
        schemaChangesUp.push({
          type: 'run_sql',
          args: {
            sql: uniqueUpQuery,
          },
        });
        schemaChangesDown.push({
          type: 'run_sql',
          args: {
            sql: uniqueDownQuery,
          },
        });
      }
    }

    /* column comment up/down migration */
    const columnCommentUpQuery =
      'COMMENT ON COLUMN ' +
      '"' +
      currentSchema +
      '"' +
      '.' +
      '"' +
      tableName +
      '"' +
      '.' +
      '"' +
      colName +
      '"' +
      ' IS ' +
      "'" +
      comment +
      "'";
    const columnCommentDownQuery =
      'COMMENT ON COLUMN ' +
      '"' +
      currentSchema +
      '"' +
      '.' +
      '"' +
      tableName +
      '"' +
      '.' +
      '"' +
      colName +
      '"' +
      ' IS ' +
      "'" +
      originalColComment +
      "'";

    // check if comment is unchanged and then do an update. if not skip
    if (originalColComment !== comment.trim()) {
      schemaChangesUp.push({
        type: 'run_sql',
        args: {
          sql: columnCommentUpQuery,
        },
      });
      schemaChangesDown.push({
        type: 'run_sql',
        args: {
          sql: columnCommentDownQuery,
        },
      });
    }

    /* rename column */
    if (newName && colName !== newName) {
      if (!gqlPattern.test(newName)) {
        return dispatch(
          showErrorNotification(
            gqlColumnErrorNotif[4],
            gqlColumnErrorNotif[1],
            gqlColumnErrorNotif[2],
            gqlColumnErrorNotif[3]
          )
        );
      }
      schemaChangesUp.push({
        type: 'run_sql',
        args: {
          sql: `alter table "${currentSchema}"."${tableName}" rename column "${colName}" to "${newName}";`,
        },
      });
      schemaChangesDown.push({
        type: 'run_sql',
        args: {
          sql: `alter table "${currentSchema}"."${tableName}" rename column "${newName}" to "${colName}";`,
        },
      });
    }

    // Apply migrations
    const migrationName =
      'alter_table_' +
      currentSchema +
      '_' +
      tableName +
      '_alter_column_' +
      colName;

    const requestMsg = 'Saving Column Changes...';
    const successMsg = 'Column modified';
    const errorMsg = 'Modifying column failed';

    const customOnSuccess = () => {
      dispatch(setColumnEdit(columnEdit));
    };
    const customOnError = () => {};

    if (schemaChangesUp.length > 0) {
      makeMigrationCall(
        dispatch,
        getState,
        schemaChangesUp,
        schemaChangesDown,
        migrationName,
        customOnSuccess,
        customOnError,
        requestMsg,
        successMsg,
        errorMsg
      );
    } else {
      dispatch(
        showSuccessNotification(
          'Nothing to modify. No changes to column was detected.'
        )
      );
    }
  };
};

const fetchColumnCasts = () => {
  return (dispatch, getState) => {
    const url = Endpoints.getSchema;
    const reqQuery = {
      type: 'run_sql',
      args: {
        sql: fetchColumnCastsQuery,
      },
    };
    const options = {
      credentials: globalCookiePolicy,
      method: 'POST',
      headers: dataHeaders(getState),
      body: JSON.stringify(reqQuery),
    };
    return dispatch(requestAction(url, options)).then(
      data => {
        return dispatch({
          type: FETCH_COLUMN_TYPE_CASTS,
          data: convertArrayToJson(data.result.slice(1)),
        });
      },
      error => {
        dispatch(
          showErrorNotification(
            'Error fetching column casts information',
            'Kindly reach out to us in case you face this issue again',
            error,
            error
          )
        );
        return dispatch({
          type: FETCH_COLUMN_TYPE_CASTS_FAIL,
          data: error,
        });
      }
    );
  };
};

const removeUniqueKey = (index, tableName, existingConstraints, callback) => {
  return (dispatch, getState) => {
    dispatch({ type: REMOVE_UNIQUE_KEY });
    const { currentSchema } = getState().tables;
    const existingConstraint = existingConstraints[index];

    // Up migration: Drop the constraint
    const sqlUp = [
      {
        type: 'run_sql',
        args: {
          sql: `alter table "${currentSchema}"."${tableName}" drop constraint "${
            existingConstraint.constraint_name
          }";`,
        },
      },
    ];

    // Down Migration: Create the constraint that is being dropped
    const sqlDown = [
      {
        type: 'run_sql',
        args: {
          sql: `alter table "${currentSchema}"."${tableName}" add constraint "${getUniqueConstraintName(
            tableName,
            existingConstraint.columns
          )}" unique (${existingConstraint.columns
            .map(c => `"${c}"`)
            .join(', ')});`,
        },
      },
    ];

    const migrationName =
      'alter_table_' +
      currentSchema +
      '_' +
      tableName +
      '_drop_constraint_' +
      existingConstraint.constraint_name;

    const requestMsg = 'Deleting Constraint...';
    const successMsg = 'Constraint deleted';
    const errorMsg = 'Deleting constraint failed';

    const customOnSuccess = () => {
      // success callback
      if (callback) {
        callback();
      }

      // remove the removed unique constraint from state
      const uniqueKeysInState = getState().tables.modify.uniqueKeyModify;
      dispatch(
        setUniqueKeys([
          ...uniqueKeysInState.slice(0, index),
          ...uniqueKeysInState.slice(index + 1),
        ])
      );
    };

    const customOnError = () => {};

    makeMigrationCall(
      dispatch,
      getState,
      sqlUp,
      sqlDown,
      migrationName,
      customOnSuccess,
      customOnError,
      requestMsg,
      successMsg,
      errorMsg
    );
  };
};

const saveUniqueKey = (
  index,
  tableName,
  allColumns,
  existingConstraints,
  callback
) => {
  return (dispatch, getState) => {
    dispatch({ type: SAVE_UNIQUE_KEY });
    const { currentSchema } = getState().tables;
    const uniqueKeys = getState().tables.modify.uniqueKeyModify;
    const numUniqueKeys = uniqueKeys.length;
    const uniqueKey = uniqueKeys[index];
    const columns = uniqueKey.map(c => allColumns[c].name);
    const existingConstraint = existingConstraints[index];

    // Down migration
    const downMigration = [];
    // drop the newly created constraint
    downMigration.push({
      type: 'run_sql',
      args: {
        sql: `alter table "${currentSchema}"."${tableName}" drop constraint "${getUniqueConstraintName(
          tableName,
          columns
        )}";`,
      },
    });
    // if any constraint is being dropped, create it back
    if (index < numUniqueKeys - 1) {
      downMigration.push({
        type: 'run_sql',
        args: {
          sql: `alter table "${currentSchema}"."${tableName}" add constraint "${getUniqueConstraintName(
            tableName,
            existingConstraint.columns
          )}" unique (${existingConstraint.columns
            .map(c => `"${c}"`)
            .join(', ')});`,
        },
      });
    }

    // up migration
    const upMigration = [];
    // drop the old constraint if there is any
    if (index < numUniqueKeys - 1) {
      upMigration.push({
        type: 'run_sql',
        args: {
          sql: `alter table "${currentSchema}"."${tableName}" drop constraint "${
            existingConstraint.constraint_name
          }";`,
        },
      });
    }

    // create the new constraint
    upMigration.push({
      type: 'run_sql',
      args: {
        sql: `alter table "${currentSchema}"."${tableName}" add constraint "${getUniqueConstraintName(
          tableName,
          columns
        )}" unique (${columns.map(c => `"${c}"`).join(', ')});`,
      },
    });

    const migrationName =
      'alter_table_' +
      currentSchema +
      '_' +
      tableName +
      '_add_unique_' +
      columns.join('_');
    const requestMsg = 'Saving unique key...';
    const successMsg = 'Unique key saved';
    const errorMsg = 'Saving unique key failed';

    const customOnSuccess = () => {
      // success callback
      if (callback) {
        callback();
      }

      // add an empty unique key to state
      const uniqueKeysInState = getState().tables.modify.uniqueKeyModify;
      dispatch(setUniqueKeys([...uniqueKeysInState, []]));
    };

    const customOnError = () => {};

    makeMigrationCall(
      dispatch,
      getState,
      upMigration,
      downMigration,
      migrationName,
      customOnSuccess,
      customOnError,
      requestMsg,
      successMsg,
      errorMsg
    );
  };
};

export {
  FETCH_COLUMN_TYPE_CASTS,
  FETCH_COLUMN_TYPE_CASTS_FAIL,
  VIEW_DEF_REQUEST_SUCCESS,
  VIEW_DEF_REQUEST_ERROR,
  SET_COLUMN_EDIT,
  TABLE_COMMENT_EDIT,
  TABLE_COMMENT_INPUT_EDIT,
  SAVE_NEW_TABLE_NAME,
  EDIT_COLUMN,
  RESET_COLUMN_EDIT,
  ADD_PRIMARY_KEY,
  REMOVE_PRIMARY_KEY,
  RESET_PRIMARY_KEY,
  SET_PRIMARY_KEYS,
  DELETE_PK_WARNING,
  SET_FOREIGN_KEYS,
  RESET,
  SET_UNIQUE_KEYS,
  changeTableOrViewName,
  fetchViewDefinition,
  handleMigrationErrors,
  saveColumnChangesSql,
  addColSql,
  deleteColumnSql,
  setColumnEdit,
  resetColumnEdit,
  deleteConstraintSql,
  deleteTableSql,
  untrackTableSql,
  deleteViewSql,
  isColumnUnique,
  activateCommentEdit,
  updateCommentInput,
  saveTableCommentSql,
  editColumn,
  addPrimaryKey,
  removePrimaryKey,
  resetPrimaryKeys,
  setPrimaryKeys,
  savePrimaryKeys,
  setForeignKeys,
  saveForeignKeys,
  removeForeignKey,
  fetchColumnCasts,
  setUniqueKeys,
  removeUniqueKey,
  saveUniqueKey,
};<|MERGE_RESOLUTION|>--- conflicted
+++ resolved
@@ -302,7 +302,6 @@
 
     const migrationDown = [];
 
-<<<<<<< HEAD
     if (constraintName) {
       // when foreign key is altered
       const oldConstraint = tableSchema.foreign_key_constraints[index];
@@ -322,21 +321,6 @@
         `;
 
       migrationDown.push({
-=======
-    migrationUp.push({
-      type: 'run_sql',
-      args: {
-        sql: `alter table "${schemaName}"."${tableName}" add constraint "${constraintName ||
-          generatedConstraintName}" foreign key (${lcols.join(
-          ', '
-        )}) references "${refSchemaName}"."${refTableName}"(${rcols.join(
-          ', '
-        )}) on update ${onUpdate} on delete ${onDelete};`,
-      },
-    });
-    const migrationDown = [
-      {
->>>>>>> f65a2b59
         type: 'run_sql',
         args: {
           sql: migrationDownAlterFKeySql,
@@ -351,23 +335,7 @@
       migrationDown.push({
         type: 'run_sql',
         args: {
-<<<<<<< HEAD
           sql: migrationDownDeleteFKeySql,
-=======
-          sql: `alter table "${schemaName}"."${tableName}" add constraint "${constraintName}" foreign key (${Object.keys(
-            oldConstraint.column_mapping
-          )
-            .map(lc => `"${lc}"`)
-            .join(', ')}) references "${
-            oldConstraint.ref_table_table_schema
-          }"."${oldConstraint.ref_table}"(${Object.values(
-            oldConstraint.column_mapping
-          )
-            .map(rc => `"${rc}"`)
-            .join(', ')}) on update ${
-            pgConfTypes[oldConstraint.on_update]
-          } on delete ${pgConfTypes[oldConstraint.on_delete]};`,
->>>>>>> f65a2b59
         },
       });
     }
