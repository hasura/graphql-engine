{-# LANGUAGE Arrows #-}

-- | Description: Create/delete SQL tables to/from Hasura metadata.
module Hasura.RQL.DDL.Schema.Table
  ( TrackTable(..)
  , runTrackTableQ

  , TrackTableV2(..)
  , runTrackTableV2Q

  , UntrackTable(..)
  , runUntrackTableQ

  , SetTableIsEnum(..)
  , runSetExistingTableIsEnumQ

  , SetTableCustomFields(..)
  , runSetTableCustomFieldsQV2

  , buildTableCache
  , dropTableInMetadata
  -- , delTableAndDirectDeps
  , processTableChanges
  ) where

import           Hasura.Prelude

import qualified Data.HashMap.Strict.Extended       as Map
import qualified Data.HashMap.Strict.InsOrd         as OMap
import qualified Data.HashSet                       as S
import qualified Data.Text                          as T
import qualified Language.GraphQL.Draft.Syntax      as G

import           Control.Arrow.Extended
import           Control.Lens.Extended              hiding ((.=))
import           Data.Aeson
import           Data.Aeson.Casing
import           Data.Aeson.TH
import           Instances.TH.Lift                  ()
import           Language.Haskell.TH.Syntax         (Lift)
import           Network.URI.Extended               ()

import qualified Hasura.Incremental                 as Inc

import           Hasura.EncJSON
import           Hasura.GraphQL.Context
import           Hasura.GraphQL.Schema.Common       (textToName)
import           Hasura.RQL.DDL.Deps
import           Hasura.RQL.DDL.Schema.Cache.Common
import           Hasura.RQL.DDL.Schema.Catalog
import           Hasura.RQL.DDL.Schema.Diff
import           Hasura.RQL.DDL.Schema.Enum
import           Hasura.RQL.DDL.Schema.Rename
import           Hasura.RQL.Types
import           Hasura.RQL.Types.Catalog
import           Hasura.Server.Utils
import           Hasura.SQL.Types


data TrackTable
  = TrackTable
  { tSource :: !SourceName
  , tName   :: !QualifiedTable
  , tIsEnum :: !Bool
  } deriving (Show, Eq, Lift)

instance FromJSON TrackTable where
  parseJSON v = withOptions <|> withoutOptions
    where
      withOptions = flip (withObject "TrackTable") v $ \o -> TrackTable
        <$> o .:? "source" .!= defaultSource
        <*> o .: "table"
        <*> o .:? "is_enum" .!= False
      withoutOptions = TrackTable <$> pure defaultSource <*> parseJSON v <*> pure False

instance ToJSON TrackTable where
  toJSON (TrackTable source name isEnum)
    = object [ "source" .= source, "table" .= name, "is_enum" .= isEnum ]

data SetTableIsEnum
  = SetTableIsEnum
  { stieSource :: !SourceName
  , stieTable  :: !QualifiedTable
  , stieIsEnum :: !Bool
  } deriving (Show, Eq, Lift)
$(deriveJSON (aesonDrop 4 snakeCase) ''SetTableIsEnum)

data UntrackTable =
  UntrackTable
  { utSource  :: !SourceName
  , utTable   :: !QualifiedTable
  , utCascade :: !(Maybe Bool)
  } deriving (Show, Eq, Lift)
$(deriveJSON (aesonDrop 2 snakeCase){omitNothingFields=True} ''UntrackTable)

isTableTracked :: SchemaCache -> SourceName -> QualifiedTable -> Bool
isTableTracked sc source tableName =
  isJust $ getPGTableInfo source tableName $ scPostgres sc

-- | Track table/view, Phase 1:
-- Validate table tracking operation. Fails if table is already being tracked,
-- or if a function with the same name is being tracked.
trackExistingTableOrViewP1 :: (QErrM m, CacheRWM m) => SourceName -> QualifiedTable -> m ()
trackExistingTableOrViewP1 source qt = do
  rawSchemaCache <- askSchemaCache
  when (isTableTracked rawSchemaCache source qt) $
    throw400 AlreadyTracked $ "view/table already tracked : " <>> qt
  let qf = fmap (FunctionName . getTableTxt) qt
  when (isJust $ getPGFunctionInfo source qf $ scPostgres rawSchemaCache) $
    throw400 NotSupported $ "function with name " <> qt <<> " already exists"

-- | Check whether a given name would conflict with the current schema by doing
-- an internal introspection
checkConflictingNode
  :: MonadError QErr m
  => SchemaCache
  -> T.Text
  -> m ()
checkConflictingNode sc tnGQL = do
  let queryParser = gqlQueryParser $ scUnauthenticatedGQLContext sc
      -- {
      --   __schema {
      --     queryType {
      --       fields {
      --         name
      --       }
      --     }
      --   }
      -- }
      introspectionQuery =
        [ G.SelectionField $ G.Field Nothing $$(G.litName "__schema") mempty []
          [ G.SelectionField $ G.Field Nothing $$(G.litName "queryType") mempty []
            [ G.SelectionField $ G.Field Nothing $$(G.litName "fields") mempty []
              [ G.SelectionField $ G.Field Nothing $$(G.litName "name") mempty []
                []
              ]
            ]
          ]
        ]
  case queryParser introspectionQuery of
    Left _ -> pure ()
    Right (results, _reusability) -> do
      case OMap.lookup $$(G.litName "__schema") results of
        Just (RFRaw (Object schema)) -> do
          let names = do
                Object queryType <- Map.lookup "queryType" schema
                Array fields <- Map.lookup "fields" queryType
                traverse (\case Object field -> do
                                  String name <- Map.lookup "name" field
                                  pure name
                                _ -> Nothing) fields
          case names of
            Nothing -> pure ()
            Just ns ->
              if tnGQL `elem` ns
              then throw400 RemoteSchemaConflicts $
                   "node " <> tnGQL <>
                   " already exists in current graphql schema"
              else pure ()
        _ -> pure ()

trackExistingTableOrViewP2
  :: (MonadTx m, CacheRWM m, HasSystemDefined m)
  => SourceName -> QualifiedTable -> Bool -> TableConfig -> m EncJSON
trackExistingTableOrViewP2 source tableName isEnum config = do
  sc <- askSchemaCache
  {-
  The next line does more than what it says on the tin.  Removing the following
  call to 'checkConflictingNode' causes memory usage to spike when newly
  tracking a large amount (~100) of tables.  The memory usage can be triggered
  by first creating a large amount of tables through SQL, without tracking the
  tables, and then clicking "track all" in the console.  Curiously, this high
  memory usage happens even when no substantial GraphQL schema is generated.
  -}
  checkConflictingNode sc $ snakeCaseQualObject tableName
  -- saveTableToCatalog tableName isEnum config
  let metadata = mkTableMeta tableName isEnum config
  buildSchemaCacheFor (MOTable tableName)
    $ MetadataModifier
    $ metaTables %~ Map.insert tableName metadata
  pure successMsg

runTrackTableQ
  :: (MonadTx m, CacheRWM m, HasSystemDefined m) => TrackTable -> m EncJSON
runTrackTableQ (TrackTable source qt isEnum) = do
  trackExistingTableOrViewP1 source qt
  trackExistingTableOrViewP2 source qt isEnum emptyTableConfig

data TrackTableV2
  = TrackTableV2
  { ttv2Table         :: !TrackTable
  , ttv2Configuration :: !TableConfig
  } deriving (Show, Eq, Lift)
$(deriveJSON (aesonDrop 4 snakeCase) ''TrackTableV2)

runTrackTableV2Q
  :: (MonadTx m, CacheRWM m, HasSystemDefined m) => TrackTableV2 -> m EncJSON
runTrackTableV2Q (TrackTableV2 (TrackTable source qt isEnum) config) = do
  trackExistingTableOrViewP1 source qt
  trackExistingTableOrViewP2 source qt isEnum config

runSetExistingTableIsEnumQ :: (MonadTx m, CacheRWM m) => SetTableIsEnum -> m EncJSON
<<<<<<< HEAD
runSetExistingTableIsEnumQ (SetTableIsEnum tableName isEnum) = do
  void $ askTabInfo tableName -- assert that table is tracked
  -- updateTableIsEnumInCatalog tableName isEnum
=======
runSetExistingTableIsEnumQ (SetTableIsEnum source tableName isEnum) = do
  void $ askTabInfo source tableName -- assert that table is tracked
  updateTableIsEnumInCatalog tableName isEnum
>>>>>>> 87e2f823
  buildSchemaCacheFor (MOTable tableName)
    $ MetadataModifier
    $ metaTables.ix tableName.tmIsEnum .~ isEnum
  return successMsg

data SetTableCustomFields
  = SetTableCustomFields
  { _stcfSource            :: !SourceName
  , _stcfTable             :: !QualifiedTable
  , _stcfCustomRootFields  :: !TableCustomRootFields
  , _stcfCustomColumnNames :: !CustomColumnNames
  } deriving (Show, Eq, Lift)
$(deriveToJSON (aesonDrop 5 snakeCase) ''SetTableCustomFields)

instance FromJSON SetTableCustomFields where
  parseJSON = withObject "SetTableCustomFields" $ \o ->
    SetTableCustomFields
    <$> o .:? "source" .!= defaultSource
    <*> o .: "table"
    <*> o .:? "custom_root_fields" .!= emptyCustomRootFields
    <*> o .:? "custom_column_names" .!= Map.empty

runSetTableCustomFieldsQV2
  :: (MonadTx m, CacheRWM m) => SetTableCustomFields -> m EncJSON
<<<<<<< HEAD
runSetTableCustomFieldsQV2 (SetTableCustomFields tableName rootFields columnNames) = do
  void $ askTabInfo tableName -- assert that table is tracked
  let tableConfig = TableConfig rootFields columnNames
  -- updateTableConfig tableName (TableConfig rootFields columnNames)
=======
runSetTableCustomFieldsQV2 (SetTableCustomFields source tableName rootFields columnNames) = do
  void $ askTabInfo source tableName -- assert that table is tracked
  updateTableConfig tableName (TableConfig rootFields columnNames)
>>>>>>> 87e2f823
  buildSchemaCacheFor (MOTable tableName)
    $ MetadataModifier
    $ metaTables.ix tableName.tmConfiguration .~ tableConfig
  return successMsg

unTrackExistingTableOrViewP1
  :: (CacheRM m, QErrM m) => UntrackTable -> m ()
unTrackExistingTableOrViewP1 (UntrackTable source vn _) = do
  rawSchemaCache <- askSchemaCache
  case getPGTableInfo source vn $ scPostgres rawSchemaCache of
    Just ti ->
      -- Check if table/view is system defined
      when (isSystemDefined $ _tciSystemDefined $ _tiCoreInfo ti) $ throw400 NotSupported $
        vn <<> " is system defined, cannot untrack"
    Nothing -> throw400 AlreadyUntracked $
      "view/table already untracked : " <>> vn

unTrackExistingTableOrViewP2
  :: (CacheRWM m, MonadTx m)
  => UntrackTable -> m EncJSON
unTrackExistingTableOrViewP2 (UntrackTable source qtn cascade) = withNewInconsistentObjsCheck do
  sc <- askSchemaCache

  -- Get relational, query template and function dependants
  let allDeps = getDependentObjs sc (SOTable qtn)
      indirectDeps = filter (not . isDirectDep) allDeps
  -- Report bach with an error if cascade is not set
  when (indirectDeps /= [] && not (or cascade)) $ reportDepsExt indirectDeps []
  -- Purge all the dependents from state
<<<<<<< HEAD
  metadataModifier <- execWriterT do
    mapM_ (purgeDependentObject >=> tell) indirectDeps
    tell $ dropTableInMetadata qtn
=======
  mapM_ (purgeDependentObject source) indirectDeps
>>>>>>> 87e2f823
  -- delete the table and its direct dependencies
  buildSchemaCache metadataModifier
  pure successMsg
  where
    isDirectDep = \case
      (SOTableObj dtn _) -> qtn == dtn
      _                  -> False

dropTableInMetadata :: QualifiedTable -> MetadataModifier
dropTableInMetadata table = MetadataModifier $
  metaTables %~ Map.delete table

runUntrackTableQ
  :: (CacheRWM m, MonadTx m)
  => UntrackTable -> m EncJSON
runUntrackTableQ q = do
  unTrackExistingTableOrViewP1 q
  unTrackExistingTableOrViewP2 q

<<<<<<< HEAD
processTableChanges
  :: ( MonadError QErr m
     , CacheRM m
     , MonadWriter MetadataModifier m
     )
  => TableCoreInfo -> TableDiff -> m ()
processTableChanges ti tableDiff = do
=======
processTableChanges :: (MonadTx m, CacheRM m) => SourceName -> TableCoreInfo -> TableDiff -> m ()
processTableChanges source ti tableDiff = do
>>>>>>> 87e2f823
  -- If table rename occurs then don't replace constraints and
  -- process dropped/added columns, because schema reload happens eventually
  sc <- askSchemaCache
  let tn = _tciName ti
      withOldTabName = do
        procAlteredCols sc tn

      withNewTabName newTN = do
        let tnGQL = snakeCaseQualObject newTN
        -- check for GraphQL schema conflicts on new name
        checkConflictingNode sc tnGQL
        procAlteredCols sc tn
        -- update new table in metadata
        renameTableInMetadata newTN tn

  -- Process computed field diff
  processComputedFieldDiff tn
  -- Drop custom column names for dropped columns
  possiblyDropCustomColumnNames tn
  maybe withOldTabName withNewTabName mNewName
  where
    TableDiff mNewName droppedCols _ alteredCols _ computedFieldDiff _ _ = tableDiff

    possiblyDropCustomColumnNames tn = do
      let TableConfig customFields customColumnNames = _tciCustomConfig ti
          modifiedCustomColumnNames = foldl' (flip Map.delete) customColumnNames droppedCols
      when (modifiedCustomColumnNames /= customColumnNames) $
        tell $ MetadataModifier $
          metaTables.ix tn.tmConfiguration .~ (TableConfig customFields modifiedCustomColumnNames)

    procAlteredCols sc tn = for_ alteredCols $
      \( PGRawColumnInfo oldName _ oldType _ _
       , PGRawColumnInfo newName _ newType _ _ ) -> do
<<<<<<< HEAD
        if | oldName /= newName ->
             renameColumnInMetadata oldName newName tn (_tciFieldInfoMap ti)
=======
        if | oldName /= newName -> renameColInCatalog oldName newName source tn (_tciFieldInfoMap ti)
>>>>>>> 87e2f823

           | oldType /= newType -> do
              let colId = SOTableObj tn $ TOCol oldName
                  typeDepObjs = getDependentObjsWith (== DROnType) sc colId

              unless (null typeDepObjs) $ throw400 DependencyError $
                "cannot change type of column " <> oldName <<> " in table "
                <> tn <<> " because of the following dependencies : " <>
                reportSchemaObjs typeDepObjs

           | otherwise -> pure ()

    processComputedFieldDiff table  = do
      let ComputedFieldDiff _ altered overloaded = computedFieldDiff
          getFunction = fmFunction . ccmFunctionMeta
      forM_ overloaded $ \(columnName, function) ->
        throw400 NotSupported $ "The function " <> function
        <<> " associated with computed field" <> columnName
        <<> " of table " <> table <<> " is being overloaded"
      forM_ altered $ \(old, new) ->
        if | (fmType . ccmFunctionMeta) new == FTVOLATILE ->
             throw400 NotSupported $ "The type of function " <> getFunction old
             <<> " associated with computed field " <> ccmName old
             <<> " of table " <> table <<> " is being altered to \"VOLATILE\""
           | otherwise -> pure ()

-- delTableAndDirectDeps :: (MonadTx m) => QualifiedTable -> m ()
-- delTableAndDirectDeps qtn@(QualifiedObject sn tn) = do
--   liftTx $ Q.catchE defaultTxErrorHandler $ do
--     Q.unitQ [Q.sql|
--              DELETE FROM "hdb_catalog"."hdb_relationship"
--              WHERE table_schema = $1 AND table_name = $2
--               |] (sn, tn) False
--     Q.unitQ [Q.sql|
--              DELETE FROM "hdb_catalog"."hdb_permission"
--              WHERE table_schema = $1 AND table_name = $2
--               |] (sn, tn) False
--     Q.unitQ [Q.sql|
--              DELETE FROM "hdb_catalog"."event_triggers"
--              WHERE schema_name = $1 AND table_name = $2
--               |] (sn, tn) False
--     Q.unitQ [Q.sql|
--              DELETE FROM "hdb_catalog"."hdb_computed_field"
--              WHERE table_schema = $1 AND table_name = $2
--               |] (sn, tn) False
--     Q.unitQ [Q.sql|
--              DELETE FROM "hdb_catalog"."hdb_remote_relationship"
--              WHERE table_schema = $1 AND table_name = $2
--               |] (sn, tn) False
--   deleteTableFromCatalog qtn

-- | Builds an initial @'TableCache' 'PGColumnInfo'@ from catalog information. Does not fill in
-- '_tiRolePermInfoMap' or '_tiEventTriggerInfoMap' at all, and '_tiFieldInfoMap' only contains
-- columns, not relationships; those pieces of information are filled in by later stages.
buildTableCache
  :: forall arr m
   . ( ArrowChoice arr, Inc.ArrowDistribute arr, ArrowWriter (Seq CollectedInfo) arr
     , Inc.ArrowCache m arr, MonadTx m )
  => ( [CatalogTable]
     , Inc.Dependency Inc.InvalidationKey
     ) `arr` Map.HashMap QualifiedTable TableRawInfo
buildTableCache = Inc.cache proc (catalogTables, reloadMetadataInvalidationKey) -> do
  rawTableInfos <-
    (| Inc.keyed (| withTable (\tables
         -> (tables, reloadMetadataInvalidationKey)
         >- first noDuplicateTables >>> buildRawTableInfo) |)
    |) (Map.groupOnNE _ctName catalogTables)
  let rawTableCache = Map.catMaybes rawTableInfos
      enumTables = flip Map.mapMaybe rawTableCache \rawTableInfo ->
        (,) <$> _tciPrimaryKey rawTableInfo <*> _tciEnumValues rawTableInfo
  tableInfos <-
    (| Inc.keyed (| withTable (\table -> processTableInfo -< (enumTables, table)) |)
    |) rawTableCache
  returnA -< Map.catMaybes tableInfos
  where
    withTable :: ErrorA QErr arr (e, s) a -> arr (e, (QualifiedTable, s)) (Maybe a)
    withTable f = withRecordInconsistency f <<<
      second (first $ arr \name -> MetadataObject (MOTable name) (toJSON name))

    noDuplicateTables = proc tables -> case tables of
      table :| [] -> returnA -< table
      _           -> throwA -< err400 AlreadyExists "duplication definition for table"

    -- Step 1: Build the raw table cache from metadata information.
    buildRawTableInfo
      :: ErrorA QErr arr
       ( CatalogTable
       , Inc.Dependency Inc.InvalidationKey
       ) (TableCoreInfoG PGRawColumnInfo PGCol)
    buildRawTableInfo = Inc.cache proc (catalogTable, reloadMetadataInvalidationKey) -> do
      let CatalogTable name systemDefined isEnum config maybeInfo = catalogTable
      catalogInfo <-
        (| onNothingA (throwA -<
             err400 NotExists $ "no such table/view exists in postgres: " <>> name)
        |) maybeInfo

      let columns = _ctiColumns catalogInfo
          columnMap = mapFromL (fromPGCol . prciName) columns
          primaryKey = _ctiPrimaryKey catalogInfo
      rawPrimaryKey <- liftEitherA -< traverse (resolvePrimaryKeyColumns columnMap) primaryKey
      enumValues <- if isEnum
        then do
          -- We want to make sure we reload enum values whenever someone explicitly calls
          -- `reload_metadata`.
          Inc.dependOn -< reloadMetadataInvalidationKey
          bindErrorA -< Just <$> fetchAndValidateEnumValues name rawPrimaryKey columns
        else returnA -< Nothing

      returnA -< TableCoreInfo
        { _tciName = name
        , _tciSystemDefined = systemDefined
        , _tciFieldInfoMap = columnMap
        , _tciPrimaryKey = primaryKey
        , _tciUniqueConstraints = _ctiUniqueConstraints catalogInfo
        , _tciForeignKeys = S.map unCatalogForeignKey $ _ctiForeignKeys catalogInfo
        , _tciViewInfo = _ctiViewInfo catalogInfo
        , _tciEnumValues = enumValues
        , _tciCustomConfig = config
        , _tciDescription = _ctiDescription catalogInfo
        }

    -- Step 2: Process the raw table cache to replace Postgres column types with logical column
    -- types.
    processTableInfo
      :: ErrorA QErr arr
       ( Map.HashMap QualifiedTable (PrimaryKey PGCol, EnumValues)
       , TableCoreInfoG PGRawColumnInfo PGCol
       ) TableRawInfo
    processTableInfo = proc (enumTables, rawInfo) -> liftEitherA -< do
      let columns = _tciFieldInfoMap rawInfo
          enumReferences = resolveEnumReferences enumTables (_tciForeignKeys rawInfo)
      columnInfoMap <-
            alignCustomColumnNames columns (_tcCustomColumnNames $ _tciCustomConfig rawInfo)
        >>= traverse (processColumnInfo enumReferences (_tciName rawInfo))
      assertNoDuplicateFieldNames (Map.elems columnInfoMap)

      primaryKey <- traverse (resolvePrimaryKeyColumns columnInfoMap) (_tciPrimaryKey rawInfo)
      pure rawInfo
        { _tciFieldInfoMap = columnInfoMap
        , _tciPrimaryKey = primaryKey
        }

    resolvePrimaryKeyColumns
      :: (QErrM n) => HashMap FieldName a -> PrimaryKey PGCol -> n (PrimaryKey a)
    resolvePrimaryKeyColumns columnMap = traverseOf (pkColumns.traverse) \columnName ->
      Map.lookup (fromPGCol columnName) columnMap
        `onNothing` throw500 "column in primary key not in table!"

    alignCustomColumnNames
      :: (QErrM n)
      => FieldInfoMap PGRawColumnInfo
      -> CustomColumnNames
      -> n (FieldInfoMap (PGRawColumnInfo, G.Name))
    alignCustomColumnNames columns customNames = do
      let customNamesByFieldName = Map.fromList $ map (first fromPGCol) $ Map.toList customNames
      flip Map.traverseWithKey (align columns customNamesByFieldName) \columnName -> \case
        This column -> (column,) <$> textToName (getFieldNameTxt columnName)
        These column customName -> pure (column, customName)
        That customName -> throw400 NotExists $ "the custom field name " <> customName
          <<> " was given for the column " <> columnName <<> ", but no such column exists"

    -- | “Processes” a 'PGRawColumnInfo' into a 'PGColumnInfo' by resolving its type using a map of
    -- known enum tables.
    processColumnInfo
      :: (QErrM n)
      => Map.HashMap PGCol (NonEmpty EnumReference)
      -> QualifiedTable -- ^ the table this column belongs to
      -> (PGRawColumnInfo, G.Name)
      -> n PGColumnInfo
    processColumnInfo tableEnumReferences tableName (rawInfo, name) = do
      resolvedType <- resolveColumnType
      pure PGColumnInfo
        { pgiColumn = pgCol
        , pgiName = name
        , pgiPosition = prciPosition rawInfo
        , pgiType = resolvedType
        , pgiIsNullable = prciIsNullable rawInfo
        , pgiDescription = prciDescription rawInfo
        }
      where
        pgCol = prciName rawInfo
        resolveColumnType =
          case Map.lookup pgCol tableEnumReferences of
            -- no references? not an enum
            Nothing -> pure $ PGColumnScalar (prciType rawInfo)
            -- one reference? is an enum
            Just (enumReference:|[]) -> pure $ PGColumnEnumReference enumReference
            -- multiple referenced enums? the schema is strange, so let’s reject it
            Just enumReferences -> throw400 ConstraintViolation
              $ "column " <> prciName rawInfo <<> " in table " <> tableName
              <<> " references multiple enum tables ("
              <> T.intercalate ", " (map (dquote . erTable) $ toList enumReferences) <> ")"

    assertNoDuplicateFieldNames columns =
      flip Map.traverseWithKey (Map.groupOn pgiName columns) \name columnsWithName ->
        case columnsWithName of
          one:two:more -> throw400 AlreadyExists $ "the definitions of columns "
            <> englishList "and" (dquoteTxt . pgiColumn <$> (one:|two:more))
            <> " are in conflict: they are mapped to the same field name, " <>> name
          _ -> pure ()<|MERGE_RESOLUTION|>--- conflicted
+++ resolved
@@ -200,15 +200,9 @@
   trackExistingTableOrViewP2 source qt isEnum config
 
 runSetExistingTableIsEnumQ :: (MonadTx m, CacheRWM m) => SetTableIsEnum -> m EncJSON
-<<<<<<< HEAD
-runSetExistingTableIsEnumQ (SetTableIsEnum tableName isEnum) = do
-  void $ askTabInfo tableName -- assert that table is tracked
-  -- updateTableIsEnumInCatalog tableName isEnum
-=======
 runSetExistingTableIsEnumQ (SetTableIsEnum source tableName isEnum) = do
   void $ askTabInfo source tableName -- assert that table is tracked
-  updateTableIsEnumInCatalog tableName isEnum
->>>>>>> 87e2f823
+  -- updateTableIsEnumInCatalog tableName isEnum
   buildSchemaCacheFor (MOTable tableName)
     $ MetadataModifier
     $ metaTables.ix tableName.tmIsEnum .~ isEnum
@@ -233,16 +227,10 @@
 
 runSetTableCustomFieldsQV2
   :: (MonadTx m, CacheRWM m) => SetTableCustomFields -> m EncJSON
-<<<<<<< HEAD
-runSetTableCustomFieldsQV2 (SetTableCustomFields tableName rootFields columnNames) = do
-  void $ askTabInfo tableName -- assert that table is tracked
+runSetTableCustomFieldsQV2 (SetTableCustomFields source tableName rootFields columnNames) = do
+  void $ askTabInfo source tableName -- assert that table is tracked
   let tableConfig = TableConfig rootFields columnNames
   -- updateTableConfig tableName (TableConfig rootFields columnNames)
-=======
-runSetTableCustomFieldsQV2 (SetTableCustomFields source tableName rootFields columnNames) = do
-  void $ askTabInfo source tableName -- assert that table is tracked
-  updateTableConfig tableName (TableConfig rootFields columnNames)
->>>>>>> 87e2f823
   buildSchemaCacheFor (MOTable tableName)
     $ MetadataModifier
     $ metaTables.ix tableName.tmConfiguration .~ tableConfig
@@ -272,13 +260,9 @@
   -- Report bach with an error if cascade is not set
   when (indirectDeps /= [] && not (or cascade)) $ reportDepsExt indirectDeps []
   -- Purge all the dependents from state
-<<<<<<< HEAD
   metadataModifier <- execWriterT do
-    mapM_ (purgeDependentObject >=> tell) indirectDeps
+    mapM_ (purgeDependentObject source >=> tell) indirectDeps
     tell $ dropTableInMetadata qtn
-=======
-  mapM_ (purgeDependentObject source) indirectDeps
->>>>>>> 87e2f823
   -- delete the table and its direct dependencies
   buildSchemaCache metadataModifier
   pure successMsg
@@ -298,18 +282,13 @@
   unTrackExistingTableOrViewP1 q
   unTrackExistingTableOrViewP2 q
 
-<<<<<<< HEAD
 processTableChanges
   :: ( MonadError QErr m
      , CacheRM m
      , MonadWriter MetadataModifier m
      )
-  => TableCoreInfo -> TableDiff -> m ()
-processTableChanges ti tableDiff = do
-=======
-processTableChanges :: (MonadTx m, CacheRM m) => SourceName -> TableCoreInfo -> TableDiff -> m ()
+  => SourceName -> TableCoreInfo -> TableDiff -> m ()
 processTableChanges source ti tableDiff = do
->>>>>>> 87e2f823
   -- If table rename occurs then don't replace constraints and
   -- process dropped/added columns, because schema reload happens eventually
   sc <- askSchemaCache
@@ -323,7 +302,7 @@
         checkConflictingNode sc tnGQL
         procAlteredCols sc tn
         -- update new table in metadata
-        renameTableInMetadata newTN tn
+        renameTableInMetadata source newTN tn
 
   -- Process computed field diff
   processComputedFieldDiff tn
@@ -343,12 +322,8 @@
     procAlteredCols sc tn = for_ alteredCols $
       \( PGRawColumnInfo oldName _ oldType _ _
        , PGRawColumnInfo newName _ newType _ _ ) -> do
-<<<<<<< HEAD
         if | oldName /= newName ->
-             renameColumnInMetadata oldName newName tn (_tciFieldInfoMap ti)
-=======
-        if | oldName /= newName -> renameColInCatalog oldName newName source tn (_tciFieldInfoMap ti)
->>>>>>> 87e2f823
+             renameColumnInMetadata oldName newName source tn (_tciFieldInfoMap ti)
 
            | oldType /= newType -> do
               let colId = SOTableObj tn $ TOCol oldName
