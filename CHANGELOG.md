--- conflicted
+++ resolved
@@ -39,18 +39,14 @@
 
 - console: avoid count queries for large tables (#4692)
 - console: add read replica support section to pro popup (#4118)
-<<<<<<< HEAD
-- console: display rows limit in permissions editor if set to zero (fix #4559)
-- cli: list all avialable commands in root command help (fix #4623)
-=======
 - console: allow modifying default value for PK (fix #4075) (#4679)
 - console: fix checkbox for forwarding client headers in actions (#4595)
 - console: re-enable foreign tables to be listed as views (fix #4714) (#4742)
+- console: display rows limit in permissions editor if set to zero (fix #4559)
 - cli: list all available commands in root command help (fix #4623)
 - docs: add section on actions vs. remote schemas to actions documentation (#4284)
 - docs: fix wrong info about excluding scheme in CORS config (#4685)
 - docs: add docs page on query performance (close #2316) (#3693)
->>>>>>> 9a16e257
 
 ## `v1.2.0`
 
