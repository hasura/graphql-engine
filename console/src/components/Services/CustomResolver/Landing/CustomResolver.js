import React from 'react';
import Helmet from 'react-helmet';
import { push } from 'react-router-redux';
import { appPrefix, pageTitle } from '../constants';
import globals from '../../../../Globals';
<<<<<<< HEAD
import Button from '../../Layout/Button/Button';
import TopicDescription from '../../CommonLanding/TopicDescription';
import TryItOut from '../../CommonLanding/TryItOut';
=======
import Button from '../../../Common/Button/Button';

>>>>>>> da4ed1a8
class CustomResolver extends React.Component {
  render() {
    const styles = require('../Styles.scss');
    const node = require('./Node.svg');
    const Rectangle = require('./Rectangle.svg');

    // const lightGrayArrow = require('./light-gray-arrow.svg');
    // const darkGrayArrow = require('./dark-gray-arrow.svg');

    // const landingImage = require('./schema-stitching-color.png');
    // const landingImage = 'https://storage.googleapis.com/hasura-graphql-engine/console/assets/schema-stitching-diagram.png';

    const { dispatch, migrationMode } = this.props;
    return (
      <div
        className={`${styles.padd_left_remove} ${
          styles.resolverWrapper
        } container-fluid ${styles.padd_top}`}
      >
        <div className={styles.padd_left}>
          <Helmet title={`${pageTitle}s | Hasura`} />
          <div>
            <div className={styles.display_flex}>
              <h2
                className={`${styles.headerText} ${styles.addPaddRight} ${
                  styles.inline_block
                }`}
              >
                Remote Schemas
              </h2>
              {migrationMode ? (
                <Button
                  data-test="data-create-remote-schemas"
                  color="yellow"
                  size="sm"
                  onClick={e => {
                    e.preventDefault();
                    dispatch(
                      push(`${globals.urlPrefix}${appPrefix}/manage/add`)
                    );
                  }}
                >
                  Add
                </Button>
              ) : null}
            </div>
            <hr />
            <TopicDescription
              title="What are Remote Schemas?"
              imgUrl="https://storage.googleapis.com/hasura-graphql-engine/console/assets/remote_schema.png"
              imgAlt="Remote Schema"
              description="Remote schemas are external GraphQL services which can be merged with Hasura to provide a unified GraphQL API. Think of it like automated schema stitching. All you need to do is build a GraphQL service and then provide its HTTP endpoint to Hasura. Your GraphQL service can be written in any language or framework."
            />
            <hr className={styles.clear_fix} />
            <TryItOut
              service="remoteSchema"
              queryDefinition="query { hello }"
              title="Steps to deploy an example GraphQL service to Glitch"
              footerDescription="You just added a remote schema and queried it!"
              glitchLink="https://glitch.com/edit/#!/hasura-sample-remote-schema-4"
              googleCloudLink="https://github.com/hasura/graphql-engine/tree/master/community"
              MicrosoftAzureLink="https://github.com/hasura/graphql-engine/tree/master/community"
              awsLink="https://github.com/hasura/graphql-engine/tree/master/community"
              adMoreLink="https://github.com/hasura/graphql-engine/tree/master/community"
            />
          </div>
          {/*
            <div className={styles.resolverContent}>
              Add pre-CRUD custom business logic like data validation, etc. or also
              fetch data from another GraphQL server by stitching schemas
            </div>
            <div className={styles.resolverImg}>
              <img src={landingImage} />
            </div>
            <div className={styles.commonBtn}>
              <Link
                className={styles.padd_remove_full}
                to={`${appPrefix}/manage/add`}
              >
                <button className={styles.yellow_button}>
                  Add Remote GraphQL schema
                </button>
              </Link>
            </div>
            <div className={styles.readMore}>
              <a
                href="https://docs.hasura.io/1.0/graphql/manual/schema/custom-logic/index.html"
                target="_blank"
                rel="noopener noreferrer"
              >
                Read more
              </a>
            </div>
          */}
        </div>
      </div>
    );
  }
}

const mapStateToProps = state => {
  return {
    migrationMode: state.main.migrationMode,
  };
};

const landingCustomResolverGen = connect =>
  connect(mapStateToProps)(CustomResolver);

export default landingCustomResolverGen;<|MERGE_RESOLUTION|>--- conflicted
+++ resolved
@@ -3,14 +3,9 @@
 import { push } from 'react-router-redux';
 import { appPrefix, pageTitle } from '../constants';
 import globals from '../../../../Globals';
-<<<<<<< HEAD
-import Button from '../../Layout/Button/Button';
+import Button from '../../../Common/Button/Button';
 import TopicDescription from '../../CommonLanding/TopicDescription';
 import TryItOut from '../../CommonLanding/TryItOut';
-=======
-import Button from '../../../Common/Button/Button';
-
->>>>>>> da4ed1a8
 class CustomResolver extends React.Component {
   render() {
     const styles = require('../Styles.scss');
