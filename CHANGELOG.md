# Hasura GraphQL Engine Changelog

## Next release

### Heterogeneous execution

Previous releases have allowed queries to request data from either Postgres or remote schemas, but not both. This release removes that restriction, so multiple data sources may be mixed within a single query. For example, GraphQL Engine can execute a query like

```
query {
  articles {
    title
  }
  weather {
    temperature
  }
}
```

where the articles are fetched from the database, and the weather is fetched from a remote server.

### Server - Support for mapping session variables to default JWT claims

Some auth providers do not let users add custom claims in JWT. In such cases, the server can take a JWT configuration option called `claims_map` to specify a mapping of Hasura session variables to values in existing claims via JSONPath or literal values.

Example:-

Consider the following JWT claim:

```
  {
    "sub": "1234567890",
    "name": "John Doe",
    "admin": true,
    "iat": 1516239022,
    "user": {
      "id": "ujdh739kd",
      "appRoles": ["user", "editor"]
    }
  }
```

The corresponding JWT config can be:

```
  {
    "type":"RS512",
    "key": "<The public Key>",
    "claims_map": {
      "x-hasura-allowed-roles": {"path":"$.user.appRoles"},
      "x-hasura-default-role": {"path":"$.user.appRoles[0]","default":"user"},
      "x-hasura-user-id": {"path":"$.user.id"}
    }
  }
```

### Metadata Types SDK

The types and documentation comments for Metadata V2 have been converted into JSON/YAML Schema, and used to autogenerate type definitions for popular languages.

This enables users to build type-safe tooling in the language of their choice around Metadata interactions and automations.

Additionally, the JSON/YAML Schemas can be used to provide IntelliSense and autocomplete + documentation when interacting with Metadata YAML/JSON files.

For a more comprehensive overview, please see [the readme located here](./contrib/metadata-types/README.md)

**Sample Code**

```ts
import { TableEntry } from "../generated/HasuraMetadataV2"

const newTable: TableEntry = {
  table: { schema: "public", name: "user" },
  select_permissions: [
    {
      role: "user",
      permission: {
        limit: 100,
        allow_aggregations: false,
        columns: ["id", "name", "etc"],
        computed_fields: ["my_computed_field"],
        filter: {
          id: { _eq: "X-Hasura-User-ID" },
        },
      },
    },
  ],
}
```

**IntelliSense Example**

![](./contrib/metadata-types/json-schema-typecheck-demo.gif)

### Breaking changes

This release contains the [PDV refactor (#4111)](https://github.com/hasura/graphql-engine/pull/4111), a significant rewrite of the internals of the server, which did include some breaking changes:

- The semantics of explicit `null` values in `where` filters have changed according to the discussion in [issue 704](https://github.com/hasura/graphql-engine/issues/704#issuecomment-635571407): an explicit `null` value in a comparison input object will be treated as an error rather than resulting in the expression being evaluated to `True`. For instance: `delete_users(where: {id: {_eq: $userId}}) { name }` will yield an error if `$userId` is `null` instead of deleting all users.
- The validation of required headers has been fixed (closing #14 and #3659):
  - if a query selects table `bar` through table `foo` via a relationship, the required permissions headers will be the union of the required headers of table `foo` and table `bar` (we used to only check the headers of the root table);
  - if an insert does not have an `on_conflict` clause, it will not require the update permissions headers.

### Bug fixes and improvements

(Add entries here in the order of: server, console, cli, docs, others)
- cli: fix cli-migrations-v2 image failing to run as a non root user (close #4651, close #5333)

- server: Fix fine-grained incremental cache invalidation (fix #3759)

  This issue could cause enum table values to sometimes not be properly reloaded without restarting `graphql-engine`. Now a `reload_metadata` API call (or clicking “Reload enum values” in the console) should consistently force a reload of all enum table values.

- server: add `--websocket-compression` command-line flag for enabling websocket compression (fix #3292)
- server: some mutations that cannot be performed will no longer be in the schema (for instance, `delete_by_pk` mutations won't be shown to users that do not have select permissions on all primary keys) (#4111)
- server: miscellaneous description changes (#4111)
- server: treat the absence of `backend_only` configuration and `backend_only: false` equally (closing #5059) (#4111)
- server: allow remote relationships joining `type` column with `[type]` input argument as spec allows this coercion (fixes #5133)
- server: add action-like URL templating for event triggers and remote schemas (fixes #2483)
- server: change `created_at` column type from `timestamp` to `timestamptz` for scheduled triggers tables (fix #5722)
- server: allow configuring timeouts for actions (fixes #4966)
- server: accept only non-negative integers for batch size and refetch interval (close #5653) (#5759)
- server: fix bug which arised when renaming a table which had a manual relationship defined (close #4158)
- server: limit the length of event trigger names (close #5786)
- server: Configurable websocket keep-alive interval. Add `--websocket-keepalive` command-line flag
          and handle `HASURA_GRAPHQL_WEBSOCKET_KEEPALIVE` env variable (fix #3539) 
**NOTE:** If you have event triggers with names greater than 42 chars, then you should update their names to avoid running into Postgres identifier limit bug (#5786)
- server: validate remote schema queries (fixes #4143)
- server: fix issue with tracking custom functions that return `SETOF` materialized view (close #5294) (#5945)
- server: introduce optional custom table name in table configuration to track the table according to the custom name. The `set_table_custom_fields` API has been deprecated, A new API `set_table_customization` has been added to set the configuration. (#3811)
- server: allow remote relationships with union, interface and enum type fields as well (fixes #5875) (#6080)
<<<<<<< HEAD
- server: update the server to be built with pg_dump version 13 (close #5836) (#6070)
=======
- server: fix event trigger cleanup on deletion via replace_metadata (fix #5461) (#6137)
>>>>>>> e8051560
- console: allow user to cascade Postgres dependencies when dropping Postgres objects (close #5109) (#5248)
- console: mark inconsistent remote schemas in the UI (close #5093) (#5181)
- console: remove ONLY as default for ALTER TABLE in column alter operations (close #5512) #5706
- console: add option to flag an insertion as a migration from `Data` section (close #1766) (#4933)
- console: add notifications (#5070)
- console: down migrations improvements (close #3503, #4988) (#4790)
- console: allow setting computed fields for views (close #6168) (#6174)
- cli: add missing global flags for seed command (#5565)
- cli: allow seeds as alias for seed command (#5693)
- cli: fix bug in metadata apply which made the server aquire some redundant and unnecessary locks (close #6115)
- docs: add docs page on networking with docker (close #4346) (#4811)
- docs: add tabs for console / cli / api workflows (close #3593) (#4948)
- docs: add postgres concepts page to docs (close #4440) (#4471)
- docs: add guides on connecting hasura cloud to pg databases of different cloud vendors (#5948)
- build: add `test_server_pg_13` to the CI to run the server tests on Postgres v13 (#6070) 

## `v1.3.2`

### Bug fixes and improvements

(Add entries here in the order of: server, console, cli, docs, others)

- server: fixes column masking in select permission for computed fields regression (fix #5696)

## `v1.3.1`, `v1.3.1-beta.1`

### Breaking change

Headers from environment variables starting with `HASURA_GRAPHQL_` are not allowed
in event triggers, actions & remote schemas.

If you do have such headers configured, then you must update the header configuration before upgrading.

### Bug fixes and improvements

(Add entries here in the order of: server, console, cli, docs, others)

- server: fix failing introspection query when an enum column is part of a primary key (fixes #5200)
- server: disallow headers from env variables starting with `HASURA_GRAPHQL_` in actions, event triggers & remote schemas (#5519)
  **WARNING**: This might break certain deployments. See `Breaking change` section above.
- server: bugfix to allow HASURA_GRAPHQL_QUERY_PLAN_CACHE_SIZE of 0 (#5363)
- server: support only a bounded plan cache, with a default size of 4000 (closes #5363)
- server: add logs for action handlers
- server: add request/response sizes in event triggers (and scheduled trigger) logs (#5463)
- server: change startup log kind `db_migrate` to `catalog_migrate` (#5531)
- console: handle nested fragments in allowed queries (close #5137) (#5252)
- console: update sidebar icons for different action and trigger types (#5445)
- console: make add column UX consistent with others (#5486)
- console: add "identity" to frequently used columns (close #4279) (#5360)
- cli: improve error messages thrown when metadata apply fails (#5513)
- cli: fix issue with creating seed migrations while using tables with capital letters (closes #5532) (#5549)
- build: introduce additional log kinds for cli-migrations image (#5529)

## `v1.3.0`

### Bug fixes and improvements

(Add entries here in the order of: server, console, cli, docs, others)

- server: adjustments to idle GC to try to free memory more eagerly (related to #3388)
- server: process events generated by the event triggers asynchronously (close #5189) (#5352)
- console: display line number that error originated from in GraphQL editor (close #4849) (#4942)
- docs: add page on created_at / updated_at timestamps (close #2880) (#5223)

## `v1.3.0-beta.4`

### Bug fixes and improvements

(Add entries here in the order of: server, console, cli, docs, others)

- server: change relay endpoint to `/v1beta1/relay` (#5257)
- server: relay connection fields are exposed regardless of allow aggregation permission (fix #5218) (#5257)
- server: add new `--conn-lifetime` and `HASURA_GRAPHQL_PG_CONN_LIFETIME` options for expiring connections after some amount of active time (#5087)
- server: shrink libpq connection request/response buffers back to 1MB if they grow beyond 2MB, fixing leak-like behavior on active servers (#5087)
- server: have haskell runtime release blocks of memory back to the OS eagerly (related to #3388)
- server: unlock locked scheduled events on graceful shutdown (#4928)
- server: disable prepared statements for mutations as we end up with single-use objects which result in excessive memory consumption for mutation heavy workloads (#5255)
- server: include scheduled event metadata (`created_at`,`scheduled_time`,`id`, etc) along with the configured payload in the request body to the webhook.
  **WARNING:** This is breaking for beta versions as the payload is now inside a key called `payload`.
- console: allow configuring statement timeout on console RawSQL page (close #4998) (#5045)
- console: support tracking partitioned tables (close #5071) (#5258)
- console: add button to cancel one-off scheduled events and cron-trigger events (close #5161) (#5236)
- console: handle generated and identity columns in console data section (close #4552, #4863) (#4761)
- cli: fix plugins install failing due to permission issues on windows (close #5111)
- docs: add note for managed databases in postgres requirements (close #1677, #3783) (#5228)
- docs: add 1-click deployment to Nhost page to the deployment guides (#5180)
- docs: add hasura cloud to getting started section (close #5206) (#5208)

## `v1.3.0-beta.3`

### Bug fixes and improvements

(Add entries here in the order of: server, console, cli, docs, others)

- server: fix introspection when multiple actions defined with Postgres scalar types (fix #5166) (#5173)
- console: allow manual edit of column types and handle array data types (close #2544, #3335, #2583) (#4546)
- console: add the ability to delete a role in permissions summary page (close #3353) (#4987)
- console: fix styling of table row contents on tables on relationship page (#4974)
- cli: handle missing files during metadata apply (close #5163) (#5170)
- docs: add pages on remote joins (close #4911) (#5132)
- docs: add page on scheduled triggers (close #4913) (#5141)
- docs: add page on Relay schema (close #4912) (#5150)

## `v1.3.0-beta.2`

### Bug fixes and improvements

(Add entries here in the order of: server, console, cli, docs, others)

- server: add `--pg-connection-options` command-line flag for passing parameters to PostgreSQL (close #5092) (#5187)
- server: improve memory usage of idle websockets connections (#5190)
- server: few relay fixes (fix #5020, #5037, #5046) (#5013)
- server: raise error on startup when `--unauthorized-role` is ignored (#4736)
- server: fix bug which arises when renaming/dropping a column on a remote relationship (#5005, #5119)
- console: provide option to cascade metadata on dependency conflicts on console (fix #1593)
- console: fix enum tables reload data button UI (#4647)
- console: fix "Cannot read property 'foldable'" runtime error in Browse Rows page (fix #4907) (#5016)
- console: respect read-only mode in actions pages (fix #4656) (#4764)
- console: allow configuring session_argument for custom functions (close #4499) (#4922)
- console: fix listen update column config selection for event trigger (close #5042) (#5043)
- cli: add new flags up-sql and down-sql to generate sql based migrations from the CLI (#5026)
- docs: add instructions on fixing loss of data when using floats (close #5092)
- docs: add page on setting up v2 migrations (close #4746) (#4898)

## `v1.3.0-beta.1`

### Relay

The Hasura GraphQL Engine serves [Relay](https://relay.dev/en/) schema for Postgres tables which has a primary key defined.

The Relay schema can be accessed through `/v1beta1/relay` endpoint.

[Add docs links][add console screenshot for relay toggle]

### Remote Joins

Remote Joins extend the concept of joining data across tables, to being able to join data across tables and remote schemas.

It works similar to table relationships. Head to the `Relationship` tab in your table page and define a remote relationship:

1. give a name for the relationship
2. select the remote schema
3. give the join configuration from table columns to remote schema fields.

[Add docs links][add console screenshot]

### Scheduled Triggers

A scheduled trigger can be used to execute custom business logic based on time. There are two types of timing events: cron based or timestamp based.

A cron trigger will be useful when something needs to be done periodically. For example, you can create a cron trigger to generate an end-of-day sales report every weekday at 9pm.

You can also schedule one-off events based on a timestamp. For example, a new scheduled event can be created for 2 weeks from when a user signs up to send them an email about their experience.

[Add docs links][add console screenshot]

(close #1914)

### Allow access to session variables by computed fields (fix #3846)

Sometimes it is useful for computed fields to have access to the Hasura session variables directly. For example, suppose you want to fetch some articles but also get related user info, say `likedByMe`. Now, you can define a function like:

```
CREATE OR REPLACE FUNCTION article_liked(article_row article, hasura_session json)
RETURNS boolean AS $$
  SELECT EXISTS (
    SELECT 1
    FROM liked_article A
    WHERE A.user_id = hasura_session ->> 'x-hasura-user-id' AND A.article_id = article_row.id
  );
$$ LANGUAGE sql STABLE;
```

and make a query like:

```
query {
  articles {
    title
    content
    likedByMe
  }
}
```

Support for this is now added through the `add_computed_field` API.

Read more about the session argument for computed fields in the [docs](https://hasura.io/docs/1.0/graphql/manual/api-reference/schema-metadata-api/computed-field.html).

### Manage seed migrations as SQL files

A new `seeds` command is introduced in CLI, this will allow managing seed migrations as SQL files

#### Creating seed

```
# create a new seed file and use editor to add SQL content
hasura seed create new_table_seed

# create a new seed by exporting data from tables already present in the database
hasura seed create table1_seed --from-table table1

# create from data in multiple tables:
hasura seed create tables_seed --from-table table1 --from-table table2
```

#### Applying seed

```
# apply all seeds on the database:
hasura seed apply

# apply only a particular seed
hasura seed apply --file 1234_add_some_seed_data.sql
```

### Bug fixes and improvements

(Add entries here in the order of: server, console, cli, docs, others)

- server: fix explain queries with role permissions (fix #4816)
- server: compile with GHC 8.10.1, closing a space leak with subscriptions. (close #4517) (#3388)
- server: fixes an issue where introspection queries with variables would fail because of caching (fix #4547)
- server: avoid loss of precision when passing values in scientific notation (fix #4733)
- server: fix mishandling of GeoJSON inputs in subscriptions (fix #3239)
- server: fix importing of allow list query from metadata (fix #4687)
- server: flush log buffer during shutdown (#4800)
- server: fix edge case with printing logs on startup failure (fix #4772)
- console: allow entering big int values in the console (close #3667) (#4775)
- console: add support for subscriptions analyze in API explorer (close #2541) (#2541)
- console: avoid count queries for large tables (#4692)
- console: add read replica support section to pro popup (#4118)
- console: fix regression in editing permissions manually (fix #4683) (#4826)
- console: allow modifying default value for PK (fix #4075) (#4679)
- console: fix checkbox for forwarding client headers in actions (#4595)
- console: re-enable foreign tables to be listed as views (fix #4714) (#4742)
- console: display rows limit in permissions editor if set to zero (fix #4559)
- console: fix inconsistency between selected rows state and displayed rows (fix #4654) (#4673)
- console: fix displaying boolean values in `Edit Row` tab (#4682)
- console: fix underscores not being displayed on raw sql page (close #4754) (#4799)
- console: fix visiting view modify page overwriting raw sql content (fix #4798) (#4810)
- console: add help button and move about page to settings (#4848)
- console: add new sidebar icon that separates enums from tables (fix #4984) (#4992)
- cli: list all available commands in root command help (fix #4623) (#4628)
- cli: fix bug with squashing event triggers (close #4883)
- cli: add support for skipping execution while generating migrations through the migrate REST API
- cli: add dry run flag in hasura migrate apply command (fix #3128) (#3499)
- cli: load assets from server when HASURA_GRAPHQL_CONSOLE_ASSETS_DIR is set (close #3382)
- docs: add section on actions vs. remote schemas to actions documentation (#4284)
- docs: fix wrong info about excluding scheme in CORS config (#4685)
- docs: add single object mutations docs (close #4622) (#4625)
- docs: add docs page on query performance (close #2316) (#3693)
- docs: add a sample Caddyfile for Caddy 2 in enable-https section (#4710)
- docs: add disabling dev mode to production checklist (#4715)
- docs: add integration guide for AWS Cognito (#4822, #4843)
- docs: update troubleshooting section with reference on debugging errors (close #4052) (#4825)
- docs: add page for procuring custom docker images and binaries (#4828)
- docs: add content on how to secure action handlers and other actions docs improvements (#4743)
- docs: make header common with other hasura.io/ pages (#4957)
- install manifests: update all install manifests to enable dev mode by default (close #4599) (#4716)

## `v1.2.0`

Include the changelog from **v1.2.0-beta.1**, **v1.2.0-beta.2**, **v1.2.0-beta.3**, **v1.2.0-beta.4**, **v1.2.0-beta.5**

Additional changelog:

### CLI: Support servers with self-signed certificates (close #4564) (#4582)

A new flag `--certificate-authority` is added so that the CA certificate can be
provided to trust the Hasura Endpoint with a self-signed SSL certificate.

Another flag `--insecure-skip-tls-verification` is added to skip verifying the certificate
in case you don't have access to the CA certificate. As the name suggests,
using this flag is insecure since verification is not carried out.

### Bug fixes and improvements

- console: update graphiql explorer to support operation transform (#4567)
- console: make GraphiQL Explorer taking the whole viewport (#4553)
- console: fix table columns type comparision during column edit (close #4125) (#4393)
- cli: allow initialising project in current directory (fix #4560) #4566
- cli: remove irrelevant flags from init command (close #4508) (#4549)
- docs: update migrations docs with config v2 (#4586)
- docs: update actions docs (#4586)

## `v1.2.0-beta.5`

### server: backend only insert permissions

Introduces optional `backend_only` (default: `false`) configuration in insert permissions
(see [api reference](https://deploy-preview-4224--hasura-docs.netlify.com/graphql/manual/api-reference/schema-metadata-api/permission.html#insertpermission)).
If this is set to `true`, the insert mutation is accessible to the role only if the request
is accompanied by `x-hasura-use-backend-only-permissions` session variable whose value is set to `true` along with the `x-hasura-admin-secret` header.
Otherwise, the behavior of the permission remains unchanged.

This feature is highly useful in disabling `insert_table` mutation for a role from frontend clients while still being able to access it from a Action webhook handler (with the same role).

(rfc #4120) (#4224)

### server: debugging mode for non-admin roles

For any errors the server sends extra information in `extensions` field under `internal` key. Till now this was only
available for `admin` role requests. To enable this for other roles, start the server with `--dev-mode` flag or set `HASURA_GRAPHQL_DEV_MODE` env variable to `true`:

```bash
$ graphql-engine --database-url <database-url> serve --dev-mode
```

In case you want to disable `internal` field for `admin` role requests, set `--admin-internal-errors` option to `false` or or set `HASURA_GRAPHQL_ADMIN_INTERNAL_ERRORS` env variable to `false`

```bash
$ graphql-engine --database-url <database-url> serve --admin-internal-errors false
```

This feature come in handy during development when you may want to see detailed errors irrespective of roles.

**Improved internal errors for Actions**:

(This is a **breaking change** with previous 1.2.0-beta releases)

The `internal` field for action errors is improved with more debug information. It now includes `request`,
`response` and `error` fields instead of just `webhook_response` field.

Before:

```json
{
  "errors": [
    {
      "extensions": {
        "internal": {
          "webhook_response": {
            "age": 25,
            "name": "Alice",
            "id": "some-id"
          }
        },
        "path": "$",
        "code": "unexpected"
      },
      "message": "unexpected fields in webhook response: age"
    }
  ]
}
```

After:

```json
{
  "errors": [
    {
      "extensions": {
        "internal": {
          "error": "unexpected response",
          "response": {
            "status": 200,
            "body": {
              "age": 25,
              "name": "Alice",
              "id": "some-id"
            },
            "headers": [
              {
                "value": "application/json",
                "name": "Content-Type"
              },
              {
                "value": "abcd",
                "name": "Set-Cookie"
              }
            ]
          },
          "request": {
            "body": {
              "session_variables": {
                "x-hasura-role": "admin"
              },
              "input": {
                "arg": {
                  "age": 25,
                  "name": "Alice",
                  "id": "some-id"
                }
              },
              "action": {
                "name": "mirror"
              }
            },
            "url": "http://127.0.0.1:5593/mirror-action",
            "headers": []
          }
        },
        "path": "$",
        "code": "unexpected"
      },
      "message": "unexpected fields in webhook response: age"
    }
  ]
}
```

### cli: add support for .env file

ENV vars can now be read from .env file present at the project root directory. A global flag, `--envfile`, is added so you can explicitly provide the .env filename, which defaults to `.env` filename if no flag is provided.

**Example**:

```
hasura console --envfile production.env
```

The above command will read ENV vars from `production.env` file present at the project root directory.

(close #4129) (#4454)

### console: allow setting post-update check in update permissions

Along with the check for filtering rows that can be updated, you can now set a post-update permission check that needs to be satisfied by the updated rows after the update is made.

<add-screenshot>

(close #4142) (#4313)

### console: support for Postgres [materialized views](https://www.postgresql.org/docs/current/rules-materializedviews.html)

Postgres materialized views are views that are persisted in a table-like form. They are now supported in the Hasura Console, in the same way as views. They will appear on the 'Schema' page, under the 'Data' tab, in the 'Untracked tables or views' section.

(close #91) (#4270)

### docs: map Postgres operators to corresponding Hasura operators

Map Postgres operators to corresponding Hasura operators at various places in docs and link to PG documentation for reference.
For example, see [here](https://hasura.io/docs/1.0/graphql/manual/api-reference/schema-metadata-api/syntax-defs.html#operator).

(#4502) (close #4056)

### Bug fixes and improvements

- server: add support for `_inc` on `real`, `double`, `numeric` and `money` (fix #3573)
- server: support special characters in JSON path query argument with bracket `[]` notation, e.g `obj['Hello World!']` (#3890) (#4482)
- server: add graphql-engine support for timestamps without timezones (fix #1217)
- server: support inserting unquoted bigint, and throw an error if value overflows the bounds of the integer type (fix #576) (fix #4368)
- console: change react ace editor theme to eclipse (close #4437)
- console: fix columns reordering for relationship tables in data browser (#4483)
- console: format row count in data browser for readablity (#4433)
- console: move pre-release notification tooltip msg to top (#4433)
- console: remove extra localPresets key present in migration files on permissions change (close #3976) (#4433)
- console: make nullable and unique labels for columns clickable in insert and modify (#4433)
- console: fix row delete for relationships in data browser (#4433)
- console: prevent trailing spaces while creating new role (close #3871) (#4497)
- docs: add API docs for using environment variables as webhook urls in event triggers
- server: fix recreating action's permissions (close #4377)
- server: make the graceful shutdown logic customizable (graceful shutdown on the SIGTERM signal continues to be the default)
- docs: add reference docs for CLI (clsoe #4327) (#4408)

## `v1.2.0-beta.4`

### add query support in actions

(close #4032) (#4309)

### console: persist page state in data browser across navigation

The order, collapsed state of columns and rows limit is now persisted across page navigation

(close #3390) (#3753)

### Bug fixes and improvements

- cli: query support for actions (#4318)
- cli: add retry_conf in event trigger for squashing migrations (close #4296) (#4324)
- cli: allow customization of server api paths (close #4016)
- cli: clean up migration files created during a failed migrate api (close #4312) (#4319)
- cli: add support for multiple versions of plugin (close #4105)
- cli: template assets path in console HTML for unversioned builds
- cli: set_table_is_enum metadata type for squashing migrations (close #4394) (#4395)
- console: query support for actions (#4318)
- console: recover from SDL parse in actions type definition editor (fix #4385) (#4389)
- console: allow customising graphql field names for columns of views (close #3689) (#4255)
- console: fix clone permission migrations (close #3985) (#4277)
- console: decouple data rows and count fetch in data browser to account for really large tables (close #3793) (#4269)
- console: update cookie policy for API calls to "same-origin"
- console: redirect to /:table/browse from /:table (close #4330) (#4374)
- console: surround string type column default value with quotes (close #4371) (#4423)
- console: add undefined check to fix error (close #4444) (#4445)
- docs: add One-Click Render deployment guide (close #3683) (#4209)
- server: reserved keywords in column references break parser (fix #3597) #3927
- server: fix postgres specific error message that exposed database type on invalid query parameters (#4294)
- server: manage inflight events when HGE instance is gracefully shutdown (close #3548)
- server: fix an edge case where some events wouldn't be processed because of internal erorrs (#4213)
- server: fix downgrade not working to version v1.1.1 (#4354)
- server: `type` field is not required if `jwk_url` is provided in JWT config
- server: add a new field `claims_namespace_path` which accepts a JSON Path for looking up hasura claim in the JWT token (#4349)
- server: support reusing Postgres scalars in custom types (close #4125)

## `v1.2.0-beta.3`

### console: manage Postgres check constraints

Postgres Check constraints allows you to specify that the value in a certain column must satisfy a Boolean (truth-value) expression. They can be used to put in simple input validations for mutations and with this release, these constraints can now be added while creating a table or later from Modify tab on the console.

**Example**:
When a product is created, ensure that the price is greater than zero. The SQL would look like this:

```sql
CREATE TABLE products (
    product_id UUID DEFAULT gen_random_uuid(),
    name TEXT,
    price NUMERIC CONSTRAINT positive_price CHECK (price > 0)
);
```

To create this table with Hasura Console, on the 'Add a new table' screen, after adding all the columns, scroll down to 'Check constraints' section and 'Add a new check constraint' with the following properties:

- Constraint name: `positive_price`
- Check expression: `price > 0`

Read more about check constraints on [Postgres Docs](https://www.postgresql.org/docs/12/ddl-constraints.html#DDL-CONSTRAINTS-CHECK-CONSTRAINTS).

(close #1700) (#3881)

### CLI: V2 migrations architecture

A new CLI migrations image is introduced to account for the new migrations workflow. If you're have a project with `version: 2` in `config.yaml`, you should use the new image: `hasura/graphql-engine:v1.2.0-cli-migrations-v2`. Mount the migrations at `/hasura-migrations` and metadata at `/hasura-metadata`.

See [upgrade docs](https://hasura.io/docs/1.0/graphql/manual/migrations/upgrade-v2.html).

(close #3969) (#4145)

### Bug fixes and improvements

- server: improve performance of replace_metadata tracking many tables (fix #3802)
- server: option to reload remote schemas in 'reload_metadata' API (fix #3792, #4117)
- server: fix various space leaks to avoid excessive memory consumption
- server: fix postgres query error when computed fields included in mutation response (fix #4035)
- server: fix `__typename` not being included for custom object types (fix #4063)
- server: preserve cookie headers from sync action webhook (close #4021)
- server: validate action webhook response to conform to action output type (fix #3977)
- server: add 'ID' to default scalars in custom types (fix #4061)
- server: fix erroneous error log "Received STOP for an operation ..."
- console: enum field values can be selected through a dropdown in insert/edit rows page (close #3748) (#3810)
- console: exported metadata filenames are now unique(`hasura_metadata_<timestamp>.json`) (close #1772) (#4106)
- console: allow bulk deleting rows in 'Browse Rows' section (close #1739) (#3735)
- console: fix computed field permission selection (#4246)
- console: allow customising root fields of single row mutations (close #4203) (#4254)
- console: fix json string rendering in data browser (close #4201) (#4221)
- console: handle long column names in event trigger update columns (close #4123) (#4210)
- console: disable selecting roles without permissions for bulk actions (close #4178) (#4195)
- console: fix passing default value to JsonInput (#4175)
- console: fix parsing of wrapped types in SDL (close #4099) (#4167)
- console: misc actions fixes (#4059)
- console: action relationship page improvements (fix #4062, #4130) (#4133)
- console: add code exporter to graphiql (close #4531) #4652
- cli: fix init command to generate correct config (fix #4036) (#4038)
- cli: fix parse error returned on console api (close #4126) (#4152)
- cli: fix typo in cli example for squash (fix #4047) (#4049)
- docs: add statement to grant hasura permissions for PG functions (#4238)
- docs: add docs for redeliver_event api (fix #4176) (#4177)
- docs: update permission.rst for check constraint api (#4124)
- docs: add note on pg versions for actions (#4034)
- docs: add latest prerelease build info (close #4041) (#4048)
- docs: add AuthGuardian JWT guide (#3958)

## `v1.2.0-beta.2`

- server: Don't update catalog version if using --dryRun (#3970)
- cli: add version flag in update-cli command (#3996)
- cli(migrations-img): add env to skip update prompts (fix #3964) (#3968)
- cli, server: use prerelease tag as channel for console assets cdn (#3975)
- cli: fix flags in actions, migrate and metadata cmd (fix #3982) (#3991)
- cli: preserve action definition in metadata apply (fix… (#3993)
- cli: bug fixes related to actions (#3951)

## `v1.2.0-beta.1`

### Hasura Actions

Actions are a way to extend Hasura’s auto-generated mutations with entirely custom ones which can handle various use cases such as data validation, data enrichment from external sources and any other complex business logic.

A new mutation can be created either by defining its GraphQL SDL or by deriving it from an existing Hasura-generated mutation. The resolver is exposed to Hasura as a webhook which can be called synchronously or asynchronously. This release also includes an ever evolving codegen workflow to make managing the custom resolvers easier.

Read more about actions in the [docs](https://docs.hasura.io/1.0/graphql/manual/actions/index.html).

(#3042) (#3252) (#3859)

### Downgrade command

A new command is added to the server executable for downgrading to earlier releases. Previously, if you ran a newer Hasura version and wanted to go back to an old version on the same database, you had to stop Hasura, run some SQL statements and start Hasura again. With the new `downgrade` command, these SQL statements can be run automatically.

**Example**: Downgrade from `v1.2.0` to `v1.0.0`:

```bash
# stop hasura v1.2.0

# run the following command:
docker run hasura/graphql-engine:v1.2.0 graphql-engine --database-url <db-url> downgrade --to-v1.0.0

# start hasura v1.0.0
```

Read more about this command in the [docs](https://hasura.io/docs/1.0/graphql/manual/deployment/downgrading.html#downgrading-hasura-graphql-engine).

(close #1156) (#3760)

### Expiration of connections authenticated by WebHooks

When using webhooks to authenticate incoming requests to the GraphQL engine server, it is now possible to specify an expiration time; the connection to the server will be automatically closed if it's still running when the expiration delay is expired.

Read more about it in the [docs](https://hasura.io/docs/1.0/graphql/manual/auth/authentication/webhook.html).

### Bug fixes and improvements

- server: check expression in update permissions (close #384) (rfc #3750) (#3804)
- console: show pre-release update notifications with opt out option (#3888)
- console: handle invalid keys in permission builder (close #3848) (#3863)
- docs: add page on data validation to docs (close #4085) (#4260)<|MERGE_RESOLUTION|>--- conflicted
+++ resolved
@@ -128,11 +128,8 @@
 - server: fix issue with tracking custom functions that return `SETOF` materialized view (close #5294) (#5945)
 - server: introduce optional custom table name in table configuration to track the table according to the custom name. The `set_table_custom_fields` API has been deprecated, A new API `set_table_customization` has been added to set the configuration. (#3811)
 - server: allow remote relationships with union, interface and enum type fields as well (fixes #5875) (#6080)
-<<<<<<< HEAD
+- server: fix event trigger cleanup on deletion via replace_metadata (fix #5461) (#6137)
 - server: update the server to be built with pg_dump version 13 (close #5836) (#6070)
-=======
-- server: fix event trigger cleanup on deletion via replace_metadata (fix #5461) (#6137)
->>>>>>> e8051560
 - console: allow user to cascade Postgres dependencies when dropping Postgres objects (close #5109) (#5248)
 - console: mark inconsistent remote schemas in the UI (close #5093) (#5181)
 - console: remove ONLY as default for ALTER TABLE in column alter operations (close #5512) #5706
