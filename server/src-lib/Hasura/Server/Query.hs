--- conflicted
+++ resolved
@@ -120,12 +120,9 @@
   | RQDropActionPermission !DropActionPermission
 
   | RQDumpInternalState !DumpInternalState
-<<<<<<< HEAD
+
+  | RQSetCustomTypes !CustomTypes
   deriving (Show, Eq)
-=======
-  | RQSetCustomTypes !CustomTypes
-  deriving (Show, Eq, Lift)
->>>>>>> 048c1de4
 
 data RQLQueryV2
   = RQV2TrackTable !TrackTableV2
