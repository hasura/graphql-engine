select
  json_build_object(
    'tables', tables.items,
    'relations', relations.items,
    'permissions', permissions.items,
    'event_triggers', event_triggers.items,
    'remote_schemas', remote_schemas.items,
    'functions', functions.items,
    'foreign_keys', foreign_keys.items,
    'allowlist_collections', allowlist.item,
    'computed_fields', computed_field.items
  )
from
  (
    select
      coalesce(json_agg(
        json_build_object(
          'name', json_build_object(
            'name', ht.table_name,
            'schema', ht.table_schema
          ),
          'is_enum', ht.is_enum,
          'is_system_defined', ht.is_system_defined,
          'configuration', ht.configuration,
          'info', t.info
        )
      ), '[]') as items
    from hdb_catalog.hdb_table as ht
    left outer join (
      select
        table_schema,
        table_name,
        jsonb_build_object(
          'description', description,
          'columns', columns,
          'primary_key_columns', primary_key_columns,
          'constraints', constraints,
          'view_info', view_info
        ) as info
      from hdb_catalog.hdb_table_info_agg
    ) as t using (table_schema, table_name)
  ) as tables,
  (
    select
      coalesce(
        json_agg(
          json_build_object(
            'table',
            json_build_object(
              'schema', table_schema,
              'name', table_name
            ),
            'rel_name', rel_name,
            'rel_type', rel_type,
            'def', rel_def :: json,
            'comment', comment
          )
        ),
        '[]'
      ) as items
    from
      hdb_catalog.hdb_relationship
  ) as relations,
  (
    select
      coalesce(
        json_agg(
          json_build_object(
            'table',
            json_build_object(
              'schema', table_schema,
              'name', table_name
            ),
            'role', role_name,
            'perm_type', perm_type,
            'def', perm_def :: json,
            'comment', comment
          )
        ),
        '[]'
      ) as items
    from
      hdb_catalog.hdb_permission
  ) as permissions,
  (
    select
      coalesce(
        json_agg(
          json_build_object(
            'table',
            json_build_object(
              'schema', schema_name,
              'name', table_name
            ),
            'name', name,
            'def', configuration :: json
          )
        ),
        '[]'
      ) as items
    from
      hdb_catalog.event_triggers
  ) as event_triggers,
  (
    select
      coalesce(
        json_agg(
          json_build_object(
            'name',
            name,
            'definition', definition :: json,
            'comment', comment
          )
        ),
        '[]'
      ) as items
    from
      hdb_catalog.remote_schemas
  ) as remote_schemas,
  (
    select
      coalesce(json_agg(q.info), '[]') as items
    from
        (
        select
          json_build_object(
            'function',
            json_build_object(
              'schema', hf.function_schema,
              'name', hf.function_name
            ),
<<<<<<< HEAD
            'is_system_defined', hf.is_system_defined,
            'info', function_info
=======
            'info', hf_agg.function_info
>>>>>>> d14300e9
          ) as info
        from
          hdb_catalog.hdb_function hf
        left join lateral
            (
              select coalesce(json_agg(function_info), '[]') as function_info
              from hdb_catalog.hdb_function_info_agg
               where function_name = hf.function_name
                     and function_schema = hf.function_schema
            ) hf_agg on 'true'
      ) as q
   ) as functions,
  (
    select
      coalesce(json_agg(foreign_key.info), '[]') as items
    from
      (
        select
          json_build_object(
            'table',
            json_build_object(
              'schema', f.table_schema,
              'name', f.table_name
            ),
            'ref_table',
            json_build_object(
              'schema', f.ref_table_table_schema,
              'name', f.ref_table
            ),
            'oid', f.constraint_oid,
            'constraint', f.constraint_name,
            'column_mapping', f.column_mapping
          ) as info
        from
         hdb_catalog.hdb_foreign_key_constraint f
         left outer join hdb_catalog.hdb_table ht
         on ( ht.table_schema = f.table_schema
              and ht.table_name = f.table_name
            )
      ) as foreign_key
  ) as foreign_keys,
  (
    select
      coalesce(json_agg(hqc.collection_defn), '[]') as item
    from hdb_catalog.hdb_allowlist ha
    left outer join
         hdb_catalog.hdb_query_collection hqc
         on (hqc.collection_name = ha.collection_name)
  ) as allowlist,
  (
    select
      coalesce(json_agg(
        json_build_object('computed_field', cc.computed_field,
                          'function_info', fi.function_info
                         )
      ), '[]') as items
    from
      (
        select json_build_object(
          'table', jsonb_build_object('name', hcc.table_name,'schema', hcc.table_schema),
          'name', hcc.computed_field_name,
          'definition', hcc.definition,
          'comment', hcc.comment
        ) as computed_field,
        hccf.function_name,
        hccf.function_schema
        from hdb_catalog.hdb_computed_field hcc
        left outer join
             hdb_catalog.hdb_computed_field_function hccf
             on ( hcc.table_name = hccf.table_name
                 and hcc.table_schema = hccf.table_schema
                 and hcc.computed_field_name = hccf.computed_field_name
                )
      ) cc
    left join lateral
      (
        select coalesce(json_agg(function_info), '[]') as function_info
        from hdb_catalog.hdb_function_info_agg
        where function_name = cc.function_name and function_schema = cc.function_schema
      ) fi on 'true'
  ) as computed_field<|MERGE_RESOLUTION|>--- conflicted
+++ resolved
@@ -129,12 +129,8 @@
               'schema', hf.function_schema,
               'name', hf.function_name
             ),
-<<<<<<< HEAD
             'is_system_defined', hf.is_system_defined,
-            'info', function_info
-=======
             'info', hf_agg.function_info
->>>>>>> d14300e9
           ) as info
         from
           hdb_catalog.hdb_function hf
