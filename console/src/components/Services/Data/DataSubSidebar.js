--- conflicted
+++ resolved
@@ -4,9 +4,7 @@
 
 import LeftSubSidebar from '../../Common/Layout/LeftSubSidebar/LeftSubSidebar';
 
-<<<<<<< HEAD
 import { UPDATE_TRACKED_FUNCTIONS } from './DataActions';
-import semverCheck from '../../../helpers/semver';
 
 const appPrefix = '/data';
 
@@ -20,32 +18,6 @@
       trackedTables: [],
       tableList: [],
     };
-=======
-import { LISTING_SCHEMA, UPDATE_TRACKED_FUNCTIONS } from './DataActions';
-
-const appPrefix = '/data';
-
-const DataSubSidebar = ({
-  schema,
-  listingSchema,
-  functionsList,
-  listedFunctions,
-  currentTable,
-  schemaName,
-  migrationMode,
-  // children,
-  dispatch,
-  location,
-  currentFunction,
-  metadata,
-}) => {
-  const styles = require('../../Common/Layout/LeftSubSidebar/LeftSubSidebar.scss');
-  const functionSymbol = require('../../Common/Layout/LeftSubSidebar/function.svg');
-  const functionSymbolActive = require('../../Common/Layout/LeftSubSidebar/function_high.svg');
-
-  if (metadata.ongoingRequest) {
-    return null;
->>>>>>> 49535e44
   }
 
   componentDidMount() {
@@ -88,25 +60,10 @@
     this.props.dispatch({ type: UPDATE_TRACKED_FUNCTIONS, data: matchedFuncs });
   }
 
-<<<<<<< HEAD
   render() {
     const styles = require('../../Common/Layout/LeftSubSidebar/LeftSubSidebar.scss');
     const functionSymbol = require('../../Common/Layout/LeftSubSidebar/function.svg');
     const functionSymbolActive = require('../../Common/Layout/LeftSubSidebar/function_high.svg');
-=======
-  const getSearchInput = () => {
-    return (
-      <input
-        type="text"
-        onChange={tableSearch.bind(this)}
-        className="form-control"
-        placeholder="search table/view/function"
-        data-test="search-tables"
-      />
-    );
-  };
->>>>>>> 49535e44
-
     const {
       functionsList,
       listedFunctions,
@@ -115,12 +72,15 @@
       migrationMode,
       location,
       currentFunction,
-      serverVersion,
+      metadata,
     } = this.props;
 
+    if (metadata.ongoingRequest) {
+      return null;
+    }
+
     const { trackedTables, tableList } = this.state;
 
-    const handleFunc = semverCheck('customFunctionSection', serverVersion);
     const trackedTablesLength = trackedTables.length;
 
     const getSearchInput = () => {
@@ -129,7 +89,7 @@
           type="text"
           onChange={this.tableSearch}
           className="form-control"
-          placeholder={`search table/view${handleFunc ? '/function' : ''}`}
+          placeholder={'search table/view/function'}
           data-test="search-tables"
         />
       );
