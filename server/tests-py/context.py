#!/usr/bin/env python3

from http import HTTPStatus
from urllib.parse import urlparse
# import socketserver
import threading
import http.server
import json
import queue
import socket
import subprocess
import time

import yaml
import requests
import websocket
from sqlalchemy import create_engine
from sqlalchemy.schema import MetaData
import graphql_server


class HGECtxError(Exception):
    pass


class WebhookHandler(http.server.BaseHTTPRequestHandler):
    def do_GET(self):
        self.send_response(HTTPStatus.OK)
        self.end_headers()

    def do_POST(self):
        content_len = self.headers.get('Content-Length')
        req_body = self.rfile.read(int(content_len)).decode("utf-8")
        req_json = json.loads(req_body)
        req_headers = self.headers
        req_path = self.path
        self.log_message(json.dumps(req_json))
        if req_path == "/fail":
            self.send_response(HTTPStatus.INTERNAL_SERVER_ERROR)
            self.end_headers()
            self.server.error_queue.put({"path": req_path,
                                         "body": req_json,
                                         "headers": req_headers})
        elif req_path == "/timeout_short":
            time.sleep(5)
            self.send_response(HTTPStatus.NO_CONTENT)
            self.end_headers()
            self.server.error_queue.put({"path": req_path,
                                         "body": req_json,
                                         "headers": req_headers})
        elif req_path == "/timeout_long":
            time.sleep(5)
            self.send_response(HTTPStatus.NO_CONTENT)
            self.end_headers()
            self.server.resp_queue.put({"path": req_path,
                                        "body": req_json,
                                        "headers": req_headers})
        else:
            self.send_response(HTTPStatus.NO_CONTENT)
            self.end_headers()
            self.server.resp_queue.put({"path": req_path,
                                        "body": req_json,
                                        "headers": req_headers})

class WebhookServer(http.server.HTTPServer):
    def __init__(self, resp_queue, error_queue, server_address):
        self.resp_queue = resp_queue
        self.error_queue = error_queue
        super().__init__(server_address, WebhookHandler)

    def server_bind(self):
        self.socket.setsockopt(socket.SOL_SOCKET, socket.SO_REUSEADDR, 1)
        self.socket.bind(self.server_address)


class HGECtx:
<<<<<<< HEAD
    def __init__(self, hge_url, pg_url, hge_key, hge_webhook, webhook_insecure, hge_jwt_key_file, hge_jwt_conf, ws_read_cookie):
=======
    def __init__(self, hge_url, pg_url, hge_key, hge_webhook, webhook_insecure, hge_jwt_key_file, hge_jwt_conf, metadata_disabled):
>>>>>>> 214cdeb3
        server_address = ('0.0.0.0', 5592)

        self.resp_queue = queue.Queue(maxsize=1)
        self.error_queue = queue.Queue()
        self.ws_queue = queue.Queue(maxsize=-1)
        self.httpd = WebhookServer(self.resp_queue, self.error_queue, server_address)
        self.web_server = threading.Thread(target=self.httpd.serve_forever)
        self.web_server.start()

        self.pg_url = pg_url
        self.engine = create_engine(self.pg_url)
        self.meta = MetaData()

        self.http = requests.Session()
        self.hge_url = hge_url
        self.hge_key = hge_key
        self.hge_webhook = hge_webhook
        if hge_jwt_key_file is None:
            self.hge_jwt_key = None
        else:
            with open(hge_jwt_key_file) as f:
                self.hge_jwt_key = f.read()
        self.hge_jwt_conf = hge_jwt_conf
        self.webhook_insecure = webhook_insecure
        self.metadata_disabled = metadata_disabled
        self.may_skip_test_teardown = False

        self.ws_url = urlparse(hge_url)
        self.ws_url = self.ws_url._replace(scheme='ws')
        self.ws_url = self.ws_url._replace(path='/v1alpha1/graphql')
        self.ws = websocket.WebSocketApp(self.ws_url.geturl(), on_message=self._on_message)
        self.wst = threading.Thread(target=self.ws.run_forever)
        self.wst.daemon = True
        self.wst.start()

        # start the graphql server
        self.graphql_server = graphql_server.create_server('127.0.0.1', 5000)
        self.gql_srvr_thread = threading.Thread(target=self.graphql_server.serve_forever)
        self.gql_srvr_thread.start()

        self.ws_read_cookie = ws_read_cookie

        result = subprocess.run(['../../scripts/get-version.sh'], shell=False, stdout=subprocess.PIPE, check=True)
        self.version = result.stdout.decode('utf-8').strip()
        if not self.metadata_disabled:
          try:
              st_code, resp = self.v1q_f('queries/clear_db.yaml')
          except requests.exceptions.RequestException as e:
              self.teardown()
              raise HGECtxError(repr(e))
          assert st_code == 200, resp

    def _on_message(self, message):
        my_json = json.loads(message)
        if my_json['type'] != 'ka':
            self.ws_queue.put(message)

    def get_event(self, timeout):
        return self.resp_queue.get(timeout=timeout)

    def get_error_queue_size(self):
        sz = 0
        while not self.error_queue.empty():
            self.error_queue.get()
            sz = sz + 1
        return sz

    def get_ws_event(self, timeout):
        return json.loads(self.ws_queue.get(timeout=timeout))

    def reflect_tables(self):
        self.meta.reflect(bind=self.engine)

    def anyq(self, u, q, h):
        resp = self.http.post(
            self.hge_url + u,
            json=q,
            headers=h
        )
        return resp.status_code, resp.json()

    def sql(self, q):
        conn = self.engine.connect()
        res  = conn.execute(q)
        conn.close()
        return res

    def v1q(self, q, headers = {}):
        h = headers.copy()
        if self.hge_key is not None:
            h['X-Hasura-Admin-Secret'] = self.hge_key
        resp = self.http.post(
            self.hge_url + "/v1/query",
            json=q,
            headers=h
        )
        return resp.status_code, resp.json()

    def v1q_f(self, fn):
        with open(fn) as f:
            return self.v1q(yaml.load(f))

    def teardown(self):
        self.http.close()
        self.engine.dispose()
        self.httpd.shutdown()
        self.httpd.server_close()
        self.ws.close()
        self.web_server.join()
        self.wst.join()
        graphql_server.stop_server(self.graphql_server)
        self.gql_srvr_thread.join()<|MERGE_RESOLUTION|>--- conflicted
+++ resolved
@@ -74,11 +74,8 @@
 
 
 class HGECtx:
-<<<<<<< HEAD
-    def __init__(self, hge_url, pg_url, hge_key, hge_webhook, webhook_insecure, hge_jwt_key_file, hge_jwt_conf, ws_read_cookie):
-=======
-    def __init__(self, hge_url, pg_url, hge_key, hge_webhook, webhook_insecure, hge_jwt_key_file, hge_jwt_conf, metadata_disabled):
->>>>>>> 214cdeb3
+    def __init__(self, hge_url, pg_url, hge_key, hge_webhook, webhook_insecure,
+                 hge_jwt_key_file, hge_jwt_conf, metadata_disabled, ws_read_cookie):
         server_address = ('0.0.0.0', 5592)
 
         self.resp_queue = queue.Queue(maxsize=1)
