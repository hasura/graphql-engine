import React, { Component } from 'react';
import PropTypes from 'prop-types';
import ApiRequest from './ApiRequest/ApiRequest';
import ApiResponse from './ApiResponse/ApiResponse';
// import ApiRequestDetails from './ApiRequestDetails';

class ApiRequestWrapper extends Component {
  render() {
    const styles = require('./ApiExplorer.scss');

    const getAPIRequestDetailsSection = () => {
      // return (
      //   <ApiRequestDetails
      //     title={this.props.details.title}
      //     description={this.props.details.description}
      //   />
      // );

      return null;
    };

    const getAPIResponseSection = () => {
      let apiResponseSection = null;

      if (this.props.request.bodyType !== 'graphql') {
        apiResponseSection = (
          <ApiResponse
            {...this.props.explorerData}
            categoryType={this.props.details.category}
            showHelpBulb={
              this.props.request.showHelpBulb
                ? this.props.request.showHelpBulb
                : false
            }
            url={this.props.request.url}
          />
        );
      }

      return apiResponseSection;
    };

    return (
      <div
        id="apiRequestBlock"
        className={
          styles.padd_left +
          ' ' +
          styles.padd_right +
          ' ' +
          styles.ApiRequestWrapperVH
        }
      >
        {getAPIRequestDetailsSection()}

        <ApiRequest
          bodyType={
            this.props.request.bodyType ? this.props.request.bodyType : ''
          }
          credentials={this.props.credentials}
          method={this.props.request.method}
          url={this.props.request.url}
          headers={this.props.request.headers}
          params={this.props.request.params}
          explorerData={this.props.explorerData}
          dispatch={this.props.dispatch}
          dataHeaders={this.props.dataHeaders}
          numberOfTables={this.props.numberOfTables}
          headerFocus={this.props.headerFocus}
          urlParams={this.props.urlParams}
          serverVersion={this.props.serverVersion}
<<<<<<< HEAD
          consoleUrl={this.props.consoleUrl}
=======
          serverConfig={this.props.serverConfig}
>>>>>>> a8dd3b3d
        />

        {getAPIResponseSection()}
      </div>
    );
  }
}

ApiRequestWrapper.propTypes = {
  details: PropTypes.object.isRequired,
  request: PropTypes.object.isRequired,
  explorerData: PropTypes.object.isRequired,
  credentials: PropTypes.object.isRequired,
  bodyType: PropTypes.string,
  showHelpBulb: PropTypes.bool,
  dispatch: PropTypes.func,
  numberOfTables: PropTypes.number,
  headerFocus: PropTypes.bool.isRequired,
  urlParams: PropTypes.bool.isRequired,
  consoleUrl: PropTypes.string.isRequired,
};

export default ApiRequestWrapper;<|MERGE_RESOLUTION|>--- conflicted
+++ resolved
@@ -69,11 +69,8 @@
           headerFocus={this.props.headerFocus}
           urlParams={this.props.urlParams}
           serverVersion={this.props.serverVersion}
-<<<<<<< HEAD
           consoleUrl={this.props.consoleUrl}
-=======
           serverConfig={this.props.serverConfig}
->>>>>>> a8dd3b3d
         />
 
         {getAPIResponseSection()}
