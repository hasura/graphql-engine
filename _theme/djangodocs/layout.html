{% extends "basic/layout.html" %}

{% set css_files = css_files + ['_static/hasura-custom.css', '_static/djangosite.css'] %}

{%- macro secondnav() %}
  {%- if prev %}
    &laquo; <a href="{{ prev.link|e }}" title="{{ prev.title|e }}">previous</a>
    {{ reldelim2 }}
  {%- endif %}
  {%- if next %}
    <a href="{{ next.link|e }}" title="{{ next.title|e }}">next</a> &raquo;
  {%- endif %}
{%- endmacro %}

{% block extrahead %}
  <!--<meta name="viewport" content="user-scalable=no">-->
  <meta name="viewport" content="width=device-width, initial-scale=1">
  <link rel="stylesheet" href="//code.jquery.com/ui/1.12.1/themes/base/jquery-ui.css">
  <link href="https://maxcdn.bootstrapcdn.com/font-awesome/4.7.0/css/font-awesome.min.css" rel="stylesheet" integrity="sha384-wvfXpqpZZVQGK6TAh5PVlGOfQNHSoD2xbE+QkPxCAFlNEevoEH3Sl0sibVcOQVnN" crossorigin="anonymous">
  {%- if version != latest_docs_version %}
    <link ref="canonical" href="https://docs.hasura.io/{{latest_docs_version}}/{{pagename}}.html" />
  {% endif %}
  <script src="{{ pathto('_static/vendor.js', 1) }}"></script>
  {% block javascript %}
    <script type="text/javascript">
      {% include 'static/search.js' %}
    </script>
  {% endblock %}
{% endblock %}

{% block document %}
  <div id="custom-doc" class="{% block bodyclass %}{{ 'yui-t6' if pagename != 'index' else '' }}{% endblock %}">
    <div class="header_wrapper">
      <div class="header_main">
        <div class="inline-block header_main_logo">
          <a href="https://hasura.io/" target="_blank">
            <div class="img_wrapper inline-block">
              <img class="responsive logo_img" src="{{ pathto('_images/logo.svg', 1) }}" />
            </div>
          </a>
          <a href="{{ pathto('', 1) }}">
            <div class="inline-block hero"> DOCS </div>
          </a>
        </div>
        <div class="inline-block input_search_box">
          <span class="fa fa-search"></span>
          <input type="text" class="search_element" placeholder="Search reference docs, tutorials, guides" />
        </div>
        <div class="header_links inline-block">
          <div class="header_links_content">
            {% set currPage = pagename.split('/')[0] %}
            {%- if ( currPage == "manual" ) %}
              <div class="inline-block link_element link_element_active">
            {%- else %}
              <div class="inline-block link_element">
            {%- endif %}
              <a href="{{ pathto('', 1) }}manual">
                Manual
              </a>
            </div>

            {%- if ( currPage == "tutorials" ) %}
              <div class="inline-block link_element link_element_active">
            {%- else %}
              <div class="inline-block link_element">
            {%- endif %}
              <a href="{{ pathto('', 1) }}tutorials">
                Tutorials
              </a>
            </div>
            {%- if ( currPage == "guides" ) %}
              <div class="inline-block link_element link_element_active">
            {%- else %}
              <div class="inline-block link_element">
            {%- endif %}
              <a href="{{ pathto('', 1) }}guides">
                Guides
              </a>
            </div>
          </div>
          <div class="buttons">
            <div class="inline-block">
              <a target="_blank" href="https://dashboard.hasura.io/login">
                <button class="indiv_btns black"> Log in </button>
              </a>
            </div>
            <div class="inline-block">
              <a target="_blank" href="https://dashboard.hasura.io/login#register">
                <button class="indiv_btns"> Sign up </button>
              </a>
            </div>
          </div>
        </div>
        <div class="header_buttons inline-block">
        </div>
      </div>
    </div>
    <div class="main_container_wrapper">
      <div id="" class="content_wrapper">
        {% include 'pages/loading.html' %}
        {%- if pagename == 'index' %}
          {% include 'pages/landing.html' %}
        {%- elif pagename == 'guides/index' %}
          {% include 'pages/guides.html' %}
        {%- elif pagename == 'tutorials/index' %}
          {% include 'pages/tutorials.html' %}
        {%- else %}
          {% block sidebarwrapper %}
            {% set currPage = pagename.split('/')[0] %}
            {% if ( currPage == 'manual' or currPage == 'guides' ) %}
              <div class="yui-b" id="sidebar">
                {%- if last_updated %}
                  <span><b>Last updated:</b> {{ last_updated }}</span>
                {%- endif %}
                {{ sidebar() }}
              </div>
            {% endif %}
          {% endblock %}
          {% set splittedPage = pagename.split('/') %}
          {%- if splittedPage[0] == 'manual' %}
            {% set rootpage='manual' %}
          {%- else %}
            {% set rootpage='common' %}
          {% endif %}
          {%- if rootpage == 'common' %}
            {%- if splittedPage[1] != 'index' %}

            {% endif %}
          {% endif %}
          {% set p = pagename.split('/') %}
          {% set c = '' %}
          {% if p[0] != 'manual' %}
          {% set c = 'padding_top' %}
          {% endif %}
          <div class="content_inner_wrapper {{ c }}">
            {%- if ( pagename.split('/')[1] != 'index' and pagename.split('/')[0] != 'manual' ) %}
<<<<<<< HEAD

              <div class="back_link" id={{ pagename.split('/')[0] }}>
                <a href="{{ pathto('', 1) }}{{splittedPage[0] }}"> <i class="fa fa-long-arrow-left" aria-hidden="true"></i>Back to {{ splittedPage[0] }} </a>
         </div>
=======
              <div class="back_link" id={{ pagename.split('/')[0] }}>
                <a href="{{ pathto('', 1) }}{{splittedPage[0] }}"> <i class="fa fa-long-arrow-left" aria-hidden="true"></i>Back to {{ splittedPage[0] }} </a>
              </div>
>>>>>>> 99b4215e
            {% endif %}
            <div role="main" parent={{ rootpage }}>
              <div id="docs-content">
                <!-- div class="media_wrapper details_media">
                  <div class="float_right wd_100">
                    <div class="share_wrapper">
                      <button class="share_btn green_btn">
                        <span>Share</span>
                        <i class="fa fa-share" aria-hidden="true"></i>
                      </button>
                    </div>
                  </div>
                </div -->
                <div id="{{ pagename|replace('/', '-') }}">
                  {% block body %}{% endblock %}
                </div>
              </div>
              <div class="nav">{{ secondnav() }}</div>
            </div>
          </div>
          <div style="clear: both;"></div>
        {%- endif %}
      </div>
    </div>
    <div class="search_wrapper_template hide">
      <div class="wd_80">
        <div class="search_box_head">
          <h3 class="head_wrapper search_heading">
            <div class="inline-block">
              <%= totalResults %> result<%= totalResults > 1 ? 's' : '' %> for <span class="search_query">'<%= searchString %>'</span>
            </div>
            <div class="algolia_search_attribution">
              <span>
                powered by
              </span>
              <span>
                <img class="algolia_image" src="{{ pathto('_images/algolia-logo.svg', 1) }}" alt="Algolia Hasura Search" />
              </span>
            </div>
          </h3>
        </div>
        <%
            if ( objs.length > 0 ) {
        %>
        <ul>
        <%
              _.each(objs, function(obj, index ) {
        %>
                <li class="search_bullets">
                  <a class="search_results_anchor" href="{{ pathto('', 1) }}<%= obj.url %>">
                    <div class="no_of_results">
                      <%= obj.title %>
                    </div>
                  </a>
                  <div class="search_results_description">
                    <%= obj.description.length > 200 ? obj.description.slice(0, 200 ) + ' ...' : obj.description %>
                  </div>
                </li>
              </a>
        <%
            });
        %>
        </ul>
        <%
          } else {
        %>
          <div class="no_results"> Sorry! we cannot find what you are searching for! </div>
        <%
          }
        %>
        <div class = "pagination_container wd_100" id = "pagination_container"></div>
        <div style="clear: both;"></div>
      </div>
    </div>
    <div class="search_wrapper main_wrapper hide">
    </div>
  </div>
{% endblock %}

{% block sidebarrel %}
{% endblock %}

{# Empty some default blocks out #}
{% block relbar1 %}{% endblock %}
{% block relbar2 %}{% endblock %}
{% block sidebar1 %}{% endblock %}
{% block sidebar2 %}{% endblock %}
{% block footer %}
  <div class="footer-hasura-custom">
    Want to contribute or report missing content? Check out the <a target="_blank" href="https://github.com/hasura/docs">github repo for docs</a>.<br>
    Powered by <a target="_blank" href="http://www.sphinx-doc.org">Sphinx</a>.
    Copyright &copy; 2017 <a target="_blank" href="https://hasura.io">Hasura</a>.
  </div>

  <script>
    (function(i,s,o,g,r,a,m){i['GoogleAnalyticsObject']=r;i[r]=i[r]||function(){
        (i[r].q=i[r].q||[]).push(arguments)},i[r].l=1*new Date();a=s.createElement(o),
      m=s.getElementsByTagName(o)[0];a.async=1;a.src=g;m.parentNode.insertBefore(a,m)
    })(window,document,'script','https://www.google-analytics.com/analytics.js','ga');

    ga('create', 'UA-59768903-1', 'auto');
    ga('send', 'pageview');
  </script>

  <script>
    window.intercomSettings = {
      app_id: "rucirpb3"
    };
  </script>
  <script>(function(){var w=window;var ic=w.Intercom;if(typeof ic==="function"){ic('reattach_activator');ic('update',intercomSettings);}else{var d=document;var i=function(){i.c(arguments)};i.q=[];i.c=function(args){i.q.push(args)};w.Intercom=i;function l(){var s=d.createElement('script');s.type='text/javascript';s.async=true;s.src='https://widget.intercom.io/widget/rucirpb3';var
    x=d.getElementsByTagName('script')[0];x.parentNode.insertBefore(s,x);}if(w.attachEvent){w.attachEvent('onload',l);}else{w.addEventListener('load',l,false);}}})()</script>
  <script type="text/javascript">
    const urlParams = {};
    $(document).ready( function() {
      var re = /query=(.*)$/

      var delayTimer = 0;

      var lastSearched = "";

      const enableContent = function() {
        $('.content_wrapper').removeClass('hide');
        $('.search_wrapper').addClass('hide');
      };

      const enableSearch = function() {
        $('.content_wrapper').addClass('hide');
        $('.search_wrapper').removeClass('hide');
      };

      $('.search_element').on('keyup', function( e ) {
        var searchHtmlTemplate = $('.search_wrapper_template').html();
        clearInterval(delayTimer);

        if ( e.target.value.length === 0 ) {
          enableContent();
          hideLoading();
          window.history.replaceState({ "url": "" }, 'Search Page', window.history.state.url );
        } else {
          var template = _.template(_.unescape(searchHtmlTemplate));
          if ( searchFunc ) {
            /* Wait for 1 seconds */
            if ( e.target.value.length > 0 ) {
              function callback(err, content ) {
                var templated_html = template({"objs": content.hits, "searchString": content.query, "totalResults": content.nbHits });
                $(".search_wrapper").html(templated_html);
                window.history.pushState({"url": ( window.location.pathname +'?query=' + e.target.value + '' ) }, 'Search Page', '?query=' + e.target.value + '' );
                enableSearch();
                hideLoading();
                trackga('docs', 'search', content.query, content.nbHits);
              }

              delayTimer = setTimeout( function() {
                if ( e.target.value.length > 0 ) {
                  showLoading();
                  if ( lastSearched !== e.target.value ) {
                    lastSearched = e.target.value;
                    objs = searchFunc(e.target.value, callback, 1, [], ['url', 'description', 'title', 'image', 'tags']);
                  } else {
                    hideLoading();
                  }
                } else {
                  window.history.replaceState({ "url": "" }, 'Search Page', window.history.state.url );
                  hideLoading();
                  enableContent();
                }
              }, 500 );
            }
          }
        }
      });

      const handleQueryParams = function() {
        const values = re.exec(window.location.search)
        if ( values && values[1].length > 0 ) {
          var searchElement = $('.search_element');
          if ( searchElement.length > 0 ) {
            searchElement[0].value = decodeURIComponent(values[1]);
            searchElement.keyup();
          }
        } else {
          hideLoading();
          enableContent();
          $('.search_element').val('');
          lastSearched = '';
        }
      }

      const handleStatePop = function( e) {
        handleQueryParams();
      };

      window.onpopstate = handleStatePop;

      window.location.search.length > 0 ? handleQueryParams() : '';
    });
  </script>

{% endblock %}<|MERGE_RESOLUTION|>--- conflicted
+++ resolved
@@ -134,16 +134,9 @@
           {% endif %}
           <div class="content_inner_wrapper {{ c }}">
             {%- if ( pagename.split('/')[1] != 'index' and pagename.split('/')[0] != 'manual' ) %}
-<<<<<<< HEAD
-
-              <div class="back_link" id={{ pagename.split('/')[0] }}>
-                <a href="{{ pathto('', 1) }}{{splittedPage[0] }}"> <i class="fa fa-long-arrow-left" aria-hidden="true"></i>Back to {{ splittedPage[0] }} </a>
-         </div>
-=======
               <div class="back_link" id={{ pagename.split('/')[0] }}>
                 <a href="{{ pathto('', 1) }}{{splittedPage[0] }}"> <i class="fa fa-long-arrow-left" aria-hidden="true"></i>Back to {{ splittedPage[0] }} </a>
               </div>
->>>>>>> 99b4215e
             {% endif %}
             <div role="main" parent={{ rootpage }}>
               <div id="docs-content">
