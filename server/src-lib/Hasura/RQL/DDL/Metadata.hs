--- conflicted
+++ resolved
@@ -49,28 +49,16 @@
 import           Hasura.SQL.Types
 
 import qualified Database.PG.Query                  as Q
-<<<<<<< HEAD
-import qualified Hasura.RQL.DDL.ComputedField       as DCF
-import qualified Hasura.RQL.DDL.EventTrigger        as DE
-import qualified Hasura.RQL.DDL.Permission          as DP
-import qualified Hasura.RQL.DDL.Permission.Internal as DP
-import qualified Hasura.RQL.DDL.QueryCollection     as DQC
-import qualified Hasura.RQL.DDL.Relationship        as DR
-import qualified Hasura.RQL.DDL.RemoteSchema        as DRS
-import qualified Hasura.RQL.DDL.Schema              as DS
-import qualified Hasura.RQL.Types.EventTrigger      as DTS
-import qualified Hasura.RQL.Types.RemoteSchema      as TRS
-=======
+import qualified Hasura.RQL.DDL.ComputedField       as ComputedField
 import qualified Hasura.RQL.DDL.Permission          as Permission
 import qualified Hasura.RQL.DDL.QueryCollection     as Collection
 import qualified Hasura.RQL.DDL.Relationship        as Relationship
 import qualified Hasura.RQL.DDL.Schema              as Schema
->>>>>>> 637c2cb5
 
 data ComputedFieldMeta
   = ComputedFieldMeta
   { _cfmName       :: !ComputedFieldName
-  , _cfmDefinition :: !DCF.ComputedFieldDefinition
+  , _cfmDefinition :: !ComputedField.ComputedFieldDefinition
   , _cfmComment    :: !(Maybe Text)
   } deriving (Show, Eq, Lift)
 $(deriveJSON (aesonDrop 4 snakeCase) ''ComputedFieldMeta)
@@ -79,17 +67,6 @@
   = TableMeta
   { _tmTable               :: !QualifiedTable
   , _tmIsEnum              :: !Bool
-<<<<<<< HEAD
-  , _tmConfiguration       :: !(TableConfig)
-  , _tmObjectRelationships :: ![DR.ObjRelDef]
-  , _tmArrayRelationships  :: ![DR.ArrRelDef]
-  , _tmInsertPermissions   :: ![DP.InsPermDef]
-  , _tmSelectPermissions   :: ![DP.SelPermDef]
-  , _tmUpdatePermissions   :: ![DP.UpdPermDef]
-  , _tmDeletePermissions   :: ![DP.DelPermDef]
-  , _tmEventTriggers       :: ![DTS.EventTriggerConf]
-  , _tmComputedFields      :: ![ComputedFieldMeta]
-=======
   , _tmConfiguration       :: !TableConfig
   , _tmObjectRelationships :: ![Relationship.ObjRelDef]
   , _tmArrayRelationships  :: ![Relationship.ArrRelDef]
@@ -98,7 +75,7 @@
   , _tmUpdatePermissions   :: ![Permission.UpdPermDef]
   , _tmDeletePermissions   :: ![Permission.DelPermDef]
   , _tmEventTriggers       :: ![EventTriggerConf]
->>>>>>> 637c2cb5
+  , _tmComputedFields      :: ![ComputedFieldMeta]
   } deriving (Show, Eq, Lift)
 $(makeLenses ''TableMeta)
 
@@ -208,20 +185,12 @@
       let allRels  = map Relationship.rdName (table ^. tmObjectRelationships) <>
                      map Relationship.rdName (table ^. tmArrayRelationships)
 
-<<<<<<< HEAD
-          insPerms = map DP.pdRole $ table ^. tmInsertPermissions
-          selPerms = map DP.pdRole $ table ^. tmSelectPermissions
-          updPerms = map DP.pdRole $ table ^. tmUpdatePermissions
-          delPerms = map DP.pdRole $ table ^. tmDeletePermissions
-          eventTriggers = map DTS.etcName $ table ^. tmEventTriggers
-          computedFields = map _cfmName $ table ^. tmComputedFields
-=======
           insPerms = map Permission.pdRole $ table ^. tmInsertPermissions
           selPerms = map Permission.pdRole $ table ^. tmSelectPermissions
           updPerms = map Permission.pdRole $ table ^. tmUpdatePermissions
           delPerms = map Permission.pdRole $ table ^. tmDeletePermissions
           eventTriggers = map etcName $ table ^. tmEventTriggers
->>>>>>> 637c2cb5
+          computedFields = map _cfmName $ table ^. tmComputedFields
 
       checkMultipleDecls "relationships" allRels
       checkMultipleDecls "insert permissions" insPerms
@@ -291,17 +260,13 @@
         Relationship.objRelP2 (table ^. tmTable) objRel
       withPathK "array_relationships" $
         indexedForM_ (table ^. tmArrayRelationships) $ \arrRel ->
-<<<<<<< HEAD
-        DR.arrRelP2 (table ^. tmTable) arrRel
+        Relationship.arrRelP2 (table ^. tmTable) arrRel
       -- Computed Fields
       withPathK "computed_fields" $
         indexedForM_ (table ^. tmComputedFields) $
           \(ComputedFieldMeta name definition comment) ->
-            void $ DCF.addComputedFieldP2 $
-              DCF.AddComputedField (table ^. tmTable) name definition comment
-=======
-        Relationship.arrRelP2 (table ^. tmTable) arrRel
->>>>>>> 637c2cb5
+            void $ ComputedField.addComputedFieldP2 $
+              ComputedField.AddComputedField (table ^. tmTable) name definition comment
 
     -- Permissions
     indexedForM_ tables $ \table -> do
@@ -618,20 +583,10 @@
 
 purgeMetadataObj :: MonadTx m => MetadataObjId -> m ()
 purgeMetadataObj = liftTx . \case
-<<<<<<< HEAD
-  (MOTable qt)                            -> DS.deleteTableFromCatalog qt
-  (MOFunction qf)                         -> DS.delFunctionFromCatalog qf
-  (MORemoteSchema rsn)                    -> DRS.removeRemoteSchemaFromCatalog rsn
-  (MOTableObj qt (MTORel rn _))           -> DR.delRelFromCatalog qt rn
-  (MOTableObj qt (MTOPerm rn pt))         -> DP.dropPermFromCatalog qt rn pt
-  (MOTableObj _ (MTOTrigger trn))         -> DE.delEventTriggerFromCatalog trn
-  (MOTableObj qt (MTOComputedField ccn))  -> DCF.dropComputedFieldFromCatalog qt ccn
-=======
   (MOTable qt)                            -> Schema.deleteTableFromCatalog qt
   (MOFunction qf)                         -> Schema.delFunctionFromCatalog qf
   (MORemoteSchema rsn)                    -> removeRemoteSchemaFromCatalog rsn
   (MOTableObj qt (MTORel rn _))           -> Relationship.delRelFromCatalog qt rn
   (MOTableObj qt (MTOPerm rn pt))         -> dropPermFromCatalog qt rn pt
   (MOTableObj _ (MTOTrigger trn))         -> delEventTriggerFromCatalog trn
-  (MOTableObj qt (MTOComputedField ccn))  -> dropComputedFieldFromCatalog qt ccn
->>>>>>> 637c2cb5
+  (MOTableObj qt (MTOComputedField ccn))  -> dropComputedFieldFromCatalog qt ccn