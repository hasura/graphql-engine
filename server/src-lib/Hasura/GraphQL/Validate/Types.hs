{-# LANGUAGE DeriveLift        #-}
{-# LANGUAGE FlexibleContexts  #-}
{-# LANGUAGE LambdaCase        #-}
{-# LANGUAGE NoImplicitPrelude #-}
{-# LANGUAGE OverloadedStrings #-}
{-# LANGUAGE TemplateHaskell   #-}

module Hasura.GraphQL.Validate.Types
  ( InpValInfo(..)
  , ParamMap
  , ObjFldInfo(..)
  , ObjFieldMap
  , ObjTyInfo(..)
  , mkObjTyInfo
  , FragDef(..)
  , FragDefMap
  , AnnVarVals
  , EnumTyInfo(..)
  , EnumValInfo(..)
  , InpObjFldMap
  , InpObjTyInfo(..)
  , ScalarTyInfo(..)
  , DirectiveInfo(..)
  , defaultDirectives
  , defDirectivesMap
  , defaultSchema
  , TypeInfo(..)
  , isObjTy
  , getObjTyM
  , mkScalarTy
  , pgColTyToScalar
  , pgColValToAnnGVal
  , getNamedTy
  , mkTyInfoMap
  , fromTyDef
  , fromTyDefQ
  , fromSchemaDocQ
  , TypeMap
  , AnnInpVal(..)
  , AnnGValue(..)
  , AnnGObject
  , hasNullVal
  , getAnnInpValKind
  -- , getAnnInpValTy
  , module Hasura.GraphQL.Utils
  ) where

import           Hasura.Prelude

import qualified Data.Aeson                    as J
import qualified Data.Aeson.Casing             as J
import qualified Data.Aeson.TH                 as J
import qualified Data.HashMap.Strict           as Map
import qualified Data.Text                     as T
import qualified Language.GraphQL.Draft.Syntax as G
import qualified Language.GraphQL.Draft.TH     as G
import qualified Language.Haskell.TH.Syntax    as TH

import           Hasura.GraphQL.Utils
import           Hasura.SQL.Types
import           Hasura.SQL.Value

data EnumValInfo
  = EnumValInfo
  { _eviDesc         :: !(Maybe G.Description)
  , _eviVal          :: !G.EnumValue
  , _eviIsDeprecated :: !Bool
  } deriving (Show, Eq, TH.Lift)

fromEnumValDef :: G.EnumValueDefinition -> EnumValInfo
fromEnumValDef (G.EnumValueDefinition descM val _) =
  EnumValInfo descM val False

data EnumTyInfo
  = EnumTyInfo
  { _etiDesc   :: !(Maybe G.Description)
  , _etiName   :: !G.NamedType
  , _etiValues :: !(Map.HashMap G.EnumValue EnumValInfo)
  } deriving (Show, Eq, TH.Lift)

fromEnumTyDef :: G.EnumTypeDefinition -> EnumTyInfo
fromEnumTyDef (G.EnumTypeDefinition descM n _ valDefs) =
  EnumTyInfo descM (G.NamedType n) $ Map.fromList
  [(G._evdName valDef, fromEnumValDef valDef) | valDef <- valDefs]

data InpValInfo
  = InpValInfo
  { _iviDesc :: !(Maybe G.Description)
  , _iviName :: !G.Name
  , _iviType :: !G.GType
  -- TODO, handle default values
  } deriving (Show, Eq, TH.Lift)

fromInpValDef :: G.InputValueDefinition -> InpValInfo
fromInpValDef (G.InputValueDefinition descM n ty _) =
  InpValInfo descM n ty

type ParamMap = Map.HashMap G.Name InpValInfo

data ObjFldInfo
  = ObjFldInfo
  { _fiDesc   :: !(Maybe G.Description)
  , _fiName   :: !G.Name
  , _fiParams :: !ParamMap
  , _fiTy     :: !G.GType
  } deriving (Show, Eq, TH.Lift)

fromFldDef :: G.FieldDefinition -> ObjFldInfo
fromFldDef (G.FieldDefinition descM n args ty _) =
  ObjFldInfo descM n params ty
  where
    params = Map.fromList [(G._ivdName arg, fromInpValDef arg) | arg <- args]

type ObjFieldMap = Map.HashMap G.Name ObjFldInfo

data ObjTyInfo
  = ObjTyInfo
  { _otiDesc   :: !(Maybe G.Description)
  , _otiName   :: !G.NamedType
  , _otiFields :: !ObjFieldMap
  } deriving (Show, Eq, TH.Lift)

mkObjTyInfo
  :: Maybe G.Description -> G.NamedType -> ObjFieldMap -> ObjTyInfo
mkObjTyInfo descM ty flds =
  ObjTyInfo descM ty $ Map.insert (_fiName typenameFld) typenameFld flds

typenameFld :: ObjFldInfo
typenameFld =
  ObjFldInfo (Just desc) "__typename" Map.empty $
  G.toNT $ G.NamedType "String"
  where
    desc = "The name of the current Object type at runtime"

fromObjTyDef :: G.ObjectTypeDefinition -> ObjTyInfo
fromObjTyDef (G.ObjectTypeDefinition descM n _ _ flds) =
  mkObjTyInfo descM (G.NamedType n) $
  Map.fromList [(G._fldName fld, fromFldDef fld) | fld <- flds]

type InpObjFldMap = Map.HashMap G.Name InpValInfo

data InpObjTyInfo
  = InpObjTyInfo
  { _iotiDesc   :: !(Maybe G.Description)
  , _iotiName   :: !G.NamedType
  , _iotiFields :: !InpObjFldMap
  } deriving (Show, Eq, TH.Lift)

fromInpObjTyDef :: G.InputObjectTypeDefinition -> InpObjTyInfo
fromInpObjTyDef (G.InputObjectTypeDefinition descM n _ inpFlds) =
  InpObjTyInfo descM (G.NamedType n) $
  Map.fromList [(G._ivdName inpFld, fromInpValDef inpFld) | inpFld <- inpFlds]

data ScalarTyInfo
  = ScalarTyInfo
  { _stiDesc :: !(Maybe G.Description)
  , _stiType :: !PGColType
  } deriving (Show, Eq, TH.Lift)

fromScalarTyDef :: G.ScalarTypeDefinition -> Either Text ScalarTyInfo
fromScalarTyDef (G.ScalarTypeDefinition descM n _) =
  ScalarTyInfo descM <$> case n of
  "Int"     -> return PGInteger
  "Float"   -> return PGFloat
  "String"  -> return PGText
  "Boolean" -> return PGBoolean
  -- TODO: is this correct?
  "ID"      -> return PGText
  _         -> throwError $ "unexpected type: " <> G.unName n

data TypeInfo
  = TIScalar !ScalarTyInfo
  | TIObj !ObjTyInfo
  | TIEnum !EnumTyInfo
  | TIInpObj !InpObjTyInfo
  deriving (Show, Eq, TH.Lift)

isObjTy :: TypeInfo -> Bool
isObjTy = \case
  (TIObj _) -> True
  _         -> False

getObjTyM :: TypeInfo -> Maybe ObjTyInfo
getObjTyM = \case
  (TIObj t) -> return t
  _         -> Nothing

-- map postgres types to builtin scalars
pgColTyToScalar :: PGColType -> Text
pgColTyToScalar = \case
  PGInteger -> "Int"
  PGBoolean -> "Boolean"
  PGFloat   -> "Float"
  PGText    -> "String"
  PGVarchar -> "String"
  t         -> T.pack $ show t

mkScalarTy :: PGColType -> G.NamedType
mkScalarTy =
  G.NamedType . G.Name . pgColTyToScalar

getNamedTy :: TypeInfo -> G.NamedType
getNamedTy = \case
  TIScalar t -> mkScalarTy $ _stiType t
  TIObj t -> _otiName t
  TIEnum t -> _etiName t
  TIInpObj t -> _iotiName t

mkTyInfoMap :: [TypeInfo] -> TypeMap
mkTyInfoMap tyInfos =
  Map.fromList [(getNamedTy tyInfo, tyInfo) | tyInfo <- tyInfos]

fromTyDef :: G.TypeDefinition -> Either Text TypeInfo
fromTyDef = \case
  G.TypeDefinitionScalar t -> TIScalar <$> fromScalarTyDef t
  G.TypeDefinitionObject t -> return $ TIObj $ fromObjTyDef t
  G.TypeDefinitionInterface t ->
    throwError $ "unexpected interface: " <> showName (G._itdName t)
  G.TypeDefinitionUnion t ->
    throwError $ "unexpected union: " <> showName (G._utdName t)
  G.TypeDefinitionEnum t -> return $ TIEnum $ fromEnumTyDef t
  G.TypeDefinitionInputObject t -> return $ TIInpObj $ fromInpObjTyDef t

fromTyDefQ :: G.TypeDefinition -> TH.Q TH.Exp
fromTyDefQ tyDef = case fromTyDef tyDef of
  Left e  -> fail $ T.unpack e
  Right t -> TH.lift t

fromSchemaDocQ :: G.SchemaDocument -> TH.Q TH.Exp
fromSchemaDocQ (G.SchemaDocument tyDefs) =
  TH.ListE <$> mapM fromTyDefQ tyDefs

defaultSchema :: G.SchemaDocument
defaultSchema = $(G.parseSchemaDocQ "src-rsr/schema.graphql")

-- fromBaseSchemaFileQ :: FilePath -> TH.Q TH.Exp
-- fromBaseSchemaFileQ fp =
--   fromSchemaDocQ $(G.parseSchemaDocQ fp)

type TypeMap = Map.HashMap G.NamedType TypeInfo

data DirectiveInfo
  = DirectiveInfo
  { _diDescription :: !(Maybe G.Description)
  , _diName        :: !G.Name
  , _diParams      :: !ParamMap
  , _diLocations   :: ![G.DirectiveLocation]
  } deriving (Show, Eq)

-- TODO: generate this from template haskell once we have a parser for directive defs
-- directive @skip(if: Boolean!) on FIELD | FRAGMENT_SPREAD | INLINE_FRAGMENT
defaultDirectives :: [DirectiveInfo]
defaultDirectives =
  [mkDirective "skip", mkDirective "include"]
  where
    mkDirective n = DirectiveInfo Nothing n args dirLocs
    args = Map.singleton "if" $ InpValInfo Nothing "if" $
           G.toGT $ G.NamedType $ G.Name "Boolean"
    dirLocs = map G.DLExecutable
              [G.EDLFIELD, G.EDLFRAGMENT_SPREAD, G.EDLINLINE_FRAGMENT]

defDirectivesMap :: Map.HashMap G.Name DirectiveInfo
defDirectivesMap = mapFromL _diName defaultDirectives

data FragDef
  = FragDef
  { _fdName   :: !G.Name
  , _fdTyInfo :: !ObjTyInfo
  , _fdSelSet :: !G.SelectionSet
  } deriving (Show, Eq)

type FragDefMap = Map.HashMap G.Name FragDef

type AnnVarVals =
  Map.HashMap G.Variable AnnInpVal

data AnnInpVal
  = AnnInpVal
  { _aivType     :: !G.GType
  , _aivVariable :: !(Maybe G.Variable)
  , _aivValue    :: !AnnGValue
  } deriving (Show, Eq)

type AnnGObject = Map.HashMap G.Name AnnInpVal

data AnnGValue
  = AGScalar !PGColType !(Maybe PGColValue)
  | AGEnum !G.NamedType !(Maybe G.EnumValue)
  | AGObject !G.NamedType !(Maybe AnnGObject)
  | AGArray !G.ListType !(Maybe [AnnInpVal])
  deriving (Show, Eq)

instance J.ToJSON AnnGValue where
  -- toJSON (AGScalar ty valM) =
  toJSON = const J.Null
    -- J.
    -- J.toJSON [J.toJSON ty, J.toJSON valM]

<<<<<<< HEAD
$(J.deriveToJSON (J.aesonDrop 4 J.camelCase){J.omitNothingFields=True}
  ''AnnInpVal
 )
=======
pgColValToAnnGVal :: PGColType -> PGColValue -> AnnGValue
pgColValToAnnGVal colTy colVal = AGScalar colTy $ Just colVal
>>>>>>> a68bb612

hasNullVal :: AnnGValue -> Bool
hasNullVal = \case
  AGScalar _ Nothing   -> True
  AGEnum _ Nothing   -> True
  AGObject _ Nothing -> True
  AGArray _ Nothing  -> True
  _ -> False

getAnnInpValKind :: AnnGValue -> Text
getAnnInpValKind = \case
  AGScalar _ _ -> "scalar"
  AGEnum _ _   -> "enum"
  AGObject _ _ -> "object"
  AGArray _ _  -> "array"

-- getAnnInpValTy :: AnnGValue -> G.GType
-- getAnnInpValTy = \case
--   AGScalar pct _ -> G.TypeNamed $ G.NamedType $ G.Name $ T.pack $ show pct
--   AGEnum nt _    -> G.TypeNamed nt
--   AGObject nt _  -> G.TypeNamed nt
--   AGArray nt _   -> G.TypeList nt<|MERGE_RESOLUTION|>--- conflicted
+++ resolved
@@ -296,14 +296,11 @@
     -- J.
     -- J.toJSON [J.toJSON ty, J.toJSON valM]
 
-<<<<<<< HEAD
 $(J.deriveToJSON (J.aesonDrop 4 J.camelCase){J.omitNothingFields=True}
   ''AnnInpVal
  )
-=======
 pgColValToAnnGVal :: PGColType -> PGColValue -> AnnGValue
 pgColValToAnnGVal colTy colVal = AGScalar colTy $ Just colVal
->>>>>>> a68bb612
 
 hasNullVal :: AnnGValue -> Bool
 hasNullVal = \case
