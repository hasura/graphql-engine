import { findActionPermission } from '../utils';
import {
  getCreateActionPermissionQuery,
  getDropActionPermissionQuery,
} from '../../../../metadata/queryUtils';
import Migration from '../../../../utils/migration/Migration';

export const getActionPermissionMigration = (
  permissionEdit,
  allPermissions,
  actionName
) => {
  const { role, newRole, filter } = permissionEdit;
  const permRole = (newRole || role).trim();
  const existingPerm = findActionPermission(allPermissions, permRole);
  const migration = new Migration();

  if (newRole || (!newRole && !existingPerm)) {
<<<<<<< HEAD
    const createActionPermission = getCreateActionPermissionQuery(
      {
        role: permRole,
        filter,
      },
      actionName
=======
    migration.add(
      getCreateActionPermissionQuery(
        {
          role: permRole,
          filter,
        },
        actionName
      ),
      getDropActionPermissionQuery(permRole, actionName)
>>>>>>> 84f2991c
    );
    const dropActionPermission = getDropActionPermissionQuery(
      permRole,
      actionName
    );

    migration.add(createActionPermission, dropActionPermission);

    return migration;
  }
  migration.add(
    getDropActionPermissionQuery(permRole, actionName),
    getDropActionPermissionQuery(permRole, actionName)
  );

  migration.add(
    getCreateActionPermissionQuery({ role: permRole, filter }, actionName)
  ); // TODO Down queries
  migration.add(
    getCreateActionPermissionQuery(
      { role: permRole, filter: existingPerm.definition.select.filter },
      actionName
    )
  ); // TODO Down queries

  return migration;
};<|MERGE_RESOLUTION|>--- conflicted
+++ resolved
@@ -1,8 +1,8 @@
-import { findActionPermission } from '../utils';
 import {
   getCreateActionPermissionQuery,
   getDropActionPermissionQuery,
-} from '../../../../metadata/queryUtils';
+} from '../../../Common/utils/v1QueryUtils';
+import { findActionPermission } from '../utils';
 import Migration from '../../../../utils/migration/Migration';
 
 export const getActionPermissionMigration = (
@@ -11,19 +11,12 @@
   actionName
 ) => {
   const { role, newRole, filter } = permissionEdit;
+
   const permRole = (newRole || role).trim();
+
   const existingPerm = findActionPermission(allPermissions, permRole);
   const migration = new Migration();
-
   if (newRole || (!newRole && !existingPerm)) {
-<<<<<<< HEAD
-    const createActionPermission = getCreateActionPermissionQuery(
-      {
-        role: permRole,
-        filter,
-      },
-      actionName
-=======
     migration.add(
       getCreateActionPermissionQuery(
         {
@@ -33,31 +26,25 @@
         actionName
       ),
       getDropActionPermissionQuery(permRole, actionName)
->>>>>>> 84f2991c
     );
-    const dropActionPermission = getDropActionPermissionQuery(
-      permRole,
-      actionName
+  }
+
+  if (existingPerm) {
+    migration.add(
+      getDropActionPermissionQuery(permRole, actionName),
+      getDropActionPermissionQuery(permRole, actionName)
     );
 
-    migration.add(createActionPermission, dropActionPermission);
-
-    return migration;
+    migration.add(
+      getCreateActionPermissionQuery({ role: permRole, filter }, actionName)
+    ); // TODO Down queries
+    migration.add(
+      getCreateActionPermissionQuery(
+        { role: permRole, filter: existingPerm.definition.select.filter },
+        actionName
+      )
+    ); // TODO Down queries
   }
-  migration.add(
-    getDropActionPermissionQuery(permRole, actionName),
-    getDropActionPermissionQuery(permRole, actionName)
-  );
-
-  migration.add(
-    getCreateActionPermissionQuery({ role: permRole, filter }, actionName)
-  ); // TODO Down queries
-  migration.add(
-    getCreateActionPermissionQuery(
-      { role: permRole, filter: existingPerm.definition.select.filter },
-      actionName
-    )
-  ); // TODO Down queries
 
   return migration;
 };