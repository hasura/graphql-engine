module Hasura.GraphQL.Resolve
  ( resolveMutationSelSet
  , resolveQuerySelSet
  ) where

import qualified Data.HashMap.Strict               as Map
import qualified Language.GraphQL.Draft.Syntax     as G

import           Hasura.EncJSON
import           Hasura.GraphQL.Resolve.Context
import           Hasura.GraphQL.Resolve.Introspect
import           Hasura.GraphQL.Schema
import           Hasura.GraphQL.Validate.Field
import           Hasura.Prelude
import           Hasura.RQL.Types
import           Hasura.SQL.Types

import qualified Hasura.GraphQL.Execute.Plan       as Plan
import qualified Hasura.GraphQL.Resolve.Insert     as RI
import qualified Hasura.GraphQL.Resolve.Mutation   as RM
import qualified Hasura.GraphQL.Resolve.Select     as RS

validateHdrs
  :: (Foldable t, QErrM m) => UserInfo -> t Text -> m ()
validateHdrs userInfo hdrs = do
  let receivedVars = userVars userInfo
  forM_ hdrs $ \hdr ->
    unless (isJust $ getVarVal hdr receivedVars) $
    throw400 NotFound $ hdr <<> " header is expected but not found"

-- {-# SCC resolveMutationFld #-}
resolveMutationFld
  :: (MonadTx m)
  => UserInfo
  -> GCtx
  -> Field
  -> m EncJSON
resolveMutationFld userInfo gCtx fld =
  case _fName fld of
    "__typename" -> return $ encJFromJ $ mkRootTypeName G.OperationTypeMutation
    _            -> liftTx $ do
      opCxt <- getOpCtx $ _fName fld
      join $ fmap fst $ runConvert (fldMap, orderByCtx, insCtxMap, funcArgCtx) $ case opCxt of

        OCInsert tn hdrs    ->
          validateHdrs userInfo hdrs >> RI.convertInsert roleName tn fld

        OCUpdate tn permFilter hdrs ->
          validateHdrs userInfo hdrs >> RM.convertUpdate tn permFilter fld

        OCDelete tn permFilter hdrs ->
          validateHdrs userInfo hdrs >> RM.convertDelete tn permFilter fld

        OCSelect {} ->
          throw500 "unexpected OCSelect in mutation root"

        OCSelectPkey {} ->
          throw500 "unexpected OCSelectPkey in mutation root"

        OCSelectAgg {} ->
          throw500 "unexpected OCSelectAgg in mutation root"

        OCFuncQuery {} ->
          throw500 "unexpected OCFuncQuery in mutation root"

        OCFuncAggQuery {} ->
          throw500 "unexpected OCFuncAggQuery in mutation root"

      where
        roleName = userRole userInfo
        opCtxMap = _gOpCtxMap gCtx
        fldMap = _gFields gCtx
        orderByCtx = _gOrdByCtx gCtx
        insCtxMap = _gInsCtxMap gCtx
        funcArgCtx = _gFuncArgCtx gCtx

<<<<<<< HEAD
        getOpCtx f =
          onNothing (Map.lookup f opCtxMap) $ throw500 $
          "lookup failed: opctx: " <> showName f
=======
    OCUpdate tn preSetCols permFilter hdrs ->
      validateHdrs hdrs >> RM.convertUpdate tn preSetCols permFilter fld
>>>>>>> cba732d4

mkRootTypeName :: G.OperationType -> Text
mkRootTypeName = \case
  G.OperationTypeQuery        -> "query_root"
  G.OperationTypeMutation     -> "mutation_root"
  G.OperationTypeSubscription -> "subscription_root"

resolveMutationSelSet
  :: (MonadTx m)
  => UserInfo
  -> GCtx
  -> SelSet
  -> m EncJSON
resolveMutationSelSet userInfo gCtx fields =
  fmap encJFromAL $ forM (toList fields) $ \fld -> do
    fldResp <- resolveMutationFld userInfo gCtx fld
    return (G.unName $ G.unAlias $ _fAlias fld, fldResp)

resolveQuerySelSet
  :: (MonadError QErr m)
  => UserInfo
  -> GCtx
  -> SelSet
  -> m [(G.Alias, Plan.RootFieldPlan)]
resolveQuerySelSet userInfo gCtx fields =
  forM (toList fields) $ \fld -> do
    fldResp <- resolveQueryFld userInfo gCtx fld
    return (_fAlias fld, fldResp)

resolveQueryFld
  :: (MonadError QErr m)
  => UserInfo
  -> GCtx
  -> Field
  -> m Plan.RootFieldPlan
resolveQueryFld userInfo gCtx fld =
  case _fName fld of
    "__type"     -> Plan.RFPRaw . encJFromJ <$> runReaderT (typeR fld) gCtx
    "__schema"   -> Plan.RFPRaw . encJFromJ <$> runReaderT (schemaR fld) gCtx
    "__typename" -> return $ Plan.RFPRaw $ encJFromJ queryRoot
    _ -> do
      opCxt <- getOpCtx $ _fName fld
      RS.runPlanM (fldMap, orderByCtx, funcArgCtx) $ case opCxt of
        OCSelect tn permFilter permLimit hdrs -> do
          validateHdrs userInfo hdrs
          RS.convertSelectWithPlan tn permFilter permLimit fld
        OCSelectPkey tn permFilter hdrs -> do
          validateHdrs userInfo hdrs
          RS.convertSelectByPKeyWithPlan tn permFilter fld
        OCSelectAgg tn permFilter permLimit hdrs ->
          validateHdrs userInfo hdrs >>
          RS.convertAggSelectWithPlan tn permFilter permLimit fld
        OCFuncQuery tn fn permFilter permLimit hdrs ->
          validateHdrs userInfo hdrs >>
          RS.convertFuncQueryWithPlan tn fn permFilter permLimit False fld
        OCFuncAggQuery tn fn permFilter permLimit hdrs ->
          validateHdrs userInfo hdrs >>
          RS.convertFuncQueryWithPlan tn fn permFilter permLimit True fld
        OCInsert {}    ->
          throw500 "unexpected OCInsert in query_root"
        OCUpdate {} ->
          throw500 "unexpected OCUpdate in query_root"
        OCDelete {} ->
          throw500 "unexpected OCDelete in query_root"
  where
    opCtxMap = _gOpCtxMap gCtx
    fldMap = _gFields gCtx
    orderByCtx = _gOrdByCtx gCtx
    funcArgCtx = _gFuncArgCtx gCtx

    getOpCtx f =
      onNothing (Map.lookup f opCtxMap) $ throw500 $
      "lookup failed: opctx: " <> showName f

    queryRoot :: Text
    queryRoot = "query_root"<|MERGE_RESOLUTION|>--- conflicted
+++ resolved
@@ -40,13 +40,15 @@
     "__typename" -> return $ encJFromJ $ mkRootTypeName G.OperationTypeMutation
     _            -> liftTx $ do
       opCxt <- getOpCtx $ _fName fld
-      join $ fmap fst $ runConvert (fldMap, orderByCtx, insCtxMap, funcArgCtx) $ case opCxt of
+      join $ fmap fst $ runConvert (fldMap, orderByCtx, insCtxMap, funcArgCtx) $
+        case opCxt of
 
         OCInsert tn hdrs    ->
           validateHdrs userInfo hdrs >> RI.convertInsert roleName tn fld
 
-        OCUpdate tn permFilter hdrs ->
-          validateHdrs userInfo hdrs >> RM.convertUpdate tn permFilter fld
+        OCUpdate tn preSetCols permFilter hdrs ->
+          validateHdrs userInfo hdrs >>
+          RM.convertUpdate tn preSetCols permFilter fld
 
         OCDelete tn permFilter hdrs ->
           validateHdrs userInfo hdrs >> RM.convertDelete tn permFilter fld
@@ -74,14 +76,9 @@
         insCtxMap = _gInsCtxMap gCtx
         funcArgCtx = _gFuncArgCtx gCtx
 
-<<<<<<< HEAD
         getOpCtx f =
           onNothing (Map.lookup f opCtxMap) $ throw500 $
           "lookup failed: opctx: " <> showName f
-=======
-    OCUpdate tn preSetCols permFilter hdrs ->
-      validateHdrs hdrs >> RM.convertUpdate tn preSetCols permFilter fld
->>>>>>> cba732d4
 
 mkRootTypeName :: G.OperationType -> Text
 mkRootTypeName = \case
