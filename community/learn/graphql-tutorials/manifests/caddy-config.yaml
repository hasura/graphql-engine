--- conflicted
+++ resolved
@@ -38,18 +38,19 @@
       }
 
       redir 301 {
-<<<<<<< HEAD
         /graphql/angular-apollo/boilerplate.zip https://graphql-engine-cdn.hasura.io/learn-hasura/boilerplates/angular-apollo/boilerplate.zip
       }
-       redir 301 {
-        /graphql/angular-apollo/ /graphql/angular-apollo/introduction
-=======
+
+      redir 301 {
         /graphql/flutter-graphql/boilerplate.zip https://graphql-engine-cdn.hasura.io/learn-hasura/boilerplates/flutter-graphql/boilerplate.zip
       }
 
       redir 301 {
+        /graphql/angular-apollo/ /graphql/angular-apollo/introduction
+      }
+
+      redir 301 {
         /graphql/flutter-graphql/ /graphql/flutter-graphql/introduction
->>>>>>> e92ffcf4
       }
 
       redir 301 {
@@ -136,11 +137,9 @@
 
       proxy /graphql/reason-react-apollo reason-react-apollo
 
-<<<<<<< HEAD
       proxy /graphql/angular-apollo angular-apollo
-=======
+
       proxy /graphql/flutter-graphql flutter-graphql
->>>>>>> e92ffcf4
 
       proxy /graphql hasura/v1/graphql {
         without /graphql
