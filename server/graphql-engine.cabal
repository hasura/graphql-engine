--- conflicted
+++ resolved
@@ -144,14 +144,10 @@
                      , Hasura.Server.CheckUpdates
                      , Hasura.RQL.Types
                      , Hasura.RQL.Instances
-<<<<<<< HEAD
                      , Hasura.RQL.Types.SchemaCache
                      , Hasura.RQL.Types.SchemaCacheTypes
-=======
->>>>>>> f25d49a9
                      , Hasura.RQL.Types.Common
                      , Hasura.RQL.Types.BoolExp
-                     , Hasura.RQL.Types.SchemaCache
                      , Hasura.RQL.Types.Permission
                      , Hasura.RQL.Types.Error
                      , Hasura.RQL.Types.DML
