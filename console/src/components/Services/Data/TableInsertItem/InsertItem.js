--- conflicted
+++ resolved
@@ -16,11 +16,8 @@
 import MigrationCheckbox from './MigrationCheckbox';
 import globals from '../../../../Globals';
 import { CLI_CONSOLE_MODE } from '../../../../constants';
-<<<<<<< HEAD
 import { isEmpty } from '../../../Common/utils/jsUtils';
-=======
 import FeatureDisabled from '../FeatureDisabled';
->>>>>>> 9340a5b1
 
 class InsertItem extends Component {
   constructor() {
