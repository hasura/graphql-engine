--- conflicted
+++ resolved
@@ -7,20 +7,13 @@
 import           Control.Lens.TH
 import           Hasura.Prelude
 
-<<<<<<< HEAD
-import qualified Data.Aeson                     as J
-import qualified Data.Aeson.Casing              as J
-import qualified Data.Aeson.TH                  as J
-import qualified Data.HashMap.Strict            as Map
-import qualified Data.Sequence                  as Seq
-import qualified Data.Text                      as T
-import qualified Language.GraphQL.Draft.Syntax  as G
-=======
+import qualified Data.Aeson                          as J
+import qualified Data.Aeson.Casing                   as J
+import qualified Data.Aeson.TH                       as J
 import qualified Data.HashMap.Strict                 as Map
 import qualified Data.Sequence                       as Seq
 import qualified Data.Text                           as T
 import qualified Language.GraphQL.Draft.Syntax       as G
->>>>>>> 7e2d6370
 
 import           Hasura.GraphQL.Validate.Types
 import           Hasura.RQL.DDL.Headers              (HeaderConf)
@@ -190,11 +183,8 @@
   = RFPGColumn !PGColumnInfo
   | RFRelationship !RelationshipField
   | RFComputedField !ComputedField
-<<<<<<< HEAD
+  | RFRemoteRelationship !RemoteFieldInfo
   | RFNodeId !QualifiedTable !(NonEmpty PGColumnInfo)
-=======
-  | RFRemoteRelationship !RemoteFieldInfo
->>>>>>> 7e2d6370
   deriving (Show, Eq)
 
 type FieldMap = Map.HashMap (G.NamedType, G.Name) ResolveField
