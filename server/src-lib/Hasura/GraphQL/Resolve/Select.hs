--- conflicted
+++ resolved
@@ -44,20 +44,13 @@
     return (G.unName $ G.unAlias $ _fAlias fld, res)
 
 fromSelSet
-<<<<<<< HEAD
-  :: Bool
-  -> G.NamedType
-  -> SelSet
-  -> Convert [(FieldName, RS.AnnFld)]
-fromSelSet isAgg fldTy flds =
-=======
-  :: (MonadError QErr m, MonadReader r m, Has FieldMap r, Has OrdByResolveCtx r)
-  => ((PGColType, PGColValue) -> m S.SQLExp)
+  :: (MonadError QErr m, MonadReader r m, Has FieldMap r, Has OrdByResolveCtx r)
+  => ((PGColType, PGColValue) -> m S.SQLExp)
+  -> Bool
   -> G.NamedType
   -> SelSet
   -> m [(FieldName, RS.AnnFld)]
-fromSelSet f fldTy flds =
->>>>>>> 5e1eec80
+fromSelSet f isAgg fldTy flds =
   forM (toList flds) $ \fld -> do
     let fldName = _fName fld
     let rqlFldName = FieldName $ G.unName $ G.unAlias $ _fAlias fld
@@ -69,16 +62,12 @@
           Left colInfo -> return $ RS.FCol colInfo
           Right (relInfo, tableFilter, tableLimit, _) -> do
             let relTN = riRTable relInfo
-<<<<<<< HEAD
                 relTy = riType relInfo
             annSel <- case relTy of
-              ObjRel -> fromField relTN tableFilter tableLimit fld
+              ObjRel -> fromField f relTN tableFilter tableLimit fld
               ArrRel ->
-                if isAgg then fromAggField relTN tableFilter tableLimit fld
-                else fromField relTN tableFilter tableLimit fld
-=======
-            relSelData <- fromField f relTN tableFilter tableLimit fld
->>>>>>> 5e1eec80
+                if isAgg then fromAggField f relTN tableFilter tableLimit fld
+                else fromField f relTN tableFilter tableLimit fld
             let annRel = RS.AnnRel (riName relInfo) (riType relInfo)
                          (riMapping relInfo) annSel
             return $ RS.FRel annRel
@@ -98,25 +87,17 @@
   return $ RS.TableArgs whereExpM ordByExpM limitExpM offsetExpM
 
 fromField
-<<<<<<< HEAD
-  :: QualifiedTable -> S.BoolExp -> Maybe Int -> Field -> Convert RS.AnnSel
-fromField tn permFilter permLimitM fld = fieldAsPath fld $ do
-  tableArgs <- parseTableArgs tn args
-  annFlds   <- fromSelSet False (_fType fld) $ _fSelSet fld
+  :: (MonadError QErr m, MonadReader r m, Has FieldMap r, Has OrdByResolveCtx r)
+  => ((PGColType, PGColValue) -> m S.SQLExp)
+  -> QualifiedTable -> S.BoolExp -> Maybe Int -> Field -> m RS.AnnSel
+fromField f tn permFilter permLimitM fld =
+  fieldAsPath fld $ do
+  tableArgs <- parseTableArgs f tn args
+  annFlds   <- fromSelSet f False (_fType fld) $ _fSelSet fld
   let selFlds = RS.ASFSimple annFlds
       tabFrom = RS.TableFrom tn Nothing
       tabPerm = RS.TablePerm permFilter permLimitM
   return $ RS.AnnSel selFlds tabFrom tabPerm tableArgs
-=======
-  :: (MonadError QErr m, MonadReader r m, Has FieldMap r, Has OrdByResolveCtx r)
-  => ((PGColType, PGColValue) -> m S.SQLExp)
-  -> QualifiedTable -> S.BoolExp -> Maybe Int -> Field -> m RS.AnnSel
-fromField f tn permFilter permLimitM fld =
-  fieldAsPath fld $ do
-  tableArgs <- parseTableArgs f tn args
-  annFlds   <- fromSelSet f (_fType fld) $ _fSelSet fld
-  return $ RS.AnnSel annFlds tn Nothing permFilter permLimitM tableArgs
->>>>>>> 5e1eec80
   where
     args = _fArguments fld
 
@@ -154,24 +135,16 @@
     noIntErr = throw400 Unexpected "expecting Integer value for \"limit\""
 
 fromFieldByPKey
-<<<<<<< HEAD
-  :: QualifiedTable -> S.BoolExp -> Field -> Convert RS.AnnSel
-fromFieldByPKey tn permFilter fld = fieldAsPath fld $ do
-  boolExp <- pgColValToBoolExp tn $ _fArguments fld
-  annFlds <- fromSelSet False (_fType fld) $ _fSelSet fld
+  :: (MonadError QErr m, MonadReader r m, Has FieldMap r, Has OrdByResolveCtx r)
+  => ((PGColType, PGColValue) -> m S.SQLExp)
+  -> QualifiedTable -> S.BoolExp -> Field -> m RS.AnnSel
+fromFieldByPKey f tn permFilter fld = fieldAsPath fld $ do
+  boolExp <- pgColValToBoolExpG f tn $ _fArguments fld
+  annFlds <- fromSelSet f False (_fType fld) $ _fSelSet fld
   let selFlds = RS.ASFSimple annFlds
       tabFrom = RS.TableFrom tn Nothing
       tabPerm = RS.TablePerm permFilter Nothing
   return $ RS.AnnSel selFlds tabFrom tabPerm $
-=======
-  :: (MonadError QErr m, MonadReader r m, Has FieldMap r, Has OrdByResolveCtx r)
-  => ((PGColType, PGColValue) -> m S.SQLExp)
-  -> QualifiedTable -> S.BoolExp -> Field -> m RS.AnnSel
-fromFieldByPKey f tn permFilter fld = fieldAsPath fld $ do
-  boolExp <- pgColValToBoolExpG f tn $ _fArguments fld
-  annFlds <- fromSelSet f (_fType fld) $ _fSelSet fld
-  return $ RS.AnnSel annFlds tn Nothing permFilter Nothing $
->>>>>>> 5e1eec80
     RS.noTableArgs { RS._taWhere = Just boolExp}
 
 convertSelect
@@ -192,7 +165,7 @@
 
 -- agg select related
 convertColFlds
-  :: G.NamedType -> SelSet -> Convert RS.ColFlds
+  :: Monad m => G.NamedType -> SelSet -> m RS.ColFlds
 convertColFlds ty selSet =
   withSelSet selSet $ \fld ->
     case _fName fld of
@@ -200,7 +173,7 @@
       n            -> return $ RS.PCFCol $ PGCol $ G.unName n
 
 convertAggFld
-  :: G.NamedType -> SelSet -> Convert RS.AggFlds
+  :: Monad m => G.NamedType -> SelSet -> m RS.AggFlds
 convertAggFld ty selSet =
   withSelSet selSet $ \fld -> do
     let fType = _fType fld
@@ -214,9 +187,11 @@
       _            -> RS.AFMin <$> convertColFlds fType fSelSet
 
 fromAggField
-  :: QualifiedTable -> S.BoolExp -> Maybe Int -> Field -> Convert RS.AnnSel
-fromAggField tn permFilter permLimitM fld = fieldAsPath fld $ do
-  tableArgs <- parseTableArgs tn args
+  :: (MonadError QErr m, MonadReader r m, Has FieldMap r, Has OrdByResolveCtx r)
+  => ((PGColType, PGColValue) -> m S.SQLExp)
+  -> QualifiedTable -> S.BoolExp -> Maybe Int -> Field -> m RS.AnnSel
+fromAggField fn tn permFilter permLimitM fld = fieldAsPath fld $ do
+  tableArgs <- parseTableArgs fn tn args
   aggSelFlds   <- fromAggSel (_fType fld) $ _fSelSet fld
   let selFlds = RS.ASFWithAgg aggSelFlds
       tabFrom = RS.TableFrom tn Nothing
@@ -231,12 +206,12 @@
         case _fName f of
           "__typename" -> return $ RS.SFExp $ G.unName $ G.unNamedType ty
           "agg"        -> RS.SFAggFld <$> convertAggFld fTy fSelSet
-          _            -> RS.SFNodes <$> fromSelSet True fTy fSelSet
+          _            -> RS.SFNodes <$> fromSelSet fn True fTy fSelSet
 
 convertAggSelect
   :: QualifiedTable -> S.BoolExp -> Maybe Int -> Field -> Convert RespTx
 convertAggSelect qt permFilter permLimit fld = do
   selData <- withPathK "selectionSet" $
-             fromAggField qt permFilter permLimit fld
+             fromAggField prepare qt permFilter permLimit fld
   prepArgs <- get
   return $ RS.selectP2 False (selData, prepArgs)