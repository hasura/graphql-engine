--- conflicted
+++ resolved
@@ -39,11 +39,7 @@
 
   , SchemaName(..)
   , publicSchema
-<<<<<<< HEAD
-  , hdbViewsSchema
   , hdbCatalogSchema
-=======
->>>>>>> 1dd63a93
 
   , TableName(..)
   , FunctionName(..)
@@ -242,15 +238,9 @@
 publicSchema :: SchemaName
 publicSchema = SchemaName "public"
 
-<<<<<<< HEAD
-hdbViewsSchema :: SchemaName
-hdbViewsSchema = SchemaName "hdb_views"
-
 hdbCatalogSchema :: SchemaName
 hdbCatalogSchema = SchemaName "hdb_catalog"
 
-=======
->>>>>>> 1dd63a93
 instance IsIden SchemaName where
   toIden (SchemaName t) = Iden t
 
