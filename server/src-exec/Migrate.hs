--- conflicted
+++ resolved
@@ -19,7 +19,7 @@
 import qualified Database.PG.Query           as Q
 
 curCatalogVer :: T.Text
-curCatalogVer = "19"
+curCatalogVer = "20"
 
 migrateMetadata
   :: ( MonadTx m
@@ -338,20 +338,19 @@
            |]
 
 from18To19 :: MonadTx m => m ()
-<<<<<<< HEAD
-from18To19 =
+from18To19 = do
+  -- Migrate database
+  Q.Discard () <- liftTx $ Q.multiQE defaultTxErrorHandler
+    $(Q.sqlFromFile "src-rsr/migrate_from_18_to_19.sql")
+  return ()
+
+from19To20 :: MonadTx m => m ()
+from19To20 =
   liftTx $ Q.catchE defaultTxErrorHandler $
   Q.multiQ [Q.sql|
             ALTER TABLE hdb_catalog.hdb_table
             ADD COLUMN configuration JSONB;
            |]
-=======
-from18To19 = do
-  -- Migrate database
-  Q.Discard () <- liftTx $ Q.multiQE defaultTxErrorHandler
-    $(Q.sqlFromFile "src-rsr/migrate_from_18_to_19.sql")
-  return ()
->>>>>>> b2b33755
 
 migrateCatalog
   :: ( MonadTx m
@@ -386,10 +385,13 @@
      | preVer == "16"  -> from16ToCurrent
      | preVer == "17"  -> from17ToCurrent
      | preVer == "18"  -> from18ToCurrent
+     | preVer == "19"  -> from19ToCurrent
      | otherwise -> throw400 NotSupported $
                     "unsupported version : " <> preVer
   where
-    from18ToCurrent = from18To19 >> postMigrate
+    from19ToCurrent = from19To20 >> postMigrate
+
+    from18ToCurrent = from18To19 >> from19ToCurrent
 
     from17ToCurrent = from17To18 >> from18ToCurrent
 
