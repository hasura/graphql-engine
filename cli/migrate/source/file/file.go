--- conflicted
+++ resolved
@@ -66,49 +66,32 @@
 		migrations: source.NewMigrations(),
 	}
 
-<<<<<<< HEAD
-	folders, err := ioutil.ReadDir(p)
+	err = nf.Scan()
 	if err != nil {
 		return nil, err
+	}
+	return nf, nil
+}
+
+func (f *File) Close() error {
+	// nothing do to here
+	return nil
+}
+
+func (f *File) Scan() error {
+	folders, err := ioutil.ReadDir(f.path)
+	if err != nil {
+		return err
 	}
 
 	for _, fo := range folders {
 		if fo.IsDir() {
 			dirName := fo.Name()
-			dirPath := filepath.Join(p, dirName)
+			dirPath := filepath.Join(f.path, dirName)
 			files, err := ioutil.ReadDir(dirPath)
-=======
-	err = nf.Scan()
-	if err != nil {
-		return nil, err
-	}
-	return nf, nil
-}
-
-func (f *File) Close() error {
-	// nothing do to here
-	return nil
-}
-
-func (f *File) Scan() error {
-	f.migrations = source.NewMigrations()
-	files, err := ioutil.ReadDir(f.path)
-	if err != nil {
-		return err
-	}
-
-	for _, fi := range files {
-		if !fi.IsDir() {
-			m, err := source.DefaultParse(fi.Name(), f.path)
-			if err != nil {
-				continue // ignore files that we can't parse
-			}
-			ok, err := source.IsEmptyFile(m, f.path)
->>>>>>> 883ec85b
 			if err != nil {
 				return err
 			}
-<<<<<<< HEAD
 
 			for _, fi := range files {
 				if fi.IsDir() {
@@ -120,25 +103,17 @@
 					continue // ignore files that we can't parse
 				}
 				m.Raw = filepath.Join(dirName, fi.Name())
-				ok, err := source.IsEmptyFile(m, p)
+				ok, err := source.IsEmptyFile(m, f.path)
 				if err != nil {
-					return nil, err
+					return err
 				}
 				if !ok {
 					continue
 				}
-				err = nf.migrations.Append(m)
+				err = f.migrations.Append(m)
 				if err != nil {
-					return nil, err
-				}
-=======
-			if !ok {
-				continue
-			}
-			err = f.migrations.Append(m)
-			if err != nil {
-				return err
->>>>>>> 883ec85b
+					return err
+				}
 			}
 		}
 	}
