--- conflicted
+++ resolved
@@ -1,20 +1,15 @@
 import styled from 'styled-components';
-<<<<<<< HEAD
 import {
   color,
   typography,
   layout,
   space,
+  position,
   ColorProps,
   TypographyProps,
   LayoutProps,
   SpaceProps,
 } from 'styled-system';
-=======
-import { color, typography, layout, space, position } from 'styled-system';
-
-import { IconProps } from './index';
->>>>>>> 420dc846
 
 export interface SvgProps
   extends Omit<
@@ -49,11 +44,7 @@
   ${typography}
   ${layout}
   ${space}
-<<<<<<< HEAD
+  ${position}
 `;
 
-export interface StyledIconProps extends SvgProps, StyledIconOwnProps {}
-=======
-  ${position}
-`;
->>>>>>> 420dc846
+export interface StyledIconProps extends SvgProps, StyledIconOwnProps {}