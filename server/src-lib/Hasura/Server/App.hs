{-# LANGUAGE CPP #-}

module Hasura.Server.App where

import           Hasura.Prelude                            hiding (get, put)

import qualified Control.Concurrent.Async.Lifted.Safe      as LA
import qualified Control.Monad.Trans.Control               as MTC
import qualified Data.ByteString.Char8                     as B8
import qualified Data.ByteString.Lazy                      as BL
import qualified Data.CaseInsensitive                      as CI
import qualified Data.Environment                          as Env
import qualified Data.HashMap.Strict                       as M
import qualified Data.HashSet                              as S
import qualified Data.Text                                 as T
import qualified Database.PG.Query                         as Q
import qualified Network.HTTP.Client                       as HTTP
import qualified Network.HTTP.Types                        as HTTP
import qualified Network.Wai.Extended                      as Wai
import qualified Network.Wai.Handler.WebSockets.Custom     as WSC
import qualified Network.WebSockets                        as WS
import qualified System.Metrics                            as EKG
import qualified System.Metrics.Json                       as EKG
import qualified Text.Mustache                             as M
import qualified Web.Spock.Core                            as Spock

import           Control.Concurrent.MVar.Lifted
import           Control.Exception                         (IOException, try)
import           Control.Monad.Stateless
import           Control.Monad.Trans.Control               (MonadBaseControl)
import           Data.Aeson                                hiding (json)
import           Data.IORef
import           Data.String                               (fromString)
import           Network.Mime                              (defaultMimeLookup)
import           System.FilePath                           (joinPath, takeFileName)
import           Web.Spock.Core                            ((<//>))

import qualified Hasura.Backends.Postgres.SQL.Types        as PG
import qualified Hasura.GraphQL.Execute                    as E
import qualified Hasura.GraphQL.Execute.LiveQuery          as EL
import qualified Hasura.GraphQL.Execute.LiveQuery.Poll     as EL
import qualified Hasura.GraphQL.Execute.Plan               as E
import qualified Hasura.GraphQL.Execute.Query              as EQ
import qualified Hasura.GraphQL.Explain                    as GE
import qualified Hasura.GraphQL.Transport.HTTP             as GH
import qualified Hasura.GraphQL.Transport.HTTP.Protocol    as GH
import qualified Hasura.GraphQL.Transport.WebSocket        as WS
import qualified Hasura.GraphQL.Transport.WebSocket.Server as WS
import qualified Hasura.Logging                            as L
import qualified Hasura.Server.API.PGDump                  as PGD
import qualified Hasura.Tracing                            as Tracing

import           Hasura.EncJSON
import           Hasura.GraphQL.Logging                    (MonadQueryLog (..))
import           Hasura.HTTP
import           Hasura.Metadata.Class
import           Hasura.RQL.DDL.Schema
import           Hasura.RQL.Types
import           Hasura.Server.API.Config                  (runGetConfig)
import           Hasura.Server.API.Query
import           Hasura.Server.Auth                        (AuthMode (..), UserAuthentication (..))
import           Hasura.Server.Compression
import           Hasura.Server.Cors
import           Hasura.Server.Init
import           Hasura.Server.Logging
import           Hasura.Server.Middleware                  (corsMiddleware)
import           Hasura.Server.Types
import           Hasura.Server.Utils
import           Hasura.Server.Version
import           Hasura.Session

data SchemaCacheRef
  = SchemaCacheRef
  { _scrLock     :: MVar ()
  -- ^ The idea behind explicit locking here is to
  --
  --   1. Allow maximum throughput for serving requests (/v1/graphql) (as each
  --      request reads the current schemacache)
  --   2. We don't want to process more than one request at any point of time
  --      which would modify the schema cache as such queries are expensive.
  --
  -- Another option is to consider removing this lock in place of `_scrCache ::
  -- MVar ...` if it's okay or in fact correct to block during schema update in
  -- e.g.  _wseGCtxMap. Vamshi says: It is theoretically possible to have a
  -- situation (in between building new schemacache and before writing it to
  -- the IORef) where we serve a request with a stale schemacache but I guess
  -- it is an okay trade-off to pay for a higher throughput (I remember doing a
  -- bunch of benchmarks to test this hypothesis).
  , _scrCache    :: IORef (RebuildableSchemaCache, SchemaCacheVer)
  , _scrOnChange :: IO ()
  -- ^ an action to run when schemacache changes
  }

data ServerCtx
  = ServerCtx
  { scPGExecCtx                    :: !PGExecCtx
  , scConnInfo                     :: !Q.ConnInfo
  , scLogger                       :: !(L.Logger L.Hasura)
  , scCacheRef                     :: !SchemaCacheRef
  , scAuthMode                     :: !AuthMode
  , scManager                      :: !HTTP.Manager
  , scSQLGenCtx                    :: !SQLGenCtx
  , scEnabledAPIs                  :: !(S.HashSet API)
  , scInstanceId                   :: !InstanceId
  -- , scPlanCache                    :: !E.PlanCache -- See Note [Temporarily disabling query plan caching]
  , scLQState                      :: !EL.LiveQueriesState
  , scEnableAllowlist              :: !Bool
  , scEkgStore                     :: !EKG.Store
  , scResponseInternalErrorsConfig :: !ResponseInternalErrorsConfig
  , scEnvironment                  :: !Env.Environment
<<<<<<< HEAD
  , scEnableRemoteSchemaPermsCtx   :: !EnableRemoteSchemaPermsCtx
=======
  , scRemoteSchemaPermsCtx   :: !RemoteSchemaPermsCtx
>>>>>>> 39a43525
  }

data HandlerCtx
  = HandlerCtx
  { hcServerCtx       :: !ServerCtx
  , hcUser            :: !UserInfo
  , hcReqHeaders      :: ![HTTP.Header]
  , hcRequestId       :: !RequestId
  , hcSourceIpAddress :: !Wai.IpAddress
  }

type Handler m = ReaderT HandlerCtx (MetadataStorageT m)

data APIResp
  = JSONResp !(HttpResponse EncJSON)
  | RawResp  !(HttpResponse BL.ByteString)

data APIHandler m a
  = AHGet !(Handler m APIResp)
  | AHPost !(a -> Handler m APIResp)

boolToText :: Bool -> Text
boolToText = bool "false" "true"

isAdminSecretSet :: AuthMode -> Text
isAdminSecretSet AMNoAuth = boolToText False
isAdminSecretSet _        = boolToText True

getSCFromRef :: (MonadIO m) => SchemaCacheRef -> m SchemaCache
getSCFromRef scRef = lastBuiltSchemaCache . fst <$> liftIO (readIORef $ _scrCache scRef)

logInconsObjs :: L.Logger L.Hasura -> [InconsistentMetadata] -> IO ()
logInconsObjs logger objs =
  unless (null objs) $ L.unLogger logger $ mkInconsMetadataLog objs

withSCUpdate
  :: (MonadIO m, MonadBaseControl IO m)
  => SchemaCacheRef -> L.Logger L.Hasura -> m (a, RebuildableSchemaCache) -> m a
withSCUpdate scr logger action =
  withMVarMasked lk $ \() -> do
    (!res, !newSC) <- action
    liftIO $ do
      -- update schemacache in IO reference
      modifyIORef' cacheRef $ \(_, prevVer) ->
        let !newVer = incSchemaCacheVer prevVer
          in (newSC, newVer)
      -- log any inconsistent objects
      logInconsObjs logger $ scInconsistentObjs $ lastBuiltSchemaCache newSC
      onChange
    return res
  where
    SchemaCacheRef lk cacheRef onChange = scr

mkGetHandler :: Handler m APIResp -> APIHandler m ()
mkGetHandler = AHGet

mkPostHandler :: (a -> Handler m APIResp) -> APIHandler m a
mkPostHandler = AHPost

mkAPIRespHandler :: (Functor m) => (a -> Handler m (HttpResponse EncJSON)) -> (a -> Handler m APIResp)
mkAPIRespHandler = (fmap . fmap) JSONResp

isMetadataEnabled :: ServerCtx -> Bool
isMetadataEnabled sc = S.member METADATA $ scEnabledAPIs sc

isGraphQLEnabled :: ServerCtx -> Bool
isGraphQLEnabled sc = S.member GRAPHQL $ scEnabledAPIs sc

isPGDumpEnabled :: ServerCtx -> Bool
isPGDumpEnabled sc = S.member PGDUMP $ scEnabledAPIs sc

isConfigEnabled :: ServerCtx -> Bool
isConfigEnabled sc = S.member CONFIG $ scEnabledAPIs sc

isDeveloperAPIEnabled :: ServerCtx -> Bool
isDeveloperAPIEnabled sc = S.member DEVELOPER $ scEnabledAPIs sc

-- {-# SCC parseBody #-}
parseBody :: (FromJSON a, MonadError QErr m) => BL.ByteString -> m a
parseBody reqBody =
  case eitherDecode' reqBody of
    Left e     -> throw400 InvalidJSON (T.pack e)
    Right jVal -> decodeValue jVal

onlyAdmin :: (MonadError QErr m, MonadReader HandlerCtx m) => m ()
onlyAdmin = do
  uRole <- asks (_uiRole . hcUser)
  when (uRole /= adminRoleName) $
    throw400 AccessDenied "You have to be an admin to access this endpoint"

buildQCtx :: (MonadIO m, MonadReader HandlerCtx m) => m QCtx
buildQCtx = do
  scRef     <- asks (scCacheRef . hcServerCtx)
  userInfo  <- asks hcUser
  cache     <- getSCFromRef scRef
  sqlGenCtx <- asks (scSQLGenCtx . hcServerCtx)
  return $ QCtx userInfo cache sqlGenCtx

setHeader :: MonadIO m => HTTP.Header -> Spock.ActionT m ()
setHeader (headerName, headerValue) =
  Spock.setHeader (bsToTxt $ CI.original headerName) (bsToTxt headerValue)

-- | Typeclass representing the metadata API authorization effect
class (Monad m) => MetadataApiAuthorization m where
  authorizeMetadataApi
    :: HasVersion => RQLQuery -> HandlerCtx -> m (Either QErr ())

instance MetadataApiAuthorization m => MetadataApiAuthorization (ReaderT r m) where
  authorizeMetadataApi q hc = lift $ authorizeMetadataApi q hc

instance MetadataApiAuthorization m => MetadataApiAuthorization (MetadataStorageT m) where
  authorizeMetadataApi q hc = lift $ authorizeMetadataApi q hc

instance MetadataApiAuthorization m => MetadataApiAuthorization (Tracing.TraceT m) where
  authorizeMetadataApi q hc = lift $ authorizeMetadataApi q hc

-- | The config API (/v1alpha1/config) handler
class Monad m => MonadConfigApiHandler m where
  runConfigApiHandler
    :: HasVersion
    => ServerCtx
    -> Maybe Text
    -- ^ console assets directory
    -> Spock.SpockCtxT () m ()

-- instance (MonadIO m, UserAuthentication m, HttpLog m, Tracing.HasReporter m) => MonadConfigApiHandler (Tracing.TraceT m) where
--   runConfigApiHandler = configApiGetHandler

mapActionT
  :: (Monad m, Monad n)
  => (m (MTC.StT (Spock.ActionCtxT ()) a) -> n (MTC.StT (Spock.ActionCtxT ()) a))
  -> Spock.ActionT m a
  -> Spock.ActionT n a
mapActionT f tma = MTC.restoreT . pure =<< MTC.liftWith (\run -> f (run tma))

-- | Resource limits, represented by a function which modifies IO actions to
-- enforce those limits by throwing errors using 'MonadError' in the case
-- where they are exceeded.

newtype ResourceLimits = ResourceLimits
  { runResourceLimits :: forall m a. (MonadBaseControl IO m, MonadError QErr m) => m a -> m a
  }

-- | Monads which support resource (memory, CPU time, etc.) limiting
class Monad m => HasResourceLimits m where
  askResourceLimits :: m ResourceLimits

  -- A default for monad transformer instances
  default askResourceLimits
    :: (m ~ t n, MonadTrans t, HasResourceLimits n)
    => m ResourceLimits
  askResourceLimits = lift askResourceLimits

instance HasResourceLimits m => HasResourceLimits (ReaderT r m)
instance HasResourceLimits m => HasResourceLimits (ExceptT e m)
instance HasResourceLimits m => HasResourceLimits (Tracing.TraceT m)

mkSpockAction
  :: (HasVersion, MonadIO m, MonadBaseControl IO m, FromJSON a, ToJSON a, UserAuthentication (Tracing.TraceT m), HttpLog m, Tracing.HasReporter m, HasResourceLimits m)
  => ServerCtx
  -> (Bool -> QErr -> Value)
  -- ^ `QErr` JSON encoder function
  -> (QErr -> QErr)
  -- ^ `QErr` modifier
  -> APIHandler (Tracing.TraceT m) a
  -> Spock.ActionT m ()
mkSpockAction serverCtx qErrEncoder qErrModifier apiHandler = do
    req <- Spock.request
    -- Bytes are actually read from the socket here. Time this.
    (ioWaitTime, reqBody) <- withElapsedTime $ liftIO $ Wai.strictRequestBody req
    let headers = Wai.requestHeaders req
        authMode = scAuthMode serverCtx
        manager = scManager serverCtx
        ipAddress = Wai.getSourceFromFallback req
        pathInfo = Wai.rawPathInfo req

    tracingCtx <- liftIO $ Tracing.extractHttpContext headers

    let runTraceT
          :: forall m a
           . (MonadIO m, Tracing.HasReporter m)
          => Tracing.TraceT m a
          -> m a
        runTraceT = maybe
          Tracing.runTraceT
          Tracing.runTraceTInContext
          tracingCtx
          (fromString (B8.unpack pathInfo))

    requestId <- getRequestId headers

    mapActionT runTraceT $ do
      -- Add the request ID to the tracing metadata so that we
      -- can correlate requests and traces
      lift $ Tracing.attachMetadata [("request_id", unRequestId requestId)]

      userInfoE <- fmap fst <$> lift (resolveUserInfo logger manager headers authMode)
      userInfo  <- onLeft userInfoE (logErrorAndResp Nothing requestId req (reqBody, Nothing) False headers . qErrModifier)

      let handlerState = HandlerCtx serverCtx userInfo headers requestId ipAddress
          includeInternal = shouldIncludeInternal (_uiRole userInfo) $
                            scResponseInternalErrorsConfig serverCtx

      limits <- lift askResourceLimits
      let runHandler = runMetadataStorageT . flip runReaderT handlerState . runResourceLimits limits

      (serviceTime, (result, q)) <- withElapsedTime $ case apiHandler of
        AHGet handler -> do
          res <- lift $ runHandler handler
          return (res, Nothing)
        AHPost handler -> do
          parsedReqE <- runExceptT $ parseBody reqBody
          parsedReq  <- onLeft parsedReqE (logErrorAndResp (Just userInfo) requestId req (reqBody, Nothing) includeInternal headers . qErrModifier)
          res <- lift $ runHandler $ handler parsedReq
          return (res, Just parsedReq)

      -- apply the error modifier
      let modResult = fmapL qErrModifier result

      -- log and return result
      case modResult of
        Left err  -> logErrorAndResp (Just userInfo) requestId req (reqBody, toJSON <$> q) includeInternal headers err
        Right res -> logSuccessAndResp (Just userInfo) requestId req (reqBody, toJSON <$> q) res (Just (ioWaitTime, serviceTime)) headers

    where
      logger = scLogger serverCtx

      logErrorAndResp
        :: (MonadIO m, HttpLog m)
        => Maybe UserInfo
        -> RequestId
        -> Wai.Request
        -> (BL.ByteString, Maybe Value)
        -> Bool
        -> [HTTP.Header]
        -> QErr
        -> Spock.ActionCtxT ctx m a
      logErrorAndResp userInfo reqId waiReq req includeInternal headers qErr = do
        lift $ logHttpError logger userInfo reqId waiReq req qErr headers
        Spock.setStatus $ qeStatus qErr
        Spock.json $ qErrEncoder includeInternal qErr

      logSuccessAndResp userInfo reqId waiReq reqBody result qTime reqHeaders =
        case result of
          JSONResp (HttpResponse encJson h) ->
            possiblyCompressedLazyBytes userInfo reqId waiReq reqBody qTime (encJToLBS encJson)
              (pure jsonHeader <> h) reqHeaders
          RawResp (HttpResponse rawBytes h) ->
            possiblyCompressedLazyBytes userInfo reqId waiReq reqBody qTime rawBytes h reqHeaders

      possiblyCompressedLazyBytes userInfo reqId waiReq req qTime respBytes respHeaders reqHeaders = do
        let (compressedResp, mEncodingHeader, mCompressionType) =
              compressResponse (Wai.requestHeaders waiReq) respBytes
            encodingHeader = onNothing mEncodingHeader []
            reqIdHeader = (requestIdHeader, txtToBs $ unRequestId reqId)
            allRespHeaders = pure reqIdHeader <> encodingHeader <> respHeaders
        lift $ logHttpSuccess logger userInfo reqId waiReq req respBytes compressedResp qTime mCompressionType reqHeaders
        mapM_ setHeader allRespHeaders
        Spock.lazyBytes compressedResp


v1QueryHandler
  :: ( HasVersion, MonadIO m, MonadBaseControl IO m, MetadataApiAuthorization m, Tracing.MonadTrace m
     , MonadReader HandlerCtx m
     , MonadMetadataStorage m
     )
  => RQLQuery
  -> m (HttpResponse EncJSON)
v1QueryHandler query = do
  (liftEitherM . authorizeMetadataApi query) =<< ask
  scRef  <- asks (scCacheRef . hcServerCtx)
  logger <- asks (scLogger . hcServerCtx)
  res    <- bool (fst <$> action) (withSCUpdate scRef logger action) $ queryModifiesSchemaCache query
  return $ HttpResponse res []
  where
    action = do
<<<<<<< HEAD
      userInfo         <- asks hcUser
      scRef            <- asks (scCacheRef . hcServerCtx)
      schemaCache      <- fmap fst $ liftIO $ readIORef $ _scrCache scRef
      httpMgr          <- asks (scManager . hcServerCtx)
      sqlGenCtx        <- asks (scSQLGenCtx . hcServerCtx)
      pgExecCtx        <- asks (scPGExecCtx . hcServerCtx)
      instanceId       <- asks (scInstanceId . hcServerCtx)
      env              <- asks (scEnvironment . hcServerCtx)
      enableRSPermsCtx <- asks (scEnableRemoteSchemaPermsCtx . hcServerCtx)
      runQuery env pgExecCtx instanceId userInfo schemaCache httpMgr sqlGenCtx enableRSPermsCtx (SystemDefined False) query
=======
      userInfo             <- asks hcUser
      scRef                <- asks (scCacheRef . hcServerCtx)
      schemaCache          <- fmap fst $ liftIO $ readIORef $ _scrCache scRef
      httpMgr              <- asks (scManager . hcServerCtx)
      sqlGenCtx            <- asks (scSQLGenCtx . hcServerCtx)
      pgExecCtx            <- asks (scPGExecCtx . hcServerCtx)
      instanceId           <- asks (scInstanceId . hcServerCtx)
      env                  <- asks (scEnvironment . hcServerCtx)
      remoteSchemaPermsCtx <- asks (scRemoteSchemaPermsCtx . hcServerCtx)
      runQuery env pgExecCtx instanceId userInfo schemaCache httpMgr sqlGenCtx remoteSchemaPermsCtx query
>>>>>>> 39a43525

v1Alpha1GQHandler
  :: ( HasVersion
     , MonadIO m
     , E.MonadGQLExecutionCheck m
     , MonadQueryLog m
     , Tracing.MonadTrace m
     , GH.MonadExecuteQuery m
     , EQ.MonadQueryInstrumentation m
     , MonadError QErr m
     , MonadReader HandlerCtx m
     , MonadMetadataStorage (MetadataStorageT m)
     )
  => E.GraphQLQueryType -> GH.GQLBatchedReqs GH.GQLQueryText
  -> m (HttpResponse EncJSON)
v1Alpha1GQHandler queryType query = do
  userInfo             <- asks hcUser
  reqHeaders           <- asks hcReqHeaders
  ipAddress            <- asks hcSourceIpAddress
  requestId            <- asks hcRequestId
  manager              <- asks (scManager . hcServerCtx)
  scRef                <- asks (scCacheRef . hcServerCtx)
  (sc, scVer)          <- liftIO $ readIORef $ _scrCache scRef
  pgExecCtx            <- asks (scPGExecCtx . hcServerCtx)
  sqlGenCtx            <- asks (scSQLGenCtx . hcServerCtx)
  -- planCache            <- asks (scPlanCache . hcServerCtx)
  enableAL             <- asks (scEnableAllowlist . hcServerCtx)
  logger               <- asks (scLogger . hcServerCtx)
  responseErrorsConfig <- asks (scResponseInternalErrorsConfig . hcServerCtx)
  env                  <- asks (scEnvironment . hcServerCtx)

  let execCtx = E.ExecutionCtx logger sqlGenCtx pgExecCtx {- planCache -}
                (lastBuiltSchemaCache sc) scVer manager enableAL

  flip runReaderT execCtx $
    GH.runGQBatched env logger requestId responseErrorsConfig userInfo ipAddress reqHeaders queryType query

v1GQHandler
  :: ( HasVersion
     , MonadIO m
     , E.MonadGQLExecutionCheck m
     , MonadQueryLog m
     , Tracing.MonadTrace m
     , GH.MonadExecuteQuery m
     , EQ.MonadQueryInstrumentation m
     , MonadError QErr m
     , MonadReader HandlerCtx m
     , MonadMetadataStorage (MetadataStorageT m)
     )
  => GH.GQLBatchedReqs GH.GQLQueryText
  -> m (HttpResponse EncJSON)
v1GQHandler = v1Alpha1GQHandler E.QueryHasura

v1GQRelayHandler
  :: ( HasVersion
     , MonadIO m
     , E.MonadGQLExecutionCheck m
     , MonadQueryLog m
     , Tracing.MonadTrace m
     , GH.MonadExecuteQuery m
     , EQ.MonadQueryInstrumentation m
     , MonadError QErr m
     , MonadReader HandlerCtx m
     , MonadMetadataStorage (MetadataStorageT m)
     )
  => GH.GQLBatchedReqs GH.GQLQueryText
  -> m (HttpResponse EncJSON)
v1GQRelayHandler = v1Alpha1GQHandler E.QueryRelay

gqlExplainHandler
  :: forall m. ( MonadIO m
               , MonadError QErr m
               , MonadReader HandlerCtx m
               , MonadMetadataStorage (MetadataStorageT m)
               )
  => GE.GQLExplain
  -> m (HttpResponse EncJSON)
gqlExplainHandler query = do
  onlyAdmin
  scRef     <- asks (scCacheRef . hcServerCtx)
  sc        <- getSCFromRef scRef
  pgExecCtx <- asks (scPGExecCtx . hcServerCtx)
--  sqlGenCtx <- asks (scSQLGenCtx . hcServerCtx)
--  env       <- asks (scEnvironment . hcServerCtx)
--  logger    <- asks (scLogger . hcServerCtx)


  -- let runTx :: ReaderT HandlerCtx (Tracing.TraceT (Tracing.NoReporter (LazyTx QErr))) a
  --           -> ExceptT QErr (ReaderT HandlerCtx (Tracing.TraceT m)) a
  -- let runTx rttx = ExceptT . ReaderT $ \ctx -> do
  --       runExceptT (Tracing.interpTraceT (runLazyTx pgExecCtx Q.ReadOnly) (runReaderT rttx ctx))

  res <- GE.explainGQLQuery pgExecCtx sc query
  return $ HttpResponse res []

v1Alpha1PGDumpHandler :: (MonadIO m, MonadError QErr m, MonadReader HandlerCtx m) => PGD.PGDumpReqBody -> m APIResp
v1Alpha1PGDumpHandler b = do
  onlyAdmin
  ci     <- asks (scConnInfo . hcServerCtx)
  output <- PGD.execPGDump b ci
  return $ RawResp $ HttpResponse output [sqlHeader]

consoleAssetsHandler
  :: (MonadIO m, HttpLog m)
  => L.Logger L.Hasura
  -> Text
  -> FilePath
  -> Spock.ActionT m ()
consoleAssetsHandler logger dir path = do
  req <- Spock.request
  let reqHeaders = Wai.requestHeaders req
  -- '..' in paths need not be handed as it is resolved in the url by
  -- spock's routing. we get the expanded path.
  eFileContents <- liftIO $ try $ BL.readFile $
    joinPath [T.unpack dir, path]
  either (onError reqHeaders) onSuccess eFileContents
  where
    onSuccess c = do
      mapM_ setHeader headers
      Spock.lazyBytes c
    onError :: (MonadIO m, HttpLog m) => [HTTP.Header] -> IOException -> Spock.ActionT m ()
    onError hdrs = raiseGenericApiError logger hdrs . err404 NotFound . tshow
    fn = T.pack $ takeFileName path
    -- set gzip header if the filename ends with .gz
    (fileName, encHeader) = case T.stripSuffix ".gz" fn of
      Just v  -> (v, [gzipHeader])
      Nothing -> (fn, [])
    mimeType = defaultMimeLookup fileName
    headers = ("Content-Type", mimeType) : encHeader

class (Monad m) => ConsoleRenderer m where
  renderConsole :: HasVersion => Text -> AuthMode -> Bool -> Maybe Text -> m (Either String Text)

instance ConsoleRenderer m => ConsoleRenderer (Tracing.TraceT m) where
  renderConsole a b c d = lift $ renderConsole a b c d

renderHtmlTemplate :: M.Template -> Value -> Either String Text
renderHtmlTemplate template jVal =
  bool (Left errMsg) (Right res) $ null errs
  where
    errMsg = "template rendering failed: " ++ show errs
    (errs, res) = M.checkedSubstitute template jVal

newtype LegacyQueryParser m
  = LegacyQueryParser
  { getLegacyQueryParser :: PG.QualifiedTable -> Object -> m RQLQueryV1 }

queryParsers :: (MonadError QErr m) => M.HashMap Text (LegacyQueryParser m)
queryParsers =
  M.fromList
  [ ("select", mkLegacyQueryParser RQSelect)
  , ("insert", mkLegacyQueryParser RQInsert)
  , ("update", mkLegacyQueryParser RQUpdate)
  , ("delete", mkLegacyQueryParser RQDelete)
  , ("count", mkLegacyQueryParser RQCount)
  ]
  where
    mkLegacyQueryParser f =
      LegacyQueryParser $ \qt obj -> do
      let val = Object $ M.insert "table" (toJSON qt) obj
      q <- decodeValue val
      return $ f q

legacyQueryHandler
  :: ( HasVersion, MonadIO m, MonadBaseControl IO m, MetadataApiAuthorization m, Tracing.MonadTrace m
     , MonadReader HandlerCtx m
     , MonadMetadataStorage m
     )
  => PG.TableName -> Text -> Object
  -> m (HttpResponse EncJSON)
legacyQueryHandler tn queryType req =
  case M.lookup queryType queryParsers of
    Just queryParser -> getLegacyQueryParser queryParser qt req >>= v1QueryHandler . RQV1
    Nothing          -> throw404 "No such resource exists"
  where
    qt = PG.QualifiedObject PG.publicSchema tn

-- | Default implementation of the 'MonadConfigApiHandler'
configApiGetHandler
  :: (HasVersion, MonadIO m, MonadBaseControl IO m, UserAuthentication (Tracing.TraceT m), HttpLog m, Tracing.HasReporter m, HasResourceLimits m)
  => ServerCtx -> Maybe Text -> Spock.SpockCtxT () m ()
configApiGetHandler serverCtx@ServerCtx{..} consoleAssetsDir =
  Spock.get "v1alpha1/config" $ mkSpockAction serverCtx encodeQErr id $
    mkGetHandler $ do
      onlyAdmin
      let res = runGetConfig scAuthMode scEnableAllowlist
                (EL._lqsOptions $ scLQState) consoleAssetsDir
      return $ JSONResp $ HttpResponse (encJFromJValue res) []

data HasuraApp
  = HasuraApp
  { _hapApplication      :: !Wai.Application
  , _hapSchemaRef        :: !SchemaCacheRef
  , _hapShutdownWsServer :: !(IO ())
  }

-- TODO: Put Env into ServerCtx?

mkWaiApp
  :: forall m.
     ( HasVersion
     , MonadIO m
--     , MonadUnique m
     , MonadStateless IO m
     , LA.Forall (LA.Pure m)
     , ConsoleRenderer m
     , HttpLog m
     , UserAuthentication (Tracing.TraceT m)
     , MetadataApiAuthorization m
     , E.MonadGQLExecutionCheck m
     , MonadConfigApiHandler m
     , MonadQueryLog m
     , WS.MonadWSLog m
     , Tracing.HasReporter m
     , GH.MonadExecuteQuery m
     , EQ.MonadQueryInstrumentation m
     , HasResourceLimits m
     , MonadMetadataStorage (MetadataStorageT m)
     )
  => Env.Environment
  -- ^ Set of environment variables for reference in UIs
  -> Q.TxIsolation
  -- ^ postgres transaction isolation to be used in the entire app
  -> L.Logger L.Hasura
  -- ^ a 'L.Hasura' specific logger
  -> SQLGenCtx
  -> Bool
  -- ^ is AllowList enabled - TODO: change this boolean to sumtype
  -> Q.PGPool
  -> Maybe PGExecCtx
  -> Q.ConnInfo
  -- ^ postgres connection parameters
  -> HTTP.Manager
  -- ^ HTTP manager so that we can re-use sessions
  -> AuthMode
  -- ^ 'AuthMode' in which the application should operate in
  -> CorsConfig
  -> Bool
  -- ^ is console enabled - TODO: better type
  -> Maybe Text
  -- ^ filepath to the console static assets directory - TODO: better type
  -> Bool
  -- ^ is telemetry enabled
  -> InstanceId
  -- ^ each application, when run, gets an 'InstanceId'. this is used at various places including
  -- schema syncing and telemetry
  -> S.HashSet API
  -- ^ set of the enabled 'API's
  -> EL.LiveQueriesOptions
  -> E.PlanCacheOptions
  -> ResponseInternalErrorsConfig
  -> Maybe EL.LiveQueryPostPollHook
  -> RebuildableSchemaCache
  -> EKG.Store
<<<<<<< HEAD
  -> EnableRemoteSchemaPermsCtx
=======
  -> RemoteSchemaPermsCtx
>>>>>>> 39a43525
  -> WS.ConnectionOptions
  -> KeepAliveDelay
  -> m HasuraApp
mkWaiApp env isoLevel logger sqlGenCtx enableAL pool pgExecCtxCustom ci httpManager mode corsCfg enableConsole consoleAssetsDir
<<<<<<< HEAD
         enableTelemetry instanceId apis lqOpts _ {- planCacheOptions -} responseErrorsConfig liveQueryHook (schemaCache, cacheBuiltTime) ekgStore enableRSPermsCtx connectionOptions keepAliveDelay = do
=======
         enableTelemetry instanceId apis lqOpts _ {- planCacheOptions -} responseErrorsConfig liveQueryHook schemaCache ekgStore enableRSPermsCtx connectionOptions keepAliveDelay = do
>>>>>>> 39a43525

    -- See Note [Temporarily disabling query plan caching]
    -- (planCache, schemaCacheRef) <- initialiseCache
    schemaCacheRef <- initialiseCache
    let getSchemaCache = first lastBuiltSchemaCache <$> readIORef (_scrCache schemaCacheRef)

    let corsPolicy = mkDefaultCorsPolicy corsCfg
        pgExecCtx = fromMaybe (mkPGExecCtx isoLevel pool) pgExecCtxCustom
        postPollHook = fromMaybe (EL.defaultLiveQueryPostPollHook logger) liveQueryHook

    lqState <- liftIO $ EL.initLiveQueriesState lqOpts pgExecCtx postPollHook
    wsServerEnv <- WS.createWSServerEnv logger pgExecCtx lqState getSchemaCache httpManager
                                        corsPolicy sqlGenCtx enableAL keepAliveDelay {- planCache -}

    let serverCtx = ServerCtx
                    { scPGExecCtx                    =  pgExecCtx
                    , scConnInfo                     =  ci
                    , scLogger                       =  logger
                    , scCacheRef                     =  schemaCacheRef
                    , scAuthMode                     =  mode
                    , scManager                      =  httpManager
                    , scSQLGenCtx                    =  sqlGenCtx
                    , scEnabledAPIs                  =  apis
                    , scInstanceId                   =  instanceId
                    -- , scPlanCache                    =  planCache
                    , scLQState                      =  lqState
                    , scEnableAllowlist              =  enableAL
                    , scEkgStore                     =  ekgStore
                    , scEnvironment                  =  env
                    , scResponseInternalErrorsConfig = responseErrorsConfig
<<<<<<< HEAD
                    , scEnableRemoteSchemaPermsCtx = enableRSPermsCtx
=======
                    , scRemoteSchemaPermsCtx         = enableRSPermsCtx
>>>>>>> 39a43525
                    }

    spockApp <- liftWithStateless $ \lowerIO ->
      Spock.spockAsApp $ Spock.spockT lowerIO $
        httpApp corsCfg serverCtx enableConsole consoleAssetsDir enableTelemetry

    let wsServerApp  = WS.createWSServerApp env mode wsServerEnv -- TODO: Lyndon: Can we pass environment through wsServerEnv?
        stopWSServer = WS.stopWSServerApp wsServerEnv

    waiApp <- liftWithStateless $ \lowerIO ->
      pure $ WSC.websocketsOr connectionOptions (\ip conn -> lowerIO $ wsServerApp ip conn) spockApp

    return $ HasuraApp waiApp schemaCacheRef stopWSServer
  where
    -- initialiseCache :: m (E.PlanCache, SchemaCacheRef)
    initialiseCache :: m SchemaCacheRef
    initialiseCache = do
      cacheLock <- liftIO $ newMVar ()
      cacheCell <- liftIO $ newIORef (schemaCache, initSchemaCacheVer)
      -- planCache <- liftIO $ E.initPlanCache planCacheOptions
      let cacheRef = SchemaCacheRef cacheLock cacheCell E.clearPlanCache
      -- pure (planCache, cacheRef)
      pure cacheRef


httpApp
  :: ( HasVersion
     , MonadIO m
--     , MonadUnique m
     , MonadBaseControl IO m
     , ConsoleRenderer m
     , HttpLog m
     -- , UserAuthentication m
     , UserAuthentication (Tracing.TraceT m)
     , MetadataApiAuthorization m
     , E.MonadGQLExecutionCheck m
     , MonadConfigApiHandler m
     , MonadQueryLog m
     , Tracing.HasReporter m
     , GH.MonadExecuteQuery m
     , EQ.MonadQueryInstrumentation m
     , MonadMetadataStorage (MetadataStorageT m)
     , HasResourceLimits m
     )
  => CorsConfig
  -> ServerCtx
  -> Bool
  -> Maybe Text
  -> Bool
  -> Spock.SpockT m ()
httpApp corsCfg serverCtx enableConsole consoleAssetsDir enableTelemetry = do

    -- cors middleware
    unless (isCorsDisabled corsCfg) $
      Spock.middleware $ corsMiddleware (mkDefaultCorsPolicy corsCfg)

    -- API Console and Root Dir
    when (enableConsole && enableMetadata) serveApiConsole

    -- Health check endpoint
    Spock.get "healthz" $ do
      sc <- getSCFromRef $ scCacheRef serverCtx
      dbOk <- liftIO $ _pecCheckHealth $ scPGExecCtx serverCtx
      if dbOk
        then Spock.setStatus HTTP.status200 >> Spock.text (if null (scInconsistentObjs sc)
                                               then "OK"
                                               else "WARN: inconsistent objects in schema")
        else Spock.setStatus HTTP.status500 >> Spock.text "ERROR"

    Spock.get "v1/version" $ do
      setHeader jsonHeader
      Spock.lazyBytes $ encode $ object [ "version" .= currentVersion ]

    when enableMetadata $ do

      Spock.post "v1/graphql/explain" gqlExplainAction

      Spock.post "v1alpha1/graphql/explain" gqlExplainAction

      Spock.post "v1/query" $ spockAction encodeQErr id $
        mkPostHandler $ mkAPIRespHandler v1QueryHandler

      Spock.post ("api/1/table" <//> Spock.var <//> Spock.var) $ \tableName queryType ->
        mkSpockAction serverCtx encodeQErr id $ mkPostHandler $
          mkAPIRespHandler $ legacyQueryHandler (PG.TableName tableName) queryType

    when enablePGDump $
      Spock.post "v1alpha1/pg_dump" $ spockAction encodeQErr id $
        mkPostHandler v1Alpha1PGDumpHandler

    when enableConfig $ runConfigApiHandler serverCtx consoleAssetsDir

    when enableGraphQL $ do
      Spock.post "v1alpha1/graphql" $ spockAction GH.encodeGQErr id $
        mkPostHandler $ mkAPIRespHandler $ v1Alpha1GQHandler E.QueryHasura

      Spock.post "v1/graphql" $ spockAction GH.encodeGQErr allMod200 $
        mkPostHandler $ mkAPIRespHandler v1GQHandler

      Spock.post "v1beta1/relay" $ spockAction GH.encodeGQErr allMod200 $
        mkPostHandler $ mkAPIRespHandler $ v1GQRelayHandler

    when (isDeveloperAPIEnabled serverCtx) $ do
      Spock.get "dev/ekg" $ spockAction encodeQErr id $
        mkGetHandler $ do
          onlyAdmin
          respJ <- liftIO $ EKG.sampleAll $ scEkgStore serverCtx
          return $ JSONResp $ HttpResponse (encJFromJValue $ EKG.sampleToJson respJ) []
      Spock.get "dev/plan_cache" $ spockAction encodeQErr id $
        mkGetHandler $ do
          onlyAdmin
          respJ <- liftIO $ E.dumpPlanCache {- $ scPlanCache serverCtx -}
          return $ JSONResp $ HttpResponse (encJFromJValue respJ) []
      Spock.get "dev/subscriptions" $ spockAction encodeQErr id $
        mkGetHandler $ do
          onlyAdmin
          respJ <- liftIO $ EL.dumpLiveQueriesState False $ scLQState serverCtx
          return $ JSONResp $ HttpResponse (encJFromJValue respJ) []
      Spock.get "dev/subscriptions/extended" $ spockAction encodeQErr id $
        mkGetHandler $ do
          onlyAdmin
          respJ <- liftIO $ EL.dumpLiveQueriesState True $ scLQState serverCtx
          return $ JSONResp $ HttpResponse (encJFromJValue respJ) []

    forM_ [Spock.GET, Spock.POST] $ \m -> Spock.hookAny m $ \_ -> do
      req <- Spock.request
      let headers = Wai.requestHeaders req
      let qErr = err404 NotFound "resource does not exist"
      raiseGenericApiError logger headers qErr

  where
    logger = scLogger serverCtx

    spockAction
      :: (FromJSON a, ToJSON a, MonadIO m, MonadBaseControl IO m, UserAuthentication (Tracing.TraceT m), HttpLog m, Tracing.HasReporter m, HasResourceLimits m)
      => (Bool -> QErr -> Value)
      -> (QErr -> QErr) -> APIHandler (Tracing.TraceT m) a -> Spock.ActionT m ()
    spockAction = mkSpockAction serverCtx

    -- all graphql errors should be of type 200
    allMod200 qe     = qe { qeStatus = HTTP.status200 }
    gqlExplainAction = spockAction encodeQErr id $ mkPostHandler $ mkAPIRespHandler gqlExplainHandler
    enableGraphQL    = isGraphQLEnabled serverCtx
    enableMetadata   = isMetadataEnabled serverCtx
    enablePGDump     = isPGDumpEnabled serverCtx
    enableConfig     = isConfigEnabled serverCtx

    serveApiConsole = do
      -- redirect / to /console
      Spock.get Spock.root $ Spock.redirect "console"

      -- serve static files if consoleAssetsDir is set
      onJust consoleAssetsDir $ \dir ->
        Spock.get ("console/assets" <//> Spock.wildcard) $ \path ->
          consoleAssetsHandler logger dir (T.unpack path)

      -- serve console html
      Spock.get ("console" <//> Spock.wildcard) $ \path -> do
        req <- Spock.request
        let headers = Wai.requestHeaders req
        let authMode = scAuthMode serverCtx
        consoleHtml <- lift $ renderConsole path authMode enableTelemetry consoleAssetsDir
        either (raiseGenericApiError logger headers . err500 Unexpected . T.pack) Spock.html consoleHtml

raiseGenericApiError
  :: (MonadIO m, HttpLog m)
  => L.Logger L.Hasura
  -> [HTTP.Header]
  -> QErr
  -> Spock.ActionT m ()
raiseGenericApiError logger headers qErr = do
  req <- Spock.request
  reqBody <- liftIO $ Wai.strictRequestBody req
  reqId <- getRequestId $ Wai.requestHeaders req
  lift $ logHttpError logger Nothing reqId req (reqBody, Nothing) qErr headers
  setHeader jsonHeader
  Spock.setStatus $ qeStatus qErr
  Spock.lazyBytes $ encode qErr<|MERGE_RESOLUTION|>--- conflicted
+++ resolved
@@ -108,11 +108,7 @@
   , scEkgStore                     :: !EKG.Store
   , scResponseInternalErrorsConfig :: !ResponseInternalErrorsConfig
   , scEnvironment                  :: !Env.Environment
-<<<<<<< HEAD
-  , scEnableRemoteSchemaPermsCtx   :: !EnableRemoteSchemaPermsCtx
-=======
-  , scRemoteSchemaPermsCtx   :: !RemoteSchemaPermsCtx
->>>>>>> 39a43525
+  , scRemoteSchemaPermsCtx         :: !RemoteSchemaPermsCtx
   }
 
 data HandlerCtx
@@ -389,18 +385,6 @@
   return $ HttpResponse res []
   where
     action = do
-<<<<<<< HEAD
-      userInfo         <- asks hcUser
-      scRef            <- asks (scCacheRef . hcServerCtx)
-      schemaCache      <- fmap fst $ liftIO $ readIORef $ _scrCache scRef
-      httpMgr          <- asks (scManager . hcServerCtx)
-      sqlGenCtx        <- asks (scSQLGenCtx . hcServerCtx)
-      pgExecCtx        <- asks (scPGExecCtx . hcServerCtx)
-      instanceId       <- asks (scInstanceId . hcServerCtx)
-      env              <- asks (scEnvironment . hcServerCtx)
-      enableRSPermsCtx <- asks (scEnableRemoteSchemaPermsCtx . hcServerCtx)
-      runQuery env pgExecCtx instanceId userInfo schemaCache httpMgr sqlGenCtx enableRSPermsCtx (SystemDefined False) query
-=======
       userInfo             <- asks hcUser
       scRef                <- asks (scCacheRef . hcServerCtx)
       schemaCache          <- fmap fst $ liftIO $ readIORef $ _scrCache scRef
@@ -411,7 +395,6 @@
       env                  <- asks (scEnvironment . hcServerCtx)
       remoteSchemaPermsCtx <- asks (scRemoteSchemaPermsCtx . hcServerCtx)
       runQuery env pgExecCtx instanceId userInfo schemaCache httpMgr sqlGenCtx remoteSchemaPermsCtx query
->>>>>>> 39a43525
 
 v1Alpha1GQHandler
   :: ( HasVersion
@@ -666,20 +649,12 @@
   -> Maybe EL.LiveQueryPostPollHook
   -> RebuildableSchemaCache
   -> EKG.Store
-<<<<<<< HEAD
-  -> EnableRemoteSchemaPermsCtx
-=======
   -> RemoteSchemaPermsCtx
->>>>>>> 39a43525
   -> WS.ConnectionOptions
   -> KeepAliveDelay
   -> m HasuraApp
 mkWaiApp env isoLevel logger sqlGenCtx enableAL pool pgExecCtxCustom ci httpManager mode corsCfg enableConsole consoleAssetsDir
-<<<<<<< HEAD
-         enableTelemetry instanceId apis lqOpts _ {- planCacheOptions -} responseErrorsConfig liveQueryHook (schemaCache, cacheBuiltTime) ekgStore enableRSPermsCtx connectionOptions keepAliveDelay = do
-=======
          enableTelemetry instanceId apis lqOpts _ {- planCacheOptions -} responseErrorsConfig liveQueryHook schemaCache ekgStore enableRSPermsCtx connectionOptions keepAliveDelay = do
->>>>>>> 39a43525
 
     -- See Note [Temporarily disabling query plan caching]
     -- (planCache, schemaCacheRef) <- initialiseCache
@@ -710,11 +685,7 @@
                     , scEkgStore                     =  ekgStore
                     , scEnvironment                  =  env
                     , scResponseInternalErrorsConfig = responseErrorsConfig
-<<<<<<< HEAD
-                    , scEnableRemoteSchemaPermsCtx = enableRSPermsCtx
-=======
                     , scRemoteSchemaPermsCtx         = enableRSPermsCtx
->>>>>>> 39a43525
                     }
 
     spockApp <- liftWithStateless $ \lowerIO ->
