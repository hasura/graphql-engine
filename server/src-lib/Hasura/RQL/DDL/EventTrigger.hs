--- conflicted
+++ resolved
@@ -7,14 +7,9 @@
   , runRedeliverEvent
   , runInvokeEventTrigger
 
-<<<<<<< HEAD
-  -- TODO: review
+  -- TODO(from master): review
   -- , delEventTriggerFromCatalog
   , dropEventTriggerInMetadata
-=======
-  -- TODO(from master): review
-  , delEventTriggerFromCatalog
->>>>>>> f9267e55
   , subTableP2
   , subTableP2Setup
   , mkAllTriggersQ
