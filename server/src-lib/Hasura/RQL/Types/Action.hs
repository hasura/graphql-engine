--- conflicted
+++ resolved
@@ -55,10 +55,7 @@
 import           Hasura.Incremental            (Cacheable)
 import           Hasura.Prelude
 import           Hasura.RQL.DDL.Headers
-<<<<<<< HEAD
-=======
 import           Hasura.RQL.DML.Select.Types
->>>>>>> f9267e55
 import           Hasura.RQL.Types.Common
 import           Hasura.RQL.Types.CustomTypes
 import           Hasura.Session
