--- conflicted
+++ resolved
@@ -14,11 +14,7 @@
 import Thumbnail from '@site/src/components/Thumbnail';
 import HeadingIcon from '@site/src/components/HeadingIcon';
 
-<<<<<<< HEAD
-# Using Hasura Cloud With An AWS RDS Postgres Database
-=======
 # Using Hasura Cloud with an AWS RDS Postgres Database
->>>>>>> 7ba2409f
 
 <div className='badge badge--primary heading-badge'>Available on: Cloud</div>
 
@@ -29,12 +25,12 @@
 out their [docs](https://aws.amazon.com/getting-started/hands-on/move-to-managed/migrate-postgresql-to-amazon-rds/)
 before continuing below.
 
-## Step 1: sign up or log in to Hasura Cloud
+## Step 1: Sign up or log in to Hasura Cloud
 
 Navigate to [Hasura Cloud](https://cloud.hasura.io/signup/?pg=docs&plcmt=body&cta=navigate-to-hasura-cloud&tech=default)
 and sign up or log in.
 
-## Step 2: create a Hasura Cloud project {#create-hasura-project-aws-rds-postgres}
+## Step 2: Create a Hasura Cloud project {#create-hasura-project-aws-rds-postgres}
 
 On the Hasura Cloud dashboard, create a new project:
 
@@ -48,7 +44,7 @@
 
 <Thumbnail src='/img/cloud-dbs/existing-db-setup.png' alt='Hasura Cloud database setup' width='700px' />
 
-## Step 3: create a Postgres DB on AWS (skip if you have an existing DB) {#create-aws-rds-postgres-db}
+## Step 3: Create a Postgres DB on AWS (skip if you have an existing DB) {#create-aws-rds-postgres-db}
 
 Log into the [AWS console](https://console.aws.amazon.com//).
 
@@ -92,7 +88,7 @@
 
 :::
 
-## Step 4: allow connections to your DB from Hasura Cloud
+## Step 4: Allow connections to your DB from Hasura Cloud
 
 On the database dashboard, click on `Connectivity & security`. On the right, click on the security group that you
 selected or added in [step 3](/databases/connect-db/cloud-databases/aws-postgres.mdx#create-aws-rds-postgres-db).
@@ -129,7 +125,7 @@
 
 Then click `Save rules`.
 
-## Step 5: construct the database connection URL {#construct-db-url-aws-postgres}
+## Step 5: Construct the database connection URL {#construct-db-url-aws-postgres}
 
 The structure of the database connection URL looks as follows:
 
@@ -153,7 +149,7 @@
 - `postgres-port`: On the screenshot above you can find it under `Port`. The default port for Postgres is `5432`.
 - `db`: The DB is `postgres` by default unless otherwise specified.
 
-## Step 6: finish connecting the database
+## Step 6: Finish connecting the database
 
 Back on Hasura Console, enter the database URL that we retrieved in
 [step 5](/databases/connect-db/cloud-databases/aws-postgres.mdx#construct-db-url-aws-postgres):
