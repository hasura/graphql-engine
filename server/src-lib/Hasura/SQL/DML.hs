--- conflicted
+++ resolved
@@ -446,7 +446,9 @@
   = DefinitionListItem
   { _dliColumn :: !PGCol
   , _dliType   :: !PGScalarType
-  } deriving (Show, Eq, Data)
+  } deriving (Show, Eq, Data, Generic)
+instance NFData DefinitionListItem
+instance Cacheable DefinitionListItem
 
 instance ToSQL DefinitionListItem where
   toSQL (DefinitionListItem column columnType) =
@@ -456,7 +458,9 @@
   = FunctionAlias
   { _faIden           :: !Alias
   , _faDefinitionList :: !(Maybe [DefinitionListItem])
-  } deriving (Show, Eq, Data)
+  } deriving (Show, Eq, Data, Generic)
+instance NFData FunctionAlias
+instance Cacheable FunctionAlias
 
 mkSimpleFunctionAlias :: Iden -> FunctionAlias
 mkSimpleFunctionAlias identifier =
@@ -477,15 +481,10 @@
   = FunctionExp
   { feName  :: !QualifiedFunction
   , feArgs  :: !FunctionArgs
-<<<<<<< HEAD
   , feAlias :: !(Maybe FunctionAlias)
-  } deriving (Show, Eq, Data)
-=======
-  , feAlias :: !(Maybe Alias)
   } deriving (Show, Eq, Generic, Data)
 instance NFData FunctionExp
 instance Cacheable FunctionExp
->>>>>>> 02d13ba1
 
 instance ToSQL FunctionExp where
   toSQL (FunctionExp qf args alsM) =
