{-# LANGUAGE ViewPatterns #-}
{-# LANGUAGE Arrows #-}
module Hasura.GraphQL.Schema
  ( buildGQLContext
  ) where

import           Hasura.Prelude

import qualified Data.Aeson                            as J
import qualified Data.HashMap.Strict                   as Map
import qualified Data.HashMap.Strict.InsOrd            as OMap
import qualified Data.HashSet                          as Set
import qualified Language.GraphQL.Draft.Syntax         as G

import           Control.Arrow.Extended
import           Control.Lens.Extended
import           Control.Monad.Unique
import           Data.Has
import           Data.List.Extended                    (duplicates)

import qualified Hasura.GraphQL.Parser                 as P

import           Data.Text.Extended
import           Hasura.Backends.Postgres.SQL.Types
import           Hasura.GraphQL.Context
import           Hasura.GraphQL.Execute.Types
import           Hasura.GraphQL.Parser                 (Kind (..), Parser, Schema (..),
                                                        UnpreparedValue (..))
import           Hasura.GraphQL.Parser.Class
import           Hasura.GraphQL.Parser.Internal.Parser (FieldParser (..))
import           Hasura.GraphQL.Schema.Action
import           Hasura.GraphQL.Schema.Common
import           Hasura.GraphQL.Schema.Introspect
import           Hasura.GraphQL.Schema.Mutation
import           Hasura.GraphQL.Schema.Remote          (buildRemoteParser)
import           Hasura.GraphQL.Schema.Select
import           Hasura.GraphQL.Schema.Table
import           Hasura.RQL.DDL.Schema.Cache.Common
import           Hasura.RQL.Types
import           Hasura.Session

-- | Whether the request is sent with `x-hasura-use-backend-only-permissions` set to `true`.
data Scenario = Backend | Frontend deriving (Enum, Show, Eq)

type RemoteSchemaCache = HashMap RemoteSchemaName (RemoteSchemaCtx, MetadataObject)

buildGQLContext
  :: forall arr m
   . ( ArrowChoice arr
     , ArrowWriter (Seq InconsistentMetadata) arr
     , ArrowKleisli m arr
     , MonadError QErr m
     , MonadIO m
     , MonadUnique m
     , HasSQLGenCtx m
     , HasEnableRemoteSchemaPermsCtx m
     )
  => ( GraphQLQueryType
     , TableCache
     , FunctionCache
     , RemoteSchemaCache
     , ActionCache
     , NonObjectTypeMap
     )
     `arr`
     ( HashMap RoleName (RoleContext GQLContext)
     , GQLContext
     )
buildGQLContext =
  proc (queryType, allTables, allFunctions, allRemoteSchemas, allActions, nonObjectCustomTypes) -> do

    SQLGenCtx{ stringifyNum } <- bindA -< askSQLGenCtx
    isEnabledRemoteSchemaPerms <-
      bindA -< enableRemoteSchemaPerms <$> askEnableRemoteSchemaPermsCtx

    let remoteSchemasRoles = concatMap (Map.keys . _rscpPermissions . fst . snd) $ Map.toList allRemoteSchemas

    let allRoles = Set.insert adminRoleName $
             (allTables ^.. folded.tiRolePermInfoMap.to Map.keys.folded)
          <> (allActionInfos ^.. folded.aiPermissions.to Map.keys.folded)
          <> (Set.fromList $ (bool mempty remoteSchemasRoles $ isEnabledRemoteSchemaPerms))
        allActionInfos = Map.elems allActions
        queryRemotesMap =
          fmap (map fDefinition . piQuery . rscParsed . _rscpContext . fst) allRemoteSchemas
        queryContext = QueryContext stringifyNum queryType queryRemotesMap isEnabledRemoteSchemaPerms

    -- build the admin DB-only context so that we can check against name clashes with remotes
    -- TODO: Is there a better way to check for conflicts without actually building the admin schema?
    adminHasuraDBContext <- bindA -<
      buildFullestDBSchema queryContext allTables allFunctions allRemoteSchemas allActionInfos nonObjectCustomTypes

    queryFieldNames :: [G.Name] <- bindA -<
      case P.discardNullability $ P.parserType $ fst adminHasuraDBContext of
        -- It really ought to be this case; anything else is a programming error.
        P.TNamed (P.Definition _ _ _ (P.TIObject (P.ObjectInfo rootFields _interfaces))) ->
          pure $ fmap P.dName rootFields
        _ -> throw500 "We encountered an root query of unexpected GraphQL type.  It should be an object type."
    let mutationFieldNames :: [G.Name]
        mutationFieldNames =
          case P.discardNullability . P.parserType <$> snd adminHasuraDBContext of
            Just (P.TNamed def) ->
              case P.dInfo def of
                -- It really ought to be this case; anything else is a programming error.
                P.TIObject (P.ObjectInfo rootFields _interfaces) -> fmap P.dName rootFields
                _                                                -> []
            _ -> []

    -- This block of code checks that there are no conflicting root field names between remotes.
-- <<<<<<< HEAD
--     remotes ::
--       [ ( RemoteSchemaName
--         , ParsedIntrospection
--         )
--       ] <- (| foldlA' (\okSchemas (newSchemaName, (newSchemaContext, newMetadataObject)) -> do
--                 checkedDuplicates <- (| withRecordInconsistency (do
--                      let (queryOld, mutationOld) =
--                            unzip $ fmap ((\case ParsedIntrospection q m _ -> (q,m)) . snd) okSchemas
--                      let ParsedIntrospection queryNew mutationNew _subscriptionNew
--                            = rscParsed $ _rscpContext newSchemaContext
--                      -- Check for conflicts between remotes
--                      bindErrorA -<
--                        for_ (duplicates (fmap (P.getName . fDefinition) (queryNew ++ concat queryOld))) $
--                        \name -> throw400 Unexpected $ "Duplicate remote field " <> squote name
--                      -- Check for conflicts between this remote and the tables
--                      bindErrorA -<
--                        for_ (duplicates (fmap (P.getName . fDefinition) queryNew ++ queryFieldNames)) $
--                        \name -> throw400 RemoteSchemaConflicts $ "Field cannot be overwritten by remote field " <> squote name
--                      -- Ditto, but for mutations
--                      case mutationNew of
--                        Nothing -> returnA -< ()
--                        Just ms -> do
--                          bindErrorA -<
--                            for_ (duplicates (fmap (P.getName . fDefinition) (ms ++ concat (catMaybes mutationOld)))) $
--                            \name -> throw400 Unexpected $ "Duplicate remote field " <> squote name
--                          -- Ditto, but for mutations
--                          bindErrorA -<
--                            for_ (duplicates (fmap (P.getName . fDefinition) ms ++ mutationFieldNames)) $
--                            \name -> throw400 Unexpected $ "Field cannot be overwritten by remote field " <> squote name
--                      -- No need to check subscriptions as these are not supported
--                      returnA -< ())
--                   |) newMetadataObject
--                 case checkedDuplicates of
--                   Nothing -> returnA -< okSchemas
--                   Just _  -> returnA -< (newSchemaName, rscParsed $ _rscpContext newSchemaContext):okSchemas
--               ) |) [] (Map.toList allRemoteSchemas)

--     -- The `unauthenticatedContext` is used when the user queries the graphql-engine
--     -- with a role that it's unaware of. Before remote schema permissions, remotes
--     -- were considered to be a public entity, hence, we allowed an unknown role also
--     -- to query the remotes. To maintain backwards compatibility, we check if the
--     -- remote schema permissions are enabled, and if it's we don't expose the remote
--     -- schema fields in the unauthenticatedContext, otherwise we expose them.
--     let unauthenticatedContext :: m GQLContext
--         unauthenticatedContext = P.runSchemaT do
--           let qRemotes = bool adminQueryRemotes [] isEnabledRemoteSchemaPerms
--               mRemotes = bool adminMutationRemotes [] isEnabledRemoteSchemaPerms
--           ucQueries   <- finalizeParser <$> unauthenticatedQueryWithIntrospection qRemotes mRemotes
--           ucMutations <- fmap finalizeParser <$> unauthenticatedMutation mRemotes
--           pure $ GQLContext ucQueries ucMutations

--         buildRoleBasedRemoteSchemaParser :: RoleName -> RemoteSchemaCache -> m [(RemoteSchemaName, ParsedIntrospection)]
--         buildRoleBasedRemoteSchemaParser role remoteSchemaCache = do
--           let remoteSchemaIntroInfos = map fst $ toList remoteSchemaCache
--           remoteSchemaPerms <-
--             for remoteSchemaIntroInfos $ \(RemoteSchemaCtx remoteSchemaName ctx perms) ->
--               for (Map.lookup role perms) $ \introspectRes -> do
--                 (queryParsers, mutationParsers, subscriptionParsers) <-
--                      P.runSchemaT @m @(P.ParseT Identity) $ buildRemoteParser introspectRes $ rscInfo ctx
--                 let parsedIntrospection = ParsedIntrospection queryParsers mutationParsers subscriptionParsers
--                 return $ (remoteSchemaName, parsedIntrospection)
--           return $ catMaybes remoteSchemaPerms

--         -- | The 'query' type of the remotes.
--         --  NOT TODO: subscriptions, as we do not yet aim to support
--         -- these.
--         adminQueryRemotes = concatMap (piQuery . snd) remotes
--         -- | The 'mutation' type of the remotes.
--         adminMutationRemotes = concatMap (concat . piMutation . snd) remotes

--         queryRemotes
--           :: [ParsedIntrospection]
--           -> [P.FieldParser (P.ParseT Identity) RemoteField]
--         queryRemotes = concatMap piQuery

--         mutationRemotes
--           :: [ParsedIntrospection]
--           -> [P.FieldParser (P.ParseT Identity) RemoteField]
--         mutationRemotes = concatMap (concat . piMutation)

--         queryHasuraOrRelay (qRemotes, mRemotes) = case queryType of
--           QueryHasura -> queryWithIntrospection (Set.fromMap $ graphQLTables $> ())
--                          validFunctions qRemotes mRemotes
--                          allActionInfos nonObjectCustomTypes
--           QueryRelay  -> relayWithIntrospection (Set.fromMap $ graphQLTables $> ()) validFunctions

--         buildContextForRoleAndScenario :: RoleName -> Scenario -> m GQLContext
--         buildContextForRoleAndScenario roleName scenario = do
--           SQLGenCtx{ stringifyNum } <- askSQLGenCtx
--           roleBasedRemoteSchemas <-
--              if | roleName == adminRoleName  -> pure remotes
--                 | isEnabledRemoteSchemaPerms -> buildRoleBasedRemoteSchemaParser roleName allRemoteSchemas
--                 -- when remote schema permissions are not enabled, then remote schemas
--                 -- are a public entity which is accesible to all the roles
--                 | otherwise                  -> pure remotes
--           let qRemotes = queryRemotes $ snd <$> roleBasedRemoteSchemas
--               mRemotes = mutationRemotes $ snd <$> roleBasedRemoteSchemas
--               roleBasedQueryRemotesMap =
--                 fmap (map fDefinition . piQuery) $ Map.fromList roleBasedRemoteSchemas
--           let gqlContext = GQLContext
--                 <$> (finalizeParser <$> queryHasuraOrRelay (qRemotes,mRemotes))
--                 <*> (fmap finalizeParser <$> mutation (Set.fromList $ Map.keys graphQLTables) adminMutationRemotes
--                      allActionInfos nonObjectCustomTypes)
--           flip runReaderT
--               ( roleName
--               , graphQLTables
--               , scenario
--               , QueryContext stringifyNum queryType roleBasedQueryRemotesMap isEnabledRemoteSchemaPerms
--               , fmap fst allRemoteSchemas) $
--             P.runSchemaT gqlContext

--         buildContextForRole :: RoleName -> m (RoleContext GQLContext)
--         buildContextForRole roleName = do
--           frontend <- buildContextForRoleAndScenario roleName Frontend
--           backend <- buildContextForRoleAndScenario roleName Backend
--           return $ RoleContext frontend $ Just backend

--         finalizeParser :: Parser 'Output (P.ParseT Identity) a -> ParserFn a
--         finalizeParser parser = runIdentity . P.runParseT . P.runParser parser

--     -- Here, finally the body starts.

--     roleContexts <- bindA -< (Set.toMap allRoles & Map.traverseWithKey \roleName () ->
--                         buildContextForRole roleName)
--     unauthenticated <- bindA -< unauthenticatedContext
-- =======
    remotes <- remoteSchemaFields -< (queryFieldNames, mutationFieldNames, allRemoteSchemas)

    let adminQueryRemotes = concatMap (piQuery . snd) remotes
        adminMutationRemotes = concatMap (concat . piMutation . snd) remotes

    roleContexts <- bindA -<
      ( Set.toMap allRoles & Map.traverseWithKey \roleName () ->
          case queryType of
            QueryHasura ->
              buildRoleContext queryContext allTables allFunctions allRemoteSchemas allActionInfos
              nonObjectCustomTypes remotes roleName isEnabledRemoteSchemaPerms
            QueryRelay ->
              buildRelayRoleContext queryContext allTables allFunctions allRemoteSchemas allActionInfos
              nonObjectCustomTypes adminMutationRemotes roleName
      )
    unauthenticated <- bindA -< unauthenticatedContext adminQueryRemotes adminMutationRemotes isEnabledRemoteSchemaPerms
    returnA -< (roleContexts, unauthenticated)

runMonadSchema
  :: (Monad m)
  => RoleName
  -> QueryContext
  -> Map.HashMap QualifiedTable (TableInfo 'Postgres)
  -> RemoteSchemaCache
  -> P.SchemaT
       (P.ParseT Identity)
       (ReaderT (RoleName, Map.HashMap QualifiedTable (TableInfo 'Postgres), QueryContext, (HashMap RemoteSchemaName RemoteSchemaCtx)) m) a
  -> m a
runMonadSchema roleName queryContext tableCache allRemoteSchemas m =
  flip runReaderT (roleName, tableCache, queryContext, fmap fst allRemoteSchemas) $ P.runSchemaT m

buildRoleBasedRemoteSchemaParser
  :: forall m
   . (MonadError QErr m, MonadUnique m, MonadIO m)
  => RoleName
  -> RemoteSchemaCache
  -> m [(RemoteSchemaName, ParsedIntrospection)]
buildRoleBasedRemoteSchemaParser role remoteSchemaCache = do
  let remoteSchemaIntroInfos = map fst $ toList remoteSchemaCache
  remoteSchemaPerms <-
    for remoteSchemaIntroInfos $ \(RemoteSchemaCtx remoteSchemaName ctx perms) ->
      for (Map.lookup role perms) $ \introspectRes -> do
        (queryParsers, mutationParsers, subscriptionParsers) <-
             P.runSchemaT @m @(P.ParseT Identity) $ buildRemoteParser introspectRes $ rscInfo ctx
        let parsedIntrospection = ParsedIntrospection queryParsers mutationParsers subscriptionParsers
        return $ (remoteSchemaName, parsedIntrospection)
  return $ catMaybes remoteSchemaPerms

-- TODO: Integrate relay schema
buildRoleContext
  :: (MonadError QErr m, MonadIO m, MonadUnique m )
  => QueryContext -> TableCache -> FunctionCache -> RemoteSchemaCache
  -> [ActionInfo 'Postgres] -> NonObjectTypeMap
  -> [( RemoteSchemaName , ParsedIntrospection)]
  -> RoleName
  -> Bool
  -> m (RoleContext GQLContext)
<<<<<<< HEAD
buildRoleContext queryContext allTables allFunctions allRemoteSchemas allActionInfos
  nonObjectCustomTypes remotes roleName isEnabledRemoteSchemaPerms = do
  roleBasedRemoteSchemas <-
    if | roleName == adminRoleName  -> pure remotes
       | isEnabledRemoteSchemaPerms -> buildRoleBasedRemoteSchemaParser roleName allRemoteSchemas
       -- when remote schema permissions are not enabled, then remote schemas
       -- are a public entity which is accesible to all the roles
       | otherwise                  -> pure remotes

  let queryRemotes    = getQueryRemotes $ snd <$> roleBasedRemoteSchemas
      mutationRemotes = getMutationRemotes $ snd <$> roleBasedRemoteSchemas

  runMonadSchema roleName queryContext validTables allRemoteSchemas $ do
=======
buildRoleContext queryContext (takeValidTables -> allTables) (takeValidFunctions -> allFunctions)
  allActionInfos nonObjectCustomTypes queryRemotes mutationRemotes roleName =

  runMonadSchema roleName queryContext allTables $ do
>>>>>>> 81fd1ec0
    mutationParserFrontend <-
      buildPGMutationFields Frontend tableNames >>=
      buildMutationParser mutationRemotes allActionInfos nonObjectCustomTypes

    mutationParserBackend <-
      buildPGMutationFields Backend tableNames >>=
      buildMutationParser mutationRemotes allActionInfos nonObjectCustomTypes

    queryPGFields <- buildPostgresQueryFields tableNames allFunctions
    subscriptionParser <- buildSubscriptionParser queryPGFields allActionInfos

    queryParserFrontend <- buildQueryParser queryPGFields queryRemotes
      allActionInfos nonObjectCustomTypes mutationParserFrontend subscriptionParser
    queryParserBackend <- buildQueryParser queryPGFields queryRemotes
      allActionInfos nonObjectCustomTypes mutationParserBackend subscriptionParser

    let frontendContext = GQLContext (finalizeParser queryParserFrontend)
                          (finalizeParser <$> mutationParserFrontend)
    let backendContext = GQLContext (finalizeParser queryParserBackend)
                         (finalizeParser <$> mutationParserBackend)
    pure $ RoleContext frontendContext $ Just backendContext

    where
      tableNames = Map.keysSet allTables

takeValidTables :: TableCache -> TableCache
takeValidTables = Map.filterWithKey graphQLTableFilter . Map.filter tableFilter
  where
    tableFilter = not . isSystemDefined . _tciSystemDefined . _tiCoreInfo
    graphQLTableFilter tableName tableInfo =
      -- either the table name should be GraphQL compliant
      -- or it should have a GraphQL custom name set with it
      isGraphQLCompliantTableName tableName
      || (isJust . _tcCustomName . _tciCustomConfig . _tiCoreInfo $ tableInfo)

takeValidFunctions :: FunctionCache -> [FunctionInfo]
takeValidFunctions = Map.elems . Map.filter functionFilter
  where
    functionFilter = not . isSystemDefined . fiSystemDefined

      getQueryRemotes
        :: [ParsedIntrospection]
        -> [P.FieldParser (P.ParseT Identity) RemoteField]
      getQueryRemotes = concatMap piQuery

      getMutationRemotes
        :: [ParsedIntrospection]
        -> [P.FieldParser (P.ParseT Identity) RemoteField]
      getMutationRemotes = concatMap (concat . piMutation)


buildFullestDBSchema
  :: (MonadError QErr m, MonadIO m, MonadUnique m)
  => QueryContext -> TableCache -> FunctionCache -> RemoteSchemaCache
  -> [ActionInfo 'Postgres] -> NonObjectTypeMap
  -> m ( Parser 'Output (P.ParseT Identity) (OMap.InsOrdHashMap G.Name (QueryRootField UnpreparedValue))
       , Maybe (Parser 'Output (P.ParseT Identity) (OMap.InsOrdHashMap G.Name (MutationRootField UnpreparedValue)))
       )
<<<<<<< HEAD
buildFullestDBSchema queryContext allTables allFunctions allRemoteSchemas allActionInfos
  nonObjectCustomTypes = do
  runMonadSchema adminRoleName queryContext validTables allRemoteSchemas $ do
=======
buildFullestDBSchema queryContext (takeValidTables -> allTables) (takeValidFunctions -> allFunctions)
  allActionInfos nonObjectCustomTypes = do
  runMonadSchema adminRoleName queryContext allTables $ do
>>>>>>> 81fd1ec0
    mutationParserFrontend <-
      buildPGMutationFields Frontend tableNames >>=
      buildMutationParser mempty allActionInfos nonObjectCustomTypes

    queryPGFields <- buildPostgresQueryFields tableNames allFunctions
    subscriptionParser <- buildSubscriptionParser queryPGFields allActionInfos

    queryParserFrontend <- buildQueryParser queryPGFields mempty
      allActionInfos nonObjectCustomTypes mutationParserFrontend subscriptionParser

    pure (queryParserFrontend, mutationParserFrontend)

    where
      tableNames = Map.keysSet allTables

buildRelayRoleContext
  :: (MonadError QErr m, MonadIO m, MonadUnique m)
  => QueryContext -> TableCache -> FunctionCache -> RemoteSchemaCache
  -> [ActionInfo 'Postgres] -> NonObjectTypeMap
  -> [P.FieldParser (P.ParseT Identity) RemoteField]
  -> RoleName
  -> m (RoleContext GQLContext)
<<<<<<< HEAD
buildRelayRoleContext queryContext allTables allFunctions allRemoteSchemas allActionInfos
  nonObjectCustomTypes mutationRemotes roleName =
  -- TODO: check if this should be only the admin `mutationRemotes`
  -- or for the role like `buildRoleContext`

  runMonadSchema roleName queryContext validTables allRemoteSchemas $ do
=======
buildRelayRoleContext queryContext (takeValidTables -> allTables) (takeValidFunctions -> allFunctions)
  allActionInfos nonObjectCustomTypes mutationRemotes roleName =

  runMonadSchema roleName queryContext allTables $ do
>>>>>>> 81fd1ec0
    mutationParserFrontend <-
      buildPGMutationFields Frontend tableNames >>=
      buildMutationParser mutationRemotes allActionInfos nonObjectCustomTypes

    mutationParserBackend <-
      buildPGMutationFields Backend tableNames >>=
      buildMutationParser mutationRemotes allActionInfos nonObjectCustomTypes

    queryPGFields <- buildRelayPostgresQueryFields tableNames allFunctions
    subscriptionParser <- P.safeSelectionSet subscriptionRoot Nothing queryPGFields
                             <&> fmap (fmap (P.handleTypename (RFRaw . J.String. G.unName)))
    queryParserFrontend <- queryWithIntrospectionHelper queryPGFields
      mutationParserFrontend subscriptionParser
    queryParserBackend <- queryWithIntrospectionHelper queryPGFields
      mutationParserBackend subscriptionParser

    let frontendContext = GQLContext (finalizeParser queryParserFrontend)
                          (finalizeParser <$> mutationParserFrontend)
    let backendContext = GQLContext (finalizeParser queryParserBackend)
                         (finalizeParser <$> mutationParserBackend)
    pure $ RoleContext frontendContext $ Just backendContext

    where
      tableNames = Map.keysSet allTables

-- The `unauthenticatedContext` is used when the user queries the graphql-engine
-- with a role that it's unaware of. Before remote schema permissions, remotes
-- were considered to be a public entity, hence, we allowed an unknown role also
-- to query the remotes. To maintain backwards compatibility, we check if the
-- remote schema permissions are enabled, and if it's we don't expose the remote
-- schema fields in the unauthenticatedContext, otherwise we expose them.
unauthenticatedContext
  :: forall m
   . ( MonadError QErr m
     , MonadIO m
     , MonadUnique m
     )
  => [P.FieldParser (P.ParseT Identity) RemoteField]
  -> [P.FieldParser (P.ParseT Identity) RemoteField]
  -> Bool
  -> m GQLContext
unauthenticatedContext adminQueryRemotes adminMutationRemotes isEnabledRemoteSchemaPerms = P.runSchemaT $ do
  let queryFields = bool (fmap (fmap RFRemote) adminQueryRemotes) [] isEnabledRemoteSchemaPerms
      mutationFields = bool (fmap (fmap RFRemote) adminMutationRemotes) [] isEnabledRemoteSchemaPerms
  mutationParser <-
    if null adminMutationRemotes
    then pure Nothing
    else P.safeSelectionSet mutationRoot Nothing mutationFields
         <&> Just . fmap (fmap (P.handleTypename (RFRaw . J.String . G.unName)))
  subscriptionParser <-
    P.safeSelectionSet subscriptionRoot Nothing []
    <&> fmap (fmap (P.handleTypename (RFRaw . J.String . G.unName)))
  queryParser <- queryWithIntrospectionHelper queryFields mutationParser subscriptionParser
  pure $ GQLContext (finalizeParser queryParser) (finalizeParser <$> mutationParser)

finalizeParser :: Parser 'Output (P.ParseT Identity) a -> ParserFn a
finalizeParser parser = runIdentity . P.runParseT . P.runParser parser

-- checks that there are no conflicting root field names between remotes and
-- hasura fields
remoteSchemaFields
  :: forall arr m
   . ( ArrowChoice arr
     , ArrowWriter (Seq InconsistentMetadata) arr
     , ArrowKleisli m arr
     , MonadError QErr m
     )
  => ([G.Name], [G.Name], HashMap RemoteSchemaName (RemoteSchemaCtx, MetadataObject))
     `arr`
     [( RemoteSchemaName , ParsedIntrospection)]
remoteSchemaFields = proc (queryFieldNames, mutationFieldNames, allRemoteSchemas) -> do
  (| foldlA' (\okSchemas (newSchemaName, (newSchemaContext, newMetadataObject)) -> do
       checkedDuplicates <- (| withRecordInconsistency (do
         let (queryOld, mutationOld) =
               unzip $ fmap ((\case ParsedIntrospection q m _ -> (q,m)) . snd) okSchemas
         let ParsedIntrospection queryNew mutationNew _subscriptionNew
               = rscParsed $ _rscpContext newSchemaContext
         -- Check for conflicts between remotes
         bindErrorA -<
           for_ (duplicates (fmap (P.getName . fDefinition) (queryNew ++ concat queryOld))) $
           \name -> throw400 Unexpected $ "Duplicate remote field " <> squote name
         -- Check for conflicts between this remote and the tables
         bindErrorA -<
           for_ (duplicates (fmap (P.getName . fDefinition) queryNew ++ queryFieldNames)) $
           \name -> throw400 RemoteSchemaConflicts $ "Field cannot be overwritten by remote field " <> squote name
         -- Ditto, but for mutations
         case mutationNew of
           Nothing -> returnA -< ()
           Just ms -> do
             bindErrorA -<
               for_ (duplicates (fmap (P.getName . fDefinition) (ms ++ concat (catMaybes mutationOld)))) $
               \name -> throw400 Unexpected $ "Duplicate remote field " <> squote name
             -- Ditto, but for mutations
             bindErrorA -<
               for_ (duplicates (fmap (P.getName . fDefinition) ms ++ mutationFieldNames)) $
               \name -> throw400 Unexpected $ "Field cannot be overwritten by remote field " <> squote name
         -- No need to check subscriptions as these are not supported
         returnA -< ()
         ) |) newMetadataObject
       case checkedDuplicates of
         Nothing -> returnA -< okSchemas
         Just _  -> returnA -< (newSchemaName, rscParsed $ _rscpContext newSchemaContext):okSchemas
     ) |) [] (Map.toList allRemoteSchemas)

buildPostgresQueryFields
  :: forall m n r
   . ( MonadSchema n m
     , MonadTableInfo r m
     , MonadRole r m
     , Has QueryContext r
     )
  => HashSet QualifiedTable
  -> [FunctionInfo]
  -> m [P.FieldParser n (QueryRootField UnpreparedValue)]
buildPostgresQueryFields allTables allFunctions = do
  tableSelectExpParsers <- for (toList allTables) \table -> do
    selectPerms <- tableSelectPermissions table
    customRootFields <- _tcCustomRootFields . _tciCustomConfig . _tiCoreInfo <$> askTableInfo table
    for selectPerms \perms -> do
      tableGQLName <- getTableGQLName table
      let fieldsDesc = G.Description $ "fetch data from the table: " <>> table
          aggName = tableGQLName <> $$(G.litName "_aggregate")
          aggDesc = G.Description $ "fetch aggregated fields from the table: " <>> table
          pkName = tableGQLName <> $$(G.litName "_by_pk")
          pkDesc = G.Description $ "fetch data from the table: " <> table <<> " using primary key columns"
      catMaybes <$> sequenceA
        [ requiredFieldParser (RFDB . QDBSimple)      $ selectTable          table (fromMaybe tableGQLName $ _tcrfSelect          customRootFields) (Just fieldsDesc) perms
        , mapMaybeFieldParser (RFDB . QDBPrimaryKey)  $ selectTableByPk      table (fromMaybe pkName       $ _tcrfSelectByPk      customRootFields) (Just pkDesc)     perms
        , mapMaybeFieldParser (RFDB . QDBAggregation) $ selectTableAggregate table (fromMaybe aggName      $ _tcrfSelectAggregate customRootFields) (Just aggDesc)    perms
        ]
  functionSelectExpParsers <- for allFunctions \function -> do
    let targetTable = fiReturnType function
        functionName = fiName function
    selectPerms <- tableSelectPermissions targetTable
    for selectPerms \perms -> do
      displayName <- qualifiedObjectToName functionName
      let functionDesc = G.Description $ "execute function " <> functionName <<> " which returns " <>> targetTable
          aggName = displayName <> $$(G.litName "_aggregate")
          aggDesc = G.Description $ "execute function " <> functionName <<> " and query aggregates on result of table type " <>> targetTable
      catMaybes <$> sequenceA
        [ requiredFieldParser (RFDB . QDBSimple)      $ selectFunction          function displayName (Just functionDesc) perms
        , mapMaybeFieldParser (RFDB . QDBAggregation) $ selectFunctionAggregate function aggName     (Just aggDesc)      perms
        ]
  pure $ (concat . catMaybes) (tableSelectExpParsers <> functionSelectExpParsers)
  where
    requiredFieldParser :: (a -> b) -> m (P.FieldParser n a) -> m (Maybe (P.FieldParser n b))
    requiredFieldParser f = fmap $ Just . fmap f

    mapMaybeFieldParser :: (a -> b) -> m (Maybe (P.FieldParser n a)) -> m (Maybe (P.FieldParser n b))
    mapMaybeFieldParser f = fmap $ fmap $ fmap f

-- | Includes remote schema fields and actions
buildActionQueryFields
  :: forall m n r
   . ( MonadSchema n m
     , MonadTableInfo r m
     , MonadRole r m
     , Has QueryContext r
     )
  => [ActionInfo 'Postgres]
  -> NonObjectTypeMap
  -> m [P.FieldParser n (QueryRootField UnpreparedValue)]
buildActionQueryFields allActions nonObjectCustomTypes = do
  actionParsers <- for allActions $ \actionInfo ->
    case _adType (_aiDefinition actionInfo) of
      ActionMutation ActionSynchronous -> pure Nothing
      ActionMutation ActionAsynchronous ->
        fmap (fmap (RFAction . AQAsync)) <$> actionAsyncQuery actionInfo
      ActionQuery ->
        fmap (fmap (RFAction . AQQuery)) <$> actionExecute nonObjectCustomTypes actionInfo
  pure $ catMaybes actionParsers

buildActionSubscriptionFields
  :: forall m n r
   . ( MonadSchema n m
     , MonadTableInfo r m
     , MonadRole r m
     , Has QueryContext r
     )
  => [ActionInfo 'Postgres]
  -> m [P.FieldParser n (QueryRootField UnpreparedValue)]
buildActionSubscriptionFields allActions = do
  actionParsers <- for allActions $ \actionInfo ->
    case _adType (_aiDefinition actionInfo) of
      ActionMutation ActionAsynchronous ->
        fmap (fmap (RFAction . AQAsync)) <$> actionAsyncQuery actionInfo
      ActionMutation ActionSynchronous -> pure Nothing
      ActionQuery -> pure Nothing
  pure $ catMaybes actionParsers

buildRelayPostgresQueryFields
  :: forall m n r
   . ( MonadSchema n m
     , MonadTableInfo r m
     , MonadRole r m
     , Has QueryContext r
     )
  => HashSet QualifiedTable
  -> [FunctionInfo]
  -> m [P.FieldParser n (QueryRootField UnpreparedValue)]
buildRelayPostgresQueryFields allTables allFunctions = do
  tableConnectionFields <- for (toList allTables) $ \table -> runMaybeT do
    pkeyColumns <- MaybeT $ (^? tiCoreInfo.tciPrimaryKey._Just.pkColumns)
                   <$> askTableInfo table
    selectPerms <- MaybeT $ tableSelectPermissions table
    tableGQLName <- getTableGQLName table
    let fieldName = tableGQLName <> $$(G.litName "_connection")
        fieldDesc = Just $ G.Description $ "fetch data from the table: " <>> table
    lift $ selectTableConnection table fieldName fieldDesc pkeyColumns selectPerms

  functionConnectionFields <- for allFunctions $ \function -> runMaybeT do
    let returnTable = fiReturnType function
        functionName = fiName function
    pkeyColumns <- MaybeT $ (^? tiCoreInfo.tciPrimaryKey._Just.pkColumns)
                   <$> askTableInfo returnTable
    selectPerms <- MaybeT $ tableSelectPermissions returnTable
    displayName <- qualifiedObjectToName functionName
    let fieldName = displayName <> $$(G.litName "_connection")
        fieldDesc = Just $ G.Description $ "execute function " <> functionName
                    <<> " which returns " <>> returnTable
    lift $ selectFunctionConnection function fieldName fieldDesc pkeyColumns selectPerms

  nodeField_ <- fmap (RFDB . QDBPrimaryKey) <$> nodeField
  pure $ (:) nodeField_ $ map (fmap (RFDB . QDBConnection)) $ catMaybes $
         tableConnectionFields <> functionConnectionFields

queryRootFromFields
  :: forall n m
   . (MonadError QErr m, MonadParse n)
  => [P.FieldParser n (QueryRootField UnpreparedValue)]
  -> m (Parser 'Output n (OMap.InsOrdHashMap G.Name (QueryRootField UnpreparedValue)))
queryRootFromFields fps =
  P.safeSelectionSet queryRoot Nothing fps
    <&> fmap (fmap (P.handleTypename (RFRaw . J.String . G.unName)))

emptyIntrospection
  :: forall m n
   . (MonadSchema n m, MonadError QErr m)
  => m [P.FieldParser n (QueryRootField UnpreparedValue)]
emptyIntrospection = do
  emptyQueryP <- queryRootFromFields @n []
  introspectionTypes <- collectTypes (P.parserType emptyQueryP)
  let introspectionSchema = Schema
        { sDescription = Nothing
        , sTypes = introspectionTypes
        , sQueryType = P.parserType emptyQueryP
        , sMutationType = Nothing
        , sSubscriptionType = Nothing
        , sDirectives = mempty
        }
  return $ fmap (fmap RFRaw) [schema introspectionSchema, typeIntrospection introspectionSchema]

collectTypes
  :: forall m a
   . (MonadError QErr m, P.HasTypeDefinitions a)
  => a
  -> m (HashMap G.Name (P.Definition P.SomeTypeInfo))
collectTypes x = case P.collectTypeDefinitions x of
  Left (P.ConflictingDefinitions type1 _) -> throw500 $
    "found conflicting definitions for " <> P.getName type1
    <<> " when collecting types from the schema"
  Right tps -> pure tps

queryWithIntrospectionHelper
  :: (MonadSchema n m, MonadError QErr m)
  => [P.FieldParser n (QueryRootField UnpreparedValue)]
  -> Maybe (Parser 'Output n (OMap.InsOrdHashMap G.Name (MutationRootField UnpreparedValue)))
  -> Parser 'Output n (OMap.InsOrdHashMap G.Name (QueryRootField UnpreparedValue))
  -> m (Parser 'Output n (OMap.InsOrdHashMap G.Name (QueryRootField UnpreparedValue)))
queryWithIntrospectionHelper basicQueryFP mutationP subscriptionP = do
  basicQueryP <- queryRootFromFields basicQueryFP
  emptyIntro <- emptyIntrospection
  allBasicTypes <- collectTypes $
    [ P.parserType basicQueryP
    , P.parserType subscriptionP
    ]
    ++ maybeToList (P.parserType <$> mutationP)
  allIntrospectionTypes <- collectTypes . P.parserType =<< queryRootFromFields emptyIntro
  let allTypes = Map.unions
        [ allBasicTypes
        , Map.filterWithKey (\name _info -> name /= queryRoot) allIntrospectionTypes
        ]
      partialSchema = Schema
        { sDescription = Nothing
        , sTypes = allTypes
        , sQueryType = P.parserType basicQueryP
        , sMutationType = P.parserType <$> mutationP
        , sSubscriptionType = Just $ P.parserType subscriptionP
        , sDirectives = defaultDirectives
        }
  let partialQueryFields =
        basicQueryFP ++ (fmap RFRaw <$> [schema partialSchema, typeIntrospection partialSchema])
  P.safeSelectionSet queryRoot Nothing partialQueryFields
    <&> fmap (fmap (P.handleTypename (RFRaw . J.String . G.unName)))

-- | Prepare the parser for query-type GraphQL requests, but with introspection
--   for queries, mutations and subscriptions built in.
buildQueryParser
  :: forall m n r
   . ( MonadSchema n m
     , MonadTableInfo r m
     , MonadRole r m
     , Has QueryContext r
     )
  => [P.FieldParser n (QueryRootField UnpreparedValue)]
  -> [P.FieldParser n RemoteField]
  -> [ActionInfo 'Postgres]
  -> NonObjectTypeMap
  -> Maybe (Parser 'Output n (OMap.InsOrdHashMap G.Name (MutationRootField UnpreparedValue)))
  -> Parser 'Output n (OMap.InsOrdHashMap G.Name (QueryRootField UnpreparedValue))
  -> m (Parser 'Output n (OMap.InsOrdHashMap G.Name (QueryRootField UnpreparedValue)))
buildQueryParser pgQueryFields remoteFields allActions nonObjectCustomTypes mutationParser subscriptionParser = do
  actionQueryFields <- buildActionQueryFields allActions nonObjectCustomTypes
  let allQueryFields = pgQueryFields <> actionQueryFields <> map (fmap RFRemote) remoteFields
  queryWithIntrospectionHelper allQueryFields mutationParser subscriptionParser

-- | Prepare the parser for subscriptions. Every postgres query field is
-- exposed as a subscription along with fields to get the status of
-- asynchronous actions.
buildSubscriptionParser
  :: forall m n r
   . ( MonadSchema n m
     , MonadTableInfo r m
     , MonadRole r m
     , Has QueryContext r
     )
  => [P.FieldParser n (QueryRootField UnpreparedValue)]
  -> [ActionInfo 'Postgres]
  -> m (Parser 'Output n (OMap.InsOrdHashMap G.Name (QueryRootField UnpreparedValue)))
buildSubscriptionParser pgQueryFields allActions = do
  actionSubscriptionFields <- buildActionSubscriptionFields allActions
  let subscriptionFields = pgQueryFields <> actionSubscriptionFields
  P.safeSelectionSet subscriptionRoot Nothing subscriptionFields
         <&> fmap (fmap (P.handleTypename (RFRaw . J.String . G.unName)))

buildPGMutationFields
  :: forall m n r
   . (MonadSchema n m, MonadTableInfo r m, MonadRole r m, Has QueryContext r)
  => Scenario -> HashSet QualifiedTable
  -> m [P.FieldParser n (MutationRootField UnpreparedValue)]
buildPGMutationFields scenario allTables = do
  concat . catMaybes <$> for (toList allTables) \table -> do
    tableCoreInfo <- _tiCoreInfo <$> askTableInfo table
    tableGQLName   <- getTableGQLName table
    tablePerms    <- tablePermissions table
    for tablePerms \RolePermInfo{..} -> do
      let customRootFields = _tcCustomRootFields $ _tciCustomConfig tableCoreInfo
          viewInfo         = _tciViewInfo tableCoreInfo

      -- If we're in a frontend scenario, we should not include backend_only inserts
      let scenarioInsertPermissionM = do
            insertPermission <- _permIns
            if scenario == Frontend && ipiBackendOnly insertPermission
              then Nothing
              else return insertPermission

      inserts <- fmap join $ whenMaybe (isMutable viIsInsertable viewInfo) $ for scenarioInsertPermissionM \insertPerms -> do
        let insertName = $$(G.litName "insert_") <> tableGQLName
            insertDesc = G.Description $ "insert data into the table: " <>> table
            insertOneName = $$(G.litName "insert_") <> tableGQLName <> $$(G.litName "_one")
            insertOneDesc = G.Description $ "insert a single row into the table: " <>> table
        insert <- insertIntoTable table (fromMaybe insertName $ _tcrfInsert customRootFields) (Just insertDesc) insertPerms _permSel _permUpd
        -- select permissions are required for InsertOne: the
        -- selection set is the same as a select on that table, and it
        -- therefore can't be populated if the user doesn't have
        -- select permissions
        insertOne <- for _permSel \selPerms ->
          insertOneIntoTable table (fromMaybe insertOneName $ _tcrfInsertOne customRootFields) (Just insertOneDesc) insertPerms selPerms _permUpd
        pure $ fmap (RFDB . MDBInsert) <$> insert : maybeToList insertOne

      updates <- fmap join $ whenMaybe (isMutable viIsUpdatable viewInfo) $ for _permUpd \updatePerms -> do
        let updateName = $$(G.litName "update_") <> tableGQLName
            updateDesc = G.Description $ "update data of the table: " <>> table
            updateByPkName = $$(G.litName "update_") <> tableGQLName <> $$(G.litName "_by_pk")
            updateByPkDesc = G.Description $ "update single row of the table: " <>> table
        update <- updateTable table (fromMaybe updateName $ _tcrfUpdate customRootFields) (Just updateDesc) updatePerms _permSel
        -- likewise; furthermore, primary keys can only be tested in
        -- the `where` clause if the user has select permissions for
        -- them, which at the very least requires select permissions
        updateByPk <- join <$> for _permSel
          (updateTableByPk table (fromMaybe updateByPkName $ _tcrfUpdateByPk customRootFields) (Just updateByPkDesc) updatePerms)
        pure $ fmap (RFDB . MDBUpdate) <$> catMaybes [update, updateByPk]

      -- when the table/view is mutable and there exists a delete permission
      deletes <- fmap join $ whenMaybe (isMutable viIsDeletable viewInfo) $
        for _permDel $ \deletePermission -> do
          delete <- buildDeleteField table tableGQLName (_tcrfDelete customRootFields)
            deletePermission _permSel
          -- select permission is needed for deleteByPk field so that a return type
          -- for the field can be generated
          deleteByPk <- fmap join $ for _permSel $
            buildDeleteByPkField table tableGQLName (_tcrfDeleteByPk customRootFields) deletePermission

          pure $ fmap (RFDB . MDBDelete) <$> delete : maybeToList deleteByPk

      pure $ concat $ catMaybes [inserts, updates, deletes]

  where
    buildDeleteField table tableGQLName customName deletePermission selectPermission = do
      let deleteName = $$(G.litName "delete_") <> tableGQLName
          deleteDesc = G.Description $ "delete data from the table: " <>> table
      deleteFromTable table (fromMaybe deleteName customName) (Just deleteDesc)
        deletePermission selectPermission

    buildDeleteByPkField table tableGQLName customName deletePermission = do
      let fieldName = $$(G.litName "delete_") <> tableGQLName <> $$(G.litName "_by_pk")
          fieldDescription = G.Description $ "delete single row from the table: " <>> table
      deleteFromTableByPk table (fromMaybe fieldName customName) (Just fieldDescription) deletePermission

subscriptionRoot :: G.Name
subscriptionRoot = $$(G.litName "subscription_root")

mutationRoot :: G.Name
mutationRoot = $$(G.litName "mutation_root")

queryRoot :: G.Name
queryRoot = $$(G.litName "query_root")

buildMutationParser
  :: forall m n r
   . (MonadSchema n m, MonadTableInfo r m, MonadRole r m, Has QueryContext r)
  => [P.FieldParser n RemoteField]
  -> [ActionInfo 'Postgres]
  -> NonObjectTypeMap
  -> [P.FieldParser n (MutationRootField UnpreparedValue)]
  -> m (Maybe (Parser 'Output n (OMap.InsOrdHashMap G.Name (MutationRootField UnpreparedValue))))
buildMutationParser allRemotes allActions nonObjectCustomTypes pgMutationFields = do
  actionParsers <- for allActions $ \actionInfo ->
    case _adType (_aiDefinition actionInfo) of
      ActionMutation ActionSynchronous ->
        fmap (fmap (RFAction . AMSync)) <$> actionExecute nonObjectCustomTypes actionInfo
      ActionMutation ActionAsynchronous ->
        fmap (fmap (RFAction . AMAsync)) <$> actionAsyncMutation nonObjectCustomTypes actionInfo
      ActionQuery -> pure Nothing
  let mutationFieldsParser = pgMutationFields <> catMaybes actionParsers <> fmap (fmap RFRemote) allRemotes
  if null mutationFieldsParser
  then pure Nothing
  else P.safeSelectionSet mutationRoot (Just $ G.Description "mutation root") mutationFieldsParser
            <&> Just . fmap (fmap (P.handleTypename (RFRaw . J.String . G.unName)))<|MERGE_RESOLUTION|>--- conflicted
+++ resolved
@@ -106,133 +106,6 @@
             _ -> []
 
     -- This block of code checks that there are no conflicting root field names between remotes.
--- <<<<<<< HEAD
---     remotes ::
---       [ ( RemoteSchemaName
---         , ParsedIntrospection
---         )
---       ] <- (| foldlA' (\okSchemas (newSchemaName, (newSchemaContext, newMetadataObject)) -> do
---                 checkedDuplicates <- (| withRecordInconsistency (do
---                      let (queryOld, mutationOld) =
---                            unzip $ fmap ((\case ParsedIntrospection q m _ -> (q,m)) . snd) okSchemas
---                      let ParsedIntrospection queryNew mutationNew _subscriptionNew
---                            = rscParsed $ _rscpContext newSchemaContext
---                      -- Check for conflicts between remotes
---                      bindErrorA -<
---                        for_ (duplicates (fmap (P.getName . fDefinition) (queryNew ++ concat queryOld))) $
---                        \name -> throw400 Unexpected $ "Duplicate remote field " <> squote name
---                      -- Check for conflicts between this remote and the tables
---                      bindErrorA -<
---                        for_ (duplicates (fmap (P.getName . fDefinition) queryNew ++ queryFieldNames)) $
---                        \name -> throw400 RemoteSchemaConflicts $ "Field cannot be overwritten by remote field " <> squote name
---                      -- Ditto, but for mutations
---                      case mutationNew of
---                        Nothing -> returnA -< ()
---                        Just ms -> do
---                          bindErrorA -<
---                            for_ (duplicates (fmap (P.getName . fDefinition) (ms ++ concat (catMaybes mutationOld)))) $
---                            \name -> throw400 Unexpected $ "Duplicate remote field " <> squote name
---                          -- Ditto, but for mutations
---                          bindErrorA -<
---                            for_ (duplicates (fmap (P.getName . fDefinition) ms ++ mutationFieldNames)) $
---                            \name -> throw400 Unexpected $ "Field cannot be overwritten by remote field " <> squote name
---                      -- No need to check subscriptions as these are not supported
---                      returnA -< ())
---                   |) newMetadataObject
---                 case checkedDuplicates of
---                   Nothing -> returnA -< okSchemas
---                   Just _  -> returnA -< (newSchemaName, rscParsed $ _rscpContext newSchemaContext):okSchemas
---               ) |) [] (Map.toList allRemoteSchemas)
-
---     -- The `unauthenticatedContext` is used when the user queries the graphql-engine
---     -- with a role that it's unaware of. Before remote schema permissions, remotes
---     -- were considered to be a public entity, hence, we allowed an unknown role also
---     -- to query the remotes. To maintain backwards compatibility, we check if the
---     -- remote schema permissions are enabled, and if it's we don't expose the remote
---     -- schema fields in the unauthenticatedContext, otherwise we expose them.
---     let unauthenticatedContext :: m GQLContext
---         unauthenticatedContext = P.runSchemaT do
---           let qRemotes = bool adminQueryRemotes [] isEnabledRemoteSchemaPerms
---               mRemotes = bool adminMutationRemotes [] isEnabledRemoteSchemaPerms
---           ucQueries   <- finalizeParser <$> unauthenticatedQueryWithIntrospection qRemotes mRemotes
---           ucMutations <- fmap finalizeParser <$> unauthenticatedMutation mRemotes
---           pure $ GQLContext ucQueries ucMutations
-
---         buildRoleBasedRemoteSchemaParser :: RoleName -> RemoteSchemaCache -> m [(RemoteSchemaName, ParsedIntrospection)]
---         buildRoleBasedRemoteSchemaParser role remoteSchemaCache = do
---           let remoteSchemaIntroInfos = map fst $ toList remoteSchemaCache
---           remoteSchemaPerms <-
---             for remoteSchemaIntroInfos $ \(RemoteSchemaCtx remoteSchemaName ctx perms) ->
---               for (Map.lookup role perms) $ \introspectRes -> do
---                 (queryParsers, mutationParsers, subscriptionParsers) <-
---                      P.runSchemaT @m @(P.ParseT Identity) $ buildRemoteParser introspectRes $ rscInfo ctx
---                 let parsedIntrospection = ParsedIntrospection queryParsers mutationParsers subscriptionParsers
---                 return $ (remoteSchemaName, parsedIntrospection)
---           return $ catMaybes remoteSchemaPerms
-
---         -- | The 'query' type of the remotes.
---         --  NOT TODO: subscriptions, as we do not yet aim to support
---         -- these.
---         adminQueryRemotes = concatMap (piQuery . snd) remotes
---         -- | The 'mutation' type of the remotes.
---         adminMutationRemotes = concatMap (concat . piMutation . snd) remotes
-
---         queryRemotes
---           :: [ParsedIntrospection]
---           -> [P.FieldParser (P.ParseT Identity) RemoteField]
---         queryRemotes = concatMap piQuery
-
---         mutationRemotes
---           :: [ParsedIntrospection]
---           -> [P.FieldParser (P.ParseT Identity) RemoteField]
---         mutationRemotes = concatMap (concat . piMutation)
-
---         queryHasuraOrRelay (qRemotes, mRemotes) = case queryType of
---           QueryHasura -> queryWithIntrospection (Set.fromMap $ graphQLTables $> ())
---                          validFunctions qRemotes mRemotes
---                          allActionInfos nonObjectCustomTypes
---           QueryRelay  -> relayWithIntrospection (Set.fromMap $ graphQLTables $> ()) validFunctions
-
---         buildContextForRoleAndScenario :: RoleName -> Scenario -> m GQLContext
---         buildContextForRoleAndScenario roleName scenario = do
---           SQLGenCtx{ stringifyNum } <- askSQLGenCtx
---           roleBasedRemoteSchemas <-
---              if | roleName == adminRoleName  -> pure remotes
---                 | isEnabledRemoteSchemaPerms -> buildRoleBasedRemoteSchemaParser roleName allRemoteSchemas
---                 -- when remote schema permissions are not enabled, then remote schemas
---                 -- are a public entity which is accesible to all the roles
---                 | otherwise                  -> pure remotes
---           let qRemotes = queryRemotes $ snd <$> roleBasedRemoteSchemas
---               mRemotes = mutationRemotes $ snd <$> roleBasedRemoteSchemas
---               roleBasedQueryRemotesMap =
---                 fmap (map fDefinition . piQuery) $ Map.fromList roleBasedRemoteSchemas
---           let gqlContext = GQLContext
---                 <$> (finalizeParser <$> queryHasuraOrRelay (qRemotes,mRemotes))
---                 <*> (fmap finalizeParser <$> mutation (Set.fromList $ Map.keys graphQLTables) adminMutationRemotes
---                      allActionInfos nonObjectCustomTypes)
---           flip runReaderT
---               ( roleName
---               , graphQLTables
---               , scenario
---               , QueryContext stringifyNum queryType roleBasedQueryRemotesMap isEnabledRemoteSchemaPerms
---               , fmap fst allRemoteSchemas) $
---             P.runSchemaT gqlContext
-
---         buildContextForRole :: RoleName -> m (RoleContext GQLContext)
---         buildContextForRole roleName = do
---           frontend <- buildContextForRoleAndScenario roleName Frontend
---           backend <- buildContextForRoleAndScenario roleName Backend
---           return $ RoleContext frontend $ Just backend
-
---         finalizeParser :: Parser 'Output (P.ParseT Identity) a -> ParserFn a
---         finalizeParser parser = runIdentity . P.runParseT . P.runParser parser
-
---     -- Here, finally the body starts.
-
---     roleContexts <- bindA -< (Set.toMap allRoles & Map.traverseWithKey \roleName () ->
---                         buildContextForRole roleName)
---     unauthenticated <- bindA -< unauthenticatedContext
--- =======
     remotes <- remoteSchemaFields -< (queryFieldNames, mutationFieldNames, allRemoteSchemas)
 
     let adminQueryRemotes = concatMap (piQuery . snd) remotes
@@ -259,7 +132,12 @@
   -> RemoteSchemaCache
   -> P.SchemaT
        (P.ParseT Identity)
-       (ReaderT (RoleName, Map.HashMap QualifiedTable (TableInfo 'Postgres), QueryContext, (HashMap RemoteSchemaName RemoteSchemaCtx)) m) a
+       (ReaderT ( RoleName
+                , Map.HashMap QualifiedTable (TableInfo 'Postgres)
+                , QueryContext
+                , (HashMap RemoteSchemaName RemoteSchemaCtx)
+                ) m
+       ) a
   -> m a
 runMonadSchema roleName queryContext tableCache allRemoteSchemas m =
   flip runReaderT (roleName, tableCache, queryContext, fmap fst allRemoteSchemas) $ P.runSchemaT m
@@ -290,9 +168,9 @@
   -> RoleName
   -> Bool
   -> m (RoleContext GQLContext)
-<<<<<<< HEAD
-buildRoleContext queryContext allTables allFunctions allRemoteSchemas allActionInfos
-  nonObjectCustomTypes remotes roleName isEnabledRemoteSchemaPerms = do
+buildRoleContext queryContext (takeValidTables -> allTables) (takeValidFunctions -> allFunctions)
+  allRemoteSchemas allActionInfos nonObjectCustomTypes remotes roleName isEnabledRemoteSchemaPerms = do
+
   roleBasedRemoteSchemas <-
     if | roleName == adminRoleName  -> pure remotes
        | isEnabledRemoteSchemaPerms -> buildRoleBasedRemoteSchemaParser roleName allRemoteSchemas
@@ -303,13 +181,9 @@
   let queryRemotes    = getQueryRemotes $ snd <$> roleBasedRemoteSchemas
       mutationRemotes = getMutationRemotes $ snd <$> roleBasedRemoteSchemas
 
-  runMonadSchema roleName queryContext validTables allRemoteSchemas $ do
-=======
-buildRoleContext queryContext (takeValidTables -> allTables) (takeValidFunctions -> allFunctions)
-  allActionInfos nonObjectCustomTypes queryRemotes mutationRemotes roleName =
-
-  runMonadSchema roleName queryContext allTables $ do
->>>>>>> 81fd1ec0
+  runMonadSchema roleName queryContext allTables allRemoteSchemas $ do
+
+
     mutationParserFrontend <-
       buildPGMutationFields Frontend tableNames >>=
       buildMutationParser mutationRemotes allActionInfos nonObjectCustomTypes
@@ -334,6 +208,16 @@
 
     where
       tableNames = Map.keysSet allTables
+
+      getQueryRemotes
+        :: [ParsedIntrospection]
+        -> [P.FieldParser (P.ParseT Identity) RemoteField]
+      getQueryRemotes = concatMap piQuery
+
+      getMutationRemotes
+        :: [ParsedIntrospection]
+        -> [P.FieldParser (P.ParseT Identity) RemoteField]
+      getMutationRemotes = concatMap (concat . piMutation)
 
 takeValidTables :: TableCache -> TableCache
 takeValidTables = Map.filterWithKey graphQLTableFilter . Map.filter tableFilter
@@ -350,17 +234,6 @@
   where
     functionFilter = not . isSystemDefined . fiSystemDefined
 
-      getQueryRemotes
-        :: [ParsedIntrospection]
-        -> [P.FieldParser (P.ParseT Identity) RemoteField]
-      getQueryRemotes = concatMap piQuery
-
-      getMutationRemotes
-        :: [ParsedIntrospection]
-        -> [P.FieldParser (P.ParseT Identity) RemoteField]
-      getMutationRemotes = concatMap (concat . piMutation)
-
-
 buildFullestDBSchema
   :: (MonadError QErr m, MonadIO m, MonadUnique m)
   => QueryContext -> TableCache -> FunctionCache -> RemoteSchemaCache
@@ -368,15 +241,9 @@
   -> m ( Parser 'Output (P.ParseT Identity) (OMap.InsOrdHashMap G.Name (QueryRootField UnpreparedValue))
        , Maybe (Parser 'Output (P.ParseT Identity) (OMap.InsOrdHashMap G.Name (MutationRootField UnpreparedValue)))
        )
-<<<<<<< HEAD
-buildFullestDBSchema queryContext allTables allFunctions allRemoteSchemas allActionInfos
-  nonObjectCustomTypes = do
-  runMonadSchema adminRoleName queryContext validTables allRemoteSchemas $ do
-=======
 buildFullestDBSchema queryContext (takeValidTables -> allTables) (takeValidFunctions -> allFunctions)
-  allActionInfos nonObjectCustomTypes = do
-  runMonadSchema adminRoleName queryContext allTables $ do
->>>>>>> 81fd1ec0
+  allRemoteSchemas allActionInfos nonObjectCustomTypes = do
+  runMonadSchema adminRoleName queryContext allTables allRemoteSchemas $ do
     mutationParserFrontend <-
       buildPGMutationFields Frontend tableNames >>=
       buildMutationParser mempty allActionInfos nonObjectCustomTypes
@@ -399,19 +266,12 @@
   -> [P.FieldParser (P.ParseT Identity) RemoteField]
   -> RoleName
   -> m (RoleContext GQLContext)
-<<<<<<< HEAD
-buildRelayRoleContext queryContext allTables allFunctions allRemoteSchemas allActionInfos
-  nonObjectCustomTypes mutationRemotes roleName =
+buildRelayRoleContext queryContext (takeValidTables -> allTables) (takeValidFunctions -> allFunctions)
+  allRemoteSchemas allActionInfos nonObjectCustomTypes mutationRemotes roleName =
   -- TODO: check if this should be only the admin `mutationRemotes`
   -- or for the role like `buildRoleContext`
 
-  runMonadSchema roleName queryContext validTables allRemoteSchemas $ do
-=======
-buildRelayRoleContext queryContext (takeValidTables -> allTables) (takeValidFunctions -> allFunctions)
-  allActionInfos nonObjectCustomTypes mutationRemotes roleName =
-
-  runMonadSchema roleName queryContext allTables $ do
->>>>>>> 81fd1ec0
+  runMonadSchema roleName queryContext allTables allRemoteSchemas $ do
     mutationParserFrontend <-
       buildPGMutationFields Frontend tableNames >>=
       buildMutationParser mutationRemotes allActionInfos nonObjectCustomTypes
