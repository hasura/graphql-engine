module Hasura.RQL.DDL.EventTrigger
  ( CreateEventTriggerQuery
  , runCreateEventTriggerQuery
  , DeleteEventTriggerQuery
  , runDeleteEventTriggerQuery
  , RedeliverEventQuery
  , runRedeliverEvent
  , runInvokeEventTrigger

  -- TODO(from master): review
  -- , delEventTriggerFromCatalog
  , dropEventTriggerInMetadata
  -- , subTableP2
  , subTableP2Setup
  , mkAllTriggersQ
  , delTriggerQ
  , getEventTriggerDef
  , getWebhookInfoFromConf
  , getHeaderInfosFromConf
  -- , updateEventTriggerInCatalog
  ) where

import           Control.Lens            (ix, (.~))
import           Data.Aeson

import           Hasura.EncJSON
import           Hasura.Prelude
import           Hasura.RQL.DDL.Headers
import           Hasura.RQL.DML.Internal
import           Hasura.RQL.Types
import           Hasura.SQL.Types

import qualified Hasura.SQL.DML          as S

import qualified Data.Environment        as Env
import qualified Data.HashMap.Strict     as HM
import qualified Data.Text               as T
import qualified Data.Text.Lazy          as TL
import qualified Database.PG.Query       as Q
import qualified Text.Shakespeare.Text   as ST


data OpVar = OLD | NEW deriving (Show)

<<<<<<< HEAD
pgIdenTrigger :: Ops -> TriggerName -> T.Text
=======
-- pgIdenTrigger is a method used to construct the name of the pg function
-- used for event triggers which are present in the hdb_views schema.
pgIdenTrigger:: Ops -> TriggerName -> T.Text
>>>>>>> bd6254c5
pgIdenTrigger op trn = pgFmtIden . qualifyTriggerName op $ triggerNameToTxt trn
  where
    qualifyTriggerName op' trn' = "notify_hasura_" <> trn' <> "_" <> T.pack (show op')

mkAllTriggersQ
  :: (MonadTx m, HasSQLGenCtx m)
  => TriggerName
  -> QualifiedTable
  -> [PGColumnInfo]
  -> TriggerOpsDef
  -> m ()
mkAllTriggersQ trn qt allCols fullspec = do
  onJust (tdInsert fullspec) (mkTriggerQ trn qt allCols INSERT)
  onJust (tdUpdate fullspec) (mkTriggerQ trn qt allCols UPDATE)
  onJust (tdDelete fullspec) (mkTriggerQ trn qt allCols DELETE)

mkTriggerQ
  :: (MonadTx m, HasSQLGenCtx m)
  => TriggerName
  -> QualifiedTable
  -> [PGColumnInfo]
  -> Ops
  -> SubscribeOpSpec
  -> m ()
mkTriggerQ trn qt allCols op (SubscribeOpSpec columns payload) = do
  strfyNum <- stringifyNum <$> askSQLGenCtx
  liftTx $ Q.multiQE defaultTxErrorHandler $ Q.fromText . TL.toStrict $
    let payloadColumns = fromMaybe SubCStar payload
        mkQId opVar colInfo = toJSONableExp strfyNum (pgiType colInfo) False $
          S.SEQIden $ S.QIden (opToQual opVar) $ toIden $ pgiColumn colInfo
        getRowExpression opVar = case payloadColumns of
          SubCStar -> applyRowToJson $ S.SEUnsafe $ opToTxt opVar
          SubCArray cols -> applyRowToJson $
            S.mkRowExp $ map (toExtr . mkQId opVar) $
            getColInfos cols allCols

        renderRow opVar = case columns of
          SubCStar -> applyRow $ S.SEUnsafe $ opToTxt opVar
          SubCArray cols -> applyRow $
            S.mkRowExp $ map (toExtr . mkQId opVar) $
            getColInfos cols allCols

        oldDataExp = case op of
          INSERT -> S.SENull
          UPDATE -> getRowExpression OLD
          DELETE -> getRowExpression OLD
          MANUAL -> S.SENull
        newDataExp = case op of
          INSERT -> getRowExpression NEW
          UPDATE -> getRowExpression NEW
          DELETE -> S.SENull
          MANUAL -> S.SENull

        name = triggerNameToTxt trn
        qualifiedTriggerName = pgIdenTrigger op trn
        qualifiedTable = toSQLTxt qt

        operation = T.pack $ show op
        oldRow = toSQLTxt $ renderRow OLD
        newRow = toSQLTxt $ renderRow NEW
        oldPayloadExpression = toSQLTxt oldDataExp
        newPayloadExpression = toSQLTxt newDataExp

    in $(ST.stextFile "src-rsr/trigger.sql.shakespeare")
  where
    applyRowToJson e = S.SEFnApp "row_to_json" [e] Nothing
    applyRow e = S.SEFnApp "row" [e] Nothing
    toExtr = flip S.Extractor Nothing
    opToQual = S.QualVar . opToTxt
    opToTxt = T.pack . show

delTriggerQ :: TriggerName -> Q.TxE QErr ()
delTriggerQ trn =
  mapM_ (\op -> Q.unitQE
                defaultTxErrorHandler
          (Q.fromText $ getDropFuncSql op) () False) [INSERT, UPDATE, DELETE]
  where
    getDropFuncSql :: Ops -> T.Text
    getDropFuncSql op =
      "DROP FUNCTION IF EXISTS"
      <> " hdb_catalog." <> pgIdenTrigger op trn <> "()"
      <> " CASCADE"


-- addEventTriggerToCatalog
--   :: QualifiedTable
--   -> EventTriggerConf
--   -> Q.TxE QErr ()
-- addEventTriggerToCatalog qt etc = do
--   Q.unitQE defaultTxErrorHandler
--          [Q.sql|
--            INSERT into hdb_catalog.event_triggers
--                        (name, type, schema_name, table_name, configuration)
--            VALUES ($1, 'table', $2, $3, $4)
--          |] (name, sn, tn, Q.AltJ $ toJSON etc) False
--   where
--     QualifiedObject sn tn = qt
--     (EventTriggerConf name _ _ _ _ _) = etc

-- delEventTriggerFromCatalog :: TriggerName -> Q.TxE QErr ()
-- delEventTriggerFromCatalog trn = do
--   Q.unitQE defaultTxErrorHandler [Q.sql|
--            DELETE FROM
--                   hdb_catalog.event_triggers
--            WHERE name = $1
--                 |] (Identity trn) False
--   delTriggerQ trn
--   archiveEvents trn

archiveEvents :: TriggerName -> Q.TxE QErr ()
archiveEvents trn = do
  Q.unitQE defaultTxErrorHandler [Q.sql|
           UPDATE hdb_catalog.event_log
           SET archived = 't'
           WHERE trigger_name = $1
                |] (Identity trn) False

checkEvent :: EventId -> Q.TxE QErr ()
checkEvent eid = do
  events <- Q.listQE defaultTxErrorHandler
            [Q.sql|
              SELECT l.locked IS NOT NULL AND l.locked >= (NOW() - interval '30 minute')
              FROM hdb_catalog.event_log l
              WHERE l.id = $1
              |] (Identity eid) True
  event <- getEvent events
  assertEventUnlocked event
  where
    getEvent []    = throw400 NotExists "event not found"
    getEvent (x:_) = return x

    assertEventUnlocked (Identity locked) = when locked $
      throw400 Busy "event is already being processed"

markForDelivery :: EventId -> Q.TxE QErr ()
markForDelivery eid =
  Q.unitQE defaultTxErrorHandler [Q.sql|
          UPDATE hdb_catalog.event_log
          SET
          delivered = 'f',
          error = 'f',
          tries = 0
          WHERE id = $1
          |] (Identity eid) True

subTableP1 :: (UserInfoM m, QErrM m, CacheRM m) => CreateEventTriggerQuery -> m (QualifiedTable, Bool, EventTriggerConf)
subTableP1 (CreateEventTriggerQuery sourceName name qt insert update delete enableManual retryConf webhook webhookFromEnv mheaders replace) = do
  ti <- askTableCoreInfo sourceName qt
  -- can only replace for same table
  when replace $ do
    ti' <- _tiCoreInfo <$> askTabInfoFromTrigger sourceName name
    when (_tciName ti' /= _tciName ti) $ throw400 NotSupported "cannot replace table or schema for trigger"

  assertCols ti insert
  assertCols ti update
  assertCols ti delete

  let rconf = fromMaybe defaultRetryConf retryConf
  return (qt, replace, EventTriggerConf name (TriggerOpsDef insert update delete enableManual) webhook webhookFromEnv rconf mheaders)
  where
    assertCols _ Nothing = return ()
    assertCols ti (Just sos) = do
      let cols = sosColumns sos
      case cols of
        SubCStar         -> return ()
        SubCArray pgcols -> forM_ pgcols (assertPGCol (_tciFieldInfoMap ti) "")

subTableP2Setup
  :: QErrM m
  => Env.Environment
  -> SourceName
  -> QualifiedTable
  -> EventTriggerConf
  -> m (EventTriggerInfo, [SchemaDependency])
subTableP2Setup env source qt (EventTriggerConf name def webhook webhookFromEnv rconf mheaders) = do
  webhookConf <- case (webhook, webhookFromEnv) of
    (Just w, Nothing)    -> return $ UrlValue w
    (Nothing, Just wEnv) -> return $ UrlFromEnv wEnv
    _                    -> throw500 "expected webhook or webhook_from_env"
  let headerConfs = fromMaybe [] mheaders
  webhookInfo <- getWebhookInfoFromConf env webhookConf
  headerInfos <- getHeaderInfosFromConf env headerConfs
  let eTrigInfo = EventTriggerInfo name def rconf webhookInfo headerInfos
      tabDep = SchemaDependency (SOSourceObj source $ SOITable qt) DRParent
  pure (eTrigInfo, tabDep:getTrigDefDeps source qt def)

getTrigDefDeps :: SourceName -> QualifiedTable -> TriggerOpsDef -> [SchemaDependency]
getTrigDefDeps source qt (TriggerOpsDef mIns mUpd mDel _) =
  mconcat $ catMaybes [ subsOpSpecDeps <$> mIns
                      , subsOpSpecDeps <$> mUpd
                      , subsOpSpecDeps <$> mDel
                      ]
  where
    subsOpSpecDeps :: SubscribeOpSpec -> [SchemaDependency]
    subsOpSpecDeps os =
      let cols = getColsFromSub $ sosColumns os
          colDeps = flip map cols $ \col ->
            SchemaDependency (SOSourceObj source $ SOITableObj qt (TOCol col)) DRColumn
          payload = maybe [] getColsFromSub (sosPayload os)
          payloadDeps = flip map payload $ \col ->
            SchemaDependency (SOSourceObj source $ SOITableObj qt (TOCol col)) DRPayload
        in colDeps <> payloadDeps
    getColsFromSub sc = case sc of
      SubCStar         -> []
      SubCArray pgcols -> pgcols

-- subTableP2
--   :: (MonadTx m)
--   => QualifiedTable -> Bool -> EventTriggerConf -> m ()
-- subTableP2 qt replace etc = liftTx if replace
--   then updateEventTriggerInCatalog etc
--   else addEventTriggerToCatalog qt etc

runCreateEventTriggerQuery
  :: (QErrM m, UserInfoM m, CacheRWM m)
  => CreateEventTriggerQuery -> m EncJSON
runCreateEventTriggerQuery q = do
  (qt, replace, etc) <- subTableP1 q
  -- subTableP2 qt replace etc
  let source = cetqSource q
      triggerName = etcName etc
      metadataObj = MOSourceObjId source $ SMOTableObj qt $ MTOTrigger triggerName
  buildSchemaCacheFor metadataObj
    $ MetadataModifier
    $ tableMetadataSetter source qt.tmEventTriggers %~
      if replace then ix triggerName .~ etc
      else HM.insert triggerName etc
  pure successMsg

runDeleteEventTriggerQuery
  :: (MonadError QErr m, CacheRWM m, MonadIO m)
  => DeleteEventTriggerQuery -> m EncJSON
runDeleteEventTriggerQuery (DeleteEventTriggerQuery source name) = do
  -- liftTx $ delEventTriggerFromCatalog name
  PGSourceSchemaCache tables _ sourceConfig <- askSourceCache source
  let maybeTable = HM.lookup name $ HM.unions $
                   flip map (HM.toList tables) $ \(table, tableInfo) ->
                   HM.map (const table) $ _tiEventTriggerInfoMap tableInfo
  table <- onNothing maybeTable $ throw400 NotExists $
           "event trigger with name " <> name <<> " not exists"

  withNewInconsistentObjsCheck
    $ buildSchemaCache
    $ MetadataModifier
    $ tableMetadataSetter source table %~ dropEventTriggerInMetadata name

  liftEitherM $ runPgSourceWriteTx sourceConfig $ do
    delTriggerQ name
    archiveEvents name
  pure successMsg

dropEventTriggerInMetadata :: TriggerName -> TableMetadata -> TableMetadata
dropEventTriggerInMetadata name =
  tmEventTriggers %~ HM.delete name

deliverEvent ::EventId -> Q.TxE QErr ()
deliverEvent eventId = do
  checkEvent eventId
  markForDelivery eventId

runRedeliverEvent
  :: (MonadIO m, CacheRM m, MonadError QErr m)
  => RedeliverEventQuery -> m EncJSON
runRedeliverEvent (RedeliverEventQuery eventId source) = do
  sourceConfig <- _pcConfiguration <$> askSourceCache source
  liftEitherM $ runPgSourceWriteTx sourceConfig $ deliverEvent eventId
  pure successMsg

insertManualEvent
  :: QualifiedTable
  -> TriggerName
  -> Value
  -> Q.TxE QErr EventId
insertManualEvent qt trn rowData = do
  let op = T.pack $ show MANUAL
  eids <- map runIdentity <$> Q.listQE defaultTxErrorHandler [Q.sql|
           SELECT hdb_catalog.insert_event_log($1, $2, $3, $4, $5)
                |] (sn, tn, trn, op, Q.AltJ $ toJSON rowData) True
  getEid eids
  where
    QualifiedObject sn tn = qt
    getEid []    = throw500 "could not create manual event"
    getEid (x:_) = return x

runInvokeEventTrigger
  :: (MonadIO m, QErrM m, CacheRM m)
  => InvokeEventTriggerQuery -> m EncJSON
runInvokeEventTrigger (InvokeEventTriggerQuery name source payload) = do
  trigInfo <- askEventTriggerInfo source name
  assertManual $ etiOpsDef trigInfo
  ti  <- askTabInfoFromTrigger source name
  sourceConfig <- _pcConfiguration <$> askSourceCache source
  eid <- liftEitherM $ runPgSourceWriteTx sourceConfig $
         insertManualEvent (_tciName $ _tiCoreInfo ti) name payload
  pure $ encJFromJValue $ object ["event_id" .= eid]
  where
    assertManual (TriggerOpsDef _ _ _ man) = case man of
      Just True -> return ()
      _         -> throw400 NotSupported "manual mode is not enabled for event trigger"

getHeaderInfosFromConf
  :: QErrM m
  => Env.Environment
  -> [HeaderConf]
  -> m [EventHeaderInfo]
getHeaderInfosFromConf env = mapM getHeader
  where
    getHeader :: QErrM m => HeaderConf -> m EventHeaderInfo
    getHeader hconf = case hconf of
      (HeaderConf _ (HVValue val)) -> return $ EventHeaderInfo hconf val
      (HeaderConf _ (HVEnv val))   -> do
        envVal <- getEnv env val
        return $ EventHeaderInfo hconf envVal

getWebhookInfoFromConf
  :: QErrM m
  => Env.Environment
  -> UrlConf
  -> m WebhookConfInfo
getWebhookInfoFromConf env wc =
  WebhookConfInfo wc <$> resolveUrlConf env wc

getEventTriggerDef
  :: TriggerName
  -> Q.TxE QErr (QualifiedTable, EventTriggerConf)
getEventTriggerDef triggerName = do
  (sn, tn, Q.AltJ etc) <- Q.getRow <$> Q.withQE defaultTxErrorHandler
    [Q.sql|
     SELECT e.schema_name, e.table_name, e.configuration::json
     FROM hdb_catalog.event_triggers e where e.name = $1
           |] (Identity triggerName) False
  return (QualifiedObject sn tn, etc)

-- updateEventTriggerInCatalog :: EventTriggerConf -> Q.TxE QErr ()
-- updateEventTriggerInCatalog trigConf =
--   Q.unitQE defaultTxErrorHandler
--     [Q.sql|
--       UPDATE hdb_catalog.event_triggers
--       SET
--       configuration = $1
--       WHERE name = $2
--     |] (Q.AltJ $ toJSON trigConf, etcName trigConf) True<|MERGE_RESOLUTION|>--- conflicted
+++ resolved
@@ -42,13 +42,9 @@
 
 data OpVar = OLD | NEW deriving (Show)
 
-<<<<<<< HEAD
-pgIdenTrigger :: Ops -> TriggerName -> T.Text
-=======
--- pgIdenTrigger is a method used to construct the name of the pg function
--- used for event triggers which are present in the hdb_views schema.
+-- | pgIdenTrigger is a method used to construct the name of the pg function
+-- used for event triggers which are present in the hdb_catalog schema of the pg source.
 pgIdenTrigger:: Ops -> TriggerName -> T.Text
->>>>>>> bd6254c5
 pgIdenTrigger op trn = pgFmtIden . qualifyTriggerName op $ triggerNameToTxt trn
   where
     qualifyTriggerName op' trn' = "notify_hasura_" <> trn' <> "_" <> T.pack (show op')
