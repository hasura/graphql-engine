module Hasura.Server.Query where

import           Data.Aeson
import           Data.Aeson.Casing
import           Data.Aeson.TH
import           Data.Time                          (UTCTime)
import           Language.Haskell.TH.Syntax         (Lift)
import qualified Network.HTTP.Client                as HTTP

import           Hasura.EncJSON
import           Hasura.Prelude
import           Hasura.RQL.DDL.Metadata
import           Hasura.RQL.DDL.Permission
import           Hasura.RQL.DDL.QueryTemplate
import           Hasura.RQL.DDL.Relationship
import           Hasura.RQL.DDL.Relationship.Rename
import           Hasura.RQL.DDL.RemoteSchema
import           Hasura.RQL.DDL.Schema.Function
import           Hasura.RQL.DDL.Schema.Table
import           Hasura.RQL.DDL.EventTrigger
import           Hasura.RQL.DML.Count
import           Hasura.RQL.DML.Delete
import           Hasura.RQL.DML.Insert
import           Hasura.RQL.DML.QueryTemplate
import           Hasura.RQL.DML.Select
import           Hasura.RQL.DML.Update
import           Hasura.RQL.Types
import           Hasura.Server.Init                 (InstanceId (..))
import           Hasura.Server.Utils

import qualified Database.PG.Query                  as Q

data RQLQuery
  = RQAddExistingTableOrView !TrackTable
  | RQTrackTable !TrackTable
  | RQUntrackTable !UntrackTable

  | RQTrackFunction !TrackFunction
  | RQUntrackFunction !UnTrackFunction

  | RQCreateObjectRelationship !CreateObjRel
  | RQCreateArrayRelationship !CreateArrRel
  | RQDropRelationship !DropRel
  | RQSetRelationshipComment !SetRelComment
  | RQRenameRelationship !RenameRel

  | RQCreateInsertPermission !CreateInsPerm
  | RQCreateSelectPermission !CreateSelPerm
  | RQCreateUpdatePermission !CreateUpdPerm
  | RQCreateDeletePermission !CreateDelPerm

  | RQDropInsertPermission !DropInsPerm
  | RQDropSelectPermission !DropSelPerm
  | RQDropUpdatePermission !DropUpdPerm
  | RQDropDeletePermission !DropDelPerm
  | RQSetPermissionComment !SetPermComment

  | RQInsert !InsertQuery
  | RQSelect !SelectQuery
  | RQUpdate !UpdateQuery
  | RQDelete !DeleteQuery
  | RQCount !CountQuery
  | RQBulk ![RQLQuery]

  -- schema-stitching, custom resolver related
  | RQAddRemoteSchema !AddRemoteSchemaQuery
  | RQRemoveRemoteSchema !RemoveRemoteSchemaQuery

  | RQCreateEventTrigger !CreateEventTriggerQuery
  | RQDeleteEventTrigger !DeleteEventTriggerQuery
  | RQRedeliverEvent     !RedeliverEventQuery
  | RQInvokeEventTrigger !InvokeEventTriggerQuery

  | RQCreateQueryTemplate !CreateQueryTemplate
  | RQDropQueryTemplate !DropQueryTemplate
  | RQExecuteQueryTemplate !ExecQueryTemplate
  | RQSetQueryTemplateComment !SetQueryTemplateComment

  | RQRunSql !RunSQL

  | RQReplaceMetadata !ReplaceMetadata
  | RQExportMetadata !ExportMetadata
  | RQClearMetadata !ClearMetadata
  | RQReloadMetadata !ReloadMetadata

  | RQDumpInternalState !DumpInternalState

  deriving (Show, Eq, Lift)

$(deriveJSON
  defaultOptions { constructorTagModifier = snakeCase . drop 2
                 , sumEncoding = TaggedObject "type" "args"
                 }
  ''RQLQuery)

newtype Run a
  = Run {unRun :: StateT SchemaCache (ReaderT (UserInfo, HTTP.Manager, SQLGenCtx) (LazyTx QErr)) a}
  deriving ( Functor, Applicative, Monad
           , MonadError QErr
           , MonadState SchemaCache
           , MonadReader (UserInfo, HTTP.Manager, SQLGenCtx)
           , CacheRM
           , CacheRWM
           , MonadTx
           , MonadIO
           )

instance UserInfoM Run where
  askUserInfo = asks _1

instance HasHttpManager Run where
  askHttpManager = asks _2

instance HasSQLGenCtx Run where
  askSQLGenCtx = asks _3

fetchLastUpdate :: Q.TxE QErr (Maybe (InstanceId, UTCTime))
fetchLastUpdate = do
  l <- Q.listQE defaultTxErrorHandler
    [Q.sql|
       SELECT instance_id::text, occurred_at
       FROM hdb_catalog.hdb_schema_update_event
       ORDER BY occurred_at DESC LIMIT 1
          |] () True
  case l of
    []           -> return Nothing
    [(instId, occurredAt)] ->
      return $ Just (InstanceId instId, occurredAt)
    -- never happens
    _            -> throw500 "more than one row returned by query"

recordSchemaUpdate :: InstanceId -> Q.TxE QErr ()
recordSchemaUpdate instanceId =
  liftTx $ Q.unitQE defaultTxErrorHandler [Q.sql|
             INSERT INTO
                  hdb_catalog.hdb_schema_update_event
                  (instance_id, occurred_at)
             VALUES ($1::uuid, DEFAULT)
            |] (Identity $ getInstanceId instanceId) True

peelRun
  :: SchemaCache
  -> UserInfo
  -> HTTP.Manager
  -> Bool
  -> Q.PGPool -> Q.TxIsolation
  -> Run a -> ExceptT QErr IO (a, SchemaCache)
peelRun sc userInfo httMgr strfyNum pgPool txIso (Run m) =
  runLazyTx pgPool txIso $ withUserInfo userInfo lazyTx
  where
    sqlGenCtx = SQLGenCtx strfyNum
    lazyTx = runReaderT (runStateT m sc) (userInfo, httMgr, sqlGenCtx)

runQuery
  :: (MonadIO m, MonadError QErr m)
  => Q.PGPool -> Q.TxIsolation -> InstanceId
  -> UserInfo -> SchemaCache -> HTTP.Manager
  -> Bool -> RQLQuery -> m (EncJSON, SchemaCache)
runQuery pool isoL instanceId userInfo sc hMgr strfyNum query = do
  resE <- liftIO $ runExceptT $
    peelRun sc userInfo hMgr strfyNum pool isoL $ runQueryM query
  either throwError withReload resE
  where
    withReload r = do
      when (queryNeedsReload query) $ do
        e <- liftIO $ runExceptT $ Q.runTx pool (isoL, Nothing)
             $ recordSchemaUpdate instanceId
        liftEither e
      return r

queryNeedsReload :: RQLQuery -> Bool
queryNeedsReload qi = case qi of
  RQAddExistingTableOrView _   -> True
  RQTrackTable _               -> True
  RQUntrackTable _             -> True
  RQTrackFunction _            -> True
  RQUntrackFunction _          -> True

  RQCreateObjectRelationship _ -> True
  RQCreateArrayRelationship  _ -> True
  RQDropRelationship  _        -> True
  RQSetRelationshipComment  _  -> False
  RQRenameRelationship _       -> True

  RQCreateInsertPermission _   -> True
  RQCreateSelectPermission _   -> True
  RQCreateUpdatePermission _   -> True
  RQCreateDeletePermission _   -> True

  RQDropInsertPermission _     -> True
  RQDropSelectPermission _     -> True
  RQDropUpdatePermission _     -> True
  RQDropDeletePermission _     -> True
  RQSetPermissionComment _     -> False

  RQInsert _                   -> False
  RQSelect _                   -> False
  RQUpdate _                   -> False
  RQDelete _                   -> False
  RQCount _                    -> False

  RQAddRemoteSchema _          -> True
  RQRemoveRemoteSchema _       -> True

  RQCreateEventTrigger _       -> True
  RQDeleteEventTrigger _       -> True
  RQRedeliverEvent _           -> False
  RQInvokeEventTrigger _       -> False

  RQCreateQueryTemplate _      -> True
  RQDropQueryTemplate _        -> True
  RQExecuteQueryTemplate _     -> False
  RQSetQueryTemplateComment _  -> False

  RQRunSql _                   -> True

  RQReplaceMetadata _          -> True
  RQExportMetadata _           -> False
  RQClearMetadata _            -> True
  RQReloadMetadata _           -> True

  RQDumpInternalState _        -> False

  RQBulk qs                    -> any queryNeedsReload qs

runQueryM
  :: ( QErrM m, CacheRWM m, UserInfoM m, MonadTx m
     , MonadIO m, HasHttpManager m, HasSQLGenCtx m
     )
  => RQLQuery
  -> m EncJSON
runQueryM rq = withPathK "args" $ case rq of
  RQAddExistingTableOrView q   -> runTrackTableQ q
  RQTrackTable q               -> runTrackTableQ q
  RQUntrackTable q             -> runUntrackTableQ q

  RQTrackFunction q            -> runTrackFunc q
  RQUntrackFunction q          -> runUntrackFunc q

  RQCreateObjectRelationship q -> runCreateObjRel q
  RQCreateArrayRelationship  q -> runCreateArrRel q
  RQDropRelationship  q        -> runDropRel q
  RQSetRelationshipComment  q  -> runSetRelComment q
  RQRenameRelationship q       -> runRenameRel q

  RQCreateInsertPermission q   -> runCreatePerm q
  RQCreateSelectPermission q   -> runCreatePerm q
  RQCreateUpdatePermission q   -> runCreatePerm q
  RQCreateDeletePermission q   -> runCreatePerm q

  RQDropInsertPermission q     -> runDropPerm q
  RQDropSelectPermission q     -> runDropPerm q
  RQDropUpdatePermission q     -> runDropPerm q
  RQDropDeletePermission q     -> runDropPerm q
  RQSetPermissionComment q     -> runSetPermComment q

  RQInsert q                   -> runInsert q
  RQSelect q                   -> runSelect q
  RQUpdate q                   -> runUpdate q
  RQDelete q                   -> runDelete q
  RQCount  q                   -> runCount q

  RQAddRemoteSchema    q       -> runAddRemoteSchema q
  RQRemoveRemoteSchema q       -> runRemoveRemoteSchema q

<<<<<<< HEAD
  RQCreateEventTrigger q -> runCreateEventTriggerQuery q
  RQDeleteEventTrigger q -> runDeleteEventTriggerQuery q
  RQRedeliverEvent q     -> runRedeliverEvent q
  RQInvokeEventTrigger q -> runInvokeEventTrigger q
=======
  RQCreateEventTrigger q       -> runCreateEventTriggerQuery q
  RQDeleteEventTrigger q       -> runDeleteEventTriggerQuery q
  RQDeliverEvent q             -> runDeliverEvent q
>>>>>>> ada35c22

  RQCreateQueryTemplate q      -> runCreateQueryTemplate q
  RQDropQueryTemplate q        -> runDropQueryTemplate q
  RQExecuteQueryTemplate q     -> runExecQueryTemplate q
  RQSetQueryTemplateComment q  -> runSetQueryTemplateComment q

  RQReplaceMetadata q          -> runReplaceMetadata q
  RQClearMetadata q            -> runClearMetadata q
  RQExportMetadata q           -> runExportMetadata q
  RQReloadMetadata q           -> runReloadMetadata q

  RQDumpInternalState q        -> runDumpInternalState q

  RQRunSql q                   -> runRunSQL q

  RQBulk qs                    -> encJFromList <$> indexedMapM runQueryM qs<|MERGE_RESOLUTION|>--- conflicted
+++ resolved
@@ -9,6 +9,7 @@
 
 import           Hasura.EncJSON
 import           Hasura.Prelude
+import           Hasura.RQL.DDL.EventTrigger
 import           Hasura.RQL.DDL.Metadata
 import           Hasura.RQL.DDL.Permission
 import           Hasura.RQL.DDL.QueryTemplate
@@ -17,7 +18,6 @@
 import           Hasura.RQL.DDL.RemoteSchema
 import           Hasura.RQL.DDL.Schema.Function
 import           Hasura.RQL.DDL.Schema.Table
-import           Hasura.RQL.DDL.EventTrigger
 import           Hasura.RQL.DML.Count
 import           Hasura.RQL.DML.Delete
 import           Hasura.RQL.DML.Insert
@@ -263,16 +263,10 @@
   RQAddRemoteSchema    q       -> runAddRemoteSchema q
   RQRemoveRemoteSchema q       -> runRemoveRemoteSchema q
 
-<<<<<<< HEAD
-  RQCreateEventTrigger q -> runCreateEventTriggerQuery q
-  RQDeleteEventTrigger q -> runDeleteEventTriggerQuery q
-  RQRedeliverEvent q     -> runRedeliverEvent q
-  RQInvokeEventTrigger q -> runInvokeEventTrigger q
-=======
   RQCreateEventTrigger q       -> runCreateEventTriggerQuery q
   RQDeleteEventTrigger q       -> runDeleteEventTriggerQuery q
-  RQDeliverEvent q             -> runDeliverEvent q
->>>>>>> ada35c22
+  RQRedeliverEvent q           -> runRedeliverEvent q
+  RQInvokeEventTrigger q       -> runInvokeEventTrigger q
 
   RQCreateQueryTemplate q      -> runCreateQueryTemplate q
   RQDropQueryTemplate q        -> runDropQueryTemplate q
