module Hasura.GraphQL.Resolve.Context
  ( FieldMap
  , RelationInfoMap
  , FuncArgItem(..)
  , OrdByCtx
  , OrdByItemMap
  , OrdByItem(..)
  , FuncArgSeq
  , PGColArgMap
  , UpdPermForIns(..)
  , InsCtx(..)
  , InsCtxMap
  , RespTx
  , LazyRespTx
  , AnnPGVal(..)
  , PrepFn
  , InsertTxConflictCtx(..)
  , getFldInfo
  , getPGColInfo
  , getArg
  , withArg
  , withArgM
  , nameAsPath
  , PrepArgs
  , Convert
  , runConvert
  , withPrepArgs
  , prepare
  , prepareColVal
  , txtConverter
  , module Hasura.GraphQL.Utils
  ) where

import           Data.Has
import           Hasura.Prelude

import qualified Data.Aeson                          as J
import qualified Data.Aeson.Casing                   as J
import qualified Data.Aeson.TH                       as J
import qualified Data.HashMap.Strict                 as Map
import qualified Data.Sequence                       as Seq
import qualified Database.PG.Query                   as Q
import qualified Language.GraphQL.Draft.Syntax       as G

import           Hasura.GraphQL.Resolve.ContextTypes

import           Hasura.EncJSON
import           Hasura.GraphQL.Utils
import           Hasura.GraphQL.Validate.Field
import           Hasura.GraphQL.Validate.Types
import           Hasura.RQL.Types
import           Hasura.SQL.Types
import           Hasura.SQL.Value

import qualified Hasura.SQL.DML                      as S

data InsResp
  = InsResp
  { _irAffectedRows :: !Int
  , _irResponse     :: !(Maybe J.Object)
  } deriving (Show, Eq)
$(J.deriveJSON (J.aesonDrop 3 J.snakeCase) ''InsResp)

type RespTx = Q.TxE QErr EncJSON

type LazyRespTx = LazyTx QErr EncJSON

type PrepFn m = AnnPGVal -> m S.SQLExp

data AnnPGVal
  = AnnPGVal
  { _apvVariable   :: !(Maybe G.Variable)
  , _apvIsNullable :: !Bool
  , _apvType       :: !PGColType
  , _apvValue      :: !PGColValue
  } deriving (Show, Eq)

getFldInfo
  :: (MonadError QErr m, MonadReader r m, Has FieldMap r)
  => G.NamedType -> G.Name
  -> m (Either PGColInfo (RelInfo, Bool, AnnBoolExpSQL, Maybe Int))
getFldInfo nt n = do
  fldMap <- asks getter
  onNothing (Map.lookup (nt,n) fldMap) $
    throw500 $ "could not lookup " <> showName n <> " in " <>
    showNamedTy nt

getPGColInfo
  :: (MonadError QErr m, MonadReader r m, Has FieldMap r)
  => G.NamedType -> G.Name -> m PGColInfo
getPGColInfo nt n = do
  fldInfo <- getFldInfo nt n
  case fldInfo of
    Left pgColInfo -> return pgColInfo
    Right _        -> throw500 $
      "found relinfo when expecting pgcolinfo for "
      <> showNamedTy nt <> ":" <> showName n

getArg
  :: (MonadError QErr m)
  => ArgsMap
  -> G.Name
  -> m AnnInpVal
getArg args arg =
  onNothing (Map.lookup arg args) $
  throw500 $ "missing argument: " <> showName arg

prependArgsInPath
  :: (MonadError QErr m)
  => m a -> m a
prependArgsInPath = withPathK "args"

nameAsPath
  :: (MonadError QErr m)
  => G.Name -> m a -> m a
nameAsPath name = withPathK (G.unName name)

withArg
  :: (MonadError QErr m)
  => ArgsMap
  -> G.Name
  -> (AnnInpVal -> m a)
  -> m a
withArg args arg f = prependArgsInPath $ nameAsPath arg $
  getArg args arg >>= f

withArgM
  :: (MonadError QErr m)
  => ArgsMap
  -> G.Name
  -> (AnnInpVal -> m a)
  -> m (Maybe a)
withArgM args arg f = prependArgsInPath $ nameAsPath arg $
  mapM f $ handleNull =<< Map.lookup arg args
  where
    handleNull v = bool (Just v) Nothing $
                   hasNullVal $ _aivValue v

type PrepArgs = Seq.Seq Q.PrepArg

type Convert =
<<<<<<< HEAD
  StateT PrepArgs (ReaderT ( FieldMap
                           , OrdByCtx
                           , InsCtxMap
                           , ServeOptsCtx
                           ) (Except QErr)
                  )
=======
  (ReaderT ( FieldMap
           , OrdByCtx
           , InsCtxMap
           , SQLGenCtx
           ) (Except QErr)
  )
>>>>>>> c3448999

prepare
  :: (MonadState PrepArgs m) => PrepFn m
prepare (AnnPGVal _ _ colTy colVal) =
  prepareColVal colTy colVal

prepareColVal
  :: (MonadState PrepArgs m)
  => PGColType -> PGColValue -> m S.SQLExp
prepareColVal colTy colVal = do
  preparedArgs <- get
  put (preparedArgs Seq.|> binEncoder colVal)
  return $ toPrepParam (Seq.length preparedArgs + 1) colTy


txtConverter :: Monad m => PrepFn m
txtConverter (AnnPGVal _ _ a b) =
  return $ toTxtValue a b

withPrepArgs :: StateT PrepArgs Convert a -> Convert (a, PrepArgs)
withPrepArgs m = runStateT m Seq.empty

runConvert
  :: (MonadError QErr m)
  => (FieldMap, OrdByCtx, InsCtxMap, ServeOptsCtx)
  -> Convert a
  -> m a
runConvert ctx m =
  either throwError return $
  runExcept $ runReaderT m ctx<|MERGE_RESOLUTION|>--- conflicted
+++ resolved
@@ -139,21 +139,12 @@
 type PrepArgs = Seq.Seq Q.PrepArg
 
 type Convert =
-<<<<<<< HEAD
-  StateT PrepArgs (ReaderT ( FieldMap
-                           , OrdByCtx
-                           , InsCtxMap
-                           , ServeOptsCtx
-                           ) (Except QErr)
-                  )
-=======
   (ReaderT ( FieldMap
            , OrdByCtx
            , InsCtxMap
-           , SQLGenCtx
+           , ServeOptsCtx
            ) (Except QErr)
   )
->>>>>>> c3448999
 
 prepare
   :: (MonadState PrepArgs m) => PrepFn m
