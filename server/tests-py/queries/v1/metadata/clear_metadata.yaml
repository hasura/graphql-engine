- description: Clear metadata
  url: /v1/query
  status: 200
  response:
    message: success
  query:
    type: clear_metadata
    args: {}

- description: Check if metadata is cleared
  url: /v1/query
  status: 200
  response:
    version: 2
    tables: []
<<<<<<< HEAD
    remote_schemas: []
    actions: []
    custom_types: null
=======
>>>>>>> 337403d5
  query:
    type: export_metadata
    args: {}<|MERGE_RESOLUTION|>--- conflicted
+++ resolved
@@ -13,12 +13,6 @@
   response:
     version: 2
     tables: []
-<<<<<<< HEAD
-    remote_schemas: []
-    actions: []
-    custom_types: null
-=======
->>>>>>> 337403d5
   query:
     type: export_metadata
     args: {}