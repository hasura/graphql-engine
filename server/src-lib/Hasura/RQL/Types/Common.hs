module Hasura.RQL.Types.Common
       ( RelName(..)
       , relNameToTxt
       , RelType(..)
       , rootRelName
       , relTypeToTxt
       , RelInfo(..)

       , FieldName(..)
       , fromPGCol
       , fromRel

       , ToAesonPairs(..)
       , WithTable(..)
       , ColVals
       , MutateResp(..)
       , ForeignKey(..)
       , CustomColumnNames

       , NonEmptyText
       , mkNonEmptyText
       , unNonEmptyText
       , adminText
       , rootText

       , FunctionArgName(..)
<<<<<<< HEAD
       , FunctionArg(..)
=======
       , SystemDefined(..)
       , isSystemDefined
>>>>>>> 81de56dc
       ) where

import           Hasura.Prelude
import           Hasura.SQL.Types

import           Data.Aeson
import           Data.Aeson.Casing
import           Data.Aeson.TH
import           Data.Aeson.Types
import           Instances.TH.Lift             ()
import           Language.Haskell.TH.Syntax    (Lift)

import qualified Data.HashMap.Strict           as HM
import qualified Data.Text                     as T
import qualified Database.PG.Query             as Q
import qualified Language.GraphQL.Draft.Syntax as G
import qualified PostgreSQL.Binary.Decoding    as PD

newtype NonEmptyText = NonEmptyText {unNonEmptyText :: T.Text}
  deriving (Show, Eq, Ord, Hashable, ToJSON, ToJSONKey, Lift, Q.ToPrepArg, DQuote)

mkNonEmptyText :: T.Text -> Maybe NonEmptyText
mkNonEmptyText ""   = Nothing
mkNonEmptyText text = Just $ NonEmptyText text

parseNonEmptyText :: T.Text -> Parser NonEmptyText
parseNonEmptyText text = case mkNonEmptyText text of
  Nothing     -> fail "empty string not allowed"
  Just neText -> return neText

instance FromJSON NonEmptyText where
  parseJSON = withText "String" parseNonEmptyText

instance FromJSONKey NonEmptyText where
  fromJSONKey = FromJSONKeyTextParser parseNonEmptyText

instance Q.FromCol NonEmptyText where
  fromCol bs = mkNonEmptyText <$> Q.fromCol bs
    >>= maybe (Left "empty string not allowed") Right

adminText :: NonEmptyText
adminText = NonEmptyText "admin"

rootText :: NonEmptyText
rootText = NonEmptyText "root"

newtype RelName
  = RelName {getRelTxt :: NonEmptyText}
  deriving (Show, Eq, Hashable, FromJSON, ToJSON, Q.ToPrepArg, Q.FromCol, Lift)

instance IsIden RelName where
  toIden rn = Iden $ relNameToTxt rn

instance DQuote RelName where
  dquoteTxt = relNameToTxt

rootRelName :: RelName
rootRelName = RelName rootText

relNameToTxt :: RelName -> T.Text
relNameToTxt = unNonEmptyText . getRelTxt

relTypeToTxt :: RelType -> T.Text
relTypeToTxt ObjRel = "object"
relTypeToTxt ArrRel = "array"

data RelType
  = ObjRel
  | ArrRel
  deriving (Show, Eq, Generic)

instance Hashable RelType

instance ToJSON RelType where
  toJSON = String . relTypeToTxt

instance FromJSON RelType where
  parseJSON (String "object") = return ObjRel
  parseJSON (String "array") = return ArrRel
  parseJSON _ = fail "expecting either 'object' or 'array' for rel_type"

instance Q.FromCol RelType where
  fromCol bs = flip Q.fromColHelper bs $ PD.enum $ \case
    "object" -> Just ObjRel
    "array"  -> Just ArrRel
    _   -> Nothing

data RelInfo
  = RelInfo
  { riName     :: !RelName
  , riType     :: !RelType
  , riMapping  :: ![(PGCol, PGCol)]
  , riRTable   :: !QualifiedTable
  , riIsManual :: !Bool
  } deriving (Show, Eq)

$(deriveToJSON (aesonDrop 2 snakeCase) ''RelInfo)

newtype FieldName
  = FieldName { getFieldNameTxt :: T.Text }
  deriving (Show, Eq, Ord, Hashable, FromJSON, ToJSON, FromJSONKey, ToJSONKey, Lift, Data)

instance IsIden FieldName where
  toIden (FieldName f) = Iden f

instance DQuote FieldName where
  dquoteTxt (FieldName c) = c

fromPGCol :: PGCol -> FieldName
fromPGCol c = FieldName $ getPGColTxt c

fromRel :: RelName -> FieldName
fromRel = FieldName . relNameToTxt

class ToAesonPairs a where
  toAesonPairs :: (KeyValue v) => a -> [v]

data WithTable a
  = WithTable
  { wtName :: !QualifiedTable
  , wtInfo :: !a
  } deriving (Show, Eq, Lift)

instance (FromJSON a) => FromJSON (WithTable a) where
  parseJSON v@(Object o) =
    WithTable <$> o .: "table" <*> parseJSON v
  parseJSON _ =
    fail "expecting an Object with key 'table'"

instance (ToAesonPairs a) => ToJSON (WithTable a) where
  toJSON (WithTable tn rel) =
    object $ ("table" .= tn):toAesonPairs rel

type ColVals = HM.HashMap PGCol Value

data MutateResp
  = MutateResp
  { _mrAffectedRows     :: !Int
  , _mrReturningColumns :: ![ColVals]
  } deriving (Show, Eq)
$(deriveJSON (aesonDrop 3 snakeCase) ''MutateResp)

type ColMapping = HM.HashMap PGCol PGCol

data ForeignKey
  = ForeignKey
  { _fkTable         :: !QualifiedTable
  , _fkRefTable      :: !QualifiedTable
  , _fkOid           :: !Int
  , _fkConstraint    :: !ConstraintName
  , _fkColumnMapping :: !ColMapping
  } deriving (Show, Eq, Generic)
$(deriveJSON (aesonDrop 3 snakeCase) ''ForeignKey)

instance Hashable ForeignKey

newtype FunctionArgName =
  FunctionArgName { getFuncArgNameTxt :: T.Text}
  deriving (Show, Eq, ToJSON, FromJSON, Lift, DQuote, IsString)

type CustomColumnNames = HM.HashMap PGCol G.Name

<<<<<<< HEAD
data FunctionArg
  = FunctionArg
  { faName       :: !(Maybe FunctionArgName)
  , faType       :: !QualifiedPGType
  , faHasDefault :: !Bool
  } deriving (Show, Eq)
$(deriveToJSON (aesonDrop 2 snakeCase) ''FunctionArg)
=======
newtype SystemDefined = SystemDefined { unSystemDefined :: Bool }
  deriving (Show, Eq, FromJSON, ToJSON, Q.ToPrepArg)

isSystemDefined :: SystemDefined -> Bool
isSystemDefined = unSystemDefined
>>>>>>> 81de56dc
<|MERGE_RESOLUTION|>--- conflicted
+++ resolved
@@ -24,12 +24,10 @@
        , rootText
 
        , FunctionArgName(..)
-<<<<<<< HEAD
        , FunctionArg(..)
-=======
+
        , SystemDefined(..)
        , isSystemDefined
->>>>>>> 81de56dc
        ) where
 
 import           Hasura.Prelude
@@ -192,7 +190,6 @@
 
 type CustomColumnNames = HM.HashMap PGCol G.Name
 
-<<<<<<< HEAD
 data FunctionArg
   = FunctionArg
   { faName       :: !(Maybe FunctionArgName)
@@ -200,10 +197,9 @@
   , faHasDefault :: !Bool
   } deriving (Show, Eq)
 $(deriveToJSON (aesonDrop 2 snakeCase) ''FunctionArg)
-=======
+
 newtype SystemDefined = SystemDefined { unSystemDefined :: Bool }
   deriving (Show, Eq, FromJSON, ToJSON, Q.ToPrepArg)
 
 isSystemDefined :: SystemDefined -> Bool
-isSystemDefined = unSystemDefined
->>>>>>> 81de56dc
+isSystemDefined = unSystemDefined