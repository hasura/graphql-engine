--- conflicted
+++ resolved
@@ -170,11 +170,6 @@
 };
 
 const createWsClient = (url, headers) => {
-<<<<<<< HEAD
-  const headersFinal = getHeadersAsJSON(headers);
-  setTimeout(() => null, 500);
-  const graphqlUrl = `ws://${url.split('//')[1]}`;
-=======
   const gqlUrl = new URL(url);
   const windowUrl = new URL(window.location);
   let websocketProtocol = 'ws';
@@ -184,7 +179,6 @@
   const headersFinal = getHeadersAsJSON(headers);
   setTimeout(() => null, 500);
   const graphqlUrl = `${websocketProtocol}://${url.split('//')[1]}`;
->>>>>>> 9639a5d8
   const client = new SubscriptionClient(graphqlUrl, {
     connectionParams: {
       headers: {
