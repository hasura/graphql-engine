--- conflicted
+++ resolved
@@ -11,21 +11,12 @@
 import           Data.Aeson.TH
 import           Language.Haskell.TH.Syntax     (Lift)
 
-<<<<<<< HEAD
+import qualified Data.Aeson.Text                as AT
 import qualified Data.ByteString.Builder        as BB
 import qualified Data.ByteString.Lazy           as BL
-import qualified Data.HashMap.Strict            as Map
 import qualified Data.Sequence                  as Seq
-import qualified Data.Text                      as T
+import qualified Data.Text.Lazy                 as LT
 import qualified Data.Vector                    as V
-=======
-import qualified Data.Aeson.Text              as AT
-import qualified Data.ByteString.Builder      as BB
-import qualified Data.ByteString.Lazy         as BL
-import qualified Data.Sequence                as Seq
-import qualified Data.Text.Lazy               as LT
-import qualified Data.Vector                  as V
->>>>>>> b40807c9
 
 import           Hasura.Prelude
 import           Hasura.RQL.DDL.Metadata
