--- conflicted
+++ resolved
@@ -25,10 +25,7 @@
 import           Hasura.RQL.Types.RemoteSchema
 import           Hasura.SQL.Types
 
-<<<<<<< HEAD
 import           Control.Lens                  (makeLenses)
-=======
->>>>>>> f9267e55
 import           Data.Aeson
 import           Data.Aeson.Casing
 import           Data.Aeson.TH
