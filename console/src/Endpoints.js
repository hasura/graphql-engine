import globals from './Globals';

const baseUrl = globals.dataApiUrl;
const hasuractlApiHost = globals.apiHost;
const hasuractlApiPort = globals.apiPort;

const hasuractlUrl = hasuractlApiHost + ':' + hasuractlApiPort;

const Endpoints = {
  getSchema: `${baseUrl}/v1/query`,
<<<<<<< HEAD
  graphQLUrl: `${baseUrl}/v1alpha1/graphql`,
  serverConfig: `${baseUrl}/v1alpha1/config`,
=======
  graphQLUrl: `${baseUrl}/v1/graphql`,
>>>>>>> ec407061
  schemaChange: `${baseUrl}/v1/query`,
  query: `${baseUrl}/v1/query`,
  rawSQL: `${baseUrl}/v1/query`,
  version: `${baseUrl}/v1/version`,
  updateCheck: 'https://releases.hasura.io/graphql-engine',
  hasuractlMigrate: `${hasuractlUrl}/apis/migrate`,
  hasuractlMetadata: `${hasuractlUrl}/apis/metadata`,
  hasuractlMigrateSettings: `${hasuractlUrl}/apis/migrate/settings`,
  telemetryServer: 'wss://telemetry.hasura.io/v1/ws',
};

const globalCookiePolicy = 'omit';

export default Endpoints;
export { globalCookiePolicy, baseUrl, hasuractlUrl };<|MERGE_RESOLUTION|>--- conflicted
+++ resolved
@@ -8,12 +8,8 @@
 
 const Endpoints = {
   getSchema: `${baseUrl}/v1/query`,
-<<<<<<< HEAD
-  graphQLUrl: `${baseUrl}/v1alpha1/graphql`,
   serverConfig: `${baseUrl}/v1alpha1/config`,
-=======
   graphQLUrl: `${baseUrl}/v1/graphql`,
->>>>>>> ec407061
   schemaChange: `${baseUrl}/v1/query`,
   query: `${baseUrl}/v1/query`,
   rawSQL: `${baseUrl}/v1/query`,
