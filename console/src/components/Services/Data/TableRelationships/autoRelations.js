import { getTableName } from '../utils';

const suggestedRelationshipsRaw = (tableName, allSchemas) => {
  const objRels = [];
  const arrRels = [];
  const currentTableSchema = allSchemas.find(t => t.table_name === tableName);
  const currentTableRelationships = currentTableSchema.relationships;
  const currentObjRels = currentTableRelationships.filter(
    r => r.rel_type === 'object'
  );
  const currentArrRels = currentTableRelationships.filter(
    r => r.rel_type !== 'object'
  );
  for (let i = 0; i < allSchemas.length; i++) {
    const schema = allSchemas[i];
    const foreignKeyConstraints = schema.foreign_key_constraints;
    for (let j = 0; j < foreignKeyConstraints.length; j++) {
      const constraint = foreignKeyConstraints[j];
      if (constraint.table_name === tableName) {
        /* Object Relationships */
        const lcol = Object.keys(constraint.column_mapping);
        let isExistingObjRel = false;
        for (let k = 0; k < currentObjRels.length; k++) {
          if (currentObjRels[k].rel_def.foreign_key_constraint_on) {
            // check if this is already an existing relationship
            if (
<<<<<<< HEAD
=======
              // TODO: ideally multiple columns should be handled by server
>>>>>>> d90fae64
              lcol.length === 1 &&
              currentObjRels[k].rel_def.foreign_key_constraint_on === lcol[0]
            ) {
              // existing relationship
              isExistingObjRel = true;
            }
          } else {
            // check if this is already an existing relationship
            if (
              Object.keys(
                currentObjRels[k].rel_def.manual_configuration.column_mapping
              )
                .sort()
                .join(',') === lcol.sort().join(',')
            ) {
              // existing relationship
              isExistingObjRel = true;
            }
          }
        }
        if (!isExistingObjRel) {
          objRels.push({
            tableName: tableName,
            isObjRel: true,
            name: null,
            lcol: lcol,
            rcol: lcol.map(column => constraint.column_mapping[column]),
            rTable: constraint.ref_table,
          });
        }
      } else if (constraint.ref_table === tableName) {
        /* Array Relationships */
        const rcol = Object.keys(constraint.column_mapping);
        const rTable = constraint.table_name;
        let isExistingArrayRel = false;

        for (let k = 0; k < currentArrRels.length; k++) {
          // check if this is already an existing relationship
          const relDef = currentArrRels[k].rel_def;
          let currTable = null;
          let currRCol = null;

          if (relDef.foreign_key_constraint_on) {
            currTable = relDef.foreign_key_constraint_on.table;
            currRCol = [relDef.foreign_key_constraint_on.column];
          } else {
            currTable = relDef.manual_configuration.remote_table;
            currRCol = Object.values(
              relDef.manual_configuration.column_mapping
            );
          }
          if (
            currRCol.sort().join(',') === rcol.sort().join(',') &&
            getTableName(currTable) === constraint.table_name
          ) {
            // existing relationship
            isExistingArrayRel = true;
          }
        }
        if (!isExistingArrayRel) {
          arrRels.push({
            tableName: tableName,
            isObjRel: false,
            name: null,
            rcol: rcol,
            lcol: rcol.map(column => constraint.column_mapping[column]),
            rTable: rTable,
          });
        }
      }

      /* Self Referencing Array Relationships */
      if (
        constraint.ref_table === tableName &&
        constraint.table_name === tableName
      ) {
        const rcol = Object.keys(constraint.column_mapping);
        const rTable = constraint.table_name;
        let isExistingArrayRel = false;

        for (let k = 0; k < currentArrRels.length; k++) {
          // check if this is already an existing relationship
          const relDef = currentArrRels[k].rel_def;
          let currTable = null;
          let currRCol = null;
          if (relDef.foreign_key_constraint_on) {
            currTable = relDef.foreign_key_constraint_on.table;
            currRCol = [relDef.foreign_key_constraint_on.column];
          } else {
            currTable = relDef.manual_configuration.remote_table;
            currRCol = Object.values(
              relDef.manual_configuration.column_mapping
            );
          }
          if (
            currRCol.sort().join(',') === rcol.sort().join(',') &&
            getTableName(currTable) === constraint.table_name
          ) {
            // existing relationship
            isExistingArrayRel = true;
          }
        }
        if (!isExistingArrayRel) {
          arrRels.push({
            tableName: tableName,
            isObjRel: false,
            name: null,
            rcol: rcol,
            lcol: rcol.map(column => constraint.column_mapping[column]),
            rTable: rTable,
          });
        }
      }
    }
  }

  const length =
    objRels.length > arrRels.length ? objRels.length : arrRels.length;
  const finalObjRel = [];
  const finalArrayRel = [];
  for (let i = 0; i < length; i++) {
    const objRel = objRels[i] ? objRels[i] : null;
    const arrRel = arrRels[i] ? arrRels[i] : null;
    if (objRel !== null) {
      finalObjRel.push(objRel);
    }
    if (arrRel !== null) {
      finalArrayRel.push(arrRel);
    }
  }

  return { objectRel: finalObjRel, arrayRel: finalArrayRel };
};

export default suggestedRelationshipsRaw;<|MERGE_RESOLUTION|>--- conflicted
+++ resolved
@@ -24,10 +24,7 @@
           if (currentObjRels[k].rel_def.foreign_key_constraint_on) {
             // check if this is already an existing relationship
             if (
-<<<<<<< HEAD
-=======
               // TODO: ideally multiple columns should be handled by server
->>>>>>> d90fae64
               lcol.length === 1 &&
               currentObjRels[k].rel_def.foreign_key_constraint_on === lcol[0]
             ) {
