{-# LANGUAGE FlexibleContexts      #-}
{-# LANGUAGE FlexibleInstances     #-}
{-# LANGUAGE LambdaCase            #-}
{-# LANGUAGE MultiParamTypeClasses #-}
{-# LANGUAGE MultiWayIf            #-}
{-# LANGUAGE NoImplicitPrelude     #-}
{-# LANGUAGE OverloadedStrings     #-}

module Hasura.GraphQL.Schema
  ( mkGCtxMap
  , GCtxMap
  , getGCtx
  , GCtx(..)
  , OpCtx(..)
  , InsCtx(..)
  , InsCtxMap
  , RelationInfoMap
  , isAggFld
  -- Schema stitching related
  , RemoteGCtx (..)
  , checkSchemaConflicts
  , checkConflictingNode
  , emptyGCtx
  , mergeMaybeMaps
  , ppGCtx
  ) where


import           Data.Has
import           Data.Maybe                     (maybeToList)

import qualified Data.HashMap.Strict            as Map
import qualified Data.HashSet                   as Set
import qualified Data.Text                      as T
import qualified Language.GraphQL.Draft.Syntax  as G

import           Hasura.GraphQL.Context
import           Hasura.GraphQL.Resolve.Context
import           Hasura.GraphQL.Validate.Types
import           Hasura.Prelude
import           Hasura.RQL.DML.Internal        (mkAdminRolePermInfo)
import           Hasura.RQL.Types
import           Hasura.SQL.Types


-- defaultTypes :: [TypeInfo]
-- defaultTypes = $(fromSchemaDocQ defaultSchema HasuraType)

getInsPerm :: TableInfo -> RoleName -> Maybe InsPermInfo
getInsPerm tabInfo role
  | role == adminRole = _permIns $ mkAdminRolePermInfo tabInfo
  | otherwise = Map.lookup role rolePermInfoMap >>= _permIns
  where
    rolePermInfoMap = tiRolePermInfoMap tabInfo

getTabInfo
  :: MonadError QErr m
  => TableCache -> QualifiedTable -> m TableInfo
getTabInfo tc t =
  onNothing (Map.lookup t tc) $
     throw500 $ "table not found: " <>> t

-- type OpCtxMap = Map.HashMap G.Name OpCtx

-- data OpCtx
--   -- table, req hdrs
--   = OCInsert QualifiedTable [T.Text]
--   -- tn, filter exp, limit, req hdrs
--   | OCSelect QualifiedTable S.BoolExp (Maybe Int) [T.Text]
--   -- tn, filter exp, reqt hdrs
--   | OCSelectPkey QualifiedTable S.BoolExp [T.Text]
--   -- tn, filter exp, limit, req hdrs
--   | OCSelectAgg QualifiedTable S.BoolExp (Maybe Int) [T.Text]
--   -- tn, filter exp, req hdrs
--   | OCUpdate QualifiedTable S.BoolExp [T.Text]
--   -- tn, filter exp, req hdrs
--   | OCDelete QualifiedTable S.BoolExp [T.Text]
--   deriving (Show, Eq)


data RemoteGCtx
  = RemoteGCtx
  { _rgTypes            :: !TypeMap
  , _rgQueryRoot        :: !ObjTyInfo
  , _rgMutationRoot     :: !(Maybe ObjTyInfo)
  , _rgSubscriptionRoot :: !(Maybe ObjTyInfo)
  } deriving (Show, Eq)

instance Has TypeMap RemoteGCtx where
  getter = _rgTypes
  modifier f ctx = ctx { _rgTypes = f $ _rgTypes ctx }

-- data GCtx
--   = GCtx
--   { _gTypes     :: !TypeMap
--   , _gFields    :: !FieldMap
--   , _gOrdByCtx  :: !OrdByCtx
--   , _gQueryRoot :: !ObjTyInfo
--   , _gMutRoot   :: !(Maybe ObjTyInfo)
--   , _gSubRoot   :: !(Maybe ObjTyInfo)
--   , _gOpCtxMap  :: !OpCtxMap
--   , _gInsCtxMap :: !InsCtxMap
--   } deriving (Show, Eq)

-- instance Has TypeMap GCtx where
--   getter = _gTypes
--   modifier f ctx = ctx { _gTypes = f $ _gTypes ctx }

-- data TyAgg
--   = TyAgg
--   { _taTypes  :: !TypeMap
--   , _taFields :: !FieldMap
--   , _taOrdBy  :: !OrdByCtx
--   } deriving (Show, Eq)

-- instance Semigroup TyAgg where
--   (TyAgg t1 f1 o1) <> (TyAgg t2 f2 o2) =
--     TyAgg (Map.union t1 t2) (Map.union f1 f2) (Map.union o1 o2)

-- instance Monoid TyAgg where
--   mempty = TyAgg Map.empty Map.empty Map.empty
--   mappend = (<>)

type SelField = Either PGColInfo (RelInfo, Bool, AnnBoolExpSQL, Maybe Int, Bool)

-- mkHsraObjFldInfo
--   :: Maybe G.Description
--   -> G.Name
--   -> ParamMap
--   -> G.GType
--   -> ObjFldInfo
-- mkHsraObjFldInfo descM name params ty =
--   ObjFldInfo descM name params ty HasuraType

-- mkHsraObjTyInfo
--   :: Maybe G.Description
--   -> G.NamedType
--   -> ObjFieldMap
--   -> ObjTyInfo
-- mkHsraObjTyInfo descM ty flds =
--   mkObjTyInfo descM ty flds HasuraType

-- mkHsraInpTyInfo
--   :: Maybe G.Description
--   -> G.NamedType
--   -> InpObjFldMap
--   -> InpObjTyInfo
-- mkHsraInpTyInfo descM ty flds =
--   InpObjTyInfo descM ty flds HasuraType

-- mkHsraEnumTyInfo
--   :: Maybe G.Description
--   -> G.NamedType
--   -> Map.HashMap G.EnumValue EnumValInfo
--   -> EnumTyInfo
-- mkHsraEnumTyInfo descM ty enumVals =
--   EnumTyInfo descM ty enumVals HasuraType

-- mkHsraScalarTyInfo :: PGColType -> ScalarTyInfo
-- mkHsraScalarTyInfo ty = ScalarTyInfo Nothing ty HasuraType

qualTableToName :: QualifiedTable -> G.Name
qualTableToName = G.Name <$> \case
  QualifiedTable (SchemaName "public") tn -> getTableTxt tn
  QualifiedTable sn tn -> getSchemaTxt sn <> "_" <> getTableTxt tn

isValidTableName :: QualifiedTable -> Bool
isValidTableName = isValidName . qualTableToName

isValidField :: FieldInfo -> Bool
isValidField = \case
  FIColumn (PGColInfo col _ _) -> isColEligible col
  FIRelationship (RelInfo rn _ _ remTab _) -> isRelEligible rn remTab
  where
    isColEligible = isValidName . G.Name . getPGColTxt
    isRelEligible rn rt = isValidName (G.Name $ getRelTxt rn)
                          && isValidTableName rt

upsertable :: [TableConstraint] -> Bool -> Bool -> Bool
upsertable constraints isUpsertAllowed view =
  not (null uniqueOrPrimaryCons) && isUpsertAllowed && not view
  where
    uniqueOrPrimaryCons = filter isUniqueOrPrimary constraints

toValidFieldInfos :: FieldInfoMap -> [FieldInfo]
toValidFieldInfos = filter isValidField . Map.elems

validPartitionFieldInfoMap :: FieldInfoMap -> ([PGColInfo], [RelInfo])
validPartitionFieldInfoMap = partitionFieldInfos . toValidFieldInfos

getValidCols :: FieldInfoMap -> [PGColInfo]
getValidCols = fst . validPartitionFieldInfoMap

getValidRels :: FieldInfoMap -> [RelInfo]
getValidRels = snd . validPartitionFieldInfoMap

mkValidConstraints :: [TableConstraint] -> [TableConstraint]
mkValidConstraints = filter isValid
  where
    isValid (TableConstraint _ n) =
      isValidName $ G.Name $ getConstraintTxt n

isRelNullable :: FieldInfoMap -> RelInfo -> Bool
isRelNullable fim ri = isNullable
  where
    lCols = map fst $ riMapping ri
    allCols = getValidCols fim
    lColInfos = getColInfos lCols allCols
    isNullable = any pgiIsNullable lColInfos

numAggOps :: [G.Name]
numAggOps = [ "sum", "avg", "stddev", "stddev_samp", "stddev_pop"
            , "variance", "var_samp", "var_pop"
            ]

compAggOps :: [G.Name]
compAggOps = ["max", "min"]

isAggFld :: G.Name -> Bool
isAggFld = flip elem (numAggOps <> compAggOps)

mkColName :: PGCol -> G.Name
mkColName (PGCol n) = G.Name n

mkRelName :: RelName -> G.Name
mkRelName (RelName r) = G.Name r

mkAggRelName :: RelName -> G.Name
mkAggRelName (RelName r) = G.Name $ r <> "_aggregate"

-- mkCompExpName :: PGColType -> G.Name
-- mkCompExpName pgColTy =
--   G.Name $ T.pack (show pgColTy) <> "_comparison_exp"

-- mkCompExpTy :: PGColType -> G.NamedType
-- mkCompExpTy =
--   G.NamedType . mkCompExpName

mkBoolExpName :: QualifiedTable -> G.Name
mkBoolExpName tn =
  qualTableToName tn <> "_bool_exp"

mkBoolExpTy :: QualifiedTable -> G.NamedType
mkBoolExpTy =
  G.NamedType . mkBoolExpName

mkTableTy :: QualifiedTable -> G.NamedType
mkTableTy =
  G.NamedType . qualTableToName

mkTableAggTy :: QualifiedTable -> G.NamedType
mkTableAggTy tn =
  G.NamedType $ qualTableToName tn <> "_aggregate"

mkTableAggFldsTy :: QualifiedTable -> G.NamedType
mkTableAggFldsTy tn =
  G.NamedType $ qualTableToName tn <> "_aggregate_fields"

mkTableColAggFldsTy :: G.Name -> QualifiedTable -> G.NamedType
mkTableColAggFldsTy op tn =
  G.NamedType $ qualTableToName tn <> "_" <> op <> "_fields"

mkTableByPKeyTy :: QualifiedTable -> G.Name
mkTableByPKeyTy tn = qualTableToName tn <> "_by_pk"

-- --- | make compare expression input type
-- mkCompExpInp :: PGColType -> InpObjTyInfo
-- mkCompExpInp colTy =
--   InpObjTyInfo (Just tyDesc) (mkCompExpTy colTy) (fromInpValL $ concat
--   [ map (mk colScalarTy) typedOps
--   , map (mk $ G.toLT colScalarTy) listOps
--   , bool [] (map (mk $ mkScalarTy PGText) stringOps) isStringTy
--   , bool [] (map jsonbOpToInpVal jsonbOps) isJsonbTy
--   , [InpValInfo Nothing "_is_null" $ G.TypeNamed (G.Nullability True) $ G.NamedType "Boolean"]
--   ]) HasuraType
--   where
--     tyDesc = mconcat
--       [ "expression to compare columns of type "
--       , G.Description (T.pack $ show colTy)
--       , ". All fields are combined with logical 'AND'."
--       ]

--     isStringTy = case colTy of
--       PGVarchar -> True
--       PGText    -> True
--       _         -> False

--     mk t n = InpValInfo Nothing n $ G.toGT t

--     colScalarTy = mkScalarTy colTy
--     -- colScalarListTy = GA.GTList colGTy

--     typedOps =
--        ["_eq", "_neq", "_gt", "_lt", "_gte", "_lte"]

--     listOps =
--       [ "_in", "_nin" ]

--     -- TODO
--     -- columnOps =
--     --   [ "_ceq", "_cneq", "_cgt", "_clt", "_cgte", "_clte"]

--     stringOps =
--       [ "_like", "_nlike", "_ilike", "_nilike"
--       , "_similar", "_nsimilar"
--       ]

--     isJsonbTy = case colTy of
--       PGJSONB -> True
--       _       -> False

--     jsonbOpToInpVal (op, ty, desc) = InpValInfo (Just desc) op ty

--     jsonbOps =
--       [ ( "_contains"
--         , G.toGT $ mkScalarTy PGJSONB
--         , "does the column contain the given json value at the top level"
--         )
--       , ( "_contained_in"
--         , G.toGT $ mkScalarTy PGJSONB
--         , "is the column contained in the given json value"
--         )
--       , ( "_has_key"
--         , G.toGT $ mkScalarTy PGText
--         , "does the string exist as a top-level key in the column"
--         )
--       , ( "_has_keys_any"
--         , G.toGT $ G.toLT $ G.toNT $ mkScalarTy PGText
--         , "do any of these strings exist as top-level keys in the column"
--         )
--       , ( "_has_keys_all"
--         , G.toGT $ G.toLT $ G.toNT $ mkScalarTy PGText
--         , "do all of these strings exist as top-level keys in the column"
--         )
--       ]

mkPGColFld :: PGColInfo -> ObjFldInfo
mkPGColFld (PGColInfo colName colTy isNullable) =
  mkHsraObjFldInfo Nothing n Map.empty ty
  where
    n  = G.Name $ getPGColTxt colName
    ty = bool notNullTy nullTy isNullable
    scalarTy = mkScalarTy colTy
    notNullTy = G.toGT $ G.toNT scalarTy
    nullTy = G.toGT scalarTy

-- where: table_bool_exp
-- limit: Int
-- offset: Int
-- distinct_on: [table_select_column!]
mkSelArgs :: QualifiedTable -> [InpValInfo]
mkSelArgs tn =
  [ InpValInfo (Just whereDesc) "where" $ G.toGT $ mkBoolExpTy tn
  , InpValInfo (Just limitDesc) "limit" $ G.toGT $ mkScalarTy PGInteger
  , InpValInfo (Just offsetDesc) "offset" $ G.toGT $ mkScalarTy PGInteger
  , InpValInfo (Just orderByDesc) "order_by" $ G.toGT $ G.toLT $ G.toNT $
    mkOrdByTy tn
  , InpValInfo (Just distinctDesc) "distinct_on" $ G.toGT $ G.toLT $
    G.toNT $ mkSelColumnInpTy tn
  ]
  where
    whereDesc   = "filter the rows returned"
    limitDesc   = "limit the nuber of rows returned"
    offsetDesc  = "skip the first n rows. Use only with order_by"
    orderByDesc = "sort the rows by one or more columns"
    distinctDesc = "distinct select on columns"

-- fromInpValL :: [InpValInfo] -> Map.HashMap G.Name InpValInfo
-- fromInpValL = mapFromL _iviName

{-

array_relationship(
  where: remote_table_bool_exp
  limit: Int
  offset: Int
):  [remote_table!]!
array_relationship_aggregate(
  where: remote_table_bool_exp
  limit: Int
  offset: Int
):  remote_table_aggregate!
object_relationship: remote_table

-}
mkRelFld
  :: Bool
  -> RelInfo
  -> Bool
  -> [ObjFldInfo]
mkRelFld allowAgg (RelInfo rn rTy _ remTab isManual) isNullable = case rTy of
  ArrRel -> bool [arrRelFld] [arrRelFld, aggArrRelFld] allowAgg
  ObjRel -> [objRelFld]
  where
    objRelFld = mkHsraObjFldInfo (Just "An object relationship")
      (G.Name $ getRelTxt rn) Map.empty objRelTy
    objRelTy = bool (G.toGT $ G.toNT relTabTy) (G.toGT relTabTy) isObjRelNullable
    isObjRelNullable = isManual || isNullable
    relTabTy = mkTableTy remTab

    arrRelFld =
      mkHsraObjFldInfo (Just "An array relationship") (G.Name $ getRelTxt rn)
      (fromInpValL $ mkSelArgs remTab) arrRelTy
    arrRelTy = G.toGT $ G.toNT $ G.toLT $ G.toNT $ mkTableTy remTab
    aggArrRelFld = mkHsraObjFldInfo (Just "An aggregated array relationship")
      (mkAggRelName rn) (fromInpValL $ mkSelArgs remTab) $
      G.toGT $ G.toNT $ mkTableAggTy remTab

{-
type table {
  col1: colty1
  .
  .
  rel1: relty1
}
-}
mkTableObj
  :: QualifiedTable
  -> [SelField]
  -> ObjTyInfo
mkTableObj tn allowedFlds =
  mkObjTyInfo (Just desc) (mkTableTy tn) (mapFromL _fiName flds) HasuraType
  where
    flds = concatMap (either (pure . mkPGColFld) mkRelFld') allowedFlds
    mkRelFld' (relInfo, allowAgg, _, _, isNullable) =
      mkRelFld allowAgg relInfo isNullable
    desc = G.Description $ "columns and relationships of " <>> tn

{-
type table_aggregate {
  agg: table_aggregate_fields
  nodes: [table!]!
}
-}
mkTableAggObj
  :: QualifiedTable -> ObjTyInfo
mkTableAggObj tn =
  mkHsraObjTyInfo (Just desc) (mkTableAggTy tn) $ mapFromL _fiName
  [aggFld, nodesFld]
  where
    desc = G.Description $
      "aggregated selection of " <>> tn

    aggFld = mkHsraObjFldInfo Nothing "aggregate" Map.empty $ G.toGT $
             mkTableAggFldsTy tn
    nodesFld = mkHsraObjFldInfo Nothing "nodes" Map.empty $ G.toGT $
               G.toNT $ G.toLT $ G.toNT $ mkTableTy tn

{-
type table_aggregate_fields{
  count: Int
  sum: table_sum_fields
  avg: table_avg_fields
  stddev: table_stddev_fields
  stddev_pop: table_stddev_pop_fields
  variance: table_variance_fields
  var_pop: table_var_pop_fields
  max: table_max_fields
  min: table_min_fields
}
-}
mkTableAggFldsObj
  :: QualifiedTable -> [PGCol] -> [PGCol] -> ObjTyInfo
mkTableAggFldsObj tn numCols compCols =
  mkHsraObjTyInfo (Just desc) (mkTableAggFldsTy tn) $ mapFromL _fiName $
  countFld : (numFlds <> compFlds)
  where
    desc = G.Description $
      "aggregate fields of " <>> tn

    countFld = mkHsraObjFldInfo Nothing "count" countParams $ G.toGT $
               mkScalarTy PGInteger

    countParams = fromInpValL [countColInpVal, distinctInpVal]

    countColInpVal = InpValInfo Nothing "columns" $ G.toGT $
                     G.toLT $ G.toNT $ mkSelColumnInpTy tn
    distinctInpVal = InpValInfo Nothing "distinct" $ G.toGT $
                     mkScalarTy PGBoolean

    numFlds = bool (map mkColOpFld numAggOps) [] $ null numCols
    compFlds = bool (map mkColOpFld compAggOps) [] $ null compCols

    mkColOpFld op = mkHsraObjFldInfo Nothing op Map.empty $ G.toGT $
                    mkTableColAggFldsTy op tn

{-
type table_<agg-op>_fields{
   num_col: Int
   .        .
   .        .
}
-}
mkTableColAggFldsObj
  :: QualifiedTable
  -> G.Name
  -> (PGColType -> G.NamedType)
  -> [PGColInfo]
  -> ObjTyInfo
mkTableColAggFldsObj tn op f cols =
  mkHsraObjTyInfo (Just desc) (mkTableColAggFldsTy op tn) $ mapFromL _fiName $
  map mkColObjFld cols
  where
    desc = G.Description $ "aggregate " <> G.unName op <> " on columns"

    mkColObjFld c = mkHsraObjFldInfo Nothing (G.Name $ getPGColTxt $ pgiName c)
                    Map.empty $ G.toGT $ f $ pgiType c

{-

table(
  where: table_bool_exp
  limit: Int
  offset: Int
):  [table!]!

-}
mkSelFld
  :: QualifiedTable
  -> ObjFldInfo
mkSelFld tn =
  mkHsraObjFldInfo (Just desc) fldName args ty
  where
    desc    = G.Description $ "fetch data from the table: " <>> tn
    fldName = qualTableToName tn
    args    = fromInpValL $ mkSelArgs tn
    ty      = G.toGT $ G.toNT $ G.toLT $ G.toNT $ mkTableTy tn

{-
table_by_pk(
  col1: value1!,
  .     .
  .     .
  coln: valuen!
): table
-}
mkSelFldPKey
  :: QualifiedTable -> [PGColInfo]
  -> ObjFldInfo
mkSelFldPKey tn cols =
  mkHsraObjFldInfo (Just desc) fldName args ty
  where
    desc = G.Description $ "fetch data from the table: " <> tn
           <<> " using primary key columns"
    fldName = mkTableByPKeyTy tn
    args = fromInpValL $ map colInpVal cols
    ty = G.toGT $ mkTableTy tn
    colInpVal (PGColInfo n typ _) =
      InpValInfo Nothing (mkColName n) $ G.toGT $ G.toNT $ mkScalarTy typ

{-

table_aggregate(
  where: table_bool_exp
  limit: Int
  offset: Int
): table_aggregate!

-}
mkAggSelFld
  :: QualifiedTable
  -> ObjFldInfo
mkAggSelFld tn =
  mkHsraObjFldInfo (Just desc) fldName args ty
  where
    desc = G.Description $ "fetch aggregated fields from the table: "
           <>> tn
    fldName = qualTableToName tn <> "_aggregate"
    args = fromInpValL $ mkSelArgs tn
    ty = G.toGT $ G.toNT $ mkTableAggTy tn

-- table_mutation_response
mkMutRespTy :: QualifiedTable -> G.NamedType
mkMutRespTy tn =
  G.NamedType $ qualTableToName tn <> "_mutation_response"

{-
type table_mutation_response {
  affected_rows: Int!
  returning: [table!]!
}
-}
mkMutRespObj
  :: QualifiedTable
  -> Bool -- is sel perm defined
  -> ObjTyInfo
mkMutRespObj tn sel =
  mkHsraObjTyInfo (Just objDesc) (mkMutRespTy tn) $ mapFromL _fiName
    $ affectedRowsFld : bool [] [returningFld] sel
  where
    objDesc = G.Description $
      "response of any mutation on the table " <>> tn
    affectedRowsFld =
      mkHsraObjFldInfo (Just desc) "affected_rows" Map.empty $
        G.toGT $ G.toNT $ mkScalarTy PGInteger
      where
        desc = "number of affected rows by the mutation"
    returningFld =
      mkHsraObjFldInfo (Just desc) "returning" Map.empty $
        G.toGT $ G.toNT $ G.toLT $ G.toNT $ mkTableTy tn
      where
        desc = "data of the affected rows by the mutation"

mkBoolExpInp
  :: QualifiedTable
  -- the fields that are allowed
  -> [SelField]
  -> InpObjTyInfo
mkBoolExpInp tn fields =
  mkHsraInpTyInfo (Just desc) boolExpTy $ Map.fromList
    [(_iviName inpVal, inpVal) | inpVal <- inpValues]
  where
    desc = G.Description $
      "Boolean expression to filter rows from the table " <> tn <<>
      ". All fields are combined with a logical 'AND'."

    -- the type of this boolean expression
    boolExpTy = mkBoolExpTy tn

    -- all the fields of this input object
    inpValues = combinators <> map mkFldExpInp fields

    mk n ty = InpValInfo Nothing n $ G.toGT ty

    boolExpListTy = G.toLT boolExpTy

    combinators =
      [ mk "_not" boolExpTy
      , mk "_and" boolExpListTy
      , mk "_or"  boolExpListTy
      ]

    mkFldExpInp = \case
      Left (PGColInfo colName colTy _) ->
        mk (mkColName colName) (mkCompExpTy colTy)
      Right (RelInfo relName _ _ remTab _, _, _, _, _) ->
        mk (G.Name $ getRelTxt relName) (mkBoolExpTy remTab)

mkPGColInp :: PGColInfo -> InpValInfo
mkPGColInp (PGColInfo colName colTy _) =
  InpValInfo Nothing (G.Name $ getPGColTxt colName) $
  G.toGT $ mkScalarTy colTy

-- table_set_input
mkUpdSetTy :: QualifiedTable -> G.NamedType
mkUpdSetTy tn =
  G.NamedType $ qualTableToName tn <> "_set_input"

{-
input table_set_input {
  col1: colty1
  .
  .
  coln: coltyn
}
-}
mkUpdSetInp
  :: QualifiedTable -> [PGColInfo] -> InpObjTyInfo
mkUpdSetInp tn cols  =
  mkHsraInpTyInfo (Just desc) (mkUpdSetTy tn) $
    fromInpValL $ map mkPGColInp cols
  where
    desc = G.Description $
      "input type for updating data in table " <>> tn

-- table_inc_input
mkUpdIncTy :: QualifiedTable -> G.NamedType
mkUpdIncTy tn =
  G.NamedType $ qualTableToName tn <> "_inc_input"

{-
input table_inc_input {
  integer-col1: int
  .
  .
  integer-coln: int
}
-}

mkUpdIncInp
  :: QualifiedTable -> Maybe [PGColInfo] -> Maybe InpObjTyInfo
mkUpdIncInp tn = maybe Nothing mkType
  where
    mkType cols = let intCols = onlyIntCols cols
                      incObjTy =
                        mkHsraInpTyInfo (Just desc) (mkUpdIncTy tn) $
                          fromInpValL $ map mkPGColInp intCols
                  in bool (Just incObjTy) Nothing $ null intCols
    desc = G.Description $
      "input type for incrementing integer columne in table " <>> tn

-- table_<json-op>_input
mkJSONOpTy :: QualifiedTable -> G.Name -> G.NamedType
mkJSONOpTy tn op =
  G.NamedType $ qualTableToName tn <> op <> "_input"

-- json ops are _concat, _delete_key, _delete_elem, _delete_at_path
{-
input table_concat_input {
  jsonb-col1: json
  .
  .
  jsonb-coln: json
}
-}

{-
input table_delete_key_input {
  jsonb-col1: string
  .
  .
  jsonb-coln: string
}
-}

{-
input table_delete_elem_input {
  jsonb-col1: int
  .
  .
  jsonb-coln: int
}
-}

{-
input table_delete_at_path_input {
  jsonb-col1: [string]
  .
  .
  jsonb-coln: [string]
}
-}

-- jsonb operators and descriptions
prependOp :: G.Name
prependOp = "_prepend"

prependDesc :: G.Description
prependDesc = "prepend existing jsonb value of filtered columns with new jsonb value"

appendOp :: G.Name
appendOp = "_append"

appendDesc :: G.Description
appendDesc = "append existing jsonb value of filtered columns with new jsonb value"

deleteKeyOp :: G.Name
deleteKeyOp = "_delete_key"

deleteKeyDesc :: G.Description
deleteKeyDesc = "delete key/value pair or string element."
                <> " key/value pairs are matched based on their key value"

deleteElemOp :: G.Name
deleteElemOp = "_delete_elem"

deleteElemDesc :: G.Description
deleteElemDesc = "delete the array element with specified index (negative integers count from the end)."
                 <> " throws an error if top level container is not an array"

deleteAtPathOp :: G.Name
deleteAtPathOp = "_delete_at_path"

deleteAtPathDesc :: G.Description
deleteAtPathDesc = "delete the field or element with specified path"
                   <> " (for JSON arrays, negative integers count from the end)"

mkUpdJSONOpInp
  :: QualifiedTable -> [PGColInfo] -> [InpObjTyInfo]
mkUpdJSONOpInp tn cols = bool inpObjs [] $ null jsonbCols
  where
    jsonbCols = onlyJSONBCols cols
    jsonbColNames = map pgiName jsonbCols

    inpObjs = [ prependInpObj, appendInpObj, deleteKeyInpObj
              , deleteElemInpObj, deleteAtPathInpObj
              ]

    appendInpObj =
      mkHsraInpTyInfo (Just appendDesc) (mkJSONOpTy tn appendOp) $
      fromInpValL $ map mkPGColInp jsonbCols

    prependInpObj =
      mkHsraInpTyInfo (Just prependDesc) (mkJSONOpTy tn prependOp) $
      fromInpValL $ map mkPGColInp jsonbCols

    deleteKeyInpObj =
      mkHsraInpTyInfo (Just deleteKeyDesc) (mkJSONOpTy tn deleteKeyOp) $
      fromInpValL $ map deleteKeyInpVal jsonbColNames
    deleteKeyInpVal c = InpValInfo Nothing (G.Name $ getPGColTxt c) $
      G.toGT $ G.NamedType "String"

    deleteElemInpObj =
      mkHsraInpTyInfo (Just deleteElemDesc) (mkJSONOpTy tn deleteElemOp) $
      fromInpValL $ map deleteElemInpVal jsonbColNames
    deleteElemInpVal c = InpValInfo Nothing (G.Name $ getPGColTxt c) $
      G.toGT $ G.NamedType "Int"

    deleteAtPathInpObj =
      mkHsraInpTyInfo (Just deleteAtPathDesc) (mkJSONOpTy tn deleteAtPathOp) $
      fromInpValL $ map deleteAtPathInpVal jsonbColNames
    deleteAtPathInpVal c = InpValInfo Nothing (G.Name $ getPGColTxt c) $
      G.toGT $ G.toLT $ G.NamedType "String"

{-

update_table(
  where : table_bool_exp!
  _set  : table_set_input
  _inc  : table_inc_input
  _concat: table_concat_input
  _delete_key: table_delete_key_input
  _delete_elem: table_delete_elem_input
  _delete_path_at: table_delete_path_at_input
): table_mutation_response

-}

mkIncInpVal :: QualifiedTable -> [PGColInfo] -> Maybe InpValInfo
mkIncInpVal tn cols = bool (Just incArg) Nothing $ null intCols
  where
    intCols = onlyIntCols cols
    incArgDesc = "increments the integer columns with given value of the filtered values"
    incArg =
      InpValInfo (Just incArgDesc) "_inc" $ G.toGT $ mkUpdIncTy tn

mkJSONOpInpVals :: QualifiedTable -> [PGColInfo] -> [InpValInfo]
mkJSONOpInpVals tn cols = bool jsonbOpArgs [] $ null jsonbCols
  where
    jsonbCols = onlyJSONBCols cols
    jsonbOpArgs = [appendArg, prependArg, deleteKeyArg, deleteElemArg, deleteAtPathArg]

    appendArg =
      InpValInfo (Just appendDesc) appendOp $ G.toGT $ mkJSONOpTy tn appendOp

    prependArg =
      InpValInfo (Just prependDesc) prependOp $ G.toGT $ mkJSONOpTy tn prependOp

    deleteKeyArg =
      InpValInfo (Just deleteKeyDesc) deleteKeyOp $
      G.toGT $ mkJSONOpTy tn deleteKeyOp

    deleteElemArg =
      InpValInfo (Just deleteElemDesc) deleteElemOp $
      G.toGT $ mkJSONOpTy tn deleteElemOp

    deleteAtPathArg =
      InpValInfo (Just deleteAtPathDesc) deleteAtPathOp $
      G.toGT $ mkJSONOpTy tn deleteAtPathOp

mkUpdMutFld
  :: QualifiedTable -> [PGColInfo] -> ObjFldInfo
mkUpdMutFld tn cols =
  mkHsraObjFldInfo (Just desc) fldName (fromInpValL inputValues) $
    G.toGT $ mkMutRespTy tn
  where
    inputValues = [filterArg, setArg] <> incArg
                  <> mkJSONOpInpVals tn cols
    desc = G.Description $ "update data of the table: " <>> tn

    fldName = "update_" <> qualTableToName tn

    filterArgDesc = "filter the rows which have to be updated"
    filterArg =
      InpValInfo (Just filterArgDesc) "where" $ G.toGT $
      G.toNT $ mkBoolExpTy tn

    setArgDesc = "sets the columns of the filtered rows to the given values"
    setArg =
      InpValInfo (Just setArgDesc) "_set" $ G.toGT $ mkUpdSetTy tn

    incArg = maybeToList $ mkIncInpVal tn cols

{-

delete_table(
  where : table_bool_exp!
): table_mutation_response

-}

mkDelMutFld
  :: QualifiedTable -> ObjFldInfo
mkDelMutFld tn =
  mkHsraObjFldInfo (Just desc) fldName (fromInpValL [filterArg]) $
    G.toGT $ mkMutRespTy tn
  where
    desc = G.Description $ "delete data from the table: " <>> tn

    fldName = "delete_" <> qualTableToName tn

    filterArgDesc = "filter the rows which have to be deleted"
    filterArg =
      InpValInfo (Just filterArgDesc) "where" $ G.toGT $
      G.toNT $ mkBoolExpTy tn

-- table_insert_input
mkInsInpTy :: QualifiedTable -> G.NamedType
mkInsInpTy tn =
  G.NamedType $ qualTableToName tn <> "_insert_input"

-- table_obj_rel_insert_input
mkObjInsInpTy :: QualifiedTable -> G.NamedType
mkObjInsInpTy tn =
  G.NamedType $ qualTableToName tn <> "_obj_rel_insert_input"

-- table_arr_rel_insert_input
mkArrInsInpTy :: QualifiedTable -> G.NamedType
mkArrInsInpTy tn =
  G.NamedType $ qualTableToName tn <> "_arr_rel_insert_input"


-- table_on_conflict
mkOnConflictInpTy :: QualifiedTable -> G.NamedType
mkOnConflictInpTy tn =
  G.NamedType $ qualTableToName tn <> "_on_conflict"

-- table_constraint
mkConstraintInpTy :: QualifiedTable -> G.NamedType
mkConstraintInpTy tn =
  G.NamedType $ qualTableToName tn <> "_constraint"

-- table_update_column
mkUpdColumnInpTy :: QualifiedTable -> G.NamedType
mkUpdColumnInpTy tn =
  G.NamedType $ qualTableToName tn <> "_update_column"

--table_select_column
mkSelColumnInpTy :: QualifiedTable -> G.NamedType
mkSelColumnInpTy tn =
  G.NamedType $ qualTableToName tn <> "_select_column"
{-
input table_obj_rel_insert_input {
  data: table_insert_input!
  on_conflict: table_on_conflict
}

-}

{-
input table_arr_rel_insert_input {
  data: [table_insert_input!]!
  on_conflict: table_on_conflict
}

-}

mkRelInsInps
  :: QualifiedTable -> Bool -> [InpObjTyInfo]
mkRelInsInps tn upsertAllowed = [objRelInsInp, arrRelInsInp]
  where
    onConflictInpVal =
      InpValInfo Nothing "on_conflict" $ G.toGT $ mkOnConflictInpTy tn

    onConflictInp = bool [] [onConflictInpVal] upsertAllowed

    objRelDesc = G.Description $
      "input type for inserting object relation for remote table " <>> tn

    objRelDataInp = InpValInfo Nothing "data" $ G.toGT $
                    G.toNT $ mkInsInpTy tn
    objRelInsInp = mkHsraInpTyInfo (Just objRelDesc) (mkObjInsInpTy tn)
                   $ fromInpValL $ objRelDataInp : onConflictInp

    arrRelDesc = G.Description $
      "input type for inserting array relation for remote table " <>> tn

    arrRelDataInp = InpValInfo Nothing "data" $ G.toGT $
                    G.toNT $ G.toLT $ G.toNT $ mkInsInpTy tn
    arrRelInsInp = mkHsraInpTyInfo (Just arrRelDesc) (mkArrInsInpTy tn)
                   $ fromInpValL $ arrRelDataInp : onConflictInp

{-

input table_insert_input {
  col1: colty1
  .
  .
  coln: coltyn
}

-}

mkInsInp
  :: QualifiedTable -> InsCtx -> InpObjTyInfo
mkInsInp tn insCtx =
  mkHsraInpTyInfo (Just desc) (mkInsInpTy tn) $ fromInpValL $
  map mkPGColInp insCols <> relInps
  where
    desc = G.Description $
      "input type for inserting data into table " <>> tn
    cols = icColumns insCtx
    setCols = Map.keys $ icSet insCtx
    insCols = flip filter cols $ \ci -> pgiName ci `notElem` setCols
    relInfoMap = icRelations insCtx

    relInps = flip map (Map.toList relInfoMap) $
      \(relName, relInfo) ->
         let rty = riType relInfo
             remoteQT = riRTable relInfo
         in case rty of
            ObjRel -> InpValInfo Nothing (G.Name $ getRelTxt relName) $
                      G.toGT $ mkObjInsInpTy remoteQT
            ArrRel -> InpValInfo Nothing (G.Name $ getRelTxt relName) $
                      G.toGT $ mkArrInsInpTy remoteQT

{-

input table_on_conflict {
  action: conflict_action
  constraint: table_constraint!
  update_columns: [table_column!]
}

-}

mkOnConflictInp :: QualifiedTable -> InpObjTyInfo
mkOnConflictInp tn =
  mkHsraInpTyInfo (Just desc) (mkOnConflictInpTy tn) $ fromInpValL
  [actionInpVal, constraintInpVal, updateColumnsInpVal]
  where
    desc = G.Description $
      "on conflict condition type for table " <>> tn

    actionDesc = "action when conflict occurs (deprecated)"

    actionInpVal = InpValInfo (Just actionDesc) (G.Name "action") $
      G.toGT $ G.NamedType "conflict_action"

    constraintInpVal = InpValInfo Nothing (G.Name "constraint") $
      G.toGT $ G.toNT $ mkConstraintInpTy tn

    updateColumnsInpVal = InpValInfo Nothing (G.Name "update_columns") $
      G.toGT $ G.toLT $ G.toNT $ mkUpdColumnInpTy tn
{-

insert_table(
  objects: [table_insert_input!]!
  on_conflict: table_on_conflict
  ): table_mutation_response!
-}

mkInsMutFld
  :: QualifiedTable -> Bool -> ObjFldInfo
mkInsMutFld tn isUpsertable =
  mkHsraObjFldInfo (Just desc) fldName (fromInpValL inputVals) $
    G.toGT $ mkMutRespTy tn
  where
    inputVals = catMaybes [Just objectsArg , onConflictInpVal]
    desc = G.Description $
      "insert data into the table: " <>> tn

    fldName = "insert_" <> qualTableToName tn

    objsArgDesc = "the rows to be inserted"
    objectsArg =
      InpValInfo (Just objsArgDesc) "objects" $ G.toGT $
      G.toNT $ G.toLT $ G.toNT $ mkInsInpTy tn

    onConflictInpVal = bool Nothing (Just onConflictArg) isUpsertable

    onConflictDesc = "on conflict condition"
    onConflictArg =
      InpValInfo (Just onConflictDesc) "on_conflict" $ G.toGT $ mkOnConflictInpTy tn

mkConstriantTy :: QualifiedTable -> [TableConstraint] -> EnumTyInfo
mkConstriantTy tn cons = enumTyInfo
  where
    enumTyInfo = mkHsraEnumTyInfo (Just desc) (mkConstraintInpTy tn) $
                 mapFromL _eviVal $ map (mkConstraintEnumVal . tcName ) cons

    desc = G.Description $
      "unique or primary key constraints on table " <>> tn

    mkConstraintEnumVal (ConstraintName n) =
      EnumValInfo (Just "unique or primary key constraint")
      (G.EnumValue $ G.Name n) False

mkColumnEnumVal :: PGCol -> EnumValInfo
mkColumnEnumVal (PGCol col) =
  EnumValInfo (Just "column name") (G.EnumValue $ G.Name col) False

mkUpdColumnTy :: QualifiedTable -> [PGCol] -> EnumTyInfo
mkUpdColumnTy tn cols = enumTyInfo
  where
    enumTyInfo = mkHsraEnumTyInfo (Just desc) (mkUpdColumnInpTy tn) $
                 mapFromL _eviVal $ map mkColumnEnumVal cols

    desc = G.Description $
      "update columns of table " <>> tn

mkSelColumnTy :: QualifiedTable -> [PGCol] -> EnumTyInfo
mkSelColumnTy tn cols = enumTyInfo
  where
    enumTyInfo = mkHsraEnumTyInfo (Just desc) (mkSelColumnInpTy tn) $
                 mapFromL _eviVal $ map mkColumnEnumVal cols

    desc = G.Description $
      "select columns of table " <>> tn

mkConflictActionTy :: EnumTyInfo
mkConflictActionTy = mkHsraEnumTyInfo (Just desc) ty $ mapFromL _eviVal
                     [enumValIgnore, enumValUpdate]
  where
    desc = G.Description "conflict action"
    ty = G.NamedType "conflict_action"
    enumValIgnore = EnumValInfo (Just "ignore the insert on this row")
                    (G.EnumValue "ignore") False
    enumValUpdate = EnumValInfo (Just "update the row with the given values")
                    (G.EnumValue "update") False

<<<<<<< HEAD
-- ordByTy :: G.NamedType
-- ordByTy = G.NamedType "order_by"

-- ordByEnumTy :: EnumTyInfo
-- ordByEnumTy =
--   mkHsraEnumTyInfo (Just desc) ordByTy $ mapFromL _eviVal $
--   map mkEnumVal enumVals
--   where
--     desc = G.Description "column ordering options"
--     mkEnumVal (n, d) =
--       EnumValInfo (Just d) (G.EnumValue n) False
--     enumVals =
--       [ ( "asc"
--         , "in the ascending order, nulls last"
--         ),
--         ( "desc"
--         , "in the descending order, nulls last"
--         ),
--         ( "asc_nulls_first"
--         , "in the ascending order, nulls first"
--         ),
--         ( "desc_nulls_first"
--         , "in the ascending order, nulls first"
--         )
--       ]
=======
ordByTy :: G.NamedType
ordByTy = G.NamedType "order_by"

ordByEnumTy :: EnumTyInfo
ordByEnumTy =
  EnumTyInfo (Just desc) ordByTy $ mapFromL _eviVal $
  map mkEnumVal enumVals
  where
    desc = G.Description "column ordering options"
    mkEnumVal (n, d) =
      EnumValInfo (Just d) (G.EnumValue n) False
    enumVals =
      [ ( "asc"
        , "in the ascending order, nulls last"
        ),
        ( "asc_nulls_last"
        , "in the ascending order, nulls last"
        ),
        ( "asc_nulls_first"
        , "in the ascending order, nulls first"
        ),
        ( "desc"
        , "in the descending order, nulls first"
        ),
        ( "desc_nulls_first"
        , "in the descending order, nulls first"
        ),
        ( "desc_nulls_last"
        , "in the descending order, nulls last"
        )
      ]
>>>>>>> 58fe5794

mkOrdByTy :: QualifiedTable -> G.NamedType
mkOrdByTy tn =
  G.NamedType $ qualTableToName tn <> "_order_by"

{-
input table_order_by {
  col1: order_by
  col2: order_by
  .     .
  .     .
  coln: order_by
  obj-rel: <remote-table>_order_by
}
-}

mkOrdByInpObj
  :: QualifiedTable -> [SelField] -> (InpObjTyInfo, OrdByCtx)
mkOrdByInpObj tn selFlds = (inpObjTy, ordByCtx)
  where
    inpObjTy =
      mkHsraInpTyInfo (Just desc) namedTy $ fromInpValL $
      map mkColOrdBy pgCols <> map mkObjRelOrdBy objRels

    namedTy = mkOrdByTy tn
    desc = G.Description $
      "ordering options when selecting data from " <>> tn

    pgCols = lefts selFlds
    objRels = flip filter (rights selFlds) $ \(ri, _, _, _, _) ->
      riType ri == ObjRel

    mkColOrdBy ci = InpValInfo Nothing (mkColName $ pgiName ci) $
                    G.toGT ordByTy
    mkObjRelOrdBy (ri, _, _, _, _) =
      InpValInfo Nothing (mkRelName $ riName ri) $
      G.toGT $ mkOrdByTy $ riRTable ri

    ordByCtx = Map.singleton namedTy $ Map.fromList $
               colOrdBys <> relOrdBys
    colOrdBys = flip map pgCols $ \ci ->
                                    ( mkColName $ pgiName ci
                                    , OBIPGCol ci
                                    )
    relOrdBys = flip map objRels $ \(ri, _, fltr, _, _) ->
                                     ( mkRelName $ riName ri
                                     , OBIRel ri fltr
                                     )

-- newtype RootFlds
--   = RootFlds
--   { _taMutation :: Map.HashMap G.Name (OpCtx, Either ObjFldInfo ObjFldInfo)
--   } deriving (Show, Eq)

-- instance Semigroup RootFlds where
--   (RootFlds m1) <> (RootFlds m2)
--     = RootFlds (Map.union m1 m2)

-- instance Monoid RootFlds where
--   mempty = RootFlds Map.empty
--   mappend  = (<>)

mkOnConflictTypes
  :: QualifiedTable -> [TableConstraint] -> [PGCol] -> Bool -> [TypeInfo]
mkOnConflictTypes tn c cols =
  bool [] tyInfos
  where
    tyInfos = [ TIEnum mkConflictActionTy
              , TIEnum $ mkConstriantTy tn constraints
              , TIEnum $ mkUpdColumnTy tn cols
              , TIInpObj $ mkOnConflictInp tn
              ]
    constraints = filter isUniqueOrPrimary c

mkGCtxRole'
  :: QualifiedTable
  -- insert perm
  -> Maybe (InsCtx, Bool)
  -- select permission
  -> Maybe (Bool, [SelField])
  -- update cols
  -> Maybe [PGColInfo]
  -- delete cols
  -> Maybe ()
  -- primary key columns
  -> [PGColInfo]
  -- constraints
  -> [TableConstraint]
  -> Maybe ViewInfo
  -- all columns
  -> [PGCol]
  -> TyAgg
mkGCtxRole' tn insPermM selPermM updColsM delPermM pkeyCols constraints viM allCols =
  TyAgg (mkTyInfoMap allTypes) fieldMap ordByCtx

  where

    ordByCtx = fromMaybe Map.empty ordByCtxM
    upsertPerm = or $ fmap snd insPermM
    isUpsertable = upsertable constraints upsertPerm $ isJust viM
    onConflictTypes = mkOnConflictTypes tn constraints allCols isUpsertable
    jsonOpTys = fromMaybe [] updJSONOpInpObjTysM
    relInsInpObjTys = maybe [] (map TIInpObj) $
                      mutHelper viIsInsertable relInsInpObjsM

    allTypes = relInsInpObjTys <> onConflictTypes <> jsonOpTys
               <> queryTypes <> aggQueryTypes <> mutationTypes

    queryTypes = catMaybes
      [ TIInpObj <$> boolExpInpObjM
      , TIInpObj <$> ordByInpObjM
      , TIObj <$> selObjM
      ]
    aggQueryTypes = map TIObj aggObjs

    mutationTypes = catMaybes
      [ TIInpObj <$> mutHelper viIsInsertable insInpObjM
      , TIInpObj <$> mutHelper viIsUpdatable updSetInpObjM
      , TIInpObj <$> mutHelper viIsUpdatable updIncInpObjM
      , TIObj <$> mutRespObjM
      , TIEnum <$> selColInpTyM
      ]
    mutHelper f objM = bool Nothing objM $ isMutable f viM

    fieldMap = Map.unions $ catMaybes
               [ insInpObjFldsM, updSetInpObjFldsM, boolExpInpObjFldsM
               , selObjFldsM, Just selByPKeyObjFlds
               ]

    -- helper
    mkColFldMap ty cols = Map.fromList $ flip map cols $
      \c -> ((ty, mkColName $ pgiName c), Left c)

    insCtxM = fst <$> insPermM
    insColsM = icColumns <$> insCtxM
    -- insert input type
    insInpObjM = mkInsInp tn <$> insCtxM
    -- column fields used in insert input object
    insInpObjFldsM = mkColFldMap (mkInsInpTy tn) <$> insColsM
    -- relationship input objects
    relInsInpObjsM = const (mkRelInsInps tn isUpsertable) <$> insCtxM
    -- update set input type
    updSetInpObjM = mkUpdSetInp tn <$> updColsM
    -- update increment input type
    updIncInpObjM = mkUpdIncInp tn updColsM
    -- update json operator input type
    updJSONOpInpObjsM = mkUpdJSONOpInp tn <$> updColsM
    updJSONOpInpObjTysM = map TIInpObj <$> updJSONOpInpObjsM
    -- fields used in set input object
    updSetInpObjFldsM = mkColFldMap (mkUpdSetTy tn) <$> updColsM

    selFldsM = snd <$> selPermM
    selColsM = (map pgiName . lefts) <$> selFldsM
    selColInpTyM = mkSelColumnTy tn <$> selColsM
    -- boolexp input type
    boolExpInpObjM = case selFldsM of
      Just selFlds  -> Just $ mkBoolExpInp tn selFlds
      -- no select permission
      Nothing ->
        -- but update/delete is defined
        if isJust updColsM || isJust delPermM
        then Just $ mkBoolExpInp tn []
        else Nothing

    -- helper
    mkFldMap ty = Map.fromList . concatMap (mkFld ty)
    mkFld ty = \case
      Left ci -> [((ty, mkColName $ pgiName ci), Left ci)]
      Right (ri, allowAgg, perm, lim, _) ->
        let relFld = ( (ty, G.Name $ getRelTxt $ riName ri)
                     , Right (ri, False, perm, lim)
                     )
            aggRelFld = ( (ty, mkAggRelName $ riName ri)
                        , Right (ri, True, perm, lim)
                        )
        in case riType ri of
          ObjRel -> [relFld]
          ArrRel -> bool [relFld] [relFld, aggRelFld] allowAgg

    -- the fields used in bool exp
    boolExpInpObjFldsM = mkFldMap (mkBoolExpTy tn) <$> selFldsM

    -- mut resp obj
    mutRespObjM =
      if isMut
      then Just $ mkMutRespObj tn $ isJust selFldsM
      else Nothing

    isMut = (isJust insColsM || isJust updColsM || isJust delPermM)
            && any (`isMutable` viM) [viIsInsertable, viIsUpdatable, viIsDeletable]

    -- table obj
    selObjM = mkTableObj tn <$> selFldsM
    -- aggregate objs
    aggObjs = case selPermM of
      Just (True, selFlds) ->
        let numCols = (map pgiName . getNumCols) selFlds
            compCols = (map pgiName . getCompCols) selFlds
        in [ mkTableAggObj tn
           , mkTableAggFldsObj tn numCols compCols
           ] <> mkColAggFldsObjs selFlds
      _ -> []
    getNumCols = onlyNumCols . lefts
    getCompCols = onlyComparableCols . lefts
    onlyFloat = const $ mkScalarTy PGFloat

    mkTypeMaker "sum" = mkScalarTy
    mkTypeMaker _     = onlyFloat

    mkColAggFldsObjs flds =
      let numCols = getNumCols flds
          compCols = getCompCols flds
          mkNumObjFld n = mkTableColAggFldsObj tn n (mkTypeMaker n) numCols
          mkCompObjFld n = mkTableColAggFldsObj tn n mkScalarTy compCols
          numFldsObjs = bool (map mkNumObjFld numAggOps) [] $ null numCols
          compFldsObjs = bool (map mkCompObjFld compAggOps) [] $ null compCols
      in numFldsObjs <> compFldsObjs
    -- the fields used in table object
    selObjFldsM = mkFldMap (mkTableTy tn) <$> selFldsM
    -- the field used in table_by_pkey object
    selByPKeyObjFlds = Map.fromList $ flip map pkeyCols $
      \pgi@(PGColInfo col ty _) -> ((mkScalarTy ty, mkColName col), Left pgi)

    ordByInpCtxM = mkOrdByInpObj tn <$> selFldsM
    (ordByInpObjM, ordByCtxM) = case ordByInpCtxM of
      Just (a, b) -> (Just a, Just b)
      Nothing     -> (Nothing, Nothing)


getRootFldsRole'
  :: QualifiedTable
  -> [PGCol]
  -> [TableConstraint]
  -> FieldInfoMap
  -> Maybe ([T.Text], Bool) -- insert perm
  -> Maybe (AnnBoolExpSQL, Maybe Int, [T.Text], Bool) -- select filter
  -> Maybe ([PGCol], AnnBoolExpSQL, [T.Text]) -- update filter
  -> Maybe (AnnBoolExpSQL, [T.Text]) -- delete filter
  -> Maybe ViewInfo
  -> RootFlds
getRootFldsRole' tn primCols constraints fields insM selM updM delM viM =
  RootFlds mFlds
  where
    mFlds = mapFromL (either _fiName _fiName . snd) $ catMaybes
            [ mutHelper viIsInsertable getInsDet insM
            , mutHelper viIsUpdatable getUpdDet updM
            , mutHelper viIsDeletable getDelDet delM
            , getSelDet <$> selM, getSelAggDet selM
            , getPKeySelDet selM $ getColInfos primCols colInfos
            ]
    mutHelper f getDet mutM =
      bool Nothing (getDet <$> mutM) $ isMutable f viM
    colInfos = fst $ validPartitionFieldInfoMap fields
    getInsDet (hdrs, upsertPerm) =
      let isUpsertable = upsertable constraints upsertPerm $ isJust viM
      in ( OCInsert tn hdrs
         , Right $ mkInsMutFld tn isUpsertable
         )
    getUpdDet (updCols, updFltr, hdrs) =
      ( OCUpdate tn updFltr hdrs
      , Right $ mkUpdMutFld tn $ getColInfos updCols colInfos
      )
    getDelDet (delFltr, hdrs) =
      (OCDelete tn delFltr hdrs, Right $ mkDelMutFld tn)
    getSelDet (selFltr, pLimit, hdrs, _) =
      (OCSelect tn selFltr pLimit hdrs, Left $ mkSelFld tn)

    getSelAggDet (Just (selFltr, pLimit, hdrs, True)) = Just
      (OCSelectAgg tn selFltr pLimit hdrs, Left $ mkAggSelFld tn)
    getSelAggDet _ = Nothing

    getPKeySelDet Nothing _ = Nothing
    getPKeySelDet _ [] = Nothing
    getPKeySelDet (Just (selFltr, _, hdrs, _)) pCols = Just
      (OCSelectPkey tn selFltr hdrs, Left $ mkSelFldPKey tn pCols)

-- getRootFlds
--   :: TableCache
--   -> Map.HashMap RoleName RootFlds
-- getRootFlds tables =
--   foldr (Map.unionWith mappend . getRootFldsTable) Map.empty $
--   Map.elems tables

-- gets all the selectable fields (cols and rels) of a
-- table for a role

getSelPermission :: TableInfo -> RoleName -> Maybe SelPermInfo
getSelPermission tabInfo role =
  Map.lookup role (tiRolePermInfoMap tabInfo) >>= _permSel

getSelPerm
  :: (MonadError QErr m)
  => TableCache
  -- all the fields of a table
  -> FieldInfoMap
  -- role and its permission
  -> RoleName -> SelPermInfo
  -> m (Bool, [SelField])
getSelPerm tableCache fields role selPermInfo = do
  selFlds <- fmap catMaybes $ forM (toValidFieldInfos fields) $ \case
    FIColumn pgColInfo ->
      return $ fmap Left $ bool Nothing (Just pgColInfo) $
      Set.member (pgiName pgColInfo) allowedCols
    FIRelationship relInfo -> do
      remTableInfo <- getTabInfo tableCache $ riRTable relInfo
      let remTableSelPermM = getSelPermission remTableInfo role
      return $ flip fmap remTableSelPermM $
        \rmSelPermM -> Right ( relInfo
                             , spiAllowAgg rmSelPermM
                             , spiFilter rmSelPermM
                             , spiLimit rmSelPermM
                             , isRelNullable fields relInfo
                             )
  return (spiAllowAgg selPermInfo, selFlds)
  where
    allowedCols = spiCols selPermInfo

mkInsCtx
  :: MonadError QErr m
  => RoleName
  -> TableCache -> FieldInfoMap -> InsPermInfo -> m InsCtx
mkInsCtx role tableCache fields insPermInfo = do
  relTupsM <- forM rels $ \relInfo -> do
    let remoteTable = riRTable relInfo
        relName = riName relInfo
    remoteTableInfo <- getTabInfo tableCache remoteTable
    let insPermM = getInsPerm remoteTableInfo role
        viewInfoM = tiViewInfo remoteTableInfo
    return $ bool Nothing (Just (relName, relInfo)) $
      isInsertable insPermM viewInfoM

  let relInfoMap = Map.fromList $ catMaybes relTupsM
  return $ InsCtx iView cols setCols relInfoMap
  where
    cols = getValidCols fields
    rels = getValidRels fields
    iView = ipiView insPermInfo
    setCols = ipiSet insPermInfo

    isInsertable Nothing _          = False
    isInsertable (Just _) viewInfoM = isMutable viIsInsertable viewInfoM

mkAdminInsCtx
  :: MonadError QErr m
  => QualifiedTable -> TableCache -> FieldInfoMap -> m InsCtx
mkAdminInsCtx tn tc fields = do
  relTupsM <- forM rels $ \relInfo -> do
    let remoteTable = riRTable relInfo
        relName = riName relInfo
    remoteTableInfo <- getTabInfo tc remoteTable
    let viewInfoM = tiViewInfo remoteTableInfo
    return $ bool Nothing (Just (relName, relInfo)) $
      isMutable viIsInsertable viewInfoM

  return $ InsCtx tn cols Map.empty $ Map.fromList $ catMaybes relTupsM
  where
    cols = getValidCols fields
    rels = getValidRels fields

mkGCtxRole
  :: (MonadError QErr m)
  => TableCache
  -> QualifiedTable
  -> FieldInfoMap
  -> [PGCol]
  -> [TableConstraint]
  -> Maybe ViewInfo
  -> RoleName
  -> RolePermInfo
  -> m (TyAgg, RootFlds, InsCtxMap)
mkGCtxRole tableCache tn fields pCols constraints viM role permInfo = do
  selPermM <- mapM (getSelPerm tableCache fields role) $ _permSel permInfo
  tabInsCtxM <- forM (_permIns permInfo) $ \ipi -> do
    tic <- mkInsCtx role tableCache fields ipi
    return (tic, ipiAllowUpsert ipi)
  let updColsM = filterColInfos . upiCols <$> _permUpd permInfo
      tyAgg = mkGCtxRole' tn tabInsCtxM selPermM updColsM
              (void $ _permDel permInfo) pColInfos constraints viM allCols
      rootFlds = getRootFldsRole tn pCols constraints fields viM permInfo
      insCtxMap = maybe Map.empty (Map.singleton tn) $ fmap fst tabInsCtxM
  return (tyAgg, rootFlds, insCtxMap)
  where
    colInfos = getValidCols fields
    allCols = map pgiName colInfos
    pColInfos = getColInfos pCols colInfos
    filterColInfos allowedSet =
      filter ((`Set.member` allowedSet) . pgiName) colInfos

getRootFldsRole
  :: QualifiedTable
  -> [PGCol]
  -> [TableConstraint]
  -> FieldInfoMap
  -> Maybe ViewInfo
  -> RolePermInfo
  -> RootFlds
getRootFldsRole tn pCols constraints fields viM (RolePermInfo insM selM updM delM) =
  getRootFldsRole' tn pCols constraints fields
  (mkIns <$> insM) (mkSel <$> selM)
  (mkUpd <$> updM) (mkDel <$> delM)
  viM
  where
    mkIns i = (ipiRequiredHeaders i, ipiAllowUpsert i)
    mkSel s = ( spiFilter s, spiLimit s
              , spiRequiredHeaders s, spiAllowAgg s
              )
    mkUpd u = ( Set.toList $ upiCols u
              , upiFilter u
              , upiRequiredHeaders u
              )
    mkDel d = (dpiFilter d, dpiRequiredHeaders d)

mkGCtxMapTable
  :: (MonadError QErr m)
  => TableCache
  -> TableInfo
  -> m (Map.HashMap RoleName (TyAgg, RootFlds, InsCtxMap))
mkGCtxMapTable tableCache (TableInfo tn _ fields rolePerms constraints pkeyCols viewInfo _) = do
  m <- Map.traverseWithKey
       (mkGCtxRole tableCache tn fields pkeyCols validConstraints viewInfo) rolePerms
  adminInsCtx <- mkAdminInsCtx tn tableCache fields
  let adminCtx = mkGCtxRole' tn (Just (adminInsCtx, True))
                 (Just (True, selFlds)) (Just colInfos) (Just ())
                 pkeyColInfos validConstraints viewInfo allCols
      adminInsCtxMap = Map.singleton tn adminInsCtx
  return $ Map.insert adminRole (adminCtx, adminRootFlds, adminInsCtxMap) m
  where
    validConstraints = mkValidConstraints constraints
    colInfos = getValidCols fields
    allCols = map pgiName colInfos
    pkeyColInfos = getColInfos pkeyCols colInfos
    selFlds = flip map (toValidFieldInfos fields) $ \case
      FIColumn pgColInfo     -> Left pgColInfo
      FIRelationship relInfo -> Right (relInfo, True, noFilter, Nothing, isRelNullable fields relInfo)
    adminRootFlds =
      getRootFldsRole' tn pkeyCols validConstraints fields
      (Just ([], True)) (Just (noFilter, Nothing, [], True))
      (Just (allCols, noFilter, [])) (Just (noFilter, []))
      viewInfo

noFilter :: AnnBoolExpSQL
noFilter = annBoolExpTrue


checkSchemaConflicts
  :: (MonadError QErr m)
  => GCtx -> GCtx -> m ()
checkSchemaConflicts gCtx remoteCtx = do
  -- check type conflicts
  let typeMap     = _gTypes gCtx -- hasura typemap
      hTypes      = map G.unNamedType $ Map.keys typeMap
      rmQRootName = _otiName $ _gQueryRoot remoteCtx
      rmMRootName = maybeToList $ _otiName <$> _gMutRoot remoteCtx
      rmRootNames = map G.unNamedType (rmQRootName:rmMRootName)
      rmTypes     = filter (`notElem` builtinTy ++ rmRootNames) $
                    map G.unNamedType $ Map.keys $ _gTypes remoteCtx

      conflictedTypes = filter (`elem` hTypes) rmTypes

  unless (null conflictedTypes) $
    throw400 RemoteSchemaConflicts $ tyMsg conflictedTypes

  -- check node conflicts
  let rmQRoot = _otiFields $ _gQueryRoot remoteCtx
      rmMRoot = _otiFields <$> _gMutRoot remoteCtx
      rmRoots = filter (`notElem` builtinNodes ++ rmRootNames) . Map.keys <$>
                mergeMaybeMaps (Just rmQRoot) rmMRoot
      hQR     = _otiFields <$>
                join (getObjTyM <$> Map.lookup hQRName typeMap)
      hMR     = _otiFields <$>
                join (getObjTyM <$> Map.lookup hMRName typeMap)
      hRoots  = Map.keys <$> mergeMaybeMaps hQR hMR

  case (rmRoots, hRoots) of
    (Just rmR, Just hR) -> do
      let conflictedNodes = filter (`elem` hR) rmR
      unless (null conflictedNodes) $
        throw400 RemoteSchemaConflicts $ nodesMsg conflictedNodes
    _ -> return ()

  where
    hQRName = G.NamedType "query_root"
    hMRName = G.NamedType "mutation_root"
    tyMsg ty = "types: [" <> namesToTxt ty <>
               "] already exist in current graphql schema"
    nodesMsg n = "nodes : [" <> namesToTxt n <>
                 "] already exist in current graphql schema"
    namesToTxt = T.intercalate ", " . map G.unName
    builtinNodes = ["__type", "__schema", "__typename"]
    builtinTy = [ "__Directive"
                , "__DirectiveLocation"
                , "__EnumValue"
                , "__Field"
                , "__InputValue"
                , "__Schema"
                , "__Type"
                , "__TypeKind"
                , "Int"
                , "Float"
                , "String"
                , "Boolean"
                , "ID"
                ]

checkConflictingNode
  :: (MonadError QErr m)
  => GCtx
  -> G.Name
  -> m ()
checkConflictingNode gCtx node = do
  let typeMap = _gTypes gCtx
      hQR     = _otiFields <$>
                join (getObjTyM <$> Map.lookup hQRName typeMap)
      hMR     = _otiFields <$>
                join (getObjTyM <$> Map.lookup hMRName typeMap)
      hRoots  = Map.keys <$> mergeMaybeMaps hQR hMR
  case hRoots of
    Just hR ->
      when (node `elem` hR) $
        throw400 RemoteSchemaConflicts msg
    _ -> return ()
  where
    hQRName = G.NamedType "query_root"
    hMRName = G.NamedType "mutation_root"
    msg = "node " <> G.unName node <>
          " already exists in current graphql schema"


mkGCtxMap
  :: (MonadError QErr m)
  => TableCache -> m GCtxMap
mkGCtxMap tableCache = do
  typesMapL <- mapM (mkGCtxMapTable tableCache) $
               filter tableFltr $ Map.elems tableCache
  let typesMap = foldr (Map.unionWith mappend) Map.empty typesMapL
  return $ flip Map.map typesMap $ \(ty, flds, insCtxMap) ->
    mkGCtx ty flds insCtxMap
  where
    tableFltr ti = not (tiSystemDefined ti)
                   && isValidTableName (tiName ti)


-- mkGCtx :: TyAgg -> RootFlds -> InsCtxMap -> GCtx
-- mkGCtx (TyAgg tyInfos fldInfos ordByEnums) (RootFlds flds) insCtxMap =
--   let queryRoot = mkHsraObjTyInfo (Just "query root")
--                   (G.NamedType "query_root") $
--                   mapFromL _fiName (schemaFld:typeFld:qFlds)
--       colTys    = Set.toList $ Set.fromList $ map pgiType $
--                   lefts $ Map.elems fldInfos
--       scalarTys = map (TIScalar . mkHsraScalarTyInfo) colTys
--       compTys   = map (TIInpObj . mkCompExpInp) colTys
--       ordByEnumTyM = bool (Just ordByEnumTy) Nothing $ null qFlds
--       allTys    = Map.union tyInfos $ mkTyInfoMap $
--                   catMaybes [ Just $ TIObj queryRoot
--                             , TIObj <$> mutRootM
--                             , TIObj <$> subRootM
--                             , TIEnum <$> ordByEnumTyM
--                             ] <>
--                   scalarTys <> compTys <> defaultTypes
--   -- for now subscription root is query root
--   in GCtx allTys fldInfos ordByEnums queryRoot mutRootM (Just queryRoot)
--      (Map.map fst flds) insCtxMap
--   where

--     mkMutRoot =
--       mkHsraObjTyInfo (Just "mutation root") (G.NamedType "mutation_root") .
--       mapFromL _fiName

--     mutRootM = bool (Just $ mkMutRoot mFlds) Nothing $ null mFlds

--     mkSubRoot =
--       mkHsraObjTyInfo (Just "subscription root")
--       (G.NamedType "subscription_root") . mapFromL _fiName

--     subRootM = bool (Just $ mkSubRoot qFlds) Nothing $ null qFlds

--     (qFlds, mFlds) = partitionEithers $ map snd $ Map.elems flds

--     schemaFld = mkHsraObjFldInfo Nothing "__schema" Map.empty $
--                   G.toGT $ G.toNT $ G.NamedType "__Schema"

--     typeFld = mkHsraObjFldInfo Nothing "__type" typeFldArgs $
--                 G.toGT $ G.NamedType "__Type"
--       where
--         typeFldArgs = mapFromL _iviName [
--           InpValInfo (Just "name of the type") "name"
--           $ G.toGT $ G.toNT $ G.NamedType "String"
--           ]


-- emptyGCtx :: GCtx
-- emptyGCtx = mkGCtx mempty mempty mempty

getGCtx :: (CacheRM m) => RoleName -> GCtxMap -> m GCtx
getGCtx rn ctxMap = do
  sc <- askSchemaCache
  return $ fromMaybe (scDefaultRemoteGCtx sc) $ Map.lookup rn ctxMap

mergeMaybeMaps
  :: (Eq k, Hashable k)
  => Maybe (Map.HashMap k v)
  -> Maybe (Map.HashMap k v)
  -> Maybe (Map.HashMap k v)
mergeMaybeMaps m1 m2 = case (m1, m2) of
  (Nothing, Nothing)   -> Nothing
  (Just m1', Nothing)  -> Just m1'
  (Nothing, Just m2')  -> Just m2'
  (Just m1', Just m2') -> Just $ Map.union m1' m2'


-- pretty print GCtx
ppGCtx :: GCtx -> IO ()
ppGCtx gCtx = do
  let types = map (G.unName . G.unNamedType) $ Map.keys $ _gTypes gCtx
      qRoot = map G.unName $ Map.keys $ _otiFields $ _gQueryRoot gCtx
      mRoot = maybe [] (map G.unName . Map.keys . _otiFields) $ _gMutRoot gCtx

  print ("GCtx [" :: Text)
  print $ "  types = " <> show types
  print $ "  query root = " <> show qRoot
  print $ "  mutation root = " <> show mRoot
  print ("]" :: Text)<|MERGE_RESOLUTION|>--- conflicted
+++ resolved
@@ -1109,7 +1109,6 @@
     enumValUpdate = EnumValInfo (Just "update the row with the given values")
                     (G.EnumValue "update") False
 
-<<<<<<< HEAD
 -- ordByTy :: G.NamedType
 -- ordByTy = G.NamedType "order_by"
 
@@ -1135,39 +1134,6 @@
 --         , "in the ascending order, nulls first"
 --         )
 --       ]
-=======
-ordByTy :: G.NamedType
-ordByTy = G.NamedType "order_by"
-
-ordByEnumTy :: EnumTyInfo
-ordByEnumTy =
-  EnumTyInfo (Just desc) ordByTy $ mapFromL _eviVal $
-  map mkEnumVal enumVals
-  where
-    desc = G.Description "column ordering options"
-    mkEnumVal (n, d) =
-      EnumValInfo (Just d) (G.EnumValue n) False
-    enumVals =
-      [ ( "asc"
-        , "in the ascending order, nulls last"
-        ),
-        ( "asc_nulls_last"
-        , "in the ascending order, nulls last"
-        ),
-        ( "asc_nulls_first"
-        , "in the ascending order, nulls first"
-        ),
-        ( "desc"
-        , "in the descending order, nulls first"
-        ),
-        ( "desc_nulls_first"
-        , "in the descending order, nulls first"
-        ),
-        ( "desc_nulls_last"
-        , "in the descending order, nulls last"
-        )
-      ]
->>>>>>> 58fe5794
 
 mkOrdByTy :: QualifiedTable -> G.NamedType
 mkOrdByTy tn =
