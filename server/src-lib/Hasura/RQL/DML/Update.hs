--- conflicted
+++ resolved
@@ -34,17 +34,10 @@
   , uqp1UniqCols :: !(Maybe [PGColInfo])
   } deriving (Show, Eq)
 
-<<<<<<< HEAD
 mkUpdateCTE
   :: UpdateQueryP1 -> S.CTE
 mkUpdateCTE (UpdateQueryP1 tn setExps (permFltr, wc) _ _) =
   S.CTEUpdate update
-=======
-mkSQLUpdate
-  :: Bool -> UpdateQueryP1 -> S.SelectWith
-mkSQLUpdate strfyNum (UpdateQueryP1 tn setExps (permFltr, wc) mutFlds) =
-  mkSelWith tn (S.CTEUpdate update) mutFlds False strfyNum
->>>>>>> f7fe393b
   where
     update = S.SQLUpdate tn setExp Nothing tableFltr $ Just S.returningStar
     setExp    = S.SetExp $ map S.SetExpItem setExps
@@ -200,22 +193,13 @@
 validateUpdateQuery =
   liftDMLP1 . validateUpdateQueryWith binRHSBuilder
 
-<<<<<<< HEAD
 updateQueryToTx
-  :: (UpdateQueryP1, DS.Seq Q.PrepArg) -> Q.TxE QErr RespBody
-updateQueryToTx (u, p) =
+  :: Bool -> (UpdateQueryP1, DS.Seq Q.PrepArg) -> Q.TxE QErr RespBody
+updateQueryToTx strfyNum (u, p) =
   runMutation $ Mutation (uqp1Table u) (updateCTE, p)
-                (uqp1MutFlds u) (uqp1UniqCols u)
+                (uqp1MutFlds u) (uqp1UniqCols u) strfyNum
   where
     updateCTE = mkUpdateCTE u
-=======
-updateQueryToTx :: Bool -> (UpdateQueryP1, DS.Seq Q.PrepArg) -> Q.TxE QErr RespBody
-updateQueryToTx strfyNum (u, p) =
-  runIdentity . Q.getRow
-  <$> Q.rawQE dmlTxErrorHandler (Q.fromBuilder updateSQL) (toList p) True
-  where
-    updateSQL = toSQL $ mkSQLUpdate strfyNum u
->>>>>>> f7fe393b
 
 runUpdate
   :: (QErrM m, UserInfoM m, CacheRWM m, MonadTx m, HasSQLGenCtx m)
