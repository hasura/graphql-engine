{-# LANGUAGE DataKinds       #-}
{-# LANGUAGE RecordWildCards #-}

module Hasura.GraphQL.Execute
  ( GQExecPlanPartial
  , GQExecPlan(..)

  , getExecPlanPartial

  , ExecOp(..)
  , getResolvedExecPlan
  , execRemoteGQ
  , execRemoteGQ'
  , getSubsOp

  , EP.PlanCache
  , EP.mkPlanCacheOptions
  , EP.PlanCacheOptions
  , EP.initPlanCache
  , EP.clearPlanCache
  , EP.dumpPlanCache

  , ExecutionCtx(..)
  ) where

import           Control.Lens
import           Data.Has
import           Data.Time

import qualified Data.Aeson                             as J
import qualified Data.HashMap.Strict                    as Map
import qualified Data.HashSet                           as Set
import qualified Language.GraphQL.Draft.Syntax          as G
import qualified Network.HTTP.Client                    as HTTP
import qualified Network.HTTP.Types                     as N


import           Hasura.EncJSON
import           Hasura.GraphQL.Context
import           Hasura.GraphQL.Logging
import           Hasura.GraphQL.RemoteServer            (execRemoteGQ')
import           Hasura.GraphQL.Resolve.Context
import           Hasura.GraphQL.Schema
import           Hasura.GraphQL.Transport.HTTP.Protocol
import           Hasura.GraphQL.Validate.Types
import           Hasura.Prelude
import           Hasura.RQL.Types
import           Hasura.Server.Context
<<<<<<< HEAD
import           Hasura.Server.Utils                    (RequestId)
=======
import           Hasura.Server.Utils                    (RequestId, mkClientHeadersForward,
                                                         mkSetCookieHeaders)
>>>>>>> 6056dfa5
import           Hasura.Server.Version                  (HasVersion)

import qualified Hasura.GraphQL.Execute.LiveQuery       as EL
import qualified Hasura.GraphQL.Execute.Plan            as EP
import qualified Hasura.GraphQL.Execute.Query           as EQ
import qualified Hasura.GraphQL.Resolve                 as GR
import qualified Hasura.GraphQL.Validate                as VQ
import qualified Hasura.GraphQL.Validate.Types          as VT
import qualified Hasura.Logging                         as L
import qualified Hasura.Server.Telemetry.Counters       as Telem

-- | Execution context
data ExecutionCtx
  = ExecutionCtx
  { _ecxLogger          :: !(L.Logger L.Hasura)
  , _ecxSqlGenCtx       :: !SQLGenCtx
  , _ecxPgExecCtx       :: !PGExecCtx
  , _ecxPlanCache       :: !EP.PlanCache
  , _ecxSchemaCache     :: !SchemaCache
  , _ecxSchemaCacheVer  :: !SchemaCacheVer
  , _ecxHttpManager     :: !HTTP.Manager
  , _ecxEnableAllowList :: !Bool
  }
-- Enforces the current limitation
assertSameLocationNodes
  :: (MonadError QErr m) => [VT.TypeLoc] -> m VT.TypeLoc
assertSameLocationNodes typeLocs =
  case Set.toList (Set.fromList typeLocs) of
    -- this shouldn't happen
    []    -> return VT.TLHasuraType
    [loc] -> return loc
    _     -> throw400 NotSupported msg
  where
    msg = "cannot mix top level fields from two different graphql servers"

-- TODO: we should fix this function asap
-- as this will fail when there is a fragment at the top level
getTopLevelNodes :: G.TypedOperationDefinition -> [G.Name]
getTopLevelNodes opDef =
  mapMaybe f $ G._todSelectionSet opDef
  where
    f = \case
      G.SelectionField fld        -> Just $ G._fName fld
      G.SelectionFragmentSpread _ -> Nothing
      G.SelectionInlineFragment _ -> Nothing

gatherTypeLocs :: GCtx -> [G.Name] -> [VT.TypeLoc]
gatherTypeLocs gCtx nodes =
  catMaybes $ flip map nodes $ \node ->
    VT._fiLoc <$> Map.lookup node schemaNodes
  where
    schemaNodes =
      let qr = VT._otiFields $ _gQueryRoot gCtx
          mr = VT._otiFields <$> _gMutRoot gCtx
      in maybe qr (Map.union qr) mr

data GQExecPlan a
  = GExPHasura !a
  | GExPRemote !RemoteSchemaInfo !G.TypedOperationDefinition
  deriving (Show, Eq, Functor, Foldable, Traversable)

type GQExecPlanPartial = GQExecPlan (GCtx, VQ.RootSelSet)

getExecPlanPartial
  :: (MonadReusability m, MonadError QErr m)
  => UserInfo
  -> SchemaCache
  -> Bool
  -> GQLReqParsed
  -> m GQExecPlanPartial
getExecPlanPartial userInfo sc enableAL req = do
  -- check if query is in allowlist
  when enableAL checkQueryInAllowlist

  gCtx <- flip runCacheRT sc $ getGCtx role gCtxRoleMap
  queryParts <- flip runReaderT gCtx $ VQ.getQueryParts req

  let opDef = VQ.qpOpDef queryParts
      topLevelNodes = getTopLevelNodes opDef
      -- gather TypeLoc of topLevelNodes
      typeLocs = gatherTypeLocs gCtx topLevelNodes

  -- see if they are all the same
  typeLoc <- assertSameLocationNodes typeLocs

  case typeLoc of
    VT.TLHasuraType -> do
      rootSelSet <- runReaderT (VQ.validateGQ queryParts) gCtx
      pure $ GExPHasura (gCtx, rootSelSet)
    VT.TLRemoteType _ rsi  ->
      pure $ GExPRemote rsi opDef
    VT.TLCustom ->
      throw500 "unexpected custom type for top level field"
  where
    role = userRole userInfo
    gCtxRoleMap = scGCtxMap sc
    checkQueryInAllowlist =
      when (role /= adminRole) $ do
        let notInAllowlist =
              not $ VQ.isQueryInAllowlist (_grQuery req) (scAllowlist sc)
        when notInAllowlist $ modifyQErr modErr $ throwVE "query is not allowed"

    modErr e =
      let msg = "query is not in any of the allowlists"
       in e {qeInternal = Just $ J.object ["message" J..= J.String msg]}


-- transaction to be executed
data ExecOp
  = ExOpQuery !LazyRespTx !(Maybe EQ.GeneratedSqlMap)
  | ExOpMutation !N.ResponseHeaders !LazyRespTx
  | ExOpSubs !EL.LiveQueryPlan
  deriving Show

<<<<<<< HEAD
type GQExecPlanResolved = GQExecPlan ExecOp
=======
-- The graphql query is resolved into an execution operation
type ExecPlanResolved = GQExecPlan ExecOp
>>>>>>> 6056dfa5

getResolvedExecPlan
  :: forall m. (HasVersion, MonadError QErr m, MonadIO m)
  => PGExecCtx
  -> EP.PlanCache
  -> UserInfo
  -> SQLGenCtx
  -> Bool
  -> SchemaCache
  -> SchemaCacheVer
  -> HTTP.Manager
  -> [N.Header]
  -> GQLReqUnparsed
  -> m (Telem.CacheHit,  GQExecPlanResolved)
getResolvedExecPlan pgExecCtx planCache userInfo sqlGenCtx
  enableAL sc scVer httpManager reqHeaders reqUnparsed
  = do
  planM <- liftIO $ EP.getPlan scVer (userRole userInfo)
           opNameM queryStr planCache
  let usrVars = userVars userInfo
  case planM of
    -- plans are only for queries and subscriptions
    Just plan -> (Telem.Hit,) . GExPHasura <$> case plan of
      EP.RPQuery queryPlan -> do
        (tx, genSql) <- EQ.queryOpFromPlan httpManager reqHeaders userInfo queryVars queryPlan
        pure $ ExOpQuery tx (Just genSql)
      EP.RPSubs subsPlan ->
        ExOpSubs <$> EL.reuseLiveQueryPlan pgExecCtx usrVars queryVars subsPlan
    Nothing -> (Telem.Miss,) <$> noExistingPlan
  where
    GQLReq opNameM queryStr queryVars = reqUnparsed
    addPlanToCache plan = liftIO $ EP.addPlan scVer (userRole userInfo) opNameM queryStr plan planCache

    noExistingPlan :: m GQExecPlanResolved
    noExistingPlan = do
      req <- toParsed reqUnparsed
      (partialExecPlan, queryReusability) <- runReusabilityT $ getExecPlanPartial userInfo sc enableAL req
      forM partialExecPlan $ \(gCtx, rootSelSet) ->
        case rootSelSet of
          VQ.RMutation selSet -> do
            (tx, respHeaders) <- getMutOp gCtx sqlGenCtx userInfo httpManager reqHeaders selSet
            pure $ ExOpMutation respHeaders tx
          VQ.RQuery selSet -> do
              (queryTx, plan, genSql) <- getQueryOp gCtx sqlGenCtx httpManager reqHeaders userInfo queryReusability selSet
              traverse_ (addPlanToCache . EP.RPQuery) plan
              pure $ ExOpQuery queryTx (Just genSql)
          VQ.RSubscription fld -> do
            (lqOp, plan) <- getSubsOp pgExecCtx gCtx sqlGenCtx userInfo queryReusability fld
            traverse_ (addPlanToCache . EP.RPSubs) plan
            pure $ ExOpSubs lqOp

-- Monad for resolving a hasura query/mutation
type E m =
  ReaderT ( UserInfo
          , QueryCtxMap
          , MutationCtxMap
          , TypeMap
          , FieldMap
          , OrdByCtx
          , InsCtxMap
          , SQLGenCtx
          ) (ExceptT QErr m)

runE
  :: (MonadError QErr m)
  => GCtx
  -> SQLGenCtx
  -> UserInfo
  -> E m a
  -> m a
runE ctx sqlGenCtx userInfo action = do
  res <- runExceptT $ runReaderT action
    (userInfo, queryCtxMap, mutationCtxMap, typeMap, fldMap, ordByCtx, insCtxMap, sqlGenCtx)
  either throwError return res
  where
    queryCtxMap = _gQueryCtxMap ctx
    mutationCtxMap = _gMutationCtxMap ctx
    typeMap = _gTypes ctx
    fldMap = _gFields ctx
    ordByCtx = _gOrdByCtx ctx
    insCtxMap = _gInsCtxMap ctx

getQueryOp
  :: (HasVersion, MonadError QErr m)
  => GCtx
  -> SQLGenCtx
  -> HTTP.Manager
  -> [N.Header]
  -> UserInfo
  -> QueryReusability
  -> VQ.SelSet
  -> m (LazyRespTx, Maybe EQ.ReusableQueryPlan, EQ.GeneratedSqlMap)
getQueryOp gCtx sqlGenCtx manager reqHdrs userInfo queryReusability fields =
  runE gCtx sqlGenCtx userInfo $ EQ.convertQuerySelSet manager reqHdrs queryReusability fields

mutationRootName :: Text
mutationRootName = "mutation_root"

resolveMutSelSet
  :: ( HasVersion
     , MonadError QErr m
     , MonadReader r m
     , Has UserInfo r
     , Has MutationCtxMap r
     , Has FieldMap r
     , Has OrdByCtx r
     , Has SQLGenCtx r
     , Has InsCtxMap r
     , Has HTTP.Manager r
     , Has [N.Header] r
     , MonadIO m
     )
  => VQ.SelSet
  -> m (LazyRespTx, N.ResponseHeaders)
resolveMutSelSet fields = do
  aliasedTxs <- forM (toList fields) $ \fld -> do
    fldRespTx <- case VQ._fName fld of
      "__typename" -> return (return $ encJFromJValue mutationRootName, [])
      _            -> evalReusabilityT $ GR.mutFldToTx fld
    return (G.unName $ G.unAlias $ VQ._fAlias fld, fldRespTx)

  -- combines all transactions into a single transaction
  return (liftTx $ toSingleTx aliasedTxs, concatMap (snd . snd) aliasedTxs)
  where
<<<<<<< HEAD
    toSingleTx aliasedTxs = fmap encJFromAssocList $ forM aliasedTxs sequence
=======
    -- A list of aliased transactions for eg
    -- [("f1", Tx r1), ("f2", Tx r2)]
    -- are converted into a single transaction as follows
    -- Tx {"f1": r1, "f2": r2}
    -- toSingleTx :: [(Text, LazyRespTx)] -> LazyRespTx
    toSingleTx aliasedTxs =
      fmap encJFromAssocList $
      forM aliasedTxs $ \(al, (tx, _)) -> (,) al <$> tx
>>>>>>> 6056dfa5

getMutOp
  :: (HasVersion, MonadError QErr m, MonadIO m)
  => GCtx
  -> SQLGenCtx
  -> UserInfo
  -> HTTP.Manager
  -> [N.Header]
  -> VQ.SelSet
  -> m (LazyRespTx, N.ResponseHeaders)
getMutOp ctx sqlGenCtx userInfo manager reqHeaders selSet =
  peelReaderT $ resolveMutSelSet selSet
  where
    peelReaderT action =
      runReaderT action
        ( userInfo, queryCtxMap, mutationCtxMap
        , typeMap, fldMap, ordByCtx, insCtxMap, sqlGenCtx
        , manager, reqHeaders
        )
      where
        queryCtxMap = _gQueryCtxMap ctx
        mutationCtxMap = _gMutationCtxMap ctx
        typeMap = _gTypes ctx
        fldMap = _gFields ctx
        ordByCtx = _gOrdByCtx ctx
        insCtxMap = _gInsCtxMap ctx

getSubsOpM
  :: ( MonadError QErr m
     , MonadReader r m
     , Has QueryCtxMap r
     , Has FieldMap r
     , Has OrdByCtx r
     , Has SQLGenCtx r
     , Has UserInfo r
     , MonadIO m
     )
  => PGExecCtx
  -> QueryReusability
  -> VQ.Field
  -> m (EL.LiveQueryPlan, Maybe EL.ReusableLiveQueryPlan)
getSubsOpM pgExecCtx initialReusability fld =
  case VQ._fName fld of
    "__typename" ->
      throwVE "you cannot create a subscription on '__typename' field"
    _            -> do
      (astUnresolved, finalReusability) <- runReusabilityTWith initialReusability $
        GR.queryFldToPGAST fld
      let varTypes = finalReusability ^? _Reusable
      EL.buildLiveQueryPlan pgExecCtx (VQ._fAlias fld) astUnresolved varTypes

getSubsOp
  :: ( MonadError QErr m
     , MonadIO m
     )
  => PGExecCtx
  -> GCtx
  -> SQLGenCtx
  -> UserInfo
  -> QueryReusability
  -> VQ.Field
  -> m (EL.LiveQueryPlan, Maybe EL.ReusableLiveQueryPlan)
getSubsOp pgExecCtx gCtx sqlGenCtx userInfo queryReusability fld =
  runE gCtx sqlGenCtx userInfo $ getSubsOpM pgExecCtx queryReusability fld

execRemoteGQ
  :: ( HasVersion
     , MonadIO m
     , MonadError QErr m
     , MonadReader ExecutionCtx m
     )
  => RequestId
  -> UserInfo
  -> [N.Header]
  -> GQLReqUnparsed
  -> RemoteSchemaInfo
  -> G.OperationType
  -> m (DiffTime, HttpResponse EncJSON)
  -- ^ Also returns time spent in http request, for telemetry.
execRemoteGQ reqId userInfo reqHdrs q rsi opType = do
  execCtx <- ask
  let logger  = _ecxLogger execCtx
      manager = _ecxHttpManager execCtx
  L.unLogger logger $ QueryLog q Nothing reqId
<<<<<<< HEAD
  (time, respHdrs, resp) <- execRemoteGQ' manager userInfo reqHdrs q rsi opType
  let !httpResp = HttpResponse (encJFromLBS resp) respHdrs
  return (time, httpResp)
=======
  (time, res)  <- withElapsedTime $ liftIO $ try $ HTTP.httpLbs req manager
  resp <- either httpThrow return res
  let !httpResp = HttpResponse (encJFromLBS $ resp ^. Wreq.responseBody) $ mkSetCookieHeaders resp
  return (time, httpResp)

  where
    RemoteSchemaInfo url hdrConf fwdClientHdrs timeout = rsi
    httpThrow :: (MonadError QErr m) => HTTP.HttpException -> m a
    httpThrow = \case
      HTTP.HttpExceptionRequest _req content -> throw500 $ T.pack . show $ content
      HTTP.InvalidUrlException _url reason -> throw500 $ T.pack . show $ reason

    userInfoToHdrs = map (\(k, v) -> (CI.mk $ CS.cs k, CS.cs v)) $
                     userInfoToList userInfo
>>>>>>> 6056dfa5
<|MERGE_RESOLUTION|>--- conflicted
+++ resolved
@@ -46,12 +46,7 @@
 import           Hasura.Prelude
 import           Hasura.RQL.Types
 import           Hasura.Server.Context
-<<<<<<< HEAD
 import           Hasura.Server.Utils                    (RequestId)
-=======
-import           Hasura.Server.Utils                    (RequestId, mkClientHeadersForward,
-                                                         mkSetCookieHeaders)
->>>>>>> 6056dfa5
 import           Hasura.Server.Version                  (HasVersion)
 
 import qualified Hasura.GraphQL.Execute.LiveQuery       as EL
@@ -166,12 +161,8 @@
   | ExOpSubs !EL.LiveQueryPlan
   deriving Show
 
-<<<<<<< HEAD
+-- The graphql query is resolved into an execution operation
 type GQExecPlanResolved = GQExecPlan ExecOp
-=======
--- The graphql query is resolved into an execution operation
-type ExecPlanResolved = GQExecPlan ExecOp
->>>>>>> 6056dfa5
 
 getResolvedExecPlan
   :: forall m. (HasVersion, MonadError QErr m, MonadIO m)
@@ -296,9 +287,6 @@
   -- combines all transactions into a single transaction
   return (liftTx $ toSingleTx aliasedTxs, concatMap (snd . snd) aliasedTxs)
   where
-<<<<<<< HEAD
-    toSingleTx aliasedTxs = fmap encJFromAssocList $ forM aliasedTxs sequence
-=======
     -- A list of aliased transactions for eg
     -- [("f1", Tx r1), ("f2", Tx r2)]
     -- are converted into a single transaction as follows
@@ -307,7 +295,6 @@
     toSingleTx aliasedTxs =
       fmap encJFromAssocList $
       forM aliasedTxs $ \(al, (tx, _)) -> (,) al <$> tx
->>>>>>> 6056dfa5
 
 getMutOp
   :: (HasVersion, MonadError QErr m, MonadIO m)
@@ -392,23 +379,6 @@
   let logger  = _ecxLogger execCtx
       manager = _ecxHttpManager execCtx
   L.unLogger logger $ QueryLog q Nothing reqId
-<<<<<<< HEAD
   (time, respHdrs, resp) <- execRemoteGQ' manager userInfo reqHdrs q rsi opType
   let !httpResp = HttpResponse (encJFromLBS resp) respHdrs
-  return (time, httpResp)
-=======
-  (time, res)  <- withElapsedTime $ liftIO $ try $ HTTP.httpLbs req manager
-  resp <- either httpThrow return res
-  let !httpResp = HttpResponse (encJFromLBS $ resp ^. Wreq.responseBody) $ mkSetCookieHeaders resp
-  return (time, httpResp)
-
-  where
-    RemoteSchemaInfo url hdrConf fwdClientHdrs timeout = rsi
-    httpThrow :: (MonadError QErr m) => HTTP.HttpException -> m a
-    httpThrow = \case
-      HTTP.HttpExceptionRequest _req content -> throw500 $ T.pack . show $ content
-      HTTP.InvalidUrlException _url reason -> throw500 $ T.pack . show $ reason
-
-    userInfoToHdrs = map (\(k, v) -> (CI.mk $ CS.cs k, CS.cs v)) $
-                     userInfoToList userInfo
->>>>>>> 6056dfa5
+  return (time, httpResp)