module Hasura.RQL.DML.Internal where

import qualified Database.PG.Query            as Q
import qualified Database.PG.Query.Connection as Q
import qualified Hasura.SQL.DML               as S

import           Hasura.Prelude
import           Hasura.RQL.GBoolExp
import           Hasura.RQL.Types
import           Hasura.SQL.Types
import           Hasura.SQL.Value

import           Control.Lens
import           Data.Aeson.Types

import qualified Data.HashMap.Strict          as M
import qualified Data.HashSet                 as HS
import qualified Data.Sequence                as DS
import qualified Data.Text                    as T

newtype DMLP1 a
  = DMLP1 {unDMLP1 :: StateT (DS.Seq Q.PrepArg) P1 a}
  deriving ( Functor, Applicative
           , Monad
           , MonadState (DS.Seq Q.PrepArg)
           , MonadError QErr
           )

liftDMLP1
  :: (QErrM m, UserInfoM m, CacheRM m, HasSQLGenCtx m)
  => DMLP1 a -> m (a, DS.Seq Q.PrepArg)
liftDMLP1 =
  liftP1 . flip runStateT DS.empty . unDMLP1

instance CacheRM DMLP1 where
  askSchemaCache = DMLP1 $ lift askSchemaCache

instance UserInfoM DMLP1 where
  askUserInfo = DMLP1 $ lift askUserInfo

instance HasSQLGenCtx DMLP1 where
  askSQLGenCtx = DMLP1 $ lift askSQLGenCtx

mkAdminRolePermInfo :: TableInfo -> RolePermInfo
mkAdminRolePermInfo ti =
  RolePermInfo (Just i) (Just s) (Just u) (Just d)
  where
    pgCols = map pgiName
      . fst . partitionEithers
      . map fieldInfoToEither . M.elems $ tiFieldInfoMap ti

    tn = tiName ti
    i = InsPermInfo tn annBoolExpTrue M.empty []
    s = SelPermInfo (HS.fromList pgCols) tn annBoolExpTrue
        Nothing True []
    u = UpdPermInfo (HS.fromList pgCols) tn annBoolExpTrue M.empty []
    d = DelPermInfo tn annBoolExpTrue []

askPermInfo'
  :: (UserInfoM m)
  => PermAccessor c
  -> TableInfo
  -> m (Maybe c)
askPermInfo' pa tableInfo = do
  roleName <- askCurRole
  let mrpi = getRolePermInfo roleName
  return $ mrpi >>= (^. permAccToLens pa)
  where
    rpim = tiRolePermInfoMap tableInfo
    getRolePermInfo roleName
      | roleName == adminRole = Just $ mkAdminRolePermInfo tableInfo
      | otherwise             = M.lookup roleName rpim

askPermInfo
  :: (UserInfoM m, QErrM m)
  => PermAccessor c
  -> TableInfo
  -> m c
askPermInfo pa tableInfo = do
  roleName <- askCurRole
  mPermInfo <- askPermInfo' pa tableInfo
  case mPermInfo of
    Just c  -> return c
    Nothing -> throw400 PermissionDenied $ mconcat
      [ pt <> " on " <>> tiName tableInfo
      , " for role " <>> roleName
      , " is not allowed. "
      ]
  where
    pt = permTypeToCode $ permAccToType pa

isTabUpdatable :: RoleName -> TableInfo -> Bool
isTabUpdatable role ti
  | role == adminRole = True
  | otherwise = isJust $ M.lookup role rpim >>= _permUpd
  where
    rpim = tiRolePermInfoMap ti

askInsPermInfo
  :: (UserInfoM m, QErrM m)
  => TableInfo -> m InsPermInfo
askInsPermInfo = askPermInfo PAInsert

askSelPermInfo
  :: (UserInfoM m, QErrM m)
  => TableInfo -> m SelPermInfo
askSelPermInfo = askPermInfo PASelect

askUpdPermInfo
  :: (UserInfoM m, QErrM m)
  => TableInfo -> m UpdPermInfo
askUpdPermInfo = askPermInfo PAUpdate

askDelPermInfo
  :: (UserInfoM m, QErrM m)
  => TableInfo -> m DelPermInfo
askDelPermInfo = askPermInfo PADelete

verifyAsrns :: (MonadError QErr m) => [a -> m ()] -> [a] -> m ()
verifyAsrns preds xs = indexedForM_ xs $ \a -> mapM_ ($ a) preds

checkSelOnCol :: (UserInfoM m, QErrM m)
              => SelPermInfo -> PGCol -> m ()
checkSelOnCol selPermInfo =
  checkPermOnCol PTSelect (spiCols selPermInfo)

checkPermOnCol
  :: (UserInfoM m, QErrM m)
  => PermType
  -> HS.HashSet PGCol
  -> PGCol
  -> m ()
checkPermOnCol pt allowedCols pgCol = do
  roleName <- askCurRole
  unless (HS.member pgCol allowedCols) $
    throw400 PermissionDenied $ permErrMsg roleName
  where
    permErrMsg (RoleName "admin") =
      "no such column exists : " <>> pgCol
    permErrMsg roleName =
      mconcat
      [ "role " <>> roleName
      , " does not have permission to "
      , permTypeToCode pt <> " column " <>> pgCol
      ]

binRHSBuilder
  :: PGColType -> Value -> DMLP1 S.SQLExp
binRHSBuilder colType val = do
  preparedArgs <- get
  binVal <- runAesonParser (convToBin colType) val
  put (preparedArgs DS.|> binVal)
  return $ toPrepParam (DS.length preparedArgs + 1) colType

fetchRelTabInfo
  :: (QErrM m, CacheRM m)
  => QualifiedTable
  -> m TableInfo
fetchRelTabInfo refTabName =
  -- Internal error
  modifyErrAndSet500 ("foreign " <> ) $ askTabInfo refTabName

fetchRelDet
  :: (UserInfoM m, QErrM m, CacheRM m)
  => RelName -> QualifiedTable
  -> m (FieldInfoMap, SelPermInfo)
fetchRelDet relName refTabName = do
  roleName <- askCurRole
  -- Internal error
  refTabInfo <- fetchRelTabInfo refTabName
  -- Get the correct constraint that applies to the given relationship
  refSelPerm <- modifyErr (relPermErr refTabName roleName) $
                askSelPermInfo refTabInfo

  return (tiFieldInfoMap refTabInfo, refSelPerm)
  where
    relPermErr rTable roleName _ =
      mconcat
      [ "role " <>> roleName
      , " does not have permission to read relationship " <>> relName
      , "; no permission on"
      , " table " <>> rTable
      ]

checkOnColExp
  :: (UserInfoM m, QErrM m, CacheRM m)
  => SelPermInfo
  -> AnnBoolExpFldSQL
  -> m AnnBoolExpFldSQL
checkOnColExp spi annFld = case annFld of
  AVCol (PGColInfo cn _ _) _ -> do
    checkSelOnCol spi cn
    return annFld
  AVRel relInfo nesAnn -> do
    relSPI <- snd <$> fetchRelDet (riName relInfo) (riRTable relInfo)
    modAnn <- checkSelPerm relSPI nesAnn
    return $ AVRel relInfo $
      andAnnBoolExps modAnn $ spiFilter relSPI

checkSelPerm
  :: (UserInfoM m, QErrM m, CacheRM m)
  => SelPermInfo
  -> AnnBoolExpSQL
  -> m AnnBoolExpSQL
checkSelPerm spi =
  traverse (checkOnColExp spi)

convBoolExp'
  :: ( UserInfoM m, QErrM m, CacheRM m)
  => FieldInfoMap
  -> SelPermInfo
  -> BoolExp
  -> (PGColType -> Value -> m S.SQLExp)
  -> m AnnBoolExpSQL
convBoolExp' cim spi be prepValBuilder = do
  abe <- annBoolExp prepValBuilder cim be
  checkSelPerm spi abe

dmlTxErrorHandler :: Q.PGTxErr -> QErr
dmlTxErrorHandler p2Res =
  case err of
    Nothing          -> defaultTxErrorHandler p2Res
    Just (code, msg) -> err400 code msg
  where err = simplifyError p2Res

<<<<<<< HEAD
toJSONableExp :: PGColType -> S.SQLExp -> S.SQLExp
toJSONableExp colTy expn = case pgColTyDetails colTy of
  PGTyBase b -> toJSONableExp' b expn
  --TODO Handle the case with an array of geometry types
  _          -> expn

toJSONableExp' :: PGBaseColType -> S.SQLExp -> S.SQLExp
toJSONableExp' colTy expn
=======
toJSONableExp :: Bool -> PGColType -> S.SQLExp -> S.SQLExp
toJSONableExp strfyNum colTy expn
>>>>>>> a5b4c5ff
  | colTy == PGGeometry || colTy == PGGeography =
      S.SEFnApp "ST_AsGeoJSON"
      [ expn
      , S.SEUnsafe "15" -- max decimal digits
      , S.SEUnsafe "4"  -- to print out crs
      ] Nothing
<<<<<<< HEAD
      `S.SETyAnn` jsonType
  | colTy == PGBigInt || colTy == PGBigSerial =
      expn `S.SETyAnn` textType
=======
      `S.SETyAnn` S.jsonType
  | isBigNum colTy && strfyNum =
      expn `S.SETyAnn` S.textType
>>>>>>> a5b4c5ff
  | otherwise = expn

-- validate headers
validateHeaders :: (UserInfoM m, QErrM m) => [T.Text] -> m ()
validateHeaders depHeaders = do
  headers <- getVarNames . userVars <$> askUserInfo
  forM_ depHeaders $ \hdr ->
    unless (hdr `elem` map T.toLower headers) $
    throw400 NotFound $ hdr <<> " header is expected but not found"

simplifyError :: Q.PGTxErr -> Maybe (Code, T.Text)
simplifyError txErr = do
  stmtErr <- Q.getPGStmtErr txErr
  codeMsg <- getPGCodeMsg stmtErr
  extractError codeMsg
  where
    getPGCodeMsg pged =
      (,) <$> Q.edStatusCode pged <*> Q.edMessage pged
    extractError = \case
      -- restrict violation
      ("23001", msg) ->
        return (ConstraintViolation, "Can not delete or update due to data being referred. " <> msg)
      -- not null violation
      ("23502", msg) ->
        return (ConstraintViolation, "Not-NULL violation. " <> msg)
      -- foreign key violation
      ("23503", msg) ->
        return  (ConstraintViolation, "Foreign key violation. " <> msg)
      -- unique violation
      ("23505", msg) ->
        return  (ConstraintViolation, "Uniqueness violation. " <> msg)
      -- check violation
      ("23514", msg) ->
        return (PermissionError, "Check constraint violation. " <> msg)
      -- invalid text representation
      ("22P02", msg) -> return (DataException, msg)
      -- invalid parameter value
      ("22023", msg) -> return (DataException, msg)
      -- no unique constraint on the columns
      ("42P10", _)   ->
        return (ConstraintError, "there is no unique or exclusion constraint on target column(s)")
      -- no constraint
      ("42704", msg) -> return (ConstraintError, msg)
      -- invalid input values
      ("22007", msg) -> return (DataException, msg)
      _              -> Nothing

-- validate limit and offset int values
onlyPositiveInt :: MonadError QErr m => Int -> m ()
onlyPositiveInt i = when (i < 0) $ throw400 NotSupported
  "unexpected negative value"<|MERGE_RESOLUTION|>--- conflicted
+++ resolved
@@ -223,34 +223,23 @@
     Just (code, msg) -> err400 code msg
   where err = simplifyError p2Res
 
-<<<<<<< HEAD
-toJSONableExp :: PGColType -> S.SQLExp -> S.SQLExp
-toJSONableExp colTy expn = case pgColTyDetails colTy of
-  PGTyBase b -> toJSONableExp' b expn
+toJSONableExp :: Bool -> PGColType -> S.SQLExp -> S.SQLExp
+toJSONableExp strfyNum colTy expn = case pgColTyDetails colTy of
+  PGTyBase b -> toJSONableExp' strfyNum b expn
   --TODO Handle the case with an array of geometry types
   _          -> expn
 
-toJSONableExp' :: PGBaseColType -> S.SQLExp -> S.SQLExp
-toJSONableExp' colTy expn
-=======
-toJSONableExp :: Bool -> PGColType -> S.SQLExp -> S.SQLExp
-toJSONableExp strfyNum colTy expn
->>>>>>> a5b4c5ff
+toJSONableExp' :: Bool -> PGBaseColType -> S.SQLExp -> S.SQLExp
+toJSONableExp' strfyNum colTy expn
   | colTy == PGGeometry || colTy == PGGeography =
       S.SEFnApp "ST_AsGeoJSON"
       [ expn
       , S.SEUnsafe "15" -- max decimal digits
       , S.SEUnsafe "4"  -- to print out crs
       ] Nothing
-<<<<<<< HEAD
       `S.SETyAnn` jsonType
-  | colTy == PGBigInt || colTy == PGBigSerial =
+  | isBigNum' colTy && strfyNum =
       expn `S.SETyAnn` textType
-=======
-      `S.SETyAnn` S.jsonType
-  | isBigNum colTy && strfyNum =
-      expn `S.SETyAnn` S.textType
->>>>>>> a5b4c5ff
   | otherwise = expn
 
 -- validate headers
