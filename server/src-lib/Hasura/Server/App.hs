--- conflicted
+++ resolved
@@ -101,7 +101,7 @@
   }
 
 getSCFromRef :: SchemaCacheRef -> IO SchemaCache
-getSCFromRef scRef = readIORef $ _scrCache scRef
+getSCFromRef scRef = fst <$> readIORef (_scrCache scRef)
 
 withSCUpdate
   :: (MonadIO m, MonadError e m)
@@ -123,9 +123,7 @@
 
 data ServerCtx
   = ServerCtx
-<<<<<<< HEAD
-  { scIsolation   :: Q.TxIsolation
-  , scPGPool      :: Q.PGPool
+  { scPGExecCtx   :: PGExecCtx
   , scLogger      :: L.Logger
   , scCacheRef    :: SchemaCacheRef
   , scAuthMode    :: AuthMode
@@ -133,18 +131,8 @@
   , scSQLGenCtx   :: SQLGenCtx
   , scEnabledAPIs :: S.HashSet API
   , scInstanceId  :: InstanceId
-=======
-  { scPGExecCtx    :: PGExecCtx
-  , scLogger       :: L.Logger
-  , scCacheRef     :: SchemaCacheRef
-  , scAuthMode     :: AuthMode
-  , scManager      :: HTTP.Manager
-  , scStringifyNum :: Bool
-  , scEnabledAPIs  :: S.HashSet API
-  , scInstanceId   :: InstanceId
-  , scPlanCache    :: E.PlanCache
-  , scLQState      :: EL.LiveQueriesState
->>>>>>> ce243f58
+  , scPlanCache   :: E.PlanCache
+  , scLQState     :: EL.LiveQueriesState
   }
 
 data HandlerCtx
@@ -181,15 +169,9 @@
 buildQCtx = do
   scRef    <- scCacheRef . hcServerCtx <$> ask
   userInfo <- asks hcUser
-<<<<<<< HEAD
-  cache <- liftIO $ readIORef $ _scrCache scRef
+  cache <- fmap fst $ liftIO $ readIORef $ _scrCache scRef
   sqlGenCtx <- scSQLGenCtx . hcServerCtx <$> ask
   return $ QCtx userInfo cache sqlGenCtx
-=======
-  cache <- fmap fst $ liftIO $ readIORef $ _scrCache scRef
-  strfyNum <- scStringifyNum . hcServerCtx <$> ask
-  return $ QCtx userInfo cache $ SQLGenCtx strfyNum
->>>>>>> ce243f58
 
 logResult
   :: (MonadIO m)
@@ -264,18 +246,10 @@
       scRef <- scCacheRef . hcServerCtx <$> ask
       schemaCache <- fmap fst $ liftIO $ readIORef $ _scrCache scRef
       httpMgr <- scManager . hcServerCtx <$> ask
-<<<<<<< HEAD
       sqlGenCtx <- scSQLGenCtx . hcServerCtx <$> ask
-      pool <- scPGPool . hcServerCtx <$> ask
-      isoL <- scIsolation . hcServerCtx <$> ask
-      instanceId <- scInstanceId . hcServerCtx <$> ask
-      runQuery pool isoL instanceId userInfo schemaCache httpMgr sqlGenCtx query
-=======
-      strfyNum <- scStringifyNum . hcServerCtx <$> ask
       pgExecCtx <- scPGExecCtx . hcServerCtx <$> ask
       instanceId <- scInstanceId . hcServerCtx <$> ask
-      runQuery pgExecCtx instanceId userInfo schemaCache httpMgr strfyNum query
->>>>>>> ce243f58
+      runQuery pgExecCtx instanceId userInfo schemaCache httpMgr sqlGenCtx query
 
     -- Also update the schema cache
     dbActionReload = do
@@ -292,37 +266,21 @@
   reqHeaders <- asks hcReqHeaders
   manager <- scManager . hcServerCtx <$> ask
   scRef <- scCacheRef . hcServerCtx <$> ask
-<<<<<<< HEAD
-  sc <- liftIO $ readIORef $ _scrCache scRef
-  pool <- scPGPool . hcServerCtx <$> ask
-  isoL <- scIsolation . hcServerCtx <$> ask
-  sqlGenCtx <- scSQLGenCtx . hcServerCtx <$> ask
-  GH.runGQ pool isoL userInfo sqlGenCtx sc manager reqHeaders query reqBody
-=======
   (sc, scVer) <- liftIO $ readIORef $ _scrCache scRef
   pgExecCtx <- scPGExecCtx . hcServerCtx <$> ask
-  strfyNum <- scStringifyNum . hcServerCtx <$> ask
+  sqlGenCtx <- scSQLGenCtx . hcServerCtx <$> ask
   planCache <- scPlanCache . hcServerCtx <$> ask
-  GH.runGQ pgExecCtx userInfo (SQLGenCtx strfyNum) planCache
+  GH.runGQ pgExecCtx userInfo sqlGenCtx planCache
     sc scVer manager reqHeaders query reqBody
->>>>>>> ce243f58
 
 gqlExplainHandler :: GE.GQLExplain -> Handler EncJSON
 gqlExplainHandler query = do
   onlyAdmin
   scRef <- scCacheRef . hcServerCtx <$> ask
-<<<<<<< HEAD
-  sc <- liftIO $ readIORef $ _scrCache scRef
-  pool <- scPGPool . hcServerCtx <$> ask
-  isoL <- scIsolation . hcServerCtx <$> ask
-  sqlGenCtx <- scSQLGenCtx . hcServerCtx <$> ask
-  GE.explainGQLQuery pool isoL sc sqlGenCtx query
-=======
   sc <- fmap fst $ liftIO $ readIORef $ _scrCache scRef
   pgExecCtx <- scPGExecCtx . hcServerCtx <$> ask
-  strfyNum <- scStringifyNum . hcServerCtx <$> ask
-  GE.explainGQLQuery pgExecCtx sc (SQLGenCtx strfyNum) query
->>>>>>> ce243f58
+  sqlGenCtx <- scSQLGenCtx . hcServerCtx <$> ask
+  GE.explainGQLQuery pgExecCtx sc sqlGenCtx query
 
 newtype QueryParser
   = QueryParser { getQueryParser :: QualifiedTable -> Handler RQLQuery }
@@ -366,22 +324,14 @@
   -> InstanceId -> S.HashSet API
   -> EL.LQOpts
   -> IO (Wai.Application, SchemaCacheRef, Maybe UTCTime)
-<<<<<<< HEAD
 mkWaiApp isoLevel loggerCtx sqlGenCtx pool httpManager mode corsCfg
-         enableConsole enableTelemetry instanceId apis = do
-    (cacheRef, cacheBuiltTime) <- do
-      pgResp <- runExceptT $ peelRun emptySchemaCache adminUserInfo
-                httpManager sqlGenCtx pool Q.Serializable $ do
-=======
-mkWaiApp isoLevel loggerCtx strfyNum pool httpManager mode corsCfg
          enableConsole enableTelemetry instanceId apis
          lqOpts = do
     let pgExecCtx = PGExecCtx pool isoLevel
         pgExecCtxSer = PGExecCtx pool Q.Serializable
     (cacheRef, cacheBuiltTime) <- do
       pgResp <- runExceptT $ peelRun emptySchemaCache adminUserInfo
-                httpManager strfyNum pgExecCtxSer $ do
->>>>>>> ce243f58
+                httpManager sqlGenCtx pgExecCtxSer $ do
                   buildSchemaCache
                   liftTx fetchLastUpdate
       (time, sc) <- either initErrExit return pgResp
@@ -391,30 +341,18 @@
     cacheLock <- newMVar ()
     planCache <- E.initPlanCache
 
-<<<<<<< HEAD
-    let schemaCacheRef = SchemaCacheRef cacheLock cacheRef
-        serverCtx = ServerCtx isoLevel pool (L.mkLogger loggerCtx)
-            schemaCacheRef mode httpManager sqlGenCtx apis instanceId
-=======
     let corsPolicy = mkDefaultCorsPolicy corsCfg
-        sqlGenCtx = SQLGenCtx strfyNum
         logger = L.mkLogger loggerCtx
->>>>>>> ce243f58
 
     lqState <- EL.initLiveQueriesState lqOpts pgExecCtx
     wsServerEnv <- WS.createWSServerEnv logger pgExecCtx lqState
                    cacheRef httpManager corsPolicy sqlGenCtx planCache
 
-<<<<<<< HEAD
-    let runTx tx = runExceptT $ runLazyTx pool isoLevel tx
-        corsPolicy = mkDefaultCorsPolicy corsCfg
-=======
     let schemaCacheRef =
           SchemaCacheRef cacheLock cacheRef (E.clearPlanCache planCache)
         serverCtx = ServerCtx pgExecCtx logger
                     schemaCacheRef mode httpManager
-                    strfyNum apis instanceId planCache lqState
->>>>>>> ce243f58
+                    sqlGenCtx apis instanceId planCache lqState
 
     spockApp <- spockAsApp $ spockT id $
                 httpApp corsCfg serverCtx enableConsole enableTelemetry
