--- conflicted
+++ resolved
@@ -140,17 +140,6 @@
 -- 'pcirReferences' field and other table data to eventually resolve the type to a 'PGColumnType'.
 data PGRawColumnInfo
   = PGRawColumnInfo
-<<<<<<< HEAD
-  { prciName            :: !PGCol
-  , prciType            :: !PGScalarType
-  , prciIsNullable      :: !Bool
-  , prciReferences      :: ![QualifiedTable]
-  -- ^ only stores single-column references to primary key of foreign tables (used for detecting
-  -- references to enum tables)
-  , prciDescription     :: !(Maybe PGDescription)
-  , prciOrdinalPosition :: !Int
-  } deriving (Show, Eq)
-=======
   { prciName        :: !PGCol
   , prciPosition    :: !Int
   -- ^ The “ordinal position” of the column according to Postgres. Numbering starts at 1 and
@@ -162,30 +151,22 @@
   } deriving (Show, Eq, Generic)
 instance NFData PGRawColumnInfo
 instance Cacheable PGRawColumnInfo
->>>>>>> 02d13ba1
 $(deriveJSON (aesonDrop 4 snakeCase) ''PGRawColumnInfo)
 
 -- | “Resolved” column info, produced from a 'PGRawColumnInfo' value that has been combined with
 -- other schema information to produce a 'PGColumnType'.
 data PGColumnInfo
   = PGColumnInfo
-  { pgiColumn          :: !PGCol
-  , pgiName            :: !G.Name
+  { pgiColumn      :: !PGCol
+  , pgiName        :: !G.Name
   -- ^ field name exposed in GraphQL interface
-<<<<<<< HEAD
-  , pgiType            :: !PGColumnType
-  , pgiIsNullable      :: !Bool
-  , pgiDescription     :: !(Maybe PGDescription)
-  , pgiOrdinalPosition :: !Int
-  } deriving (Show, Eq)
-=======
+  , pgiPosition    :: !Int
   , pgiType        :: !PGColumnType
   , pgiIsNullable  :: !Bool
   , pgiDescription :: !(Maybe PGDescription)
   } deriving (Show, Eq, Generic)
 instance NFData PGColumnInfo
 instance Cacheable PGColumnInfo
->>>>>>> 02d13ba1
 $(deriveToJSON (aesonDrop 3 snakeCase) ''PGColumnInfo)
 
 onlyIntCols :: [PGColumnInfo] -> [PGColumnInfo]
