--- conflicted
+++ resolved
@@ -32,11 +32,8 @@
   setTypeDefinition,
   setDerivedActionParentOperation,
 } from '../../Actions/Add/reducer';
-<<<<<<< HEAD
 import snippets from '../snippets';
-=======
 import { getGraphQLEndpoint } from '../utils';
->>>>>>> 4de8f912
 
 import 'graphiql/graphiql.css';
 import './GraphiQL.css';
@@ -73,10 +70,7 @@
   render() {
     const styles = require('../../../Common/Common.scss');
 
-<<<<<<< HEAD
-    const { numberOfTables, urlParams, headerFocus, dispatch } = this.props;
     const { codeExporterOpen } = this.state;
-=======
     const {
       numberOfTables,
       urlParams,
@@ -85,7 +79,6 @@
       mode,
       loading,
     } = this.props;
->>>>>>> 4de8f912
     const graphqlNetworkData = this.props.data;
     const graphQLFetcher = graphQLParams => {
       if (headerFocus) {
@@ -237,15 +230,14 @@
       };
 
       return (
-<<<<<<< HEAD
         <>
           <GraphiQL
+            {...graphiqlProps}
             ref={c => {
               graphiqlContext = c;
             }}
             fetcher={graphQLFetcher}
             voyagerUrl={voyagerUrl}
-            {...graphiqlProps}
           >
             <GraphiQL.Logo>GraphiQL</GraphiQL.Logo>
             <GraphiQL.Toolbar>
@@ -259,26 +251,6 @@
           </GraphiQL>
           {getCodeExporter(graphiqlProps.query)}
         </>
-=======
-        <GraphiQL
-          {...graphiqlProps}
-          ref={c => {
-            graphiqlContext = c;
-          }}
-          fetcher={graphQLFetcher}
-          voyagerUrl={voyagerUrl}
-        >
-          <GraphiQL.Logo>GraphiQL</GraphiQL.Logo>
-          <GraphiQL.Toolbar>
-            {getGraphiqlButtons()}
-            <AnalyzeButton
-              operations={graphiqlContext && graphiqlContext.state.operations}
-              analyzeFetcher={analyzeFetcherInstance}
-              {...analyzerProps}
-            />
-          </GraphiQL.Toolbar>
-        </GraphiQL>
->>>>>>> 4de8f912
       );
     };
 
