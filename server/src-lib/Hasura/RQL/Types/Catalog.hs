--- conflicted
+++ resolved
@@ -36,11 +36,8 @@
 import           Hasura.RQL.Types.QueryCollection
 import           Hasura.RQL.Types.RemoteSchema
 import           Hasura.RQL.Types.SchemaCache
-<<<<<<< HEAD
 import           Hasura.RQL.Types.ScheduledTrigger
-=======
 import           Hasura.Session
->>>>>>> 74563402
 import           Hasura.SQL.Types
 
 newtype CatalogForeignKey
