import PropTypes from 'prop-types';
import React, { Component } from 'react';
import Helmet from 'react-helmet';

import * as tooltip from './Tooltips';
import Button from '../../../Common/Button/Button';
import Operations from './Operations';

import {
  removeHeader,
  setHeaderKey,
  setHeaderValue,
  setHeaderType,
  addHeader,
  setTriggerName,
  setTableName,
  setSchemaName,
  setWebhookURL,
  setRetryNum,
  setRetryInterval,
  setRetryTimeout,
  operationToggleColumn,
  operationToggleAllColumns,
  setOperationSelection,
  setDefaults,
  UPDATE_WEBHOOK_URL_TYPE,
  loadTableList
} from './AddActions';
import { listDuplicate } from '../../../../utils/data';
import { showErrorNotification } from '../../Common/Notification';
import { createTrigger } from './AddActions';

import DropdownButton from '../../../Common/DropdownButton/DropdownButton';
import CollapsibleToggle from '../../../Common/CollapsibleToggle/CollapsibleToggle';
import {
  getOnlyTables,
  getSchemaName,
  getSchemaTables,
  getTableName,
  getTrackedTables
} from '../../../Common/utils/pgUtils';
import { Icon, ToolTip, Heading } from '../../../UIKit/atoms';
import styles from '../TableCommon/EventTable.scss';

class AddTrigger extends Component {
  constructor(props) {
    super(props);
    this.props.dispatch(loadTableList('public'));
  }

  componentDidMount() {
    // set defaults
    this.props.dispatch(setDefaults());
  }

  componentWillUnmount() {
    // set defaults
    this.props.dispatch(setDefaults());
  }

  updateWebhookUrlType(e) {
    const field = e.target.getAttribute('value');
    if (field === 'env' || field === 'url') {
      this.props.dispatch({ type: UPDATE_WEBHOOK_URL_TYPE, data: field });
      this.props.dispatch(setWebhookURL(''));
    }
  }

  submitValidation(e) {
    // validations
    e.preventDefault();
    let isValid = true;
    let errorMsg = '';
    let customMsg = '';
    if (this.props.triggerName === '') {
      isValid = false;
      errorMsg = 'Trigger name cannot be empty';
      customMsg = 'Trigger name cannot be empty. Please add a name';
    } else if (!this.props.tableName) {
      isValid = false;
      errorMsg = 'Table cannot be empty';
      customMsg = 'Please select a table name';
    } else if (this.props.webhookURL === '') {
      isValid = false;
      errorMsg = 'Webhook URL cannot be empty';
      customMsg = 'Webhook URL cannot be empty. Please add a valid URL';
    } else if (this.props.retryConf) {
      const iNumRetries =
        this.props.retryConf.num_retries === ''
          ? 0
          : parseInt(this.props.retryConf.num_retries, 10);
      const iRetryInterval =
        this.props.retryConf.interval_sec === ''
          ? 10
          : parseInt(this.props.retryConf.interval_sec, 10);
      const iTimeout =
        this.props.retryConf.timeout_sec === ''
          ? 60
          : parseInt(this.props.retryConf.timeout_sec, 10);

      if (iNumRetries < 0 || isNaN(iNumRetries)) {
        isValid = false;
        errorMsg = 'Number of retries is not valid';
        customMsg = 'Numer of retries must be a non-negative number';
      }
      if (iRetryInterval <= 0 || isNaN(iRetryInterval)) {
        isValid = false;
        errorMsg = 'Retry interval is not valid';
        customMsg = 'Retry interval must be a postiive number';
      }
      if (isNaN(iTimeout) || iTimeout <= 0) {
        isValid = false;
        errorMsg = 'Timeout is not valid';
        customMsg = 'Timeout must be a positive number';
      }
    } else if (this.props.selectedOperations.insert) {
      // check if columns are selected.
      if (this.props.operations.insert.length === 0) {
        isValid = false;
        errorMsg = 'No columns selected for insert operation';
        customMsg =
          'Please select a minimum of one column for insert operation';
      }
    } else if (this.props.selectedOperations.update) {
      // check if columns are selected.
      if (this.props.operations.update.length === 0) {
        isValid = false;
        errorMsg = 'No columns selected for update operation';
        customMsg =
          'Please select a minimum of one column for update operation';
      }
    } else if (this.props.headers.length === 1) {
      if (this.props.headers[0].key !== '') {
        // let the default value through and ignore it while querying?
        // Need a better method
        if (this.props.headers[0].type === '') {
          isValid = false;
          errorMsg = 'No type selected for trigger header';
          customMsg = 'Please select a type for the trigger header';
        }
      }
    } else if (this.props.headers.length > 1) {
      // repitition check
      const repeatList = listDuplicate(
        this.props.headers.map(header => header.key)
      );
      if (repeatList.length > 0) {
        isValid = false;
        errorMsg = 'Duplicate entries in trigger headers';
        customMsg = `You have the following column names repeated: [${repeatList}]`;
      }
      // Check for empty header keys and key/value validation?
    }
    if (isValid) {
      this.props.dispatch(createTrigger());
    } else {
      this.props.dispatch(
        showErrorNotification('Error creating trigger!', errorMsg, {
          custom: customMsg
        })
      );
    }
  }

  render() {
    const {
      tableName,
      allSchemas,
      schemaName,
      schemaList,
      selectedOperations,
      operations,
      dispatch,
      ongoingRequest,
      lastError,
      lastSuccess,
      internalError,
      headers,
      webhookURL,
      webhookUrlType,
      enableManual
    } = this.props;

    let createBtnText = 'Create Event Trigger';
    if (ongoingRequest) {
      createBtnText = 'Creating...';
    } else if (lastError) {
      createBtnText = 'Creating Failed. Try again';
    } else if (internalError) {
      createBtnText = 'Creating Failed. Try again';
    } else if (lastSuccess) {
      createBtnText = 'Created! Redirecting...';
    }

    const handleOperationSelection = e => {
      dispatch(setOperationSelection(e.target.value));
    };

    const updateTableList = e => {
      const selectedSchemaName = e.target.value;
      dispatch(setSchemaName(selectedSchemaName));
      dispatch(loadTableList(selectedSchemaName));
    };

    const updateTableSelection = e => {
      const selectedTableName = e.target.value;
      dispatch(setTableName(selectedTableName));
      const tableSchema = allSchemas.find(
        t => t.table_name === selectedTableName && t.table_schema === schemaName
      );
      const columns = [];
      if (tableSchema) {
        tableSchema.columns.map(colObj => {
          const column = colObj.column_name;
          columns.push(column);
        });
      }
      dispatch(operationToggleAllColumns(columns));
    };

    const getColumnList = type => {
      const dispatchToggleColumn = e => {
        const column = e.target.value;
        dispatch(operationToggleColumn(column, type));
      };
      const tableSchema = allSchemas.find(
        t => t.table_name === tableName && t.table_schema === schemaName
      );

      if (!tableSchema) {
        return <i>Select a table first to get column list</i>;
      }

      return tableSchema.columns.map((colObj, i) => {
        const column = colObj.column_name;
        const columnDataType = colObj.udt_name;
        const checked = operations[type]
          ? operations[type].includes(column)
          : false;

        const isDisabled = false;
        const inputHtml = (
          <input
            type='checkbox'
            checked={checked}
            value={column}
            onChange={dispatchToggleColumn}
            disabled={isDisabled}
          />
        );
        return (
          <div
            key={i}
            className={`${styles.padd_remove} ${styles.columnListElement}`}
          >
            <div className={'checkbox '}>
              <label>
                {inputHtml}
                {column}
                <small> ({columnDataType})</small>
              </label>
            </div>
          </div>
        );
      });
    };

    const trackedSchemaTables = getOnlyTables(
      getTrackedTables(getSchemaTables(allSchemas, schemaName))
    );

    const advancedColumnSection = (
      <div>
        <Heading type="subHeading">
          Listen columns for update
<<<<<<< HEAD
          <ToolTip message={tooltip.advancedOperationDescription} mx="sm" />
        </Heading>
=======
          <ToolTip
            message={tooltip.advancedOperationDescription}
            ml='sm'
            mr='20px'
          />
        </h4>
>>>>>>> b98af629
        {selectedOperations.update ? (
          <div className={styles.clear_fix + ' ' + styles.listenColumnWrapper}>
            {getColumnList('update')}
          </div>
        ) : (
          <div className={styles.clear_fix + ' ' + styles.listenColumnWrapper}>
            <i>Applicable only if update operation is selected.</i>
          </div>
        )}
      </div>
    );

    const headersList = headers.map((header, i) => {
      let removeIcon;

      if (i + 1 === headers.length) {
        removeIcon = <i className={`${styles.fontAwosomeClose}`} />;
      } else {
        removeIcon = (
          <Icon
            type='close'
            onClick={() => {
              dispatch(removeHeader(i));
            }}
            pointer
            size={15}
            ml='10px'
          />
        );
      }

      return (
        <div key={i} className={`${styles.display_flex} form-group`}>
          <input
            type='text'
            className={`${styles.input} form-control ${styles.add_mar_right}`}
            value={header.key}
            placeholder='key'
            onChange={e => {
              dispatch(setHeaderKey(e.target.value, i));
            }}
            data-test={`header-${i}`}
          />
          <div className={styles.dropDownGroup}>
            <DropdownButton
              dropdownOptions={[
                { display_text: 'Value', value: 'static' },
                { display_text: 'From env var', value: 'env' }
              ]}
              title={
                (header.type === 'static' && 'Value') ||
                (header.type === 'env' && 'From env var') ||
                'Value'
              }
              dataKey={
                (header.type === 'static' && 'static') ||
                (header.type === 'env' && 'env')
              }
              title={header.type === 'env' ? 'From env var' : 'Value'}
              dataKey={header.type === 'env' ? 'env' : 'static'}
              onButtonChange={e => {
                dispatch(setHeaderType(e.target.getAttribute('value'), i));
              }}
              onInputChange={e => {
                dispatch(setHeaderValue(e.target.value, i));
                if (i + 1 === headers.length) {
                  dispatch(addHeader());
                }
              }}
              bsClass={styles.dropdown_button}
              inputVal={header.value}
              id={`header-value-${i}`}
              inputPlaceHolder={
                header.type === 'env' ? 'HEADER_FROM_ENV' : 'value'
              }
              testId={`header-value-${i}`}
            />
          </div>
          <div>{removeIcon}</div>
        </div>
      );
    });

    return (
      <div
        className={`${styles.addTablesBody} ${styles.clear_fix} ${styles.padd_left}`}
      >
        <Helmet title='Create Trigger - Events | Hasura' />
        <div className={styles.subHeader}>
<<<<<<< HEAD
          <Heading as="h2" fontSize="18px" pb="20px">
            Create a new event trigger
          </Heading>
          <div className="clearfix" />
=======
          <h2 className={styles.heading_text}>Create a new event trigger</h2>
          <div className='clearfix' />
>>>>>>> b98af629
        </div>
        <br />
        <div className={`container-fluid ${styles.padd_left_remove}`}>
          <form onSubmit={this.submitValidation.bind(this)}>
            <div
              className={`${styles.addCol} col-xs-12 ${styles.padd_left_remove}`}
            >
              <Heading type="subHeading">
                Trigger Name
<<<<<<< HEAD
                <ToolTip message={tooltip.triggerNameDescription} ml="sm" />
              </Heading>
=======
                <ToolTip message={tooltip.triggerNameDescription} ml='sm' />
              </h4>
>>>>>>> b98af629
              <input
                type='text'
                data-test='trigger-name'
                placeholder='trigger_name'
                required
                pattern='^[A-Za-z]+[A-Za-z0-9_\\-]*$'
                className={`${styles.tableNameInput} form-control`}
                onChange={e => {
                  dispatch(setTriggerName(e.target.value));
                }}
              />
              <hr />
              <Heading type="subHeading">
                Schema/Table
<<<<<<< HEAD
                <ToolTip mx="sm" message={tooltip.postgresDescription} />
              </Heading>
=======
                <ToolTip
                  ml='sm'
                  mr='20px'
                  message={tooltip.postgresDescription}
                />
              </h4>
>>>>>>> b98af629
              <select
                onChange={updateTableList}
                data-test='select-schema'
                className={styles.selectTrigger + ' form-control'}
              >
                {schemaList.map(s => {
                  const sName = getSchemaName(s);
                  return (
                    <option
                      value={sName}
                      key={sName}
                      selected={sName === schemaName}
                    >
                      {sName}
                    </option>
                  );
                })}
              </select>
              <select
                onChange={updateTableSelection}
                data-test='select-table'
                required
                className={
                  styles.selectTrigger + ' form-control ' + styles.add_mar_left
                }
              >
                <option value=''>Select table</option>
                {trackedSchemaTables.map(t => {
                  const tName = getTableName(t);
                  return (
                    <option key={tName} value={tName}>
                      {tName}
                    </option>
                  );
                })}
              </select>
              <hr />
              <div
                className={
                  styles.add_mar_bottom + ' ' + styles.selectOperations
                }
              >
                <Operations
                  dispatch={dispatch}
                  enableManual={enableManual}
                  selectedOperations={selectedOperations}
                  handleOperationSelection={handleOperationSelection}
                />
              </div>
              <hr />
              <div className={styles.add_mar_bottom}>
                <Heading type="subHeading">
                  Webhook URL
<<<<<<< HEAD
                  <ToolTip message={tooltip.webhookUrlDescription} ml="sm" />
                </Heading>
=======
                  <ToolTip message={tooltip.webhookUrlDescription} ml='sm' />
                </h4>
>>>>>>> b98af629
                <div>
                  <div className={styles.dropdown_wrapper}>
                    <DropdownButton
                      dropdownOptions={[
                        { display_text: 'URL', value: 'url' },
                        { display_text: 'From env var', value: 'env' }
                      ]}
                      title={
                        (webhookUrlType === 'url' && 'URL') ||
                        (webhookUrlType === 'env' && 'From env var') ||
                        'Value'
                      }
                      dataKey={
                        (webhookUrlType === 'url' && 'url') ||
                        (webhookUrlType === 'env' && 'env')
                      }
                      onButtonChange={this.updateWebhookUrlType.bind(this)}
                      onInputChange={e => {
                        dispatch(setWebhookURL(e.target.value));
                      }}
                      required
                      bsClass={styles.dropdown_button}
                      inputVal={webhookURL}
                      id='webhook-url'
                      inputPlaceHolder={
                        (webhookUrlType === 'url' &&
                          'http://httpbin.org/post') ||
                        (webhookUrlType === 'env' && 'MY_WEBHOOK_URL')
                      }
                      testId='webhook'
                    />
                  </div>
                </div>
                <br />
                <small>
                  Note: Specifying the webhook URL via an environmental variable
                  is recommended if you have different URLs for multiple
                  environments.
                </small>
              </div>
              <hr />
              <CollapsibleToggle
<<<<<<< HEAD
                title={<Heading type="subHeading">Advanced Settings</Heading>}
                testId="advanced-settings"
=======
                title={
                  <h4 className={styles.subheading_text}>Advanced Settings</h4>
                }
                testId='advanced-settings'
>>>>>>> b98af629
              >
                <div>
                  {advancedColumnSection}
                  <hr />
                  <div className={styles.add_mar_top}>
                    <Heading type="subHeading">Retry Logic</Heading>
                    <div className={styles.retrySection}>
                      <div className={`col-md-3 ${styles.padd_left_remove}`}>
                        <label
                          className={`${styles.add_mar_right} ${styles.retryLabel}`}
                        >
                          Number of retries (default: 0)
                        </label>
                      </div>
                      <div className={`col-md-6 ${styles.padd_left_remove}`}>
                        <input
                          onChange={e => {
                            dispatch(setRetryNum(e.target.value));
                          }}
                          data-test='no-of-retries'
                          className={`${styles.display_inline} form-control ${styles.width300}`}
                          type='text'
                          placeholder='no of retries'
                        />
                      </div>
                    </div>
                    <div className={styles.retrySection}>
                      <div className={`col-md-3 ${styles.padd_left_remove}`}>
                        <label
                          className={`${styles.add_mar_right} ${styles.retryLabel}`}
                        >
                          Retry Interval in seconds (default: 10)
                        </label>
                      </div>
                      <div className={`col-md-6 ${styles.padd_left_remove}`}>
                        <input
                          onChange={e => {
                            dispatch(setRetryInterval(e.target.value));
                          }}
                          data-test='interval-seconds'
                          className={`${styles.display_inline} form-control ${styles.width300}`}
                          type='text'
                          placeholder='interval time in seconds'
                        />
                      </div>
                    </div>
                    <div className={styles.retrySection}>
                      <div className={`col-md-3 ${styles.padd_left_remove}`}>
                        <label
                          className={`${styles.add_mar_right} ${styles.retryLabel}`}
                        >
                          Timeout in seconds (default: 60)
                        </label>
                      </div>
                      <div className={`col-md-6 ${styles.padd_left_remove}`}>
                        <input
                          onChange={e => {
                            dispatch(setRetryTimeout(e.target.value));
                          }}
                          data-test='timeout-seconds'
                          className={`${styles.display_inline} form-control ${styles.width300}`}
                          type='text'
                          placeholder='timeout in seconds'
                        />
                      </div>
                    </div>
                  </div>
                  <hr />
                  <div className={styles.add_mar_top}>
                    <Heading type="subHeading">Headers</Heading>
                    {headersList}
                  </div>
                </div>
              </CollapsibleToggle>
              <hr />
              <Button
                type='submit'
                color='yellow'
                size='sm'
                data-test='trigger-create'
              >
                {createBtnText}
              </Button>
            </div>
          </form>
        </div>
      </div>
    );
  }
}

AddTrigger.propTypes = {
  triggerName: PropTypes.string,
  tableName: PropTypes.string,
  schemaName: PropTypes.string,
  schemaList: PropTypes.array,
  allSchemas: PropTypes.array.isRequired,
  selectedOperations: PropTypes.object,
  operations: PropTypes.object,
  ongoingRequest: PropTypes.bool.isRequired,
  lastError: PropTypes.object,
  internalError: PropTypes.string,
  lastSuccess: PropTypes.bool,
  dispatch: PropTypes.func.isRequired
};

const mapStateToProps = state => {
  return {
    ...state.addTrigger,
    schemaList: state.tables.schemaList,
    allSchemas: state.tables.allSchemas,
    serverVersion: state.main.serverVersion ? state.main.serverVersion : ''
  };
};

const addTriggerConnector = connect => connect(mapStateToProps)(AddTrigger);

export default addTriggerConnector;<|MERGE_RESOLUTION|>--- conflicted
+++ resolved
@@ -271,19 +271,14 @@
 
     const advancedColumnSection = (
       <div>
-        <Heading type="subHeading">
+        <Heading type='subHeading'>
           Listen columns for update
-<<<<<<< HEAD
-          <ToolTip message={tooltip.advancedOperationDescription} mx="sm" />
-        </Heading>
-=======
           <ToolTip
             message={tooltip.advancedOperationDescription}
             ml='sm'
             mr='20px'
           />
-        </h4>
->>>>>>> b98af629
+        </Heading>
         {selectedOperations.update ? (
           <div className={styles.clear_fix + ' ' + styles.listenColumnWrapper}>
             {getColumnList('update')}
@@ -373,15 +368,10 @@
       >
         <Helmet title='Create Trigger - Events | Hasura' />
         <div className={styles.subHeader}>
-<<<<<<< HEAD
-          <Heading as="h2" fontSize="18px" pb="20px">
+          <Heading as='h2' fontSize='18px' pb='20px'>
             Create a new event trigger
           </Heading>
-          <div className="clearfix" />
-=======
-          <h2 className={styles.heading_text}>Create a new event trigger</h2>
           <div className='clearfix' />
->>>>>>> b98af629
         </div>
         <br />
         <div className={`container-fluid ${styles.padd_left_remove}`}>
@@ -389,15 +379,10 @@
             <div
               className={`${styles.addCol} col-xs-12 ${styles.padd_left_remove}`}
             >
-              <Heading type="subHeading">
+              <Heading type='subHeading'>
                 Trigger Name
-<<<<<<< HEAD
-                <ToolTip message={tooltip.triggerNameDescription} ml="sm" />
+                <ToolTip message={tooltip.triggerNameDescription} ml='sm' />
               </Heading>
-=======
-                <ToolTip message={tooltip.triggerNameDescription} ml='sm' />
-              </h4>
->>>>>>> b98af629
               <input
                 type='text'
                 data-test='trigger-name'
@@ -410,19 +395,14 @@
                 }}
               />
               <hr />
-              <Heading type="subHeading">
+              <Heading type='subHeading'>
                 Schema/Table
-<<<<<<< HEAD
-                <ToolTip mx="sm" message={tooltip.postgresDescription} />
-              </Heading>
-=======
                 <ToolTip
                   ml='sm'
                   mr='20px'
                   message={tooltip.postgresDescription}
                 />
-              </h4>
->>>>>>> b98af629
+              </Heading>
               <select
                 onChange={updateTableList}
                 data-test='select-schema'
@@ -474,15 +454,10 @@
               </div>
               <hr />
               <div className={styles.add_mar_bottom}>
-                <Heading type="subHeading">
+                <Heading type='subHeading'>
                   Webhook URL
-<<<<<<< HEAD
-                  <ToolTip message={tooltip.webhookUrlDescription} ml="sm" />
+                  <ToolTip message={tooltip.webhookUrlDescription} ml='sm' />
                 </Heading>
-=======
-                  <ToolTip message={tooltip.webhookUrlDescription} ml='sm' />
-                </h4>
->>>>>>> b98af629
                 <div>
                   <div className={styles.dropdown_wrapper}>
                     <DropdownButton
@@ -525,21 +500,14 @@
               </div>
               <hr />
               <CollapsibleToggle
-<<<<<<< HEAD
-                title={<Heading type="subHeading">Advanced Settings</Heading>}
-                testId="advanced-settings"
-=======
-                title={
-                  <h4 className={styles.subheading_text}>Advanced Settings</h4>
-                }
+                title={<Heading type='subHeading'>Advanced Settings</Heading>}
                 testId='advanced-settings'
->>>>>>> b98af629
               >
                 <div>
                   {advancedColumnSection}
                   <hr />
                   <div className={styles.add_mar_top}>
-                    <Heading type="subHeading">Retry Logic</Heading>
+                    <Heading type='subHeading'>Retry Logic</Heading>
                     <div className={styles.retrySection}>
                       <div className={`col-md-3 ${styles.padd_left_remove}`}>
                         <label
@@ -603,7 +571,7 @@
                   </div>
                   <hr />
                   <div className={styles.add_mar_top}>
-                    <Heading type="subHeading">Headers</Heading>
+                    <Heading type='subHeading'>Headers</Heading>
                     {headersList}
                   </div>
                 </div>
