module Hasura.RQL.Types.Metadata where

import qualified Data.HashMap.Strict.Extended        as M

import           Control.Lens                        hiding ((.=))
import           Data.Aeson
import           Data.Text.Extended
import           Hasura.Prelude
import           Hasura.Session

import           Hasura.RQL.Types.Action
import           Hasura.RQL.Types.Common
import           Hasura.RQL.Types.ComputedField
import           Hasura.RQL.Types.EventTrigger
import           Hasura.RQL.Types.Permission
import           Hasura.RQL.Types.RemoteRelationship
import           Hasura.RQL.Types.RemoteSchema
import           Hasura.SQL.Types

data TableMetadataObjId
  = MTORel !RelName !RelType
  | MTOComputedField !ComputedFieldName
  | MTOPerm !RoleName !PermType
  | MTOTrigger !TriggerName
  | MTORemoteRelationship !RemoteRelationshipName
  deriving (Show, Eq, Generic)
instance Hashable TableMetadataObjId

data MetadataObjId
  = MOTable !QualifiedTable
  | MOFunction !QualifiedFunction
  | MORemoteSchema !RemoteSchemaName
  | MORemoteSchemaPermissions !RemoteSchemaName !RoleName
  | MOTableObj !QualifiedTable !TableMetadataObjId
  | MOCustomTypes
  | MOAction !ActionName
  | MOActionPermission !ActionName !RoleName
  | MOCronTrigger !TriggerName
  deriving (Show, Eq, Generic)
$(makePrisms ''MetadataObjId)
instance Hashable MetadataObjId

moiTypeName :: MetadataObjId -> Text
moiTypeName = \case
  MOTable _ -> "table"
  MOFunction _ -> "function"
  MORemoteSchema _ -> "remote_schema"
  MORemoteSchemaPermissions _ _ -> "remote_schema_permission"
  MOCronTrigger _ -> "cron_trigger"
  MOTableObj _ tableObjectId -> case tableObjectId of
    MTORel _ relType        -> relTypeToTxt relType <> "_relation"
    MTOPerm _ permType      -> permTypeToCode permType <> "_permission"
    MTOTrigger _            -> "event_trigger"
    MTOComputedField _      -> "computed_field"
    MTORemoteRelationship _ -> "remote_relationship"
  MOCustomTypes -> "custom_types"
  MOAction _ -> "action"
  MOActionPermission _ _ -> "action_permission"

moiName :: MetadataObjId -> Text
moiName objectId = moiTypeName objectId <> " " <> case objectId of
<<<<<<< HEAD
  MOTable name -> dquoteTxt name
  MOFunction name -> dquoteTxt name
  MORemoteSchema name -> dquoteTxt name
  MORemoteSchemaPermissions name roleName ->
    dquoteTxt roleName <> " permission in remote schema " <> dquoteTxt name
  MOCronTrigger name -> dquoteTxt name
=======
  MOTable name -> toTxt name
  MOFunction name -> toTxt name
  MORemoteSchema name -> toTxt name
  MOCronTrigger name -> toTxt name
>>>>>>> 8d0afb6f
  MOTableObj tableName tableObjectId ->
    let tableObjectName = case tableObjectId of
          MTORel name _              -> toTxt name
          MTOComputedField name      -> toTxt name
          MTORemoteRelationship name -> toTxt name
          MTOPerm name _             -> toTxt name
          MTOTrigger name            -> toTxt name
    in tableObjectName <> " in " <> moiName (MOTable tableName)
  MOCustomTypes -> "custom_types"
  MOAction name -> toTxt name
  MOActionPermission name roleName -> toTxt roleName <> " permission in " <> toTxt name

data MetadataObject
  = MetadataObject
  { _moId         :: !MetadataObjId
  , _moDefinition :: !Value
  } deriving (Show, Eq)
$(makeLenses ''MetadataObject)

data InconsistentMetadata
  = InconsistentObject !Text !MetadataObject
  | ConflictingObjects !Text ![MetadataObject]
  | DuplicateObjects !MetadataObjId ![Value]
  deriving (Show, Eq)
$(makePrisms ''InconsistentMetadata)

getInconsistentRemoteSchemas :: [InconsistentMetadata] -> [RemoteSchemaName]
getInconsistentRemoteSchemas =
  toListOf (traverse._InconsistentObject._2.moId._MORemoteSchema)

imObjectIds :: InconsistentMetadata -> [MetadataObjId]
imObjectIds = \case
  InconsistentObject _ metadata  -> [_moId metadata]
  ConflictingObjects _ metadatas -> map _moId metadatas
  DuplicateObjects objectId _    -> [objectId]

imReason :: InconsistentMetadata -> Text
imReason = \case
  InconsistentObject reason _ -> reason
  ConflictingObjects reason _ -> reason
  DuplicateObjects objectId _ -> "multiple definitions for " <> moiName objectId

-- | Builds a map from each unique metadata object id to the inconsistencies associated with it.
-- Note that a single inconsistency can involve multiple metadata objects, so the same inconsistency
-- may appear in the resulting map multiple times!
groupInconsistentMetadataById
  :: [InconsistentMetadata] -> HashMap MetadataObjId (NonEmpty InconsistentMetadata)
groupInconsistentMetadataById = M.fromListWith (<>) . concatMap \metadata ->
  map (, metadata :| []) (imObjectIds metadata)

instance ToJSON InconsistentMetadata where
  toJSON inconsistentMetadata = object (("reason" .= imReason inconsistentMetadata) : extraFields)
    where
      extraFields = case inconsistentMetadata of
        InconsistentObject _ metadata -> metadataObjectFields metadata
        ConflictingObjects _ metadatas ->
          [ "objects" .= map (object . metadataObjectFields) metadatas ]
        DuplicateObjects objectId definitions ->
          [ "type" .= String (moiTypeName objectId)
          , "definitions" .= definitions ]

      metadataObjectFields (MetadataObject objectId definition) =
        [ "type" .= String (moiTypeName objectId)
        , "definition" .= definition ]<|MERGE_RESOLUTION|>--- conflicted
+++ resolved
@@ -59,19 +59,12 @@
 
 moiName :: MetadataObjId -> Text
 moiName objectId = moiTypeName objectId <> " " <> case objectId of
-<<<<<<< HEAD
-  MOTable name -> dquoteTxt name
-  MOFunction name -> dquoteTxt name
-  MORemoteSchema name -> dquoteTxt name
-  MORemoteSchemaPermissions name roleName ->
-    dquoteTxt roleName <> " permission in remote schema " <> dquoteTxt name
-  MOCronTrigger name -> dquoteTxt name
-=======
   MOTable name -> toTxt name
   MOFunction name -> toTxt name
   MORemoteSchema name -> toTxt name
+  MORemoteSchemaPermissions name roleName ->
+    toTxt roleName <> " permission in remote schema " <> toTxt name
   MOCronTrigger name -> toTxt name
->>>>>>> 8d0afb6f
   MOTableObj tableName tableObjectId ->
     let tableObjectName = case tableObjectId of
           MTORel name _              -> toTxt name
