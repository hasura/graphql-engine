module Hasura.RQL.DML.Select.Internal
  ( mkSQLSelect
  , mkAggregateSelect
  , mkConnectionSelect
  , module Hasura.RQL.DML.Select.Types
  )
where

<<<<<<< HEAD
import           Control.Lens
import           Control.Monad.Writer.Strict
=======
import           Control.Lens                hiding (op)
import qualified Data.List                   as L
>>>>>>> fffc65f1
import           Instances.TH.Lift           ()

import qualified Data.HashMap.Strict         as HM
import qualified Data.List.NonEmpty          as NE
import qualified Data.Text                   as T

import           Hasura.Prelude
import           Hasura.RQL.DML.Internal
import           Hasura.RQL.DML.Select.Types
import           Hasura.RQL.GBoolExp
import           Hasura.RQL.Types
import           Hasura.SQL.Rewrite
import           Hasura.SQL.Types

import qualified Hasura.SQL.DML              as S

-- Conversion of SelectQ happens in 2 Stages.
-- Stage 1 : Convert input query into an annotated AST
-- Stage 2 : Convert annotated AST to SQL Select

functionToIden :: QualifiedFunction -> Iden
functionToIden = Iden . qualObjectToText

selectFromToFromItem :: Iden -> SelectFrom -> S.FromItem
selectFromToFromItem pfx = \case
  FromTable tn -> S.FISimple tn Nothing
  FromIden i   -> S.FIIden i
  FromFunction qf args defListM ->
    S.FIFunc $ S.FunctionExp qf (fromTableRowArgs pfx args) $
    Just $ S.mkFunctionAlias (functionToIden qf) defListM

-- This function shouldn't be present ideally
-- You should be able to retrieve this information
-- from the FromItem generated with selectFromToFromItem
-- however given from S.FromItem is modelled, it is not
-- possible currently
selectFromToQual :: SelectFrom -> S.Qual
selectFromToQual = \case
  FromTable tn         -> S.QualTable tn
  FromIden i           -> S.QualIden i Nothing
  FromFunction qf _ _  -> S.QualIden (functionToIden qf) Nothing

aggregateFieldToExp :: AggregateFields -> S.SQLExp
aggregateFieldToExp aggFlds = jsonRow
  where
    jsonRow = S.applyJsonBuildObj (concatMap aggToFlds aggFlds)
    withAls fldName sqlExp = [S.SELit fldName, sqlExp]
    aggToFlds (FieldName t, fld) = withAls t $ case fld of
      AFCount cty -> S.SECount cty
      AFOp aggOp  -> aggOpToObj aggOp
      AFExp e     -> S.SELit e

    aggOpToObj (AggregateOp opText flds) =
      S.applyJsonBuildObj $ concatMap (colFldsToExtr opText) flds

    colFldsToExtr opText (FieldName t, PCFCol col) =
      [ S.SELit t
      , S.SEFnApp opText [S.SEIden $ toIden col] Nothing
      ]
    colFldsToExtr _ (FieldName t, PCFExp e) =
      [ S.SELit t , S.SELit e]

asSingleRowExtr :: S.Alias -> S.SQLExp
asSingleRowExtr col =
  S.SEFnApp "coalesce" [jsonAgg, S.SELit "null"] Nothing
  where
    jsonAgg = S.SEOpApp (S.SQLOp "->")
              [ S.SEFnApp "json_agg" [S.SEIden $ toIden col] Nothing
              , S.SEUnsafe "0"
              ]

withJsonAggExtr
  :: PermissionLimitSubQuery -> Maybe S.OrderByExp -> S.Alias -> S.SQLExp
withJsonAggExtr permLimitSubQuery ordBy alias =
  -- if select has aggregations then use subquery to apply permission limit
  case permLimitSubQuery of
    PLSQRequired permLimit -> withPermLimit permLimit
    PLSQNotRequired        -> simpleJsonAgg
  where
    simpleJsonAgg = mkSimpleJsonAgg rowIdenExp ordBy
    rowIdenExp = S.SEIden $ S.getAlias alias
    subSelAls = Iden "sub_query"
    unnestTable = Iden "unnest_table"

    mkSimpleJsonAgg rowExp ob =
      let jsonAggExp = S.SEFnApp "json_agg" [rowExp] ob
      in S.SEFnApp "coalesce" [jsonAggExp, S.SELit "[]"] Nothing

    withPermLimit limit =
      let subSelect = mkSubSelect limit
          rowIden = S.mkQIdenExp subSelAls alias
          extr = S.Extractor (mkSimpleJsonAgg rowIden newOrderBy) Nothing
          fromExp = S.FromExp $ pure $
                    S.mkSelFromItem subSelect $ S.Alias subSelAls
      in S.SESelect $ S.mkSelect { S.selExtr = pure extr
                                 , S.selFrom = Just fromExp
                                 }

    mkSubSelect limit =
      let jsonRowExtr = flip S.Extractor (Just alias) $
                        S.mkQIdenExp unnestTable alias
          obExtrs = flip map newOBAliases $ \a ->
                    S.Extractor (S.mkQIdenExp unnestTable a) $ Just $ S.Alias a
      in S.mkSelect { S.selExtr    = jsonRowExtr : obExtrs
                    , S.selFrom    = Just $ S.FromExp $ pure unnestFromItem
                    , S.selLimit   = Just $ S.LimitExp $ S.intToSQLExp limit
                    , S.selOrderBy = newOrderBy
                    }

    unnestFromItem =
      let arrayAggItems = flip map (rowIdenExp : obCols) $
                          \s -> S.SEFnApp "array_agg" [s] Nothing
      in S.FIUnnest arrayAggItems (S.Alias unnestTable) $
         rowIdenExp : map S.SEIden newOBAliases

    newOrderBy = S.OrderByExp <$> NE.nonEmpty newOBItems

    (newOBItems, obCols, newOBAliases) = maybe ([], [], []) transformOrderBy ordBy
    transformOrderBy (S.OrderByExp l) = unzip3 $
      flip map (zip (toList l) [1..]) $ \(obItem, i::Int) ->
                 let iden = Iden $ "ob_col_" <> T.pack (show i)
                 in ( obItem{S.oColumn = S.SEIden iden}
                    , S.oColumn obItem
                    , iden
                    )

asJsonAggExtr
  :: JsonAggSelect -> S.Alias -> PermissionLimitSubQuery -> Maybe S.OrderByExp -> S.Extractor
asJsonAggExtr jsonAggSelect als permLimitSubQuery ordByExpM =
  flip S.Extractor (Just als) $ case jsonAggSelect of
    JASMultipleRows -> withJsonAggExtr permLimitSubQuery ordByExpM als
    JASSingleObject -> asSingleRowExtr als

-- array relationships are not grouped, so have to be prefixed by
-- parent's alias
mkUniqArrayRelationAlias :: FieldName -> [FieldName] -> Iden
mkUniqArrayRelationAlias parAls flds =
  let sortedFields = sort flds
  in Iden $
     getFieldNameTxt parAls <> "."
     <> T.intercalate "." (map getFieldNameTxt sortedFields)

mkArrayRelationTableAlias :: Iden -> FieldName -> [FieldName] -> Iden
mkArrayRelationTableAlias pfx parAls flds =
  pfx <> Iden ".ar." <> uniqArrRelAls
  where
    uniqArrRelAls = mkUniqArrayRelationAlias parAls flds

mkObjectRelationTableAlias :: Iden -> RelName -> Iden
mkObjectRelationTableAlias pfx relName =
  pfx <> Iden ".or." <> toIden relName

mkComputedFieldTableAlias :: Iden -> FieldName -> Iden
mkComputedFieldTableAlias pfx fldAls =
  pfx <> Iden ".cf." <> toIden fldAls

mkBaseTableAlias :: Iden -> Iden
mkBaseTableAlias pfx =
  pfx <> Iden ".base"

mkBaseTableColumnAlias :: Iden -> PGCol -> Iden
mkBaseTableColumnAlias pfx pgColumn =
  pfx <> Iden ".pg." <> toIden pgColumn

mkOrderByFieldName :: RelName -> FieldName
mkOrderByFieldName relName =
  FieldName $ relNameToTxt relName <> "." <> "order_by"

mkAggregateOrderByAlias :: AnnAggregateOrderBy -> S.Alias
mkAggregateOrderByAlias = (S.Alias . Iden) . \case
  AAOCount -> "count"
  AAOOp opText col -> opText <> "." <> getPGColTxt (pgiColumn col)

mkArrayRelationSourcePrefix
  :: Iden
  -> FieldName
  -> HM.HashMap FieldName [FieldName]
  -> FieldName
  -> Iden
mkArrayRelationSourcePrefix parentSourcePrefix parentFieldName similarFieldsMap fieldName =
  mkArrayRelationTableAlias parentSourcePrefix parentFieldName $
  HM.lookupDefault [fieldName] fieldName similarFieldsMap

mkArrayRelationAlias
  :: FieldName
  -> HM.HashMap FieldName [FieldName]
  -> FieldName
  -> S.Alias
mkArrayRelationAlias parentFieldName similarFieldsMap fieldName =
  S.Alias $ mkUniqArrayRelationAlias parentFieldName $
  HM.lookupDefault [fieldName] fieldName similarFieldsMap

fromTableRowArgs
  :: Iden -> FunctionArgsExpTableRow S.SQLExp -> S.FunctionArgs
fromTableRowArgs pfx = toFunctionArgs . fmap toSQLExp
  where
    toFunctionArgs (FunctionArgsExp positional named) =
      S.FunctionArgs positional named
<<<<<<< HEAD
    toSQLExp (AETableRow Nothing)    = S.SERowIden $ mkBaseTableAlias pfx
    toSQLExp (AETableRow (Just acc)) = S.mkQIdenExp (mkBaseTableAlias pfx) acc
=======
    toSQLExp (AETableRow Nothing)    = S.SERowIden $ mkBaseTableAls pfx
    toSQLExp (AETableRow (Just acc)) = S.mkQIdenExp (mkBaseTableAls pfx) acc
    toSQLExp (AESession s)           = s
>>>>>>> fffc65f1
    toSQLExp (AEInput s)             = s

-- uses row_to_json to build a json object
withRowToJSON
  :: FieldName -> [S.Extractor] -> (S.Alias, S.SQLExp)
withRowToJSON parAls extrs =
  (S.toAlias parAls, jsonRow)
  where
    jsonRow = S.applyRowToJson extrs

-- uses json_build_object to build a json object
withJsonBuildObj
  :: FieldName -> [S.SQLExp] -> (S.Alias, S.SQLExp)
withJsonBuildObj parAls exps =
  (S.toAlias parAls, jsonRow)
  where
    jsonRow = S.applyJsonBuildObj exps

mkAggregateOrderByExtractorAndFields
  :: AnnAggregateOrderBy -> (S.Extractor, AggregateFields)
mkAggregateOrderByExtractorAndFields annAggOrderBy =
  case annAggOrderBy of
    AAOCount       ->
      ( S.Extractor S.countStar alias
      , [(FieldName "count", AFCount S.CTStar)]
      )
    AAOOp opText pgColumnInfo ->
      let pgColumn = pgiColumn pgColumnInfo
      in ( S.Extractor (S.SEFnApp opText [S.SEIden $ toIden pgColumn] Nothing) alias
         , [(FieldName opText, AFOp $ AggregateOp opText [(fromPGCol pgColumn, PCFCol pgColumn)])]
         )
  where
    alias = Just $ mkAggregateOrderByAlias annAggOrderBy

mkAnnOrderByAlias
  :: Iden -> FieldName -> SimilarArrayFields -> AnnOrderByElementG v -> S.Alias
mkAnnOrderByAlias pfx parAls similarFields = \case
  AOCColumn pgColumnInfo ->
    let pgColumn = pgiColumn pgColumnInfo
        obColAls = mkBaseTableColumnAlias pfx pgColumn
    in S.Alias obColAls
  -- "pfx.or.relname"."pfx.ob.or.relname.rest" AS "pfx.ob.or.relname.rest"
  AOCObjectRelation relInfo _ rest ->
    let rn = riName relInfo
        relPfx  = mkObjectRelationTableAlias pfx rn
        ordByFldName = mkOrderByFieldName rn
        nesAls = mkAnnOrderByAlias relPfx ordByFldName mempty rest
    in nesAls
  AOCArrayAggregation relInfo _ aggOrderBy ->
    let rn = riName relInfo
        arrPfx = mkArrayRelationSourcePrefix pfx parAls similarFields $
                 mkOrderByFieldName rn
        obAls = arrPfx <> Iden "." <> toIden (mkAggregateOrderByAlias aggOrderBy)
    in S.Alias obAls

processDistinctOnColumns
  :: Iden
  -> NE.NonEmpty PGCol
  -> ( S.DistinctExpr
     , [(S.Alias, S.SQLExp)] -- additional column extractors
     )
processDistinctOnColumns pfx neCols = (distOnExp, colExtrs)
  where
    cols = toList neCols
    distOnExp = S.DistinctOn $ map (S.SEIden . toIden . mkQColAls) cols
    mkQCol c = S.mkQIdenExp (mkBaseTableAlias pfx) $ toIden c
    mkQColAls = S.Alias . mkBaseTableColumnAlias pfx
    colExtrs = flip map cols $ mkQColAls &&& mkQCol

type SimilarArrayFields = HM.HashMap FieldName [FieldName]

mkSimilarArrayFields
  :: Eq v
  => AnnFieldsG v
  -> Maybe (NE.NonEmpty (AnnOrderByItemG v))
  -> SimilarArrayFields
mkSimilarArrayFields annFields maybeOrderBys =
  HM.fromList $ flip map allTuples $
  \(relNameAndArgs, fieldName) -> (fieldName, getSimilarFields relNameAndArgs)
  where
    getSimilarFields relNameAndArgs = map snd $ filter ((== relNameAndArgs) . fst) allTuples
    allTuples = arrayRelationTuples <> aggOrderByRelationTuples
    arrayRelationTuples =
      let arrayFields = mapMaybe getAnnArr annFields
      in flip map arrayFields $
         \(f, relSel) -> (getArrayRelNameAndSelectArgs relSel, f)

    aggOrderByRelationTuples =
      let mkItem (relName, fieldName) = ( (relName, noSelectArgs)
                                        , fieldName
                                        )
      in map mkItem $ maybe []
         (mapMaybe (fetchAggOrderByRels . obiColumn) . toList) maybeOrderBys

    fetchAggOrderByRels (AOCArrayAggregation ri _ _) =
      Just (riName ri, mkOrderByFieldName $ riName ri)
    fetchAggOrderByRels _               = Nothing

getArrayRelNameAndSelectArgs :: ArraySelectG v -> (RelName, SelectArgsG v)
getArrayRelNameAndSelectArgs = \case
  ASSimple r -> (aarRelationshipName r, _asnArgs $ aarAnnSelect r)
  ASAggregate r -> (aarRelationshipName r, _asnArgs $ aarAnnSelect r)
  ASConnection r -> (aarRelationshipName r, _asnArgs $ _csSelect $ aarAnnSelect r)

getAnnArr :: (a, AnnFieldG v) -> Maybe (a, ArraySelectG v)
getAnnArr (f, annFld) = case annFld of
  AFArrayRelation ar -> Just (f, ar)
  _                  -> Nothing


withWriteJoinTree
  :: (MonadWriter JoinTree m)
  => (JoinTree -> b -> JoinTree)
  -> m (a, b)
  -> m a
withWriteJoinTree joinTreeUpdater action =
  pass $ do
    (out, result) <- action
    let fromJoinTree joinTree =
          joinTreeUpdater joinTree result
    pure (out, fromJoinTree)

withWriteObjectRelation
  :: (MonadWriter JoinTree m)
  => m ( ObjectRelationSource
       , HM.HashMap S.Alias S.SQLExp
       , a
       )
  -> m a
withWriteObjectRelation action =
  withWriteJoinTree updateJoinTree $ do
    (source, nodeExtractors, out) <- action
    pure (out, (source, nodeExtractors))
  where
    updateJoinTree joinTree (source, nodeExtractors) =
      let selectNode = SelectNode nodeExtractors joinTree
      in mempty{_jtObjectRelations = HM.singleton source selectNode}

withWriteArrayRelation
  :: (MonadWriter JoinTree m)
  => m ( ArrayRelationSource
       , S.Extractor
       , HM.HashMap S.Alias S.SQLExp
       , a
       )
  -> m a
withWriteArrayRelation action =
  withWriteJoinTree updateJoinTree $ do
  (source, topExtractor, nodeExtractors, out) <- action
  pure (out, (source, topExtractor, nodeExtractors))
  where
<<<<<<< HEAD
    updateJoinTree joinTree (source, topExtractor, nodeExtractors) =
      let arraySelectNode = ArraySelectNode [topExtractor] $
                            SelectNode nodeExtractors joinTree
      in mempty{_jtArrayRelations = HM.singleton source arraySelectNode}

withWriteArrayConnection
  :: (MonadWriter JoinTree m)
  => m ( ArrayConnectionSource
       , S.Extractor
       , HM.HashMap S.Alias S.SQLExp
       , a
       )
  -> m a
withWriteArrayConnection action =
  withWriteJoinTree updateJoinTree $ do
  (source, topExtractor, nodeExtractors, out) <- action
  pure (out, (source, topExtractor, nodeExtractors))
=======
    isTabAggFld (TAFAgg _) = True
    isTabAggFld _          = False

mkArrNodeInfo
  :: Iden
  -> FieldName
  -> ArrRelCtx
  -> ArrNodeItem
  -> ArrNodeInfo
mkArrNodeInfo pfx parAls (ArrRelCtx arrFlds obRels) = \case
  ANIField aggFld@(fld, annArrSel) ->
    let (rn, tabArgs) = fetchRNAndTArgs annArrSel
        similarFlds = getSimilarAggFlds rn tabArgs $ L.delete aggFld
        similarFldNames = map fst similarFlds
        similarOrdByFound = rn `elem` obRels && tabArgs == noTableArgs
        ordByFldName = mkOrderByFieldName rn
        extraOrdByFlds = bool [] [ordByFldName] similarOrdByFound
        sortedFlds = L.sort $ fld : (similarFldNames <> extraOrdByFlds)
        alias = S.Alias $ mkUniqArrRelAls parAls sortedFlds
        prefix = mkArrRelTableAls pfx parAls sortedFlds
    in ArrNodeInfo alias prefix $
       subQueryRequired similarFlds similarOrdByFound
  ANIAggOrdBy rn ->
    let similarFlds = map fst $ getSimilarAggFlds rn noTableArgs id
        ordByFldName = mkOrderByFieldName rn
        sortedFlds = L.sort $ ordByFldName:similarFlds
        alias = S.Alias $ mkUniqArrRelAls parAls sortedFlds
        prefix = mkArrRelTableAls pfx parAls sortedFlds
    in ArrNodeInfo alias prefix False
>>>>>>> fffc65f1
  where
    updateJoinTree joinTree (source, topExtractor, nodeExtractors) =
      let arraySelectNode = ArraySelectNode [topExtractor] $
                            SelectNode nodeExtractors joinTree
      in mempty{_jtArrayConnections = HM.singleton source arraySelectNode}

withWriteComputedFieldTableSet
  :: (MonadWriter JoinTree m)
  => m ( ComputedFieldTableSetSource
       , HM.HashMap S.Alias S.SQLExp
       , a
       )
  -> m a
withWriteComputedFieldTableSet action =
  withWriteJoinTree updateJoinTree $ do
    (source, nodeExtractors, out) <- action
    pure (out, (source, nodeExtractors))
  where
    updateJoinTree joinTree (source, nodeExtractors) =
      let selectNode = SelectNode nodeExtractors joinTree
      in mempty{_jtComputedFieldTableSets = HM.singleton source selectNode}


processAnnSimpleSelect
  :: forall m. ( MonadReader Bool m
               , MonadWriter JoinTree m
               )
  => SourcePrefixes
  -> FieldName
  -> PermissionLimitSubQuery
  -> AnnSimpleSel
  -> m ( SelectSource
       , HM.HashMap S.Alias S.SQLExp
       )
processAnnSimpleSelect sourcePrefixes fieldAlias permLimitSubQuery annSimpleSel = do
  (selectSource, orderByAndDistinctExtrs, _) <-
    processSelectParams sourcePrefixes fieldAlias similarArrayFields tableFrom
    permLimitSubQuery tablePermissions tableArgs
  annFieldsExtr <- processAnnFields (_pfThis sourcePrefixes) fieldAlias similarArrayFields annSelFields
  let allExtractors = HM.fromList $ annFieldsExtr : orderByAndDistinctExtrs
  pure (selectSource, allExtractors)
  where
    AnnSelectG annSelFields tableFrom tablePermissions tableArgs _ = annSimpleSel
    similarArrayFields =
      mkSimilarArrayFields annSelFields $ _saOrderBy tableArgs

processAnnAggregateSelect
  :: forall m. ( MonadReader Bool m
               , MonadWriter JoinTree m
               )
  => SourcePrefixes
  -> FieldName
  -> AnnAggregateSelect
  -> m ( SelectSource
       , HM.HashMap S.Alias S.SQLExp
       , S.Extractor
       )
processAnnAggregateSelect sourcePrefixes fieldAlias annAggSel = do
  (selectSource, orderByAndDistinctExtrs, _) <-
    processSelectParams sourcePrefixes fieldAlias similarArrayFields tableFrom
    permLimitSubQuery tablePermissions tableArgs
  let thisSourcePrefix = _pfThis sourcePrefixes
  processedFields <- forM aggSelFields $ \(fieldName, field) ->
    (fieldName,) <$>
    case field of
      TAFAgg aggFields ->
        pure ( aggregateFieldsToExtractorExps thisSourcePrefix aggFields
             , aggregateFieldToExp aggFields
             )
      TAFNodes annFields -> do
        annFieldExtr <- processAnnFields thisSourcePrefix fieldName similarArrayFields annFields
        pure ( [annFieldExtr]
             , withJsonAggExtr permLimitSubQuery (_ssOrderBy selectSource) $
               S.Alias $ toIden fieldName
             )
      TAFExp e ->
        pure ( []
             -- bool_or to force aggregation
             , S.SEFnApp "coalesce"
               [ S.SELit e , S.SEUnsafe "bool_or('true')::text"] Nothing
             )

  let topLevelExtractor =
        flip S.Extractor (Just $ S.Alias $ toIden fieldAlias) $
        S.applyJsonBuildObj $ flip concatMap (map (second snd) processedFields) $
        \(FieldName fieldText, fieldExp) -> [S.SELit fieldText, fieldExp]
      nodeExtractors = HM.fromList $
        concatMap (fst . snd) processedFields <> orderByAndDistinctExtrs

  pure (selectSource, nodeExtractors, topLevelExtractor)
  where
    AnnSelectG aggSelFields tableFrom tablePermissions tableArgs _ = annAggSel
    permLimit = _tpLimit tablePermissions
    orderBy = _saOrderBy tableArgs
    permLimitSubQuery = mkPermissionLimitSubQuery permLimit aggSelFields orderBy
    similarArrayFields = HM.unions $
      flip map (map snd aggSelFields) $ \case
        TAFAgg _ -> mempty
        TAFNodes annFlds ->
          mkSimilarArrayFields annFlds orderBy
        TAFExp _ -> mempty

mkPermissionLimitSubQuery
  :: Maybe Int
  -> TableAggregateFields
  -> Maybe (NE.NonEmpty AnnOrderByItem)
  -> PermissionLimitSubQuery
mkPermissionLimitSubQuery permLimit aggFields orderBys =
  case permLimit of
    Nothing -> PLSQNotRequired
    Just limit ->
      if hasAggregateField || hasAggOrderBy then PLSQRequired limit
      else PLSQNotRequired
  where
    hasAggregateField = flip any (map snd aggFields) $
      \case
        TAFAgg _ -> True
        _        -> False

    hasAggOrderBy = case orderBys of
      Nothing -> False
      Just l -> flip any (concatMap toList $ toList l) $
                \case
                  AOCArrayAggregation{} -> True
                  _        -> False

processArrayRelation
  :: forall m. ( MonadReader Bool m
               , MonadWriter JoinTree m
               )
  => SourcePrefixes
  -> FieldName
  -> S.Alias
  -> ArraySelect
  -> m ()
processArrayRelation sourcePrefixes fieldAlias relAlias arrSel =
  case arrSel of
    ASSimple annArrRel -> withWriteArrayRelation $ do
      let AnnRelationSelectG _ colMapping sel = annArrRel
          permLimitSubQuery =
            maybe PLSQNotRequired PLSQRequired $ _tpLimit $ _asnPerm sel
      (source, nodeExtractors) <-
        processAnnSimpleSelect sourcePrefixes fieldAlias permLimitSubQuery sel
      let topExtr = asJsonAggExtr JASMultipleRows (S.toAlias fieldAlias)
                    permLimitSubQuery $ _ssOrderBy source
      pure ( ArrayRelationSource relAlias colMapping source
           , topExtr
           , nodeExtractors
           , ()
           )
    ASAggregate aggSel -> withWriteArrayRelation $ do
      let AnnRelationSelectG _ colMapping sel = aggSel
      (source, nodeExtractors, topExtr) <-
        processAnnAggregateSelect sourcePrefixes fieldAlias sel
      pure ( ArrayRelationSource relAlias colMapping source
           , topExtr
           , nodeExtractors
           , ()
           )
    ASConnection connSel -> withWriteArrayConnection $ do
      let AnnRelationSelectG _ colMapping sel = connSel
      (source, topExtractor, nodeExtractors) <-
        processConnectionSelect sourcePrefixes fieldAlias relAlias colMapping sel
      pure ( source
           , topExtractor
           , nodeExtractors
           , ()
           )

processSelectParams
  :: forall m. ( MonadReader Bool m
               , MonadWriter JoinTree m
               )
  => SourcePrefixes
  -> FieldName
  -> SimilarArrayFields
  -> SelectFrom
  -> PermissionLimitSubQuery
  -> TablePerm
  -> SelectArgs
  -> m ( SelectSource
       , [(S.Alias, S.SQLExp)]
       , Maybe S.SQLExp -- Order by cursor
       )
processSelectParams sourcePrefixes fieldAlias similarArrFields selectFrom
                    permLimitSubQ tablePermissions tableArgs = do
  maybeOrderBy <- mapM
                  (processOrderByItems thisSourcePrefix fieldAlias similarArrFields)
                  orderByM
  let fromItem = selectFromToFromItem (_pfBase sourcePrefixes) selectFrom
      (maybeDistinct, distinctExtrs) =
        maybe (Nothing, []) (first Just) $ processDistinctOnColumns thisSourcePrefix <$> distM
      finalWhere = toSQLBoolExp (selectFromToQual selectFrom) $
                   maybe permFilter (andAnnBoolExps permFilter) whereM
      selectSource = SelectSource thisSourcePrefix fromItem maybeDistinct finalWhere
                     ((^. _2) <$> maybeOrderBy) finalLimit offsetM
      orderByExtrs = maybe [] (^. _1) maybeOrderBy
  pure ( selectSource
       , orderByExtrs <> distinctExtrs
       , (^. _3) <$> maybeOrderBy
       )
  where
    thisSourcePrefix = _pfThis sourcePrefixes
    SelectArgs whereM orderByM inpLimitM offsetM distM = tableArgs
    TablePerm permFilter permLimit = tablePermissions
    finalLimit =
    -- if sub query is required, then only use input limit
    --    because permission limit is being applied in subquery
    -- else compare input and permission limits
      case permLimitSubQ of
        PLSQRequired _  -> inpLimitM
        PLSQNotRequired -> compareLimits

    compareLimits =
      case (inpLimitM, permLimit) of
        (inpLim, Nothing)     -> inpLim
        (Nothing, permLim)    -> permLim
        (Just inp, Just perm) -> Just $ if inp < perm then inp else perm

processOrderByItems
  :: forall m. ( MonadReader Bool m
               , MonadWriter JoinTree m
               )
  => Iden
  -> FieldName
  -> SimilarArrayFields
  -> NE.NonEmpty AnnOrderByItem
  -> m ( [(S.Alias, S.SQLExp)] -- Order by Extractors
       , S.OrderByExp
       , S.SQLExp -- The cursor expression
       )
processOrderByItems sourcePrefix' fieldAlias' similarArrayFields orderByItems = do
  orderByItemExps <- forM orderByItems processAnnOrderByItem
  let orderByExp = S.OrderByExp $ toOrderByExp <$> orderByItemExps
      orderByExtractors = concat $ toList $ map snd . toList <$> orderByItemExps
      cursor = mkCursorExp $ toList orderByItemExps
  pure (orderByExtractors, orderByExp, cursor)
  where
    processAnnOrderByItem :: AnnOrderByItem -> m OrderByItemExp
    processAnnOrderByItem orderByItem =
      forM orderByItem $ \ordByCol -> (ordByCol,) <$>
      processAnnOrderByElement sourcePrefix' fieldAlias' ordByCol

    processAnnOrderByElement
      :: Iden -> FieldName -> AnnOrderByElement S.SQLExp -> m (S.Alias, S.SQLExp)
    processAnnOrderByElement sourcePrefix fieldAlias annObCol = do
      let ordByAlias = mkAnnOrderByAlias sourcePrefix fieldAlias similarArrayFields annObCol
      (ordByAlias, ) <$> case annObCol of
        AOCColumn pgColInfo -> pure $
          S.mkQIdenExp (mkBaseTableAlias sourcePrefix) $ toIden $ pgiColumn pgColInfo

        AOCObjectRelation relInfo relFilter rest -> withWriteObjectRelation $ do
          let RelInfo relName _ colMapping relTable _ = relInfo
              relSourcePrefix = mkObjectRelationTableAlias sourcePrefix relName
              fieldName = mkOrderByFieldName relName
          (relOrderByAlias, relOrdByExp) <-
            processAnnOrderByElement relSourcePrefix fieldName rest
          let selectSource = SelectSource relSourcePrefix
                             (S.FISimple relTable Nothing) Nothing
                             (toSQLBoolExp (S.QualTable relTable) relFilter)
                             Nothing Nothing Nothing
              relSource = ObjectRelationSource relName colMapping selectSource
          pure ( relSource
               , HM.singleton relOrderByAlias relOrdByExp
               , S.mkQIdenExp relSourcePrefix relOrderByAlias
               )

        AOCArrayAggregation relInfo relFilter aggOrderBy -> withWriteArrayRelation $ do
          let RelInfo relName _ colMapping relTable _ = relInfo
              fieldName = mkOrderByFieldName relName
              relSourcePrefix = mkArrayRelationSourcePrefix sourcePrefix fieldAlias
                                similarArrayFields fieldName
              relAlias = mkArrayRelationAlias fieldAlias similarArrayFields fieldName
              (topExtractor, fields) = mkAggregateOrderByExtractorAndFields aggOrderBy
              selectSource = SelectSource relSourcePrefix
                             (S.FISimple relTable Nothing) Nothing
                             (toSQLBoolExp (S.QualTable relTable) relFilter)
                             Nothing Nothing Nothing
              relSource = ArrayRelationSource relAlias colMapping selectSource
          pure ( relSource
               , topExtractor
               , HM.fromList $ aggregateFieldsToExtractorExps relSourcePrefix fields
               , S.mkQIdenExp relSourcePrefix (mkAggregateOrderByAlias aggOrderBy)
               )

    toOrderByExp :: OrderByItemExp -> S.OrderByItem
    toOrderByExp orderByItemExp =
      let OrderByItemG obTyM expAlias obNullsM = fst . snd <$> orderByItemExp
      in S.OrderByItem (S.SEIden $ toIden expAlias)
         (unOrderType <$> obTyM) (unNullsOrder <$> obNullsM)

    mkCursorExp :: [OrderByItemExp] -> S.SQLExp
    mkCursorExp orderByItemExps =
      S.applyJsonBuildObj $ flip concatMap orderByItemExps $
      \orderByItemExp ->
        let OrderByItemG _ (annObCol, (_, valExp)) _ = orderByItemExp
        in annObColToJSONField valExp annObCol
      where
        annObColToJSONField valExp = \case
          AOCColumn pgCol -> [S.SELit $ getPGColTxt $ pgiColumn pgCol, valExp]
          AOCObjectRelation relInfo _ obCol ->
            [ S.SELit $ relNameToTxt $ riName relInfo
            , S.applyJsonBuildObj $ annObColToJSONField valExp obCol
            ]
          AOCArrayAggregation relInfo _ aggOrderBy ->
            [ S.SELit $ relNameToTxt (riName relInfo) <> "_aggregate"
            , S.applyJsonBuildObj $
              case aggOrderBy of
                AAOCount -> [S.SELit "count", valExp]
                AAOOp opText colInfo ->
                  [ S.SELit opText
                  , S.applyJsonBuildObj [S.SELit $ getPGColTxt $ pgiColumn colInfo, valExp]
                  ]
            ]

aggregateFieldsToExtractorExps
  :: Iden -> AggregateFields -> [(S.Alias, S.SQLExp)]
aggregateFieldsToExtractorExps sourcePrefix aggregateFields =
  flip concatMap aggregateFields $ \(_, field) ->
    case field of
      AFCount cty -> case cty of
        S.CTStar          -> []
        S.CTSimple cols   -> colsToExps cols
        S.CTDistinct cols -> colsToExps cols
      AFOp aggOp  -> aggOpToExps aggOp
      AFExp _     -> []
  where
    colsToExps = mapMaybe (mkColExp . PCFCol)
    aggOpToExps = mapMaybe (mkColExp . snd) . _aoFields

    mkColExp (PCFCol c) =
      let qualCol = S.mkQIdenExp (mkBaseTableAlias sourcePrefix) (toIden c)
          colAls = toIden c
      in Just (S.Alias colAls, qualCol)
    mkColExp _ = Nothing

processAnnFields
  :: forall m. ( MonadReader Bool m
               , MonadWriter JoinTree m
               )
  => Iden
  -> FieldName
  -> SimilarArrayFields
  -> AnnFields
  -> m (S.Alias, S.SQLExp)
processAnnFields sourcePrefix fieldAlias similarArrFields annFields = do
  fieldExps <- forM annFields $ \(fieldName, field) ->
    (fieldName,) <$>
    case field of
      AFExpression t -> pure $ S.SELit t

      AFColumn c -> toSQLCol c

      AFObjectRelation objSel -> withWriteObjectRelation $ do
        let AnnRelationSelectG relName relMapping annSel = objSel
            objRelSourcePrefix = mkObjectRelationTableAlias sourcePrefix relName
        (selectSource, extractors) <- processAnnSimpleSelect (mkSourcePrefixes objRelSourcePrefix)
                                        fieldName PLSQNotRequired annSel
        let objRelSource = ObjectRelationSource relName relMapping selectSource
        pure ( objRelSource
             , extractors
             , S.mkQIdenExp objRelSourcePrefix fieldName
             )

      AFArrayRelation arrSel -> do
        let arrRelSourcePrefix = mkArrayRelationSourcePrefix sourcePrefix fieldAlias similarArrFields fieldName
            arrRelAlias = mkArrayRelationAlias fieldAlias similarArrFields fieldName
        processArrayRelation (mkSourcePrefixes arrRelSourcePrefix) fieldName arrRelAlias arrSel
        pure $ S.mkQIdenExp arrRelSourcePrefix fieldName

      AFComputedField (CFSScalar scalar) -> fromScalarComputedField scalar

      AFComputedField (CFSTable selectTy sel) -> withWriteComputedFieldTableSet $ do
        let computedFieldSourcePrefix =
              mkComputedFieldTableAlias sourcePrefix fieldName
        (selectSource, nodeExtractors) <-
          processAnnSimpleSelect (mkSourcePrefixes computedFieldSourcePrefix)
          fieldName PLSQNotRequired sel
        let computedFieldTableSetSource =
              ComputedFieldTableSetSource fieldName selectTy selectSource
        pure ( computedFieldTableSetSource
             , nodeExtractors
             , S.mkQIdenExp computedFieldSourcePrefix fieldName
             )

  pure $
    -- posttgres ignores anything beyond 63 chars for an iden
    -- in this case, we'll need to use json_build_object function
    -- json_build_object is slower than row_to_json hence it is only
    -- used when needed
    if any ( (> 63) . T.length . getFieldNameTxt . fst ) fieldExps then
      withJsonBuildObj fieldAlias $ concatMap toJsonBuildObjectExps fieldExps
    else withRowToJSON fieldAlias $ map toRowToJsonExtr fieldExps
  where
    mkSourcePrefixes newPrefix = SourcePrefixes newPrefix sourcePrefix
    toJsonBuildObjectExps (fieldName, fieldExp) =
      [S.SELit $ getFieldNameTxt fieldName, fieldExp]

    toRowToJsonExtr (fieldName, fieldExp) =
      S.Extractor fieldExp $ Just $ S.toAlias fieldName

    toSQLCol :: AnnColumnField -> m S.SQLExp
    toSQLCol (AnnColumnField col asText colOpM) = do
      strfyNum <- ask
      pure $ toJSONableExp strfyNum (pgiType col) asText $ withColumnOp colOpM $
             S.mkQIdenExp (mkBaseTableAlias sourcePrefix) $ pgiColumn col

    fromScalarComputedField :: ComputedFieldScalarSelect S.SQLExp -> m S.SQLExp
    fromScalarComputedField computedFieldScalar = do
      strfyNum <- ask
      pure $ toJSONableExp strfyNum (PGColumnScalar ty) False $ withColumnOp colOpM $
             S.SEFunction $ S.FunctionExp fn (fromTableRowArgs sourcePrefix args) Nothing
      where
        ComputedFieldScalarSelect fn args ty colOpM = computedFieldScalar

    withColumnOp :: Maybe ColumnOp -> S.SQLExp -> S.SQLExp
    withColumnOp colOpM sqlExp = case colOpM of
      Nothing                     -> sqlExp
      Just (ColumnOp opText cExp) -> S.mkSQLOpExp opText sqlExp cExp

injectJoinCond :: S.BoolExp       -- ^ Join condition
               -> S.BoolExp -- ^ Where condition
               -> S.WhereFrag     -- ^ New where frag
injectJoinCond joinCond whereCond =
  S.WhereFrag $ S.simplifyBoolExp $ S.BEBin S.AndOp joinCond whereCond

mkJoinCond :: S.Alias -> HashMap PGCol PGCol -> S.BoolExp
mkJoinCond baseTablepfx colMapn =
  foldl' (S.BEBin S.AndOp) (S.BELit True) $ flip map (HM.toList colMapn) $ \(lCol, rCol) ->
    S.BECompare S.SEQ (S.mkQIdenExp baseTablepfx lCol) (S.mkSIdenExp rCol)

generateSQLSelect
  :: S.BoolExp -- ^ Pre join condition
  -> SelectSource
  -> SelectNode
  -> S.Select
generateSQLSelect joinCondition selectSource selectNode =
  S.mkSelect
  { S.selExtr = [S.Extractor e $ Just a | (a, e) <- HM.toList extractors]
  , S.selFrom = Just $ S.FromExp [joinedFrom]
  , S.selOrderBy = maybeOrderby
  , S.selLimit = S.LimitExp . S.intToSQLExp <$> maybeLimit
  , S.selOffset = S.OffsetExp <$> maybeOffset
  , S.selDistinct = maybeDistinct
  }
  where
    SelectSource sourcePrefix fromItem maybeDistinct whereExp
      maybeOrderby maybeLimit maybeOffset = selectSource
    SelectNode extractors joinTree = selectNode
    JoinTree objectRelations arrayRelations arrayConnections computedFields = joinTree
    -- this is the table which is aliased as "sourcePrefix.base"
    baseSelect = S.mkSelect
      { S.selExtr  = [S.Extractor (S.SEStar Nothing) Nothing]
      , S.selFrom  = Just $ S.FromExp [fromItem]
      , S.selWhere = Just $ injectJoinCond joinCondition whereExp
      }
<<<<<<< HEAD
    baseSelectAlias = S.Alias $ mkBaseTableAlias sourcePrefix
    baseFromItem = S.FISelect (S.Lateral False) baseSelect baseSelectAlias
=======
    baseSelAls = S.Alias $ mkBaseTableAls pfx
    baseFromItem = S.mkSelFromItem baseSel baseSelAls
>>>>>>> fffc65f1

    -- function to create a joined from item from two from items
    leftOuterJoin current new =
      S.FIJoin $ S.JoinExpr current S.LeftOuter new $
      S.JoinOn $ S.BELit True

    -- this is the from eexp for the final select
    joinedFrom :: S.FromItem
    joinedFrom = foldl' leftOuterJoin baseFromItem $
                 map objectRelationToFromItem (HM.toList objectRelations) <>
                 map arrayRelationToFromItem (HM.toList arrayRelations) <>
                 map arrayConnectionToFromItem (HM.toList arrayConnections) <>
                 map computedFieldToFromItem (HM.toList computedFields)


    objectRelationToFromItem
      :: (ObjectRelationSource, SelectNode) -> S.FromItem
    objectRelationToFromItem (objectRelationSource, node) =
      let ObjectRelationSource _ colMapping source = objectRelationSource
          alias = S.Alias $ _ssPrefix source
          select = generateSQLSelect (mkJoinCond baseSelectAlias colMapping) source node
      in S.mkLateralFromItem select alias

    arrayRelationToFromItem
      :: (ArrayRelationSource, ArraySelectNode) -> S.FromItem
    arrayRelationToFromItem (arrayRelationSource, arraySelectNode) =
      let ArrayRelationSource _ colMapping source = arrayRelationSource
          alias = S.Alias $ _ssPrefix source
          select = generateSQLSelectFromArrayNode source arraySelectNode $
                   mkJoinCond baseSelectAlias colMapping
      in S.mkLateralFromItem select alias

    arrayConnectionToFromItem
      :: (ArrayConnectionSource, ArraySelectNode) -> S.FromItem
    arrayConnectionToFromItem (arrayConnectionSource, arraySelectNode) =
      let selectWith = connectionToSelectWith baseSelectAlias arrayConnectionSource arraySelectNode
          alias = S.Alias $ _ssPrefix $ _acsSource arrayConnectionSource
      in S.FISelectWith (S.Lateral True) selectWith alias

    computedFieldToFromItem
      :: (ComputedFieldTableSetSource, SelectNode) -> S.FromItem
    computedFieldToFromItem (computedFieldTableSource, node) =
      let ComputedFieldTableSetSource fieldName selectTy source = computedFieldTableSource
          internalSelect = generateSQLSelect (S.BELit True) source node
          extractor = asJsonAggExtr selectTy (S.toAlias fieldName) PLSQNotRequired $
                      _ssOrderBy source
          alias = S.Alias $ _ssPrefix source
          select = S.mkSelect
                { S.selExtr = [extractor]
                , S.selFrom = Just $ S.FromExp [S.mkSelFromItem internalSelect alias]
                }
      in S.mkLateralFromItem select alias

generateSQLSelectFromArrayNode
  :: SelectSource
  -> ArraySelectNode
  -> S.BoolExp
  -> S.Select
generateSQLSelectFromArrayNode selectSource arraySelectNode joinCondition =
  S.mkSelect
  { S.selExtr = topExtractors
  , S.selFrom = Just $ S.FromExp [selectFrom]
  }
  where
    ArraySelectNode topExtractors selectNode = arraySelectNode
    selectFrom = S.mkSelFromItem
                 (generateSQLSelect joinCondition selectSource selectNode) $
                 S.Alias $ _ssPrefix selectSource

mkAggregateSelect :: AnnAggregateSelect -> S.Select
mkAggregateSelect annAggSel =
  let ((selectSource, nodeExtractors, topExtractor), joinTree) =
        runWriter $ flip runReaderT strfyNum $
        processAnnAggregateSelect sourcePrefixes rootFieldName annAggSel
      selectNode = SelectNode nodeExtractors joinTree
      arrayNode = ArraySelectNode [topExtractor] selectNode
  in prefixNumToAliases $
     generateSQLSelectFromArrayNode selectSource arrayNode $ S.BELit True
  where
    strfyNum = _asnStrfyNum annAggSel
    rootFieldName = FieldName "root"
    rootIden = toIden rootFieldName
    sourcePrefixes = SourcePrefixes rootIden rootIden

mkSQLSelect :: JsonAggSelect -> AnnSimpleSel -> S.Select
mkSQLSelect jsonAggSelect annSel =
  let permLimitSubQuery = PLSQNotRequired
      ((selectSource, nodeExtractors), joinTree) =
        runWriter $ flip runReaderT strfyNum $
        processAnnSimpleSelect sourcePrefixes rootFldName permLimitSubQuery annSel
      selectNode = SelectNode nodeExtractors joinTree
      topExtractor = asJsonAggExtr jsonAggSelect rootFldAls permLimitSubQuery
                     $ _ssOrderBy selectSource
      arrayNode = ArraySelectNode [topExtractor] selectNode
  in prefixNumToAliases $
     generateSQLSelectFromArrayNode selectSource arrayNode $ S.BELit True
  where
    strfyNum = _asnStrfyNum annSel
    rootFldIden = toIden rootFldName
    sourcePrefixes = SourcePrefixes rootFldIden rootFldIden
    rootFldName = FieldName "root"
    rootFldAls  = S.Alias $ toIden rootFldName

mkConnectionSelect :: ConnectionSelect S.SQLExp -> S.SelectWithG S.Select
mkConnectionSelect connectionSelect =
  let ((connectionSource, topExtractor, nodeExtractors), joinTree) =
        runWriter $ flip runReaderT strfyNum $
        processConnectionSelect sourcePrefixes rootFieldName
        (S.Alias rootIden) mempty connectionSelect
      selectNode = ArraySelectNode [topExtractor] $
                       SelectNode nodeExtractors joinTree
  in prefixNumToAliasesSelectWith $
     connectionToSelectWith (S.Alias rootIden) connectionSource selectNode
  where
    strfyNum = _asnStrfyNum $ _csSelect connectionSelect
    rootFieldName = FieldName "root"
    rootIden = toIden rootFieldName
    sourcePrefixes = SourcePrefixes rootIden rootIden

-- | First element extractor expression from given record set
-- For example:- To get first "id" column from given row set,
-- the function generates the SQL expression AS `(array_agg("id"))[1]`
mkFirstElementExp :: S.SQLExp -> S.SQLExp
mkFirstElementExp expIden =
  -- For Example
  S.SEArrayIndex (S.SEFnApp "array_agg" [expIden] Nothing) (S.intToSQLExp 1)

-- | Last element extractor expression from given record set.
-- For example:- To get first "id" column from given row set,
-- the function generates the SQL expression AS `(array_agg("id"))[array_length(array_agg("id"), 1)]`
mkLastElementExp :: S.SQLExp -> S.SQLExp
mkLastElementExp expIden =
  let arrayExp = S.SEFnApp "array_agg" [expIden] Nothing
  in S.SEArrayIndex arrayExp $
     S.SEFnApp "array_length" [arrayExp, S.intToSQLExp 1] Nothing

cursorIden :: Iden
cursorIden = Iden "__cursor"

startCursorIden :: Iden
startCursorIden = Iden "__start_cursor"

endCursorIden :: Iden
endCursorIden = Iden "__end_cursor"

hasPreviousPageIden :: Iden
hasPreviousPageIden = Iden "__has_previous_page"

hasNextPageIden :: Iden
hasNextPageIden = Iden "__has_next_page"

pageInfoSelectAliasIden :: Iden
pageInfoSelectAliasIden = Iden "__page_info"

cursorsSelectAliasIden :: Iden
cursorsSelectAliasIden = Iden "__cursors_select"

processConnectionSelect
  :: ( MonadReader Bool m
     , MonadWriter JoinTree m
     )
  => SourcePrefixes
  -> FieldName
  -> S.Alias
  -> HM.HashMap PGCol PGCol
  -> ConnectionSelect S.SQLExp
  -> m ( ArrayConnectionSource
       , S.Extractor
       , HM.HashMap S.Alias S.SQLExp
       )
processConnectionSelect sourcePrefixes fieldAlias relAlias colMapping connectionSelect = do
  (selectSource, orderByAndDistinctExtrs, maybeOrderByCursor) <-
    processSelectParams sourcePrefixes fieldAlias similarArrayFields selectFrom
    permLimitSubQuery tablePermissions tableArgs

  let mkCursorExtractor = (S.Alias cursorIden,) . (`S.SETyAnn` S.textTypeAnn)
      cursorExtractors = case maybeOrderByCursor of
        Just orderByCursor -> [mkCursorExtractor orderByCursor]
        Nothing ->
          -- Extract primary key columns from base select along with cursor expression.
          -- Those columns are required to perform connection split via a WHERE clause.
          mkCursorExtractor primaryKeyColumnsCursor : primaryKeyColumnExtractors
      orderByExp = _ssOrderBy selectSource
  (topExtractorExp, exps) <- flip runStateT [] $ processFields orderByExp
  let topExtractor = S.Extractor topExtractorExp $ Just $ S.Alias fieldIden
      allExtractors = HM.fromList $ cursorExtractors <> exps <> orderByAndDistinctExtrs
      arrayConnectionSource = ArrayConnectionSource relAlias
                              colMapping splitBoolExp slice selectSource
  pure ( arrayConnectionSource
       , topExtractor
       , allExtractors
       )
  where
    ConnectionSelect primaryKeyColumns split slice select = connectionSelect
    AnnSelectG fields selectFrom tablePermissions tableArgs _ = select
    fieldIden = toIden fieldAlias
    thisPrefix = _pfThis sourcePrefixes
    permLimitSubQuery = PLSQNotRequired

    primaryKeyColumnsCursor =
      S.applyJsonBuildObj $ flip concatMap (toList primaryKeyColumns) $
      \pgColumnInfo ->
        [ S.SELit $ getPGColTxt $ pgiColumn pgColumnInfo
        , toJSONableExp False (pgiType pgColumnInfo) False $
          S.mkQIdenExp (mkBaseTableAlias thisPrefix) $ pgiColumn pgColumnInfo
        ]

    primaryKeyColumnExtractors =
      flip map (toList primaryKeyColumns) $
      \pgColumnInfo ->
        let pgColumn = pgiColumn pgColumnInfo
        in ( S.Alias $ mkBaseTableColumnAlias thisPrefix pgColumn
           , S.mkQIdenExp (mkBaseTableAlias thisPrefix) pgColumn
           )

    splitBoolExp = flip fmap split $ \splits ->
      foldr (S.BEBin S.OrOp) (S.BELit False) $
      flip map (toList splits) $ \s ->
        let ConnectionSplit kind v (OrderByItemG obTyM obCol _) = s
            obAlias = mkAnnOrderByAlias thisPrefix fieldAlias similarArrayFields obCol
            obTy = maybe S.OTAsc unOrderType obTyM
            compareOp = case (kind, obTy) of
              (CSKAfter, S.OTAsc)   -> S.SGT
              (CSKAfter, S.OTDesc)  -> S.SLT
              (CSKBefore, S.OTAsc)  -> S.SLT
              (CSKBefore, S.OTDesc) -> S.SGT
        in S.BECompare compareOp (S.SEIden $ toIden obAlias) v

    similarArrayFields = HM.unions $
      flip map (map snd fields) $ \case
      ConnectionTypename{} -> mempty
      ConnectionPageInfo{} -> mempty
      ConnectionEdges edges -> HM.unions $
        flip map (map snd edges) $ \case
        EdgeTypename{} -> mempty
        EdgeCursor{} -> mempty
        EdgeNode annFields ->
          mkSimilarArrayFields annFields $ _saOrderBy tableArgs

    encodeBase64 t = S.SEFnApp "encode"
                     [S.SETyAnn t $ S.TypeAnn "bytea", S.SELit "base64"]
                     Nothing

    mkSimpleJsonAgg rowExp ob =
      let jsonAggExp = S.SEFnApp "json_agg" [rowExp] ob
      in S.SEFnApp "coalesce" [jsonAggExp, S.SELit "[]"] Nothing

    processFields
      :: ( MonadReader Bool m
         , MonadWriter JoinTree m
         , MonadState [(S.Alias, S.SQLExp)] m
         )
      => Maybe S.OrderByExp -> m S.SQLExp
    processFields orderByExp =
      fmap (S.applyJsonBuildObj . concat) $
      forM fields $
        \(FieldName fieldText, field) -> (S.SELit fieldText:) . pure <$>
        case field of
          ConnectionTypename t              -> pure $ S.SELit t
          ConnectionPageInfo pageInfoFields -> pure $ processPageInfoFields pageInfoFields
          ConnectionEdges edges ->
            fmap (flip mkSimpleJsonAgg orderByExp . S.applyJsonBuildObj . concat) $ forM edges $
            \(FieldName edgeText, edge) -> (S.SELit edgeText:) . pure <$>
            case edge of
              EdgeTypename t -> pure $ S.SELit t
              EdgeCursor     -> pure $ encodeBase64 $ S.SEIden (toIden cursorIden)
              EdgeNode annFields -> do
                let edgeFieldName = FieldName $
                      getFieldNameTxt fieldAlias <> "." <> fieldText <> "." <> edgeText
                    edgeFieldIden = toIden edgeFieldName
                annFieldsExtrExp <- processAnnFields thisPrefix edgeFieldName similarArrayFields annFields
                modify' (<> [annFieldsExtrExp])
                pure $ S.SEIden edgeFieldIden

    processPageInfoFields infoFields =
      S.applyJsonBuildObj $ flip concatMap infoFields $
      \(FieldName fieldText, field) -> (:) (S.SELit fieldText) $ pure case field of
        PageInfoTypename t      -> S.SELit t
        PageInfoHasNextPage     ->
          mkSingleFieldSelect (S.SEIden hasNextPageIden) pageInfoSelectAliasIden
        PageInfoHasPreviousPage ->
          mkSingleFieldSelect (S.SEIden hasPreviousPageIden) pageInfoSelectAliasIden
        PageInfoStartCursor     ->
          encodeBase64 $ mkSingleFieldSelect (S.SEIden startCursorIden) cursorsSelectAliasIden
        PageInfoEndCursor       ->
          encodeBase64 $ mkSingleFieldSelect (S.SEIden endCursorIden) cursorsSelectAliasIden
      where
        mkSingleFieldSelect field fromIden = S.SESelect
          S.mkSelect { S.selExtr = [S.Extractor field Nothing]
                     , S.selFrom = Just $ S.FromExp [S.FIIden fromIden]
                     }

connectionToSelectWith
  :: S.Alias
  -> ArrayConnectionSource
  -> ArraySelectNode
  -> S.SelectWithG S.Select
connectionToSelectWith baseSelectAlias arrayConnectionSource arraySelectNode =
  let extractionSelect = S.mkSelect
                         { S.selExtr = topExtractors
                         , S.selFrom = Just $ S.FromExp [S.FIIden finalSelectIden]
                         }
  in S.SelectWith fromBaseSelections extractionSelect
  where
    ArrayConnectionSource _ columnMapping maybeSplit maybeSlice selectSource =
      arrayConnectionSource
    ArraySelectNode topExtractors selectNode = arraySelectNode
    baseSelectIden = Iden "__base_select"
    splitSelectIden = Iden "__split_select"
    sliceSelectIden = Iden "__slice_select"
    finalSelectIden = Iden "__final_select"

    rowNumberIden = Iden "__row_number"
    rowNumberExp = S.SEUnsafe "(row_number() over (partition by 1))"
    startRowNumberIden = Iden "__start_row_number"
    endRowNumberIden = Iden "__end_row_number"

    startCursorExp = mkFirstElementExp $ S.SEIden cursorIden
    endCursorExp = mkLastElementExp $ S.SEIden cursorIden

    startRowNumberExp = mkFirstElementExp $ S.SEIden rowNumberIden
    endRowNumberExp = mkLastElementExp $ S.SEIden rowNumberIden

    fromBaseSelections =
      let joinCond = mkJoinCond baseSelectAlias columnMapping
          baseSelectFrom = S.mkSelFromItem
                           (generateSQLSelect joinCond selectSource selectNode)
                           $ S.Alias $ _ssPrefix selectSource
          select =
            S.mkSelect { S.selExtr = [ S.selectStar
                                     , S.Extractor rowNumberExp $ Just $ S.Alias rowNumberIden
                                     ]
                       , S.selFrom = Just $ S.FromExp [baseSelectFrom]
                       }
      in (S.Alias baseSelectIden, select):fromSplitSelection

    mkStarSelect fromIden =
      S.mkSelect { S.selExtr = [S.selectStar]
                 , S.selFrom = Just $ S.FromExp [S.FIIden fromIden]
                 }

    fromSplitSelection = case maybeSplit of
      Nothing        -> fromSliceSelection baseSelectIden
      Just splitBool ->
        let select =
              (mkStarSelect baseSelectIden){S.selWhere = Just $ S.WhereFrag splitBool}
        in (S.Alias splitSelectIden, select):fromSliceSelection splitSelectIden

    fromSliceSelection prevSelect = case maybeSlice of
      Nothing    -> fromFinalSelect prevSelect
      Just slice ->
        let select = case slice of
              SliceFirst limit ->
                (mkStarSelect prevSelect)
                {S.selLimit = (Just . S.LimitExp . S.intToSQLExp) limit}
              SliceLast limit ->
                let mkRowNumberOrderBy obType =
                      let orderByItem =
                            S.OrderByItem (S.SEIden rowNumberIden) (Just obType) Nothing
                      in S.OrderByExp $ orderByItem NE.:| []

                    sliceLastSelect = (mkStarSelect prevSelect)
                                      { S.selLimit = (Just . S.LimitExp . S.intToSQLExp) limit
                                      , S.selOrderBy = Just $ mkRowNumberOrderBy S.OTDesc
                                      }
                    sliceLastSelectFrom =
                      S.mkSelFromItem sliceLastSelect $ S.Alias sliceSelectIden
                in S.mkSelect { S.selExtr = [S.selectStar]
                              , S.selFrom = Just $ S.FromExp [sliceLastSelectFrom]
                              , S.selOrderBy = Just $ mkRowNumberOrderBy S.OTAsc
                              }
        in (S.Alias sliceSelectIden, select):fromFinalSelect sliceSelectIden

    fromFinalSelect prevSelect =
      let select = mkStarSelect prevSelect
      in (S.Alias finalSelectIden, select):fromCursorSelection

    fromCursorSelection =
      let extrs = [ S.Extractor startCursorExp $ Just $ S.Alias startCursorIden
                  , S.Extractor endCursorExp $ Just $ S.Alias endCursorIden
                  , S.Extractor startRowNumberExp $ Just $ S.Alias startRowNumberIden
                  , S.Extractor endRowNumberExp $ Just $ S.Alias endRowNumberIden
                  ]
          select =
            S.mkSelect { S.selExtr = extrs
                       , S.selFrom = Just $ S.FromExp [S.FIIden finalSelectIden]
                       }
      in (S.Alias cursorsSelectAliasIden, select):fromPageInfoSelection

    fromPageInfoSelection =
      let hasPrevPage = S.SEBool $
            S.mkExists (S.FIIden baseSelectIden) $
            S.BECompare S.SLT (S.SEIden rowNumberIden) $
            S.SESelect $ S.mkSelect { S.selFrom = Just $ S.FromExp [S.FIIden cursorsSelectAliasIden]
                                    , S.selExtr = [S.Extractor (S.SEIden startRowNumberIden) Nothing]
                                    }
          hasNextPage = S.SEBool $
            S.mkExists (S.FIIden baseSelectIden) $
            S.BECompare S.SGT (S.SEIden rowNumberIden) $
            S.SESelect $ S.mkSelect { S.selFrom = Just $ S.FromExp [S.FIIden cursorsSelectAliasIden]
                                    , S.selExtr = [S.Extractor (S.SEIden endRowNumberIden) Nothing]
                                    }

          select =
            S.mkSelect { S.selExtr = [ S.Extractor hasPrevPage $ Just $ S.Alias hasPreviousPageIden
                                     , S.Extractor hasNextPage $ Just $ S.Alias hasNextPageIden
                                     ]
                       }
      in pure (S.Alias pageInfoSelectAliasIden, select)<|MERGE_RESOLUTION|>--- conflicted
+++ resolved
@@ -6,14 +6,8 @@
   )
 where
 
-<<<<<<< HEAD
-import           Control.Lens
+import           Control.Lens                hiding (op)
 import           Control.Monad.Writer.Strict
-=======
-import           Control.Lens                hiding (op)
-import qualified Data.List                   as L
->>>>>>> fffc65f1
-import           Instances.TH.Lift           ()
 
 import qualified Data.HashMap.Strict         as HM
 import qualified Data.List.NonEmpty          as NE
@@ -211,14 +205,9 @@
   where
     toFunctionArgs (FunctionArgsExp positional named) =
       S.FunctionArgs positional named
-<<<<<<< HEAD
     toSQLExp (AETableRow Nothing)    = S.SERowIden $ mkBaseTableAlias pfx
     toSQLExp (AETableRow (Just acc)) = S.mkQIdenExp (mkBaseTableAlias pfx) acc
-=======
-    toSQLExp (AETableRow Nothing)    = S.SERowIden $ mkBaseTableAls pfx
-    toSQLExp (AETableRow (Just acc)) = S.mkQIdenExp (mkBaseTableAls pfx) acc
     toSQLExp (AESession s)           = s
->>>>>>> fffc65f1
     toSQLExp (AEInput s)             = s
 
 -- uses row_to_json to build a json object
@@ -370,7 +359,6 @@
   (source, topExtractor, nodeExtractors, out) <- action
   pure (out, (source, topExtractor, nodeExtractors))
   where
-<<<<<<< HEAD
     updateJoinTree joinTree (source, topExtractor, nodeExtractors) =
       let arraySelectNode = ArraySelectNode [topExtractor] $
                             SelectNode nodeExtractors joinTree
@@ -388,37 +376,6 @@
   withWriteJoinTree updateJoinTree $ do
   (source, topExtractor, nodeExtractors, out) <- action
   pure (out, (source, topExtractor, nodeExtractors))
-=======
-    isTabAggFld (TAFAgg _) = True
-    isTabAggFld _          = False
-
-mkArrNodeInfo
-  :: Iden
-  -> FieldName
-  -> ArrRelCtx
-  -> ArrNodeItem
-  -> ArrNodeInfo
-mkArrNodeInfo pfx parAls (ArrRelCtx arrFlds obRels) = \case
-  ANIField aggFld@(fld, annArrSel) ->
-    let (rn, tabArgs) = fetchRNAndTArgs annArrSel
-        similarFlds = getSimilarAggFlds rn tabArgs $ L.delete aggFld
-        similarFldNames = map fst similarFlds
-        similarOrdByFound = rn `elem` obRels && tabArgs == noTableArgs
-        ordByFldName = mkOrderByFieldName rn
-        extraOrdByFlds = bool [] [ordByFldName] similarOrdByFound
-        sortedFlds = L.sort $ fld : (similarFldNames <> extraOrdByFlds)
-        alias = S.Alias $ mkUniqArrRelAls parAls sortedFlds
-        prefix = mkArrRelTableAls pfx parAls sortedFlds
-    in ArrNodeInfo alias prefix $
-       subQueryRequired similarFlds similarOrdByFound
-  ANIAggOrdBy rn ->
-    let similarFlds = map fst $ getSimilarAggFlds rn noTableArgs id
-        ordByFldName = mkOrderByFieldName rn
-        sortedFlds = L.sort $ ordByFldName:similarFlds
-        alias = S.Alias $ mkUniqArrRelAls parAls sortedFlds
-        prefix = mkArrRelTableAls pfx parAls sortedFlds
-    in ArrNodeInfo alias prefix False
->>>>>>> fffc65f1
   where
     updateJoinTree joinTree (source, topExtractor, nodeExtractors) =
       let arraySelectNode = ArraySelectNode [topExtractor] $
@@ -875,13 +832,8 @@
       , S.selFrom  = Just $ S.FromExp [fromItem]
       , S.selWhere = Just $ injectJoinCond joinCondition whereExp
       }
-<<<<<<< HEAD
     baseSelectAlias = S.Alias $ mkBaseTableAlias sourcePrefix
-    baseFromItem = S.FISelect (S.Lateral False) baseSelect baseSelectAlias
-=======
-    baseSelAls = S.Alias $ mkBaseTableAls pfx
-    baseFromItem = S.mkSelFromItem baseSel baseSelAls
->>>>>>> fffc65f1
+    baseFromItem = S.mkSelFromItem baseSelect baseSelectAlias
 
     -- function to create a joined from item from two from items
     leftOuterJoin current new =
