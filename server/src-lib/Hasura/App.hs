{-# LANGUAGE CPP                  #-}
{-# LANGUAGE UndecidableInstances #-}

module Hasura.App where

import           Control.Concurrent.STM.TVar               (TVar, readTVarIO)
import           Control.Exception                         (throwIO)
import           Control.Monad.Base
import           Control.Monad.Catch                       (Exception, MonadCatch, MonadMask,
                                                            MonadThrow, onException)
import           Control.Monad.Stateless
import           Control.Monad.STM                         (atomically)
import           Control.Monad.Trans.Control               (MonadBaseControl (..))
import           Control.Monad.Unique
import           Data.Aeson                                ((.=))
import           Data.Time.Clock                           (UTCTime)
#ifndef PROFILING
import           GHC.AssertNF
#endif
import           GHC.Stats
import           Options.Applicative
import           System.Environment                        (getEnvironment)
import           System.Mem                                (performMajorGC)

import qualified Control.Concurrent.Async.Lifted.Safe      as LA
import qualified Control.Concurrent.Extended               as C
import qualified Control.Immortal                          as Immortal
import qualified Data.Aeson                                as A
import qualified Data.ByteString.Char8                     as BC
import qualified Data.ByteString.Lazy.Char8                as BLC
import qualified Data.Environment                          as Env
import qualified Data.HashMap.Strict                       as HM
import qualified Data.Set                                  as Set
import qualified Data.Text                                 as T
import qualified Data.Time.Clock                           as Clock
import qualified Data.Yaml                                 as Y
import qualified Database.PG.Query                         as Q
import qualified Network.HTTP.Client                       as HTTP
import qualified Network.HTTP.Client.TLS                   as HTTP
import qualified Network.Wai.Handler.Warp                  as Warp
import qualified System.Log.FastLogger                     as FL
import qualified Text.Mustache.Compile                     as M

import           Hasura.Class
import           Hasura.Db
import           Hasura.EncJSON
import           Hasura.Eventing.Common
import           Hasura.Eventing.EventTrigger
import           Hasura.Eventing.ScheduledTrigger
import           Hasura.GraphQL.Execute                    (MonadGQLExecutionCheck (..),
                                                            checkQueryInAllowlist)
import           Hasura.GraphQL.Execute.Action             (asyncActionsProcessor)
<<<<<<< HEAD
import           Hasura.GraphQL.Execute.Action             (fetchActionResponseTx, insertActionTx,
                                                            setActionStatusTx, undeliveredEventsTx)
=======
>>>>>>> bd6254c5
import           Hasura.GraphQL.Execute.Query              (MonadQueryInstrumentation (..),
                                                            noProfile)
import           Hasura.GraphQL.Logging                    (MonadQueryLog (..), QueryLog (..))
import           Hasura.GraphQL.Transport.HTTP             (MonadExecuteQuery (..))
import           Hasura.GraphQL.Transport.HTTP.Protocol    (toParsed)
import           Hasura.Logging
import           Hasura.Prelude
import           Hasura.RQL.DDL.Schema.Cache
import           Hasura.RQL.Types
import           Hasura.RQL.Types.Run
import           Hasura.Server.API.Query
import           Hasura.Server.App
import           Hasura.Server.Auth
import           Hasura.Server.CheckUpdates                (checkForUpdates)
import           Hasura.Server.Init
import           Hasura.Server.Logging
import           Hasura.Server.Migrate                     (fetchMetadataTx,
                                                            migrateMetadataStorageCatalog,
                                                            setMetadataTx)
import           Hasura.Server.SchemaUpdate
import           Hasura.Server.Telemetry
import           Hasura.Server.Types
import           Hasura.Server.Utils
import           Hasura.Server.Version
import           Hasura.Session

import qualified Hasura.GraphQL.Execute.LiveQuery.Poll     as EL
import qualified Hasura.GraphQL.Transport.WebSocket.Server as WS
import qualified Hasura.Tracing                            as Tracing
import qualified System.Metrics                            as EKG


data ExitCode
  = InvalidEnvironmentVariableOptionsError
  | InvalidDatabaseConnectionParamsError
  | CacheBuildError
  | MetadataCatalogFetchingError
  | MetadataDbUidFetchError
  | AuthConfigurationError
  | EventSubSystemError
  | EventEnvironmentVariableError
  | MetadataExportError
  | MetadataCleanError
  | DatabaseMigrationError
  | ExecuteProcessError
  | DowngradeProcessError
  | UnexpectedHasuraError
  | ExitFailureError Int
  deriving Show

data ExitException
  = ExitException
  { eeCode    :: !ExitCode
  , eeMessage :: !BC.ByteString
  } deriving (Show)

instance Exception ExitException

printErrExit :: (MonadIO m) => forall a . ExitCode -> String -> m a
printErrExit reason = liftIO . throwIO . ExitException reason . BC.pack

printErrJExit :: (A.ToJSON a, MonadIO m) => forall b . ExitCode -> a -> m b
printErrJExit reason = liftIO . throwIO . ExitException reason . BLC.toStrict . A.encode

parseHGECommand :: EnabledLogTypes impl => Parser (RawHGECommand impl)
parseHGECommand =
  subparser
    ( command "serve" (info (helper <*> (HCServe <$> serveOptionsParser))
          ( progDesc "Start the GraphQL Engine Server"
            <> footerDoc (Just serveCmdFooter)
          ))
        <> command "export" (info (pure  HCExport)
          ( progDesc "Export graphql-engine's metadata to stdout" ))
        <> command "clean" (info (pure  HCClean)
          ( progDesc "Clean graphql-engine's metadata to start afresh" ))
        <> command "execute" (info (pure  HCExecute)
          ( progDesc "Execute a query" ))
        <> command "downgrade" (info (HCDowngrade <$> downgradeOptionsParser)
          (progDesc "Downgrade the GraphQL Engine schema to the specified version"))
        <> command "version" (info (pure  HCVersion)
          (progDesc "Prints the version of GraphQL Engine"))
    )

parseArgs :: EnabledLogTypes impl => IO (HGEOptions impl)
parseArgs = do
  rawHGEOpts <- execParser opts
  env <- getEnvironment
  let eitherOpts = runWithEnv env $ mkHGEOptions rawHGEOpts
  either (printErrExit InvalidEnvironmentVariableOptionsError) return eitherOpts
  where
    opts = info (helper <*> hgeOpts)
           ( fullDesc <>
             header "Hasura GraphQL Engine: Realtime GraphQL API over Postgres with access control" <>
             footerDoc (Just mainCmdFooter)
           )
    hgeOpts = HGEOptionsG <$> parseDefaultConnInfo <*> parseMetadataDbUrl <*> parseHGECommand

printJSON :: (A.ToJSON a, MonadIO m) => a -> m ()
printJSON = liftIO . BLC.putStrLn . A.encode

printYaml :: (A.ToJSON a, MonadIO m) => a -> m ()
printYaml = liftIO . BC.putStrLn . Y.encode

mkPGLogger :: Logger Hasura -> Q.PGLogger
mkPGLogger (Logger logger) (Q.PLERetryMsg msg) =
  logger $ PGLog LevelWarn msg


-- | most of the required types for initializing graphql-engine
data InitCtx
  = InitCtx
  { _icHttpManager   :: !HTTP.Manager
  , _icInstanceId    :: !InstanceId
  , _icLoggers       :: !Loggers
  , _icShutdownLatch :: !ShutdownLatch
  , _icSchemaCache   :: !RebuildableSchemaCache
  , _icMetadata      :: !Metadata
  , _icMetadataPool  :: !Q.PGPool
  }

-- | Collection of the LoggerCtx, the regular Logger and the PGLogger
-- TODO (from master): better naming?
data Loggers
  = Loggers
  { _lsLoggerCtx :: !(LoggerCtx Hasura)
  , _lsLogger    :: !(Logger Hasura)
  , _lsPgLogger  :: !Q.PGLogger
  }

newtype ServerAppM a = ServerAppM { unServerAppM :: ReaderT Q.PGPool IO a }
  deriving ( Functor, Applicative, Monad
           , MonadIO, MonadBase IO, MonadBaseControl IO
           , MonadCatch, MonadThrow, MonadMask
           , MonadReader Q.PGPool
           , MonadUnique
           )

-- | this function initializes the catalog and returns an @InitCtx@, based on the command given
-- - for serve command it creates a proper PG connection pool
-- - for other commands, it creates a minimal pool
-- this exists as a separate function because the context (logger, http manager, pg pool) can be
-- used by other functions as well
initialiseCtx
  :: (HasVersion, MonadIO m, MonadCatch m)
  => Env.Environment
  -> HGEOptions Hasura
  -> m (InitCtx, UTCTime)
initialiseCtx env (HGEOptionsG rci metadataDbUrl hgeCmd) = do
  initTime <- liftIO Clock.getCurrentTime
  -- global http manager
  httpManager <- liftIO $ HTTP.newManager HTTP.tlsManagerSettings
  instanceId <- liftIO generateInstanceId
  latch <- liftIO newShutdownLatch
  (loggers, sqlGenCtx, connParams) <- case hgeCmd of
    -- for the @serve@ command generate a regular PG pool
    HCServe so@ServeOptions{..} -> do
      l <- mkLoggers soEnabledLogTypes soLogLevel

      -- log serve options
      unLogger (_lsLogger l) $ serveOptsToLog so

      pure (l, SQLGenCtx soStringifyNum, soConnParams)

    -- for other commands generate a minimal PG pool
    _ -> do
      l <- mkLoggers defaultEnabledLogTypes LevelInfo
      pure (l, SQLGenCtx False, Q.defaultConnParams{Q.cpConns = 1})

  let Loggers loggerCtx logger pgLogger = loggers

  (metadata, metadataPool) <-
    flip onException (flushLogger loggerCtx) $
    migrateCatalogSchema logger pgLogger env connParams rci metadataDbUrl

  schemaCacheE <- runExceptT
    $ peelMetadataRun (RunCtx adminUserInfo httpManager sqlGenCtx) metadata
    $ buildRebuildableSchemaCache env

  schemaCache <- fmap fst $ onLeft schemaCacheE $ \err -> do
    unLogger logger StartupLog
        { slLogLevel = LevelError
        , slKind = "cache_build"
        , slInfo = A.toJSON err
        }
    liftIO $ printErrExit CacheBuildError $ BLC.unpack $ A.encode err

  pure (InitCtx httpManager instanceId loggers latch schemaCache metadata metadataPool, initTime)
  where
    mkLoggers enabledLogs logLevel = do
      loggerCtx <- liftIO $ mkLoggerCtx (defaultLoggerSettings True logLevel) enabledLogs
      let logger = mkLogger loggerCtx
          pgLogger = mkPGLogger logger
      return $ Loggers loggerCtx logger pgLogger

-- | helper function to initialize or migrate the @hdb_catalog@ schema (used by pro as well)
migrateCatalogSchema
  :: (MonadIO m)
  => Logger Hasura
  -> Q.PGLogger
  -> Env.Environment
  -> Q.ConnParams
  -> Maybe (DefaultConnInfo UrlConf)
  -> Maybe String
  -> m (Metadata, Q.PGPool)
migrateCatalogSchema logger pgLogger env connParams dbUrl mdUrl = do
      -- adminRunCtx = RunCtx adminUserInfo httpManager sqlGenCtx
  currentTime <- liftIO Clock.getCurrentTime
  eitherResult <- liftIO $ runExceptT $
    migrateMetadataStorageCatalog env connParams logger pgLogger dbUrl mdUrl currentTime

  (migrationResult, metadata, metadataPool) <- case eitherResult of
    Left err -> do
      unLogger logger StartupLog
        { slLogLevel = LevelError
        , slKind = "catalog_migrate"
        , slInfo = A.toJSON err
        }
      liftIO (printErrExit DatabaseMigrationError (BLC.unpack $ A.encode err))
    Right a -> pure a
  unLogger logger migrationResult
  pure (metadata, metadataPool)

-- | Run a transaction and if an error is encountered, log the error and abort the program
runTxIO :: Q.PGPool -> Q.TxMode -> Q.TxE QErr a -> IO a
runTxIO pool isoLevel tx = do
  eVal <- liftIO $ runExceptT $ Q.runTx pool isoLevel tx
  either (printErrJExit DatabaseMigrationError) return eVal

-- | A latch for the graceful shutdown of a server process.
newtype ShutdownLatch = ShutdownLatch { unShutdownLatch :: C.MVar () }

newShutdownLatch :: IO ShutdownLatch
newShutdownLatch = fmap ShutdownLatch C.newEmptyMVar

-- | Block the current thread, waiting on the latch.
waitForShutdown :: ShutdownLatch -> IO ()
waitForShutdown = C.takeMVar . unShutdownLatch

-- | Initiate a graceful shutdown of the server associated with the provided
-- latch.
shutdownGracefully :: InitCtx -> IO ()
shutdownGracefully = shutdownGracefully' . _icShutdownLatch

shutdownGracefully' :: ShutdownLatch -> IO ()
shutdownGracefully' = flip C.putMVar () . unShutdownLatch

-- | If an exception is encountered , flush the log buffer and
-- rethrow If we do not flush the log buffer on exception, then log lines
-- may be missed
-- See: https://github.com/hasura/graphql-engine/issues/4772
flushLogger :: MonadIO m => LoggerCtx impl -> m ()
flushLogger = liftIO . FL.flushLogStr . _lcLoggerSet

runHGEServer
  :: forall m impl
  .  ( HasVersion
     , MonadIO m
     , MonadMask m
     , MonadUnique m
     , MonadStateless IO m
     , LA.Forall (LA.Pure m)
     , UserAuthentication (Tracing.TraceT m)
     , HttpLog m
     , ConsoleRenderer m
     , MonadApiAuthorization m
     , MonadGQLExecutionCheck m
     , MonadConfigApiHandler m
     , MonadQueryLog m
     , WS.MonadWSLog m
     , MonadExecuteQuery m
     , Tracing.HasReporter m
     , MonadQueryInstrumentation m
     , MonadMetadataStorage m
     )
  => Env.Environment
  -> ServeOptions impl
  -> InitCtx
  -> Maybe PGSourceConfig
  -- ^ An optional specialized pg exection context for executing queries
  -- and mutations
  -> UTCTime
  -- ^ start time
  -> IO ()
  -- ^ shutdown function
  -> Maybe EL.LiveQueryPostPollHook
  -> EKG.Store
  -> SchemaSyncCtx
  -> m ()
runHGEServer env ServeOptions{..} InitCtx{..} _ initTime
  shutdownApp postPollHook ekgStore schemaSyncCtx = do
  -- Comment this to enable expensive assertions from "GHC.AssertNF". These
  -- will log lines to STDOUT containing "not in normal form". In the future we
  -- could try to integrate this into our tests. For now this is a development
  -- tool.
  --
  -- NOTE: be sure to compile WITHOUT code coverage, for this to work properly.
#ifndef PROFILING
  liftIO disableAssertNF
#endif

  let sqlGenCtx = SQLGenCtx soStringifyNum
      Loggers loggerCtx logger _ = _icLoggers
      SchemaSyncCtx schemaSyncListenerThread schemaSyncEventRef = schemaSyncCtx

  authModeRes <- runExceptT $ setupAuthMode soAdminSecret soAuthHook soJwtSecret soUnAuthRole
                              _icHttpManager logger

  authMode <- either (printErrExit AuthConfigurationError . T.unpack) return authModeRes

  _idleGCThread <- C.forkImmortal "ourIdleGC" logger $ liftIO $
    ourIdleGC logger (seconds 0.3) (seconds 10) (seconds 60)

  HasuraApp app cacheRef stopWsServer <- flip onException (flushLogger loggerCtx) $
    mkWaiApp env
             logger
             sqlGenCtx
             soEnableAllowlist
             _icHttpManager
             authMode
             soCorsConfig
             soEnableConsole
             soConsoleAssetsDir
             soEnableTelemetry
             _icInstanceId
             soEnabledAPIs
             soLiveQueryOpts
             soPlanCacheOptions
             soResponseInternalErrorsConfig
             postPollHook
             _icSchemaCache
             ekgStore
<<<<<<< HEAD
             _icMetadataPool
             _icMetadata
=======
             soConnectionOptions
>>>>>>> bd6254c5

  -- log inconsistent schema objects
  liftIO $ logInconsObjs logger $ scInconsistentObjs $ lastBuiltSchemaCache _icSchemaCache

  -- start background thread for schema sync event processing
  schemaSyncProcessorThread <-
    startSchemaSyncProcessorThread sqlGenCtx
    logger _icHttpManager schemaSyncEventRef cacheRef _icInstanceId

  let
    maxEvThrds    = fromMaybe defaultMaxEventThreads soEventsHttpPoolSize
    fetchI        = milliseconds $ fromMaybe (Milliseconds defaultFetchInterval) soEventsFetchInterval
    logEnvHeaders = soLogHeadersFromEnv
    allPgSources  = map _pcConfiguration $ HM.elems $ scPostgres $
                    lastBuiltSchemaCache _icSchemaCache

  lockedEventsCtx <- liftIO $ atomically initLockedEventsCtx

  eventEngineCtx <- liftIO $ atomically $ initEventEngineCtx maxEvThrds fetchI
  unLogger logger $ mkGenericStrLog LevelInfo "event_triggers" "starting workers"

  eventQueueThread <- C.forkImmortal "processEventQueue" logger $
    processEventQueue logger logEnvHeaders
    _icHttpManager (getSCFromRef cacheRef) eventEngineCtx lockedEventsCtx

  -- start a backgroud thread to handle async actions
  asyncActionsThread <- C.forkImmortal "asyncActionsProcessor" logger $
    asyncActionsProcessor env logger (_scrCache cacheRef) _icHttpManager

  -- start a background thread to create new cron events
  cronEventsThread <- C.forkImmortal "runCronEventsGenerator" logger $
    runCronEventsGenerator logger (getSCFromRef cacheRef)

  -- prepare scheduled triggers
  prepareScheduledEvents logger

  -- start a background thread to deliver the scheduled events
  scheduledEventsThread <- C.forkImmortal "processScheduledTriggers" logger $
    processScheduledTriggers env logger logEnvHeaders _icHttpManager (getSCFromRef cacheRef) lockedEventsCtx

  -- start a background thread to check for updates
  updateThread <- C.forkImmortal "checkForUpdates" logger $ liftIO $
    checkForUpdates loggerCtx _icHttpManager

  -- start a background thread for telemetry
  telemetryThread <- if soEnableTelemetry
    then do
      unLogger logger $ mkGenericStrLog LevelInfo "telemetry" telemetryNotice

      -- TODO: (anon) here we are getting the pg-version and db_uuid of the
      -- metadata database. And we are using it for telemetry. I think for
      -- telemetry we want these from the user's source databases, not the
      -- metadata db?
      pgVersion <- liftIO $
        runTxIO _icMetadataPool (Q.ReadCommitted, Nothing) $ getPgVersion

      dbUidE <- runMetadataStorageT getDatabaseUid
      dbUid <- either (printErrJExit MetadataDbUidFetchError) return dbUidE

      telemetryThread <- C.forkImmortal "runTelemetry" logger $ liftIO $
        runTelemetry logger _icHttpManager (getSCFromRef cacheRef) dbUid _icInstanceId pgVersion
      return $ Just telemetryThread
    else return Nothing

  -- all the immortal threads are collected so that they can be stopped when gracefully shutting down
  let immortalThreads = [ schemaSyncProcessorThread
                        , updateThread
                        , asyncActionsThread
                        , eventQueueThread
                        , scheduledEventsThread
                        , cronEventsThread
                        ] <> catMaybes [telemetryThread, schemaSyncListenerThread]

  finishTime <- liftIO Clock.getCurrentTime
  let apiInitTime = realToFrac $ Clock.diffUTCTime finishTime initTime
  unLogger logger $
    mkGenericLog LevelInfo "server" $ StartupTimeInfo "starting API server" apiInitTime

  shutdownHandler' <- liftWithStateless $ \lowerIO ->
    pure $ shutdownHandler _icLoggers immortalThreads stopWsServer lockedEventsCtx allPgSources $
           \a b -> hoist lowerIO $ unlockScheduledEvents a b

  let warpSettings = Warp.setPort soPort
                     . Warp.setHost soHost
                     . Warp.setGracefulShutdownTimeout (Just 30) -- 30s graceful shutdown
                     . Warp.setInstallShutdownHandler shutdownHandler'
                     $ Warp.defaultSettings
  liftIO $ Warp.runSettings warpSettings app

  where
    -- | prepareScheduledEvents is a function to unlock all the scheduled trigger
    -- events that are locked and unprocessed, which is called while hasura is
    -- started.
    --
    -- Locked and unprocessed events can occur in 2 ways
    -- 1.
    -- Hasura's shutdown was not graceful in which all the fetched
    -- events will remain locked and unprocessed(TODO: clean shutdown)
    -- state.
    -- 2.
    -- There is another hasura instance which is processing events and
    -- it will lock events to process them.
    -- So, unlocking all the locked events might re-deliver an event(due to #2).
    prepareScheduledEvents (Logger logger) = do
      liftIO $ logger $ mkGenericStrLog LevelInfo "scheduled_triggers" "preparing data"
      res <- runMetadataStorageT unlockAllLockedScheduledEvents
      either (printErrJExit EventSubSystemError) return res

    -- | shutdownEvents will be triggered when a graceful shutdown has been inititiated, it will
    -- get the locked events from the event engine context and the scheduled event engine context
    -- then it will unlock all those events.
    -- It may happen that an event may be processed more than one time, an event that has been already
    -- processed but not been marked as delivered in the db will be unlocked by `shutdownEvents`
    -- and will be processed when the events are proccessed next time.
    shutdownEvents
      :: [PGSourceConfig]
      -> (ScheduledEventType -> [ScheduledEventId] -> MetadataStorageT IO Int)
      -> Logger Hasura
      -> LockedEventsCtx
      -> IO ()
    shutdownEvents pgSources unlockScheduledEvents' hasuraLogger@(Logger logger) LockedEventsCtx {..} = do
      forM pgSources $ \pgSource -> do
        logger $ mkGenericStrLog LevelInfo "event_triggers" "unlocking events that are locked by the HGE"
        let unlockEvents' l = MetadataStorageT $ runLazyTx (_pscExecCtx pgSource) Q.ReadWrite $ liftTx $ unlockEvents l
        unlockEventsForShutdown hasuraLogger "event_triggers" "" unlockEvents' leEvents
        logger $ mkGenericStrLog LevelInfo "scheduled_triggers" "unlocking scheduled events that are locked by the HGE"
      unlockEventsForShutdown hasuraLogger "scheduled_triggers" "cron events" (unlockScheduledEvents' Cron) leCronEvents
      unlockEventsForShutdown hasuraLogger "scheduled_triggers" "scheduled events" (unlockScheduledEvents' OneOff) leOneOffEvents

    unlockEventsForShutdown
      :: Logger Hasura
      -> Text -- ^ trigger type
      -> Text -- ^ event type
      -> ([eventId] -> MetadataStorageT IO Int)
      -> TVar (Set.Set eventId)
      -> IO ()
    unlockEventsForShutdown (Logger logger) triggerType eventType doUnlock lockedIdsVar = do
      lockedIds <- readTVarIO lockedIdsVar
      unless (Set.null lockedIds) $ do
        result <- runMetadataStorageT $ doUnlock $ toList lockedIds
        case result of
          Left err -> logger $ mkGenericStrLog LevelWarn triggerType $
            "Error while unlocking " ++ T.unpack eventType ++ " events: " ++ show err
          Right count -> logger $ mkGenericStrLog LevelInfo triggerType $
            show count ++ " " ++ T.unpack eventType ++ " events successfully unlocked"

    -- runTx :: PGExecCtx -> Q.TxE QErr a -> IO (Either QErr a)
    -- runTx pgExecCtx tx =
    --   liftIO $ runExceptT $ runLazyTx pgExecCtx Q.ReadWrite $ liftTx tx

    -- | Waits for the shutdown latch 'MVar' to be filled, and then
    -- shuts down the server and associated resources.
    -- Structuring things this way lets us decide elsewhere exactly how
    -- we want to control shutdown.
    shutdownHandler
      :: Loggers
      -> [Immortal.Thread]
      -> IO ()
      -- ^ the stop websocket server function
      -> LockedEventsCtx
      -> [PGSourceConfig]
      -> (ScheduledEventType -> [ScheduledEventId] -> MetadataStorageT IO Int)
      -> IO ()
      -- ^ the closeSocket callback
      -> IO ()
    shutdownHandler (Loggers loggerCtx (Logger logger) _) immortalThreads stopWsServer
                    leCtx pgSources unlockScheduledEvents' closeSocket =
      LA.link =<< LA.async do
        waitForShutdown _icShutdownLatch
        logger $ mkGenericStrLog LevelInfo "server" "gracefully shutting down server"
        shutdownEvents pgSources unlockScheduledEvents' (Logger logger) leCtx
        closeSocket
        stopWsServer
        -- kill all the background immortal threads
        logger $ mkGenericStrLog LevelInfo "server" "killing all background immortal threads"
        forM_ immortalThreads $ \thread -> do
          logger $ mkGenericStrLog LevelInfo "server" $ "killing thread: " <> show (Immortal.threadId thread)
          Immortal.stop thread
        shutdownApp
        cleanLoggerCtx loggerCtx

-- | The RTS's idle GC doesn't work for us:
--
--    - when `-I` is too low it may fire continuously causing scary high CPU
--      when idle among other issues (see #2565)
--    - when we set it higher it won't run at all leading to memory being
--      retained when idle (especially noticeable when users are benchmarking and
--      see memory stay high after finishing). In the theoretical worst case
--      there is such low haskell heap pressure that we never run finalizers to
--      free the foreign data from e.g. libpq.
--    - as of GHC 8.10.2 we have access to `-Iw`, but those two knobs still
--      don’t give us a guarantee that a major GC will always run at some
--      minumum frequency (e.g. for finalizers)
--
-- ...so we hack together our own using GHC.Stats, which should have
-- insignificant runtime overhead.
ourIdleGC
  :: Logger Hasura
  -> DiffTime -- ^ Run a major GC when we've been "idle" for idleInterval
  -> DiffTime -- ^ ...as long as it has been > minGCInterval time since the last major GC
  -> DiffTime -- ^ Additionally, if it has been > maxNoGCInterval time, force a GC regardless.
  -> IO void
ourIdleGC (Logger logger) idleInterval minGCInterval maxNoGCInterval =
  startTimer >>= go 0 0
  where
    go gcs_prev major_gcs_prev timerSinceLastMajorGC = do
      timeSinceLastGC <- timerSinceLastMajorGC
      when (timeSinceLastGC < minGCInterval) $ do
        -- no need to check idle until we've passed the minGCInterval:
        C.sleep (minGCInterval - timeSinceLastGC)

      RTSStats{gcs, major_gcs} <- getRTSStats
      -- We use minor GCs as a proxy for "activity", which seems to work
      -- well-enough (in tests it stays stable for a few seconds when we're
      -- logically "idle" and otherwise increments quickly)
      let areIdle = gcs == gcs_prev
          areOverdue = timeSinceLastGC > maxNoGCInterval

         -- a major GC was run since last iteration (cool!), reset timer:
      if | major_gcs > major_gcs_prev -> do
             startTimer >>= go gcs major_gcs

         -- we are idle and its a good time to do a GC, or we're overdue and must run a GC:
         | areIdle || areOverdue -> do
             when (areOverdue && not areIdle) $
               logger $ UnstructuredLog LevelWarn
                 "Overdue for a major GC: forcing one even though we don't appear to be idle"
             performMajorGC
             startTimer >>= go (gcs+1) (major_gcs+1)

         -- else keep the timer running, waiting for us to go idle:
         | otherwise -> do
             C.sleep idleInterval
             go gcs major_gcs timerSinceLastMajorGC

runAsAdmin
  :: (MonadIO m)
  => SQLGenCtx
  -> HTTP.Manager
  -> Metadata
  -> MetadataRun m a
  -> m (Either QErr a)
runAsAdmin sqlGenCtx httpManager metadata m =
  fmap (fmap fst) $ runExceptT $
    peelMetadataRun (RunCtx adminUserInfo httpManager sqlGenCtx) metadata m

execQuery
  :: ( HasVersion
     , MonadIO m
     )
  => Env.Environment
  -> HTTP.Manager
  -> Metadata
  -> BLC.ByteString
  -> m (Either QErr BLC.ByteString)
execQuery env httpManager metadata queryBs = runExceptT do
  QueryWithSource source query <- case A.decode queryBs of
    Just jVal -> decodeValue jVal
    Nothing   -> throw400 InvalidJSON "invalid json"
  let runCtx = RunCtx adminUserInfo httpManager (SQLGenCtx False)
      actionM = do
        buildSchemaCacheStrict noMetadataModify
        encJToLBS <$> runQueryM env source query

  schemaCache <- buildRebuildableSchemaCache env
                 & peelMetadataRun runCtx metadata
                 & fmap fst

  let postgresSources = scPostgres $ lastBuiltSchemaCache schemaCache
  sourceConfig <- fmap _pcConfiguration $ onNothing (HM.lookup source postgresSources) $
                  throw400 NotExists $ "source " <> unSourceName source <> " does not exist"

  actionM & Tracing.runTraceTWithReporter Tracing.noReporter "execute"
          & runCacheRWT schemaCache
          & fmap (\(res, _, _) -> res)
          & peelQueryRun sourceConfig Q.ReadWrite Nothing runCtx metadata
          & fmap fst

instance Tracing.HasReporter ServerAppM

instance MonadQueryInstrumentation ServerAppM where
  askInstrumentQuery _ = pure (id, noProfile)

instance HttpLog ServerAppM where
  logHttpError logger userInfoM reqId waiReq req qErr headers =
    unLogger logger $ mkHttpLog $
      mkHttpErrorLogContext userInfoM reqId waiReq req qErr Nothing Nothing headers

  logHttpSuccess logger userInfoM reqId waiReq _reqBody _response compressedResponse qTime cType headers =
    unLogger logger $ mkHttpLog $
      mkHttpAccessLogContext userInfoM reqId waiReq compressedResponse qTime cType headers

<<<<<<< HEAD
instance MonadExecuteQuery ServerAppM where
  executeQuery _ _ _ tx =
    ([],) <$> hoist (hoist liftIO) tx
=======
instance MonadExecuteQuery AppM where
  cacheLookup _ _ = pure ([], Nothing)
  cacheStore  _ _ = pure ()
>>>>>>> bd6254c5

instance UserAuthentication (Tracing.TraceT ServerAppM) where
  resolveUserInfo logger manager headers authMode =
    runExceptT $ getUserInfoWithExpTime logger manager headers authMode

accessDeniedErrMsg :: Text
accessDeniedErrMsg =
  "restricted access : admin only"

instance MonadApiAuthorization ServerAppM where
  authorizeMetadataApi _ userInfo = do
    let currRole = _uiRole userInfo
    when (currRole /= adminRoleName) $
      withPathK "args" $ throw400 AccessDenied accessDeniedErrMsg

  authorizeQueryApi query userInfo = do
    let currRole = _uiRole userInfo
    when (queryNeedsAdmin query && currRole /= adminRoleName) $
      withPathK "args" $ throw400 AccessDenied accessDeniedErrMsg

instance ConsoleRenderer ServerAppM where
  renderConsole path authMode enableTelemetry consoleAssetsDir =
    return $ mkConsoleHTML path authMode enableTelemetry consoleAssetsDir

instance MonadGQLExecutionCheck ServerAppM where
  checkGQLExecution userInfo _ enableAL sc query = runExceptT $ do
    req <- toParsed query
    checkQueryInAllowlist enableAL userInfo req sc
    return req

instance MonadConfigApiHandler ServerAppM where
  runConfigApiHandler = configApiGetHandler

instance MonadQueryLog ServerAppM where
  logQueryLog logger query genSqlM reqId =
    unLogger logger $ QueryLog query genSqlM reqId

instance WS.MonadWSLog ServerAppM where
  logWSLog = unLogger

runTxInMetadataStorage :: Q.TxE QErr a -> MetadataStorageT ServerAppM a
runTxInMetadataStorage tx = do
  pool <- lift ask
  liftEitherM $ liftIO $ runExceptT $
    Q.runTx pool (Q.RepeatableRead, Just Q.ReadWrite) tx

notifySchemaCacheSyncTx :: InstanceId -> CacheInvalidations -> Q.TxE QErr ()
notifySchemaCacheSyncTx instanceId invalidations = do
  Q.Discard () <- Q.withQE defaultTxErrorHandler [Q.sql|
      SELECT pg_notify('hasura_schema_update', json_build_object(
        'instance_id', $1,
        'occurred_at', NOW(),
        'invalidations', $2
        )::text
      )
    |] (instanceId, Q.AltJ invalidations) True
  pure ()

processSchemaSyncEventPayload'
  :: (Monad m)
  => InstanceId -> A.Value -> m (Either Text SchemaSyncEventProcessResult)
processSchemaSyncEventPayload' instanceId payloadValue = pure $ do
  eventPayload <- fmapL qeError $ runExcept $ decodeValue payloadValue
  let _sseprShouldReload = instanceId /= _ssepInstanceId eventPayload
      _sseprCacheInvalidations = _ssepInvalidations eventPayload
  pure SchemaSyncEventProcessResult{..}

getCatalogStateTx :: Q.TxE QErr CatalogState
getCatalogStateTx =
  mkCatalogState . Q.getRow <$> Q.withQE defaultTxErrorHandler [Q.sql|
    SELECT hasura_uuid::text, cli_state::json, console_state::json
      FROM hdb_catalog.hdb_version
  |] () False
  where
    mkCatalogState (dbId, Q.AltJ cliState, Q.AltJ consoleState) =
      CatalogState dbId cliState consoleState

setCatalogStateTx :: CatalogStateType -> A.Value -> Q.TxE QErr ()
setCatalogStateTx stateTy stateValue =
  case stateTy of
    CSTCli ->
      Q.unitQE defaultTxErrorHandler [Q.sql|
        UPDATE hdb_catalog.hdb_version
           SET cli_state = $1
      |] (Identity $ Q.AltJ stateValue) False
    CSTConsole ->
      Q.unitQE defaultTxErrorHandler [Q.sql|
        UPDATE hdb_catalog.hdb_version
           SET console_state = $1
      |] (Identity $ Q.AltJ stateValue) False


instance MonadMetadataStorage ServerAppM where

  getMetadata = runTxInMetadataStorage (fromMaybe emptyMetadata <$> fetchMetadataTx)
  setMetadata = runTxInMetadataStorage . setMetadataTx

  notifySchemaCacheSync a b = runTxInMetadataStorage $ notifySchemaCacheSyncTx a b
  processSchemaSyncEventPayload instanceId payloadValue = do
    eventPayload <- decodeValue payloadValue
    let _sseprShouldReload = instanceId /= _ssepInstanceId eventPayload
        _sseprCacheInvalidations = _ssepInvalidations eventPayload
    pure SchemaSyncEventProcessResult{..}

  getCatalogState     = runTxInMetadataStorage getCatalogStateTx
  setCatalogState a b = runTxInMetadataStorage $ setCatalogStateTx a b
  getDatabaseUid      = runTxInMetadataStorage getDbIdTx

  insertAction a b c d         = runTxInMetadataStorage $ insertActionTx a b c d
  fetchUndeliveredActionEvents = runTxInMetadataStorage undeliveredEventsTx
  setActionStatus a b          = runTxInMetadataStorage $ setActionStatusTx a b
  fetchActionResponse          = runTxInMetadataStorage . fetchActionResponseTx

  getDeprivedCronTriggerStats        = runTxInMetadataStorage getDeprivedCronTriggerStatsTx
  getScheduledEventsForDelivery      = runTxInMetadataStorage getScheduledEventsForDeliveryTx
  getOneOffScheduledEvents           = runTxInMetadataStorage getOneOffScheduledEventsTx
  getCronEvents                      = runTxInMetadataStorage . getCronEventsTx
  getInvocations a b                 = runTxInMetadataStorage $ getInvocationsTx a b
  insertScheduledEvent               = runTxInMetadataStorage . insertScheduledEventTx
  insertScheduledEventInvocation a b = runTxInMetadataStorage $ insertInvocationTx a b
  setScheduledEventOp a b c          = runTxInMetadataStorage $ setScheduledEventOpTx a b c
  unlockScheduledEvents a b          = runTxInMetadataStorage $ unlockScheduledEventsTx a b
  unlockAllLockedScheduledEvents     = runTxInMetadataStorage unlockAllLockedScheduledEventsTx
  clearFutureCronEvents              = runTxInMetadataStorage . clearFutureCronEventsTx
  deleteScheduledEvent a b           = runTxInMetadataStorage $ deleteScheduledEventTx a b

--- helper functions ---

mkConsoleHTML :: HasVersion => Text -> AuthMode -> Bool -> Maybe Text -> Either String Text
mkConsoleHTML path authMode enableTelemetry consoleAssetsDir =
  renderHtmlTemplate consoleTmplt $
      -- variables required to render the template
      A.object [ "isAdminSecretSet" .= isAdminSecretSet authMode
               , "consolePath" .= consolePath
               , "enableTelemetry" .= boolToText enableTelemetry
               , "cdnAssets" .= boolToText (isNothing consoleAssetsDir)
               , "assetsVersion" .= consoleAssetsVersion
               , "serverVersion" .= currentVersion
               ]
    where
      consolePath = case path of
        "" -> "/console"
        r  -> "/console/" <> r

      consoleTmplt = $(M.embedSingleTemplate "src-rsr/console.html")

telemetryNotice :: String
telemetryNotice =
  "Help us improve Hasura! The graphql-engine server collects anonymized "
  <> "usage stats which allows us to keep improving Hasura at warp speed. "
  <> "To read more or opt-out, visit https://hasura.io/docs/1.0/graphql/manual/guides/telemetry.html"<|MERGE_RESOLUTION|>--- conflicted
+++ resolved
@@ -8,6 +8,7 @@
 import           Control.Monad.Base
 import           Control.Monad.Catch                       (Exception, MonadCatch, MonadMask,
                                                             MonadThrow, onException)
+import           Control.Monad.Morph                       (hoist)
 import           Control.Monad.Stateless
 import           Control.Monad.STM                         (atomically)
 import           Control.Monad.Trans.Control               (MonadBaseControl (..))
@@ -49,12 +50,9 @@
 import           Hasura.Eventing.ScheduledTrigger
 import           Hasura.GraphQL.Execute                    (MonadGQLExecutionCheck (..),
                                                             checkQueryInAllowlist)
-import           Hasura.GraphQL.Execute.Action             (asyncActionsProcessor)
-<<<<<<< HEAD
-import           Hasura.GraphQL.Execute.Action             (fetchActionResponseTx, insertActionTx,
+import           Hasura.GraphQL.Execute.Action             (asyncActionsProcessor,
+                                                            fetchActionResponseTx, insertActionTx,
                                                             setActionStatusTx, undeliveredEventsTx)
-=======
->>>>>>> bd6254c5
 import           Hasura.GraphQL.Execute.Query              (MonadQueryInstrumentation (..),
                                                             noProfile)
 import           Hasura.GraphQL.Logging                    (MonadQueryLog (..), QueryLog (..))
@@ -386,12 +384,9 @@
              postPollHook
              _icSchemaCache
              ekgStore
-<<<<<<< HEAD
              _icMetadataPool
              _icMetadata
-=======
              soConnectionOptions
->>>>>>> bd6254c5
 
   -- log inconsistent schema objects
   liftIO $ logInconsObjs logger $ scInconsistentObjs $ lastBuiltSchemaCache _icSchemaCache
@@ -684,15 +679,9 @@
     unLogger logger $ mkHttpLog $
       mkHttpAccessLogContext userInfoM reqId waiReq compressedResponse qTime cType headers
 
-<<<<<<< HEAD
 instance MonadExecuteQuery ServerAppM where
-  executeQuery _ _ _ tx =
-    ([],) <$> hoist (hoist liftIO) tx
-=======
-instance MonadExecuteQuery AppM where
   cacheLookup _ _ = pure ([], Nothing)
   cacheStore  _ _ = pure ()
->>>>>>> bd6254c5
 
 instance UserAuthentication (Tracing.TraceT ServerAppM) where
   resolveUserInfo logger manager headers authMode =
