{-# LANGUAGE ViewPatterns #-}

-- | Functions for mutating the catalog (with integrity checking) to incorporate schema changes
-- discovered after applying a user-supplied SQL query. None of these functions modify the schema
-- cache, so it must be reloaded after the catalog is updated.
module Hasura.RQL.DDL.Schema.Rename
  ( renameTableInMetadata
  , renameColumnInMetadata
  , renameRelationshipInMetadata
  )
where

import           Control.Lens.Combinators
import           Control.Lens.Operators
import           Hasura.Prelude
import           Hasura.RQL.DDL.Permission
import           Hasura.RQL.Types
import           Hasura.Session
import           Hasura.SQL.Types

import           Data.Aeson
import qualified Data.HashMap.Strict           as M
import qualified Data.List.NonEmpty            as NE
import qualified Data.Set                      as Set
import qualified Language.GraphQL.Draft.Syntax as G

data RenameItem a
  = RenameItem
  { _riTable :: !QualifiedTable
  , _riOld   :: !a
  , _riNew   :: !a
  } deriving (Show, Eq)

type RenameCol = RenameItem PGCol
data RenameField
  = RFCol !RenameCol
  | RFRel !(RenameItem RelName)
  deriving (Show, Eq)

type RenameTable = (QualifiedTable, QualifiedTable)

data Rename
  = RTable !RenameTable
  | RField !RenameField
  deriving (Show, Eq)

otherDeps :: QErrM m => Text -> SchemaObjId -> m ()
otherDeps errMsg d =
  throw500 $ "unexpected dependancy "
    <> reportSchemaObj d <> "; " <> errMsg

renameTableInMetadata
  :: ( MonadError QErr m
     , CacheRM m
     , MonadWriter MetadataModifier m
     )
  => QualifiedTable -> QualifiedTable -> m ()
renameTableInMetadata newQT oldQT = do
  sc <- askSchemaCache
  let allDeps = getDependentObjs sc $ SOTable oldQT

  -- update all dependant schema objects
  forM_ allDeps $ \case
    SOTableObj refQT (TORel rn _) ->
      updateRelDefs refQT rn (oldQT, newQT)
    SOTableObj refQT (TOPerm rn pt)   ->
      updatePermFlds refQT rn pt $ RTable (oldQT, newQT)
    -- A trigger's definition is not dependent on the table directly
    SOTableObj _ (TOTrigger _)   -> pure ()
    -- A remote relationship's definition is not dependent on the table directly
    SOTableObj _ (TORemoteRel _) -> pure ()

    d -> otherDeps errMsg d
  -- Update table name in metadata
  tell $ MetadataModifier $ metaTables %~ \tables ->
    flip (maybe tables) (M.lookup oldQT tables) $
    \tableMeta -> M.delete oldQT $ M.insert newQT tableMeta tables
  where
    errMsg = "cannot rename table " <> oldQT <<> " to " <>> newQT
<<<<<<< HEAD
    -- updateTableInCatalog =
    --   Q.unitQ [Q.sql|
    --        UPDATE "hdb_catalog"."hdb_table"
    --           SET table_schema = $1, table_name = $2
    --         WHERE table_schema = $3 AND table_name = $4
    --             |] (nsn, ntn, osn, otn) False

renameColumnInMetadata
  :: ( MonadError QErr m
     , CacheRM m
     , MonadWriter MetadataModifier m
     )
  => PGCol -> PGCol -> QualifiedTable -> FieldInfoMap FieldInfo -> m ()
renameColumnInMetadata oCol nCol qt fieldInfo = do
=======
    updateTableInCatalog =
      Q.unitQ [Q.sql|
           UPDATE "hdb_catalog"."hdb_table"
              SET table_schema = $1, table_name = $2
            WHERE table_schema = $3 AND table_name = $4
                |] (nsn, ntn, osn, otn) False

renameColInCatalog
  :: (MonadTx m, CacheRM m)
  => PGCol -> PGCol -> SourceName -> QualifiedTable -> FieldInfoMap FieldInfo -> m ()
renameColInCatalog oCol nCol sourceName qt fieldInfo = do
>>>>>>> 87e2f823
  sc <- askSchemaCache
  -- Check if any relation exists with new column name
  assertFldNotExists
  -- Fetch dependent objects
  let depObjs = getDependentObjs sc $ SOTableObj qt $ TOCol oCol
      renameFld = RFCol $ RenameItem qt oCol nCol
  -- Update dependent objects
  forM_ depObjs $ \case
    SOTableObj refQT (TOPerm role pt) ->
      updatePermFlds refQT role pt $ RField renameFld
    SOTableObj refQT (TORel rn _) ->
      updateColInRel refQT rn $ RenameItem qt oCol nCol
    SOTableObj refQT (TOTrigger triggerName) ->
      updateColInEventTriggerDef refQT triggerName $ RenameItem qt oCol nCol
    SOTableObj _ (TORemoteRel remoteRelName) ->
      updateColInRemoteRelationship sourceName remoteRelName $ RenameItem qt oCol nCol
    d -> otherDeps errMsg d
  -- Update custom column names
  possiblyUpdateCustomColumnNames qt oCol nCol
  where
    errMsg = "cannot rename column " <> oCol <<> " to " <>> nCol
    assertFldNotExists =
      case M.lookup (fromPGCol oCol) fieldInfo of
        Just (FIRelationship _) ->
          throw400 AlreadyExists $ "cannot rename column " <> oCol
          <<> " to " <> nCol <<> " in table " <> qt <<>
          " as a relationship with the name already exists"
        _ -> pure ()

renameRelationshipInMetadata
  :: ( MonadError QErr m
     , CacheRM m
     , MonadWriter MetadataModifier m
     )
  => QualifiedTable -> RelName -> RelType -> RelName -> m ()
renameRelationshipInMetadata qt oldRN relType newRN = do
  sc <- askSchemaCache
  let depObjs = getDependentObjs sc $ SOTableObj qt $ TORel oldRN relType
      renameFld = RFRel $ RenameItem qt oldRN newRN

  forM_ depObjs $ \case
    SOTableObj refQT (TOPerm role pt) ->
      updatePermFlds refQT role pt $ RField renameFld
    d -> otherDeps errMsg d
  tell $ MetadataModifier $ metaTables.ix qt %~ case relType of
    ObjRel -> tmObjectRelationships %~ rewriteRelationships
    ArrRel -> tmArrayRelationships  %~ rewriteRelationships
  where
    errMsg = "cannot rename relationship " <> oldRN <<> " to " <>> newRN
    rewriteRelationships
      :: Relationships (RelDef a) -> Relationships (RelDef a)
    rewriteRelationships relationsMap =
      flip (maybe relationsMap) (M.lookup oldRN relationsMap) $
      \rd -> M.insert newRN rd{_rdName = newRN} $ M.delete oldRN relationsMap
    -- updateRelName =
    --   Q.unitQE defaultTxErrorHandler [Q.sql|
    --     UPDATE hdb_catalog.hdb_relationship
    --        SET rel_name = $1
    --      WHERE table_schema = $2
    --        AND table_name = $3
    --        AND rel_name = $4
    --   |] (newRN, sn, tn, oldRN) True

-- update table names in relationship definition
updateRelDefs
  :: ( MonadError QErr m
     , CacheRM m
     , MonadWriter MetadataModifier m
     )
  => QualifiedTable -> RelName ->  RenameTable -> m ()
updateRelDefs qt rn renameTable = do
  fim <- askFieldInfoMap qt
  ri <- askRelType fim rn ""
  tell $ MetadataModifier $ metaTables.ix qt %~ case riType ri of
    ObjRel -> tmObjectRelationships.ix rn %~ updateObjRelDef renameTable
    ArrRel -> tmArrayRelationships.ix rn %~ updateArrRelDef renameTable
  where
    updateObjRelDef :: RenameTable -> ObjRelDef -> ObjRelDef
    updateObjRelDef (oldQT, newQT) =
      rdUsing %~ \case
      RUFKeyOn fk -> RUFKeyOn fk
      RUManual (RelManualConfig dbQT rmCols) ->
        let updQT = bool oldQT newQT $ oldQT == dbQT
        in RUManual $ RelManualConfig updQT rmCols

    updateArrRelDef :: RenameTable -> ArrRelDef -> ArrRelDef
    updateArrRelDef (oldQT, newQT) =
      rdUsing %~ \case
      RUFKeyOn (ArrRelUsingFKeyOn dbQT c) ->
        let updQT = getUpdQT dbQT
        in RUFKeyOn $ ArrRelUsingFKeyOn updQT c
      RUManual (RelManualConfig dbQT rmCols) ->
        let updQT = getUpdQT dbQT
        in RUManual $ RelManualConfig updQT rmCols
      where
        getUpdQT dbQT = bool oldQT newQT $ oldQT == dbQT

-- | update fields in premissions
updatePermFlds
  :: ( MonadError QErr m
     , CacheRM m
     , MonadWriter MetadataModifier m
     )
  => QualifiedTable -> RoleName -> PermType -> Rename -> m ()
updatePermFlds refQT rn pt rename = do
  tables <- scTables <$> askSchemaCache
  let withTables :: Reader TableCache a -> a
      withTables = flip runReader tables
  tell $ MetadataModifier $
    metaTables.ix refQT %~ case pt of
      PTInsert ->
        tmInsertPermissions.ix rn.pdPermission %~ \insPerm ->
          withTables $ updateInsPermFlds refQT rename insPerm
      PTSelect ->
        tmSelectPermissions.ix rn.pdPermission %~ \selPerm ->
          withTables $ updateSelPermFlds refQT rename selPerm
      PTUpdate ->
        tmUpdatePermissions.ix rn.pdPermission %~ \updPerm ->
          withTables $ updateUpdPermFlds refQT rename updPerm
      PTDelete ->
        tmDeletePermissions.ix rn.pdPermission %~ \delPerm ->
          withTables $ updateDelPermFlds refQT rename delPerm

updateInsPermFlds
  :: (MonadReader TableCache m)
  => QualifiedTable -> Rename -> InsPerm -> m InsPerm
updateInsPermFlds refQT rename (InsPerm chk preset cols mBackendOnly) =
  case rename of
    RTable rt -> do
      let updChk = updateTableInBoolExp rt chk
      pure $ InsPerm updChk preset cols mBackendOnly
    RField rf -> do
      updChk <- updateFieldInBoolExp refQT rf chk
      let updPresetM = updatePreset refQT rf <$> preset
          updColsM = updateCols refQT rf <$> cols
      pure $ InsPerm updChk updPresetM updColsM mBackendOnly

updateSelPermFlds
  :: (MonadReader TableCache m)
  => QualifiedTable -> Rename -> SelPerm -> m SelPerm
updateSelPermFlds refQT rename (SelPerm cols fltr limit aggAllwd computedFields) = do
  case rename of
    RTable rt -> do
      let updFltr = updateTableInBoolExp rt fltr
      pure $ SelPerm cols updFltr limit aggAllwd computedFields
    RField rf -> do
      updFltr <- updateFieldInBoolExp refQT rf fltr
      let updCols = updateCols refQT rf cols
      pure $ SelPerm updCols updFltr limit aggAllwd computedFields

updateUpdPermFlds
  :: (MonadReader TableCache m)
  => QualifiedTable -> Rename -> UpdPerm -> m (UpdPerm)
updateUpdPermFlds refQT rename (UpdPerm cols preset fltr check) = do
  case rename of
    RTable rt -> do
      let updFltr = updateTableInBoolExp rt fltr
          updCheck = fmap (updateTableInBoolExp rt) check
      pure $ UpdPerm cols preset updFltr updCheck
    RField rf -> do
      updFltr <- updateFieldInBoolExp refQT rf fltr
      updCheck <- traverse (updateFieldInBoolExp refQT rf) check
      let updCols = updateCols refQT rf cols
          updPresetM = updatePreset refQT rf <$> preset
      pure $ UpdPerm updCols updPresetM updFltr updCheck

updateDelPermFlds
  :: (MonadReader TableCache m)
  => QualifiedTable -> Rename -> DelPerm -> m DelPerm
updateDelPermFlds refQT rename (DelPerm fltr) = do
  DelPerm <$> case rename of
    RTable rt -> pure $ updateTableInBoolExp rt fltr
    RField rf -> updateFieldInBoolExp refQT rf fltr

updatePreset
  :: QualifiedTable -> RenameField -> (ColumnValues Value) -> (ColumnValues Value)
updatePreset qt rf obj =
   case rf of
     RFCol (RenameItem opQT oCol nCol) ->
       if qt == opQT then updatePreset' oCol nCol
       else obj
     _                              -> obj

  where
    updatePreset' oCol nCol =
      M.fromList updItems
      where
        updItems= map procObjItem $ M.toList obj
        procObjItem (pgCol, v) =
          let isUpdated = pgCol == oCol
              updCol = bool pgCol nCol isUpdated
          in (updCol, v)

updateCols
  :: QualifiedTable -> RenameField -> PermColSpec -> PermColSpec
updateCols qt rf permSpec =
  case rf of
    RFCol (RenameItem opQT oCol nCol) ->
      if qt == opQT then updateCols' oCol nCol permSpec
      else permSpec
    _                              -> permSpec
  where
    updateCols' oCol nCol cols = case cols of
      PCStar -> cols
      PCCols c -> PCCols $ flip map c $
        \col -> if col == oCol then nCol else col

updateTableInBoolExp :: RenameTable -> BoolExp -> BoolExp
updateTableInBoolExp (oldQT, newQT) =
  over _Wrapped . transform $ (_BoolExists . geTable) %~ \rqfQT ->
    if rqfQT == oldQT then newQT else rqfQT

updateFieldInBoolExp
  :: (MonadReader TableCache m)
  => QualifiedTable -> RenameField -> BoolExp -> m BoolExp
updateFieldInBoolExp qt rf be = BoolExp <$>
  case unBoolExp be of
    BoolAnd exps -> BoolAnd <$> procExps exps
    BoolOr  exps -> BoolOr <$> procExps exps
    BoolNot e    -> BoolNot <$> updateBoolExp' e
    BoolExists (GExists refqt wh) ->
      (BoolExists . GExists refqt . unBoolExp)
      <$> updateFieldInBoolExp refqt rf (BoolExp wh)
    BoolFld fld  -> BoolFld <$> updateColExp qt rf fld
  where
    procExps = mapM updateBoolExp'
    updateBoolExp' =
      fmap unBoolExp . updateFieldInBoolExp qt rf . BoolExp

updateColExp
  :: (MonadReader TableCache m)
  => QualifiedTable -> RenameField -> ColExp -> m ColExp
updateColExp qt rf (ColExp fld val) =
  ColExp updatedFld <$> updatedVal
  where
    updatedFld = bool fld nFld $ opQT == qt && oFld == fld
    updatedVal = do
      tables <- ask
      let maybeFieldInfo = M.lookup qt tables >>=
            M.lookup fld . _tciFieldInfoMap . _tiCoreInfo
      case maybeFieldInfo of
        Nothing -> pure val
        Just fi -> case fi of
          FIColumn _         -> pure val
          FIComputedField _  -> pure val
          FIRelationship ri  -> do
            let remTable = riRTable ri
            case decodeValue val of
              Left _   -> pure val
              Right be -> toJSON <$> updateFieldInBoolExp remTable rf be

          FIRemoteRelationship{} -> pure val

    (oFld, nFld, opQT) = case rf of
      RFCol (RenameItem tn oCol nCol) -> (fromPGCol oCol, fromPGCol nCol, tn)
      RFRel (RenameItem tn oRel nRel) -> (fromRel oRel, fromRel nRel, tn)

-- rename columns in relationship definitions
updateColInRel
  :: (CacheRM m, MonadWriter MetadataModifier m)
  => QualifiedTable -> RelName -> RenameCol -> m ()
updateColInRel fromQT rn rnCol = do
  tables <- scTables <$> askSchemaCache
  let maybeRelInfo =
        tables ^? ix fromQT.tiCoreInfo.tciFieldInfoMap.ix (fromRel rn)._FIRelationship
  forM_ maybeRelInfo $ \relInfo ->
    tell $ MetadataModifier $ metaTables.ix fromQT %~
    case riType relInfo of
      ObjRel -> tmObjectRelationships.ix rn.rdUsing %~
                updateColInObjRel fromQT (riRTable relInfo) rnCol
      ArrRel -> tmArrayRelationships.ix rn.rdUsing %~
                updateColInArrRel fromQT (riRTable relInfo) rnCol

updateColInRemoteRelationship
<<<<<<< HEAD
  :: ( MonadError QErr m
     , MonadWriter MetadataModifier m
     )
  => RemoteRelationshipName -> RenameCol -> m ()
-- <<<<<<< HEAD
updateColInRemoteRelationship remoteRelationshipName renameCol = do
  oldColName <- parseGraphQLName $ getPGColTxt oldCol
  newColName <- parseGraphQLName $ getPGColTxt newCol
  tell $ MetadataModifier $
    metaTables.ix qt.tmRemoteRelationships.ix remoteRelationshipName.rrmDefinition %~
      (rrdHasuraFields %~ modifyHasuraFields) .
      (rrdRemoteField %~ modifyFieldCalls oldColName newColName)
  -- (RemoteRelationshipDef remoteSchemaName hasuraFlds remoteFields) <-
  --   liftTx $ RR.getRemoteRelDefFromCatalog remoteRelationshipName qt
  -- let oldColPGTxt = getPGColTxt oldCol
  --     newColPGTxt = getPGColTxt newCol
  --     oldColFieldName = FieldName $ oldColPGTxt
  --     newColFieldName = FieldName $ newColPGTxt
  --     modifiedHasuraFlds = Set.insert newColFieldName $ Set.delete oldColFieldName hasuraFlds
  --     fieldCalls = unRemoteFields remoteFields
  --     oldColName = G.Name $ oldColPGTxt
  --     newColName = G.Name $ newColPGTxt
  --     modifiedFieldCalls =
  -- liftTx $ RR.updateRemoteRelInCatalog (RemoteRelationship remoteRelationshipName qt modifiedHasuraFlds remoteSchemaName (RemoteFields modifiedFieldCalls))
=======
  :: (MonadTx m)
  => SourceName -> RemoteRelationshipName -> RenameCol -> m ()
updateColInRemoteRelationship source remoteRelationshipName renameCol = do
  let (RenameItem qt oldCol newCol) = renameCol
  (RemoteRelationshipDef remoteSchemaName hasuraFlds remoteFields) <-
    liftTx $ RR.getRemoteRelDefFromCatalog remoteRelationshipName qt
  let oldColPGTxt = getPGColTxt oldCol
      newColPGTxt = getPGColTxt newCol
      oldColFieldName = FieldName $ oldColPGTxt
      newColFieldName = FieldName $ newColPGTxt
      modifiedHasuraFlds = Set.insert newColFieldName $ Set.delete oldColFieldName hasuraFlds
      fieldCalls = unRemoteFields remoteFields
  oldColName <- parseGraphQLName oldColPGTxt
  newColName <- parseGraphQLName newColPGTxt
  let modifiedFieldCalls = NE.map (\(FieldCall name args) ->
                                     let remoteArgs = getRemoteArguments args
                                     in FieldCall name $ RemoteArguments $
                                         fmap (replaceVariableName oldColName newColName) remoteArgs
                                  ) $ fieldCalls
  liftTx $ RR.updateRemoteRelInCatalog (RemoteRelationship remoteRelationshipName source qt modifiedHasuraFlds remoteSchemaName (RemoteFields modifiedFieldCalls))
>>>>>>> 87e2f823
  where
    (RenameItem qt oldCol newCol) = renameCol
    modifyHasuraFields = Set.insert (fromPGCol newCol) . Set.delete (fromPGCol oldCol)
    modifyFieldCalls oldColName newColName =
      RemoteFields
      . NE.map (\(FieldCall name args) ->
                   let remoteArgs = getRemoteArguments args
                   in FieldCall name $ RemoteArguments $

                                      fmap (replaceVariableName oldColName newColName) remoteArgs
                      -- map (\(G.ObjectFieldG key val) ->
                      --         G.ObjectFieldG key $ replaceVariableName oldColName newColName val
                      --     ) remoteArgs
               )
      . unRemoteFields

    parseGraphQLName txt = maybe (throw400 ParseFailed errMsg) pure $ G.mkName txt
      where
        errMsg = txt <> " is not a valid GraphQL name"

    replaceVariableName :: G.Name -> G.Name -> G.Value G.Name -> G.Value G.Name
    replaceVariableName oldColName newColName = \case
      G.VVariable oldColName' ->
        G.VVariable $ bool oldColName newColName $ oldColName == oldColName'
      G.VList values -> G.VList $ map (replaceVariableName oldColName newColName) values
      G.VObject values ->
        G.VObject $ fmap (replaceVariableName oldColName newColName) values
      v -> v

-- rename columns in relationship definitions
updateColInEventTriggerDef
  :: (MonadWriter MetadataModifier m)
  => QualifiedTable -> TriggerName -> RenameCol -> m ()
updateColInEventTriggerDef table trigName rnCol =
  tell $ MetadataModifier $
    metaTables.ix table.tmEventTriggers.ix trigName %~ rewriteEventTriggerConf
  where
    rewriteSubsCols = \case
      SubCStar       -> SubCStar
      SubCArray cols -> SubCArray $
                        map (getNewCol rnCol table) cols
    rewriteOpSpec (SubscribeOpSpec cols payload) =
      SubscribeOpSpec
      (rewriteSubsCols cols)
      (rewriteSubsCols <$> payload)
    rewriteTrigOpsDef (TriggerOpsDef ins upd del man) =
      TriggerOpsDef
      (rewriteOpSpec <$> ins)
      (rewriteOpSpec <$> upd)
      (rewriteOpSpec <$> del)
      man
    rewriteEventTriggerConf etc =
      etc { etcDefinition =
            rewriteTrigOpsDef $ etcDefinition etc
          }

updateColInObjRel
  :: QualifiedTable -> QualifiedTable
  -> RenameCol -> ObjRelUsing -> ObjRelUsing
updateColInObjRel fromQT toQT rnCol = \case
  RUFKeyOn col -> RUFKeyOn $ getNewCol rnCol fromQT col
  RUManual manConfig -> RUManual $ updateRelManualConfig fromQT toQT rnCol manConfig

updateColInArrRel
  :: QualifiedTable -> QualifiedTable
  -> RenameCol -> ArrRelUsing -> ArrRelUsing
updateColInArrRel fromQT toQT rnCol = \case
  RUFKeyOn (ArrRelUsingFKeyOn t c) ->
    let updCol = getNewCol rnCol toQT c
    in RUFKeyOn $ ArrRelUsingFKeyOn t updCol
  RUManual manConfig -> RUManual $ updateRelManualConfig fromQT toQT rnCol manConfig

type ColMap = HashMap PGCol PGCol

getNewCol
  :: RenameCol -> QualifiedTable -> PGCol -> PGCol
getNewCol rnCol qt col =
  if opQT == qt && col == oCol then nCol else col
  where
    RenameItem opQT oCol nCol = rnCol

updateRelManualConfig
  :: QualifiedTable -> QualifiedTable
  -> RenameCol -> RelManualConfig -> RelManualConfig
updateRelManualConfig fromQT toQT rnCol manConfig =
  RelManualConfig tn $ updateColMap fromQT toQT rnCol colMap
  where
    RelManualConfig tn colMap = manConfig

updateColMap
  :: QualifiedTable -> QualifiedTable
  -> RenameCol -> ColMap -> ColMap
updateColMap fromQT toQT rnCol =
  M.fromList . map (modCol fromQT *** modCol toQT) . M.toList
  where
    RenameItem qt oCol nCol = rnCol
    modCol colQt col = if colQt == qt && col == oCol then nCol else col

possiblyUpdateCustomColumnNames
  :: MonadWriter MetadataModifier m
  => QualifiedTable -> PGCol -> PGCol -> m ()
possiblyUpdateCustomColumnNames qt oCol nCol = do
  let updateCustomColumns customColumns =
        M.fromList $ flip map (M.toList customColumns) $
        \(dbCol, val) -> (, val) $ if dbCol == oCol then nCol else dbCol
  tell $ MetadataModifier $
    metaTables.ix qt.tmConfiguration.tcCustomColumnNames %~ updateCustomColumns

-- database functions for relationships
-- getRelDef :: QualifiedTable -> RelName -> Q.TxE QErr Value
-- getRelDef (QualifiedObject sn tn) rn =
--   Q.getAltJ . runIdentity . Q.getRow <$> Q.withQE defaultTxErrorHandler
--     [Q.sql|
--      SELECT rel_def::json FROM hdb_catalog.hdb_relationship
--       WHERE table_schema = $1 AND table_name = $2
--         AND rel_name = $3
--     |] (sn, tn, rn) True

-- updateRel :: QualifiedTable -> RelName -> Value -> Q.TxE QErr ()
-- updateRel (QualifiedObject sn tn) rn relDef =
--   Q.unitQE defaultTxErrorHandler [Q.sql|
--            UPDATE hdb_catalog.hdb_relationship
--               SET rel_def = $1 :: jsonb
--             WHERE table_schema = $2
--               AND table_name = $3
--               AND rel_name = $4
--                 |] (Q.AltJ relDef, sn , tn, rn) True<|MERGE_RESOLUTION|>--- conflicted
+++ resolved
@@ -54,8 +54,8 @@
      , CacheRM m
      , MonadWriter MetadataModifier m
      )
-  => QualifiedTable -> QualifiedTable -> m ()
-renameTableInMetadata newQT oldQT = do
+  => SourceName -> QualifiedTable -> QualifiedTable -> m ()
+renameTableInMetadata source newQT oldQT = do
   sc <- askSchemaCache
   let allDeps = getDependentObjs sc $ SOTable oldQT
 
@@ -64,7 +64,7 @@
     SOTableObj refQT (TORel rn _) ->
       updateRelDefs refQT rn (oldQT, newQT)
     SOTableObj refQT (TOPerm rn pt)   ->
-      updatePermFlds refQT rn pt $ RTable (oldQT, newQT)
+      updatePermFlds source refQT rn pt $ RTable (oldQT, newQT)
     -- A trigger's definition is not dependent on the table directly
     SOTableObj _ (TOTrigger _)   -> pure ()
     -- A remote relationship's definition is not dependent on the table directly
@@ -77,7 +77,6 @@
     \tableMeta -> M.delete oldQT $ M.insert newQT tableMeta tables
   where
     errMsg = "cannot rename table " <> oldQT <<> " to " <>> newQT
-<<<<<<< HEAD
     -- updateTableInCatalog =
     --   Q.unitQ [Q.sql|
     --        UPDATE "hdb_catalog"."hdb_table"
@@ -90,21 +89,8 @@
      , CacheRM m
      , MonadWriter MetadataModifier m
      )
-  => PGCol -> PGCol -> QualifiedTable -> FieldInfoMap FieldInfo -> m ()
-renameColumnInMetadata oCol nCol qt fieldInfo = do
-=======
-    updateTableInCatalog =
-      Q.unitQ [Q.sql|
-           UPDATE "hdb_catalog"."hdb_table"
-              SET table_schema = $1, table_name = $2
-            WHERE table_schema = $3 AND table_name = $4
-                |] (nsn, ntn, osn, otn) False
-
-renameColInCatalog
-  :: (MonadTx m, CacheRM m)
   => PGCol -> PGCol -> SourceName -> QualifiedTable -> FieldInfoMap FieldInfo -> m ()
-renameColInCatalog oCol nCol sourceName qt fieldInfo = do
->>>>>>> 87e2f823
+renameColumnInMetadata oCol nCol sourceName qt fieldInfo = do
   sc <- askSchemaCache
   -- Check if any relation exists with new column name
   assertFldNotExists
@@ -114,9 +100,9 @@
   -- Update dependent objects
   forM_ depObjs $ \case
     SOTableObj refQT (TOPerm role pt) ->
-      updatePermFlds refQT role pt $ RField renameFld
+      updatePermFlds sourceName refQT role pt $ RField renameFld
     SOTableObj refQT (TORel rn _) ->
-      updateColInRel refQT rn $ RenameItem qt oCol nCol
+      updateColInRel sourceName refQT rn $ RenameItem qt oCol nCol
     SOTableObj refQT (TOTrigger triggerName) ->
       updateColInEventTriggerDef refQT triggerName $ RenameItem qt oCol nCol
     SOTableObj _ (TORemoteRel remoteRelName) ->
@@ -139,15 +125,15 @@
      , CacheRM m
      , MonadWriter MetadataModifier m
      )
-  => QualifiedTable -> RelName -> RelType -> RelName -> m ()
-renameRelationshipInMetadata qt oldRN relType newRN = do
+  => SourceName -> QualifiedTable -> RelName -> RelType -> RelName -> m ()
+renameRelationshipInMetadata source qt oldRN relType newRN = do
   sc <- askSchemaCache
   let depObjs = getDependentObjs sc $ SOTableObj qt $ TORel oldRN relType
       renameFld = RFRel $ RenameItem qt oldRN newRN
 
   forM_ depObjs $ \case
     SOTableObj refQT (TOPerm role pt) ->
-      updatePermFlds refQT role pt $ RField renameFld
+      updatePermFlds source refQT role pt $ RField renameFld
     d -> otherDeps errMsg d
   tell $ MetadataModifier $ metaTables.ix qt %~ case relType of
     ObjRel -> tmObjectRelationships %~ rewriteRelationships
@@ -208,9 +194,9 @@
      , CacheRM m
      , MonadWriter MetadataModifier m
      )
-  => QualifiedTable -> RoleName -> PermType -> Rename -> m ()
-updatePermFlds refQT rn pt rename = do
-  tables <- scTables <$> askSchemaCache
+  => SourceName -> QualifiedTable -> RoleName -> PermType -> Rename -> m ()
+updatePermFlds source refQT rn pt rename = do
+  tables <- getSourceTables source
   let withTables :: Reader TableCache a -> a
       withTables = flip runReader tables
   tell $ MetadataModifier $
@@ -365,9 +351,9 @@
 -- rename columns in relationship definitions
 updateColInRel
   :: (CacheRM m, MonadWriter MetadataModifier m)
-  => QualifiedTable -> RelName -> RenameCol -> m ()
-updateColInRel fromQT rn rnCol = do
-  tables <- scTables <$> askSchemaCache
+  => SourceName -> QualifiedTable -> RelName -> RenameCol -> m ()
+updateColInRel source fromQT rn rnCol = do
+  tables <- getSourceTables source
   let maybeRelInfo =
         tables ^? ix fromQT.tiCoreInfo.tciFieldInfoMap.ix (fromRel rn)._FIRelationship
   forM_ maybeRelInfo $ \relInfo ->
@@ -379,13 +365,11 @@
                 updateColInArrRel fromQT (riRTable relInfo) rnCol
 
 updateColInRemoteRelationship
-<<<<<<< HEAD
   :: ( MonadError QErr m
      , MonadWriter MetadataModifier m
      )
-  => RemoteRelationshipName -> RenameCol -> m ()
--- <<<<<<< HEAD
-updateColInRemoteRelationship remoteRelationshipName renameCol = do
+  => SourceName -> RemoteRelationshipName -> RenameCol -> m ()
+updateColInRemoteRelationship source remoteRelationshipName renameCol = do
   oldColName <- parseGraphQLName $ getPGColTxt oldCol
   newColName <- parseGraphQLName $ getPGColTxt newCol
   tell $ MetadataModifier $
@@ -400,32 +384,14 @@
   --     newColFieldName = FieldName $ newColPGTxt
   --     modifiedHasuraFlds = Set.insert newColFieldName $ Set.delete oldColFieldName hasuraFlds
   --     fieldCalls = unRemoteFields remoteFields
-  --     oldColName = G.Name $ oldColPGTxt
-  --     newColName = G.Name $ newColPGTxt
-  --     modifiedFieldCalls =
-  -- liftTx $ RR.updateRemoteRelInCatalog (RemoteRelationship remoteRelationshipName qt modifiedHasuraFlds remoteSchemaName (RemoteFields modifiedFieldCalls))
-=======
-  :: (MonadTx m)
-  => SourceName -> RemoteRelationshipName -> RenameCol -> m ()
-updateColInRemoteRelationship source remoteRelationshipName renameCol = do
-  let (RenameItem qt oldCol newCol) = renameCol
-  (RemoteRelationshipDef remoteSchemaName hasuraFlds remoteFields) <-
-    liftTx $ RR.getRemoteRelDefFromCatalog remoteRelationshipName qt
-  let oldColPGTxt = getPGColTxt oldCol
-      newColPGTxt = getPGColTxt newCol
-      oldColFieldName = FieldName $ oldColPGTxt
-      newColFieldName = FieldName $ newColPGTxt
-      modifiedHasuraFlds = Set.insert newColFieldName $ Set.delete oldColFieldName hasuraFlds
-      fieldCalls = unRemoteFields remoteFields
-  oldColName <- parseGraphQLName oldColPGTxt
-  newColName <- parseGraphQLName newColPGTxt
-  let modifiedFieldCalls = NE.map (\(FieldCall name args) ->
-                                     let remoteArgs = getRemoteArguments args
-                                     in FieldCall name $ RemoteArguments $
-                                         fmap (replaceVariableName oldColName newColName) remoteArgs
-                                  ) $ fieldCalls
-  liftTx $ RR.updateRemoteRelInCatalog (RemoteRelationship remoteRelationshipName source qt modifiedHasuraFlds remoteSchemaName (RemoteFields modifiedFieldCalls))
->>>>>>> 87e2f823
+  -- oldColName <- parseGraphQLName oldColPGTxt
+  -- newColName <- parseGraphQLName newColPGTxt
+  -- let modifiedFieldCalls = NE.map (\(FieldCall name args) ->
+  --                                    let remoteArgs = getRemoteArguments args
+  --                                    in FieldCall name $ RemoteArguments $
+  --                                        fmap (replaceVariableName oldColName newColName) remoteArgs
+  --                                 ) $ fieldCalls
+  -- liftTx $ RR.updateRemoteRelInCatalog (RemoteRelationship remoteRelationshipName source qt modifiedHasuraFlds remoteSchemaName (RemoteFields modifiedFieldCalls))
   where
     (RenameItem qt oldCol newCol) = renameCol
     modifyHasuraFields = Set.insert (fromPGCol newCol) . Set.delete (fromPGCol oldCol)
@@ -534,6 +500,10 @@
   tell $ MetadataModifier $
     metaTables.ix qt.tmConfiguration.tcCustomColumnNames %~ updateCustomColumns
 
+getSourceTables :: CacheRM m => SourceName -> m TableCache
+getSourceTables source =
+  (maybe mempty _pcTables . M.lookup source . scPostgres) <$> askSchemaCache
+
 -- database functions for relationships
 -- getRelDef :: QualifiedTable -> RelName -> Q.TxE QErr Value
 -- getRelDef (QualifiedObject sn tn) rn =
