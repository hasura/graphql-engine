--- conflicted
+++ resolved
@@ -248,14 +248,10 @@
         # test hasura graphql-engine as a remote schema
         self.test_remote_hge = test_remote
 
-<<<<<<< HEAD
         self.may_skip_test_teardown = False
         self.engine = create_engine(self.pg_url)
         self.meta = MetaData()
-        self.ws_client = GQLWsClient(self)
-=======
         self.ws_client = GQLWsClient(self, '/v1/graphql')
->>>>>>> 0bb96883
 
         result = subprocess.run(['../../scripts/get-version.sh'], shell=False,
                                 stdout=subprocess.PIPE, check=True)
