--- conflicted
+++ resolved
@@ -1,25 +1,6 @@
 -- | Classes for monads used during schema construction and query parsing.
 module Hasura.GraphQL.Parser.Class where
 
-<<<<<<< HEAD
-import           Hasura.Prelude
-
-import qualified Data.HashMap.Strict                   as Map
-import qualified Language.Haskell.TH                   as TH
-
-import           Data.Has
-import           Data.Parser.JSONPath
-import           Data.Tuple.Extended
-import           GHC.Stack                             (HasCallStack)
-import           Type.Reflection                       (Typeable)
-
-import {-# SOURCE #-} Hasura.GraphQL.Parser.Internal.Parser
-import           Hasura.RQL.Types.Error
-import           Hasura.RQL.Types.Table                (TableCache, TableInfo)
-import           Hasura.Session                        (RoleName)
-import           Hasura.SQL.Backend
-import           Hasura.SQL.Types
-=======
 import                          Hasura.Prelude
 
 import                qualified Data.HashMap.Strict                   as Map
@@ -35,9 +16,9 @@
 import {-# SOURCE #-}           Hasura.GraphQL.Parser.Internal.Parser
 import                          Hasura.RQL.Types.Error
 import                          Hasura.RQL.Types.Table                (TableCache, TableInfo)
+import                          Hasura.SQL.Backend
 import                          Hasura.SQL.Types
 import                          Hasura.Session                        (RoleName)
->>>>>>> f5da1b34
 
 {- Note [Tying the knot]
 ~~~~~~~~~~~~~~~~~~~~~~~~
