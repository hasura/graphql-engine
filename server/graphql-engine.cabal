--- conflicted
+++ resolved
@@ -192,15 +192,12 @@
                      -- testing
                      , QuickCheck
                      , generic-arbitrary
-<<<<<<< HEAD
                      , quickcheck-instances
+
+                     , directory
 
                      -- scheduled triggers
                      , cron >= 0.6.2
-=======
-                     
-                     , directory
->>>>>>> 048c1de4
 
   exposed-modules:     Control.Arrow.Extended
                      , Control.Arrow.Trans
