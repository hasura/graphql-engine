--- conflicted
+++ resolved
@@ -17,17 +17,13 @@
 
 import '../GraphiQLWrapper/GraphiQL.css';
 import './OneGraphExplorer.css';
-<<<<<<< HEAD
 import styles from '../ApiExplorer.scss';
-import { showErrorNotification } from '../../Common/Notification';
 import Spinner from '../../../Common/Spinner/Spinner';
-=======
 import {
   showErrorNotification,
   showWarningNotification,
 } from '../../Common/Notification';
 import requestAction from '../../../../utils/requestAction';
->>>>>>> d3f72463
 
 class OneGraphExplorer extends React.Component {
   state = {
@@ -232,28 +228,6 @@
 
     const { renderGraphiql } = this.props;
 
-<<<<<<< HEAD
-    const explorer = this.props.loading ? (
-      <div
-        className={`${styles.height100} ${styles.display_flex} ${styles.wd300Px}`}
-      >
-        <Spinner />
-      </div>
-    ) : (
-      <GraphiQLExplorer
-        schema={schema}
-        query={query}
-        onEdit={this.editQuery}
-        explorerIsOpen={explorerOpen}
-        onToggleExplorer={this.handleToggle}
-        getDefaultScalarArgValue={getDefaultScalarArgValue}
-        makeDefaultArg={makeDefaultArg}
-        width={explorerWidth}
-      />
-    );
-
-=======
->>>>>>> d3f72463
     let explorerSeparator;
     if (explorerOpen) {
       explorerSeparator = (
@@ -280,16 +254,24 @@
         onMouseUp={this.handleExplorerResizeStop}
       >
         <div className="gqlexplorer">
-          <GraphiQLExplorer
-            schema={schema}
-            query={query}
-            onEdit={this.editQuery}
-            explorerIsOpen={explorerOpen}
-            onToggleExplorer={this.handleToggle}
-            getDefaultScalarArgValue={getDefaultScalarArgValue}
-            makeDefaultArg={makeDefaultArg}
-            width={explorerWidth}
-          />
+          {this.props.loading ? (
+            <div
+              className={`${styles.height100} ${styles.display_flex} ${styles.wd300Px}`}
+            >
+              <Spinner />
+            </div>
+          ) : (
+            <GraphiQLExplorer
+              schema={schema}
+              query={query}
+              onEdit={this.editQuery}
+              explorerIsOpen={explorerOpen}
+              onToggleExplorer={this.handleToggle}
+              getDefaultScalarArgValue={getDefaultScalarArgValue}
+              makeDefaultArg={makeDefaultArg}
+              width={explorerWidth}
+            />
+          )}
           {explorerSeparator}
         </div>
         {graphiql}
