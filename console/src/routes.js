import React from 'react';
import { Route, IndexRoute, IndexRedirect } from 'react-router';

import { connect } from 'react-redux';

import { App, Main, PageNotFound } from 'components';

import globals from './Globals';

import validateLogin from './utils/validateLogin';

import { composeOnEnterHooks } from 'utils/router';

import { loadMigrationStatus } from './components/Main/Actions';

import { dataRouterUtils } from './components/Services/Data';

import { eventRouterUtils } from './components/Services/EventTrigger';

import { getCustomResolverRouter } from './components/Services/CustomResolver';

import generatedApiExplorer from './components/Services/ApiExplorer/ApiExplorerGenerator';

import generatedLoginConnector from './components/Login/Login';

import metadataContainer from './components/Services/Metadata/Container';
import metadataOptionsContainer from './components/Services/Metadata/MetadataOptions/MetadataOptions';
import metadataStatusContainer from './components/Services/Metadata/MetadataStatus/MetadataStatus';
<<<<<<< HEAD
import whitelistQueriesContainer from './components/Services/Metadata/WhitelistQueries/WhitelistQueries';
=======
import allowedQueriesContainer from './components/Services/Metadata/AllowedQueries/AllowedQueries';
>>>>>>> b8f9847a

const routes = store => {
  // load hasuractl migration status
  const requireMigrationStatus = (nextState, replaceState, cb) => {
    if (globals.consoleMode === 'cli') {
      store.dispatch(loadMigrationStatus()).then(
        () => {
          cb();
        },
        r => {
          if (r.code === 'data_api_error') {
            if (globals.adminSecret) {
              alert('Hasura CLI: ' + r.message);
            } else {
              alert(
                `Looks like CLI is not configured with the ${
                  globals.adminSecretLabel
                }. Please configure and try again`
              );
            }
          } else {
            alert(
              'Hasura console is not able to reach your Hasura GraphQL engine instance. Please ensure that your ' +
                'instance is running and the endpoint is configured correctly.'
            );
          }
        }
      );
    } else {
      cb();
    }

    return;
  };

  const _dataRouterUtils = dataRouterUtils(connect, store, composeOnEnterHooks);
  const requireSchema = _dataRouterUtils.requireSchema;
  const dataRouter = _dataRouterUtils.makeDataRouter;

  const _eventRouterUtils = eventRouterUtils(
    connect,
    store,
    composeOnEnterHooks
  );
  const eventRouter = _eventRouterUtils.makeEventRouter;

  const customResolverRouter = getCustomResolverRouter(
    connect,
    store,
    composeOnEnterHooks
  );

  return (
    <Route path="/" component={App} onEnter={validateLogin(store)}>
      <Route path="login" component={generatedLoginConnector(connect)} />
      <Route
        path=""
        component={Main}
        onEnter={composeOnEnterHooks([requireSchema, requireMigrationStatus])}
      >
        <Route path="">
          <IndexRoute component={generatedApiExplorer(connect)} />
          <Route
            path="api-explorer"
            component={generatedApiExplorer(connect)}
          />
          <Route path="metadata" component={metadataContainer(connect)}>
            <IndexRedirect to="actions" />
            <Route path="status" component={metadataStatusContainer(connect)} />
            <Route
              path="actions"
              component={metadataOptionsContainer(connect)}
            />
            <Route
<<<<<<< HEAD
              path="whitelist-queries"
              component={whitelistQueriesContainer(connect)}
=======
              path="allowed-queries"
              component={allowedQueriesContainer(connect)}
>>>>>>> b8f9847a
            />
          </Route>
          {dataRouter}
          {eventRouter}
          {customResolverRouter}
        </Route>
      </Route>
      <Route path="404" component={PageNotFound} status="404" />
      <Route path="*" component={PageNotFound} status="404" />
    </Route>
  );
};

export default routes;<|MERGE_RESOLUTION|>--- conflicted
+++ resolved
@@ -26,11 +26,7 @@
 import metadataContainer from './components/Services/Metadata/Container';
 import metadataOptionsContainer from './components/Services/Metadata/MetadataOptions/MetadataOptions';
 import metadataStatusContainer from './components/Services/Metadata/MetadataStatus/MetadataStatus';
-<<<<<<< HEAD
-import whitelistQueriesContainer from './components/Services/Metadata/WhitelistQueries/WhitelistQueries';
-=======
 import allowedQueriesContainer from './components/Services/Metadata/AllowedQueries/AllowedQueries';
->>>>>>> b8f9847a
 
 const routes = store => {
   // load hasuractl migration status
@@ -105,13 +101,8 @@
               component={metadataOptionsContainer(connect)}
             />
             <Route
-<<<<<<< HEAD
-              path="whitelist-queries"
-              component={whitelistQueriesContainer(connect)}
-=======
               path="allowed-queries"
               component={allowedQueriesContainer(connect)}
->>>>>>> b8f9847a
             />
           </Route>
           {dataRouter}
