module Hasura.GraphQL.Resolve.Context
  ( FuncArgItem(..)
  , OrdByItem(..)
  , UpdPermForIns(..)
  , InsCtx(..)
  , RespTx
  , LazyRespTx
  , AnnPGVal(..)
  , UnresolvedVal(..)
  , resolveValPrep
  , resolveValTxt
  , InsertTxConflictCtx(..)
  , getFldInfo
  , getPGColInfo
  , getArg
  , withArg
  , withArgM
  , nameAsPath

  , PrepArgs
  , prepare
  , prepareColVal
  , withPrepArgs

  , txtConverter

  , withSelSet
  , fieldAsPath
  , resolvePGCol
  , module Hasura.GraphQL.Utils
  , module Hasura.GraphQL.Resolve.Types
  ) where

import           Data.Has
import           Hasura.Prelude

import qualified Data.HashMap.Strict           as Map
import qualified Data.Sequence                 as Seq
import qualified Database.PG.Query             as Q
import qualified Language.GraphQL.Draft.Syntax as G

import           Hasura.GraphQL.Resolve.Types
import           Hasura.GraphQL.Utils
import           Hasura.GraphQL.Validate.Field
import           Hasura.GraphQL.Validate.Types
import           Hasura.RQL.DML.Internal       (sessVarFromCurrentSetting)
import           Hasura.RQL.Types
import           Hasura.SQL.Types
import           Hasura.SQL.Value

import qualified Hasura.SQL.DML                as S

getFldInfo
  :: (MonadError QErr m, MonadReader r m, Has FieldMap r)
  => G.NamedType -> G.Name
<<<<<<< HEAD
  -> m (Either PGColInfo RelFld)
=======
  -> m (Either PGColumnInfo (RelInfo, Bool, AnnBoolExpPartialSQL, Maybe Int))
>>>>>>> ce119530
getFldInfo nt n = do
  fldMap <- asks getter
  onNothing (Map.lookup (nt,n) fldMap) $
    throw500 $ "could not lookup " <> showName n <> " in " <>
    showNamedTy nt

getPGColInfo
  :: (MonadError QErr m, MonadReader r m, Has FieldMap r)
  => G.NamedType -> G.Name -> m PGColumnInfo
getPGColInfo nt n = do
  fldInfo <- getFldInfo nt n
  case fldInfo of
    Left pgColInfo -> return pgColInfo
    Right _        -> throw500 $
      "found relinfo when expecting pgcolinfo for "
      <> showNamedTy nt <> ":" <> showName n

getArg
  :: (MonadError QErr m)
  => ArgsMap
  -> G.Name
  -> m AnnInpVal
getArg args arg =
  onNothing (Map.lookup arg args) $
  throw500 $ "missing argument: " <> showName arg

prependArgsInPath
  :: (MonadError QErr m)
  => m a -> m a
prependArgsInPath = withPathK "args"

nameAsPath
  :: (MonadError QErr m)
  => G.Name -> m a -> m a
nameAsPath name = withPathK (G.unName name)

withArg
  :: (MonadError QErr m)
  => ArgsMap
  -> G.Name
  -> (AnnInpVal -> m a)
  -> m a
withArg args arg f = prependArgsInPath $ nameAsPath arg $
  getArg args arg >>= f

withArgM
  :: (MonadError QErr m)
  => ArgsMap
  -> G.Name
  -> (AnnInpVal -> m a)
  -> m (Maybe a)
withArgM args arg f = prependArgsInPath $ nameAsPath arg $
  mapM f $ handleNull =<< Map.lookup arg args
  where
    handleNull v = bool (Just v) Nothing $
                   hasNullVal $ _aivValue v

type PrepArgs = Seq.Seq Q.PrepArg

prepare :: (MonadState PrepArgs m) => AnnPGVal -> m S.SQLExp
prepare (AnnPGVal _ _ _ scalarValue) = prepareColVal scalarValue

resolveValPrep
  :: (MonadState PrepArgs m)
  => UnresolvedVal -> m S.SQLExp
resolveValPrep = \case
  UVPG annPGVal -> prepare annPGVal
  UVSessVar colTy sessVar -> sessVarFromCurrentSetting colTy sessVar
  UVSQL sqlExp -> return sqlExp

resolveValTxt :: (Applicative f) => UnresolvedVal -> f S.SQLExp
resolveValTxt = \case
  UVPG annPGVal -> txtConverter annPGVal
  UVSessVar colTy sessVar -> sessVarFromCurrentSetting colTy sessVar
  UVSQL sqlExp -> pure sqlExp

withPrepArgs :: StateT PrepArgs m a -> m (a, PrepArgs)
withPrepArgs m = runStateT m Seq.empty

prepareColVal
  :: (MonadState PrepArgs m)
  => WithScalarType PGScalarValue -> m S.SQLExp
prepareColVal (WithScalarType scalarType colVal) = do
  preparedArgs <- get
  put (preparedArgs Seq.|> binEncoder colVal)
  return $ toPrepParam (Seq.length preparedArgs + 1) scalarType

txtConverter :: Applicative f => AnnPGVal -> f S.SQLExp
txtConverter (AnnPGVal _ _ _ scalarValue) = pure $ toTxtValue scalarValue

withSelSet :: (Monad m) => SelSet -> (Field -> m a) -> m [(Text, a)]
withSelSet selSet f =
  forM (toList selSet) $ \fld -> do
    res <- f fld
    return (G.unName $ G.unAlias $ _fAlias fld, res)

fieldAsPath :: (MonadError QErr m) => Field -> m a -> m a
fieldAsPath = nameAsPath . _fName

resolvePGCol :: (MonadError QErr m) => PGColGNameMap -> G.Name -> m PGColInfo
resolvePGCol colFldMap fldName =
  onNothing (Map.lookup fldName colFldMap) $ throw500 $
  "no column associated with name " <> G.unName fldName<|MERGE_RESOLUTION|>--- conflicted
+++ resolved
@@ -53,11 +53,7 @@
 getFldInfo
   :: (MonadError QErr m, MonadReader r m, Has FieldMap r)
   => G.NamedType -> G.Name
-<<<<<<< HEAD
-  -> m (Either PGColInfo RelFld)
-=======
-  -> m (Either PGColumnInfo (RelInfo, Bool, AnnBoolExpPartialSQL, Maybe Int))
->>>>>>> ce119530
+  -> m (Either PGColumnInfo RelFld)
 getFldInfo nt n = do
   fldMap <- asks getter
   onNothing (Map.lookup (nt,n) fldMap) $
@@ -157,7 +153,8 @@
 fieldAsPath :: (MonadError QErr m) => Field -> m a -> m a
 fieldAsPath = nameAsPath . _fName
 
-resolvePGCol :: (MonadError QErr m) => PGColGNameMap -> G.Name -> m PGColInfo
+resolvePGCol :: (MonadError QErr m)
+             => PGColGNameMap -> G.Name -> m PGColumnInfo
 resolvePGCol colFldMap fldName =
   onNothing (Map.lookup fldName colFldMap) $ throw500 $
   "no column associated with name " <> G.unName fldName