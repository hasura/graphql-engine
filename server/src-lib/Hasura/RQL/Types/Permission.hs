module Hasura.RQL.Types.Permission
       ( RoleName(..)
       , roleNameToTxt

       , SessVar
       , SessVarVal

       , UserVars
       , mkUserVars
       , isUserVar
       , getVarNames
       , getVarVal
       , roleFromVars

       , UserInfo(..)
       , mkUserInfo
       , userInfoToList
       , adminUserInfo
       , adminRole
       , isAdmin
       , PermType(..)
       , permTypeToCode
       , PermId(..)
       ) where

import           Hasura.Incremental         (Cacheable)
import           Hasura.Prelude
import           Hasura.RQL.Types.Common    (NonEmptyText, adminText, mkNonEmptyText,
                                             unNonEmptyText)
import           Hasura.Server.Utils        (adminSecretHeader, deprecatedAccessKeyHeader,
<<<<<<< HEAD
                                             isUserVar, userRoleHeader)
=======
                                             userRoleHeader)
>>>>>>> 02d13ba1
import           Hasura.SQL.Types

import qualified Database.PG.Query          as Q

import           Data.Aeson
import           Data.Hashable
import           Instances.TH.Lift          ()
import           Language.Haskell.TH.Syntax (Lift)

import qualified Data.HashMap.Strict        as Map
import qualified Data.Text                  as T
import qualified PostgreSQL.Binary.Decoding as PD

newtype RoleName
  = RoleName {getRoleTxt :: NonEmptyText}
  deriving ( Show, Eq, Ord, Hashable, FromJSONKey, ToJSONKey, FromJSON
           , ToJSON, Q.FromCol, Q.ToPrepArg, Lift, Generic, Arbitrary, NFData, Cacheable )

instance DQuote RoleName where
  dquoteTxt = roleNameToTxt

roleNameToTxt :: RoleName -> Text
roleNameToTxt = unNonEmptyText . getRoleTxt

adminRole :: RoleName
adminRole = RoleName adminText

isAdmin :: RoleName -> Bool
isAdmin = (adminRole ==)

type SessVar = Text
type SessVarVal = Text

newtype UserVars
  = UserVars { unUserVars :: Map.HashMap SessVar SessVarVal}
  deriving (Show, Eq, FromJSON, ToJSON, Hashable)

-- returns Nothing if x-hasura-role is an empty string
roleFromVars :: UserVars -> Maybe RoleName
roleFromVars uv =
  getVarVal userRoleHeader uv >>= fmap RoleName . mkNonEmptyText

getVarVal :: SessVar -> UserVars -> Maybe SessVarVal
getVarVal k =
  Map.lookup (T.toLower k) . unUserVars

getVarNames :: UserVars -> [T.Text]
getVarNames =
  Map.keys . unUserVars

mkUserVars :: [(T.Text, T.Text)] -> UserVars
mkUserVars l =
  UserVars $ Map.fromList
  [ (T.toLower k, v)
  | (k, v) <- l, isUserVar k
  ]

data UserInfo
  = UserInfo
  { userRole :: !RoleName
  , userVars :: !UserVars
  } deriving (Show, Eq, Generic)

mkUserInfo :: RoleName -> UserVars -> UserInfo
mkUserInfo rn (UserVars v) =
  UserInfo rn $ UserVars $ Map.insert userRoleHeader (roleNameToTxt rn) $
  foldl (flip Map.delete) v [adminSecretHeader, deprecatedAccessKeyHeader]

instance Hashable UserInfo

-- $(J.deriveToJSON (J.aesonDrop 4 J.camelCase){J.omitNothingFields=True}
--   ''UserInfo
--  )

userInfoToList :: UserInfo -> [(Text, Text)]
userInfoToList userInfo =
  let vars = Map.toList $ unUserVars . userVars $ userInfo
      rn = roleNameToTxt . userRole $ userInfo
  in (userRoleHeader, rn) : vars

adminUserInfo :: UserInfo
adminUserInfo =
  mkUserInfo adminRole $ mkUserVars []

data PermType
  = PTInsert
  | PTSelect
  | PTUpdate
  | PTDelete
  deriving (Eq, Lift, Generic)
instance NFData PermType
instance Cacheable PermType

instance Q.FromCol PermType where
  fromCol bs = flip Q.fromColHelper bs $ PD.enum $ \case
    "insert" -> Just PTInsert
    "update" -> Just PTUpdate
    "select" -> Just PTSelect
    "delete" -> Just PTDelete
    _   -> Nothing

permTypeToCode :: PermType -> T.Text
permTypeToCode PTInsert = "insert"
permTypeToCode PTSelect = "select"
permTypeToCode PTUpdate = "update"
permTypeToCode PTDelete = "delete"

instance Hashable PermType where
  hashWithSalt salt a = hashWithSalt salt $ permTypeToCode a

instance Show PermType where
  show PTInsert = "insert"
  show PTSelect = "select"
  show PTUpdate = "update"
  show PTDelete = "delete"

instance FromJSON PermType where
  parseJSON (String "insert") = return PTInsert
  parseJSON (String "select") = return PTSelect
  parseJSON (String "update") = return PTUpdate
  parseJSON (String "delete") = return PTDelete
  parseJSON _ =
    fail "perm_type should be one of 'insert', 'select', 'update', 'delete'"

instance ToJSON PermType where
  toJSON = String . permTypeToCode

data PermId
  = PermId
  { pidTable :: !TableName
  , pidRole  :: !RoleName
  , pidType  :: !PermType
  } deriving (Eq)

instance Show PermId where
  show (PermId tn rn pType) =
    show $ mconcat
    [ getTableTxt tn
    , "."
    , roleNameToTxt rn
    , "."
    , T.pack $ show pType
    ]<|MERGE_RESOLUTION|>--- conflicted
+++ resolved
@@ -28,11 +28,7 @@
 import           Hasura.RQL.Types.Common    (NonEmptyText, adminText, mkNonEmptyText,
                                              unNonEmptyText)
 import           Hasura.Server.Utils        (adminSecretHeader, deprecatedAccessKeyHeader,
-<<<<<<< HEAD
                                              isUserVar, userRoleHeader)
-=======
-                                             userRoleHeader)
->>>>>>> 02d13ba1
 import           Hasura.SQL.Types
 
 import qualified Database.PG.Query          as Q
