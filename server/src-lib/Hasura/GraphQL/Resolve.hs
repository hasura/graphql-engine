--- conflicted
+++ resolved
@@ -39,15 +39,10 @@
     OCSelectPkey tn permFilter hdrs ->
       validateHdrs hdrs >> RS.convertSelectByPKey tn permFilter fld
       -- RS.convertSelect tn permFilter fld
-<<<<<<< HEAD
-    OCInsert tn vn cols updPermM hdrs    ->
-      validateHdrs hdrs >> RM.convertInsert roleName (tn, vn) cols updPermM fld
-=======
     OCSelectAgg tn permFilter permLimit hdrs ->
       validateHdrs hdrs >> RS.convertAggSelect tn permFilter permLimit fld
     OCInsert tn hdrs    ->
       validateHdrs hdrs >> RI.convertInsert roleName tn fld
->>>>>>> e1253e59
       -- RM.convertInsert (tn, vn) cols fld
     OCUpdate tn permFilter hdrs ->
       validateHdrs hdrs >> RM.convertUpdate tn permFilter fld
