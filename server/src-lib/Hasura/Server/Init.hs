{-# LANGUAGE CPP #-}
module Hasura.Server.Init where

import qualified Database.PG.Query                as Q

import qualified Data.Aeson                       as J
import qualified Data.Aeson.Casing                as J
import qualified Data.Aeson.TH                    as J
import qualified Data.ByteString.Lazy.Char8       as BLC
import qualified Data.HashSet                     as Set
import qualified Data.String                      as DataString
import qualified Data.Text                        as T
import qualified Data.Text.Encoding               as TE
import qualified Text.PrettyPrint.ANSI.Leijen     as PP

import           Data.Char                        (toLower)
import           Network.Wai.Handler.Warp         (HostPreference)
import           Options.Applicative

import qualified Hasura.GraphQL.Execute.LiveQuery as LQ
import qualified Hasura.Logging                   as L

import           Hasura.Prelude
import           Hasura.RQL.Types                 (RoleName (..),
                                                   SchemaCache (..),
                                                   mkNonEmptyText)
import           Hasura.Server.Auth
import           Hasura.Server.Cors
import           Hasura.Server.Logging
import           Hasura.Server.Utils
import           Network.URI                      (parseURI)

newtype InstanceId
  = InstanceId { getInstanceId :: Text }
  deriving (Show, Eq, J.ToJSON, J.FromJSON, Q.FromCol, Q.ToPrepArg)

generateInstanceId :: IO InstanceId
generateInstanceId = InstanceId <$> generateFingerprint

data StartupTimeInfo
  = StartupTimeInfo
  { _stiMessage   :: !Text
  , _stiTimeTaken :: !Double
  }
$(J.deriveJSON (J.aesonDrop 4 J.snakeCase) ''StartupTimeInfo)

data RawConnParams
  = RawConnParams
  { rcpStripes      :: !(Maybe Int)
  , rcpConns        :: !(Maybe Int)
  , rcpIdleTime     :: !(Maybe Int)
  , rcpAllowPrepare :: !(Maybe Bool)
  } deriving (Show, Eq)

type RawAuthHook = AuthHookG (Maybe T.Text) (Maybe AuthHookType)

data RawServeOptions
  = RawServeOptions
  { rsoPort               :: !(Maybe Int)
  , rsoHost               :: !(Maybe HostPreference)
  , rsoConnParams         :: !RawConnParams
  , rsoTxIso              :: !(Maybe Q.TxIsolation)
  , rsoAdminSecret        :: !(Maybe AdminSecret)
  , rsoAuthHook           :: !RawAuthHook
  , rsoJwtSecret          :: !(Maybe JWTConfig)
  , rsoUnAuthRole         :: !(Maybe RoleName)
  , rsoCorsConfig         :: !(Maybe CorsConfig)
  , rsoEnableConsole      :: !Bool
  , rsoConsoleAssetsDir   :: !(Maybe Text)
  , rsoEnableTelemetry    :: !(Maybe Bool)
  , rsoWsReadCookie       :: !Bool
  , rsoStringifyNum       :: !Bool
  , rsoEnabledAPIs        :: !(Maybe [API])
  , rsoMxRefetchInt       :: !(Maybe LQ.RefetchInterval)
  , rsoMxBatchSize        :: !(Maybe LQ.BatchSize)
  , rsoFallbackRefetchInt :: !(Maybe LQ.RefetchInterval)
  , rsoEnableAllowlist    :: !Bool
  , rsoEnabledLogTypes    :: !(Maybe [L.EngineLogType])
  , rsoLogLevel           :: !(Maybe L.LogLevel)
  } deriving (Show, Eq)

data ServeOptions
  = ServeOptions
  { soPort             :: !Int
  , soHost             :: !HostPreference
  , soConnParams       :: !Q.ConnParams
  , soTxIso            :: !Q.TxIsolation
  , soAdminSecret      :: !(Maybe AdminSecret)
  , soAuthHook         :: !(Maybe AuthHook)
  , soJwtSecret        :: !(Maybe JWTConfig)
  , soUnAuthRole       :: !(Maybe RoleName)
  , soCorsConfig       :: !CorsConfig
  , soEnableConsole    :: !Bool
  , soConsoleAssetsDir :: !(Maybe Text)
  , soEnableTelemetry  :: !Bool
  , soStringifyNum     :: !Bool
  , soEnabledAPIs      :: !(Set.HashSet API)
  , soLiveQueryOpts    :: !LQ.LQOpts
  , soEnableAllowlist  :: !Bool
  , soEnabledLogTypes  :: !(Set.HashSet L.EngineLogType)
  , soLogLevel         :: !L.LogLevel
  } deriving (Show, Eq)

data RawConnInfo =
  RawConnInfo
  { connHost     :: !(Maybe String)
  , connPort     :: !(Maybe Int)
  , connUser     :: !(Maybe String)
  , connPassword :: !String
  , connUrl      :: !(Maybe String)
  , connDatabase :: !(Maybe String)
  , connOptions  :: !(Maybe String)
  , connRetries  :: !(Maybe Int)
  } deriving (Eq, Read, Show)

data HGECommandG a
  = HCServe !a
  | HCExport
  | HCClean
  | HCExecute
  | HCVersion
  deriving (Show, Eq)

data API
  = METADATA
  | GRAPHQL
  | PGDUMP
  | DEVELOPER
  | CONFIG
  deriving (Show, Eq, Read, Generic)
$(J.deriveJSON (J.defaultOptions { J.constructorTagModifier = map toLower })
  ''API)

instance Hashable API

type HGECommand = HGECommandG ServeOptions
type RawHGECommand = HGECommandG RawServeOptions

data HGEOptionsG a
  = HGEOptionsG
  { hoConnInfo :: !RawConnInfo
  , hoCommand  :: !(HGECommandG a)
  } deriving (Show, Eq)

type RawHGEOptions = HGEOptionsG RawServeOptions
type HGEOptions = HGEOptionsG ServeOptions

type Env = [(String, String)]

class FromEnv a where
  fromEnv :: String -> Either String a

instance FromEnv String where
  fromEnv = Right

instance FromEnv HostPreference where
  fromEnv = Right . DataString.fromString

instance FromEnv Text where
  fromEnv = Right . T.pack

instance FromEnv AuthHookType where
  fromEnv = readHookType

instance FromEnv Int where
  fromEnv = maybe (Left "Expecting Int value") Right . readMaybe

instance FromEnv AdminSecret where
  fromEnv = Right . AdminSecret . T.pack

instance FromEnv RoleName where
  fromEnv string = case mkNonEmptyText (T.pack string) of
    Nothing     -> Left "empty string not allowed"
    Just neText -> Right $ RoleName neText

instance FromEnv Bool where
  fromEnv = parseStrAsBool

instance FromEnv Q.TxIsolation where
  fromEnv = readIsoLevel

instance FromEnv CorsConfig where
  fromEnv = readCorsDomains

instance FromEnv [API] where
  fromEnv = readAPIs

instance FromEnv LQ.BatchSize where
  fromEnv = fmap LQ.mkBatchSize . readEither

instance FromEnv LQ.RefetchInterval where
  fromEnv = fmap LQ.refetchIntervalFromMilli . readEither

instance FromEnv JWTConfig where
  fromEnv = readJson

instance FromEnv [L.EngineLogType] where
  fromEnv = readLogTypes

instance FromEnv L.LogLevel where
  fromEnv = readLogLevel

parseStrAsBool :: String -> Either String Bool
parseStrAsBool t
  | map toLower t `elem` truthVals = Right True
  | map toLower t `elem` falseVals = Right False
  | otherwise = Left errMsg
  where
    truthVals = ["true", "t", "yes", "y"]
    falseVals = ["false", "f", "no", "n"]

    errMsg = " Not a valid boolean text. " ++ "True values are "
             ++ show truthVals ++ " and  False values are " ++ show falseVals
             ++ ". All values are case insensitive"

readIsoLevel :: String -> Either String Q.TxIsolation
readIsoLevel isoS =
  case isoS of
    "read-committed" -> return Q.ReadCommitted
    "repeatable-read" -> return Q.RepeatableRead
    "serializable" -> return Q.Serializable
    _ -> Left "Only expecting read-committed / repeatable-read / serializable"

type WithEnv a = ReaderT Env (ExceptT String Identity) a

runWithEnv :: Env -> WithEnv a -> Either String a
runWithEnv env m = runIdentity $ runExceptT $ runReaderT m env

returnJust :: Monad m => a -> m (Maybe a)
returnJust = return . Just

considerEnv :: FromEnv a => String -> WithEnv (Maybe a)
considerEnv envVar = do
  env <- ask
  case lookup envVar env of
    Nothing  -> return Nothing
    Just val -> either throwErr returnJust $ fromEnv val
  where
    throwErr s = throwError $
      "Fatal Error:- Environment variable " ++ envVar ++ ": " ++ s

considerEnvs :: FromEnv a => [String] -> WithEnv (Maybe a)
considerEnvs envVars = foldl1 (<|>) <$> mapM considerEnv envVars

withEnv :: FromEnv a => Maybe a -> String -> WithEnv (Maybe a)
withEnv mVal envVar =
  maybe (considerEnv envVar) returnJust mVal

withEnvs :: FromEnv a => Maybe a -> [String] -> WithEnv (Maybe a)
withEnvs mVal envVars =
  maybe (considerEnvs envVars) returnJust mVal

withEnvBool :: Bool -> String -> WithEnv Bool
withEnvBool bVal envVar =
  bool considerEnv' (return True) bVal
  where
    considerEnv' = do
      mEnvVal <- considerEnv envVar
      maybe (return False) return mEnvVal

withEnvJwtConf :: Maybe JWTConfig -> String -> WithEnv (Maybe JWTConfig)
withEnvJwtConf jVal envVar =
  maybe (considerEnv envVar) returnJust jVal

mkHGEOptions :: RawHGEOptions -> WithEnv HGEOptions
mkHGEOptions (HGEOptionsG rawConnInfo rawCmd) =
  HGEOptionsG <$> connInfo <*> cmd
  where
    connInfo = mkRawConnInfo rawConnInfo
    cmd = case rawCmd of
      HCServe rso -> HCServe <$> mkServeOptions rso
      HCExport    -> return HCExport
      HCClean     -> return HCClean
      HCExecute   -> return HCExecute
      HCVersion   -> return HCVersion

mkRawConnInfo :: RawConnInfo -> WithEnv RawConnInfo
mkRawConnInfo rawConnInfo = do
  withEnvUrl <- withEnv rawDBUrl $ fst databaseUrlEnv
  withEnvRetries <- withEnv retries $ fst retriesNumEnv
  return $ rawConnInfo { connUrl = withEnvUrl
                       , connRetries = withEnvRetries
                       }
  where
    rawDBUrl = connUrl rawConnInfo
    retries = connRetries rawConnInfo

mkServeOptions :: RawServeOptions -> WithEnv ServeOptions
mkServeOptions rso = do
  port <- fromMaybe 8080 <$>
          withEnv (rsoPort rso) (fst servePortEnv)
  host <- fromMaybe "*" <$>
          withEnv (rsoHost rso) (fst serveHostEnv)

  connParams <- mkConnParams $ rsoConnParams rso
  txIso <- fromMaybe Q.ReadCommitted <$> withEnv (rsoTxIso rso) (fst txIsoEnv)
  adminScrt <- withEnvs (rsoAdminSecret rso) $ map fst [adminSecretEnv, accessKeyEnv]
  authHook <- mkAuthHook $ rsoAuthHook rso
  jwtSecret <- withEnvJwtConf (rsoJwtSecret rso) $ fst jwtSecretEnv
  unAuthRole <- withEnv (rsoUnAuthRole rso) $ fst unAuthRoleEnv
  corsCfg <- mkCorsConfig $ rsoCorsConfig rso
  enableConsole <- withEnvBool (rsoEnableConsole rso) $
                   fst enableConsoleEnv
  consoleAssetsDir <- withEnv (rsoConsoleAssetsDir rso) (fst consoleAssetsDirEnv)
  enableTelemetry <- fromMaybe True <$>
                     withEnv (rsoEnableTelemetry rso) (fst enableTelemetryEnv)
  strfyNum <- withEnvBool (rsoStringifyNum rso) $ fst stringifyNumEnv
  enabledAPIs <- Set.fromList . fromMaybe defaultAPIs <$>
                     withEnv (rsoEnabledAPIs rso) (fst enabledAPIsEnv)
  lqOpts <- mkLQOpts
  enableAL <- withEnvBool (rsoEnableAllowlist rso) $ fst enableAllowlistEnv
  enabledLogs <- Set.fromList . fromMaybe (Set.toList L.defaultEnabledLogTypes) <$>
                 withEnv (rsoEnabledLogTypes rso) (fst enabledLogsEnv)
  serverLogLevel <- fromMaybe L.LevelInfo <$> withEnv (rsoLogLevel rso) (fst logLevelEnv)
  return $ ServeOptions port host connParams txIso adminScrt authHook jwtSecret
                        unAuthRole corsCfg enableConsole consoleAssetsDir
                        enableTelemetry strfyNum enabledAPIs lqOpts enableAL
                        enabledLogs serverLogLevel
  where
#ifdef DeveloperAPIs
    defaultAPIs = [METADATA,GRAPHQL,PGDUMP,CONFIG,DEVELOPER]
#else
    defaultAPIs = [METADATA,GRAPHQL,PGDUMP,CONFIG]
#endif
    mkConnParams (RawConnParams s c i p) = do
      stripes <- fromMaybe 1 <$> withEnv s (fst pgStripesEnv)
      conns <- fromMaybe 50 <$> withEnv c (fst pgConnsEnv)
      iTime <- fromMaybe 180 <$> withEnv i (fst pgTimeoutEnv)
      allowPrepare <- fromMaybe True <$> withEnv p (fst pgUsePrepareEnv)
      return $ Q.ConnParams stripes conns iTime allowPrepare

    mkAuthHook (AuthHookG mUrl mType) = do
      mUrlEnv <- withEnv mUrl $ fst authHookEnv
      authModeM <- withEnv mType (fst authHookModeEnv)
      ty <- maybe (authHookTyEnv mType) return authModeM
      return (flip AuthHookG ty <$> mUrlEnv)

    -- Also support HASURA_GRAPHQL_AUTH_HOOK_TYPE
    -- TODO:- drop this in next major update
    authHookTyEnv mType = fromMaybe AHTGet <$>
      withEnv mType "HASURA_GRAPHQL_AUTH_HOOK_TYPE"

    mkCorsConfig mCfg = do
      corsCfg <- fromMaybe CCAllowAll <$> withEnv mCfg (fst corsDomainEnv)
      readCookVal <- withEnvBool (rsoWsReadCookie rso) (fst wsReadCookieEnv)
      wsReadCookie <- case (isCorsDisabled corsCfg, readCookVal) of
        (True, _)      -> return readCookVal
        (False, True)  -> throwError $ fst wsReadCookieEnv
                          <> " can only be used when CORS is disabled"
        (False, False) -> return False
      return $ case corsCfg of
        CCDisabled _ -> CCDisabled wsReadCookie
        _            -> corsCfg

    mkLQOpts = do
      mxRefetchIntM <- withEnv (rsoMxRefetchInt rso) $
                       fst mxRefetchDelayEnv
      mxBatchSizeM <- withEnv (rsoMxBatchSize rso) $
                      fst mxBatchSizeEnv
      fallbackRefetchIntM <- withEnv (rsoFallbackRefetchInt rso) $
                             fst fallbackRefetchDelayEnv
      return $ LQ.mkLQOpts (LQ.mkMxOpts mxBatchSizeM mxRefetchIntM)
        (LQ.mkFallbackOpts fallbackRefetchIntM)


mkExamplesDoc :: [[String]] -> PP.Doc
mkExamplesDoc exampleLines =
  PP.text "Examples: " PP.<$> PP.indent 2 (PP.vsep examples)
  where
    examples = map PP.text $ intercalate [""] exampleLines

mkEnvVarDoc :: [(String, String)] -> PP.Doc
mkEnvVarDoc envVars =
  PP.text "Environment variables: " PP.<$>
  PP.indent 2 (PP.vsep $ map mkEnvVarLine envVars)
  where
    mkEnvVarLine (var, desc) =
      (PP.fillBreak 40 (PP.text var) PP.<+> prettifyDesc desc) <> PP.hardline
    prettifyDesc = PP.align . PP.fillSep . map PP.text . words

mainCmdFooter :: PP.Doc
mainCmdFooter =
  examplesDoc PP.<$> PP.text "" PP.<$> envVarDoc
  where
    examplesDoc = mkExamplesDoc examples
    examples =
      [
        [ "# Serve GraphQL Engine on default port (8080) with console disabled"
        , "graphql-engine --database-url <database-url> serve"
        ]
      , [ "# For more options, checkout"
        , "graphql-engine serve --help"
        ]
      ]

    envVarDoc = mkEnvVarDoc [databaseUrlEnv, retriesNumEnv]

databaseUrlEnv :: (String, String)
databaseUrlEnv =
  ( "HASURA_GRAPHQL_DATABASE_URL"
  , "Postgres database URL. Example postgres://foo:bar@example.com:2345/database"
  )

serveCmdFooter :: PP.Doc
serveCmdFooter =
  examplesDoc PP.<$> PP.text "" PP.<$> envVarDoc
  where
    examplesDoc = mkExamplesDoc examples
    examples =
      [
        [ "# Start GraphQL Engine on default port (8080) with console enabled"
        , "graphql-engine --database-url <database-url> serve --enable-console"
        ]
      , [ "# Start GraphQL Engine on default port (8080) with console disabled"
        , "graphql-engine --database-url <database-url> serve"
        ]
      , [ "# Start GraphQL Engine on a different port (say 9090) with console disabled"
        , "graphql-engine --database-url <database-url> serve --server-port 9090"
        ]
      , [ "# Start GraphQL Engine with admin secret key"
        , "graphql-engine --database-url <database-url> serve --admin-secret <adminsecretkey>"
        ]
      , [ "# Start GraphQL Engine with restrictive CORS policy (only allow https://example.com:8080)"
        , "graphql-engine --database-url <database-url> serve --cors-domain https://example.com:8080"
        ]
      , [ "# Start GraphQL Engine with multiple domains for CORS (https://example.com, http://localhost:3000 and https://*.foo.bar.com)"
        , "graphql-engine --database-url <database-url> serve --cors-domain \"https://example.com, https://*.foo.bar.com, http://localhost:3000\""
        ]
      , [ "# Start GraphQL Engine with Authentication Webhook (GET)"
        , "graphql-engine --database-url <database-url> serve --admin-secret <adminsecretkey>"
          <> " --auth-hook https://mywebhook.com/get"
        ]
      , [ "# Start GraphQL Engine with Authentication Webhook (POST)"
        , "graphql-engine --database-url <database-url> serve --admin-secret <adminsecretkey>"
          <> " --auth-hook https://mywebhook.com/post --auth-hook-mode POST"
        ]
      , [ "# Start GraphQL Engine with telemetry enabled/disabled"
        , "graphql-engine --database-url <database-url> serve --enable-telemetry true|false"
        ]
      ]

    envVarDoc = mkEnvVarDoc $ envVars <> eventEnvs
    envVars =
      [ databaseUrlEnv, retriesNumEnv, servePortEnv, serveHostEnv
      , pgStripesEnv, pgConnsEnv, pgTimeoutEnv, pgUsePrepareEnv, txIsoEnv
      , adminSecretEnv , accessKeyEnv, authHookEnv, authHookModeEnv
      , jwtSecretEnv, unAuthRoleEnv, corsDomainEnv, enableConsoleEnv
      , enableTelemetryEnv, wsReadCookieEnv, stringifyNumEnv, enabledAPIsEnv
      , enableAllowlistEnv, enabledLogsEnv, logLevelEnv
      ]

    eventEnvs =
      [ ( "HASURA_GRAPHQL_EVENTS_HTTP_POOL_SIZE"
        , "Max event threads"
        )
      , ( "HASURA_GRAPHQL_EVENTS_FETCH_INTERVAL"
        , "Postgres events polling interval in milliseconds"
        )
      ]

retriesNumEnv :: (String, String)
retriesNumEnv =
  ( "HASURA_GRAPHQL_NO_OF_RETRIES"
  , "No.of retries if Postgres connection error occurs (default: 1)"
  )

servePortEnv :: (String, String)
servePortEnv =
  ( "HASURA_GRAPHQL_SERVER_PORT"
  , "Port on which graphql-engine should be served (default: 8080)"
  )

serveHostEnv :: (String, String)
serveHostEnv =
  ( "HASURA_GRAPHQL_SERVER_HOST"
  , "Host on which graphql-engine will listen (default: *)"
  )

pgConnsEnv :: (String, String)
pgConnsEnv =
  ( "HASURA_GRAPHQL_PG_CONNECTIONS"
  , "Number of connections per stripe that need to be opened to Postgres (default: 50)"
  )

pgStripesEnv :: (String, String)
pgStripesEnv =
  ( "HASURA_GRAPHQL_PG_STRIPES"
  , "Number of stripes (distinct sub-pools) to maintain with Postgres (default: 1)"
  )

pgTimeoutEnv :: (String, String)
pgTimeoutEnv =
  ( "HASURA_GRAPHQL_PG_TIMEOUT"
  , "Each connection's idle time before it is closed (default: 180 sec)"
  )

pgUsePrepareEnv :: (String, String)
pgUsePrepareEnv =
  ( "HASURA_GRAPHQL_USE_PREPARED_STATEMENTS"
  , "Use prepared statements for queries (default: true)"
  )

txIsoEnv :: (String, String)
txIsoEnv =
  ( "HASURA_GRAPHQL_TX_ISOLATION"
  , "transaction isolation. read-committed / repeatable-read / serializable (default: read-commited)"
  )

accessKeyEnv :: (String, String)
accessKeyEnv =
  ( "HASURA_GRAPHQL_ACCESS_KEY"
  , "Admin secret key, required to access this instance (deprecated: use HASURA_GRAPHQL_ADMIN_SECRET instead)"
  )

adminSecretEnv :: (String, String)
adminSecretEnv =
  ( "HASURA_GRAPHQL_ADMIN_SECRET"
  , "Admin Secret key, required to access this instance"
  )

authHookEnv :: (String, String)
authHookEnv =
  ( "HASURA_GRAPHQL_AUTH_HOOK"
  , "URL of the authorization webhook required to authorize requests"
  )

authHookModeEnv :: (String, String)
authHookModeEnv =
  ( "HASURA_GRAPHQL_AUTH_HOOK_MODE"
  , "HTTP method to use for authorization webhook (default: GET)"
  )

jwtSecretEnv :: (String, String)
jwtSecretEnv =
  ( "HASURA_GRAPHQL_JWT_SECRET"
  , jwtSecretHelp
  )

unAuthRoleEnv :: (String, String)
unAuthRoleEnv =
  ( "HASURA_GRAPHQL_UNAUTHORIZED_ROLE"
  , "Unauthorized role, used when admin-secret is not sent in admin-secret only mode "
                                 ++ "or \"Authorization\" header is absent in JWT mode"
  )

corsDomainEnv :: (String, String)
corsDomainEnv =
  ( "HASURA_GRAPHQL_CORS_DOMAIN"
  , "CSV of list of domains, excluding scheme (http/https) and including  port, "
    ++ "to allow CORS for. Wildcard domains are allowed. See docs for details."
  )

enableConsoleEnv :: (String, String)
enableConsoleEnv =
  ( "HASURA_GRAPHQL_ENABLE_CONSOLE"
  , "Enable API Console"
  )

enableTelemetryEnv :: (String, String)
enableTelemetryEnv =
  ( "HASURA_GRAPHQL_ENABLE_TELEMETRY"
  -- TODO: better description
  , "Enable anonymous telemetry (default: true)"
  )

wsReadCookieEnv :: (String, String)
wsReadCookieEnv =
  ( "HASURA_GRAPHQL_WS_READ_COOKIE"
  , "Read cookie on WebSocket initial handshake, even when CORS is disabled."
  ++ " This can be a potential security flaw! Please make sure you know "
  ++ "what you're doing."
  ++ "This configuration is only applicable when CORS is disabled."
  )

stringifyNumEnv :: (String, String)
stringifyNumEnv =
  ( "HASURA_GRAPHQL_STRINGIFY_NUMERIC_TYPES"
  , "Stringify numeric types (default: false)"
  )

enabledAPIsEnv :: (String, String)
enabledAPIsEnv =
  ( "HASURA_GRAPHQL_ENABLED_APIS"
  , "Comma separated list of enabled APIs. (default: metadata,graphql,pgdump,config)"
  )

consoleAssetsDirEnv :: (String, String)
consoleAssetsDirEnv =
  ( "HASURA_GRAPHQL_CONSOLE_ASSETS_DIR"
  , "A directory from which static assets required for console is served at"
  ++ "'/console/assets' path. Can be set to '/srv/console-assets' on the"
  ++ " default docker image to disable loading assets from CDN."
  )

enabledLogsEnv :: (String, String)
enabledLogsEnv =
  ( "HASURA_GRAPHQL_ENABLED_LOG_TYPES"
  , "Comma separated list of enabled log types "
    <> "(default: startup,http-log,webhook-log,websocket-log)"
    <> "(all: startup,http-log,webhook-log,websocket-log,query-log)"
  )

logLevelEnv :: (String, String)
logLevelEnv =
  ( "HASURA_GRAPHQL_LOG_LEVEL"
  , "Server log level (default: info) (all: error, warn, info, debug)"
  )

parseRawConnInfo :: Parser RawConnInfo
parseRawConnInfo =
  RawConnInfo <$> host <*> port <*> user <*> password
              <*> dbUrl <*> dbName <*> pure Nothing
              <*> retries
  where
    host = optional $
      strOption ( long "host" <>
                  metavar "<HOST>" <>
                  help "Postgres server host" )

    port = optional $
      option auto ( long "port" <>
                  short 'p' <>
                  metavar "<PORT>" <>
                  help "Postgres server port" )

    user = optional $
      strOption ( long "user" <>
                  short 'u' <>
                  metavar "<USER>" <>
                  help "Database user name" )

    password =
      strOption ( long "password" <>
                  metavar "<PASSWORD>" <>
                  value "" <>
                  help "Password of the user"
                )

    dbUrl = optional $
      strOption
                ( long "database-url" <>
                  metavar "<DATABASE-URL>" <>
                  help (snd databaseUrlEnv)
                )

    dbName = optional $
      strOption ( long "dbname" <>
                  short 'd' <>
                  metavar "<DBNAME>" <>
                  help "Database name to connect to"
                )
    retries = optional $
      option auto ( long "retries" <>
                    metavar "NO OF RETRIES" <>
                    help (snd retriesNumEnv)
                  )

connInfoErrModifier :: String -> String
connInfoErrModifier s = "Fatal Error : " ++ s

<<<<<<< HEAD
mkConnInfo :: RawConnInfo -> Either String Q.ConnInfo
mkConnInfo (RawConnInfo mHost mPort mUser pass mURL mDB opts mRetries) =
  case (mHost, mPort, mUser, mDB, mURL) of

    (Just host, Just port, Just user, Just db, Nothing) ->
      return $ Q.CIOptions $ Q.ConnOptions host port user pass db opts retries
=======
mkConnInfo ::RawConnInfo -> Either String Q.ConnInfo
mkConnInfo (RawConnInfo mHost mPort mUser password mURL mDB opts mRetries) =
  case (mHost, mPort, mUser, mDB, mURL) of

    (Just host, Just port, Just user, Just db, Nothing) ->
      return $ Q.ConnInfo host port user password db opts retries
>>>>>>> 5dfe3b86

    (_, _, _, _, Just dbURL) ->
      return $ Q.CIDatabaseURI retries $ TE.encodeUtf8 $ T.pack dbURL
    _ -> throwError $ "Invalid options. "
                    ++ "Expecting all database connection params "
                    ++ "(host, port, user, dbname, password) or "
                    ++ "database-url (HASURA_GRAPHQL_DATABASE_URL)"
  where
    retries = fromMaybe 1 mRetries

parseTxIsolation :: Parser (Maybe Q.TxIsolation)
parseTxIsolation = optional $
  option (eitherReader readIsoLevel)
           ( long "tx-iso" <>
             short 'i' <>
             metavar "<TXISO>" <>
             help (snd txIsoEnv)
           )

parseConnParams :: Parser RawConnParams
parseConnParams =
  RawConnParams <$> stripes <*> conns <*> timeout <*> allowPrepare
  where
    stripes = optional $
      option auto
              ( long "stripes" <>
                 short 's' <>
                 metavar "<NO OF STRIPES>" <>
                 help (snd pgStripesEnv)
              )

    conns = optional $
      option auto
            ( long "connections" <>
               short 'c' <>
               metavar "<NO OF CONNS>" <>
               help (snd pgConnsEnv)
            )

    timeout = optional $
      option auto
              ( long "timeout" <>
                metavar "<SECONDS>" <>
                help (snd pgTimeoutEnv)
              )
    allowPrepare = optional $
      option (eitherReader parseStrAsBool)
              ( long "use-prepared-statements" <>
                metavar "<true|false>" <>
                help (snd pgUsePrepareEnv)
              )

parseServerPort :: Parser (Maybe Int)
parseServerPort = optional $
  option auto
       ( long "server-port" <>
         metavar "<PORT>" <>
         help (snd servePortEnv)
       )

parseServerHost :: Parser (Maybe HostPreference)
parseServerHost = optional $ strOption ( long "server-host" <>
                metavar "<HOST>" <>
                help "Host on which graphql-engine will listen (default: *)"
              )

parseAccessKey :: Parser (Maybe AdminSecret)
parseAccessKey =
  optional $ AdminSecret <$>
    strOption ( long "access-key" <>
                metavar "ADMIN SECRET KEY (DEPRECATED: USE --admin-secret)" <>
                help (snd adminSecretEnv)
              )

parseAdminSecret :: Parser (Maybe AdminSecret)
parseAdminSecret =
  optional $ AdminSecret <$>
    strOption ( long "admin-secret" <>
                metavar "ADMIN SECRET KEY" <>
                help (snd adminSecretEnv)
              )

readHookType :: String -> Either String AuthHookType
readHookType tyS =
  case tyS of
    "GET"  -> Right AHTGet
    "POST" -> Right AHTPost
    _      -> Left "Only expecting GET / POST"

readAPIs :: String -> Either String [API]
readAPIs = mapM readAPI . T.splitOn "," . T.pack
  where readAPI si = case T.toUpper $ T.strip si of
          "METADATA"  -> Right METADATA
          "GRAPHQL"   -> Right GRAPHQL
          "PGDUMP"    -> Right PGDUMP
          "DEVELOPER" -> Right DEVELOPER
          "CONFIG"    -> Right CONFIG
          _            -> Left "Only expecting list of comma separated API types metadata,graphql,pgdump,developer,config"

readLogTypes :: String -> Either String [L.EngineLogType]
readLogTypes = mapM readLogType . T.splitOn "," . T.pack
  where readLogType si = case T.toLower $ T.strip si of
          "startup"       -> Right L.ELTStartup
          "http-log"      -> Right L.ELTHttpLog
          "webhook-log"   -> Right L.ELTWebhookLog
          "websocket-log" -> Right L.ELTWebsocketLog
          "query-log"     -> Right L.ELTQueryLog
          _               -> Left $ "Valid list of comma-separated log types: "
                             <> BLC.unpack (J.encode L.userAllowedLogTypes)

readLogLevel :: String -> Either String L.LogLevel
readLogLevel s = case T.toLower $ T.strip $ T.pack s of
  "debug" -> Right L.LevelDebug
  "info"  -> Right L.LevelInfo
  "warn"  -> Right L.LevelWarn
  "error" -> Right L.LevelError
  _       -> Left "Valid log levels: debug, info, warn or error"


readJson :: (J.FromJSON a) => String -> Either String a
readJson = J.eitherDecodeStrict . txtToBs . T.pack


parseWebHook :: Parser RawAuthHook
parseWebHook =
  AuthHookG <$> url <*> urlType
  where
    url = optional $
      strOption ( long "auth-hook" <>
                  metavar "<WEB HOOK URL>" <>
                  help (snd authHookEnv)
                )
    urlType = optional $
      option (eitherReader readHookType)
                  ( long "auth-hook-mode" <>
                    metavar "<GET|POST>" <>
                    help (snd authHookModeEnv)
                  )

parseJwtSecret :: Parser (Maybe JWTConfig)
parseJwtSecret =
  optional $
    option (eitherReader readJson)
    ( long "jwt-secret" <>
      metavar "<JSON CONFIG>" <>
      help (snd jwtSecretEnv)
    )

jwtSecretHelp :: String
jwtSecretHelp = "The JSON containing type and the JWK used for verifying. e.g: "
              <> "`{\"type\": \"HS256\", \"key\": \"<your-hmac-shared-secret>\", \"claims_namespace\": \"<optional-custom-claims-key-name>\"}`,"
              <> "`{\"type\": \"RS256\", \"key\": \"<your-PEM-RSA-public-key>\", \"claims_namespace\": \"<optional-custom-claims-key-name>\"}`"

parseUnAuthRole :: Parser (Maybe RoleName)
parseUnAuthRole = fmap mkRoleName $ optional $
  strOption ( long "unauthorized-role" <>
              metavar "<ROLE>" <>
              help (snd unAuthRoleEnv)
            )
  where
    mkRoleName mText = mText >>= (fmap RoleName . mkNonEmptyText)

parseCorsConfig :: Parser (Maybe CorsConfig)
parseCorsConfig = mapCC <$> disableCors <*> corsDomain
  where
    corsDomain = optional $
      option (eitherReader readCorsDomains)
      ( long "cors-domain" <>
        metavar "<DOMAINS>" <>
        help (snd corsDomainEnv)
      )

    disableCors =
      switch ( long "disable-cors" <>
               help "Disable CORS. Do not send any CORS headers on any request"
             )

    mapCC isDisabled domains =
      bool domains (Just $ CCDisabled False) isDisabled

parseEnableConsole :: Parser Bool
parseEnableConsole =
  switch ( long "enable-console" <>
           help (snd enableConsoleEnv)
         )

parseConsoleAssetsDir :: Parser (Maybe Text)
parseConsoleAssetsDir = optional $
    option (eitherReader fromEnv)
      ( long "console-assets-dir" <>
        help (snd consoleAssetsDirEnv)
      )

parseEnableTelemetry :: Parser (Maybe Bool)
parseEnableTelemetry = optional $
  option (eitherReader parseStrAsBool)
         ( long "enable-telemetry" <>
           help (snd enableTelemetryEnv)
         )

parseWsReadCookie :: Parser Bool
parseWsReadCookie =
  switch ( long "ws-read-cookie" <>
           help (snd wsReadCookieEnv)
         )

parseStringifyNum :: Parser Bool
parseStringifyNum =
  switch ( long "stringify-numeric-types" <>
           help (snd stringifyNumEnv)
         )

parseEnabledAPIs :: Parser (Maybe [API])
parseEnabledAPIs = optional $
  option (eitherReader readAPIs)
         ( long "enabled-apis" <>
           help (snd enabledAPIsEnv)
         )

parseMxRefetchInt :: Parser (Maybe LQ.RefetchInterval)
parseMxRefetchInt =
  optional $
    option (eitherReader fromEnv)
    ( long "live-queries-multiplexed-refetch-interval" <>
      metavar "<INTERVAL(ms)>" <>
      help (snd mxRefetchDelayEnv)
    )

parseMxBatchSize :: Parser (Maybe LQ.BatchSize)
parseMxBatchSize =
  optional $
    option (eitherReader fromEnv)
    ( long "live-queries-multiplexed-batch-size" <>
      metavar "BATCH_SIZE" <>
      help (snd mxBatchSizeEnv)
    )

parseEnableAllowlist :: Parser Bool
parseEnableAllowlist =
  switch ( long "enable-allowlist" <>
           help (snd enableAllowlistEnv)
         )

mxRefetchDelayEnv :: (String, String)
mxRefetchDelayEnv =
  ( "HASURA_GRAPHQL_LIVE_QUERIES_MULTIPLEXED_REFETCH_INTERVAL"
  , "results will only be sent once in this interval (in milliseconds) for "
  <> "live queries which can be multiplexed. Default: 1000 (1sec)"
  )

mxBatchSizeEnv :: (String, String)
mxBatchSizeEnv =
  ( "HASURA_GRAPHQL_LIVE_QUERIES_MULTIPLEXED_BATCH_SIZE"
  , "multiplexed live queries are split into batches of the specified "
  <> "size. Default 100. "
  )

enableAllowlistEnv :: (String, String)
enableAllowlistEnv =
  ( "HASURA_GRAPHQL_ENABLE_ALLOWLIST"
  , "Only accept allowed GraphQL queries"
  )

parseFallbackRefetchInt :: Parser (Maybe LQ.RefetchInterval)
parseFallbackRefetchInt =
  optional $
    option (eitherReader fromEnv)
    ( long "live-queries-fallback-refetch-interval" <>
      metavar "<INTERVAL(ms)>" <>
      help (snd mxRefetchDelayEnv)
    )

fallbackRefetchDelayEnv :: (String, String)
fallbackRefetchDelayEnv =
  ( "HASURA_GRAPHQL_LIVE_QUERIES_FALLBACK_REFETCH_INTERVAL"
  , "results will only be sent once in this interval (in milliseconds) for "
  <> "live queries which cannot be multiplexed. Default: 1000 (1sec)"
  )

parseEnabledLogs :: Parser (Maybe [L.EngineLogType])
parseEnabledLogs = optional $
  option (eitherReader readLogTypes)
         ( long "enabled-log-types" <>
           help (snd enabledLogsEnv)
         )

parseLogLevel :: Parser (Maybe L.LogLevel)
parseLogLevel = optional $
  option (eitherReader readLogLevel)
         ( long "log-level" <>
           help (snd logLevelEnv)
         )

-- Init logging related
connInfoToLog :: Q.ConnInfo -> StartupLog
connInfoToLog ci =
  StartupLog L.LevelInfo "postgres_connection" infoVal
  where
    infoVal = case ci of
      Q.CIDatabaseURI retries uri -> mkDBUriLog retries $
                                     T.unpack $ bsToTxt uri
      Q.CIOptions co              ->
        J.object [ "host" J..= Q.connHost co
                 , "port" J..= Q.connPort co
                 , "user" J..= Q.connUser co
                 , "database" J..= Q.connDatabase co
                 , "retries" J..= Q.connRetries co
                 ]

    mkDBUriLog retries uri =
      case show <$> parseURI uri of
        Nothing -> J.object
          [ "error" J..= ("parsing database url failed" :: String)]
        Just s  -> J.object
          [ "retries" J..= retries
          , "database_url" J..= s
          ]

serveOptsToLog :: ServeOptions -> StartupLog
serveOptsToLog so =
  StartupLog L.LevelInfo "server_configuration" infoVal
  where
    infoVal = J.object [ "port" J..= soPort so
                       , "server_host" J..= show (soHost so)
                       , "transaction_isolation" J..= show (soTxIso so)
                       , "admin_secret_set" J..= isJust (soAdminSecret so)
                       , "auth_hook" J..= (ahUrl <$> soAuthHook so)
                       , "auth_hook_mode" J..= (show . ahType <$> soAuthHook so)
                       , "jwt_secret" J..= (J.toJSON <$> soJwtSecret so)
                       , "unauth_role" J..= soUnAuthRole so
                       , "cors_config" J..= soCorsConfig so
                       , "enable_console" J..= soEnableConsole so
                       , "console_assets_dir" J..= soConsoleAssetsDir so
                       , "enable_telemetry" J..= soEnableTelemetry so
                       , "use_prepared_statements" J..= (Q.cpAllowPrepare . soConnParams) so
                       , "stringify_numeric_types" J..= soStringifyNum so
                       , "enabled_apis" J..= soEnabledAPIs so
                       , "live_query_options" J..= soLiveQueryOpts so
                       , "enable_allowlist" J..= soEnableAllowlist so
                       , "enabled_log_types" J..= soEnabledLogTypes so
                       , "log_level" J..= soLogLevel so
                       ]

mkGenericStrLog :: L.LogLevel -> T.Text -> String -> StartupLog
mkGenericStrLog logLevel k msg =
  StartupLog logLevel k $ J.toJSON msg

mkGenericLog :: (J.ToJSON a) => L.LogLevel -> Text -> a -> StartupLog
mkGenericLog logLevel k msg =
  StartupLog logLevel k $ J.toJSON msg

inconsistentMetadataLog :: SchemaCache -> StartupLog
inconsistentMetadataLog sc =
  StartupLog L.LevelWarn "inconsistent_metadata" infoVal
  where
    infoVal = J.object ["objects" J..= scInconsistentObjs sc]<|MERGE_RESOLUTION|>--- conflicted
+++ resolved
@@ -658,21 +658,12 @@
 connInfoErrModifier :: String -> String
 connInfoErrModifier s = "Fatal Error : " ++ s
 
-<<<<<<< HEAD
 mkConnInfo :: RawConnInfo -> Either String Q.ConnInfo
-mkConnInfo (RawConnInfo mHost mPort mUser pass mURL mDB opts mRetries) =
-  case (mHost, mPort, mUser, mDB, mURL) of
-
-    (Just host, Just port, Just user, Just db, Nothing) ->
-      return $ Q.CIOptions $ Q.ConnOptions host port user pass db opts retries
-=======
-mkConnInfo ::RawConnInfo -> Either String Q.ConnInfo
 mkConnInfo (RawConnInfo mHost mPort mUser password mURL mDB opts mRetries) =
   case (mHost, mPort, mUser, mDB, mURL) of
 
     (Just host, Just port, Just user, Just db, Nothing) ->
-      return $ Q.ConnInfo host port user password db opts retries
->>>>>>> 5dfe3b86
+      return $ Q.CIOptions $ Q.ConnOptions host port user password db opts retries
 
     (_, _, _, _, Just dbURL) ->
       return $ Q.CIDatabaseURI retries $ TE.encodeUtf8 $ T.pack dbURL
