--- conflicted
+++ resolved
@@ -436,14 +436,6 @@
 CREATE TRIGGER hdb_schema_update_event_notifier AFTER INSERT ON hdb_catalog.hdb_schema_update_event
   FOR EACH ROW EXECUTE PROCEDURE hdb_catalog.hdb_schema_update_event_notifier();
 
-<<<<<<< HEAD
-CREATE TABLE hdb_catalog.hdb_query_collection
-(
-  collection_name TEXT PRIMARY KEY,
-  collection_defn JSONB NOT NULL,
-  comment TEXT NULL,
-  is_system_defined boolean default false
-=======
 CREATE VIEW hdb_catalog.hdb_table_info_agg AS (
 select
   tables.table_name as table_name,
@@ -553,5 +545,12 @@
     ) AS "function_info"
     FROM
         hdb_catalog.hdb_function_agg
->>>>>>> 204cd351
+);
+
+CREATE TABLE hdb_catalog.hdb_query_collection
+(
+  collection_name TEXT PRIMARY KEY,
+  collection_defn JSONB NOT NULL,
+  comment TEXT NULL,
+  is_system_defined boolean default false
 );