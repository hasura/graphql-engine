module Main (main) where

import           Hasura.Prelude

<<<<<<< HEAD
import           Data.Aeson                        (eitherDecodeStrict)
import           Data.Either                       (isRight)
import           Data.Parser.JSONPath
import           Data.Time.Clock                   (getCurrentTime)
import           Hasura.EncJSON
=======
import           Control.Concurrent.MVar
import           Control.Natural              ((:~>) (..))
import           Data.Time.Clock              (getCurrentTime)
>>>>>>> e1b0562f
import           Options.Applicative
import           System.Environment           (getEnvironment)
import           System.Exit                  (exitFailure)
import           Test.Hspec
<<<<<<< HEAD
import           Test.QuickCheck

import qualified Data.Aeson.Ordered                as AO
import qualified Data.Text                         as T
import qualified Database.PG.Query                 as Q
import qualified Network.HTTP.Client               as HTTP
import qualified Network.HTTP.Client.TLS           as HTTP
import qualified Test.Hspec.Runner                 as Hspec

import           Hasura.Db                         (PGExecCtx (..))
import           Hasura.RQL.DDL.Metadata           (ClearMetadata (..), runClearMetadata)
import           Hasura.RQL.DDL.Metadata.Generator (genReplaceMetadata)
import           Hasura.RQL.DDL.Metadata.Types     (ReplaceMetadata, replaceMetadataToOrdJSON)
import           Hasura.RQL.Types                  (QErr, SQLGenCtx (..), adminUserInfo,
                                                    emptySchemaCache, encodeJSONPath, successMsg)
import           Hasura.Server.Init                (RawConnInfo, mkConnInfo, mkRawConnInfo,
                                                    parseRawConnInfo, runWithEnv)
import           Hasura.Server.Migrate
import           Hasura.Server.PGDump
import           Hasura.Server.Query               (Run, RunCtx (..), peelRun)

data TestCommand
  = TCMigrate !RawConnInfo -- ^ Run migrate tests
  | TCProperty -- ^ Run property tests

data TestArgs
  = TANoCommand !RawConnInfo -- ^ Run all tests
  | TACommand !TestCommand -- ^ Run specified tests
=======
>>>>>>> e1b0562f

import qualified Data.Aeson                   as A
import qualified Data.ByteString.Lazy.Char8   as BL
import qualified Database.PG.Query            as Q
import qualified Network.HTTP.Client          as HTTP
import qualified Network.HTTP.Client.TLS      as HTTP
import qualified Test.Hspec.Runner            as Hspec

import           Hasura.Db                    (PGExecCtx (..))
import           Hasura.RQL.Types             (SQLGenCtx (..), adminUserInfo)
import           Hasura.RQL.Types.Run
import           Hasura.Server.Init           (RawConnInfo, mkConnInfo, mkRawConnInfo,
                                               parseRawConnInfo, runWithEnv)
import           Hasura.Server.Migrate
import           Hasura.Server.Version

import qualified Data.Parser.CacheControlSpec as CacheControlParser
import qualified Data.Parser.URLTemplate      as URLTemplate
import qualified Data.TimeSpec                as TimeSpec
import qualified Hasura.IncrementalSpec       as IncrementalSpec
-- import qualified Hasura.RQL.MetadataSpec      as MetadataSpec
import qualified Hasura.Server.MigrateSpec    as MigrateSpec
import qualified Hasura.Server.TelemetrySpec  as TelemetrySpec

data TestSuites
  = AllSuites !RawConnInfo
  -- ^ Run all test suites. It probably doesn't make sense to be able to specify additional
  -- hspec args here.
  | SingleSuite ![String] !TestSuite
  -- ^ Args to pass through to hspec (as if from 'getArgs'), and the specific suite to run.

data TestSuite
  = UnitSuite
  | PostgresSuite !RawConnInfo

main :: IO ()
main = withVersion $$(getVersionFromEnvironment) $ parseArgs >>= \case
  AllSuites pgConnOptions -> do
    postgresSpecs <- buildPostgresSpecs pgConnOptions
    runHspec [] (unitSpecs *> postgresSpecs)
  SingleSuite hspecArgs suite -> runHspec hspecArgs =<< case suite of
    UnitSuite                   -> pure unitSpecs
    PostgresSuite pgConnOptions -> buildPostgresSpecs pgConnOptions

unitSpecs :: Spec
unitSpecs = do
  describe "Data.Parser.CacheControl" CacheControlParser.spec
  describe "Data.Parser.URLTemplate" URLTemplate.spec
  describe "Hasura.Incremental" IncrementalSpec.spec
  -- describe "Hasura.RQL.Metadata" MetadataSpec.spec -- Commenting until optimizing the test in CI
  describe "Data.Time" TimeSpec.spec
  describe "Hasura.Server.Telemetry" TelemetrySpec.spec

buildPostgresSpecs :: (HasVersion) => RawConnInfo -> IO Spec
buildPostgresSpecs pgConnOptions = do
  env <- getEnvironment

  rawPGConnInfo <- flip onLeft printErrExit $ runWithEnv env (mkRawConnInfo pgConnOptions)
  pgConnInfo <- flip onLeft printErrExit $ mkConnInfo rawPGConnInfo

  let setupCacheRef = do
        pgPool <- Q.initPGPool pgConnInfo Q.defaultConnParams { Q.cpConns = 1 } print

        httpManager <- HTTP.newManager HTTP.tlsManagerSettings
        let runContext = RunCtx adminUserInfo httpManager (SQLGenCtx False)
            pgContext = PGExecCtx pgPool Q.Serializable

            runAsAdmin :: Run a -> IO a
            runAsAdmin =
                  peelRun runContext pgContext Q.ReadWrite
              >>> runExceptT
              >=> flip onLeft printErrJExit

        schemaCache <- snd <$> runAsAdmin (migrateCatalog =<< liftIO getCurrentTime)
        cacheRef <- newMVar schemaCache
        pure $ NT (runAsAdmin . flip MigrateSpec.runCacheRefT cacheRef)

  pure $ beforeAll setupCacheRef $
    describe "Hasura.Server.Migrate" $ MigrateSpec.spec pgConnInfo

parseArgs :: IO TestSuites
parseArgs = execParser $ info (helper <*> (parseNoCommand <|> parseSubCommand)) $
  fullDesc <> header "Hasura GraphQL Engine test suite"
  where
<<<<<<< HEAD
    runMigrateTests pgConnOptions = do
      env <- getEnvironment
      rawPGConnInfo <- flip onLeft printErrExit $ runWithEnv env (mkRawConnInfo pgConnOptions)
      pgConnInfo <- flip onLeft printErrExit $ mkConnInfo rawPGConnInfo
      pgPool <- Q.initPGPool pgConnInfo Q.defaultConnParams { Q.cpConns = 1 } print

      httpManager <- HTTP.newManager HTTP.tlsManagerSettings
      let runContext = RunCtx adminUserInfo httpManager (SQLGenCtx False)
          pgContext = PGExecCtx pgPool Q.Serializable

          runAsAdmin :: Run a -> IO (Either QErr a)
          runAsAdmin = runExceptT . fmap fst . peelRun emptySchemaCache runContext pgContext Q.ReadWrite

      runHspec $ do
        describe "Hasura.Server.Migrate" $ do
          let dropAndInit time = runAsAdmin (dropCatalog *> migrateCatalog time)

          describe "migrateCatalog" $ do
            it "initializes the catalog" $ do
              (dropAndInit =<< getCurrentTime) `shouldReturn` Right MRInitialized

            it "is idempotent" $ do
              let dumpSchema = runAsAdmin $
                    execPGDump (PGDumpReqBody ["--schema-only"] (Just False)) pgConnInfo
              time <- getCurrentTime
              dropAndInit time `shouldReturn` Right MRInitialized
              firstDump <- dumpSchema
              firstDump `shouldSatisfy` isRight
              dropAndInit time `shouldReturn` Right MRInitialized
              secondDump <- dumpSchema
              secondDump `shouldBe` firstDump

          describe "recreateSystemMetadata" $ do
            let dumpMetadata = runAsAdmin $
                  execPGDump (PGDumpReqBody ["--schema=hdb_catalog"] (Just False)) pgConnInfo

            it "is idempotent" $ do
              (dropAndInit =<< getCurrentTime) `shouldReturn` Right MRInitialized
              firstDump <- dumpMetadata
              firstDump `shouldSatisfy` isRight
              runAsAdmin recreateSystemMetadata `shouldReturn` Right ()
              secondDump <- dumpMetadata
              secondDump `shouldBe` firstDump

            it "does not create any objects affected by ClearMetadata" $ do
              (dropAndInit =<< getCurrentTime) `shouldReturn` Right MRInitialized
              firstDump <- dumpMetadata
              firstDump `shouldSatisfy` isRight
              runAsAdmin (runClearMetadata ClearMetadata) `shouldReturn` Right successMsg
              secondDump <- dumpMetadata
              secondDump `shouldBe` firstDump

    runPropertyTests = do
      putStrLn "Running Metadata property tests"
      metadataTest <- isSuccess <$> quickCheckResult (withMaxSuccess 30 prop_replacemetadata)
      putStrLn "Running JSONPath property tests"
      jsonpathTest <- isSuccess <$> quickCheckResult (withMaxSuccess 1000 prop_jsonpath_parser)
      unless (and [metadataTest, jsonpathTest]) $ printErrExit "Property tests failed"
      where
        prop_replacemetadata =
          forAll (resize 3 genReplaceMetadata) $ \metadata ->
            let encodedString = encJToBS $ AO.toEncJSON $ replaceMetadataToOrdJSON metadata
                eitherResult :: Either String ReplaceMetadata
                  = eitherDecodeStrict encodedString
            in case eitherResult of
                 Left err -> counterexample err False
                 Right _  -> property True

        prop_jsonpath_parser =
          forAll(resize 20 generateJSONPath) $ \jsonPath ->
            let encPath = encodeJSONPath jsonPath
                parsedJSONPathE =  parseJSONPath $ T.pack encPath
            in case parsedJSONPathE of
                 Left err             -> counterexample (err <> ": " <> encPath) False
                 Right parsedJSONPath -> property $ parsedJSONPath == jsonPath

    runHspec :: Spec -> IO ()
    runHspec m = do
      config <- Hspec.readConfig Hspec.defaultConfig []
      Hspec.evaluateSummary =<< Hspec.runSpec m config

    printErrExit :: String -> IO a
    printErrExit = (*> exitFailure) . putStrLn

generateJSONPath :: Gen JSONPath
generateJSONPath = map (either id id) <$> listOf1 genPathElementEither
  where
    genPathElementEither = do
      indexLeft <- Left <$> genIndex
      keyRight <- Right <$> genKey
      elements [indexLeft, keyRight]
    genIndex = Index <$> choose (0, 100)
    genKey = (Key . T.pack) <$> listOf1 (elements $ ['a'..'z'] ++ ['A'..'Z'] ++ "0123456789.,!@#$%^&*_-?:;|/\"")
=======
    parseNoCommand = AllSuites <$> parseRawConnInfo
    parseSubCommand = SingleSuite <$> parseHspecPassThroughArgs <*> subCmd
      where
        subCmd = subparser $ mconcat
          [ command "unit" $ info (pure UnitSuite) $
              progDesc "Only run unit tests"
          , command "postgres" $ info (helper <*> (PostgresSuite <$> parseRawConnInfo)) $
              progDesc "Only run Postgres integration tests"
          ]
        -- Add additional arguments and tweak as needed:
        hspecArgs = ["match", "skip"]
        -- parse to a list of arguments as they'd appear from 'getArgs':
        parseHspecPassThroughArgs :: Parser [String]
        parseHspecPassThroughArgs = fmap concat $ for hspecArgs $ \nm->
          fmap (maybe [] (\a -> ["--"<>nm , a])) $ optional $
            strOption ( long nm <>
                        metavar "<PATTERN>" <>
                        help "Flag passed through to hspec (see hspec docs)." )


runHspec :: [String] -> Spec -> IO ()
runHspec hspecArgs m = do
  config <- Hspec.readConfig Hspec.defaultConfig hspecArgs
  Hspec.evaluateSummary =<< Hspec.runSpec m config

printErrExit :: String -> IO a
printErrExit = (*> exitFailure) . putStrLn

printErrJExit :: (A.ToJSON a) => a -> IO b
printErrJExit = (*> exitFailure) . BL.putStrLn . A.encode
>>>>>>> e1b0562f
<|MERGE_RESOLUTION|>--- conflicted
+++ resolved
@@ -2,52 +2,13 @@
 
 import           Hasura.Prelude
 
-<<<<<<< HEAD
-import           Data.Aeson                        (eitherDecodeStrict)
-import           Data.Either                       (isRight)
-import           Data.Parser.JSONPath
-import           Data.Time.Clock                   (getCurrentTime)
-import           Hasura.EncJSON
-=======
 import           Control.Concurrent.MVar
 import           Control.Natural              ((:~>) (..))
 import           Data.Time.Clock              (getCurrentTime)
->>>>>>> e1b0562f
 import           Options.Applicative
 import           System.Environment           (getEnvironment)
 import           System.Exit                  (exitFailure)
 import           Test.Hspec
-<<<<<<< HEAD
-import           Test.QuickCheck
-
-import qualified Data.Aeson.Ordered                as AO
-import qualified Data.Text                         as T
-import qualified Database.PG.Query                 as Q
-import qualified Network.HTTP.Client               as HTTP
-import qualified Network.HTTP.Client.TLS           as HTTP
-import qualified Test.Hspec.Runner                 as Hspec
-
-import           Hasura.Db                         (PGExecCtx (..))
-import           Hasura.RQL.DDL.Metadata           (ClearMetadata (..), runClearMetadata)
-import           Hasura.RQL.DDL.Metadata.Generator (genReplaceMetadata)
-import           Hasura.RQL.DDL.Metadata.Types     (ReplaceMetadata, replaceMetadataToOrdJSON)
-import           Hasura.RQL.Types                  (QErr, SQLGenCtx (..), adminUserInfo,
-                                                    emptySchemaCache, encodeJSONPath, successMsg)
-import           Hasura.Server.Init                (RawConnInfo, mkConnInfo, mkRawConnInfo,
-                                                    parseRawConnInfo, runWithEnv)
-import           Hasura.Server.Migrate
-import           Hasura.Server.PGDump
-import           Hasura.Server.Query               (Run, RunCtx (..), peelRun)
-
-data TestCommand
-  = TCMigrate !RawConnInfo -- ^ Run migrate tests
-  | TCProperty -- ^ Run property tests
-
-data TestArgs
-  = TANoCommand !RawConnInfo -- ^ Run all tests
-  | TACommand !TestCommand -- ^ Run specified tests
-=======
->>>>>>> e1b0562f
 
 import qualified Data.Aeson                   as A
 import qualified Data.ByteString.Lazy.Char8   as BL
@@ -65,6 +26,7 @@
 import           Hasura.Server.Version
 
 import qualified Data.Parser.CacheControlSpec as CacheControlParser
+import qualified Data.Parser.JsonPath         as JsonPath
 import qualified Data.Parser.URLTemplate      as URLTemplate
 import qualified Data.TimeSpec                as TimeSpec
 import qualified Hasura.IncrementalSpec       as IncrementalSpec
@@ -96,6 +58,7 @@
 unitSpecs = do
   describe "Data.Parser.CacheControl" CacheControlParser.spec
   describe "Data.Parser.URLTemplate" URLTemplate.spec
+  describe "Data.Parser.JsonPath" JsonPath.spec
   describe "Hasura.Incremental" IncrementalSpec.spec
   -- describe "Hasura.RQL.Metadata" MetadataSpec.spec -- Commenting until optimizing the test in CI
   describe "Data.Time" TimeSpec.spec
@@ -132,101 +95,6 @@
 parseArgs = execParser $ info (helper <*> (parseNoCommand <|> parseSubCommand)) $
   fullDesc <> header "Hasura GraphQL Engine test suite"
   where
-<<<<<<< HEAD
-    runMigrateTests pgConnOptions = do
-      env <- getEnvironment
-      rawPGConnInfo <- flip onLeft printErrExit $ runWithEnv env (mkRawConnInfo pgConnOptions)
-      pgConnInfo <- flip onLeft printErrExit $ mkConnInfo rawPGConnInfo
-      pgPool <- Q.initPGPool pgConnInfo Q.defaultConnParams { Q.cpConns = 1 } print
-
-      httpManager <- HTTP.newManager HTTP.tlsManagerSettings
-      let runContext = RunCtx adminUserInfo httpManager (SQLGenCtx False)
-          pgContext = PGExecCtx pgPool Q.Serializable
-
-          runAsAdmin :: Run a -> IO (Either QErr a)
-          runAsAdmin = runExceptT . fmap fst . peelRun emptySchemaCache runContext pgContext Q.ReadWrite
-
-      runHspec $ do
-        describe "Hasura.Server.Migrate" $ do
-          let dropAndInit time = runAsAdmin (dropCatalog *> migrateCatalog time)
-
-          describe "migrateCatalog" $ do
-            it "initializes the catalog" $ do
-              (dropAndInit =<< getCurrentTime) `shouldReturn` Right MRInitialized
-
-            it "is idempotent" $ do
-              let dumpSchema = runAsAdmin $
-                    execPGDump (PGDumpReqBody ["--schema-only"] (Just False)) pgConnInfo
-              time <- getCurrentTime
-              dropAndInit time `shouldReturn` Right MRInitialized
-              firstDump <- dumpSchema
-              firstDump `shouldSatisfy` isRight
-              dropAndInit time `shouldReturn` Right MRInitialized
-              secondDump <- dumpSchema
-              secondDump `shouldBe` firstDump
-
-          describe "recreateSystemMetadata" $ do
-            let dumpMetadata = runAsAdmin $
-                  execPGDump (PGDumpReqBody ["--schema=hdb_catalog"] (Just False)) pgConnInfo
-
-            it "is idempotent" $ do
-              (dropAndInit =<< getCurrentTime) `shouldReturn` Right MRInitialized
-              firstDump <- dumpMetadata
-              firstDump `shouldSatisfy` isRight
-              runAsAdmin recreateSystemMetadata `shouldReturn` Right ()
-              secondDump <- dumpMetadata
-              secondDump `shouldBe` firstDump
-
-            it "does not create any objects affected by ClearMetadata" $ do
-              (dropAndInit =<< getCurrentTime) `shouldReturn` Right MRInitialized
-              firstDump <- dumpMetadata
-              firstDump `shouldSatisfy` isRight
-              runAsAdmin (runClearMetadata ClearMetadata) `shouldReturn` Right successMsg
-              secondDump <- dumpMetadata
-              secondDump `shouldBe` firstDump
-
-    runPropertyTests = do
-      putStrLn "Running Metadata property tests"
-      metadataTest <- isSuccess <$> quickCheckResult (withMaxSuccess 30 prop_replacemetadata)
-      putStrLn "Running JSONPath property tests"
-      jsonpathTest <- isSuccess <$> quickCheckResult (withMaxSuccess 1000 prop_jsonpath_parser)
-      unless (and [metadataTest, jsonpathTest]) $ printErrExit "Property tests failed"
-      where
-        prop_replacemetadata =
-          forAll (resize 3 genReplaceMetadata) $ \metadata ->
-            let encodedString = encJToBS $ AO.toEncJSON $ replaceMetadataToOrdJSON metadata
-                eitherResult :: Either String ReplaceMetadata
-                  = eitherDecodeStrict encodedString
-            in case eitherResult of
-                 Left err -> counterexample err False
-                 Right _  -> property True
-
-        prop_jsonpath_parser =
-          forAll(resize 20 generateJSONPath) $ \jsonPath ->
-            let encPath = encodeJSONPath jsonPath
-                parsedJSONPathE =  parseJSONPath $ T.pack encPath
-            in case parsedJSONPathE of
-                 Left err             -> counterexample (err <> ": " <> encPath) False
-                 Right parsedJSONPath -> property $ parsedJSONPath == jsonPath
-
-    runHspec :: Spec -> IO ()
-    runHspec m = do
-      config <- Hspec.readConfig Hspec.defaultConfig []
-      Hspec.evaluateSummary =<< Hspec.runSpec m config
-
-    printErrExit :: String -> IO a
-    printErrExit = (*> exitFailure) . putStrLn
-
-generateJSONPath :: Gen JSONPath
-generateJSONPath = map (either id id) <$> listOf1 genPathElementEither
-  where
-    genPathElementEither = do
-      indexLeft <- Left <$> genIndex
-      keyRight <- Right <$> genKey
-      elements [indexLeft, keyRight]
-    genIndex = Index <$> choose (0, 100)
-    genKey = (Key . T.pack) <$> listOf1 (elements $ ['a'..'z'] ++ ['A'..'Z'] ++ "0123456789.,!@#$%^&*_-?:;|/\"")
-=======
     parseNoCommand = AllSuites <$> parseRawConnInfo
     parseSubCommand = SingleSuite <$> parseHspecPassThroughArgs <*> subCmd
       where
@@ -256,5 +124,4 @@
 printErrExit = (*> exitFailure) . putStrLn
 
 printErrJExit :: (A.ToJSON a) => a -> IO b
-printErrJExit = (*> exitFailure) . BL.putStrLn . A.encode
->>>>>>> e1b0562f
+printErrJExit = (*> exitFailure) . BL.putStrLn . A.encode