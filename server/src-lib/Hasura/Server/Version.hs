{-# LANGUAGE ImplicitParams #-}

module Hasura.Server.Version
  ( Version(..)
  , getVersionFromEnvironment

  , HasVersion
  , currentVersion
  , consoleAssetsVersion
  , withVersion
  )
where

import           Hasura.Prelude

import qualified Data.SemVer                as V
import qualified Data.Text                  as T
import qualified Language.Haskell.TH.Syntax as TH

import           Text.Regex.TDFA           ((=~~))
import           Control.Lens               ((^.), (^?))
import           Data.Aeson                 (FromJSON (..), ToJSON (..))
import           Data.Text.Conversions      (FromText (..), ToText (..))

import           Hasura.RQL.Instances       ()
import           Hasura.Server.Utils        (getValFromEnvOrScript)

data Version
  = VersionDev !Text
  | VersionRelease !V.Version
  deriving (Show, Eq)

instance ToText Version where
  toText = \case
    VersionDev txt -> txt
    VersionRelease version -> "v" <> V.toText version

instance FromText Version where
  fromText txt = case V.fromText $ T.dropWhile (== 'v') txt of
    Left _        -> VersionDev txt
    Right version -> VersionRelease version

instance ToJSON Version where
  toJSON = toJSON . toText

instance FromJSON Version where
  parseJSON = fmap fromText . parseJSON

getVersionFromEnvironment :: TH.Q (TH.TExp Version)
getVersionFromEnvironment = do
  let txt = getValFromEnvOrScript "VERSION" "../scripts/get-version.sh"
  [|| fromText $ T.dropWhileEnd (== '\n') $ T.pack $$(txt) ||]

-- | Lots of random things need access to the current version. It would be very convenient to define
-- @version :: 'Version'@ in this module and export it, and indeed, that’s what we used to do! But
-- that turns out to cause problems: the version is compiled into the executable via Template
-- Haskell, so the Pro codebase runs into awkward problems. Since the Pro codebase depends on this
-- code as a library, it has to do gymnastics to ensure that this library always gets recompiled in
-- order to use the updated version, and that’s really hacky.
--
-- A better solution is to explicitly plumb the version through to everything that needs it, but
-- that would be noisy, so as a compromise we use an implicit parameter. Since implicit parameters
-- are a little cumbersome, we hide the parameter itself behind this 'HasVersion' constraint,
-- 'currentVersion' can be used to access it, and 'withVersion' can be used to bring a version into
-- scope.
type HasVersion = ?version :: Version

currentVersion :: HasVersion => Version
currentVersion = ?version

withVersion :: Version -> (HasVersion => r) -> r
withVersion version x = let ?version = version in x

-- | A version-based string used to form the CDN URL for fetching console assets.
consoleAssetsVersion :: HasVersion => Text
consoleAssetsVersion = case currentVersion of
  VersionDev txt -> "versioned/" <> txt
  VersionRelease v -> case getReleaseChannel v of
    Nothing -> "versioned/" <> vMajMin
    Just c  -> "channel/" <> c <> "/" <> vMajMin
    where
      vMajMin = T.pack ("v" <> show (v ^. V.major) <> "." <> show (v ^. V.minor))
  where
    getReleaseChannel :: V.Version -> Maybe Text
    getReleaseChannel sv = case sv ^. V.release of
      []     -> Just "stable"
      (mr:_) -> case getTextFromId mr of
        Nothing -> Nothing
        Just r  -> if
<<<<<<< HEAD
          | "alpha" `T.isPrefixOf` r -> Just "alpha"
          | "beta" `T.isPrefixOf` r  -> Just "beta"
          | "rc" `T.isPrefixOf` r    -> Just "rc"
          | "rj" `T.isPrefixOf` r    -> Just "rj"
          | otherwise                -> Nothing
=======
          | T.null r   -> Nothing
          | otherwise  -> T.pack <$> (getChannelFromPreRelease $ T.unpack r)

    getChannelFromPreRelease :: String -> Maybe String
    getChannelFromPreRelease sv = sv =~~ ("^([a-z]+)"::String)

>>>>>>> 901c3307

    getTextFromId :: V.Identifier -> Maybe Text
    getTextFromId i = Just i ^? (toTextualM . V._Textual)
      where
        toTextualM _ Nothing  = pure Nothing
        toTextualM f (Just a) = f a<|MERGE_RESOLUTION|>--- conflicted
+++ resolved
@@ -87,21 +87,12 @@
       (mr:_) -> case getTextFromId mr of
         Nothing -> Nothing
         Just r  -> if
-<<<<<<< HEAD
-          | "alpha" `T.isPrefixOf` r -> Just "alpha"
-          | "beta" `T.isPrefixOf` r  -> Just "beta"
-          | "rc" `T.isPrefixOf` r    -> Just "rc"
-          | "rj" `T.isPrefixOf` r    -> Just "rj"
-          | otherwise                -> Nothing
-=======
           | T.null r   -> Nothing
           | otherwise  -> T.pack <$> (getChannelFromPreRelease $ T.unpack r)
 
     getChannelFromPreRelease :: String -> Maybe String
     getChannelFromPreRelease sv = sv =~~ ("^([a-z]+)"::String)
 
->>>>>>> 901c3307
-
     getTextFromId :: V.Identifier -> Maybe Text
     getTextFromId i = Just i ^? (toTextualM . V._Textual)
       where
