module Hasura.GraphQL.Resolve.Context
  ( FieldMap
  , RelationInfoMap
  , FuncArgItem(..)
  , OrdByCtx
  , OrdByItemMap
  , OrdByItem(..)
  , FuncArgSeq
  , PGColArgMap
  , UpdPermForIns(..)
  , InsCtx(..)
  , InsCtxMap
  , RespTx
  , LazyRespTx
  , AnnPGVal(..)
  , PrepFn
  , InsertTxConflictCtx(..)
  , getFldInfo
  , getPGColInfo
  , getArg
  , withArg
  , withArgM
  , nameAsPath
  , PrepArgs
  , QueryResolver(..)
  , Convert
  , runConvert
  , withPrepArgs
  , prepare
  , prepareColVal
  , txtConverter
  , module Hasura.GraphQL.Utils
  ) where

import           Data.Has
import           Hasura.Prelude

import qualified Data.Aeson                          as J
import qualified Data.Aeson.Casing                   as J
import qualified Data.Aeson.TH                       as J
import qualified Data.HashMap.Strict                 as Map
import qualified Data.Sequence                       as Seq
import qualified Database.PG.Query                   as Q
import qualified Language.GraphQL.Draft.Syntax       as G

import           Hasura.GraphQL.Resolve.ContextTypes

import           Hasura.EncJSON
import           Hasura.GraphQL.Utils
import           Hasura.GraphQL.Validate.Field
import           Hasura.GraphQL.Validate.Types
import           Hasura.RQL.Types
import           Hasura.SQL.Types
import           Hasura.SQL.Value

import qualified Hasura.SQL.DML                      as S

data InsResp
  = InsResp
  { _irAffectedRows :: !Int
  , _irResponse     :: !(Maybe J.Object)
  } deriving (Show, Eq)
$(J.deriveJSON (J.aesonDrop 3 J.snakeCase) ''InsResp)

type RespTx = Q.TxE QErr EncJSON

type LazyRespTx = LazyTx QErr EncJSON

type PrepFn m = AnnPGVal -> m S.SQLExp

data AnnPGVal
  = AnnPGVal
  { _apvVariable   :: !(Maybe G.Variable)
  , _apvIsNullable :: !Bool
  , _apvType       :: !PGColType
  , _apvValue      :: !PGColValue
  } deriving (Show, Eq)

getFldInfo
  :: (MonadError QErr m, MonadReader r m, Has FieldMap r)
  => G.NamedType -> G.Name
  -> m (Either PGColInfo (RelInfo, Bool, AnnBoolExpSQL, Maybe Int))
getFldInfo nt n = do
  fldMap <- asks getter
  onNothing (Map.lookup (nt,n) fldMap) $
    throw500 $ "could not lookup " <> showName n <> " in " <>
    showNamedTy nt

getPGColInfo
  :: (MonadError QErr m, MonadReader r m, Has FieldMap r)
  => G.NamedType -> G.Name -> m PGColInfo
getPGColInfo nt n = do
  fldInfo <- getFldInfo nt n
  case fldInfo of
    Left pgColInfo -> return pgColInfo
    Right _        -> throw500 $
      "found relinfo when expecting pgcolinfo for "
      <> showNamedTy nt <> ":" <> showName n

getArg
  :: (MonadError QErr m)
  => ArgsMap
  -> G.Name
  -> m AnnInpVal
getArg args arg =
  onNothing (Map.lookup arg args) $
  throw500 $ "missing argument: " <> showName arg

prependArgsInPath
  :: (MonadError QErr m)
  => m a -> m a
prependArgsInPath = withPathK "args"

nameAsPath
  :: (MonadError QErr m)
  => G.Name -> m a -> m a
nameAsPath name = withPathK (G.unName name)

withArg
  :: (MonadError QErr m)
  => ArgsMap
  -> G.Name
  -> (AnnInpVal -> m a)
  -> m a
withArg args arg f = prependArgsInPath $ nameAsPath arg $
  getArg args arg >>= f

withArgM
  :: (MonadError QErr m)
  => ArgsMap
  -> G.Name
  -> (AnnInpVal -> m a)
  -> m (Maybe a)
withArgM args arg f = prependArgsInPath $ nameAsPath arg $
  mapM f $ handleNull =<< Map.lookup arg args
  where
    handleNull v = bool (Just v) Nothing $
                   hasNullVal $ _aivValue v

type PrepArgs = Seq.Seq Q.PrepArg

newtype QueryResolver
  = QueryResolver{getQueryResolver :: SelSet -> RespTx}

type Convert =
<<<<<<< HEAD
  StateT PrepArgs (ReaderT ( FieldMap
                           , OrdByCtx
                           , InsCtxMap
                           , SQLGenCtx
                           , QueryResolver
                           ) (Except QErr)
                  )
=======
  (ReaderT ( FieldMap
           , OrdByCtx
           , InsCtxMap
           , SQLGenCtx
           ) (Except QErr)
  )
>>>>>>> c7fdf013

prepare
  :: (MonadState PrepArgs m) => PrepFn m
prepare (AnnPGVal _ _ colTy colVal) =
  prepareColVal colTy colVal

prepareColVal
  :: (MonadState PrepArgs m)
  => PGColType -> PGColValue -> m S.SQLExp
prepareColVal colTy colVal = do
  preparedArgs <- get
  put (preparedArgs Seq.|> binEncoder colVal)
  return $ toPrepParam (Seq.length preparedArgs + 1) colTy


txtConverter :: Monad m => PrepFn m
txtConverter (AnnPGVal _ _ a b) =
  return $ toTxtValue a b

withPrepArgs :: StateT PrepArgs Convert a -> Convert (a, PrepArgs)
withPrepArgs m = runStateT m Seq.empty

runConvert
  :: (MonadError QErr m)
  => (FieldMap, OrdByCtx, InsCtxMap, SQLGenCtx, QueryResolver)
  -> Convert a
  -> m a
runConvert ctx m =
  either throwError return $
  runExcept $ runReaderT m ctx<|MERGE_RESOLUTION|>--- conflicted
+++ resolved
@@ -143,22 +143,13 @@
   = QueryResolver{getQueryResolver :: SelSet -> RespTx}
 
 type Convert =
-<<<<<<< HEAD
-  StateT PrepArgs (ReaderT ( FieldMap
-                           , OrdByCtx
-                           , InsCtxMap
-                           , SQLGenCtx
-                           , QueryResolver
-                           ) (Except QErr)
-                  )
-=======
   (ReaderT ( FieldMap
            , OrdByCtx
            , InsCtxMap
            , SQLGenCtx
+           , QueryResolver
            ) (Except QErr)
   )
->>>>>>> c7fdf013
 
 prepare
   :: (MonadState PrepArgs m) => PrepFn m
