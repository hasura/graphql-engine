module Hasura.RQL.Types.RemoteSchema where

import           Hasura.Prelude
import           Hasura.RQL.Types.Common    (NEText)
import           Language.Haskell.TH.Syntax (Lift)
import           System.Environment         (lookupEnv)

import qualified Data.Aeson                 as J
import qualified Data.Aeson.Casing          as J
import qualified Data.Aeson.TH              as J
import qualified Data.Text                  as T
import qualified Database.PG.Query          as Q
import qualified Network.URI.Extended       as N

import           Hasura.RQL.DDL.Headers     (HeaderConf (..))
import           Hasura.RQL.Types.Error
import           Hasura.SQL.Types           (DQuote)

type UrlFromEnv = Text

newtype RemoteSchemaName
  = RemoteSchemaName
<<<<<<< HEAD
  { unRemoteSchemaName :: NEText}
  deriving (Show, Eq, Lift, Hashable, J.ToJSON, J.ToJSONKey, J.FromJSON, Q.ToPrepArg, Q.FromCol)
=======
  { unRemoteSchemaName :: Text}
  deriving ( Show, Eq, Lift, Hashable, J.ToJSON, J.ToJSONKey
           , J.FromJSON, Q.ToPrepArg, Q.FromCol, DQuote
           )
>>>>>>> 510d854e

data RemoteSchemaInfo
  = RemoteSchemaInfo
  { rsUrl              :: !N.URI
  , rsHeaders          :: ![HeaderConf]
  , rsFwdClientHeaders :: !Bool
  } deriving (Show, Eq, Lift, Generic)

instance Hashable RemoteSchemaInfo

$(J.deriveJSON (J.aesonDrop 2 J.snakeCase) ''RemoteSchemaInfo)

data RemoteSchemaDef
  = RemoteSchemaDef
  { _rsdUrl                  :: !(Maybe N.URI)
  , _rsdUrlFromEnv           :: !(Maybe UrlFromEnv)
  , _rsdHeaders              :: !(Maybe [HeaderConf])
  , _rsdForwardClientHeaders :: !Bool
  } deriving (Show, Eq, Lift)

$(J.deriveJSON (J.aesonDrop 4 J.snakeCase) ''RemoteSchemaDef)

data AddRemoteSchemaQuery
  = AddRemoteSchemaQuery
  { _arsqName       :: !RemoteSchemaName -- TODO: name validation: cannot be empty?
  , _arsqDefinition :: !RemoteSchemaDef
  , _arsqComment    :: !(Maybe Text)
  } deriving (Show, Eq, Lift)

$(J.deriveJSON (J.aesonDrop 5 J.snakeCase) ''AddRemoteSchemaQuery)

newtype RemoteSchemaNameQuery
  = RemoteSchemaNameQuery
  { _rsnqName    :: RemoteSchemaName
  } deriving (Show, Eq, Lift)

$(J.deriveJSON (J.aesonDrop 5 J.snakeCase) ''RemoteSchemaNameQuery)

getUrlFromEnv :: (MonadIO m, MonadError QErr m) => Text -> m N.URI
getUrlFromEnv urlFromEnv = do
  mEnv <- liftIO . lookupEnv $ T.unpack urlFromEnv
  env  <- maybe (throw400 InvalidParams $ envNotFoundMsg urlFromEnv) return
          mEnv
  maybe (throw400 InvalidParams $ invalidUri env) return $ N.parseURI env
  where
    invalidUri uri = "not a valid URI: " <> T.pack uri
    envNotFoundMsg e =
      "environment variable '" <> e <> "' not set"

validateRemoteSchemaDef
  :: (MonadError QErr m, MonadIO m)
  => RemoteSchemaDef
  -> m RemoteSchemaInfo
validateRemoteSchemaDef (RemoteSchemaDef mUrl mUrlEnv hdrC fwdHdrs) =
  case (mUrl, mUrlEnv) of
    (Just url, Nothing)    ->
      return $ RemoteSchemaInfo url hdrs fwdHdrs
    (Nothing, Just urlEnv) -> do
      url <- getUrlFromEnv urlEnv
      return $ RemoteSchemaInfo url hdrs fwdHdrs
    (Nothing, Nothing)     ->
        throw400 InvalidParams "both `url` and `url_from_env` can't be empty"
    (Just _, Just _)       ->
        throw400 InvalidParams "both `url` and `url_from_env` can't be present"
  where hdrs = fromMaybe [] hdrC<|MERGE_RESOLUTION|>--- conflicted
+++ resolved
@@ -20,15 +20,10 @@
 
 newtype RemoteSchemaName
   = RemoteSchemaName
-<<<<<<< HEAD
-  { unRemoteSchemaName :: NEText}
-  deriving (Show, Eq, Lift, Hashable, J.ToJSON, J.ToJSONKey, J.FromJSON, Q.ToPrepArg, Q.FromCol)
-=======
-  { unRemoteSchemaName :: Text}
+  { unRemoteSchemaName :: NEText }
   deriving ( Show, Eq, Lift, Hashable, J.ToJSON, J.ToJSONKey
            , J.FromJSON, Q.ToPrepArg, Q.FromCol, DQuote
            )
->>>>>>> 510d854e
 
 data RemoteSchemaInfo
   = RemoteSchemaInfo
