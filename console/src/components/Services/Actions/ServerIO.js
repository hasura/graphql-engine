import Endpoints, { globalCookiePolicy } from '../../../Endpoints';
import globals from '../../../Globals';
import requestAction from '../../../utils/requestAction';
import dataHeaders from '../Data/Common/Headers';
import {
  LOADING_ACTIONS,
  LOADING_ACTIONS_SUCCESS,
  LOADING_ACTIONS_FAILURE,
} from './reducer';
import { filterInconsistentMetadataObjects } from '../Settings/utils';
import { makeMigrationCall } from '../Data/DataActions';
import {
  generateSetCustomTypesQuery,
  generateCreateActionQuery,
  generateDropActionQuery,
  getFetchActionsQuery,
  getFetchCustomTypesQuery,
} from '../../Common/utils/v1QueryUtils';
import { getConfirmation } from '../../Common/utils/jsUtils';
import {
  generateActionDefinition,
  getStateValidationError,
} from './Common/utils';
import { showErrorNotification } from '../Common/Notification';
import { appPrefix } from './constants';
import { push } from 'react-router-redux';
import { reformCustomTypes, mergeCustomTypes } from '../Types/utils';
<<<<<<< HEAD
import { getActionDefinitionFromSdl, getTypesFromSdl } from '../Types/sdlUtils';
import {
  setFetching as createActionRequestInProgress,
  unsetFetching as createActionRequestComplete,
} from './Add/reducer';
import { setCustomTypes } from '../Types/ServerIO';
=======
import { fetchCustomTypes, setCustomTypes } from '../Types/ServerIO';
>>>>>>> 7c7d972e
import {
  setFetching as modifyActionRequestInProgress,
  unsetFetching as modifyActionRequestComplete,
} from './Modify/reducer';

export const fetchActions = () => {
  return (dispatch, getState) => {
    const url = Endpoints.getSchema;
    const options = {
      credentials: globalCookiePolicy,
      method: 'POST',
      headers: dataHeaders(getState),
      body: JSON.stringify({
        type: 'bulk',
        args: [getFetchActionsQuery(), getFetchCustomTypesQuery()],
      }),
    };
    dispatch({ type: LOADING_ACTIONS });
    return dispatch(requestAction(url, options)).then(
      data => {
        setCustomTypes(dispatch, data[1]);

        let consistentActions = data[0];
        const { inconsistentObjects } = getState().metadata;

        if (inconsistentObjects.length > 0) {
          consistentActions = filterInconsistentMetadataObjects(
            data[0],
            inconsistentObjects,
            'actions'
          );
        }

        dispatch({ type: LOADING_ACTIONS_SUCCESS, data: consistentActions });

        return Promise.resolve();
      },
      error => {
        console.error('Failed to load actions' + JSON.stringify(error));
        dispatch({ type: LOADING_ACTIONS_FAILURE, error });
        return Promise.reject();
      }
    );
  };
};

export const createAction = () => (dispatch, getState) => {
  const { add: rawState } = getState().actions;
  const { types: existingTypesList } = getState().types;

  const {
    name: actionName,
    arguments: args,
    outputType,
    error: actionDefError,
  } = getActionDefinitionFromSdl(rawState.actionDefinition.sdl);
  if (actionDefError) {
    return dispatch(
      showErrorNotification('Invalid Action Definition', actionDefError)
    );
  }

  const { types, error: typeDefError } = getTypesFromSdl(
    rawState.typeDefinition.sdl
  );
  if (typeDefError) {
    return dispatch(
      showErrorNotification('Invalid Types Definition', typeDefError)
    );
  }

  const state = {
    webhook: rawState.webhook,
    kind: rawState.kind,
    types,
    name: actionName,
    arguments: args,
    outputType,
  };

  const validationError = getStateValidationError(state, existingTypesList);
  if (validationError) {
    return dispatch(showErrorNotification(validationError));
  }

  const { types: mergedTypes, overlappingTypename } = mergeCustomTypes(
    state.types,
    existingTypesList
  );

  if (overlappingTypename) {
    return dispatch(
      showErrorNotification(
        `A type called "${overlappingTypename}" already exists`
      )
    );
  }

  const customFieldsQueryUp = generateSetCustomTypesQuery(
    reformCustomTypes(mergedTypes)
  );

  const customFieldsQueryDown = generateSetCustomTypesQuery(
    reformCustomTypes(existingTypesList)
  );

  const actionQueryUp = generateCreateActionQuery(
    state.name,
    generateActionDefinition(state)
  );

  const actionQueryDown = generateDropActionQuery(state.name);

  const upQueries = [customFieldsQueryUp, actionQueryUp];
  const downQueries = [customFieldsQueryDown, actionQueryDown];

  const migrationName = `create_action_${state.name}`;
  const requestMsg = 'Creating action...';
  const successMsg = 'Created action successfully';
  const errorMsg = 'Creating action failed';
  const customOnSuccess = () => {
    // dispatch(createActionRequestComplete());
    dispatch(fetchActions()).then(() => {
      dispatch(
        push(`${globals.urlPrefix}${appPrefix}/manage/${state.name}/modify`)
      );
    });
  };
  const customOnError = () => {
    // dispatch(createActionRequestComplete());
  };
  // dispatch(createActionRequestInProgress());
  makeMigrationCall(
    dispatch,
    getState,
    upQueries,
    downQueries,
    migrationName,
    customOnSuccess,
    customOnError,
    requestMsg,
    successMsg,
    errorMsg
  );
};

export const saveAction = currentAction => (dispatch, getState) => {
  const { modify: rawState } = getState().actions;
  const { types: existingTypesList } = getState().types;

  const {
    name: actionName,
    arguments: args,
    outputType,
    error: actionDefError,
  } = getActionDefinitionFromSdl(rawState.actionDefinition.sdl);
  if (actionDefError) {
    return dispatch(
      showErrorNotification('Invalid Action Definition', actionDefError)
    );
  }

  const { types, error: typeDefError } = getTypesFromSdl(
    rawState.typeDefinition.sdl
  );
  if (typeDefError) {
    return dispatch(
      showErrorNotification('Invalid Types Definition', typeDefError)
    );
  }

  const state = {
    webhook: rawState.webhook,
    kind: rawState.kind,
    types,
    name: actionName,
    arguments: args,
    outputType,
  };

  const validationError = getStateValidationError(state);

  if (validationError) {
    return dispatch(showErrorNotification(validationError));
  }

  const { types: mergedTypes, overlappingTypename } = mergeCustomTypes(
    state.types,
    existingTypesList
  );

  if (overlappingTypename) {
    return dispatch(
      showErrorNotification(
        `A type called "${overlappingTypename}" already exists`
      )
    );
  }

  const customFieldsQueryUp = generateSetCustomTypesQuery(
    reformCustomTypes(mergedTypes)
  );

  const customFieldsQueryDown = generateSetCustomTypesQuery(
    reformCustomTypes(existingTypesList)
  );

  const dropCurrentActionQuery = generateDropActionQuery(
    currentAction.action_name
  );
  const actionQueryUp = generateCreateActionQuery(
    state.name,
    generateActionDefinition(state)
  );

  const actionQueryDown = generateDropActionQuery(state.name);
  const oldActionQueryUp = generateCreateActionQuery(
    currentAction.action_name,
    currentAction.action_defn
  );

  const upQueries = [
    dropCurrentActionQuery,
    customFieldsQueryUp,
    actionQueryUp,
  ];
  const downQueries = [
    actionQueryDown,
    customFieldsQueryDown,
    oldActionQueryUp,
  ];

  const migrationName = `modify_action_${currentAction.action_name}_to_${
    state.name
  }`;
  const requestMsg = 'Saving action...';
  const successMsg = 'Action saved successfully';
  const errorMsg = 'Saving action failed';
  const customOnSuccess = () => {
    dispatch(modifyActionRequestComplete());
    const newHref = window.location.href.replace(
      `/manage/${currentAction.action_name}/modify`,
      `/manage/${state.name}/modify`
    );
    window.location.replace(newHref);
  };
  const customOnError = () => {
    dispatch(modifyActionRequestComplete());
  };

  dispatch(modifyActionRequestInProgress());
  makeMigrationCall(
    dispatch,
    getState,
    upQueries,
    downQueries,
    migrationName,
    customOnSuccess,
    customOnError,
    requestMsg,
    successMsg,
    errorMsg
  );
};

export const deleteAction = currentAction => (dispatch, getState) => {
  const confirmMessage = `This will permanently delete the action "${
    currentAction.action_name
  }" from this table`;
  const isOk = getConfirmation(confirmMessage, true, currentAction.action_name);
  if (!isOk) {
    return;
  }
  const upQuery = generateDropActionQuery(currentAction.action_name);
  const downQuery = generateCreateActionQuery(
    currentAction.action_name,
    currentAction.action_defn
  );

  const migrationName = `delete_action_${currentAction.action_name}`;
  const requestMsg = 'Deleting action...';
  const successMsg = 'Action deleted successfully';
  const errorMsg = 'Deleting action failed';
  const customOnSuccess = () => {
    dispatch(modifyActionRequestComplete());
    dispatch(push(`${globals.urlPrefix}${appPrefix}/manage`));
    dispatch(fetchActions());
  };
  const customOnError = () => {
    dispatch(modifyActionRequestComplete());
  };

  dispatch(modifyActionRequestInProgress());
  makeMigrationCall(
    dispatch,
    getState,
    [upQuery],
    [downQuery],
    migrationName,
    customOnSuccess,
    customOnError,
    requestMsg,
    successMsg,
    errorMsg
  );
};

export const addActionRel = (objectType, successCb) => (dispatch, getState) => {
  const { types } = getState().actions.relationships;
  const { types: existingTypes } = getState().types;

  const customTypesQueryUp = generateSetCustomTypesQuery(
    reformCustomTypes(types)
  );

  const customTypesQueryDown = generateSetCustomTypesQuery(
    reformCustomTypes(existingTypes)
  );

  const upQueries = [customTypesQueryUp];
  const downQueries = [customTypesQueryDown];

  const migrationName = 'add_action_rel'; // TODO: better migration name
  const requestMsg = 'Adding relationship...';
  const successMsg = 'Relationship added successfully';
  const errorMsg = 'Adding relationship failed';
  const customOnSuccess = () => {
    // dispatch(createActionRequestComplete());
    dispatch(fetchCustomTypes());
    successCb();
  };
  const customOnError = () => {
    // dispatch(createActionRequestComplete());
  };
  // dispatch(createActionRequestInProgress());
  makeMigrationCall(
    dispatch,
    getState,
    upQueries,
    downQueries,
    migrationName,
    customOnSuccess,
    customOnError,
    requestMsg,
    successMsg,
    errorMsg
  );
};<|MERGE_RESOLUTION|>--- conflicted
+++ resolved
@@ -25,16 +25,12 @@
 import { appPrefix } from './constants';
 import { push } from 'react-router-redux';
 import { reformCustomTypes, mergeCustomTypes } from '../Types/utils';
-<<<<<<< HEAD
 import { getActionDefinitionFromSdl, getTypesFromSdl } from '../Types/sdlUtils';
 import {
   setFetching as createActionRequestInProgress,
   unsetFetching as createActionRequestComplete,
 } from './Add/reducer';
-import { setCustomTypes } from '../Types/ServerIO';
-=======
 import { fetchCustomTypes, setCustomTypes } from '../Types/ServerIO';
->>>>>>> 7c7d972e
 import {
   setFetching as modifyActionRequestInProgress,
   unsetFetching as modifyActionRequestComplete,
@@ -156,12 +152,215 @@
   const successMsg = 'Created action successfully';
   const errorMsg = 'Creating action failed';
   const customOnSuccess = () => {
-    // dispatch(createActionRequestComplete());
     dispatch(fetchActions()).then(() => {
+      dispatch(createActionRequestComplete());
       dispatch(
         push(`${globals.urlPrefix}${appPrefix}/manage/${state.name}/modify`)
       );
     });
+  };
+  const customOnError = () => {
+    dispatch(createActionRequestComplete());
+  };
+  dispatch(createActionRequestInProgress());
+  makeMigrationCall(
+    dispatch,
+    getState,
+    upQueries,
+    downQueries,
+    migrationName,
+    customOnSuccess,
+    customOnError,
+    requestMsg,
+    successMsg,
+    errorMsg
+  );
+};
+
+export const saveAction = currentAction => (dispatch, getState) => {
+  const { modify: rawState } = getState().actions;
+  const { types: existingTypesList } = getState().types;
+
+  const {
+    name: actionName,
+    arguments: args,
+    outputType,
+    error: actionDefError,
+  } = getActionDefinitionFromSdl(rawState.actionDefinition.sdl);
+  if (actionDefError) {
+    return dispatch(
+      showErrorNotification('Invalid Action Definition', actionDefError)
+    );
+  }
+
+  const { types, error: typeDefError } = getTypesFromSdl(
+    rawState.typeDefinition.sdl
+  );
+  if (typeDefError) {
+    return dispatch(
+      showErrorNotification('Invalid Types Definition', typeDefError)
+    );
+  }
+
+  const state = {
+    webhook: rawState.webhook,
+    kind: rawState.kind,
+    types,
+    name: actionName,
+    arguments: args,
+    outputType,
+  };
+
+  const validationError = getStateValidationError(state);
+
+  if (validationError) {
+    return dispatch(showErrorNotification(validationError));
+  }
+
+  const { types: mergedTypes, overlappingTypename } = mergeCustomTypes(
+    state.types,
+    existingTypesList
+  );
+
+  if (overlappingTypename) {
+    return dispatch(
+      showErrorNotification(
+        `A type called "${overlappingTypename}" already exists`
+      )
+    );
+  }
+
+  const customFieldsQueryUp = generateSetCustomTypesQuery(
+    reformCustomTypes(mergedTypes)
+  );
+
+  const customFieldsQueryDown = generateSetCustomTypesQuery(
+    reformCustomTypes(existingTypesList)
+  );
+
+  const dropCurrentActionQuery = generateDropActionQuery(
+    currentAction.action_name
+  );
+  const actionQueryUp = generateCreateActionQuery(
+    state.name,
+    generateActionDefinition(state)
+  );
+
+  const actionQueryDown = generateDropActionQuery(state.name);
+  const oldActionQueryUp = generateCreateActionQuery(
+    currentAction.action_name,
+    currentAction.action_defn
+  );
+
+  const upQueries = [
+    dropCurrentActionQuery,
+    customFieldsQueryUp,
+    actionQueryUp,
+  ];
+  const downQueries = [
+    actionQueryDown,
+    customFieldsQueryDown,
+    oldActionQueryUp,
+  ];
+
+  const migrationName = `modify_action_${currentAction.action_name}_to_${
+    state.name
+  }`;
+  const requestMsg = 'Saving action...';
+  const successMsg = 'Action saved successfully';
+  const errorMsg = 'Saving action failed';
+  const customOnSuccess = () => {
+    dispatch(modifyActionRequestComplete());
+    const newHref = window.location.href.replace(
+      `/manage/${currentAction.action_name}/modify`,
+      `/manage/${state.name}/modify`
+    );
+    window.location.replace(newHref);
+  };
+  const customOnError = () => {
+    dispatch(modifyActionRequestComplete());
+  };
+
+  dispatch(modifyActionRequestInProgress());
+  makeMigrationCall(
+    dispatch,
+    getState,
+    upQueries,
+    downQueries,
+    migrationName,
+    customOnSuccess,
+    customOnError,
+    requestMsg,
+    successMsg,
+    errorMsg
+  );
+};
+
+export const deleteAction = currentAction => (dispatch, getState) => {
+  const confirmMessage = `This will permanently delete the action "${
+    currentAction.action_name
+  }" from this table`;
+  const isOk = getConfirmation(confirmMessage, true, currentAction.action_name);
+  if (!isOk) {
+    return;
+  }
+  const upQuery = generateDropActionQuery(currentAction.action_name);
+  const downQuery = generateCreateActionQuery(
+    currentAction.action_name,
+    currentAction.action_defn
+  );
+
+  const migrationName = `delete_action_${currentAction.action_name}`;
+  const requestMsg = 'Deleting action...';
+  const successMsg = 'Action deleted successfully';
+  const errorMsg = 'Deleting action failed';
+  const customOnSuccess = () => {
+    dispatch(modifyActionRequestComplete());
+    dispatch(push(`${globals.urlPrefix}${appPrefix}/manage`));
+    dispatch(fetchActions());
+  };
+  const customOnError = () => {
+    dispatch(modifyActionRequestComplete());
+  };
+
+  dispatch(modifyActionRequestInProgress());
+  makeMigrationCall(
+    dispatch,
+    getState,
+    [upQuery],
+    [downQuery],
+    migrationName,
+    customOnSuccess,
+    customOnError,
+    requestMsg,
+    successMsg,
+    errorMsg
+  );
+};
+
+export const addActionRel = (objectType, successCb) => (dispatch, getState) => {
+  const { types } = getState().actions.relationships;
+  const { types: existingTypes } = getState().types;
+
+  const customTypesQueryUp = generateSetCustomTypesQuery(
+    reformCustomTypes(types)
+  );
+
+  const customTypesQueryDown = generateSetCustomTypesQuery(
+    reformCustomTypes(existingTypes)
+  );
+
+  const upQueries = [customTypesQueryUp];
+  const downQueries = [customTypesQueryDown];
+
+  const migrationName = 'add_action_rel'; // TODO: better migration name
+  const requestMsg = 'Adding relationship...';
+  const successMsg = 'Relationship added successfully';
+  const errorMsg = 'Adding relationship failed';
+  const customOnSuccess = () => {
+    // dispatch(createActionRequestComplete());
+    dispatch(fetchCustomTypes());
+    successCb();
   };
   const customOnError = () => {
     // dispatch(createActionRequestComplete());
@@ -179,207 +378,4 @@
     successMsg,
     errorMsg
   );
-};
-
-export const saveAction = currentAction => (dispatch, getState) => {
-  const { modify: rawState } = getState().actions;
-  const { types: existingTypesList } = getState().types;
-
-  const {
-    name: actionName,
-    arguments: args,
-    outputType,
-    error: actionDefError,
-  } = getActionDefinitionFromSdl(rawState.actionDefinition.sdl);
-  if (actionDefError) {
-    return dispatch(
-      showErrorNotification('Invalid Action Definition', actionDefError)
-    );
-  }
-
-  const { types, error: typeDefError } = getTypesFromSdl(
-    rawState.typeDefinition.sdl
-  );
-  if (typeDefError) {
-    return dispatch(
-      showErrorNotification('Invalid Types Definition', typeDefError)
-    );
-  }
-
-  const state = {
-    webhook: rawState.webhook,
-    kind: rawState.kind,
-    types,
-    name: actionName,
-    arguments: args,
-    outputType,
-  };
-
-  const validationError = getStateValidationError(state);
-
-  if (validationError) {
-    return dispatch(showErrorNotification(validationError));
-  }
-
-  const { types: mergedTypes, overlappingTypename } = mergeCustomTypes(
-    state.types,
-    existingTypesList
-  );
-
-  if (overlappingTypename) {
-    return dispatch(
-      showErrorNotification(
-        `A type called "${overlappingTypename}" already exists`
-      )
-    );
-  }
-
-  const customFieldsQueryUp = generateSetCustomTypesQuery(
-    reformCustomTypes(mergedTypes)
-  );
-
-  const customFieldsQueryDown = generateSetCustomTypesQuery(
-    reformCustomTypes(existingTypesList)
-  );
-
-  const dropCurrentActionQuery = generateDropActionQuery(
-    currentAction.action_name
-  );
-  const actionQueryUp = generateCreateActionQuery(
-    state.name,
-    generateActionDefinition(state)
-  );
-
-  const actionQueryDown = generateDropActionQuery(state.name);
-  const oldActionQueryUp = generateCreateActionQuery(
-    currentAction.action_name,
-    currentAction.action_defn
-  );
-
-  const upQueries = [
-    dropCurrentActionQuery,
-    customFieldsQueryUp,
-    actionQueryUp,
-  ];
-  const downQueries = [
-    actionQueryDown,
-    customFieldsQueryDown,
-    oldActionQueryUp,
-  ];
-
-  const migrationName = `modify_action_${currentAction.action_name}_to_${
-    state.name
-  }`;
-  const requestMsg = 'Saving action...';
-  const successMsg = 'Action saved successfully';
-  const errorMsg = 'Saving action failed';
-  const customOnSuccess = () => {
-    dispatch(modifyActionRequestComplete());
-    const newHref = window.location.href.replace(
-      `/manage/${currentAction.action_name}/modify`,
-      `/manage/${state.name}/modify`
-    );
-    window.location.replace(newHref);
-  };
-  const customOnError = () => {
-    dispatch(modifyActionRequestComplete());
-  };
-
-  dispatch(modifyActionRequestInProgress());
-  makeMigrationCall(
-    dispatch,
-    getState,
-    upQueries,
-    downQueries,
-    migrationName,
-    customOnSuccess,
-    customOnError,
-    requestMsg,
-    successMsg,
-    errorMsg
-  );
-};
-
-export const deleteAction = currentAction => (dispatch, getState) => {
-  const confirmMessage = `This will permanently delete the action "${
-    currentAction.action_name
-  }" from this table`;
-  const isOk = getConfirmation(confirmMessage, true, currentAction.action_name);
-  if (!isOk) {
-    return;
-  }
-  const upQuery = generateDropActionQuery(currentAction.action_name);
-  const downQuery = generateCreateActionQuery(
-    currentAction.action_name,
-    currentAction.action_defn
-  );
-
-  const migrationName = `delete_action_${currentAction.action_name}`;
-  const requestMsg = 'Deleting action...';
-  const successMsg = 'Action deleted successfully';
-  const errorMsg = 'Deleting action failed';
-  const customOnSuccess = () => {
-    dispatch(modifyActionRequestComplete());
-    dispatch(push(`${globals.urlPrefix}${appPrefix}/manage`));
-    dispatch(fetchActions());
-  };
-  const customOnError = () => {
-    dispatch(modifyActionRequestComplete());
-  };
-
-  dispatch(modifyActionRequestInProgress());
-  makeMigrationCall(
-    dispatch,
-    getState,
-    [upQuery],
-    [downQuery],
-    migrationName,
-    customOnSuccess,
-    customOnError,
-    requestMsg,
-    successMsg,
-    errorMsg
-  );
-};
-
-export const addActionRel = (objectType, successCb) => (dispatch, getState) => {
-  const { types } = getState().actions.relationships;
-  const { types: existingTypes } = getState().types;
-
-  const customTypesQueryUp = generateSetCustomTypesQuery(
-    reformCustomTypes(types)
-  );
-
-  const customTypesQueryDown = generateSetCustomTypesQuery(
-    reformCustomTypes(existingTypes)
-  );
-
-  const upQueries = [customTypesQueryUp];
-  const downQueries = [customTypesQueryDown];
-
-  const migrationName = 'add_action_rel'; // TODO: better migration name
-  const requestMsg = 'Adding relationship...';
-  const successMsg = 'Relationship added successfully';
-  const errorMsg = 'Adding relationship failed';
-  const customOnSuccess = () => {
-    // dispatch(createActionRequestComplete());
-    dispatch(fetchCustomTypes());
-    successCb();
-  };
-  const customOnError = () => {
-    // dispatch(createActionRequestComplete());
-  };
-  // dispatch(createActionRequestInProgress());
-  makeMigrationCall(
-    dispatch,
-    getState,
-    upQueries,
-    downQueries,
-    migrationName,
-    customOnSuccess,
-    customOnError,
-    requestMsg,
-    successMsg,
-    errorMsg
-  );
 };