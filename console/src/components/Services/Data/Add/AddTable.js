import PropTypes from 'prop-types';
import React, { Component } from 'react';
import Helmet from 'react-helmet';

import * as tooltip from './Tooltips';
import OverlayTrigger from 'react-bootstrap/lib/OverlayTrigger';
import Button from '../../../Common/Button/Button';
import PrimaryKeySelector from '../Common/ReusableComponents/PrimaryKeySelector';

import dataTypes from '../Common/DataTypes';
import { showErrorNotification } from '../Notification';

import {
  setTableName,
  setTableComment,
  removeColumn,
  setColName,
  setColType,
  setColNullable,
  setColDefault,
  setColUnique,
  removeColDefault,
  addCol,
} from './AddActions';
import { setDefaults, setPk, createTableSql } from './AddActions';
import { validationError, resetValidation } from './AddActions';

import {
  ATLEAST_ONE_PRIMARY_KEY_MSG,
  ATLEAST_ONE_COLUMN_MSG,
} from './AddWarning';
import { fieldRepeatedMsg } from './AddWarning';

import {
  listDuplicate,
  // convertListToDictUsingKV,
} from '../../../../utils/data';

import gqlPattern, {
  gqlTableErrorNotif,
  gqlColumnErrorNotif,
} from '../Common/GraphQLValidation';
/*
const typeDescriptionDict = convertListToDictUsingKV(
  'value',
  'description',
  dataTypes
);
*/
class AddTable extends Component {
  constructor(props) {
    super(props);
    this.props.dispatch(setDefaults());
    const { columns, dispatch } = this.props;
    columns.map((column, i) => {
      //eslint-disable-line
      let defValue = '';
      if ('default' in column) {
        defValue = column.default.value;
      }
      if (defValue === '') {
        dispatch(removeColDefault(i));
      }
    });
  }

  componentWillUnmount() {
    this.props.dispatch(setDefaults());
  }
  columnValidation() {
    if (this.props.columns.length <= 0) {
      // this.props.dispatch(validationError(ATLEAST_ONE_COLUMN_MSG));
      // alert(ATLEAST_ONE_COLUMN_MSG);
      this.props.dispatch(
        showErrorNotification(
          'Error creating table!',
          'Minimum one column required',
          '',
          {
            custom: ATLEAST_ONE_COLUMN_MSG,
          }
        )
      );
      return false;
    } else if (this.props.columns.length === 1) {
      // check if name and type is not empty
      if (
        this.props.columns[0].name === '' ||
        this.props.columns[0].type === ''
      ) {
        // this.props.dispatch(validationError(ATLEAST_ONE_COLUMN_MSG));
        // alert(ATLEAST_ONE_COLUMN_MSG);
        this.props.dispatch(
          showErrorNotification(
            'Error creating table!',
            'Column name cannot be empty',
            '',
            {
              custom: 'Column name cannot be empty',
            }
          )
        );
        return false;
      } else if (!gqlPattern.test(this.props.columns[0].name)) {
        this.props.dispatch(
          showErrorNotification(
            gqlColumnErrorNotif[0],
            gqlColumnErrorNotif[1],
            gqlColumnErrorNotif[2],
            gqlColumnErrorNotif[3]
          )
        );
        return false;
      }
    } else if (this.props.columns.length > 1) {
      // check for repeatition
      const listOfRepeats = listDuplicate(
        this.props.columns.map(column => column.name)
      );
      if (listOfRepeats.length > 0) {
        this.props.dispatch(validationError(fieldRepeatedMsg(listOfRepeats)));
        return false;
      }
      // check for column value being valid graphql
      let isValid = true;
      this.props.columns
        .filter(c => c.name !== '')
        .map(c => {
          if (!gqlPattern.test(c.name)) {
            this.props.dispatch(
              showErrorNotification(
                gqlColumnErrorNotif[0],
                gqlColumnErrorNotif[1],
                gqlColumnErrorNotif[2],
                gqlColumnErrorNotif[3]
              )
            );
            isValid = false;
          }
        });
      if (!isValid) {
        return false;
      }
    }
    return true;
  }

  minPrimaryKeyCheck() {
    if (this.props.primaryKeys.filter(key => key !== '').length <= 0) {
      // this.props.dispatch(validationError(ATLEAST_ONE_PRIMARY_KEY_MSG));
      // alert(ATLEAST_ONE_PRIMARY_KEY_MSG);
      this.props.dispatch(
        showErrorNotification(
          'Error creating table!',
          'Select atleast one primary key',
          '',
          {
            custom: ATLEAST_ONE_PRIMARY_KEY_MSG,
          }
        )
      );
      return false;
    }
    return true;
  }

  tableNameCheck() {
    if (this.props.tableName === '' || this.props.tableName === null) {
      // this.props.dispatch(validationError('Table name cannot be empty'));
      // alert('Table name cannot be empty');
      this.props.dispatch(
        showErrorNotification(
          'Error creating table!',
          'Table name cannot be empty',
          '',
          {
            custom: 'Table name cannot be empty. Please add a name',
          }
        )
      );
      return false;
    } else if (!gqlPattern.test(this.props.tableName)) {
      this.props.dispatch(
        showErrorNotification(
          gqlTableErrorNotif[0],
          gqlTableErrorNotif[1],
          gqlTableErrorNotif[2],
          gqlTableErrorNotif[3]
        )
      );
      return false;
    }
    return true;
  }

  submitValidation() {
    this.props.dispatch(resetValidation());
    // table name validation
    if (this.tableNameCheck()) {
      // column validation.
      if (this.columnValidation()) {
        // The primary key validation ensure.
        if (this.minPrimaryKeyCheck()) {
          this.props.dispatch(createTableSql());
        }
      }
    }
  }

  render() {
    const {
      columns,
      primaryKeys,
      dispatch,
      ongoingRequest,
      lastError,
      lastSuccess,
      internalError,
    } = this.props;
    const styles = require('../../../Common/TableCommon/Table.scss');
    const cols = columns.map((column, i) => {
      let removeIcon;
      if (i + 1 === columns.length) {
        removeIcon = <i className={`${styles.fontAwosomeClose}`} />;
      } else {
        removeIcon = (
          <i
            className={`${styles.fontAwosomeClose} fa-lg fa fa-times`}
            onClick={() => {
              dispatch(removeColumn(i));
            }}
          />
        );
      }
      let defValue = '';
      if ('default' in column) {
        defValue = column.default.value;
      }
      let defPlaceholder = 'default_value';
      if (column.type === 'timestamptz') {
        defPlaceholder = 'example: now()';
      } else if (column.type === 'date') {
        defPlaceholder = '';
      } else if (column.type === 'uuid') {
        defPlaceholder = 'example: gen_random_uuid()';
      }
      return (
        <div key={i} className={`${styles.display_flex} form-group`}>
          <input
            type="text"
            className={`${styles.input} form-control ${styles.add_mar_right}`}
            value={column.name}
            placeholder="column_name"
            onChange={e => {
              dispatch(
                setColName(e.target.value, i, this.refs[`nullable${i}`].checked)
              );
            }}
            data-test={`column-${i}`}
          />
          <select
            value={column.type}
            className={`${styles.select} ${styles.select200} form-control ${
              styles.add_pad_left
            }`}
            onChange={e => {
              dispatch(
                setColType(e.target.value, i, this.refs[`nullable${i}`].checked)
              );
              if (i + 1 === columns.length) {
                dispatch(addCol());
              }
            }}
            data-test={`col-type-${i}`}
          >
            {column.type === '' ? (
              <option disabled value="">
                -- type --
              </option>
            ) : null}
            {/* The below makes a set of options based of the available datatype. Refer Common/Datatypes.js for more info. */}
            {dataTypes.map((datatype, index) => (
              <option
                value={datatype.value}
                key={index}
                title={datatype.description}
              >
                {datatype.name}
              </option>
            ))}
          </select>
          {/*
          {typeDescriptionDict && typeDescriptionDict[column.type] ? (
            <span>
              &nbsp; &nbsp;
              <OverlayTrigger
                placement="right"
                overlay={tooltip.dataTypeDescription(
                  typeDescriptionDict[column.type]
                )}
              >
                <i className="fa fa-question-circle" aria-hidden="true" />
              </OverlayTrigger>{' '}
              &nbsp; &nbsp;
            </span>
          ) : null}
          */}
          <input
            placeholder={defPlaceholder}
            type="text"
            value={defValue}
            className={`${styles.inputDefault} ${
              styles.defaultWidth
            } form-control ${styles.add_pad_left}`}
            onChange={e => {
              dispatch(
                setColDefault(
                  e.target.value,
                  i,
                  this.refs[`nullable${i}`].checked
                )
              );
            }}
            data-test={`col-default-${i}`}
          />{' '}
          <input
            className={`${styles.inputCheckbox} form-control `}
            checked={columns[i].nullable}
            type="checkbox"
            ref={`nullable${i}`}
            onChange={e => {
              dispatch(setColNullable(e.target.checked, i));
            }}
            data-test={`nullable-${i}`}
          />{' '}
          <label>Nullable</label>
          <input
            className={`${styles.inputCheckbox} form-control `}
            checked={columns[i].unique}
            type="checkbox"
            ref={`unique${i}`}
            onChange={e => {
              dispatch(setColUnique(e.target.checked, i));
            }}
            data-test={`unique-${i.toString()}`}
          />{' '}
          <label>Unique</label>
          {removeIcon}
        </div>
      );
    });
<<<<<<< HEAD
    const pks = (
      <PrimaryKeySelector
        primaryKeys={primaryKeys}
        columns={columns}
        setPk={setPk}
        dispatch={dispatch}
        styles={styles}
      />
    );
    let createBtnText = 'Create';
=======
    const pks = primaryKeys.map((pk, i) => {
      let removeIcon;
      if (i + 1 === primaryKeys.length) {
        removeIcon = null;
      } else {
        removeIcon = (
          <i
            className={`${styles.fontAwosomeClose} fa-lg fa fa-times`}
            onClick={() => {
              dispatch(removePk(i));
            }}
          />
        );
      }
      return (
        <div key={i} className="form-group">
          <select
            value={pk || ''}
            className={`${styles.select} form-control ${styles.add_pad_left}`}
            onChange={this.primaryKeyValidation.bind(this, i)}
            data-test={`primary-key-select-${i}`}
            data-test={`primary-key-select-${i.toString()}`}
          >
            {pk === '' ? (
              <option disabled value="">
                -- select --
              </option>
            ) : null}
            {columns.map(({ name }, j) => (
              <option key={j} value={j}>
                {name}
              </option>
            ))}
          </select>
          {removeIcon}
        </div>
      );
    });
    let createBtnText = 'Add Table';
>>>>>>> df8216b5
    if (ongoingRequest) {
      createBtnText = 'Creating...';
    } else if (lastError) {
      createBtnText = 'Creating Failed. Try again';
    } else if (internalError) {
      createBtnText = 'Creating Failed. Try again';
    } else if (lastSuccess) {
      createBtnText = 'Created! Redirecting...';
    }

    return (
      <div
        className={`${styles.addTablesBody} ${styles.clear_fix} ${
          styles.padd_left
        }`}
      >
        <Helmet title="Add Table - Data | Hasura" />
        <div className={styles.subHeader}>
          <h2 className={styles.heading_text}>Add a new table</h2>
          <div className="clearfix" />
        </div>
        <br />
        <div className={`container-fluid ${styles.padd_left_remove}`}>
          <div
            className={`${styles.addCol} col-xs-12 ${styles.padd_left_remove}`}
          >
            <h4 className={styles.subheading_text}>Table Name &nbsp; &nbsp;</h4>
            <input
              type="text"
              data-test="tableName"
              placeholder="table_name"
              className={`${styles.tableNameInput} form-control`}
              onChange={e => {
                dispatch(setTableName(e.target.value));
              }}
            />
            <hr />
            <h4 className={styles.subheading_text}>Columns</h4>
            {cols}
            <hr />
            <h4 className={styles.subheading_text}>
              Primary Key &nbsp; &nbsp;
              <OverlayTrigger
                placement="right"
                overlay={tooltip.primaryKeyDescription}
              >
                <i className="fa fa-question-circle" aria-hidden="true" />
              </OverlayTrigger>{' '}
              &nbsp; &nbsp;
            </h4>
            {pks}
            <hr />
            <h4 className={styles.subheading_text}>Comment &nbsp; &nbsp;</h4>
            <input
              type="text"
              data-test="tableComment"
              placeholder="comment"
              className={`${styles.tableNameInput} form-control`}
              onChange={e => {
                dispatch(setTableComment(e.target.value));
              }}
            />
            <hr />
            <Button
              type="submit"
              onClick={this.submitValidation.bind(this)}
              data-test="table-create"
              color="yellow"
              size="sm"
            >
              {createBtnText}
            </Button>
          </div>
        </div>
      </div>
    );
  }
}

AddTable.propTypes = {
  columns: PropTypes.array.isRequired,
  tableName: PropTypes.string,
  primaryKeys: PropTypes.array.isRequired,
  ongoingRequest: PropTypes.bool.isRequired,
  lastError: PropTypes.object,
  internalError: PropTypes.string,
  lastSuccess: PropTypes.bool,
  dispatch: PropTypes.func.isRequired,
};

const mapStateToProps = state => ({ ...state.addTable.table });

const addTableConnector = connect => connect(mapStateToProps)(AddTable);

export default addTableConnector;<|MERGE_RESOLUTION|>--- conflicted
+++ resolved
@@ -349,7 +349,6 @@
         </div>
       );
     });
-<<<<<<< HEAD
     const pks = (
       <PrimaryKeySelector
         primaryKeys={primaryKeys}
@@ -360,47 +359,6 @@
       />
     );
     let createBtnText = 'Create';
-=======
-    const pks = primaryKeys.map((pk, i) => {
-      let removeIcon;
-      if (i + 1 === primaryKeys.length) {
-        removeIcon = null;
-      } else {
-        removeIcon = (
-          <i
-            className={`${styles.fontAwosomeClose} fa-lg fa fa-times`}
-            onClick={() => {
-              dispatch(removePk(i));
-            }}
-          />
-        );
-      }
-      return (
-        <div key={i} className="form-group">
-          <select
-            value={pk || ''}
-            className={`${styles.select} form-control ${styles.add_pad_left}`}
-            onChange={this.primaryKeyValidation.bind(this, i)}
-            data-test={`primary-key-select-${i}`}
-            data-test={`primary-key-select-${i.toString()}`}
-          >
-            {pk === '' ? (
-              <option disabled value="">
-                -- select --
-              </option>
-            ) : null}
-            {columns.map(({ name }, j) => (
-              <option key={j} value={j}>
-                {name}
-              </option>
-            ))}
-          </select>
-          {removeIcon}
-        </div>
-      );
-    });
-    let createBtnText = 'Add Table';
->>>>>>> df8216b5
     if (ongoingRequest) {
       createBtnText = 'Creating...';
     } else if (lastError) {
