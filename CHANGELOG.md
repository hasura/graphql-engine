--- conflicted
+++ resolved
@@ -6,12 +6,9 @@
 
 - server: add support for `_inc` on `real`, `double`, `numeric` and `money` (fix #3573)
 - server: support special characters in JSON path query argument with bracket `[]` notation, e.g `obj['Hello World!']` (#3890) (#4482)
-<<<<<<< HEAD
 - console: change react ace editor theme to eclipse (close #4437)
 - console: fix columns reordering for relationship tables in data browser (#4483)
-=======
 - docs: add API docs for using environment variables as webhook urls in event triggers
->>>>>>> dc88d172
 
 ## `v1.2.0-beta.4`
 
