import React from 'react';
import { connect } from 'react-redux';
import Permissions from './Permissions';
import RemoteSchemaContainer from '../Containers/remoteSchemaContainer';
import {
  permRemoveMultipleRoles,
  VIEW_REMOTE_SCHEMA,
  saveRemoteSchemaPermission,
  removeRemoteSchemaPermission,
} from '../Actions';
import {
  permCloseEdit,
  setSchemaDefinition,
  setDefaults,
  permOpenEdit,
  permSetRoleName,
  permSetBulkSelect,
} from './reducer';
import { fetchRoleList } from '../../Data/DataActions';
<<<<<<< HEAD
import { PermWrapperProps } from './types';
import { Dispatch, ReduxState } from '../../../../types';
=======
import { PermWrapperProps, PermissionsProps } from './types';
import { Dispatch } from '../../../../types';
>>>>>>> 3faf8451

const PermWrapper: React.FC<PermWrapperProps & PermissionsProps> = ({
  allRoles,
  allRemoteSchemas,
  ...props
}) => {
  const { params, viewRemoteSchema } = props;
  return (
    <RemoteSchemaContainer
      params={params}
      allRemoteSchemas={allRemoteSchemas}
      tabName="permissions"
      viewRemoteSchema={viewRemoteSchema}
    >
      <Permissions allRoles={allRoles} {...props} />
    </RemoteSchemaContainer>
  );
};

const mapStateToProps = (state: ReduxState) => {
  return {
    ...state.remoteSchemas.permissions,
    allRoles: state.tables.allRoles,
    allRemoteSchemas: state.remoteSchemas.listData.remoteSchemas,
    readOnlyMode: state.main.readOnlyMode,
  };
};

const mapDispatchToProps = (dispatch: Dispatch) => {
  return {
    dispatch,
    permRemoveMultipleRoles: () => dispatch(permRemoveMultipleRoles()),
    viewRemoteSchema: (data: string) =>
      dispatch({ type: VIEW_REMOTE_SCHEMA, data }),
    saveRemoteSchemaPermission: (data: any) =>
      dispatch(saveRemoteSchemaPermission(data)),
    removeRemoteSchemaPermission: (data: any) =>
      dispatch(removeRemoteSchemaPermission(data)),
    setSchemaDefinition: (data: string) => dispatch(setSchemaDefinition(data)),
    fetchRoleList: () => dispatch(fetchRoleList()),
    setDefaults: () => dispatch(setDefaults()),
    permCloseEdit: () => dispatch(permCloseEdit()),
    permOpenEdit: (role: string, newRole: boolean, existingPerms: boolean) =>
      dispatch(permOpenEdit(role, newRole, existingPerms)),
    permSetBulkSelect: (checked: boolean, role: string) =>
      dispatch(permSetBulkSelect(checked, role)),
    permSetRoleName: (name: string) => dispatch(permSetRoleName(name)),
  };
};

export default connect(mapStateToProps, mapDispatchToProps)(PermWrapper);<|MERGE_RESOLUTION|>--- conflicted
+++ resolved
@@ -17,13 +17,8 @@
   permSetBulkSelect,
 } from './reducer';
 import { fetchRoleList } from '../../Data/DataActions';
-<<<<<<< HEAD
-import { PermWrapperProps } from './types';
+import { PermWrapperProps, PermissionsProps } from './types';
 import { Dispatch, ReduxState } from '../../../../types';
-=======
-import { PermWrapperProps, PermissionsProps } from './types';
-import { Dispatch } from '../../../../types';
->>>>>>> 3faf8451
 
 const PermWrapper: React.FC<PermWrapperProps & PermissionsProps> = ({
   allRoles,
