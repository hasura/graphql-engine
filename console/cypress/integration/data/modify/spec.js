--- conflicted
+++ resolved
@@ -82,19 +82,9 @@
 };
 
 export const failMTWithoutColType = () => {
-<<<<<<< HEAD
-  cy.get('input[placeholder = "column name"]').type('something');
-  cy.get('button')
-    .contains('+ Add column')
-    .click();
-  cy.get('[class=notification-title]')
-    .contains('Error creating column!')
-    .click();
-=======
   cy.get(getElementFromAlias('column-name')).type('something');
   cy.get(getElementFromAlias('add-column-button')).click();
   cy.get('.notification-error').click();
->>>>>>> 622a6758
   cy.url().should(
     'eq',
     `${baseUrl}/data/schema/public/tables/${getTableName(0)}/modify`
@@ -103,18 +93,6 @@
 };
 
 export const failMTDuplicateColumns = () => {
-<<<<<<< HEAD
-  cy.get('input[placeholder = "column name"]').type('{selectall}{del}');
-  cy.get('input[placeholder = "column name"]').type('id');
-  cy.get('select').select('integer');
-  cy.get('button')
-    .contains('+ Add column')
-    .click();
-  cy.wait(5000);
-  cy.get('[class=notification-title]')
-    .contains('Adding column failed')
-    .click();
-=======
   cy.get(getElementFromAlias('column-name')).type('{selectall}{del}');
   cy.get(getElementFromAlias('column-name')).type('id');
   cy.get(getElementFromAlias('data-type')).select('integer');
@@ -127,7 +105,6 @@
     'eq',
     `${baseUrl}/data/schema/public/tables/${getTableName(0)}/modify`
   );
->>>>>>> 622a6758
 };
 
 export const Addcolumn = () => {
@@ -135,17 +112,6 @@
   const name = makeid();
   cy.get(getElementFromAlias('column-name')).type(name);
   cy.get(getElementFromAlias('data-type')).select('integer');
-<<<<<<< HEAD
-  cy.get('input[placeholder = "default value"]').type('{selectall}{del}');
-  cy.get('[data-test=nullable-checkbox]').check();
-  cy.get('button')
-    .contains('+ Add column')
-    .click();
-  cy.wait(5000);
-  cy.get('[class=notification-title]').contains('Column added');
-  cy.wait(5000);
-
-=======
   cy.get(getElementFromAlias('default-value')).type('{selectall}{del}');
   cy.get(getElementFromAlias('nullable-checkbox')).check();
   cy.get(getElementFromAlias('add-column-button')).click();
@@ -156,24 +122,10 @@
     'eq',
     `${baseUrl}/data/schema/public/tables/${getTableName(0)}/modify`
   );
->>>>>>> 622a6758
   validateColumn(getTableName(0), [name], 'success');
 };
 
 export const Addcolumnnullable = () => {
-<<<<<<< HEAD
-  cy.get('input[placeholder = "column name"]').type('{selectall}{del}');
-  cy.get('input[placeholder = "column name"]').type('some');
-  cy.get('select').select('Text');
-  cy.get('[data-test=nullable-checkbox]').uncheck();
-  cy.get('button')
-    .contains('+ Add column')
-    .click();
-  cy.wait(5000);
-  cy.get('[class=notification-title]')
-    .contains('Adding column failed')
-    .click();
-=======
   cy.get(getElementFromAlias('column-name')).type('{selectall}{del}');
   cy.get(getElementFromAlias('column-name')).type('some');
   cy.get(getElementFromAlias('data-type')).select('Text');
@@ -181,7 +133,6 @@
   cy.get(getElementFromAlias('add-column-button')).click();
   cy.wait(5500);
   cy.get('.notification-error').click();
->>>>>>> 622a6758
   cy.url().should(
     'eq',
     `${baseUrl}/data/schema/public/tables/${getTableName(0)}/modify`
@@ -190,17 +141,6 @@
 };
 
 export const failMTWrongDefault = () => {
-<<<<<<< HEAD
-  cy.get('input[placeholder = "column name"]').type('{selectall}{del}');
-  cy.get('input[placeholder = "column name"]').type('some');
-  cy.get('input[placeholder = "default value"]').type('some');
-  cy.get('select').select('Integer');
-  cy.get('button')
-    .contains('+ Add column')
-    .click();
-  cy.wait(5000);
-  cy.get('[class=notification-title]').contains('Adding column failed');
-=======
   cy.get(getElementFromAlias('column-name')).type('{selectall}{del}');
   cy.get(getElementFromAlias('column-name')).type('some');
   cy.get(getElementFromAlias('default-value')).type('some');
@@ -208,7 +148,6 @@
   cy.get(getElementFromAlias('add-column-button')).click();
   cy.wait(5500);
   cy.get('.notification-error').click();
->>>>>>> 622a6758
   cy.url().should(
     'eq',
     `${baseUrl}/data/schema/public/tables/${getTableName(0)}/modify`
@@ -252,19 +191,9 @@
     .get('select')
     .first()
     .select('Text');
-<<<<<<< HEAD
-  cy.get('button')
-    .contains('Save')
-    .click();
-  cy.wait(5000);
-  cy.get('[class=notification-title]')
-    .contains('Column modified')
-    .click();
-=======
   cy.get(getElementFromAlias('save-button')).click();
   cy.wait(5500);
   cy.get('.notification-success').click();
->>>>>>> 622a6758
   cy.get('button')
     .contains('Close')
     .click();
