--- conflicted
+++ resolved
@@ -1,13 +1,5 @@
 import React from 'react';
 import './App.css';
-<<<<<<< HEAD
-import graphql2chartjs from 'graphql2chartjs';
-import { Bar } from 'react-chartjs-2';
-import { Query} from 'react-apollo';
-import gql from 'graphql-tag';
-
-const App = () => {
-=======
 import NavBar from './Navbar';
 
 import {
@@ -16,67 +8,21 @@
   MultiDatasetBarChart,
   MixedLineBarChart,
   LiveChart,
-  RealtimeTimeseriesChart 
-  // RealtimeTimeSeriesExample
+  RealtimeTimeseriesChart
 } from './charts';
->>>>>>> 50ab16e0
 
-const App = () => {
-  return (
-<<<<<<< HEAD
-    <Query
-      query={gql`
-        query {
-          artist_albums {
-            label: artist {
-              name
-            }
-            data: count
-          }
-        }
-      `}>
-      {
-        ({data, error, loading}) => {
-          if (error) {
-            console.error(error);
-            return "Error";
-          }
-          if (loading) {
-            return "Please wait..";
-          }
-          const g2c = new graphql2chartjs(data, (dataset, record) => {
-            return {
-              chartType: 'bar',
-              label: record.label.name
-            };
-          });
-          return (
-            <Bar data={g2c.data} />
-          )
-        }
-      }
-    </Query>
-  );
-=======
-    <div>
-      <NavBar />
-      <div style={{margin: '10px', paddingTop: '65px'}}>
-        <BasicBarChart/>
-        <StyledBarChart/>
-        <MultiDatasetBarChart />
-        <MixedLineBarChart />
-        <LiveChart />
-        <RealtimeTimeseriesChart />
-        {
-          /*
-        <RealtimeLiveChartExample />
-        <RealtimeTimeSeriesExample />
-          */
-        }
-       </div>
-    </div>
-  )
->>>>>>> 50ab16e0
-}
+const App = () => (
+  <div>
+    <NavBar />
+    <div style={{margin: '10px', paddingTop: '65px'}}>
+      <BasicBarChart/>
+      <StyledBarChart/>
+      <MultiDatasetBarChart />
+      <MixedLineBarChart />
+      <LiveChart />
+      <RealtimeTimeseriesChart />
+     </div>
+  </div>
+);
 
 export default App;