--- conflicted
+++ resolved
@@ -269,48 +269,6 @@
   | PGGeography
   | PGRaster
   | PGUnknown !T.Text
-<<<<<<< HEAD
-  deriving (Eq, Lift, Generic, Data)
-
-instance Hashable PGColType
-
-instance Show PGColType where
-  show PGSmallInt    = "smallint"
-  show PGInteger     = "integer"
-  show PGBigInt      = "bigint"
-  show PGSerial      = "serial"
-  show PGBigSerial   = "bigserial"
-  show PGFloat       = "real"
-  show PGDouble      = "float8"
-  show PGNumeric     = "numeric"
-  show PGBoolean     = "boolean"
-  show PGChar        = "character"
-  show PGVarchar     = "varchar"
-  show PGText        = "text"
-  show PGDate        = "date"
-  show PGTimeStampTZ = "timestamptz"
-  show PGTimeTZ      = "timetz"
-  show PGJSON        = "json"
-  show PGJSONB       = "jsonb"
-  show PGGeometry    = "geometry"
-  show PGGeography   = "geography"
-  show PGRaster      = "raster"
-  show (PGUnknown t) = T.unpack t
-
-instance ToJSON PGColType where
-  toJSON pct = String $ T.pack $ show pct
-
-instance ToJSONKey PGColType where
-  toJSONKey = toJSONKeyText (T.pack . show)
-
-instance ToSQL PGColType where
-  toSQL pct = fromString $ show pct
-
-instance DQuote PGColType where
-  dquoteTxt = T.pack . show
-
-txtToPgColTy :: Text -> PGColType
-=======
   deriving (Show, Eq, Lift, Generic, Data)
 
 instance Hashable PGScalarType
@@ -336,6 +294,7 @@
     PGJSONB       -> "jsonb"
     PGGeometry    -> "geometry"
     PGGeography   -> "geography"
+    PGRaster      -> "raster"
     PGUnknown t   -> TB.text t
 
 instance ToJSON PGScalarType where
@@ -348,7 +307,6 @@
   dquoteTxt = toSQLTxt
 
 txtToPgColTy :: Text -> PGScalarType
->>>>>>> 67d3eb3e
 txtToPgColTy t = case t of
   "serial"                   -> PGSerial
   "bigserial"                -> PGBigSerial
