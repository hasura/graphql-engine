--- conflicted
+++ resolved
@@ -8,11 +8,8 @@
   , FieldPath(..)
   , RemoteJoin(..)
   , executeQueryWithRemoteJoins
-<<<<<<< HEAD
   , graphQLValueToJSON
-=======
   , processRemoteJoins
->>>>>>> fd5f64e1
   ) where
 
 import           Hasura.Prelude
