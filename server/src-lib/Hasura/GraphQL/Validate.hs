module Hasura.GraphQL.Validate
  ( validateGQ
  , showVars
  , RootSelSet(..)
  , getTypedOp
  , QueryParts (..)
  , getQueryParts
  , getAnnVarVals

  , isQueryInAllowlist

  , VarPGTypes
  , AnnPGVarVals
  , getAnnPGVarVals
  , Field(..)
  , SelSet
  ) where

import           Data.Has
import           Hasura.Prelude
import           Data.Aeson.Internal                    (JSONPathElement(..))

import qualified Data.HashMap.Strict                    as Map
import qualified Data.HashSet                           as HS
import qualified Data.Sequence                          as Seq
import qualified Language.GraphQL.Draft.Syntax          as G

import           Hasura.GraphQL.Schema
import           Hasura.GraphQL.Transport.HTTP.Protocol
import           Hasura.GraphQL.Validate.Context
import           Hasura.GraphQL.Validate.Field
import           Hasura.GraphQL.Validate.Types
import           Hasura.RQL.Types
import           Hasura.RQL.Types.QueryCollection

import           Hasura.SQL.Types                       (PGColType)
import           Hasura.SQL.Value                       (PGColValue,
                                                         parsePGValue)

data QueryParts
  = QueryParts
  { qpOpDef     :: !G.TypedOperationDefinition
  , qpOpRoot    :: !ObjTyInfo
  , qpFragDefsL :: ![G.FragmentDefinition]
  , qpVarValsM  :: !(Maybe VariableValues)
  } deriving (Show, Eq)

getTypedOp
  :: (MonadError QErr m)
  => Maybe OperationName
  -> [G.SelectionSet]
  -> [G.TypedOperationDefinition]
  -> m G.TypedOperationDefinition
getTypedOp opNameM selSets opDefs =
  case (opNameM, selSets, opDefs) of
    (Just opName, [], _) -> do
      let n = _unOperationName opName
          opDefM = find (\opDef -> G._todName opDef == Just n) opDefs
      onNothing opDefM $ throwVE $
        "no such operation found in the document: " <> showName n
    (Just _, _, _)  ->
      throwVE $ "operationName cannot be used when " <>
      "an anonymous operation exists in the document"
    (Nothing, [selSet], []) ->
      return $ G.TypedOperationDefinition
      G.OperationTypeQuery Nothing [] [] selSet
    (Nothing, [], [opDef])  ->
      return opDef
    (Nothing, _, _) ->
      throwVE $ "exactly one operation has to be present " <>
      "in the document when operationName is not specified"

-- For all the variables defined there will be a value in the final map
-- If no default, not in variables and nullable, then null value
getVarVals
  :: ( MonadReader r m, Has TypeMap r
     , MonadError QErr m
     )
  => [G.VariableDefinition]
  -> VariableValues
<<<<<<< HEAD
  -> m VarValsMap
getVarVals varDefsL inpVals = do
=======
  -> m AnnVarVals
getAnnVarVals varDefsL inpVals = withPathK "variableValues" $ do
>>>>>>> 7c89e951

  varDefs <- onLeft (mkMapWith G._vdVariable varDefsL) $ \dups ->
    throwVE $ "the following variables are defined more than once: " <>
    showVars dups

  let unexpectedVars = filter (not . (`Map.member` varDefs)) $ Map.keys inpVals

  unless (null unexpectedVars) $
    throwVE $ "unexpected variables in variableValues: " <>
    showVars unexpectedVars

  forM varDefs $ \(G.VariableDefinition var ty defM) -> do
    let baseTy = getBaseTy ty
    baseTyInfo <- getTyInfoVE baseTy
    -- check that the variable is defined on input types
    when (isObjTy baseTyInfo) $ throwVE $ objTyErrMsg baseTy

    let defM' = bool defM (defM <|> Just G.VCNull) $ G.isNotNull ty
    let inpValM = Map.lookup var inpVals
<<<<<<< HEAD
    when (isNothing inpValM && isNothing defM' && G.isNotNull ty) $ throwVE $ "expecting a value for non-null type: " <> G.showGT ty <> " in variableValues"
    return (ty,defM',inpValM)
=======
    annInpValM <- withPathK (G.unName $ G.unVariable var) $
                  mapM (validateInputValue jsonParser ty) inpValM
    let varValM = annInpValM <|> annDefM
    onNothing varValM $ throwVE $
      "expecting a value for non-nullable variable: " <>
      showVars [var] <>
      " of type: " <> G.showGT ty <>
      " in variableValues"
>>>>>>> 7c89e951
  where
    objTyErrMsg namedTy =
      "variables can only be defined on input types"
      <> "(enums, scalars, input objects), but "
      <> showNamedTy namedTy <> " is an object type"

showVars :: (Functor f, Foldable f) => f G.Variable -> Text
showVars = showNames . fmap G.unVariable

type VarPGTypes = Map.HashMap G.Variable PGColType
type AnnPGVarVals = Map.HashMap G.Variable (PGColType, PGColValue)

-- this is in similar spirit to getAnnVarVals, however
-- here it is much simpler and can get rid of typemap requirement
-- combine the two if possible
getAnnPGVarVals
  :: (MonadError QErr m)
  => VarPGTypes
  -> Maybe VariableValues
  -> m AnnPGVarVals
getAnnPGVarVals varTypes varValsM =
  flip Map.traverseWithKey varTypes $ \varName varType -> do
    let unexpectedVars = filter
          (not . (`Map.member` varTypes)) $ Map.keys varVals
    unless (null unexpectedVars) $
      throwVE $ "unexpected variables in variableValues: " <>
      showVars unexpectedVars
    varVal <- onNothing (Map.lookup varName varVals) $
      throwVE $ "expecting a value for non-nullable variable: " <>
      showVars [varName] <>
      -- TODO: we don't have the graphql type
      -- " of type: " <> T.pack (show varType) <>
      " in variableValues"
    (varType,) <$> runAesonParser (parsePGValue varType) varVal
  where
    varVals = fromMaybe Map.empty varValsM

validateFrag
  :: (MonadError QErr m, MonadReader r m, Has TypeMap r)
  => G.FragmentDefinition -> m FragDef
validateFrag (G.FragmentDefinition n onTy dirs selSet) = do
  unless (null dirs) $ throwVE
    "unexpected directives at fragment definition"
  tyInfo <- getTyInfoVE onTy
  objTyInfo <- onNothing (getObjTyM tyInfo) $ throwVE
    "fragments can only be defined on object types"
  return $ FragDef n objTyInfo selSet

data RootSelSet
  = RQuery !SelSet
  | RMutation !SelSet
  | RSubscription !Field
  deriving (Show, Eq)

-- {-# SCC validateGQ #-}
validateGQ
  :: (MonadError QErr m, MonadReader GCtx m)
  -- => GraphQLRequest
  => QueryParts
  -> m RootSelSet
validateGQ (QueryParts opDef opRoot fragDefsL varValsM) = do

  ctx <- ask

  -- annotate the variables of this operation
  varVals <- getVarVals (G._todVariableDefinitions opDef) $
                fromMaybe Map.empty varValsM

  -- annotate the fragments
  fragDefs <- onLeft (mkMapWith G._fdName fragDefsL) $ \dups ->
    throwVE $ "the following fragments are defined more than once: " <>
    showNames dups
  annFragDefs <- mapM validateFrag fragDefs

  -- build a validation ctx
  let valCtx = ValidationCtx (_gTypes ctx) varVals annFragDefs

  selSet <- flip runReaderT valCtx $ pathFromRoot $ denormSelSet [] opRoot $
            G._todSelectionSet opDef

<<<<<<< HEAD
  when (G._todType opDef == G.OperationTypeSubscription && length selSet > 1) $
    throwVE "subscription must select only one top level field"

  return (G._todType opDef, selSet)

pathFromRoot :: (MonadError QErr m) => m a -> m a
pathFromRoot f = f `catchError` (throwError . fromRoot)
  where
    fromRoot q = q { qePath = frp $ qePath q}
      where frp = reverse . takeWhile (/= Key "$") . reverse
=======
  case G._todType opDef of
    G.OperationTypeQuery -> return $ RQuery selSet
    G.OperationTypeMutation -> return $ RMutation selSet
    G.OperationTypeSubscription ->
      case Seq.viewl selSet of
        Seq.EmptyL     -> throw500 "empty selset for subscription"
        fld Seq.:< rst -> do
          unless (null rst) $
            throwVE "subscription must select only one top level field"
          return $ RSubscription fld

isQueryInAllowlist :: GQLExecDoc -> HS.HashSet GQLQuery -> Bool
isQueryInAllowlist q = HS.member gqlQuery
  where
    gqlQuery = GQLQuery $ G.ExecutableDocument $ stripTypenames $
               unGQLExecDoc q
>>>>>>> 7c89e951

getQueryParts
  :: ( MonadError QErr m, MonadReader GCtx m)
  => GQLReqParsed
  -> m QueryParts
getQueryParts (GQLReq opNameM q varValsM) = do
  -- get the operation that needs to be evaluated
  opDef <- getTypedOp opNameM selSets opDefs
  ctx <- ask

  -- get the operation root
  opRoot <- case G._todType opDef of
    G.OperationTypeQuery        -> return $ _gQueryRoot ctx
    G.OperationTypeMutation     ->
      onNothing (_gMutRoot ctx) $ throwVE "no mutations exist"
    G.OperationTypeSubscription ->
      onNothing (_gSubRoot ctx) $ throwVE "no subscriptions exist"
  return $ QueryParts opDef opRoot fragDefsL varValsM
  where
    (selSets, opDefs, fragDefsL) = G.partitionExDefs $ unGQLExecDoc q<|MERGE_RESOLUTION|>--- conflicted
+++ resolved
@@ -16,9 +16,9 @@
   , SelSet
   ) where
 
+import           Data.Aeson.Internal                    (JSONPathElement (..))
 import           Data.Has
 import           Hasura.Prelude
-import           Data.Aeson.Internal                    (JSONPathElement(..))
 
 import qualified Data.HashMap.Strict                    as Map
 import qualified Data.HashSet                           as HS
@@ -72,25 +72,21 @@
 
 -- For all the variables defined there will be a value in the final map
 -- If no default, not in variables and nullable, then null value
-getVarVals
+getAnnVarVals
   :: ( MonadReader r m, Has TypeMap r
      , MonadError QErr m
      )
   => [G.VariableDefinition]
   -> VariableValues
-<<<<<<< HEAD
-  -> m VarValsMap
-getVarVals varDefsL inpVals = do
-=======
   -> m AnnVarVals
 getAnnVarVals varDefsL inpVals = withPathK "variableValues" $ do
->>>>>>> 7c89e951
 
   varDefs <- onLeft (mkMapWith G._vdVariable varDefsL) $ \dups ->
     throwVE $ "the following variables are defined more than once: " <>
     showVars dups
 
-  let unexpectedVars = filter (not . (`Map.member` varDefs)) $ Map.keys inpVals
+  let unexpectedVars =
+        filter (not . (`Map.member` varDefs)) $ Map.keys inpVals
 
   unless (null unexpectedVars) $
     throwVE $ "unexpected variables in variableValues: " <>
@@ -103,20 +99,14 @@
     when (isObjTy baseTyInfo) $ throwVE $ objTyErrMsg baseTy
 
     let defM' = bool defM (defM <|> Just G.VCNull) $ G.isNotNull ty
-    let inpValM = Map.lookup var inpVals
-<<<<<<< HEAD
-    when (isNothing inpValM && isNothing defM' && G.isNotNull ty) $ throwVE $ "expecting a value for non-null type: " <> G.showGT ty <> " in variableValues"
-    return (ty,defM',inpValM)
-=======
-    annInpValM <- withPathK (G.unName $ G.unVariable var) $
-                  mapM (validateInputValue jsonParser ty) inpValM
-    let varValM = annInpValM <|> annDefM
-    onNothing varValM $ throwVE $
+        inpValM = Map.lookup var inpVals
+
+    when (isNothing defM' && isNothing inpValM) $ throwVE $
       "expecting a value for non-nullable variable: " <>
       showVars [var] <>
       " of type: " <> G.showGT ty <>
       " in variableValues"
->>>>>>> 7c89e951
+    return $ AnnVarVal ty defM' inpValM
   where
     objTyErrMsg namedTy =
       "variables can only be defined on input types"
@@ -182,7 +172,7 @@
   ctx <- ask
 
   -- annotate the variables of this operation
-  varVals <- getVarVals (G._todVariableDefinitions opDef) $
+  varVals <- getAnnVarVals (G._todVariableDefinitions opDef) $
                 fromMaybe Map.empty varValsM
 
   -- annotate the fragments
@@ -197,18 +187,6 @@
   selSet <- flip runReaderT valCtx $ pathFromRoot $ denormSelSet [] opRoot $
             G._todSelectionSet opDef
 
-<<<<<<< HEAD
-  when (G._todType opDef == G.OperationTypeSubscription && length selSet > 1) $
-    throwVE "subscription must select only one top level field"
-
-  return (G._todType opDef, selSet)
-
-pathFromRoot :: (MonadError QErr m) => m a -> m a
-pathFromRoot f = f `catchError` (throwError . fromRoot)
-  where
-    fromRoot q = q { qePath = frp $ qePath q}
-      where frp = reverse . takeWhile (/= Key "$") . reverse
-=======
   case G._todType opDef of
     G.OperationTypeQuery -> return $ RQuery selSet
     G.OperationTypeMutation -> return $ RMutation selSet
@@ -220,12 +198,17 @@
             throwVE "subscription must select only one top level field"
           return $ RSubscription fld
 
+pathFromRoot :: (MonadError QErr m) => m a -> m a
+pathFromRoot f = f `catchError` (throwError . fromRoot)
+  where
+    fromRoot q = q { qePath = frp $ qePath q}
+      where frp = reverse . takeWhile (/= Key "$") . reverse
+
 isQueryInAllowlist :: GQLExecDoc -> HS.HashSet GQLQuery -> Bool
 isQueryInAllowlist q = HS.member gqlQuery
   where
     gqlQuery = GQLQuery $ G.ExecutableDocument $ stripTypenames $
                unGQLExecDoc q
->>>>>>> 7c89e951
 
 getQueryParts
   :: ( MonadError QErr m, MonadReader GCtx m)
