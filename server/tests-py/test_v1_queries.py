--- conflicted
+++ resolved
@@ -1,11 +1,8 @@
-<<<<<<< HEAD
-import pytest
-=======
->>>>>>> 1a04a384
 import yaml
 from validate import check_query_f
 from super_classes import DefaultTestSelectQueries, DefaultTestQueries
 
+
 class TestV1General(DefaultTestQueries):
 
     def test_query_string_input_err(self, hge_ctx):
@@ -17,16 +14,12 @@
     def test_query_args_as_string_err(self, hge_ctx):
         check_query_f(hge_ctx, self.dir() + '/query_args_as_string_err.yaml')
 
-<<<<<<< HEAD
-
-class TestV1SelectBasic:
-=======
     @classmethod
     def dir(cls):
         return "queries/v1/basic"
 
+
 class TestV1SelectBasic(DefaultTestSelectQueries):
->>>>>>> 1a04a384
 
     def test_select_query_author(self, hge_ctx):
         check_query_f(hge_ctx, self.dir() + '/select_article.yaml')
@@ -44,17 +37,10 @@
         check_query_f(hge_ctx, self.dir() + '/select_article_table_not_present_err.yaml')
 
     def test_select_col_not_present(self, hge_ctx):
-<<<<<<< HEAD
-        check_query_f(hge_ctx, self.dir + '/select_article_col_not_present_err.yaml')
-
-    def test_nested_select_query_where(self, hge_ctx):
-        check_query_f(hge_ctx, self.dir + '/nested_select_where_query_author_article.yaml')
-=======
         check_query_f(hge_ctx, self.dir() + '/select_article_col_not_present_err.yaml')
 
     def test_select_nested_where_query(self, hge_ctx):
         check_query_f(hge_ctx, self.dir() + '/nested_select_where_query_author_article.yaml')
->>>>>>> 1a04a384
 
     def test_select_query_user(self, hge_ctx):
         check_query_f(hge_ctx, self.dir() + '/select_user.yaml')
@@ -78,20 +64,9 @@
     def test_err_neg_limit_error(self, hge_ctx):
         check_query_f(hge_ctx, self.dir() + '/select_query_article_neg_limit_error.yaml')
 
-<<<<<<< HEAD
-    @pytest.fixture(autouse=True)
-    def transact(self, request, hge_ctx):
-        self.dir = 'queries/v1/select/limits'
-        st_code, resp = hge_ctx.v1q_f(self.dir + '/setup.yaml')
-        assert st_code == 200, resp
-        yield
-        st_code, resp = hge_ctx.v1q_f(self.dir + '/teardown.yaml')
-        assert st_code == 200, resp
-=======
     @classmethod
     def dir(cls):
         return 'queries/v1/select/limits'
->>>>>>> 1a04a384
 
 
 class TestV1SelectOffset(DefaultTestSelectQueries):
@@ -211,55 +186,17 @@
     def test_insert_null_col_value(self, hge_ctx):
         check_query_f(hge_ctx, self.dir() + "/order_col_shipped_null.yaml")
 
-<<<<<<< HEAD
-    @pytest.fixture(autouse=True)
-    def transact(self, request, hge_ctx):
-        self.dir = "queries/v1/insert/basic"
-        st_code, resp = hge_ctx.v1q_f(self.dir + '/setup.yaml')
-        assert st_code == 200, resp
-        yield
-        st_code, resp = hge_ctx.v1q_f(self.dir + '/teardown.yaml')
-        assert st_code == 200, resp
-
-
-class TestV1InsertOnConflict:
-=======
     @classmethod
     def dir(cls):
         return "queries/v1/insert/basic"
 
 
 class TestV1InsertOnConflict(DefaultTestQueries):
->>>>>>> 1a04a384
 
     def test_author_on_conflict_update(self, hge_ctx):
         check_query_f(hge_ctx, self.dir() + '/upsert_author.yaml')
 
     def test_on_conflict_no_action_specified(self, hge_ctx):
-<<<<<<< HEAD
-        check_query_f(hge_ctx, self.dir + "/article_on_conflict_no_action_specified.yaml")
-
-    def test_on_conflict_ignore(self, hge_ctx):
-        check_query_f(hge_ctx, self.dir + "/article_on_conflict_ignore_constraint.yaml")
-
-    def test_err_missing_article_constraint(self, hge_ctx):
-        check_query_f(hge_ctx, self.dir + "/article_on_conflict_error_missing_article_constraint.yaml")
-
-    def test_err_unexpected_action(self, hge_ctx):
-        check_query_f(hge_ctx, self.dir + "/article_unexpected_on_conflict_action.yaml")
-
-    def test_err_unexpected_constraint(self, hge_ctx):
-        check_query_f(hge_ctx, self.dir + "/article_unexpected_on_conflict_constraint_error.yaml")
-
-    @pytest.fixture(autouse=True)
-    def transact(self, request, hge_ctx):
-        self.dir = "queries/v1/insert/onconflict"
-        st_code, resp = hge_ctx.v1q_f(self.dir + '/setup.yaml')
-        assert st_code == 200, resp
-        yield
-        st_code, resp = hge_ctx.v1q_f(self.dir + '/teardown.yaml')
-        assert st_code == 200, resp
-=======
         check_query_f(hge_ctx, self.dir() + "/article_on_conflict_no_action_specified.yaml")
 
     def test_on_conflict_ignore(self, hge_ctx):
@@ -278,7 +215,6 @@
     @classmethod
     def dir(cls):
         return "queries/v1/insert/onconflict"
->>>>>>> 1a04a384
 
 
 class TestV1InsertPermissions(DefaultTestQueries):
@@ -287,12 +223,8 @@
         check_query_f(hge_ctx, self.dir() + "/article_on_conflict_user_role.yaml")
 
     def test_user_role_on_conflict_ignore(self, hge_ctx):
-<<<<<<< HEAD
-        check_query_f(hge_ctx, self.dir + "/author_on_conflict_ignore_user_role.yaml")
-=======
         check_query_f(hge_ctx, self.dir() + "/author_on_conflict_ignore_user_role.yaml")
         hge_ctx.may_skip_test_teardown = True
->>>>>>> 1a04a384
 
     def test_role_has_no_permissions_err(self, hge_ctx):
         check_query_f(hge_ctx, self.dir() + "/address_permission_error.yaml")
@@ -320,47 +252,25 @@
 class TestV1UpdateBasic(DefaultTestQueries):
 
     def test_set_author_name(self, hge_ctx):
-<<<<<<< HEAD
-        check_query_f(hge_ctx, self.dir + "/author_set_name.yaml")
+        check_query_f(hge_ctx, self.dir() + "/author_set_name.yaml")
 
     def test_set_person_details(self, hge_ctx):
-        check_query_f(hge_ctx, self.dir + "/person_set_details.yaml")
+        check_query_f(hge_ctx, self.dir() + "/person_set_details.yaml")
 
     def test_person_id_inc(self, hge_ctx):
-        check_query_f(hge_ctx, self.dir + "/person_inc.yaml")
+        check_query_f(hge_ctx, self.dir() + "/person_inc.yaml")
 
     def test_product_mul_price(self, hge_ctx):
-        check_query_f(hge_ctx, self.dir + "/product_mul_price.yaml")
+        check_query_f(hge_ctx, self.dir() + "/product_mul_price.yaml")
 
     def test_product_set_default_price(self, hge_ctx):
-        check_query_f(hge_ctx, self.dir + "/product_set_default_price.yaml")
+        check_query_f(hge_ctx, self.dir() + "/product_set_default_price.yaml")
 
     def test_no_operator_err(self, hge_ctx):
-        check_query_f(hge_ctx, self.dir + "/person_error_no_operator.yaml")
+        check_query_f(hge_ctx, self.dir() + "/person_error_no_operator.yaml")
 
     def test_no_where_clause_err(self, hge_ctx):
-        check_query_f(hge_ctx, self.dir + "/person_error_no_where_clause.yaml")
-=======
-       check_query_f(hge_ctx, self.dir() + "/author_set_name.yaml")
-
-    def test_set_person_details(self, hge_ctx):
-       check_query_f(hge_ctx, self.dir() + "/person_set_details.yaml")
-
-    def test_person_id_inc(self,  hge_ctx):
-       check_query_f(hge_ctx, self.dir() + "/person_inc.yaml")
-
-    def test_product_mul_price(self,  hge_ctx):
-       check_query_f(hge_ctx, self.dir() + "/product_mul_price.yaml")
-
-    def test_product_set_default_price(self,  hge_ctx):
-       check_query_f(hge_ctx, self.dir() + "/product_set_default_price.yaml")
-
-    def test_no_operator_err(self, hge_ctx):
-       check_query_f(hge_ctx, self.dir() + "/person_error_no_operator.yaml")
-
-    def test_no_where_clause_err(self, hge_ctx):
-       check_query_f(hge_ctx, self.dir() + "/person_error_no_where_clause.yaml")
->>>>>>> 1a04a384
+        check_query_f(hge_ctx, self.dir() + "/person_error_no_where_clause.yaml")
 
     @classmethod
     def dir(cls):
@@ -370,19 +280,7 @@
 class TestV1UpdatePermissions(DefaultTestQueries):
 
     def test_user_can_update_unpublished_article(self, hge_ctx):
-<<<<<<< HEAD
-        check_query_f(hge_ctx, self.dir + "/user_can_update_unpublished_article.yaml")
-
-    def test_user_cannot_update_published_version_col(self, hge_ctx):
-        check_query_f(hge_ctx, self.dir + "/user_cannot_update_published_article_version.yaml")
-
-    def test_user_cannot_update_another_users_article(self, hge_ctx):
-        check_query_f(hge_ctx, self.dir + "/user_cannot_update_another_users_article.yaml")
-
-    def test_user_cannot_update_id_col(self, hge_ctx):
-        check_query_f(hge_ctx, self.dir + "/user_cannot_update_id_col_article.yaml")
-=======
-       check_query_f(hge_ctx, self.dir() + "/user_can_update_unpublished_article.yaml")
+        check_query_f(hge_ctx, self.dir() + "/user_can_update_unpublished_article.yaml")
 
     def test_user_cannot_update_published_version_col(self, hge_ctx):
         check_query_f(hge_ctx, self.dir() + "/user_cannot_update_published_article_version.yaml")
@@ -404,29 +302,28 @@
 class TestV1CountBasic(DefaultTestSelectQueries):
 
     def test_count_authors(self, hge_ctx):
-       check_query_f(hge_ctx, self.dir() + "/count_authors.yaml")
+        check_query_f(hge_ctx, self.dir() + "/count_authors.yaml")
 
     def test_count_published_articles(self, hge_ctx):
-       check_query_f(hge_ctx, self.dir() + "/count_published_articles.yaml")
+        check_query_f(hge_ctx, self.dir() + "/count_published_articles.yaml")
 
     def test_count_unpublished_articles(self, hge_ctx):
-       check_query_f(hge_ctx, self.dir() + "/count_unpublished_articles.yaml")
+        check_query_f(hge_ctx, self.dir() + "/count_unpublished_articles.yaml")
 
     def test_count_distinct_authors_with_published_articles(self, hge_ctx):
-       check_query_f(hge_ctx, self.dir() + "/count_distinct_authors_with_published_articles.yaml")
->>>>>>> 1a04a384
+        check_query_f(hge_ctx, self.dir() + "/count_distinct_authors_with_published_articles.yaml")
 
     def test_count_articles_registered_authors(self, hge_ctx):
-       check_query_f(hge_ctx, self.dir() + "/count_articles_with_registered_authors.yaml")
+        check_query_f(hge_ctx, self.dir() + "/count_articles_with_registered_authors.yaml")
 
     def test_count_articles_non_registered_authors(self, hge_ctx):
-       check_query_f(hge_ctx, self.dir() + "/count_articles_with_non_registered_authors.yaml")
+        check_query_f(hge_ctx, self.dir() + "/count_articles_with_non_registered_authors.yaml")
 
     def test_count_distinct_col_not_present_err(self, hge_ctx):
-       check_query_f(hge_ctx, self.dir() + "/count_distinct_col_not_present_err.yaml")
+        check_query_f(hge_ctx, self.dir() + "/count_distinct_col_not_present_err.yaml")
 
     def test_count_distinct_authors_with_unpublished_articles(self, hge_ctx):
-       check_query_f(hge_ctx, self.dir() + "/count_distinct_authors_with_unpublished_articles.yaml")
+        check_query_f(hge_ctx, self.dir() + "/count_distinct_authors_with_unpublished_articles.yaml")
 
     @classmethod
     def dir(cls):
@@ -436,10 +333,10 @@
 class TestV1CountPermissions(DefaultTestSelectQueries):
 
     def test_count_user_has_no_select_permission_err(self, hge_ctx):
-       check_query_f(hge_ctx, self.dir() + "/count_user_has_no_select_perm_error.yaml")
+        check_query_f(hge_ctx, self.dir() + "/count_user_has_no_select_perm_error.yaml")
 
     def test_count_other_users_unpublished_articles(self, hge_ctx):
-       check_query_f(hge_ctx, self.dir() + "/count_users_unpublished_articles.yaml")
+        check_query_f(hge_ctx, self.dir() + "/count_users_unpublished_articles.yaml")
 
     @classmethod
     def dir(cls):
@@ -448,11 +345,6 @@
 
 class TestV1Delete(DefaultTestQueries):
 
-<<<<<<< HEAD
-class TestV1Delete:
-
-=======
->>>>>>> 1a04a384
     def test_delete_author(self, hge_ctx):
         check_query_f(hge_ctx, self.dir() + '/delete_article.yaml')
 
@@ -460,22 +352,8 @@
     def dir(cls):
         return "queries/v1/delete"
 
-<<<<<<< HEAD
-    @pytest.fixture(autouse=True)
-    def transact(self, request, hge_ctx):
-        self.dir = "queries/v1/delete"
-        st_code, resp = hge_ctx.v1q_f(self.dir + '/setup.yaml')
-        assert st_code == 200, resp
-        yield
-        st_code, resp = hge_ctx.v1q_f(self.dir + '/teardown.yaml')
-        assert st_code == 200, resp
-
-
-class TestMetadata:
-=======
 
 class TestMetadata(DefaultTestQueries):
->>>>>>> 1a04a384
 
     def test_reload_metadata(self, hge_ctx):
         check_query_f(hge_ctx, self.dir() + '/reload_metadata.yaml')
@@ -489,20 +367,9 @@
     def test_dump_internal_state(self, hge_ctx):
         check_query_f(hge_ctx, self.dir() + '/dump_internal_state.yaml')
 
-<<<<<<< HEAD
-    @pytest.fixture(autouse=True)
-    def transact(self, request, hge_ctx):
-        self.dir = "queries/v1/metadata"
-        st_code, resp = hge_ctx.v1q_f(self.dir + '/setup.yaml')
-        assert st_code == 200, resp
-        yield
-        st_code, resp = hge_ctx.v1q_f(self.dir + '/teardown.yaml')
-        assert st_code == 200, resp
-=======
     @classmethod
     def dir(cls):
         return "queries/v1/metadata"
->>>>>>> 1a04a384
 
 
 class TestRunSQL(DefaultTestQueries):
