--- conflicted
+++ resolved
@@ -300,9 +300,6 @@
             dispatch(permSetBulkSelect(isChecked, selectedRole));
           };
 
-<<<<<<< HEAD
-          const getEditLink = () => {
-=======
           // const dispatchDeletePermission = () => {
           //   const isConfirm = window.confirm(
           //     'Are you sure you want to delete the permission for role ' + role + '?'
@@ -313,7 +310,6 @@
           // };
 
           const getEditIcon = () => {
->>>>>>> 5dfe3b86
             return (
               <span className={styles.editPermsIcon}>
                 <i className="fa fa-pencil" aria-hidden="true" />
@@ -373,26 +369,6 @@
 
           const _permissionsRowHtml = [];
 
-<<<<<<< HEAD
-            _permissionsRowHtml.push(
-              <td key={-1}>
-                <div>
-                  <input
-                    onChange={dispatchBulkSelect}
-                    checked={bulkSelect.filter(e => e === role).length}
-                    data-role={role}
-                    title="Select for bulk actions"
-                    type="checkbox"
-                  />
-                  {/*{deleteIcon}*/}
-                </div>
-              </td>
-            );
-          }
-
-          if (newPermRow) {
-            const isNewRole = !roleList.includes(permissionsState.newRole);
-=======
           // push role value
           if (!newPermRow) {
             _permissionsRowHtml.push(<th key={-2}>{role}</th>);
@@ -400,7 +376,6 @@
             const dispatchRoleNameChange = e => {
               dispatch(permSetRoleName(e.target.value));
             };
->>>>>>> 5dfe3b86
 
             _permissionsRowHtml.push(
               <th key={-2}>
