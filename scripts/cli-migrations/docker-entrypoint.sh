--- conflicted
+++ resolved
@@ -11,7 +11,6 @@
 DEFAULT_MIGRATIONS_DIR="/hasura-migrations"
 TEMP_MIGRATIONS_DIR="/tmp/hasura-migrations"
 
-<<<<<<< HEAD
 # configure the target database for migrations
 if [ ${HASURA_GRAPHQL_MIGRATIONS_DATABASE_ENV_VAR} ]; then
     log "database url for migrations is set by $HASURA_GRAPHQL_MIGRATIONS_DATABASE_ENV_VAR"
@@ -19,23 +18,19 @@
 elif [ -z ${HASURA_GRAPHQL_MIGRATIONS_DATABASE_URL+x} ]; then
     HASURA_GRAPHQL_MIGRATIONS_DATABASE_URL=$HASURA_GRAPHQL_DATABASE_URL
 fi
-
 log "database url for migrations is set by HASURA_GRAPHQL_DATABASE_URL"
 
-# check server port and set default as 8080
-if [ -z ${HASURA_GRAPHQL_SERVER_PORT+x} ]; then
-    log "port env var is not set, defaulting to 8080"
-    HASURA_GRAPHQL_SERVER_PORT=8080
-fi
-=======
 # Use 9691 port for running temporary instance. 
 # In case 9691 is occupied (according to docker networking), then this will fail.
-# TODO: Find a proper random port or read from env variable.
-HASURA_GRAPHQL_MIGRATIONS_SERVER_PORT=9691
+# override with another port in that case
+# TODO: Find a proper random port
+if [ -z ${HASURA_GRAPHQL_MIGRATIONS_SERVER_PORT+x} ]; then
+    log "migrations server port env var is not set, defaulting to 9691"
+    HASURA_GRAPHQL_MIGRATIONS_SERVER_PORT=9691
+fi
 
->>>>>>> c2829c66
 if [ -z ${HASURA_GRAPHQL_MIGRATIONS_SERVER_TIMEOUT+x} ]; then
-    log "server timeout is not set defaulting to 30 seconds"
+    log "server timeout is not set, defaulting to 30 seconds"
     HASURA_GRAPHQL_MIGRATIONS_SERVER_TIMEOUT=30
 fi
 
@@ -54,11 +49,9 @@
 log "starting graphql engine temporarily on port $HASURA_GRAPHQL_MIGRATIONS_SERVER_PORT"
 
 # start graphql engine with metadata api enabled
-<<<<<<< HEAD
-graphql-engine --database-url "$HASURA_GRAPHQL_MIGRATIONS_DATABASE_URL" serve --enabled-apis="metadata" &
-=======
-graphql-engine serve --server-port=${HASURA_GRAPHQL_MIGRATIONS_SERVER_PORT} --enabled-apis="metadata" &
->>>>>>> c2829c66
+graphql-engine --database-url "$HASURA_GRAPHQL_MIGRATIONS_DATABASE_URL" \
+               serve --enabled-apis="metadata" \
+               --server-port=${HASURA_GRAPHQL_MIGRATIONS_SERVER_PORT}  &
 # store the pid to kill it later
 PID=$!
 
