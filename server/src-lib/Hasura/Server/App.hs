--- conflicted
+++ resolved
@@ -131,40 +131,26 @@
 
 data ServerCtx
   = ServerCtx
-<<<<<<< HEAD
-  { scPGExecCtx       :: PGExecCtx
-  , scConnInfo        :: Q.ConnInfo
-  , scLogger          :: L.Logger
-  , scCacheRef        :: SchemaCacheRef
-  , scAuthMode        :: AuthMode
-  , scManager         :: HTTP.Manager
-  , scSQLGenCtx       :: SQLGenCtx
-  , scEnabledAPIs     :: S.HashSet API
-  , scInstanceId      :: InstanceId
-  , scPlanCache       :: E.PlanCache
-  , scLQState         :: EL.LiveQueriesState
-  , scEnableAllowlist :: Bool
-=======
-  { scPGExecCtx   :: PGExecCtx
-  , scConnInfo    :: Q.ConnInfo
-  , scLogger      :: L.Logger
-  , scCacheRef    :: SchemaCacheRef
-  , scAuthMode    :: AuthMode
-  , scManager     :: HTTP.Manager
-  , scSQLGenCtx   :: SQLGenCtx
-  , scEnabledAPIs :: S.HashSet API
-  , scInstanceId  :: InstanceId
-  , scPlanCache   :: E.PlanCache
-  , scLQState     :: EL.LiveQueriesState
->>>>>>> 935eaf22
+  { scPGExecCtx       :: !PGExecCtx
+  , scConnInfo        :: !Q.ConnInfo
+  , scLogger          :: !L.Logger
+  , scCacheRef        :: !SchemaCacheRef
+  , scAuthMode        :: !AuthMode
+  , scManager         :: !HTTP.Manager
+  , scSQLGenCtx       :: !SQLGenCtx
+  , scEnabledAPIs     :: !(S.HashSet API)
+  , scInstanceId      :: !InstanceId
+  , scPlanCache       :: !E.PlanCache
+  , scLQState         :: !EL.LiveQueriesState
+  , scEnableAllowlist :: !Bool
   }
 
 data HandlerCtx
   = HandlerCtx
-  { hcServerCtx  :: ServerCtx
-  , hcReqBody    :: BL.ByteString
-  , hcUser       :: UserInfo
-  , hcReqHeaders :: [N.Header]
+  { hcServerCtx  :: !ServerCtx
+  , hcReqBody    :: !BL.ByteString
+  , hcUser       :: !UserInfo
+  , hcReqHeaders :: ![N.Header]
   }
 
 type Handler = ExceptT QErr (ReaderT HandlerCtx IO)
