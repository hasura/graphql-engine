import PropTypes from 'prop-types';
import React, { Component } from 'react';
import Helmet from 'react-helmet';
import * as tooltip from './Tooltips';
import OverlayTrigger from 'react-bootstrap/lib/OverlayTrigger';
import Button from '../../Layout/Button/Button';

import {
  removeHeader,
  setHeaderKey,
  setHeaderValue,
  setHeaderType,
  addHeader,
  setTriggerName,
  setTableName,
  setSchemaName,
  setWebhookURL,
  setRetryNum,
  setRetryInterval,
  setRetryTimeout,
  operationToggleColumn,
  operationToggleAllColumns,
  setOperationSelection,
  setDefaults,
  UPDATE_WEBHOOK_URL_TYPE
} from './AddActions';
import { listDuplicate } from '../../../../utils/data';
import { showErrorNotification } from '../Notification';
import { createTrigger } from './AddActions';
import { fetchTableListBySchema } from './AddActions';

import DropdownButton from '../../../Common/DropdownButton/DropdownButton';

import semverCheck from '../../../../helpers/semver';

class AddTrigger extends Component {
  constructor(props) {
    super(props);
    this.props.dispatch(fetchTableListBySchema('public'));
    this.state = {
      advancedExpanded: false,
      supportColumnChangeFeature: false,
<<<<<<< HEAD
      supportWebhookEnv: false,
      supportRetryTimeout: false,
=======
      supportWebhookEnv: false
>>>>>>> 2893fe71
    };
  }
  componentDidMount() {
    // set defaults
    this.props.dispatch(setDefaults());
    if (this.props.serverVersion) {
      this.checkSemVer(this.props.serverVersion).then(() => {
        this.checkWebhookEnvSupport(this.props.serverVersion);
        this.checkRetryTimeoutSupport(this.props.serverVersion);
      });
    }
  }
  componentWillReceiveProps(nextProps) {
    if (nextProps.serverVersion !== this.props.serverVersion) {
      this.checkSemVer(nextProps.serverVersion).then(() => {
        this.checkWebhookEnvSupport(nextProps.serverVersion);
        this.checkRetryTimeoutSupport(this.props.serverVersion);
      });
    }
  }
  componentWillUnmount() {
    // set defaults
    this.props.dispatch(setDefaults());
  }

  checkSemVer(version) {
    try {
      const supportColumnChangeFeature = semverCheck(
        'supportColumnChangeTrigger',
        version
      );
      if (supportColumnChangeFeature) {
        this.updateSupportColumnChangeFeature(true);
      } else {
        this.updateSupportColumnChangeFeature(false);
      }
    } catch (e) {
      this.updateSupportColumnChangeFeature(false);
      console.error(e);
    }
    return Promise.resolve();
  }

  checkWebhookEnvSupport(version) {
    const supportWebhookEnv = semverCheck('webhookEnvSupport', version);
    this.setState({ supportWebhookEnv });
    return Promise.resolve();
  }

  checkRetryTimeoutSupport(version) {
    const supportRetryTimeout = semverCheck('triggerRetryTimeout', version);
    this.setState({ supportRetryTimeout });
    return Promise.resolve();
  }

  updateSupportColumnChangeFeature(val) {
    this.setState({
      supportColumnChangeFeature: val
    });
  }

  updateWebhookUrlType(e) {
    const field = e.target.getAttribute('value');
    if (field === 'env' || field === 'url') {
      this.props.dispatch({ type: UPDATE_WEBHOOK_URL_TYPE, data: field });
      this.props.dispatch(setWebhookURL(''));
    }
  }

  submitValidation(e) {
    // validations
    e.preventDefault();
    let isValid = true;
    let errorMsg = '';
    let customMsg = '';
    if (this.props.triggerName === '') {
      isValid = false;
      errorMsg = 'Trigger name cannot be empty';
      customMsg = 'Trigger name cannot be empty. Please add a name';
    } else if (!this.props.tableName) {
      isValid = false;
      errorMsg = 'Table cannot be empty';
      customMsg = 'Please select a table name';
    } else if (this.props.webhookURL === '') {
      isValid = false;
      errorMsg = 'Webhook URL cannot be empty';
      customMsg = 'Webhook URL cannot be empty. Please add a valid URL';
    } else if (this.props.retryConf) {
      if (isNaN(parseInt(this.props.retryConf.num_retries, 10))) {
        isValid = false;
        errorMsg = 'Number of retries is not valid';
        customMsg = 'Numer of retries cannot be empty and can only be numbers';
      }
      if (isNaN(parseInt(this.props.retryConf.interval_sec, 10))) {
        isValid = false;
        errorMsg = 'Retry interval is not valid';
        customMsg = 'Retry interval cannot be empty and can only be numbers';
      }
      if (
        this.state.supportRetryTimeout &&
        isNaN(parseInt(this.props.retryConf.timeout_sec, 10))
      ) {
        isValid = false;
        errorMsg = 'Timeout is not valid';
        customMsg = 'Timeout cannot be empty and can only be numbers';
      }
    } else if (this.props.selectedOperations.insert) {
      // check if columns are selected.
      if (this.props.operations.insert.length === 0) {
        isValid = false;
        errorMsg = 'No columns selected for insert operation';
        customMsg =
          'Please select a minimum of one column for insert operation';
      }
    } else if (this.props.selectedOperations.update) {
      // check if columns are selected.
      if (this.props.operations.update.length === 0) {
        isValid = false;
        errorMsg = 'No columns selected for update operation';
        customMsg =
          'Please select a minimum of one column for update operation';
      }
    } else if (this.props.headers.length === 1) {
      if (this.props.headers[0].key !== '') {
        // let the default value through and ignore it while querying?
        // Need a better method
        if (this.props.headers[0].type === '') {
          isValid = false;
          errorMsg = 'No type selected for trigger header';
          customMsg = 'Please select a type for the trigger header';
        }
      }
    } else if (this.props.headers.length > 1) {
      // repitition check
      const repeatList = listDuplicate(
        this.props.headers.map(header => header.key)
      );
      if (repeatList.length > 0) {
        isValid = false;
        errorMsg = 'Duplicate entries in trigger headers';
        customMsg = `You have the following column names repeated: [${repeatList}]`;
      }
      // Check for empty header keys and key/value validation?
    }
    if (isValid) {
      this.props.dispatch(createTrigger());
    } else {
      this.props.dispatch(
        showErrorNotification('Error creating trigger!', errorMsg, '', {
          custom: customMsg
        })
      );
    }
  }
  toggleAdvanced() {
    this.setState({ advancedExpanded: !this.state.advancedExpanded });
  }
  render() {
    const {
      tableName,
      tableListBySchema,
      schemaName,
      schemaList,
      selectedOperations,
      operations,
      dispatch,
      ongoingRequest,
      lastError,
      lastSuccess,
      internalError,
      headers,
      webhookURL,
      webhookUrlType
    } = this.props;

    const { supportColumnChangeFeature, supportRetryTimeout } = this.state;

    const styles = require('../TableCommon/Table.scss');
    let createBtnText = 'Create';
    if (ongoingRequest) {
      createBtnText = 'Creating...';
    } else if (lastError) {
      createBtnText = 'Creating Failed. Try again';
    } else if (internalError) {
      createBtnText = 'Creating Failed. Try again';
    } else if (lastSuccess) {
      createBtnText = 'Created! Redirecting...';
    }
    const updateTableList = e => {
      dispatch(setSchemaName(e.target.value));
      dispatch(fetchTableListBySchema(e.target.value));
    };

    const updateTableSelection = e => {
      dispatch(setTableName(e.target.value));
      const tableSchema = tableListBySchema.find(
        t => t.table_name === e.target.value
      );

      const columns = [];
      if (tableSchema) {
        tableSchema.columns.map(colObj => {
          const column = colObj.column_name;
          columns.push(column);
        });
      }
      dispatch(operationToggleAllColumns(columns));
    };

    const handleOperationSelection = e => {
      dispatch(setOperationSelection(e.target.value, e.target.checked));
    };

    const getColumnList = type => {
      const dispatchToggleColumn = e => {
        const column = e.target.value;
        dispatch(operationToggleColumn(column, type));
      };
      const tableSchema = tableListBySchema.find(
        t => t.table_name === tableName
      );

      if (tableSchema) {
        return tableSchema.columns.map((colObj, i) => {
          const column = colObj.column_name;
          const columnDataType = colObj.udt_name;
          const checked = operations[type]
            ? operations[type].includes(column)
            : false;

          const isDisabled = false;
          const inputHtml = (
            <input
              type="checkbox"
              checked={checked}
              value={column}
              onChange={dispatchToggleColumn}
              disabled={isDisabled}
            />
          );
          return (
            <div key={i} className={styles.noPadd + ' col-md-4'}>
              <div className={'checkbox '}>
                <label>
                  {inputHtml}
                  {column}
                  <small> ({columnDataType})</small>
                </label>
              </div>
            </div>
          );
        });
      }
      return null;
    };

    const advancedColumnSection = supportColumnChangeFeature ? (
      <div>
        <h4 className={styles.subheading_text}>
          Listen columns for update &nbsp; &nbsp;
          <OverlayTrigger
            placement="right"
            overlay={tooltip.advancedOperationDescription}
          >
            <i className="fa fa-question-circle" aria-hidden="true" />
          </OverlayTrigger>{' '}
        </h4>
        {selectedOperations.update ? (
          <div className={styles.clearBoth + ' ' + styles.listenColumnWrapper}>
            {' '}
            {getColumnList('update')}{' '}
          </div>
        ) : (
          <div>
            <div
              className={styles.display_inline + ' ' + styles.add_mar_right}
              style={{
                marginTop: '10px',
                marginBottom: '10px'
              }}
            >
              Applicable to update operation only.
            </div>
          </div>
        )}
      </div>
    ) : (
      <div>
        <h4 className={styles.subheading_text}>
          Advanced - Operation/Columns &nbsp; &nbsp;
          <OverlayTrigger
            placement="right"
            overlay={tooltip.advancedOperationDescription}
          >
            <i className="fa fa-question-circle" aria-hidden="true" />
          </OverlayTrigger>{' '}
        </h4>
        <div>
          <div>
            <label>
              <input
                onChange={handleOperationSelection}
                className={styles.display_inline + ' ' + styles.add_mar_right}
                type="checkbox"
                value="insert"
                checked={selectedOperations.insert}
              />
              Insert
            </label>
          </div>
          {getColumnList('insert')}
        </div>
        <hr />
        <div>
          <div>
            <label>
              <input
                onChange={handleOperationSelection}
                className={styles.display_inline + ' ' + styles.add_mar_right}
                type="checkbox"
                value="update"
                checked={selectedOperations.update}
              />
              Update
            </label>
          </div>
          {getColumnList('update')}
        </div>
        <hr />
        <div>
          <div>
            <label>
              <input
                onChange={handleOperationSelection}
                className={styles.display_inline + ' ' + styles.add_mar_right}
                type="checkbox"
                value="delete"
                checked={selectedOperations.delete}
              />
              Delete
            </label>
          </div>
          {getColumnList('delete')}
        </div>
      </div>
    );

    const heads = headers.map((header, i) => {
      let removeIcon;
      if (i + 1 === headers.length) {
        removeIcon = <i className={`${styles.fontAwosomeClose}`} />;
      } else {
        removeIcon = (
          <i
            className={`${styles.fontAwosomeClose} fa-lg fa fa-times`}
            onClick={() => {
              dispatch(removeHeader(i));
            }}
          />
        );
      }
      return (
        <div key={i} className={`${styles.display_flex} form-group`}>
          <input
            type="text"
            className={`${styles.input} form-control ${styles.add_mar_right}`}
            value={header.key}
            placeholder="key"
            onChange={e => {
              dispatch(setHeaderKey(e.target.value, i));
            }}
            data-test={`header-${i}`}
          />
          <div className={styles.dropDownGroup}>
            <DropdownButton
              dropdownOptions={[
                { display_text: 'Value', value: 'static' },
                { display_text: 'From env var', value: 'env' }
              ]}
              title={
                (header.type === 'static' && 'Value') ||
                (header.type === 'env' && 'From env var') ||
                'Value'
              }
              dataKey={
                (header.type === 'static' && 'static') ||
                (header.type === 'env' && 'env')
              }
              title={header.type === 'env' ? 'From env var' : 'Value'}
              dataKey={header.type === 'env' ? 'env' : 'static'}
              onButtonChange={e => {
                dispatch(setHeaderType(e.target.getAttribute('value'), i));
              }}
              onInputChange={e => {
                dispatch(setHeaderValue(e.target.value, i));
                if (i + 1 === headers.length) {
                  dispatch(addHeader());
                }
              }}
              bsClass={styles.dropdown_button}
              inputVal={header.value}
              id={`header-value-${i}`}
              inputPlaceHolder={
                header.type === 'env' ? 'HEADER_FROM_ENV' : 'value'
              }
              testId={`header-value-${i}`}
            />
          </div>
          <div>{removeIcon}</div>
        </div>
      );
    });

    return (
      <div
        className={`${styles.addTablesBody} ${styles.main_wrapper} ${
          styles.padd_left
        }`}
      >
        <Helmet title="Add Trigger - Events | Hasura" />
        <div className={styles.subHeader}>
          <h2 className={styles.heading_text}>Add a new trigger</h2>
          <div className="clearfix" />
        </div>
        <br />
        <div className={`container-fluid ${styles.padd_left_remove}`}>
          <form onSubmit={this.submitValidation.bind(this)}>
            <div
              className={`${styles.addCol} col-xs-12 ${
                styles.padd_left_remove
              }`}
            >
              <h4 className={styles.subheading_text}>
                Trigger Name &nbsp; &nbsp;
                <OverlayTrigger
                  placement="right"
                  overlay={tooltip.triggerNameDescription}
                >
                  <i className="fa fa-question-circle" aria-hidden="true" />
                </OverlayTrigger>{' '}
              </h4>
              <input
                type="text"
                data-test="trigger-name"
                placeholder="trigger_name"
                required
                pattern="^[A-Za-z]+[A-Za-z0-9_\\-]*$"
                className={`${styles.tableNameInput} form-control`}
                onChange={e => {
                  dispatch(setTriggerName(e.target.value));
                }}
              />
              <hr />
              <h4 className={styles.subheading_text}>
                Schema/Table &nbsp; &nbsp;
                <OverlayTrigger
                  placement="right"
                  overlay={tooltip.postgresDescription}
                >
                  <i className="fa fa-question-circle" aria-hidden="true" />
                </OverlayTrigger>{' '}
              </h4>
              <select
                onChange={updateTableList}
                data-test="select-schema"
                className={styles.selectTrigger + ' form-control'}
              >
                {schemaList.map(s => {
                  if (s.schema_name === schemaName) {
                    return (
                      <option
                        value={s.schema_name}
                        key={s.schema_name}
                        selected="selected"
                      >
                        {s.schema_name}
                      </option>
                    );
                  }
                  return (
                    <option value={s.schema_name} key={s.schema_name}>
                      {s.schema_name}
                    </option>
                  );
                })}
              </select>
              <select
                onChange={updateTableSelection}
                data-test="select-table"
                required
                className={
                  styles.selectTrigger + ' form-control ' + styles.add_mar_left
                }
              >
                <option value="">Select table</option>
                {tableListBySchema.map(t => {
                  if (t.detail.table_type === 'BASE TABLE') {
                    return (
                      <option key={t.table_name} value={t.table_name}>
                        {t.table_name}
                      </option>
                    );
                  }
                })}
              </select>
              <hr />
              <div
                className={
                  styles.add_mar_bottom + ' ' + styles.selectOperations
                }
              >
                <h4 className={styles.subheading_text}>
                  Operations &nbsp; &nbsp;
                  <OverlayTrigger
                    placement="right"
                    overlay={tooltip.operationsDescription}
                  >
                    <i className="fa fa-question-circle" aria-hidden="true" />
                  </OverlayTrigger>{' '}
                </h4>
                <div className={styles.display_inline}>
                  <label>
                    <input
                      onChange={handleOperationSelection}
                      data-test="insert-operation"
                      className={
                        styles.display_inline + ' ' + styles.add_mar_right
                      }
                      type="checkbox"
                      value="insert"
                      checked={selectedOperations.insert}
                    />
                    Insert
                  </label>
                </div>
                <div
                  className={styles.display_inline + ' ' + styles.add_mar_left}
                >
                  <label>
                    <input
                      onChange={handleOperationSelection}
                      data-test="update-operation"
                      className={
                        styles.display_inline + ' ' + styles.add_mar_right
                      }
                      type="checkbox"
                      value="update"
                      checked={selectedOperations.update}
                    />
                    Update
                  </label>
                </div>
                <div
                  className={styles.display_inline + ' ' + styles.add_mar_left}
                >
                  <label>
                    <input
                      onChange={handleOperationSelection}
                      data-test="delete-operation"
                      className={
                        styles.display_inline + ' ' + styles.add_mar_right
                      }
                      type="checkbox"
                      value="delete"
                      checked={selectedOperations.delete}
                    />
                    Delete
                  </label>
                </div>
              </div>
              <hr />
              <div className={styles.add_mar_bottom}>
                <h4 className={styles.subheading_text}>
                  Webhook URL &nbsp; &nbsp;
                  <OverlayTrigger
                    placement="right"
                    overlay={tooltip.webhookUrlDescription}
                  >
                    <i className="fa fa-question-circle" aria-hidden="true" />
                  </OverlayTrigger>{' '}
                  <br />
                  <br />
                  <small>
                    Note: Specifying the webhook URL via an environmental
                    variable is recommended if you have different URLs for
                    multiple environments.
                  </small>
                </h4>
                <div>
                  {this.state.supportWebhookEnv ? (
                    <div className={styles.dropdown_wrapper}>
                      <DropdownButton
                        dropdownOptions={[
                          { display_text: 'URL', value: 'url' },
                          { display_text: 'From env var', value: 'env' }
                        ]}
                        title={
                          (webhookUrlType === 'url' && 'URL') ||
                          (webhookUrlType === 'env' && 'From env var') ||
                          'Value'
                        }
                        dataKey={
                          (webhookUrlType === 'url' && 'url') ||
                          (webhookUrlType === 'env' && 'env')
                        }
                        onButtonChange={this.updateWebhookUrlType.bind(this)}
                        onInputChange={e => {
                          dispatch(setWebhookURL(e.target.value));
                        }}
                        required
                        bsClass={styles.dropdown_button}
                        inputVal={webhookURL}
                        id="webhook-url"
                        inputPlaceHolder={
                          (webhookUrlType === 'url' &&
                            'http://httpbin.org/post') ||
                          (webhookUrlType === 'env' && 'MY_WEBHOOK_URL')
                        }
                        testId="webhook"
                      />
                    </div>
                  ) : (
                    <input
                      type="url"
                      required
                      data-test="webhook"
                      placeholder="webhook url"
                      className={`${styles.tableNameInput} form-control`}
                      onChange={e => {
                        dispatch(setWebhookURL(e.target.value));
                      }}
                    />
                  )}
                </div>
              </div>
              <hr />
              <div
                onClick={this.toggleAdvanced.bind(this)}
                className={styles.toggleAdvanced}
                data-test="advanced-settings"
              >
                {this.state.advancedExpanded ? (
                  <i className={'fa fa-chevron-down'} />
                ) : (
                  <i className={'fa fa-chevron-right'} />
                )}{' '}
                <b>Advanced Settings</b>
              </div>
              {this.state.advancedExpanded ? (
                <div
                  className={
                    styles.advancedOperations +
                    ' ' +
                    styles.add_mar_bottom +
                    ' ' +
                    styles.add_mar_top +
                    ' ' +
                    styles.wd100
                  }
                >
                  {tableName ? advancedColumnSection : null}
                  <div
                    className={
                      styles.add_mar_bottom +
                      ' ' +
                      styles.add_mar_top +
                      ' ' +
                      styles.wd100
                    }
                  >
                    <h4 className={styles.subheading_text}>Retry Logic</h4>
                    <div className={styles.retrySection}>
                      <div className={`col-md-3 ${styles.padd_left_remove}`}>
                        <label
                          className={`${styles.add_mar_right} ${
                            styles.retryLabel
                          }`}
                        >
                          Number of retries (default: 0)
                        </label>
                      </div>
                      <div className={`col-md-6 ${styles.padd_left_remove}`}>
                        <input
                          onChange={e => {
                            dispatch(setRetryNum(e.target.value));
                          }}
                          data-test="no-of-retries"
                          className={`${styles.display_inline} form-control ${
                            styles.width300
                          }`}
                          type="text"
                          placeholder="no of retries"
                        />
                      </div>
                    </div>
                    <div className={styles.retrySection}>
                      <div className={`col-md-3 ${styles.padd_left_remove}`}>
                        <label
                          className={`${styles.add_mar_right} ${
                            styles.retryLabel
                          }`}
                        >
                          Retry Interval in seconds (default: 10)
                        </label>
                      </div>
                      <div className={`col-md-6 ${styles.padd_left_remove}`}>
                        <input
                          onChange={e => {
                            dispatch(setRetryInterval(e.target.value));
                          }}
                          data-test="interval-seconds"
                          className={`${styles.display_inline} form-control ${
                            styles.width300
                          }`}
                          type="text"
                          placeholder="interval time in seconds"
                        />
                      </div>
                    </div>
                    {supportRetryTimeout && (
                      <div className={styles.retrySection}>
                        <div className={`col-md-3 ${styles.padd_left_remove}`}>
                          <label
                            className={`${styles.add_mar_right} ${
                              styles.retryLabel
                            }`}
                          >
                            Timeout in seconds (default: 60)
                          </label>
                        </div>
                        <div className={`col-md-6 ${styles.padd_left_remove}`}>
                          <input
                            onChange={e => {
                              dispatch(setRetryTimeout(e.target.value));
                            }}
                            data-test="timeout-seconds"
                            className={`${styles.display_inline} form-control ${
                              styles.width300
                            }`}
                            type="text"
                            placeholder="timeout in seconds"
                          />
                        </div>
                      </div>
                    )}
                  </div>
                  <div
                    className={
                      styles.add_mar_bottom +
                      ' ' +
                      styles.add_mar_top +
                      ' ' +
                      styles.wd100
                    }
                  >
                    <h4 className={styles.subheading_text}>Headers</h4>
                    {heads}
                  </div>
                </div>
              ) : null}
              <hr />
              <Button
                type="submit"
                color="yellow"
                size="sm"
                data-test="trigger-create"
              >
                {createBtnText}
              </Button>
            </div>
          </form>
        </div>
      </div>
    );
  }
}

AddTrigger.propTypes = {
  triggerName: PropTypes.string,
  tableName: PropTypes.string,
  schemaName: PropTypes.string,
  schemaList: PropTypes.array,
  tableListBySchema: PropTypes.array,
  selectedOperations: PropTypes.object,
  operations: PropTypes.object,
  ongoingRequest: PropTypes.bool.isRequired,
  lastError: PropTypes.object,
  internalError: PropTypes.string,
  lastSuccess: PropTypes.bool,
  dispatch: PropTypes.func.isRequired
};

const mapStateToProps = state => {
  return {
    ...state.addTrigger,
    schemaList: state.tables.schemaList,
    serverVersion: state.main.serverVersion ? state.main.serverVersion : ''
  };
};

const addTriggerConnector = connect => connect(mapStateToProps)(AddTrigger);

export default addTriggerConnector;<|MERGE_RESOLUTION|>--- conflicted
+++ resolved
@@ -40,12 +40,8 @@
     this.state = {
       advancedExpanded: false,
       supportColumnChangeFeature: false,
-<<<<<<< HEAD
       supportWebhookEnv: false,
       supportRetryTimeout: false,
-=======
-      supportWebhookEnv: false
->>>>>>> 2893fe71
     };
   }
   componentDidMount() {
