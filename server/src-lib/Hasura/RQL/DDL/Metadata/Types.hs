--- conflicted
+++ resolved
@@ -55,12 +55,9 @@
 import qualified Hasura.RQL.DDL.Schema               as Schema
 import qualified Hasura.RQL.Types.RemoteRelationship as RemoteRelationship
 
-<<<<<<< HEAD
 import           Hasura.Session
-=======
 import           Hasura.Backends.Postgres.SQL.Types
 import           Hasura.RQL.Types
->>>>>>> a8ed6a82
 
 data MetadataVersion
   = MVVersion1
@@ -200,7 +197,6 @@
 
 data ReplaceMetadata
   = ReplaceMetadata
-<<<<<<< HEAD
   { aqVersion           :: !MetadataVersion
   , aqTables            :: ![TableMeta]
   , aqFunctions         :: !FunctionsMetadata
@@ -210,17 +206,6 @@
   , aqCustomTypes       :: !CustomTypes
   , aqActions           :: ![ActionMetadata]
   , aqCronTriggers      :: ![CronTriggerMetadata]
-=======
-  { aqVersion          :: !MetadataVersion
-  , aqTables           :: ![TableMeta]
-  , aqFunctions        :: !FunctionsMetadata
-  , aqRemoteSchemas    :: ![AddRemoteSchemaQuery]
-  , aqQueryCollections :: ![Collection.CreateCollection]
-  , aqAllowlist        :: ![Collection.CollectionReq]
-  , aqCustomTypes      :: !CustomTypes
-  , aqActions          :: ![ActionMetadata]
-  , aqCronTriggers     :: ![CronTriggerMetadata]
->>>>>>> a8ed6a82
   } deriving (Show, Eq)
 
 instance FromJSON ReplaceMetadata where
