--- conflicted
+++ resolved
@@ -70,11 +70,8 @@
   updateInvocationFunction,
   triggeredRow,
   triggeredFunction,
-<<<<<<< HEAD
   location,
-=======
   readOnlyMode,
->>>>>>> c6e34baa
 }) => {
   const styles = require('../../../Common/TableCommon/Table.scss');
 
