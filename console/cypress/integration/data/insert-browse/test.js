--- conflicted
+++ resolved
@@ -52,11 +52,7 @@
   });
 };
 
-<<<<<<< HEAD
-if (testMode !== 'complete') {
-=======
 if (testMode !== 'cli') {
->>>>>>> e0a4ee88
   setup();
   runInsertBrowseTests();
 }