module Hasura.RQL.DML.QueryTemplate
  ( ExecQueryTemplate(..)
  , runExecQueryTemplate
  ) where

import           Hasura.EncJSON
import           Hasura.Prelude
import           Hasura.RQL.DDL.QueryTemplate
import           Hasura.RQL.DML.Internal
import           Hasura.RQL.GBoolExp          (txtRHSBuilder)
import           Hasura.RQL.Instances         ()
import           Hasura.RQL.Types
import           Hasura.SQL.Types

import qualified Database.PG.Query            as Q
import qualified Hasura.RQL.DML.Count         as RC
import qualified Hasura.RQL.DML.Delete        as R
import qualified Hasura.RQL.DML.Insert        as R
import qualified Hasura.RQL.DML.Select        as R
import qualified Hasura.RQL.DML.Update        as R
import qualified Hasura.SQL.DML               as S

import           Data.Aeson.Casing
import           Data.Aeson.TH
import           Data.Aeson.Types
import           Instances.TH.Lift            ()
import           Language.Haskell.TH.Syntax   (Lift)

import qualified Data.HashMap.Strict          as M
import qualified Data.Sequence                as DS

type TemplateArgs = M.HashMap TemplateParam Value

data ExecQueryTemplate
  = ExecQueryTemplate
  { eqtName :: !TQueryName
  , eqtArgs :: !TemplateArgs
  } deriving (Show, Eq, Lift)

$(deriveJSON (aesonDrop 3 snakeCase){omitNothingFields=True} ''ExecQueryTemplate)

getParamValue
  :: TemplateArgs
  -> TemplateParamConf
  -> DMLP1 Value
getParamValue params (TemplateParamConf paramName paramVal) =
  maybe paramMissing return $ M.lookup paramName params <|> paramVal
  where
    paramMissing = throw400 InvalidParams $
      "missing parameter : " <>> paramName

data QueryTProc
  = QTPInsert !(R.InsertQueryP1, DS.Seq Q.PrepArg)
  | QTPSelect !(R.AnnSel, DS.Seq Q.PrepArg)
  | QTPUpdate !(R.UpdateQueryP1, DS.Seq Q.PrepArg)
  | QTPDelete !(R.DeleteQueryP1, DS.Seq Q.PrepArg)
  | QTPCount !(RC.CountQueryP1, DS.Seq Q.PrepArg)
  | QTPBulk ![QueryTProc]
  deriving (Show, Eq)

buildPrepArg
  :: TemplateArgs
  -> PGColType
  -> Value
  -> DMLP1 S.SQLExp
buildPrepArg args pct val =
  case val of
    Object _ -> do
      tpc <- decodeValue val
      v <- getParamValue args tpc
      modifyErr (withParamErrMsg tpc) $ binRHSBuilder pct v
    _ -> txtRHSBuilder pct val
  where
    withParamErrMsg tpc t =
      "when processing parameter " <> tpcParam tpc  <<> " : " <> t

decodeIntValue :: TemplateArgs -> Value -> DMLP1 Int
decodeIntValue args val =
  case val of
   Object _ -> do
     tpc <- decodeValue val
     v <- getParamValue args tpc
     decodeValue v
   _        -> decodeValue val

mkSelQWithArgs :: SelectQueryT -> TemplateArgs -> DMLP1 SelectQuery
mkSelQWithArgs (DMLQuery tn (SelectG c w o lim offset)) args = do
  intLim <- mapM (decodeIntValue args) lim
  intOffset <- mapM (decodeIntValue args) offset
  return $ DMLQuery tn $ SelectG c w o intLim intOffset

convQT
  :: (UserInfoM m, QErrM m, CacheRM m, HasServeOptsCtx m)
  => TemplateArgs
  -> QueryT
  -> m QueryTProc
convQT args qt = case qt of
  QTInsert q -> fmap QTPInsert $ liftDMLP1 $
                R.convInsertQuery decodeParam binRHSBuilder q
  QTSelect q -> fmap QTPSelect $ liftDMLP1 $
                mkSelQWithArgs q args >>= R.convSelectQuery f
  QTUpdate q -> fmap QTPUpdate $ liftDMLP1 $ R.validateUpdateQueryWith f q
  QTDelete q -> fmap QTPDelete $ liftDMLP1 $ R.validateDeleteQWith f q
  QTCount q  -> fmap QTPCount $ liftDMLP1 $ RC.validateCountQWith f q
  QTBulk q   -> fmap QTPBulk $ mapM (convQT args) q
  where
    decodeParam val = do
      tpc <- decodeValue val
      v <- getParamValue args tpc
      R.decodeInsObjs v

    f = buildPrepArg args

execQueryTemplateP1
  :: (UserInfoM m, QErrM m, CacheRM m, HasServeOptsCtx m)
  => ExecQueryTemplate -> m QueryTProc
execQueryTemplateP1 (ExecQueryTemplate qtn args) = do
  (QueryTemplateInfo _ qt) <- askQTemplateInfo qtn
  convQT args qt

execQueryTP2
<<<<<<< HEAD
  :: (QErrM m, CacheRM m, MonadTx m, HasServeOptsCtx m)
  => QueryTProc -> m RespBody
=======
  :: (QErrM m, CacheRM m, MonadTx m, HasSQLGenCtx m)
  => QueryTProc -> m EncJSON
>>>>>>> b8700cce
execQueryTP2 qtProc = do
  strfyNum <- socStringifyNum <$> askServeOptsCtx
  case qtProc of
    QTPInsert qp -> liftTx $ R.insertP2 strfyNum qp
    QTPSelect qp -> liftTx $ R.selectP2 False qp
    QTPUpdate qp -> liftTx $ R.updateQueryToTx strfyNum qp
    QTPDelete qp -> liftTx $ R.deleteQueryToTx strfyNum qp
    QTPCount qp  -> RC.countQToTx qp
    QTPBulk qps  -> encJFromList <$> mapM execQueryTP2 qps

runExecQueryTemplate
  :: ( QErrM m, UserInfoM m, CacheRM m
     , MonadTx m, HasServeOptsCtx m
     )
  => ExecQueryTemplate -> m EncJSON
runExecQueryTemplate q =
  execQueryTemplateP1 q >>= execQueryTP2<|MERGE_RESOLUTION|>--- conflicted
+++ resolved
@@ -119,13 +119,8 @@
   convQT args qt
 
 execQueryTP2
-<<<<<<< HEAD
   :: (QErrM m, CacheRM m, MonadTx m, HasServeOptsCtx m)
-  => QueryTProc -> m RespBody
-=======
-  :: (QErrM m, CacheRM m, MonadTx m, HasSQLGenCtx m)
   => QueryTProc -> m EncJSON
->>>>>>> b8700cce
 execQueryTP2 qtProc = do
   strfyNum <- socStringifyNum <$> askServeOptsCtx
   case qtProc of
