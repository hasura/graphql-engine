--- conflicted
+++ resolved
@@ -105,12 +105,9 @@
 import           Hasura.RQL.Types.EventTrigger
 import           Hasura.RQL.Types.Permission
 import           Hasura.RQL.Types.RemoteRelationship
-<<<<<<< HEAD
 import           Hasura.Server.Utils                 (englishList)
-=======
 import           Hasura.SQL.Backend
-import           Hasura.Server.Utils                 (duplicates, englishList)
->>>>>>> fd5f64e1
+
 import           Hasura.Session
 
 
