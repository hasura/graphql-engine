--- conflicted
+++ resolved
@@ -41,23 +41,18 @@
   withVersion $$(getVersionFromEnvironment) $ do
   case hoCommand hgeOptions of
     HCServe serveOptions -> do
-<<<<<<< HEAD
       (initCtx, initTime) <- initialiseCtx env hgeOptions
-      ekgStore <- liftIO EKG.newStore
-=======
-      (initCtx, initTime) <- initialiseCtx env hgeCmd rci
-      
+
       ekgStore <- liftIO do
         s <- EKG.newStore
         EKG.registerGcMetrics s
-        
+
         let getTimeMs :: IO Int64
             getTimeMs = (round . (* 1000)) `fmap` getPOSIXTime
 
         EKG.registerCounter "ekg.server_timestamp_ms" getTimeMs s
         pure s
-        
->>>>>>> 1692e706
+
       let shutdownApp = return ()
       -- Catches the SIGTERM signal and initiates a graceful shutdown.
       -- Graceful shutdown for regular HTTP requests is already implemented in
