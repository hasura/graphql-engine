--- conflicted
+++ resolved
@@ -44,16 +44,12 @@
        , InputWebhook(..)
        , ResolvedWebhook(..)
        , resolveWebhook
-<<<<<<< HEAD
        , NonNegativeInt
        , getNonNegativeInt
        , mkNonNegativeInt
        , unsafeNonNegativeInt
-=======
-
        , Timeout(..)
        , defaultActionTimeoutSecs
->>>>>>> 7302abee
        ) where
 
 import           Hasura.EncJSON
