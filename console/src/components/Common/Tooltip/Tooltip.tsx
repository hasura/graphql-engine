--- conflicted
+++ resolved
@@ -12,9 +12,8 @@
   className?: string;
   tooltipStyle?: string;
 }
-<<<<<<< HEAD
 
-const Tooltip: React.FC<TooltipProps> = ({
+const ToolTip: React.FC<TooltipProps> = ({
   message,
   placement = 'right',
   tooltipStyle = '',
@@ -27,21 +26,4 @@
   </OverlayTrigger>
 );
 
-export default Tooltip;
-=======
-const ToolTip: React.FC<TooltipProps> = ({
-  message,
-  placement = 'right',
-  children,
-}) => (
-  <OverlayTrigger placement={placement} overlay={tooltipGen(message)}>
-    {children || (
-      <i
-        className={`fa fa-question-circle ${styles.tooltipIcon}`}
-        aria-hidden="true"
-      />
-    )}
-  </OverlayTrigger>
-);
-export default ToolTip;
->>>>>>> 9356cbe8
+export default ToolTip;