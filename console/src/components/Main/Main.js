import React from 'react';
import { connect } from 'react-redux';
import { Link } from 'react-router';
import OverlayTrigger from 'react-bootstrap/lib/OverlayTrigger';
import Tooltip from 'react-bootstrap/lib/Tooltip';

import * as tooltips from './Tooltips';
import globals from '../../Globals';
import { getPathRoot } from '../Common/utils/urlUtils';

import Spinner from '../Common/Spinner/Spinner';
import WarningSymbol from '../Common/WarningSymbol/WarningSymbol';
import logo from './images/white-logo.svg';
import pixHeart from './images/pix-heart.svg';

import styles from './Main.scss';

import {
  loadServerVersion,
  fetchServerConfig,
  loadLatestServerVersion,
  featureCompatibilityInit,
  emitProClickedEvent,
} from './Actions';

import {
  loadInconsistentObjects,
  redirectToMetadataStatus,
} from '../Services/Settings/Actions';

import {
  getLoveConsentState,
  setLoveConsentState,
  getProClickState,
  setProClickState,
} from './utils';

import { checkStableVersion, versionGT } from '../../helpers/versionUtils';
import { getSchemaBaseRoute } from '../Common/utils/routesUtils';
import ToolTip from '../Common/Tooltip/Tooltip';
import { setPreReleaseNotificationOptOutInDB } from '../../telemetry/Actions';
import { Icon } from '../UIKit/atoms/Icon';
<<<<<<< HEAD
import { getLSItem, setLSItem, lsKeys } from '../../utils/localStorage';
=======
import { ProPopup } from './components/ProPopup';
>>>>>>> 62223abd

class Main extends React.Component {
  constructor(props) {
    super(props);

    this.state = {
      updateNotificationVersion: null,
      loveConsentState: getLoveConsentState(),
      proClickState: getProClickState(),
      isPopUpOpen: false,
    };

    this.handleBodyClick = this.handleBodyClick.bind(this);
  }

  componentDidMount() {
    const { dispatch } = this.props;

    document
      .querySelector('body')
      .addEventListener('click', this.handleBodyClick);

    dispatch(loadServerVersion()).then(() => {
      dispatch(featureCompatibilityInit());

      dispatch(loadInconsistentObjects({ shouldReloadMetadata: false })).then(
        () => {
          this.handleMetadataRedirect();
        }
      );

      dispatch(loadLatestServerVersion()).then(() => {
        this.setShowUpdateNotification();
      });
    });

    dispatch(fetchServerConfig());
  }

  toggleProPopup = () => {
    const { dispatch } = this.props;
    dispatch(emitProClickedEvent({ open: !this.state.isPopUpOpen }));
    this.setState({ isPopUpOpen: !this.state.isPopUpOpen });
  };

  setShowUpdateNotification() {
    const {
      latestStableServerVersion,
      latestPreReleaseServerVersion,
      serverVersion,
      console_opts,
    } = this.props;

    const allowPreReleaseNotifications =
      !console_opts || !console_opts.disablePreReleaseUpdateNotifications;

    let latestServerVersionToCheck;
    if (
      allowPreReleaseNotifications &&
      versionGT(latestPreReleaseServerVersion, latestStableServerVersion)
    ) {
      latestServerVersionToCheck = latestPreReleaseServerVersion;
    } else {
      latestServerVersionToCheck = latestStableServerVersion;
    }

    try {
      const lastUpdateCheckClosed = getLSItem(
        lsKeys.versionUpdateCheckLastClosed
      );

      if (lastUpdateCheckClosed !== latestServerVersionToCheck) {
        const isUpdateAvailable = versionGT(
          latestServerVersionToCheck,
          serverVersion
        );

        if (isUpdateAvailable) {
          this.setState({
            updateNotificationVersion: latestServerVersionToCheck,
          });
        }
      }
    } catch (e) {
      console.error(e);
    }
  }

  handleBodyClick(e) {
    const heartDropDown = document.getElementById('dropdown_wrapper');
    const heartDropDownOpen = document.querySelectorAll(
      '#dropdown_wrapper.open'
    );

    if (
      heartDropDown &&
      !heartDropDown.contains(e.target) &&
      heartDropDownOpen.length !== 0
    ) {
      heartDropDown.classList.remove('open');
    }
  }

  handleDropdownToggle() {
    document.getElementById('dropdown_wrapper').classList.toggle('open');
  }

  handleMetadataRedirect() {
    if (this.props.metadata.inconsistentObjects.length > 0) {
      this.props.dispatch(redirectToMetadataStatus());
    }
  }

  closeLoveIcon() {
    const s = {
      isDismissed: true,
    };
    setLoveConsentState(s);
    this.setState({
      loveConsentState: { ...getLoveConsentState() },
    });
  }

  updateLocalStorageState() {
    const s = getProClickState();
    if (s && 'isProClicked' in s && !s.isProClicked) {
      setProClickState({
        isProClicked: !s.isProClicked,
      });
      this.setState({
        proClickState: { ...getProClickState() },
      });
    }
  }

  onProIconClick = () => {
    this.updateLocalStorageState();
    this.toggleProPopup();
  };

  closeUpdateBanner() {
    const { updateNotificationVersion } = this.state;
    setLSItem(lsKeys.versionUpdateCheckLastClosed, updateNotificationVersion);
    this.setState({ updateNotificationVersion: null });
  }

  render() {
    const {
      children,
      location,
      migrationModeProgress,
      currentSchema,
      serverVersion,
      metadata,
      dispatch,
    } = this.props;

    const {
      proClickState: { isProClicked },
      isPopUpOpen,
    } = this.state;

    const appPrefix = '';

    const currentLocation = location.pathname;
    const currentActiveBlock = getPathRoot(currentLocation);

    const getMainContent = () => {
      let mainContent = null;

      if (!migrationModeProgress) {
        mainContent = children && React.cloneElement(children);
      } else {
        mainContent = (
          <div>
            {' '}
            <Spinner />{' '}
          </div>
        );
      }
      return mainContent;
    };

    const getSettingsSelectedMarker = () => {
      let metadataSelectedMarker = null;

      if (currentActiveBlock === 'settings') {
        metadataSelectedMarker = <span className={styles.selected} />;
      }

      return metadataSelectedMarker;
    };

    const getMetadataStatusIcon = () => {
      if (metadata.inconsistentObjects.length === 0) {
        return <i className={styles.question + ' fa fa-cog'} />;
      }
      return (
        <div className={styles.question}>
          <i className={'fa fa-cog'} />
          <div className={styles.overlappingExclamation}>
            <div className={styles.iconWhiteBackground} />
            <div>
              <i className={'fa fa-exclamation-circle'} />
            </div>
          </div>
        </div>
      );
    };

    const getAdminSecretSection = () => {
      let adminSecretHtml = null;

      if (!globals.isAdminSecretSet) {
        adminSecretHtml = (
          <div className={styles.secureSection}>
            <a
              href="https://hasura.io/docs/1.0/graphql/manual/deployment/securing-graphql-endpoint.html"
              target="_blank"
              rel="noopener noreferrer"
            >
              <WarningSymbol
                tooltipText={tooltips.secureEndpoint}
                tooltipPlacement={'left'}
                customStyle={styles.secureSectionSymbol}
              />
              &nbsp;Secure your endpoint
            </a>
          </div>
        );
      }
      return adminSecretHtml;
    };

    const getUpdateNotification = () => {
      let updateNotificationHtml = null;

      const { updateNotificationVersion } = this.state;

      const isStableRelease = checkStableVersion(updateNotificationVersion);

      const getPreReleaseNote = () => {
        const handlePreRelNotifOptOut = e => {
          e.preventDefault();
          e.stopPropagation();

          this.closeUpdateBanner();

          dispatch(setPreReleaseNotificationOptOutInDB());
        };

        return (
          <React.Fragment>
            <span className={styles.middot}> &middot; </span>
            <i>
              This is a pre-release version. Not recommended for production use.
              <span className={styles.middot}> &middot; </span>
              <a href={'#'} onClick={handlePreRelNotifOptOut}>
                Opt out of pre-release notifications
              </a>
              <ToolTip
                message={'Only be notified about stable releases'}
                placement={'top'}
              />
            </i>
          </React.Fragment>
        );
      };

      if (updateNotificationVersion) {
        updateNotificationHtml = (
          <div>
            <div className={styles.phantom} />{' '}
            {/* phantom div to prevent overlapping of banner with content. */}
            <div className={styles.updateBannerWrapper}>
              <div className={styles.updateBanner}>
                <span> Hey there! A new server version </span>
                <span className={styles.versionUpdateText}>
                  {' '}
                  {updateNotificationVersion}
                </span>
                <span> is available </span>
                <span className={styles.middot}> &middot; </span>
                <a
                  href={
                    'https://github.com/hasura/graphql-engine/releases/tag/' +
                    updateNotificationVersion
                  }
                  target="_blank"
                  rel="noopener noreferrer"
                >
                  <span>View Changelog</span>
                </a>
                <span className={styles.middot}> &middot; </span>
                <a
                  className={styles.updateLink}
                  href="https://hasura.io/docs/1.0/graphql/manual/deployment/updating.html"
                  target="_blank"
                  rel="noopener noreferrer"
                >
                  <span>Update Now</span>
                </a>
                {!isStableRelease && getPreReleaseNote()}
                <span
                  className={styles.updateBannerClose}
                  onClick={this.closeUpdateBanner.bind(this)}
                >
                  <i className={'fa fa-times'} />
                </span>
              </div>
            </div>
          </div>
        );
      }

      return updateNotificationHtml;
    };

    const getLoveSection = () => {
      let loveSectionHtml = null;

      if (!this.state.loveConsentState.isDismissed) {
        loveSectionHtml = [
          <div
            key="main_love_1"
            className={styles.shareSection + ' dropdown-toggle'}
            aria-expanded="false"
            onClick={this.handleDropdownToggle.bind(this)}
          >
            <img
              className={'img-responsive'}
              src={pixHeart}
              alt={'pix Heart'}
            />
            {/* <i className={styles.heart + ' fa fa-heart'} /> */}
          </div>,
          <ul
            key="main_love_2"
            className={'dropdown-menu ' + styles.dropdown_menu}
          >
            <div className={styles.dropdown_menu_container}>
              <div className={styles.closeDropDown}>
                <i
                  className="fa fa-close"
                  onClick={this.closeLoveIcon.bind(this)}
                />
                {/*
                        <img
                          className={'img-responsive'}
                          src={closeIcon}
                          alt={'closeIcon'}
                          onClick={this.closeLoveIcon.bind(this)}
                        />
                        */}
              </div>
              {/*
                      <div className={styles.arrow_up_dropdown} />
                      <div className={styles.graphqlHeartText}>
                        Love GraphQL Engine? Shout it from the rooftops!
                        <br />
                        Or just spread the word{' '}
                        <span role="img" aria-label="smile">
                          😊
                        </span>
                      </div>
                      */}
              <div className={styles.displayFlex}>
                <li className={styles.pixelText1}>
                  Roses are red, <br />
                  Violets are blue;
                  <br />
                  Star us on GitHub,
                  <br />
                  To make our <i className={'fa fa-heart'} /> go wooooo!
                </li>
                <li className={'dropdown-item'}>
                  <a
                    href="https://github.com/hasura/graphql-engine"
                    target="_blank"
                    rel="noopener noreferrer"
                  >
                    <div className={styles.socialIcon}>
                      <img
                        className="img img-responsive"
                        src={`${globals.assetsPath}/common/img/githubicon.png`}
                        alt={'GitHub'}
                      />
                    </div>
                    <div className={styles.pixelText}>
                      <i className="fa fa-star" />
                      &nbsp; Star
                    </div>
                  </a>
                  {/*
                          <div className={styles.gitHubBtn}>
                            <iframe
                              title="github"
                              src="https://ghbtns.com/github-btn.html?user=hasura&repo=graphql-engine&type=star&count=true"
                              frameBorder="0"
                              scrolling="0"
                              width="100px"
                              height="30px"
                            />
                          </div>
                          */}
                </li>
                <li className={'dropdown-item '}>
                  <a
                    href="https://twitter.com/intent/tweet?hashtags=graphql,postgres&text=Just%20deployed%20a%20GraphQL%20backend%20with%20@HasuraHQ!%20%E2%9D%A4%EF%B8%8F%20%F0%9F%9A%80%0Ahttps://github.com/hasura/graphql-engine%0A"
                    target="_blank"
                    rel="noopener noreferrer"
                  >
                    <div className={styles.socialIcon}>
                      <img
                        className="img img-responsive"
                        src={`${globals.assetsPath}/common/img/twittericon.png`}
                        alt={'Twitter'}
                      />
                    </div>
                    <div className={styles.pixelText}>
                      <i className="fa fa-twitter" />
                      &nbsp; Tweet
                    </div>
                  </a>
                </li>
              </div>
            </div>
          </ul>,
        ];
      }

      return loveSectionHtml;
    };

    const getSidebarItem = (
      title,
      icon,
      tooltipText,
      path,
      isDefault = false
    ) => {
      const itemTooltip = <Tooltip id={tooltipText}>{tooltipText}</Tooltip>;

      const block = getPathRoot(path);

      return (
        <OverlayTrigger placement="right" overlay={itemTooltip}>
          <li>
            <Link
              className={
                currentActiveBlock === block ||
                (isDefault && currentActiveBlock === '')
                  ? styles.navSideBarActive
                  : ''
              }
              to={appPrefix + path}
            >
              <div className={styles.iconCenter} data-test={block}>
                <i className={`fa ${icon}`} aria-hidden="true" />
              </div>
              <p>{title}</p>
            </Link>
          </li>
        </OverlayTrigger>
      );
    };

    const getVulnerableVersionNotification = () => {
      let vulnerableVersionNotificationHtml = null;

      // vulnerable version to fixed version mapping
      const vulnerableVersionsMapping = {
        'v1.2.0-beta.5': 'v1.2.1',
        'v1.2.0': 'v1.2.1',
      };

      if (Object.keys(vulnerableVersionsMapping).includes(serverVersion)) {
        const fixedVersion = vulnerableVersionsMapping[serverVersion];

        vulnerableVersionNotificationHtml = (
          <div>
            <div className={styles.phantom} />{' '}
            {/* phantom div to prevent overlapping of banner with content. */}
            <div
              className={
                styles.updateBannerWrapper +
                ' ' +
                styles.vulnerableVersionBannerWrapper
              }
            >
              <div className={styles.updateBanner}>
                <span>
                  <Icon type={'warning'} /> <b>ATTENTION</b>
                  <span className={styles.middot}> &middot; </span>
                  This current server version has a security vulnerability.
                  Please upgrade to <b>{fixedVersion}</b> immediately
                </span>
                <span className={styles.middot}> &middot; </span>
                <a
                  href={
                    'https://github.com/hasura/graphql-engine/releases/tag/' +
                    fixedVersion
                  }
                  target="_blank"
                  rel="noopener noreferrer"
                >
                  <span>View Changelog</span>
                </a>
                <span className={styles.middot}> &middot; </span>
                <a
                  className={styles.updateLink}
                  href="https://hasura.io/docs/1.0/graphql/manual/deployment/updating.html"
                  target="_blank"
                  rel="noopener noreferrer"
                >
                  <span>Update Now</span>
                </a>
              </div>
            </div>
          </div>
        );
      }

      return vulnerableVersionNotificationHtml;
    };

    return (
      <div className={styles.container}>
        <div className={styles.flexRow}>
          <div className={styles.sidebar}>
            <div className={styles.header_logo_wrapper}>
              <div className={styles.logoParent}>
                <div className={styles.logo}>
                  <Link to="/">
                    <img className="img img-responsive" src={logo} />
                  </Link>
                </div>
                <Link to="/">
                  <div className={styles.project_version}>{serverVersion}</div>
                </Link>
              </div>
            </div>
            <div className={styles.header_items}>
              <ul className={styles.sidebarItems}>
                {getSidebarItem(
                  'GraphiQL',
                  'fa-flask',
                  tooltips.apiExplorer,
                  '/api-explorer',
                  true
                )}
                {getSidebarItem(
                  'Data',
                  'fa-database',
                  tooltips.data,
                  getSchemaBaseRoute(currentSchema)
                )}
                {getSidebarItem(
                  'Actions',
                  'fa-cogs',
                  tooltips.actions,
                  '/actions/manage/actions'
                )}
                {getSidebarItem(
                  'Remote Schemas',
                  'fa-plug',
                  tooltips.remoteSchema,
                  '/remote-schemas/manage/schemas'
                )}
                {/*                {getSidebarItem(
                  'Events',
                  'fa-cloud',
                  tooltips.events,
                  '/events/manage/triggers'
                )}
                {' '}
*/}{' '}
                {getSidebarItem(
                  'Events',
                  'fa-cloud',
                  tooltips.events,
                  '/events/data/manage'
                )}
              </ul>
            </div>
            <div id="dropdown_wrapper" className={styles.clusterInfoWrapper}>
              {getAdminSecretSection()}
              <div
                className={`${styles.headerRightNavbarBtn} ${styles.proWrapper}`}
                onClick={this.onProIconClick}
              >
                <span
                  className={`
                    ${isProClicked ? styles.proNameClicked : styles.proName}
                    ${isPopUpOpen ? styles.navActive : ''}`}
                >
                  CLOUD
                </span>
                {isPopUpOpen && <ProPopup toggleOpen={this.toggleProPopup} />}
              </div>
              <Link to="/settings">
                <div className={styles.headerRightNavbarBtn}>
                  {getMetadataStatusIcon()}
                  {getSettingsSelectedMarker()}
                </div>
              </Link>
              <a
                id="help"
                href="https://hasura.io/help"
                target="_blank"
                rel="noopener noreferrer"
              >
                <div className={styles.headerRightNavbarBtn}>HELP</div>
              </a>
              {getLoveSection()}
            </div>
          </div>

          <div className={styles.main + ' container-fluid'}>
            {getMainContent()}
          </div>

          {getUpdateNotification()}
          {getVulnerableVersionNotification()}
        </div>
      </div>
    );
  }
}

const mapStateToProps = (state, ownProps) => {
  return {
    ...state.main,
    header: { ...state.header },
    pathname: ownProps.location.pathname,
    currentSchema: state.tables.currentSchema,
    metadata: state.metadata,
    console_opts: state.telemetry.console_opts,
  };
};

export default connect(mapStateToProps)(Main);<|MERGE_RESOLUTION|>--- conflicted
+++ resolved
@@ -40,11 +40,9 @@
 import ToolTip from '../Common/Tooltip/Tooltip';
 import { setPreReleaseNotificationOptOutInDB } from '../../telemetry/Actions';
 import { Icon } from '../UIKit/atoms/Icon';
-<<<<<<< HEAD
 import { getLSItem, setLSItem, lsKeys } from '../../utils/localStorage';
-=======
 import { ProPopup } from './components/ProPopup';
->>>>>>> 62223abd
+
 
 class Main extends React.Component {
   constructor(props) {
