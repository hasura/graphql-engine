{-# LANGUAGE FlexibleContexts      #-}
{-# LANGUAGE FlexibleInstances     #-}
{-# LANGUAGE LambdaCase            #-}
{-# LANGUAGE MultiParamTypeClasses #-}
{-# LANGUAGE MultiWayIf            #-}
{-# LANGUAGE NoImplicitPrelude     #-}
{-# LANGUAGE OverloadedStrings     #-}
{-# LANGUAGE TemplateHaskell       #-}
{-# LANGUAGE TupleSections         #-}

module Hasura.GraphQL.Schema
  ( mkGCtxMap
  , GCtxMap
  , getGCtx
  , GCtx(..)
  , OpCtx(..)
  , OrdByResolveCtx
  , OrdByResolveCtxElem
  , NullsOrder(..)
  , OrdTy(..)
  , InsCtx(..)
  , InsCtxMap
  , RelationInfoMap
  ) where

import           Data.Has

import qualified Data.HashMap.Strict            as Map
import qualified Data.HashSet                   as Set

import qualified Data.Text                      as T
import qualified Language.GraphQL.Draft.Syntax  as G

import           Hasura.GraphQL.Resolve.Context
import           Hasura.GraphQL.Validate.Types

import           Hasura.Prelude
import           Hasura.RQL.DML.Internal        (mkAdminRolePermInfo)
import           Hasura.RQL.Types
import           Hasura.SQL.Types

import qualified Hasura.RQL.DML.Select          as RS
import qualified Hasura.SQL.DML                 as S

defaultTypes :: [TypeInfo]
defaultTypes = $(fromSchemaDocQ defaultSchema)

getInsPerm :: TableInfo -> RoleName -> Maybe InsPermInfo
getInsPerm tabInfo role
  | role == adminRole = _permIns $ mkAdminRolePermInfo tabInfo
  | otherwise = Map.lookup role rolePermInfoMap >>= _permIns
  where
    rolePermInfoMap = tiRolePermInfoMap tabInfo

getTabInfo
  :: MonadError QErr m
  => TableCache -> QualifiedTable -> m TableInfo
getTabInfo tc t =
  onNothing (Map.lookup t tc) $
     throw500 $ "table not found: " <>> t

type OpCtxMap = Map.HashMap G.Name OpCtx

data OpCtx
<<<<<<< HEAD
  -- tn, vn, cols, setCols, req hdrs
  = OCInsert QualifiedTable QualifiedTable [PGCol] InsSetCols [T.Text]
=======
  -- table, req hdrs
  = OCInsert QualifiedTable [T.Text]
>>>>>>> d57be587
  -- tn, filter exp, limit, req hdrs
  | OCSelect QualifiedTable S.BoolExp (Maybe Int) [T.Text]
  -- tn, filter exp, reqt hdrs
  | OCSelectPkey QualifiedTable S.BoolExp [T.Text]
  -- tn, filter exp, req hdrs
  | OCUpdate QualifiedTable S.BoolExp [T.Text]
  -- tn, filter exp, req hdrs
  | OCDelete QualifiedTable S.BoolExp [T.Text]
  deriving (Show, Eq)

data GCtx
  = GCtx
  { _gTypes      :: !TypeMap
  , _gFields     :: !FieldMap
  , _gOrdByEnums :: !OrdByResolveCtx
  , _gQueryRoot  :: !ObjTyInfo
  , _gMutRoot    :: !(Maybe ObjTyInfo)
  , _gSubRoot    :: !(Maybe ObjTyInfo)
  , _gOpCtxMap   :: !OpCtxMap
  , _gInsCtxMap  :: !InsCtxMap
  } deriving (Show, Eq)

instance Has TypeMap GCtx where
  getter = _gTypes
  modifier f ctx = ctx { _gTypes = f $ _gTypes ctx }

data TyAgg
  = TyAgg
  { _taTypes      :: !TypeMap
  , _taFields     :: !FieldMap
  , _taOrdByEnums :: !OrdByResolveCtx
  } deriving (Show, Eq)

instance Semigroup TyAgg where
  (TyAgg t1 f1 o1) <> (TyAgg t2 f2 o2) =
    TyAgg (Map.union t1 t2) (Map.union f1 f2) (Map.union o1 o2)

instance Monoid TyAgg where
  mempty = TyAgg Map.empty Map.empty Map.empty
  mappend = (<>)

type SelField = Either PGColInfo (RelInfo, S.BoolExp, Maybe Int, Bool)

qualTableToName :: QualifiedTable -> G.Name
qualTableToName = G.Name <$> \case
  QualifiedTable (SchemaName "public") tn -> getTableTxt tn
  QualifiedTable sn tn -> getSchemaTxt sn <> "_" <> getTableTxt tn

isValidTableName :: QualifiedTable -> Bool
isValidTableName = isValidName . qualTableToName

isValidField :: FieldInfo -> Bool
isValidField = \case
  FIColumn (PGColInfo col _ _) -> isColEligible col
  FIRelationship (RelInfo rn _ _ remTab _ _) -> isRelEligible rn remTab
  where
    isColEligible = isValidName . G.Name . getPGColTxt
    isRelEligible rn rt = isValidName (G.Name $ getRelTxt rn)
                          && isValidTableName rt

toValidFieldInfos :: FieldInfoMap -> [FieldInfo]
toValidFieldInfos = filter isValidField . Map.elems

validPartitionFieldInfoMap :: FieldInfoMap -> ([PGColInfo], [RelInfo])
validPartitionFieldInfoMap = partitionFieldInfos . toValidFieldInfos

mkValidConstraints :: [TableConstraint] -> [TableConstraint]
mkValidConstraints = filter isValid
  where
    isValid (TableConstraint _ n) =
      isValidName $ G.Name $ getConstraintTxt n

isRelNullable :: FieldInfoMap -> RelInfo -> Bool
isRelNullable fim ri = isNullable
  where
    lCols = map fst $ riMapping ri
    allCols = getCols fim
    lColInfos = getColInfos lCols allCols
    isNullable = any pgiIsNullable lColInfos

isUpsertAllowed :: [TableConstraint] -> Bool -> Bool
isUpsertAllowed constraints upsertPerm =
  not (null uniqueOrPrimaryCons) && upsertPerm
  where
    uniqueOrPrimaryCons = filter isUniqueOrPrimary constraints

mkColName :: PGCol -> G.Name
mkColName (PGCol n) = G.Name n

mkCompExpName :: PGColType -> G.Name
mkCompExpName pgColTy =
  G.Name $ T.pack (show pgColTy) <> "_comparison_exp"

mkCompExpTy :: PGColType -> G.NamedType
mkCompExpTy =
  G.NamedType . mkCompExpName

mkBoolExpName :: QualifiedTable -> G.Name
mkBoolExpName tn =
  qualTableToName tn <> "_bool_exp"

mkBoolExpTy :: QualifiedTable -> G.NamedType
mkBoolExpTy =
  G.NamedType . mkBoolExpName

mkTableTy :: QualifiedTable -> G.NamedType
mkTableTy =
  G.NamedType . qualTableToName

mkTableByPKeyTy :: QualifiedTable -> G.Name
mkTableByPKeyTy tn = qualTableToName tn <> "_by_pk"

mkCompExpInp :: PGColType -> InpObjTyInfo
mkCompExpInp colTy =
  InpObjTyInfo (Just tyDesc) (mkCompExpTy colTy) $ fromInpValL $ concat
  [ map (mk colScalarTy) typedOps
  , map (mk $ G.toLT colScalarTy) listOps
  , bool [] (map (mk $ mkScalarTy PGText) stringOps) isStringTy
  , bool [] (map jsonbOpToInpVal jsonbOps) isJsonbTy
  , [InpValInfo Nothing "_is_null" $ G.TypeNamed $ G.NamedType "Boolean"]
  ]
  where
    tyDesc = mconcat
      [ "expression to compare columns of type "
      , G.Description (T.pack $ show colTy)
      , ". All fields are combined with logical 'AND'."
      ]

    isStringTy = case colTy of
      PGVarchar -> True
      PGText    -> True
      _         -> False

    mk t n = InpValInfo Nothing n $ G.toGT t

    colScalarTy = mkScalarTy colTy
    -- colScalarListTy = GA.GTList colGTy

    typedOps =
       ["_eq", "_neq", "_gt", "_lt", "_gte", "_lte"]

    listOps =
      [ "_in", "_nin" ]

    -- TODO
    -- columnOps =
    --   [ "_ceq", "_cneq", "_cgt", "_clt", "_cgte", "_clte"]

    stringOps =
      [ "_like", "_nlike", "_ilike", "_nilike"
      , "_similar", "_nsimilar"
      ]

    isJsonbTy = case colTy of
      PGJSONB -> True
      _       -> False

    jsonbOpToInpVal (op, ty, desc) = InpValInfo (Just desc) op ty

    jsonbOps =
      [ ( "_contains"
        , G.toGT $ mkScalarTy PGJSONB
        , "does the column contain the given json value at the top level"
        )
      , ( "_contained_in"
        , G.toGT $ mkScalarTy PGJSONB
        , "is the column contained in the given json value"
        )
      , ( "_has_key"
        , G.toGT $ mkScalarTy PGText
        , "does the string exist as a top-level key in the column"
        )
      , ( "_has_keys_any"
        , G.toGT $ G.toLT $ G.toNT $ mkScalarTy PGText
        , "do any of these strings exist as top-level keys in the column"
        )
      , ( "_has_keys_all"
        , G.toGT $ G.toLT $ G.toNT $ mkScalarTy PGText
        , "do all of these strings exist as top-level keys in the column"
        )
      ]

mkPGColFld :: PGColInfo -> ObjFldInfo
mkPGColFld (PGColInfo colName colTy isNullable) =
  ObjFldInfo Nothing n Map.empty ty
  where
    n  = G.Name $ getPGColTxt colName
    ty = bool notNullTy nullTy isNullable
    scalarTy = mkScalarTy colTy
    notNullTy = G.toGT $ G.toNT scalarTy
    nullTy = G.toGT scalarTy

-- where: table_bool_exp
-- limit: Int
-- offset: Int
mkSelArgs :: QualifiedTable -> [InpValInfo]
mkSelArgs tn =
  [ InpValInfo (Just whereDesc) "where" $ G.toGT $ mkBoolExpTy tn
  , InpValInfo (Just limitDesc) "limit" $ G.toGT $ mkScalarTy PGInteger
  , InpValInfo (Just offsetDesc) "offset" $ G.toGT $ mkScalarTy PGInteger
  , InpValInfo (Just orderByDesc) "order_by" $ G.toGT $ G.toLT $ G.toNT $
    mkOrdByTy tn
  ]
  where
    whereDesc   = "filter the rows returned"
    limitDesc   = "limit the nuber of rows returned"
    offsetDesc  = "skip the first n rows. Use only with order_by"
    orderByDesc = "sort the rows by one or more columns"

fromInpValL :: [InpValInfo] -> Map.HashMap G.Name InpValInfo
fromInpValL = mapFromL _iviName

{-

array_relationship(
  where: remote_table_bool_exp
  limit: Int
  offset: Int
):  [remote_table!]!
object_relationship: remote_table

-}
mkRelFld :: RelInfo -> Bool -> ObjFldInfo
mkRelFld (RelInfo rn rTy _ remTab _ isManual) isNullable = case rTy of
  ArrRel ->
    ObjFldInfo (Just "An array relationship") (G.Name $ getRelTxt rn)
    (fromInpValL $ mkSelArgs remTab)
    (G.toGT $ G.toNT $ G.toLT $ G.toNT relTabTy)
  ObjRel ->
    ObjFldInfo (Just "An object relationship") (G.Name $ getRelTxt rn)
    Map.empty
    objRelTy
  where
    objRelTy = bool (G.toGT $ G.toNT relTabTy) (G.toGT relTabTy) isObjRelNullable
    isObjRelNullable = isManual || isNullable
    relTabTy = mkTableTy remTab

{-
type table {
  col1: colty1
  .
  .
  rel1: relty1
}
-}
mkTableObj
  :: QualifiedTable
  -> [SelField]
  -> ObjTyInfo
mkTableObj tn allowedFlds =
  mkObjTyInfo (Just desc) (mkTableTy tn) $ mapFromL _fiName flds
  where
    flds = map (either mkPGColFld mkRelFld') allowedFlds
    mkRelFld' (relInfo, _, _, isNullable) = mkRelFld relInfo isNullable
    desc = G.Description $
      "columns and relationships of " <>> tn

{-

table(
  where: table_bool_exp
  limit: Int
  offset: Int
):  [table!]!

-}
mkSelFld
  :: QualifiedTable
  -> ObjFldInfo
mkSelFld tn =
  ObjFldInfo (Just desc) fldName args ty
  where
    desc    = G.Description $ "fetch data from the table: " <>> tn
    fldName = qualTableToName tn
    args    = fromInpValL $ mkSelArgs tn
    ty      = G.toGT $ G.toNT $ G.toLT $ G.toNT $ mkTableTy tn
{-
table_by_pk(
  col1: value1!,
  .     .
  .     .
  coln: valuen!
): table
-}
mkSelFldPKey
  :: QualifiedTable -> [PGColInfo]
  -> ObjFldInfo
mkSelFldPKey tn cols =
  ObjFldInfo (Just desc) fldName args ty
  where
    desc = G.Description $ "fetch data from the table: " <> tn
           <<> " using primary key columns"
    fldName = mkTableByPKeyTy tn
    args = fromInpValL $ map colInpVal cols
    ty = G.toGT $ mkTableTy tn
    colInpVal (PGColInfo n typ _) =
      InpValInfo Nothing (mkColName n) $ G.toGT $ G.toNT $ mkScalarTy typ

-- table_mutation_response
mkMutRespTy :: QualifiedTable -> G.NamedType
mkMutRespTy tn =
  G.NamedType $ qualTableToName tn <> "_mutation_response"

{-
type table_mutation_response {
  affected_rows: Int!
  returning: [table!]!
}
-}
mkMutRespObj
  :: QualifiedTable
  -> Bool -- is sel perm defined
  -> ObjTyInfo
mkMutRespObj tn sel =
  mkObjTyInfo (Just objDesc) (mkMutRespTy tn) $ mapFromL _fiName
  $ affectedRowsFld : bool [] [returningFld] sel
  where
    objDesc = G.Description $
      "response of any mutation on the table " <>> tn
    affectedRowsFld =
      ObjFldInfo (Just desc) "affected_rows" Map.empty $
      G.toGT $ G.toNT $ mkScalarTy PGInteger
      where
        desc = "number of affected rows by the mutation"
    returningFld =
      ObjFldInfo (Just desc) "returning" Map.empty $
      G.toGT $ G.toNT $ G.toLT $ G.toNT $ mkTableTy tn
      where
        desc = "data of the affected rows by the mutation"

mkBoolExpInp
  :: QualifiedTable
  -- the fields that are allowed
  -> [SelField]
  -> InpObjTyInfo
mkBoolExpInp tn fields =
  InpObjTyInfo (Just desc) boolExpTy $ Map.fromList
  [(_iviName inpVal, inpVal) | inpVal <- inpValues]
  where
    desc = G.Description $
      "Boolean expression to filter rows from the table " <> tn <<>
      ". All fields are combined with a logical 'AND'."

    -- the type of this boolean expression
    boolExpTy = mkBoolExpTy tn

    -- all the fields of this input object
    inpValues = combinators <> map mkFldExpInp fields

    mk n ty = InpValInfo Nothing n $ G.toGT ty

    boolExpListTy = G.toLT boolExpTy

    combinators =
      [ mk "_not" boolExpTy
      , mk "_and" boolExpListTy
      , mk "_or"  boolExpListTy
      ]

    mkFldExpInp = \case
      Left (PGColInfo colName colTy _) ->
        mk (G.Name $ getPGColTxt colName) (mkCompExpTy colTy)
      Right (RelInfo relName _ _ remTab _ _, _, _, _) ->
        mk (G.Name $ getRelTxt relName) (mkBoolExpTy remTab)

mkPGColInp :: PGColInfo -> InpValInfo
mkPGColInp (PGColInfo colName colTy _) =
  InpValInfo Nothing (G.Name $ getPGColTxt colName) $
  G.toGT $ mkScalarTy colTy

-- table_set_input
mkUpdSetTy :: QualifiedTable -> G.NamedType
mkUpdSetTy tn =
  G.NamedType $ qualTableToName tn <> "_set_input"

{-
input table_set_input {
  col1: colty1
  .
  .
  coln: coltyn
}
-}
mkUpdSetInp
  :: QualifiedTable -> [PGColInfo] -> InpObjTyInfo
mkUpdSetInp tn cols  =
  InpObjTyInfo (Just desc) (mkUpdSetTy tn) $ fromInpValL $
  map mkPGColInp cols
  where
    desc = G.Description $
      "input type for updating data in table " <>> tn

-- table_inc_input
mkUpdIncTy :: QualifiedTable -> G.NamedType
mkUpdIncTy tn =
  G.NamedType $ qualTableToName tn <> "_inc_input"

{-
input table_inc_input {
  integer-col1: int
  .
  .
  integer-coln: int
}
-}

mkUpdIncInp
  :: QualifiedTable -> Maybe [PGColInfo] -> Maybe InpObjTyInfo
mkUpdIncInp tn = maybe Nothing mkType
  where
    mkType cols = let intCols = onlyIntCols cols
                      incObjTy =
                        InpObjTyInfo (Just desc) (mkUpdIncTy tn) $
                        fromInpValL $ map mkPGColInp intCols
                  in bool (Just incObjTy) Nothing $ null intCols
    desc = G.Description $
      "input type for incrementing integer columne in table " <>> tn

-- table_<json-op>_input
mkJSONOpTy :: QualifiedTable -> G.Name -> G.NamedType
mkJSONOpTy tn op =
  G.NamedType $ qualTableToName tn <> op <> "_input"

-- json ops are _concat, _delete_key, _delete_elem, _delete_at_path
{-
input table_concat_input {
  jsonb-col1: json
  .
  .
  jsonb-coln: json
}
-}

{-
input table_delete_key_input {
  jsonb-col1: string
  .
  .
  jsonb-coln: string
}
-}

{-
input table_delete_elem_input {
  jsonb-col1: int
  .
  .
  jsonb-coln: int
}
-}

{-
input table_delete_at_path_input {
  jsonb-col1: [string]
  .
  .
  jsonb-coln: [string]
}
-}

-- jsonb operators and descriptions
prependOp :: G.Name
prependOp = "_prepend"

prependDesc :: G.Description
prependDesc = "prepend existing jsonb value of filtered columns with new jsonb value"

appendOp :: G.Name
appendOp = "_append"

appendDesc :: G.Description
appendDesc = "append existing jsonb value of filtered columns with new jsonb value"

deleteKeyOp :: G.Name
deleteKeyOp = "_delete_key"

deleteKeyDesc :: G.Description
deleteKeyDesc = "delete key/value pair or string element."
                <> " key/value pairs are matched based on their key value"

deleteElemOp :: G.Name
deleteElemOp = "_delete_elem"

deleteElemDesc :: G.Description
deleteElemDesc = "delete the array element with specified index (negative integers count from the end)."
                 <> " throws an error if top level container is not an array"

deleteAtPathOp :: G.Name
deleteAtPathOp = "_delete_at_path"

deleteAtPathDesc :: G.Description
deleteAtPathDesc = "delete the field or element with specified path"
                   <> " (for JSON arrays, negative integers count from the end)"

mkUpdJSONOpInp
  :: QualifiedTable -> [PGColInfo] -> [InpObjTyInfo]
mkUpdJSONOpInp tn cols = bool inpObjs [] $ null jsonbCols
  where
    jsonbCols = onlyJSONBCols cols
    jsonbColNames = map pgiName jsonbCols

    inpObjs = [ prependInpObj, appendInpObj, deleteKeyInpObj
              , deleteElemInpObj, deleteAtPathInpObj
              ]

    appendInpObj =
      InpObjTyInfo (Just appendDesc) (mkJSONOpTy tn appendOp) $
      fromInpValL $ map mkPGColInp jsonbCols

    prependInpObj =
      InpObjTyInfo (Just prependDesc) (mkJSONOpTy tn prependOp) $
      fromInpValL $ map mkPGColInp jsonbCols

    deleteKeyInpObj =
      InpObjTyInfo (Just deleteKeyDesc) (mkJSONOpTy tn deleteKeyOp) $
      fromInpValL $ map deleteKeyInpVal jsonbColNames
    deleteKeyInpVal c = InpValInfo Nothing (G.Name $ getPGColTxt c) $
      G.toGT $ G.NamedType "String"

    deleteElemInpObj =
      InpObjTyInfo (Just deleteElemDesc) (mkJSONOpTy tn deleteElemOp) $
      fromInpValL $ map deleteElemInpVal jsonbColNames
    deleteElemInpVal c = InpValInfo Nothing (G.Name $ getPGColTxt c) $
      G.toGT $ G.NamedType "Int"

    deleteAtPathInpObj =
      InpObjTyInfo (Just deleteAtPathDesc) (mkJSONOpTy tn deleteAtPathOp) $
      fromInpValL $ map deleteAtPathInpVal jsonbColNames
    deleteAtPathInpVal c = InpValInfo Nothing (G.Name $ getPGColTxt c) $
      G.toGT $ G.toLT $ G.NamedType "String"

{-

update_table(
  where : table_bool_exp!
  _set  : table_set_input
  _inc  : table_inc_input
  _concat: table_concat_input
  _delete_key: table_delete_key_input
  _delete_elem: table_delete_elem_input
  _delete_path_at: table_delete_path_at_input
): table_mutation_response

-}

mkIncInpVal :: QualifiedTable -> [PGColInfo] -> Maybe InpValInfo
mkIncInpVal tn cols = bool (Just incArg) Nothing $ null intCols
  where
    intCols = onlyIntCols cols
    incArgDesc = "increments the integer columns with given value of the filtered values"
    incArg =
      InpValInfo (Just incArgDesc) "_inc" $ G.toGT $ mkUpdIncTy tn

mkJSONOpInpVals :: QualifiedTable -> [PGColInfo] -> [InpValInfo]
mkJSONOpInpVals tn cols = bool jsonbOpArgs [] $ null jsonbCols
  where
    jsonbCols = onlyJSONBCols cols
    jsonbOpArgs = [appendArg, prependArg, deleteKeyArg, deleteElemArg, deleteAtPathArg]

    appendArg =
      InpValInfo (Just appendDesc) appendOp $ G.toGT $ mkJSONOpTy tn appendOp

    prependArg =
      InpValInfo (Just prependDesc) prependOp $ G.toGT $ mkJSONOpTy tn prependOp

    deleteKeyArg =
      InpValInfo (Just deleteKeyDesc) deleteKeyOp $
      G.toGT $ mkJSONOpTy tn deleteKeyOp

    deleteElemArg =
      InpValInfo (Just deleteElemDesc) deleteElemOp $
      G.toGT $ mkJSONOpTy tn deleteElemOp

    deleteAtPathArg =
      InpValInfo (Just deleteAtPathDesc) deleteAtPathOp $
      G.toGT $ mkJSONOpTy tn deleteAtPathOp

mkUpdMutFld
  :: QualifiedTable -> [PGColInfo] -> ObjFldInfo
mkUpdMutFld tn cols =
  ObjFldInfo (Just desc) fldName (fromInpValL inputValues) $
  G.toGT $ mkMutRespTy tn
  where
    inputValues = [filterArg, setArg] <> incArg
                  <> mkJSONOpInpVals tn cols
    desc = G.Description $ "update data of the table: " <>> tn

    fldName = "update_" <> qualTableToName tn

    filterArgDesc = "filter the rows which have to be updated"
    filterArg =
      InpValInfo (Just filterArgDesc) "where" $ G.toGT $
      G.toNT $ mkBoolExpTy tn

    setArgDesc = "sets the columns of the filtered rows to the given values"
    setArg =
      InpValInfo (Just setArgDesc) "_set" $ G.toGT $ mkUpdSetTy tn

    incArg = maybeToList $ mkIncInpVal tn cols

{-

delete_table(
  where : table_bool_exp!
): table_mutation_response

-}

mkDelMutFld
  :: QualifiedTable -> ObjFldInfo
mkDelMutFld tn =
  ObjFldInfo (Just desc) fldName (fromInpValL [filterArg]) $
  G.toGT $ mkMutRespTy tn
  where
    desc = G.Description $ "delete data from the table: " <>> tn

    fldName = "delete_" <> qualTableToName tn

    filterArgDesc = "filter the rows which have to be deleted"
    filterArg =
      InpValInfo (Just filterArgDesc) "where" $ G.toGT $
      G.toNT $ mkBoolExpTy tn

-- table_insert_input
mkInsInpTy :: QualifiedTable -> G.NamedType
mkInsInpTy tn =
  G.NamedType $ qualTableToName tn <> "_insert_input"

-- table_obj_rel_insert_input
mkObjInsInpTy :: QualifiedTable -> G.NamedType
mkObjInsInpTy tn =
  G.NamedType $ qualTableToName tn <> "_obj_rel_insert_input"

-- table_arr_rel_insert_input
mkArrInsInpTy :: QualifiedTable -> G.NamedType
mkArrInsInpTy tn =
  G.NamedType $ qualTableToName tn <> "_arr_rel_insert_input"


-- table_on_conflict
mkOnConflictInpTy :: QualifiedTable -> G.NamedType
mkOnConflictInpTy tn =
  G.NamedType $ qualTableToName tn <> "_on_conflict"

-- table_constraint
mkConstraintInpTy :: QualifiedTable -> G.NamedType
mkConstraintInpTy tn =
  G.NamedType $ qualTableToName tn <> "_constraint"

-- table_column
mkColumnInpTy :: QualifiedTable -> G.NamedType
mkColumnInpTy tn =
  G.NamedType $ qualTableToName tn <> "_column"
{-
input table_obj_rel_insert_input {
  data: table_insert_input!
  on_conflict: table_on_conflict
}

-}

{-
input table_arr_rel_insert_input {
  data: [table_insert_input!]!
  on_conflict: table_on_conflict
}

-}

mkRelInsInps
  :: QualifiedTable -> Bool -> [InpObjTyInfo]
mkRelInsInps tn upsertAllowed = [objRelInsInp, arrRelInsInp]
  where
    onConflictInpVal =
      InpValInfo Nothing "on_conflict" $ G.toGT $ mkOnConflictInpTy tn

    onConflictInp = bool [] [onConflictInpVal] upsertAllowed

    objRelDesc = G.Description $
      "input type for inserting object relation for remote table " <>> tn

    objRelDataInp = InpValInfo Nothing "data" $ G.toGT $
                    G.toNT $ mkInsInpTy tn
    objRelInsInp = InpObjTyInfo (Just objRelDesc) (mkObjInsInpTy tn)
                   $ fromInpValL $ objRelDataInp : onConflictInp

    arrRelDesc = G.Description $
      "input type for inserting array relation for remote table " <>> tn

    arrRelDataInp = InpValInfo Nothing "data" $ G.toGT $
                    G.toNT $ G.toLT $ G.toNT $ mkInsInpTy tn
    arrRelInsInp = InpObjTyInfo (Just arrRelDesc) (mkArrInsInpTy tn)
                   $ fromInpValL $ arrRelDataInp : onConflictInp

{-

input table_insert_input {
  col1: colty1
  .
  .
  coln: coltyn
}

-}

mkInsInp
  :: QualifiedTable -> InsCtx -> InpObjTyInfo
mkInsInp tn insCtx =
  InpObjTyInfo (Just desc) (mkInsInpTy tn) $ fromInpValL $
  map mkPGColInp cols <> relInps
  where
    desc = G.Description $
      "input type for inserting data into table " <>> tn
    cols = icColumns insCtx
    relInfoMap = icRelations insCtx

    relInps = flip map (Map.toList relInfoMap) $
      \(relName, relInfo) ->
         let rty = riType relInfo
             remoteQT = riRTable relInfo
         in case rty of
            ObjRel -> InpValInfo Nothing (G.Name $ getRelTxt relName) $
                      G.toGT $ mkObjInsInpTy remoteQT
            ArrRel -> InpValInfo Nothing (G.Name $ getRelTxt relName) $
                      G.toGT $ mkArrInsInpTy remoteQT

{-

input table_on_conflict {
  action: conflict_action
  constraint: table_constraint!
  update_columns: [table_column!]
}

-}

mkOnConflictInp :: QualifiedTable -> InpObjTyInfo
mkOnConflictInp tn =
  InpObjTyInfo (Just desc) (mkOnConflictInpTy tn) $ fromInpValL
  [actionInpVal, constraintInpVal, updateColumnsInpVal]
  where
    desc = G.Description $
      "on conflict condition type for table " <>> tn

    actionDesc = "action when conflict occurs (deprecated)"

    actionInpVal = InpValInfo (Just actionDesc) (G.Name "action") $
      G.toGT $ G.NamedType "conflict_action"

    constraintInpVal = InpValInfo Nothing (G.Name "constraint") $
      G.toGT $ G.toNT $ mkConstraintInpTy tn

    updateColumnsInpVal = InpValInfo Nothing (G.Name "update_columns") $
      G.toGT $ G.toLT $ G.toNT $ mkColumnInpTy tn
{-

insert_table(
  objects: [table_insert_input!]!
  on_conflict: table_on_conflict
  ): table_mutation_response!
-}

mkInsMutFld
  :: QualifiedTable -> Bool -> ObjFldInfo
mkInsMutFld tn upsertAllowed =
  ObjFldInfo (Just desc) fldName (fromInpValL inputVals) $
  G.toGT $ mkMutRespTy tn
  where
    inputVals = catMaybes [Just objectsArg , onConflictInpVal]
    desc = G.Description $
      "insert data into the table: " <>> tn

    fldName = "insert_" <> qualTableToName tn

    objsArgDesc = "the rows to be inserted"
    objectsArg =
      InpValInfo (Just objsArgDesc) "objects" $ G.toGT $
      G.toNT $ G.toLT $ G.toNT $ mkInsInpTy tn

    onConflictInpVal = bool Nothing (Just onConflictArg)
                       upsertAllowed

    onConflictDesc = "on conflict condition"
    onConflictArg =
      InpValInfo (Just onConflictDesc) "on_conflict" $ G.toGT $ mkOnConflictInpTy tn

mkConstriantTy :: QualifiedTable -> [TableConstraint] -> EnumTyInfo
mkConstriantTy tn cons = enumTyInfo
  where
    enumTyInfo = EnumTyInfo (Just desc) (mkConstraintInpTy tn) $
                 mapFromL _eviVal $ map (mkConstraintEnumVal . tcName ) cons

    desc = G.Description $
      "unique or primary key constraints on table " <>> tn

    mkConstraintEnumVal (ConstraintName n) =
      EnumValInfo (Just "unique or primary key constraint")
      (G.EnumValue $ G.Name n) False

mkColumnTy :: QualifiedTable -> [PGCol] -> EnumTyInfo
mkColumnTy tn cols = enumTyInfo
  where
    enumTyInfo = EnumTyInfo (Just desc) (mkColumnInpTy tn) $
                 mapFromL _eviVal $ map mkColumnEnumVal cols

    desc = G.Description $
      "columns of table " <>> tn

    mkColumnEnumVal (PGCol col) =
      EnumValInfo (Just "column name") (G.EnumValue $ G.Name col) False

mkConflictActionTy :: EnumTyInfo
mkConflictActionTy = EnumTyInfo (Just desc) ty $ mapFromL _eviVal
                     [enumValIgnore, enumValUpdate]
  where
    desc = G.Description "conflict action"
    ty = G.NamedType "conflict_action"
    enumValIgnore = EnumValInfo (Just "ignore the insert on this row")
                    (G.EnumValue "ignore") False
    enumValUpdate = EnumValInfo (Just "update the row with the given values")
                    (G.EnumValue "update") False

mkOrdByTy :: QualifiedTable -> G.NamedType
mkOrdByTy tn =
  G.NamedType $ qualTableToName tn <> "_order_by"

mkOrdByCtx
  :: QualifiedTable -> [PGColInfo] -> (EnumTyInfo, OrdByResolveCtx)
mkOrdByCtx tn cols =
  (enumTyInfo, resolveCtx)
  where
    enumTyInfo = EnumTyInfo (Just desc) enumTy $
                 mapFromL _eviVal $ map toEnumValInfo enumValsInt
    enumTy = mkOrdByTy tn
    desc = G.Description $
      "ordering options when selecting data from " <>> tn

    toEnumValInfo (v, enumValDesc, _) =
      EnumValInfo (Just $ G.Description enumValDesc) (G.EnumValue v) False

    resolveCtx = Map.fromList $ map toResolveCtxPair enumValsInt

    toResolveCtxPair (v, _, ctx) = ((enumTy, G.EnumValue v), ctx)

    enumValsInt = concatMap mkOrdByEnumsOfCol cols


mkOrdByEnumsOfCol
  :: PGColInfo
  -> [(G.Name, Text, RS.AnnOrderByItem)]
mkOrdByEnumsOfCol colInfo@(PGColInfo col _ _) =
  [ ( colN <> "_asc"
    , "in the ascending order of " <> col <<> ", nulls last"
    , mkOrderByItem (annPGObCol, S.OTAsc, S.NLast)
    )
  , ( colN <> "_desc"
    , "in the descending order of " <> col <<> ", nulls last"
    , mkOrderByItem (annPGObCol, S.OTDesc, S.NLast)
    )
  , ( colN <> "_asc_nulls_first"
    , "in the ascending order of " <> col <<> ", nulls first"
    , mkOrderByItem (annPGObCol, S.OTAsc, S.NFirst)
    )
  , ( colN <> "_desc_nulls_first"
    , "in the descending order of " <> col <<> ", nulls first"
    , mkOrderByItem (annPGObCol, S.OTDesc, S.NFirst)
    )
  ]
  where
    mkOrderByItem (annObCol, ordTy, nullsOrd) =
      OrderByItemG (Just ordTy) annObCol (Just nullsOrd)
    annPGObCol = RS.AOCPG colInfo
    colN = pgColToFld col
    pgColToFld = G.Name . getPGColTxt

newtype RootFlds
  = RootFlds
  { _taMutation :: Map.HashMap G.Name (OpCtx, Either ObjFldInfo ObjFldInfo)
  } deriving (Show, Eq)

instance Semigroup RootFlds where
  (RootFlds m1) <> (RootFlds m2)
    = RootFlds (Map.union m1 m2)

instance Monoid RootFlds where
  mempty = RootFlds Map.empty
  mappend  = (<>)

mkOnConflictTypes
  :: QualifiedTable -> [TableConstraint] -> [PGCol] -> Bool -> [TypeInfo]
mkOnConflictTypes tn c cols = bool [] tyInfos
  where
    tyInfos = [ TIEnum mkConflictActionTy
              , TIEnum $ mkConstriantTy tn constraints
              , TIEnum $ mkColumnTy tn cols
              , TIInpObj $ mkOnConflictInp tn
              ]
    constraints = filter isUniqueOrPrimary c

mkGCtxRole'
  :: QualifiedTable
  -- insert perm
  -> Maybe (InsCtx, Bool)
  -- select permission
  -> Maybe [SelField]
  -- update cols
  -> Maybe [PGColInfo]
  -- delete cols
  -> Maybe ()
  -- primary key columns
  -> [PGColInfo]
  -- constraints
  -> [TableConstraint]
  -- all columns
  -> [PGCol]
  -> TyAgg
mkGCtxRole' tn insPermM selFldsM updColsM delPermM pkeyCols constraints allCols =
  TyAgg (mkTyInfoMap allTypes) fieldMap ordByEnums

  where

    upsertPerm = or $ fmap snd insPermM
    upsertAllowed = isUpsertAllowed constraints upsertPerm
    ordByEnums = fromMaybe Map.empty ordByResCtxM
    onConflictTypes = mkOnConflictTypes tn constraints allCols upsertAllowed
    jsonOpTys = fromMaybe [] updJSONOpInpObjTysM
    relInsInpObjTys = map TIInpObj relInsInpObjs

    allTypes = relInsInpObjTys <> onConflictTypes <> jsonOpTys <> catMaybes
      [ TIInpObj <$> insInpObjM
      , TIInpObj <$> updSetInpObjM
      , TIInpObj <$> updIncInpObjM
      , TIInpObj <$> boolExpInpObjM
      , TIObj <$> mutRespObjM
      , TIObj <$> selObjM
      , TIEnum <$> ordByTyInfoM
      ]

    fieldMap = Map.unions $ catMaybes
               [ insInpObjFldsM, updSetInpObjFldsM, boolExpInpObjFldsM
               , selObjFldsM, Just selByPKeyObjFlds
               ]

    nameFromSelFld = \case
      Left colInfo -> G.Name $ getPGColTxt $ pgiName colInfo
      Right (relInfo, _, _, _) -> G.Name $ getRelTxt $ riName relInfo

    -- helper
    mkColFldMap ty = mapFromL ((ty,) . nameFromSelFld) . map Left

    insCtxM = fst <$> insPermM
    insColsM = icColumns <$> insCtxM
    -- insert input type
    insInpObjM = mkInsInp tn <$> insCtxM
    -- column fields used in insert input object
    insInpObjFldsM = mkColFldMap (mkInsInpTy tn) <$> insColsM
    -- relationship input objects
    relInsInpObjs = maybe [] (const $ mkRelInsInps tn upsertAllowed) insCtxM
    -- update set input type
    updSetInpObjM = mkUpdSetInp tn <$> updColsM
    -- update increment input type
    updIncInpObjM = mkUpdIncInp tn updColsM
    -- update json operator input type
    updJSONOpInpObjsM = mkUpdJSONOpInp tn <$> updColsM
    updJSONOpInpObjTysM = map TIInpObj <$> updJSONOpInpObjsM
    -- fields used in set input object
    updSetInpObjFldsM = mkColFldMap (mkUpdSetTy tn) <$> updColsM

    -- boolexp input type
    boolExpInpObjM = case selFldsM of
      Just selFlds -> Just $ mkBoolExpInp tn selFlds
      -- no select permission
      Nothing ->
        -- but update/delete is defined
        if isJust updColsM || isJust delPermM
        then Just $ mkBoolExpInp tn []
        else Nothing

    -- helper
    mkFldMap ty = mapFromL ((ty,) . nameFromSelFld)
    -- the fields used in bool exp
    boolExpInpObjFldsM = mkFldMap (mkBoolExpTy tn) <$> selFldsM

    -- mut resp obj
    mutRespObjM =
      if isJust insCtxM || isJust updColsM || isJust delPermM
      then Just $ mkMutRespObj tn $ isJust selFldsM
      else Nothing

    -- table obj
    selObjM = mkTableObj tn <$> selFldsM
    -- the fields used in table object
    selObjFldsM = mkFldMap (mkTableTy tn) <$> selFldsM
    -- the field used in table_by_pkey object
    selByPKeyObjFlds = Map.fromList $ flip map pkeyCols $
      \pgi@(PGColInfo col ty _) -> ((mkScalarTy ty, mkColName col), Left pgi)

    ordByEnumsCtxM = mkOrdByCtx tn . lefts <$> selFldsM

    (ordByTyInfoM, ordByResCtxM) = case ordByEnumsCtxM of
      (Just (a, b)) -> (Just a, Just b)
      Nothing       -> (Nothing, Nothing)

getRootFldsRole'
  :: QualifiedTable
  -> [PGCol]
  -> [TableConstraint]
  -> FieldInfoMap
<<<<<<< HEAD
  -> Maybe (QualifiedTable, InsSetCols, [T.Text], Bool) -- insert perm
=======
  -> Maybe ([T.Text], Bool) -- insert perm
>>>>>>> d57be587
  -> Maybe (S.BoolExp, Maybe Int, [T.Text]) -- select filter
  -> Maybe ([PGCol], S.BoolExp, [T.Text]) -- update filter
  -> Maybe (S.BoolExp, [T.Text]) -- delete filter
  -> RootFlds
getRootFldsRole' tn primCols constraints fields insM selM updM delM =
  RootFlds mFlds
  where
    mFlds = mapFromL (either _fiName _fiName . snd) $ catMaybes
            [ getInsDet <$> insM, getSelDet <$> selM
            , getUpdDet <$> updM, getDelDet <$> delM
            , getPKeySelDet selM $ getColInfos primCols colInfos
            ]
    colInfos = fst $ validPartitionFieldInfoMap fields
<<<<<<< HEAD
    getInsDet (vn, setCols, hdrs, isUpsertAllowed) =
      ( OCInsert tn vn (map pgiName colInfos) setCols hdrs
      , Right $ mkInsMutFld tn constraints isUpsertAllowed
      )
=======
    getInsDet (hdrs, upsertPerm) =
      let upsertAllowed = isUpsertAllowed constraints upsertPerm
      in ( OCInsert tn hdrs
         , Right $ mkInsMutFld tn upsertAllowed
         )
>>>>>>> d57be587
    getUpdDet (updCols, updFltr, hdrs) =
      ( OCUpdate tn updFltr hdrs
      , Right $ mkUpdMutFld tn $ getColInfos updCols colInfos
      )
    getDelDet (delFltr, hdrs) =
      (OCDelete tn delFltr hdrs, Right $ mkDelMutFld tn)
    getSelDet (selFltr, pLimit, hdrs) =
      (OCSelect tn selFltr pLimit hdrs, Left $ mkSelFld tn)

    getPKeySelDet Nothing _ = Nothing
    getPKeySelDet _ [] = Nothing
    getPKeySelDet (Just (selFltr, _, hdrs)) pCols = Just
      (OCSelectPkey tn selFltr hdrs, Left $ mkSelFldPKey tn pCols)

-- getRootFlds
--   :: TableCache
--   -> Map.HashMap RoleName RootFlds
-- getRootFlds tables =
--   foldr (Map.unionWith mappend . getRootFldsTable) Map.empty $
--   Map.elems tables

-- gets all the selectable fields (cols and rels) of a
-- table for a role

getSelFlds
  :: (MonadError QErr m)
  => TableCache
  -- all the fields of a table
  -> FieldInfoMap
  -- role and its permission
  -> RoleName -> SelPermInfo
  -> m [SelField]
getSelFlds tableCache fields role selPermInfo =
  fmap catMaybes $ forM (toValidFieldInfos fields) $ \case
    FIColumn pgColInfo ->
      return $ fmap Left $ bool Nothing (Just pgColInfo) $
      Set.member (pgiName pgColInfo) allowedCols
    FIRelationship relInfo -> do
      remTableInfo <- getTabInfo tableCache $ riRTable relInfo
      let remTableSelPermM =
            Map.lookup role (tiRolePermInfoMap remTableInfo) >>= _permSel
      return $ flip fmap remTableSelPermM $
        \rmSelPermM -> Right ( relInfo
                             , spiFilter rmSelPermM
                             , spiLimit rmSelPermM
                             , isRelNullable fields relInfo
                             )
  where
    allowedCols = spiCols selPermInfo

mkInsCtx
  :: MonadError QErr m
  => RoleName
  -> TableCache -> FieldInfoMap -> InsPermInfo -> m InsCtx
mkInsCtx role tableCache fields insPermInfo = do
  relTupsM <- forM rels $ \relInfo -> do
    let remoteTable = riRTable relInfo
        relName = riName relInfo
    remoteTableInfo <- getTabInfo tableCache remoteTable
    case getInsPerm remoteTableInfo role of
      Nothing -> return Nothing
      Just _  -> return $ Just (relName, relInfo)

  let relInfoMap = Map.fromList $ catMaybes relTupsM
  return $ InsCtx iView cols relInfoMap
  where
    cols = getCols fields
    rels = getRels fields
    iView = ipiView insPermInfo

mkAdminInsCtx :: QualifiedTable -> FieldInfoMap -> InsCtx
mkAdminInsCtx tn fields =
  InsCtx tn cols relInfoMap
  where
    relInfoMap = mapFromL riName rels
    cols = getCols fields
    rels = getRels fields

mkGCtxRole
  :: (MonadError QErr m)
  => TableCache
  -> QualifiedTable
  -> FieldInfoMap
  -> [PGCol]
  -> [TableConstraint]
  -> RoleName
  -> RolePermInfo
  -> m (TyAgg, RootFlds, InsCtxMap)
mkGCtxRole tableCache tn fields pCols constraints role permInfo = do
  selFldsM <- mapM (getSelFlds tableCache fields role) $ _permSel permInfo
<<<<<<< HEAD
  let insColsM = ((insColsInfos,) . ipiAllowUpsert) <$> insPermM
      updColsM = filterColInfos . upiCols <$> _permUpd permInfo
      tyAgg = mkGCtxRole' tn insColsM selFldsM updColsM
=======
  tabInsCtxM <- forM (_permIns permInfo) $ \ipi -> do
    tic <- mkInsCtx role tableCache fields ipi
    return (tic, ipiAllowUpsert ipi)
  let updColsM = filterColInfos . upiCols <$> _permUpd permInfo
      tyAgg = mkGCtxRole' tn tabInsCtxM selFldsM updColsM
>>>>>>> d57be587
              (void $ _permDel permInfo) pColInfos constraints allCols
      rootFlds = getRootFldsRole tn pCols constraints fields permInfo
      insCtxMap = maybe Map.empty (Map.singleton tn) $ fmap fst tabInsCtxM
  return (tyAgg, rootFlds, insCtxMap)
  where
    colInfos = fst $ validPartitionFieldInfoMap fields
    insPermM = _permIns permInfo
    insColsInfos = flip filter colInfos $ \ci ->
      pgiName ci `notElem` maybe [] (Map.keys . ipiSet) insPermM
    allCols = map pgiName colInfos
    pColInfos = getColInfos pCols colInfos
    filterColInfos allowedSet =
      filter ((`Set.member` allowedSet) . pgiName) colInfos

getRootFldsRole
  :: QualifiedTable
  -> [PGCol]
  -> [TableConstraint]
  -> FieldInfoMap
  -> RolePermInfo
  -> RootFlds
getRootFldsRole tn pCols constraints fields (RolePermInfo insM selM updM delM) =
  getRootFldsRole' tn pCols constraints fields
  (mkIns <$> insM) (mkSel <$> selM)
  (mkUpd <$> updM) (mkDel <$> delM)
  where
<<<<<<< HEAD
    mkIns i = (ipiView i, ipiSet i, ipiRequiredHeaders i, ipiAllowUpsert i)
=======
    mkIns i = (ipiRequiredHeaders i, ipiAllowUpsert i)
>>>>>>> d57be587
    mkSel s = (spiFilter s, spiLimit s, spiRequiredHeaders s)
    mkUpd u = ( Set.toList $ upiCols u
              , upiFilter u
              , upiRequiredHeaders u
              )
    mkDel d = (dpiFilter d, dpiRequiredHeaders d)

mkGCtxMapTable
  :: (MonadError QErr m)
  => TableCache
  -> TableInfo
  -> m (Map.HashMap RoleName (TyAgg, RootFlds, InsCtxMap))
mkGCtxMapTable tableCache (TableInfo tn _ fields rolePerms constraints pkeyCols _) = do
  m <- Map.traverseWithKey (mkGCtxRole tableCache tn fields pkeyCols validConstraints) rolePerms
  let adminInsCtx = mkAdminInsCtx tn fields
      adminCtx = mkGCtxRole' tn (Just (adminInsCtx, True))
                 (Just selFlds) (Just colInfos) (Just ())
                 pkeyColInfos validConstraints allCols
      adminInsCtxMap = Map.singleton tn adminInsCtx
  return $ Map.insert adminRole (adminCtx, adminRootFlds, adminInsCtxMap) m
  where
    validConstraints = mkValidConstraints constraints
    colInfos = fst $ validPartitionFieldInfoMap fields
    allCols = map pgiName colInfos
    pkeyColInfos = getColInfos pkeyCols colInfos
    selFlds = flip map (toValidFieldInfos fields) $ \case
      FIColumn pgColInfo     -> Left pgColInfo
      FIRelationship relInfo -> Right (relInfo, noFilter, Nothing, isRelNullable fields relInfo)
    noFilter = S.BELit True
    adminRootFlds =
      getRootFldsRole' tn pkeyCols constraints fields
<<<<<<< HEAD
      (Just (tn, Map.empty, [], True)) (Just (noFilter, Nothing, []))
=======
      (Just ([], True)) (Just (noFilter, Nothing, []))
>>>>>>> d57be587
      (Just (allCols, noFilter, [])) (Just (noFilter, []))

mkScalarTyInfo :: PGColType -> ScalarTyInfo
mkScalarTyInfo = ScalarTyInfo Nothing

type GCtxMap = Map.HashMap RoleName GCtx

mkGCtxMap
  :: (MonadError QErr m)
  => TableCache -> m (Map.HashMap RoleName GCtx)
mkGCtxMap tableCache = do
  typesMapL <- mapM (mkGCtxMapTable tableCache) $
               filter tableFltr $ Map.elems tableCache
  let typesMap = foldr (Map.unionWith mappend) Map.empty typesMapL
  return $ flip Map.map typesMap $ \(ty, flds, insCtxMap) ->
    mkGCtx ty flds insCtxMap
  where
    tableFltr ti = not (tiSystemDefined ti)
                   && isValidTableName (tiName ti)

mkGCtx :: TyAgg -> RootFlds -> InsCtxMap -> GCtx
mkGCtx (TyAgg tyInfos fldInfos ordByEnums) (RootFlds flds) insCtxMap =
  let queryRoot = mkObjTyInfo (Just "query root") (G.NamedType "query_root") $
                  mapFromL _fiName (schemaFld:typeFld:qFlds)
      colTys    = Set.toList $ Set.fromList $ map pgiType $
                  lefts $ Map.elems fldInfos
      scalarTys = map (TIScalar . mkScalarTyInfo) colTys
      compTys   = map (TIInpObj . mkCompExpInp) colTys
      allTys    = Map.union tyInfos $ mkTyInfoMap $
                  catMaybes [ Just $ TIObj queryRoot
                            , TIObj <$> mutRootM
                            , TIObj <$> subRootM
                            ] <>
                  scalarTys <> compTys <> defaultTypes
  -- for now subscription root is query root
  in GCtx allTys fldInfos ordByEnums queryRoot mutRootM (Just queryRoot)
     (Map.map fst flds) insCtxMap
  where

    mkMutRoot =
      mkObjTyInfo (Just "mutation root") (G.NamedType "mutation_root") .
      mapFromL _fiName

    mutRootM = bool (Just $ mkMutRoot mFlds) Nothing $ null mFlds

    mkSubRoot =
      mkObjTyInfo (Just "subscription root") (G.NamedType "subscription_root") .
      mapFromL _fiName

    subRootM = bool (Just $ mkSubRoot qFlds) Nothing $ null qFlds

    (qFlds, mFlds) = partitionEithers $ map snd $ Map.elems flds

    schemaFld = ObjFldInfo Nothing "__schema" Map.empty $ G.toGT $
                G.toNT $ G.NamedType "__Schema"

    typeFld = ObjFldInfo Nothing "__type" typeFldArgs $ G.toGT $
              G.NamedType "__Type"
      where
        typeFldArgs = mapFromL _iviName [
          InpValInfo (Just "name of the type") "name"
          $ G.toGT $ G.toNT $ G.NamedType "String"
          ]

getGCtx :: RoleName -> Map.HashMap RoleName GCtx -> GCtx
getGCtx rn =
  fromMaybe (mkGCtx mempty mempty mempty) . Map.lookup rn<|MERGE_RESOLUTION|>--- conflicted
+++ resolved
@@ -62,13 +62,8 @@
 type OpCtxMap = Map.HashMap G.Name OpCtx
 
 data OpCtx
-<<<<<<< HEAD
-  -- tn, vn, cols, setCols, req hdrs
-  = OCInsert QualifiedTable QualifiedTable [PGCol] InsSetCols [T.Text]
-=======
   -- table, req hdrs
-  = OCInsert QualifiedTable [T.Text]
->>>>>>> d57be587
+  = OCInsert QualifiedTable InsSetCols [T.Text]
   -- tn, filter exp, limit, req hdrs
   | OCSelect QualifiedTable S.BoolExp (Maybe Int) [T.Text]
   -- tn, filter exp, reqt hdrs
@@ -1077,11 +1072,7 @@
   -> [PGCol]
   -> [TableConstraint]
   -> FieldInfoMap
-<<<<<<< HEAD
-  -> Maybe (QualifiedTable, InsSetCols, [T.Text], Bool) -- insert perm
-=======
-  -> Maybe ([T.Text], Bool) -- insert perm
->>>>>>> d57be587
+  -> Maybe (InsSetCols, [T.Text], Bool) -- insert perm
   -> Maybe (S.BoolExp, Maybe Int, [T.Text]) -- select filter
   -> Maybe ([PGCol], S.BoolExp, [T.Text]) -- update filter
   -> Maybe (S.BoolExp, [T.Text]) -- delete filter
@@ -1095,18 +1086,11 @@
             , getPKeySelDet selM $ getColInfos primCols colInfos
             ]
     colInfos = fst $ validPartitionFieldInfoMap fields
-<<<<<<< HEAD
-    getInsDet (vn, setCols, hdrs, isUpsertAllowed) =
-      ( OCInsert tn vn (map pgiName colInfos) setCols hdrs
-      , Right $ mkInsMutFld tn constraints isUpsertAllowed
-      )
-=======
-    getInsDet (hdrs, upsertPerm) =
+    getInsDet (setCols, hdrs, upsertPerm) =
       let upsertAllowed = isUpsertAllowed constraints upsertPerm
-      in ( OCInsert tn hdrs
+      in ( OCInsert tn setCols hdrs
          , Right $ mkInsMutFld tn upsertAllowed
          )
->>>>>>> d57be587
     getUpdDet (updCols, updFltr, hdrs) =
       ( OCUpdate tn updFltr hdrs
       , Right $ mkUpdMutFld tn $ getColInfos updCols colInfos
@@ -1197,17 +1181,12 @@
   -> m (TyAgg, RootFlds, InsCtxMap)
 mkGCtxRole tableCache tn fields pCols constraints role permInfo = do
   selFldsM <- mapM (getSelFlds tableCache fields role) $ _permSel permInfo
-<<<<<<< HEAD
   let insColsM = ((insColsInfos,) . ipiAllowUpsert) <$> insPermM
-      updColsM = filterColInfos . upiCols <$> _permUpd permInfo
-      tyAgg = mkGCtxRole' tn insColsM selFldsM updColsM
-=======
   tabInsCtxM <- forM (_permIns permInfo) $ \ipi -> do
     tic <- mkInsCtx role tableCache fields ipi
     return (tic, ipiAllowUpsert ipi)
   let updColsM = filterColInfos . upiCols <$> _permUpd permInfo
       tyAgg = mkGCtxRole' tn tabInsCtxM selFldsM updColsM
->>>>>>> d57be587
               (void $ _permDel permInfo) pColInfos constraints allCols
       rootFlds = getRootFldsRole tn pCols constraints fields permInfo
       insCtxMap = maybe Map.empty (Map.singleton tn) $ fmap fst tabInsCtxM
@@ -1234,11 +1213,7 @@
   (mkIns <$> insM) (mkSel <$> selM)
   (mkUpd <$> updM) (mkDel <$> delM)
   where
-<<<<<<< HEAD
-    mkIns i = (ipiView i, ipiSet i, ipiRequiredHeaders i, ipiAllowUpsert i)
-=======
-    mkIns i = (ipiRequiredHeaders i, ipiAllowUpsert i)
->>>>>>> d57be587
+    mkIns i = (ipiSet i, ipiRequiredHeaders i, ipiAllowUpsert i)
     mkSel s = (spiFilter s, spiLimit s, spiRequiredHeaders s)
     mkUpd u = ( Set.toList $ upiCols u
               , upiFilter u
@@ -1270,11 +1245,7 @@
     noFilter = S.BELit True
     adminRootFlds =
       getRootFldsRole' tn pkeyCols constraints fields
-<<<<<<< HEAD
-      (Just (tn, Map.empty, [], True)) (Just (noFilter, Nothing, []))
-=======
-      (Just ([], True)) (Just (noFilter, Nothing, []))
->>>>>>> d57be587
+      (Just (Map.empty, [], True)) (Just (noFilter, Nothing, []))
       (Just (allCols, noFilter, [])) (Just (noFilter, []))
 
 mkScalarTyInfo :: PGColType -> ScalarTyInfo
