module Hasura.GraphQL.Resolve.BoolExp
  ( parseBoolExp
  , pgColValToBoolExp
  ) where

import           Data.Has
import           Hasura.Prelude

import qualified Data.HashMap.Strict               as Map
import qualified Data.HashMap.Strict.InsOrd        as OMap
import qualified Language.GraphQL.Draft.Syntax     as G

import           Hasura.GraphQL.Resolve.Context
import           Hasura.GraphQL.Resolve.InputValue
import           Hasura.GraphQL.Validate.Types
import           Hasura.RQL.Types
import           Hasura.SQL.Value

type OpExp = OpExpG AnnPGVal

parseOpExps
  :: (MonadError QErr m)
  => AnnInpVal -> m [OpExp]
parseOpExps annVal = do
  opExpsM <- flip withObjectM annVal $ \nt objM -> forM objM $ \obj ->
    forM (OMap.toList obj) $ \(k, v) -> case k of
      "_eq"           -> fmap (AEQ True) <$> asPGColValM v
      "_ne"           -> fmap (ANE True) <$> asPGColValM v
      "_neq"          -> fmap (ANE True) <$> asPGColValM v
      "_is_null"      -> resolveIsNull v

      "_in"           -> fmap (AIN . catMaybes) <$> parseMany asPGColValM v
      "_nin"          -> fmap (ANIN . catMaybes) <$> parseMany asPGColValM v

      "_gt"           -> fmap AGT <$> asPGColValM v
      "_lt"           -> fmap ALT <$> asPGColValM v
      "_gte"          -> fmap AGTE <$> asPGColValM v
      "_lte"          -> fmap ALTE <$> asPGColValM v

      "_like"         -> fmap ALIKE <$> asPGColValM v
      "_nlike"        -> fmap ANLIKE <$> asPGColValM v

      "_ilike"        -> fmap AILIKE <$> asPGColValM v
      "_nilike"       -> fmap ANILIKE <$> asPGColValM v

      "_similar"      -> fmap ASIMILAR <$> asPGColValM v
      "_nsimilar"     -> fmap ANSIMILAR <$> asPGColValM v

      -- jsonb related operators
      "_contains"     -> fmap AContains <$> asPGColValM v
      "_contained_in" -> fmap AContainedIn <$> asPGColValM v
      "_has_key"      -> fmap AHasKey <$> asPGColValM v
      "_has_keys_any" -> fmap AHasKeysAny <$> parseMany asPGColText v
      "_has_keys_all" -> fmap AHasKeysAll <$> parseMany asPGColText v

      -- geometry type related operators
      "_st_contains"    -> fmap ASTContains <$> asPGColValM v
      "_st_crosses"     -> fmap ASTCrosses <$> asPGColValM v
      "_st_equals"      -> fmap ASTEquals <$> asPGColValM v
      "_st_intersects"  -> fmap ASTIntersects <$> asPGColValM v
      "_st_overlaps"    -> fmap ASTOverlaps <$> asPGColValM v
      "_st_touches"     -> fmap ASTTouches <$> asPGColValM v
      "_st_within"      -> fmap ASTWithin <$> asPGColValM v
      "_st_d_within"    -> asObjectM v >>= mapM parseAsSTDWithinObj

      _ ->
        throw500
          $  "unexpected operator found in opexp of "
          <> showNamedTy nt
          <> ": "
          <> showName k
  return $ catMaybes $ fromMaybe [] opExpsM
  where
    resolveIsNull v = case _aivValue v of
      AGScalar _ Nothing -> return Nothing
      AGScalar _ (Just (PGValBoolean b)) ->
        return $ Just $ bool ANISNOTNULL ANISNULL b
      AGScalar _ _ -> throw500 "boolean value is expected"
      _ -> tyMismatch "pgvalue" v

    parseAsSTDWithinObj obj = do
      distanceVal <- onNothing (OMap.lookup "distance" obj) $
                 throw500 "expected \"distance\" input field in st_d_within_input ty"
      dist <- asPGColVal distanceVal
      fromVal <- onNothing (OMap.lookup "from" obj) $
                 throw500 "expected \"from\" input field in st_d_within_input ty"
      from <- asPGColVal fromVal
      return $ ASTDWithin $ WithinOp dist from

parseAsEqOp
  :: (MonadError QErr m)
  => AnnInpVal -> m [OpExp]
parseAsEqOp annVal = do
  annValOpExp <- AEQ True <$> asPGColVal annVal
  return [annValOpExp]

parseColExp
  :: (MonadError QErr m, MonadReader r m, Has FieldMap r)
<<<<<<< HEAD
  => PrepFn m -> G.NamedType -> G.Name -> AnnInpVal
  -> (AnnInpVal -> m [OpExp]) -> m AnnBoolExpFldSQL
parseColExp f nt n val expParser = do
=======
  => PrepFn m -> G.NamedType -> G.Name -> AnnGValue
  -> m AnnBoolExpFldSQL
parseColExp f nt n val = do
>>>>>>> 6ecc187e
  fldInfo <- getFldInfo nt n
  case fldInfo of
    Left  pgColInfo -> do
      opExps <- parseOpExps val
      AVCol pgColInfo <$> traverse (traverse f) opExps
    Right (relInfo, _, permExp, _) -> do
      relBoolExp <- parseBoolExp f val
      return $ AVRel relInfo $ andAnnBoolExps relBoolExp permExp

parseBoolExp
  :: (MonadError QErr m, MonadReader r m, Has FieldMap r)
  => PrepFn m -> AnnInpVal -> m AnnBoolExpSQL
parseBoolExp f annGVal = do
  boolExpsM <-
    flip withObjectM annGVal
      $ \nt objM -> forM objM $ \obj -> forM (OMap.toList obj) $ \(k, v) -> if
          | k == "_or"  -> BoolOr . fromMaybe []
                           <$> parseMany (parseBoolExp f) v
          | k == "_and" -> BoolAnd . fromMaybe []
                           <$> parseMany (parseBoolExp f) v
          | k == "_not" -> BoolNot <$> parseBoolExp f v
          | otherwise   -> BoolFld <$> parseColExp f nt k v
  return $ BoolAnd $ fromMaybe [] boolExpsM

type PGColValMap = Map.HashMap G.Name AnnInpVal

pgColValToBoolExp
<<<<<<< HEAD
  :: (MonadError QErr m, MonadReader r m, Has FieldMap r)
  => PrepFn m -> PGColValMap -> m AnnBoolExpSQL
pgColValToBoolExp f colValMap = do
  colExps <- forM colVals $ \(name, val) -> do
    (_, _, ty, _) <- asPGColVal val
    let namedTy = mkScalarTy ty
    BoolFld <$> parseColExp f namedTy name val parseAsEqOp
=======
  :: (MonadError QErr m)
  => PrepFn m -> PGColArgMap -> PGColValMap -> m AnnBoolExpSQL
pgColValToBoolExp f colArgMap colValMap = do
  colExps <- forM colVals $ \(name, val) ->
    BoolFld <$> do
      opExps <- parseAsEqOp val
      colInfo <- onNothing (Map.lookup name colArgMap) $
        throw500 $ "column name " <> showName name
        <> " not found in column arguments map"
      AVCol colInfo <$> traverse (traverse f) opExps
>>>>>>> 6ecc187e
  return $ BoolAnd colExps
  where
    colVals = Map.toList colValMap<|MERGE_RESOLUTION|>--- conflicted
+++ resolved
@@ -96,15 +96,9 @@
 
 parseColExp
   :: (MonadError QErr m, MonadReader r m, Has FieldMap r)
-<<<<<<< HEAD
   => PrepFn m -> G.NamedType -> G.Name -> AnnInpVal
-  -> (AnnInpVal -> m [OpExp]) -> m AnnBoolExpFldSQL
-parseColExp f nt n val expParser = do
-=======
-  => PrepFn m -> G.NamedType -> G.Name -> AnnGValue
   -> m AnnBoolExpFldSQL
 parseColExp f nt n val = do
->>>>>>> 6ecc187e
   fldInfo <- getFldInfo nt n
   case fldInfo of
     Left  pgColInfo -> do
@@ -132,15 +126,6 @@
 type PGColValMap = Map.HashMap G.Name AnnInpVal
 
 pgColValToBoolExp
-<<<<<<< HEAD
-  :: (MonadError QErr m, MonadReader r m, Has FieldMap r)
-  => PrepFn m -> PGColValMap -> m AnnBoolExpSQL
-pgColValToBoolExp f colValMap = do
-  colExps <- forM colVals $ \(name, val) -> do
-    (_, _, ty, _) <- asPGColVal val
-    let namedTy = mkScalarTy ty
-    BoolFld <$> parseColExp f namedTy name val parseAsEqOp
-=======
   :: (MonadError QErr m)
   => PrepFn m -> PGColArgMap -> PGColValMap -> m AnnBoolExpSQL
 pgColValToBoolExp f colArgMap colValMap = do
@@ -151,7 +136,6 @@
         throw500 $ "column name " <> showName name
         <> " not found in column arguments map"
       AVCol colInfo <$> traverse (traverse f) opExps
->>>>>>> 6ecc187e
   return $ BoolAnd colExps
   where
     colVals = Map.toList colValMap