module Hasura.GraphQL.Schema.OrderBy
  ( orderByExp
  ) where

import           Hasura.Prelude

import qualified Data.List.NonEmpty            as NE
import qualified Language.GraphQL.Draft.Syntax as G

import qualified Hasura.GraphQL.Parser         as P
import qualified Hasura.RQL.DML.Select         as RQL
import           Hasura.RQL.Types              as RQL
import           Hasura.SQL.DML                as SQL

import           Data.Text.Extended
import           Hasura.GraphQL.Parser         (InputFieldsParser, Kind (..), Parser,
                                                UnpreparedValue)
import           Hasura.GraphQL.Parser.Class
import           Hasura.GraphQL.Schema.Common
import           Hasura.GraphQL.Schema.Table
import           Hasura.SQL.Types


-- | Corresponds to an object type for an order by.
--
-- > input table_order_by {
-- >   col1: order_by
-- >   col2: order_by
-- >   .     .
-- >   .     .
-- >   coln: order_by
-- >   obj-rel: <remote-table>_order_by
-- > }
orderByExp
  :: forall m n r. (MonadSchema n m, MonadTableInfo r m, MonadRole r m)
  => QualifiedTable
  -> SelPermInfo 'Postgres
  -> m (Parser 'Input n [RQL.AnnOrderByItemG 'Postgres UnpreparedValue])
orderByExp table selectPermissions = memoizeOn 'orderByExp table $ do
  displayName <- getTableDisplayName table
  let name = displayName <> $$(G.litName "_order_by")
  let description = G.Description $
        "Ordering options when selecting data from " <> table <<> "."
  tableFields  <- tableSelectFields table selectPermissions
  fieldParsers <- sequenceA . catMaybes <$> traverse mkField tableFields
  pure $ concat . catMaybes <$> P.object name (Just description) fieldParsers
  where
    mkField
      :: FieldInfo 'Postgres
      -> m (Maybe (InputFieldsParser n (Maybe [RQL.AnnOrderByItemG 'Postgres UnpreparedValue])))
    mkField fieldInfo = runMaybeT $
      case fieldInfo of
        FIColumn columnInfo -> do
          let fieldName = pgiName columnInfo
          pure $ P.fieldOptional fieldName Nothing orderByOperator
            <&> fmap (pure . mkOrderByItemG (RQL.AOCColumn columnInfo)) . join
        FIRelationship relationshipInfo -> do
          let remoteTable = riRTable relationshipInfo
          fieldName <- MaybeT $ pure $ G.mkName $ relNameToTxt $ riName relationshipInfo
          perms <- MaybeT $ tableSelectPermissions remoteTable
          let newPerms = fmapAnnBoolExp partialSQLExpToUnpreparedValue $ spiFilter perms
          case riType relationshipInfo of
            ObjRel -> do
              otherTableParser <- lift $ orderByExp remoteTable perms
              pure $ do
                otherTableOrderBy <- join <$> P.fieldOptional fieldName Nothing (P.nullable otherTableParser)
                pure $ fmap (map $ fmap $ RQL.AOCObjectRelation relationshipInfo newPerms) otherTableOrderBy
            ArrRel -> do
              let aggregateFieldName = fieldName <> $$(G.litName "_aggregate")
              aggregationParser <- lift $ orderByAggregation remoteTable perms
              pure $ do
                aggregationOrderBy <- join <$> P.fieldOptional aggregateFieldName Nothing (P.nullable aggregationParser)
                pure $ fmap (map $ fmap $ RQL.AOCArrayAggregation relationshipInfo newPerms) aggregationOrderBy
        FIComputedField _ -> empty
        FIRemoteRelationship _ -> empty



-- local definitions

type OrderInfo = (SQL.OrderType, SQL.NullsOrder)


orderByAggregation
  :: forall m n r. (MonadSchema n m, MonadTableInfo r m, MonadRole r m)
  => QualifiedTable
  -> SelPermInfo 'Postgres
  -> m (Parser 'Input n [OrderByItemG (RQL.AnnAggregateOrderBy 'Postgres)])
orderByAggregation table selectPermissions = do
  -- WIP NOTE
  -- there is heavy duplication between this and Select.tableAggregationFields
  -- it might be worth putting some of it in common, just to avoid issues when
  -- we change one but not the other?
  displayName  <- getTableDisplayName table
  allColumns <- tableSelectColumns table selectPermissions
  let numColumns  = onlyNumCols allColumns
      compColumns = onlyComparableCols allColumns
      numFields   = catMaybes <$> traverse mkField numColumns
      compFields  = catMaybes <$> traverse mkField compColumns
      aggFields   = fmap (concat . catMaybes . concat) $ sequenceA $ catMaybes
        [ -- count
          Just $ P.fieldOptional $$(G.litName "count") Nothing orderByOperator
            <&> pure . fmap (pure . mkOrderByItemG RQL.AAOCount) . join
        , -- operators on numeric columns
          if null numColumns then Nothing else Just $
          for numericAggOperators \operator ->
            parseOperator operator displayName numFields
        , -- operators on comparable columns
          if null compColumns then Nothing else Just $
          for comparisonAggOperators \operator ->
            parseOperator operator displayName compFields
        ]
  let objectName  = displayName <> $$(G.litName "_aggregate_order_by")
      description = G.Description $ "order by aggregate values of table " <>> table
  pure $ P.object objectName (Just description) aggFields
  where
    mkField :: ColumnInfo 'Postgres -> InputFieldsParser n (Maybe (ColumnInfo 'Postgres, OrderInfo))
    mkField columnInfo =
      P.fieldOptional (pgiName columnInfo) (pgiDescription columnInfo) orderByOperator
        <&> fmap (columnInfo,) . join

    parseOperator
      :: G.Name
      -> G.Name
<<<<<<< HEAD
      -> InputFieldsParser n [(PGColumnInfo, OrderInfo)]
      -> InputFieldsParser n (Maybe [OrderByItemG RQL.AnnAggregateOrderBy])
    parseOperator operator displayName columns =
=======
      -> InputFieldsParser n [(ColumnInfo 'Postgres, OrderInfo)]
      -> InputFieldsParser n (Maybe [OrderByItemG (RQL.AnnAggregateOrderBy 'Postgres)])
    parseOperator operator tableName columns =
>>>>>>> 8d0afb6f
      let opText     = G.unName operator
          objectName = displayName <> $$(G.litName "_") <> operator <> $$(G.litName "_order_by")
          objectDesc = Just $ G.Description $ "order by " <> opText <> "() on columns of table " <>> table
      in  P.fieldOptional operator Nothing (P.object objectName objectDesc columns)
        `mapField` map (\(col, info) -> mkOrderByItemG (RQL.AAOOp opText col) info)



orderByOperator :: MonadParse m => Parser 'Both m (Maybe OrderInfo)
orderByOperator =
  P.nullable $ P.enum $$(G.litName "order_by") (Just "column ordering options") $ NE.fromList
    [ ( define $$(G.litName "asc") "in ascending order, nulls last"
      , (SQL.OTAsc, SQL.NLast)
      )
    , ( define $$(G.litName "asc_nulls_first") "in ascending order, nulls first"
      , (SQL.OTAsc, SQL.NFirst)
      )
    , ( define $$(G.litName "asc_nulls_last") "in ascending order, nulls last"
      , (SQL.OTAsc, SQL.NLast)
      )
    , ( define $$(G.litName "desc") "in descending order, nulls first"
      , (SQL.OTDesc, SQL.NFirst)
      )
    , ( define $$(G.litName "desc_nulls_first") "in descending order, nulls first"
      , (SQL.OTDesc, SQL.NFirst)
      )
    , ( define $$(G.litName "desc_nulls_last") "in descending order, nulls last"
      , (SQL.OTDesc, SQL.NLast)
      )
    ]
  where
    define name desc = P.mkDefinition name (Just desc) P.EnumValueInfo



-- local helpers

mkOrderByItemG :: a -> OrderInfo -> OrderByItemG a
mkOrderByItemG column (orderType, nullsOrder) =
  OrderByItemG { obiType   = Just $ RQL.OrderType orderType
               , obiColumn = column
               , obiNulls  = Just $ RQL.NullsOrder nullsOrder
               }

aliasToName :: G.Name -> FieldName
aliasToName = FieldName . G.unName<|MERGE_RESOLUTION|>--- conflicted
+++ resolved
@@ -122,17 +122,11 @@
     parseOperator
       :: G.Name
       -> G.Name
-<<<<<<< HEAD
-      -> InputFieldsParser n [(PGColumnInfo, OrderInfo)]
-      -> InputFieldsParser n (Maybe [OrderByItemG RQL.AnnAggregateOrderBy])
-    parseOperator operator displayName columns =
-=======
       -> InputFieldsParser n [(ColumnInfo 'Postgres, OrderInfo)]
       -> InputFieldsParser n (Maybe [OrderByItemG (RQL.AnnAggregateOrderBy 'Postgres)])
-    parseOperator operator tableName columns =
->>>>>>> 8d0afb6f
+    parseOperator operator tableGQLName columns =
       let opText     = G.unName operator
-          objectName = displayName <> $$(G.litName "_") <> operator <> $$(G.litName "_order_by")
+          objectName = tableGQLName <> $$(G.litName "_") <> operator <> $$(G.litName "_order_by")
           objectDesc = Just $ G.Description $ "order by " <> opText <> "() on columns of table " <>> table
       in  P.fieldOptional operator Nothing (P.object objectName objectDesc columns)
         `mapField` map (\(col, info) -> mkOrderByItemG (RQL.AAOOp opText col) info)
