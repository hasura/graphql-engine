import { makeMigrationCall } from '../Data/DataActions';
import {
  reformCustomTypes,
  hydrateTypeRelationships,
} from '../../../shared/utils/hasuraCustomTypeUtils';
import { getConfirmation } from '../../Common/utils/jsUtils';
<<<<<<< HEAD
import { exportMetadata } from '../../../metadata/actions';
import { customTypesSelector } from '../../../metadata/selector';
import { generateSetCustomTypesQuery } from '../../../metadata/queryUtils';
=======
import Migration from '../../../utils/migration/Migration';

export const setCustomTypes = (dispatch, response) => {
  dispatch({
    type: LOADING_TYPES_SUCCESS,
    types: response.length ? parseCustomTypes(response[0].custom_types) : [],
  });
};

export const fetchCustomTypes = () => (dispatch, getState) => {
  const url = Endpoints.getSchema;
  const options = {
    credentials: globalCookiePolicy,
    method: 'POST',
    headers: dataHeaders(getState),
    body: JSON.stringify(getFetchCustomTypesQuery()),
  };
  dispatch({ type: LOADING_TYPES });
  return dispatch(requestAction(url, options)).then(
    data => {
      setCustomTypes(dispatch, data);
      return Promise.resolve();
    },
    error => {
      console.error('Failed to load custom types' + JSON.stringify(error));
      dispatch({ type: LOADING_TYPES_FAILURE, error });
      return Promise.reject();
    }
  );
};
>>>>>>> 0c6c6fb1

export const setCustomGraphQLTypes = (types, successCb, errorCb) => (
  dispatch,
  getState
) => {
  const isOk = getConfirmation(
    'This could have an effect on the dependent actions.'
  );
  if (!isOk) {
    successCb();
    return;
  }

  const existingTypes = customTypesSelector(getState());

  const hydratedTypes = hydrateTypeRelationships(types, existingTypes);

  const migration = new Migration();
  migration.add(
    generateSetCustomTypesQuery(reformCustomTypes(hydratedTypes)),
    generateSetCustomTypesQuery(reformCustomTypes(existingTypes))
  );

  const migrationName = 'set_custom_types';
  const requestMsg = 'Setting custom types...';
  const successMsg = 'Setting custom types successfull';
  const errorMsg = 'Setting custom types failed';

  const customOnSuccess = () => {
    dispatch(exportMetadata(successCb));
  };
  const customOnError = () => {
    if (errorCb) {
      errorCb();
    }
  };

  makeMigrationCall(
    dispatch,
    getState,
    migration.upMigration,
    migration.downMigration,
    migrationName,
    customOnSuccess,
    customOnError,
    requestMsg,
    successMsg,
    errorMsg
  );
};<|MERGE_RESOLUTION|>--- conflicted
+++ resolved
@@ -4,42 +4,10 @@
   hydrateTypeRelationships,
 } from '../../../shared/utils/hasuraCustomTypeUtils';
 import { getConfirmation } from '../../Common/utils/jsUtils';
-<<<<<<< HEAD
 import { exportMetadata } from '../../../metadata/actions';
 import { customTypesSelector } from '../../../metadata/selector';
 import { generateSetCustomTypesQuery } from '../../../metadata/queryUtils';
-=======
 import Migration from '../../../utils/migration/Migration';
-
-export const setCustomTypes = (dispatch, response) => {
-  dispatch({
-    type: LOADING_TYPES_SUCCESS,
-    types: response.length ? parseCustomTypes(response[0].custom_types) : [],
-  });
-};
-
-export const fetchCustomTypes = () => (dispatch, getState) => {
-  const url = Endpoints.getSchema;
-  const options = {
-    credentials: globalCookiePolicy,
-    method: 'POST',
-    headers: dataHeaders(getState),
-    body: JSON.stringify(getFetchCustomTypesQuery()),
-  };
-  dispatch({ type: LOADING_TYPES });
-  return dispatch(requestAction(url, options)).then(
-    data => {
-      setCustomTypes(dispatch, data);
-      return Promise.resolve();
-    },
-    error => {
-      console.error('Failed to load custom types' + JSON.stringify(error));
-      dispatch({ type: LOADING_TYPES_FAILURE, error });
-      return Promise.reject();
-    }
-  );
-};
->>>>>>> 0c6c6fb1
 
 export const setCustomGraphQLTypes = (types, successCb, errorCb) => (
   dispatch,
