module Hasura.GraphQL.Resolve
  ( mutFldToTx

  , queryFldToPGAST
  , traverseQueryRootFldAST
  , UnresolvedVal(..)

  , AnnPGVal(..)
  , txtConverter

  , QueryRootFldAST(..)
  , QueryRootFldUnresolved
  , QueryRootFldResolved
  , toPGQuery

  , RIntro.schemaR
  , RIntro.typeR
  ) where

import           Data.Has
import           Hasura.Session

import qualified Data.HashMap.Strict               as Map
import qualified Database.PG.Query                 as Q
import qualified Language.GraphQL.Draft.Syntax     as G
import qualified Network.HTTP.Client               as HTTP
import qualified Network.HTTP.Types                as HTTP

import           Hasura.GraphQL.Resolve.Context
import           Hasura.Prelude
import           Hasura.RQL.Types
import           Hasura.Server.Version             (HasVersion)
import           Hasura.SQL.Types

import qualified Hasura.GraphQL.Resolve.Action     as RA
import qualified Hasura.GraphQL.Resolve.Insert     as RI
import qualified Hasura.GraphQL.Resolve.Introspect as RIntro
import qualified Hasura.GraphQL.Resolve.Mutation   as RM
import qualified Hasura.GraphQL.Resolve.Select     as RS
import qualified Hasura.GraphQL.Validate           as V
import qualified Hasura.RQL.DML.RemoteJoin         as RR
import qualified Hasura.RQL.DML.Select             as DS
import qualified Hasura.SQL.DML                    as S

data QueryRootFldAST v
  = QRFPk !(DS.AnnSimpleSelG v)
  | QRFSimple !(DS.AnnSimpleSelG v)
  | QRFAgg !(DS.AnnAggSelG v)
  | QRFActionSelect !(DS.AnnSimpleSelG v)
  | QRFActionExecuteObject !(DS.AnnSimpleSelG v)
  | QRFActionExecuteList !(DS.AnnSimpleSelG v)
  deriving (Show, Eq)

type QueryRootFldUnresolved = QueryRootFldAST UnresolvedVal
type QueryRootFldResolved = QueryRootFldAST S.SQLExp

traverseQueryRootFldAST
  :: (Applicative f)
  => (a -> f b)
  -> QueryRootFldAST a
  -> f (QueryRootFldAST b)
traverseQueryRootFldAST f = \case
  QRFPk s                  -> QRFPk <$> DS.traverseAnnSimpleSel f s
  QRFSimple s              -> QRFSimple <$> DS.traverseAnnSimpleSel f s
  QRFAgg s                 -> QRFAgg <$> DS.traverseAnnAggSel f s
  QRFActionSelect s        -> QRFActionSelect <$> DS.traverseAnnSimpleSel f s
  QRFActionExecuteObject s -> QRFActionExecuteObject <$> DS.traverseAnnSimpleSel f s
  QRFActionExecuteList s   -> QRFActionExecuteList <$> DS.traverseAnnSimpleSel f s

toPGQuery :: QueryRootFldResolved -> (Q.Query, Maybe RR.RemoteJoins)
toPGQuery = \case
<<<<<<< HEAD
  QRFPk s           -> first (DS.selectQuerySQL DS.JASSingleObject) $ RR.getRemoteJoins s
  QRFSimple s       -> first (DS.selectQuerySQL DS.JASMultipleRows) $ RR.getRemoteJoins s
  QRFAgg s          -> first DS.selectAggQuerySQL $ RR.getRemoteJoinsAggSel s
  QRFActionSelect s -> first (DS.selectQuerySQL DS.JASSingleObject) $ RR.getRemoteJoins s
=======
  QRFPk s                  -> DS.selectQuerySQL DS.JASSingleObject s
  QRFSimple s              -> DS.selectQuerySQL DS.JASMultipleRows s
  QRFAgg s                 -> DS.selectAggQuerySQL s
  QRFActionSelect s        -> DS.selectQuerySQL DS.JASSingleObject s
  QRFActionExecuteObject s -> DS.selectQuerySQL DS.JASSingleObject s
  QRFActionExecuteList s   -> DS.selectQuerySQL DS.JASMultipleRows s
>>>>>>> 38529b39

validateHdrs
  :: (Foldable t, QErrM m) => UserInfo -> t Text -> m ()
validateHdrs userInfo hdrs = do
  let receivedVars = _uiSession userInfo
  forM_ hdrs $ \hdr ->
    unless (isJust $ getSessionVariableValue (mkSessionVariable hdr) receivedVars) $
    throw400 NotFound $ hdr <<> " header is expected but not found"

queryFldToPGAST
  :: ( MonadReusability m
     , MonadError QErr m
     , MonadReader r m
     , Has FieldMap r
     , Has OrdByCtx r
     , Has SQLGenCtx r
     , Has UserInfo r
     , Has QueryCtxMap r
     , HasVersion
     , MonadIO m
     )
  => V.Field
  -> RA.QueryActionExecuter
  -> m QueryRootFldUnresolved
queryFldToPGAST fld actionExecuter = do
  opCtx <- getOpCtx $ V._fName fld
  userInfo <- asks getter
  case opCtx of
    QCSelect ctx -> do
      validateHdrs userInfo (_socHeaders ctx)
      QRFSimple <$> RS.convertSelect ctx fld
    QCSelectPkey ctx -> do
      validateHdrs userInfo (_spocHeaders ctx)
      QRFPk <$> RS.convertSelectByPKey ctx fld
    QCSelectAgg ctx -> do
      validateHdrs userInfo (_socHeaders ctx)
      QRFAgg <$> RS.convertAggSelect ctx fld
    QCFuncQuery ctx -> do
      validateHdrs userInfo (_fqocHeaders ctx)
      QRFSimple <$> RS.convertFuncQuerySimple ctx fld
    QCFuncAggQuery ctx -> do
      validateHdrs userInfo (_fqocHeaders ctx)
      QRFAgg <$> RS.convertFuncQueryAgg ctx fld
    QCAsyncActionFetch ctx ->
      QRFActionSelect <$> RA.resolveAsyncActionQuery userInfo ctx fld
    QCAction ctx -> do
      -- query actions should not be marked reusable because we aren't
      -- capturing the variable value in the state as re-usable variables.
      -- The variables captured in non-action queries are used to generate
      -- an SQL query, but in case of query actions it's converted into JSON
      -- and included in the action's webhook payload.
      markNotReusable
      let f = case jsonAggType of
             DS.JASMultipleRows -> QRFActionExecuteList
             DS.JASSingleObject -> QRFActionExecuteObject
      f <$> actionExecuter (RA.resolveActionQuery fld ctx (_uiSession userInfo))
      where
        outputType = _saecOutputType ctx
        jsonAggType = RA.mkJsonAggSelect outputType

mutFldToTx
  :: ( HasVersion
     , MonadReusability m
     , MonadError QErr m
     , MonadReader r m
     , Has UserInfo r
     , Has MutationCtxMap r
     , Has FieldMap r
     , Has OrdByCtx r
     , Has SQLGenCtx r
     , Has InsCtxMap r
     , Has HTTP.Manager r
     , Has [HTTP.Header] r
     , MonadIO m
     )
  => V.Field
  -> m (RespTx, HTTP.ResponseHeaders)
mutFldToTx fld = do
  userInfo <- asks getter
  reqHeaders <- asks getter
  httpManager <- asks getter
  let rjCtx = (httpManager, reqHeaders, userInfo)
  opCtx <- getOpCtx $ V._fName fld
  let noRespHeaders = fmap (,[])
      roleName = _uiRole userInfo
  case opCtx of
    MCInsert ctx -> do
      validateHdrs userInfo (_iocHeaders ctx)
<<<<<<< HEAD
      noRespHeaders $ RI.convertInsert rjCtx (userRole userInfo) (_iocTable ctx) fld
    MCInsertOne ctx -> do
      validateHdrs userInfo (_iocHeaders ctx)
      noRespHeaders $ RI.convertInsertOne rjCtx (userRole userInfo) (_iocTable ctx) fld
=======
      noRespHeaders $ RI.convertInsert roleName (_iocTable ctx) fld
    MCInsertOne ctx -> do
      validateHdrs userInfo (_iocHeaders ctx)
      noRespHeaders $ RI.convertInsertOne roleName (_iocTable ctx) fld
>>>>>>> 38529b39
    MCUpdate ctx -> do
      validateHdrs userInfo (_uocHeaders ctx)
      noRespHeaders $ RM.convertUpdate ctx rjCtx fld
    MCUpdateByPk ctx -> do
      validateHdrs userInfo (_uocHeaders ctx)
      noRespHeaders $ RM.convertUpdateByPk ctx rjCtx fld
    MCDelete ctx -> do
      validateHdrs userInfo (_docHeaders ctx)
      noRespHeaders $ RM.convertDelete ctx rjCtx fld
    MCDeleteByPk ctx -> do
      validateHdrs userInfo (_docHeaders ctx)
      noRespHeaders $ RM.convertDeleteByPk ctx rjCtx fld
    MCAction ctx ->
      RA.resolveActionMutation fld ctx (_uiSession userInfo)

getOpCtx
  :: ( MonadReusability m
     , MonadError QErr m
     , MonadReader r m
     , Has (OpCtxMap a) r
     )
  => G.Name -> m a
getOpCtx f = do
  opCtxMap <- asks getter
  onNothing (Map.lookup f opCtxMap) $ throw500 $
    "lookup failed: opctx: " <> showName f<|MERGE_RESOLUTION|>--- conflicted
+++ resolved
@@ -69,19 +69,12 @@
 
 toPGQuery :: QueryRootFldResolved -> (Q.Query, Maybe RR.RemoteJoins)
 toPGQuery = \case
-<<<<<<< HEAD
   QRFPk s           -> first (DS.selectQuerySQL DS.JASSingleObject) $ RR.getRemoteJoins s
   QRFSimple s       -> first (DS.selectQuerySQL DS.JASMultipleRows) $ RR.getRemoteJoins s
   QRFAgg s          -> first DS.selectAggQuerySQL $ RR.getRemoteJoinsAggSel s
   QRFActionSelect s -> first (DS.selectQuerySQL DS.JASSingleObject) $ RR.getRemoteJoins s
-=======
-  QRFPk s                  -> DS.selectQuerySQL DS.JASSingleObject s
-  QRFSimple s              -> DS.selectQuerySQL DS.JASMultipleRows s
-  QRFAgg s                 -> DS.selectAggQuerySQL s
-  QRFActionSelect s        -> DS.selectQuerySQL DS.JASSingleObject s
-  QRFActionExecuteObject s -> DS.selectQuerySQL DS.JASSingleObject s
-  QRFActionExecuteList s   -> DS.selectQuerySQL DS.JASMultipleRows s
->>>>>>> 38529b39
+  QRFActionExecuteObject s -> first (DS.selectQuerySQL DS.JASSingleObject) $ RR.getRemoteJoins s
+  QRFActionExecuteList s   -> first (DS.selectQuerySQL DS.JASMultipleRows) $ RR.getRemoteJoins s
 
 validateHdrs
   :: (Foldable t, QErrM m) => UserInfo -> t Text -> m ()
@@ -170,17 +163,10 @@
   case opCtx of
     MCInsert ctx -> do
       validateHdrs userInfo (_iocHeaders ctx)
-<<<<<<< HEAD
-      noRespHeaders $ RI.convertInsert rjCtx (userRole userInfo) (_iocTable ctx) fld
+      noRespHeaders $ RI.convertInsert rjCtx roleName (_iocTable ctx) fld
     MCInsertOne ctx -> do
       validateHdrs userInfo (_iocHeaders ctx)
-      noRespHeaders $ RI.convertInsertOne rjCtx (userRole userInfo) (_iocTable ctx) fld
-=======
-      noRespHeaders $ RI.convertInsert roleName (_iocTable ctx) fld
-    MCInsertOne ctx -> do
-      validateHdrs userInfo (_iocHeaders ctx)
-      noRespHeaders $ RI.convertInsertOne roleName (_iocTable ctx) fld
->>>>>>> 38529b39
+      noRespHeaders $ RI.convertInsertOne rjCtx roleName (_iocTable ctx) fld
     MCUpdate ctx -> do
       validateHdrs userInfo (_uocHeaders ctx)
       noRespHeaders $ RM.convertUpdate ctx rjCtx fld
