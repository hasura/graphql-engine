module Hasura.SQL.Value
  ( PGScalarValue(..)
  , pgColValueToInt
  , pgScalarValueToJson
  , withConstructorFn
  , parsePGValue

  , TxtEncodedPGVal(..)
  , txtEncodedPGVal

  , binEncoder
  , txtEncoder
  , toBinaryValue
  , toTxtValue
  , toPrepParam
  ) where

import           Hasura.SQL.GeoJSON
import           Hasura.SQL.Time
import           Hasura.SQL.Types

import qualified Database.PG.Query          as Q
import qualified Database.PG.Query.PTI      as PTI
import qualified Hasura.SQL.DML             as S

import           Data.Aeson
import           Data.Int
import           Data.Scientific
import           Data.Time
import           Hasura.Prelude

import qualified Data.Aeson.Text            as AE
import qualified Data.Aeson.Types           as AT
import qualified Data.ByteString            as B
import qualified Data.Text                  as T
import qualified Data.Text.Conversions      as TC
import qualified Data.Text.Encoding         as TE
import qualified Data.Text.Lazy             as TL
import qualified Data.UUID                  as UUID

import qualified Database.PostgreSQL.LibPQ  as PQ
import qualified PostgreSQL.Binary.Encoding as PE

newtype RasterWKB
  = RasterWKB { getRasterWKB :: TC.Base16 B.ByteString }
  deriving (Show, Eq)

instance FromJSON RasterWKB where
  parseJSON = \case
    String t -> case TC.fromText t of
      Just v  -> return $ RasterWKB v
      Nothing -> fail
        "invalid hexadecimal representation of raster well known binary format"
    _        -> fail "expecting String for raster"

instance ToJSON RasterWKB where
  toJSON = toJSON . TC.toText . getRasterWKB

--  Binary value. Used in prepared sq
data PGScalarValue
  = PGValInteger !Int32
  | PGValSmallInt !Int16
  | PGValBigInt !Int64
  | PGValFloat !Float
  | PGValDouble !Double
  | PGValNumeric !Scientific
  | PGValBoolean !Bool
  | PGValChar !Char
  | PGValVarchar !T.Text
  | PGValText !T.Text
  | PGValDate !Day
  | PGValTimeStampTZ !UTCTime
  | PGValTimeTZ !ZonedTimeOfDay
  | PGNull !PGScalarType
  | PGValJSON !Q.JSON
  | PGValJSONB !Q.JSONB
  | PGValGeo !GeometryWithCRS
  | PGValRaster !RasterWKB
  | PGValUUID !UUID.UUID
  | PGValUnknown !T.Text
  deriving (Show, Eq)

pgScalarValueToJson :: PGScalarValue -> Value
pgScalarValueToJson = \case
  PGValInteger i  -> toJSON i
  PGValSmallInt i -> toJSON i
  PGValBigInt i   -> toJSON i
  PGValFloat f    -> toJSON f
  PGValDouble d   -> toJSON d
  PGValNumeric sc -> toJSON sc
  PGValBoolean b  -> toJSON b
  PGValChar t     -> toJSON t
  PGValVarchar t  -> toJSON t
  PGValText t     -> toJSON t
  PGValDate d     -> toJSON d
  PGValTimeStampTZ u ->
    toJSON $ formatTime defaultTimeLocale "%FT%T%QZ" u
  PGValTimeTZ (ZonedTimeOfDay tod tz) ->
    toJSON (show tod ++ timeZoneOffsetString tz)
  PGNull _ -> Null
  PGValJSON (Q.JSON j)    -> j
  PGValJSONB (Q.JSONB j)  -> j
  PGValGeo o    -> toJSON o
  PGValRaster r -> toJSON r
  PGValUUID u -> toJSON u
  PGValUnknown t -> toJSON t

pgColValueToInt :: PGScalarValue -> Maybe Int
pgColValueToInt (PGValInteger i)  = Just $ fromIntegral i
pgColValueToInt (PGValSmallInt i) = Just $ fromIntegral i
pgColValueToInt (PGValBigInt i)   = Just $ fromIntegral i
pgColValueToInt _                 = Nothing

withConstructorFn :: PGScalarType -> S.SQLExp -> S.SQLExp
withConstructorFn ty v
  | isGeoType ty = S.SEFnApp "ST_GeomFromGeoJSON" [v] Nothing
  | ty == PGRaster = S.SEFnApp "ST_RastFromHexWKB" [v] Nothing
  | otherwise = v

parsePGValue :: PGScalarType -> Value -> AT.Parser PGScalarValue
parsePGValue ty val = case (ty, val) of
  (_          , Null)     -> pure $ PGNull ty
  (PGUnknown _, String t) -> pure $ PGValUnknown t
  (PGRaster   , _)        -> parseTyped -- strictly parse raster value
  (_          , String t) -> parseTyped <|> pure (PGValUnknown t)
  (_          , _)        -> parseTyped
  where
    parseTyped = case ty of
      PGSmallInt -> PGValSmallInt <$> parseJSON val
      PGInteger -> PGValInteger <$> parseJSON val
      PGBigInt -> PGValBigInt <$> parseJSON val
      PGSerial -> PGValInteger <$> parseJSON val
      PGBigSerial -> PGValBigInt <$> parseJSON val
      PGFloat -> PGValFloat <$> parseJSON val
      PGDouble -> PGValDouble <$> parseJSON val
      PGNumeric -> PGValNumeric <$> parseJSON val
      PGBoolean -> PGValBoolean <$> parseJSON val
      PGChar -> PGValChar <$> parseJSON val
      PGVarchar -> PGValVarchar <$> parseJSON val
      PGText -> PGValText <$> parseJSON val
      PGDate -> PGValDate <$> parseJSON val
      PGTimeStampTZ -> PGValTimeStampTZ <$> parseJSON val
      PGTimeTZ -> PGValTimeTZ <$> parseJSON val
      PGJSON -> PGValJSON . Q.JSON <$> parseJSON val
      PGJSONB -> PGValJSONB . Q.JSONB <$> parseJSON val
      PGGeometry -> PGValGeo <$> parseJSON val
      PGGeography -> PGValGeo <$> parseJSON val
      PGRaster -> PGValRaster <$> parseJSON val
      PGUUID -> PGValUUID <$> parseJSON val
      PGUnknown tyName ->
        fail $ "A string is expected for type : " ++ T.unpack tyName

data TxtEncodedPGVal
  = TENull
  | TELit !Text
  deriving (Show, Eq, Generic)

instance Hashable TxtEncodedPGVal

instance ToJSON TxtEncodedPGVal where
  toJSON = \case
    TENull  -> Null
    TELit t -> String t

instance FromJSON TxtEncodedPGVal where
  parseJSON Null       = pure TENull
  parseJSON (String t) = pure $ TELit t
  parseJSON v          = AT.typeMismatch "String" v

txtEncodedPGVal :: PGScalarValue -> TxtEncodedPGVal
txtEncodedPGVal colVal = case colVal of
  PGValInteger i  -> TELit $ T.pack $ show i
  PGValSmallInt i -> TELit $ T.pack $ show i
  PGValBigInt i   -> TELit $ T.pack $ show i
  PGValFloat f    -> TELit $ T.pack $ show f
  PGValDouble d   -> TELit $ T.pack $ show d
  PGValNumeric sc -> TELit $ T.pack $ show sc
  PGValBoolean b  -> TELit $ bool "false" "true" b
  PGValChar t     -> TELit $ T.pack $ show t
  PGValVarchar t  -> TELit t
  PGValText t     -> TELit t
  PGValDate d     -> TELit $ T.pack $ showGregorian d
  PGValTimeStampTZ u ->
    TELit $ T.pack $ formatTime defaultTimeLocale "%FT%T%QZ" u
  PGValTimeTZ (ZonedTimeOfDay tod tz) ->
    TELit $ T.pack (show tod ++ timeZoneOffsetString tz)
  PGNull _ ->
    TENull
  PGValJSON (Q.JSON j)    -> TELit $ TL.toStrict $
    AE.encodeToLazyText j
  PGValJSONB (Q.JSONB j)  -> TELit $ TL.toStrict $
    AE.encodeToLazyText j
  PGValGeo o    -> TELit $ TL.toStrict $
    AE.encodeToLazyText o
  PGValRaster r -> TELit $ TC.toText $ getRasterWKB r
  PGValUUID u -> TELit $ UUID.toText u
  PGValUnknown t -> TELit t

binEncoder :: PGScalarValue -> Q.PrepArg
binEncoder colVal = case colVal of
  PGValInteger i                   -> Q.toPrepVal i
  PGValSmallInt i                  -> Q.toPrepVal i
  PGValBigInt i                    -> Q.toPrepVal i
  PGValFloat f                     -> Q.toPrepVal f
  PGValDouble d                    -> Q.toPrepVal d
  PGValNumeric sc                  -> Q.toPrepVal sc
  PGValBoolean b                   -> Q.toPrepVal b
  PGValChar t                      -> Q.toPrepVal t
  PGValVarchar t                   -> Q.toPrepVal t
  PGValText t                      -> Q.toPrepVal t
  PGValDate d                      -> Q.toPrepVal d
  PGValTimeStampTZ u               -> Q.toPrepVal u
  PGValTimeTZ (ZonedTimeOfDay t z) -> Q.toPrepValHelper PTI.timetz PE.timetz_int (t, z)
<<<<<<< HEAD
  PGNull ty -> (pgTypeOid ty, Nothing)
  PGValJSON u -> Q.toPrepVal u
  PGValJSONB u -> Q.toPrepVal u
  PGValGeo o -> Q.toPrepVal $ TL.toStrict $ AE.encodeToLazyText o
  PGValRaster r -> Q.toPrepVal $ TC.toText $ getRasterWKB r
  PGValUUID u -> Q.toPrepVal u
  PGValUnknown t -> (PTI.auto, Just (TE.encodeUtf8 t, PQ.Text))
=======
  PGNull ty                        -> (pgTypeOid ty, Nothing)
  PGValJSON u                      -> Q.toPrepVal u
  PGValJSONB u                     -> Q.toPrepVal u
  PGValGeo o                       -> Q.toPrepVal $ TL.toStrict $ AE.encodeToLazyText o
  PGValRaster r                    -> Q.toPrepVal $ TC.toText $ getRasterWKB r
  PGValUnknown t                   -> (PTI.auto, Just (TE.encodeUtf8 t, PQ.Text))
>>>>>>> 02d13ba1

txtEncoder :: PGScalarValue -> S.SQLExp
txtEncoder colVal = case txtEncodedPGVal colVal of
  TENull  -> S.SENull
  TELit t -> S.SELit t

toPrepParam :: Int -> PGScalarType -> S.SQLExp
toPrepParam i ty = withConstructorFn ty $ S.SEPrep i

toBinaryValue :: WithScalarType PGScalarValue -> Q.PrepArg
toBinaryValue = binEncoder . pstValue

toTxtValue :: WithScalarType PGScalarValue -> S.SQLExp
toTxtValue (WithScalarType ty val) =
  S.withTyAnn ty . withConstructorFn ty $ txtEncoder val<|MERGE_RESOLUTION|>--- conflicted
+++ resolved
@@ -211,22 +211,13 @@
   PGValDate d                      -> Q.toPrepVal d
   PGValTimeStampTZ u               -> Q.toPrepVal u
   PGValTimeTZ (ZonedTimeOfDay t z) -> Q.toPrepValHelper PTI.timetz PE.timetz_int (t, z)
-<<<<<<< HEAD
-  PGNull ty -> (pgTypeOid ty, Nothing)
-  PGValJSON u -> Q.toPrepVal u
-  PGValJSONB u -> Q.toPrepVal u
-  PGValGeo o -> Q.toPrepVal $ TL.toStrict $ AE.encodeToLazyText o
-  PGValRaster r -> Q.toPrepVal $ TC.toText $ getRasterWKB r
-  PGValUUID u -> Q.toPrepVal u
-  PGValUnknown t -> (PTI.auto, Just (TE.encodeUtf8 t, PQ.Text))
-=======
   PGNull ty                        -> (pgTypeOid ty, Nothing)
   PGValJSON u                      -> Q.toPrepVal u
   PGValJSONB u                     -> Q.toPrepVal u
   PGValGeo o                       -> Q.toPrepVal $ TL.toStrict $ AE.encodeToLazyText o
   PGValRaster r                    -> Q.toPrepVal $ TC.toText $ getRasterWKB r
+  PGValUUID u                      -> Q.toPrepVal u
   PGValUnknown t                   -> (PTI.auto, Just (TE.encodeUtf8 t, PQ.Text))
->>>>>>> 02d13ba1
 
 txtEncoder :: PGScalarValue -> S.SQLExp
 txtEncoder colVal = case txtEncodedPGVal colVal of
