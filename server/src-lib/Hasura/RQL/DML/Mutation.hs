module Hasura.RQL.DML.Mutation
  ( Mutation(..)
  , runMutation
  , mutateAndFetchCols
  , mkSelCTEFromColVals
  , withSingleTableRow
  )
where

import           Hasura.Prelude

import qualified Data.Aeson.Ordered       as AO
import qualified Data.HashMap.Strict      as Map
import qualified Data.Sequence            as DS
import qualified Data.Text                as T
import qualified Database.PG.Query        as Q

import qualified Hasura.SQL.DML           as S

import           Hasura.EncJSON
import           Hasura.RQL.DML.Internal
import           Hasura.RQL.DML.Returning
import           Hasura.RQL.DML.Select
import           Hasura.RQL.Instances     ()
import           Hasura.RQL.Types
import           Hasura.SQL.Types
import           Hasura.SQL.Value

data Mutation
  = Mutation
  { _mTable    :: !QualifiedTable
  , _mQuery    :: !(S.CTE, DS.Seq Q.PrepArg)
  , _mFields   :: !MutFlds
  , _mCols     :: ![PGColumnInfo]
  , _mStrfyNum :: !Bool
  } deriving (Show, Eq)

runMutation :: Mutation -> Q.TxE QErr EncJSON
runMutation mut =
  bool (mutateAndReturn mut) (mutateAndSel mut) $
    hasNestedFld $ _mFields mut

mutateAndReturn :: Mutation -> Q.TxE QErr EncJSON
mutateAndReturn (Mutation qt (cte, p) mutFlds _ strfyNum) =
  encJFromBS . runIdentity . Q.getRow
    <$> Q.rawQE dmlTxErrorHandler (Q.fromBuilder $ toSQL selWith)
        (toList p) True
  where
    selWith = mkMutationOutputExp qt Nothing cte mutFlds strfyNum

mutateAndSel :: Mutation -> Q.TxE QErr EncJSON
mutateAndSel (Mutation qt q mutFlds allCols strfyNum) = do
  -- Perform mutation and fetch unique columns
  MutateResp _ columnVals <- mutateAndFetchCols qt allCols q strfyNum
  selCTE <- mkSelCTEFromColVals qt allCols columnVals
  let selWith = mkMutationOutputExp qt Nothing selCTE mutFlds strfyNum
  -- Perform select query and fetch returning fields
  encJFromBS . runIdentity . Q.getRow
    <$> Q.rawQE dmlTxErrorHandler (Q.fromBuilder $ toSQL selWith) [] True


mutateAndFetchCols
  :: QualifiedTable
  -> [PGColumnInfo]
  -> (S.CTE, DS.Seq Q.PrepArg)
  -> Bool
  -> Q.TxE QErr (MutateResp TxtEncodedPGVal)
mutateAndFetchCols qt cols (cte, p) strfyNum =
  Q.getAltJ . runIdentity . Q.getRow
    <$> Q.rawQE dmlTxErrorHandler (Q.fromBuilder sql) (toList p) True
  where
    aliasIden = Iden $ qualObjectToText qt <> "__mutation_result"
    tabFrom = FromIden aliasIden
    tabPerm = TablePerm annBoolExpTrue Nothing
    selFlds = flip map cols $
              \ci -> (fromPGCol $ pgiColumn ci, mkAnnColFieldAsText ci)

    sql = toSQL selectWith
    selectWith = S.SelectWith [(S.Alias aliasIden, cte)] select
    select = S.mkSelect {S.selExtr = [S.Extractor extrExp Nothing]}
    extrExp = S.applyJsonBuildObj
              [ S.SELit "affected_rows", affRowsSel
              , S.SELit "returning_columns", colSel
              ]

    affRowsSel = S.SESelect $
      S.mkSelect
      { S.selExtr = [S.Extractor S.countStar Nothing]
      , S.selFrom = Just $ S.FromExp [S.FIIden aliasIden]
      }
    colSel = S.SESelect $ mkSQLSelect False $
             AnnSelG selFlds tabFrom tabPerm noTableArgs strfyNum

-- | Note:- Using sorted columns is necessary to enable casting the rows returned by VALUES expression to table type.
-- For example, let's consider the table, `CREATE TABLE test (id serial primary key, name text not null, age int)`.
-- The generated values expression should be in order of columns;
-- `SELECT ("row"::table).* VALUES (1, 'Robert', 23) AS "row"`.
mkSelCTEFromColVals
  :: (MonadError QErr m)
  => QualifiedTable -> [PGColumnInfo] -> [ColumnValues TxtEncodedPGVal] -> m S.CTE
mkSelCTEFromColVals qt allCols colVals =
  S.CTESelect <$> case colVals of
    [] -> return selNoRows
    _  -> do
      tuples <- mapM mkTupsFromColVal colVals
      let fromItem = S.FIValues (S.ValuesExp tuples) (S.Alias rowAlias) Nothing
      return S.mkSelect
        { S.selExtr = [extractor]
        , S.selFrom = Just $ S.FromExp [fromItem]
        }
  where
    rowAlias = Iden "row"
    extractor = S.selectStar' $ S.QualIden rowAlias $ Just $ S.TypeAnn $ toSQLTxt qt
    sortedCols = flip sortBy allCols $ \lCol rCol ->
                 compare (pgiPosition lCol) (pgiPosition rCol)
    mkTupsFromColVal colVal =
      fmap S.TupleExp $ forM sortedCols $ \ci -> do
        let pgCol = pgiColumn ci
        val <- onNothing (Map.lookup pgCol colVal) $
          throw500 $ "column " <> pgCol <<> " not found in returning values"
        pure $ txtEncodedToSQLExp (pgiType ci) val

    selNoRows =
      S.mkSelect { S.selExtr = [S.selectStar]
                 , S.selFrom = Just $ S.mkSimpleFromExp qt
                 , S.selWhere = Just $ S.WhereFrag $ S.BELit False
                 }

<<<<<<< HEAD

-- | Note: Expecting '{"returning": [{<table-row>}]}' encoded JSON
withSingleTableRow
  :: MonadError QErr m => EncJSON -> m EncJSON
withSingleTableRow response =
  case AO.eitherDecode $ encJToLBS response of
    Left e  -> throw500 $ "error occurred while parsing mutation result: " <> T.pack e
    Right val -> do
      obj <- asObject val
      rowsVal <- onNothing (AO.lookup "returning" obj) $
                 throw500 "returning field not found in mutation result"
      rows <- asArray rowsVal
      pure $ AO.toEncJSON $ case rows of
                              []  -> AO.Null
                              r:_ -> r
  where
    asObject = \case
      AO.Object o -> pure o
      _           -> throw500 "expecting ordered Object"

    asArray = \case
      AO.Array arr -> pure $ toList arr
      _            -> throw500 "expecting ordered Array"
=======
    txtEncodedToSQLExp colTy = \case
      TENull          -> S.SENull
      TELit textValue ->
        S.withTyAnn (unsafePGColumnToRepresentation colTy) $ S.SELit textValue
>>>>>>> 87e97dfd
<|MERGE_RESOLUTION|>--- conflicted
+++ resolved
@@ -126,7 +126,10 @@
                  , S.selWhere = Just $ S.WhereFrag $ S.BELit False
                  }
 
-<<<<<<< HEAD
+    txtEncodedToSQLExp colTy = \case
+      TENull          -> S.SENull
+      TELit textValue ->
+        S.withTyAnn (unsafePGColumnToRepresentation colTy) $ S.SELit textValue
 
 -- | Note: Expecting '{"returning": [{<table-row>}]}' encoded JSON
 withSingleTableRow
@@ -149,10 +152,4 @@
 
     asArray = \case
       AO.Array arr -> pure $ toList arr
-      _            -> throw500 "expecting ordered Array"
-=======
-    txtEncodedToSQLExp colTy = \case
-      TENull          -> S.SENull
-      TELit textValue ->
-        S.withTyAnn (unsafePGColumnToRepresentation colTy) $ S.SELit textValue
->>>>>>> 87e97dfd
+      _            -> throw500 "expecting ordered Array"