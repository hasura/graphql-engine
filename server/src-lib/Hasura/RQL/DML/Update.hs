--- conflicted
+++ resolved
@@ -33,15 +33,11 @@
   { uqp1Table   :: !QualifiedTable
   , uqp1SetExps :: ![(PGCol, v)]
   , uqp1Where   :: !(AnnBoolExp v, AnnBoolExp v)
+  , upq1Check   :: !(AnnBoolExp v)
   -- we don't prepare the arguments for returning
   -- however the session variable can still be
   -- converted as desired
-<<<<<<< HEAD
   , uqp1Output  :: !(MutationOutputG v)
-=======
-  , upq1Check   :: !(AnnBoolExp v)
-  , uqp1MutFlds :: !(MutFldsG v)
->>>>>>> f615abd2
   , uqp1AllCols :: ![PGColumnInfo]
   } deriving (Show, Eq)
 
@@ -54,18 +50,11 @@
   AnnUpd tn
   <$> traverse (traverse f) setExps
   <*> ((,) <$> traverseAnnBoolExp f whr <*> traverseAnnBoolExp f fltr)
-<<<<<<< HEAD
+  <*> traverseAnnBoolExp f chk
   <*> traverseMutationOutput f mutOutput
   <*> pure allCols
   where
-    AnnUpd tn setExps (whr, fltr) mutOutput allCols = annUpd
-=======
-  <*> traverseAnnBoolExp f chk
-  <*> traverseMutFlds f mutFlds
-  <*> pure allCols
-  where
-    AnnUpd tn setExps (whr, fltr) chk mutFlds allCols = annUpd
->>>>>>> f615abd2
+    AnnUpd tn setExps (whr, fltr) chk mutOutput allCols = annUpd
 
 type AnnUpd = AnnUpdG S.SQLExp
 
@@ -74,11 +63,11 @@
 mkUpdateCTE (AnnUpd tn setExps (permFltr, wc) chk _ _) =
   S.CTEUpdate update
   where
-    update = 
-      S.SQLUpdate tn setExp Nothing tableFltr 
-        . Just 
-        . S.RetExp 
-        $ [ S.selectStar 
+    update =
+      S.SQLUpdate tn setExp Nothing tableFltr
+        . Just
+        . S.RetExp
+        $ [ S.selectStar
           , S.Extractor (insertCheckExpr "update check constraint failed" checkExpr) Nothing
           ]
     setExp    = S.SetExp $ map S.SetExpItem setExps
