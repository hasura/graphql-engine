--- conflicted
+++ resolved
@@ -54,13 +54,8 @@
 # assumes this is built in circleci
 ci-binary:
 	mkdir -p packaging/build/rootfs
-<<<<<<< HEAD
-	# stack $(STACK_FLAGS) build --ghc-options=-Werror $(BUILD_FLAGS)
-	stack $(STACK_FLAGS) build $(BUILD_FLAGS)
-=======
 	# --no-terminal for a cleaner output in circleci
 	stack $(STACK_FLAGS) build --no-terminal --test --no-run-tests --bench --no-run-benchmarks --ghc-options=-Werror $(BUILD_FLAGS)
->>>>>>> 337403d5
 	mkdir -p $(build_output)
 	cp $(build_dir)/$(project)/$(project) $(build_dir)/graphql-engine-tests/graphql-engine-tests $(build_output)
 	echo "$(VERSION)" > $(build_output)/version.txt
