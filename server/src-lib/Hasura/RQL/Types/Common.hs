--- conflicted
+++ resolved
@@ -56,12 +56,6 @@
        ) where
 
 import           Hasura.Prelude
-<<<<<<< HEAD
-import           Hasura.RQL.DDL.Headers        ()
-import           Hasura.RQL.Types.Error
-import           Hasura.SQL.Backend
-import           Hasura.SQL.Types
-=======
 
 import qualified Data.Environment              as Env
 import qualified Data.HashMap.Strict           as HM
@@ -71,7 +65,6 @@
 import qualified Language.Haskell.TH.Syntax    as TH
 import qualified PostgreSQL.Binary.Decoding    as PD
 import qualified Test.QuickCheck               as QC
->>>>>>> f5da1b34
 
 import           Control.Lens                  (makeLenses)
 import           Data.Aeson
@@ -88,6 +81,7 @@
 import           Hasura.Incremental            (Cacheable)
 import           Hasura.RQL.DDL.Headers        ()
 import           Hasura.RQL.Types.Error
+import           Hasura.SQL.Backend
 import           Hasura.SQL.Types
 
 
