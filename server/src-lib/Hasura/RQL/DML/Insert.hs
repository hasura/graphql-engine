--- conflicted
+++ resolved
@@ -50,24 +50,14 @@
   mkSelWith tn (S.CTEInsert insert) mutFlds False
   where
     insert =
-<<<<<<< HEAD
-      S.SQLInsert vn cols vals (toSQLConflict c) $ Just S.returningStar
-    toSQLConflict conflict = case conflict of
-      Nothing -> Nothing
-      Just (CP1DoNothing Nothing)   -> Just $ S.DoNothing Nothing
-      Just (CP1DoNothing (Just ct)) -> Just $ S.DoNothing $ Just $ toSQLCT ct
-      Just (CP1Update ct inpCols filtr)    -> Just $ S.Update (toSQLCT ct)
-        (S.buildSEWithExcluded inpCols) $ Just $ S.WhereFrag filtr
-=======
       S.SQLInsert vn cols vals (toSQLConflict <$> c) $ Just S.returningStar
->>>>>>> e1253e59
 
 toSQLConflict :: ConflictClauseP1 -> S.SQLConflict
 toSQLConflict conflict = case conflict of
-  (CP1DoNothing Nothing)   -> S.DoNothing Nothing
-  (CP1DoNothing (Just ct)) -> S.DoNothing $ Just $ toSQLCT ct
-  (CP1Update ct inpCols)    -> S.Update (toSQLCT ct)
-    (S.buildSEWithExcluded inpCols)
+  CP1DoNothing Nothing          -> S.DoNothing Nothing
+  CP1DoNothing (Just ct)        -> S.DoNothing $ Just $ toSQLCT ct
+  CP1Update ct inpCols filtr    -> S.Update (toSQLCT ct)
+    (S.buildSEWithExcluded inpCols) $ Just $ S.WhereFrag filtr
 
   where
     toSQLCT ct = case ct of
@@ -103,15 +93,10 @@
     when (c `elem` preSetCols) $ throwNotInsErr c
     -- Encode aeson's value into prepared value
     withPathK (getPGColTxt c) $ prepFn colType val
-<<<<<<< HEAD
-  let inpCols = HM.keys inpInsVals
-      sqlExps = HM.elems $ HM.union inpInsVals defInsVals
-=======
   let insVals = HM.union setInsVals inpInsVals
       sqlExps = HM.elems $ HM.union insVals defInsVals
       inpCols = HM.keys inpInsVals
 
->>>>>>> e1253e59
   return (inpCols, sqlExps)
   where
     preSetCols = HM.keys setInsVals
@@ -218,12 +203,7 @@
       insView    = ipiView insPerm
 
   insTuples <- withPathK "objects" $ indexedForM insObjs $ \obj ->
-<<<<<<< HEAD
-    convObj prepFn defInsVals fieldInfoMap obj
-
-=======
     convObj prepFn defInsVals setInsVals fieldInfoMap obj
->>>>>>> e1253e59
   let sqlExps = map snd insTuples
       inpCols = HS.toList $ HS.fromList $ concatMap fst insTuples
 
