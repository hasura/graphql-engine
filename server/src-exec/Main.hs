{-# LANGUAGE RecordWildCards #-}

module Main where

import           Control.Exception
import           Data.Int                   (Int64)
import           Data.Text.Conversions      (convertText)
import           Data.Time.Clock            (getCurrentTime)
import           Data.Time.Clock.POSIX      (getPOSIXTime)

import           Hasura.App
import           Hasura.Logging             (Hasura, LogLevel (..), defaultEnabledEngineLogTypes)
import           Hasura.Metadata.Class
import           Hasura.Prelude
import           Hasura.RQL.DDL.Schema
import           Hasura.RQL.Types
import           Hasura.Server.Init
import           Hasura.Server.Migrate      (downgradeCatalog, dropCatalog)
import           Hasura.Server.Version

import qualified Data.ByteString.Char8      as BC
import qualified Data.ByteString.Lazy       as BL
import qualified Data.ByteString.Lazy.Char8 as BLC
import qualified Data.Environment           as Env
import qualified Database.PG.Query          as Q
import qualified Hasura.Tracing             as Tracing
import qualified System.Exit                as Sys
import qualified System.Metrics             as EKG
import qualified System.Posix.Signals       as Signals


main :: IO ()
main = do
  tryExit $ do
    args <- parseArgs
    env  <- Env.getEnvironment
    runApp env args
  where
    tryExit io = try io >>= \case
      Left (ExitException _code msg) -> BC.putStrLn msg >> Sys.exitFailure
      Right r -> return r

runApp :: Env.Environment -> HGEOptions Hasura -> IO ()
runApp env (HGEOptionsG rci hgeCmd) = do
  initTime <- liftIO getCurrentTime
  globalCtx@GlobalCtx{..} <- initGlobalCtx rci

  withVersion $$(getVersionFromEnvironment) $ case hgeCmd of
    HCServe serveOptions -> do
      serveCtx <- initialiseServeCtx env globalCtx serveOptions

      ekgStore <- liftIO do
        s <- EKG.newStore
        EKG.registerGcMetrics s

        let getTimeMs :: IO Int64
            getTimeMs = (round . (* 1000)) `fmap` getPOSIXTime

        EKG.registerCounter "ekg.server_timestamp_ms" getTimeMs s
        pure s

      let shutdownApp = return ()
      -- Catches the SIGTERM signal and initiates a graceful shutdown.
      -- Graceful shutdown for regular HTTP requests is already implemented in
      -- Warp, and is triggered by invoking the 'closeSocket' callback.
      -- We only catch the SIGTERM signal once, that is, if the user hits CTRL-C
      -- once again, we terminate the process immediately.
      _ <- liftIO $ Signals.installHandler
        Signals.sigTERM
        (Signals.CatchOnce (shutdownGracefully $ _scShutdownLatch serveCtx))
        Nothing
      serverMetrics <- liftIO $ createServerMetrics ekgStore
      flip runPGMetadataStorageApp (_scPgPool serveCtx) $
        runHGEServer env serveOptions serveCtx Nothing initTime shutdownApp Nothing serverMetrics ekgStore

    HCExport -> do
      res <- runTxWithMinimalPool _gcConnInfo fetchMetadataFromCatalog
      either (printErrJExit MetadataExportError) printJSON res

    HCClean -> do
      res <- runTxWithMinimalPool _gcConnInfo dropCatalog
      let cleanSuccessMsg = "successfully cleaned graphql-engine related data"
      either (printErrJExit MetadataCleanError) (const $ liftIO $ putStrLn cleanSuccessMsg) res

    HCExecute -> do
      queryBs <- liftIO BL.getContents
      let sqlGenCtx = SQLGenCtx False
<<<<<<< HEAD
          enableRSPermsCtx = EnableRemoteSchemaPermsCtx False
      res <- runAsAdmin _icPgPool sqlGenCtx enableRSPermsCtx _icHttpManager  $ do
        schemaCache <- buildRebuildableSchemaCache env
        execQuery env queryBs
          & Tracing.runTraceTWithReporter Tracing.noReporter "execute"
          & runHasSystemDefinedT (SystemDefined False)
          & runCacheRWT schemaCache
          & fmap (\(res, _, _) -> res)
      either (printErrJExit ExecuteProcessError) (liftIO . BLC.putStrLn) res

    HCDowngrade opts -> do
      (InitCtx{..}, initTime) <- initialiseCtx env hgeCmd rci
      let sqlGenCtx = SQLGenCtx False
          enableRSPermsCtx = EnableRemoteSchemaPermsCtx False
      res <- downgradeCatalog opts initTime
             & runAsAdmin _icPgPool sqlGenCtx enableRSPermsCtx _icHttpManager
=======
      pool <- mkMinimalPool _gcConnInfo
      res <- flip runPGMetadataStorageApp pool $
        runMetadataStorageT $ liftEitherM $
        runAsAdmin pool sqlGenCtx RemoteSchemaPermsDisabled _gcHttpManager $ do
          metadata <- liftTx fetchMetadataFromCatalog
          schemaCache <- buildRebuildableSchemaCache env metadata
          execQuery env queryBs
            & Tracing.runTraceTWithReporter Tracing.noReporter "execute"
            & runMetadataT metadata
            & runCacheRWT schemaCache
            & fmap (\((res, _), _, _) -> res)
      either (printErrJExit ExecuteProcessError) (liftIO . BLC.putStrLn) res

    HCDowngrade opts -> do
      res <- runTxWithMinimalPool _gcConnInfo $ downgradeCatalog opts initTime
>>>>>>> 39a43525
      either (printErrJExit DowngradeProcessError) (liftIO . print) res

    HCVersion -> liftIO $ putStrLn $ "Hasura GraphQL Engine: " ++ convertText currentVersion
  where
    runTxWithMinimalPool connInfo tx = do
      minimalPool <- mkMinimalPool connInfo
      liftIO $ runExceptT $ Q.runTx minimalPool (Q.ReadCommitted, Nothing) tx

    -- | Generate Postgres pool with single connection.
    -- It is useful when graphql-engine executes a transaction on database
    -- and exits in commands other than 'serve'.
    mkMinimalPool connInfo = do
      pgLogger <- _lsPgLogger <$> mkLoggers defaultEnabledEngineLogTypes LevelInfo
      let connParams = Q.defaultConnParams { Q.cpConns = 1 }
      liftIO $ Q.initPGPool connInfo connParams pgLogger<|MERGE_RESOLUTION|>--- conflicted
+++ resolved
@@ -85,24 +85,6 @@
     HCExecute -> do
       queryBs <- liftIO BL.getContents
       let sqlGenCtx = SQLGenCtx False
-<<<<<<< HEAD
-          enableRSPermsCtx = EnableRemoteSchemaPermsCtx False
-      res <- runAsAdmin _icPgPool sqlGenCtx enableRSPermsCtx _icHttpManager  $ do
-        schemaCache <- buildRebuildableSchemaCache env
-        execQuery env queryBs
-          & Tracing.runTraceTWithReporter Tracing.noReporter "execute"
-          & runHasSystemDefinedT (SystemDefined False)
-          & runCacheRWT schemaCache
-          & fmap (\(res, _, _) -> res)
-      either (printErrJExit ExecuteProcessError) (liftIO . BLC.putStrLn) res
-
-    HCDowngrade opts -> do
-      (InitCtx{..}, initTime) <- initialiseCtx env hgeCmd rci
-      let sqlGenCtx = SQLGenCtx False
-          enableRSPermsCtx = EnableRemoteSchemaPermsCtx False
-      res <- downgradeCatalog opts initTime
-             & runAsAdmin _icPgPool sqlGenCtx enableRSPermsCtx _icHttpManager
-=======
       pool <- mkMinimalPool _gcConnInfo
       res <- flip runPGMetadataStorageApp pool $
         runMetadataStorageT $ liftEitherM $
@@ -118,7 +100,6 @@
 
     HCDowngrade opts -> do
       res <- runTxWithMinimalPool _gcConnInfo $ downgradeCatalog opts initTime
->>>>>>> 39a43525
       either (printErrJExit DowngradeProcessError) (liftIO . print) res
 
     HCVersion -> liftIO $ putStrLn $ "Hasura GraphQL Engine: " ++ convertText currentVersion
