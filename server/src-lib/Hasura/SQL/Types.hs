--- conflicted
+++ resolved
@@ -1,4 +1,3 @@
-{-# LANGUAGE TemplateHaskell #-}
 {-# LANGUAGE PatternSynonyms #-}
 module Hasura.SQL.Types where
 
@@ -9,9 +8,9 @@
 import           Hasura.RQL.Instances       ()
 
 import           Data.Aeson
-import           Data.Aeson.TH
 import           Data.Aeson.Casing
 import           Data.Aeson.Encoding        (text)
+import           Data.Aeson.TH
 import           Data.String                (fromString)
 import           Instances.TH.Lift          ()
 import qualified Language.Haskell.TH.Syntax as TH
@@ -171,13 +170,11 @@
 publicSchema :: SchemaName
 publicSchema = SchemaName "public"
 
-<<<<<<< HEAD
 catalogSchema :: SchemaName
 catalogSchema = SchemaName "pg_catalog"
-=======
+
 hdbViewsSchema :: SchemaName
 hdbViewsSchema = SchemaName "hdb_views"
->>>>>>> 7c89e951
 
 instance IsIden SchemaName where
   toIden (SchemaName t) = Iden t
@@ -422,13 +419,13 @@
 getArrayBaseTy x = case pgColTyDetails (getUdt x) of
   PGTyArray b -> case pgColTyDetails b of
     PGTyArray{} -> getArrayBaseTy b
-    _ -> Just b
+    _           -> Just b
   _ -> Nothing
 
 getPGTyArrDim :: PGColType -> Int
 getPGTyArrDim colTy = case pgColTyDetails (getUdt colTy) of
-  PGTyArray bTy  -> 1 + getPGTyArrDim bTy
-  _              -> 0
+  PGTyArray bTy -> 1 + getPGTyArrDim bTy
+  _             -> 0
 
 data PGColType
   = PGColType
@@ -525,8 +522,14 @@
 pattern PGGeomTy :: QualifiedType -> AnnType -> PQ.Oid -> PGColType
 pattern PGGeomTy a b c = PGColType a b c (PGTyBase PGGeometry)
 
+pattern PGGeogTy :: QualifiedType -> AnnType -> PQ.Oid -> PGColType
+pattern PGGeogTy a b c = PGColType a b c (PGTyBase PGGeography)
+
 pattern PGJSONTy :: QualifiedType -> AnnType -> PQ.Oid -> PGColType
 pattern PGJSONTy a b c = PGColType a b c (PGTyBase PGJSON)
+
+pattern PGJSONBTy :: QualifiedType -> AnnType -> PQ.Oid -> PGColType
+pattern PGJSONBTy a b c = PGColType a b c (PGTyBase PGJSONB)
 
 --any numeric, string, date/time, network, or enum type, or arrays of these types
 isComparableType :: PGColType -> Bool
@@ -575,7 +578,7 @@
   PGDouble    -> True
   _           -> False
 
-isGeoType :: PGColType -> Bool
+isGeoType :: PGBaseColType -> Bool
 isGeoType = \case
   PGGeometry  -> True
   PGGeography -> True
