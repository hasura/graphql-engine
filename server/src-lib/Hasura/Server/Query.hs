--- conflicted
+++ resolved
@@ -260,76 +260,6 @@
      )
   => RQLQuery
   -> m EncJSON
-<<<<<<< HEAD
-runQueryM rq = withPathK "args" $ case rq of
-  RQAddExistingTableOrView q   -> runTrackTableQ q
-  RQTrackTable q               -> runTrackTableQ q
-  RQUntrackTable q             -> runUntrackTableQ q
-
-  RQTrackFunction q            -> runTrackFunc q
-  RQUntrackFunction q          -> runUntrackFunc q
-
-  RQCreateObjectRelationship q -> runCreateObjRel q
-  RQCreateArrayRelationship  q -> runCreateArrRel q
-  RQDropRelationship  q        -> runDropRel q
-  RQSetRelationshipComment  q  -> runSetRelComment q
-  RQRenameRelationship q       -> runRenameRel q
-
-  RQCreateRemoteRelationship q -> runCreateRemoteRelationship q
-  RQUpdateRemoteRelationship q -> runUpdateRemoteRelationship q
-  RQDeleteRemoteRelationship q -> runDeleteRemoteRelationship q
-
-  RQCreateInsertPermission q   -> runCreatePerm q
-  RQCreateSelectPermission q   -> runCreatePerm q
-  RQCreateUpdatePermission q   -> runCreatePerm q
-  RQCreateDeletePermission q   -> runCreatePerm q
-
-  RQDropInsertPermission q     -> runDropPerm q
-  RQDropSelectPermission q     -> runDropPerm q
-  RQDropUpdatePermission q     -> runDropPerm q
-  RQDropDeletePermission q     -> runDropPerm q
-  RQSetPermissionComment q     -> runSetPermComment q
-
-  RQGetInconsistentMetadata q  -> runGetInconsistentMetadata q
-  RQDropInconsistentMetadata q -> runDropInconsistentMetadata q
-
-  RQInsert q                   -> runInsert q
-  RQSelect q                   -> runSelect q
-  RQUpdate q                   -> runUpdate q
-  RQDelete q                   -> runDelete q
-  RQCount  q                   -> runCount q
-
-  RQAddRemoteSchema    q       -> runAddRemoteSchema q
-  RQRemoveRemoteSchema q       -> runRemoveRemoteSchema q
-
-  RQCreateEventTrigger q       -> runCreateEventTriggerQuery q
-  RQDeleteEventTrigger q       -> runDeleteEventTriggerQuery q
-  RQRedeliverEvent q           -> runRedeliverEvent q
-  RQInvokeEventTrigger q       -> runInvokeEventTrigger q
-
-  RQCreateQueryTemplate q      -> runCreateQueryTemplate q
-  RQDropQueryTemplate q        -> runDropQueryTemplate q
-  RQExecuteQueryTemplate q     -> runExecQueryTemplate q
-  RQSetQueryTemplateComment q  -> runSetQueryTemplateComment q
-
-  RQCreateQueryCollection q        -> runCreateCollection q
-  RQDropQueryCollection q          -> runDropCollection q
-  RQAddQueryToCollection q         -> runAddQueryToCollection q
-  RQDropQueryFromCollection q      -> runDropQueryFromCollection q
-  RQAddCollectionToAllowlist q     -> runAddCollectionToAllowlist q
-  RQDropCollectionFromAllowlist q  -> runDropCollectionFromAllowlist q
-
-  RQReplaceMetadata q          -> runReplaceMetadata q
-  RQClearMetadata q            -> runClearMetadata q
-  RQExportMetadata q           -> runExportMetadata q
-  RQReloadMetadata q           -> runReloadMetadata q
-
-  RQDumpInternalState q        -> runDumpInternalState q
-
-  RQRunSql q                   -> runRunSQL q
-
-  RQBulk qs                    -> encJFromList <$> indexedMapM runQueryM qs
-=======
 runQueryM rq =
   withPathK "args" $ runQueryM' <* rebuildGCtx
   where
@@ -372,6 +302,10 @@
       RQAddRemoteSchema    q       -> runAddRemoteSchema q
       RQRemoveRemoteSchema q       -> runRemoveRemoteSchema q
       RQReloadRemoteSchema q       -> runReloadRemoteSchema q
+
+      RQCreateRemoteRelationship q -> runCreateRemoteRelationship q
+      RQUpdateRemoteRelationship q -> runUpdateRemoteRelationship q
+      RQDeleteRemoteRelationship q -> runDeleteRemoteRelationship q
 
       RQCreateEventTrigger q       -> runCreateEventTriggerQuery q
       RQDeleteEventTrigger q       -> runDeleteEventTriggerQuery q
@@ -399,5 +333,4 @@
 
       RQRunSql q                   -> runRunSQL q
 
-      RQBulk qs                    -> encJFromList <$> indexedMapM runQueryM qs
->>>>>>> 510d854e
+      RQBulk qs                    -> encJFromList <$> indexedMapM runQueryM qs