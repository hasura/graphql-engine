{-# LANGUAGE FlexibleContexts      #-}
{-# LANGUAGE LambdaCase            #-}
{-# LANGUAGE MultiParamTypeClasses #-}
{-# LANGUAGE MultiWayIf            #-}
{-# LANGUAGE NoImplicitPrelude     #-}
{-# LANGUAGE OverloadedStrings     #-}
{-# LANGUAGE ScopedTypeVariables   #-}
{-# LANGUAGE TupleSections         #-}

module Hasura.GraphQL.Resolve.Select
  ( convertSelect
  , convertSelectByPKey
  , convertAggSelect
  , convertFuncQuery
  , withSelSet
  , fromSelSet
  , fieldAsPath
  , fromField
  , fromFieldByPKey
  , fromAggField
  , fromFuncQueryField
  ) where

import           Data.Has
import           Hasura.Prelude

import qualified Data.HashMap.Strict               as Map
import qualified Data.HashMap.Strict.InsOrd        as OMap
import qualified Data.List.NonEmpty                as NE
import qualified Language.GraphQL.Draft.Syntax     as G

import qualified Hasura.RQL.DML.Select             as RS
import qualified Hasura.SQL.DML                    as S

import           Hasura.GraphQL.Resolve.BoolExp
import           Hasura.GraphQL.Resolve.Context
import           Hasura.GraphQL.Resolve.InputValue
import           Hasura.GraphQL.Validate.Field
import           Hasura.GraphQL.Validate.Types
import           Hasura.RQL.DML.Internal           (onlyPositiveInt)
import           Hasura.RQL.Types
import           Hasura.SQL.Types
import           Hasura.SQL.Value

withSelSet :: (Monad m) => SelSet -> (Field -> m a) -> m [(Text, a)]
withSelSet selSet f =
  forM (toList selSet) $ \fld -> do
    res <- f fld
    return (G.unName $ G.unAlias $ _fAlias fld, res)

fromSelSet
  :: (MonadError QErr m, MonadReader r m, Has FieldMap r, Has OrdByCtx r)
  => ((PGColType, PGColValue) -> m S.SQLExp)
  -> G.NamedType
  -> SelSet
  -> m [(FieldName, RS.AnnFld)]
fromSelSet f fldTy flds =
  forM (toList flds) $ \fld -> do
    let fldName = _fName fld
    let rqlFldName = FieldName $ G.unName $ G.unAlias $ _fAlias fld
    (rqlFldName,) <$> case fldName of
      "__typename" -> return $ RS.FExp $ G.unName $ G.unNamedType fldTy
      _ -> do
        fldInfo <- getFldInfo fldTy fldName
        case fldInfo of
          Left colInfo -> return $ RS.FCol colInfo
          Right (relInfo, isAgg, tableFilter, tableLimit) -> do
            let relTN = riRTable relInfo
                colMapping = riMapping relInfo
            if isAgg then do
              aggSel <- fromAggField f relTN tableFilter tableLimit fld
              return $ RS.FAgg $ RS.AggSel colMapping aggSel
            else do
              annSel <- fromField f relTN tableFilter tableLimit fld
              let annRel = RS.AnnRel (riName relInfo) (riType relInfo)
                           colMapping annSel
              return $ RS.FRel annRel

fieldAsPath :: (MonadError QErr m) => Field -> m a -> m a
fieldAsPath = nameAsPath . _fName

parseTableArgs
  :: (MonadError QErr m, MonadReader r m, Has FieldMap r, Has OrdByCtx r)
  => ((PGColType, PGColValue) -> m S.SQLExp)
  -> S.Qual -> ArgsMap -> m RS.TableArgs
parseTableArgs f q args = do
  whereExpM  <- withArgM args "where" $ convertBoolExpG f q
  ordByExpML <- withArgM args "order_by" parseOrderBy
  let ordByExpM = NE.nonEmpty =<< ordByExpML
  limitExpM  <- withArgM args "limit" parseLimit
  offsetExpM <- withArgM args "offset" $ asPGColVal >=> f
  return $ RS.TableArgs whereExpM ordByExpM limitExpM offsetExpM

fromField
  :: (MonadError QErr m, MonadReader r m, Has FieldMap r, Has OrdByCtx r)
  => ((PGColType, PGColValue) -> m S.SQLExp)
  -> QualifiedTable -> S.BoolExp -> Maybe Int -> Field -> m RS.AnnSel
fromField f tn permFilter permLimitM fld =
  fieldAsPath fld $ do
  tableArgs <- parseTableArgs f (S.mkQual tn) args
  annFlds   <- fromSelSet f (_fType fld) $ _fSelSet fld
  let tabFrom = RS.TableFrom tn Nothing
      tabPerm = RS.TablePerm permFilter permLimitM
  return $ RS.AnnSelG annFlds tabFrom tabPerm tableArgs
  where
    args = _fArguments fld

getOrdByItemMap
  :: ( MonadError QErr m
     , MonadReader r m
     , Has OrdByCtx r
     )
  => G.NamedType -> m OrdByItemMap
getOrdByItemMap nt = do
  ordByCtx <- asks getter
  onNothing (Map.lookup nt ordByCtx) $
    throw500 $ "could not lookup " <> showNamedTy nt

parseOrderBy
  :: ( MonadError QErr m
     , MonadReader r m
     , Has OrdByCtx r
     )
  => AnnGValue -> m [RS.AnnOrderByItem]
parseOrderBy = fmap concat . withArray f
  where
    f _ = mapM (withObject (getAnnObItems id))

getAnnObItems
  :: ( MonadError QErr m
     , MonadReader r m
     , Has OrdByCtx r
     )
  => (RS.AnnObCol -> RS.AnnObCol)
  -> G.NamedType
  -> AnnGObject
  -> m [RS.AnnOrderByItem]
getAnnObItems f nt obj = do
  ordByItemMap <- getOrdByItemMap nt
  fmap concat $ forM (OMap.toList obj) $ \(k, v) -> do
    ordByItem <- onNothing (Map.lookup k ordByItemMap) $ throw500 $
      "cannot lookup " <> showName k <> " order by item in "
      <> showNamedTy nt <> " map"
    case ordByItem of
      OBIPGCol ci -> do
        let aobCol = f $ RS.AOCPG ci
        (_, enumVal) <- asEnumVal v
        (ordTy, nullsOrd) <- parseOrderByEnum enumVal
        return [OrderByItemG (Just ordTy) aobCol (Just nullsOrd)]
      OBIRel ri fltr -> do
        let annObColFn = f . RS.AOCRel ri fltr
        withObject (getAnnObItems annObColFn) v

parseOrderByEnum
  :: (MonadError QErr m)
  => G.EnumValue
  -> m (S.OrderType, S.NullsOrder)
parseOrderByEnum = \case
  G.EnumValue "asc"              -> return (S.OTAsc, S.NLast)
  G.EnumValue "desc"             -> return (S.OTDesc, S.NLast)
  G.EnumValue "asc_nulls_first"  -> return (S.OTAsc, S.NFirst)
  G.EnumValue "desc_nulls_first" -> return (S.OTDesc, S.NFirst)
  G.EnumValue v                   -> throw500 $
    "enum value " <> showName v <> " not found in type order_by"

parseLimit :: ( MonadError QErr m ) => AnnGValue -> m Int
parseLimit v = do
  (_, pgColVal) <- asPGColVal v
  limit <- maybe noIntErr return $ pgColValueToInt pgColVal
  -- validate int value
  onlyPositiveInt limit
  return limit
  where
    noIntErr = throw400 Unexpected "expecting Integer value for \"limit\""

fromFieldByPKey
  :: (MonadError QErr m, MonadReader r m, Has FieldMap r, Has OrdByCtx r)
  => ((PGColType, PGColValue) -> m S.SQLExp)
  -> QualifiedTable -> S.BoolExp -> Field -> m RS.AnnSel
fromFieldByPKey f tn permFilter fld = fieldAsPath fld $ do
  boolExp <- pgColValToBoolExpG f tn $ _fArguments fld
  annFlds <- fromSelSet f (_fType fld) $ _fSelSet fld
  let tabFrom = RS.TableFrom tn Nothing
      tabPerm = RS.TablePerm permFilter Nothing
  return $ RS.AnnSelG annFlds tabFrom tabPerm $
    RS.noTableArgs { RS._taWhere = Just boolExp}

convertSelect
  :: QualifiedTable -> S.BoolExp -> Maybe Int -> Field -> Convert RespTx
convertSelect qt permFilter permLimit fld = do
  selData <- withPathK "selectionSet" $
             fromField prepare qt permFilter permLimit fld
  prepArgs <- get
  return $ RS.selectP2 False (selData, prepArgs)

convertSelectByPKey
  :: QualifiedTable -> S.BoolExp -> Field -> Convert RespTx
convertSelectByPKey qt permFilter fld = do
  selData <- withPathK "selectionSet" $
             fromFieldByPKey prepare qt permFilter fld
  prepArgs <- get
  return $ RS.selectP2 True (selData, prepArgs)

-- agg select related
convertColFlds
  :: Monad m => G.NamedType -> SelSet -> m RS.ColFlds
convertColFlds ty selSet =
  withSelSet selSet $ \fld ->
    case _fName fld of
      "__typename" -> return $ RS.PCFExp $ G.unName $ G.unNamedType ty
      n            -> return $ RS.PCFCol $ PGCol $ G.unName n

convertAggFld
  :: (Monad m, MonadError QErr m)
  => G.NamedType -> SelSet -> m RS.AggFlds
convertAggFld ty selSet =
  withSelSet selSet $ \fld -> do
    let fType = _fType fld
        fSelSet = _fSelSet fld
    case _fName fld of
      "__typename" -> return $ RS.AFExp $ G.unName $ G.unNamedType ty
      "count"      -> return RS.AFCount
      "sum"        -> RS.AFSum <$> convertColFlds fType fSelSet
      "avg"        -> RS.AFAvg <$> convertColFlds fType fSelSet
      "max"        -> RS.AFMax <$> convertColFlds fType fSelSet
      "min"        -> RS.AFMin <$> convertColFlds fType fSelSet
      G.Name t     -> throw500 $ "unexpected field in _agg node: " <> t

fromAggField
  :: (MonadError QErr m, MonadReader r m, Has FieldMap r, Has OrdByCtx r)
  => ((PGColType, PGColValue) -> m S.SQLExp)
  -> QualifiedTable -> S.BoolExp -> Maybe Int -> Field -> m RS.AnnAggSel
fromAggField fn tn permFilter permLimitM fld = fieldAsPath fld $ do
  tableArgs <- parseTableArgs fn (S.mkQual tn) args
  aggSelFlds   <- fromAggSel (_fType fld) $ _fSelSet fld
  let tabFrom = RS.TableFrom tn Nothing
      tabPerm = RS.TablePerm permFilter permLimitM
  return $ RS.AnnSelG aggSelFlds tabFrom tabPerm tableArgs
  where
    args = _fArguments fld
    fromAggSel ty selSet =
      withSelSet selSet $ \f -> do
        let fTy = _fType f
            fSelSet = _fSelSet f
        case _fName f of
          "__typename" -> return $ RS.TAFExp $ G.unName $ G.unNamedType ty
          "aggregate"  -> RS.TAFAgg <$> convertAggFld fTy fSelSet
          "nodes"      -> RS.TAFNodes <$> fromSelSet fn fTy fSelSet
          G.Name t     -> throw500 $ "unexpected field in _agg node: " <> t

convertAggSelect
  :: QualifiedTable -> S.BoolExp -> Maybe Int -> Field -> Convert RespTx
convertAggSelect qt permFilter permLimit fld = do
  selData <- withPathK "selectionSet" $
             fromAggField prepare qt permFilter permLimit fld
  prepArgs <- get
<<<<<<< HEAD
  return $ RS.selectP2 False (selData, prepArgs)

fromFuncQueryField
  ::( MonadError QErr m, MonadReader r m, Has FieldMap r
    , Has OrdByCtx r, Has FuncArgCtx r
    )
  => ((PGColType, PGColValue) -> m S.SQLExp)
  -> QualifiedTable -> QualifiedFunction -> Maybe Int -> Field -> m RS.AnnSel
fromFuncQueryField fn tn qf permLimit fld = fieldAsPath fld $ do
  funcArgsM <- withArgM args "args" $ parseFunctionArgs fn
  let funcArgs = fromMaybe [] funcArgsM
      funcFrmItem = S.mkFuncFromItem qf funcArgs
      qual = S.QualIden $ toIden $ S.mkFuncAlias qf
  tableArgs <- parseTableArgs fn qual args
  annFlds    <- fromSelSet fn (_fType fld) $ _fSelSet fld
  let selFlds = RS.ASFSimple annFlds
      tabFrom = RS.TableFrom tn $ Just funcFrmItem
      tabPerm = RS.TablePerm (S.BELit True) permLimit
  return $ RS.AnnSel selFlds tabFrom tabPerm tableArgs
  where
    args = _fArguments fld

parseFunctionArgs
  ::(MonadError QErr m, MonadReader r m, Has FieldMap r, Has FuncArgCtx r)
  => ((PGColType, PGColValue) -> m S.SQLExp)
  -> AnnGValue -> m [S.SQLExp]
parseFunctionArgs fn val =
  flip withObject val $ \nTy obj -> do
    funcArgCtx :: FuncArgCtx <- asks getter
    argSeq <- onNothing (Map.lookup nTy funcArgCtx) $ throw500 $
              "namedType " <> showNamedTy nTy <> " not found in args context"
    fmap toList $ forM argSeq $ \(FuncArgItem arg isNamed) -> do
      argVal <- onNothing (OMap.lookup arg obj) $ throw500 $
                "argument " <> showName arg <> " required in input type "
                <> showNamedTy nTy
      valExp <- fn =<< asPGColVal argVal
      return $ bool valExp (S.SEFnArg (G.unName arg) valExp) isNamed

convertFuncQuery
  :: QualifiedTable -> QualifiedFunction -> Maybe Int -> Field -> Convert RespTx
convertFuncQuery qt qf permLimit fld = do
  selData <- withPathK "selectionSet" $
             fromFuncQueryField prepare qt qf permLimit fld
  prepArgs <- get
  return $ RS.selectP2 False (selData, prepArgs)
=======
  return $ RS.selectAggP2 (selData, prepArgs)
>>>>>>> e1253e59
<|MERGE_RESOLUTION|>--- conflicted
+++ resolved
@@ -254,8 +254,7 @@
   selData <- withPathK "selectionSet" $
              fromAggField prepare qt permFilter permLimit fld
   prepArgs <- get
-<<<<<<< HEAD
-  return $ RS.selectP2 False (selData, prepArgs)
+  return $ RS.selectAggP2 (selData, prepArgs)
 
 fromFuncQueryField
   ::( MonadError QErr m, MonadReader r m, Has FieldMap r
@@ -270,10 +269,9 @@
       qual = S.QualIden $ toIden $ S.mkFuncAlias qf
   tableArgs <- parseTableArgs fn qual args
   annFlds    <- fromSelSet fn (_fType fld) $ _fSelSet fld
-  let selFlds = RS.ASFSimple annFlds
-      tabFrom = RS.TableFrom tn $ Just funcFrmItem
+  let tabFrom = RS.TableFrom tn $ Just funcFrmItem
       tabPerm = RS.TablePerm (S.BELit True) permLimit
-  return $ RS.AnnSel selFlds tabFrom tabPerm tableArgs
+  return $ RS.AnnSelG annFlds tabFrom tabPerm tableArgs
   where
     args = _fArguments fld
 
@@ -299,7 +297,4 @@
   selData <- withPathK "selectionSet" $
              fromFuncQueryField prepare qt qf permLimit fld
   prepArgs <- get
-  return $ RS.selectP2 False (selData, prepArgs)
-=======
-  return $ RS.selectAggP2 (selData, prepArgs)
->>>>>>> e1253e59
+  return $ RS.selectP2 False (selData, prepArgs)