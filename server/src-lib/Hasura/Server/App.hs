--- conflicted
+++ resolved
@@ -454,12 +454,8 @@
   -> Bool
   -> InstanceId
   -> S.HashSet API
-<<<<<<< HEAD
-  -> EL.LQOpts
+  -> EL.LiveQueriesOptions
   -> Bool
-=======
-  -> EL.LiveQueriesOptions
->>>>>>> 3b5886ed
   -> IO HasuraApp
 mkWaiApp isoLevel loggerCtx sqlGenCtx enableAL pool ci httpManager mode
          corsCfg enableConsole consoleAssetsDir enableTelemetry
