--- conflicted
+++ resolved
@@ -245,11 +245,7 @@
   return {
     ...state.customResolverData.addData,
     ...state.customResolverData.headerData,
-<<<<<<< HEAD
     allResolvers: state.customResolverData.listData.resolvers,
-    migrationMode: state.main.migrationMode,
-=======
->>>>>>> 034c550c
     dataHeaders: { ...state.tables.dataHeaders },
   };
 };
