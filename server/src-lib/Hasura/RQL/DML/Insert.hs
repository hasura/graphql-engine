--- conflicted
+++ resolved
@@ -42,15 +42,15 @@
   , iqp1UniqCols :: !(Maybe [PGColInfo])
   } deriving (Show, Eq)
 
-<<<<<<< HEAD
+-- <<<<<<< HEAD
 mkInsertCTE :: InsertQueryP1 -> S.CTE
 mkInsertCTE (InsertQueryP1 _ vn cols vals c _ _) =
   S.CTEInsert insert
-=======
-mkSQLInsert :: Bool -> InsertQueryP1 -> S.SelectWith
-mkSQLInsert strfyNum (InsertQueryP1 tn vn cols vals c mutFlds) =
-  mkSelWith tn (S.CTEInsert insert) mutFlds False strfyNum
->>>>>>> f7fe393b
+-- =======
+-- mkSQLInsert :: Bool -> InsertQueryP1 -> S.SelectWith
+-- mkSQLInsert strfyNum (InsertQueryP1 tn vn cols vals c mutFlds) =
+--   mkSelWith tn (S.CTEInsert insert) mutFlds False strfyNum
+-- >>>>>>> master
   where
     insert =
       S.SQLInsert vn cols vals (toSQLConflict <$> c) $ Just S.returningStar
@@ -246,21 +246,12 @@
   liftDMLP1 .
   convInsertQuery (withPathK "objects" . decodeInsObjs) binRHSBuilder
 
-<<<<<<< HEAD
-insertP2 :: (InsertQueryP1, DS.Seq Q.PrepArg) -> Q.TxE QErr RespBody
-insertP2 (u, p) =
-  runMutation $ Mutation (iqp1Table u) (insertCTE, p)
-                (iqp1MutFlds u) (iqp1UniqCols u)
-  where
-    insertCTE = mkInsertCTE u
-=======
 insertP2 :: Bool -> (InsertQueryP1, DS.Seq Q.PrepArg) -> Q.TxE QErr RespBody
 insertP2 strfyNum (u, p) =
-  runIdentity . Q.getRow
-  <$> Q.rawQE dmlTxErrorHandler (Q.fromBuilder insertSQL) (toList p) True
-  where
-    insertSQL = toSQL $ mkSQLInsert strfyNum u
->>>>>>> f7fe393b
+  runMutation $ Mutation (iqp1Table u) (insertCTE, p)
+                (iqp1MutFlds u) (iqp1UniqCols u) strfyNum
+  where
+    insertCTE = mkInsertCTE u
 
 data ConflictCtx
   = CCUpdate !ConstraintName ![PGCol] !PreSetCols !S.BoolExp
@@ -314,9 +305,5 @@
 runInsert q = do
   res <- convInsQ q
   role <- userRole <$> askUserInfo
-<<<<<<< HEAD
-  liftTx $ bool (nonAdminInsert res) (insertP2 res) $ isAdmin role
-=======
   strfyNum <- stringifyNum <$> askSQLGenCtx
-  liftTx $ bool (nonAdminInsert strfyNum res) (insertP2 strfyNum res) $ isAdmin role
->>>>>>> f7fe393b
+  liftTx $ bool (nonAdminInsert strfyNum res) (insertP2 strfyNum res) $ isAdmin role