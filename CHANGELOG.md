# Hasura GraphQL Engine Changelog

## Next release

### Remote Joins

Remote Joins extend the concept of joining data across tables, to being able to join data across tables and remote schemas.

It works similar to table relationships. Head to the `Relationship` tab in your table page and define a remote relationship:

1. give a name for the relationship
2. select the remote schema
3. give the join configuration from table columns to remote schema fields.

[Add docs links][add console screenshot]

### Scheduled Triggers

A scheduled trigger can be used to execute custom business logic based on time. There are two types of timing events: cron based or timestamp based.

A cron trigger will be useful when something needs to be done periodically. For example, you can create a cron trigger to generate an end-of-day sales report every weekday at 9pm.

You can also schedule one-off events based on a timestamp. For example, a new scheduled event can be created for 2 weeks from when a user signs up to send them an email about their experience.

[Add docs links][add console screenshot]

(close #1914)

### Allow access to session variables by computed fields (fix #3846)

Sometimes it is useful for computed fields to have access to the Hasura session variables directly. For example, suppose you want to fetch some articles but also get related user info, say `likedByMe`. Now, you can define a function like:

```
CREATE OR REPLACE FUNCTION article_liked(article_row article, hasura_session json)
RETURNS boolean AS $$
  SELECT EXISTS (
    SELECT 1
    FROM liked_article A
    WHERE A.user_id = hasura_session ->> 'x-hasura-user-id' AND A.article_id = article_row.id
  );
$$ LANGUAGE sql STABLE;
```

and make a query like:

```
query {
  articles {
    title
    content
    likedByMe
  }
}
```

Support for this is now added through the `add_computed_field` API.

Read more about the session argument for computed fields in the [docs](https://hasura.io/docs/1.0/graphql/manual/api-reference/schema-metadata-api/computed-field.html).

### Bug fixes and improvements

(Add entries here in the order of: server, console, cli, docs, others)

- server: fix explain queries with role permissions (fix #4816)
- server: compile with GHC 8.10.1, closing a space leak with subscriptions. (close #4517) (#3388)
- server: fixes an issue where introspection queries with variables would fail because of caching (fix #4547)
- server: avoid loss of precision when passing values in scientific notation (fix #4733)
- server: fix mishandling of GeoJSON inputs in subscriptions (fix #3239)
- server: fix importing of allow list query from metadata (fix #4687)
- server: flush log buffer during shutdown (#4800)
- server: fix edge case with printing logs on startup failure (fix #4772)
<<<<<<< HEAD
- console: fix regression in editing permissions manually (fix #4683) (#4826)
- console: avoid count queries for large tables (#4692)	
- console: add read replica support section to pro popup (#4118)	
=======
- console: allow entering big int values in the console (close #3667) (#4775)
- console: avoid count queries for large tables (#4692)
- console: add read replica support section to pro popup (#4118)
>>>>>>> f14900e7
- console: allow modifying default value for PK (fix #4075) (#4679)
- console: fix checkbox for forwarding client headers in actions (#4595)
- console: re-enable foreign tables to be listed as views (fix #4714) (#4742)
- console: display rows limit in permissions editor if set to zero (fix #4559)
- console: fix inconsistency between selected rows state and displayed rows (fix #4654) (#4673)
- console: fix displaying boolean values in `Edit Row` tab (#4682)
- console: fix underscores not being displayed on raw sql page (close #4754) (#4799)
- console: fix visiting view modify page overwriting raw sql content (fix #4798) (#4810)
- console: add help button and move about page to settings (#4848)
- cli: list all available commands in root command help (fix #4623) (#4628)
- docs: add section on actions vs. remote schemas to actions documentation (#4284)
- docs: fix wrong info about excluding scheme in CORS config (#4685)
- docs: add single object mutations docs (close #4622) (#4625)
- docs: add docs page on query performance (close #2316) (#3693)
- docs: add a sample Caddyfile for Caddy 2 in enable-https section (#4710)
- docs: add disabling dev mode to production checklist (#4715)
- docs: add integration guide for AWS Cognito (#4822, #4843)
- docs: update troubleshooting section with reference on debugging errors (close #4052) (#4825)
- docs: add page for procuring custom docker images and binaries (#4828)
- docs: add content on how to secure action handlers and other actions docs improvements (#4743)

## `v1.2.0`

Include the changelog from **v1.2.0-beta.1**, **v1.2.0-beta.2**, **v1.2.0-beta.3**, **v1.2.0-beta.4**, **v1.2.0-beta.5**

Additional changelog:

### CLI: Support servers with self-signed certificates (close #4564) (#4582)

A new flag `--certificate-authority` is added so that the CA certificate can be
provided to trust the Hasura Endpoint with a self-signed SSL certificate.

Another flag `--insecure-skip-tls-verification` is added to skip verifying the certificate
in case you don't have access to the CA certificate. As the name suggests,
using this flag is insecure since verification is not carried out.

### Bug fixes and improvements

- console: update graphiql explorer to support operation transform (#4567)
- console: make GraphiQL Explorer taking the whole viewport (#4553)
- console: fix table columns type comparision during column edit (close #4125) (#4393)
- cli: allow initialising project in current directory (fix #4560) #4566
- cli: remove irrelevant flags from init command (close #4508) (#4549)
- docs: update migrations docs with config v2 (#4586)
- docs: update actions docs (#4586)

## `v1.2.0-beta.5`

### server: backend only insert permissions

Introduces optional `backend_only` (default: `false`) configuration in insert permissions
(see [api reference](https://deploy-preview-4224--hasura-docs.netlify.com/graphql/manual/api-reference/schema-metadata-api/permission.html#insertpermission)).
If this is set to `true`, the insert mutation is accessible to the role only if the request
is accompanied by `x-hasura-use-backend-only-permissions` session variable whose value is set to `true` along with the `x-hasura-admin-secret` header.
Otherwise, the behavior of the permission remains unchanged.

This feature is highly useful in disabling `insert_table` mutation for a role from frontend clients while still being able to access it from a Action webhook handler (with the same role).

(rfc #4120) (#4224)

### server: debugging mode for non-admin roles

For any errors the server sends extra information in `extensions` field under `internal` key. Till now this was only
available for `admin` role requests. To enable this for other roles, start the server with `--dev-mode` flag or set `HASURA_GRAPHQL_DEV_MODE` env variable to `true`:

```bash
$ graphql-engine --database-url <database-url> serve --dev-mode
```

In case you want to disable `internal` field for `admin` role requests, set `--admin-internal-errors` option to `false` or or set `HASURA_GRAPHQL_ADMIN_INTERNAL_ERRORS` env variable to `false`

```bash
$ graphql-engine --database-url <database-url> serve --admin-internal-errors false
```

This feature come in handy during development when you may want to see detailed errors irrespective of roles.

**Improved internal errors for Actions**:

(This is a **breaking change** with previous 1.2.0-beta releases)

The `internal` field for action errors is improved with more debug information. It now includes `request`,
`response` and `error` fields instead of just `webhook_response` field.

Before:

```json
{
  "errors": [
    {
      "extensions": {
        "internal": {
          "webhook_response": {
            "age": 25,
            "name": "Alice",
            "id": "some-id"
          }
        },
        "path": "$",
        "code": "unexpected"
      },
      "message": "unexpected fields in webhook response: age"
    }
  ]
}
```

After:

```json
{
  "errors": [
    {
      "extensions": {
        "internal": {
          "error": "unexpected response",
          "response": {
            "status": 200,
            "body": {
              "age": 25,
              "name": "Alice",
              "id": "some-id"
            },
            "headers": [
              {
                "value": "application/json",
                "name": "Content-Type"
              },
              {
                "value": "abcd",
                "name": "Set-Cookie"
              }
            ]
          },
          "request": {
            "body": {
              "session_variables": {
                "x-hasura-role": "admin"
              },
              "input": {
                "arg": {
                  "age": 25,
                  "name": "Alice",
                  "id": "some-id"
                }
              },
              "action": {
                "name": "mirror"
              }
            },
            "url": "http://127.0.0.1:5593/mirror-action",
            "headers": []
          }
        },
        "path": "$",
        "code": "unexpected"
      },
      "message": "unexpected fields in webhook response: age"
    }
  ]
}
```

### cli: add support for .env file

ENV vars can now be read from .env file present at the project root directory. A global flag, `--envfile`, is added so you can explicitly provide the .env filename, which defaults to `.env` filename if no flag is provided.

**Example**:

```
hasura console --envfile production.env
```

The above command will read ENV vars from `production.env` file present at the project root directory.

(close #4129) (#4454)

### console: allow setting post-update check in update permissions

Along with the check for filtering rows that can be updated, you can now set a post-update permission check that needs to be satisfied by the updated rows after the update is made.

<add-screenshot>

(close #4142) (#4313)

### console: support for Postgres [materialized views](https://www.postgresql.org/docs/current/rules-materializedviews.html)

Postgres materialized views are views that are persisted in a table-like form. They are now supported in the Hasura Console, in the same way as views. They will appear on the 'Schema' page, under the 'Data' tab, in the 'Untracked tables or views' section.

(close #91) (#4270)

### docs: map Postgres operators to corresponding Hasura operators

Map Postgres operators to corresponding Hasura operators at various places in docs and link to PG documentation for reference.
For example, see [here](https://hasura.io/docs/1.0/graphql/manual/api-reference/schema-metadata-api/syntax-defs.html#operator).

(#4502) (close #4056)

### Bug fixes and improvements

- server: add support for `_inc` on `real`, `double`, `numeric` and `money` (fix #3573)
- server: support special characters in JSON path query argument with bracket `[]` notation, e.g `obj['Hello World!']` (#3890) (#4482)
- server: add graphql-engine support for timestamps without timezones (fix #1217)
- server: support inserting unquoted bigint, and throw an error if value overflows the bounds of the integer type (fix #576) (fix #4368)
- console: change react ace editor theme to eclipse (close #4437)
- console: fix columns reordering for relationship tables in data browser (#4483)
- console: format row count in data browser for readablity (#4433)
- console: move pre-release notification tooltip msg to top (#4433)
- console: remove extra localPresets key present in migration files on permissions change (close #3976) (#4433)
- console: make nullable and unique labels for columns clickable in insert and modify (#4433)
- console: fix row delete for relationships in data browser (#4433)
- console: prevent trailing spaces while creating new role (close #3871) (#4497)
- docs: add API docs for using environment variables as webhook urls in event triggers
- server: fix recreating action's permissions (close #4377)
- docs: add reference docs for CLI (clsoe #4327) (#4408)

## `v1.2.0-beta.4`

### add query support in actions

(close #4032) (#4309)

### console: persist page state in data browser across navigation

The order, collapsed state of columns and rows limit is now persisted across page navigation

(close #3390) (#3753)

### Bug fixes and improvements

- cli: query support for actions (#4318)
- cli: add retry_conf in event trigger for squashing migrations (close #4296) (#4324)
- cli: allow customization of server api paths (close #4016)
- cli: clean up migration files created during a failed migrate api (close #4312) (#4319)
- cli: add support for multiple versions of plugin (close #4105)
- cli: template assets path in console HTML for unversioned builds
- cli: set_table_is_enum metadata type for squashing migrations (close #4394) (#4395)
- console: query support for actions (#4318)
- console: recover from SDL parse in actions type definition editor (fix #4385) (#4389)
- console: allow customising graphql field names for columns of views (close #3689) (#4255)
- console: fix clone permission migrations (close #3985) (#4277)
- console: decouple data rows and count fetch in data browser to account for really large tables (close #3793) (#4269)
- console: update cookie policy for API calls to "same-origin"
- console: redirect to /:table/browse from /:table (close #4330) (#4374)
- console: surround string type column default value with quotes (close #4371) (#4423)
- console: add undefined check to fix error (close #4444) (#4445)
- docs: add One-Click Render deployment guide (close #3683) (#4209)
- server: reserved keywords in column references break parser (fix #3597) #3927
- server: fix postgres specific error message that exposed database type on invalid query parameters (#4294)
- server: manage inflight events when HGE instance is gracefully shutdown (close #3548)
- server: fix an edge case where some events wouldn't be processed because of internal erorrs (#4213)
- server: fix downgrade not working to version v1.1.1 (#4354)
- server: `type` field is not required if `jwk_url` is provided in JWT config
- server: add a new field `claims_namespace_path` which accepts a JSON Path for looking up hasura claim in the JWT token (#4349)
- server: support reusing Postgres scalars in custom types (close #4125)

## `v1.2.0-beta.3`

### console: manage Postgres check constraints

Postgres Check constraints allows you to specify that the value in a certain column must satisfy a Boolean (truth-value) expression. They can be used to put in simple input validations for mutations and with this release, these constraints can now be added while creating a table or later from Modify tab on the console.

**Example**:
When a product is created, ensure that the price is greater than zero. The SQL would look like this:

```sql
CREATE TABLE products (
    product_id UUID DEFAULT gen_random_uuid(),
    name TEXT,
    price NUMERIC CONSTRAINT positive_price CHECK (price > 0)
);
```

To create this table with Hasura Console, on the 'Add a new table' screen, after adding all the columns, scroll down to 'Check constraints' section and 'Add a new check constraint' with the following properties:

- Constraint name: `positive_price`
- Check expression: `price > 0`

Read more about check constraints on [Postgres Docs](https://www.postgresql.org/docs/12/ddl-constraints.html#DDL-CONSTRAINTS-CHECK-CONSTRAINTS).

(close #1700) (#3881)

### CLI: V2 migrations architecture

A new CLI migrations image is introduced to account for the new migrations workflow. If you're have a project with `version: 2` in `config.yaml`, you should use the new image: `hasura/graphql-engine:v1.2.0-cli-migrations-v2`. Mount the migrations at `/hasura-migrations` and metadata at `/hasura-metadata`.

See [upgrade docs](https://hasura.io/docs/1.0/graphql/manual/migrations/upgrade-v2.html).

(close #3969) (#4145)

### Bug fixes and improvements

- server: improve performance of replace_metadata tracking many tables (fix #3802)
- server: option to reload remote schemas in 'reload_metadata' API (fix #3792, #4117)
- server: fix various space leaks to avoid excessive memory consumption
- server: fix postgres query error when computed fields included in mutation response (fix #4035)
- server: fix `__typename` not being included for custom object types (fix #4063)
- server: preserve cookie headers from sync action webhook (close #4021)
- server: validate action webhook response to conform to action output type (fix #3977)
- server: add 'ID' to default scalars in custom types (fix #4061)
- server: fix erroneous error log "Received STOP for an operation ..."
- console: enum field values can be selected through a dropdown in insert/edit rows page (close #3748) (#3810)
- console: exported metadata filenames are now unique(`hasura_metadata_<timestamp>.json`) (close #1772) (#4106)
- console: allow bulk deleting rows in 'Browse Rows' section (close #1739) (#3735)
- console: fix computed field permission selection (#4246)
- console: allow customising root fields of single row mutations (close #4203) (#4254)
- console: fix json string rendering in data browser (close #4201) (#4221)
- console: handle long column names in event trigger update columns (close #4123) (#4210)
- console: disable selecting roles without permissions for bulk actions (close #4178) (#4195)
- console: fix passing default value to JsonInput (#4175)
- console: fix parsing of wrapped types in SDL (close #4099) (#4167)
- console: misc actions fixes (#4059)
- console: action relationship page improvements (fix #4062, #4130) (#4133)
- cli: fix init command to generate correct config (fix #4036) (#4038)
- cli: fix parse error returned on console api (close #4126) (#4152)
- cli: fix typo in cli example for squash (fix #4047) (#4049)
- docs: add statement to grant hasura permissions for PG functions (#4238)
- docs: add docs for redeliver_event api (fix #4176) (#4177)
- docs: update permission.rst for check constraint api (#4124)
- docs: add note on pg versions for actions (#4034)
- docs: add latest prerelease build info (close #4041) (#4048)
- docs: add AuthGuardian JWT guide (#3958)

## `v1.2.0-beta.2`

- server: Don't update catalog version if using --dryRun (#3970)
- cli: add version flag in update-cli command (#3996)
- cli(migrations-img): add env to skip update prompts (fix #3964) (#3968)
- cli, server: use prerelease tag as channel for console assets cdn (#3975)
- cli: fix flags in actions, migrate and metadata cmd (fix #3982) (#3991)
- cli: preserve action definition in metadata apply (fix… (#3993)
- cli: bug fixes related to actions (#3951)

## `v1.2.0-beta.1`

### Hasura Actions

Actions are a way to extend Hasura’s auto-generated mutations with entirely custom ones which can handle various use cases such as data validation, data enrichment from external sources and any other complex business logic.

A new mutation can be created either by defining its GraphQL SDL or by deriving it from an existing Hasura-generated mutation. The resolver is exposed to Hasura as a webhook which can be called synchronously or asynchronously. This release also includes an ever evolving codegen workflow to make managing the custom resolvers easier.

Read more about actions in the [docs](https://docs.hasura.io/1.0/graphql/manual/actions/index.html).

(#3042) (#3252) (#3859)

### Downgrade command

A new command is added to the server executable for downgrading to earlier releases. Previously, if you ran a newer Hasura version and wanted to go back to an old version on the same database, you had to stop Hasura, run some SQL statements and start Hasura again. With the new `downgrade` command, these SQL statements can be run automatically.

**Example**: Downgrade from `v1.2.0` to `v1.0.0`:

```bash
# stop hasura v1.2.0

# run the following command:
docker run hasura/graphql-engine:v1.2.0 graphql-engine --database-url <db-url> downgrade --to-v1.0.0

# start hasura v1.0.0
```

Read more about this command in the [docs](https://hasura.io/docs/1.0/graphql/manual/deployment/downgrading.html#downgrading-hasura-graphql-engine).

(close #1156) (#3760)

### Expiration of connections authenticated by WebHooks

When using webhooks to authenticate incoming requests to the GraphQL engine server, it is now possible to specify an expiration time; the connection to the server will be automatically closed if it's still running when the expiration delay is expired.

Read more about it in the [docs](https://hasura.io/docs/1.0/graphql/manual/auth/authentication/webhook.html).

### Bug fixes and improvements

- server: check expression in update permissions (close #384) (rfc #3750) (#3804)
- console: show pre-release update notifications with opt out option (#3888)
- console: handle invalid keys in permission builder (close #3848) (#3863)
- docs: add page on data validation to docs (close #4085) (#4260)<|MERGE_RESOLUTION|>--- conflicted
+++ resolved
@@ -69,15 +69,10 @@
 - server: fix importing of allow list query from metadata (fix #4687)
 - server: flush log buffer during shutdown (#4800)
 - server: fix edge case with printing logs on startup failure (fix #4772)
-<<<<<<< HEAD
-- console: fix regression in editing permissions manually (fix #4683) (#4826)
-- console: avoid count queries for large tables (#4692)	
-- console: add read replica support section to pro popup (#4118)	
-=======
 - console: allow entering big int values in the console (close #3667) (#4775)
 - console: avoid count queries for large tables (#4692)
 - console: add read replica support section to pro popup (#4118)
->>>>>>> f14900e7
+- console: fix regression in editing permissions manually (fix #4683) (#4826)
 - console: allow modifying default value for PK (fix #4075) (#4679)
 - console: fix checkbox for forwarding client headers in actions (#4595)
 - console: re-enable foreign tables to be listed as views (fix #4714) (#4742)
