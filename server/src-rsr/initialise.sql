--- conflicted
+++ resolved
@@ -122,26 +122,6 @@
   CHECK (status IN ('created', 'processing', 'completed', 'error'))
 );
 
-<<<<<<< HEAD
-CREATE TABLE hdb_catalog.hdb_custom_types
-(
-  custom_types jsonb NOT NULL
-);
-
-CREATE TABLE hdb_catalog.hdb_cron_triggers
-(
-  name TEXT PRIMARY KEY,
-  webhook_conf JSON NOT NULL,
-  cron_schedule TEXT NOT NULL,
-  payload JSON,
-  retry_conf JSON,
-  header_conf JSON,
-  include_in_metadata BOOLEAN NOT NULL DEFAULT FALSE,
-  comment TEXT
-);
-
-=======
->>>>>>> 39a43525
 CREATE TABLE hdb_catalog.hdb_cron_events
 (
   id TEXT DEFAULT hdb_catalog.gen_hasura_uuid() PRIMARY KEY,
@@ -197,30 +177,6 @@
   response JSON,
   created_at TIMESTAMPTZ DEFAULT NOW(),
 
-<<<<<<< HEAD
-FOREIGN KEY (event_id) REFERENCES hdb_catalog.hdb_scheduled_events (id)
-   ON DELETE CASCADE ON UPDATE CASCADE
-);
-
-CREATE TABLE hdb_catalog.hdb_remote_schema_permission (
-remote_schema_name text,
-role_name text,
-definition jsonb,
-comment text,
-PRIMARY KEY (remote_schema_name, role_name)
-);
-
-CREATE VIEW hdb_catalog.hdb_role AS
-(
-SELECT DISTINCT role_name FROM (
-SELECT role_name FROM hdb_catalog.hdb_permission
-UNION ALL
-SELECT role_name FROM hdb_catalog.hdb_action_permission
-UNION ALL
-SELECT role_name FROM hdb_catalog.hdb_remote_schema_permission
-) q
-=======
   FOREIGN KEY (event_id) REFERENCES hdb_catalog.hdb_scheduled_events (id)
      ON DELETE CASCADE ON UPDATE CASCADE
->>>>>>> 39a43525
 );