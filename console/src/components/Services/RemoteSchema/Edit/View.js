import React from 'react';
import { push } from 'react-router-redux';

import CommonTabLayout from '../../../Common/Layout/CommonTabLayout/CommonTabLayout';
import tabInfo from './tabInfo';

import {
  fetchRemoteSchema,
  RESET,
  getHeaderEvents,
} from '../Add/addRemoteSchemaReducer';

import { VIEW_REMOTE_SCHEMA } from '../Actions';
import ReloadRemoteSchema from '../../Settings/MetadataOptions/ReloadRemoteSchema';

import { ToolTip } from '../../../UIKit/atoms';

import { appPrefix } from '../constants';

import { NotFoundError } from '../../../Error/PageNotFound';

import globals from '../../../../Globals';

const prefixUrl = globals.urlPrefix + appPrefix;

class ViewStitchedSchema extends React.Component {
  componentDidMount() {
    const { remoteSchemaName } = this.props.params;
    if (!remoteSchemaName) {
      this.props.dispatch(push(prefixUrl));
    }
    Promise.all([
      this.props.dispatch(fetchRemoteSchema(remoteSchemaName)),
      this.props.dispatch({ type: VIEW_REMOTE_SCHEMA, data: remoteSchemaName }),
    ]);
  }

  componentWillReceiveProps(nextProps) {
    if (
      nextProps.params.remoteSchemaName !== this.props.params.remoteSchemaName
    ) {
      Promise.all([
        this.props.dispatch(
          fetchRemoteSchema(nextProps.params.remoteSchemaName)
        ),
        this.props.dispatch({
          type: VIEW_REMOTE_SCHEMA,
          data: nextProps.params.remoteSchemaName,
        }),
      ]);
    }
  }

  componentWillUnmount() {
    Promise.all([
      this.props.dispatch({ type: RESET }),
      this.props.dispatch({
        type: getHeaderEvents.UPDATE_HEADERS,
        data: [
          {
            name: '',
            type: 'static',
            value: '',
          },
        ],
      }),
      this.props.dispatch({ type: VIEW_REMOTE_SCHEMA, data: '' }),
    ]);
  }

  render() {
    const currentRemoteSchema = this.props.allRemoteSchemas.find(
      r => r.name === this.props.params.remoteSchemaName
    );

    if (!currentRemoteSchema) {
      // throw a 404 exception
      throw new NotFoundError();
    }

    const styles = require('../RemoteSchema.scss');

    const { remoteSchemaName } = this.props.params;
    const { manualUrl, envName, headers, readOnlyMode } = this.props;

    const filterHeaders = headers.filter(h => !!h.name);

    const breadCrumbs = [
      {
        title: 'Remote schemas',
        url: appPrefix,
      },
      {
        title: 'Manage',
        url: appPrefix + '/' + 'manage',
      },
    ];

    if (remoteSchemaName) {
      breadCrumbs.push({
        title: remoteSchemaName.trim(),
        url:
          appPrefix +
          '/' +
          'manage' +
          '/' +
          remoteSchemaName.trim() +
          '/' +
          'details',
      });
      breadCrumbs.push({
        title: 'details',
        url: '',
      });
    }

    const refreshText =
      'If your remote schema has changed, you need to refresh the GraphQL Engine metadata to query the modified schema';

    if (readOnlyMode) {
      delete tabInfo.modify;
    }

    const showReloadRemoteSchema =
      !readOnlyMode && remoteSchemaName && remoteSchemaName.length > 0 ? (
        <div className={styles.commonBtn + ' ' + styles.detailsRefreshButton}>
          <span>
            <ReloadRemoteSchema
              {...this.props}
              remoteSchemaName={remoteSchemaName}
            />
          </span>
<<<<<<< HEAD
          <ToolTip message={refreshText} />
=======
          <span>
            <OverlayTrigger placement="right" overlay={refresh}>
              <Icon type="questionCircle" size={12} ml="xs" />
            </OverlayTrigger>
          </span>
>>>>>>> 871be809
        </div>
      ) : null;

    return (
      <div
        className={styles.view_stitch_schema_wrapper + ' ' + styles.addWrapper}
      >
        <CommonTabLayout
          appPrefix={appPrefix}
          currentTab="details"
          heading={remoteSchemaName}
          tabsInfo={tabInfo}
          breadCrumbs={breadCrumbs}
          baseUrl={`${appPrefix}/manage/${remoteSchemaName}`}
        />
        <br />
        <div>
          <div className={styles.detailsSection}>
            <table className="table table-striped table-bordered">
              <thead />
              <tbody>
                <tr>
                  <td>GraphQL Server URL</td>
                  <td>{manualUrl || `<${envName}>`}</td>
                </tr>
                {filterHeaders.length > 0 ? (
                  <tr>
                    <td>Headers</td>
                    <td>
                      {filterHeaders &&
                        filterHeaders
                          .filter(k => !!k.name)
                          .map((h, i) => [
                            <tr key={i}>
                              <td>
                                {h.name} :{' '}
                                {h.type === 'static'
                                  ? h.value
                                  : '<' + h.value + '>'}
                              </td>
                            </tr>,
                            i !== filterHeaders.length - 1 ? <hr /> : null,
                          ])}
                    </td>
                  </tr>
                ) : null}
                {/*
                <tr>
                  <td>Webhook</td>
                  <td>in-use/bypassed</td>
                </tr>
                */}
              </tbody>
            </table>
          </div>
          {showReloadRemoteSchema}
        </div>
        <br />
        <br />
      </div>
    );
  }
}

const mapStateToProps = state => {
  return {
    ...state.remoteSchemas.addData,
    ...state.remoteSchemas.headerData,
    allRemoteSchemas: state.remoteSchemas.listData.remoteSchemas,
    dataHeaders: { ...state.tables.dataHeaders },
    readOnlyMode: state.main.readOnlyMode,
  };
};

export default connect => connect(mapStateToProps)(ViewStitchedSchema);<|MERGE_RESOLUTION|>--- conflicted
+++ resolved
@@ -130,15 +130,7 @@
               remoteSchemaName={remoteSchemaName}
             />
           </span>
-<<<<<<< HEAD
-          <ToolTip message={refreshText} />
-=======
-          <span>
-            <OverlayTrigger placement="right" overlay={refresh}>
-              <Icon type="questionCircle" size={12} ml="xs" />
-            </OverlayTrigger>
-          </span>
->>>>>>> 871be809
+          <ToolTip message={refreshText} ml="xs" />
         </div>
       ) : null;
 
