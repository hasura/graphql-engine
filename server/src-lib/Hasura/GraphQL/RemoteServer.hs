module Hasura.GraphQL.RemoteServer where

import           Control.Exception                      (try)
import           Control.Lens                           ((^.))
import           Data.Aeson                             ((.:), (.:?))
import           Data.Foldable                          (foldlM)
import           Data.Text.Conversions
import           Hasura.HTTP
import           Hasura.Prelude

<<<<<<< HEAD
import qualified Data.Aeson                             as J
import qualified Data.ByteString.Lazy                   as BL
import qualified Data.CaseInsensitive                   as CI
import qualified Data.HashMap.Strict                    as Map
import qualified Data.Text                              as T
import qualified Language.GraphQL.Draft.Parser          as G
import qualified Language.GraphQL.Draft.Syntax          as G
import qualified Language.Haskell.TH.Syntax             as TH
import qualified Network.HTTP.Client                    as HTTP
import qualified Network.HTTP.Types                     as N
import qualified Network.Wreq                           as Wreq

import           Hasura.GraphQL.Transport.HTTP.Protocol
import           Hasura.RQL.DDL.Headers                 (makeHeadersFromConf)
=======
import qualified Data.Aeson                    as J
import qualified Data.ByteString.Lazy          as BL
import qualified Data.HashMap.Strict           as Map
import qualified Data.Text                     as T
import qualified Language.GraphQL.Draft.Parser as G
import qualified Language.GraphQL.Draft.Syntax as G
import qualified Network.HTTP.Client           as HTTP
import qualified Network.Wreq                  as Wreq

import           Hasura.GraphQL.Schema.Merge
import           Hasura.RQL.DDL.Headers        (makeHeadersFromConf)
>>>>>>> 38529b39
import           Hasura.RQL.Types
import           Hasura.Server.Utils
import           Hasura.Server.Version                  (HasVersion)

import qualified Hasura.GraphQL.Context                 as GC
import qualified Hasura.GraphQL.Schema                  as GS
import qualified Hasura.GraphQL.Validate.Types          as VT

introspectionQuery :: GQLReqParsed
introspectionQuery =
  $(do
       let fp = "src-rsr/introspection.json"
       TH.qAddDependentFile fp
       eitherResult <- TH.runIO $ J.eitherDecodeFileStrict fp
       case eitherResult of
         Left e                  -> fail e
         Right (r::GQLReqParsed) -> TH.lift r
   )

fetchRemoteSchema
  :: (HasVersion, MonadIO m, MonadError QErr m)
  => HTTP.Manager -> RemoteSchemaInfo -> m GC.RemoteGCtx
fetchRemoteSchema manager def@(RemoteSchemaInfo name url headerConf _ timeout) = do
  headers <- makeHeadersFromConf headerConf
  let hdrsWithDefaults = addDefaultHeaders headers

  initReqE <- liftIO $ try $ HTTP.parseRequest (show url)
  initReq <- either throwHttpErr pure initReqE
  let req = initReq
           { HTTP.method = "POST"
           , HTTP.requestHeaders = hdrsWithDefaults
           , HTTP.requestBody = HTTP.RequestBodyLBS $ J.encode introspectionQuery
           , HTTP.responseTimeout = HTTP.responseTimeoutMicro (timeout * 1000000)
           }
  res  <- liftIO $ try $ HTTP.httpLbs req manager
  resp <- either throwHttpErr return res

  let respData = resp ^. Wreq.responseBody
      statusCode = resp ^. Wreq.responseStatus . Wreq.statusCode
  when (statusCode /= 200) $ throwNon200 statusCode respData

  introspectRes :: (FromIntrospection IntrospectionResult) <-
    either (remoteSchemaErr . T.pack) return $ J.eitherDecode respData
  let (sDoc, qRootN, mRootN, sRootN) =
        fromIntrospection introspectRes
  typMap <- either remoteSchemaErr return $ VT.fromSchemaDoc sDoc $
     VT.TLRemoteType name def
  let mQrTyp = Map.lookup qRootN typMap
      mMrTyp = (`Map.lookup` typMap) =<< mRootN
      mSrTyp = (`Map.lookup` typMap) =<< sRootN
  qrTyp <- liftMaybe noQueryRoot mQrTyp
  let mRmQR = VT.getObjTyM qrTyp
      mRmMR = VT.getObjTyM =<< mMrTyp
      mRmSR = VT.getObjTyM =<< mSrTyp
  rmQR <- liftMaybe (err400 Unexpected "query root has to be an object type") mRmQR
  return $ GC.RemoteGCtx typMap rmQR mRmMR mRmSR

  where
    noQueryRoot = err400 Unexpected "query root not found in remote schema"
    remoteSchemaErr :: (MonadError QErr m) => T.Text -> m a
    remoteSchemaErr = throw400 RemoteSchemaError

    throwHttpErr :: (MonadError QErr m) => HTTP.HttpException -> m a
    throwHttpErr = throwWithInternal httpExceptMsg . httpExceptToJSON

    throwNon200 st = throwWithInternal (non200Msg st) . decodeNon200Resp

    throwWithInternal msg v =
      let err = err400 RemoteSchemaError $ T.pack msg
      in throwError err{qeInternal = Just $ J.toJSON v}

    httpExceptMsg =
      "HTTP exception occurred while sending the request to " <> show url

    non200Msg st = "introspection query to " <> show url
                   <> " has responded with " <> show st <> " status code"

    decodeNon200Resp bs = case J.eitherDecode bs of
      Right a -> J.object ["response" J..= (a :: J.Value)]
      Left _  -> J.object ["raw_body" J..= bsToTxt (BL.toStrict bs)]

mergeSchemas
  :: (MonadError QErr m)
  => RemoteSchemaMap
  -> GS.GCtxMap
  -- the merged GCtxMap and the default GCtx without roles
  -> m (GS.GCtxMap, GS.GCtx)
mergeSchemas rmSchemaMap gCtxMap = do
  def <- mkDefaultRemoteGCtx remoteSchemas
  merged <- mergeRemoteSchema gCtxMap def
  return (merged, def)
  where
    remoteSchemas = map rscGCtx $ Map.elems rmSchemaMap

mkDefaultRemoteGCtx
  :: (MonadError QErr m)
  => [GC.GCtx] -> m GS.GCtx
mkDefaultRemoteGCtx =
  foldlM mergeGCtx GC.emptyGCtx

-- merge a remote schema `gCtx` into current `gCtxMap`
mergeRemoteSchema
  :: (MonadError QErr m)
  => GS.GCtxMap
  -> GS.GCtx
  -> m GS.GCtxMap
mergeRemoteSchema ctxMap mergedRemoteGCtx =
  flip Map.traverseWithKey ctxMap $ \_ schemaCtx ->
    for schemaCtx $ \gCtx -> mergeGCtx gCtx mergedRemoteGCtx

<<<<<<< HEAD
mergeQueryRoot :: GS.GCtx -> GS.GCtx -> VT.ObjTyInfo
mergeQueryRoot a b = GS._gQueryRoot a <> GS._gQueryRoot b

mergeMutRoot :: GS.GCtx -> GS.GCtx -> Maybe VT.ObjTyInfo
mergeMutRoot a b = GS._gMutRoot a <> GS._gMutRoot b

mergeSubRoot :: GS.GCtx -> GS.GCtx -> Maybe VT.ObjTyInfo
mergeSubRoot a b = GS._gSubRoot a <> GS._gSubRoot b

mergeTyMaps
  :: VT.TypeMap
  -> VT.TypeMap
  -> VT.ObjTyInfo
  -> Maybe VT.ObjTyInfo
  -> VT.TypeMap
mergeTyMaps hTyMap rmTyMap newQR newMR =
  let newTyMap  = hTyMap <> rmTyMap
      newTyMap' =
        Map.insert (G.NamedType "query_root") (VT.TIObj newQR) newTyMap
  in maybe newTyMap' (\mr -> Map.insert
                              (G.NamedType "mutation_root")
                              (VT.TIObj mr) newTyMap') newMR


-- parsing the introspection query result

=======
convRemoteGCtx :: GC.RemoteGCtx -> GS.GCtx
convRemoteGCtx rmGCtx =
  GC.emptyGCtx { GS._gTypes     = GC._rgTypes rmGCtx
               , GS._gQueryRoot = GC._rgQueryRoot rmGCtx
               , GS._gMutRoot   = GC._rgMutationRoot rmGCtx
               , GS._gSubRoot   = GC._rgSubscriptionRoot rmGCtx
               }

-- | Parsing the introspection query result
>>>>>>> 38529b39
newtype FromIntrospection a
  = FromIntrospection { fromIntrospection :: a }
  deriving (Show, Eq, Generic)

pErr :: (Monad m) => Text -> m a
pErr = fail . T.unpack

kindErr :: (Monad m) => Text -> Text -> m a
kindErr gKind eKind = pErr $ "Invalid `kind: " <> gKind <> "` in " <> eKind

instance J.FromJSON (FromIntrospection G.Description) where
  parseJSON = fmap (FromIntrospection . G.Description) . J.parseJSON

instance J.FromJSON (FromIntrospection G.ScalarTypeDefinition) where
  parseJSON = J.withObject "ScalarTypeDefinition" $ \o -> do
    kind <- o .: "kind"
    name <- o .:  "name"
    desc <- o .:? "description"
    when (kind /= "SCALAR") $ kindErr kind "scalar"
    let desc' = fmap fromIntrospection desc
        r = G.ScalarTypeDefinition desc' name []
    return $ FromIntrospection r

instance J.FromJSON (FromIntrospection G.ObjectTypeDefinition) where
  parseJSON = J.withObject "ObjectTypeDefinition" $ \o -> do
    kind       <- o .: "kind"
    name       <- o .:  "name"
    desc       <- o .:? "description"
    fields     <- o .:? "fields"
    interfaces <- o .:? "interfaces"
    when (kind /= "OBJECT") $ kindErr kind "object"
    let implIfaces = map (G.NamedType . G._itdName) $
                     maybe [] (fmap fromIntrospection) interfaces
        flds = maybe [] (fmap fromIntrospection) fields
        desc' = fmap fromIntrospection desc
        r = G.ObjectTypeDefinition desc' name implIfaces [] flds
    return $ FromIntrospection r

instance J.FromJSON (FromIntrospection G.FieldDefinition) where
  parseJSON = J.withObject "FieldDefinition" $ \o -> do
    name  <- o .:  "name"
    desc  <- o .:? "description"
    args  <- o .: "args"
    _type <- o .: "type"
    let desc' = fmap fromIntrospection desc
        r = G.FieldDefinition desc' name (fmap fromIntrospection args)
            (fromIntrospection _type) []
    return $ FromIntrospection r

instance J.FromJSON (FromIntrospection G.GType) where
  parseJSON = J.withObject "GType" $ \o -> do
    kind  <- o .: "kind"
    mName <- o .:? "name"
    mType <- o .:? "ofType"
    r <- case (kind, mName, mType) of
      ("NON_NULL", _, Just typ) -> return $ mkNotNull (fromIntrospection typ)
      ("NON_NULL", _, Nothing)  -> pErr "NON_NULL should have `ofType`"
      ("LIST", _, Just typ)     ->
        return $ G.TypeList (G.Nullability True)
                 (G.ListType $ fromIntrospection typ)
      ("LIST", _, Nothing)      -> pErr "LIST should have `ofType`"
      (_, Just name, _)         -> return $ G.TypeNamed (G.Nullability True) name
      _                         -> pErr $ "kind: " <> kind <> " should have name"
    return $ FromIntrospection r

    where
      mkNotNull typ = case typ of
        G.TypeList _ ty -> G.TypeList (G.Nullability False) ty
        G.TypeNamed _ n -> G.TypeNamed (G.Nullability False) n


instance J.FromJSON (FromIntrospection G.InputValueDefinition) where
  parseJSON = J.withObject "InputValueDefinition" $ \o -> do
    name  <- o .:  "name"
    desc  <- o .:? "description"
    _type <- o .: "type"
    defVal <- o .:? "defaultValue"
    let desc' = fmap fromIntrospection desc
    let defVal' = fmap fromIntrospection defVal
        r = G.InputValueDefinition desc' name (fromIntrospection _type) defVal'
    return $ FromIntrospection r

instance J.FromJSON (FromIntrospection G.ValueConst) where
   parseJSON = J.withText "defaultValue" $ \t -> fmap FromIntrospection
     $ either (fail . T.unpack) return $ G.parseValueConst t

instance J.FromJSON (FromIntrospection G.InterfaceTypeDefinition) where
  parseJSON = J.withObject "InterfaceTypeDefinition" $ \o -> do
    kind  <- o .: "kind"
    name  <- o .:  "name"
    desc  <- o .:? "description"
    fields <- o .:? "fields"
    let flds = maybe [] (fmap fromIntrospection) fields
        desc' = fmap fromIntrospection desc
    when (kind /= "INTERFACE") $ kindErr kind "interface"
    let r = G.InterfaceTypeDefinition desc' name [] flds
    return $ FromIntrospection r

instance J.FromJSON (FromIntrospection G.UnionTypeDefinition) where
  parseJSON = J.withObject "UnionTypeDefinition" $ \o -> do
    kind  <- o .: "kind"
    name  <- o .:  "name"
    desc  <- o .:? "description"
    possibleTypes <- o .: "possibleTypes"
    let memberTys = map (G.NamedType . G._otdName) $
                    fmap fromIntrospection possibleTypes
        desc' = fmap fromIntrospection desc
    when (kind /= "UNION") $ kindErr kind "union"
    let r = G.UnionTypeDefinition desc' name [] memberTys
    return $ FromIntrospection r

instance J.FromJSON (FromIntrospection G.EnumTypeDefinition) where
  parseJSON = J.withObject "EnumTypeDefinition" $ \o -> do
    kind  <- o .: "kind"
    name  <- o .:  "name"
    desc  <- o .:? "description"
    vals  <- o .: "enumValues"
    when (kind /= "ENUM") $ kindErr kind "enum"
    let desc' = fmap fromIntrospection desc
    let r = G.EnumTypeDefinition desc' name [] (fmap fromIntrospection vals)
    return $ FromIntrospection r

instance J.FromJSON (FromIntrospection G.EnumValueDefinition) where
  parseJSON = J.withObject "EnumValueDefinition" $ \o -> do
    name  <- o .:  "name"
    desc  <- o .:? "description"
    let desc' = fmap fromIntrospection desc
    let r = G.EnumValueDefinition desc' name []
    return $ FromIntrospection r

instance J.FromJSON (FromIntrospection G.InputObjectTypeDefinition) where
  parseJSON = J.withObject "InputObjectTypeDefinition" $ \o -> do
    kind  <- o .: "kind"
    name  <- o .:  "name"
    desc  <- o .:? "description"
    mInputFields <- o .:? "inputFields"
    let inputFields = maybe [] (fmap fromIntrospection) mInputFields
    let desc' = fmap fromIntrospection desc
    when (kind /= "INPUT_OBJECT") $ kindErr kind "input_object"
    let r = G.InputObjectTypeDefinition desc' name [] inputFields
    return $ FromIntrospection r

instance J.FromJSON (FromIntrospection G.TypeDefinition) where
  parseJSON = J.withObject "TypeDefinition" $ \o -> do
    kind :: Text <- o .: "kind"
    r <- case kind of
      "SCALAR" ->
        G.TypeDefinitionScalar . fromIntrospection <$> J.parseJSON (J.Object o)
      "OBJECT" ->
        G.TypeDefinitionObject . fromIntrospection <$> J.parseJSON (J.Object o)
      "INTERFACE" ->
        G.TypeDefinitionInterface . fromIntrospection <$> J.parseJSON (J.Object o)
      "UNION" ->
        G.TypeDefinitionUnion . fromIntrospection <$> J.parseJSON (J.Object o)
      "ENUM" ->
        G.TypeDefinitionEnum . fromIntrospection <$> J.parseJSON (J.Object o)
      "INPUT_OBJECT" ->
        G.TypeDefinitionInputObject . fromIntrospection <$> J.parseJSON (J.Object o)
      _ -> pErr $ "unknown kind: " <> kind
    return $ FromIntrospection r

type IntrospectionResult = ( G.SchemaDocument
                           , G.NamedType
                           , Maybe G.NamedType
                           , Maybe G.NamedType
                           )

instance J.FromJSON (FromIntrospection IntrospectionResult) where
  parseJSON = J.withObject "SchemaDocument" $ \o -> do
    _data <- o .: "data"
    schema <- _data .: "__schema"
    -- the list of types
    types <- schema .: "types"
    -- query root
    queryType <- schema .: "queryType"
    queryRoot <- queryType .: "name"
    -- mutation root
    mMutationType <- schema .:? "mutationType"
    mutationRoot <- case mMutationType of
      Nothing      -> return Nothing
      Just mutType -> do
        mutRoot <- mutType .: "name"
        return $ Just mutRoot
    -- subscription root
    mSubsType <- schema .:? "subscriptionType"
    subsRoot <- case mSubsType of
      Nothing      -> return Nothing
      Just subsType -> do
        subRoot <- subsType .: "name"
        return $ Just subRoot
    let r = ( G.SchemaDocument (fmap fromIntrospection types)
            , queryRoot
            , mutationRoot
            , subsRoot
            )
    return $ FromIntrospection r


getNamedTyp :: G.TypeDefinition -> G.Name
getNamedTyp ty = case ty of
  G.TypeDefinitionScalar t      -> G._stdName t
  G.TypeDefinitionObject t      -> G._otdName t
  G.TypeDefinitionInterface t   -> G._itdName t
  G.TypeDefinitionUnion t       -> G._utdName t
  G.TypeDefinitionEnum t        -> G._etdName t
  G.TypeDefinitionInputObject t -> G._iotdName t

execRemoteGQ'
  :: ( HasVersion
     , MonadIO m
     , MonadError QErr m
     )
  => HTTP.Manager
  -> UserInfo
  -> [N.Header]
  -> GQLReqUnparsed
  -> RemoteSchemaInfo
  -> G.OperationType
  -> m (DiffTime, [N.Header], BL.ByteString)
execRemoteGQ' manager userInfo reqHdrs q rsi opType = do
  when (opType == G.OperationTypeSubscription) $
    throw400 NotSupported "subscription to remote server is not supported"
  confHdrs <- makeHeadersFromConf hdrConf
  let clientHdrs = bool [] (mkClientHeadersForward reqHdrs) fwdClientHdrs
      -- filter out duplicate headers
      -- priority: conf headers > resolved userinfo vars > client headers
      hdrMaps    = [ Map.fromList confHdrs
                   , Map.fromList userInfoToHdrs
                   , Map.fromList clientHdrs
                   ]
      headers  = Map.toList $ foldr Map.union Map.empty hdrMaps
      finalHeaders = addDefaultHeaders headers
  initReqE <- liftIO $ try $ HTTP.parseRequest (show url)
  initReq <- either httpThrow pure initReqE
  let req = initReq
           { HTTP.method = "POST"
           , HTTP.requestHeaders = finalHeaders
           , HTTP.requestBody = HTTP.RequestBodyLBS (J.encode q)
           , HTTP.responseTimeout = HTTP.responseTimeoutMicro (timeout * 1000000)
           }

  (time, res)  <- withElapsedTime $ liftIO $ try $ HTTP.httpLbs req manager
  resp <- either httpThrow return res
  pure (time, mkSetCookieHeaders resp, resp ^. Wreq.responseBody)
  where
    RemoteSchemaInfo _ url hdrConf fwdClientHdrs timeout = rsi
    httpThrow :: (MonadError QErr m) => HTTP.HttpException -> m a
    httpThrow = \case
      HTTP.HttpExceptionRequest _req content -> throw500 $ T.pack . show $ content
      HTTP.InvalidUrlException _url reason -> throw500 $ T.pack . show $ reason

    userInfoToHdrs = userInfoToList userInfo
      & map (CI.mk . unUTF8 . fromText *** unUTF8 . fromText)<|MERGE_RESOLUTION|>--- conflicted
+++ resolved
@@ -4,14 +4,11 @@
 import           Control.Lens                           ((^.))
 import           Data.Aeson                             ((.:), (.:?))
 import           Data.Foldable                          (foldlM)
-import           Data.Text.Conversions
 import           Hasura.HTTP
 import           Hasura.Prelude
 
-<<<<<<< HEAD
 import qualified Data.Aeson                             as J
 import qualified Data.ByteString.Lazy                   as BL
-import qualified Data.CaseInsensitive                   as CI
 import qualified Data.HashMap.Strict                    as Map
 import qualified Data.Text                              as T
 import qualified Language.GraphQL.Draft.Parser          as G
@@ -21,24 +18,13 @@
 import qualified Network.HTTP.Types                     as N
 import qualified Network.Wreq                           as Wreq
 
+import           Hasura.GraphQL.Schema.Merge
 import           Hasura.GraphQL.Transport.HTTP.Protocol
 import           Hasura.RQL.DDL.Headers                 (makeHeadersFromConf)
-=======
-import qualified Data.Aeson                    as J
-import qualified Data.ByteString.Lazy          as BL
-import qualified Data.HashMap.Strict           as Map
-import qualified Data.Text                     as T
-import qualified Language.GraphQL.Draft.Parser as G
-import qualified Language.GraphQL.Draft.Syntax as G
-import qualified Network.HTTP.Client           as HTTP
-import qualified Network.Wreq                  as Wreq
-
-import           Hasura.GraphQL.Schema.Merge
-import           Hasura.RQL.DDL.Headers        (makeHeadersFromConf)
->>>>>>> 38529b39
 import           Hasura.RQL.Types
 import           Hasura.Server.Utils
 import           Hasura.Server.Version                  (HasVersion)
+import           Hasura.Session
 
 import qualified Hasura.GraphQL.Context                 as GC
 import qualified Hasura.GraphQL.Schema                  as GS
@@ -146,44 +132,7 @@
   flip Map.traverseWithKey ctxMap $ \_ schemaCtx ->
     for schemaCtx $ \gCtx -> mergeGCtx gCtx mergedRemoteGCtx
 
-<<<<<<< HEAD
-mergeQueryRoot :: GS.GCtx -> GS.GCtx -> VT.ObjTyInfo
-mergeQueryRoot a b = GS._gQueryRoot a <> GS._gQueryRoot b
-
-mergeMutRoot :: GS.GCtx -> GS.GCtx -> Maybe VT.ObjTyInfo
-mergeMutRoot a b = GS._gMutRoot a <> GS._gMutRoot b
-
-mergeSubRoot :: GS.GCtx -> GS.GCtx -> Maybe VT.ObjTyInfo
-mergeSubRoot a b = GS._gSubRoot a <> GS._gSubRoot b
-
-mergeTyMaps
-  :: VT.TypeMap
-  -> VT.TypeMap
-  -> VT.ObjTyInfo
-  -> Maybe VT.ObjTyInfo
-  -> VT.TypeMap
-mergeTyMaps hTyMap rmTyMap newQR newMR =
-  let newTyMap  = hTyMap <> rmTyMap
-      newTyMap' =
-        Map.insert (G.NamedType "query_root") (VT.TIObj newQR) newTyMap
-  in maybe newTyMap' (\mr -> Map.insert
-                              (G.NamedType "mutation_root")
-                              (VT.TIObj mr) newTyMap') newMR
-
-
--- parsing the introspection query result
-
-=======
-convRemoteGCtx :: GC.RemoteGCtx -> GS.GCtx
-convRemoteGCtx rmGCtx =
-  GC.emptyGCtx { GS._gTypes     = GC._rgTypes rmGCtx
-               , GS._gQueryRoot = GC._rgQueryRoot rmGCtx
-               , GS._gMutRoot   = GC._rgMutationRoot rmGCtx
-               , GS._gSubRoot   = GC._rgSubscriptionRoot rmGCtx
-               }
-
 -- | Parsing the introspection query result
->>>>>>> 38529b39
 newtype FromIntrospection a
   = FromIntrospection { fromIntrospection :: a }
   deriving (Show, Eq, Generic)
@@ -435,5 +384,4 @@
       HTTP.HttpExceptionRequest _req content -> throw500 $ T.pack . show $ content
       HTTP.InvalidUrlException _url reason -> throw500 $ T.pack . show $ reason
 
-    userInfoToHdrs = userInfoToList userInfo
-      & map (CI.mk . unUTF8 . fromText *** unUTF8 . fromText)+    userInfoToHdrs = sessionVariablesToHeaders $ _uiSession userInfo