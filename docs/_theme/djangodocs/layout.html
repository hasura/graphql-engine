--- conflicted
+++ resolved
@@ -4,19 +4,13 @@
   {% set is_landing_page = true %}
 {%- endif %}
 
-<<<<<<< HEAD
 {%- if 'graphql/manual' in pagename %}
   {% set is_core = true %}
 {%- elif 'cloud' in pagename %}
   {% set is_cloud = true %} 
 {%- endif %}
 
-{% set css_files = css_files + ['_static/djangosite.css', '_static/hasura-custom.css'] %}
-
-{% set script_files = script_files + ['_static/utils.js'] %}
-=======
 {% set css_files = css_files + ['_static/graphiql/graphiql.css', '_static/styles/main.css'] %}
->>>>>>> 34288e1e
 
 {%- if is_landing_page %}
   {% set css_files = css_files + ['_static/styles/landing.css'] %}
