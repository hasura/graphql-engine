--- conflicted
+++ resolved
@@ -2,11 +2,6 @@
 
 ## Next release
 
-<<<<<<< HEAD
-### Docs
-
-- Map Postgres operators to corresponding Hasura operators in docs and link to PG documentation (#4502) (close #4056)
-=======
 ### console: allow setting post-update check in update permissions
 
 Along with the check for filtering rows that can be updated, you can now set a post-update permission check that needs to be satisfied by the updated rows after the update is made.
@@ -14,7 +9,13 @@
 <add-screenshot>
 
 (close #4142) (#4313)
->>>>>>> 447aac36
+
+### docs: map Postgres operators to corresponding Hasura operators 
+
+Map Postgres operators to corresponding Hasura operators at various places in docs and link to PG documentation for reference.
+For example, see [here](https://hasura.io/docs/1.0/graphql/manual/api-reference/schema-metadata-api/syntax-defs.html#operator).
+
+(#4502) (close #4056)
 
 ### Bug fixes and improvements
 
