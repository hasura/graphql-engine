module Hasura.RQL.DML.Delete
  ( validateDeleteQWith
  , validateDeleteQ
  , DeleteQueryP1(..)
  , deleteQueryToTx
  , getDeleteDeps
  , runDelete
  ) where

import           Data.Aeson
import           Instances.TH.Lift        ()

import qualified Data.Sequence            as DS

import           Hasura.EncJSON
import           Hasura.Prelude
import           Hasura.RQL.DML.Internal
import           Hasura.RQL.DML.Mutation
import           Hasura.RQL.DML.Returning
import           Hasura.RQL.GBoolExp
import           Hasura.RQL.Types
import           Hasura.SQL.Types

import qualified Database.PG.Query        as Q
import qualified Hasura.SQL.DML           as S

data DeleteQueryP1
  = DeleteQueryP1
  { dqp1Table   :: !QualifiedTable
  , dqp1Where   :: !(AnnBoolExpSQL, AnnBoolExpSQL)
  , dqp1MutFlds :: !MutFlds
  , dqp1AllCols :: ![PGColInfo]
  } deriving (Show, Eq)

mkDeleteCTE
  :: DeleteQueryP1 -> S.CTE
mkDeleteCTE (DeleteQueryP1 tn (fltr, wc) _ _) =
  S.CTEDelete delete
  where
    delete = S.SQLDelete tn Nothing tableFltr $ Just S.returningStar
    tableFltr = Just $ S.WhereFrag $
                toSQLBoolExp (S.QualTable tn) $ andAnnBoolExps fltr wc

getDeleteDeps
  :: DeleteQueryP1 -> [SchemaDependency]
getDeleteDeps (DeleteQueryP1 tn (_, wc) mutFlds allCols) =
  mkParentDep tn : allColDeps <> whereDeps <> retDeps
  where
    whereDeps = getBoolExpDeps tn wc
    allColDeps = map (mkColDep "on_type" tn . pgiName) allCols
    retDeps   = map (mkColDep "untyped" tn . fst) $
                pgColsFromMutFlds mutFlds

validateDeleteQWith
  :: (UserInfoM m, QErrM m, CacheRM m)
  => (PGColType -> Value -> m S.SQLExp)
  -> DeleteQuery
  -> m DeleteQueryP1
validateDeleteQWith prepValBuilder (DeleteQuery tableName rqlBE mRetCols) = do
  tableInfo <- askTabInfo tableName

  -- If table is view then check if it deletable
  mutableView tableName viIsDeletable
    (tiViewInfo tableInfo) "deletable"

  -- Check if the role has delete permissions
  delPerm <- askDelPermInfo tableInfo

  -- Check if all dependent headers are present
  validateHeaders $ dpiRequiredHeaders delPerm

  -- Check if select is allowed
  selPerm <- modifyErr (<> selNecessaryMsg) $
             askSelPermInfo tableInfo

  let fieldInfoMap = tiFieldInfoMap tableInfo
      allCols = getCols fieldInfoMap

  -- convert the returning cols into sql returing exp
  mAnnRetCols <- forM mRetCols $ \retCols ->
    withPathK "returning" $ checkRetCols fieldInfoMap selPerm retCols

  -- convert the where clause
  annSQLBoolExp <- withPathK "where" $
    convBoolExp' fieldInfoMap selPerm rqlBE prepValBuilder

  return $ DeleteQueryP1 tableName
    (dpiFilter delPerm, annSQLBoolExp)
    (mkDefaultMutFlds mAnnRetCols) allCols

  where
    selNecessaryMsg =
      "; \"delete\" is only allowed if the role "
      <> "has \"select\" permission as \"where\" can't be used "
      <> "without \"select\" permission on the table"

validateDeleteQ
  :: (QErrM m, UserInfoM m, CacheRM m, HasServeOptsCtx m)
  => DeleteQuery -> m (DeleteQueryP1, DS.Seq Q.PrepArg)
validateDeleteQ =
  liftDMLP1 . validateDeleteQWith binRHSBuilder

deleteQueryToTx :: Bool -> (DeleteQueryP1, DS.Seq Q.PrepArg) -> Q.TxE QErr EncJSON
deleteQueryToTx strfyNum (u, p) =
  runMutation $ Mutation (dqp1Table u) (deleteCTE, p)
                (dqp1MutFlds u) (dqp1AllCols u) strfyNum
  where
    deleteCTE = mkDeleteCTE u

runDelete
<<<<<<< HEAD
  :: (QErrM m, UserInfoM m, CacheRM m, MonadTx m, HasServeOptsCtx m)
  => DeleteQuery -> m RespBody
=======
  :: (QErrM m, UserInfoM m, CacheRM m, MonadTx m, HasSQLGenCtx m)
  => DeleteQuery -> m EncJSON
>>>>>>> b8700cce
runDelete q = do
  strfyNum <- socStringifyNum <$> askServeOptsCtx
  validateDeleteQ q >>= liftTx . deleteQueryToTx strfyNum<|MERGE_RESOLUTION|>--- conflicted
+++ resolved
@@ -108,13 +108,8 @@
     deleteCTE = mkDeleteCTE u
 
 runDelete
-<<<<<<< HEAD
   :: (QErrM m, UserInfoM m, CacheRM m, MonadTx m, HasServeOptsCtx m)
-  => DeleteQuery -> m RespBody
-=======
-  :: (QErrM m, UserInfoM m, CacheRM m, MonadTx m, HasSQLGenCtx m)
   => DeleteQuery -> m EncJSON
->>>>>>> b8700cce
 runDelete q = do
   strfyNum <- socStringifyNum <$> askServeOptsCtx
   validateDeleteQ q >>= liftTx . deleteQueryToTx strfyNum