import React, { useState } from 'react';
import AceEditor from 'react-ace';

import 'brace/mode/html';
import 'brace/mode/markdown';
import 'brace/theme/github';
import 'brace/theme/chrome';

import styles from './CustomInput.scss';

import { Icon } from '../../UIKit/atoms';

// editorType is what sort of editor. All are ACE Editor
// modes except 0, which is text input

// ACE editor  mode names
const EDITORTYPES = [
  'normal', // must be first
  'text',
  'markdown',
  'html',
];

// human readable editor names
// const EDITORTYPENAMES = [
//   'single line input',
//   'multi-line text input',
//   'markdown',
//   'html',
// ];

// short human readable editor names
// for the visible label
// const SHORT_EDITOR_TYPE_NAMES = ['', 'multi-line', 'markdown', 'html'];

const NORMAL_KEY = 0;
const MULTILINE_KEY = 1;

const createInitialState = data => {
  const initialState = {
    editorType: NORMAL_KEY,
    data: data,
  };
  return initialState;
};

const TextInput = props => {
  const { standardProps, placeholderProp } = props;
  const { defaultValue, onChange } = standardProps;
  const allProps = { ...standardProps };
  delete allProps.defaultValue;
  const [state, updateState] = useState(createInitialState(defaultValue));
  const { editorType, data } = state;

  const updateData = (newData, currentState) => {
    return {
      ...currentState,
      data: newData,
    };
  };

  const cycleEditorType = currentState => {
    // const nextEditorType = (currentState.editorType + 1) % EDITORTYPES.length;
    const nextEditorType =
      currentState.editorType === NORMAL_KEY ? MULTILINE_KEY : NORMAL_KEY;

    return {
      ...currentState,
      editorType: nextEditorType,
    };
  };

  const handleKeyUpEvent = e => {
    if ((e.ctrlKey || event.metaKey) && e.which === 32) {
      updateState(cycleEditorType);
    }
  };

  const handleEditorExec = () => {
    updateState(cycleEditorType);
  };

  const handleInputChangeAndPropagate = e => {
    const val = e.target.value;
    updateState(currentState => updateData(val, currentState));
    if (onChange) {
      onChange(e);
    }
  };

  const handleTextAreaChangeAndPropagate = (value, e) => {
    const val = value;
    updateState(currentState => updateData(val, currentState));
    if (onChange) {
      onChange(e, value);
    }
  };

  const getAceEditor = curmode => {
    return (
      <AceEditor
        key="ace_text_editor"
        {...allProps}
        mode={curmode}
        theme="chrome"
        name="texttoggler"
        minLines={10}
        maxLines={100}
        width="100%"
        value={data}
        showPrintMargin={false}
        onChange={handleTextAreaChangeAndPropagate}
        showGutter={false}
        focus
        commands={[
          {
            name: 'toggleEditor',
            bindKey: {
              win: 'Ctrl-Space',
              mac: 'Command-Space',
            },
            exec: handleEditorExec,
          },
        ]}
      />
    );
  };

  const getNormalEditor = () => {
    return (
      <input
        key="input_text_editor"
        {...allProps}
        placeholder={placeholderProp}
        value={data}
        onChange={handleInputChangeAndPropagate}
        onKeyUp={handleKeyUpEvent}
        className={allProps.className + ' ' + styles.normalInput}
      />
    );
  };

  const editor =
    editorType === NORMAL_KEY
      ? getNormalEditor()
      : getAceEditor(EDITORTYPES[editorType]);

  // const cycleIcon = (
  //   <span
  //     onClick={() => updateState(cycleEditorType)}
  //     title={
  //       'Change to ' +
  //       EDITORTYPENAMES[(editorType + 1) % EDITORTYPES.length] +
  //       ' (Ctrl + Space)'
  //     }
  //   >
  //     <span className={styles.modeType}>
  //       {SHORT_EDITOR_TYPE_NAMES[editorType]}
  //     </span>
  //     <Icon
  //       key="icon_text_editor"
  //       type={(editorType === NORMAL_KEY ? 'expand' : 'right')}
  //       className={styles.modeToggleButton}
  //     />
  //   </span>
  // );

  const cycleIcon = (
    <Icon
      key="icon_text_editor"
      type={editorType === MULTILINE_KEY ? 'compress' : 'expand'}
      onClick={() => updateState(cycleEditorType)}
      title={
        (editorType === MULTILINE_KEY ? 'Collapse' : 'Expand') +
        ' (Ctrl + Space)'
      }
      className={styles.modeToggleButton}
<<<<<<< HEAD
=======
      size={12}
>>>>>>> 420dc846
    />
  );

  return (
    <span className="text_input_editor">
      <label>{editor}</label>
      {cycleIcon}
    </span>
  );
};

export default TextInput;<|MERGE_RESOLUTION|>--- conflicted
+++ resolved
@@ -175,10 +175,7 @@
         ' (Ctrl + Space)'
       }
       className={styles.modeToggleButton}
-<<<<<<< HEAD
-=======
       size={12}
->>>>>>> 420dc846
     />
   );
 
