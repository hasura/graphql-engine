module Hasura.GraphQL.Execute.Query
  ( convertQuerySelSet
  -- , queryOpFromPlan
  -- , ReusableQueryPlan
  , PreparedSql(..)
  , traverseQueryRootField -- for live query planning
  , parseGraphQLQuery

  , MonadQueryInstrumentation(..)
  , ExtractProfile(..)
  , noProfile
  ) where

import           Hasura.Prelude

import qualified Data.Aeson                                as J
import qualified Data.Environment                          as Env
import qualified Data.HashMap.Strict                       as Map
import qualified Data.HashMap.Strict.InsOrd                as OMap
import qualified Data.Sequence.NonEmpty                    as NESeq
import qualified Database.PG.Query                         as Q
import qualified Language.GraphQL.Draft.Syntax             as G
import qualified Network.HTTP.Client                       as HTTP
import qualified Network.HTTP.Types                        as HTTP

import qualified Hasura.Backends.Postgres.Translate.Select as DS
import qualified Hasura.GraphQL.Transport.HTTP.Protocol    as GH
import qualified Hasura.Logging                            as L
import qualified Hasura.RQL.IR.Select                      as DS
import qualified Hasura.Tracing                            as Tracing

import           Hasura.Backends.Postgres.Connection
import           Hasura.EncJSON
import           Hasura.GraphQL.Context
import           Hasura.GraphQL.Execute.Action
import           Hasura.GraphQL.Execute.Common
import           Hasura.GraphQL.Execute.Prepare
import           Hasura.GraphQL.Execute.Remote
import           Hasura.GraphQL.Execute.Resolve
import           Hasura.GraphQL.Parser
import           Hasura.Metadata.Class
import           Hasura.RQL.Types
import           Hasura.Server.Version                     (HasVersion)
import           Hasura.Session


data ActionQueryPlan (b :: BackendType)
  = AQPAsyncQuery !(DS.AnnSimpleSel b) -- ^ Cacheable plan
  | AQPQuery !ActionExecuteTx -- ^ Non cacheable transaction

actionQueryToRootFieldPlan
  :: PrepArgMap -> ActionQueryPlan 'Postgres -> RootFieldPlan
actionQueryToRootFieldPlan prepped = \case
  AQPAsyncQuery s -> RFPPostgres $
    PreparedSql (DS.selectQuerySQL DS.JASSingleObject s) prepped Nothing
  AQPQuery tx     -> RFPActionQuery tx

-- See Note [Temporarily disabling query plan caching]
-- data ReusableVariableTypes
-- data ReusableVariableValues

-- data ReusableQueryPlan
--   = ReusableQueryPlan
--   { _rqpVariableTypes :: !ReusableVariableTypes
--   , _rqpFldPlans      :: !FieldPlans
--   }

-- instance J.ToJSON ReusableQueryPlan where
--   toJSON (ReusableQueryPlan varTypes fldPlans) =
--     J.object [ "variables"       J..= () -- varTypes
--              , "field_plans"     J..= fldPlans
--              ]

-- withPlan
--   :: (MonadError QErr m)
--   => SessionVariables -> PGPlan -> HashMap G.Name (WithScalarType PGScalarValue) -> m PreparedSql
-- withPlan usrVars (PGPlan q reqVars prepMap remoteJoins) annVars = do
--   prepMap' <- foldM getVar prepMap (Map.toList reqVars)
--   let args = withUserVars usrVars $ IntMap.elems prepMap'
--   return $ PreparedSql q args remoteJoins
--   where
--     getVar accum (var, prepNo) = do
--       let varName = G.unName var
--       colVal <- onNothing (Map.lookup var annVars) $
--         throw500 $ "missing variable in annVars : " <> varName
--       let prepVal = (binEncoder colVal, pstValue colVal)
--       return $ IntMap.insert prepNo prepVal accum


traverseQueryRootField
  :: forall f a b c d h backend
   . Applicative f
  => (a -> f b)
  -> RootField (QueryDB backend a) c h d
  -> f (RootField (QueryDB backend b) c h d)
traverseQueryRootField f = traverseDB \case
  QDBSimple s      -> QDBSimple      <$> DS.traverseAnnSimpleSelect f s
  QDBPrimaryKey s  -> QDBPrimaryKey  <$> DS.traverseAnnSimpleSelect f s
  QDBAggregation s -> QDBAggregation <$> DS.traverseAnnAggregateSelect f s
  QDBConnection s  -> QDBConnection  <$> DS.traverseConnectionSelect f s

parseGraphQLQuery
  :: MonadError QErr m
  => GQLContext
  -> [G.VariableDefinition]
  -> Maybe (HashMap G.Name J.Value)
  -> G.SelectionSet G.NoFragments G.Name
  -> m ( InsOrdHashMap G.Name (QueryRootField (UnpreparedValue 'Postgres))
       , QueryReusability
       )
parseGraphQLQuery gqlContext varDefs varValsM fields =
  resolveVariables varDefs (fromMaybe Map.empty varValsM) fields
  >>= (gqlQueryParser gqlContext >>> (`onLeft` reportParseErrors))
  where
    reportParseErrors errs = case NESeq.head errs of
      -- TODO: Our error reporting machinery doesn’t currently support reporting
      -- multiple errors at once, so we’re throwing away all but the first one
      -- here. It would be nice to report all of them!
      ParseError{ pePath, peMessage, peCode } ->
        throwError (err400 peCode peMessage){ qePath = pePath }

-- | Monads which support query instrumentation
class Monad m => MonadQueryInstrumentation m where
  -- | Returns the appropriate /instrumentation/ (if any) for a SQL query, as
  -- requested by the provided directives. Instrumentation is “SQL middleware”:
  --
  --   * The @'Q.Query' -> 'Q.Query'@ function is applied to the query just
  --     prior to execution, and it can adjust the query in arbitrary ways.
  --
  --   * The 'ExtractProfile' function is applied to the query /result/, and it
  --     can perform arbitrary side-effects based on its contents. (This is
  --     currently just a hook for tracing, a la 'Tracing.MonadTrace'.)
  --
  -- The open-source version of graphql-engine does not currently perform any
  -- instrumentation, so this serves only as a hook for downstream clients.
  askInstrumentQuery
    :: [G.Directive G.Name]
    -> m (Q.Query -> Q.Query, ExtractProfile)

  -- A default for monad transformer instances
  default askInstrumentQuery
    :: (m ~ t n, MonadTrans t, MonadQueryInstrumentation n)
    => [G.Directive G.Name]
    -> m (Q.Query -> Q.Query, ExtractProfile)
  askInstrumentQuery = lift . askInstrumentQuery

instance MonadQueryInstrumentation m => MonadQueryInstrumentation (ReaderT r m)
instance MonadQueryInstrumentation m => MonadQueryInstrumentation (ExceptT e m)
instance MonadQueryInstrumentation m => MonadQueryInstrumentation (Tracing.TraceT m)
instance MonadQueryInstrumentation m => MonadQueryInstrumentation (MetadataStorageT m)

convertQuerySelSet
  :: forall m tx .
     ( MonadError QErr m
     , MonadMetadataStorage (MetadataStorageT m)
     , HasVersion
     , MonadIO m
     , Tracing.MonadTrace m
     , MonadQueryInstrumentation m
     , MonadIO tx
     , MonadTx tx
     , Tracing.MonadTrace tx
     )
  => Env.Environment
  -> L.Logger L.Hasura
  -> GQLContext
  -> UserInfo
  -> HTTP.Manager
  -> HTTP.RequestHeaders
  -> [G.Directive G.Name]
  -> G.SelectionSet G.NoFragments G.Name
  -> [G.VariableDefinition]
  -> Maybe GH.VariableValues
  -> m ( ExecutionPlan (tx EncJSON, Maybe PreparedSql)
       -- , Maybe ReusableQueryPlan
       , [QueryRootField (UnpreparedValue 'Postgres)]
       )
convertQuerySelSet env logger gqlContext userInfo manager reqHeaders directives fields varDefs varValsM = do
  -- Parse the GraphQL query into the RQL AST
  (unpreparedQueries, _reusability) <- parseGraphQLQuery gqlContext varDefs varValsM fields

  -- Transform the RQL AST into a prepared SQL query
  queryPlan <- for unpreparedQueries \unpreparedQuery -> do
    (preparedQuery, PlanningSt _ _ planVals expectedVariables)
      <- flip runStateT initPlanningSt
         $ traverseQueryRootField prepareWithPlan unpreparedQuery
           >>= traverseAction convertActionQuery
           >>= traverseRemoteField (resolveRemoteField userInfo)
    validateSessionVariables expectedVariables $ _uiSession userInfo
    traverseDB (pure . irToRootFieldPlan planVals) preparedQuery
      >>= traverseAction (pure . actionQueryToRootFieldPlan planVals)

  (instrument, ep) <- askInstrumentQuery directives

  -- Transform the query plans into an execution plan
  let executionPlan = queryPlan <&> \case
<<<<<<< HEAD
        RFRemote (remoteSchemaInfo, remoteField) -> do
=======
        RFRemote (RemoteFieldG remoteSchemaInfo remoteField) -> do
>>>>>>> 39a43525
            buildExecStepRemote
              remoteSchemaInfo
              G.OperationTypeQuery
              [G.SelectionField remoteField]
        RFDB db      -> ExecStepDB $ mkCurPlanTx env manager reqHeaders userInfo instrument ep (RFPPostgres db)
        RFAction rfp -> ExecStepDB $ mkCurPlanTx env manager reqHeaders userInfo instrument ep rfp
        RFRaw r      -> ExecStepRaw r

  let asts :: [QueryRootField (UnpreparedValue 'Postgres)]
      asts = OMap.elems unpreparedQueries
  pure (executionPlan, asts)  -- See Note [Temporarily disabling query plan caching]
  where
    usrVars = _uiSession userInfo

    convertActionQuery
      :: ActionQuery 'Postgres (UnpreparedValue 'Postgres)
      -> StateT PlanningSt m (ActionQueryPlan 'Postgres)
    convertActionQuery = \case
      AQQuery s -> lift $ do
        result <- resolveActionExecution env logger userInfo s $ ActionExecContext manager reqHeaders usrVars
        pure $ AQPQuery $ _aerExecution result
      AQAsync s -> do
        unpreparedAst <- lift $ liftEitherM $ runMetadataStorageT $
                         resolveAsyncActionQuery userInfo s
        AQPAsyncQuery <$> DS.traverseAnnSimpleSelect prepareWithPlan unpreparedAst

-- See Note [Temporarily disabling query plan caching]
-- use the existing plan and new variables to create a pg query
-- queryOpFromPlan
--   :: ( HasVersion
--      , MonadError QErr m
--      , Tracing.MonadTrace m
--      , MonadIO tx
--      , MonadTx tx
--      , Tracing.MonadTrace tx
--      )
--   => Env.Environment
--   -> HTTP.Manager
--   -> [HTTP.Header]
--   -> UserInfo
--   -> Maybe GH.VariableValues
--   -> ReusableQueryPlan
--   -> m (tx EncJSON, GeneratedSqlMap)
-- queryOpFromPlan env  manager reqHdrs userInfo varValsM (ReusableQueryPlan varTypes fldPlans) = do
--   validatedVars <- _validateVariablesForReuse varTypes varValsM
--   -- generate the SQL and prepared vars or the bytestring
--   resolved <- forM fldPlans $ \(alias, fldPlan) ->
--     (alias,) <$> case fldPlan of
--       RFPRaw resp        -> return $ RRRaw resp
--       RFPPostgres pgPlan -> RRSql <$> withPlan (_uiSession userInfo) pgPlan validatedVars

--   (,) <$> mkLazyRespTx env manager reqHdrs userInfo resolved <*> pure (mkGeneratedSqlMap resolved)<|MERGE_RESOLUTION|>--- conflicted
+++ resolved
@@ -194,11 +194,7 @@
 
   -- Transform the query plans into an execution plan
   let executionPlan = queryPlan <&> \case
-<<<<<<< HEAD
-        RFRemote (remoteSchemaInfo, remoteField) -> do
-=======
         RFRemote (RemoteFieldG remoteSchemaInfo remoteField) -> do
->>>>>>> 39a43525
             buildExecStepRemote
               remoteSchemaInfo
               G.OperationTypeQuery
