--- conflicted
+++ resolved
@@ -113,12 +113,7 @@
 validateTableConfig
   :: (QErrM m, CacheRM m)
   => TableInfo a -> TableConfig -> m ()
-<<<<<<< HEAD
-validateTableConfig tableInfo (TableConfig rootFlds colFlds) =
-  withPathK "configuration" $ do
-=======
 validateTableConfig tableInfo (TableConfig rootFlds colFlds) = do
->>>>>>> 79414cb2
     withPathK "custom_root_fields" $ do
       sc <- askSchemaCache
       let defRemoteGCtx = scDefaultRemoteGCtx sc
@@ -162,24 +157,8 @@
   :: (QErrM m, CacheRWM m, MonadTx m, UserInfoM m, MonadIO m, HasHttpManager m, HasSQLGenCtx m)
   => TrackTableV2 -> m EncJSON
 runTrackTableV2Q (TrackTableV2 (TrackTable qt isEnum) config) = do
-<<<<<<< HEAD
-  sc <- askSchemaCache
-  let tableCache = scTables sc
-  case (M.lookup qt tableCache) of
-    Nothing -> do
-      trackExistingTableOrViewP1 qt
-      trackExistingTableOrViewP2 qt isEnum config
-    Just ti -> do
-      -- validate table config
-      validateTableConfig ti config
-      -- update catalog with new configuration
-      updateTableConfig qt config
-      buildSchemaCacheFor (MOTable qt)
-      return successMsg
-=======
   trackExistingTableOrViewP1 qt
   trackExistingTableOrViewP2 qt isEnum config
->>>>>>> 79414cb2
 
 runSetExistingTableIsEnumQ
   :: (QErrM m, CacheRWM m, MonadTx m, UserInfoM m, MonadIO m, HasHttpManager m, HasSQLGenCtx m)
@@ -292,11 +271,7 @@
   maybe withOldTabName withNewTabName mNewName
 
   where
-<<<<<<< HEAD
-    TableDiff mNewName droppedCols addedCols alteredCols _ constraints = tableDiff
-=======
     TableDiff mNewName droppedCols addedCols alteredCols _ constraints descM = tableDiff
->>>>>>> 79414cb2
     customFields = _tcCustomColumnNames $ _tiCustomConfig ti
     replaceConstraints tn = flip modTableInCache tn $ \tInfo ->
       return $ tInfo {_tiUniqOrPrimConstraints = constraints}
@@ -410,18 +385,11 @@
               , _tiEventTriggerInfoMap = mempty
               , _tiEnumValues = maybeEnumValues
               , _tiCustomConfig = config
-<<<<<<< HEAD
-              }
-
-        -- validate tableConfig
-        validateTableConfig info config
-=======
               , _tiDescription = maybeDesc
               }
 
         -- validate tableConfig
         withPathK "configuration" $ validateTableConfig info config
->>>>>>> 79414cb2
         pure (name, info)
 
     -- Step 2: Process the raw table cache to replace Postgres column types with logical column
@@ -452,10 +420,7 @@
     , pgiName = graphqlName
     , pgiType = resolvedType
     , pgiIsNullable = prciIsNullable rawInfo
-<<<<<<< HEAD
-=======
     , pgiDescription = prciDescription rawInfo
->>>>>>> 79414cb2
     }
   where
     pgCol = prciName rawInfo
