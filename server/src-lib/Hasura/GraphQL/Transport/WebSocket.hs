--- conflicted
+++ resolved
@@ -29,8 +29,8 @@
 import qualified Language.GraphQL.Draft.Syntax               as G
 import qualified Network.HTTP.Client                         as H
 import qualified Network.HTTP.Types                          as H
+import qualified Network.Wai.Extended                        as Wai
 import qualified Network.WebSockets                          as WS
-import qualified Network.Wai.Extended                        as Wai
 import qualified StmContainers.Map                           as STMMap
 
 import           Control.Concurrent.Extended                 (sleep)
@@ -660,11 +660,8 @@
      , MC.MonadBaseControl IO m
      , LA.Forall (LA.Pure m)
      , UserAuthentication m
-<<<<<<< HEAD
      , WS.MonadWSLog m
-=======
      , E.MonadGQLExecutionCheck m
->>>>>>> a70d2782
      )
   => AuthMode
   -> WSServerEnv
