module Hasura.RQL.DML.Internal where

import qualified Database.PG.Query   as Q
import qualified Hasura.SQL.DML      as S

import           Hasura.Prelude
import           Hasura.RQL.GBoolExp
import           Hasura.RQL.Types
import           Hasura.SQL.Error
import           Hasura.SQL.Types
import           Hasura.SQL.Value

import           Control.Lens
import           Data.Aeson.Types

import qualified Data.HashMap.Strict as M
import qualified Data.HashSet        as HS
import qualified Data.Sequence       as DS
import qualified Data.Text           as T

newtype DMLP1 a
  = DMLP1 {unDMLP1 :: StateT (DS.Seq Q.PrepArg) P1 a}
  deriving ( Functor, Applicative
           , Monad
           , MonadState (DS.Seq Q.PrepArg)
           , MonadError QErr
           )

liftDMLP1
  :: (QErrM m, UserInfoM m, CacheRM m, HasSQLGenCtx m)
  => DMLP1 a -> m (a, DS.Seq Q.PrepArg)
liftDMLP1 =
  liftP1 . flip runStateT DS.empty . unDMLP1

instance CacheRM DMLP1 where
  askSchemaCache = DMLP1 $ lift askSchemaCache

instance UserInfoM DMLP1 where
  askUserInfo = DMLP1 $ lift askUserInfo

instance HasSQLGenCtx DMLP1 where
  askSQLGenCtx = DMLP1 $ lift askSQLGenCtx

mkAdminRolePermInfo :: TableInfo PGColumnInfo -> RolePermInfo
mkAdminRolePermInfo ti =
  RolePermInfo (Just i) (Just s) (Just u) (Just d)
  where
    pgCols = map pgiColumn $ getCols $ _tiFieldInfoMap ti

    tn = _tiName ti
    i = InsPermInfo (HS.fromList pgCols) tn annBoolExpTrue M.empty []
    s = SelPermInfo (HS.fromList pgCols) tn annBoolExpTrue
        Nothing True []
    u = UpdPermInfo (HS.fromList pgCols) tn annBoolExpTrue M.empty []
    d = DelPermInfo tn annBoolExpTrue []

askPermInfo'
  :: (UserInfoM m)
  => PermAccessor c
  -> TableInfo PGColumnInfo
  -> m (Maybe c)
askPermInfo' pa tableInfo = do
  roleName <- askCurRole
  let mrpi = getRolePermInfo roleName
  return $ mrpi >>= (^. permAccToLens pa)
  where
    rpim = _tiRolePermInfoMap tableInfo
    getRolePermInfo roleName
      | roleName == adminRole = Just $ mkAdminRolePermInfo tableInfo
      | otherwise             = M.lookup roleName rpim

askPermInfo
  :: (UserInfoM m, QErrM m)
  => PermAccessor c
  -> TableInfo PGColumnInfo
  -> m c
askPermInfo pa tableInfo = do
  roleName <- askCurRole
  mPermInfo <- askPermInfo' pa tableInfo
  case mPermInfo of
    Just c  -> return c
    Nothing -> throw400 PermissionDenied $ mconcat
      [ pt <> " on " <>> _tiName tableInfo
      , " for role " <>> roleName
      , " is not allowed. "
      ]
  where
    pt = permTypeToCode $ permAccToType pa

isTabUpdatable :: RoleName -> TableInfo PGColumnInfo -> Bool
isTabUpdatable role ti
  | role == adminRole = True
  | otherwise = isJust $ M.lookup role rpim >>= _permUpd
  where
    rpim = _tiRolePermInfoMap ti

askInsPermInfo
  :: (UserInfoM m, QErrM m)
  => TableInfo PGColumnInfo -> m InsPermInfo
askInsPermInfo = askPermInfo PAInsert

askSelPermInfo
  :: (UserInfoM m, QErrM m)
  => TableInfo PGColumnInfo -> m SelPermInfo
askSelPermInfo = askPermInfo PASelect

askUpdPermInfo
  :: (UserInfoM m, QErrM m)
  => TableInfo PGColumnInfo -> m UpdPermInfo
askUpdPermInfo = askPermInfo PAUpdate

askDelPermInfo
  :: (UserInfoM m, QErrM m)
  => TableInfo PGColumnInfo -> m DelPermInfo
askDelPermInfo = askPermInfo PADelete

verifyAsrns :: (MonadError QErr m) => [a -> m ()] -> [a] -> m ()
verifyAsrns preds xs = indexedForM_ xs $ \a -> mapM_ ($ a) preds

checkSelOnCol :: (UserInfoM m, QErrM m)
              => SelPermInfo -> PGCol -> m ()
checkSelOnCol selPermInfo =
  checkPermOnCol PTSelect (spiCols selPermInfo)

checkPermOnCol
  :: (UserInfoM m, QErrM m)
  => PermType
  -> HS.HashSet PGCol
  -> PGCol
  -> m ()
checkPermOnCol pt allowedCols pgCol = do
  roleName <- askCurRole
  unless (HS.member pgCol allowedCols) $
    throw400 PermissionDenied $ permErrMsg roleName
  where
    permErrMsg roleName
      | roleName == adminRole = "no such column exists : " <>> pgCol
      | otherwise = mconcat
        [ "role " <>> roleName
        , " does not have permission to "
        , permTypeToCode pt <> " column " <>> pgCol
        ]

binRHSBuilder
  :: PGColumnType -> Value -> DMLP1 S.SQLExp
binRHSBuilder colType val = do
  preparedArgs <- get
  scalarValue <- parsePGScalarValue colType val
  put (preparedArgs DS.|> toBinaryValue scalarValue)
  return $ toPrepParam (DS.length preparedArgs + 1) (pstType scalarValue)

fetchRelTabInfo
  :: (QErrM m, CacheRM m)
  => QualifiedTable
  -> m (TableInfo PGColumnInfo)
fetchRelTabInfo refTabName =
  -- Internal error
  modifyErrAndSet500 ("foreign " <> ) $ askTabInfo refTabName

type SessVarBldr m = PGType PGScalarType -> SessVar -> m S.SQLExp

fetchRelDet
  :: (UserInfoM m, QErrM m, CacheRM m)
  => RelName -> QualifiedTable
  -> m (FieldInfoMap PGColumnInfo, SelPermInfo)
fetchRelDet relName refTabName = do
  roleName <- askCurRole
  -- Internal error
  refTabInfo <- fetchRelTabInfo refTabName
  -- Get the correct constraint that applies to the given relationship
  refSelPerm <- modifyErr (relPermErr refTabName roleName) $
                askSelPermInfo refTabInfo

  return (_tiFieldInfoMap refTabInfo, refSelPerm)
  where
    relPermErr rTable roleName _ =
      mconcat
      [ "role " <>> roleName
      , " does not have permission to read relationship " <>> relName
      , "; no permission on"
      , " table " <>> rTable
      ]

checkOnColExp
  :: (UserInfoM m, QErrM m, CacheRM m)
  => SelPermInfo
  -> SessVarBldr m
  -> AnnBoolExpFldSQL
  -> m AnnBoolExpFldSQL
checkOnColExp spi sessVarBldr annFld = case annFld of
<<<<<<< HEAD
  AVCol (PGColumnInfo cn _ _ _) _ -> do
=======
  AVCol colInfo _ -> do
    let cn = pgiName colInfo
>>>>>>> 883ec85b
    checkSelOnCol spi cn
    return annFld
  AVRel relInfo nesAnn -> do
    relSPI <- snd <$> fetchRelDet (riName relInfo) (riRTable relInfo)
    modAnn <- checkSelPerm relSPI sessVarBldr nesAnn
    resolvedFltr <- convAnnBoolExpPartialSQL sessVarBldr $ spiFilter relSPI
    return $ AVRel relInfo $ andAnnBoolExps modAnn resolvedFltr

convAnnBoolExpPartialSQL
  :: (Applicative f)
  => SessVarBldr f
  -> AnnBoolExpPartialSQL
  -> f AnnBoolExpSQL
convAnnBoolExpPartialSQL f =
  traverseAnnBoolExp (convPartialSQLExp f)

convPartialSQLExp
  :: (Applicative f)
  => SessVarBldr f
  -> PartialSQLExp
  -> f S.SQLExp
convPartialSQLExp f = \case
  PSESQLExp sqlExp -> pure sqlExp
  PSESessVar colTy sessVar -> f colTy sessVar

sessVarFromCurrentSetting
  :: (Applicative f) => PGType PGScalarType -> SessVar -> f S.SQLExp
sessVarFromCurrentSetting pgType sessVar =
  pure $ sessVarFromCurrentSetting' pgType sessVar

sessVarFromCurrentSetting' :: PGType PGScalarType -> SessVar -> S.SQLExp
sessVarFromCurrentSetting' ty sessVar =
  flip S.SETyAnn (S.mkTypeAnn ty) $
  case ty of
    PGTypeScalar baseTy -> withConstructorFn baseTy sessVarVal
    PGTypeArray _       -> sessVarVal
  where
    curSess = S.SEUnsafe "current_setting('hasura.user')::json"
    sessVarVal = S.SEOpApp (S.SQLOp "->>")
                 [curSess, S.SELit $ T.toLower sessVar]

checkSelPerm
  :: (UserInfoM m, QErrM m, CacheRM m)
  => SelPermInfo
  -> SessVarBldr m
  -> AnnBoolExpSQL
  -> m AnnBoolExpSQL
checkSelPerm spi sessVarBldr =
  traverse (checkOnColExp spi sessVarBldr)

convBoolExp
  :: (UserInfoM m, QErrM m, CacheRM m)
  => FieldInfoMap PGColumnInfo
  -> SelPermInfo
  -> BoolExp
  -> SessVarBldr m
  -> (PGColumnType -> Value -> m S.SQLExp)
  -> m AnnBoolExpSQL
convBoolExp cim spi be sessVarBldr prepValBldr = do
  abe <- annBoolExp rhsParser cim $ unBoolExp be
  checkSelPerm spi sessVarBldr abe
  where
    rhsParser pgType val = case pgType of
      PGTypeScalar ty  -> prepValBldr ty val
      PGTypeArray ofTy -> do
        -- for arrays, we don't use the prepared builder
        vals <- runAesonParser parseJSON val
        WithScalarType scalarType scalarValues <- parsePGScalarValues ofTy vals
        return $ S.SETyAnn
          (S.SEArray $ map (toTxtValue . WithScalarType scalarType) scalarValues)
          (S.mkTypeAnn $ PGTypeArray scalarType)

dmlTxErrorHandler :: Q.PGTxErr -> QErr
dmlTxErrorHandler = mkTxErrorHandler $ \case
  PGIntegrityConstraintViolation _ -> True
  PGDataException _ -> True
  PGSyntaxErrorOrAccessRuleViolation (Just (PGErrorSpecific code)) -> code `elem`
    [ PGUndefinedObject
    , PGInvalidColumnReference ]
  _ -> False

toJSONableExp :: Bool -> PGColumnType -> S.SQLExp -> S.SQLExp
toJSONableExp strfyNum colTy expn
  | isScalarColumnWhere isGeoType colTy =
      S.SEFnApp "ST_AsGeoJSON"
      [ expn
      , S.SEUnsafe "15" -- max decimal digits
      , S.SEUnsafe "4"  -- to print out crs
      ] Nothing
      `S.SETyAnn` S.jsonTypeAnn
  | isScalarColumnWhere isBigNum colTy && strfyNum =
      expn `S.SETyAnn` S.textTypeAnn
  | otherwise = expn

-- validate headers
validateHeaders :: (UserInfoM m, QErrM m) => [T.Text] -> m ()
validateHeaders depHeaders = do
  headers <- getVarNames . userVars <$> askUserInfo
  forM_ depHeaders $ \hdr ->
    unless (hdr `elem` map T.toLower headers) $
    throw400 NotFound $ hdr <<> " header is expected but not found"

-- validate limit and offset int values
onlyPositiveInt :: MonadError QErr m => Int -> m ()
onlyPositiveInt i = when (i < 0) $ throw400 NotSupported
  "unexpected negative value"<|MERGE_RESOLUTION|>--- conflicted
+++ resolved
@@ -188,12 +188,8 @@
   -> AnnBoolExpFldSQL
   -> m AnnBoolExpFldSQL
 checkOnColExp spi sessVarBldr annFld = case annFld of
-<<<<<<< HEAD
-  AVCol (PGColumnInfo cn _ _ _) _ -> do
-=======
   AVCol colInfo _ -> do
-    let cn = pgiName colInfo
->>>>>>> 883ec85b
+    let cn = pgiColumn colInfo
     checkSelOnCol spi cn
     return annFld
   AVRel relInfo nesAnn -> do
