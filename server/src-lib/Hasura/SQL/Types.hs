--- conflicted
+++ resolved
@@ -208,7 +208,10 @@
 qualTableToTxt (QualifiedTable sn tn) =
   getSchemaTxt sn <> "." <> getTableTxt tn
 
-<<<<<<< HEAD
+snakeCaseTable :: QualifiedTable -> T.Text
+snakeCaseTable (QualifiedTable sn tn) =
+  getSchemaTxt sn <> "_" <> getTableTxt tn
+
 data QualifiedFunction
   = QualifiedFunction
   { qpSchema   :: !SchemaName
@@ -242,18 +245,13 @@
 
 instance ToSQL QualifiedFunction where
   toSQL (QualifiedFunction sn fn) =
-    toSQL sn <> BB.string7 "." <> toSQL fn
+    toSQL sn <> "." <> toSQL fn
 
 qualFunctionToTxt :: QualifiedFunction -> T.Text
 qualFunctionToTxt (QualifiedFunction (SchemaName "public") fn) =
   getFunctionTxt fn
 qualFunctionToTxt (QualifiedFunction sn fn) =
   getSchemaTxt sn <> "." <> getFunctionTxt fn
-=======
-snakeCaseTable :: QualifiedTable -> T.Text
-snakeCaseTable (QualifiedTable sn tn) =
-  getSchemaTxt sn <> "_" <> getTableTxt tn
->>>>>>> b40807c9
 
 newtype PGCol
   = PGCol { getPGColTxt :: T.Text }
