import pytest
import yaml
from validate import check_query_f
from super_classes import DefaultTestQueries


class TestGraphQLInsert(DefaultTestQueries):

    def test_inserts_author_article(self, hge_ctx):
        check_query_f(hge_ctx, self.dir() + "/author_article.yaml")

    def test_inserts_various_postgres_types(self, hge_ctx):
        check_query_f(hge_ctx, self.dir() + "/insert_various_postgres_types.yaml")

    @pytest.mark.xfail(reason="Refer https://github.com/hasura/graphql-engine/issues/348")
    def test_insert_into_array_col_with_array_input(self, hge_ctx):
        check_query_f(hge_ctx, self.dir() + "/insert_into_array_col_with_array_input.yaml")

    def test_insert_using_variable(self, hge_ctx):
        check_query_f(hge_ctx, self.dir() + "/person_jsonb_variable.yaml")

    def test_insert_using_array_variable(self, hge_ctx):
        check_query_f(hge_ctx, self.dir() + "/person_jsonb_variable_array.yaml")

    def test_insert_null_col_value(self, hge_ctx):
        check_query_f(hge_ctx, self.dir() + "/order_col_shipped_null.yaml")

    @classmethod
    def dir(cls):
        return "queries/graphql_mutation/insert/basic"


class TestGraphqlInsertOnConflict(DefaultTestQueries):

    def test_on_conflict_update(self, hge_ctx):
       check_query_f(hge_ctx, self.dir() + "/article_on_conflict_update.yaml")

    def test_on_conflict_no_action_specified(self, hge_ctx):
       check_query_f(hge_ctx, self.dir() + "/article_on_conflict_no_action_specified.yaml")

    def test_on_conflict_ignore(self, hge_ctx):
       check_query_f(hge_ctx, self.dir() + "/article_on_conflict_ignore_constraint.yaml")

    def test_on_conflict_update_empty_cols(self, hge_ctx):
       check_query_f(hge_ctx, self.dir() + "/article_on_conflict_empty_update_columns.yaml")

    def test_err_missing_article_constraint(self, hge_ctx):
       check_query_f(hge_ctx, self.dir() + "/article_on_conflict_error_missing_article_constraint.yaml")

    def test_err_unexpected_action(self, hge_ctx):
       check_query_f(hge_ctx, self.dir() + "/article_unexpected_on_conflict_action.yaml")

    def test_err_unexpected_constraint(self, hge_ctx):
       check_query_f(hge_ctx, self.dir() + "/article_unexpected_on_conflict_constraint_error.yaml")

    @classmethod
    def dir(cls):
        return "queries/graphql_mutation/insert/onconflict"



class TestGraphqlInsertPermission(DefaultTestQueries):

    def test_user_role_on_conflict_update(self, hge_ctx):
        check_query_f(hge_ctx, self.dir() + "/article_on_conflict_user_role.yaml")

    def test_user_role_on_conflict_constraint_on_error(self, hge_ctx):
        check_query_f(hge_ctx, self.dir() + "/article_on_conflict_constraint_on_user_role_error.yaml")

    def test_user_role_on_conflict_ignore(self, hge_ctx):
        check_query_f(hge_ctx, self.dir() + "/author_on_conflict_ignore_user_role.yaml")

    def test_user_on_conflict_err_no_action_specified(self, hge_ctx):
        check_query_f(hge_ctx, self.dir() + "/user_article_on_conflict_err_no_action_specified.yaml")

    def test_user_err_missing_article_constraint(self, hge_ctx):
        check_query_f(hge_ctx, self.dir() + "/user_article_on_conflict_error_missing_article_constraint.yaml")

    def test_user_err_unexpected_action(self, hge_ctx):
        check_query_f(hge_ctx, self.dir() + "/user_article_error_unexpected_on_conflict_action.yaml")

    def test_user_err_unexpected_constraint(self, hge_ctx):
       check_query_f(hge_ctx, self.dir() + "/user_article_unexpected_on_conflict_constraint_error.yaml")

    def test_role_has_no_permissions_err(self, hge_ctx):
       check_query_f(hge_ctx, self.dir() + "/address_permission_error.yaml")

    def test_author_user_role_insert_check_perm_success(self, hge_ctx):
       check_query_f(hge_ctx, self.dir() + "/author_user_role_insert_check_perm_success.yaml")

    def test_user_role_insert_check_is_registered_fail(self, hge_ctx):
       check_query_f(hge_ctx, self.dir() + "/author_user_role_insert_check_is_registered_fail.yaml")

    def test_user_role_insert_check_user_id_fail(self, hge_ctx):
       check_query_f(hge_ctx, self.dir() + "/author_user_role_insert_check_user_id_fail.yaml")

    def test_student_role_insert_check_bio_success(self, hge_ctx):
       check_query_f(hge_ctx, self.dir() + "/author_student_role_insert_check_bio_success.yaml")

    def test_student_role_insert_check_bio_fail(self, hge_ctx):
       check_query_f(hge_ctx, self.dir() + "/author_student_role_insert_check_bio_fail.yaml")

    def test_company_user_role_insert(self, hge_ctx):
       check_query_f(hge_ctx, self.dir() + "/company_user_role.yaml")

    def test_company_user_role_insert_on_conflict(self, hge_ctx):
       check_query_f(hge_ctx, self.dir() + "/company_user_role_on_conflict.yaml")

    @classmethod
    def dir(cls):
        return "queries/graphql_mutation/insert/permissions"


class TestGraphqlInsertConstraints(DefaultTestQueries):

    def test_address_not_null_constraint_err(self, hge_ctx):
       check_query_f(hge_ctx, self.dir() + "/address_not_null_constraint_error.yaml")

    def test_insert_unique_constraint_err(self, hge_ctx):
        check_query_f(hge_ctx, self.dir() + "/author_unique_constraint_error.yaml")

    @classmethod
    def dir(cls):
        return "queries/graphql_mutation/insert/constraints"


<<<<<<< HEAD
class TestGraphqlNestedInserts(DefaultTestQueries):
=======
class TestGraphqlInsertGeoJson():

    def test_insert_point_landmark(self, hge_ctx):
       check_query_f(hge_ctx, self.dir + "/insert_landmark.yaml")

    def test_insert_3d_point_drone_loc(self, hge_ctx):
       check_query_f(hge_ctx, self.dir + "/insert_drone_3d_location.yaml")

    def test_insert_landmark_single_position_err(self, hge_ctx):
       check_query_f(hge_ctx, self.dir + "/insert_landmark_single_position_err.yaml")

    def test_insert_line_string_road(self, hge_ctx):
       check_query_f(hge_ctx, self.dir + "/insert_road.yaml")

    def test_insert_road_single_point_err(self, hge_ctx):
       check_query_f(hge_ctx, self.dir + "/insert_road_single_point_err.yaml")

    def test_insert_multi_point_service_locations(self, hge_ctx):
       check_query_f(hge_ctx, self.dir + "/insert_service_locations.yaml")

    def test_insert_multi_line_string_route(self, hge_ctx):
       check_query_f(hge_ctx, self.dir + "/insert_route.yaml")

    def test_insert_polygon(self, hge_ctx):
       check_query_f(hge_ctx, self.dir + "/insert_area.yaml")

    def test_insert_linear_ring_less_than_4_points_err(self, hge_ctx):
       check_query_f(hge_ctx, self.dir + "/insert_area_less_than_4_points_err.yaml")

    def test_insert_linear_ring_last_point_not_equal_to_first_err(self, hge_ctx):
       check_query_f(hge_ctx, self.dir + "/insert_linear_ring_last_point_not_equal_to_first_err.yaml")

    def test_insert_multi_polygon_compounds(self, hge_ctx):
       check_query_f(hge_ctx, self.dir + "/insert_compounds.yaml")

    def test_insert_geometry_collection(self, hge_ctx):
       check_query_f(hge_ctx, self.dir + "/insert_geometry_collection.yaml")
    
    def test_insert_unexpected_geometry_type_err(self, hge_ctx):
       check_query_f(hge_ctx, self.dir + "/insert_geometry_unexpected_type_err.yaml")

    @pytest.fixture(autouse=True)
    def transact(self, request, hge_ctx):
        self.dir = "queries/graphql_mutation/insert/geojson"
        st_code, resp = hge_ctx.v1q_f(self.dir + '/setup.yaml')
        assert st_code == 200, resp
        yield
        st_code, resp = hge_ctx.v1q_f(self.dir + '/teardown.yaml')
        assert st_code == 200, resp


class TestGraphqlNestedInserts(object):
>>>>>>> 810b4400

    def test_author_with_articles(self, hge_ctx):
        check_query_f(hge_ctx, self.dir() + "/author_with_articles.yaml")

    def test_author_with_articles_author_id_fail(self, hge_ctx):
        check_query_f(hge_ctx, self.dir() + "/author_with_articles_author_id_fail.yaml")

    def test_articles_with_author(self, hge_ctx):
        check_query_f(hge_ctx, self.dir() + "/articles_with_author.yaml")

    def test_articles_with_author_author_id_fail(self, hge_ctx):
        check_query_f(hge_ctx, self.dir() + "/articles_with_author_author_id_fail.yaml")

    def test_author_upsert_articles_fail(self, hge_ctx):
        check_query_f(hge_ctx, self.dir() + "/author_upsert_articles_fail.yaml")

    def test_articles_author_upsert_fail(self, hge_ctx):
        check_query_f(hge_ctx, self.dir() + "/articles_author_upsert_fail.yaml")

    @classmethod
    def dir(cls):
        return "queries/graphql_mutation/insert/nested"


class TestGraphqlInsertViews(DefaultTestQueries):

    def test_insert_view_author_simple(self, hge_ctx):
        check_query_f(hge_ctx, self.dir() + "/insert_view_author_simple.yaml")

    def test_insert_view_author_complex_fail(self, hge_ctx):
        check_query_f(hge_ctx, self.dir() + "/insert_view_author_complex_fail.yaml")

    def test_nested_insert_article_author_simple_view(self, hge_ctx):
        check_query_f(hge_ctx, self.dir() + "/nested_insert_article_author_simple_view.yaml")

    def test_nested_insert_article_author_complex_view_fail(self, hge_ctx):
        check_query_f(hge_ctx, self.dir() + "/nested_insert_article_author_complex_view_fail.yaml")

    @classmethod
    def dir(cls):
        return "queries/graphql_mutation/insert/views"


class TestGraphqlUpdateBasic(DefaultTestQueries):

    def test_set_author_name(self, hge_ctx):
       check_query_f(hge_ctx, self.dir() + "/author_set_name.yaml")

    def test_set_person_details(self, hge_ctx):
       check_query_f(hge_ctx, self.dir() + "/person_set_details.yaml")

    def test_person_id_inc(self,  hge_ctx):
       check_query_f(hge_ctx, self.dir() + "/person_inc.yaml")

    def test_no_operator_err(self, hge_ctx):
       check_query_f(hge_ctx, self.dir() + "/person_error_no_operator.yaml")

    @classmethod
    def dir(cls):
        return "queries/graphql_mutation/update/basic"


class TestGraphqlUpdateJsonB(DefaultTestQueries):

    def test_jsonb_append_object(self, hge_ctx):
       check_query_f(hge_ctx, self.dir() + "/person_append_object.yaml")

    def test_jsonb_append_array(self, hge_ctx):
       check_query_f(hge_ctx, self.dir() + "/person_append_array.yaml")

    def test_jsonb_prepend_array(self, hge_ctx):
       check_query_f(hge_ctx, self.dir() + "/person_prepend_array.yaml")

    def test_jsonb_delete_at_path(self, hge_ctx):
       check_query_f(hge_ctx, self.dir() + "/person_delete_at_path.yaml")

    def test_jsonb_delete_array_element(self, hge_ctx):
       check_query_f(hge_ctx, self.dir() + "/person_delete_array_element.yaml")

    def test_jsonb_delete_key(self, hge_ctx):
       check_query_f(hge_ctx, self.dir() + "/person_delete_key.yaml")

    @classmethod
    def dir(cls):
        return "queries/graphql_mutation/update/jsonb"


class TestGraphqlUpdatePermissions(DefaultTestQueries):

    def test_user_can_update_unpublished_article(self, hge_ctx):
       check_query_f(hge_ctx, self.dir() + "/user_can_update_unpublished_article.yaml")

    def test_user_cannot_update_published_version_col(self, hge_ctx):
       check_query_f(hge_ctx, self.dir() + "/user_cannot_update_published_article_version.yaml")

    def test_user_cannot_update_another_users_article(self, hge_ctx):
       check_query_f(hge_ctx, self.dir() + "/user_cannot_update_another_users_article.yaml")

    def test_user_cannot_update_id_col(self, hge_ctx):
       check_query_f(hge_ctx, self.dir() + "/user_cannot_update_id_col_article.yaml")

    @classmethod
    def dir(cls):
        return "queries/graphql_mutation/update/permissions"


class TestGraphqlDeleteBasic(DefaultTestQueries):

    def test_article_delete(self, hge_ctx):
       check_query_f(hge_ctx, self.dir() + "/article.yaml")

    def test_article_delete_returning(self, hge_ctx):
       check_query_f(hge_ctx, self.dir() + "/article_returning.yaml")

    @classmethod
    def dir(cls):
        return "queries/graphql_mutation/delete/basic"


class TestGraphqlDeleteConstraints(DefaultTestQueries):

    def test_author_delete_foreign_key_violation(self, hge_ctx):
       check_query_f(hge_ctx, self.dir() + "/author_foreign_key_violation.yaml")

    @classmethod
    def dir(cls):
        return "queries/graphql_mutation/delete/constraints"


class TestGraphqlDeletePermissions(DefaultTestQueries):

    def test_author_can_delete_his_articles(self, hge_ctx):
       check_query_f(hge_ctx, self.dir() + "/author_can_delete_his_articles.yaml")

    def test_author_cannot_delete_other_users_articles(self, hge_ctx):
       check_query_f(hge_ctx, self.dir() + "/author_cannot_delete_other_users_articles.yaml")

    def test_resident_delete_without_select_perm_fail(self, hge_ctx):
        check_query_f(hge_ctx, self.dir() + "/resident_delete_without_select_perm_fail.yaml")

    @classmethod
    def dir(cls):
        return "queries/graphql_mutation/delete/permissions"<|MERGE_RESOLUTION|>--- conflicted
+++ resolved
@@ -124,9 +124,6 @@
         return "queries/graphql_mutation/insert/constraints"
 
 
-<<<<<<< HEAD
-class TestGraphqlNestedInserts(DefaultTestQueries):
-=======
 class TestGraphqlInsertGeoJson():
 
     def test_insert_point_landmark(self, hge_ctx):
@@ -164,7 +161,7 @@
 
     def test_insert_geometry_collection(self, hge_ctx):
        check_query_f(hge_ctx, self.dir + "/insert_geometry_collection.yaml")
-    
+
     def test_insert_unexpected_geometry_type_err(self, hge_ctx):
        check_query_f(hge_ctx, self.dir + "/insert_geometry_unexpected_type_err.yaml")
 
@@ -178,8 +175,7 @@
         assert st_code == 200, resp
 
 
-class TestGraphqlNestedInserts(object):
->>>>>>> 810b4400
+class TestGraphqlNestedInserts(DefaultTestQueries):
 
     def test_author_with_articles(self, hge_ctx):
         check_query_f(hge_ctx, self.dir() + "/author_with_articles.yaml")
