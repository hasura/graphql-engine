--- conflicted
+++ resolved
@@ -87,37 +87,12 @@
     "__schema"   -> return $ FieldPlan fName Nothing Nothing
     "__typename" -> return $ FieldPlan fName Nothing Nothing
     _            -> do
-<<<<<<< HEAD
-      opCxt <- getOpCtx fName
-      builderSQL <- runExplain (fldMap, orderByCtx, sqlGenCtx) $
-        case opCxt of
-          OCSelect (SelOpCtx tn hdrs permFilter permLimit) -> do
-            validateHdrs hdrs
-            toSQL . RS.mkSQLSelect (QuerySingleObj False) <$>
-              RS.fromField txtConverter tn permFilter permLimit fld
-          OCSelectPkey (SelPkOpCtx tn hdrs permFilter argMap) -> do
-            validateHdrs hdrs
-            toSQL . RS.mkSQLSelect (QuerySingleObj True) <$>
-              RS.fromFieldByPKey txtConverter tn argMap permFilter fld
-          OCSelectAgg (SelOpCtx tn hdrs permFilter permLimit) -> do
-            validateHdrs hdrs
-            toSQL . RS.mkAggSelect <$>
-              RS.fromAggField txtConverter tn permFilter permLimit fld
-          OCFuncQuery (FuncQOpCtx tn hdrs permFilter permLimit fn argSeq) ->
-            procFuncQuery tn fn permFilter permLimit hdrs argSeq False
-          OCFuncAggQuery (FuncQOpCtx tn hdrs permFilter permLimit fn argSeq) ->
-            procFuncQuery tn fn permFilter permLimit hdrs argSeq True
-          _ -> throw500 "unexpected mut field info for explain"
-
-      let txtSQL = TB.run builderSQL
-=======
       unresolvedAST <-
         runExplain (opCtxMap, userInfo, fldMap, orderByCtx, sqlGenCtx) $
         RS.queryFldToPGAST fld
       resolvedAST <- RS.traverseQueryRootFldAST (resolveVal userInfo)
                      unresolvedAST
       let txtSQL = Q.getQueryText $ RS.toPGQuery resolvedAST
->>>>>>> b714923f
           withExplain = "EXPLAIN (FORMAT TEXT) " <> txtSQL
       planLines <- liftTx $ map runIdentity <$>
         Q.listQE dmlTxErrorHandler (Q.fromText withExplain) () True
