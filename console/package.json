--- conflicted
+++ resolved
@@ -176,14 +176,9 @@
     "bootstrap-sass": "3.4.1",
     "clean-webpack-plugin": "0.1.19",
     "concurrently": "3.6.1",
-<<<<<<< HEAD
     "cross-env": "^7.0.2",
-    "css-loader": "0.28.11",
-    "cypress": "3.8.3",
-=======
     "css-loader": "3.5.3",
     "cypress": "4.6.0",
->>>>>>> c1197be2
     "dotenv": "5.0.1",
     "eslint": "6.8.0",
     "eslint-config-airbnb": "16.1.0",
