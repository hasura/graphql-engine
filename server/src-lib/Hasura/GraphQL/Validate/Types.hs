--- conflicted
+++ resolved
@@ -1,15 +1,3 @@
-<<<<<<< HEAD
-=======
-{-# LANGUAGE DeriveGeneric     #-}
-{-# LANGUAGE DeriveLift        #-}
-{-# LANGUAGE FlexibleContexts  #-}
-{-# LANGUAGE LambdaCase        #-}
-{-# LANGUAGE NoImplicitPrelude #-}
-{-# LANGUAGE OverloadedStrings #-}
-{-# LANGUAGE TemplateHaskell   #-}
-{-# LANGUAGE TypeFamilies      #-}
-
->>>>>>> 77cbf12b
 module Hasura.GraphQL.Validate.Types
   ( InpValInfo(..)
   , ParamMap
