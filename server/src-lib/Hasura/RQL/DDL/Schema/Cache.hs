{-# LANGUAGE Arrows           #-}
{-# LANGUAGE OverloadedLabels #-}

{-| Top-level functions concerned specifically with operations on the schema cache, such as
rebuilding it from the catalog and incorporating schema changes. See the module documentation for
"Hasura.RQL.DDL.Schema" for more details.

__Note__: this module is __mutually recursive__ with other @Hasura.RQL.DDL.Schema.*@ modules, which
both define pieces of the implementation of building the schema cache and define handlers that
trigger schema cache rebuilds. -}
module Hasura.RQL.DDL.Schema.Cache
  ( RebuildableSchemaCache
  , MetadataStateResult(..)
  , lastBuiltSchemaCache
  , buildRebuildableSchemaCache
  , CacheRWT
  , runCacheRWT

  , withMetadataCheck
  ) where

import           Hasura.Prelude

import qualified Data.Environment                         as Env
import qualified Data.HashMap.Strict.Extended             as M
import qualified Data.HashSet                             as HS
import qualified Data.Text                                as T
import qualified Database.PG.Query                        as Q

import           Control.Arrow.Extended
import           Control.Lens                             hiding ((.=))
import           Control.Monad.Unique
import           Data.Aeson
import           Data.List                                (nub)

import qualified Hasura.Incremental                       as Inc

import           Hasura.Db
import           Hasura.GraphQL.Execute.Types
import           Hasura.GraphQL.Schema                    (buildGQLContext)
import           Hasura.RQL.DDL.Action
import           Hasura.RQL.DDL.ComputedField
import           Hasura.RQL.DDL.CustomTypes
import           Hasura.RQL.DDL.Deps
import           Hasura.RQL.DDL.EventTrigger
import           Hasura.RQL.DDL.RemoteSchema
import           Hasura.RQL.DDL.ScheduledTrigger
import           Hasura.RQL.DDL.Schema.Cache.Common
import           Hasura.RQL.DDL.Schema.Cache.Dependencies
import           Hasura.RQL.DDL.Schema.Cache.Fields
import           Hasura.RQL.DDL.Schema.Cache.Permission
import           Hasura.RQL.DDL.Schema.Catalog
import           Hasura.RQL.DDL.Schema.Diff
import           Hasura.RQL.DDL.Schema.Function
import           Hasura.RQL.DDL.Schema.Table
import           Hasura.RQL.DDL.Utils                     (clearHdbViews)
import           Hasura.RQL.Types                         hiding (tmTable)
import           Hasura.RQL.Types.Catalog
import           Hasura.Server.Version                    (HasVersion)
import           Hasura.SQL.Types

buildRebuildableSchemaCache
  :: (HasVersion, MonadIO m, MonadUnique m, MonadTx m, HasHttpManager m, HasSQLGenCtx m, MonadMetadata m)
  => Env.Environment
  -> m (RebuildableSchemaCache m)
buildRebuildableSchemaCache env = do
  metadata <- fetchMetadata
  catalogMetadata <- buildCatalogMetadata metadata
  result <- flip runReaderT CatalogSync $
    Inc.build (buildSchemaCacheRule env) (catalogMetadata, initialInvalidationKeys)
  pure $ RebuildableSchemaCache (Inc.result result) initialInvalidationKeys (Inc.rebuildRule result)

newtype CacheRWT m a
  -- The CacheInvalidations component of the state could actually be collected using WriterT, but
  -- WriterT implementations prior to transformers-0.5.6.0 (which added
  -- Control.Monad.Trans.Writer.CPS) are leaky, and we don’t have that yet.
  = CacheRWT (StateT (RebuildableSchemaCache m, CacheInvalidations) m a)
  deriving
    ( Functor, Applicative, Monad, MonadIO, MonadUnique, MonadReader r, MonadError e, MonadTx
    , UserInfoM, HasHttpManager, HasSQLGenCtx, HasSystemDefined, MonadMetadata)

runCacheRWT
  :: Functor m
  => RebuildableSchemaCache m -> CacheRWT m a -> m (a, RebuildableSchemaCache m, CacheInvalidations)
runCacheRWT cache (CacheRWT m) =
  runStateT m (cache, mempty) <&> \(v, (newCache, invalidations)) -> (v, newCache, invalidations)

instance MonadTrans CacheRWT where
  lift = CacheRWT . lift

instance (Monad m) => SourceLocalM (CacheRWT m)
instance (Monad m) => TableCoreInfoRM (CacheRWT m)
instance (Monad m) => CacheRM (CacheRWT m) where
  askSchemaCache = CacheRWT $ gets (lastBuiltSchemaCache . fst)

instance (MonadIO m, MonadTx m, MonadMetadata m) => CacheRWM (CacheRWT m) where
  buildSchemaCacheWithOptions buildReason invalidations metadataModifier = CacheRWT do
    (RebuildableSchemaCache _ invalidationKeys rule, oldInvalidations) <- get
    let newInvalidationKeys = invalidateKeys invalidations invalidationKeys
    metadata <- fetchMetadata
    let modifiedMetadata = (unMetadataModifier metadataModifier) metadata
    catalogMetadata <- buildCatalogMetadata modifiedMetadata
    result <- lift $ flip runReaderT buildReason $
      Inc.build rule (catalogMetadata, newInvalidationKeys)
    let schemaCache = Inc.result result
        prunedInvalidationKeys = pruneInvalidationKeys schemaCache newInvalidationKeys
        !newCache = RebuildableSchemaCache schemaCache prunedInvalidationKeys (Inc.rebuildRule result)
        !newInvalidations = oldInvalidations <> invalidations
    when (metadata /= modifiedMetadata) $ updateMetadata modifiedMetadata
    put (newCache, newInvalidations)
    where
      -- Prunes invalidation keys that no longer exist in the schema to avoid leaking memory by
      -- hanging onto unnecessary keys.
      pruneInvalidationKeys schemaCache = over ikRemoteSchemas $ M.filterWithKey \name _ ->
        -- see Note [Keep invalidation keys for inconsistent objects]
        name `elem` getAllRemoteSchemas schemaCache

buildSchemaCacheRule
  -- Note: by supplying BuildReason via MonadReader, it does not participate in caching, which is
  -- what we want!
  :: ( HasVersion, ArrowChoice arr, Inc.ArrowDistribute arr, Inc.ArrowCache m arr
     , MonadIO m, MonadUnique m, MonadTx m
     , MonadReader BuildReason m, HasHttpManager m, HasSQLGenCtx m )
  => Env.Environment
  -> (CatalogMetadata, InvalidationKeys) `arr` SchemaCache
buildSchemaCacheRule env = proc (catalogMetadata, invalidationKeys) -> do
  invalidationKeysDep <- Inc.newDependency -< invalidationKeys

  -- Step 1: Process metadata and collect dependency information.
  (outputs, collectedInfo) <-
    runWriterA (buildAndCollectInfo defaultSource) -< (catalogMetadata, invalidationKeysDep)
  let (inconsistentObjects, unresolvedDependencies) = partitionCollectedInfo collectedInfo

  -- Step 2: Resolve dependency information and drop dangling dependents.
  (resolvedOutputs, dependencyInconsistentObjects, resolvedDependencies) <-
    resolveDependencies -< (outputs, unresolvedDependencies)

  -- Step 3: Build the GraphQL schema.
  (gqlContext, gqlSchemaInconsistentObjects) <- runWriterA buildGQLContext -<
    ( QueryHasura
    , (_boTables    resolvedOutputs)
    , (_boFunctions resolvedOutputs)
    , (_boRemoteSchemas resolvedOutputs)
    , (_boActions resolvedOutputs)
    , (_actNonObjects $ _boCustomTypes resolvedOutputs)
    )

  -- Step 4: Build the relay GraphQL schema
  (relayContext, relaySchemaInconsistentObjects) <- runWriterA buildGQLContext -<
    ( QueryRelay
    , (_boTables    resolvedOutputs)
    , (_boFunctions resolvedOutputs)
    , (_boRemoteSchemas resolvedOutputs)
    , (_boActions resolvedOutputs)
    , (_actNonObjects $ _boCustomTypes resolvedOutputs)
    )

  returnA -< SchemaCache
    { scPostgres = M.singleton defaultSource $ PGSourceSchemaCache (_boTables resolvedOutputs) (_boFunctions resolvedOutputs)
    , scActions = _boActions resolvedOutputs
    -- TODO this is not the right value: we should track what part of the schema
    -- we can stitch without consistencies, I think.
    , scRemoteSchemas = fmap fst (_boRemoteSchemas resolvedOutputs) -- remoteSchemaMap
    , scAllowlist = _boAllowlist resolvedOutputs
    -- , scCustomTypes = _boCustomTypes resolvedOutputs
    , scGQLContext = fst gqlContext
    , scUnauthenticatedGQLContext = snd gqlContext
    , scRelayContext = fst relayContext
    , scUnauthenticatedRelayContext = snd relayContext
    -- , scGCtxMap = gqlSchema
    -- , scDefaultRemoteGCtx = remoteGQLSchema
    , scDepMap = resolvedDependencies
    , scCronTriggers = _boCronTriggers resolvedOutputs
    , scInconsistentObjs =
           inconsistentObjects
        <> dependencyInconsistentObjects
        <> toList gqlSchemaInconsistentObjects
        <> toList relaySchemaInconsistentObjects
    }
  where
    buildAndCollectInfo
      :: ( ArrowChoice arr, Inc.ArrowDistribute arr, Inc.ArrowCache m arr
         , ArrowWriter (Seq CollectedInfo) arr, MonadIO m, MonadUnique m, MonadTx m, MonadReader BuildReason m
         , HasHttpManager m, HasSQLGenCtx m )
      => SourceName -> (CatalogMetadata, Inc.Dependency InvalidationKeys) `arr` BuildOutputs
    buildAndCollectInfo source = proc (catalogMetadata, invalidationKeys) -> do
      let CatalogMetadata tables relationships permissions
            eventTriggers remoteSchemas functions allowlistDefs
            computedFields catalogCustomTypes actions remoteRelationships
            cronTriggers = catalogMetadata

      -- tables
      tableRawInfos <- buildTableCache -< (tables, Inc.selectD #_ikMetadata invalidationKeys)

      -- remote schemas
      let remoteSchemaInvalidationKeys = Inc.selectD #_ikRemoteSchemas invalidationKeys
      remoteSchemaMap <- buildRemoteSchemas -< (remoteSchemaInvalidationKeys, remoteSchemas)

      -- relationships and computed fields
      let relationshipsByTable = M.groupOn _crTable relationships
          computedFieldsByTable = M.groupOn (_afcTable . _cccComputedField) computedFields
          remoteRelationshipsByTable = M.groupOn rtrTable remoteRelationships
      tableCoreInfos <- (tableRawInfos >- returnA)
        >-> (\info -> (info, relationshipsByTable) >- alignExtraTableInfo (mkRelationshipMetadataObject source))
        >-> (\info -> (info, computedFieldsByTable) >- alignExtraTableInfo mkComputedFieldMetadataObject)
        >-> (\info -> (info, remoteRelationshipsByTable) >- alignExtraTableInfo mkRemoteRelationshipMetadataObject)
        >-> (| Inc.keyed (\_ (((tableRawInfo, tableRelationships), tableComputedFields), tableRemoteRelationships) -> do
                 let columns = _tciFieldInfoMap tableRawInfo
                 allFields <- addNonColumnFields source -<
                   (tableRawInfos, columns, M.map fst remoteSchemaMap, tableRelationships, tableComputedFields, tableRemoteRelationships)
                 returnA -< (tableRawInfo { _tciFieldInfoMap = allFields })) |)

      -- permissions and event triggers
      tableCoreInfosDep <- Inc.newDependency -< tableCoreInfos
      tableCache <- (tableCoreInfos >- returnA)
        >-> (\info -> (info, M.groupOn _cpTable permissions) >- alignExtraTableInfo (mkPermissionMetadataObject source))
        >-> (\info -> (info, M.groupOn _cetTable eventTriggers) >- alignExtraTableInfo mkEventTriggerMetadataObject)
        >-> (| Inc.keyed (\_ ((tableCoreInfo, tablePermissions), tableEventTriggers) -> do
                 let tableName = _tciName tableCoreInfo
                     tableFields = _tciFieldInfoMap tableCoreInfo
                 permissionInfos <- buildTablePermissions source -<
                   (tableCoreInfosDep, tableName, tableFields, HS.fromList tablePermissions)
                 eventTriggerInfos <- buildTableEventTriggers -< (tableCoreInfo, tableEventTriggers)
                 returnA -< TableInfo
                   { _tiCoreInfo = tableCoreInfo
                   , _tiRolePermInfoMap = permissionInfos
                   , _tiEventTriggerInfoMap = eventTriggerInfos
                   }) |)

      -- sql functions
      functionCache <- (mapFromL _cfFunction functions >- returnA)
        >-> (| Inc.keyed (\_ (CatalogFunction qf systemDefined config funcDefs) -> do
                 let definition = toJSON $ TrackFunction qf
                     metadataObject = MetadataObject (MOFunction qf) definition
                     schemaObject = SOFunction qf
                     addFunctionContext e = "in function " <> qf <<> ": " <> e
                 (| withRecordInconsistency (
                    (| modifyErrA (do
                         rawfi <- bindErrorA -< handleMultipleFunctions qf funcDefs
                         (fi, dep) <- bindErrorA -< mkFunctionInfo qf systemDefined config rawfi
                         recordDependencies -< (metadataObject, schemaObject, [dep])
                         returnA -< fi)
                    |) addFunctionContext)
                  |) metadataObject) |)
        >-> (\infos -> M.catMaybes infos >- returnA)

      -- allow list
      let allowList = allowlistDefs
            & concatMap _cdQueries
            & map (queryWithoutTypeNames . getGQLQuery . _lqQuery)
            & HS.fromList

      -- custom types
      let CatalogCustomTypes customTypes pgScalars = catalogCustomTypes
      maybeResolvedCustomTypes <-
        (| withRecordInconsistency
             (bindErrorA -< resolveCustomTypes tableCache customTypes pgScalars)
         |) (MetadataObject MOCustomTypes $ toJSON customTypes)

      -- -- actions
      (actionCache, annotatedCustomTypes) <- case maybeResolvedCustomTypes of
        Just resolvedCustomTypes -> do
          actionCache' <- buildActions -< ((resolvedCustomTypes, pgScalars), actions)
          returnA -< (actionCache', resolvedCustomTypes)

        -- If the custom types themselves are inconsistent, we can’t really do
        -- anything with actions, so just mark them all inconsistent.
        Nothing -> do
          recordInconsistencies -< ( map mkActionMetadataObject actions
                                   , "custom types are inconsistent" )
          returnA -< (M.empty, emptyAnnotatedCustomTypes)

      cronTriggersMap <- buildCronTriggers -< ((),cronTriggers)

      returnA -< BuildOutputs
        { _boTables = tableCache
        , _boFunctions = functionCache
        , _boActions = actionCache
        , _boRemoteSchemas = remoteSchemaMap
        , _boAllowlist = allowList
        , _boCustomTypes = annotatedCustomTypes
        , _boCronTriggers = cronTriggersMap
        }

    mkEventTriggerMetadataObject (CatalogEventTrigger qt trn configuration) =
      let objectId = MOTableObj qt $ MTOTrigger trn
          definition = object ["table" .= qt, "configuration" .= configuration]
      in MetadataObject objectId definition

    mkCronTriggerMetadataObject catalogCronTrigger =
      let definition = toJSON catalogCronTrigger
      in MetadataObject (MOCronTrigger (_cctName catalogCronTrigger))
                        definition

    mkActionMetadataObject (ActionMetadata name comment defn _) =
      MetadataObject (MOAction name) (toJSON $ CreateAction name defn comment)

    mkRemoteSchemaMetadataObject remoteSchema =
      MetadataObject (MORemoteSchema (_arsqName remoteSchema)) (toJSON remoteSchema)

    -- Given a map of table info, “folds in” another map of information, accumulating inconsistent
    -- metadata objects for any entries in the second map that don’t appear in the first map. This
    -- is used to “line up” the metadata for relationships, computed fields, permissions, etc. with
    -- the tracked table info.
    alignExtraTableInfo
      :: forall a b arr
       . (ArrowChoice arr, Inc.ArrowDistribute arr, ArrowWriter (Seq CollectedInfo) arr)
      => (b -> MetadataObject)
      -> ( M.HashMap QualifiedTable a
         , M.HashMap QualifiedTable [b]
         ) `arr` M.HashMap QualifiedTable (a, [b])
    alignExtraTableInfo mkMetadataObject = proc (baseInfo, extraInfo) -> do
      combinedInfo <-
        (| Inc.keyed (\tableName infos -> combine -< (tableName, infos))
        |) (align baseInfo extraInfo)
      returnA -< M.catMaybes combinedInfo
      where
        combine :: (QualifiedTable, These a [b]) `arr` Maybe (a, [b])
        combine = proc (tableName, infos) -> case infos of
          This  base        -> returnA -< Just (base, [])
          These base extras -> returnA -< Just (base, extras)
          That       extras -> do
            let errorMessage = "table " <> tableName <<> " does not exist"
            recordInconsistencies -< (map mkMetadataObject extras, errorMessage)
            returnA -< Nothing

    buildTableEventTriggers
      :: ( ArrowChoice arr, Inc.ArrowDistribute arr, ArrowWriter (Seq CollectedInfo) arr
         , Inc.ArrowCache m arr, MonadTx m, MonadReader BuildReason m, HasSQLGenCtx m )
      => (TableCoreInfo, [CatalogEventTrigger]) `arr` EventTriggerInfoMap
    buildTableEventTriggers = buildInfoMap _cetName mkEventTriggerMetadataObject buildEventTrigger
      where
        buildEventTrigger = proc (tableInfo, eventTrigger) -> do
          let CatalogEventTrigger qt trn configuration = eventTrigger
              metadataObject = mkEventTriggerMetadataObject eventTrigger
              schemaObjectId = SOTableObj qt $ TOTrigger trn
              addTriggerContext e = "in event trigger " <> trn <<> ": " <> e
          (| withRecordInconsistency (
             (| modifyErrA (do
                  etc <- bindErrorA -< decodeValue configuration
                  (info, dependencies) <- bindErrorA -< subTableP2Setup env qt etc
                  let tableColumns = M.mapMaybe (^? _FIColumn) (_tciFieldInfoMap tableInfo)
                  recreateViewIfNeeded -< (qt, tableColumns, trn, etcDefinition etc)
                  recordDependencies -< (metadataObject, schemaObjectId, dependencies)
                  returnA -< info)
             |) (addTableContext qt . addTriggerContext))
           |) metadataObject

        recreateViewIfNeeded = Inc.cache $
          arrM \(tableName, tableColumns, triggerName, triggerDefinition) -> do
            buildReason <- ask
            when (buildReason == CatalogUpdate) $ do
              liftTx $ delTriggerQ triggerName -- executes DROP IF EXISTS.. sql
              mkAllTriggersQ triggerName tableName (M.elems tableColumns) triggerDefinition

    buildCronTriggers
      :: ( ArrowChoice arr
         , Inc.ArrowDistribute arr
         , ArrowWriter (Seq CollectedInfo) arr
         , Inc.ArrowCache m arr
         , MonadTx m)
      => ((),[CatalogCronTrigger])
         `arr` HashMap TriggerName CronTriggerInfo
    buildCronTriggers = buildInfoMap _cctName mkCronTriggerMetadataObject buildCronTrigger
      where
        buildCronTrigger = proc (_,cronTrigger) -> do
          let triggerName = triggerNameToTxt $ _cctName cronTrigger
              addCronTriggerContext e = "in cron trigger " <> triggerName <> ": " <> e
          (| withRecordInconsistency (
            (| modifyErrA (bindErrorA -< resolveCronTrigger env cronTrigger)
             |) addCronTriggerContext)
           |) (mkCronTriggerMetadataObject cronTrigger)

    buildActions
      :: ( ArrowChoice arr, Inc.ArrowDistribute arr, Inc.ArrowCache m arr
         , ArrowWriter (Seq CollectedInfo) arr)
      => ( (AnnotatedCustomTypes, HashSet PGScalarType)
         , [ActionMetadata]
         ) `arr` HashMap ActionName ActionInfo
    buildActions = buildInfoMap _amName mkActionMetadataObject buildAction
      where
        buildAction = proc ((resolvedCustomTypes, pgScalars), action) -> do
          let ActionMetadata name comment def actionPermissions = action
              addActionContext e = "in action " <> name <<> "; " <> e
          (| withRecordInconsistency (
             (| modifyErrA (do
                  (resolvedDef, outObject) <- liftEitherA <<< bindA -<
                    runExceptT $ resolveAction env resolvedCustomTypes def pgScalars
                  let permissionInfos =
                        map (uncurry ActionPermissionInfo . (_apmRole &&& _apmComment)) actionPermissions
                      permissionMap = mapFromL _apiRole permissionInfos
                  returnA -< ActionInfo name outObject resolvedDef permissionMap comment)
              |) addActionContext)
           |) (mkActionMetadataObject action)

    buildRemoteSchemas
      :: ( ArrowChoice arr, Inc.ArrowDistribute arr, ArrowWriter (Seq CollectedInfo) arr
         , Inc.ArrowCache m arr , MonadIO m, MonadUnique m, HasHttpManager m )
      => ( Inc.Dependency (HashMap RemoteSchemaName Inc.InvalidationKey)
         , [AddRemoteSchemaQuery]
         ) `arr` HashMap RemoteSchemaName (RemoteSchemaCtx, MetadataObject)
    buildRemoteSchemas =
      buildInfoMapPreservingMetadata _arsqName mkRemoteSchemaMetadataObject buildRemoteSchema
      where
        -- We want to cache this call because it fetches the remote schema over HTTP, and we don’t
        -- want to re-run that if the remote schema definition hasn’t changed.
        buildRemoteSchema = Inc.cache proc (invalidationKeys, remoteSchema) -> do
          Inc.dependOn -< Inc.selectKeyD (_arsqName remoteSchema) invalidationKeys
          (| withRecordInconsistency (liftEitherA <<< bindA -<
               runExceptT $ addRemoteSchemaP2Setup env remoteSchema)
           |) (mkRemoteSchemaMetadataObject remoteSchema)

-- | @'withMetadataCheck' cascade action@ runs @action@ and checks if the schema changed as a
-- result. If it did, it checks to ensure the changes do not violate any integrity constraints, and
-- if not, incorporates them into the schema cache.
withMetadataCheck
  :: (MonadTx m, CacheRWM m, HasSQLGenCtx m) => SourceName -> Bool -> m a -> m a
withMetadataCheck source cascade action = do
  -- Drop hdb_views so no interference is caused to the sql query
  liftTx $ Q.catchE defaultTxErrorHandler clearHdbViews
  sc <- askSchemaCache
  let existingTables = scTables sc
      existingFunctions = scFunctions sc
      existingInconsistentObjs = scInconsistentObjs sc

  -- Get the metadata before the sql query, everything, need to filter this
  (oldTableMeta, oldFunctionMeta) <- fetchMeta existingTables existingFunctions
  -- oldMetaU <- liftTx $ Q.catchE defaultTxErrorHandler fetchTableMeta
  -- oldFuncMetaU <- liftTx $ Q.catchE defaultTxErrorHandler fetchFunctionMeta

  -- Run the action
  res <- action

  -- Get the metadata after the sql query
<<<<<<< HEAD
  (newTableMeta, newFunctionMeta) <- fetchMeta existingTables existingFunctions

  let existingTablesOldMeta = filter (flip M.member existingTables . tmTable) oldTableMeta
      schemaDiff = getSchemaDiff existingTablesOldMeta newTableMeta
      FunctionDiff droppedFuncs alteredFuncs = getFuncDiff oldFunctionMeta newFunctionMeta
      overloadedFuncs = getOverloadedFuncs (M.keys existingFunctions) newFunctionMeta
=======
  newMeta <- liftTx $ Q.catchE defaultTxErrorHandler fetchTableMeta
  newFuncMeta <- liftTx $ Q.catchE defaultTxErrorHandler fetchFunctionMeta
  sc <- askSchemaCache
  let existingInconsistentObjs = scInconsistentObjs sc
      sourceTables = maybe mempty _pcTables $ M.lookup source $ scPostgres sc
      sourceTableNames = M.keys sourceTables
      oldMeta = flip filter oldMetaU $ \tm -> tmTable tm `elem` sourceTableNames
      schemaDiff = getSchemaDiff oldMeta newMeta
      existingFuncs = M.keys $ maybe mempty _pcFunctions $ M.lookup source $ scPostgres sc
      oldFuncMeta = flip filter oldFuncMetaU $ \fm -> fmFunction fm `elem` existingFuncs
      FunctionDiff droppedFuncs alteredFuncs = getFuncDiff oldFuncMeta newFuncMeta
      overloadedFuncs = getOverloadedFuncs existingFuncs newFuncMeta
>>>>>>> 87e2f823

  -- Do not allow overloading functions
  unless (null overloadedFuncs) $
    throw400 NotSupported $ "the following tracked function(s) cannot be overloaded: "
    <> reportFuncs overloadedFuncs

  indirectDeps <- getSchemaChangeDeps schemaDiff

  -- Report back with an error if cascade is not set
  when (indirectDeps /= [] && not cascade) $ reportDepsExt indirectDeps []

<<<<<<< HEAD
  metadataUpdater <- execWriterT $ do
    -- Purge all the indirect dependents from state
    mapM_ (purgeDependentObject >=> tell) indirectDeps
=======
  -- Purge all the indirect dependents from state
  mapM_ (purgeDependentObject source) indirectDeps
>>>>>>> 87e2f823

    -- Purge all dropped functions
    let purgedFuncs = flip mapMaybe indirectDeps $ \dep ->
          case dep of
            SOFunction qf -> Just qf
            _             -> Nothing

    forM_ (droppedFuncs \\ purgedFuncs) $ \qf -> do
      tell $ dropFunctionInMetadata qf

    -- Process altered functions
    forM_ alteredFuncs $ \(qf, newTy) -> do
      when (newTy == FTVOLATILE) $
        throw400 NotSupported $
        "type of function " <> qf <<> " is altered to \"VOLATILE\" which is not supported now"

<<<<<<< HEAD
    -- update the schema cache and hdb_catalog with the changes
    processSchemaChanges schemaDiff
=======
  -- update the schema cache and hdb_catalog with the changes
  processSchemaChanges sourceTables schemaDiff
>>>>>>> 87e2f823

  buildSchemaCache metadataUpdater
  postSc <- askSchemaCache

  -- Recreate event triggers in hdb_views
  forM_ (M.elems sourceTables) $ \(TableInfo coreInfo _ eventTriggers) -> do
          let table = _tciName coreInfo
              columns = getCols $ _tciFieldInfoMap coreInfo
          forM_ (M.toList eventTriggers) $ \(triggerName, eti) -> do
            let opsDefinition = etiOpsDef eti
            mkAllTriggersQ triggerName table columns opsDefinition

  let currentInconsistentObjs = scInconsistentObjs postSc
  checkNewInconsistentMeta existingInconsistentObjs currentInconsistentObjs

  return res
  where
    reportFuncs = T.intercalate ", " . map dquoteTxt

<<<<<<< HEAD
    processSchemaChanges
      :: ( MonadError QErr m
         , CacheRM m
         , MonadWriter MetadataModifier m
         )
      => SchemaDiff -> m ()
    processSchemaChanges schemaDiff = do
=======
    processSchemaChanges :: (MonadTx m, CacheRM m) => TableCache -> SchemaDiff -> m ()
    processSchemaChanges sourceTables schemaDiff = do
>>>>>>> 87e2f823
      -- Purge the dropped tables
      forM_ droppedTables $
        \tn -> tell $ MetadataModifier $ metaTables %~ M.delete tn

      for_ alteredTables $ \(oldQtn, tableDiff) -> do
        ti <- case M.lookup oldQtn sourceTables of
          Just ti -> return ti
          Nothing -> throw500 $ "old table metadata not found in cache : " <>> oldQtn
        processTableChanges source (_tiCoreInfo ti) tableDiff
      where
        SchemaDiff droppedTables alteredTables = schemaDiff

    checkNewInconsistentMeta
      :: (QErrM m)
      => [InconsistentMetadata] -> [InconsistentMetadata] -> m ()
    checkNewInconsistentMeta originalInconsMeta currentInconsMeta =
      unless (null newInconsistentObjects) $
        throwError (err500 Unexpected "cannot continue due to newly found inconsistent metadata")
          { qeInternal = Just $ toJSON newInconsistentObjects }
      where
        diffInconsistentObjects = M.difference `on` groupInconsistentMetadataById
        newInconsistentObjects = nub $ concatMap toList $
          M.elems (currentInconsMeta `diffInconsistentObjects` originalInconsMeta)

{- Note [Keep invalidation keys for inconsistent objects]
~~~~~~~~~~~~~~~~~~~~~~~~~~~~~~~~~~~~~~~~~~~~~~~~~~~~~~~~~
After building the schema cache, we prune InvalidationKeys for objects
that no longer exist in the schema to avoid leaking memory for objects
that have been dropped. However, note that we *don’t* want to drop
keys for objects that are simply inconsistent!

Why? The object is still in the metadata, so next time we reload it,
we’ll reprocess that object. We want to reuse the cache if its
definition hasn’t changed, but if we dropped the invalidation key, it
will incorrectly be reprocessed (since the invalidation key changed
from present to absent). -}<|MERGE_RESOLUTION|>--- conflicted
+++ resolved
@@ -419,12 +419,12 @@
   -- Drop hdb_views so no interference is caused to the sql query
   liftTx $ Q.catchE defaultTxErrorHandler clearHdbViews
   sc <- askSchemaCache
-  let existingTables = scTables sc
-      existingFunctions = scFunctions sc
+  let sourceTables = maybe mempty _pcTables $ M.lookup source $ scPostgres sc
+      existingFunctions = maybe mempty _pcFunctions $ M.lookup source $ scPostgres sc
       existingInconsistentObjs = scInconsistentObjs sc
 
   -- Get the metadata before the sql query, everything, need to filter this
-  (oldTableMeta, oldFunctionMeta) <- fetchMeta existingTables existingFunctions
+  (oldTableMeta, oldFunctionMeta) <- fetchMeta sourceTables existingFunctions
   -- oldMetaU <- liftTx $ Q.catchE defaultTxErrorHandler fetchTableMeta
   -- oldFuncMetaU <- liftTx $ Q.catchE defaultTxErrorHandler fetchFunctionMeta
 
@@ -432,27 +432,26 @@
   res <- action
 
   -- Get the metadata after the sql query
-<<<<<<< HEAD
-  (newTableMeta, newFunctionMeta) <- fetchMeta existingTables existingFunctions
-
-  let existingTablesOldMeta = filter (flip M.member existingTables . tmTable) oldTableMeta
+  (newTableMeta, newFunctionMeta) <- fetchMeta sourceTables existingFunctions
+
+  let existingTablesOldMeta = filter (flip M.member sourceTables . tmTable) oldTableMeta
       schemaDiff = getSchemaDiff existingTablesOldMeta newTableMeta
       FunctionDiff droppedFuncs alteredFuncs = getFuncDiff oldFunctionMeta newFunctionMeta
       overloadedFuncs = getOverloadedFuncs (M.keys existingFunctions) newFunctionMeta
-=======
-  newMeta <- liftTx $ Q.catchE defaultTxErrorHandler fetchTableMeta
-  newFuncMeta <- liftTx $ Q.catchE defaultTxErrorHandler fetchFunctionMeta
-  sc <- askSchemaCache
-  let existingInconsistentObjs = scInconsistentObjs sc
-      sourceTables = maybe mempty _pcTables $ M.lookup source $ scPostgres sc
-      sourceTableNames = M.keys sourceTables
-      oldMeta = flip filter oldMetaU $ \tm -> tmTable tm `elem` sourceTableNames
-      schemaDiff = getSchemaDiff oldMeta newMeta
-      existingFuncs = M.keys $ maybe mempty _pcFunctions $ M.lookup source $ scPostgres sc
-      oldFuncMeta = flip filter oldFuncMetaU $ \fm -> fmFunction fm `elem` existingFuncs
-      FunctionDiff droppedFuncs alteredFuncs = getFuncDiff oldFuncMeta newFuncMeta
-      overloadedFuncs = getOverloadedFuncs existingFuncs newFuncMeta
->>>>>>> 87e2f823
+
+  -- Old Code TODO: Clean up
+  -- newMeta <- liftTx $ Q.catchE defaultTxErrorHandler fetchTableMeta
+  -- newFuncMeta <- liftTx $ Q.catchE defaultTxErrorHandler fetchFunctionMeta
+  -- sc <- askSchemaCache
+  -- let existingInconsistentObjs = scInconsistentObjs sc
+  --     sourceTables = maybe mempty _pcTables $ M.lookup source $ scPostgres sc
+  --     sourceTableNames = M.keys sourceTables
+  --     oldMeta = flip filter oldMetaU $ \tm -> tmTable tm `elem` sourceTableNames
+  --     schemaDiff = getSchemaDiff oldMeta newMeta
+  --     existingFuncs = M.keys $ maybe mempty _pcFunctions $ M.lookup source $ scPostgres sc
+  --     oldFuncMeta = flip filter oldFuncMetaU $ \fm -> fmFunction fm `elem` existingFuncs
+  --     FunctionDiff droppedFuncs alteredFuncs = getFuncDiff oldFuncMeta newFuncMeta
+  --     overloadedFuncs = getOverloadedFuncs existingFuncs newFuncMeta
 
   -- Do not allow overloading functions
   unless (null overloadedFuncs) $
@@ -464,14 +463,9 @@
   -- Report back with an error if cascade is not set
   when (indirectDeps /= [] && not cascade) $ reportDepsExt indirectDeps []
 
-<<<<<<< HEAD
   metadataUpdater <- execWriterT $ do
     -- Purge all the indirect dependents from state
-    mapM_ (purgeDependentObject >=> tell) indirectDeps
-=======
-  -- Purge all the indirect dependents from state
-  mapM_ (purgeDependentObject source) indirectDeps
->>>>>>> 87e2f823
+    mapM_ (purgeDependentObject source >=> tell) indirectDeps
 
     -- Purge all dropped functions
     let purgedFuncs = flip mapMaybe indirectDeps $ \dep ->
@@ -488,13 +482,8 @@
         throw400 NotSupported $
         "type of function " <> qf <<> " is altered to \"VOLATILE\" which is not supported now"
 
-<<<<<<< HEAD
     -- update the schema cache and hdb_catalog with the changes
-    processSchemaChanges schemaDiff
-=======
-  -- update the schema cache and hdb_catalog with the changes
-  processSchemaChanges sourceTables schemaDiff
->>>>>>> 87e2f823
+    processSchemaChanges sourceTables schemaDiff
 
   buildSchemaCache metadataUpdater
   postSc <- askSchemaCache
@@ -514,18 +503,13 @@
   where
     reportFuncs = T.intercalate ", " . map dquoteTxt
 
-<<<<<<< HEAD
     processSchemaChanges
       :: ( MonadError QErr m
          , CacheRM m
          , MonadWriter MetadataModifier m
          )
-      => SchemaDiff -> m ()
-    processSchemaChanges schemaDiff = do
-=======
-    processSchemaChanges :: (MonadTx m, CacheRM m) => TableCache -> SchemaDiff -> m ()
+      => TableCache -> SchemaDiff -> m ()
     processSchemaChanges sourceTables schemaDiff = do
->>>>>>> 87e2f823
       -- Purge the dropped tables
       forM_ droppedTables $
         \tn -> tell $ MetadataModifier $ metaTables %~ M.delete tn
