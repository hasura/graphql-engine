--- conflicted
+++ resolved
@@ -89,24 +89,11 @@
 
         {this.state.showMetadata
           ? [
-            <div key="meta_data_1" className={metaDataStyles.intro_note}>
-              <h4>Reload metadata</h4>
-              <div className={metaDataStyles.content_width}>
+              <div key="meta_data_1" className={metaDataStyles.intro_note}>
+                <h4>Reload metadata</h4>
+                <div className={metaDataStyles.content_width}>
                   Refresh Hasura metadata, typically required if you have
                   changed the underlying postgres.
-<<<<<<< HEAD
-              </div>
-            </div>,
-            <div key="meta_data_2">
-              <ReloadMetadata {...this.props} />
-            </div>,
-            <div
-              key="access_key_reset_1"
-              className={metaDataStyles.intro_note}
-            >
-              <h4>Clear access key (logout)</h4>
-              <div className={metaDataStyles.content_width}>
-=======
                 </div>
               </div>,
               <div key="meta_data_2">
@@ -134,17 +121,16 @@
               >
                 <h4>Clear access key (logout)</h4>
                 <div className={metaDataStyles.content_width}>
->>>>>>> fade5b39
                   The console caches the access key (HASURA_GRAPHQL_ACCESS_KEY)
                   in the browser. You can clear this cache to force a prompt for
                   the access key when the console is accessed next using this
                   browser.
-              </div>
-            </div>,
-            <div key="access_key_reset_2">
-              <ClearAccessKey {...this.props} />
-            </div>,
-          ]
+                </div>
+              </div>,
+              <div key="access_key_reset_2">
+                <ClearAccessKey {...this.props} />
+              </div>,
+            ]
           : null}
       </div>
     );
