--- conflicted
+++ resolved
@@ -88,27 +88,17 @@
 -- -- insert context
 -- type RelationInfoMap = Map.HashMap RelName RelInfo
 
-<<<<<<< HEAD
 -- updatable columns and filter
-type UpdPermForIns = ([PGCol], AnnBoolExpSQL)
+-- type UpdPermForIns = ([PGCol], AnnBoolExpSQL)
 
-data InsCtx
-  = InsCtx
-  { icView      :: !QualifiedTable
-  , icColumns   :: ![PGColInfo]
-  , icSet       :: !InsSetCols
-  , icRelations :: !RelationInfoMap
-  , icUpdPerm   :: !(Maybe UpdPermForIns)
-  } deriving (Show, Eq)
-=======
 -- data InsCtx
 --   = InsCtx
 --   { icView      :: !QualifiedTable
 --   , icColumns   :: ![PGColInfo]
 --   , icSet       :: !InsSetCols
 --   , icRelations :: !RelationInfoMap
+--   , icUpdPerm   :: !(Maybe UpdPermForIns)
 --   } deriving (Show, Eq)
->>>>>>> 512ee6fb
 
 -- type InsCtxMap = Map.HashMap QualifiedTable InsCtx
 
