--- conflicted
+++ resolved
@@ -657,11 +657,8 @@
                        , "cors_domain" J..= (ccDomain . soCorsConfig) so
                        , "cors_disabled" J..= (ccDisabled . soCorsConfig) so
                        , "enable_console" J..= soEnableConsole so
-<<<<<<< HEAD
                        , "enable_telemetry" J..= soEnableTelemetry so
-=======
                        , "use_prepared_statements" J..= (Q.cpAllowPrepare . soConnParams) so
->>>>>>> ace701a2
                        ]
 
 mkGenericStrLog :: T.Text -> String -> StartupLog
