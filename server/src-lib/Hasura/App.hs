--- conflicted
+++ resolved
@@ -36,15 +36,11 @@
 import           Hasura.EncJSON
 import           Hasura.Eventing.EventTrigger
 import           Hasura.Eventing.ScheduledTrigger
-<<<<<<< HEAD
-import           Hasura.GraphQL.Logging               (MonadQueryLog (..), QueryLog (..))
-import           Hasura.GraphQL.Resolve.Action        (asyncActionsProcessor)
-=======
 import           Hasura.GraphQL.Execute                 (MonadGQLExecutionCheck (..),
                                                          checkQueryInAllowlist)
+import           Hasura.GraphQL.Logging                 (MonadQueryLog (..), QueryLog (..))
 import           Hasura.GraphQL.Resolve.Action          (asyncActionsProcessor)
 import           Hasura.GraphQL.Transport.HTTP.Protocol (toParsed)
->>>>>>> a70d2782
 import           Hasura.Logging
 import           Hasura.Prelude
 import           Hasura.RQL.Types                       (CacheRWM, Code (..), HasHttpManager,
@@ -447,11 +443,6 @@
   renderConsole path authMode enableTelemetry consoleAssetsDir =
     return $ mkConsoleHTML path authMode enableTelemetry consoleAssetsDir
 
-<<<<<<< HEAD
-instance MonadQueryLog AppM where
-  logQueryLog logger query genSqlM reqId =
-    unLogger logger $ QueryLog query genSqlM reqId
-=======
 instance MonadGQLExecutionCheck AppM where
   checkGQLExecution userInfo _ enableAL sc query = runExceptT $ do
     req <- toParsed query
@@ -461,9 +452,12 @@
 instance MonadConfigApiHandler AppM where
   runConfigApiHandler = configApiGetHandler
 
+instance MonadQueryLog AppM where
+  logQueryLog logger query genSqlM reqId =
+    unLogger logger $ QueryLog query genSqlM reqId
+
 
 --- helper functions ---
->>>>>>> a70d2782
 
 mkConsoleHTML :: HasVersion => Text -> AuthMode -> Bool -> Maybe Text -> Either String Text
 mkConsoleHTML path authMode enableTelemetry consoleAssetsDir =
