--- conflicted
+++ resolved
@@ -292,7 +292,6 @@
             const selectedRole = e.target.getAttribute('data-role');
             dispatch(permSetBulkSelect(isChecked, selectedRole));
           };
-<<<<<<< HEAD
 
           return {
             showCheckbox: !(role === 'admin' || isNewRole),
@@ -304,19 +303,6 @@
           };
         };
 
-=======
-
-          return {
-            showCheckbox: !(role === 'admin' || isNewRole),
-            bulkSelect: permissionsState.bulkSelect,
-            onChange: dispatchBulkSelect,
-            role,
-            isNewRole,
-            checked: permissionsState.bulkSelect.filter(e => e === role).length,
-          };
-        };
-
->>>>>>> 6b8c7eff
         const getQueryTypes = role => {
           const dispatchOpenEdit = queryType => () => {
             if (role === '') {
@@ -456,19 +442,11 @@
           bulkSection: getBulkCheckbox(permissionsState.newRole, true),
           isNewRole: true,
         });
-<<<<<<< HEAD
 
         const dispatchRoleNameChange = e => {
           dispatch(permSetRoleName(e.target.value));
         };
 
-=======
-
-        const dispatchRoleNameChange = e => {
-          dispatch(permSetRoleName(e.target.value));
-        };
-
->>>>>>> 6b8c7eff
         return (
           <PermTableBody
             rolePermissions={_rolePermissions}
