--- conflicted
+++ resolved
@@ -618,13 +618,9 @@
           {getUntrackedTablesSection()}
           {getUntrackedRelationsSection()}
           {getUntrackedFunctionsSection()}
-<<<<<<< HEAD
-          {getNonTrackableFunctionsSection()}
-=======
           {false && getNonTrackableFunctionsSection()}
           <hr />
           {getPermissionsSummaryLink()}
->>>>>>> a79f49c2
         </div>
       </div>
     );
