import defaultState from './State';
import Endpoints, { globalCookiePolicy } from '../../../../Endpoints';
import {
  handleMigrationErrors,
  fetchTrackedFunctions,
  fetchDataInit,
} from '../DataActions';
import {
  showErrorNotification,
  showSuccessNotification,
} from '../../Common/Notification';
import {
  loadMigrationStatus,
  UPDATE_MIGRATION_STATUS_ERROR,
} from '../../../Main/Actions';
import { parseCreateSQL } from './utils';
import dataHeaders from '../Common/Headers';
import returnMigrateUrl from '../Common/getMigrateUrl';
import { getRunSqlQuery } from '../../../Common/utils/v1QueryUtils';

const MAKING_REQUEST = 'RawSQL/MAKING_REQUEST';
const SET_SQL = 'RawSQL/SET_SQL';
const SET_CASCADE_CHECKED = 'RawSQL/SET_CASCADE_CHECKED';
const SET_MIGRATION_CHECKED = 'RawSQL/SET_MIGRATION_CHECKED';
const SET_TRACK_TABLE_CHECKED = 'RawSQL/SET_TRACK_TABLE_CHECKED';
const REQUEST_SUCCESS = 'RawSQL/REQUEST_SUCCESS';
const REQUEST_ERROR = 'RawSQL/REQUEST_ERROR';

const MODAL_CLOSE = 'EditItem/MODAL_CLOSE';
const MODAL_OPEN = 'EditItem/MODAL_OPEN';

const modalOpen = () => ({ type: MODAL_OPEN });
const modalClose = () => ({ type: MODAL_CLOSE });

const executeSQL = (isMigration, migrationName) => (dispatch, getState) => {
  dispatch({ type: MAKING_REQUEST });
  dispatch(showSuccessNotification('Executing the Query...'));

  const sql = getState().rawSQL.sql;
  const currMigrationMode = getState().main.migrationMode;
  const readOnlyMode = getState().main.readOnlyMode;

  const migrateUrl = returnMigrateUrl(currMigrationMode);
  const isCascadeChecked = getState().rawSQL.isCascadeChecked;

  let url = Endpoints.rawSQL;
<<<<<<< HEAD
  const schemaChangesUp = [
    {
      type: 'run_sql',
      args: {
        sql: sql,
        cascade: isCascadeChecked,
        read_only: readOnlyMode,
      },
    },
  ];
=======
  const schemaChangesUp = [getRunSqlQuery(sql, isCascadeChecked, readOnlyMode)];
>>>>>>> fca16b88
  // check if track view enabled

  if (getState().rawSQL.isTableTrackChecked) {
    const objects = parseCreateSQL(sql);

    objects.forEach(object => {
      const trackQuery = {
        type: '',
        args: {},
      };

      if (object.type === 'function') {
        trackQuery.type = 'track_function';
      } else {
        trackQuery.type = 'add_existing_table_or_view';
      }

      trackQuery.args.name = object.name;
      trackQuery.args.schema = object.schema;

      schemaChangesUp.push(trackQuery);
    });
  }

  let requestBody = {
    type: 'bulk',
    args: schemaChangesUp,
  };
  // check if its a migration and send to hasuractl migrate
  if (isMigration) {
    url = migrateUrl;
    requestBody = {
      name: migrationName,
      up: schemaChangesUp,
      down: [],
    };
  }
  const options = {
    method: 'POST',
    credentials: globalCookiePolicy,
    headers: dataHeaders(getState),
    body: JSON.stringify(requestBody),
  };
  fetch(url, options).then(
    response => {
      if (response.ok) {
        response.json().then(
          data => {
            if (isMigration) {
              dispatch(loadMigrationStatus());
            }
            dispatch(showSuccessNotification('SQL executed!'));
            dispatch(fetchDataInit()).then(() => {
              dispatch({ type: REQUEST_SUCCESS, data });
            });
            dispatch(fetchTrackedFunctions());
          },
          err => {
            const parsedErrorMsg = err;
            parsedErrorMsg.message = JSON.parse(err.message);
            dispatch({ type: UPDATE_MIGRATION_STATUS_ERROR, data: err });
            dispatch(
              showErrorNotification(
                'SQL execution failed!',
                'Something is wrong. Received an invalid response json.',
                parsedErrorMsg
              )
            );
            dispatch({
              type: REQUEST_ERROR,
              data: 'Something is wrong. Received an invalid response json.',
            });
            console.err('RunSQL error: ', err);
          }
        );
        return;
      }
      response.json().then(
        errorMsg => {
          const title = 'SQL Execution Failed';
          dispatch({ type: UPDATE_MIGRATION_STATUS_ERROR, data: errorMsg });
          dispatch({ type: REQUEST_ERROR, data: errorMsg });
          if (isMigration) {
            dispatch(handleMigrationErrors(title, errorMsg));
          } else {
            dispatch(showErrorNotification(title, errorMsg.code, errorMsg));
          }
        },
        () => {
          dispatch(
            showErrorNotification(
              'SQL execution failed!',
              'Something is wrong. Please check your configuration again'
            )
          );
          dispatch({
            type: REQUEST_ERROR,
            data: 'Something is wrong. Please check your configuration again',
          });
        }
      );
    },
    error => {
      console.error(error);
      dispatch(
        showErrorNotification(
          'SQL execution failed',
          'Cannot connect to server'
        )
      );
      dispatch({ type: REQUEST_ERROR, data: 'server-connection-failed' });
    }
  );
};

const rawSQLReducer = (state = defaultState, action) => {
  switch (action.type) {
    case SET_SQL:
      return { ...state, sql: action.data };
    case SET_MIGRATION_CHECKED:
      return { ...state, isMigrationChecked: action.data };
    case SET_CASCADE_CHECKED:
      return { ...state, isCascadeChecked: action.data };
    case SET_TRACK_TABLE_CHECKED:
      return {
        ...state,
        isTableTrackChecked: action.data,
        showTrackTable: action.data,
      };
    case MAKING_REQUEST:
      return {
        ...state,
        ongoingRequest: true,
        lastError: null,
        lastSuccess: null,
      };
    case REQUEST_SUCCESS:
      if (
        action.data &&
        action.data[0] &&
        action.data[0].result_type === 'CommandOk'
      ) {
        return {
          ...state,
          ongoingRequest: false,
          lastError: null,
          lastSuccess: true,
          resultType: 'command',
          result: [],
        };
      }
      return {
        ...state,
        ongoingRequest: false,
        lastError: null,
        lastSuccess: true,
        resultType: 'tuples',
        result: action.data[0].result.slice(1),
        resultHeaders: action.data[0].result[0],
      };
    case REQUEST_ERROR:
      return {
        ...state,
        ongoingRequest: false,
        lastError: action.data,
        lastSuccess: null,
      };
    case MODAL_OPEN:
      return { ...state, isModalOpen: true };
    case MODAL_CLOSE:
      return { ...state, isModalOpen: false };
    default:
      return state;
  }
};

export default rawSQLReducer;
export {
  executeSQL,
  SET_SQL,
  SET_CASCADE_CHECKED,
  SET_MIGRATION_CHECKED,
  SET_TRACK_TABLE_CHECKED,
  modalOpen,
  modalClose,
};<|MERGE_RESOLUTION|>--- conflicted
+++ resolved
@@ -44,20 +44,7 @@
   const isCascadeChecked = getState().rawSQL.isCascadeChecked;
 
   let url = Endpoints.rawSQL;
-<<<<<<< HEAD
-  const schemaChangesUp = [
-    {
-      type: 'run_sql',
-      args: {
-        sql: sql,
-        cascade: isCascadeChecked,
-        read_only: readOnlyMode,
-      },
-    },
-  ];
-=======
   const schemaChangesUp = [getRunSqlQuery(sql, isCascadeChecked, readOnlyMode)];
->>>>>>> fca16b88
   // check if track view enabled
 
   if (getState().rawSQL.isTableTrackChecked) {
