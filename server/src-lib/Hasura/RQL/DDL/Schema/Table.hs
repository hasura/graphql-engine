--- conflicted
+++ resolved
@@ -2,9 +2,9 @@
 
 module Hasura.RQL.DDL.Schema.Table where
 
+import           Hasura.EncJSON
 import           Hasura.GraphQL.RemoteServer
 import           Hasura.Prelude
-import           Hasura.EncJSON
 import           Hasura.RQL.DDL.Deps
 import           Hasura.RQL.DDL.Permission
 import           Hasura.RQL.DDL.Permission.Internal
@@ -439,13 +439,10 @@
       in e {qeInternal = Just $ toJSON txe}
 
 execWithMDCheck
-<<<<<<< HEAD
-  :: (QErrM m, CacheRWM m, MonadTx m, MonadIO m, HasHttpManager m)
+  :: ( QErrM m, CacheRWM m, MonadTx m, MonadIO m
+     , HasHttpManager m, HasSQLGenCtx m
+     )
   => RunSQL -> m EncJSON
-=======
-  :: (QErrM m, CacheRWM m, MonadTx m, MonadIO m, HasHttpManager m, HasSQLGenCtx m)
-  => RunSQL -> m RunSQLRes
->>>>>>> 6ecc187e
 execWithMDCheck (RunSQL t cascade _) = do
 
   -- Drop hdb_views so no interference is caused to the sql query
@@ -538,13 +535,10 @@
     regex = "alter|drop|replace|create function"
 
 runRunSQL
-<<<<<<< HEAD
-  :: (QErrM m, UserInfoM m, CacheRWM m, MonadTx m, MonadIO m, HasHttpManager m)
+  :: ( QErrM m, UserInfoM m, CacheRWM m, MonadTx m
+     , MonadIO m, HasHttpManager m, HasSQLGenCtx m
+     )
   => RunSQL -> m EncJSON
-=======
-  :: (QErrM m, UserInfoM m, CacheRWM m, MonadTx m, MonadIO m, HasHttpManager m, HasSQLGenCtx m)
-  => RunSQL -> m RespBody
->>>>>>> 6ecc187e
 runRunSQL q@(RunSQL t _ mChkMDCnstcy) = do
   adminOnly
   isMDChkNeeded <- maybe (isAltrDropReplace t) return mChkMDCnstcy
