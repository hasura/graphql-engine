--- conflicted
+++ resolved
@@ -154,14 +154,7 @@
         let aobCol = f $ RS.AOCPG ci
         (_, enumVal) <- asEnumVal v
         (ordTy, nullsOrd) <- parseOrderByEnum enumVal
-<<<<<<< HEAD
-        let annObItem = OrderByItemG (Just $ OrderType ordTy) aobCol
-                        (Just $ NullsOrder nullsOrd)
-        return [annObItem]
-=======
-        return [OrderByItemG (Just ordTy) aobCol (Just nullsOrd)]
-
->>>>>>> ff6c95c2
+        return [mkOrdByItemG ordTy aobCol nullsOrd]
       OBIRel ri fltr -> do
         let annObColFn = f . RS.AOCObj ri fltr
         withObject (getAnnObItems annObColFn) v
@@ -169,6 +162,10 @@
       OBIAgg ri fltr -> do
         let aobColFn = f . RS.AOCAgg ri fltr
         flip withObject v $ \_ o -> parseAggOrdBy aobColFn o
+
+mkOrdByItemG :: S.OrderType -> a -> S.NullsOrder -> OrderByItemG a
+mkOrdByItemG ordTy aobCol nullsOrd =
+  OrderByItemG (Just $ OrderType ordTy) aobCol (Just $ NullsOrder nullsOrd)
 
 parseAggOrdBy
   :: (MonadError QErr m)
@@ -180,14 +177,14 @@
     case op of
       "count" -> do
         (ordTy, nullsOrd) <- parseAsEnum obVal
-        return [OrderByItemG (Just ordTy) (f RS.AAOCount) $ Just nullsOrd]
+        return [mkOrdByItemG ordTy (f RS.AAOCount) nullsOrd]
 
       G.Name opT ->
         flip withObject obVal $ \_ opObObj ->
           forM (OMap.toList opObObj) $ \(col, eVal) -> do
             (ordTy, nullsOrd) <- parseAsEnum eVal
             let aobCol = f $ RS.AAOOp opT $ PGCol $ G.unName col
-            return $ OrderByItemG (Just ordTy) aobCol $ Just nullsOrd
+            return $ mkOrdByItemG ordTy aobCol nullsOrd
   where
     parseAsEnum v = do
       (_, enumVal) <- asEnumVal v
