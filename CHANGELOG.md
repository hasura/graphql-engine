# Hasura GraphQL Engine Changelog

## Next release

<<<<<<< HEAD
- console: remove ONLY as default for ALTER TABLE in column alter operations (close #5512) #5706
- console: add option to flag an insertion as a migration from `Data` section (close #1766) (#4933)
- console: add option to flag an edits on a row as a migration (#5874)
=======
### Heterogeneous execution

Previous releases have allowed queries to request data from either Postgres or remote schemas, but not both. This release removes that restriction, so multiple data sources may be mixed within a single query. For example, GraphQL Engine can execute a query like

```
query {
  articles {
    title
  }
  weather {
    temperature
  }
}
```

where the articles are fetched from the database, and the weather is fetched from a remote server.
>>>>>>> a4113eb9

### Server - Support for mapping session variables to default JWT claims

Some auth providers do not let users add custom claims in JWT. In such cases, the server can take a JWT configuration option called `claims_map` to specify a mapping of Hasura session variables to values in existing claims via JSONPath or literal values.

Example:-

Consider the following JWT claim:

```
  {
    "sub": "1234567890",
    "name": "John Doe",
    "admin": true,
    "iat": 1516239022,
    "user": {
      "id": "ujdh739kd",
      "appRoles": ["user", "editor"]
    }
  }
```

The corresponding JWT config can be:

```
  {
    "type":"RS512",
    "key": "<The public Key>",
    "claims_map": {
      "x-hasura-allowed-roles": {"path":"$.user.appRoles"},
      "x-hasura-default-role": {"path":"$.user.appRoles[0]","default":"user"},
      "x-hasura-user-id": {"path":"$.user.id"}
    }
  }
```

### Breaking changes

This release contains the [PDV refactor (#4111)](https://github.com/hasura/graphql-engine/pull/4111), a significant rewrite of the internals of the server, which did include some breaking changes:

- The semantics of explicit `null` values in `where` filters have changed according to the discussion in [issue 704](https://github.com/hasura/graphql-engine/issues/704#issuecomment-635571407): an explicit `null` value in a comparison input object will be treated as an error rather than resulting in the expression being evaluated to `True`. For instance: `delete_users(where: {id: {_eq: $userId}}) { name }` will yield an error if `$userId` is `null` instead of deleting all users.
- The validation of required headers has been fixed (closing #14 and #3659):
  - if a query selects table `bar` through table `foo` via a relationship, the required permissions headers will be the union of the required headers of table `foo` and table `bar` (we used to only check the headers of the root table);
  - if an insert does not have an `on_conflict` clause, it will not require the update permissions headers.

### Bug fixes and improvements

(Add entries here in the order of: server, console, cli, docs, others)

- server: add `--websocket-compression` command-line flag for enabling websocket compression (fix #3292)
- server: some mutations that cannot be performed will no longer be in the schema (for instance, `delete_by_pk` mutations won't be shown to users that do not have select permissions on all primary keys) (#4111)
- server: miscellaneous description changes (#4111)
- server: treat the absence of `backend_only` configuration and `backend_only: false` equally (closing #5059) (#4111)
- server: allow remote relationships joining `type` column with `[type]` input argument as spec allows this coercion (fixes #5133)
- server: add action-like URL templating for event triggers and remote schemas (fixes #2483)
- server: change `created_at` column type from `timestamp` to `timestamptz` for scheduled triggers tables (fix #5722)
- server: allow configuring timeouts for actions (fixes #4966)
- server: accept only non-negative integers for batch size and refetch interval (close #5653) (#5759)
- server: limit the length of event trigger names (close #5786)
**NOTE:** If you have event triggers with names greater than 42 chars, then you should update their names to avoid running into Postgres identifier limit bug (#5786)
- server: validate remote schema queries (fixes #4143)
- console: allow user to cascade Postgres dependencies when dropping Postgres objects (close #5109) (#5248)
- console: mark inconsistent remote schemas in the UI (close #5093) (#5181)
- cli: add missing global flags for seed command (#5565)
- cli: allow seeds as alias for seed command (#5693)
- console: remove ONLY as default for ALTER TABLE in column alter operations (close #5512) #5706
- console: add option to flag an insertion as a migration from `Data` section (close #1766) (#4933)
- console: add notifications (#5070)
- console: down migrations improvements (close #3503, #4988) (#4790)
- docs: add docs page on networking with docker (close #4346) (#4811)
- docs: add tabs for console / cli / api workflows (close #3593) (#4948)
- docs: add postgres concepts page to docs (close #4440) (#4471)


## `v1.3.2`

### Bug fixes and improvements

(Add entries here in the order of: server, console, cli, docs, others)

- server: fixes column masking in select permission for computed fields regression (fix #5696)


## `v1.3.1`, `v1.3.1-beta.1`

### Breaking change

Headers from environment variables starting with `HASURA_GRAPHQL_` are not allowed
in event triggers, actions & remote schemas.

If you do have such headers configured, then you must update the header configuration before upgrading.

### Bug fixes and improvements

(Add entries here in the order of: server, console, cli, docs, others)

- server: fix failing introspection query when an enum column is part of a primary key (fixes #5200)
- server: disallow headers from env variables starting with `HASURA_GRAPHQL_` in actions, event triggers & remote schemas (#5519)
**WARNING**: This might break certain deployments. See `Breaking change` section above.
- server: bugfix to allow HASURA_GRAPHQL_QUERY_PLAN_CACHE_SIZE of 0 (#5363)
- server: support only a bounded plan cache, with a default size of 4000 (closes #5363)
- server: add logs for action handlers
- server: add request/response sizes in event triggers (and scheduled trigger) logs (#5463)
- server: change startup log kind `db_migrate` to `catalog_migrate` (#5531)
- console: handle nested fragments in allowed queries (close #5137) (#5252)
- console: update sidebar icons for different action and trigger types (#5445)
- console: make add column UX consistent with others (#5486)
- console: add "identity" to frequently used columns (close #4279) (#5360)
- cli: improve error messages thrown when metadata apply fails (#5513)
- cli: fix issue with creating seed migrations while using tables with capital letters (closes #5532) (#5549)
- build: introduce additional log kinds for cli-migrations image (#5529)

## `v1.3.0`

### Bug fixes and improvements

(Add entries here in the order of: server, console, cli, docs, others)

- server: adjustments to idle GC to try to free memory more eagerly (related to #3388)
- server: process events generated by the event triggers asynchronously (close #5189) (#5352)
- console: display line number that error originated from in GraphQL editor (close #4849) (#4942)
- docs: add page on created_at / updated_at timestamps (close #2880) (#5223)

## `v1.3.0-beta.4`

### Bug fixes and improvements

(Add entries here in the order of: server, console, cli, docs, others)

- server: change relay endpoint to `/v1beta1/relay` (#5257)
- server: relay connection fields are exposed regardless of allow aggregation permission (fix #5218) (#5257)
- server: add new `--conn-lifetime` and `HASURA_GRAPHQL_PG_CONN_LIFETIME` options for expiring connections after some amount of active time (#5087)
- server: shrink libpq connection request/response buffers back to 1MB if they grow beyond 2MB, fixing leak-like behavior on active servers (#5087)
- server: have haskell runtime release blocks of memory back to the OS eagerly (related to #3388)
- server: unlock locked scheduled events on graceful shutdown (#4928)
- server: disable prepared statements for mutations as we end up with single-use objects which result in excessive memory consumption for mutation heavy workloads (#5255)
- server: include scheduled event metadata (`created_at`,`scheduled_time`,`id`, etc) along with the configured payload in the request body to the webhook.
**WARNING:** This is breaking for beta versions as the payload is now inside a key called `payload`.
- console: allow configuring statement timeout on console RawSQL page (close #4998) (#5045)
- console: support tracking partitioned tables (close #5071) (#5258)
- console: add button to cancel one-off scheduled events and cron-trigger events (close #5161) (#5236)
- console: handle generated and identity columns in console data section (close #4552, #4863) (#4761)
- cli: fix plugins install failing due to permission issues on windows (close #5111)
- docs: add note for managed databases in postgres requirements (close #1677, #3783) (#5228)
- docs: add 1-click deployment to Nhost page to the deployment guides (#5180)
- docs: add hasura cloud to getting started section (close #5206) (#5208)


## `v1.3.0-beta.3`

### Bug fixes and improvements

(Add entries here in the order of: server, console, cli, docs, others)

- server: fix introspection when multiple actions defined with Postgres scalar types (fix #5166) (#5173)
- console: allow manual edit of column types and handle array data types (close #2544, #3335, #2583) (#4546)
- console: add the ability to delete a role in permissions summary page (close #3353) (#4987)
- console: fix styling of table row contents on tables on relationship page (#4974)
- cli: handle missing files during metadata apply (close #5163) (#5170)
- docs: add pages on remote joins (close #4911) (#5132)
- docs: add page on scheduled triggers (close #4913) (#5141)
- docs: add page on Relay schema (close #4912) (#5150)

## `v1.3.0-beta.2`

### Bug fixes and improvements

(Add entries here in the order of: server, console, cli, docs, others)

- server: add `--pg-connection-options` command-line flag for passing parameters to PostgreSQL (close #5092) (#5187)
- server: improve memory usage of idle websockets connections (#5190)
- server: few relay fixes (fix #5020, #5037, #5046) (#5013)
- server: raise error on startup when `--unauthorized-role` is ignored (#4736)
- server: fix bug which arises when renaming/dropping a column on a remote relationship (#5005, #5119)
- console: provide option to cascade metadata on dependency conflicts on console (fix #1593)
- console: fix enum tables reload data button UI (#4647)
- console: fix "Cannot read property 'foldable'" runtime error in Browse Rows page (fix #4907) (#5016)
- console: respect read-only mode in actions pages (fix #4656) (#4764)
- console: allow configuring session_argument for custom functions (close #4499) (#4922)
- console: fix listen update column config selection for event trigger (close #5042) (#5043)
- cli: add new flags up-sql and down-sql to generate sql based migrations from the CLI (#5026)
- docs: add instructions on fixing loss of data when using floats (close #5092)
- docs: add page on setting up v2 migrations (close #4746) (#4898)

## `v1.3.0-beta.1`

### Relay

The Hasura GraphQL Engine serves [Relay](https://relay.dev/en/) schema for Postgres tables which has a primary key defined.

The Relay schema can be accessed through `/v1beta1/relay` endpoint.

[Add docs links][add console screenshot for relay toggle]

### Remote Joins

Remote Joins extend the concept of joining data across tables, to being able to join data across tables and remote schemas.

It works similar to table relationships. Head to the `Relationship` tab in your table page and define a remote relationship:

1. give a name for the relationship
2. select the remote schema
3. give the join configuration from table columns to remote schema fields.

[Add docs links][add console screenshot]

### Scheduled Triggers

A scheduled trigger can be used to execute custom business logic based on time. There are two types of timing events: cron based or timestamp based.

A cron trigger will be useful when something needs to be done periodically. For example, you can create a cron trigger to generate an end-of-day sales report every weekday at 9pm.

You can also schedule one-off events based on a timestamp. For example, a new scheduled event can be created for 2 weeks from when a user signs up to send them an email about their experience.

[Add docs links][add console screenshot]

(close #1914)

### Allow access to session variables by computed fields (fix #3846)

Sometimes it is useful for computed fields to have access to the Hasura session variables directly. For example, suppose you want to fetch some articles but also get related user info, say `likedByMe`. Now, you can define a function like:

```
CREATE OR REPLACE FUNCTION article_liked(article_row article, hasura_session json)
RETURNS boolean AS $$
  SELECT EXISTS (
    SELECT 1
    FROM liked_article A
    WHERE A.user_id = hasura_session ->> 'x-hasura-user-id' AND A.article_id = article_row.id
  );
$$ LANGUAGE sql STABLE;
```

and make a query like:

```
query {
  articles {
    title
    content
    likedByMe
  }
}
```

Support for this is now added through the `add_computed_field` API.

Read more about the session argument for computed fields in the [docs](https://hasura.io/docs/1.0/graphql/manual/api-reference/schema-metadata-api/computed-field.html).

### Manage seed migrations as SQL files
A new `seeds` command is introduced in CLI, this will allow managing seed migrations as SQL files

#### Creating seed
```
# create a new seed file and use editor to add SQL content
hasura seed create new_table_seed

# create a new seed by exporting data from tables already present in the database
hasura seed create table1_seed --from-table table1

# create from data in multiple tables:
hasura seed create tables_seed --from-table table1 --from-table table2
```
#### Applying seed
```
# apply all seeds on the database:
hasura seed apply

# apply only a particular seed
hasura seed apply --file 1234_add_some_seed_data.sql
```

### Bug fixes and improvements

(Add entries here in the order of: server, console, cli, docs, others)

- server: fix explain queries with role permissions (fix #4816)
- server: compile with GHC 8.10.1, closing a space leak with subscriptions. (close #4517) (#3388)
- server: fixes an issue where introspection queries with variables would fail because of caching (fix #4547)
- server: avoid loss of precision when passing values in scientific notation (fix #4733)
- server: fix mishandling of GeoJSON inputs in subscriptions (fix #3239)
- server: fix importing of allow list query from metadata (fix #4687)
- server: flush log buffer during shutdown (#4800)
- server: fix edge case with printing logs on startup failure (fix #4772)
- console: allow entering big int values in the console (close #3667) (#4775)
- console: add support for subscriptions analyze in API explorer (close #2541) (#2541)
- console: avoid count queries for large tables (#4692)
- console: add read replica support section to pro popup (#4118)
- console: fix regression in editing permissions manually (fix #4683) (#4826)
- console: allow modifying default value for PK (fix #4075) (#4679)
- console: fix checkbox for forwarding client headers in actions (#4595)
- console: re-enable foreign tables to be listed as views (fix #4714) (#4742)
- console: display rows limit in permissions editor if set to zero (fix #4559)
- console: fix inconsistency between selected rows state and displayed rows (fix #4654) (#4673)
- console: fix displaying boolean values in `Edit Row` tab (#4682)
- console: fix underscores not being displayed on raw sql page (close #4754) (#4799)
- console: fix visiting view modify page overwriting raw sql content (fix #4798) (#4810)
- console: add help button and move about page to settings (#4848)
- console: add new sidebar icon that separates enums from tables (fix #4984) (#4992)
- cli: list all available commands in root command help (fix #4623) (#4628)
- cli: fix bug with squashing event triggers (close #4883)
- cli: add support for skipping execution while generating migrations through the migrate REST API
- cli: add dry run flag in hasura migrate apply command (fix #3128) (#3499)
- cli: load assets from server when HASURA_GRAPHQL_CONSOLE_ASSETS_DIR is set (close #3382)
- docs: add section on actions vs. remote schemas to actions documentation (#4284)
- docs: fix wrong info about excluding scheme in CORS config (#4685)
- docs: add single object mutations docs (close #4622) (#4625)
- docs: add docs page on query performance (close #2316) (#3693)
- docs: add a sample Caddyfile for Caddy 2 in enable-https section (#4710)
- docs: add disabling dev mode to production checklist (#4715)
- docs: add integration guide for AWS Cognito (#4822, #4843)
- docs: update troubleshooting section with reference on debugging errors (close #4052) (#4825)
- docs: add page for procuring custom docker images and binaries (#4828)
- docs: add content on how to secure action handlers and other actions docs improvements (#4743)
- docs: make header common with other hasura.io/ pages (#4957)
- install manifests: update all install manifests to enable dev mode by default (close #4599) (#4716)

## `v1.2.0`

Include the changelog from **v1.2.0-beta.1**, **v1.2.0-beta.2**, **v1.2.0-beta.3**, **v1.2.0-beta.4**, **v1.2.0-beta.5**

Additional changelog:

### CLI: Support servers with self-signed certificates (close #4564) (#4582)

A new flag `--certificate-authority` is added so that the CA certificate can be
provided to trust the Hasura Endpoint with a self-signed SSL certificate.

Another flag `--insecure-skip-tls-verification` is added to skip verifying the certificate
in case you don't have access to the CA certificate. As the name suggests,
using this flag is insecure since verification is not carried out.

### Bug fixes and improvements

- console: update graphiql explorer to support operation transform (#4567)
- console: make GraphiQL Explorer taking the whole viewport (#4553)
- console: fix table columns type comparision during column edit (close #4125) (#4393)
- cli: allow initialising project in current directory (fix #4560) #4566
- cli: remove irrelevant flags from init command (close #4508) (#4549)
- docs: update migrations docs with config v2 (#4586)
- docs: update actions docs (#4586)

## `v1.2.0-beta.5`

### server: backend only insert permissions

Introduces optional `backend_only` (default: `false`) configuration in insert permissions
(see [api reference](https://deploy-preview-4224--hasura-docs.netlify.com/graphql/manual/api-reference/schema-metadata-api/permission.html#insertpermission)).
If this is set to `true`, the insert mutation is accessible to the role only if the request
is accompanied by `x-hasura-use-backend-only-permissions` session variable whose value is set to `true` along with the `x-hasura-admin-secret` header.
Otherwise, the behavior of the permission remains unchanged.

This feature is highly useful in disabling `insert_table` mutation for a role from frontend clients while still being able to access it from a Action webhook handler (with the same role).

(rfc #4120) (#4224)

### server: debugging mode for non-admin roles

For any errors the server sends extra information in `extensions` field under `internal` key. Till now this was only
available for `admin` role requests. To enable this for other roles, start the server with `--dev-mode` flag or set `HASURA_GRAPHQL_DEV_MODE` env variable to `true`:

```bash
$ graphql-engine --database-url <database-url> serve --dev-mode
```

In case you want to disable `internal` field for `admin` role requests, set `--admin-internal-errors` option to `false` or or set `HASURA_GRAPHQL_ADMIN_INTERNAL_ERRORS` env variable to `false`

```bash
$ graphql-engine --database-url <database-url> serve --admin-internal-errors false
```

This feature come in handy during development when you may want to see detailed errors irrespective of roles.

**Improved internal errors for Actions**:

(This is a **breaking change** with previous 1.2.0-beta releases)

The `internal` field for action errors is improved with more debug information. It now includes `request`,
`response` and `error` fields instead of just `webhook_response` field.

Before:

```json
{
  "errors": [
    {
      "extensions": {
        "internal": {
          "webhook_response": {
            "age": 25,
            "name": "Alice",
            "id": "some-id"
          }
        },
        "path": "$",
        "code": "unexpected"
      },
      "message": "unexpected fields in webhook response: age"
    }
  ]
}
```

After:

```json
{
  "errors": [
    {
      "extensions": {
        "internal": {
          "error": "unexpected response",
          "response": {
            "status": 200,
            "body": {
              "age": 25,
              "name": "Alice",
              "id": "some-id"
            },
            "headers": [
              {
                "value": "application/json",
                "name": "Content-Type"
              },
              {
                "value": "abcd",
                "name": "Set-Cookie"
              }
            ]
          },
          "request": {
            "body": {
              "session_variables": {
                "x-hasura-role": "admin"
              },
              "input": {
                "arg": {
                  "age": 25,
                  "name": "Alice",
                  "id": "some-id"
                }
              },
              "action": {
                "name": "mirror"
              }
            },
            "url": "http://127.0.0.1:5593/mirror-action",
            "headers": []
          }
        },
        "path": "$",
        "code": "unexpected"
      },
      "message": "unexpected fields in webhook response: age"
    }
  ]
}
```

### cli: add support for .env file

ENV vars can now be read from .env file present at the project root directory. A global flag, `--envfile`, is added so you can explicitly provide the .env filename, which defaults to `.env` filename if no flag is provided.

**Example**:

```
hasura console --envfile production.env
```

The above command will read ENV vars from `production.env` file present at the project root directory.

(close #4129) (#4454)

### console: allow setting post-update check in update permissions

Along with the check for filtering rows that can be updated, you can now set a post-update permission check that needs to be satisfied by the updated rows after the update is made.

<add-screenshot>

(close #4142) (#4313)

### console: support for Postgres [materialized views](https://www.postgresql.org/docs/current/rules-materializedviews.html)

Postgres materialized views are views that are persisted in a table-like form. They are now supported in the Hasura Console, in the same way as views. They will appear on the 'Schema' page, under the 'Data' tab, in the 'Untracked tables or views' section.

(close #91) (#4270)

### docs: map Postgres operators to corresponding Hasura operators

Map Postgres operators to corresponding Hasura operators at various places in docs and link to PG documentation for reference.
For example, see [here](https://hasura.io/docs/1.0/graphql/manual/api-reference/schema-metadata-api/syntax-defs.html#operator).

(#4502) (close #4056)

### Bug fixes and improvements

- server: add support for `_inc` on `real`, `double`, `numeric` and `money` (fix #3573)
- server: support special characters in JSON path query argument with bracket `[]` notation, e.g `obj['Hello World!']` (#3890) (#4482)
- server: add graphql-engine support for timestamps without timezones (fix #1217)
- server: support inserting unquoted bigint, and throw an error if value overflows the bounds of the integer type (fix #576) (fix #4368)
- console: change react ace editor theme to eclipse (close #4437)
- console: fix columns reordering for relationship tables in data browser (#4483)
- console: format row count in data browser for readablity (#4433)
- console: move pre-release notification tooltip msg to top (#4433)
- console: remove extra localPresets key present in migration files on permissions change (close #3976) (#4433)
- console: make nullable and unique labels for columns clickable in insert and modify (#4433)
- console: fix row delete for relationships in data browser (#4433)
- console: prevent trailing spaces while creating new role (close #3871) (#4497)
- docs: add API docs for using environment variables as webhook urls in event triggers
- server: fix recreating action's permissions (close #4377)
- server: make the graceful shutdown logic customizable (graceful shutdown on the SIGTERM signal continues to be the default)
- docs: add reference docs for CLI (clsoe #4327) (#4408)

## `v1.2.0-beta.4`

### add query support in actions

(close #4032) (#4309)

### console: persist page state in data browser across navigation

The order, collapsed state of columns and rows limit is now persisted across page navigation

(close #3390) (#3753)

### Bug fixes and improvements

- cli: query support for actions (#4318)
- cli: add retry_conf in event trigger for squashing migrations (close #4296) (#4324)
- cli: allow customization of server api paths (close #4016)
- cli: clean up migration files created during a failed migrate api (close #4312) (#4319)
- cli: add support for multiple versions of plugin (close #4105)
- cli: template assets path in console HTML for unversioned builds
- cli: set_table_is_enum metadata type for squashing migrations (close #4394) (#4395)
- console: query support for actions (#4318)
- console: recover from SDL parse in actions type definition editor (fix #4385) (#4389)
- console: allow customising graphql field names for columns of views (close #3689) (#4255)
- console: fix clone permission migrations (close #3985) (#4277)
- console: decouple data rows and count fetch in data browser to account for really large tables (close #3793) (#4269)
- console: update cookie policy for API calls to "same-origin"
- console: redirect to /:table/browse from /:table (close #4330) (#4374)
- console: surround string type column default value with quotes (close #4371) (#4423)
- console: add undefined check to fix error (close #4444) (#4445)
- docs: add One-Click Render deployment guide (close #3683) (#4209)
- server: reserved keywords in column references break parser (fix #3597) #3927
- server: fix postgres specific error message that exposed database type on invalid query parameters (#4294)
- server: manage inflight events when HGE instance is gracefully shutdown (close #3548)
- server: fix an edge case where some events wouldn't be processed because of internal erorrs (#4213)
- server: fix downgrade not working to version v1.1.1 (#4354)
- server: `type` field is not required if `jwk_url` is provided in JWT config
- server: add a new field `claims_namespace_path` which accepts a JSON Path for looking up hasura claim in the JWT token (#4349)
- server: support reusing Postgres scalars in custom types (close #4125)

## `v1.2.0-beta.3`

### console: manage Postgres check constraints

Postgres Check constraints allows you to specify that the value in a certain column must satisfy a Boolean (truth-value) expression. They can be used to put in simple input validations for mutations and with this release, these constraints can now be added while creating a table or later from Modify tab on the console.

**Example**:
When a product is created, ensure that the price is greater than zero. The SQL would look like this:

```sql
CREATE TABLE products (
    product_id UUID DEFAULT gen_random_uuid(),
    name TEXT,
    price NUMERIC CONSTRAINT positive_price CHECK (price > 0)
);
```

To create this table with Hasura Console, on the 'Add a new table' screen, after adding all the columns, scroll down to 'Check constraints' section and 'Add a new check constraint' with the following properties:

- Constraint name: `positive_price`
- Check expression: `price > 0`

Read more about check constraints on [Postgres Docs](https://www.postgresql.org/docs/12/ddl-constraints.html#DDL-CONSTRAINTS-CHECK-CONSTRAINTS).

(close #1700) (#3881)

### CLI: V2 migrations architecture

A new CLI migrations image is introduced to account for the new migrations workflow. If you're have a project with `version: 2` in `config.yaml`, you should use the new image: `hasura/graphql-engine:v1.2.0-cli-migrations-v2`. Mount the migrations at `/hasura-migrations` and metadata at `/hasura-metadata`.

See [upgrade docs](https://hasura.io/docs/1.0/graphql/manual/migrations/upgrade-v2.html).

(close #3969) (#4145)

### Bug fixes and improvements

- server: improve performance of replace_metadata tracking many tables (fix #3802)
- server: option to reload remote schemas in 'reload_metadata' API (fix #3792, #4117)
- server: fix various space leaks to avoid excessive memory consumption
- server: fix postgres query error when computed fields included in mutation response (fix #4035)
- server: fix `__typename` not being included for custom object types (fix #4063)
- server: preserve cookie headers from sync action webhook (close #4021)
- server: validate action webhook response to conform to action output type (fix #3977)
- server: add 'ID' to default scalars in custom types (fix #4061)
- server: fix erroneous error log "Received STOP for an operation ..."
- console: enum field values can be selected through a dropdown in insert/edit rows page (close #3748) (#3810)
- console: exported metadata filenames are now unique(`hasura_metadata_<timestamp>.json`) (close #1772) (#4106)
- console: allow bulk deleting rows in 'Browse Rows' section (close #1739) (#3735)
- console: fix computed field permission selection (#4246)
- console: allow customising root fields of single row mutations (close #4203) (#4254)
- console: fix json string rendering in data browser (close #4201) (#4221)
- console: handle long column names in event trigger update columns (close #4123) (#4210)
- console: disable selecting roles without permissions for bulk actions (close #4178) (#4195)
- console: fix passing default value to JsonInput (#4175)
- console: fix parsing of wrapped types in SDL (close #4099) (#4167)
- console: misc actions fixes (#4059)
- console: action relationship page improvements (fix #4062, #4130) (#4133)
- console: add code exporter to graphiql (close #4531) #4652
- cli: fix init command to generate correct config (fix #4036) (#4038)
- cli: fix parse error returned on console api (close #4126) (#4152)
- cli: fix typo in cli example for squash (fix #4047) (#4049)
- docs: add statement to grant hasura permissions for PG functions (#4238)
- docs: add docs for redeliver_event api (fix #4176) (#4177)
- docs: update permission.rst for check constraint api (#4124)
- docs: add note on pg versions for actions (#4034)
- docs: add latest prerelease build info (close #4041) (#4048)
- docs: add AuthGuardian JWT guide (#3958)

## `v1.2.0-beta.2`

- server: Don't update catalog version if using --dryRun (#3970)
- cli: add version flag in update-cli command (#3996)
- cli(migrations-img): add env to skip update prompts (fix #3964) (#3968)
- cli, server: use prerelease tag as channel for console assets cdn (#3975)
- cli: fix flags in actions, migrate and metadata cmd (fix #3982) (#3991)
- cli: preserve action definition in metadata apply (fix… (#3993)
- cli: bug fixes related to actions (#3951)

## `v1.2.0-beta.1`

### Hasura Actions

Actions are a way to extend Hasura’s auto-generated mutations with entirely custom ones which can handle various use cases such as data validation, data enrichment from external sources and any other complex business logic.

A new mutation can be created either by defining its GraphQL SDL or by deriving it from an existing Hasura-generated mutation. The resolver is exposed to Hasura as a webhook which can be called synchronously or asynchronously. This release also includes an ever evolving codegen workflow to make managing the custom resolvers easier.

Read more about actions in the [docs](https://docs.hasura.io/1.0/graphql/manual/actions/index.html).

(#3042) (#3252) (#3859)

### Downgrade command

A new command is added to the server executable for downgrading to earlier releases. Previously, if you ran a newer Hasura version and wanted to go back to an old version on the same database, you had to stop Hasura, run some SQL statements and start Hasura again. With the new `downgrade` command, these SQL statements can be run automatically.

**Example**: Downgrade from `v1.2.0` to `v1.0.0`:

```bash
# stop hasura v1.2.0

# run the following command:
docker run hasura/graphql-engine:v1.2.0 graphql-engine --database-url <db-url> downgrade --to-v1.0.0

# start hasura v1.0.0
```

Read more about this command in the [docs](https://hasura.io/docs/1.0/graphql/manual/deployment/downgrading.html#downgrading-hasura-graphql-engine).

(close #1156) (#3760)

### Expiration of connections authenticated by WebHooks

When using webhooks to authenticate incoming requests to the GraphQL engine server, it is now possible to specify an expiration time; the connection to the server will be automatically closed if it's still running when the expiration delay is expired.

Read more about it in the [docs](https://hasura.io/docs/1.0/graphql/manual/auth/authentication/webhook.html).

### Bug fixes and improvements

- server: check expression in update permissions (close #384) (rfc #3750) (#3804)
- console: show pre-release update notifications with opt out option (#3888)
- console: handle invalid keys in permission builder (close #3848) (#3863)
- docs: add page on data validation to docs (close #4085) (#4260)<|MERGE_RESOLUTION|>--- conflicted
+++ resolved
@@ -2,11 +2,6 @@
 
 ## Next release
 
-<<<<<<< HEAD
-- console: remove ONLY as default for ALTER TABLE in column alter operations (close #5512) #5706
-- console: add option to flag an insertion as a migration from `Data` section (close #1766) (#4933)
-- console: add option to flag an edits on a row as a migration (#5874)
-=======
 ### Heterogeneous execution
 
 Previous releases have allowed queries to request data from either Postgres or remote schemas, but not both. This release removes that restriction, so multiple data sources may be mixed within a single query. For example, GraphQL Engine can execute a query like
@@ -23,7 +18,6 @@
 ```
 
 where the articles are fetched from the database, and the weather is fetched from a remote server.
->>>>>>> a4113eb9
 
 ### Server - Support for mapping session variables to default JWT claims
 
@@ -85,12 +79,12 @@
 - server: limit the length of event trigger names (close #5786)
 **NOTE:** If you have event triggers with names greater than 42 chars, then you should update their names to avoid running into Postgres identifier limit bug (#5786)
 - server: validate remote schema queries (fixes #4143)
+- cli: add missing global flags for seed command (#5565)
+- cli: allow seeds as alias for seed command (#5693)
 - console: allow user to cascade Postgres dependencies when dropping Postgres objects (close #5109) (#5248)
 - console: mark inconsistent remote schemas in the UI (close #5093) (#5181)
-- cli: add missing global flags for seed command (#5565)
-- cli: allow seeds as alias for seed command (#5693)
 - console: remove ONLY as default for ALTER TABLE in column alter operations (close #5512) #5706
-- console: add option to flag an insertion as a migration from `Data` section (close #1766) (#4933)
+- console: add option to flag an insertion and edit as a migration from `Data` section (close #1766) (#4933, #5874)
 - console: add notifications (#5070)
 - console: down migrations improvements (close #3503, #4988) (#4790)
 - docs: add docs page on networking with docker (close #4346) (#4811)
