module Hasura.GraphQL.Schema.Common
  ( qualObjectToName
  , addTypeSuffix
  , fromInpValL

  , RelationshipFieldInfo(..)
  , SelField

  , mkColumnType
  , mkRelName
  , mkAggRelName

  , mkTableTy
  , mkTableEnumType
  , mkTableAggTy

  , mkColumnEnumVal
  , mkDescriptionWith
  , mkDescription
  ) where

import qualified Data.HashMap.Strict           as Map
import qualified Data.Text                     as T
import qualified Language.GraphQL.Draft.Syntax as G

import           Hasura.GraphQL.Resolve.Types
import           Hasura.GraphQL.Validate.Types
import           Hasura.Prelude
import           Hasura.RQL.Types
import           Hasura.SQL.Types

data RelationshipFieldInfo
  = RelationshipFieldInfo
  { _rfiInfo       :: !RelInfo
  , _rfiAllowAgg   :: !Bool
  , _rfiColumns    :: !PGColGNameMap
  , _rfiPermFilter :: !AnnBoolExpPartialSQL
  , _rfiPermLimit  :: !(Maybe Int)
  , _rfiIsNullable :: !Bool
  } deriving (Show, Eq)

type SelField = Either PGColumnInfo RelationshipFieldInfo

qualObjectToName :: (ToTxt a) => QualifiedObject a -> G.Name
qualObjectToName = G.Name . snakeCaseQualObject

addTypeSuffix :: Text -> G.NamedType -> G.NamedType
addTypeSuffix suffix baseType = G.NamedType $ G.unNamedType baseType <> G.Name suffix

fromInpValL :: [InpValInfo] -> Map.HashMap G.Name InpValInfo
fromInpValL = mapFromL _iviName

mkRelName :: RelName -> G.Name
mkRelName rn = G.Name $ relNameToTxt rn

mkAggRelName :: RelName -> G.Name
mkAggRelName rn = G.Name $ relNameToTxt rn <> "_aggregate"

mkColumnType :: PGColumnType -> G.NamedType
mkColumnType = \case
  PGColumnScalar scalarType -> mkScalarTy scalarType
  PGColumnEnumReference (EnumReference enumTable _) -> mkTableEnumType enumTable

mkTableTy :: QualifiedTable -> G.NamedType
mkTableTy = G.NamedType . qualObjectToName

mkTableEnumType :: QualifiedTable -> G.NamedType
mkTableEnumType = addTypeSuffix "_enum" . mkTableTy

mkTableAggTy :: QualifiedTable -> G.NamedType
mkTableAggTy = addTypeSuffix "_aggregate" . mkTableTy

-- used for 'distinct_on' in select and upsert's 'update columns'
mkColumnEnumVal :: G.Name -> EnumValInfo
mkColumnEnumVal colName =
<<<<<<< HEAD
  EnumValInfo (Just "column name") (G.EnumValue colName) False
=======
  EnumValInfo (Just "column name") (G.EnumValue colName) False

mkDescriptionWith :: Maybe PGDescription -> Text -> G.Description
mkDescriptionWith descM defaultTxt = G.Description $ case descM of
  Nothing                      -> defaultTxt
  Just (PGDescription descTxt) -> T.unlines [descTxt, "\n", defaultTxt]

mkDescription :: PGDescription -> G.Description
mkDescription = G.Description . getPGDescription
>>>>>>> 79414cb2
<|MERGE_RESOLUTION|>--- conflicted
+++ resolved
@@ -73,9 +73,6 @@
 -- used for 'distinct_on' in select and upsert's 'update columns'
 mkColumnEnumVal :: G.Name -> EnumValInfo
 mkColumnEnumVal colName =
-<<<<<<< HEAD
-  EnumValInfo (Just "column name") (G.EnumValue colName) False
-=======
   EnumValInfo (Just "column name") (G.EnumValue colName) False
 
 mkDescriptionWith :: Maybe PGDescription -> Text -> G.Description
@@ -84,5 +81,4 @@
   Just (PGDescription descTxt) -> T.unlines [descTxt, "\n", defaultTxt]
 
 mkDescription :: PGDescription -> G.Description
-mkDescription = G.Description . getPGDescription
->>>>>>> 79414cb2
+mkDescription = G.Description . getPGDescription