import React from 'react';
import { Route, IndexRedirect } from 'react-router';

import globals from '../../../Globals';
import { SERVER_CONSOLE_MODE } from '../../../constants';

import {
  schemaConnector,
  viewTableConnector,
  insertItemConnector,
  rawSQLConnector,
  editItemConnector,
  addExistingTableViewConnector,
  addTableConnector,
  modifyTableConnector,
  modifyViewConnector,
  relationshipsConnector,
  relationshipsViewConnector,
  permissionsConnector,
  dataPageConnector,
  migrationsConnector,
  functionWrapperConnector,
  permissionsSummaryConnector,
  ModifyCustomFunction,
  PermissionCustomFunction,
<<<<<<< HEAD
  ConnectedDatabaseManagePage,
=======
>>>>>>> 0c6c6fb1
} from '.';

import {
  fetchDataInit,
  fetchFunctionInit,
  updateSchemaInfo,
<<<<<<< HEAD
  fetchSchemaList,
  UPDATE_CURRENT_DATA_SOURCE,
} from './DataActions';
import { exportMetadata } from '../../../metadata/actions';
import ConnectedDataSourceContainer from './DataSourceContainer';
=======
} from './DataActions';
>>>>>>> 0c6c6fb1

const makeDataRouter = (
  connect,
  store,
  composeOnEnterHooks,
  requireSource,
  migrationRedirects,
  consoleModeRedirects
) => {
  return (
    <Route path="data" component={dataPageConnector(connect)}>
      <Route path="sql" component={rawSQLConnector(connect)} />
      <Route
        path="migrations"
        onEnter={composeOnEnterHooks([consoleModeRedirects])}
        component={migrationsConnector(connect)}
      />
      <IndexRedirect to="manage" />
      <Route path="manage" component={ConnectedDatabaseManagePage} />
      <Route path="schema/manage" component={ConnectedDatabaseManagePage} />
      <Route path=":source" component={ConnectedDataSourceContainer}>
        <Route path="schema">
          <Route path=":schema" component={schemaConnector(connect)} />
          <Route path=":schema/tables" component={schemaConnector(connect)} />
          <Route path=":schema/views" component={schemaConnector(connect)} />
          <Route
            path=":schema/functions/:functionName"
            component={functionWrapperConnector(connect)}
          >
            <IndexRedirect to="modify" />
            <Route path="modify" component={ModifyCustomFunction} />
            <Route path="permissions" component={PermissionCustomFunction} />
          </Route>
          <Route
            path=":schema/tables/:table"
            component={viewTableConnector(connect)}
          >
            <IndexRedirect to="browse" />
            <Route path="browse" component={viewTableConnector(connect)} />
          </Route>
          <Route
            path=":schema/tables/:table/edit"
            component={editItemConnector(connect)}
          />
          <Route
            path=":schema/tables/:table/insert"
            component={insertItemConnector(connect)}
          />
          <Route
            path=":schema/tables/:table/modify"
            onEnter={migrationRedirects}
            component={modifyTableConnector(connect)}
          />
          <Route
            path=":schema/tables/:table/relationships"
            component={relationshipsConnector(connect)}
          />
          <Route
            path=":schema/tables/:table/permissions"
            component={permissionsConnector(connect)}
            tableType={'table'}
          />
          <Route
            path=":schema/views/:table/browse"
            component={viewTableConnector(connect)}
          />
          <Route
            path=":schema/views/:table/modify"
            onEnter={migrationRedirects}
            component={modifyViewConnector(connect)}
          />
          <Route
            path=":schema/views/:table/relationships"
            component={relationshipsViewConnector(connect)}
          />
          <Route
            path=":schema/views/:table/permissions"
            component={permissionsConnector(connect)}
            tableType={'view'}
          />
          <Route
            path=":schema/permissions"
            component={permissionsSummaryConnector(connect)}
          />
          <Route
            path=":schema/table/add"
            onEnter={composeOnEnterHooks([migrationRedirects])}
            component={addTableConnector(connect)}
          />
          <Route
            path=":schema/existing-table-view/add"
            component={addExistingTableViewConnector(connect)}
          />
        </Route>
      </Route>
    </Route>
  );
};

const dataRouterUtils = (connect, store, composeOnEnterHooks) => {
  const requireSource = (nextState, replaceState, cb) => {
    store.dispatch(exportMetadata()).then(state => {
      const sources = state.metadata.metadataObject?.sources;
      const currentSource = state.tables.currentDataSource;

<<<<<<< HEAD
      if (sources.length && !currentSource) {
        store.dispatch({
          type: UPDATE_CURRENT_DATA_SOURCE,
          source: sources[0].name,
        });
      } else if (!sources.length) {
        replaceState('/data/manage');
=======
    Promise.all([
      store.dispatch({
        type: UPDATE_CURRENT_SCHEMA,
        currentSchema: currentSchema,
      }),
      store.dispatch(fetchDataInit()),
      store.dispatch(updateSchemaInfo()),
      store.dispatch(fetchFunctionInit()),
    ]).then(
      () => {
        cb();
      },
      () => {
        replaceState('/');
        cb();
>>>>>>> 0c6c6fb1
      }

      return cb();
    });
  };

  const migrationRedirects = (nextState, replaceState, cb) => {
    const state = store.getState();
    if (!state.main.migrationMode) {
      replaceState('/data');
    }
    cb();
  };

  const consoleModeRedirects = (nextState, replaceState, cb) => {
    if (globals.consoleMode === SERVER_CONSOLE_MODE) {
      replaceState('/data');
    }
    cb();
  };

  return {
    makeDataRouter: makeDataRouter(
      connect,
      store,
      composeOnEnterHooks,
      requireSource,
      migrationRedirects,
      consoleModeRedirects
    ),
    requireSource,
    migrationRedirects,
  };
};

export default dataRouterUtils;<|MERGE_RESOLUTION|>--- conflicted
+++ resolved
@@ -23,25 +23,12 @@
   permissionsSummaryConnector,
   ModifyCustomFunction,
   PermissionCustomFunction,
-<<<<<<< HEAD
   ConnectedDatabaseManagePage,
-=======
->>>>>>> 0c6c6fb1
 } from '.';
 
-import {
-  fetchDataInit,
-  fetchFunctionInit,
-  updateSchemaInfo,
-<<<<<<< HEAD
-  fetchSchemaList,
-  UPDATE_CURRENT_DATA_SOURCE,
-} from './DataActions';
+import { UPDATE_CURRENT_DATA_SOURCE } from './DataActions';
 import { exportMetadata } from '../../../metadata/actions';
 import ConnectedDataSourceContainer from './DataSourceContainer';
-=======
-} from './DataActions';
->>>>>>> 0c6c6fb1
 
 const makeDataRouter = (
   connect,
@@ -147,7 +134,6 @@
       const sources = state.metadata.metadataObject?.sources;
       const currentSource = state.tables.currentDataSource;
 
-<<<<<<< HEAD
       if (sources.length && !currentSource) {
         store.dispatch({
           type: UPDATE_CURRENT_DATA_SOURCE,
@@ -155,25 +141,7 @@
         });
       } else if (!sources.length) {
         replaceState('/data/manage');
-=======
-    Promise.all([
-      store.dispatch({
-        type: UPDATE_CURRENT_SCHEMA,
-        currentSchema: currentSchema,
-      }),
-      store.dispatch(fetchDataInit()),
-      store.dispatch(updateSchemaInfo()),
-      store.dispatch(fetchFunctionInit()),
-    ]).then(
-      () => {
-        cb();
-      },
-      () => {
-        replaceState('/');
-        cb();
->>>>>>> 0c6c6fb1
       }
-
       return cb();
     });
   };
