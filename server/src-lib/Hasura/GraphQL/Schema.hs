{-# LANGUAGE FlexibleContexts      #-}
{-# LANGUAGE FlexibleInstances     #-}
{-# LANGUAGE LambdaCase            #-}
{-# LANGUAGE MultiParamTypeClasses #-}
{-# LANGUAGE MultiWayIf            #-}
{-# LANGUAGE NoImplicitPrelude     #-}
{-# LANGUAGE OverloadedStrings     #-}
{-# LANGUAGE TemplateHaskell       #-}
{-# LANGUAGE TupleSections         #-}

module Hasura.GraphQL.Schema
  ( mkGCtxMap
  , GCtxMap
  , getGCtx
  , GCtx(..)
  , OpCtx(..)
  , OrdByResolveCtx
  , OrdByResolveCtxElem
  , NullsOrder(..)
  , OrdTy(..)
  , InsCtx(..)
  , InsCtxMap
  , RelationInfoMap
  ) where

import           Data.Has

import qualified Data.HashMap.Strict            as Map
import qualified Data.HashSet                   as Set

import qualified Data.Text                      as T
import qualified Language.GraphQL.Draft.Syntax  as G

import           Hasura.GraphQL.Resolve.Context
import           Hasura.GraphQL.Validate.Types

import           Hasura.Prelude
import           Hasura.RQL.DML.Internal        (mkAdminRolePermInfo)
import           Hasura.RQL.Types
import           Hasura.SQL.Types

import qualified Hasura.RQL.DML.Select          as RS
import qualified Hasura.SQL.DML                 as S

defaultTypes :: [TypeInfo]
defaultTypes = $(fromSchemaDocQ defaultSchema)

getInsPerm :: TableInfo -> RoleName -> Maybe InsPermInfo
getInsPerm tabInfo role
  | role == adminRole = _permIns $ mkAdminRolePermInfo tabInfo
  | otherwise = Map.lookup role rolePermInfoMap >>= _permIns
  where
    rolePermInfoMap = tiRolePermInfoMap tabInfo

getTabInfo
  :: MonadError QErr m
  => TableCache -> QualifiedTable -> m TableInfo
getTabInfo tc t =
  onNothing (Map.lookup t tc) $
     throw500 $ "table not found: " <>> t

type OpCtxMap = Map.HashMap G.Name OpCtx

data OpCtx
  -- table, req hdrs
  = OCInsert QualifiedTable [T.Text]
  -- tn, filter exp, limit, req hdrs
  | OCSelect QualifiedTable S.BoolExp (Maybe Int) [T.Text]
  -- tn, filter exp, reqt hdrs
  | OCSelectPkey QualifiedTable S.BoolExp [T.Text]
  -- tn, filter exp, req hdrs
  | OCUpdate QualifiedTable S.BoolExp [T.Text]
  -- tn, filter exp, req hdrs
  | OCDelete QualifiedTable S.BoolExp [T.Text]
  deriving (Show, Eq)

data GCtx
  = GCtx
  { _gTypes      :: !TypeMap
  , _gFields     :: !FieldMap
  , _gOrdByEnums :: !OrdByResolveCtx
  , _gQueryRoot  :: !ObjTyInfo
  , _gMutRoot    :: !(Maybe ObjTyInfo)
  , _gSubRoot    :: !(Maybe ObjTyInfo)
  , _gOpCtxMap   :: !OpCtxMap
  , _gInsCtxMap  :: !InsCtxMap
  } deriving (Show, Eq)

instance Has TypeMap GCtx where
  getter = _gTypes
  modifier f ctx = ctx { _gTypes = f $ _gTypes ctx }

data TyAgg
  = TyAgg
  { _taTypes      :: !TypeMap
  , _taFields     :: !FieldMap
  , _taOrdByEnums :: !OrdByResolveCtx
  } deriving (Show, Eq)

instance Semigroup TyAgg where
  (TyAgg t1 f1 o1) <> (TyAgg t2 f2 o2) =
    TyAgg (Map.union t1 t2) (Map.union f1 f2) (Map.union o1 o2)

instance Monoid TyAgg where
  mempty = TyAgg Map.empty Map.empty Map.empty
  mappend = (<>)

type SelField = Either PGColInfo (RelInfo, S.BoolExp, Maybe Int, Bool)

qualTableToName :: QualifiedTable -> G.Name
qualTableToName = G.Name <$> \case
  QualifiedTable (SchemaName "public") tn -> getTableTxt tn
  QualifiedTable sn tn -> getSchemaTxt sn <> "_" <> getTableTxt tn

isValidTableName :: QualifiedTable -> Bool
isValidTableName = isValidName . qualTableToName

isValidField :: FieldInfo -> Bool
isValidField = \case
  FIColumn (PGColInfo col _ _) -> isColEligible col
  FIRelationship (RelInfo rn _ _ remTab _ _) -> isRelEligible rn remTab
  where
    isColEligible = isValidName . G.Name . getPGColTxt
    isRelEligible rn rt = isValidName (G.Name $ getRelTxt rn)
                          && isValidTableName rt

upsertable :: [TableConstraint] -> Bool -> Bool -> Bool
upsertable constraints isUpsertAllowed view =
  not (null constraints) && isUpsertAllowed && not view

toValidFieldInfos :: FieldInfoMap -> [FieldInfo]
toValidFieldInfos = filter isValidField . Map.elems

validPartitionFieldInfoMap :: FieldInfoMap -> ([PGColInfo], [RelInfo])
validPartitionFieldInfoMap = partitionFieldInfos . toValidFieldInfos

mkValidConstraints :: [TableConstraint] -> [TableConstraint]
mkValidConstraints = filter isValid
  where
    isValid (TableConstraint _ n) =
      isValidName $ G.Name $ getConstraintTxt n

isRelNullable :: FieldInfoMap -> RelInfo -> Bool
isRelNullable fim ri = isNullable
  where
    lCols = map fst $ riMapping ri
    allCols = getCols fim
    lColInfos = getColInfos lCols allCols
    isNullable = any pgiIsNullable lColInfos

isUpsertAllowed :: [TableConstraint] -> Bool -> Bool
isUpsertAllowed constraints upsertPerm =
  not (null uniqueOrPrimaryCons) && upsertPerm
  where
    uniqueOrPrimaryCons = filter isUniqueOrPrimary constraints

mkColName :: PGCol -> G.Name
mkColName (PGCol n) = G.Name n

mkCompExpName :: PGColType -> G.Name
mkCompExpName pgColTy =
  G.Name $ T.pack (show pgColTy) <> "_comparison_exp"

mkCompExpTy :: PGColType -> G.NamedType
mkCompExpTy =
  G.NamedType . mkCompExpName

mkBoolExpName :: QualifiedTable -> G.Name
mkBoolExpName tn =
  qualTableToName tn <> "_bool_exp"

mkBoolExpTy :: QualifiedTable -> G.NamedType
mkBoolExpTy =
  G.NamedType . mkBoolExpName

mkTableTy :: QualifiedTable -> G.NamedType
mkTableTy =
  G.NamedType . qualTableToName

mkTableByPKeyTy :: QualifiedTable -> G.Name
mkTableByPKeyTy tn = qualTableToName tn <> "_by_pk"

mkCompExpInp :: PGColType -> InpObjTyInfo
mkCompExpInp colTy =
  InpObjTyInfo (Just tyDesc) (mkCompExpTy colTy) $ fromInpValL $ concat
  [ map (mk colScalarTy) typedOps
  , map (mk $ G.toLT colScalarTy) listOps
  , bool [] (map (mk $ mkScalarTy PGText) stringOps) isStringTy
  , bool [] (map jsonbOpToInpVal jsonbOps) isJsonbTy
  , [InpValInfo Nothing "_is_null" $ G.TypeNamed $ G.NamedType "Boolean"]
  ]
  where
    tyDesc = mconcat
      [ "expression to compare columns of type "
      , G.Description (T.pack $ show colTy)
      , ". All fields are combined with logical 'AND'."
      ]

    isStringTy = case colTy of
      PGVarchar -> True
      PGText    -> True
      _         -> False

    mk t n = InpValInfo Nothing n $ G.toGT t

    colScalarTy = mkScalarTy colTy
    -- colScalarListTy = GA.GTList colGTy

    typedOps =
       ["_eq", "_neq", "_gt", "_lt", "_gte", "_lte"]

    listOps =
      [ "_in", "_nin" ]

    -- TODO
    -- columnOps =
    --   [ "_ceq", "_cneq", "_cgt", "_clt", "_cgte", "_clte"]

    stringOps =
      [ "_like", "_nlike", "_ilike", "_nilike"
      , "_similar", "_nsimilar"
      ]

    isJsonbTy = case colTy of
      PGJSONB -> True
      _       -> False

    jsonbOpToInpVal (op, ty, desc) = InpValInfo (Just desc) op ty

    jsonbOps =
      [ ( "_contains"
        , G.toGT $ mkScalarTy PGJSONB
        , "does the column contain the given json value at the top level"
        )
      , ( "_contained_in"
        , G.toGT $ mkScalarTy PGJSONB
        , "is the column contained in the given json value"
        )
      , ( "_has_key"
        , G.toGT $ mkScalarTy PGText
        , "does the string exist as a top-level key in the column"
        )
      , ( "_has_keys_any"
        , G.toGT $ G.toLT $ G.toNT $ mkScalarTy PGText
        , "do any of these strings exist as top-level keys in the column"
        )
      , ( "_has_keys_all"
        , G.toGT $ G.toLT $ G.toNT $ mkScalarTy PGText
        , "do all of these strings exist as top-level keys in the column"
        )
      ]

mkPGColFld :: PGColInfo -> ObjFldInfo
mkPGColFld (PGColInfo colName colTy isNullable) =
  ObjFldInfo Nothing n Map.empty ty
  where
    n  = G.Name $ getPGColTxt colName
    ty = bool notNullTy nullTy isNullable
    scalarTy = mkScalarTy colTy
    notNullTy = G.toGT $ G.toNT scalarTy
    nullTy = G.toGT scalarTy

-- where: table_bool_exp
-- limit: Int
-- offset: Int
mkSelArgs :: QualifiedTable -> [InpValInfo]
mkSelArgs tn =
  [ InpValInfo (Just whereDesc) "where" $ G.toGT $ mkBoolExpTy tn
  , InpValInfo (Just limitDesc) "limit" $ G.toGT $ mkScalarTy PGInteger
  , InpValInfo (Just offsetDesc) "offset" $ G.toGT $ mkScalarTy PGInteger
  , InpValInfo (Just orderByDesc) "order_by" $ G.toGT $ G.toLT $ G.toNT $
    mkOrdByTy tn
  ]
  where
    whereDesc   = "filter the rows returned"
    limitDesc   = "limit the nuber of rows returned"
    offsetDesc  = "skip the first n rows. Use only with order_by"
    orderByDesc = "sort the rows by one or more columns"

fromInpValL :: [InpValInfo] -> Map.HashMap G.Name InpValInfo
fromInpValL = mapFromL _iviName

{-

array_relationship(
  where: remote_table_bool_exp
  limit: Int
  offset: Int
):  [remote_table!]!
object_relationship: remote_table

-}
mkRelFld :: RelInfo -> Bool -> ObjFldInfo
mkRelFld (RelInfo rn rTy _ remTab _ isManual) isNullable = case rTy of
  ArrRel ->
    ObjFldInfo (Just "An array relationship") (G.Name $ getRelTxt rn)
    (fromInpValL $ mkSelArgs remTab)
    (G.toGT $ G.toNT $ G.toLT $ G.toNT relTabTy)
  ObjRel ->
    ObjFldInfo (Just "An object relationship") (G.Name $ getRelTxt rn)
    Map.empty
    objRelTy
  where
    objRelTy = bool (G.toGT $ G.toNT relTabTy) (G.toGT relTabTy) isObjRelNullable
    isObjRelNullable = isManual || isNullable
    relTabTy = mkTableTy remTab

{-
type table {
  col1: colty1
  .
  .
  rel1: relty1
}
-}
mkTableObj
  :: QualifiedTable
  -> [SelField]
  -> ObjTyInfo
mkTableObj tn allowedFlds =
  mkObjTyInfo (Just desc) (mkTableTy tn) $ mapFromL _fiName flds
  where
    flds = map (either mkPGColFld mkRelFld') allowedFlds
    mkRelFld' (relInfo, _, _, isNullable) = mkRelFld relInfo isNullable
    desc = G.Description $
      "columns and relationships of " <>> tn

{-

table(
  where: table_bool_exp
  limit: Int
  offset: Int
):  [table!]!

-}
mkSelFld
  :: QualifiedTable
  -> ObjFldInfo
mkSelFld tn =
  ObjFldInfo (Just desc) fldName args ty
  where
    desc    = G.Description $ "fetch data from the table: " <>> tn
    fldName = qualTableToName tn
    args    = fromInpValL $ mkSelArgs tn
    ty      = G.toGT $ G.toNT $ G.toLT $ G.toNT $ mkTableTy tn
{-
table_by_pk(
  col1: value1!,
  .     .
  .     .
  coln: valuen!
): table
-}
mkSelFldPKey
  :: QualifiedTable -> [PGColInfo]
  -> ObjFldInfo
mkSelFldPKey tn cols =
  ObjFldInfo (Just desc) fldName args ty
  where
    desc = G.Description $ "fetch data from the table: " <> tn
           <<> " using primary key columns"
    fldName = mkTableByPKeyTy tn
    args = fromInpValL $ map colInpVal cols
    ty = G.toGT $ mkTableTy tn
    colInpVal (PGColInfo n typ _) =
      InpValInfo Nothing (mkColName n) $ G.toGT $ G.toNT $ mkScalarTy typ

-- table_mutation_response
mkMutRespTy :: QualifiedTable -> G.NamedType
mkMutRespTy tn =
  G.NamedType $ qualTableToName tn <> "_mutation_response"

{-
type table_mutation_response {
  affected_rows: Int!
  returning: [table!]!
}
-}
mkMutRespObj
  :: QualifiedTable
  -> Bool -- is sel perm defined
  -> ObjTyInfo
mkMutRespObj tn sel =
  mkObjTyInfo (Just objDesc) (mkMutRespTy tn) $ mapFromL _fiName
  $ affectedRowsFld : bool [] [returningFld] sel
  where
    objDesc = G.Description $
      "response of any mutation on the table " <>> tn
    affectedRowsFld =
      ObjFldInfo (Just desc) "affected_rows" Map.empty $
      G.toGT $ G.toNT $ mkScalarTy PGInteger
      where
        desc = "number of affected rows by the mutation"
    returningFld =
      ObjFldInfo (Just desc) "returning" Map.empty $
      G.toGT $ G.toNT $ G.toLT $ G.toNT $ mkTableTy tn
      where
        desc = "data of the affected rows by the mutation"

mkBoolExpInp
  :: QualifiedTable
  -- the fields that are allowed
  -> [SelField]
  -> InpObjTyInfo
mkBoolExpInp tn fields =
  InpObjTyInfo (Just desc) boolExpTy $ Map.fromList
  [(_iviName inpVal, inpVal) | inpVal <- inpValues]
  where
    desc = G.Description $
      "Boolean expression to filter rows from the table " <> tn <<>
      ". All fields are combined with a logical 'AND'."

    -- the type of this boolean expression
    boolExpTy = mkBoolExpTy tn

    -- all the fields of this input object
    inpValues = combinators <> map mkFldExpInp fields

    mk n ty = InpValInfo Nothing n $ G.toGT ty

    boolExpListTy = G.toLT boolExpTy

    combinators =
      [ mk "_not" boolExpTy
      , mk "_and" boolExpListTy
      , mk "_or"  boolExpListTy
      ]

    mkFldExpInp = \case
      Left (PGColInfo colName colTy _) ->
        mk (G.Name $ getPGColTxt colName) (mkCompExpTy colTy)
      Right (RelInfo relName _ _ remTab _ _, _, _, _) ->
        mk (G.Name $ getRelTxt relName) (mkBoolExpTy remTab)

mkPGColInp :: PGColInfo -> InpValInfo
mkPGColInp (PGColInfo colName colTy _) =
  InpValInfo Nothing (G.Name $ getPGColTxt colName) $
  G.toGT $ mkScalarTy colTy

-- table_set_input
mkUpdSetTy :: QualifiedTable -> G.NamedType
mkUpdSetTy tn =
  G.NamedType $ qualTableToName tn <> "_set_input"

{-
input table_set_input {
  col1: colty1
  .
  .
  coln: coltyn
}
-}
mkUpdSetInp
  :: QualifiedTable -> [PGColInfo] -> InpObjTyInfo
mkUpdSetInp tn cols  =
  InpObjTyInfo (Just desc) (mkUpdSetTy tn) $ fromInpValL $
  map mkPGColInp cols
  where
    desc = G.Description $
      "input type for updating data in table " <>> tn

-- table_inc_input
mkUpdIncTy :: QualifiedTable -> G.NamedType
mkUpdIncTy tn =
  G.NamedType $ qualTableToName tn <> "_inc_input"

{-
input table_inc_input {
  integer-col1: int
  .
  .
  integer-coln: int
}
-}

mkUpdIncInp
  :: QualifiedTable -> Maybe [PGColInfo] -> Maybe InpObjTyInfo
mkUpdIncInp tn = maybe Nothing mkType
  where
    mkType cols = let intCols = onlyIntCols cols
                      incObjTy =
                        InpObjTyInfo (Just desc) (mkUpdIncTy tn) $
                        fromInpValL $ map mkPGColInp intCols
                  in bool (Just incObjTy) Nothing $ null intCols
    desc = G.Description $
      "input type for incrementing integer columne in table " <>> tn

-- table_<json-op>_input
mkJSONOpTy :: QualifiedTable -> G.Name -> G.NamedType
mkJSONOpTy tn op =
  G.NamedType $ qualTableToName tn <> op <> "_input"

-- json ops are _concat, _delete_key, _delete_elem, _delete_at_path
{-
input table_concat_input {
  jsonb-col1: json
  .
  .
  jsonb-coln: json
}
-}

{-
input table_delete_key_input {
  jsonb-col1: string
  .
  .
  jsonb-coln: string
}
-}

{-
input table_delete_elem_input {
  jsonb-col1: int
  .
  .
  jsonb-coln: int
}
-}

{-
input table_delete_at_path_input {
  jsonb-col1: [string]
  .
  .
  jsonb-coln: [string]
}
-}

-- jsonb operators and descriptions
prependOp :: G.Name
prependOp = "_prepend"

prependDesc :: G.Description
prependDesc = "prepend existing jsonb value of filtered columns with new jsonb value"

appendOp :: G.Name
appendOp = "_append"

appendDesc :: G.Description
appendDesc = "append existing jsonb value of filtered columns with new jsonb value"

deleteKeyOp :: G.Name
deleteKeyOp = "_delete_key"

deleteKeyDesc :: G.Description
deleteKeyDesc = "delete key/value pair or string element."
                <> " key/value pairs are matched based on their key value"

deleteElemOp :: G.Name
deleteElemOp = "_delete_elem"

deleteElemDesc :: G.Description
deleteElemDesc = "delete the array element with specified index (negative integers count from the end)."
                 <> " throws an error if top level container is not an array"

deleteAtPathOp :: G.Name
deleteAtPathOp = "_delete_at_path"

deleteAtPathDesc :: G.Description
deleteAtPathDesc = "delete the field or element with specified path"
                   <> " (for JSON arrays, negative integers count from the end)"

mkUpdJSONOpInp
  :: QualifiedTable -> [PGColInfo] -> [InpObjTyInfo]
mkUpdJSONOpInp tn cols = bool inpObjs [] $ null jsonbCols
  where
    jsonbCols = onlyJSONBCols cols
    jsonbColNames = map pgiName jsonbCols

    inpObjs = [ prependInpObj, appendInpObj, deleteKeyInpObj
              , deleteElemInpObj, deleteAtPathInpObj
              ]

    appendInpObj =
      InpObjTyInfo (Just appendDesc) (mkJSONOpTy tn appendOp) $
      fromInpValL $ map mkPGColInp jsonbCols

    prependInpObj =
      InpObjTyInfo (Just prependDesc) (mkJSONOpTy tn prependOp) $
      fromInpValL $ map mkPGColInp jsonbCols

    deleteKeyInpObj =
      InpObjTyInfo (Just deleteKeyDesc) (mkJSONOpTy tn deleteKeyOp) $
      fromInpValL $ map deleteKeyInpVal jsonbColNames
    deleteKeyInpVal c = InpValInfo Nothing (G.Name $ getPGColTxt c) $
      G.toGT $ G.NamedType "String"

    deleteElemInpObj =
      InpObjTyInfo (Just deleteElemDesc) (mkJSONOpTy tn deleteElemOp) $
      fromInpValL $ map deleteElemInpVal jsonbColNames
    deleteElemInpVal c = InpValInfo Nothing (G.Name $ getPGColTxt c) $
      G.toGT $ G.NamedType "Int"

    deleteAtPathInpObj =
      InpObjTyInfo (Just deleteAtPathDesc) (mkJSONOpTy tn deleteAtPathOp) $
      fromInpValL $ map deleteAtPathInpVal jsonbColNames
    deleteAtPathInpVal c = InpValInfo Nothing (G.Name $ getPGColTxt c) $
      G.toGT $ G.toLT $ G.NamedType "String"

{-

update_table(
  where : table_bool_exp!
  _set  : table_set_input
  _inc  : table_inc_input
  _concat: table_concat_input
  _delete_key: table_delete_key_input
  _delete_elem: table_delete_elem_input
  _delete_path_at: table_delete_path_at_input
): table_mutation_response

-}

mkIncInpVal :: QualifiedTable -> [PGColInfo] -> Maybe InpValInfo
mkIncInpVal tn cols = bool (Just incArg) Nothing $ null intCols
  where
    intCols = onlyIntCols cols
    incArgDesc = "increments the integer columns with given value of the filtered values"
    incArg =
      InpValInfo (Just incArgDesc) "_inc" $ G.toGT $ mkUpdIncTy tn

mkJSONOpInpVals :: QualifiedTable -> [PGColInfo] -> [InpValInfo]
mkJSONOpInpVals tn cols = bool jsonbOpArgs [] $ null jsonbCols
  where
    jsonbCols = onlyJSONBCols cols
    jsonbOpArgs = [appendArg, prependArg, deleteKeyArg, deleteElemArg, deleteAtPathArg]

    appendArg =
      InpValInfo (Just appendDesc) appendOp $ G.toGT $ mkJSONOpTy tn appendOp

    prependArg =
      InpValInfo (Just prependDesc) prependOp $ G.toGT $ mkJSONOpTy tn prependOp

    deleteKeyArg =
      InpValInfo (Just deleteKeyDesc) deleteKeyOp $
      G.toGT $ mkJSONOpTy tn deleteKeyOp

    deleteElemArg =
      InpValInfo (Just deleteElemDesc) deleteElemOp $
      G.toGT $ mkJSONOpTy tn deleteElemOp

    deleteAtPathArg =
      InpValInfo (Just deleteAtPathDesc) deleteAtPathOp $
      G.toGT $ mkJSONOpTy tn deleteAtPathOp

mkUpdMutFld
  :: QualifiedTable -> [PGColInfo] -> ObjFldInfo
mkUpdMutFld tn cols =
  ObjFldInfo (Just desc) fldName (fromInpValL inputValues) $
  G.toGT $ mkMutRespTy tn
  where
    inputValues = [filterArg, setArg] <> incArg
                  <> mkJSONOpInpVals tn cols
    desc = G.Description $ "update data of the table: " <>> tn

    fldName = "update_" <> qualTableToName tn

    filterArgDesc = "filter the rows which have to be updated"
    filterArg =
      InpValInfo (Just filterArgDesc) "where" $ G.toGT $
      G.toNT $ mkBoolExpTy tn

    setArgDesc = "sets the columns of the filtered rows to the given values"
    setArg =
      InpValInfo (Just setArgDesc) "_set" $ G.toGT $ mkUpdSetTy tn

    incArg = maybeToList $ mkIncInpVal tn cols

{-

delete_table(
  where : table_bool_exp!
): table_mutation_response

-}

mkDelMutFld
  :: QualifiedTable -> ObjFldInfo
mkDelMutFld tn =
  ObjFldInfo (Just desc) fldName (fromInpValL [filterArg]) $
  G.toGT $ mkMutRespTy tn
  where
    desc = G.Description $ "delete data from the table: " <>> tn

    fldName = "delete_" <> qualTableToName tn

    filterArgDesc = "filter the rows which have to be deleted"
    filterArg =
      InpValInfo (Just filterArgDesc) "where" $ G.toGT $
      G.toNT $ mkBoolExpTy tn

-- table_insert_input
mkInsInpTy :: QualifiedTable -> G.NamedType
mkInsInpTy tn =
  G.NamedType $ qualTableToName tn <> "_insert_input"

-- table_obj_rel_insert_input
mkObjInsInpTy :: QualifiedTable -> G.NamedType
mkObjInsInpTy tn =
  G.NamedType $ qualTableToName tn <> "_obj_rel_insert_input"

-- table_arr_rel_insert_input
mkArrInsInpTy :: QualifiedTable -> G.NamedType
mkArrInsInpTy tn =
  G.NamedType $ qualTableToName tn <> "_arr_rel_insert_input"


-- table_on_conflict
mkOnConflictInpTy :: QualifiedTable -> G.NamedType
mkOnConflictInpTy tn =
  G.NamedType $ qualTableToName tn <> "_on_conflict"

-- table_constraint
mkConstraintInpTy :: QualifiedTable -> G.NamedType
mkConstraintInpTy tn =
  G.NamedType $ qualTableToName tn <> "_constraint"

-- table_column
mkColumnInpTy :: QualifiedTable -> G.NamedType
mkColumnInpTy tn =
  G.NamedType $ qualTableToName tn <> "_column"
{-
input table_obj_rel_insert_input {
  data: table_insert_input!
  on_conflict: table_on_conflict
}

-}

{-
input table_arr_rel_insert_input {
  data: [table_insert_input!]!
  on_conflict: table_on_conflict
}

-}

mkRelInsInps
  :: QualifiedTable -> Bool -> [InpObjTyInfo]
mkRelInsInps tn upsertAllowed = [objRelInsInp, arrRelInsInp]
  where
    onConflictInpVal =
      InpValInfo Nothing "on_conflict" $ G.toGT $ mkOnConflictInpTy tn

    onConflictInp = bool [] [onConflictInpVal] upsertAllowed

    objRelDesc = G.Description $
      "input type for inserting object relation for remote table " <>> tn

    objRelDataInp = InpValInfo Nothing "data" $ G.toGT $
                    G.toNT $ mkInsInpTy tn
    objRelInsInp = InpObjTyInfo (Just objRelDesc) (mkObjInsInpTy tn)
                   $ fromInpValL $ objRelDataInp : onConflictInp

    arrRelDesc = G.Description $
      "input type for inserting array relation for remote table " <>> tn

    arrRelDataInp = InpValInfo Nothing "data" $ G.toGT $
                    G.toNT $ G.toLT $ G.toNT $ mkInsInpTy tn
    arrRelInsInp = InpObjTyInfo (Just arrRelDesc) (mkArrInsInpTy tn)
                   $ fromInpValL $ arrRelDataInp : onConflictInp

{-

input table_insert_input {
  col1: colty1
  .
  .
  coln: coltyn
}

-}

mkInsInp
  :: QualifiedTable -> InsCtx -> InpObjTyInfo
mkInsInp tn insCtx =
  InpObjTyInfo (Just desc) (mkInsInpTy tn) $ fromInpValL $
  map mkPGColInp cols <> relInps
  where
    desc = G.Description $
      "input type for inserting data into table " <>> tn
    cols = icColumns insCtx
    relInfoMap = icRelations insCtx

    relInps = flip map (Map.toList relInfoMap) $
      \(relName, relInfo) ->
         let rty = riType relInfo
             remoteQT = riRTable relInfo
         in case rty of
            ObjRel -> InpValInfo Nothing (G.Name $ getRelTxt relName) $
                      G.toGT $ mkObjInsInpTy remoteQT
            ArrRel -> InpValInfo Nothing (G.Name $ getRelTxt relName) $
                      G.toGT $ mkArrInsInpTy remoteQT

{-

input table_on_conflict {
  action: conflict_action
  constraint: table_constraint!
  update_columns: [table_column!]
}

-}

mkOnConflictInp :: QualifiedTable -> InpObjTyInfo
mkOnConflictInp tn =
  InpObjTyInfo (Just desc) (mkOnConflictInpTy tn) $ fromInpValL
  [actionInpVal, constraintInpVal, updateColumnsInpVal]
  where
    desc = G.Description $
      "on conflict condition type for table " <>> tn

    actionDesc = "action when conflict occurs (deprecated)"

    actionInpVal = InpValInfo (Just actionDesc) (G.Name "action") $
      G.toGT $ G.NamedType "conflict_action"

    constraintInpVal = InpValInfo Nothing (G.Name "constraint") $
      G.toGT $ G.toNT $ mkConstraintInpTy tn

    updateColumnsInpVal = InpValInfo Nothing (G.Name "update_columns") $
      G.toGT $ G.toLT $ G.toNT $ mkColumnInpTy tn
{-

insert_table(
  objects: [table_insert_input!]!
  on_conflict: table_on_conflict
  ): table_mutation_response!
-}

mkInsMutFld
  :: QualifiedTable -> Bool -> ObjFldInfo
<<<<<<< HEAD
mkInsMutFld tn isUpsertable =
=======
mkInsMutFld tn upsertAllowed =
>>>>>>> 137ab673
  ObjFldInfo (Just desc) fldName (fromInpValL inputVals) $
  G.toGT $ mkMutRespTy tn
  where
    inputVals = catMaybes [Just objectsArg , onConflictInpVal]
    desc = G.Description $
      "insert data into the table: " <>> tn

    fldName = "insert_" <> qualTableToName tn

    objsArgDesc = "the rows to be inserted"
    objectsArg =
      InpValInfo (Just objsArgDesc) "objects" $ G.toGT $
      G.toNT $ G.toLT $ G.toNT $ mkInsInpTy tn

<<<<<<< HEAD
    onConflictInpVal = bool Nothing (Just onConflictArg) isUpsertable
=======
    onConflictInpVal = bool Nothing (Just onConflictArg)
                       upsertAllowed
>>>>>>> 137ab673

    onConflictDesc = "on conflict condition"
    onConflictArg =
      InpValInfo (Just onConflictDesc) "on_conflict" $ G.toGT $ mkOnConflictInpTy tn

mkConstriantTy :: QualifiedTable -> [TableConstraint] -> EnumTyInfo
mkConstriantTy tn cons = enumTyInfo
  where
    enumTyInfo = EnumTyInfo (Just desc) (mkConstraintInpTy tn) $
                 mapFromL _eviVal $ map (mkConstraintEnumVal . tcName ) cons

    desc = G.Description $
      "unique or primary key constraints on table " <>> tn

    mkConstraintEnumVal (ConstraintName n) =
      EnumValInfo (Just "unique or primary key constraint")
      (G.EnumValue $ G.Name n) False

mkColumnTy :: QualifiedTable -> [PGCol] -> EnumTyInfo
mkColumnTy tn cols = enumTyInfo
  where
    enumTyInfo = EnumTyInfo (Just desc) (mkColumnInpTy tn) $
                 mapFromL _eviVal $ map mkColumnEnumVal cols

    desc = G.Description $
      "columns of table " <>> tn

    mkColumnEnumVal (PGCol col) =
      EnumValInfo (Just "column name") (G.EnumValue $ G.Name col) False

mkConflictActionTy :: EnumTyInfo
mkConflictActionTy = EnumTyInfo (Just desc) ty $ mapFromL _eviVal
                     [enumValIgnore, enumValUpdate]
  where
    desc = G.Description "conflict action"
    ty = G.NamedType "conflict_action"
    enumValIgnore = EnumValInfo (Just "ignore the insert on this row")
                    (G.EnumValue "ignore") False
    enumValUpdate = EnumValInfo (Just "update the row with the given values")
                    (G.EnumValue "update") False

mkOrdByTy :: QualifiedTable -> G.NamedType
mkOrdByTy tn =
  G.NamedType $ qualTableToName tn <> "_order_by"

mkOrdByCtx
  :: QualifiedTable -> [PGColInfo] -> (EnumTyInfo, OrdByResolveCtx)
mkOrdByCtx tn cols =
  (enumTyInfo, resolveCtx)
  where
    enumTyInfo = EnumTyInfo (Just desc) enumTy $
                 mapFromL _eviVal $ map toEnumValInfo enumValsInt
    enumTy = mkOrdByTy tn
    desc = G.Description $
      "ordering options when selecting data from " <>> tn

    toEnumValInfo (v, enumValDesc, _) =
      EnumValInfo (Just $ G.Description enumValDesc) (G.EnumValue v) False

    resolveCtx = Map.fromList $ map toResolveCtxPair enumValsInt

    toResolveCtxPair (v, _, ctx) = ((enumTy, G.EnumValue v), ctx)

    enumValsInt = concatMap mkOrdByEnumsOfCol cols


mkOrdByEnumsOfCol
  :: PGColInfo
  -> [(G.Name, Text, RS.AnnOrderByItem)]
mkOrdByEnumsOfCol colInfo@(PGColInfo col _ _) =
  [ ( colN <> "_asc"
    , "in the ascending order of " <> col <<> ", nulls last"
    , mkOrderByItem (annPGObCol, S.OTAsc, S.NLast)
    )
  , ( colN <> "_desc"
    , "in the descending order of " <> col <<> ", nulls last"
    , mkOrderByItem (annPGObCol, S.OTDesc, S.NLast)
    )
  , ( colN <> "_asc_nulls_first"
    , "in the ascending order of " <> col <<> ", nulls first"
    , mkOrderByItem (annPGObCol, S.OTAsc, S.NFirst)
    )
  , ( colN <> "_desc_nulls_first"
    , "in the descending order of " <> col <<> ", nulls first"
    , mkOrderByItem (annPGObCol, S.OTDesc, S.NFirst)
    )
  ]
  where
    mkOrderByItem (annObCol, ordTy, nullsOrd) =
      OrderByItemG (Just ordTy) annObCol (Just nullsOrd)
    annPGObCol = RS.AOCPG colInfo
    colN = pgColToFld col
    pgColToFld = G.Name . getPGColTxt

newtype RootFlds
  = RootFlds
  { _taMutation :: Map.HashMap G.Name (OpCtx, Either ObjFldInfo ObjFldInfo)
  } deriving (Show, Eq)

instance Semigroup RootFlds where
  (RootFlds m1) <> (RootFlds m2)
    = RootFlds (Map.union m1 m2)

instance Monoid RootFlds where
  mempty = RootFlds Map.empty
  mappend  = (<>)

mkOnConflictTypes
  :: QualifiedTable -> [TableConstraint] -> [PGCol] -> Bool -> [TypeInfo]
<<<<<<< HEAD
mkOnConflictTypes tn c cols =
  bool [] tyInfos
=======
mkOnConflictTypes tn c cols = bool [] tyInfos
>>>>>>> 137ab673
  where
    tyInfos = [ TIEnum mkConflictActionTy
              , TIEnum $ mkConstriantTy tn constraints
              , TIEnum $ mkColumnTy tn cols
              , TIInpObj $ mkOnConflictInp tn
              ]
    constraints = filter isUniqueOrPrimary c

mkGCtxRole'
  :: QualifiedTable
  -- insert perm
  -> Maybe (InsCtx, Bool)
  -- select permission
  -> Maybe [SelField]
  -- update cols
  -> Maybe [PGColInfo]
  -- delete cols
  -> Maybe ()
  -- primary key columns
  -> [PGColInfo]
  -- constraints
  -> [TableConstraint]
  -> Maybe ViewInfo
  -- all columns
  -> [PGCol]
  -> TyAgg
mkGCtxRole' tn insPermM selFldsM updColsM delPermM pkeyCols constraints viM allCols =
  TyAgg (mkTyInfoMap allTypes) fieldMap ordByEnums

  where

    upsertPerm = or $ fmap snd insPermM
    upsertAllowed = isUpsertAllowed constraints upsertPerm
    ordByEnums = fromMaybe Map.empty ordByResCtxM
<<<<<<< HEAD
    upsertAllowed = or $ fmap snd insPermM
    isUpsertable = upsertable constraints upsertAllowed $ isJust viM
    onConflictTypes = mkOnConflictTypes tn constraints allCols isUpsertable
=======
    onConflictTypes = mkOnConflictTypes tn constraints allCols upsertAllowed
>>>>>>> 137ab673
    jsonOpTys = fromMaybe [] updJSONOpInpObjTysM
    relInsInpObjTys = map TIInpObj relInsInpObjs

<<<<<<< HEAD
    allTypes = onConflictTypes <> jsonOpTys
               <> queryTypes <> mutationTypes

    queryTypes = catMaybes
      [ TIInpObj <$> boolExpInpObjM
=======
    allTypes = relInsInpObjTys <> onConflictTypes <> jsonOpTys <> catMaybes
      [ TIInpObj <$> insInpObjM
      , TIInpObj <$> updSetInpObjM
      , TIInpObj <$> updIncInpObjM
      , TIInpObj <$> boolExpInpObjM
      , TIObj <$> mutRespObjM
>>>>>>> 137ab673
      , TIObj <$> selObjM
      , TIEnum <$> ordByTyInfoM
      ]

    mutationTypes = catMaybes
      [ TIInpObj <$> mutHelper viIsInsertable insInpObjM
      , TIInpObj <$> mutHelper viIsUpdatable updSetInpObjM
      , TIInpObj <$> mutHelper viIsUpdatable updIncInpObjM
      , TIObj <$> mutRespObjM
      ]
    mutHelper f objM = bool Nothing objM $ isMutable f viM

    fieldMap = Map.unions $ catMaybes
               [ insInpObjFldsM, updSetInpObjFldsM, boolExpInpObjFldsM
               , selObjFldsM, Just selByPKeyObjFlds
               ]

    nameFromSelFld = \case
      Left colInfo -> G.Name $ getPGColTxt $ pgiName colInfo
      Right (relInfo, _, _, _) -> G.Name $ getRelTxt $ riName relInfo

    -- helper
    mkColFldMap ty = mapFromL ((ty,) . nameFromSelFld) . map Left

    insCtxM = fst <$> insPermM
    insColsM = icColumns <$> insCtxM
    -- insert input type
    insInpObjM = mkInsInp tn <$> insCtxM
    -- column fields used in insert input object
    insInpObjFldsM = mkColFldMap (mkInsInpTy tn) <$> insColsM
    -- relationship input objects
    relInsInpObjs = maybe [] (const $ mkRelInsInps tn upsertAllowed) insCtxM
    -- update set input type
    updSetInpObjM = mkUpdSetInp tn <$> updColsM
    -- update increment input type
    updIncInpObjM = mkUpdIncInp tn updColsM
    -- update json operator input type
    updJSONOpInpObjsM = mkUpdJSONOpInp tn <$> updColsM
    updJSONOpInpObjTysM = map TIInpObj <$> updJSONOpInpObjsM
    -- fields used in set input object
    updSetInpObjFldsM = mkColFldMap (mkUpdSetTy tn) <$> updColsM

    -- boolexp input type
    boolExpInpObjM = case selFldsM of
      Just selFlds -> Just $ mkBoolExpInp tn selFlds
      -- no select permission
      Nothing ->
        -- but update/delete is defined
        if isJust updColsM || isJust delPermM
        then Just $ mkBoolExpInp tn []
        else Nothing

    -- helper
    mkFldMap ty = mapFromL ((ty,) . nameFromSelFld)
    -- the fields used in bool exp
    boolExpInpObjFldsM = mkFldMap (mkBoolExpTy tn) <$> selFldsM

    -- mut resp obj
    mutRespObjM =
<<<<<<< HEAD
      if isMut
=======
      if isJust insCtxM || isJust updColsM || isJust delPermM
>>>>>>> 137ab673
      then Just $ mkMutRespObj tn $ isJust selFldsM
      else Nothing

    isMut = (isJust insColsM || isJust updColsM || isJust delPermM)
            && any (`isMutable` viM) [viIsInsertable, viIsUpdatable, viIsDeletable]

    -- table obj
    selObjM = mkTableObj tn <$> selFldsM
    -- the fields used in table object
    selObjFldsM = mkFldMap (mkTableTy tn) <$> selFldsM
    -- the field used in table_by_pkey object
    selByPKeyObjFlds = Map.fromList $ flip map pkeyCols $
      \pgi@(PGColInfo col ty _) -> ((mkScalarTy ty, mkColName col), Left pgi)

    ordByEnumsCtxM = mkOrdByCtx tn . lefts <$> selFldsM

    (ordByTyInfoM, ordByResCtxM) = case ordByEnumsCtxM of
      (Just (a, b)) -> (Just a, Just b)
      Nothing       -> (Nothing, Nothing)

getRootFldsRole'
  :: QualifiedTable
  -> [PGCol]
  -> [TableConstraint]
  -> FieldInfoMap
  -> Maybe ([T.Text], Bool) -- insert perm
  -> Maybe (S.BoolExp, Maybe Int, [T.Text]) -- select filter
  -> Maybe ([PGCol], S.BoolExp, [T.Text]) -- update filter
  -> Maybe (S.BoolExp, [T.Text]) -- delete filter
  -> Maybe ViewInfo
  -> RootFlds
getRootFldsRole' tn primCols constraints fields insM selM updM delM viM =
  RootFlds mFlds
  where
    mFlds = mapFromL (either _fiName _fiName . snd) $ catMaybes
            [ mutHelper viIsInsertable getInsDet insM
            , mutHelper viIsUpdatable getUpdDet updM
            , mutHelper viIsDeletable getDelDet delM
            , getSelDet <$> selM
            , getPKeySelDet selM $ getColInfos primCols colInfos
            ]
    mutHelper f getDet mutM =
      bool Nothing (getDet <$> mutM) $ isMutable f viM
    colInfos = fst $ validPartitionFieldInfoMap fields
<<<<<<< HEAD
    getInsDet (vn, hdrs, isUpsertAllowed) =
      let isUpsertable = upsertable constraints isUpsertAllowed
                         $ isJust viM
      in ( OCInsert tn vn (map pgiName colInfos) hdrs
         , Right $ mkInsMutFld tn isUpsertable
=======
    getInsDet (hdrs, upsertPerm) =
      let upsertAllowed = isUpsertAllowed constraints upsertPerm
      in ( OCInsert tn hdrs
         , Right $ mkInsMutFld tn upsertAllowed
>>>>>>> 137ab673
         )
    getUpdDet (updCols, updFltr, hdrs) =
      ( OCUpdate tn updFltr hdrs
      , Right $ mkUpdMutFld tn $ getColInfos updCols colInfos
      )
    getDelDet (delFltr, hdrs) =
      (OCDelete tn delFltr hdrs, Right $ mkDelMutFld tn)
    getSelDet (selFltr, pLimit, hdrs) =
      (OCSelect tn selFltr pLimit hdrs, Left $ mkSelFld tn)

    getPKeySelDet Nothing _ = Nothing
    getPKeySelDet _ [] = Nothing
    getPKeySelDet (Just (selFltr, _, hdrs)) pCols = Just
      (OCSelectPkey tn selFltr hdrs, Left $ mkSelFldPKey tn pCols)

-- getRootFlds
--   :: TableCache
--   -> Map.HashMap RoleName RootFlds
-- getRootFlds tables =
--   foldr (Map.unionWith mappend . getRootFldsTable) Map.empty $
--   Map.elems tables

-- gets all the selectable fields (cols and rels) of a
-- table for a role

getSelFlds
  :: (MonadError QErr m)
  => TableCache
  -- all the fields of a table
  -> FieldInfoMap
  -- role and its permission
  -> RoleName -> SelPermInfo
  -> m [SelField]
getSelFlds tableCache fields role selPermInfo =
  fmap catMaybes $ forM (toValidFieldInfos fields) $ \case
    FIColumn pgColInfo ->
      return $ fmap Left $ bool Nothing (Just pgColInfo) $
      Set.member (pgiName pgColInfo) allowedCols
    FIRelationship relInfo -> do
      remTableInfo <- getTabInfo tableCache $ riRTable relInfo
      let remTableSelPermM =
            Map.lookup role (tiRolePermInfoMap remTableInfo) >>= _permSel
      return $ flip fmap remTableSelPermM $
        \rmSelPermM -> Right ( relInfo
                             , spiFilter rmSelPermM
                             , spiLimit rmSelPermM
                             , isRelNullable fields relInfo
                             )
  where
    allowedCols = spiCols selPermInfo

mkInsCtx
  :: MonadError QErr m
  => RoleName
  -> TableCache -> FieldInfoMap -> InsPermInfo -> m InsCtx
mkInsCtx role tableCache fields insPermInfo = do
  relTupsM <- forM rels $ \relInfo -> do
    let remoteTable = riRTable relInfo
        relName = riName relInfo
    remoteTableInfo <- getTabInfo tableCache remoteTable
    case getInsPerm remoteTableInfo role of
      Nothing -> return Nothing
      Just _  -> return $ Just (relName, relInfo)

  let relInfoMap = Map.fromList $ catMaybes relTupsM
  return $ InsCtx iView cols relInfoMap
  where
    cols = getCols fields
    rels = getRels fields
    iView = ipiView insPermInfo

mkAdminInsCtx :: QualifiedTable -> FieldInfoMap -> InsCtx
mkAdminInsCtx tn fields =
  InsCtx tn cols relInfoMap
  where
    relInfoMap = mapFromL riName rels
    cols = getCols fields
    rels = getRels fields

mkGCtxRole
  :: (MonadError QErr m)
  => TableCache
  -> QualifiedTable
  -> FieldInfoMap
  -> [PGCol]
  -> [TableConstraint]
  -> Maybe ViewInfo
  -> RoleName
  -> RolePermInfo
<<<<<<< HEAD
  -> m (TyAgg, RootFlds)
mkGCtxRole tableCache tn fields pCols constraints viM role permInfo = do
  selFldsM <- mapM (getSelFlds tableCache fields role) $ _permSel permInfo
  let insColsM = ((colInfos,) . ipiAllowUpsert) <$> _permIns permInfo
      updColsM = filterColInfos . upiCols <$> _permUpd permInfo
      tyAgg = mkGCtxRole' tn insColsM selFldsM updColsM
              (void $ _permDel permInfo) pColInfos constraints viM allCols
      rootFlds = getRootFldsRole tn pCols constraints fields viM permInfo
  return (tyAgg, rootFlds)
=======
  -> m (TyAgg, RootFlds, InsCtxMap)
mkGCtxRole tableCache tn fields pCols constraints role permInfo = do
  selFldsM <- mapM (getSelFlds tableCache fields role) $ _permSel permInfo
  tabInsCtxM <- forM (_permIns permInfo) $ \ipi -> do
    tic <- mkInsCtx role tableCache fields ipi
    return (tic, ipiAllowUpsert ipi)
  let updColsM = filterColInfos . upiCols <$> _permUpd permInfo
      tyAgg = mkGCtxRole' tn tabInsCtxM selFldsM updColsM
              (void $ _permDel permInfo) pColInfos constraints allCols
      rootFlds = getRootFldsRole tn pCols constraints fields permInfo
      insCtxMap = maybe Map.empty (Map.singleton tn) $ fmap fst tabInsCtxM
  return (tyAgg, rootFlds, insCtxMap)
>>>>>>> 137ab673
  where
    colInfos = fst $ validPartitionFieldInfoMap fields
    allCols = map pgiName colInfos
    pColInfos = getColInfos pCols colInfos
    filterColInfos allowedSet =
      filter ((`Set.member` allowedSet) . pgiName) colInfos

getRootFldsRole
  :: QualifiedTable
  -> [PGCol]
  -> [TableConstraint]
  -> FieldInfoMap
  -> Maybe ViewInfo
  -> RolePermInfo
  -> RootFlds
getRootFldsRole tn pCols constraints fields viM (RolePermInfo insM selM updM delM) =
  getRootFldsRole' tn pCols constraints fields
  (mkIns <$> insM) (mkSel <$> selM)
  (mkUpd <$> updM) (mkDel <$> delM)
  viM
  where
    mkIns i = (ipiRequiredHeaders i, ipiAllowUpsert i)
    mkSel s = (spiFilter s, spiLimit s, spiRequiredHeaders s)
    mkUpd u = ( Set.toList $ upiCols u
              , upiFilter u
              , upiRequiredHeaders u
              )
    mkDel d = (dpiFilter d, dpiRequiredHeaders d)

mkGCtxMapTable
  :: (MonadError QErr m)
  => TableCache
  -> TableInfo
<<<<<<< HEAD
  -> m (Map.HashMap RoleName (TyAgg, RootFlds))
mkGCtxMapTable tableCache (TableInfo tn _ fields rolePerms constraints pkeyCols viewInfo _) = do
  m <- Map.traverseWithKey
    (mkGCtxRole tableCache tn fields pkeyCols validConstraints viewInfo) rolePerms
  let adminCtx = mkGCtxRole' tn (Just (colInfos, True))
                 (Just selFlds) (Just colInfos) (Just ())
                 pkeyColInfos validConstraints viewInfo allCols
  return $ Map.insert adminRole (adminCtx, adminRootFlds) m
=======
  -> m (Map.HashMap RoleName (TyAgg, RootFlds, InsCtxMap))
mkGCtxMapTable tableCache (TableInfo tn _ fields rolePerms constraints pkeyCols _) = do
  m <- Map.traverseWithKey (mkGCtxRole tableCache tn fields pkeyCols validConstraints) rolePerms
  let adminInsCtx = mkAdminInsCtx tn fields
      adminCtx = mkGCtxRole' tn (Just (adminInsCtx, True))
                 (Just selFlds) (Just colInfos) (Just ())
                 pkeyColInfos validConstraints allCols
      adminInsCtxMap = Map.singleton tn adminInsCtx
  return $ Map.insert adminRole (adminCtx, adminRootFlds, adminInsCtxMap) m
>>>>>>> 137ab673
  where
    validConstraints = mkValidConstraints constraints
    colInfos = fst $ validPartitionFieldInfoMap fields
    allCols = map pgiName colInfos
    pkeyColInfos = getColInfos pkeyCols colInfos
    selFlds = flip map (toValidFieldInfos fields) $ \case
      FIColumn pgColInfo     -> Left pgColInfo
      FIRelationship relInfo -> Right (relInfo, noFilter, Nothing, isRelNullable fields relInfo)
    noFilter = S.BELit True
    adminRootFlds =
<<<<<<< HEAD
      getRootFldsRole' tn pkeyCols validConstraints fields
      (Just (tn, [], True)) (Just (noFilter, Nothing, []))
=======
      getRootFldsRole' tn pkeyCols constraints fields
      (Just ([], True)) (Just (noFilter, Nothing, []))
>>>>>>> 137ab673
      (Just (allCols, noFilter, [])) (Just (noFilter, []))
      viewInfo

mkScalarTyInfo :: PGColType -> ScalarTyInfo
mkScalarTyInfo = ScalarTyInfo Nothing

type GCtxMap = Map.HashMap RoleName GCtx

mkGCtxMap
  :: (MonadError QErr m)
  => TableCache -> m (Map.HashMap RoleName GCtx)
mkGCtxMap tableCache = do
  typesMapL <- mapM (mkGCtxMapTable tableCache) $
               filter tableFltr $ Map.elems tableCache
  let typesMap = foldr (Map.unionWith mappend) Map.empty typesMapL
  return $ flip Map.map typesMap $ \(ty, flds, insCtxMap) ->
    mkGCtx ty flds insCtxMap
  where
    tableFltr ti = not (tiSystemDefined ti)
                   && isValidTableName (tiName ti)

mkGCtx :: TyAgg -> RootFlds -> InsCtxMap -> GCtx
mkGCtx (TyAgg tyInfos fldInfos ordByEnums) (RootFlds flds) insCtxMap =
  let queryRoot = mkObjTyInfo (Just "query root") (G.NamedType "query_root") $
                  mapFromL _fiName (schemaFld:typeFld:qFlds)
      colTys    = Set.toList $ Set.fromList $ map pgiType $
                  lefts $ Map.elems fldInfos
      scalarTys = map (TIScalar . mkScalarTyInfo) colTys
      compTys   = map (TIInpObj . mkCompExpInp) colTys
      allTys    = Map.union tyInfos $ mkTyInfoMap $
                  catMaybes [ Just $ TIObj queryRoot
                            , TIObj <$> mutRootM
                            , TIObj <$> subRootM
                            ] <>
                  scalarTys <> compTys <> defaultTypes
  -- for now subscription root is query root
  in GCtx allTys fldInfos ordByEnums queryRoot mutRootM (Just queryRoot)
     (Map.map fst flds) insCtxMap
  where

    mkMutRoot =
      mkObjTyInfo (Just "mutation root") (G.NamedType "mutation_root") .
      mapFromL _fiName

    mutRootM = bool (Just $ mkMutRoot mFlds) Nothing $ null mFlds

    mkSubRoot =
      mkObjTyInfo (Just "subscription root") (G.NamedType "subscription_root") .
      mapFromL _fiName

    subRootM = bool (Just $ mkSubRoot qFlds) Nothing $ null qFlds

    (qFlds, mFlds) = partitionEithers $ map snd $ Map.elems flds

    schemaFld = ObjFldInfo Nothing "__schema" Map.empty $ G.toGT $
                G.toNT $ G.NamedType "__Schema"

    typeFld = ObjFldInfo Nothing "__type" typeFldArgs $ G.toGT $
              G.NamedType "__Type"
      where
        typeFldArgs = mapFromL _iviName [
          InpValInfo (Just "name of the type") "name"
          $ G.toGT $ G.toNT $ G.NamedType "String"
          ]

getGCtx :: RoleName -> Map.HashMap RoleName GCtx -> GCtx
getGCtx rn =
  fromMaybe (mkGCtx mempty mempty mempty) . Map.lookup rn<|MERGE_RESOLUTION|>--- conflicted
+++ resolved
@@ -126,7 +126,9 @@
 
 upsertable :: [TableConstraint] -> Bool -> Bool -> Bool
 upsertable constraints isUpsertAllowed view =
-  not (null constraints) && isUpsertAllowed && not view
+  not (null uniqueOrPrimaryCons) && isUpsertAllowed && not view
+  where
+    uniqueOrPrimaryCons = filter isUniqueOrPrimary constraints
 
 toValidFieldInfos :: FieldInfoMap -> [FieldInfo]
 toValidFieldInfos = filter isValidField . Map.elems
@@ -147,12 +149,6 @@
     allCols = getCols fim
     lColInfos = getColInfos lCols allCols
     isNullable = any pgiIsNullable lColInfos
-
-isUpsertAllowed :: [TableConstraint] -> Bool -> Bool
-isUpsertAllowed constraints upsertPerm =
-  not (null uniqueOrPrimaryCons) && upsertPerm
-  where
-    uniqueOrPrimaryCons = filter isUniqueOrPrimary constraints
 
 mkColName :: PGCol -> G.Name
 mkColName (PGCol n) = G.Name n
@@ -832,11 +828,7 @@
 
 mkInsMutFld
   :: QualifiedTable -> Bool -> ObjFldInfo
-<<<<<<< HEAD
 mkInsMutFld tn isUpsertable =
-=======
-mkInsMutFld tn upsertAllowed =
->>>>>>> 137ab673
   ObjFldInfo (Just desc) fldName (fromInpValL inputVals) $
   G.toGT $ mkMutRespTy tn
   where
@@ -851,12 +843,7 @@
       InpValInfo (Just objsArgDesc) "objects" $ G.toGT $
       G.toNT $ G.toLT $ G.toNT $ mkInsInpTy tn
 
-<<<<<<< HEAD
     onConflictInpVal = bool Nothing (Just onConflictArg) isUpsertable
-=======
-    onConflictInpVal = bool Nothing (Just onConflictArg)
-                       upsertAllowed
->>>>>>> 137ab673
 
     onConflictDesc = "on conflict condition"
     onConflictArg =
@@ -966,12 +953,8 @@
 
 mkOnConflictTypes
   :: QualifiedTable -> [TableConstraint] -> [PGCol] -> Bool -> [TypeInfo]
-<<<<<<< HEAD
 mkOnConflictTypes tn c cols =
   bool [] tyInfos
-=======
-mkOnConflictTypes tn c cols = bool [] tyInfos
->>>>>>> 137ab673
   where
     tyInfos = [ TIEnum mkConflictActionTy
               , TIEnum $ mkConstriantTy tn constraints
@@ -1003,33 +986,19 @@
 
   where
 
-    upsertPerm = or $ fmap snd insPermM
-    upsertAllowed = isUpsertAllowed constraints upsertPerm
     ordByEnums = fromMaybe Map.empty ordByResCtxM
-<<<<<<< HEAD
     upsertAllowed = or $ fmap snd insPermM
     isUpsertable = upsertable constraints upsertAllowed $ isJust viM
     onConflictTypes = mkOnConflictTypes tn constraints allCols isUpsertable
-=======
-    onConflictTypes = mkOnConflictTypes tn constraints allCols upsertAllowed
->>>>>>> 137ab673
     jsonOpTys = fromMaybe [] updJSONOpInpObjTysM
-    relInsInpObjTys = map TIInpObj relInsInpObjs
-
-<<<<<<< HEAD
-    allTypes = onConflictTypes <> jsonOpTys
+    relInsInpObjTys = maybe [] (map TIInpObj) $
+                      mutHelper viIsInsertable relInsInpObjsM
+
+    allTypes = relInsInpObjTys <> onConflictTypes <> jsonOpTys
                <> queryTypes <> mutationTypes
 
     queryTypes = catMaybes
       [ TIInpObj <$> boolExpInpObjM
-=======
-    allTypes = relInsInpObjTys <> onConflictTypes <> jsonOpTys <> catMaybes
-      [ TIInpObj <$> insInpObjM
-      , TIInpObj <$> updSetInpObjM
-      , TIInpObj <$> updIncInpObjM
-      , TIInpObj <$> boolExpInpObjM
-      , TIObj <$> mutRespObjM
->>>>>>> 137ab673
       , TIObj <$> selObjM
       , TIEnum <$> ordByTyInfoM
       ]
@@ -1061,7 +1030,7 @@
     -- column fields used in insert input object
     insInpObjFldsM = mkColFldMap (mkInsInpTy tn) <$> insColsM
     -- relationship input objects
-    relInsInpObjs = maybe [] (const $ mkRelInsInps tn upsertAllowed) insCtxM
+    relInsInpObjsM = const (mkRelInsInps tn upsertAllowed) <$> insCtxM
     -- update set input type
     updSetInpObjM = mkUpdSetInp tn <$> updColsM
     -- update increment input type
@@ -1089,11 +1058,7 @@
 
     -- mut resp obj
     mutRespObjM =
-<<<<<<< HEAD
       if isMut
-=======
-      if isJust insCtxM || isJust updColsM || isJust delPermM
->>>>>>> 137ab673
       then Just $ mkMutRespObj tn $ isJust selFldsM
       else Nothing
 
@@ -1138,18 +1103,11 @@
     mutHelper f getDet mutM =
       bool Nothing (getDet <$> mutM) $ isMutable f viM
     colInfos = fst $ validPartitionFieldInfoMap fields
-<<<<<<< HEAD
-    getInsDet (vn, hdrs, isUpsertAllowed) =
+    getInsDet (hdrs, isUpsertAllowed) =
       let isUpsertable = upsertable constraints isUpsertAllowed
                          $ isJust viM
-      in ( OCInsert tn vn (map pgiName colInfos) hdrs
+      in ( OCInsert tn hdrs
          , Right $ mkInsMutFld tn isUpsertable
-=======
-    getInsDet (hdrs, upsertPerm) =
-      let upsertAllowed = isUpsertAllowed constraints upsertPerm
-      in ( OCInsert tn hdrs
-         , Right $ mkInsMutFld tn upsertAllowed
->>>>>>> 137ab673
          )
     getUpdDet (updCols, updFltr, hdrs) =
       ( OCUpdate tn updFltr hdrs
@@ -1239,30 +1197,18 @@
   -> Maybe ViewInfo
   -> RoleName
   -> RolePermInfo
-<<<<<<< HEAD
-  -> m (TyAgg, RootFlds)
+  -> m (TyAgg, RootFlds, InsCtxMap)
 mkGCtxRole tableCache tn fields pCols constraints viM role permInfo = do
-  selFldsM <- mapM (getSelFlds tableCache fields role) $ _permSel permInfo
-  let insColsM = ((colInfos,) . ipiAllowUpsert) <$> _permIns permInfo
-      updColsM = filterColInfos . upiCols <$> _permUpd permInfo
-      tyAgg = mkGCtxRole' tn insColsM selFldsM updColsM
-              (void $ _permDel permInfo) pColInfos constraints viM allCols
-      rootFlds = getRootFldsRole tn pCols constraints fields viM permInfo
-  return (tyAgg, rootFlds)
-=======
-  -> m (TyAgg, RootFlds, InsCtxMap)
-mkGCtxRole tableCache tn fields pCols constraints role permInfo = do
   selFldsM <- mapM (getSelFlds tableCache fields role) $ _permSel permInfo
   tabInsCtxM <- forM (_permIns permInfo) $ \ipi -> do
     tic <- mkInsCtx role tableCache fields ipi
     return (tic, ipiAllowUpsert ipi)
   let updColsM = filterColInfos . upiCols <$> _permUpd permInfo
       tyAgg = mkGCtxRole' tn tabInsCtxM selFldsM updColsM
-              (void $ _permDel permInfo) pColInfos constraints allCols
-      rootFlds = getRootFldsRole tn pCols constraints fields permInfo
+              (void $ _permDel permInfo) pColInfos constraints viM allCols
+      rootFlds = getRootFldsRole tn pCols constraints fields viM permInfo
       insCtxMap = maybe Map.empty (Map.singleton tn) $ fmap fst tabInsCtxM
   return (tyAgg, rootFlds, insCtxMap)
->>>>>>> 137ab673
   where
     colInfos = fst $ validPartitionFieldInfoMap fields
     allCols = map pgiName colInfos
@@ -1296,26 +1242,16 @@
   :: (MonadError QErr m)
   => TableCache
   -> TableInfo
-<<<<<<< HEAD
-  -> m (Map.HashMap RoleName (TyAgg, RootFlds))
+  -> m (Map.HashMap RoleName (TyAgg, RootFlds, InsCtxMap))
 mkGCtxMapTable tableCache (TableInfo tn _ fields rolePerms constraints pkeyCols viewInfo _) = do
   m <- Map.traverseWithKey
-    (mkGCtxRole tableCache tn fields pkeyCols validConstraints viewInfo) rolePerms
-  let adminCtx = mkGCtxRole' tn (Just (colInfos, True))
-                 (Just selFlds) (Just colInfos) (Just ())
-                 pkeyColInfos validConstraints viewInfo allCols
-  return $ Map.insert adminRole (adminCtx, adminRootFlds) m
-=======
-  -> m (Map.HashMap RoleName (TyAgg, RootFlds, InsCtxMap))
-mkGCtxMapTable tableCache (TableInfo tn _ fields rolePerms constraints pkeyCols _) = do
-  m <- Map.traverseWithKey (mkGCtxRole tableCache tn fields pkeyCols validConstraints) rolePerms
+       (mkGCtxRole tableCache tn fields pkeyCols validConstraints viewInfo) rolePerms
   let adminInsCtx = mkAdminInsCtx tn fields
       adminCtx = mkGCtxRole' tn (Just (adminInsCtx, True))
                  (Just selFlds) (Just colInfos) (Just ())
-                 pkeyColInfos validConstraints allCols
+                 pkeyColInfos validConstraints viewInfo allCols
       adminInsCtxMap = Map.singleton tn adminInsCtx
   return $ Map.insert adminRole (adminCtx, adminRootFlds, adminInsCtxMap) m
->>>>>>> 137ab673
   where
     validConstraints = mkValidConstraints constraints
     colInfos = fst $ validPartitionFieldInfoMap fields
@@ -1326,13 +1262,8 @@
       FIRelationship relInfo -> Right (relInfo, noFilter, Nothing, isRelNullable fields relInfo)
     noFilter = S.BELit True
     adminRootFlds =
-<<<<<<< HEAD
       getRootFldsRole' tn pkeyCols validConstraints fields
-      (Just (tn, [], True)) (Just (noFilter, Nothing, []))
-=======
-      getRootFldsRole' tn pkeyCols constraints fields
       (Just ([], True)) (Just (noFilter, Nothing, []))
->>>>>>> 137ab673
       (Just (allCols, noFilter, [])) (Just (noFilter, []))
       viewInfo
 
