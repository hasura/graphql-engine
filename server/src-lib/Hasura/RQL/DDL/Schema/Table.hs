--- conflicted
+++ resolved
@@ -379,16 +379,15 @@
     allCols <- getCols . tiFieldInfoMap <$> askTabInfo qt
     liftTx $ mkTriggerQ trid trn qt allCols (etcDefinition etc)
 
-<<<<<<< HEAD
   functions <- lift $ Q.catchE defaultTxErrorHandler fetchFunctions
   forM_ functions $ \(sn, fn) ->
     modifyErr (\e -> "function " <> fn <<> "; " <> e) $
     trackFunctionP2Setup (QualifiedFunction sn fn)
-=======
+
   -- remote schemas
   res <- liftTx fetchRemoteSchemas
   sc <- askSchemaCache
-  gCtxMap <- GS.mkGCtxMap (scTables sc)
+  gCtxMap <- GS.mkGCtxMap (scTables sc) (scFunctions sc)
 
   remoteScConf <- forM res $ \(AddRemoteSchemaQuery n def _) ->
     (,) n <$> validateRemoteSchemaDef def
@@ -397,7 +396,6 @@
   writeRemoteSchemasToCache mergedGCtxMap rmScMap
   postMergeSc <- askSchemaCache
   writeSchemaCache postMergeSc { scDefaultRemoteGCtx = defGCtx }
->>>>>>> 6cdffa82
 
   where
     permHelper sn tn rn pDef pa = do
