--- conflicted
+++ resolved
@@ -1,6 +1,10 @@
 -- | Classes for monads used during schema construction and query parsing.
-<<<<<<< HEAD
-module Hasura.GraphQL.Parser.Class where
+module Hasura.GraphQL.Parser.Class
+  ( MonadParse (..)
+  , parseError
+  , QueryReusability (..)
+  , module Hasura.GraphQL.Parser.Class
+  ) where
 
 import                          Hasura.Prelude
 
@@ -9,48 +13,20 @@
 import                qualified Language.GraphQL.Draft.Syntax         as G
 
 import                          Data.Has
-import                          Data.Parser.JSONPath
 import                          Data.Text.Extended
 import                          Data.Tuple.Extended
 import                          GHC.Stack                             (HasCallStack)
 import                          Type.Reflection                       (Typeable)
 
 import                          Hasura.Backends.Postgres.SQL.Types
-import {-# SOURCE #-}           Hasura.GraphQL.Parser.Internal.Parser
+import                          Hasura.GraphQL.Parser.Class.Parse
+import                          Hasura.GraphQL.Parser.Internal.Types
 import                          Hasura.RQL.Types.Error
 import                          Hasura.RQL.Types.Table
 import                          Hasura.RQL.Types.RemoteSchema
 import {-# SOURCE #-}           Hasura.RQL.Types.SchemaCache          (RemoteSchemaMap, RemoteSchemaCtx)
 import                          Hasura.SQL.Backend
 import                          Hasura.Session                        (RoleName)
-=======
-module Hasura.GraphQL.Parser.Class
-  ( MonadParse(..)
-  , parseError
-  , QueryReusability(..)
-  , module Hasura.GraphQL.Parser.Class
-  ) where
-
-import           Hasura.Prelude
-
-import qualified Data.HashMap.Strict                  as Map
-import qualified Language.GraphQL.Draft.Syntax        as G
-import qualified Language.Haskell.TH                  as TH
-
-import           Data.Has
-import           Data.Text.Extended
-import           Data.Tuple.Extended
-import           GHC.Stack                            (HasCallStack)
-import           Type.Reflection                      (Typeable)
-
-import           Hasura.Backends.Postgres.SQL.Types
-import           Hasura.GraphQL.Parser.Class.Parse
-import           Hasura.GraphQL.Parser.Internal.Types
-import           Hasura.RQL.Types.Error
-import           Hasura.RQL.Types.Table
-import           Hasura.SQL.Backend
-import           Hasura.Session                       (RoleName)
->>>>>>> 81fd1ec0
 
 {- Note [Tying the knot]
 ~~~~~~~~~~~~~~~~~~~~~~~~
