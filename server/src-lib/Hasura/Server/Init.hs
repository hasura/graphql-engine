--- conflicted
+++ resolved
@@ -2,23 +2,6 @@
 module Hasura.Server.Init where
 
 import qualified Database.PG.Query                as Q
-
-<<<<<<< HEAD
-import           Options.Applicative
-
-import qualified Data.Aeson                   as J
-import qualified Data.HashSet                 as Set
-import qualified Data.String                  as DataString
-import qualified Data.Text                    as T
-import qualified Data.Text.Encoding           as TE
-import qualified Text.PrettyPrint.ANSI.Leijen as PP
-import qualified Data.UUID                    as UUID
-import qualified Data.UUID.V4                 as UUID
-
-=======
-import           Data.Char                        (toLower)
-import           Network.Wai.Handler.Warp         (HostPreference)
-import           Options.Applicative
 
 import qualified Data.Aeson                       as J
 import qualified Data.Aeson.Casing                as J
@@ -27,7 +10,13 @@
 import qualified Data.HashSet                     as Set
 import qualified Data.String                      as DataString
 import qualified Data.Text                        as T
->>>>>>> d19491ce
+import qualified Data.Text.Encoding               as TE
+import qualified Text.PrettyPrint.ANSI.Leijen     as PP
+
+import           Data.Char                        (toLower)
+import           Network.Wai.Handler.Warp         (HostPreference)
+import           Options.Applicative
+
 import qualified Hasura.GraphQL.Execute.LiveQuery as LQ
 import qualified Hasura.Logging                   as L
 
@@ -37,15 +26,9 @@
                                                    mkNonEmptyText)
 import           Hasura.Server.Auth
 import           Hasura.Server.Cors
-import           Hasura.Server.Utils              (bsToTxt)
 import           Hasura.Server.Logging
-<<<<<<< HEAD
-import           Network.Wai.Handler.Warp
-import           Data.Char                        (toLower)
+import           Hasura.Server.Utils
 import           Network.URI                      (parseURI, uriToString)
-=======
-import           Hasura.Server.Utils
->>>>>>> d19491ce
 
 newtype InstanceId
   = InstanceId { getInstanceId :: Text }
@@ -1003,8 +986,8 @@
 
     hidePass s = T.unpack $
       case T.splitOn ":" (T.pack s) of
-        [] -> T.pack s
-        [u] -> u
+        []    -> T.pack s
+        [u]   -> u
         (u:_) -> u <> ":<password>@"
 
 serveOptsToLog :: ServeOptions -> StartupLog
