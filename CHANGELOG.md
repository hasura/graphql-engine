--- conflicted
+++ resolved
@@ -2,13 +2,9 @@
 
 ## Next release
 
-<<<<<<< HEAD
-### console: persist columns state in data browser
-=======
 ### Allow access to session variables by computed fields (fix #3846)
 
 Sometimes it is useful for computed fields to have access to the Hasura session variables directly. For example, suppose you want to fetch some articles but also get related user info, say `likedByMe`. Now, you can define a function like:
->>>>>>> d17b2232
 
 ```
 CREATE OR REPLACE FUNCTION article_liked(article_row article, hasura_session json)
@@ -49,6 +45,7 @@
 - cli: list all available commands in root command help (fix #4623)
 - docs: add section on actions vs. remote schemas to actions documentation (#4284)
 - docs: fix wrong info about excluding scheme in CORS config (#4685)
+- docs: add docs page on query performance (close #2316) (#3693)
 
 ## `v1.2.0`
 
@@ -314,11 +311,8 @@
 ### CLI: V2 migrations architecture
 
 A new CLI migrations image is introduced to account for the new migrations workflow. If you're have a project with `version: 2` in `config.yaml`, you should use the new image: `hasura/graphql-engine:v1.2.0-cli-migrations-v2`. Mount the migrations at `/hasura-migrations` and metadata at `/hasura-metadata`.
-<<<<<<< HEAD
-=======
 
 See [upgrade docs](https://hasura.io/docs/1.0/graphql/manual/migrations/upgrade-v2.html).
->>>>>>> d17b2232
 
 (close #3969) (#4145)
 
@@ -407,8 +401,4 @@
 - server: check expression in update permissions (close #384) (rfc #3750) (#3804)
 - console: show pre-release update notifications with opt out option (#3888)
 - console: handle invalid keys in permission builder (close #3848) (#3863)
-<<<<<<< HEAD
-- docs: add docs page on query performance (#3693) (close #2316)
-=======
-- docs: add page on data validation to docs (close #4085) (#4260)
->>>>>>> d17b2232
+- docs: add page on data validation to docs (close #4085) (#4260)