module Hasura.GraphQL.Execute.Action
  ( ActionExecuteTx
  , ActionExecuteResult(..)
  , asyncActionsProcessor
  , resolveActionExecution
  , resolveActionMutationAsync
  ) where

import           Hasura.Prelude

import qualified Data.Aeson                           as J
import qualified Data.Aeson.Casing                    as J
import qualified Data.Aeson.TH                        as J
import qualified Data.ByteString.Lazy                 as BL
import qualified Data.HashMap.Strict                  as Map
import qualified Data.HashSet                         as Set
import qualified Data.Text                            as T
import qualified Data.UUID                            as UUID
import qualified Database.PG.Query                    as Q
import qualified Language.GraphQL.Draft.Syntax        as G
import qualified Network.HTTP.Client                  as HTTP
import qualified Network.HTTP.Types                   as HTTP
import qualified Network.Wreq                         as Wreq

import           Control.Concurrent                   (threadDelay)
import           Control.Exception                    (try)
import           Control.Lens
import           Data.Has
import           Data.Int                             (Int64)
import           Data.IORef

import           Control.Monad.Trans.Control          (MonadBaseControl)
import qualified Hasura.RQL.DML.RemoteJoin            as RJ
import qualified Hasura.RQL.DML.Select                as RS

import qualified Control.Concurrent.Async.Lifted.Safe as LA
import qualified Data.Environment                     as Env
import qualified Hasura.Logging                       as L
import qualified Hasura.Tracing                       as Tracing

import           Hasura.EncJSON
import           Hasura.GraphQL.Execute.Prepare
import           Hasura.GraphQL.Parser                hiding (column)
import           Hasura.GraphQL.Utils                 (showNames)
import           Hasura.HTTP
import           Hasura.RQL.DDL.Headers
import           Hasura.RQL.DDL.Schema.Cache
import           Hasura.RQL.DML.Select                (asSingleRowJsonResp)
import           Hasura.RQL.Types
import           Hasura.RQL.Types.Action.Class
import           Hasura.Server.Utils                  (mkClientHeadersForward, mkSetCookieHeaders)
import           Hasura.Server.Version                (HasVersion)
import           Hasura.Session
import           Hasura.SQL.Types
import           Hasura.SQL.Value                     (PGScalarValue (..), toTxtValue)

type ActionExecuteTx =
  forall tx. (MonadIO tx, MonadError QErr tx, Tracing.MonadTrace tx) => tx EncJSON

newtype ActionContext
  = ActionContext {_acName :: ActionName}
  deriving (Show, Eq)
$(J.deriveJSON (J.aesonDrop 3 J.snakeCase) ''ActionContext)

data ActionWebhookPayload
  = ActionWebhookPayload
  { _awpAction           :: !ActionContext
  , _awpSessionVariables :: !SessionVariables
  , _awpInput            :: !J.Value
  } deriving (Show, Eq)
$(J.deriveJSON (J.aesonDrop 4 J.snakeCase) ''ActionWebhookPayload)

data ActionWebhookErrorResponse
  = ActionWebhookErrorResponse
  { _awerMessage :: !Text
  , _awerCode    :: !(Maybe Text)
  } deriving (Show, Eq)
$(J.deriveJSON (J.aesonDrop 5 J.snakeCase) ''ActionWebhookErrorResponse)

data ActionWebhookResponse
  = AWRArray ![Map.HashMap G.Name J.Value]
  | AWRObject !(Map.HashMap G.Name J.Value)
  deriving (Show, Eq)

instance J.FromJSON ActionWebhookResponse where
  parseJSON v = case v of
    J.Array{}  -> AWRArray <$> J.parseJSON v
    J.Object{} -> AWRObject <$> J.parseJSON v
    _          -> fail "expecting object or array of objects for action webhook response"

instance J.ToJSON ActionWebhookResponse where
  toJSON (AWRArray objects) = J.toJSON objects
  toJSON (AWRObject obj)    = J.toJSON obj

data ActionRequestInfo
  = ActionRequestInfo
  { _areqiUrl     :: !Text
  , _areqiBody    :: !J.Value
  , _areqiHeaders :: ![HeaderConf]
  } deriving (Show, Eq)
$(J.deriveToJSON (J.aesonDrop 6 J.snakeCase) ''ActionRequestInfo)

data ActionResponseInfo
  = ActionResponseInfo
  { _aresiStatus  :: !Int
  , _aresiBody    :: !J.Value
  , _aresiHeaders :: ![HeaderConf]
  } deriving (Show, Eq)
$(J.deriveToJSON (J.aesonDrop 6 J.snakeCase) ''ActionResponseInfo)

data ActionInternalError
  = ActionInternalError
  { _aieError    :: !J.Value
  , _aieRequest  :: !ActionRequestInfo
  , _aieResponse :: !(Maybe ActionResponseInfo)
  } deriving (Show, Eq)
$(J.deriveToJSON (J.aesonDrop 4 J.snakeCase) ''ActionInternalError)

-- * Action handler logging related
data ActionHandlerLog
  = ActionHandlerLog
  { _ahlRequestSize  :: !Int64
  , _ahlResponseSize :: !Int64
  } deriving (Show)
$(J.deriveJSON (J.aesonDrop 4 J.snakeCase){J.omitNothingFields=True} ''ActionHandlerLog)

instance L.ToEngineLog ActionHandlerLog L.Hasura where
  toEngineLog ahl = (L.LevelInfo, L.ELTActionHandler, J.toJSON ahl)


data ActionExecuteResult
  = ActionExecuteResult
  { _aerTransaction :: !ActionExecuteTx
  , _aerHeaders     :: !HTTP.ResponseHeaders
  }

-- | Synchronously execute webhook handler and resolve response to action "output"
resolveActionExecution
  :: ( HasVersion
     , MonadError QErr m
     , MonadIO m
     , Tracing.MonadTrace m
     )
  => Env.Environment
  -> L.Logger L.Hasura
  -> UserInfo
  -> Q.PGPool
  -> AnnActionExecution UnpreparedValue
  -> ActionExecContext
  -> m ActionExecuteResult
resolveActionExecution env logger userInfo metadataPool annAction execContext = do
  let actionContext = ActionContext actionName
      handlerPayload = ActionWebhookPayload actionContext sessionVariables inputPayload
  (webhookRes, respHeaders) <- flip runReaderT logger $ callWebhook env manager outputType outputFields reqHeaders confHeaders
                               forwardClientHeaders resolvedWebhook handlerPayload timeout
  let webhookResponseExpression = RS.AEInput $ UVLiteral $
        toTxtValue $ WithScalarType PGJSONB $ PGValJSONB $ Q.JSONB $ J.toJSON webhookRes
      selectAstUnresolved = processOutputSelectionSet webhookResponseExpression
                            outputType definitionList annFields stringifyNum
  (astResolved, _expectedVariables) <- flip runStateT Set.empty $ RS.traverseAnnSimpleSelect prepareWithoutPlan selectAstUnresolved
  return $ ActionExecuteResult (executeAction astResolved) respHeaders
  where
    AnnActionExecution actionName outputType annFields inputPayload
      outputFields definitionList resolvedWebhook confHeaders
      forwardClientHeaders stringifyNum timeout = annAction
    ActionExecContext manager reqHeaders sessionVariables = execContext


    executeAction :: RS.AnnSimpleSel -> ActionExecuteTx
    executeAction astResolved = do
      let (astResolvedWithoutRemoteJoins,maybeRemoteJoins) = RJ.getRemoteJoins astResolved
          jsonAggType = mkJsonAggSelect outputType
      liftEitherM $ runExceptT $ Tracing.interpTraceT
            (runLazyTx (mkPGExecCtx Q.Serializable metadataPool) Q.ReadOnly) $
            case maybeRemoteJoins of
              Just remoteJoins ->
                let query = Q.fromBuilder $ toSQL $
                      RS.mkSQLSelect jsonAggType astResolvedWithoutRemoteJoins
                in RJ.executeQueryWithRemoteJoins env manager reqHeaders userInfo query [] remoteJoins
              Nothing ->
                liftTx $ asSingleRowJsonResp (Q.fromBuilder $ toSQL $ RS.mkSQLSelect jsonAggType astResolved) []

{- Note: [Async action architecture]
~~~~~~~~~~~~~~~~~~~~~~~~~~~~~~~~~~~~~~~~~~~~~~~~~~
In async actions, acquiring the action result is deferred. The async action mutation is made to
initiate the action which returns an UUID. The UUID is used to query/subsribe for actions response.

On mutation, the server makes an action log record in hdb_catalog.hdb_action_log table with request headers
and input arguments. The `asyncActionsProcessor` background thread processes the async actions by executing
the webhook handler and writing back the response payload or errors if any in the database.

When an async action query/subscription is made, the server fetches the relavent data from the hdb_action_log
table provides the action response. See Note [Resolving async action query/subscription] below.
-}

-- | Resolve asynchronous action mutation which returns only the action uuid
resolveActionMutationAsync
  :: ( MonadAsyncActions m
     , MonadIO tx
     , MonadError QErr tx
     )
  => AnnActionMutationAsync
  -> Q.PGPool
  -> [HTTP.Header]
  -> SessionVariables
  -> m (tx EncJSON)
resolveActionMutationAsync annAction metadataPool reqHeaders sessionVariables = do
  insertActionTx <- getInsertActionTx
  let tx = insertActionTx actionName sessionVariables reqHeaders inputArgs
  pure $ do
    actionId <- liftEither =<< (liftIO . runExceptT) (Q.runTx' metadataPool tx)
    pure $ encJFromJValue $ UUID.toText $ unActionId actionId
  where
    AnnActionMutationAsync actionName inputArgs = annAction

{- Note: [Resolving async action query/subscription]
~~~~~~~~~~~~~~~~~~~~~~~~~~~~~~~~~~~~~~~~~~~~~~~~~~
Resolving async action query involves in selecting fields from hdb_catalog.hdb_action_log table.
See Note [Async action architecture] above. See the table's Postgres schema in src-rsr/initialise.sql.
The webhook's response JSON stored in "response_payload" column has to be fetched as "output"
along with relationships (if any) to other tables. The in-built pg_catalog function `jsonb_to_record`
helps in converting any JSON object to Postgres record type. Thus generated record is used to resolve
action's type. Here, we treat the "output" field as a computed field to hdb_action_log table with
`jsonb_to_record` as custom SQL function.
-}


-- | Process async actions from hdb_catalog.hdb_action_log table. This functions is executed in a background thread.
-- See Note [Async action architecture] above
asyncActionsProcessor
  :: forall m void
   . ( HasVersion
     , MonadIO m
     , MonadBaseControl IO m
     , LA.Forall (LA.Pure m)
     , Tracing.HasReporter m
     , MonadAsyncActions m
     )
  => Env.Environment
  -> L.Logger L.Hasura
  -> IORef (RebuildableSchemaCache, SchemaCacheVer)
  -> Q.PGPool
  -> HTTP.Manager
  -> m void
asyncActionsProcessor env logger cacheRef pgPool httpManager = forever $ do
  undeliveredEventsTx <- getUndeliveredEventsTx
  asyncInvocations <- liftIO $ runTx undeliveredEventsTx
  actionCache <- scActions . lastBuiltSchemaCache . fst <$> liftIO (readIORef cacheRef)
  LA.mapConcurrently_ (callHandler actionCache) asyncInvocations
  liftIO $ threadDelay (1 * 1000 * 1000)
  where
    runTx :: (Monoid a) => Q.TxE QErr a -> IO a
    runTx q = do
      res <- runExceptT $ Q.runTx' pgPool q
      either mempty return res

    callHandler :: ActionCache -> ActionLogItem -> m ()
    callHandler actionCache actionLogItem = Tracing.runTraceT "async actions processor" do
      let ActionLogItem actionId actionName reqHeaders
            sessionVariables inputPayload = actionLogItem
      case Map.lookup actionName actionCache of
        Nothing -> return ()
        Just actionInfo -> do
          let definition = _aiDefinition actionInfo
              outputFields = getActionOutputFields $ _aiOutputObject actionInfo
              webhookUrl = _adHandler definition
              forwardClientHeaders = _adForwardClientHeaders definition
              confHeaders = _adHeaders definition
              timeout = _adTimeout definition
              outputType = _adOutputType definition
              actionContext = ActionContext actionName
          eitherRes <- runExceptT $ flip runReaderT logger $
                       callWebhook env httpManager outputType outputFields reqHeaders confHeaders
<<<<<<< HEAD
                         forwardClientHeaders webhookUrl $
                         ActionWebhookPayload actionContext sessionVariables inputPayload
          setErrorTx <- getSetErrorTx
          setCompletedTx <- getSetCompletedTx
          liftIO $ runTx $ case eitherRes of
            Left e                     -> setErrorTx actionId e
            Right (responsePayload, _) -> setCompletedTx actionId $ J.toJSON responsePayload

    -- setError :: ActionId -> QErr -> IO ()
    -- setError actionId e =
    --   runTx $ setErrorQuery actionId e

    -- setErrorQuery
    --   :: ActionId -> QErr -> Q.TxE QErr ()
    -- setErrorQuery actionId e =
    --   Q.unitQE defaultTxErrorHandler [Q.sql|
    --     update hdb_catalog.hdb_action_log
    --     set errors = $1, status = 'error'
    --     where id = $2
    --   |] (Q.AltJ e, actionId) False

    -- setCompleted :: ActionId -> J.Value -> IO ()
    -- setCompleted actionId responsePayload =
    --   runTx $ setCompletedQuery actionId responsePayload

    -- setCompletedQuery
    --   :: ActionId -> J.Value -> Q.TxE QErr ()
    -- setCompletedQuery actionId responsePayload =
    --   Q.unitQE defaultTxErrorHandler [Q.sql|
    --     update hdb_catalog.hdb_action_log
    --     set response_payload = $1, status = 'completed'
    --     where id = $2
    --   |] (Q.AltJ responsePayload, actionId) False

    -- undeliveredEventsQuery
    --   :: Q.TxE QErr [ActionLogItem]
    -- undeliveredEventsQuery =
    --   map mapEvent <$> Q.listQE defaultTxErrorHandler [Q.sql|
    --     update hdb_catalog.hdb_action_log set status = 'processing'
    --     where
    --       id in (
    --         select id from hdb_catalog.hdb_action_log
    --         where status = 'created'
    --         for update skip locked limit 10
    --       )
    --     returning
    --       id, action_name, request_headers::json, session_variables::json, input_payload::json
    --   |] () False
    --  where
    --    mapEvent (actionId, actionName, Q.AltJ headersMap,
    --              Q.AltJ sessionVariables, Q.AltJ inputPayload) =
    --      ActionLogItem actionId actionName (fromHeadersMap headersMap) sessionVariables inputPayload

    --    fromHeadersMap = map ((CI.mk . txtToBs) *** txtToBs) . Map.toList

    -- getUndeliveredEvents = runTx undeliveredEventsQuery
=======
                         forwardClientHeaders webhookUrl (ActionWebhookPayload actionContext sessionVariables inputPayload)
                         timeout

          liftIO $ case eitherRes of
            Left e                     -> setError actionId e
            Right (responsePayload, _) -> setCompleted actionId $ J.toJSON responsePayload

    setError :: UUID.UUID -> QErr -> IO ()
    setError actionId e =
      runTx $ setErrorQuery actionId e

    setErrorQuery
      :: UUID.UUID -> QErr -> Q.TxE QErr ()
    setErrorQuery actionId e =
      Q.unitQE defaultTxErrorHandler [Q.sql|
        update hdb_catalog.hdb_action_log
        set errors = $1, status = 'error'
        where id = $2
      |] (Q.AltJ e, actionId) False

    setCompleted :: UUID.UUID -> J.Value -> IO ()
    setCompleted actionId responsePayload =
      runTx $ setCompletedQuery actionId responsePayload

    setCompletedQuery
      :: UUID.UUID -> J.Value -> Q.TxE QErr ()
    setCompletedQuery actionId responsePayload =
      Q.unitQE defaultTxErrorHandler [Q.sql|
        update hdb_catalog.hdb_action_log
        set response_payload = $1, status = 'completed'
        where id = $2
      |] (Q.AltJ responsePayload, actionId) False

    undeliveredEventsQuery
      :: Q.TxE QErr [ActionLogItem]
    undeliveredEventsQuery =
      map mapEvent <$> Q.listQE defaultTxErrorHandler [Q.sql|
        update hdb_catalog.hdb_action_log set status = 'processing'
        where
          id in (
            select id from hdb_catalog.hdb_action_log
            where status = 'created'
            for update skip locked limit 10
          )
        returning
          id, action_name, request_headers::json, session_variables::json, input_payload::json
      |] () False
     where
       mapEvent (actionId, actionName, Q.AltJ headersMap,
                 Q.AltJ sessionVariables, Q.AltJ inputPayload) =
         ActionLogItem actionId actionName (fromHeadersMap headersMap) sessionVariables inputPayload

       fromHeadersMap = map ((CI.mk . txtToBs) *** txtToBs) . Map.toList

    getUndeliveredEvents = runTx undeliveredEventsQuery
>>>>>>> 1692e706

callWebhook
  :: forall m r.
  ( HasVersion
  , MonadIO m
  , MonadError QErr m
  , Tracing.MonadTrace m
  , MonadReader r m
  , Has (L.Logger L.Hasura) r
  )
  => Env.Environment
  -> HTTP.Manager
  -> GraphQLType
  -> ActionOutputFields
  -> [HTTP.Header]
  -> [HeaderConf]
  -> Bool
  -> ResolvedWebhook
  -> ActionWebhookPayload
  -> Timeout
  -> m (ActionWebhookResponse, HTTP.ResponseHeaders)
callWebhook env manager outputType outputFields reqHeaders confHeaders
            forwardClientHeaders resolvedWebhook actionWebhookPayload timeoutSeconds = do
  resolvedConfHeaders <- makeHeadersFromConf env confHeaders
  let clientHeaders = if forwardClientHeaders then mkClientHeadersForward reqHeaders else []
      contentType = ("Content-Type", "application/json")
      -- Using HashMap to avoid duplicate headers between configuration headers
      -- and client headers where configuration headers are preferred
      hdrs = contentType : (Map.toList . Map.fromList) (resolvedConfHeaders <> clientHeaders)
      postPayload = J.toJSON actionWebhookPayload
      requestBody = J.encode postPayload
      requestBodySize = BL.length requestBody
      url = unResolvedWebhook resolvedWebhook
      responseTimeout = HTTP.responseTimeoutMicro $ (unTimeout timeoutSeconds) * 1000000
  httpResponse <- do
    initReq <- liftIO $ HTTP.parseRequest (T.unpack url)
    let req = initReq { HTTP.method          = "POST"
                      , HTTP.requestHeaders  = addDefaultHeaders hdrs
                      , HTTP.requestBody     = HTTP.RequestBodyLBS requestBody
                      , HTTP.responseTimeout = responseTimeout
                      }
    Tracing.tracedHttpRequest req \req' ->
      liftIO . try $ HTTP.httpLbs req' manager
  let requestInfo = ActionRequestInfo url postPayload $
                     confHeaders <> toHeadersConf clientHeaders
  case httpResponse of
    Left e ->
      throw500WithDetail "http exception when calling webhook" $
      J.toJSON $ ActionInternalError (J.toJSON $ HttpException e) requestInfo Nothing

    Right responseWreq -> do
      let responseBody = responseWreq ^. Wreq.responseBody
          responseBodySize = BL.length responseBody
          responseStatus = responseWreq ^. Wreq.responseStatus
          mkResponseInfo respBody =
            ActionResponseInfo (HTTP.statusCode responseStatus) respBody $
            toHeadersConf $ responseWreq ^. Wreq.responseHeaders

      -- log the request and response to/from the action handler
      logger :: (L.Logger L.Hasura) <- asks getter
      L.unLogger logger $ ActionHandlerLog requestBodySize responseBodySize

      case J.eitherDecode responseBody of
        Left e -> do
          let responseInfo = mkResponseInfo $ J.String $ bsToTxt $ BL.toStrict responseBody
          throw500WithDetail "not a valid json response from webhook" $ J.toJSON $
            ActionInternalError (J.toJSON $ "invalid json: " <> e) requestInfo $ Just responseInfo

        Right responseValue -> do
          let responseInfo = mkResponseInfo responseValue
              addInternalToErr e =
                let actionInternalError = J.toJSON $
                      ActionInternalError (J.String "unexpected response") requestInfo $ Just responseInfo
                in e{qeInternal = Just actionInternalError}

          if | HTTP.statusIsSuccessful responseStatus  -> do
                 let expectingArray = isListType outputType
                 modifyQErr addInternalToErr $ do
                   webhookResponse <- decodeValue responseValue
                   case webhookResponse of
                     AWRArray objs -> do
                       when (not expectingArray) $
                         throwUnexpected "expecting object for action webhook response but got array"
                       mapM_ validateResponseObject objs
                     AWRObject obj -> do
                       when expectingArray $
                         throwUnexpected "expecting array for action webhook response but got object"
                       validateResponseObject obj
                   pure (webhookResponse, mkSetCookieHeaders responseWreq)

             | HTTP.statusIsClientError responseStatus -> do
                 ActionWebhookErrorResponse message maybeCode <-
                   modifyQErr addInternalToErr $ decodeValue responseValue
                 let code = maybe Unexpected ActionWebhookCode maybeCode
                     qErr = QErr [] responseStatus message code Nothing
                 throwError qErr

             | otherwise -> do
                 let err = J.toJSON $ "expecting 2xx or 4xx status code, but found "
                           ++ show (HTTP.statusCode responseStatus)
                 throw500WithDetail "internal error" $ J.toJSON $
                   ActionInternalError err requestInfo $ Just responseInfo
    where
      throwUnexpected = throw400 Unexpected

      -- Webhook response object should conform to action output fields
      validateResponseObject obj = do
        -- Fields not specified in the output type shouldn't be present in the response
        let extraFields = filter (not . flip Map.member outputFields) $ Map.keys obj
        when (not $ null extraFields) $ throwUnexpected $
          "unexpected fields in webhook response: " <> showNames extraFields

        void $ flip Map.traverseWithKey outputFields $ \fieldName fieldTy ->
          -- When field is non-nullable, it has to present in the response with no null value
          when (not $ G.isNullable fieldTy) $ case Map.lookup fieldName obj of
            Nothing -> throwUnexpected $
                       "field " <> fieldName <<> " expected in webhook response, but not found"
            Just v -> when (v == J.Null) $ throwUnexpected $
                      "expecting not null value for field " <>> fieldName<|MERGE_RESOLUTION|>--- conflicted
+++ resolved
@@ -271,9 +271,9 @@
               actionContext = ActionContext actionName
           eitherRes <- runExceptT $ flip runReaderT logger $
                        callWebhook env httpManager outputType outputFields reqHeaders confHeaders
-<<<<<<< HEAD
-                         forwardClientHeaders webhookUrl $
-                         ActionWebhookPayload actionContext sessionVariables inputPayload
+                         forwardClientHeaders webhookUrl
+                         (ActionWebhookPayload actionContext sessionVariables inputPayload)
+                         timeout
           setErrorTx <- getSetErrorTx
           setCompletedTx <- getSetCompletedTx
           liftIO $ runTx $ case eitherRes of
@@ -328,63 +328,6 @@
     --    fromHeadersMap = map ((CI.mk . txtToBs) *** txtToBs) . Map.toList
 
     -- getUndeliveredEvents = runTx undeliveredEventsQuery
-=======
-                         forwardClientHeaders webhookUrl (ActionWebhookPayload actionContext sessionVariables inputPayload)
-                         timeout
-
-          liftIO $ case eitherRes of
-            Left e                     -> setError actionId e
-            Right (responsePayload, _) -> setCompleted actionId $ J.toJSON responsePayload
-
-    setError :: UUID.UUID -> QErr -> IO ()
-    setError actionId e =
-      runTx $ setErrorQuery actionId e
-
-    setErrorQuery
-      :: UUID.UUID -> QErr -> Q.TxE QErr ()
-    setErrorQuery actionId e =
-      Q.unitQE defaultTxErrorHandler [Q.sql|
-        update hdb_catalog.hdb_action_log
-        set errors = $1, status = 'error'
-        where id = $2
-      |] (Q.AltJ e, actionId) False
-
-    setCompleted :: UUID.UUID -> J.Value -> IO ()
-    setCompleted actionId responsePayload =
-      runTx $ setCompletedQuery actionId responsePayload
-
-    setCompletedQuery
-      :: UUID.UUID -> J.Value -> Q.TxE QErr ()
-    setCompletedQuery actionId responsePayload =
-      Q.unitQE defaultTxErrorHandler [Q.sql|
-        update hdb_catalog.hdb_action_log
-        set response_payload = $1, status = 'completed'
-        where id = $2
-      |] (Q.AltJ responsePayload, actionId) False
-
-    undeliveredEventsQuery
-      :: Q.TxE QErr [ActionLogItem]
-    undeliveredEventsQuery =
-      map mapEvent <$> Q.listQE defaultTxErrorHandler [Q.sql|
-        update hdb_catalog.hdb_action_log set status = 'processing'
-        where
-          id in (
-            select id from hdb_catalog.hdb_action_log
-            where status = 'created'
-            for update skip locked limit 10
-          )
-        returning
-          id, action_name, request_headers::json, session_variables::json, input_payload::json
-      |] () False
-     where
-       mapEvent (actionId, actionName, Q.AltJ headersMap,
-                 Q.AltJ sessionVariables, Q.AltJ inputPayload) =
-         ActionLogItem actionId actionName (fromHeadersMap headersMap) sessionVariables inputPayload
-
-       fromHeadersMap = map ((CI.mk . txtToBs) *** txtToBs) . Map.toList
-
-    getUndeliveredEvents = runTx undeliveredEventsQuery
->>>>>>> 1692e706
 
 callWebhook
   :: forall m r.
