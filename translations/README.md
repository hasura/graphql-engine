--- conflicted
+++ resolved
@@ -2,11 +2,7 @@
 
 | File            | Language      |
 |-----------------|---------------|
-<<<<<<< HEAD
-| Readme          | [:uk: English](../README.md)          ￨ [:fr: Français](README.french.md)          ￨ [:jp: 日本語](README.japanese.md)          ￨ [:bosnia_herzegovina: Bosnian](README.bosnian.md)
-=======
-| Readme          | [:uk: English](../README.md)          ￨ [:fr: Français](README.french.md)          ￨ [:jp: 日本語](README.japanese.md)                   ￨ [🇬🇷 Ελληνικά](README.greek.md)  |
->>>>>>> 31e02252
+| Readme          | [:uk: English](../README.md)          ￨ [:fr: Français](README.french.md)          ￨ [:jp: 日本語](README.japanese.md)          ￨ [:bosnia_herzegovina: Bosnian](README.bosnian.md)                    ￨ [🇬🇷 Ελληνικά](README.greek.md)
 | Event Triggers  | [:uk: English](../event-triggers.md)  ￨ [:fr: Français](event-triggers.french.md)  |
 | Remote Schemas  | [:uk: English](../remote-schemas.md)  ￨ [:fr: Français](remote-schemas.french.md)  |
 | Contributing    | [:uk: English](../CONTRIBUTING.md)    ￨ [:fr: Français](CONTRIBUTING.french.md)    |
