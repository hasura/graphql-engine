--- conflicted
+++ resolved
@@ -1,29 +1,7 @@
 const defaultState = {
   inconsistentObjects: [],
   ongoingRequest: false,
-<<<<<<< HEAD
-  allowedQueries: [
-    { name: 'get_album', query: '{\n  Album {\n    Title\n  }\n}' },
-    {
-      name: 'get_article',
-      query:
-        '{\n  article {\n    id\n    title\n    content\n    author {\n      id\n      name\n    }\n  }\n}',
-    },
-    { name: 'get_album1', query: '{\n  Album {\n    Title\n  }\n}' },
-    {
-      name: 'get_article1',
-      query:
-        '{\n  article {\n    id\n    title\n    content\n    author {\n      id\n      name\n    }\n  }\n}',
-    },
-    {
-      name: 'get_article2',
-      query:
-        '{\n  article {\n    id\n    title\n    content\n    author {\n      id\n      name\n    }\n  }\n}',
-    },
-  ], // TODO: remove sample queries
-=======
   allowedQueries: [],
->>>>>>> a0d31dc0
 };
 
 export default defaultState;