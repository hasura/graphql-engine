import React from 'react';

import ReloadEnumMetadata from '../../../Settings/MetadataOptions/ReloadMetadata';
import { Icon, ToolTip } from '../../../../UIKit/atoms';

// eslint-disable-next-line @typescript-eslint/no-unused-vars
const ReloadEnumValuesButton = ({ isEnum, dispatch }) => {
  if (!isEnum) return null;

  const tooltipText =
    'Reload enum values in your GraphQL schema after inserting, updating or deleting enum values';

  return (
    <React.Fragment>
      <ReloadEnumMetadata buttonText="Reload enum values" dispatch={dispatch} />
<<<<<<< HEAD
      <ToolTip message={tooltipText}>
        <Icon type="info" cursor />
      </ToolTip>
=======
      <OverlayTrigger overlay={tooltip} placement="right">
        <Icon type="info" pointer ml="sm" size={12} />
      </OverlayTrigger>
>>>>>>> 871be809
    </React.Fragment>
  );
};

export default ReloadEnumValuesButton;<|MERGE_RESOLUTION|>--- conflicted
+++ resolved
@@ -13,15 +13,9 @@
   return (
     <React.Fragment>
       <ReloadEnumMetadata buttonText="Reload enum values" dispatch={dispatch} />
-<<<<<<< HEAD
       <ToolTip message={tooltipText}>
-        <Icon type="info" cursor />
+        <Icon type="info" pointer ml="sm" />
       </ToolTip>
-=======
-      <OverlayTrigger overlay={tooltip} placement="right">
-        <Icon type="info" pointer ml="sm" size={12} />
-      </OverlayTrigger>
->>>>>>> 871be809
     </React.Fragment>
   );
 };
