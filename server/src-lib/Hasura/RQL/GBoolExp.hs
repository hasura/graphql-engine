--- conflicted
+++ resolved
@@ -421,19 +421,11 @@
 --         innerBoolExp = S.BEBin S.AndOp backCompExp annRelBoolExp
 --     S.mkExists (S.FISimple tn $ Just $ S.Alias tIden) innerBoolExp
 
-<<<<<<< HEAD
-inBoolExpBuilder :: S.SQLExp -> [S.SQLExp] -> S.BoolExp
-inBoolExpBuilder qualColExp rhsExps =
-  foldr (S.BEBin S.OrOp) (S.BELit False) eqExps
-  where
-    eqExps = map (equalsBoolExpBuilder qualColExp) rhsExps
-=======
 -- txtValParser
 --   :: (MonadError QErr m)
 --   => ValueParser m (AnnValOpExpG S.SQLExp)
 -- txtValParser =
 --   undefined
->>>>>>> 9af591e2
 
 pgValParser
   :: (MonadError QErr m)
@@ -536,16 +528,9 @@
     -- mkSimpleBoolExpBuilder beF pgColVal =
     --   beF lhs <$> rhsBldr pgColVal
 
-<<<<<<< HEAD
-    mkInOrNotBoolExpBuilder isIn rhsExps =
-      let boolExp = inBoolExpBuilder lhs rhsExps
-      in bool (S.BENot boolExp) boolExp isIn
-=======
-    mkInOrNotBoolExpBuilder isIn arrVals = do
-      rhsExps <- mapM rhsBldr arrVals
+    mkInOrNotBoolExpBuilder isIn rhsExps = do
       let boolExp = S.BEEqualsAny lhs rhsExps
       return $ bool (S.BENot boolExp) boolExp isIn
->>>>>>> 9af591e2
 
 -- txtRHSBuilder :: (MonadError QErr m) => RHSBuilder m
 -- txtRHSBuilder colType = runAesonParser (convToTxt colType)
