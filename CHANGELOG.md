# Hasura GraphQL Engine Changelog

## Next release

### Remote Joins

Remote Joins extend the concept of joining data across tables, to being able to join data across tables and remote schemas.

It works similar to table relationships. Head to the `Relationship` tab in your table page and define a remote relationship:

1. give a name for the relationship
2. select the remote schema
3. give the join configuration from table columns to remote schema fields.

[Add docs links][add console screenshot]

### Scheduled Triggers

A scheduled trigger can be used to execute custom business logic based on time. There are two types of timing events: cron based or timestamp based.

A cron trigger will be useful when something needs to be done periodically. For example, you can create a cron trigger to generate an end-of-day sales report every weekday at 9pm.

You can also schedule one-off events based on a timestamp. For example, a new scheduled event can be created for 2 weeks from when a user signs up to send them an email about their experience.

[Add docs links][add console screenshot]

(close #1914)

### Allow access to session variables by computed fields (fix #3846)

Sometimes it is useful for computed fields to have access to the Hasura session variables directly. For example, suppose you want to fetch some articles but also get related user info, say `likedByMe`. Now, you can define a function like:

```
CREATE OR REPLACE FUNCTION article_liked(article_row article, hasura_session json)
RETURNS boolean AS $$
  SELECT EXISTS (
    SELECT 1
    FROM liked_article A
    WHERE A.user_id = hasura_session ->> 'x-hasura-user-id' AND A.article_id = article_row.id
  );
$$ LANGUAGE sql STABLE;
```

and make a query like:

```
query {
  articles {
    title
    content
    likedByMe
  }
}
```

Support for this is now added through the `add_computed_field` API.

Read more about the session argument for computed fields in the [docs](https://hasura.io/docs/1.0/graphql/manual/api-reference/schema-metadata-api/computed-field.html).

### Bug fixes and improvements

(Add entries here in the order of: server, console, cli, docs, others)

- server: fix explain queries with role permissions (fix #4816)
- server: compile with GHC 8.10.1, closing a space leak with subscriptions. (close #4517) (#3388)
- server: fixes an issue where introspection queries with variables would fail because of caching (fix #4547)
- server: avoid loss of precision when passing values in scientific notation (fix #4733)
- server: fix mishandling of GeoJSON inputs in subscriptions (fix #3239)
- server: fix importing of allow list query from metadata (fix #4687)
- server: flush log buffer during shutdown (#4800)
- server: fix edge case with printing logs on startup failure (fix #4772)
- console: allow entering big int values in the console (close #3667) (#4775)
- console: avoid count queries for large tables (#4692)
- console: add read replica support section to pro popup (#4118)
<<<<<<< HEAD
- console: handle array data types (close #2544) (#4546)
- cli: list all avialable commands in root command help (fix #4623)
=======
- console: allow modifying default value for PK (fix #4075) (#4679)
- console: fix checkbox for forwarding client headers in actions (#4595)
- console: re-enable foreign tables to be listed as views (fix #4714) (#4742)
- console: display rows limit in permissions editor if set to zero (fix #4559)
- console: fix inconsistency between selected rows state and displayed rows (fix #4654) (#4673)
- console: fix displaying boolean values in `Edit Row` tab (#4682)
- console: fix underscores not being displayed on raw sql page (close #4754) (#4799)
- console: fix visiting view modify page overwriting raw sql content (fix #4798) (#4810)
- console: add help button and move about page to settings (#4848)
- cli: list all available commands in root command help (fix #4623) (#4628)
- docs: add section on actions vs. remote schemas to actions documentation (#4284)
- docs: fix wrong info about excluding scheme in CORS config (#4685)
- docs: add single object mutations docs (close #4622) (#4625)
- docs: add docs page on query performance (close #2316) (#3693)
- docs: add a sample Caddyfile for Caddy 2 in enable-https section (#4710)
- docs: add disabling dev mode to production checklist (#4715)
- docs: add integration guide for AWS Cognito (#4822, #4843)
- docs: update troubleshooting section with reference on debugging errors (close #4052) (#4825)
- docs: add page for procuring custom docker images and binaries (#4828)
- docs: add content on how to secure action handlers and other actions docs improvements (#4743)
>>>>>>> f14900e7

## `v1.2.0`

Include the changelog from **v1.2.0-beta.1**, **v1.2.0-beta.2**, **v1.2.0-beta.3**, **v1.2.0-beta.4**, **v1.2.0-beta.5**

Additional changelog:

### CLI: Support servers with self-signed certificates (close #4564) (#4582)

A new flag `--certificate-authority` is added so that the CA certificate can be
provided to trust the Hasura Endpoint with a self-signed SSL certificate.

Another flag `--insecure-skip-tls-verification` is added to skip verifying the certificate
in case you don't have access to the CA certificate. As the name suggests,
using this flag is insecure since verification is not carried out.

### Bug fixes and improvements

- console: update graphiql explorer to support operation transform (#4567)
- console: make GraphiQL Explorer taking the whole viewport (#4553)
- console: fix table columns type comparision during column edit (close #4125) (#4393)
- cli: allow initialising project in current directory (fix #4560) #4566
- cli: remove irrelevant flags from init command (close #4508) (#4549)
- docs: update migrations docs with config v2 (#4586)
- docs: update actions docs (#4586)

## `v1.2.0-beta.5`

### server: backend only insert permissions

Introduces optional `backend_only` (default: `false`) configuration in insert permissions
(see [api reference](https://deploy-preview-4224--hasura-docs.netlify.com/graphql/manual/api-reference/schema-metadata-api/permission.html#insertpermission)).
If this is set to `true`, the insert mutation is accessible to the role only if the request
is accompanied by `x-hasura-use-backend-only-permissions` session variable whose value is set to `true` along with the `x-hasura-admin-secret` header.
Otherwise, the behavior of the permission remains unchanged.

This feature is highly useful in disabling `insert_table` mutation for a role from frontend clients while still being able to access it from a Action webhook handler (with the same role).

(rfc #4120) (#4224)

### server: debugging mode for non-admin roles

For any errors the server sends extra information in `extensions` field under `internal` key. Till now this was only
available for `admin` role requests. To enable this for other roles, start the server with `--dev-mode` flag or set `HASURA_GRAPHQL_DEV_MODE` env variable to `true`:

```bash
$ graphql-engine --database-url <database-url> serve --dev-mode
```

In case you want to disable `internal` field for `admin` role requests, set `--admin-internal-errors` option to `false` or or set `HASURA_GRAPHQL_ADMIN_INTERNAL_ERRORS` env variable to `false`

```bash
$ graphql-engine --database-url <database-url> serve --admin-internal-errors false
```

This feature come in handy during development when you may want to see detailed errors irrespective of roles.

**Improved internal errors for Actions**:

(This is a **breaking change** with previous 1.2.0-beta releases)

The `internal` field for action errors is improved with more debug information. It now includes `request`,
`response` and `error` fields instead of just `webhook_response` field.

Before:

```json
{
  "errors": [
    {
      "extensions": {
        "internal": {
          "webhook_response": {
            "age": 25,
            "name": "Alice",
            "id": "some-id"
          }
        },
        "path": "$",
        "code": "unexpected"
      },
      "message": "unexpected fields in webhook response: age"
    }
  ]
}
```

After:

```json
{
  "errors": [
    {
      "extensions": {
        "internal": {
          "error": "unexpected response",
          "response": {
            "status": 200,
            "body": {
              "age": 25,
              "name": "Alice",
              "id": "some-id"
            },
            "headers": [
              {
                "value": "application/json",
                "name": "Content-Type"
              },
              {
                "value": "abcd",
                "name": "Set-Cookie"
              }
            ]
          },
          "request": {
            "body": {
              "session_variables": {
                "x-hasura-role": "admin"
              },
              "input": {
                "arg": {
                  "age": 25,
                  "name": "Alice",
                  "id": "some-id"
                }
              },
              "action": {
                "name": "mirror"
              }
            },
            "url": "http://127.0.0.1:5593/mirror-action",
            "headers": []
          }
        },
        "path": "$",
        "code": "unexpected"
      },
      "message": "unexpected fields in webhook response: age"
    }
  ]
}
```

### cli: add support for .env file

ENV vars can now be read from .env file present at the project root directory. A global flag, `--envfile`, is added so you can explicitly provide the .env filename, which defaults to `.env` filename if no flag is provided.

**Example**:

```
hasura console --envfile production.env
```

The above command will read ENV vars from `production.env` file present at the project root directory.

(close #4129) (#4454)

### console: allow setting post-update check in update permissions

Along with the check for filtering rows that can be updated, you can now set a post-update permission check that needs to be satisfied by the updated rows after the update is made.

<add-screenshot>

(close #4142) (#4313)

### console: support for Postgres [materialized views](https://www.postgresql.org/docs/current/rules-materializedviews.html)

Postgres materialized views are views that are persisted in a table-like form. They are now supported in the Hasura Console, in the same way as views. They will appear on the 'Schema' page, under the 'Data' tab, in the 'Untracked tables or views' section.

(close #91) (#4270)

### docs: map Postgres operators to corresponding Hasura operators

Map Postgres operators to corresponding Hasura operators at various places in docs and link to PG documentation for reference.
For example, see [here](https://hasura.io/docs/1.0/graphql/manual/api-reference/schema-metadata-api/syntax-defs.html#operator).

(#4502) (close #4056)

### Bug fixes and improvements

- server: add support for `_inc` on `real`, `double`, `numeric` and `money` (fix #3573)
- server: support special characters in JSON path query argument with bracket `[]` notation, e.g `obj['Hello World!']` (#3890) (#4482)
- server: add graphql-engine support for timestamps without timezones (fix #1217)
- server: support inserting unquoted bigint, and throw an error if value overflows the bounds of the integer type (fix #576) (fix #4368)
- console: change react ace editor theme to eclipse (close #4437)
- console: fix columns reordering for relationship tables in data browser (#4483)
- console: format row count in data browser for readablity (#4433)
- console: move pre-release notification tooltip msg to top (#4433)
- console: remove extra localPresets key present in migration files on permissions change (close #3976) (#4433)
- console: make nullable and unique labels for columns clickable in insert and modify (#4433)
- console: fix row delete for relationships in data browser (#4433)
- console: prevent trailing spaces while creating new role (close #3871) (#4497)
- docs: add API docs for using environment variables as webhook urls in event triggers
- server: fix recreating action's permissions (close #4377)
- docs: add reference docs for CLI (clsoe #4327) (#4408)

## `v1.2.0-beta.4`

### add query support in actions

(close #4032) (#4309)

### console: persist page state in data browser across navigation

The order, collapsed state of columns and rows limit is now persisted across page navigation

(close #3390) (#3753)

### Bug fixes and improvements

- cli: query support for actions (#4318)
- cli: add retry_conf in event trigger for squashing migrations (close #4296) (#4324)
- cli: allow customization of server api paths (close #4016)
- cli: clean up migration files created during a failed migrate api (close #4312) (#4319)
- cli: add support for multiple versions of plugin (close #4105)
- cli: template assets path in console HTML for unversioned builds
- cli: set_table_is_enum metadata type for squashing migrations (close #4394) (#4395)
- console: query support for actions (#4318)
- console: recover from SDL parse in actions type definition editor (fix #4385) (#4389)
- console: allow customising graphql field names for columns of views (close #3689) (#4255)
- console: fix clone permission migrations (close #3985) (#4277)
- console: decouple data rows and count fetch in data browser to account for really large tables (close #3793) (#4269)
- console: update cookie policy for API calls to "same-origin"
- console: redirect to /:table/browse from /:table (close #4330) (#4374)
- console: surround string type column default value with quotes (close #4371) (#4423)
- console: add undefined check to fix error (close #4444) (#4445)
- docs: add One-Click Render deployment guide (close #3683) (#4209)
- server: reserved keywords in column references break parser (fix #3597) #3927
- server: fix postgres specific error message that exposed database type on invalid query parameters (#4294)
- server: manage inflight events when HGE instance is gracefully shutdown (close #3548)
- server: fix an edge case where some events wouldn't be processed because of internal erorrs (#4213)
- server: fix downgrade not working to version v1.1.1 (#4354)
- server: `type` field is not required if `jwk_url` is provided in JWT config
- server: add a new field `claims_namespace_path` which accepts a JSON Path for looking up hasura claim in the JWT token (#4349)
- server: support reusing Postgres scalars in custom types (close #4125)

## `v1.2.0-beta.3`

### console: manage Postgres check constraints

Postgres Check constraints allows you to specify that the value in a certain column must satisfy a Boolean (truth-value) expression. They can be used to put in simple input validations for mutations and with this release, these constraints can now be added while creating a table or later from Modify tab on the console.

**Example**:
When a product is created, ensure that the price is greater than zero. The SQL would look like this:

```sql
CREATE TABLE products (
    product_id UUID DEFAULT gen_random_uuid(),
    name TEXT,
    price NUMERIC CONSTRAINT positive_price CHECK (price > 0)
);
```

To create this table with Hasura Console, on the 'Add a new table' screen, after adding all the columns, scroll down to 'Check constraints' section and 'Add a new check constraint' with the following properties:

- Constraint name: `positive_price`
- Check expression: `price > 0`

Read more about check constraints on [Postgres Docs](https://www.postgresql.org/docs/12/ddl-constraints.html#DDL-CONSTRAINTS-CHECK-CONSTRAINTS).

(close #1700) (#3881)

### CLI: V2 migrations architecture

A new CLI migrations image is introduced to account for the new migrations workflow. If you're have a project with `version: 2` in `config.yaml`, you should use the new image: `hasura/graphql-engine:v1.2.0-cli-migrations-v2`. Mount the migrations at `/hasura-migrations` and metadata at `/hasura-metadata`.

See [upgrade docs](https://hasura.io/docs/1.0/graphql/manual/migrations/upgrade-v2.html).

(close #3969) (#4145)

### Bug fixes and improvements

- server: improve performance of replace_metadata tracking many tables (fix #3802)
- server: option to reload remote schemas in 'reload_metadata' API (fix #3792, #4117)
- server: fix various space leaks to avoid excessive memory consumption
- server: fix postgres query error when computed fields included in mutation response (fix #4035)
- server: fix `__typename` not being included for custom object types (fix #4063)
- server: preserve cookie headers from sync action webhook (close #4021)
- server: validate action webhook response to conform to action output type (fix #3977)
- server: add 'ID' to default scalars in custom types (fix #4061)
- server: fix erroneous error log "Received STOP for an operation ..."
- console: enum field values can be selected through a dropdown in insert/edit rows page (close #3748) (#3810)
- console: exported metadata filenames are now unique(`hasura_metadata_<timestamp>.json`) (close #1772) (#4106)
- console: allow bulk deleting rows in 'Browse Rows' section (close #1739) (#3735)
- console: fix computed field permission selection (#4246)
- console: allow customising root fields of single row mutations (close #4203) (#4254)
- console: fix json string rendering in data browser (close #4201) (#4221)
- console: handle long column names in event trigger update columns (close #4123) (#4210)
- console: disable selecting roles without permissions for bulk actions (close #4178) (#4195)
- console: fix passing default value to JsonInput (#4175)
- console: fix parsing of wrapped types in SDL (close #4099) (#4167)
- console: misc actions fixes (#4059)
- console: action relationship page improvements (fix #4062, #4130) (#4133)
- cli: fix init command to generate correct config (fix #4036) (#4038)
- cli: fix parse error returned on console api (close #4126) (#4152)
- cli: fix typo in cli example for squash (fix #4047) (#4049)
- docs: add statement to grant hasura permissions for PG functions (#4238)
- docs: add docs for redeliver_event api (fix #4176) (#4177)
- docs: update permission.rst for check constraint api (#4124)
- docs: add note on pg versions for actions (#4034)
- docs: add latest prerelease build info (close #4041) (#4048)
- docs: add AuthGuardian JWT guide (#3958)

## `v1.2.0-beta.2`

- server: Don't update catalog version if using --dryRun (#3970)
- cli: add version flag in update-cli command (#3996)
- cli(migrations-img): add env to skip update prompts (fix #3964) (#3968)
- cli, server: use prerelease tag as channel for console assets cdn (#3975)
- cli: fix flags in actions, migrate and metadata cmd (fix #3982) (#3991)
- cli: preserve action definition in metadata apply (fix… (#3993)
- cli: bug fixes related to actions (#3951)

## `v1.2.0-beta.1`

### Hasura Actions

Actions are a way to extend Hasura’s auto-generated mutations with entirely custom ones which can handle various use cases such as data validation, data enrichment from external sources and any other complex business logic.

A new mutation can be created either by defining its GraphQL SDL or by deriving it from an existing Hasura-generated mutation. The resolver is exposed to Hasura as a webhook which can be called synchronously or asynchronously. This release also includes an ever evolving codegen workflow to make managing the custom resolvers easier.

Read more about actions in the [docs](https://docs.hasura.io/1.0/graphql/manual/actions/index.html).

(#3042) (#3252) (#3859)

### Downgrade command

A new command is added to the server executable for downgrading to earlier releases. Previously, if you ran a newer Hasura version and wanted to go back to an old version on the same database, you had to stop Hasura, run some SQL statements and start Hasura again. With the new `downgrade` command, these SQL statements can be run automatically.

**Example**: Downgrade from `v1.2.0` to `v1.0.0`:

```bash
# stop hasura v1.2.0

# run the following command:
docker run hasura/graphql-engine:v1.2.0 graphql-engine --database-url <db-url> downgrade --to-v1.0.0

# start hasura v1.0.0
```

Read more about this command in the [docs](https://hasura.io/docs/1.0/graphql/manual/deployment/downgrading.html#downgrading-hasura-graphql-engine).

(close #1156) (#3760)

### Expiration of connections authenticated by WebHooks

When using webhooks to authenticate incoming requests to the GraphQL engine server, it is now possible to specify an expiration time; the connection to the server will be automatically closed if it's still running when the expiration delay is expired.

Read more about it in the [docs](https://hasura.io/docs/1.0/graphql/manual/auth/authentication/webhook.html).

### Bug fixes and improvements

- server: check expression in update permissions (close #384) (rfc #3750) (#3804)
- console: show pre-release update notifications with opt out option (#3888)
- console: handle invalid keys in permission builder (close #3848) (#3863)
- docs: add page on data validation to docs (close #4085) (#4260)<|MERGE_RESOLUTION|>--- conflicted
+++ resolved
@@ -72,10 +72,6 @@
 - console: allow entering big int values in the console (close #3667) (#4775)
 - console: avoid count queries for large tables (#4692)
 - console: add read replica support section to pro popup (#4118)
-<<<<<<< HEAD
-- console: handle array data types (close #2544) (#4546)
-- cli: list all avialable commands in root command help (fix #4623)
-=======
 - console: allow modifying default value for PK (fix #4075) (#4679)
 - console: fix checkbox for forwarding client headers in actions (#4595)
 - console: re-enable foreign tables to be listed as views (fix #4714) (#4742)
@@ -85,6 +81,7 @@
 - console: fix underscores not being displayed on raw sql page (close #4754) (#4799)
 - console: fix visiting view modify page overwriting raw sql content (fix #4798) (#4810)
 - console: add help button and move about page to settings (#4848)
+- console: handle array data types (close #2544) (#4546)
 - cli: list all available commands in root command help (fix #4623) (#4628)
 - docs: add section on actions vs. remote schemas to actions documentation (#4284)
 - docs: fix wrong info about excluding scheme in CORS config (#4685)
@@ -96,7 +93,6 @@
 - docs: update troubleshooting section with reference on debugging errors (close #4052) (#4825)
 - docs: add page for procuring custom docker images and binaries (#4828)
 - docs: add content on how to secure action handlers and other actions docs improvements (#4743)
->>>>>>> f14900e7
 
 ## `v1.2.0`
 
