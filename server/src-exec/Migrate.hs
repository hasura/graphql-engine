module Migrate
  ( curCatalogVer
  , migrateCatalog
  )
where

import           Data.Time.Clock             (UTCTime)
import           Language.Haskell.TH.Syntax  (Q, TExp, unTypeQ)

import           Hasura.Prelude
import           Hasura.RQL.DDL.Schema.Table
import           Hasura.RQL.Types
import           Hasura.Server.Query

import qualified Data.Aeson                  as A
import qualified Data.Text                   as T
import qualified Data.Yaml.TH                as Y

import qualified Database.PG.Query           as Q

curCatalogVer :: T.Text
curCatalogVer = "15"

migrateMetadata
  :: ( MonadTx m
     , HasHttpManager m
     , CacheRWM m
     , UserInfoM m
     , MonadIO m
     , HasSQLGenCtx m
     )
  => Bool -> RQLQuery -> m ()
migrateMetadata buildSC rqlQuery = do
  -- Build schema cache from 'hdb_catalog' only if current
  -- metadata migration depends on metadata added in previous versions
  when buildSC $ buildSchemaCacheStrict
  -- run the RQL query to Migrate metadata
  void $ runQueryM rqlQuery

setAsSystemDefinedFor2 :: (MonadTx m) => m ()
setAsSystemDefinedFor2 =
  liftTx $ Q.catchE defaultTxErrorHandler $
  Q.multiQ [Q.sql|
            UPDATE hdb_catalog.hdb_table
            SET is_system_defined = 'true'
            WHERE table_schema = 'hdb_catalog'
             AND (  table_name = 'event_triggers'
                 OR table_name = 'event_log'
                 OR table_name = 'event_invocation_logs'
                 );
            UPDATE hdb_catalog.hdb_relationship
            SET is_system_defined = 'true'
            WHERE table_schema = 'hdb_catalog'
             AND (  table_name = 'event_triggers'
                 OR table_name = 'event_log'
                 OR table_name = 'event_invocation_logs'
                 );
           |]

setAsSystemDefinedFor5 :: (MonadTx m) => m ()
setAsSystemDefinedFor5 =
  liftTx $ Q.catchE defaultTxErrorHandler $
  Q.multiQ [Q.sql|
            UPDATE hdb_catalog.hdb_table
            SET is_system_defined = 'true'
            WHERE table_schema = 'hdb_catalog'
             AND table_name = 'remote_schemas';
           |]

setAsSystemDefinedFor8 :: (MonadTx m) => m ()
setAsSystemDefinedFor8 =
  liftTx $ Q.catchE defaultTxErrorHandler $
  Q.multiQ [Q.sql|
            UPDATE hdb_catalog.hdb_table
            SET is_system_defined = 'true'
            WHERE table_schema = 'hdb_catalog'
             AND (  table_name = 'hdb_function_agg'
                 OR table_name = 'hdb_function'
                 );
            UPDATE hdb_catalog.hdb_relationship
            SET is_system_defined = 'true'
            WHERE table_schema = 'hdb_catalog'
             AND  table_name = 'hdb_function_agg';
           |]

setAsSystemDefinedFor9 :: (MonadTx m) => m ()
setAsSystemDefinedFor9 =
  liftTx $ Q.catchE defaultTxErrorHandler $
  Q.multiQ [Q.sql|
            UPDATE hdb_catalog.hdb_table
            SET is_system_defined = 'true'
            WHERE table_schema = 'hdb_catalog'
             AND  table_name = 'hdb_version';
           |]

setAsSystemDefinedFor14 :: MonadTx m => m ()
setAsSystemDefinedFor14 =
  liftTx $ Q.catchE defaultTxErrorHandler $
  Q.multiQ [Q.sql|
            UPDATE hdb_catalog.hdb_table
            SET is_system_defined = 'true'
            WHERE table_schema = 'hdb_catalog'
             AND  table_name = 'hdb_query_collection';
           |]

getCatalogVersion
  :: (MonadTx m)
  => m T.Text
getCatalogVersion = do
  res <- liftTx $ Q.withQE defaultTxErrorHandler [Q.sql|
                SELECT version FROM hdb_catalog.hdb_version
                    |] () False
  return $ runIdentity $ Q.getRow res

from08To1 :: (MonadTx m) => m ()
from08To1 = liftTx $ Q.catchE defaultTxErrorHandler $ do
  Q.unitQ "ALTER TABLE hdb_catalog.hdb_relationship ADD COLUMN comment TEXT NULL" () False
  Q.unitQ "ALTER TABLE hdb_catalog.hdb_permission ADD COLUMN comment TEXT NULL" () False
  Q.unitQ "ALTER TABLE hdb_catalog.hdb_query_template ADD COLUMN comment TEXT NULL" () False
  Q.unitQ [Q.sql|
          UPDATE hdb_catalog.hdb_query_template
             SET template_defn =
                 json_build_object('type', 'select', 'args', template_defn->'select');
                |] () False

from1To2
  :: ( MonadTx m
     , HasHttpManager m
     , HasSQLGenCtx m
     , CacheRWM m
     , UserInfoM m
     , MonadIO m
     )
  => m ()
from1To2 = do
  -- Migrate database
  Q.Discard () <- liftTx $ Q.multiQE defaultTxErrorHandler
    $(Q.sqlFromFile "src-rsr/migrate_from_1.sql")
  migrateMetadata False migrateMetadataFrom1
  -- Set as system defined
  setAsSystemDefinedFor2
  where
    migrateMetadataFrom1 =
      $(unTypeQ (Y.decodeFile "src-rsr/migrate_metadata_from_1.yaml" :: Q (TExp RQLQuery)))

from2To3 :: (MonadTx m) => m ()
from2To3 = liftTx $ Q.catchE defaultTxErrorHandler $ do
  Q.unitQ "ALTER TABLE hdb_catalog.event_triggers ADD COLUMN headers JSON" () False
  Q.unitQ "ALTER TABLE hdb_catalog.event_log ADD COLUMN next_retry_at TIMESTAMP" () False
  Q.unitQ "CREATE INDEX ON hdb_catalog.event_log (trigger_id)" () False
  Q.unitQ "CREATE INDEX ON hdb_catalog.event_invocation_logs (event_id)" () False

-- custom resolver
from4To5
  :: ( MonadTx m
     , HasHttpManager m
     , HasSQLGenCtx m
     , CacheRWM m
     , UserInfoM m
     , MonadIO m
     )
  => m ()
from4To5 = do
  Q.Discard () <- liftTx $ Q.multiQE defaultTxErrorHandler
    $(Q.sqlFromFile "src-rsr/migrate_from_4_to_5.sql")
  migrateMetadata False migrateMetadataFrom4
  -- Set as system defined
  setAsSystemDefinedFor5
  where
    migrateMetadataFrom4 =
      $(unTypeQ (Y.decodeFile "src-rsr/migrate_metadata_from_4_to_5.yaml" :: Q (TExp RQLQuery)))


from3To4 :: (MonadTx m) => m ()
from3To4 = liftTx $ Q.catchE defaultTxErrorHandler $ do
  Q.unitQ "ALTER TABLE hdb_catalog.event_triggers ADD COLUMN configuration JSON" () False
  eventTriggers <- map uncurryEventTrigger <$> Q.listQ [Q.sql|
           SELECT e.name, e.definition::json, e.webhook, e.num_retries, e.retry_interval, e.headers::json
           FROM hdb_catalog.event_triggers e
           |] () False
  forM_ eventTriggers updateEventTrigger3To4
  Q.unitQ "ALTER TABLE hdb_catalog.event_triggers\
          \  DROP COLUMN definition\
          \, DROP COLUMN query\
          \, DROP COLUMN webhook\
          \, DROP COLUMN num_retries\
          \, DROP COLUMN retry_interval\
          \, DROP COLUMN headers" () False
  where
    uncurryEventTrigger (trn, Q.AltJ tDef, w, nr, rint, Q.AltJ headers) =
      EventTriggerConf trn tDef (Just w) Nothing (RetryConf nr rint Nothing) headers
    updateEventTrigger3To4 etc@(EventTriggerConf name _ _ _ _ _) = Q.unitQ [Q.sql|
                                         UPDATE hdb_catalog.event_triggers
                                         SET
                                         configuration = $1
                                         WHERE name = $2
                                         |] (Q.AltJ $ A.toJSON etc, name) True

from5To6 :: (MonadTx m) => m ()
from5To6 = liftTx $ do
  -- Migrate database
  Q.Discard () <- Q.multiQE defaultTxErrorHandler
    $(Q.sqlFromFile "src-rsr/migrate_from_5_to_6.sql")
  return ()

from6To7 :: (MonadTx m) => m ()
from6To7 = liftTx $ do
  -- Migrate database
  Q.Discard () <- Q.multiQE defaultTxErrorHandler
    $(Q.sqlFromFile "src-rsr/migrate_from_6_to_7.sql")
  return ()

from7To8
  :: ( MonadTx m
     , HasHttpManager m
     , HasSQLGenCtx m
     , CacheRWM m
     , UserInfoM m
     , MonadIO m
     )
  => m ()
from7To8 = do
  -- Migrate database
  Q.Discard () <- liftTx $ Q.multiQE defaultTxErrorHandler
    $(Q.sqlFromFile "src-rsr/migrate_from_7_to_8.sql")
  -- Migrate metadata
  -- Building schema cache is required since this metadata migration
  -- involves in creating object relationship to hdb_catalog.hdb_table
  migrateMetadata True migrateMetadataFrom7
  setAsSystemDefinedFor8
  where
    migrateMetadataFrom7 =
      $(unTypeQ (Y.decodeFile "src-rsr/migrate_metadata_from_7_to_8.yaml" :: Q (TExp RQLQuery)))

-- alter hdb_version table and track it (telemetry changes)
from8To9
  :: ( MonadTx m
     , HasHttpManager m
     , HasSQLGenCtx m
     , CacheRWM m
     , UserInfoM m
     , MonadIO m
     )
  => m ()
from8To9 = do
  Q.Discard () <- liftTx $ Q.multiQE defaultTxErrorHandler
    $(Q.sqlFromFile "src-rsr/migrate_from_8_to_9.sql")
  -- Migrate metadata
  migrateMetadata False migrateMetadataFrom8
  -- Set as system defined
  setAsSystemDefinedFor9
  where
    migrateMetadataFrom8 =
      $(unTypeQ (Y.decodeFile "src-rsr/migrate_metadata_from_8_to_9.yaml" :: Q (TExp RQLQuery)))

-- alter foreign keys on hdb_relationship and hdb_permission table to have ON UPDATE CASCADE
from9To10 :: (MonadTx m) => m ()
from9To10 = liftTx $ do
  -- Migrate database
  Q.Discard () <- Q.multiQE defaultTxErrorHandler
    $(Q.sqlFromFile "src-rsr/migrate_from_9_to_10.sql")
  return ()

from10To11 :: (MonadTx m) => m ()
from10To11 = liftTx $ do
  -- Migrate database
  Q.Discard () <- Q.multiQE defaultTxErrorHandler
    $(Q.sqlFromFile "src-rsr/migrate_from_10_to_11.sql")
  return ()

from11To12 :: (MonadTx m) => m ()
from11To12 = liftTx $ do
  -- Migrate database
  Q.Discard () <- Q.multiQE defaultTxErrorHandler
    $(Q.sqlFromFile "src-rsr/migrate_from_11_to_12.sql")
  return ()

from12To13 :: (MonadTx m) => m ()
from12To13 = liftTx $ do
  -- Migrate database
  Q.Discard () <- Q.multiQE defaultTxErrorHandler
    $(Q.sqlFromFile "src-rsr/migrate_from_12_to_13.sql")
  return ()

from13To14 :: (MonadTx m) => m ()
from13To14 = liftTx $ do
  -- Migrate database
  Q.Discard () <- Q.multiQE defaultTxErrorHandler
    $(Q.sqlFromFile "src-rsr/migrate_from_13_to_14.sql")
  return ()

<<<<<<< HEAD
from14To15
  :: ( MonadTx m
     , HasHttpManager m
     , HasSQLGenCtx m
     , CacheRWM m
     , UserInfoM m
     , MonadIO m
     )
  => m ()
from14To15 = do
  -- Migrate database
  Q.Discard () <- liftTx $ Q.multiQE defaultTxErrorHandler
    $(Q.sqlFromFile "src-rsr/migrate_from_14_to_15.sql")
  -- Migrate metadata
  migrateMetadata False migrateMetadataFrom13
  -- Set as system defined
  setAsSystemDefinedFor14
  where
    migrateMetadataFrom13 =
      $(unTypeQ (Y.decodeFile "src-rsr/migrate_metadata_from_14_to_15.yaml" :: Q (TExp RQLQuery)))
=======
from14To15 :: (MonadTx m) => m ()
from14To15 = liftTx $ do
  -- Migrate database
  Q.Discard () <- Q.multiQE defaultTxErrorHandler
    $(Q.sqlFromFile "src-rsr/migrate_from_14_to_15.sql")
  return ()
>>>>>>> 83234ef4

migrateCatalog
  :: ( MonadTx m
     , CacheRWM m
     , MonadIO m
     , UserInfoM m
     , HasHttpManager m
     , HasSQLGenCtx m
     )
  => UTCTime -> m String
migrateCatalog migrationTime = do
  preVer <- getCatalogVersion
  if | preVer == curCatalogVer ->
         return "already at the latest version"
     | preVer == "0.8" -> from08ToCurrent
     | preVer == "1"   -> from1ToCurrent
     | preVer == "2"   -> from2ToCurrent
     | preVer == "3"   -> from3ToCurrent
     | preVer == "4"   -> from4ToCurrent
     | preVer == "5"   -> from5ToCurrent
     | preVer == "6"   -> from6ToCurrent
     | preVer == "7"   -> from7ToCurrent
     | preVer == "8"   -> from8ToCurrent
     | preVer == "9"   -> from9ToCurrent
     | preVer == "10"  -> from10ToCurrent
     | preVer == "11"  -> from11ToCurrent
     | preVer == "12"  -> from12ToCurrent
     | preVer == "13"  -> from13ToCurrent
     | preVer == "14"  -> from14ToCurrent
     | otherwise -> throw400 NotSupported $
                    "unsupported version : " <> preVer
  where
    from14ToCurrent = from14To15 >> postMigrate
<<<<<<< HEAD

=======
    
>>>>>>> 83234ef4
    from13ToCurrent = from13To14 >> from14ToCurrent

    from12ToCurrent = from12To13 >> from13ToCurrent

    from11ToCurrent = from11To12 >> from12ToCurrent

    from10ToCurrent = from10To11 >> from11ToCurrent

    from9ToCurrent = from9To10 >> from10ToCurrent

    from8ToCurrent = from8To9 >> from9ToCurrent

    from7ToCurrent = from7To8 >> from8ToCurrent

    from6ToCurrent = from6To7 >> from7ToCurrent

    from5ToCurrent = from5To6 >> from6ToCurrent

    from4ToCurrent = from4To5 >> from5ToCurrent

    from3ToCurrent = from3To4 >> from4ToCurrent

    from2ToCurrent = from2To3 >> from3ToCurrent

    from1ToCurrent = from1To2 >> from2ToCurrent

    from08ToCurrent = from08To1 >> from1ToCurrent

    postMigrate = do
       -- update the catalog version
       updateVersion
       -- try building the schema cache
       buildSchemaCacheStrict
       return $ "successfully migrated to " ++ show curCatalogVer

    updateVersion =
      liftTx $ Q.unitQE defaultTxErrorHandler [Q.sql|
                UPDATE "hdb_catalog"."hdb_version"
                   SET "version" = $1,
                       "upgraded_on" = $2
                    |] (curCatalogVer, migrationTime) False<|MERGE_RESOLUTION|>--- conflicted
+++ resolved
@@ -19,7 +19,7 @@
 import qualified Database.PG.Query           as Q
 
 curCatalogVer :: T.Text
-curCatalogVer = "15"
+curCatalogVer = "16"
 
 migrateMetadata
   :: ( MonadTx m
@@ -289,17 +289,23 @@
     $(Q.sqlFromFile "src-rsr/migrate_from_13_to_14.sql")
   return ()
 
-<<<<<<< HEAD
-from14To15
-  :: ( MonadTx m
-     , HasHttpManager m
-     , HasSQLGenCtx m
-     , CacheRWM m
-     , UserInfoM m
-     , MonadIO m
-     )
-  => m ()
-from14To15 = do
+from14To15 :: (MonadTx m) => m ()
+from14To15 = liftTx $ do
+  -- Migrate database
+  Q.Discard () <- Q.multiQE defaultTxErrorHandler
+    $(Q.sqlFromFile "src-rsr/migrate_from_14_to_15.sql")
+  return ()
+
+from15To16
+  :: ( MonadTx m
+     , HasHttpManager m
+     , HasSQLGenCtx m
+     , CacheRWM m
+     , UserInfoM m
+     , MonadIO m
+     )
+  => m ()
+from15To16 = do
   -- Migrate database
   Q.Discard () <- liftTx $ Q.multiQE defaultTxErrorHandler
     $(Q.sqlFromFile "src-rsr/migrate_from_14_to_15.sql")
@@ -309,15 +315,7 @@
   setAsSystemDefinedFor14
   where
     migrateMetadataFrom13 =
-      $(unTypeQ (Y.decodeFile "src-rsr/migrate_metadata_from_14_to_15.yaml" :: Q (TExp RQLQuery)))
-=======
-from14To15 :: (MonadTx m) => m ()
-from14To15 = liftTx $ do
-  -- Migrate database
-  Q.Discard () <- Q.multiQE defaultTxErrorHandler
-    $(Q.sqlFromFile "src-rsr/migrate_from_14_to_15.sql")
-  return ()
->>>>>>> 83234ef4
+      $(unTypeQ (Y.decodeFile "src-rsr/migrate_metadata_from_15_to_16.yaml" :: Q (TExp RQLQuery)))
 
 migrateCatalog
   :: ( MonadTx m
@@ -347,15 +345,14 @@
      | preVer == "12"  -> from12ToCurrent
      | preVer == "13"  -> from13ToCurrent
      | preVer == "14"  -> from14ToCurrent
+     | preVer == "15"  -> from15ToCurrent
      | otherwise -> throw400 NotSupported $
                     "unsupported version : " <> preVer
   where
+    from15ToCurrent = from15To16 >> postMigrate
+
     from14ToCurrent = from14To15 >> postMigrate
-<<<<<<< HEAD
-
-=======
-    
->>>>>>> 83234ef4
+
     from13ToCurrent = from13To14 >> from14ToCurrent
 
     from12ToCurrent = from12To13 >> from13ToCurrent
