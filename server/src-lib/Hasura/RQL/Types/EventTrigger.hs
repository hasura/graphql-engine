module Hasura.RQL.Types.EventTrigger
  ( CreateEventTriggerQuery(..)
  , SubscribeOpSpec(..)
  , SubscribeColumns(..)
  , TriggerName(..)
  , triggerNameToTxt
  , Ops(..)
  , EventId(..)
  , TriggerOpsDef(..)
  , EventTriggerConf(..)
  , RetryConf(..)
  , DeleteEventTriggerQuery(..)
  , RedeliverEventQuery(..)
  , InvokeEventTriggerQuery(..)
  -- , HeaderConf(..)
  -- , HeaderValue(..)
  -- , HeaderName
  , EventHeaderInfo(..)
  , WebhookConfInfo(..)
  , HeaderConf(..)

  , defaultRetryConf
  , defaultTimeoutSeconds
  ) where

import           Data.Aeson
import           Data.Aeson.Casing
import           Data.Aeson.TH
import           Hasura.Incremental         (Cacheable)
import           Hasura.Prelude
import           Hasura.RQL.DDL.Headers
<<<<<<< HEAD
import           Hasura.RQL.Types.Common
=======
import           Hasura.RQL.Types.Common    (NonEmptyText(..), InputWebhook)
>>>>>>> bd6254c5
import           Hasura.SQL.Types
import           Language.Haskell.TH.Syntax (Lift)

import qualified Data.ByteString.Lazy       as LBS
import qualified Data.Text                  as T
import qualified Database.PG.Query          as Q
import qualified Text.Regex.TDFA            as TDFA

-- This change helps us create functions for the event triggers
-- without the function name being truncated by PG, since PG allows
-- for only 63 chars for identifiers. 
-- Reasoning for the 42 characters:
-- 63 - (notify_hasura_) - (_INSERT | _UPDATE | _DELETE)
maxTriggerNameLength :: Int
maxTriggerNameLength = 42

-- | Unique name for event trigger.
newtype TriggerName = TriggerName { unTriggerName :: NonEmptyText }
  deriving (Show, Eq, Hashable, Lift, DQuote, FromJSON, ToJSON, ToJSONKey, Q.ToPrepArg, Generic, NFData, Cacheable, Arbitrary, Q.FromCol)

triggerNameToTxt :: TriggerName -> Text
triggerNameToTxt = unNonEmptyText . unTriggerName

newtype EventId = EventId {unEventId :: Text}
  deriving (Show, Eq, Ord, Hashable, Lift, DQuote, FromJSON, ToJSON, ToJSONKey, Q.FromCol, Q.ToPrepArg, Generic, Arbitrary, NFData, Cacheable)

data Ops = INSERT | UPDATE | DELETE | MANUAL deriving (Show)

data SubscribeColumns = SubCStar | SubCArray [PGCol]
  deriving (Show, Eq, Generic, Lift)
instance NFData SubscribeColumns
instance Cacheable SubscribeColumns

instance FromJSON SubscribeColumns where
  parseJSON (String s) = case s of
                          "*" -> return SubCStar
                          _   -> fail "only * or [] allowed"
  parseJSON v@(Array _) = SubCArray <$> parseJSON v
  parseJSON _ = fail "unexpected columns"

instance ToJSON SubscribeColumns where
  toJSON SubCStar         = "*"
  toJSON (SubCArray cols) = toJSON cols

data SubscribeOpSpec
  = SubscribeOpSpec
  { sosColumns :: !SubscribeColumns
  , sosPayload :: !(Maybe SubscribeColumns)
  } deriving (Show, Eq, Generic, Lift)
instance NFData SubscribeOpSpec
instance Cacheable SubscribeOpSpec
$(deriveJSON (aesonDrop 3 snakeCase){omitNothingFields=True} ''SubscribeOpSpec)

defaultNumRetries :: Int
defaultNumRetries = 0

defaultRetryInterval :: Int
defaultRetryInterval = 10

defaultTimeoutSeconds:: Int
defaultTimeoutSeconds = 60

defaultRetryConf :: RetryConf
defaultRetryConf = RetryConf defaultNumRetries defaultRetryInterval (Just defaultTimeoutSeconds)

data RetryConf
  = RetryConf
  { rcNumRetries  :: !Int
  , rcIntervalSec :: !Int
  , rcTimeoutSec  :: !(Maybe Int)
  } deriving (Show, Eq, Generic, Lift)
instance NFData RetryConf
instance Cacheable RetryConf
$(deriveJSON (aesonDrop 2 snakeCase){omitNothingFields=True} ''RetryConf)

data EventHeaderInfo
  = EventHeaderInfo
  { ehiHeaderConf  :: !HeaderConf
  , ehiCachedValue :: !T.Text
  } deriving (Show, Eq, Generic, Lift)
instance NFData EventHeaderInfo
$(deriveToJSON (aesonDrop 3 snakeCase){omitNothingFields=True} ''EventHeaderInfo)

<<<<<<< HEAD
=======
data WebhookConf = WCValue InputWebhook | WCEnv T.Text
  deriving (Show, Eq, Generic, Lift)
instance NFData WebhookConf
instance Cacheable WebhookConf

instance ToJSON WebhookConf where
  toJSON (WCValue w)  = toJSON w
  toJSON (WCEnv wEnv) = object ["from_env" .= wEnv ]

instance FromJSON WebhookConf where
  parseJSON (Object o) = WCEnv <$> o .: "from_env"
  parseJSON t@(String _) =
    case fromJSON t of
      Error s   -> fail s
      Success a -> pure $ WCValue a
  parseJSON _          = fail "one of string or object must be provided for webhook"

>>>>>>> bd6254c5
data WebhookConfInfo
  = WebhookConfInfo
  { wciWebhookConf :: !UrlConf
  , wciCachedValue :: !T.Text
  } deriving (Show, Eq, Generic, Lift)
instance NFData WebhookConfInfo
$(deriveToJSON (aesonDrop 3 snakeCase){omitNothingFields=True} ''WebhookConfInfo)

data CreateEventTriggerQuery
  = CreateEventTriggerQuery
  { cetqSource         :: !SourceName
  , cetqName           :: !TriggerName
  , cetqTable          :: !QualifiedTable
  , cetqInsert         :: !(Maybe SubscribeOpSpec)
  , cetqUpdate         :: !(Maybe SubscribeOpSpec)
  , cetqDelete         :: !(Maybe SubscribeOpSpec)
  , cetqEnableManual   :: !(Maybe Bool)
  , cetqRetryConf      :: !(Maybe RetryConf)
  , cetqWebhook        :: !(Maybe InputWebhook)
  , cetqWebhookFromEnv :: !(Maybe T.Text)
  , cetqHeaders        :: !(Maybe [HeaderConf])
  , cetqReplace        :: !Bool
  } deriving (Show, Eq, Lift)

instance FromJSON CreateEventTriggerQuery where
  parseJSON (Object o) = do
<<<<<<< HEAD
    sourceName     <- o .:? "source" .!= defaultSource
    name           <- o .: "name"
    table          <- o .: "table"
    insert         <- o .:? "insert"
    update         <- o .:? "update"
    delete         <- o .:? "delete"
    enableManual   <- o .:? "enable_manual" .!= False
    retryConf      <- o .:? "retry_conf"
    webhook        <- o .:? "webhook"
    webhookFromEnv <- o .:? "webhook_from_env"
    headers        <- o .:? "headers"
    replace        <- o .:? "replace" .!= False
=======
    name            <- o .:  "name"
    table           <- o .:  "table"
    insert          <- o .:? "insert"
    update          <- o .:? "update"
    delete          <- o .:? "delete"
    enableManual    <- o .:? "enable_manual" .!= False
    retryConf       <- o .:? "retry_conf"
    webhook         <- o .:? "webhook"
    webhookFromEnv  <- o .:? "webhook_from_env"
    headers         <- o .:? "headers"
    replace         <- o .:? "replace" .!= False
>>>>>>> bd6254c5
    let regex = "^[A-Za-z]+[A-Za-z0-9_\\-]*$" :: LBS.ByteString
        compiledRegex = TDFA.makeRegex regex :: TDFA.Regex
        isMatch = TDFA.match compiledRegex . T.unpack $ triggerNameToTxt name
    unless isMatch $
      fail "only alphanumeric and underscore and hyphens allowed for name"
    unless (T.length (triggerNameToTxt name) <= maxTriggerNameLength) $
      fail "event trigger name can be at most 42 characters"
    unless (any isJust [insert, update, delete] || enableManual) $
      fail "atleast one amongst insert/update/delete/enable_manual spec must be provided"
    case (webhook, webhookFromEnv) of
      (Just _, Nothing) -> return ()
      (Nothing, Just _) -> return ()
      (Just _, Just _)  -> fail "only one of webhook or webhook_from_env should be given"
      _                 ->   fail "must provide webhook or webhook_from_env"
    mapM_ checkEmptyCols [insert, update, delete]
    return $ CreateEventTriggerQuery sourceName name table insert update delete
      (Just enableManual) retryConf webhook webhookFromEnv headers replace
    where
      checkEmptyCols spec
        = case spec of
        Just (SubscribeOpSpec (SubCArray cols) _) -> when (null cols) (fail "found empty column specification")
        Just (SubscribeOpSpec _ (Just (SubCArray cols)) ) -> when (null cols) (fail "found empty payload specification")
        _ -> return ()
  parseJSON _ = fail "expecting an object"

$(deriveToJSON (aesonDrop 4 snakeCase){omitNothingFields=True} ''CreateEventTriggerQuery)

-- | The table operations on which the event trigger will be invoked.
data TriggerOpsDef
  = TriggerOpsDef
  { tdInsert       :: !(Maybe SubscribeOpSpec)
  , tdUpdate       :: !(Maybe SubscribeOpSpec)
  , tdDelete       :: !(Maybe SubscribeOpSpec)
  , tdEnableManual :: !(Maybe Bool)
  } deriving (Show, Eq, Generic, Lift)
instance NFData TriggerOpsDef
instance Cacheable TriggerOpsDef
$(deriveJSON (aesonDrop 2 snakeCase){omitNothingFields=True} ''TriggerOpsDef)

<<<<<<< HEAD
data DeleteEventTriggerQuery
  = DeleteEventTriggerQuery
  { detqSource :: !SourceName
  , detqName   :: !TriggerName
  } deriving (Show, Eq, Lift)
=======
newtype DeleteEventTriggerQuery = DeleteEventTriggerQuery { detqName :: TriggerName }
  deriving (Show, Eq, Lift)
>>>>>>> bd6254c5

instance FromJSON DeleteEventTriggerQuery where
  parseJSON = withObject "Object" $ \o ->
    DeleteEventTriggerQuery
      <$> o .:? "source" .!= defaultSource
      <*> o .: "name"

$(deriveToJSON (aesonDrop 4 snakeCase){omitNothingFields=True} ''DeleteEventTriggerQuery)

data EventTriggerConf
  = EventTriggerConf
  { etcName           :: !TriggerName
  , etcDefinition     :: !TriggerOpsDef
  , etcWebhook        :: !(Maybe InputWebhook)
  , etcWebhookFromEnv :: !(Maybe T.Text)
  , etcRetryConf      :: !RetryConf
  , etcHeaders        :: !(Maybe [HeaderConf])
  } deriving (Show, Eq, Lift, Generic)
instance Cacheable EventTriggerConf

$(deriveJSON (aesonDrop 3 snakeCase){omitNothingFields=True} ''EventTriggerConf)

data RedeliverEventQuery
  = RedeliverEventQuery
  { rdeqEventId :: !EventId
  , rdeqSource  :: !SourceName
  } deriving (Show, Eq, Lift)

$(deriveToJSON (aesonDrop 4 snakeCase){omitNothingFields=True} ''RedeliverEventQuery)

instance FromJSON RedeliverEventQuery where
  parseJSON = withObject "Object" $ \o ->
    RedeliverEventQuery
      <$> o .: "event_id"
      <*> o .:? "source" .!= defaultSource

data InvokeEventTriggerQuery
  = InvokeEventTriggerQuery
  { ietqName    :: !TriggerName
  , ietqSource  :: !SourceName
  , ietqPayload :: !Value
  } deriving (Show, Eq, Lift)

$(deriveToJSON (aesonDrop 4 snakeCase){omitNothingFields=True} ''InvokeEventTriggerQuery)

instance FromJSON InvokeEventTriggerQuery where
  parseJSON = withObject "Object" $ \o ->
    InvokeEventTriggerQuery
      <$> o .: "name"
      <*> o .:? "source" .!= defaultSource
      <*> o .: "payload"<|MERGE_RESOLUTION|>--- conflicted
+++ resolved
@@ -29,11 +29,7 @@
 import           Hasura.Incremental         (Cacheable)
 import           Hasura.Prelude
 import           Hasura.RQL.DDL.Headers
-<<<<<<< HEAD
 import           Hasura.RQL.Types.Common
-=======
-import           Hasura.RQL.Types.Common    (NonEmptyText(..), InputWebhook)
->>>>>>> bd6254c5
 import           Hasura.SQL.Types
 import           Language.Haskell.TH.Syntax (Lift)
 
@@ -44,7 +40,7 @@
 
 -- This change helps us create functions for the event triggers
 -- without the function name being truncated by PG, since PG allows
--- for only 63 chars for identifiers. 
+-- for only 63 chars for identifiers.
 -- Reasoning for the 42 characters:
 -- 63 - (notify_hasura_) - (_INSERT | _UPDATE | _DELETE)
 maxTriggerNameLength :: Int
@@ -117,26 +113,6 @@
 instance NFData EventHeaderInfo
 $(deriveToJSON (aesonDrop 3 snakeCase){omitNothingFields=True} ''EventHeaderInfo)
 
-<<<<<<< HEAD
-=======
-data WebhookConf = WCValue InputWebhook | WCEnv T.Text
-  deriving (Show, Eq, Generic, Lift)
-instance NFData WebhookConf
-instance Cacheable WebhookConf
-
-instance ToJSON WebhookConf where
-  toJSON (WCValue w)  = toJSON w
-  toJSON (WCEnv wEnv) = object ["from_env" .= wEnv ]
-
-instance FromJSON WebhookConf where
-  parseJSON (Object o) = WCEnv <$> o .: "from_env"
-  parseJSON t@(String _) =
-    case fromJSON t of
-      Error s   -> fail s
-      Success a -> pure $ WCValue a
-  parseJSON _          = fail "one of string or object must be provided for webhook"
-
->>>>>>> bd6254c5
 data WebhookConfInfo
   = WebhookConfInfo
   { wciWebhookConf :: !UrlConf
@@ -163,7 +139,6 @@
 
 instance FromJSON CreateEventTriggerQuery where
   parseJSON (Object o) = do
-<<<<<<< HEAD
     sourceName     <- o .:? "source" .!= defaultSource
     name           <- o .: "name"
     table          <- o .: "table"
@@ -176,19 +151,6 @@
     webhookFromEnv <- o .:? "webhook_from_env"
     headers        <- o .:? "headers"
     replace        <- o .:? "replace" .!= False
-=======
-    name            <- o .:  "name"
-    table           <- o .:  "table"
-    insert          <- o .:? "insert"
-    update          <- o .:? "update"
-    delete          <- o .:? "delete"
-    enableManual    <- o .:? "enable_manual" .!= False
-    retryConf       <- o .:? "retry_conf"
-    webhook         <- o .:? "webhook"
-    webhookFromEnv  <- o .:? "webhook_from_env"
-    headers         <- o .:? "headers"
-    replace         <- o .:? "replace" .!= False
->>>>>>> bd6254c5
     let regex = "^[A-Za-z]+[A-Za-z0-9_\\-]*$" :: LBS.ByteString
         compiledRegex = TDFA.makeRegex regex :: TDFA.Regex
         isMatch = TDFA.match compiledRegex . T.unpack $ triggerNameToTxt name
@@ -228,16 +190,11 @@
 instance Cacheable TriggerOpsDef
 $(deriveJSON (aesonDrop 2 snakeCase){omitNothingFields=True} ''TriggerOpsDef)
 
-<<<<<<< HEAD
 data DeleteEventTriggerQuery
   = DeleteEventTriggerQuery
   { detqSource :: !SourceName
   , detqName   :: !TriggerName
   } deriving (Show, Eq, Lift)
-=======
-newtype DeleteEventTriggerQuery = DeleteEventTriggerQuery { detqName :: TriggerName }
-  deriving (Show, Eq, Lift)
->>>>>>> bd6254c5
 
 instance FromJSON DeleteEventTriggerQuery where
   parseJSON = withObject "Object" $ \o ->
