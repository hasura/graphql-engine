import PropTypes from 'prop-types';
import React, { Component } from 'react';
import Helmet from 'react-helmet';

import Button from '../../../Common/Button/Button';
import PrimaryKeySelector from '../Common/ReusableComponents/PrimaryKeySelector';
import ForeignKeyWrapper from './ForeignKeyWrapper';
import UniqueKeyWrapper from './UniqueKeyWrapper';

import { showErrorNotification } from '../../Common/Notification';

import TableName from './TableName';
import TableColumns from './TableColumns';
import TableComment from './TableComment';

import * as tooltip from './Tooltips';
import OverlayTrigger from 'react-bootstrap/lib/OverlayTrigger';

import {
  setTableName,
  setTableComment,
  removeColumn,
  setColName,
  setColType,
  setColNullable,
  setColDefault,
  setForeignKeys,
  setUniqueKeys,
} from './AddActions';

import { fetchColumnTypeInfo, RESET_COLUMN_TYPE_INFO } from '../DataActions';
import { setDefaults, setPk, createTableSql } from './AddActions';
import { resetValidation } from './AddActions';

import gqlPattern, {
  gqlTableErrorNotif,
  gqlColumnErrorNotif,
  gqlTableNameNullNotif,
  gqlTableEnufColumns,
  gqlColumnNoDups,
  gqlColumnTypes,
  gqlColumnDefaults,
  gqlMinPrimaryKey,
} from '../Common/GraphQLValidation'; // TODO add the others

import { commonDataTypes } from '../utils';

/* AddTable is a wrapper which wraps
 *  1) Table Name input
 *  2) Columns inputs
 *  3) Primary Key input
 *  4) Comment Input
 *  5) Add Table button
 * */

class AddTable extends Component {
  constructor(props) {
    super(props);

    this.props.dispatch(setDefaults());

    this.onTableNameChange = this.onTableNameChange.bind(this);
    this.onTableCommentChange = this.onTableCommentChange.bind(this);
    this.onRemoveColumn = this.onRemoveColumn.bind(this);
    this.onColumnChange = this.onColumnNameChange.bind(this);
    this.onColTypeChange = this.onColTypeChange.bind(this);
    this.onColNullableChange = this.onColNullableChange.bind(this);
    this.onColUniqueChange = this.onColUniqueChange.bind(this);
    this.setColDefaultValue = this.setColDefaultValue.bind(this);

    this.trimEmptyColumns = this.trimEmptyColumns.bind(this);
    this.checkAndDispatch = this.checkAndDispatch.bind(this);
    this.validateAndSubmit = this.validateAndSubmit.bind(this);

    this.tableNameCheck = this.tableNameCheck.bind(this);
    this.validateEnoughColumns = this.validateEnoughColumns.bind(this);
    this.validateColumnNames = this.validateColumnNames.bind(this);
    this.validateNoDupNames = this.validateNoDupNames.bind(this);
    this.validateColumnTypes = this.validateColumnTypes.bind(this);
    this.validateColumnDefaults = this.validateColumnDefaults.bind(this);
    this.minPrimaryKeyCheck = this.minPrimaryKeyCheck.bind(this);
    this.isModified = this.isModified.bind(this);
    this.isValidType = this.isValidType.bind(this);
    this.isValidDefault = this.isValidDefault.bind(this);
  }

  componentDidMount() {
    this.props.dispatch(fetchColumnTypeInfo());
  }

  componentWillUnmount() {
    this.props.dispatch(setDefaults());
    this.props.dispatch({
      type: RESET_COLUMN_TYPE_INFO,
    });
  }

  onTableNameChange = e => {
    const { dispatch } = this.props;
    dispatch(setTableName(e.target.value));
  };

  onTableCommentChange = e => {
    const { dispatch } = this.props;
    dispatch(setTableComment(e.target.value));
  };

  onRemoveColumn = i => {
    const { dispatch } = this.props;
    dispatch(removeColumn(i));
  };

  onColumnNameChange = (i, isNullableChecked, e) => {
    const { dispatch } = this.props;
    dispatch(setColName(e.target.value, i, isNullableChecked));
  };

  onColTypeChange = (i, value) => {
    const { dispatch } = this.props;
    dispatch(setColType(value, i));
  };
  onColNullableChange = (i, e) => {
    const { dispatch } = this.props;
    dispatch(setColNullable(e.target.checked, i));
  };

  onColUniqueChange = (i, numUniqueKeys, isColumnUnique, _uindex) => {
    const { dispatch, uniqueKeys } = this.props;
    if (isColumnUnique) {
      dispatch(
        setUniqueKeys([
          ...uniqueKeys.slice(0, _uindex),
          ...uniqueKeys.slice(_uindex + 1),
        ])
      );
    } else {
      const newUniqueKeys = JSON.parse(JSON.stringify(uniqueKeys));
      newUniqueKeys[numUniqueKeys - 1] = [i];
      dispatch(setUniqueKeys([...newUniqueKeys, []]));
    }
  };

  setColDefaultValue = (i, isNullableChecked, value) => {
    const { dispatch } = this.props;
    dispatch(setColDefault(value, i, isNullableChecked));
  };

<<<<<<< HEAD
  minPrimaryKeyCheck() {
    return this.props.primaryKeys.filter(key => key !== '').length > 0;
=======
  columnValidation() {
    if (this.props.columns.length <= 0) {
      // this.props.dispatch(validationError(ATLEAST_ONE_COLUMN_MSG));
      // alert(ATLEAST_ONE_COLUMN_MSG);
      this.props.dispatch(
        showErrorNotification(
          'Error creating table!',
          'Minimum one column required',
          {
            custom: ATLEAST_ONE_COLUMN_MSG,
          }
        )
      );
      return false;
    } else if (this.props.columns.length === 1) {
      // check if name and type is not empty
      if (
        this.props.columns[0].name === '' ||
        this.props.columns[0].type === ''
      ) {
        // this.props.dispatch(validationError(ATLEAST_ONE_COLUMN_MSG));
        // alert(ATLEAST_ONE_COLUMN_MSG);
        this.props.dispatch(
          showErrorNotification(
            'Error creating table!',
            'Column name cannot be empty',
            {
              custom: 'Column name cannot be empty',
            }
          )
        );
        return false;
      } else if (!gqlPattern.test(this.props.columns[0].name)) {
        this.props.dispatch(
          showErrorNotification(
            gqlColumnErrorNotif[0],
            gqlColumnErrorNotif[1],
            gqlColumnErrorNotif[3]
          )
        );
        return false;
      }
    } else if (this.props.columns.length > 1) {
      // check for repeatition
      const listOfRepeats = listDuplicate(
        this.props.columns.map(column => column.name)
      );
      if (listOfRepeats.length > 0) {
        this.props.dispatch(validationError(fieldRepeatedMsg(listOfRepeats)));
        return false;
      }
      // check for column value being valid graphql
      let isValid = true;
      this.props.columns
        .filter(c => c.name !== '')
        .map(c => {
          if (!gqlPattern.test(c.name)) {
            this.props.dispatch(
              showErrorNotification(
                gqlColumnErrorNotif[0],
                gqlColumnErrorNotif[1],
                gqlColumnErrorNotif[3]
              )
            );
            isValid = false;
          }
        });
      if (!isValid) {
        return false;
      }
    }
    return true;
>>>>>>> 6576204c
  }

  // check the validity and if invalid, dispatch
  // valid values are true and ""
  // strings get interpolated with notificationArray
  // and objects are assumed to be an array like notificationArray
  // and the second arg is ignored
  checkAndDispatch(validated, notificationArray) {
    if (validated === true || validated === '') return true;
    else if (validated === false) {
      this.props.dispatch(
        showErrorNotification(
<<<<<<< HEAD
          notificationArray[0],
          notificationArray[1],
          notificationArray[2],
          notificationArray[3]
=======
          'Error creating table!',
          'Select atleast one primary key',
          {
            custom: ATLEAST_ONE_PRIMARY_KEY_MSG,
          }
>>>>>>> 6576204c
        )
      );
      return false;
    } else if (typeof validated === 'string') {
      this.props.dispatch(
        showErrorNotification(
<<<<<<< HEAD
          notificationArray[0],
          validated,
          notificationArray[2],
          { custom: validated }
=======
          'Error creating table!',
          'Table name cannot be empty',
          {
            custom: 'Table name cannot be empty. Please add a name',
          }
>>>>>>> 6576204c
        )
      );
      return false;
    } else if (typeof validated === 'object') {
      this.props.dispatch(
        showErrorNotification(
<<<<<<< HEAD
          notificationArray[0],
          notificationArray[1],
          notificationArray[2],
          notificationArray[3]
=======
          gqlTableErrorNotif[0],
          gqlTableErrorNotif[1],
          gqlTableErrorNotif[3]
>>>>>>> 6576204c
        )
      );
      return false;
    }
  }

  tableNameCheck() {
    return gqlPattern.test(this.props.tableName);
  }

  isModified(x) {
    if (x === undefined) return false;
    else if (typeof x === 'string' && /^..*$/.test(x)) return true;

    return false;
  }

  // return a shallow copy of a columns array, trimming those columns with
  // no non-default values from the end. Invalids in the middle retained
  trimEmptyColumns(Columns) {
    let c = Columns.slice(0);

    for (let i = c.length - 1; i >= 0; i--) {
      if (
        this.isModified(c[i].name) ||
        this.isModified(c[i].type) ||
        this.isModified(c[i].default)
      ) {
        return c;
      }
      c = c.slice(0, c.length - 1);
    }
    return c;
  }

  validateEnoughColumns(cols) {
    return cols.length > 0;
  }

  validateColumnNames(cols) {
    const l = cols.length;

    for (let i = 0; i < l; i++) {
      if (!gqlPattern.test(cols[i].name)) {
        return (
          'Invalid name for column ' +
          i.toString() +
          ', ' +
          cols[i].name.toString() +
          ' is Invalid. ' +
          'Column names must be letters, numbers, and _ and start with a letter'
        );
      }
    }
    return '';
  }

  isValidType(s) {
    for (let i = 0; i < commonDataTypes.length; i++) {
      if (commonDataTypes[i].value === s) return true;
    }
    return false;
  }

  validateColumnTypes(cols) {
    const l = cols.length;
    for (let i = 0; i < l; i++) {
      if (!this.isValidType(cols[i].type)) {
        return (
          'Invalid type (' +
          cols[i].type.toString() +
          ') for column ' +
          i.toString() +
          ' (' +
          cols[i].name.toString() +
          ')'
        );
      }
    }
    return '';
  }

  validateNoDupNames(cols) {
    const l = cols.length;
    const names = [];

    for (let j = 0; j < l; j++) {
      names.push(cols[j].name);
    }

    for (let i = 0; i < l; i++) {
      const li = names.lastIndexOf(cols[i].name);
      if (li !== -1 && li !== i) {
        // slightly tricky code, we just have to find a dup, not all
        return (
          'Column ' +
          i.toString() +
          ', ' +
          cols[i].name.toString() +
          ' is duplicated by column ' +
          li.toString()
        );
      }
    }
    return '';
  }

  /* eslint-disable no-unused-vars */
  isValidDefault(type, d) {
    return true;
  }
  /* eslint-enable no-unused-vars */

  /* punting for now
    isValidDefault(type, d) {
        if(d === null || d === "")
            return true;

        switch (type) {
            case "integer":
            case "serial":
            case "bigint":
            case "bigserial":
                return (parseInt(d) !== NaN);
            case "boolean":
                return (d === "true" || d === "false");
            case "numeric":
            case "float":
                return (parseFloat(d) !== NaN);
            case "timestamptz":
            case "timestamp":
            case "timetz":
            case "date":
                // TODO
            case "UUID":
            // TODO
            case "JSONB":
            // TODO
            case "text":
            default:
                    return true;
        }
    }
*/

  validateColumnDefaults(cols) {
    const l = cols.length;
    for (let i = 0; i < l; i++) {
      if (!this.isValidDefault(cols[i].type, cols[i].default)) {
        return (
          'Invalid default (' +
          cols[i].default.toString() +
          ') for column ' +
          i.toString() +
          ' (' +
          cols[i].name.toString() +
          ')'
        );
      }
    }
    return '';
  }

  // UI has decided we're ready to submit. Validate that the
  // props have a valid new table, and ask server for new table
  validateAndSubmit() {
    this.props.dispatch(resetValidation());
    const validColumns = this.trimEmptyColumns(this.props.columns);

    if (
      this.checkAndDispatch(
        this.props.tableName !== null,
        gqlTableNameNullNotif
      ) &&
      this.checkAndDispatch(this.tableNameCheck(), gqlTableErrorNotif) &&
      this.checkAndDispatch(
        this.validateEnoughColumns(validColumns),
        gqlTableEnufColumns
      ) &&
      this.checkAndDispatch(
        this.validateColumnNames(validColumns),
        gqlColumnErrorNotif
      ) &&
      this.checkAndDispatch(
        this.validateNoDupNames(validColumns),
        gqlColumnNoDups
      ) &&
      this.checkAndDispatch(
        this.validateColumnTypes(validColumns),
        gqlColumnTypes
      ) &&
      this.checkAndDispatch(
        this.validateColumnDefaults(validColumns),
        gqlColumnDefaults
      ) &&
      this.checkAndDispatch(this.minPrimaryKeyCheck(), gqlMinPrimaryKey)
    ) {
      this.props.dispatch(createTableSql());
    }
    // CLEVER WARNING sneaky if, the above all can dispatch errors
  }

  render() {
    const {
      columns,
      primaryKeys,
      allSchemas,
      foreignKeys,
      uniqueKeys,
      fkToggled,
      tableName,
      currentSchema,
      dispatch,
      ongoingRequest,
      lastError,
      lastSuccess,
      internalError,
      dataTypes,
      schemaList,
      columnDefaultFunctions,
      columnTypeCasts,
    } = this.props;
    const styles = require('../../../Common/TableCommon/Table.scss');
    const getCreateBtnText = () => {
      let createBtnText = 'Add Table';
      if (ongoingRequest) {
        createBtnText = 'Creating...';
      } else if (lastError) {
        createBtnText = 'Creating Failed. Try again';
      } else if (internalError) {
        createBtnText = 'Creating Failed. Try again';
      } else if (lastSuccess) {
        createBtnText = 'Created! Redirecting...';
      }
      return createBtnText;
    };

    return (
      <div
        className={`${styles.addTablesBody} ${styles.clear_fix} ${
          styles.padd_left
        }`}
      >
        <Helmet title="Add Table - Data | Hasura" />
        <div className={styles.subHeader}>
          <h2 className={styles.heading_text}>Add a new table</h2>
          <div className="clearfix" />
        </div>
        <br />
        <div className={`container-fluid ${styles.padd_left_remove}`}>
          <div
            className={`${styles.addCol} col-xs-12 ${styles.padd_left_remove}`}
          >
            <TableName onChange={this.onTableNameChange.bind(this)} />
            <hr />
            <TableColumns
              uniqueKeys={uniqueKeys}
              dataTypes={dataTypes}
              columnDefaultFunctions={columnDefaultFunctions}
              columnTypeCasts={columnTypeCasts}
              columns={columns}
              onRemoveColumn={this.onRemoveColumn}
              onColumnChange={this.onColumnNameChange}
              onColTypeChange={this.onColTypeChange}
              onColNullableChange={this.onColNullableChange}
              onColUniqueChange={this.onColUniqueChange}
              setColDefaultValue={this.setColDefaultValue}
            />
            <hr />
            <h4 className={styles.subheading_text}>
              Primary Key &nbsp; &nbsp;
              <OverlayTrigger
                placement="right"
                overlay={tooltip.primaryKeyDescription}
              >
                <i
                  className={`fa fa-question-circle ${styles.iClickable}`}
                  aria-hidden="true"
                />
              </OverlayTrigger>{' '}
              &nbsp; &nbsp;
            </h4>
            <PrimaryKeySelector
              primaryKeys={primaryKeys}
              columns={columns}
              setPk={setPk}
              dispatch={dispatch}
            />
            <hr />
            <h4 className={styles.subheading_text}>
              Foreign Keys &nbsp; &nbsp;
              <OverlayTrigger
                placement="right"
                overlay={tooltip.foreignKeyDescription}
              >
                <i
                  className={`fa fa-question-circle ${styles.iClickable}`}
                  aria-hidden="true"
                />
              </OverlayTrigger>{' '}
              &nbsp; &nbsp;
            </h4>
            <ForeignKeyWrapper
              allSchemas={allSchemas}
              columns={columns}
              currentSchema={currentSchema}
              tableName={tableName}
              foreignKeys={foreignKeys}
              dispatch={dispatch}
              setForeignKeys={setForeignKeys}
              fkToggled={fkToggled}
              schemaList={schemaList}
            />
            <hr />
            <h4 className={styles.subheading_text}>
              Unique Keys &nbsp; &nbsp;
              <OverlayTrigger
                placement="right"
                overlay={tooltip.uniqueKeyDescription}
              >
                <i
                  className={`fa fa-question-circle ${styles.iClickable}`}
                  aria-hidden="true"
                />
              </OverlayTrigger>{' '}
              &nbsp; &nbsp;
            </h4>
            <UniqueKeyWrapper
              allSchemas={allSchemas}
              columns={columns}
              currentSchema={currentSchema}
              tableName={tableName}
              uniqueKeys={uniqueKeys}
              dispatch={dispatch}
              setUniqueKeys={setUniqueKeys}
            />
            <hr />
            <TableComment onChange={this.onTableCommentChange} />
            <hr />
            <Button
              type="submit"
              onClick={this.validateAndSubmit}
              data-test="table-create"
              color="yellow"
              size="sm"
            >
              {getCreateBtnText()}
            </Button>
          </div>
        </div>
      </div>
    );
  }
}

AddTable.propTypes = {
  columns: PropTypes.array.isRequired,
  tableName: PropTypes.string,
  allSchemas: PropTypes.array.isRequired,
  primaryKeys: PropTypes.array.isRequired,
  foreignKeys: PropTypes.array.isRequired,
  ongoingRequest: PropTypes.bool.isRequired,
  lastError: PropTypes.object,
  internalError: PropTypes.string,
  lastSuccess: PropTypes.bool,
  dispatch: PropTypes.func.isRequired,
};

const mapStateToProps = state => ({
  ...state.addTable.table,
  allSchemas: state.tables.allSchemas,
  currentSchema: state.tables.currentSchema,
  dataTypes: state.tables.columnDataTypes,
  columnDefaultFunctions: state.tables.columnDefaultFunctions,
  columnTypeCasts: state.tables.columnTypeCasts,
  columnDataTypeFetchErr: state.tables.columnDataTypeFetchErr,
  schemaList: state.tables.schemaList,
});

const addTableConnector = connect => connect(mapStateToProps)(AddTable);

export default addTableConnector;<|MERGE_RESOLUTION|>--- conflicted
+++ resolved
@@ -145,83 +145,8 @@
     dispatch(setColDefault(value, i, isNullableChecked));
   };
 
-<<<<<<< HEAD
   minPrimaryKeyCheck() {
     return this.props.primaryKeys.filter(key => key !== '').length > 0;
-=======
-  columnValidation() {
-    if (this.props.columns.length <= 0) {
-      // this.props.dispatch(validationError(ATLEAST_ONE_COLUMN_MSG));
-      // alert(ATLEAST_ONE_COLUMN_MSG);
-      this.props.dispatch(
-        showErrorNotification(
-          'Error creating table!',
-          'Minimum one column required',
-          {
-            custom: ATLEAST_ONE_COLUMN_MSG,
-          }
-        )
-      );
-      return false;
-    } else if (this.props.columns.length === 1) {
-      // check if name and type is not empty
-      if (
-        this.props.columns[0].name === '' ||
-        this.props.columns[0].type === ''
-      ) {
-        // this.props.dispatch(validationError(ATLEAST_ONE_COLUMN_MSG));
-        // alert(ATLEAST_ONE_COLUMN_MSG);
-        this.props.dispatch(
-          showErrorNotification(
-            'Error creating table!',
-            'Column name cannot be empty',
-            {
-              custom: 'Column name cannot be empty',
-            }
-          )
-        );
-        return false;
-      } else if (!gqlPattern.test(this.props.columns[0].name)) {
-        this.props.dispatch(
-          showErrorNotification(
-            gqlColumnErrorNotif[0],
-            gqlColumnErrorNotif[1],
-            gqlColumnErrorNotif[3]
-          )
-        );
-        return false;
-      }
-    } else if (this.props.columns.length > 1) {
-      // check for repeatition
-      const listOfRepeats = listDuplicate(
-        this.props.columns.map(column => column.name)
-      );
-      if (listOfRepeats.length > 0) {
-        this.props.dispatch(validationError(fieldRepeatedMsg(listOfRepeats)));
-        return false;
-      }
-      // check for column value being valid graphql
-      let isValid = true;
-      this.props.columns
-        .filter(c => c.name !== '')
-        .map(c => {
-          if (!gqlPattern.test(c.name)) {
-            this.props.dispatch(
-              showErrorNotification(
-                gqlColumnErrorNotif[0],
-                gqlColumnErrorNotif[1],
-                gqlColumnErrorNotif[3]
-              )
-            );
-            isValid = false;
-          }
-        });
-      if (!isValid) {
-        return false;
-      }
-    }
-    return true;
->>>>>>> 6576204c
   }
 
   // check the validity and if invalid, dispatch
@@ -234,52 +159,30 @@
     else if (validated === false) {
       this.props.dispatch(
         showErrorNotification(
-<<<<<<< HEAD
           notificationArray[0],
           notificationArray[1],
           notificationArray[2],
           notificationArray[3]
-=======
-          'Error creating table!',
-          'Select atleast one primary key',
-          {
-            custom: ATLEAST_ONE_PRIMARY_KEY_MSG,
-          }
->>>>>>> 6576204c
         )
       );
       return false;
     } else if (typeof validated === 'string') {
       this.props.dispatch(
         showErrorNotification(
-<<<<<<< HEAD
           notificationArray[0],
           validated,
           notificationArray[2],
           { custom: validated }
-=======
-          'Error creating table!',
-          'Table name cannot be empty',
-          {
-            custom: 'Table name cannot be empty. Please add a name',
-          }
->>>>>>> 6576204c
         )
       );
       return false;
     } else if (typeof validated === 'object') {
       this.props.dispatch(
         showErrorNotification(
-<<<<<<< HEAD
           notificationArray[0],
           notificationArray[1],
           notificationArray[2],
           notificationArray[3]
-=======
-          gqlTableErrorNotif[0],
-          gqlTableErrorNotif[1],
-          gqlTableErrorNotif[3]
->>>>>>> 6576204c
         )
       );
       return false;
