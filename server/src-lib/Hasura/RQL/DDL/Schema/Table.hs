--- conflicted
+++ resolved
@@ -267,23 +267,16 @@
         renameTableInCatalog newTN tn
         return True
 
-<<<<<<< HEAD
   -- Process computed field diff
   processComputedFieldDiff tn
-  maybe withOldTabName withNewTabName mNewName
-
-  where
-    TableDiff mNewName droppedCols addedCols alteredCols _
-              computedColDiff constraints descM = tableDiff
-    customFields = _tcCustomColumnNames $ _tiCustomConfig ti
-=======
   -- Drop custom column names for dropped columns
   customColumnNames <- possiblyDropCustomColumnNames tn
   maybe (withOldTabName customColumnNames) (withNewTabName customColumnNames) mNewName
 
   where
-    TableDiff mNewName droppedCols addedCols alteredCols _ constraints descM = tableDiff
->>>>>>> 5893cf47
+    TableDiff mNewName droppedCols addedCols alteredCols _
+              computedColDiff constraints descM = tableDiff
+
     replaceConstraints tn = flip modTableInCache tn $ \tInfo ->
       return $ tInfo {_tiUniqOrPrimConstraints = constraints}
 
