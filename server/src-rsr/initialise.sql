CREATE TABLE hdb_catalog.hdb_version (
    hasura_uuid UUID PRIMARY KEY DEFAULT gen_random_uuid(),
    version TEXT NOT NULL,
    upgraded_on TIMESTAMPTZ NOT NULL,
    cli_state JSONB NOT NULL DEFAULT '{}'::jsonb,
    console_state JSONB NOT NULL DEFAULT '{}'::jsonb
);

CREATE UNIQUE INDEX hdb_version_one_row
ON hdb_catalog.hdb_version((version IS NOT NULL));

CREATE TABLE hdb_catalog.hdb_table
(
    table_schema TEXT,
    table_name TEXT,
    is_system_defined boolean default false,
    is_enum boolean NOT NULL DEFAULT false,

    PRIMARY KEY (table_schema, table_name)
);

CREATE TABLE hdb_catalog.hdb_relationship
(
    table_schema TEXT,
    table_name TEXT,
    rel_name   TEXT,
    rel_type   TEXT CHECK (rel_type IN ('object', 'array')),
    rel_def    JSONB NOT NULL,
    comment    TEXT NULL,
    is_system_defined boolean default false,

    PRIMARY KEY (table_schema, table_name, rel_name),
    FOREIGN KEY (table_schema, table_name) REFERENCES hdb_catalog.hdb_table(table_schema, table_name) ON UPDATE CASCADE
);

CREATE TABLE hdb_catalog.hdb_permission
(
    table_schema TEXT,
    table_name TEXT,
    role_name  TEXT,
    perm_type  TEXT CHECK(perm_type IN ('insert', 'select', 'update', 'delete')),
    perm_def   JSONB NOT NULL,
    comment    TEXT NULL,
    is_system_defined boolean default false,

    PRIMARY KEY (table_schema, table_name, role_name, perm_type),
    FOREIGN KEY (table_schema, table_name) REFERENCES hdb_catalog.hdb_table(table_schema, table_name) ON UPDATE CASCADE
);

CREATE VIEW hdb_catalog.hdb_permission_agg AS
SELECT
    table_schema,
    table_name,
    role_name,
    json_object_agg(perm_type, perm_def) as permissions
FROM
    hdb_catalog.hdb_permission
GROUP BY
    table_schema, table_name, role_name;

CREATE VIEW hdb_catalog.hdb_foreign_key_constraint AS
SELECT
    q.table_schema :: text,
    q.table_name :: text,
    q.constraint_name :: text,
    min(q.constraint_oid) :: integer as constraint_oid,
    min(q.ref_table_table_schema) :: text as ref_table_table_schema,
    min(q.ref_table) :: text as ref_table,
    json_object_agg(ac.attname, afc.attname) as column_mapping,
    min(q.confupdtype) :: text as on_update,
    min(q.confdeltype) :: text as on_delete,
    json_agg(ac.attname) as columns,
    json_agg(afc.attname) as ref_columns
FROM
    (SELECT
        ctn.nspname AS table_schema,
        ct.relname AS table_name,
        r.conrelid AS table_id,
        r.conname as constraint_name,
        r.oid as constraint_oid,
        cftn.nspname AS ref_table_table_schema,
        cft.relname as ref_table,
        r.confrelid as ref_table_id,
        r.confupdtype,
        r.confdeltype,
        UNNEST (r.conkey) AS column_id,
        UNNEST (r.confkey) AS ref_column_id
    FROM
        pg_catalog.pg_constraint r
        JOIN pg_catalog.pg_class ct
          ON r.conrelid = ct.oid
        JOIN pg_catalog.pg_namespace ctn
          ON ct.relnamespace = ctn.oid
        JOIN pg_catalog.pg_class cft
          ON r.confrelid = cft.oid
        JOIN pg_catalog.pg_namespace cftn
          ON cft.relnamespace = cftn.oid
    WHERE
        r.contype = 'f'
    ) q
    JOIN pg_catalog.pg_attribute ac
      ON q.column_id = ac.attnum
         AND q.table_id = ac.attrelid
    JOIN pg_catalog.pg_attribute afc
      ON q.ref_column_id = afc.attnum
         AND q.ref_table_id = afc.attrelid
GROUP BY q.table_schema, q.table_name, q.constraint_name;

CREATE VIEW hdb_catalog.hdb_check_constraint AS
SELECT
    n.nspname :: text AS table_schema,
    ct.relname :: text AS table_name,
    r.conname :: text as constraint_name,
    pg_catalog.pg_get_constraintdef(r.oid, true) as check
FROM
    pg_catalog.pg_constraint r
    JOIN pg_catalog.pg_class ct
      ON r.conrelid = ct.oid
    JOIN pg_catalog.pg_namespace n
      ON ct.relnamespace = n.oid
WHERE
    r.contype = 'c';

CREATE VIEW hdb_catalog.hdb_unique_constraint AS
SELECT
    tc.table_name,
    tc.constraint_schema AS table_schema,
    tc.constraint_name as constraint_name,
    json_agg(kcu.column_name) AS columns
FROM
    information_schema.table_constraints tc
    JOIN information_schema.key_column_usage AS kcu
    USING (constraint_schema, constraint_name)
WHERE
    constraint_type = 'UNIQUE'
GROUP BY
    tc.table_name, tc.constraint_schema, tc.constraint_name;

CREATE VIEW hdb_catalog.hdb_primary_key AS
SELECT
  tc.table_schema,
  tc.table_name,
  tc.constraint_name,
  json_agg(constraint_column_usage.column_name) AS columns
FROM
  (
    information_schema.table_constraints tc
    JOIN (
      SELECT
        x.tblschema AS table_schema,
        x.tblname AS table_name,
        x.colname AS column_name,
        x.cstrname AS constraint_name
      FROM
        (
          SELECT
            DISTINCT nr.nspname,
            r.relname,
            a.attname,
            c.conname
          FROM
            pg_namespace nr,
            pg_class r,
            pg_attribute a,
            pg_depend d,
            pg_namespace nc,
            pg_constraint c
          WHERE
            (
              (nr.oid = r.relnamespace)
              AND (r.oid = a.attrelid)
              AND (d.refclassid = ('pg_class' :: regclass) :: oid)
              AND (d.refobjid = r.oid)
              AND (d.refobjsubid = a.attnum)
              AND (d.classid = ('pg_constraint' :: regclass) :: oid)
              AND (d.objid = c.oid)
              AND (c.connamespace = nc.oid)
              AND (c.contype = 'c' :: "char")
              AND (
                r.relkind = ANY (ARRAY ['r'::"char", 'p'::"char"])
              )
              AND (NOT a.attisdropped)
            )
          UNION ALL
          SELECT
            nr.nspname,
            r.relname,
            a.attname,
            c.conname
          FROM
            pg_namespace nr,
            pg_class r,
            pg_attribute a,
            pg_namespace nc,
            pg_constraint c
          WHERE
            (
              (nr.oid = r.relnamespace)
              AND (r.oid = a.attrelid)
              AND (nc.oid = c.connamespace)
              AND (
                r.oid = CASE
                  c.contype
                  WHEN 'f' :: "char" THEN c.confrelid
                  ELSE c.conrelid
                END
              )
              AND (
                a.attnum = ANY (
                  CASE
                    c.contype
                    WHEN 'f' :: "char" THEN c.confkey
                    ELSE c.conkey
                  END
                )
              )
              AND (NOT a.attisdropped)
              AND (
                c.contype = ANY (ARRAY ['p'::"char", 'u'::"char", 'f'::"char"])
              )
              AND (
                r.relkind = ANY (ARRAY ['r'::"char", 'p'::"char"])
              )
            )
        ) x(
          tblschema,
          tblname,
          colname,
          cstrname
        )
    ) constraint_column_usage ON (
      (
        (tc.constraint_name) :: text = (constraint_column_usage.constraint_name) :: text
        AND (tc.table_schema) :: text = (constraint_column_usage.table_schema) :: text
        AND (tc.table_name) :: text = (constraint_column_usage.table_name) :: text
      )
    )
  )
WHERE
  ((tc.constraint_type) :: text = 'PRIMARY KEY' :: text)
GROUP BY
  tc.table_schema,
  tc.table_name,
  tc.constraint_name;

CREATE FUNCTION hdb_catalog.inject_table_defaults(view_schema text, view_name text, tab_schema text, tab_name text) RETURNS void
LANGUAGE plpgsql AS $$
    DECLARE
        r RECORD;
    BEGIN
      FOR r IN SELECT column_name, column_default FROM information_schema.columns WHERE table_schema = tab_schema AND table_name = tab_name AND column_default IS NOT NULL LOOP
          EXECUTE format('ALTER VIEW %I.%I ALTER COLUMN %I SET DEFAULT %s;', view_schema, view_name, r.column_name, r.column_default);
      END LOOP;
    END;
$$;


CREATE TABLE hdb_catalog.event_triggers
(
  name TEXT PRIMARY KEY,
  type TEXT NOT NULL,
  schema_name TEXT NOT NULL,
  table_name TEXT NOT NULL,
  configuration JSON,
  comment TEXT,
  FOREIGN KEY (schema_name, table_name)
  REFERENCES hdb_catalog.hdb_table(table_schema, table_name) ON UPDATE CASCADE
);

CREATE TABLE hdb_catalog.event_log
(
  id TEXT DEFAULT gen_random_uuid() PRIMARY KEY,
  schema_name TEXT NOT NULL,
  table_name TEXT NOT NULL,
  trigger_name TEXT NOT NULL,
  payload JSONB NOT NULL,
  delivered BOOLEAN NOT NULL DEFAULT FALSE,
  error BOOLEAN NOT NULL DEFAULT FALSE,
  tries INTEGER NOT NULL DEFAULT 0,
  created_at TIMESTAMP DEFAULT NOW(),
  locked BOOLEAN NOT NULL DEFAULT FALSE,
  next_retry_at TIMESTAMP
);

CREATE INDEX ON hdb_catalog.event_log (trigger_name);
CREATE INDEX ON hdb_catalog.event_log (locked);

CREATE TABLE hdb_catalog.event_invocation_logs
(
  id TEXT DEFAULT gen_random_uuid() PRIMARY KEY,
  event_id TEXT,
  status INTEGER,
  request JSON,
  response JSON,
  created_at TIMESTAMP DEFAULT NOW(),

  FOREIGN KEY (event_id) REFERENCES hdb_catalog.event_log (id)
);

CREATE INDEX ON hdb_catalog.event_invocation_logs (event_id);

CREATE TABLE hdb_catalog.hdb_function
(
    function_schema TEXT,
    function_name TEXT,
    is_system_defined boolean default false,

    PRIMARY KEY (function_schema, function_name)
);

CREATE VIEW hdb_catalog.hdb_function_agg AS
(
SELECT
  p.proname::text AS function_name,
  pn.nspname::text AS function_schema,
  pd.description,

  CASE
    WHEN (p.provariadic = (0) :: oid) THEN false
    ELSE true
  END AS has_variadic,

  CASE
    WHEN (
      (p.provolatile) :: text = ('i' :: character(1)) :: text
    ) THEN 'IMMUTABLE' :: text
    WHEN (
      (p.provolatile) :: text = ('s' :: character(1)) :: text
    ) THEN 'STABLE' :: text
    WHEN (
      (p.provolatile) :: text = ('v' :: character(1)) :: text
    ) THEN 'VOLATILE' :: text
    ELSE NULL :: text
  END AS function_type,

  pg_get_functiondef(p.oid) AS function_definition,

  rtn.nspname::text AS return_type_schema,
  rt.typname::text AS return_type_name,

  CASE
    WHEN ((rt.typtype) :: text = ('b' :: character(1)) :: text) THEN 'BASE' :: text
    WHEN ((rt.typtype) :: text = ('c' :: character(1)) :: text) THEN 'COMPOSITE' :: text
    WHEN ((rt.typtype) :: text = ('d' :: character(1)) :: text) THEN 'DOMAIN' :: text
    WHEN ((rt.typtype) :: text = ('e' :: character(1)) :: text) THEN 'ENUM' :: text
    WHEN ((rt.typtype) :: text = ('r' :: character(1)) :: text) THEN 'RANGE' :: text
    WHEN ((rt.typtype) :: text = ('p' :: character(1)) :: text) THEN 'PSUEDO' :: text
    ELSE NULL :: text
  END AS return_type_type,
  p.proretset AS returns_set,
  ( SELECT
      COALESCE(json_agg(q.type_name), '[]')
    FROM
      (
        SELECT
          pt.typname AS type_name,
          pat.ordinality
        FROM
          unnest(
            COALESCE(p.proallargtypes, (p.proargtypes) :: oid [])
          ) WITH ORDINALITY pat(oid, ordinality)
          LEFT JOIN pg_type pt ON ((pt.oid = pat.oid))
        ORDER BY pat.ordinality ASC
      ) q
   ) AS input_arg_types,
  to_json(COALESCE(p.proargnames, ARRAY [] :: text [])) AS input_arg_names,
  p.pronargdefaults AS default_args
FROM
  pg_proc p
  JOIN pg_namespace pn ON (pn.oid = p.pronamespace)
  JOIN pg_type rt ON (rt.oid = p.prorettype)
  JOIN pg_namespace rtn ON (rtn.oid = rt.typnamespace)
  LEFT JOIN pg_description pd ON p.oid = pd.objoid
WHERE
  pn.nspname :: text NOT LIKE 'pg_%'
  AND pn.nspname :: text NOT IN ('information_schema', 'hdb_catalog', 'hdb_views')
  AND (NOT EXISTS (
          SELECT
            1
          FROM
            pg_aggregate
          WHERE
            ((pg_aggregate.aggfnoid) :: oid = p.oid)
        )
    )
);

CREATE TABLE hdb_catalog.remote_schemas (
  id BIGSERIAL PRIMARY KEY,
  name TEXT UNIQUE,
  definition JSON,
  comment TEXT
);

CREATE TABLE hdb_catalog.hdb_schema_update_event (
  instance_id uuid NOT NULL,
  occurred_at timestamptz NOT NULL DEFAULT NOW()
);

CREATE UNIQUE INDEX hdb_schema_update_event_one_row
  ON hdb_catalog.hdb_schema_update_event ((occurred_at IS NOT NULL));

CREATE FUNCTION hdb_catalog.hdb_schema_update_event_notifier() RETURNS trigger AS
$function$
  DECLARE
    instance_id uuid;
    occurred_at timestamptz;
    curr_rec record;
  BEGIN
    instance_id = NEW.instance_id;
    occurred_at = NEW.occurred_at;
    PERFORM pg_notify('hasura_schema_update', json_build_object(
      'instance_id', instance_id,
      'occurred_at', occurred_at
      )::text);
    RETURN curr_rec;
  END;
$function$
LANGUAGE plpgsql;

CREATE TRIGGER hdb_schema_update_event_notifier AFTER INSERT OR UPDATE ON
  hdb_catalog.hdb_schema_update_event FOR EACH ROW EXECUTE PROCEDURE
  hdb_catalog.hdb_schema_update_event_notifier();

CREATE VIEW hdb_catalog.hdb_column AS
     WITH primary_key_references AS (
            SELECT fkey.table_schema           AS src_table_schema
                 , fkey.table_name             AS src_table_name
                 , fkey.columns->>0            AS src_column_name
                 , json_agg(json_build_object(
                     'schema', fkey.ref_table_table_schema,
                     'name', fkey.ref_table
                   )) AS ref_tables
              FROM hdb_catalog.hdb_foreign_key_constraint AS fkey
              JOIN hdb_catalog.hdb_primary_key            AS pkey
                    ON pkey.table_schema   = fkey.ref_table_table_schema
                   AND pkey.table_name     = fkey.ref_table
                   AND pkey.columns::jsonb = fkey.ref_columns::jsonb
             WHERE json_array_length(fkey.columns) = 1
          GROUP BY fkey.table_schema
                 , fkey.table_name
                 , fkey.columns->>0)
   SELECT columns.table_schema
        , columns.table_name
        , columns.column_name AS name
        , columns.udt_name AS type
        , columns.is_nullable
        , columns.ordinal_position
        , coalesce(pkey_refs.ref_tables, '[]') AS primary_key_references
     FROM information_schema.columns
LEFT JOIN primary_key_references AS pkey_refs
           ON columns.table_schema = pkey_refs.src_table_schema
          AND columns.table_name   = pkey_refs.src_table_name
          AND columns.column_name  = pkey_refs.src_column_name;

CREATE VIEW hdb_catalog.hdb_table_info_agg AS (
select
  tables.table_name as table_name,
  tables.table_schema as table_schema,
  descriptions.description,
  coalesce(columns.columns, '[]') as columns,
  coalesce(pk.columns, '[]') as primary_key_columns,
  coalesce(constraints.constraints, '[]') as constraints,
  coalesce(views.view_info, 'null') as view_info
from
  information_schema.tables as tables
  left outer join (
    select
      c.table_name,
      c.table_schema,
      json_agg(
        json_build_object(
<<<<<<< HEAD
          'name',
          column_name,
          'type',
          udt_name,
          'is_nullable',
          is_nullable :: boolean,
          'description',
          col_description(pc.oid, c.ordinal_position)
        )
      ) as columns
    from
      information_schema.columns c
      left join pg_class pc on pc.relname = c.table_name
      left join pg_namespace pn on ( pn.oid = pc.relnamespace
                                    and pn.nspname = c.table_schema
                                   )
=======
          'name', name,
          'type', type,
          'is_nullable', is_nullable :: boolean,
          'references', primary_key_references
        )
      ) as columns
    from
      hdb_catalog.hdb_column c
>>>>>>> 47fb3290
    group by
      c.table_schema,
      c.table_name
  ) columns on (
    tables.table_schema = columns.table_schema
    AND tables.table_name = columns.table_name
  )
  left outer join (
    select * from hdb_catalog.hdb_primary_key
  ) pk on (
    tables.table_schema = pk.table_schema
    AND tables.table_name = pk.table_name
  )
  left outer join (
    select
      c.table_schema,
      c.table_name,
      json_agg(constraint_name) as constraints
    from
      information_schema.table_constraints c
    where
      c.constraint_type = 'UNIQUE'
      or c.constraint_type = 'PRIMARY KEY'
    group by
      c.table_schema,
      c.table_name
  ) constraints on (
    tables.table_schema = constraints.table_schema
    AND tables.table_name = constraints.table_name
  )
  left outer join (
    select
      table_schema,
      table_name,
      json_build_object(
        'is_updatable',
        (is_updatable::boolean OR is_trigger_updatable::boolean),
        'is_deletable',
        (is_updatable::boolean OR is_trigger_deletable::boolean),
        'is_insertable',
        (is_insertable_into::boolean OR is_trigger_insertable_into::boolean)
      ) as view_info
    from
      information_schema.views v
  ) views on (
    tables.table_schema = views.table_schema
    AND tables.table_name = views.table_name
  )
  left outer join (
    select
        pc.relname as table_name,
        pn.nspname as table_schema,
        pd.description
    from pg_class pc
        left join pg_namespace pn on pn.oid = pc.relnamespace
        left join pg_description pd on pd.objoid = pc.oid
    where pd.objsubid = 0
  ) descriptions on (
    tables.table_schema = descriptions.table_schema
    AND tables.table_name = descriptions.table_name
  )
);

CREATE VIEW hdb_catalog.hdb_function_info_agg AS (
  SELECT
    function_name,
    function_schema,
    row_to_json (
      (
        SELECT
          e
          FROM
              (
                SELECT
                  description,
                  has_variadic,
                  function_type,
                  return_type_schema,
                  return_type_name,
                  return_type_type,
                  returns_set,
                  input_arg_types,
                  input_arg_names,
                  default_args,
                  exists(
                    SELECT
                      1
                      FROM
                          information_schema.tables
                     WHERE
                table_schema = return_type_schema
            AND table_name = return_type_name
                  ) AS returns_table
              ) AS e
      )
    ) AS "function_info"
    FROM
        hdb_catalog.hdb_function_agg
);

CREATE OR REPLACE FUNCTION
  hdb_catalog.insert_event_log(schema_name text, table_name text, trigger_name text, op text, row_data json)
  RETURNS text AS $$
  DECLARE
    id text;
    payload json;
    session_variables json;
    server_version_num int;
  BEGIN
    id := gen_random_uuid();
    server_version_num := current_setting('server_version_num');
    IF server_version_num >= 90600 THEN
      session_variables := current_setting('hasura.user', 't');
    ELSE
      BEGIN
        session_variables := current_setting('hasura.user');
      EXCEPTION WHEN OTHERS THEN
                  session_variables := NULL;
      END;
    END IF;
    payload := json_build_object(
      'op', op,
      'data', row_data,
      'session_variables', session_variables
    );
    INSERT INTO hdb_catalog.event_log
                (id, schema_name, table_name, trigger_name, payload)
    VALUES
    (id, schema_name, table_name, trigger_name, payload);
    RETURN id;
  END;
$$ LANGUAGE plpgsql;

CREATE TABLE hdb_catalog.hdb_query_collection
(
  collection_name TEXT PRIMARY KEY,
  collection_defn JSONB NOT NULL,
  comment TEXT NULL,
  is_system_defined boolean default false
);

CREATE TABLE hdb_catalog.hdb_allowlist
(
  collection_name TEXT UNIQUE
    REFERENCES hdb_catalog.hdb_query_collection(collection_name)
);<|MERGE_RESOLUTION|>--- conflicted
+++ resolved
@@ -447,11 +447,15 @@
         , columns.is_nullable
         , columns.ordinal_position
         , coalesce(pkey_refs.ref_tables, '[]') AS primary_key_references
+        , col_description(pg_class.oid, columns.ordinal_position) AS description
      FROM information_schema.columns
 LEFT JOIN primary_key_references AS pkey_refs
            ON columns.table_schema = pkey_refs.src_table_schema
           AND columns.table_name   = pkey_refs.src_table_name
-          AND columns.column_name  = pkey_refs.src_column_name;
+          AND columns.column_name  = pkey_refs.src_column_name
+LEFT JOIN pg_class ON pg_class.relname = columns.table_name
+LEFT JOIN pg_namespace ON pg_namespace.oid = pg_class.relnamespace
+          AND pg_namespace.nspname = columns.table_schema;
 
 CREATE VIEW hdb_catalog.hdb_table_info_agg AS (
 select
@@ -470,33 +474,15 @@
       c.table_schema,
       json_agg(
         json_build_object(
-<<<<<<< HEAD
-          'name',
-          column_name,
-          'type',
-          udt_name,
-          'is_nullable',
-          is_nullable :: boolean,
-          'description',
-          col_description(pc.oid, c.ordinal_position)
-        )
-      ) as columns
-    from
-      information_schema.columns c
-      left join pg_class pc on pc.relname = c.table_name
-      left join pg_namespace pn on ( pn.oid = pc.relnamespace
-                                    and pn.nspname = c.table_schema
-                                   )
-=======
           'name', name,
           'type', type,
           'is_nullable', is_nullable :: boolean,
-          'references', primary_key_references
+          'references', primary_key_references,
+          'description', description
         )
       ) as columns
     from
       hdb_catalog.hdb_column c
->>>>>>> 47fb3290
     group by
       c.table_schema,
       c.table_name
