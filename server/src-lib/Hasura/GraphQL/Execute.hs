{-# LANGUAGE DisambiguateRecordFields #-}
{-# LANGUAGE NamedFieldPuns           #-}

module Hasura.GraphQL.Execute
  ( QExecPlanResolved(..)
  , QExecPlanPartial(..)
  , Batch(..)
  , GQRespValue(..)
  , getExecPlanPartial
  , gqrespValueToValue
  , parseGQRespValue
  , extractRemoteRelArguments
  , produceBatches
  , joinResults
  , getOpTypeFromExecOp

  , ExecOp(..)
  , getResolvedExecPlan
  , execRemoteGQ

  , EP.PlanCache
  , EP.initPlanCache
  , EP.clearPlanCache
  , EP.dumpPlanCache

  , ExecutionCtx(..)

  , emptyResp
  ) where

import           Control.Exception                      (try)
import           Control.Lens
<<<<<<< HEAD
import qualified Data.ByteString.Lazy                   as L
=======
import qualified Data.ByteString.Lazy.Char8             as L8
>>>>>>> 6542edcf
import           Data.Scientific
import           Data.Validation
import           Hasura.SQL.Types

import           Data.Has
import           Data.List
import           Data.List.NonEmpty                     (NonEmpty (..))
import qualified Data.List.NonEmpty                     as NE
import           Data.Time
import qualified Data.Vector                            as Vec
import           Hasura.GraphQL.Validate.Field
import           Hasura.SQL.Time

import qualified Data.Aeson                             as J
import qualified Data.Aeson.Ordered                     as OJ
import qualified Data.CaseInsensitive                   as CI
import qualified Data.HashMap.Strict                    as Map
import qualified Data.HashMap.Strict.InsOrd             as OHM
import qualified Data.Sequence                          as Seq
import qualified Data.String.Conversions                as CS
import qualified Data.Text                              as T
import qualified Data.Vector                            as V
import qualified Language.GraphQL.Draft.Syntax          as G
import qualified Network.HTTP.Client                    as HTTP
import qualified Network.HTTP.Types                     as N
import qualified Network.Wreq                           as Wreq

import           Hasura.EncJSON
import           Hasura.GraphQL.Context
import           Hasura.GraphQL.Resolve.Context
import           Hasura.GraphQL.Schema
import           Hasura.GraphQL.Transport.HTTP.Protocol
import           Hasura.GraphQL.Validate.Types
import           Hasura.HTTP
import           Hasura.Prelude
import           Hasura.RQL.DDL.Headers
import           Hasura.RQL.DDL.Remote.Input
import           Hasura.RQL.DDL.Remote.Types
import           Hasura.RQL.Types
import           Hasura.Server.Context
import           Hasura.Server.Utils                    (RequestId,
                                                         filterRequestHeaders)
import           Hasura.SQL.Value

import qualified Hasura.GraphQL.Execute.LiveQuery       as EL
import qualified Hasura.GraphQL.Execute.Plan            as EP
import qualified Hasura.GraphQL.Execute.Query           as EQ
import           Hasura.GraphQL.Logging
import qualified Hasura.GraphQL.Resolve                 as GR
import qualified Hasura.GraphQL.Validate                as VQ
import qualified Hasura.Logging                         as L

data GQRespValue =
  GQRespValue
  { gqRespData   :: Maybe OJ.Object
  , gqRespErrors :: Maybe [OJ.Value]
  } deriving (Show, Eq)

parseGQRespValue :: OJ.Value -> Either String GQRespValue
parseGQRespValue =
  \case
    OJ.Object obj -> do
      gqRespData <-
        case OJ.lookup "data" obj of
          Nothing -> pure Nothing
          Just (OJ.Object dobj) -> pure (Just dobj)
          Just _ -> Left "expected object for GraphQL data response"
      gqRespErrors <-
        case OJ.lookup "errors" obj of
          Nothing -> pure Nothing
          Just (OJ.Array vec) -> pure (Just (toList vec))
          Just _ -> Left "expected array for GraphQL error response"
      pure (GQRespValue {gqRespData, gqRespErrors})
    _ -> Left "expected object for GraphQL response"

gqrespValueToValue :: GQRespValue -> OJ.Value
gqrespValueToValue (GQRespValue mdata' merrors) =
  OJ.Object
    (OJ.fromList
       (concat
          [ [("data", OJ.Object data') | Just data' <- [mdata']]
          , [ ("errors", OJ.Array (V.fromList errors))
            | Just errors <- [merrors]
            ]
          ]))

data GQJoinError =  GQJoinError !T.Text
  deriving (Show, Eq)

gQJoinErrorToValue :: GQJoinError -> OJ.Value
gQJoinErrorToValue (GQJoinError msg) =
  OJ.Object (OJ.fromList [("message", OJ.String msg)])

data QExecPlanPartial
  = ExPHasuraPartial !(GCtx, VQ.HasuraTopField, [G.VariableDefinition])
  | ExPRemotePartial !VQ.RemoteTopField
--
-- The 'a' is parameterised so this AST can represent
-- intermediate passes
data GQExecPlan a
  = GExPHasura !a
  | GExPRemote !RemoteSchemaInfo !G.TypedOperationDefinition
  deriving (Functor, Foldable, Traversable)

-- The current execution plan of a graphql operation, it is
-- currently, either local pg execution or a remote execution
data QExecPlanResolved
  = ExPHasura !ExecOp
  | ExPRemote !VQ.RemoteTopField
  | ExPMixed !ExecOp (NonEmpty RemoteRelField)

-- | Execution context
data ExecutionCtx
  = ExecutionCtx
  { _ecxLogger          :: !L.Logger
  , _ecxSqlGenCtx       :: !SQLGenCtx
  , _ecxPgExecCtx       :: !PGExecCtx
  , _ecxPlanCache       :: !EP.PlanCache
  , _ecxSchemaCache     :: !SchemaCache
  , _ecxSchemaCacheVer  :: !SchemaCacheVer
  , _ecxHttpManager     :: !HTTP.Manager
  , _ecxEnableAllowList :: !Bool
  }

newtype RemoteRelKey =
  RemoteRelKey Int
  deriving (Eq, Ord, Show, Hashable)

data RemoteRelField =
  RemoteRelField
    { rrRemoteField   :: !RemoteField
    , rrField         :: !Field
    , rrRelFieldPath  :: !RelFieldPath
    , rrAlias         :: !G.Alias
    , rrAliasIndex    :: !Int
    , rrPhantomFields :: ![Text]
    }
  deriving (Show)

newtype RelFieldPath =
  RelFieldPath {
    unRelFieldPath :: (Seq.Seq (Int, G.Alias))
  } deriving (Show, Monoid, Semigroup, Eq)

data InsertPath =
  InsertPath
    { ipFields :: !(Seq.Seq Text)
    , ipIndex  :: !(Maybe ArrayIndex)
    }
  deriving (Show, Eq)

newtype ArrayIndex =
  ArrayIndex Int
  deriving (Show, Eq, Ord)

getExecPlanPartial
  :: (MonadError QErr m)
  => UserInfo
  -> SchemaCache
  -> Bool
  -> GQLReqParsed
  -> m (Seq.Seq QExecPlanPartial)
getExecPlanPartial userInfo sc enableAL req = do

  -- check if query is in allowlist
  when enableAL checkQueryInAllowlist

  (gCtx, _)  <- flip runStateT sc $ getGCtx role gCtxRoleMap
  queryParts <- flip runReaderT gCtx $ VQ.getQueryParts req

  topFields <- runReaderT (VQ.validateGQ queryParts) gCtx
  let varDefs = G._todVariableDefinitions $ VQ.qpOpDef queryParts
  return $
    fmap
      (\case
          VQ.HasuraLocatedTopField hasuraTopField ->
            ExPHasuraPartial (gCtx, hasuraTopField, varDefs)
          VQ.RemoteLocatedTopField remoteTopField -> ExPRemotePartial remoteTopField)
      topFields
  where
    role = userRole userInfo
    gCtxRoleMap = scGCtxMap sc

    checkQueryInAllowlist =
      -- only for non-admin roles
      when (role /= adminRole) $ do
        let notInAllowlist =
              not $ VQ.isQueryInAllowlist (_grQuery req) (scAllowlist sc)
        when notInAllowlist $ modifyQErr modErr $ throwVE "query is not allowed"

    modErr e =
      let msg = "query is not in any of the allowlists"
      in e{qeInternal = Just $ J.object [ "message" J..= J.String msg]}


-- An execution operation, in case of
-- queries and mutations it is just a transaction
-- to be executed
data ExecOp
  = ExOpQuery !LazyRespTx !(Maybe EQ.GeneratedSqlMap)
  | ExOpMutation !LazyRespTx
  | ExOpSubs !EL.LiveQueryOp

getOpTypeFromExecOp :: ExecOp -> G.OperationType
getOpTypeFromExecOp = \case
  ExOpQuery _ _ -> G.OperationTypeQuery
  ExOpMutation _ -> G.OperationTypeMutation
  ExOpSubs _ -> G.OperationTypeSubscription

getResolvedExecPlan
  :: (MonadError QErr m, MonadIO m)
  => PGExecCtx
  -> EP.PlanCache
  -> UserInfo
  -> SQLGenCtx
  -> Bool
  -> SchemaCache
  -> SchemaCacheVer
  -> GQLReqUnparsed
  -> m (Seq.Seq QExecPlanResolved)
getResolvedExecPlan pgExecCtx planCache userInfo sqlGenCtx enableAL sc scVer reqUnparsed = do
  planM <-
    liftIO $ EP.getPlan scVer (userRole userInfo) opNameM queryStr planCache
  let usrVars = userVars userInfo
  case planM
    -- plans are only for queries and subscriptions
        of
    Just plan ->
      pure . ExPHasura <$>
      case plan of
        EP.RPQuery queryPlan -> do
          (tx, genSql) <- EQ.queryOpFromPlan usrVars queryVars queryPlan
          return $ ExOpQuery tx (Just genSql)
        EP.RPSubs subsPlan ->
          ExOpSubs <$> EL.subsOpFromPlan pgExecCtx usrVars queryVars subsPlan
    Nothing -> noExistingPlan
  where
    GQLReq opNameM queryStr queryVars = reqUnparsed
    addPlanToCache plan =
      -- liftIO $
      EP.addPlan scVer (userRole userInfo) opNameM queryStr plan planCache
    noExistingPlan = do
      req <- toParsed reqUnparsed
      partialExecPlans <- getExecPlanPartial userInfo sc enableAL req
      forM partialExecPlans $ \partialExecPlan ->
        case partialExecPlan of
          ExPRemotePartial r -> pure (ExPRemote r)
          ExPHasuraPartial (gCtx, rootSelSet, varDefs) -> do
            case rootSelSet of
              VQ.HasuraTopMutation field ->
                ExPHasura . ExOpMutation <$>
                getMutOp gCtx sqlGenCtx userInfo (pure field)
              VQ.HasuraTopQuery originalField -> do
                let (constructor, alteredField) =
                      case rebuildFieldStrippingRemoteRels originalField of
                        Nothing -> (ExPHasura, originalField)
                        Just (newField, cursors) ->
                          -- trace
                          --   (unlines
                          --      [ "originalField = " ++ show originalField
                          --      , "newField = " ++ show newField
                          --      , "cursors = " ++ show (fmap rrRelFieldPath cursors)
                          --      ])
                            (flip ExPMixed cursors, newField)
                (queryTx, _planM, genSql) <-
                  getQueryOp gCtx sqlGenCtx userInfo (pure alteredField) varDefs

                -- TODO: How to cache query for each field?
                -- mapM_ (addPlanToCache . EP.RPQuery) planM
                return $ constructor $ ExOpQuery queryTx (Just genSql)
              VQ.HasuraTopSubscription fld -> do
                (lqOp, _planM) <-
                  getSubsOp
                    pgExecCtx
                    gCtx
                    sqlGenCtx
                    userInfo
                    reqUnparsed
                    varDefs
                    fld

                -- TODO: How to cache query for each field?
                -- mapM_ (addPlanToCache . EP.RPSubs) planM
                return $ ExPHasura $ ExOpSubs lqOp

-- Rebuild the field with remote relationships removed, and paths that
-- point back to them.
rebuildFieldStrippingRemoteRels ::
     VQ.Field -> Maybe (VQ.Field, NonEmpty RemoteRelField)
rebuildFieldStrippingRemoteRels =
  extract . flip runState mempty . rebuild 0 mempty
  where
    extract (field, remoteRelFields) =
      fmap (field, ) (NE.nonEmpty remoteRelFields)
    rebuild idx0 parentPath field0 = do
      selSetEithers <-
        traverse
          (\(idx, subfield) ->
             case _fRemoteRel subfield of
               Nothing -> fmap Right (rebuild idx thisPath subfield)
               Just remoteField -> do
                 modify (remoteRelField :)
                 pure (Left remoteField)
                 where remoteRelField =
                         RemoteRelField
                           { rrRemoteField = remoteField
                           , rrField = subfield
                           , rrRelFieldPath = thisPath
                           , rrAlias = _fAlias subfield
                           , rrAliasIndex = idx
                           , rrPhantomFields =
                               map
                                 G.unName
                                 (filter
                                    (\name ->
                                       notElem
                                         name
                                         (map _fName (toList (_fSelSet field0))))
                                    (map
                                       (G.Name . getFieldNameTxt)
                                       (toList
                                          (rtrHasuraFields
                                             (rmfRemoteRelationship remoteField)))))
                           })
          (zip [0..] (toList (_fSelSet field0)))
      let fields = rights selSetEithers
      pure
        field0
          { _fSelSet =
              Seq.fromList
                (concatMap
                   (\case
                      Right field -> pure field
                        where _ = _fAlias field
                      Left remoteField ->
                        mapMaybe
                          (\name ->
                             if elem name (map _fName fields)
                               then Nothing
                               else Just
                                      (Field
                                         { _fAlias = G.Alias name
                                         , _fName = name
                                         , _fType =
                                             G.NamedType (G.Name "unknown3")
                                         , _fArguments = mempty
                                         , _fSelSet = mempty
                                         , _fRemoteRel = Nothing
                                         }))
                          (map
                             (G.Name . getFieldNameTxt)
                             (toList
                                (rtrHasuraFields
                                   (rmfRemoteRelationship remoteField)))))
                   (toList selSetEithers))
          }
      where
        thisPath = parentPath <> RelFieldPath (pure (idx0, _fAlias field0))

-- | Get a list of fields needed from a hasura result.
neededHasuraFields
  :: RemoteField -> [FieldName]
neededHasuraFields remoteField = toList (rtrHasuraFields remoteRelationship)
  where
    remoteRelationship = rmfRemoteRelationship remoteField

-- remote result = {"data":{"result_0":{"name":"alice"},"result_1":{"name":"bob"},"result_2":{"name":"alice"}}}

-- | Join the data from the original hasura with the remote values.
joinResults :: [(Batch, EncJSON)]
            -> GQRespValue
            -> GQRespValue
joinResults paths hasuraValue0 =
  let remoteValues :: [(Batch, GQRespValue)] =
        map
          (\(batch, encJson) ->
             case OJ.eitherDecode (encJToLBS encJson) >>= parseGQRespValue of
               Left err ->
                 ( batch
                 , appendJoinError
                     emptyResp
                     (GQJoinError ("joinResults: eitherDecode: " <> T.pack err)))
               Right gqResp@(GQRespValue mdata _merrors) ->
                 case mdata of
                   Nothing ->
                     ( batch
                     , appendJoinError
                         gqResp
                         (GQJoinError ("could not find join key")))
                   Just _ -> (batch, gqResp))
          paths
   in foldl
        (\resp (batch, remoteResp) ->
           insertBatchResults
             remoteResp
             batch
             resp
        )
        hasuraValue0
        remoteValues

emptyResp :: GQRespValue
emptyResp = GQRespValue Nothing Nothing

-- | Insert at path, index the value in the larger structure.
insertBatchResults ::
     GQRespValue
  -> Batch
  -> GQRespValue
  -> GQRespValue
insertBatchResults remoteValue batch hasuraResp =
  case inHashmap (batchRelFieldPath batch) hasuraHash0 remoteHash0 of
    Left err  -> appendJoinError hasuraResp (GQJoinError (T.pack err))
    Right val -> GQRespValue (Just (fst val)) (gqRespErrors hasuraResp)
  where
    hasuraHash0 = fromMaybe OJ.empty (gqRespData hasuraResp)
    -- The 'sortOn' below is not strictly necessary by the spec, but
    -- implementations may not guarantee order of results matching
    -- order of query.
    remoteHash0 =
      fromMaybe mempty $ fmap (sortOn fst . OJ.toList) (gqRespData remoteValue)
    cardinality = biCardinality (batchInputs batch)
    inHashmap ::
         RelFieldPath
      -> OJ.Object
      -> [(Text, OJ.Value)]
      -> Either String (OJ.Object, [(Text, OJ.Value)])
    inHashmap (RelFieldPath Seq.Empty) hasuraHash remoteHash =
      case cardinality of
        One ->
          case remoteHash of
            [] ->
              Left
                ("Expected one remote object but got none, while traversing " <>
                 show (OJ.toEncJSON (OJ.Object hasuraHash)))
            [theRemoteHash] ->
              Right
                ( (foldl'
                     (flip OJ.delete)
                     (OJ.insert
                        ( batchRelationshipKeyIndex batch
                        , batchRelationshipKeyToMake batch)
                        (peelOffNestedFields
                           (batchNestedFields batch)
                           (snd $ theRemoteHash))
                        hasuraHash)
                     (batchPhantoms batch))
                , mempty)
            _ ->
              Left
                ("Expected one remote object but got many, while traversing " <>
                 show (OJ.toEncJSON (OJ.Object hasuraHash)))
        Many ->
          case remoteHash of
            [] ->
              Left
                ("Expected many objects but got none, while traversing " <>
                 show (OJ.toEncJSON (OJ.Object hasuraHash)))
            (theRemoteHash:remainingRemoteHashes) ->
              Right
                ( (foldl'
                     (flip OJ.delete)
                     (OJ.insert
                        ( batchRelationshipKeyIndex batch
                        , batchRelationshipKeyToMake batch)
                        (peelOffNestedFields
                           (batchNestedFields batch)
                           (snd (theRemoteHash)))
                        hasuraHash)
                     (batchPhantoms batch))
                , remainingRemoteHashes)
    inHashmap (RelFieldPath ((idx, G.Alias (G.Name key)) Seq.:<| rest)) hasuraHash remoteHash =
      case OJ.lookup key hasuraHash of
        Nothing ->
          Left
            ("Couldn't find expected key " <> show key <> " in " <>
             show (OJ.toEncJSON (OJ.Object hasuraHash)) <>
             ", while traversing " <>
             show (OJ.toEncJSON (OJ.Object hasuraHash0)))
        Just currentValue ->
          fmap
            (\(newValue, remoteCandidates) ->
               (OJ.insert (idx, key) newValue hasuraHash, remoteCandidates))
            (inValue rest currentValue remoteHash)
    inValue ::
         Seq.Seq (Int, G.Alias)
      -> OJ.Value
      -> [(Text, OJ.Value)]
      -> Either String (OJ.Value, [(Text, OJ.Value)])
    inValue path currentValue remoteHash =
      case currentValue of
        OJ.Object hasuraRowHash ->
          fmap
            (\(hasuraRowHash', remainingRemotes) ->
               (OJ.Object hasuraRowHash', remainingRemotes))
            (inHashmap (RelFieldPath path) hasuraRowHash remoteHash)
        OJ.Array values ->
          case path of
            Seq.Empty ->
              case cardinality of
                Many -> do
                  (hasuraArray, remainingRemotes) <-
                    (foldl
                       (\eitherRows hasuraRowValue ->
                          case eitherRows of
                            Left err -> Left err
                            Right (hasuraRowsSoFar, remainingRemotes) ->
                              case hasuraRowValue of
                                OJ.Object hasuraRowHash ->
                                  case remainingRemotes of
                                    [] ->
                                      Left
                                        ("no remote objects left for joining at " <>
                                         show (OJ.toEncJSON hasuraRowValue))
                                    (x:xs) -> do
                                      let peeledRemoteValue =
                                            peelOffNestedFields
                                              (batchNestedFields batch)
                                              (snd x)
                                          phantoms = batchPhantoms batch
                                      pure
                                        ( hasuraRowsSoFar <>
                                          [ (OJ.Object
                                               (foldl'
                                                  (flip OJ.delete)
                                                  (OJ.insert
                                                     ( batchRelationshipKeyIndex
                                                         batch
                                                     , batchRelationshipKeyToMake
                                                         batch)
                                                     peeledRemoteValue
                                                     hasuraRowHash)
                                                  phantoms))
                                          ]
                                        , xs)
                                _ -> Left "expected object here")
                       (pure ([], remoteHash))
                       (toList values))
                  pure (OJ.Array (Vec.fromList hasuraArray), remainingRemotes)
                One ->
                  Left
                    "Cardinality mismatch: found array in hasura value, but expected object"
            nonEmptyPath -> do
              (hasuraArray, remainingCandidates) <-
                (foldl
                   (\eitherRows hasuraRowValue ->
                      case eitherRows of
                        Left err -> Left err
                        Right (hasuraRowsSoFar, remaining) ->
                          case hasuraRowValue of
                            OJ.Object object -> do
                              (hasuraRowHash, remainder) <-
                                inHashmap
                                  (RelFieldPath nonEmptyPath)
                                  object
                                  remaining
                              pure
                                ( hasuraRowsSoFar <> [OJ.Object hasuraRowHash]
                                , remainder)
                            _ ->
                              Left
                                ("expected array of objects in " <>
                                 show (OJ.toEncJSON hasuraRowValue)))
                   (pure ([], remoteHash))
                   (toList values))
              pure (OJ.Array (Vec.fromList hasuraArray), remainingCandidates)
        OJ.Null -> pure (OJ.Null, remoteHash)
        _ ->
          Left
            ("Expected object or array in hasura value but got: " <>
             show (OJ.toEncJSON currentValue))

-- | The drop 1 in here is dropping the first level of nesting. The
-- top field is already aliased to e.g. foo_idx_1, and that layer is
-- already peeled off. So here we are just peeling nested fields.
peelOffNestedFields :: NonEmpty G.Name -> OJ.Value -> OJ.Value
peelOffNestedFields xs toplevel = go (drop 1 (toList xs)) toplevel
  where
    go [] value = value
    go (G.Name key:rest) value =
      case value of
        OJ.Object hashmap ->
          case OJ.lookup key hashmap of
            -- TODO: Return proper error
            Nothing     -> OJ.Null
              -- Left $ GQJoinError
              --   (T.pack ("No " <> show key <> " in " <> show value <> " from " <>
              --    show toplevel <>
              --    " with " <>
              --    show xs))
            Just value' -> go rest value'
        _ -> OJ.Null
            -- TODO: Return proper error
          -- Left $ GQJoinError
          --   (T.pack ("No! " <> show key <> " in " <> show value <> " from " <>
          --    show toplevel <>
          --    " with " <>
          --    show xs))

-- | Produce the set of remote relationship batch requests.
produceBatches ::
     G.OperationType
  -> [( RemoteRelField
    , RemoteSchemaInfo
    , BatchInputs)]
  -> [Batch]
produceBatches opType =
  fmap
    (\(remoteRelField, remoteSchemaInfo, rows) ->
       produceBatch opType remoteSchemaInfo remoteRelField rows)

data Batch =
  Batch
    { batchRemoteTopQuery        :: !VQ.RemoteTopField
    , batchRelFieldPath          :: !RelFieldPath
    , batchIndices               :: ![ArrayIndex]
    , batchRelationshipKeyToMake :: !Text
    , batchRelationshipKeyIndex  :: !Int
      -- ^ Insertion index in target object.
    , batchInputs                :: !BatchInputs
    , batchNestedFields          :: !(NonEmpty G.Name)
    , batchPhantoms              :: ![Text]
    } deriving (Show)

-- | Produce batch queries for a given remote relationship.
produceBatch ::
     G.OperationType
  -> RemoteSchemaInfo
  -> RemoteRelField
  -> BatchInputs
  -> Batch
produceBatch opType remoteSchemaInfo remoteRelField inputs =
  Batch
    { batchRemoteTopQuery = remoteTopQuery
    , batchRelFieldPath = path
    , batchIndices = resultIndexes
    , batchRelationshipKeyToMake = G.unName (G.unAlias (rrAlias remoteRelField))
    , batchRelationshipKeyIndex = rrAliasIndex remoteRelField
    , batchInputs = inputs
    , batchPhantoms = rrPhantomFields remoteRelField
    , batchNestedFields =
        fmap
          fcName
          (rtrRemoteFields
             (rmfRemoteRelationship (rrRemoteField remoteRelField)))
    }
  where
    remoteTopQuery =
      VQ.RemoteTopField
        { rtqRemoteSchemaInfo = remoteSchemaInfo
        , rtqFields =
            fmap
              (\(i, variables) ->
                 fieldCallsToField
                   (Just (arrayIndexAlias i))
                   (_fArguments originalField)
                   variables
                   (_fSelSet originalField)
                   (rtrRemoteFields remoteRelationship))
              indexedRows
         , rtqOperationType = opType
        }
    indexedRows = zip (map ArrayIndex [0 :: Int ..]) (toList rows)
    rows = biRows inputs
    resultIndexes = map fst indexedRows
    remoteRelationship = rmfRemoteRelationship (rrRemoteField remoteRelField)
    path = rrRelFieldPath remoteRelField
    originalField = rrField remoteRelField

-- | Produce the alias name for a result index.
arrayIndexAlias :: ArrayIndex -> G.Alias
arrayIndexAlias i =
  G.Alias (G.Name (arrayIndexText i))

-- | Produce the alias name for a result index.
arrayIndexText :: ArrayIndex -> Text
arrayIndexText (ArrayIndex i) =
  T.pack ("hasura_array_idx_" ++ show i)

-- | Produce a field from the nested field calls.
fieldCallsToField ::
     Maybe G.Alias
  -> Map.HashMap G.Name AnnInpVal
  -> Map.HashMap G.Variable G.ValueConst
  -> SelSet
  -> NonEmpty FieldCall
  -> Field
fieldCallsToField mindexedAlias0 userProvidedArguments variables finalSelSet =
  nest mindexedAlias0
  where
    nest mindexedAlias (fieldCall :| rest) =
      Field
        { _fAlias =
            case mindexedAlias of
              Just indexedAlias -> indexedAlias
              Nothing           -> G.Alias (fcName fieldCall)
        , _fName = fcName fieldCall
        , _fType = G.NamedType (G.Name "unknown_type")
        , _fArguments =
            let templatedArguments =
                  createArguments variables (fcArguments fieldCall)
             in case NE.nonEmpty rest of
                  Just {} -> templatedArguments
                  Nothing ->
                    Map.unionWith
                      mergeAnnInpVal
                      userProvidedArguments
                      templatedArguments
        , _fSelSet =
            case NE.nonEmpty rest of
              Nothing    -> finalSelSet
              Just calls -> pure (nest Nothing calls)
        , _fRemoteRel = Nothing
        }

mergeAnnInpVal :: AnnInpVal -> AnnInpVal -> AnnInpVal
mergeAnnInpVal an1 an2 =
  an1 {_aivValue = mergeAnnGValue (_aivValue an1) (_aivValue an2)}

mergeAnnGValue :: AnnGValue -> AnnGValue -> AnnGValue
mergeAnnGValue (AGObject n1 (Just o1)) (AGObject _ (Just o2)) =
  (AGObject n1 (Just (mergeAnnGObject o1 o2)))
mergeAnnGValue (AGObject n1 (Just o1)) (AGObject _ Nothing) =
  (AGObject n1 (Just o1))
mergeAnnGValue (AGObject n1 Nothing) (AGObject _ (Just o1)) =
  (AGObject n1 (Just o1))
mergeAnnGValue (AGArray t (Just xs)) (AGArray _ (Just xs2)) =
  AGArray t (Just (xs <> xs2))
mergeAnnGValue (AGArray t (Just xs)) (AGArray _ Nothing) =
  AGArray t (Just xs)
mergeAnnGValue (AGArray t Nothing) (AGArray _ (Just xs)) =
    AGArray t (Just xs)
mergeAnnGValue x _ = x -- FIXME: Make error condition.

mergeAnnGObject :: AnnGObject -> AnnGObject -> AnnGObject
mergeAnnGObject = OHM.unionWith mergeAnnInpVal

-- | Create an argument map using the inputs taken from the hasura database.
createArguments ::
     Map.HashMap G.Variable G.ValueConst
  -> RemoteArguments
  -> Map.HashMap G.Name AnnInpVal
createArguments variables (RemoteArguments arguments) =
  either
    (error . show)
    (\xs -> Map.fromList (map (\(G.ObjectFieldG key val) -> (key, valueConstToAnnInpVal val)) xs))
    (toEither (substituteVariables variables arguments))

valueConstToAnnInpVal :: G.ValueConst -> AnnInpVal
valueConstToAnnInpVal vc =
  AnnInpVal
    { _aivType =
        G.TypeNamed (G.Nullability False) (G.NamedType (G.Name "unknown1"))
    , _aivVariable = Nothing
    , _aivValue = toAnnGValue vc
    }

toAnnGValue :: G.ValueConst -> AnnGValue
toAnnGValue =
  \case
    G.VCInt i -> AGScalar PGBigInt (Just (PGValInteger i))
    G.VCFloat v -> AGScalar PGFloat (Just (PGValDouble v))
    G.VCString (G.StringValue v) -> AGScalar PGText (Just (PGValText v))
    G.VCBoolean v -> AGScalar PGBoolean (Just (PGValBoolean v))
    G.VCNull -> AGScalar (PGUnknown "null") Nothing
    G.VCEnum {} -> AGScalar (PGUnknown "null") Nothing -- TODO: implement.
    G.VCList (G.ListValueG list) ->
      AGArray
        (G.ListType
           (G.TypeList
              (G.Nullability False)
              (G.ListType
                 (G.TypeNamed
                    (G.Nullability False)
                    (G.NamedType (G.Name "unknown2"))))))
        (pure (map valueConstToAnnInpVal list))
    G.VCObject (G.ObjectValueG keys) ->
      AGObject
        (G.NamedType (G.Name "unknown2"))
        (Just
           (OHM.fromList
              (map
                 (\(G.ObjectFieldG key val) -> (key, valueConstToAnnInpVal val))
                 keys)))

-- | Extract from the Hasura results the remote relationship arguments.
extractRemoteRelArguments ::
     RemoteSchemaMap
  -> EncJSON
  -> NonEmpty RemoteRelField
  -> Either GQRespValue ( GQRespValue
                        , [( RemoteRelField
                           , RemoteSchemaInfo
                           , BatchInputs)])
extractRemoteRelArguments remoteSchemaMap hasuraJson rels =
  case OJ.eitherDecode (encJToLBS hasuraJson) >>= parseGQRespValue of
    Left err ->
      Left $
      appendJoinError emptyResp (GQJoinError ("decode error: " <> T.pack err))
    Right gqResp@(GQRespValue mdata _merrors) ->
      case mdata of
        Nothing ->
          Left $
          appendJoinError
            gqResp
            (GQJoinError ("no hasura data to extract for join"))
        Just value -> do
          let hashE =
                execStateT
                  (extractFromResult One keyedRemotes (OJ.Object value))
                  mempty
          case hashE of
            Left err -> Left $ appendJoinError gqResp err
            Right hash -> do
              remotes <-
                Map.traverseWithKey
                  (\key rows ->
                     case Map.lookup key keyedMap of
                       Nothing ->
                         Left $
                         appendJoinError
                           gqResp
                           (GQJoinError
                              "failed to associate remote key with remote")
                       Just remoteRel ->
                         case Map.lookup
                                (rtrRemoteSchema
                                   (rmfRemoteRelationship
                                      (rrRemoteField remoteRel)))
                                remoteSchemaMap of
                           Just remoteSchemaCtx ->
                             pure (remoteRel, (rscInfo remoteSchemaCtx), rows)
                           Nothing ->
                             Left $
                             appendJoinError
                               gqResp
                               (GQJoinError "could not find remote schema info"))
                  hash
              pure (gqResp, Map.elems remotes)
  where
    keyedRemotes = NE.zip (fmap RemoteRelKey (0 :| [1 ..])) rels
    keyedMap = Map.fromList (toList keyedRemotes)

data BatchInputs =
  BatchInputs
    { biRows        :: !(Seq.Seq (Map.HashMap G.Variable G.ValueConst))
    , biCardinality :: Cardinality
    } deriving (Show)

instance Semigroup BatchInputs where
  (<>) (BatchInputs r1 c1) (BatchInputs r2 c2) =
    BatchInputs (r1 <> r2) (c1 <> c2)

data Cardinality = Many | One
 deriving (Eq, Show)

instance Semigroup Cardinality where
    (<>) _ Many  = Many
    (<>) Many _  = Many
    (<>) One One = One

-- | Extract from a given result.
extractFromResult ::
     Cardinality
  -> NonEmpty (RemoteRelKey, RemoteRelField)
  -> OJ.Value
  -> StateT (Map.HashMap RemoteRelKey BatchInputs) (Either GQJoinError) ()
extractFromResult cardinality keyedRemotes value =
  case value of
    OJ.Array values -> mapM_ (extractFromResult Many keyedRemotes) values
    OJ.Object hashmap -> do
      remotesRows :: Map.HashMap RemoteRelKey (Seq.Seq ( G.Variable
                                                       , G.ValueConst)) <-
        foldM
          (\result (key, remotes) ->
             case OJ.lookup key hashmap of
               Just subvalue -> do
                 let (remoteRelKeys, unfinishedKeyedRemotes) =
                       partitionEithers (toList remotes)
                 case NE.nonEmpty unfinishedKeyedRemotes of
                   Nothing -> pure ()
                   Just subRemotes -> do
                     extractFromResult cardinality subRemotes subvalue
                 pure
                   (foldl'
                      (\result' remoteRelKey ->
                         Map.insertWith
                           (<>)
                           remoteRelKey
                           (pure
                              ( G.Variable (G.Name key)
                                -- TODO: Pay attention to variable naming wrt. aliasing.
                              , valueToValueConst subvalue))
                           result')
                      result
                      remoteRelKeys)
               Nothing ->
                 lift
                   (Left $
                      GQJoinError
                        ("Expected key " <> key <> " at this position: " <>
                         (T.pack (show (OJ.toEncJSON value))))))
          mempty
          (Map.toList candidates)
      mapM_
        (\(remoteRelKey, row) ->
           modify
             (Map.insertWith
                (flip (<>))
                remoteRelKey
                (BatchInputs {biRows = pure (Map.fromList (toList row))
                             ,biCardinality = cardinality})))
        (Map.toList remotesRows)
    _ -> pure ()
  where
    candidates ::
         Map.HashMap Text (NonEmpty (Either RemoteRelKey ( RemoteRelKey
                                                         , RemoteRelField)))
    candidates =
      foldl'
        (\(!outerHashmap) keys ->
           foldl'
             (\(!innerHashmap) (key, remote) ->
                Map.insertWith (<>) key (pure remote) innerHashmap)
             outerHashmap
             keys)
        mempty
        (toList (fmap peelRemoteKeys keyedRemotes))

-- | Peel one layer of expected keys from the remote to be looked up
-- at the current level of the result object.
peelRemoteKeys ::
     (RemoteRelKey, RemoteRelField) -> [(Text, Either RemoteRelKey (RemoteRelKey, RemoteRelField))]
peelRemoteKeys (remoteRelKey, remoteRelField) =
  map
    (updatingRelPath . unconsPath)
    (neededHasuraFields (rrRemoteField remoteRelField))
  where
    updatingRelPath ::
         Either Text (Text, RelFieldPath)
      -> (Text, Either RemoteRelKey (RemoteRelKey, RemoteRelField))
    updatingRelPath result =
      case result of
        Right (key, remainingPath) ->
          ( key
          , Right (remoteRelKey, remoteRelField {rrRelFieldPath = remainingPath}))
        Left key -> (key, Left remoteRelKey)
    unconsPath :: FieldName -> Either Text (Text, RelFieldPath)
    unconsPath fieldName =
      case rrRelFieldPath remoteRelField of
        RelFieldPath Seq.Empty -> Left (getFieldNameTxt fieldName)
        RelFieldPath ((_, G.Alias (G.Name key)) Seq.:<| xs) -> Right (key, RelFieldPath xs)

-- | Convert a JSON value to a GraphQL value.
valueToValueConst :: OJ.Value -> G.ValueConst
valueToValueConst =
  \case
    OJ.Array xs -> G.VCList (G.ListValueG (fmap valueToValueConst (toList xs)))
    OJ.String str -> G.VCString (G.StringValue str)
    -- TODO: Note the danger zone of scientific:
    OJ.Number sci -> either G.VCFloat G.VCInt (floatingOrInteger sci)
    OJ.Null -> G.VCNull
    OJ.Bool b -> G.VCBoolean b
    OJ.Object hashmap ->
      G.VCObject
        (G.ObjectValueG
           (map
              (\(key, value) ->
                 G.ObjectFieldG (G.Name key) (valueToValueConst value))
              (OJ.toList hashmap)))

-- Monad for resolving a hasura query/mutation
type E m =
  ReaderT ( UserInfo
          , OpCtxMap
          , TypeMap
          , FieldMap
          , OrdByCtx
          , InsCtxMap
          , SQLGenCtx
          ) (ExceptT QErr m)

runE
  :: (MonadError QErr m)
  => GCtx
  -> SQLGenCtx
  -> UserInfo
  -> E m a
  -> m a
runE ctx sqlGenCtx userInfo action = do
  res <- runExceptT $ runReaderT action
    (userInfo, opCtxMap, typeMap, fldMap, ordByCtx, insCtxMap, sqlGenCtx)
  either throwError return res
  where
    opCtxMap = _gOpCtxMap ctx
    typeMap = _gTypes ctx
    fldMap = _gFields ctx
    ordByCtx = _gOrdByCtx ctx
    insCtxMap = _gInsCtxMap ctx

getQueryOp
  :: (MonadError QErr m)
  => GCtx
  -> SQLGenCtx
  -> UserInfo
  -> VQ.SelSet
  -> [G.VariableDefinition]
  -> m (LazyRespTx, Maybe EQ.ReusableQueryPlan, EQ.GeneratedSqlMap)
getQueryOp gCtx sqlGenCtx userInfo fields varDefs =
  runE gCtx sqlGenCtx userInfo $ EQ.convertQuerySelSet varDefs fields

mutationRootName :: Text
mutationRootName = "mutation_root"

resolveMutSelSet
  :: ( MonadError QErr m
     , MonadReader r m
     , Has UserInfo r
     , Has OpCtxMap r
     , Has FieldMap r
     , Has OrdByCtx r
     , Has SQLGenCtx r
     , Has InsCtxMap r
     )
  => VQ.SelSet
  -> m LazyRespTx
resolveMutSelSet fields = do
  aliasedTxs <- forM (toList fields) $ \fld -> do
    fldRespTx <- case VQ._fName fld of
      "__typename" -> return $ return $ encJFromJValue mutationRootName
      _            -> liftTx <$> GR.mutFldToTx fld
    return (G.unName $ G.unAlias $ VQ._fAlias fld, fldRespTx)

  -- combines all transactions into a single transaction
  return $ toSingleTx aliasedTxs
  where
    -- A list of aliased transactions for eg
    -- [("f1", Tx r1), ("f2", Tx r2)]
    -- are converted into a single transaction as follows
    -- Tx {"f1": r1, "f2": r2}
    toSingleTx :: [(Text, LazyRespTx)] -> LazyRespTx
    toSingleTx aliasedTxs =
      fmap encJFromAssocList $
      forM aliasedTxs $ \(al, tx) -> (,) al <$> tx

getMutOp
  :: (MonadError QErr m)
  => GCtx
  -> SQLGenCtx
  -> UserInfo
  -> VQ.SelSet
  -> m LazyRespTx
getMutOp ctx sqlGenCtx userInfo selSet =
  runE ctx sqlGenCtx userInfo $ resolveMutSelSet selSet

getSubsOpM
  :: ( MonadError QErr m
     , MonadReader r m
     , Has OpCtxMap r
     , Has FieldMap r
     , Has OrdByCtx r
     , Has SQLGenCtx r
     , Has UserInfo r
     , MonadIO m
     )
  => PGExecCtx
  -> GQLReqUnparsed
  -> [G.VariableDefinition]
  -> VQ.Field
  -> m (EL.LiveQueryOp, Maybe EL.SubsPlan)
getSubsOpM pgExecCtx req varDefs fld =
  case VQ._fName fld of
    "__typename" ->
      throwVE "you cannot create a subscription on '__typename' field"
    _            -> do
      astUnresolved <- GR.queryFldToPGAST fld
      EL.subsOpFromPGAST pgExecCtx req varDefs (VQ._fAlias fld, astUnresolved)

getSubsOp
  :: ( MonadError QErr m
     , MonadIO m
     )
  => PGExecCtx
  -> GCtx
  -> SQLGenCtx
  -> UserInfo
  -> GQLReqUnparsed
  -> [G.VariableDefinition]
  -> VQ.Field
  -> m (EL.LiveQueryOp, Maybe EL.SubsPlan)
getSubsOp pgExecCtx gCtx sqlGenCtx userInfo req varDefs fld =
  runE gCtx sqlGenCtx userInfo $ getSubsOpM pgExecCtx req varDefs fld

execRemoteGQ
  :: ( MonadIO m
     , MonadError QErr m
     , MonadReader ExecutionCtx m
     )
  => RequestId
  -> UserInfo
  -> [N.Header]
  -> G.OperationType -- This should come from Field
  -> RemoteSchemaInfo
  -> Either GQLReqUnparsed [Field]
  -> m (HttpResponse EncJSON)
execRemoteGQ reqId userInfo reqHdrs opType rsi bsOrField = do
  execCtx <- ask
  let logger = _ecxLogger execCtx
      manager = _ecxHttpManager execCtx
  hdrs <- getHeadersFromConf hdrConf
  let confHdrs = map (\(k, v) -> (CI.mk $ CS.cs k, CS.cs v)) hdrs
      clientHdrs = bool [] filteredHeaders fwdClientHdrs
      -- filter out duplicate headers
      -- priority: conf headers > resolved userinfo vars > client headers
      hdrMaps =
        [ Map.fromList confHdrs
        , Map.fromList userInfoToHdrs
        , Map.fromList clientHdrs
        ]
      finalHdrs = foldr Map.union Map.empty hdrMaps
      options = wreqOptions manager (Map.toList finalHdrs)
  jsonbytes <-
    case bsOrField of
      Right field -> do
        gqlReq <- fieldsToRequest opType field
        let jsonbytes = encJToLBS (encJFromJValue gqlReq)
        pure jsonbytes
      Left unparsedQuery -> do
        liftIO $ logGraphqlQuery logger $ QueryLog unparsedQuery Nothing reqId
        pure (J.encode $ J.toJSON unparsedQuery)
  res <- liftIO $ try $ Wreq.postWith options (show url) jsonbytes
  resp <- either httpThrow return res
  let cookieHdr = getCookieHdr (resp ^? Wreq.responseHeader "Set-Cookie")
      respHdrs = Just $ mkRespHeaders cookieHdr
  return $ HttpResponse (encJFromLBS $ resp ^. Wreq.responseBody) respHdrs
  where
    (RemoteSchemaInfo url hdrConf fwdClientHdrs) = rsi
    httpThrow :: (MonadError QErr m) => HTTP.HttpException -> m a
    httpThrow err = throw500 $ T.pack . show $ err
    userInfoToHdrs =
      map (\(k, v) -> (CI.mk $ CS.cs k, CS.cs v)) $ userInfoToList userInfo
    filteredHeaders = filterUserVars $ filterRequestHeaders reqHdrs
    filterUserVars hdrs =
      let txHdrs = map (\(n, v) -> (bsToTxt $ CI.original n, bsToTxt v)) hdrs
       in map (\(k, v) -> (CI.mk $ CS.cs k, CS.cs v)) $
          filter (not . isUserVar . fst) txHdrs
    getCookieHdr = maybe [] (\h -> [("Set-Cookie", h)])
    mkRespHeaders hdrs =
      map (\(k, v) -> Header (bsToTxt $ CI.original k, bsToTxt v)) hdrs

fieldsToRequest
  :: (MonadIO m, MonadError QErr m)
  => G.OperationType
  -> [VQ.Field]
  -> m GQLReqParsed
fieldsToRequest opType fields = do
  case traverse fieldToField fields of
    Right gfields ->
      pure
        (GQLReq
           { _grOperationName = Nothing
           , _grQuery =
               GQLExecDoc
                 [ G.ExecutableDefinitionOperation
                     (G.OperationDefinitionTyped
                       (emptyOperationDefinition {
                         G._todSelectionSet = (map G.SelectionField gfields)
                         } )
                       )
                 ]
           , _grVariables = Nothing -- TODO: Put variables in here?
           })
    Left err -> throw500 ("While converting remote field: " <> err)
    where
      emptyOperationDefinition =
        G.TypedOperationDefinition {
          G._todType = opType
        , G._todName = Nothing
        , G._todVariableDefinitions = []
        , G._todDirectives = []
        , G._todSelectionSet = [] }

fieldToField :: VQ.Field -> Either Text G.Field
fieldToField field = do
  args <- traverse makeArgument (Map.toList (VQ._fArguments field))
  selections <- traverse fieldToField (VQ._fSelSet field)
  pure $ G.Field
    { _fAlias = Just (VQ._fAlias field)
    , _fName = VQ._fName field
    , _fArguments = args
    , _fDirectives = []
    , _fSelectionSet = fmap G.SelectionField (toList selections)
    }

makeArgument :: (G.Name, AnnInpVal) -> Either Text G.Argument
makeArgument (gname, annInpVal) =
  do v <- annInpValToValue annInpVal
     pure $ G.Argument {_aName = gname, _aValue = v}

annInpValToValue :: AnnInpVal -> Either Text G.Value
annInpValToValue = annGValueToValue . _aivValue

annGValueToValue :: AnnGValue -> Either Text G.Value
annGValueToValue =
  \case
    AGScalar _ty mv ->
      case mv of
        Nothing -> pure G.VNull
        Just pg -> pgcolvalueToGValue pg
    AGEnum _ mval ->
      case mval of
        Nothing        -> pure G.VNull
        Just enumValue -> pure (G.VEnum enumValue)
    AGObject _ mobj ->
      case mobj of
        Nothing -> pure G.VNull
        Just obj -> do
          fields <-
            traverse
              (\(k, av) -> do
                 v <- annInpValToValue av
                 pure (G.ObjectFieldG {_ofName = k, _ofValue = v}))
              (OHM.toList obj)
          pure (G.VObject (G.ObjectValueG fields))
    AGArray _ mvs ->
      case mvs of
        Nothing -> pure G.VNull
        Just vs -> G.VList . G.ListValueG <$> traverse annInpValToValue vs

pgcolvalueToGValue :: PGColValue -> Either Text G.Value
pgcolvalueToGValue colVal = case colVal of
  PGValInteger i  -> pure $ G.VInt $ fromIntegral i
  PGValSmallInt i -> pure $ G.VInt $ fromIntegral i
  PGValBigInt i   -> pure $ G.VInt $ fromIntegral i
  PGValFloat f    -> pure $ G.VFloat $ realToFrac f
  PGValDouble d   -> pure $ G.VFloat $ realToFrac d
  -- TODO: Scientific is a danger zone; use its safe conv function.
  PGValNumeric sc -> pure $ G.VFloat $ realToFrac sc
  PGValBoolean b  -> pure $ G.VBoolean b
  PGValChar t     -> pure $ G.VString (G.StringValue (T.singleton t))
  PGValVarchar t  -> pure $ G.VString (G.StringValue t)
  PGValText t     -> pure $ G.VString (G.StringValue t)
  PGValDate d     -> pure $ G.VString $ G.StringValue $ T.pack $ showGregorian d
  PGValTimeStampTZ u -> pure $
    G.VString $ G.StringValue $   T.pack $ formatTime defaultTimeLocale "%FT%T%QZ" u
  PGValTimeTZ (ZonedTimeOfDay tod tz) -> pure $
    G.VString $ G.StringValue $   T.pack (show tod ++ timeZoneOffsetString tz)
  PGNull _ -> pure G.VNull
  PGValJSON {}    -> Left "PGValJSON: cannot convert"
  PGValJSONB {}  -> Left "PGValJSONB: cannot convert"
  PGValGeo {}    -> Left "PGValGeo: cannot convert"
  PGValUnknown t -> pure $ G.VString $ G.StringValue t

appendJoinError :: GQRespValue -> GQJoinError -> GQRespValue
appendJoinError resp err =
  resp
    { gqRespData = gqRespData resp
    , gqRespErrors =
        pure (gQJoinErrorToValue err : fromMaybe mempty (gqRespErrors resp))
    }


-- getValueAtPath :: J.Object -> [Text] -> Either String J.Value
-- getValueAtPath obj [] = return (J.Object obj)
-- getValueAtPath obj [x] = maybe (Left ("could not find any value at path: " <> T.unpack x)) pure (Map.lookup x obj)
-- getValueAtPath obj (x:xs) = do
--   val <- getValueAtPath obj [x]
--   valObj <- assertObject val
--   getValueAtPath valObj xs

-- setValueAtPathAndRemovePhantoms :: J.Object -> [Text] -> (Text, J.Value) -> [Text] -> Either String J.Object
-- setValueAtPathAndRemovePhantoms obj path (k, newVal) phantoms =
--   case path of
--     [] -> pure $ foldl (flip Map.delete) (Map.insert k newVal obj) phantoms
--     (x:xs) -> do
--       val <- getValueAtPath obj [x]
--       valObj <- assertObject val
--       finalObj <- setValueAtPathAndRemovePhantoms valObj xs (k, newVal) phantoms
--       setValueAtPathAndRemovePhantoms obj [] (x, J.Object finalObj) []

-- assertObject :: J.Value -> Either String J.Object
-- assertObject val = case val of
--   J.Object obj -> pure obj
--   _            -> Left "could not parse as JSON object"

-- assertArray :: J.Value -> Either String J.Array
-- assertArray val = case val of
--   J.Array arr -> pure arr
--   _           -> Left "could not parse as JSON array"<|MERGE_RESOLUTION|>--- conflicted
+++ resolved
@@ -30,11 +30,6 @@
 
 import           Control.Exception                      (try)
 import           Control.Lens
-<<<<<<< HEAD
-import qualified Data.ByteString.Lazy                   as L
-=======
-import qualified Data.ByteString.Lazy.Char8             as L8
->>>>>>> 6542edcf
 import           Data.Scientific
 import           Data.Validation
 import           Hasura.SQL.Types
