--- conflicted
+++ resolved
@@ -38,11 +38,6 @@
 import qualified Hasura.RQL.Types.RemoteSchema    as RQL
 
 import           Hasura.GraphQL.Parser
-<<<<<<< HEAD
-import           Hasura.GraphQL.Schema.Insert     (AnnInsert)
-=======
-import           Hasura.SQL.Backend
->>>>>>> fb902d42
 
 -- | For storing both a normal GQLContext and one for the backend variant.
 -- Currently, this is to enable the backend variant to have certain insert
