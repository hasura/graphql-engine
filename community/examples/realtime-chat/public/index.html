--- conflicted
+++ resolved
@@ -9,14 +9,13 @@
       homescreen on Android. See https://developers.google.com/web/fundamentals/engage-and-retain/web-app-manifest/
     -->
     <link rel="manifest" href="%PUBLIC_URL%/manifest.json">
-<<<<<<< HEAD
-    <link rel="shortcut icon" href="%PUBLIC_URL%/favicon.ico">
+
     <link rel="stylesheet" href="//maxcdn.bootstrapcdn.com/bootstrap/3.3.7/css/bootstrap.min.css" integrity="sha384-BVYiiSIFeK1dGmJRAkycuHAHRg32OmUcww7on3RYdg4Va+PmSTsz/K68vbdEjh4u" crossorigin="anonymous">
     <link href="https://afeld.github.io/emoji-css/emoji.css" rel="stylesheet">
     <link href="https://use.fontawesome.com/releases/v5.0.7/css/all.css" rel="stylesheet" crossorigin="anonymous">
-=======
+
     <link rel="shortcut icon" href="%PUBLIC_URL%/favicon.png">
->>>>>>> a509a86e
+
     <!--
       Notice the use of %PUBLIC_URL% in the tags above.
       It will be replaced with the URL of the `public` folder during the build.
