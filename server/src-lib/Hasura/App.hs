--- conflicted
+++ resolved
@@ -67,13 +67,11 @@
 import           Hasura.EncJSON
 import           Hasura.Eventing.EventTrigger
 import           Hasura.Eventing.ScheduledTrigger
-<<<<<<< HEAD
-import           Hasura.GraphQL.Execute                 (MonadGQLExecutionCheck (..),
-                                                         checkQueryInAllowlist)
-import           Hasura.GraphQL.Logging                 (MonadQueryLog (..), QueryLog (..))
-import           Hasura.GraphQL.Resolve.Action          (asyncActionsProcessor)
-import           Hasura.GraphQL.Transport.HTTP.Protocol (toParsed)
-=======
+import           Hasura.GraphQL.Execute                    (MonadGQLExecutionCheck (..),
+                                                            checkQueryInAllowlist)
+import           Hasura.GraphQL.Logging                    (MonadQueryLog (..), QueryLog (..))
+import           Hasura.GraphQL.Resolve.Action             (asyncActionsProcessor)
+import           Hasura.GraphQL.Transport.HTTP.Protocol    (toParsed)
 -- <<<<<<< HEAD
 -- import           Hasura.GraphQL.Resolve.Action             (asyncActionsProcessor)
 -- import           Hasura.Logging
@@ -90,11 +88,10 @@
 -- import           Hasura.Server.Auth
 -- import           Hasura.Server.CheckUpdates                (checkForUpdates)
 -- =======
-import           Hasura.GraphQL.Execute                    (MonadGQLExecutionCheck (..),
-                                                            checkQueryInAllowlist)
-import           Hasura.GraphQL.Resolve.Action             (asyncActionsProcessor)
-import           Hasura.GraphQL.Transport.HTTP.Protocol    (toParsed)
->>>>>>> 8f14af9e
+-- import           Hasura.GraphQL.Execute                    (MonadGQLExecutionCheck (..),
+--                                                             checkQueryInAllowlist)
+-- import           Hasura.GraphQL.Resolve.Action             (asyncActionsProcessor)
+-- import           Hasura.GraphQL.Transport.HTTP.Protocol    (toParsed)
 import           Hasura.Logging
 import           Hasura.Prelude
 import           Hasura.RQL.Types                          (CacheRWM, Code (..), HasHttpManager,
@@ -110,7 +107,7 @@
 import           Hasura.Server.CheckUpdates                (checkForUpdates)
 import           Hasura.Server.Init
 import           Hasura.Server.Logging
-import           Hasura.Server.Migrate                  (migrateCatalog)
+import           Hasura.Server.Migrate                     (migrateCatalog)
 import           Hasura.Server.SchemaUpdate
 import           Hasura.Server.Telemetry
 import           Hasura.Server.Version
@@ -531,14 +528,13 @@
 instance MonadConfigApiHandler AppM where
   runConfigApiHandler = configApiGetHandler
 
-<<<<<<< HEAD
+
 instance MonadQueryLog AppM where
   logQueryLog logger query genSqlM reqId =
     unLogger logger $ QueryLog query genSqlM reqId
-=======
+
 instance WS.MonadWSLog AppM where
   logWSLog = unLogger
->>>>>>> 8f14af9e
 
 
 --- helper functions ---
