# Contributing to Hasura graphql-engine

*First*: if you're unsure or afraid of anything, just ask, or submit the issue or
pull request anyway. You won't be yelled at for giving your best effort. The
worst that can happen is that you'll be politely asked to change something. We
appreciate any contributions, and we don't want a wall of rules to get in
the way of that.

<<<<<<< HEAD
However, for those who want a bit more guidance on the best way to
contribute to the project, read on. This document will cover what we are looking
for. By addressing all the points we are looking for, it raises the chances we
can quickly merge or address your contributions.
=======
However, for individuals who want a bit more guidance on the best way to
contribute to the project, read on. This document will cover what we're looking
for. By addressing all the points we're looking for, the chances that we
can quickly merge or address your contributions will increase.
>>>>>>> 45c34755


## Overview

[hasura/graphql-engine](https://github.com/hasura/graphql-engine) is a mono-repo
consisting of 3 components. Each have their own contributing guides:

1. [Server (Haskell)](server/CONTRIBUTING.md)
2. [CLI (Go)](cli/CONTRIBUTING.md)
3. [Console (JavaScript)](console/README.md#contributing-to-hasura-console)

All of the three components have a single version, denoted by either the git
tag or a combination of branch name and git commit SHA.

For all contributions, a CLA (Contributor License Agreement) needs to be signed [here](https://cla-assistant.io/hasura/graphql-engine) before (or after) the pull request has been submitted. A bot will prompt contributers to sign the CLA via a pull request comment, if necessary.


### Docs

Contributing guide for docs can be found at [docs/CONTRIBUTING.md](docs/CONTRIBUTING.md).

### Community content

There is no specific contributing guide for community content. Anything that can
help GraphQL Engine community/users can go into the section. We have identified
[boilerplates](community/boilerplates), [examples](community/examples) and
[tools](community/tools) as primary candidates. Feel free to submit a pull
request if you have something to add (not necessarily belonging to the
aforementioned sections).

## Issues

### Reporting an Issue

- Make sure you test against the latest released version. It is possible that we
  would have already fixed the bug you're experiencing.

- Provide steps to reproduce the issue, including Postgres version,
  graphql-engine version and the provider you are running on (Heroku, Docker,
  etc.).

- Please include logs of the server, if relevant.


## Common guidelines

- Please make sure there is an issue associated with the work that you are doing.

- If you are working on an issue, please comment about the same to prevent
  conflicts.

- Squash your commits and refer to the issue using `fix #<issue-no>` or `close
  #<issue-no>` in the commit message, at the end.
  For example: `resolve answers to everything (fix #42)` or `resolve answers to everything, fix #42`

- Rebase master with your branch before submitting a pull request.

## Commit messages

- The first line should be a summary of the changes, not exceeding 50
  characters, followed by an optional body which has more details about the
  changes. Refer [to this link](https://github.com/erlang/otp/wiki/writing-good-commit-messages)
  for more information on writing good commit messages.

- Use the imperative present tense: "add/fix/change", not "added/fixed/changed" nor "adds/fixes/changes".

- Don't capitalize the first letter of the summary line.

- Don't add a period/dot (.) at the end of the summary line.


(Credits: Some sections are adapted from https://github.com/PostgREST/postgrest/blob/master/.github/CONTRIBUTING.md)<|MERGE_RESOLUTION|>--- conflicted
+++ resolved
@@ -6,17 +6,10 @@
 appreciate any contributions, and we don't want a wall of rules to get in
 the way of that.
 
-<<<<<<< HEAD
-However, for those who want a bit more guidance on the best way to
-contribute to the project, read on. This document will cover what we are looking
-for. By addressing all the points we are looking for, it raises the chances we
-can quickly merge or address your contributions.
-=======
 However, for individuals who want a bit more guidance on the best way to
 contribute to the project, read on. This document will cover what we're looking
 for. By addressing all the points we're looking for, the chances that we
 can quickly merge or address your contributions will increase.
->>>>>>> 45c34755
 
 
 ## Overview
