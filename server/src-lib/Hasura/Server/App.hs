{-# LANGUAGE CPP          #-}
{-# LANGUAGE DataKinds    #-}
{-# LANGUAGE RankNTypes   #-}
{-# LANGUAGE ViewPatterns #-}

module Hasura.Server.App where

import           Control.Concurrent.MVar
import           Control.Exception                      (IOException, try)
import           Data.Aeson                             hiding (json)
import           Data.Int                               (Int64)
import           Data.IORef
import           Data.Time.Clock                        (UTCTime,
                                                         getCurrentTime)
import           Data.Time.Clock.POSIX                  (getPOSIXTime)
import           Network.Mime                           (defaultMimeLookup)
import           Network.Wai                            (requestHeaders,
                                                         strictRequestBody)
import           System.Exit                            (exitFailure)
import           System.FilePath                        (joinPath, takeFileName)
import           Web.Spock.Core

import qualified Data.ByteString.Lazy                   as BL
import qualified Data.HashMap.Strict                    as M
import qualified Data.HashSet                           as S
import qualified Data.Text                              as T
import qualified Network.HTTP.Client                    as HTTP
import qualified Network.HTTP.Types                     as N
import qualified Network.Wai                            as Wai
import qualified Network.Wai.Handler.WebSockets         as WS
import qualified Network.WebSockets                     as WS
import qualified System.Metrics                         as EKG
import qualified System.Metrics.Json                    as EKG
import qualified Text.Mustache                          as M
import qualified Text.Mustache.Compile                  as M

import qualified Database.PG.Query                      as Q
import qualified Hasura.GraphQL.Execute                 as E
import qualified Hasura.GraphQL.Execute.LiveQuery       as EL
import qualified Hasura.GraphQL.Explain                 as GE
import qualified Hasura.GraphQL.Transport.HTTP          as GH
import qualified Hasura.GraphQL.Transport.HTTP.Protocol as GH
import qualified Hasura.GraphQL.Transport.WebSocket     as WS
import qualified Hasura.Logging                         as L
import qualified Hasura.Server.PGDump                   as PGD

import           Hasura.EncJSON
import           Hasura.Prelude                         hiding (get, put)
import           Hasura.RQL.DDL.RemoteSchema            (mkCacheForRemoteSchema)
import           Hasura.RQL.DDL.Schema
import           Hasura.RQL.Types
import           Hasura.Server.Auth                     (AuthMode (..),
                                                         getUserInfo)
import           Hasura.Server.Config                   (runGetConfig)
import           Hasura.Server.Context
import           Hasura.Server.Cors
import           Hasura.Server.Init
import           Hasura.Server.Logging
import           Hasura.Server.Middleware               (corsMiddleware)
import           Hasura.Server.Query
import           Hasura.Server.Utils
import           Hasura.Server.Version
import           Hasura.SQL.Types

consoleTmplt :: M.Template
consoleTmplt = $(M.embedSingleTemplate "src-rsr/console.html")

boolToText :: Bool -> T.Text
boolToText = bool "false" "true"

isAdminSecretSet :: AuthMode -> T.Text
isAdminSecretSet AMNoAuth = boolToText False
isAdminSecretSet _        = boolToText True

data SchemaCacheRef
  = SchemaCacheRef
  { _scrLock     :: MVar ()
  , _scrCache    :: IORef (SchemaCache, SchemaCacheVer)
  -- an action to run when schemacache changes
  , _scrOnChange :: IO ()
  }

getSCFromRef :: SchemaCacheRef -> IO SchemaCache
getSCFromRef scRef = fst <$> readIORef (_scrCache scRef)

logInconsObjs :: L.Logger -> [InconsistentMetadataObj] -> IO ()
logInconsObjs logger objs =
  unless (null objs) $ L.unLogger logger $ mkInconsMetadataLog objs

withSCUpdate
  :: (MonadIO m, MonadError e m)
  => SchemaCacheRef -> L.Logger -> m (a, SchemaCache) -> m a
withSCUpdate scr logger action = do
  acquireLock
  (res, newSC) <- action `catchError` onError
  liftIO $ do
    -- update schemacache in IO reference
    modifyIORef' cacheRef $
      \(_, prevVer) -> (newSC, incSchemaCacheVer prevVer)
    -- log any inconsistent objects
    logInconsObjs logger $ scInconsistentObjs newSC
    onChange
  releaseLock
  return res
  where
    SchemaCacheRef lk cacheRef onChange = scr
    onError e   = releaseLock >> throwError e
    acquireLock = liftIO $ takeMVar lk
    releaseLock = liftIO $ putMVar lk ()


data ServerCtx
  = ServerCtx
  { scPGExecCtx       :: !PGExecCtx
  , scConnInfo        :: !Q.ConnInfo
  , scLogger          :: !L.Logger
  , scCacheRef        :: !SchemaCacheRef
  , scAuthMode        :: !AuthMode
  , scManager         :: !HTTP.Manager
  , scSQLGenCtx       :: !SQLGenCtx
  , scEnabledAPIs     :: !(S.HashSet API)
  , scInstanceId      :: !InstanceId
  , scPlanCache       :: !E.PlanCache
  , scLQState         :: !EL.LiveQueriesState
  , scEnableAllowlist :: !Bool
  , scEkgStore        :: !EKG.Store
  , scFeatureFlags    :: !FeatureFlags
  }

data HandlerCtx
  = HandlerCtx
  { hcServerCtx  :: !ServerCtx
  , hcUser       :: !UserInfo
  , hcReqHeaders :: ![N.Header]
  , hcRequestId  :: !RequestId
  }

type Handler = ExceptT QErr (ReaderT HandlerCtx IO)

data APIResp
  = JSONResp !(HttpResponse EncJSON)
  | RawResp  !(HttpResponse BL.ByteString)

apiRespToLBS :: APIResp -> BL.ByteString
apiRespToLBS = \case
  JSONResp (HttpResponse j _) -> encJToLBS j
  RawResp (HttpResponse b _)  -> b

data APIHandler a
  = AHGet !(Handler APIResp)
  | AHPost !(a -> Handler APIResp)

mkGetHandler :: Handler APIResp -> APIHandler ()
mkGetHandler = AHGet

mkPostHandler :: (a -> Handler APIResp) -> APIHandler a
mkPostHandler = AHPost

mkAPIRespHandler :: (a -> Handler (HttpResponse EncJSON)) -> (a -> Handler APIResp)
mkAPIRespHandler = (fmap . fmap) JSONResp

isMetadataEnabled :: ServerCtx -> Bool
isMetadataEnabled sc = S.member METADATA $ scEnabledAPIs sc

isGraphQLEnabled :: ServerCtx -> Bool
isGraphQLEnabled sc = S.member GRAPHQL $ scEnabledAPIs sc

isPGDumpEnabled :: ServerCtx -> Bool
isPGDumpEnabled sc = S.member PGDUMP $ scEnabledAPIs sc

isConfigEnabled :: ServerCtx -> Bool
isConfigEnabled sc = S.member CONFIG $ scEnabledAPIs sc

isDeveloperAPIEnabled :: ServerCtx -> Bool
isDeveloperAPIEnabled sc = S.member DEVELOPER $ scEnabledAPIs sc

-- {-# SCC parseBody #-}
parseBody :: (FromJSON a, MonadError QErr m) => BL.ByteString -> m a
parseBody reqBody =
  case eitherDecode' reqBody of
    Left e     -> throw400 InvalidJSON (T.pack e)
    Right jVal -> decodeValue jVal

onlyAdmin :: Handler ()
onlyAdmin = do
  uRole <- asks (userRole . hcUser)
  when (uRole /= adminRole) $
    throw400 AccessDenied "You have to be an admin to access this endpoint"

buildQCtx ::  Handler QCtx
buildQCtx = do
  scRef    <- scCacheRef . hcServerCtx <$> ask
  userInfo <- asks hcUser
  cache <- fmap fst $ liftIO $ readIORef $ _scrCache scRef
  sqlGenCtx <- scSQLGenCtx . hcServerCtx <$> ask
  return $ QCtx userInfo cache sqlGenCtx

logResult
  :: (MonadIO m)
  => L.Logger
  -> Maybe UserInfo
  -> RequestId
  -> Wai.Request
  -> Maybe Value
  -> Either QErr BL.ByteString
  -> Maybe (UTCTime, UTCTime)
  -> m ()
logResult logger userInfoM reqId httpReq req res qTime = do
  let logline = case res of
        Right res' -> mkHttpAccessLog userInfoM reqId httpReq res' qTime
        Left e     -> mkHttpErrorLog userInfoM reqId httpReq e req qTime
  liftIO $ L.unLogger logger logline

logSuccess
  :: (MonadIO m)
  => L.Logger
  -> Maybe UserInfo
  -> RequestId
  -> Wai.Request
  -> BL.ByteString
  -> Maybe (UTCTime, UTCTime)
  -> m ()
logSuccess logger userInfoM reqId httpReq res qTime =
  liftIO $ L.unLogger logger $ mkHttpAccessLog userInfoM reqId httpReq res qTime

logError
  :: (MonadIO m)
  => L.Logger
  -> Maybe UserInfo
  -> RequestId
  -> Wai.Request
  -> Maybe Value
  -> QErr -> m ()
logError logger userInfoM reqId httpReq req qErr =
  liftIO $ L.unLogger logger $ mkHttpErrorLog userInfoM reqId httpReq qErr req Nothing

mkSpockAction
  :: (MonadIO m, FromJSON a, ToJSON a)
  => (Bool -> QErr -> Value)
  -> (QErr -> QErr)
  -> ServerCtx
  -> APIHandler a
  -> ActionT m ()
mkSpockAction qErrEncoder qErrModifier serverCtx apiHandler = do
  req <- request
  reqBody <- liftIO $ strictRequestBody req
  let headers = requestHeaders req
      authMode = scAuthMode serverCtx
      manager = scManager serverCtx
      -- convert ByteString to Maybe Value for logging
      reqTxt = Just $ String $ bsToTxt $ BL.toStrict reqBody

  requestId <- getRequestId headers
  userInfoE <- liftIO $ runExceptT $ getUserInfo logger manager headers authMode
  userInfo  <- either (logErrorAndResp Nothing requestId req reqTxt False . qErrModifier)
               return userInfoE

  let handlerState = HandlerCtx serverCtx userInfo headers requestId
      curRole = userRole userInfo

  t1 <- liftIO getCurrentTime -- for measuring response time purposes

  (result, q) <- case apiHandler of
    AHGet handler -> do
      res <- liftIO $ runReaderT (runExceptT handler) handlerState
      return (res, Nothing)
    AHPost handler -> do
      parsedReqE <- runExceptT $ parseBody reqBody
      parsedReq  <- either (logErrorAndResp (Just userInfo) requestId req reqTxt (isAdmin curRole) . qErrModifier) return parsedReqE
      res <- liftIO $ runReaderT (runExceptT $ handler parsedReq) handlerState
      return (res, Just parsedReq)

  t2 <- liftIO getCurrentTime -- for measuring response time purposes

  -- apply the error modifier
  let modResult = fmapL qErrModifier result

  -- log and return result
  case modResult of
    Left err  -> logErrorAndResp (Just userInfo) requestId req (toJSON <$> q) (isAdmin curRole) err
    Right res -> logSuccessAndResp (Just userInfo) requestId req res (Just (t1, t2))

  where
    logger = scLogger serverCtx

    logErrorAndResp
      :: (MonadIO m)
      => Maybe UserInfo -> RequestId -> Wai.Request -> Maybe Value -> Bool -> QErr -> ActionCtxT ctx m a
    logErrorAndResp userInfo reqId req reqBody includeInternal qErr = do
      logError logger userInfo reqId req reqBody qErr
      setStatus $ qeStatus qErr
      json $ qErrEncoder includeInternal qErr

    logSuccessAndResp userInfo reqId req result qTime = do
      logSuccess logger userInfo reqId req (apiRespToLBS result) qTime
      case result of
        JSONResp (HttpResponse j h) -> do
          uncurry setHeader jsonHeader
          uncurry setHeader (requestIdHeader, unRequestId reqId)
          mapM_ (mapM_ (uncurry setHeader . unHeader)) h
          lazyBytes $ encJToLBS j
        RawResp (HttpResponse b h) -> do
          uncurry setHeader (requestIdHeader, unRequestId reqId)
          mapM_ (mapM_ (uncurry setHeader . unHeader)) h
          lazyBytes b

v1QueryHandler :: RQLQuery -> Handler (HttpResponse EncJSON)
v1QueryHandler query = do
  scRef <- scCacheRef . hcServerCtx <$> ask
  logger <- scLogger . hcServerCtx <$> ask
  res <- bool (fst <$> dbAction) (withSCUpdate scRef logger dbAction) $
         queryNeedsReload query
  return $ HttpResponse res Nothing
  where
    -- Hit postgres
    dbAction = do
      userInfo <- asks hcUser
      scRef <- scCacheRef . hcServerCtx <$> ask
      schemaCache <- fmap fst $ liftIO $ readIORef $ _scrCache scRef
      httpMgr <- scManager . hcServerCtx <$> ask
      sqlGenCtx <- scSQLGenCtx . hcServerCtx <$> ask
      pgExecCtx <- scPGExecCtx . hcServerCtx <$> ask
      instanceId <- scInstanceId . hcServerCtx <$> ask
      featureFlags <- scFeatureFlags . hcServerCtx <$> ask
      runQuery pgExecCtx instanceId userInfo schemaCache httpMgr sqlGenCtx featureFlags query

v1Alpha1GQHandler :: (SchemaCache -> Handler SchemaCache) -> GH.GQLReqUnparsed -> Handler (HttpResponse EncJSON)
v1Alpha1GQHandler scModifier query = do
  userInfo <- asks hcUser
  reqHeaders <- asks hcReqHeaders
  manager <- scManager . hcServerCtx <$> ask
  scRef <- scCacheRef . hcServerCtx <$> ask
  (sc, scVer) <- liftIO $ readIORef $ _scrCache scRef
  pgExecCtx <- scPGExecCtx . hcServerCtx <$> ask
  sqlGenCtx <- scSQLGenCtx . hcServerCtx <$> ask
  planCache <- scPlanCache . hcServerCtx <$> ask
  enableAL  <- scEnableAllowlist . hcServerCtx <$> ask
  logger    <- scLogger . hcServerCtx <$> ask
  requestId <- asks hcRequestId
  sc' <- scModifier sc
  let execCtx = E.ExecutionCtx logger sqlGenCtx pgExecCtx planCache
                sc' scVer manager enableAL
  flip runReaderT execCtx $ GH.runGQ requestId userInfo reqHeaders query

v1GQHandler
  :: GH.GQLReqUnparsed
  -> Handler (HttpResponse EncJSON)
v1GQHandler = v1Alpha1GQHandler pure

-- only exposes remote schema
v1GQRemoteHandler
  :: RemoteSchemaName
  -> GH.GQLReqUnparsed
  -> Handler (HttpResponse EncJSON)
v1GQRemoteHandler rsName = v1Alpha1GQHandler (flip mkCacheForRemoteSchema rsName)

gqlExplainHandler :: GE.GQLExplain -> Handler (HttpResponse EncJSON)
gqlExplainHandler query = do
  onlyAdmin
  scRef <- scCacheRef . hcServerCtx <$> ask
  sc <- fmap fst $ liftIO $ readIORef $ _scrCache scRef
  pgExecCtx <- scPGExecCtx . hcServerCtx <$> ask
  sqlGenCtx <- scSQLGenCtx . hcServerCtx <$> ask
  enableAL <- scEnableAllowlist . hcServerCtx <$> ask
  res <- GE.explainGQLQuery pgExecCtx sc sqlGenCtx enableAL query
  return $ HttpResponse res Nothing

v1Alpha1PGDumpHandler :: PGD.PGDumpReqBody -> Handler APIResp
v1Alpha1PGDumpHandler b = do
  onlyAdmin
  ci <- scConnInfo . hcServerCtx <$> ask
  output <- PGD.execPGDump b ci
  return $ RawResp $ HttpResponse output (Just [Header sqlHeader])

consoleAssetsHandler :: L.Logger -> Text -> FilePath -> ActionT IO ()
consoleAssetsHandler logger dir path = do
  -- '..' in paths need not be handed as it is resolved in the url by
  -- spock's routing. we get the expanded path.
  eFileContents <- liftIO $ try $ BL.readFile $
    joinPath [T.unpack dir, path]
  either onError onSuccess eFileContents
  where
    onSuccess c = do
      mapM_ (uncurry setHeader) headers
      lazyBytes c
    onError :: IOException -> ActionT IO ()
    onError = raiseGenericApiError logger . err404 NotFound . T.pack . show
    fn = T.pack $ takeFileName path
    -- set gzip header if the filename ends with .gz
    (fileName, encHeader) = case T.stripSuffix ".gz" fn of
      Just v  -> (v, [gzipHeader])
      Nothing -> (fn, [])
    mimeType = bsToTxt $ defaultMimeLookup fileName
    headers = ("Content-Type", mimeType) : encHeader

mkConsoleHTML :: T.Text -> AuthMode -> Bool -> Maybe Text -> Either String T.Text
mkConsoleHTML path authMode enableTelemetry consoleAssetsDir =
  bool (Left errMsg) (Right res) $ null errs
  where
    (errs, res) = M.checkedSubstitute consoleTmplt $
      -- variables required to render the template
      object [ "isAdminSecretSet" .= isAdminSecretSet authMode
             , "consolePath" .= consolePath
             , "enableTelemetry" .= boolToText enableTelemetry
             , "cdnAssets" .= boolToText (isNothing consoleAssetsDir)
             , "assetsVersion" .= consoleVersion
             , "serverVersion" .= currentVersion
             ]
    consolePath = case path of
      "" -> "/console"
      r  -> "/console/" <> r
    errMsg = "console template rendering failed: " ++ show errs


newtype QueryParser
  = QueryParser
  { getQueryParser :: QualifiedTable -> Object -> Handler RQLQuery }

queryParsers :: M.HashMap T.Text QueryParser
queryParsers =
  M.fromList
  [ ("select", mkQueryParser RQSelect)
  , ("insert", mkQueryParser RQInsert)
  , ("update", mkQueryParser RQUpdate)
  , ("delete", mkQueryParser RQDelete)
  , ("count", mkQueryParser RQCount)
  ]
  where
    mkQueryParser f =
      QueryParser $ \qt obj -> do
      let val = Object $ M.insert "table" (toJSON qt) obj
      q <- decodeValue val
      return $ f q

legacyQueryHandler :: TableName -> T.Text -> Object
                   -> Handler (HttpResponse EncJSON)
legacyQueryHandler tn queryType req =
  case M.lookup queryType queryParsers of
    Just queryParser -> getQueryParser queryParser qt req >>= v1QueryHandler
    Nothing          -> throw404 "No such resource exists"
  where
    qt = QualifiedObject publicSchema tn

initErrExit :: QErr -> IO a
initErrExit e = do
  putStrLn $
    "failed to build schema-cache because of inconsistent metadata: "
    <> T.unpack (qeError e)
  exitFailure

data HasuraApp
  = HasuraApp
  { _hapApplication    :: !Wai.Application
  , _hapSchemaRef      :: !SchemaCacheRef
  , _hapCacheBuildTime :: !(Maybe UTCTime)
  , _hapShutdown       :: !(IO ())
  }

mkWaiApp
  :: Q.TxIsolation
  -> L.LoggerCtx
  -> SQLGenCtx
  -> Bool
  -> Q.PGPool
  -> Q.ConnInfo
  -> HTTP.Manager
  -> AuthMode
  -> CorsConfig
  -> Bool
  -> Maybe Text
  -> Bool
  -> InstanceId
  -> S.HashSet API
  -> EL.LQOpts
<<<<<<< HEAD
  -> FeatureFlags
  -> IO (Wai.Application, SchemaCacheRef, Maybe UTCTime)
=======
  -> IO HasuraApp
>>>>>>> 17b8b6e2
mkWaiApp isoLevel loggerCtx sqlGenCtx enableAL pool ci httpManager mode corsCfg
         enableConsole consoleAssetsDir enableTelemetry instanceId apis lqOpts featureFlags = do

    let pgExecCtx = PGExecCtx pool isoLevel
        pgExecCtxSer = PGExecCtx pool Q.Serializable
    (cacheRef, cacheBuiltTime) <- do
      pgResp <- runExceptT $ peelRun emptySchemaCache adminUserInfo
                httpManager sqlGenCtx pgExecCtxSer featureFlags $ do
                  buildSchemaCache
                  liftTx fetchLastUpdate
      (time, sc) <- either initErrExit return pgResp
      scRef <- newIORef (sc, initSchemaCacheVer)
      return (scRef, snd <$> time)

    cacheLock <- newMVar ()
    planCache <- E.initPlanCache

    let corsPolicy = mkDefaultCorsPolicy corsCfg
        logger = L.mkLogger loggerCtx

    lqState <- EL.initLiveQueriesState lqOpts pgExecCtx
    wsServerEnv <- WS.createWSServerEnv logger pgExecCtx lqState cacheRef
                   httpManager corsPolicy sqlGenCtx enableAL planCache

    ekgStore <- EKG.newStore

    let schemaCacheRef =
          SchemaCacheRef cacheLock cacheRef (E.clearPlanCache planCache)
        serverCtx = ServerCtx pgExecCtx ci logger
                    schemaCacheRef mode httpManager
                    sqlGenCtx apis instanceId planCache
                    lqState enableAL ekgStore featureFlags

    when (isDeveloperAPIEnabled serverCtx) $ do
      EKG.registerGcMetrics ekgStore
      EKG.registerCounter "ekg.server_timestamp_ms" getTimeMs ekgStore

    spockApp <- spockAsApp $ spockT id $
                httpApp corsCfg serverCtx enableConsole
                  consoleAssetsDir enableTelemetry

    let wsServerApp = WS.createWSServerApp mode wsServerEnv
        stopWSServer = WS.stopWSServerApp wsServerEnv

    return $ HasuraApp
      (WS.websocketsOr WS.defaultConnectionOptions wsServerApp spockApp)
      schemaCacheRef
      cacheBuiltTime
      stopWSServer
  where
    getTimeMs :: IO Int64
    getTimeMs = (round . (* 1000)) `fmap` getPOSIXTime

httpApp :: CorsConfig -> ServerCtx -> Bool -> Maybe Text -> Bool -> SpockT IO ()
httpApp corsCfg serverCtx enableConsole consoleAssetsDir enableTelemetry = do
    -- cors middleware
    unless (isCorsDisabled corsCfg) $
      middleware $ corsMiddleware (mkDefaultCorsPolicy corsCfg)

    -- API Console and Root Dir
    when (enableConsole && enableMetadata) serveApiConsole

    -- Health check endpoint
    get "healthz" $ do
      sc <- liftIO $ getSCFromRef $ scCacheRef serverCtx
      if null $ scInconsistentObjs sc
        then setStatus N.status200 >> lazyBytes "OK"
        else setStatus N.status500 >> lazyBytes "ERROR"

    get "v1/version" $ do
      uncurry setHeader jsonHeader
      lazyBytes $ encode $ object [ "version" .= currentVersion ]

    when enableMetadata $ do

      post "v1/query" $ mkSpockAction encodeQErr id serverCtx $
        mkPostHandler $ mkAPIRespHandler v1QueryHandler

      post ("api/1/table" <//> var <//> var) $ \tableName queryType ->
        mkSpockAction encodeQErr id serverCtx $ mkPostHandler $
          mkAPIRespHandler $ legacyQueryHandler (TableName tableName) queryType

    when enablePGDump $
      post "v1alpha1/pg_dump" $ mkSpockAction encodeQErr id serverCtx $
        mkPostHandler v1Alpha1PGDumpHandler

    when enableConfig $
      get "v1alpha1/config" $ mkSpockAction encodeQErr id serverCtx $
        mkGetHandler $ do
          onlyAdmin
          let res = encJFromJValue $ runGetConfig (scAuthMode serverCtx)
          return $ JSONResp $ HttpResponse res Nothing

    when enableGraphQL $ do
      post "v1alpha1/graphql/explain" gqlExplainAction

      post "v1alpha1/graphql" $ mkSpockAction GH.encodeGQErr id serverCtx $
        mkPostHandler $ mkAPIRespHandler $ v1Alpha1GQHandler pure

      post "v1/graphql/explain" gqlExplainAction

      post "v1/graphql" $ mkSpockAction GH.encodeGQErr allMod200 serverCtx $
        mkPostHandler $ mkAPIRespHandler v1GQHandler

      post ("v1/graphql/remote" <//> var) $ \(RemoteSchemaName -> remoteSchemaName) ->
        mkSpockAction GH.encodeGQErr allMod200 serverCtx $
        mkPostHandler $ mkAPIRespHandler $ v1GQRemoteHandler remoteSchemaName

    when (isDeveloperAPIEnabled serverCtx) $ do
      get "dev/ekg" $ mkSpockAction encodeQErr id serverCtx $
        mkGetHandler $ do
          onlyAdmin
          respJ <- liftIO $ EKG.sampleAll $ scEkgStore serverCtx
          return $ JSONResp $ HttpResponse (encJFromJValue $ EKG.sampleToJson respJ) Nothing
      get "dev/plan_cache" $ mkSpockAction encodeQErr id serverCtx $
        mkGetHandler $ do
          onlyAdmin
          respJ <- liftIO $ E.dumpPlanCache $ scPlanCache serverCtx
          return $ JSONResp $ HttpResponse (encJFromJValue respJ) Nothing
      get "dev/subscriptions" $ mkSpockAction encodeQErr id serverCtx $
        mkGetHandler $ do
          onlyAdmin
          respJ <- liftIO $ EL.dumpLiveQueriesState False $ scLQState serverCtx
          return $ JSONResp $ HttpResponse (encJFromJValue respJ) Nothing
      get "dev/subscriptions/extended" $ mkSpockAction encodeQErr id serverCtx $
        mkGetHandler $ do
          onlyAdmin
          respJ <- liftIO $ EL.dumpLiveQueriesState True $ scLQState serverCtx
          return $ JSONResp $ HttpResponse (encJFromJValue respJ) Nothing

    forM_ [GET,POST] $ \m -> hookAny m $ \_ -> do
      let qErr = err404 NotFound "resource does not exist"
      raiseGenericApiError logger qErr

  where
    logger = scLogger serverCtx

    -- all graphql errors should be of type 200
    allMod200 qe = qe { qeStatus = N.status200 }

    gqlExplainAction =
      mkSpockAction encodeQErr id serverCtx $ mkPostHandler $
        mkAPIRespHandler gqlExplainHandler

    enableGraphQL = isGraphQLEnabled serverCtx
    enableMetadata = isMetadataEnabled serverCtx
    enablePGDump = isPGDumpEnabled serverCtx
    enableConfig = isConfigEnabled serverCtx

    serveApiConsole = do
      -- redirect / to /console
      get root $ redirect "console"

      -- serve static files if consoleAssetsDir is set
      onJust consoleAssetsDir $ \dir ->
        get ("console/assets" <//> wildcard) $ \path ->
          consoleAssetsHandler logger dir (T.unpack path)

      -- serve console html
      get ("console" <//> wildcard) $ \path ->
        either (raiseGenericApiError logger . err500 Unexpected . T.pack) html $
        mkConsoleHTML path (scAuthMode serverCtx) enableTelemetry consoleAssetsDir

raiseGenericApiError :: L.Logger -> QErr -> ActionT IO ()
raiseGenericApiError logger qErr = do
  req <- request
  reqBody <- liftIO $ strictRequestBody req
  let reqTxt = toJSON $ String $ bsToTxt $ BL.toStrict reqBody
  reqId <- getRequestId $ requestHeaders req
  logError logger Nothing reqId req (Just reqTxt) qErr
  uncurry setHeader jsonHeader
  setStatus $ qeStatus qErr
  lazyBytes $ encode qErr<|MERGE_RESOLUTION|>--- conflicted
+++ resolved
@@ -472,12 +472,8 @@
   -> InstanceId
   -> S.HashSet API
   -> EL.LQOpts
-<<<<<<< HEAD
   -> FeatureFlags
-  -> IO (Wai.Application, SchemaCacheRef, Maybe UTCTime)
-=======
   -> IO HasuraApp
->>>>>>> 17b8b6e2
 mkWaiApp isoLevel loggerCtx sqlGenCtx enableAL pool ci httpManager mode corsCfg
          enableConsole consoleAssetsDir enableTelemetry instanceId apis lqOpts featureFlags = do
 
