module Hasura.GraphQL.Execute
  ( EPr.ExecutionStep(..)
  , ResolvedExecutionPlan(..)
  , ET.GraphQLQueryType(..)
  , getResolvedExecPlan
  , getExecPlanPartial
  , execRemoteGQ
  , validateSubscriptionRootField
  -- , getSubsOp

  , EP.PlanCache
  , EP.mkPlanCacheOptions
  , EP.PlanCacheOptions(..)
  , EP.initPlanCache
  , EP.clearPlanCache
  , EP.dumpPlanCache
  , EQ.PreparedSql(..)
  , ExecutionCtx(..)

  , MonadGQLExecutionCheck(..)
  , checkQueryInAllowlist
  ) where

import           Hasura.Prelude

import qualified Data.Aeson                             as J
<<<<<<< HEAD
=======
import qualified Data.CaseInsensitive                   as CI
>>>>>>> 7ad271aa
import qualified Data.Environment                       as Env
import qualified Data.HashMap.Strict                    as Map

import qualified Data.HashSet                           as HS
import qualified Data.List.NonEmpty                     as NE
<<<<<<< HEAD
=======
import qualified Data.Text                              as T
>>>>>>> 7ad271aa
import qualified Language.GraphQL.Draft.Syntax          as G
import qualified Network.HTTP.Client                    as HTTP
import qualified Network.HTTP.Types                     as HTTP
import qualified Network.Wai.Extended                   as Wai
<<<<<<< HEAD
=======
import qualified Network.Wreq                           as Wreq

import           Control.Exception                      (try)
import           Control.Lens
>>>>>>> 7ad271aa

import           Hasura.EncJSON
import           Hasura.GraphQL.Logging
import           Hasura.GraphQL.RemoteServer            (execRemoteGQ')
import           Hasura.GraphQL.Transport.HTTP.Protocol
import           Hasura.HTTP
<<<<<<< HEAD
=======
import           Hasura.RQL.DDL.Headers
>>>>>>> 7ad271aa
import           Hasura.RQL.Types
import           Hasura.Server.Utils                    (RequestId)
import           Hasura.Server.Version                  (HasVersion)
import           Hasura.Session

import qualified Hasura.GraphQL.Context                 as C
import qualified Hasura.GraphQL.Execute.Inline          as EI
import qualified Hasura.GraphQL.Execute.LiveQuery       as EL
import qualified Hasura.GraphQL.Execute.Mutation        as EM
import qualified Hasura.GraphQL.Execute.Plan            as EP
import qualified Hasura.GraphQL.Execute.Prepare         as EPr
import qualified Hasura.GraphQL.Execute.Query           as EQ
import qualified Hasura.GraphQL.Execute.Types           as ET
import qualified Hasura.Logging                         as L
import qualified Hasura.Server.Telemetry.Counters       as Telem
import qualified Hasura.Tracing                         as Tracing


type QueryParts = G.TypedOperationDefinition G.FragmentSpread G.Name

-- | Execution context
data ExecutionCtx
  = ExecutionCtx
  { _ecxLogger          :: !(L.Logger L.Hasura)
  , _ecxSqlGenCtx       :: !SQLGenCtx
  , _ecxPgExecCtx       :: !PGExecCtx
  , _ecxPlanCache       :: !EP.PlanCache
  , _ecxSchemaCache     :: !SchemaCache
  , _ecxSchemaCacheVer  :: !SchemaCacheVer
  , _ecxHttpManager     :: !HTTP.Manager
  , _ecxEnableAllowList :: !Bool
  }

-- | Typeclass representing safety checks (if any) that need to be performed
-- before a GraphQL query should be allowed to be executed. In OSS, the safety
-- check is to check in the query is in the allow list.

-- | TODO (from master): Limitation: This parses the query, which is not ideal if we already
-- have the query cached. The parsing happens unnecessary. But getting this to
-- either return a plan or parse was tricky and complicated.
class Monad m => MonadGQLExecutionCheck m where
  checkGQLExecution
    :: UserInfo
    -> ([HTTP.Header], Wai.IpAddress)
    -> Bool
    -- ^ allow list enabled?
    -> SchemaCache
    -- ^ needs allow list
    -> GQLReqUnparsed
    -- ^ the unparsed GraphQL query string (and related values)
    -> m (Either QErr GQLReqParsed)

instance MonadGQLExecutionCheck m => MonadGQLExecutionCheck (ExceptT e m) where
  checkGQLExecution ui det enableAL sc req =
    lift $ checkGQLExecution ui det enableAL sc req

instance MonadGQLExecutionCheck m => MonadGQLExecutionCheck (ReaderT r m) where
  checkGQLExecution ui det enableAL sc req =
    lift $ checkGQLExecution ui det enableAL sc req

instance MonadGQLExecutionCheck m => MonadGQLExecutionCheck (Tracing.TraceT m) where
  checkGQLExecution ui det enableAL sc req =
    lift $ checkGQLExecution ui det enableAL sc req

getExecPlanPartial
  :: (MonadError QErr m)
  => UserInfo
  -> SchemaCache
  -> ET.GraphQLQueryType
  -> GQLReqParsed
  -> m (C.GQLContext, QueryParts)
getExecPlanPartial userInfo sc queryType req = do
  (getGCtx ,) <$> getQueryParts req
  where
    roleName = _uiRole userInfo

    contextMap =
      case queryType of
        ET.QueryHasura -> scGQLContext sc
        ET.QueryRelay  -> scRelayContext sc

    defaultContext =
      case queryType of
        ET.QueryHasura -> scUnauthenticatedGQLContext sc
        ET.QueryRelay  -> scUnauthenticatedRelayContext sc

    getGCtx :: C.GQLContext
    getGCtx =
      case Map.lookup roleName contextMap of
        Nothing  -> defaultContext
        Just (C.RoleContext frontend backend) ->
          case _uiBackendOnlyFieldAccess userInfo of
            BOFAAllowed    -> fromMaybe frontend backend
            BOFADisallowed -> frontend

    -- | Depending on the request parameters, fetch the correct typed operation
    -- definition from the GraphQL query
    getQueryParts
      :: MonadError QErr m
      => GQLReqParsed
      -> m QueryParts
    getQueryParts (GQLReq opNameM q _varValsM) = do
      let (selSets, opDefs, _fragDefsL) = G.partitionExDefs $ unGQLExecDoc q
      case (opNameM, selSets, opDefs) of
        (Just opName, [], _) -> do
          let n = _unOperationName opName
              opDefM = find (\opDef -> G._todName opDef == Just n) opDefs
          onNothing opDefM $ throw400 ValidationFailed $
            "no such operation found in the document: " <> _showName n
        (Just _, _, _)  ->
          throw400 ValidationFailed $ "operationName cannot be used when " <>
          "an anonymous operation exists in the document"
        (Nothing, [selSet], []) ->
          return $ G.TypedOperationDefinition G.OperationTypeQuery Nothing [] [] selSet
        (Nothing, [], [opDef])  ->
          return opDef
        (Nothing, _, _) ->
          throw400 ValidationFailed $ "exactly one operation has to be present " <>
          "in the document when operationName is not specified"

-- The graphql query is resolved into a sequence of execution operations
data ResolvedExecutionPlan m
  = QueryExecutionPlan (EPr.ExecutionPlan (m EncJSON, EQ.GeneratedSqlMap) EPr.RemoteCall (G.Name, J.Value))
  -- ^ query execution; remote schemas and introspection possible
  | MutationExecutionPlan (EPr.ExecutionPlan (m EncJSON, HTTP.ResponseHeaders) EPr.RemoteCall (G.Name, J.Value))
  -- ^ mutation execution; only __typename introspection supported
  | SubscriptionExecutionPlan EL.LiveQueryPlan
  -- ^ live query execution; remote schemas and introspection not supported

validateSubscriptionRootField
  :: MonadError QErr m
  => C.QueryRootField v -> m (C.SubscriptionRootField v)
validateSubscriptionRootField = \case
  C.RFDB x -> pure $ C.RFDB x
  C.RFAction (C.AQAsync s) -> pure $ C.RFAction s
  C.RFAction (C.AQQuery _) -> throw400 NotSupported "action queries are not supported over subscriptions"
  C.RFRemote _ -> throw400 NotSupported "subscription to remote server is not supported"
  C.RFRaw _ -> throw400 NotSupported "Introspection not supported over subscriptions"


checkQueryInAllowlist
  :: (MonadError QErr m) => Bool -> UserInfo -> GQLReqParsed -> SchemaCache -> m ()
checkQueryInAllowlist enableAL userInfo req sc =
  -- only for non-admin roles
  -- check if query is in allowlist
  when (enableAL && (_uiRole userInfo /= adminRoleName)) $ do
    let notInAllowlist =
          not $ isQueryInAllowlist (_grQuery req) (scAllowlist sc)
    when notInAllowlist $ modifyQErr modErr $ throw400 ValidationFailed "query is not allowed"

  where
    modErr e =
      let msg = "query is not in any of the allowlists"
      in e{qeInternal = Just $ J.object [ "message" J..= J.String msg]}

    isQueryInAllowlist q = HS.member gqlQuery
      where
        gqlQuery = GQLQuery $ G.ExecutableDocument $ stripTypenames $
                   unGQLExecDoc q

getResolvedExecPlan
  :: forall m tx
<<<<<<< HEAD
  . ( HasVersion
    , MonadError QErr m
    , MonadIO m
    , MonadIO tx
    , MonadTx tx
    )
=======
   . ( HasVersion
     , MonadError QErr m
     , MonadIO m
     , Tracing.MonadTrace m
     , MonadIO tx
     , MonadTx tx
     , Tracing.MonadTrace tx
     )
>>>>>>> 7ad271aa
  => Env.Environment
  -> PGExecCtx
  -> EP.PlanCache
  -> UserInfo
  -> SQLGenCtx
  -> SchemaCache
  -> SchemaCacheVer
  -> ET.GraphQLQueryType
  -> HTTP.Manager
  -> [HTTP.Header]
  -> (GQLReqUnparsed, GQLReqParsed)
<<<<<<< HEAD
  -> m (Telem.CacheHit,ResolvedExecutionPlan tx)
=======
  -> m (Telem.CacheHit, ResolvedExecutionPlan tx)
>>>>>>> 7ad271aa
getResolvedExecPlan env pgExecCtx planCache userInfo sqlGenCtx
  sc scVer queryType httpManager reqHeaders (reqUnparsed, reqParsed) = do

  planM <- liftIO $ EP.getPlan scVer (_uiRole userInfo) opNameM queryStr
           queryType planCache
  case planM of
    -- plans are only for queries and subscriptions
    Just plan -> (Telem.Hit,) <$> case plan of
      EP.RPQuery queryPlan -> do
--        (tx, genSql) <- EQ.queryOpFromPlan env httpManager reqHeaders userInfo queryVars queryPlan
        return $ QueryExecutionPlan _ -- tx (Just genSql)
      EP.RPSubs subsPlan ->
        return $ SubscriptionExecutionPlan _ -- <$> EL.reuseLiveQueryPlan pgExecCtx usrVars queryVars subsPlan
    Nothing -> (Telem.Miss,) <$> noExistingPlan
  where
    GQLReq opNameM queryStr queryVars = reqUnparsed
    -- addPlanToCache plan =
    --   liftIO $ EP.addPlan scVer (userRole userInfo)
    --   opNameM queryStr plan planCache
    noExistingPlan :: m (ResolvedExecutionPlan tx)
    noExistingPlan = do
      -- GraphQL requests may incorporate fragments which insert a pre-defined
      -- part of a GraphQL query. Here we make sure to remember those
      -- pre-defined sections, so that when we encounter a fragment spread
      -- later, we can inline it instead.
      -- req <- toParsed reqUnparsed
      let takeFragment = \case G.ExecutableDefinitionFragment f -> Just f; _ -> Nothing
          fragments =
            mapMaybe takeFragment $ unGQLExecDoc $ _grQuery reqParsed
      (gCtx, queryParts) <- getExecPlanPartial userInfo sc queryType reqParsed
      case queryParts of
        G.TypedOperationDefinition G.OperationTypeQuery _ varDefs _ selSet -> do
          -- (Here the above fragment inlining is actually executed.)
          inlinedSelSet <- EI.inlineSelectionSet fragments selSet
          (execPlan, plan, _unprepared) <-
            EQ.convertQuerySelSet env gCtx userInfo httpManager reqHeaders inlinedSelSet varDefs (_grVariables reqUnparsed)
          -- traverse_ (addPlanToCache . EP.RPQuery) plan
          return $ QueryExecutionPlan $ execPlan
        G.TypedOperationDefinition G.OperationTypeMutation _ varDefs _ selSet -> do
          -- (Here the above fragment inlining is actually executed.)
          inlinedSelSet <- EI.inlineSelectionSet fragments selSet
          queryTx <- EM.convertMutationSelectionSet env gCtx sqlGenCtx userInfo httpManager reqHeaders
                     inlinedSelSet varDefs (_grVariables reqUnparsed)
          -- traverse_ (addPlanToCache . EP.RPQuery) plan
          return $ MutationExecutionPlan $ queryTx
        G.TypedOperationDefinition G.OperationTypeSubscription _ varDefs directives selSet -> do
          -- (Here the above fragment inlining is actually executed.)
          inlinedSelSet <- EI.inlineSelectionSet fragments selSet
          -- A subscription should have exactly one root field
          -- As an internal testing feature, we support subscribing to multiple
          -- root fields in a subcription. First, we check if the corresponding directive
          -- (@_multiple_top_level_fields) is set.
          -- NOTE: While running a subscription with multiple root fields, sometimes
          -- the result is not returned in the order that we have queried them in. This
          -- does not happen every time though. An example of a query which gives the
          -- above behaviour is

          -- subscription @_multiple_top_level_fields   {
          --   users {                                    "data": {
          --     id                                         "users_by_pk": {
          --     last_name                                    "id": 3,
          --     first_name                                   "first_name": "hello",
          --   }                                              "last_name": "bello"
          --   users_by_pk(id: 3) {                         },
          --     id                                         "users": [
          --     first_name                                   {
          --     last_name                                      "id": 3,
          --   }                                                "last_name": "bello",
          --   users_alias: users {                             "first_name": "hello"
          --     id                                           },
          --     first_name                                   {
          --     last_name                                      "id": 4,
          --   }                                                "last_name": "bello",
          -- }                                                  "first_name": "hello"
          --                                                  }
          --                                                ],
          --                                                "users_alias": [
          --                                                  {
          --                                                    "id": 3,
          --                                                    "first_name": "hello",
          --                                                    "last_name": "bello"
          --                                                  },
          --                                                  {
          --                                                    "id": 4,
          --                                                    "first_name": "hello",
          --                                                    "last_name": "bello"
          --                                                  }
          --                                                ]
          --                                              }
          --                                            }
          -- Parse as query to check correctness
          (_execPlan :: EPr.ExecutionPlan (tx EncJSON, EQ.GeneratedSqlMap) EPr.RemoteCall (G.Name,J.Value)
            , _plan, unpreparedAST) <-
            EQ.convertQuerySelSet env gCtx userInfo httpManager reqHeaders inlinedSelSet varDefs (_grVariables reqUnparsed)
          case NE.nonEmpty inlinedSelSet of
            Nothing -> throw500 "empty selset for subscription"
            Just (_ :| rst) ->
              let multipleAllowed = G.Directive $$(G.litName "_multiple_top_level_fields") mempty `elem` directives
              in
              unless (multipleAllowed || null rst) $
                throw400 ValidationFailed $  "subscriptions must select one top level field"
          validSubscriptionAST <- for unpreparedAST validateSubscriptionRootField
          (lqOp, _plan) <- EL.buildLiveQueryPlan pgExecCtx userInfo validSubscriptionAST
          -- getSubsOpM pgExecCtx userInfo inlinedSelSet
          return $ SubscriptionExecutionPlan lqOp

      -- forM partialExecPlan $ \(gCtx, rootSelSet) ->
      --   case rootSelSet of
      --     VQ.RMutation selSet -> do
      --       (tx, respHeaders) <- getMutOp gCtx sqlGenCtx userInfo httpManager reqHeaders selSet
      --       pure $ ExOpMutation respHeaders tx
      --     VQ.RQuery selSet -> do
      --       (queryTx, plan, genSql) <- getQueryOp gCtx sqlGenCtx userInfo queryReusability (allowQueryActionExecuter httpManager reqHeaders) selSet
      --       traverse_ (addPlanToCache . EP.RPQuery) plan
      --       return $ ExOpQuery queryTx (Just genSql)
      --     VQ.RSubscription fld -> do
      --       (lqOp, plan) <- getSubsOp pgExecCtx gCtx sqlGenCtx userInfo queryReusability (restrictActionExecuter "query actions cannot be run as a subscription") fld
      --       traverse_ (addPlanToCache . EP.RPSubs) plan
      --       return $ ExOpSubs lqOp

execRemoteGQ
  :: ( HasVersion
     , MonadIO m
     , MonadError QErr m
     , MonadReader ExecutionCtx m
     , MonadQueryLog m
     , Tracing.MonadTrace m
     )
  => Env.Environment
  -> RequestId
  -> UserInfo
  -> [HTTP.Header]
  -> GQLReqUnparsed
  -> RemoteSchemaInfo
  -> G.TypedOperationDefinition G.NoFragments G.Name
  -> m (DiffTime, HttpResponse EncJSON)
  -- ^ Also returns time spent in http request, for telemetry.
execRemoteGQ env reqId userInfo reqHdrs q rsi opDef = do
  execCtx <- ask
  let logger  = _ecxLogger execCtx
      manager = _ecxHttpManager execCtx
      opType  = G._todType opDef
  logQueryLog logger q Nothing reqId
  (time, respHdrs, resp) <- execRemoteGQ' env manager userInfo reqHdrs q rsi opType
  let !httpResp = HttpResponse (encJFromLBS resp) respHdrs
  return (time, httpResp)<|MERGE_RESOLUTION|>--- conflicted
+++ resolved
@@ -24,40 +24,21 @@
 import           Hasura.Prelude
 
 import qualified Data.Aeson                             as J
-<<<<<<< HEAD
-=======
-import qualified Data.CaseInsensitive                   as CI
->>>>>>> 7ad271aa
 import qualified Data.Environment                       as Env
 import qualified Data.HashMap.Strict                    as Map
 
 import qualified Data.HashSet                           as HS
 import qualified Data.List.NonEmpty                     as NE
-<<<<<<< HEAD
-=======
-import qualified Data.Text                              as T
->>>>>>> 7ad271aa
 import qualified Language.GraphQL.Draft.Syntax          as G
 import qualified Network.HTTP.Client                    as HTTP
 import qualified Network.HTTP.Types                     as HTTP
 import qualified Network.Wai.Extended                   as Wai
-<<<<<<< HEAD
-=======
-import qualified Network.Wreq                           as Wreq
-
-import           Control.Exception                      (try)
-import           Control.Lens
->>>>>>> 7ad271aa
 
 import           Hasura.EncJSON
 import           Hasura.GraphQL.Logging
 import           Hasura.GraphQL.RemoteServer            (execRemoteGQ')
 import           Hasura.GraphQL.Transport.HTTP.Protocol
 import           Hasura.HTTP
-<<<<<<< HEAD
-=======
-import           Hasura.RQL.DDL.Headers
->>>>>>> 7ad271aa
 import           Hasura.RQL.Types
 import           Hasura.Server.Utils                    (RequestId)
 import           Hasura.Server.Version                  (HasVersion)
@@ -220,14 +201,6 @@
 
 getResolvedExecPlan
   :: forall m tx
-<<<<<<< HEAD
-  . ( HasVersion
-    , MonadError QErr m
-    , MonadIO m
-    , MonadIO tx
-    , MonadTx tx
-    )
-=======
    . ( HasVersion
      , MonadError QErr m
      , MonadIO m
@@ -236,7 +209,6 @@
      , MonadTx tx
      , Tracing.MonadTrace tx
      )
->>>>>>> 7ad271aa
   => Env.Environment
   -> PGExecCtx
   -> EP.PlanCache
@@ -248,11 +220,7 @@
   -> HTTP.Manager
   -> [HTTP.Header]
   -> (GQLReqUnparsed, GQLReqParsed)
-<<<<<<< HEAD
-  -> m (Telem.CacheHit,ResolvedExecutionPlan tx)
-=======
   -> m (Telem.CacheHit, ResolvedExecutionPlan tx)
->>>>>>> 7ad271aa
 getResolvedExecPlan env pgExecCtx planCache userInfo sqlGenCtx
   sc scVer queryType httpManager reqHeaders (reqUnparsed, reqParsed) = do
 
