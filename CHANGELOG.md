# Hasura GraphQL Engine Changelog

## Next release

### Relay

The Hasura GraphQL Engine serves [Relay](https://relay.dev/en/) schema for Postgres tables which has a primary key defined.

The Relay schema can be accessed through `/v1/relay` endpoint.

[Add docs links][add console screenshot for relay toggle]

### Remote Joins

Remote Joins extend the concept of joining data across tables, to being able to join data across tables and remote schemas.

It works similar to table relationships. Head to the `Relationship` tab in your table page and define a remote relationship:

1. give a name for the relationship
2. select the remote schema
3. give the join configuration from table columns to remote schema fields.

[Add docs links][add console screenshot]

### Scheduled Triggers

A scheduled trigger can be used to execute custom business logic based on time. There are two types of timing events: cron based or timestamp based.

A cron trigger will be useful when something needs to be done periodically. For example, you can create a cron trigger to generate an end-of-day sales report every weekday at 9pm.

You can also schedule one-off events based on a timestamp. For example, a new scheduled event can be created for 2 weeks from when a user signs up to send them an email about their experience.

[Add docs links][add console screenshot]

(close #1914)

### Allow access to session variables by computed fields (fix #3846)

Sometimes it is useful for computed fields to have access to the Hasura session variables directly. For example, suppose you want to fetch some articles but also get related user info, say `likedByMe`. Now, you can define a function like:

```
CREATE OR REPLACE FUNCTION article_liked(article_row article, hasura_session json)
RETURNS boolean AS $$
  SELECT EXISTS (
    SELECT 1
    FROM liked_article A
    WHERE A.user_id = hasura_session ->> 'x-hasura-user-id' AND A.article_id = article_row.id
  );
$$ LANGUAGE sql STABLE;
```

and make a query like:

```
query {
  articles {
    title
    content
    likedByMe
  }
}
```

Support for this is now added through the `add_computed_field` API.

Read more about the session argument for computed fields in the [docs](https://hasura.io/docs/1.0/graphql/manual/api-reference/schema-metadata-api/computed-field.html).

### Manage seed migrations as SQL files
A new `seeds` command is introduced in CLI, this will allow managing seed migrations as SQL files

#### Creating seed
```                                                        
# create a new seed file and use editor to add SQL content
hasura seed create new_table_seed

# create a new seed by exporting data from tables already present in the database
hasura seed create table1_seed --from-table table1

# create from data in multiple tables:
hasura seed create tables_seed --from-table table1 --from-table table2
```
#### Applying seed
```
# apply all seeds on the database:
hasura seed apply

# apply only a particular seed
hasura seed apply --file 1234_add_some_seed_data.sql
```

### Bug fixes and improvements

(Add entries here in the order of: server, console, cli, docs, others)

- server: fix explain queries with role permissions (fix #4816)
- server: compile with GHC 8.10.1, closing a space leak with subscriptions. (close #4517) (#3388)
- server: fixes an issue where introspection queries with variables would fail because of caching (fix #4547)
- server: avoid loss of precision when passing values in scientific notation (fix #4733)
- server: raise error on startup when `--unauthorized-role` is ignored (#4736)
- server: fix mishandling of GeoJSON inputs in subscriptions (fix #3239)
- server: fix importing of allow list query from metadata (fix #4687)
- server: flush log buffer during shutdown (#4800)
- server: fix edge case with printing logs on startup failure (fix #4772)
- server: fix bug which arises when dropping a column with a remote relationship dependency (fix #5103)
- console: provide option to cascade metadata on dependency conflicts on console (fix #1593)
- console: fix enum tables reload data button UI (#4647)
- console: allow entering big int values in the console (close #3667) (#4775)
- console: add support for subscriptions analyze in API explorer (close #2541) (#2541)
- console: avoid count queries for large tables (#4692)
- console: add read replica support section to pro popup (#4118)
- console: fix regression in editing permissions manually (fix #4683) (#4826)
- console: allow modifying default value for PK (fix #4075) (#4679)
- console: fix checkbox for forwarding client headers in actions (#4595)
- console: re-enable foreign tables to be listed as views (fix #4714) (#4742)
- console: display rows limit in permissions editor if set to zero (fix #4559)
- console: fix inconsistency between selected rows state and displayed rows (fix #4654) (#4673)
- console: fix displaying boolean values in `Edit Row` tab (#4682)
- console: fix underscores not being displayed on raw sql page (close #4754) (#4799)
- console: fix visiting view modify page overwriting raw sql content (fix #4798) (#4810)
- console: add help button and move about page to settings (#4848)
- console: add new sidebar icon that separates enums from tables (fix #4984) (#4992)
- console: fix "Cannot read property 'foldable'" runtime error in `Browse Rows` page (fix #4907) (#5016)
- console: respect read-only mode in actions pages (fix #4656) (#4764)
- console: allow configuring session_argument for custom functions (close #4499) (#4922)
- console: fix listen update column config selection for event trigger (close #5042) (#5043)
- cli: add new flags `up-sql` and `down-sql` to generate sql based migrations from the CLI (#5026)
- cli: list all available commands in root command help (fix #4623) (#4628)
- cli: fix bug with squashing event triggers (close #4883)
- cli: add support for skipping execution while generating migrations through the migrate REST API
- cli: add dry run flag in hasura migrate apply command (fix #3128) (#3499)
- cli: load assets from server when HASURA_GRAPHQL_CONSOLE_ASSETS_DIR is set (close #3382)
- docs: add section on actions vs. remote schemas to actions documentation (#4284)
- docs: fix wrong info about excluding scheme in CORS config (#4685)
- docs: add single object mutations docs (close #4622) (#4625)
- docs: add docs page on query performance (close #2316) (#3693)
- docs: add a sample Caddyfile for Caddy 2 in enable-https section (#4710)
- docs: add disabling dev mode to production checklist (#4715)
- docs: add integration guide for AWS Cognito (#4822, #4843)
- docs: update troubleshooting section with reference on debugging errors (close #4052) (#4825)
- docs: add page for procuring custom docker images and binaries (#4828)
- docs: add content on how to secure action handlers and other actions docs improvements (#4743)
<<<<<<< HEAD
- docs: add tabs for console / cli / api workflows (close #3593) (#4948)
=======
- docs: add page on setting up v2 migrations (close #4746) (#4898)
- docs: make header common with other hasura.io/ pages (#4957)
- install manifests: update all install manifests to enable dev mode by default (close #4599) (#4716)
>>>>>>> 213958ac

## `v1.2.0`

Include the changelog from **v1.2.0-beta.1**, **v1.2.0-beta.2**, **v1.2.0-beta.3**, **v1.2.0-beta.4**, **v1.2.0-beta.5**

Additional changelog:

### CLI: Support servers with self-signed certificates (close #4564) (#4582)

A new flag `--certificate-authority` is added so that the CA certificate can be
provided to trust the Hasura Endpoint with a self-signed SSL certificate.

Another flag `--insecure-skip-tls-verification` is added to skip verifying the certificate
in case you don't have access to the CA certificate. As the name suggests,
using this flag is insecure since verification is not carried out.

### Bug fixes and improvements

- console: update graphiql explorer to support operation transform (#4567)
- console: make GraphiQL Explorer taking the whole viewport (#4553)
- console: fix table columns type comparision during column edit (close #4125) (#4393)
- cli: allow initialising project in current directory (fix #4560) #4566
- cli: remove irrelevant flags from init command (close #4508) (#4549)
- docs: update migrations docs with config v2 (#4586)
- docs: update actions docs (#4586)

## `v1.2.0-beta.5`

### server: backend only insert permissions

Introduces optional `backend_only` (default: `false`) configuration in insert permissions
(see [api reference](https://deploy-preview-4224--hasura-docs.netlify.com/graphql/manual/api-reference/schema-metadata-api/permission.html#insertpermission)).
If this is set to `true`, the insert mutation is accessible to the role only if the request
is accompanied by `x-hasura-use-backend-only-permissions` session variable whose value is set to `true` along with the `x-hasura-admin-secret` header.
Otherwise, the behavior of the permission remains unchanged.

This feature is highly useful in disabling `insert_table` mutation for a role from frontend clients while still being able to access it from a Action webhook handler (with the same role).

(rfc #4120) (#4224)

### server: debugging mode for non-admin roles

For any errors the server sends extra information in `extensions` field under `internal` key. Till now this was only
available for `admin` role requests. To enable this for other roles, start the server with `--dev-mode` flag or set `HASURA_GRAPHQL_DEV_MODE` env variable to `true`:

```bash
$ graphql-engine --database-url <database-url> serve --dev-mode
```

In case you want to disable `internal` field for `admin` role requests, set `--admin-internal-errors` option to `false` or or set `HASURA_GRAPHQL_ADMIN_INTERNAL_ERRORS` env variable to `false`

```bash
$ graphql-engine --database-url <database-url> serve --admin-internal-errors false
```

This feature come in handy during development when you may want to see detailed errors irrespective of roles.

**Improved internal errors for Actions**:

(This is a **breaking change** with previous 1.2.0-beta releases)

The `internal` field for action errors is improved with more debug information. It now includes `request`,
`response` and `error` fields instead of just `webhook_response` field.

Before:

```json
{
  "errors": [
    {
      "extensions": {
        "internal": {
          "webhook_response": {
            "age": 25,
            "name": "Alice",
            "id": "some-id"
          }
        },
        "path": "$",
        "code": "unexpected"
      },
      "message": "unexpected fields in webhook response: age"
    }
  ]
}
```

After:

```json
{
  "errors": [
    {
      "extensions": {
        "internal": {
          "error": "unexpected response",
          "response": {
            "status": 200,
            "body": {
              "age": 25,
              "name": "Alice",
              "id": "some-id"
            },
            "headers": [
              {
                "value": "application/json",
                "name": "Content-Type"
              },
              {
                "value": "abcd",
                "name": "Set-Cookie"
              }
            ]
          },
          "request": {
            "body": {
              "session_variables": {
                "x-hasura-role": "admin"
              },
              "input": {
                "arg": {
                  "age": 25,
                  "name": "Alice",
                  "id": "some-id"
                }
              },
              "action": {
                "name": "mirror"
              }
            },
            "url": "http://127.0.0.1:5593/mirror-action",
            "headers": []
          }
        },
        "path": "$",
        "code": "unexpected"
      },
      "message": "unexpected fields in webhook response: age"
    }
  ]
}
```

### cli: add support for .env file

ENV vars can now be read from .env file present at the project root directory. A global flag, `--envfile`, is added so you can explicitly provide the .env filename, which defaults to `.env` filename if no flag is provided.

**Example**:

```
hasura console --envfile production.env
```

The above command will read ENV vars from `production.env` file present at the project root directory.

(close #4129) (#4454)

### console: allow setting post-update check in update permissions

Along with the check for filtering rows that can be updated, you can now set a post-update permission check that needs to be satisfied by the updated rows after the update is made.

<add-screenshot>

(close #4142) (#4313)

### console: support for Postgres [materialized views](https://www.postgresql.org/docs/current/rules-materializedviews.html)

Postgres materialized views are views that are persisted in a table-like form. They are now supported in the Hasura Console, in the same way as views. They will appear on the 'Schema' page, under the 'Data' tab, in the 'Untracked tables or views' section.

(close #91) (#4270)

### docs: map Postgres operators to corresponding Hasura operators

Map Postgres operators to corresponding Hasura operators at various places in docs and link to PG documentation for reference.
For example, see [here](https://hasura.io/docs/1.0/graphql/manual/api-reference/schema-metadata-api/syntax-defs.html#operator).

(#4502) (close #4056)

### Bug fixes and improvements

- server: add support for `_inc` on `real`, `double`, `numeric` and `money` (fix #3573)
- server: support special characters in JSON path query argument with bracket `[]` notation, e.g `obj['Hello World!']` (#3890) (#4482)
- server: add graphql-engine support for timestamps without timezones (fix #1217)
- server: support inserting unquoted bigint, and throw an error if value overflows the bounds of the integer type (fix #576) (fix #4368)
- console: change react ace editor theme to eclipse (close #4437)
- console: fix columns reordering for relationship tables in data browser (#4483)
- console: format row count in data browser for readablity (#4433)
- console: move pre-release notification tooltip msg to top (#4433)
- console: remove extra localPresets key present in migration files on permissions change (close #3976) (#4433)
- console: make nullable and unique labels for columns clickable in insert and modify (#4433)
- console: fix row delete for relationships in data browser (#4433)
- console: prevent trailing spaces while creating new role (close #3871) (#4497)
- docs: add API docs for using environment variables as webhook urls in event triggers
- server: fix recreating action's permissions (close #4377)
- server: make the graceful shutdown logic customizable (graceful shutdown on the SIGTERM signal continues to be the default)
- docs: add reference docs for CLI (clsoe #4327) (#4408)

## `v1.2.0-beta.4`

### add query support in actions

(close #4032) (#4309)

### console: persist page state in data browser across navigation

The order, collapsed state of columns and rows limit is now persisted across page navigation

(close #3390) (#3753)

### Bug fixes and improvements

- cli: query support for actions (#4318)
- cli: add retry_conf in event trigger for squashing migrations (close #4296) (#4324)
- cli: allow customization of server api paths (close #4016)
- cli: clean up migration files created during a failed migrate api (close #4312) (#4319)
- cli: add support for multiple versions of plugin (close #4105)
- cli: template assets path in console HTML for unversioned builds
- cli: set_table_is_enum metadata type for squashing migrations (close #4394) (#4395)
- console: query support for actions (#4318)
- console: recover from SDL parse in actions type definition editor (fix #4385) (#4389)
- console: allow customising graphql field names for columns of views (close #3689) (#4255)
- console: fix clone permission migrations (close #3985) (#4277)
- console: decouple data rows and count fetch in data browser to account for really large tables (close #3793) (#4269)
- console: update cookie policy for API calls to "same-origin"
- console: redirect to /:table/browse from /:table (close #4330) (#4374)
- console: surround string type column default value with quotes (close #4371) (#4423)
- console: add undefined check to fix error (close #4444) (#4445)
- docs: add One-Click Render deployment guide (close #3683) (#4209)
- server: reserved keywords in column references break parser (fix #3597) #3927
- server: fix postgres specific error message that exposed database type on invalid query parameters (#4294)
- server: manage inflight events when HGE instance is gracefully shutdown (close #3548)
- server: fix an edge case where some events wouldn't be processed because of internal erorrs (#4213)
- server: fix downgrade not working to version v1.1.1 (#4354)
- server: `type` field is not required if `jwk_url` is provided in JWT config
- server: add a new field `claims_namespace_path` which accepts a JSON Path for looking up hasura claim in the JWT token (#4349)
- server: support reusing Postgres scalars in custom types (close #4125)

## `v1.2.0-beta.3`

### console: manage Postgres check constraints

Postgres Check constraints allows you to specify that the value in a certain column must satisfy a Boolean (truth-value) expression. They can be used to put in simple input validations for mutations and with this release, these constraints can now be added while creating a table or later from Modify tab on the console.

**Example**:
When a product is created, ensure that the price is greater than zero. The SQL would look like this:

```sql
CREATE TABLE products (
    product_id UUID DEFAULT gen_random_uuid(),
    name TEXT,
    price NUMERIC CONSTRAINT positive_price CHECK (price > 0)
);
```

To create this table with Hasura Console, on the 'Add a new table' screen, after adding all the columns, scroll down to 'Check constraints' section and 'Add a new check constraint' with the following properties:

- Constraint name: `positive_price`
- Check expression: `price > 0`

Read more about check constraints on [Postgres Docs](https://www.postgresql.org/docs/12/ddl-constraints.html#DDL-CONSTRAINTS-CHECK-CONSTRAINTS).

(close #1700) (#3881)

### CLI: V2 migrations architecture

A new CLI migrations image is introduced to account for the new migrations workflow. If you're have a project with `version: 2` in `config.yaml`, you should use the new image: `hasura/graphql-engine:v1.2.0-cli-migrations-v2`. Mount the migrations at `/hasura-migrations` and metadata at `/hasura-metadata`.

See [upgrade docs](https://hasura.io/docs/1.0/graphql/manual/migrations/upgrade-v2.html).

(close #3969) (#4145)

### Bug fixes and improvements

- server: improve performance of replace_metadata tracking many tables (fix #3802)
- server: option to reload remote schemas in 'reload_metadata' API (fix #3792, #4117)
- server: fix various space leaks to avoid excessive memory consumption
- server: fix postgres query error when computed fields included in mutation response (fix #4035)
- server: fix `__typename` not being included for custom object types (fix #4063)
- server: preserve cookie headers from sync action webhook (close #4021)
- server: validate action webhook response to conform to action output type (fix #3977)
- server: add 'ID' to default scalars in custom types (fix #4061)
- server: fix erroneous error log "Received STOP for an operation ..."
- console: enum field values can be selected through a dropdown in insert/edit rows page (close #3748) (#3810)
- console: exported metadata filenames are now unique(`hasura_metadata_<timestamp>.json`) (close #1772) (#4106)
- console: allow bulk deleting rows in 'Browse Rows' section (close #1739) (#3735)
- console: fix computed field permission selection (#4246)
- console: allow customising root fields of single row mutations (close #4203) (#4254)
- console: fix json string rendering in data browser (close #4201) (#4221)
- console: handle long column names in event trigger update columns (close #4123) (#4210)
- console: disable selecting roles without permissions for bulk actions (close #4178) (#4195)
- console: fix passing default value to JsonInput (#4175)
- console: fix parsing of wrapped types in SDL (close #4099) (#4167)
- console: misc actions fixes (#4059)
- console: action relationship page improvements (fix #4062, #4130) (#4133)
- cli: fix init command to generate correct config (fix #4036) (#4038)
- cli: fix parse error returned on console api (close #4126) (#4152)
- cli: fix typo in cli example for squash (fix #4047) (#4049)
- docs: add statement to grant hasura permissions for PG functions (#4238)
- docs: add docs for redeliver_event api (fix #4176) (#4177)
- docs: update permission.rst for check constraint api (#4124)
- docs: add note on pg versions for actions (#4034)
- docs: add latest prerelease build info (close #4041) (#4048)
- docs: add AuthGuardian JWT guide (#3958)

## `v1.2.0-beta.2`

- server: Don't update catalog version if using --dryRun (#3970)
- cli: add version flag in update-cli command (#3996)
- cli(migrations-img): add env to skip update prompts (fix #3964) (#3968)
- cli, server: use prerelease tag as channel for console assets cdn (#3975)
- cli: fix flags in actions, migrate and metadata cmd (fix #3982) (#3991)
- cli: preserve action definition in metadata apply (fix… (#3993)
- cli: bug fixes related to actions (#3951)

## `v1.2.0-beta.1`

### Hasura Actions

Actions are a way to extend Hasura’s auto-generated mutations with entirely custom ones which can handle various use cases such as data validation, data enrichment from external sources and any other complex business logic.

A new mutation can be created either by defining its GraphQL SDL or by deriving it from an existing Hasura-generated mutation. The resolver is exposed to Hasura as a webhook which can be called synchronously or asynchronously. This release also includes an ever evolving codegen workflow to make managing the custom resolvers easier.

Read more about actions in the [docs](https://docs.hasura.io/1.0/graphql/manual/actions/index.html).

(#3042) (#3252) (#3859)

### Downgrade command

A new command is added to the server executable for downgrading to earlier releases. Previously, if you ran a newer Hasura version and wanted to go back to an old version on the same database, you had to stop Hasura, run some SQL statements and start Hasura again. With the new `downgrade` command, these SQL statements can be run automatically.

**Example**: Downgrade from `v1.2.0` to `v1.0.0`:

```bash
# stop hasura v1.2.0

# run the following command:
docker run hasura/graphql-engine:v1.2.0 graphql-engine --database-url <db-url> downgrade --to-v1.0.0

# start hasura v1.0.0
```

Read more about this command in the [docs](https://hasura.io/docs/1.0/graphql/manual/deployment/downgrading.html#downgrading-hasura-graphql-engine).

(close #1156) (#3760)

### Expiration of connections authenticated by WebHooks

When using webhooks to authenticate incoming requests to the GraphQL engine server, it is now possible to specify an expiration time; the connection to the server will be automatically closed if it's still running when the expiration delay is expired.

Read more about it in the [docs](https://hasura.io/docs/1.0/graphql/manual/auth/authentication/webhook.html).

### Bug fixes and improvements

- server: check expression in update permissions (close #384) (rfc #3750) (#3804)
- console: show pre-release update notifications with opt out option (#3888)
- console: handle invalid keys in permission builder (close #3848) (#3863)
- docs: add page on data validation to docs (close #4085) (#4260)<|MERGE_RESOLUTION|>--- conflicted
+++ resolved
@@ -139,13 +139,10 @@
 - docs: update troubleshooting section with reference on debugging errors (close #4052) (#4825)
 - docs: add page for procuring custom docker images and binaries (#4828)
 - docs: add content on how to secure action handlers and other actions docs improvements (#4743)
-<<<<<<< HEAD
-- docs: add tabs for console / cli / api workflows (close #3593) (#4948)
-=======
 - docs: add page on setting up v2 migrations (close #4746) (#4898)
 - docs: make header common with other hasura.io/ pages (#4957)
+- docs: add tabs for console / cli / api workflows (close #3593) (#4948)
 - install manifests: update all install manifests to enable dev mode by default (close #4599) (#4716)
->>>>>>> 213958ac
 
 ## `v1.2.0`
 
