--- conflicted
+++ resolved
@@ -96,29 +96,16 @@
 validateDeleteQ =
   liftDMLP1 . validateDeleteQWith binRHSBuilder
 
-<<<<<<< HEAD
-deleteQueryToTx :: (DeleteQueryP1, DS.Seq Q.PrepArg) -> Q.TxE QErr EncJSON
-deleteQueryToTx (u, p) =
+deleteQueryToTx :: Bool -> (DeleteQueryP1, DS.Seq Q.PrepArg) -> Q.TxE QErr EncJSON
+deleteQueryToTx strfyNum (u, p) =
   encJFromBS . runIdentity . Q.getRow
-=======
-deleteQueryToTx :: Bool -> (DeleteQueryP1, DS.Seq Q.PrepArg) -> Q.TxE QErr RespBody
-deleteQueryToTx strfyNum (u, p) =
-  runIdentity . Q.getRow
->>>>>>> 6ecc187e
   <$> Q.rawQE dmlTxErrorHandler (Q.fromBuilder deleteSQL) (toList p) True
   where
     deleteSQL = toSQL $ mkSQLDelete strfyNum u
 
 runDelete
-<<<<<<< HEAD
-  :: (QErrM m, UserInfoM m, CacheRM m, MonadTx m)
+  :: (QErrM m, UserInfoM m, CacheRM m, MonadTx m, HasSQLGenCtx m)
   => DeleteQuery -> m EncJSON
-runDelete q =
-  validateDeleteQ q >>= liftTx . deleteQueryToTx
-=======
-  :: (QErrM m, UserInfoM m, CacheRM m, MonadTx m, HasSQLGenCtx m)
-  => DeleteQuery -> m RespBody
 runDelete q = do
   strfyNum <- stringifyNum <$> askSQLGenCtx
-  validateDeleteQ q >>= liftTx . deleteQueryToTx strfyNum
->>>>>>> 6ecc187e
+  validateDeleteQ q >>= liftTx . deleteQueryToTx strfyNum