--- conflicted
+++ resolved
@@ -73,12 +73,9 @@
 - docs: add docs page on query performance (close #2316) (#3693)
 - docs: add a sample Caddyfile for Caddy 2 in enable-https section (#4710)
 - docs: add disabling dev mode to production checklist (#4715)
-<<<<<<< HEAD
-- docs: add docs for AWS Cognito (#4822)
-=======
+- docs: add integration guide for AWS Cognito (#4822)
 - docs: update troubleshooting section with reference on debugging errors (close #4052) (#4825)
 - docs: add page for procuring custom docker images and binaries (#4828)
->>>>>>> d1844976
 
 ## `v1.2.0`
 
