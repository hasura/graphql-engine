--- conflicted
+++ resolved
@@ -13,11 +13,7 @@
   , withArrayM
   , parseMany
   , asPGColText
-<<<<<<< HEAD
-  , asPGColTextM
-=======
   , AnnPGVal
->>>>>>> cbd6bb1f
   ) where
 
 import           Hasura.Prelude
@@ -136,25 +132,18 @@
 onlyText = \case
   PGValText t -> return t
   PGValVarchar t -> return t
-  _           -> throw500 "expecting text for onlyText"
+  _           -> throw500 "expecting text for asPGColText"
 
 asPGColText
   :: (MonadError QErr m)
-<<<<<<< HEAD
-  => AnnGValue -> m Text
-asPGColText val = asPGColVal val >>= (onlyText . snd)
+  => AnnInpVal -> m Text
+asPGColText val = do
+  pgColVal <- _apvValue <$> asPGColVal val
+  onlyText pgColVal
 
 asPGColTextM
   :: (MonadError QErr m)
   => AnnGValue -> m (Maybe Text)
 asPGColTextM val = do
-  pgColValM <- fmap snd <$> asPGColValM val
+  pgColValM <- fmap _apvValue <$> asPGColValM val
   mapM onlyText pgColValM
-=======
-  => AnnInpVal -> m Text
-asPGColText val = do
-  pgColVal <- _apvValue <$> asPGColVal val
-  case pgColVal of
-    PGValText t -> return t
-    _           -> throw500 "expecting text for asPGColText"
->>>>>>> cbd6bb1f
