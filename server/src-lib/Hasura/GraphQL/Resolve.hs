--- conflicted
+++ resolved
@@ -12,7 +12,7 @@
   , QueryRootFldUnresolved
   , QueryRootFldResolved
   , toPGQuery
-  , toSQLSelect
+  , toSQLFromItem
 
   , RIntro.schemaR
   , RIntro.typeR
@@ -61,37 +61,23 @@
   -> QueryRootFldAST a
   -> f (QueryRootFldAST b)
 traverseQueryRootFldAST f = \case
-<<<<<<< HEAD
-  QRFPk s           -> QRFPk <$> DS.traverseAnnSimpleSelect f s
-  QRFSimple s       -> QRFSimple <$> DS.traverseAnnSimpleSelect f s
-  QRFAgg s          -> QRFAgg <$> DS.traverseAnnAggregateSelect f s
+  QRFPk s                  -> QRFPk <$> DS.traverseAnnSimpleSelect f s
+  QRFSimple s              -> QRFSimple <$> DS.traverseAnnSimpleSelect f s
+  QRFAgg s                 -> QRFAgg <$> DS.traverseAnnAggregateSelect f s
+  QRFActionSelect s        -> QRFActionSelect <$> DS.traverseAnnSimpleSelect f s
+  QRFActionExecuteObject s -> QRFActionExecuteObject <$> DS.traverseAnnSimpleSelect f s
+  QRFActionExecuteList s   -> QRFActionExecuteList <$> DS.traverseAnnSimpleSelect f s
   QRFConnection s   -> QRFConnection <$> DS.traverseConnectionSelect f s
-  QRFActionSelect s -> QRFActionSelect <$> DS.traverseAnnSimpleSelect f s
-
-toPGQuery :: QueryRootFldResolved -> Q.Query
-toPGQuery = \case
-  QRFPk s           -> DS.selectQuerySQL DS.JASSingleObject s
-  QRFSimple s       -> DS.selectQuerySQL DS.JASMultipleRows s
-  QRFAgg s          -> DS.selectAggQuerySQL s
-  QRFActionSelect s -> DS.selectQuerySQL DS.JASSingleObject s
-  QRFConnection s   -> Q.fromBuilder $ toSQL $ DS.mkConnectionSelect s
-=======
-  QRFPk s                  -> QRFPk <$> DS.traverseAnnSimpleSel f s
-  QRFSimple s              -> QRFSimple <$> DS.traverseAnnSimpleSel f s
-  QRFAgg s                 -> QRFAgg <$> DS.traverseAnnAggSel f s
-  QRFActionSelect s        -> QRFActionSelect <$> DS.traverseAnnSimpleSel f s
-  QRFActionExecuteObject s -> QRFActionExecuteObject <$> DS.traverseAnnSimpleSel f s
-  QRFActionExecuteList s   -> QRFActionExecuteList <$> DS.traverseAnnSimpleSel f s
 
 toPGQuery :: QueryRootFldResolved -> Q.Query
 toPGQuery = \case
   QRFPk s                  -> Q.fromBuilder $ toSQL $ DS.mkSQLSelect DS.JASSingleObject s
   QRFSimple s              -> Q.fromBuilder $ toSQL $ DS.mkSQLSelect DS.JASMultipleRows s
-  QRFAgg s                 -> Q.fromBuilder $ toSQL $ DS.mkAggSelect s
+  QRFAgg s                 -> Q.fromBuilder $ toSQL $ DS.mkAggregateSelect s
   QRFActionSelect s        -> Q.fromBuilder $ toSQL $ DS.mkSQLSelect DS.JASSingleObject s
   QRFActionExecuteObject s -> Q.fromBuilder $ toSQL $ DS.mkSQLSelect DS.JASSingleObject s
   QRFActionExecuteList s   -> Q.fromBuilder $ toSQL $ DS.mkSQLSelect DS.JASMultipleRows s
->>>>>>> fffc65f1
+  QRFConnection s   -> Q.fromBuilder $ toSQL $ DS.mkConnectionSelect s
 
 validateHdrs
   :: (Foldable t, QErrM m) => UserInfo -> t Text -> m ()
@@ -137,12 +123,6 @@
       QRFAgg <$> RS.convertFuncQueryAgg ctx fld
     QCAsyncActionFetch ctx ->
       QRFActionSelect <$> RA.resolveAsyncActionQuery userInfo ctx fld
-<<<<<<< HEAD
-    QCSelectConnection pk ctx ->
-      QRFConnection <$> RS.convertConnectionSelect pk ctx fld
-    QCFuncConnection pk ctx ->
-      QRFConnection <$> RS.convertConnectionFuncQuery pk ctx fld
-=======
     QCAction ctx -> do
       -- query actions should not be marked reusable because we aren't
       -- capturing the variable value in the state as re-usable variables.
@@ -157,7 +137,10 @@
       where
         outputType = _saecOutputType ctx
         jsonAggType = RA.mkJsonAggSelect outputType
->>>>>>> fffc65f1
+    QCSelectConnection pk ctx ->
+      QRFConnection <$> RS.convertConnectionSelect pk ctx fld
+    QCFuncConnection pk ctx ->
+      QRFConnection <$> RS.convertConnectionFuncQuery pk ctx fld
 
 mutFldToTx
   :: ( HasVersion
@@ -215,11 +198,15 @@
   onNothing (Map.lookup f opCtxMap) $ throw500 $
     "lookup failed: opctx: " <> showName f
 
-toSQLSelect :: QueryRootFldResolved -> S.Select
-toSQLSelect = \case
-  QRFPk s       -> DS.mkSQLSelect DS.JASSingleObject s
-  QRFSimple s   -> DS.mkSQLSelect DS.JASMultipleRows s
-  QRFAgg s      -> DS.mkAggSelect s
-  QRFActionSelect s -> DS.mkSQLSelect DS.JASSingleObject s
-  QRFActionExecuteObject s -> DS.mkSQLSelect DS.JASSingleObject s
-  QRFActionExecuteList s -> DS.mkSQLSelect DS.JASSingleObject s+toSQLFromItem :: S.Alias -> QueryRootFldResolved -> S.FromItem
+toSQLFromItem alias = \case
+  QRFPk s                  -> fromSelect $ DS.mkSQLSelect DS.JASSingleObject s
+  QRFSimple s              -> fromSelect $ DS.mkSQLSelect DS.JASMultipleRows s
+  QRFAgg s                 -> fromSelect $ DS.mkAggregateSelect s
+  QRFActionSelect s        -> fromSelect $ DS.mkSQLSelect DS.JASSingleObject s
+  QRFActionExecuteObject s -> fromSelect $ DS.mkSQLSelect DS.JASSingleObject s
+  QRFActionExecuteList s   -> fromSelect $ DS.mkSQLSelect DS.JASSingleObject s
+  QRFConnection s          -> flip (S.FISelectWith (S.Lateral False)) alias
+                              $ DS.mkConnectionSelect s
+  where
+    fromSelect = flip (S.FISelect (S.Lateral False)) alias