--- conflicted
+++ resolved
@@ -28,7 +28,6 @@
 import qualified Hasura.SQL.DML                    as S
 
 import           Hasura.GraphQL.Context
-import           Hasura.GraphQL.Utils
 import           Hasura.GraphQL.Resolve.BoolExp
 import           Hasura.GraphQL.Resolve.Context
 import           Hasura.GraphQL.Resolve.InputValue
@@ -46,7 +45,6 @@
     res <- f fld
     return (G.unName $ G.unAlias $ _fAlias fld, res)
 
-<<<<<<< HEAD
 jsonPathToColExp :: (MonadError QErr m) => T.Text -> m S.SQLExp
 jsonPathToColExp t = case parseJSONPath t of
   Left s       -> throwVE $ T.pack s
@@ -57,28 +55,17 @@
 
 
 argsToColOp :: (MonadError QErr m) => ArgsMap -> m (Maybe RS.ColOp)
-argsToColOp args = case (Map.lookup "path" args) of 
-  Nothing -> return Nothing 
-  Just val -> toOp val 
-  where
-    toJsonPathExp t = jsonPathToColExp t 
+argsToColOp args = case (Map.lookup "path" args) of
+  Nothing  -> return Nothing
+  Just val -> toOp val
+  where
+    toJsonPathExp t = jsonPathToColExp t
       >>= (return . Just . (RS.ColOp S.jsonbPathOp))
     toOp = \case
       AGScalar _ (Just (PGValText t)) -> toJsonPathExp t
       AGScalar _ (Just (PGValVarchar t)) -> toJsonPathExp t
       _ -> return Nothing
 
-=======
-paramsToAnnArgs :: ArgsMap -> RS.AnnArgs
-paramsToAnnArgs = concatMap toArg . Map.toList
-  where
-    toArg (name, val) = case val of
-      AGScalar _ Nothing  -> []
-      AGScalar _ (Just v) -> [(FieldName $ G.unName name, v)]
-      _                   -> []
-
-
->>>>>>> 5493c6b7
 fromSelSet
   :: (MonadError QErr m, MonadReader r m, Has FieldMap r, Has OrdByCtx r)
   => PrepFn m -> G.NamedType -> SelSet -> m RS.AnnFlds
@@ -91,14 +78,8 @@
       _ -> do
         fldInfo <- getFldInfo fldTy fldName
         case fldInfo of
-<<<<<<< HEAD
           Left colInfo ->
             (RS.FCol colInfo) <$> (argsToColOp $ _fArguments fld)
-=======
-          Left colInfo -> if (null $ _fArguments fld)
-            then return $ RS.FCol colInfo
-            else return $ RS.FColArg colInfo (paramsToAnnArgs $ _fArguments fld)
->>>>>>> 5493c6b7
             -- let jsonCol = return $ RS.FCol $ colInfo { pgiName = PGCol $ T.pack "metadata->'name'" }
           Right (relInfo, isAgg, tableFilter, tableLimit) -> do
             let relTN = riRTable relInfo
