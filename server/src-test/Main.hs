module Main (main) where

import           Hasura.Prelude

import           Control.Concurrent.MVar
import           Control.Natural              ((:~>) (..))
import           Data.Time.Clock              (getCurrentTime)
import           Options.Applicative
import           System.Environment           (getEnvironment)
import           System.Exit                  (exitFailure)
import           Test.Hspec

import qualified Data.Aeson                   as A
import qualified Data.ByteString.Lazy.Char8   as BL
import qualified Database.PG.Query            as Q
import qualified Network.HTTP.Client          as HTTP
import qualified Network.HTTP.Client.TLS      as HTTP
import qualified Test.Hspec.Runner            as Hspec

import           Hasura.Db                    (PGExecCtx (..))
import           Hasura.RQL.Types             (SQLGenCtx (..), adminUserInfo)
import           Hasura.RQL.Types.Run
import           Hasura.Server.Init           (RawConnInfo, mkConnInfo, mkRawConnInfo,
                                               parseRawConnInfo, runWithEnv)
import           Hasura.Server.Migrate
import           Hasura.Server.Version

import qualified Data.Parser.CacheControlSpec as CacheControlParser
<<<<<<< HEAD
import qualified Data.Parser.JsonPath         as JsonPath
=======
import qualified Data.Parser.JSONPathSpec     as JsonPath
>>>>>>> 15c0ebf1
import qualified Data.Parser.URLTemplate      as URLTemplate
import qualified Data.TimeSpec                as TimeSpec
import qualified Hasura.IncrementalSpec       as IncrementalSpec
-- import qualified Hasura.RQL.MetadataSpec      as MetadataSpec
import qualified Hasura.Server.MigrateSpec    as MigrateSpec
import qualified Hasura.Server.TelemetrySpec  as TelemetrySpec

data TestSuites
  = AllSuites !RawConnInfo
  -- ^ Run all test suites. It probably doesn't make sense to be able to specify additional
  -- hspec args here.
  | SingleSuite ![String] !TestSuite
  -- ^ Args to pass through to hspec (as if from 'getArgs'), and the specific suite to run.

data TestSuite
  = UnitSuite
  | PostgresSuite !RawConnInfo

main :: IO ()
main = withVersion $$(getVersionFromEnvironment) $ parseArgs >>= \case
  AllSuites pgConnOptions -> do
    postgresSpecs <- buildPostgresSpecs pgConnOptions
    runHspec [] (unitSpecs *> postgresSpecs)
  SingleSuite hspecArgs suite -> runHspec hspecArgs =<< case suite of
    UnitSuite                   -> pure unitSpecs
    PostgresSuite pgConnOptions -> buildPostgresSpecs pgConnOptions

unitSpecs :: Spec
unitSpecs = do
  describe "Data.Parser.CacheControl" CacheControlParser.spec
  describe "Data.Parser.URLTemplate" URLTemplate.spec
  describe "Data.Parser.JsonPath" JsonPath.spec
  describe "Hasura.Incremental" IncrementalSpec.spec
  -- describe "Hasura.RQL.Metadata" MetadataSpec.spec -- Commenting until optimizing the test in CI
  describe "Data.Time" TimeSpec.spec
  describe "Hasura.Server.Telemetry" TelemetrySpec.spec

buildPostgresSpecs :: (HasVersion) => RawConnInfo -> IO Spec
buildPostgresSpecs pgConnOptions = do
  env <- getEnvironment

  rawPGConnInfo <- flip onLeft printErrExit $ runWithEnv env (mkRawConnInfo pgConnOptions)
  pgConnInfo <- flip onLeft printErrExit $ mkConnInfo rawPGConnInfo

  let setupCacheRef = do
        pgPool <- Q.initPGPool pgConnInfo Q.defaultConnParams { Q.cpConns = 1 } print

        httpManager <- HTTP.newManager HTTP.tlsManagerSettings
        let runContext = RunCtx adminUserInfo httpManager (SQLGenCtx False)
            pgContext = PGExecCtx pgPool Q.Serializable

            runAsAdmin :: Run a -> IO a
            runAsAdmin =
                  peelRun runContext pgContext Q.ReadWrite
              >>> runExceptT
              >=> flip onLeft printErrJExit

        schemaCache <- snd <$> runAsAdmin (migrateCatalog =<< liftIO getCurrentTime)
        cacheRef <- newMVar schemaCache
        pure $ NT (runAsAdmin . flip MigrateSpec.runCacheRefT cacheRef)

  pure $ beforeAll setupCacheRef $
    describe "Hasura.Server.Migrate" $ MigrateSpec.spec pgConnInfo

parseArgs :: IO TestSuites
parseArgs = execParser $ info (helper <*> (parseNoCommand <|> parseSubCommand)) $
  fullDesc <> header "Hasura GraphQL Engine test suite"
  where
    parseNoCommand = AllSuites <$> parseRawConnInfo
    parseSubCommand = SingleSuite <$> parseHspecPassThroughArgs <*> subCmd
      where
        subCmd = subparser $ mconcat
          [ command "unit" $ info (pure UnitSuite) $
              progDesc "Only run unit tests"
          , command "postgres" $ info (helper <*> (PostgresSuite <$> parseRawConnInfo)) $
              progDesc "Only run Postgres integration tests"
          ]
        -- Add additional arguments and tweak as needed:
        hspecArgs = ["match", "skip"]
        -- parse to a list of arguments as they'd appear from 'getArgs':
        parseHspecPassThroughArgs :: Parser [String]
        parseHspecPassThroughArgs = fmap concat $ for hspecArgs $ \nm->
          fmap (maybe [] (\a -> ["--"<>nm , a])) $ optional $
            strOption ( long nm <>
                        metavar "<PATTERN>" <>
                        help "Flag passed through to hspec (see hspec docs)." )


runHspec :: [String] -> Spec -> IO ()
runHspec hspecArgs m = do
  config <- Hspec.readConfig Hspec.defaultConfig hspecArgs
  Hspec.evaluateSummary =<< Hspec.runSpec m config

printErrExit :: String -> IO a
printErrExit = (*> exitFailure) . putStrLn

printErrJExit :: (A.ToJSON a) => a -> IO b
printErrJExit = (*> exitFailure) . BL.putStrLn . A.encode<|MERGE_RESOLUTION|>--- conflicted
+++ resolved
@@ -26,11 +26,7 @@
 import           Hasura.Server.Version
 
 import qualified Data.Parser.CacheControlSpec as CacheControlParser
-<<<<<<< HEAD
-import qualified Data.Parser.JsonPath         as JsonPath
-=======
 import qualified Data.Parser.JSONPathSpec     as JsonPath
->>>>>>> 15c0ebf1
 import qualified Data.Parser.URLTemplate      as URLTemplate
 import qualified Data.TimeSpec                as TimeSpec
 import qualified Hasura.IncrementalSpec       as IncrementalSpec
@@ -62,7 +58,7 @@
 unitSpecs = do
   describe "Data.Parser.CacheControl" CacheControlParser.spec
   describe "Data.Parser.URLTemplate" URLTemplate.spec
-  describe "Data.Parser.JsonPath" JsonPath.spec
+  describe "Data.Parser.JSONPath" JsonPath.spec
   describe "Hasura.Incremental" IncrementalSpec.spec
   -- describe "Hasura.RQL.Metadata" MetadataSpec.spec -- Commenting until optimizing the test in CI
   describe "Data.Time" TimeSpec.spec
