--- conflicted
+++ resolved
@@ -1,13 +1,7 @@
 import defaultState from './state';
-<<<<<<< HEAD
-import requestAction from '../../utils/requestAction.js';
-
-import Endpoints from '../../Endpoints';
-=======
 import requestAction from '../../../utils/requestAction';
 
 import Endpoints from '../../../Endpoints';
->>>>>>> f3eb178d
 // import fetch from 'isomorphic-fetch';
 
 import { SubscriptionClient } from 'subscriptions-transport-ws';
@@ -55,8 +49,6 @@
   };
 };
 
-<<<<<<< HEAD
-=======
 // This method adds a new empty header if no empty header is present
 const getChangedHeaders = (headers, changedHeaderDetails) => {
   const newHeaders = Object.assign([], headers);
@@ -91,7 +83,6 @@
   return nonEmptyHeaders;
 };
 
->>>>>>> f3eb178d
 const verifyJWTToken = token => dispatch => {
   const url = Endpoints.graphQLUrl;
   const body = {
@@ -255,22 +246,6 @@
 
 const changeRequestHeader = (index, key, newValue, isDisabled) => {
   return (dispatch, getState) => {
-<<<<<<< HEAD
-    dispatch({
-      type: REQUEST_HEADER_CHANGED,
-      data: {
-        index: index,
-        keyName: key,
-        newValue: newValue,
-        isDisabled: isDisabled,
-      },
-    });
-    // TODO:
-    // May go out of sync
-    //  dispatch -> Event -> State gets updated -> getState() below gets called. Too many events and very less time.
-    const { headers } = getState().apiexplorer.displayedApi.request;
-    return Promise.resolve(headers);
-=======
     const currentState = getState().apiexplorer;
     const updatedHeader = {
       index: index,
@@ -287,20 +262,11 @@
       data: updatedHeaders,
     });
     return Promise.resolve(updatedHeaders);
->>>>>>> f3eb178d
   };
 };
 
 const removeRequestHeader = index => {
   return (dispatch, getState) => {
-<<<<<<< HEAD
-    dispatch({
-      type: REQUEST_HEADER_REMOVED,
-      data: index,
-    });
-    const { headers } = getState().apiexplorer.displayedApi.request;
-    return Promise.resolve(headers);
-=======
     const currentState = getState().apiexplorer;
     const updatedHeaders = currentState.displayedApi.request.headers.filter(
       (header, i) => {
@@ -313,7 +279,6 @@
     });
     // const { headers } = getState().apiexplorer.displayedApi.request;
     return Promise.resolve(updatedHeaders);
->>>>>>> f3eb178d
   };
 };
 
@@ -531,18 +496,6 @@
         },
       };
     case REQUEST_HEADER_CHANGED:
-      return {
-        ...state,
-        displayedApi: {
-          ...state.displayedApi,
-          request: {
-            ...state.displayedApi.request,
-            headers: [...action.data],
-          },
-        },
-      };
-
-    case SET_INITIAL_HEADER_DATA:
       return {
         ...state,
         displayedApi: {
