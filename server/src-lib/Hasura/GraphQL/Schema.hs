{-# LANGUAGE FlexibleContexts      #-}
{-# LANGUAGE FlexibleInstances     #-}
{-# LANGUAGE LambdaCase            #-}
{-# LANGUAGE MultiParamTypeClasses #-}
{-# LANGUAGE MultiWayIf            #-}
{-# LANGUAGE NoImplicitPrelude     #-}
{-# LANGUAGE OverloadedStrings     #-}
{-# LANGUAGE TemplateHaskell       #-}
{-# LANGUAGE TupleSections         #-}

module Hasura.GraphQL.Schema
  ( mkGCtxMap
  , GCtxMap
  , getGCtx
  , GCtx(..)
  , OpCtx(..)
  , OrdByResolveCtx
  , OrdByResolveCtxElem
  , NullsOrder(..)
  , OrdTy(..)
  , InsCtx(..)
  , InsCtxMap
  , RelationInfoMap
  ) where

import           Control.Arrow                  (first)
import           Data.Has

import qualified Data.HashMap.Strict            as Map
import qualified Data.HashSet                   as Set

import qualified Data.Text                      as T
import qualified Language.GraphQL.Draft.Syntax  as G

import           Hasura.GraphQL.Resolve.Context
import           Hasura.GraphQL.Validate.Types

import           Hasura.Prelude
import           Hasura.RQL.DML.Internal        (mkAdminRolePermInfo)
import           Hasura.RQL.Types
import           Hasura.SQL.Types

import qualified Hasura.RQL.DML.Select          as RS
import qualified Hasura.SQL.DML                 as S

defaultTypes :: [TypeInfo]
defaultTypes = $(fromSchemaDocQ defaultSchema)

getInsPerm :: TableInfo -> RoleName -> Maybe InsPermInfo
getInsPerm tabInfo role
  | role == adminRole = _permIns $ mkAdminRolePermInfo tabInfo
  | otherwise = Map.lookup role rolePermInfoMap >>= _permIns
  where
    rolePermInfoMap = tiRolePermInfoMap tabInfo

getTabInfo
  :: MonadError QErr m
  => TableCache -> QualifiedTable -> m TableInfo
getTabInfo tc t =
  onNothing (Map.lookup t tc) $
     throw500 $ "table not found: " <>> t

type OpCtxMap = Map.HashMap G.Name OpCtx

data OpCtx
  -- table, req hdrs
  = OCInsert QualifiedTable [T.Text]
  -- tn, filter exp, limit, req hdrs
  | OCSelect QualifiedTable S.BoolExp (Maybe Int) [T.Text]
  -- tn, filter exp, reqt hdrs
  | OCSelectPkey QualifiedTable S.BoolExp [T.Text]
  -- tn, filter exp, req hdrs
  | OCUpdate QualifiedTable S.BoolExp [T.Text]
  -- tn, filter exp, req hdrs
  | OCDelete QualifiedTable S.BoolExp [T.Text]
  deriving (Show, Eq)

data GCtx
  = GCtx
  { _gTypes      :: !TypeMap
  , _gFields     :: !FieldMap
  , _gOrdByEnums :: !OrdByResolveCtx
  , _gQueryRoot  :: !ObjTyInfo
  , _gMutRoot    :: !(Maybe ObjTyInfo)
  , _gSubRoot    :: !(Maybe ObjTyInfo)
  , _gOpCtxMap   :: !OpCtxMap
  , _gInsCtxMap  :: !InsCtxMap
  } deriving (Show, Eq)

instance Has TypeMap GCtx where
  getter = _gTypes
  modifier f ctx = ctx { _gTypes = f $ _gTypes ctx }

data TyAgg
  = TyAgg
  { _taTypes      :: !TypeMap
  , _taFields     :: !FieldMap
  , _taOrdByEnums :: !OrdByResolveCtx
  } deriving (Show, Eq)

instance Semigroup TyAgg where
  (TyAgg t1 f1 o1) <> (TyAgg t2 f2 o2) =
    TyAgg (Map.union t1 t2) (Map.union f1 f2) (Map.union o1 o2)

instance Monoid TyAgg where
  mempty = TyAgg Map.empty Map.empty Map.empty
  mappend = (<>)

type SelField = Either PGColInfo (RelInfo, S.BoolExp, Maybe Int, Bool)

data OrdByFlds
  = OrdByFlds
  { _obfCols :: ![PGColInfo]
  , _obfRels :: ![OrdByRel]
  } deriving (Show, Eq)

type OrdByRel = (RelInfo, S.BoolExp, OrdByFlds)

qualTableToName :: QualifiedTable -> G.Name
qualTableToName = G.Name <$> \case
  QualifiedTable (SchemaName "public") tn -> getTableTxt tn
  QualifiedTable sn tn -> getSchemaTxt sn <> "_" <> getTableTxt tn

isValidTableName :: QualifiedTable -> Bool
isValidTableName = isValidName . qualTableToName

isValidField :: FieldInfo -> Bool
isValidField = \case
  FIColumn (PGColInfo col _ _) -> isColEligible col
  FIRelationship (RelInfo rn _ _ remTab _ _) -> isRelEligible rn remTab
  where
    isColEligible = isValidName . G.Name . getPGColTxt
    isRelEligible rn rt = isValidName (G.Name $ getRelTxt rn)
                          && isValidTableName rt

toValidFieldInfos :: FieldInfoMap -> [FieldInfo]
toValidFieldInfos = filter isValidField . Map.elems

validPartitionFieldInfoMap :: FieldInfoMap -> ([PGColInfo], [RelInfo])
validPartitionFieldInfoMap = partitionFieldInfos . toValidFieldInfos

getValidCols :: FieldInfoMap -> [PGColInfo]
getValidCols = fst . validPartitionFieldInfoMap

getValidRels :: FieldInfoMap -> [RelInfo]
getValidRels = snd . validPartitionFieldInfoMap

mkValidConstraints :: [TableConstraint] -> [TableConstraint]
mkValidConstraints = filter isValid
  where
    isValid (TableConstraint _ n) =
      isValidName $ G.Name $ getConstraintTxt n

isRelNullable :: FieldInfoMap -> RelInfo -> Bool
isRelNullable fim ri = isNullable
  where
    lCols = map fst $ riMapping ri
    allCols = getCols fim
    lColInfos = getColInfos lCols allCols
    isNullable = any pgiIsNullable lColInfos

isUpsertAllowed :: [TableConstraint] -> Bool -> Bool
isUpsertAllowed constraints upsertPerm =
  not (null uniqueOrPrimaryCons) && upsertPerm
  where
    uniqueOrPrimaryCons = filter isUniqueOrPrimary constraints

mkColName :: PGCol -> G.Name
mkColName (PGCol n) = G.Name n

mkCompExpName :: PGColType -> G.Name
mkCompExpName pgColTy =
  G.Name $ T.pack (show pgColTy) <> "_comparison_exp"

mkCompExpTy :: PGColType -> G.NamedType
mkCompExpTy =
  G.NamedType . mkCompExpName

mkBoolExpName :: QualifiedTable -> G.Name
mkBoolExpName tn =
  qualTableToName tn <> "_bool_exp"

mkBoolExpTy :: QualifiedTable -> G.NamedType
mkBoolExpTy =
  G.NamedType . mkBoolExpName

mkTableTy :: QualifiedTable -> G.NamedType
mkTableTy =
  G.NamedType . qualTableToName

mkTableByPKeyTy :: QualifiedTable -> G.Name
mkTableByPKeyTy tn = qualTableToName tn <> "_by_pk"

mkCompExpInp :: PGColType -> InpObjTyInfo
mkCompExpInp colTy =
  InpObjTyInfo (Just tyDesc) (mkCompExpTy colTy) $ fromInpValL $ concat
  [ map (mk colScalarTy) typedOps
  , map (mk $ G.toLT colScalarTy) listOps
  , bool [] (map (mk $ mkScalarTy PGText) stringOps) isStringTy
  , bool [] (map jsonbOpToInpVal jsonbOps) isJsonbTy
  , [InpValInfo Nothing "_is_null" $ G.TypeNamed $ G.NamedType "Boolean"]
  ]
  where
    tyDesc = mconcat
      [ "expression to compare columns of type "
      , G.Description (T.pack $ show colTy)
      , ". All fields are combined with logical 'AND'."
      ]

    isStringTy = case colTy of
      PGVarchar -> True
      PGText    -> True
      _         -> False

    mk t n = InpValInfo Nothing n $ G.toGT t

    colScalarTy = mkScalarTy colTy
    -- colScalarListTy = GA.GTList colGTy

    typedOps =
       ["_eq", "_neq", "_gt", "_lt", "_gte", "_lte"]

    listOps =
      [ "_in", "_nin" ]

    -- TODO
    -- columnOps =
    --   [ "_ceq", "_cneq", "_cgt", "_clt", "_cgte", "_clte"]

    stringOps =
      [ "_like", "_nlike", "_ilike", "_nilike"
      , "_similar", "_nsimilar"
      ]

    isJsonbTy = case colTy of
      PGJSONB -> True
      _       -> False

    jsonbOpToInpVal (op, ty, desc) = InpValInfo (Just desc) op ty

    jsonbOps =
      [ ( "_contains"
        , G.toGT $ mkScalarTy PGJSONB
        , "does the column contain the given json value at the top level"
        )
      , ( "_contained_in"
        , G.toGT $ mkScalarTy PGJSONB
        , "is the column contained in the given json value"
        )
      , ( "_has_key"
        , G.toGT $ mkScalarTy PGText
        , "does the string exist as a top-level key in the column"
        )
      , ( "_has_keys_any"
        , G.toGT $ G.toLT $ G.toNT $ mkScalarTy PGText
        , "do any of these strings exist as top-level keys in the column"
        )
      , ( "_has_keys_all"
        , G.toGT $ G.toLT $ G.toNT $ mkScalarTy PGText
        , "do all of these strings exist as top-level keys in the column"
        )
      ]

mkPGColFld :: PGColInfo -> ObjFldInfo
mkPGColFld (PGColInfo colName colTy isNullable) =
  ObjFldInfo Nothing n Map.empty ty
  where
    n  = G.Name $ getPGColTxt colName
    ty = bool notNullTy nullTy isNullable
    scalarTy = mkScalarTy colTy
    notNullTy = G.toGT $ G.toNT scalarTy
    nullTy = G.toGT scalarTy

-- where: table_bool_exp
-- limit: Int
-- offset: Int
mkSelArgs :: QualifiedTable -> [InpValInfo]
mkSelArgs tn =
  [ InpValInfo (Just whereDesc) "where" $ G.toGT $ mkBoolExpTy tn
  , InpValInfo (Just limitDesc) "limit" $ G.toGT $ mkScalarTy PGInteger
  , InpValInfo (Just offsetDesc) "offset" $ G.toGT $ mkScalarTy PGInteger
  , InpValInfo (Just orderByDesc) "order_by" $ G.toGT $ G.toLT $ G.toNT $
    mkOrdByTy tn
  ]
  where
    whereDesc   = "filter the rows returned"
    limitDesc   = "limit the nuber of rows returned"
    offsetDesc  = "skip the first n rows. Use only with order_by"
    orderByDesc = "sort the rows by one or more columns"

fromInpValL :: [InpValInfo] -> Map.HashMap G.Name InpValInfo
fromInpValL = mapFromL _iviName

{-

array_relationship(
  where: remote_table_bool_exp
  limit: Int
  offset: Int
):  [remote_table!]!
object_relationship: remote_table

-}
mkRelFld :: RelInfo -> Bool -> ObjFldInfo
mkRelFld (RelInfo rn rTy _ remTab _ isManual) isNullable = case rTy of
  ArrRel ->
    ObjFldInfo (Just "An array relationship") (G.Name $ getRelTxt rn)
    (fromInpValL $ mkSelArgs remTab)
    (G.toGT $ G.toNT $ G.toLT $ G.toNT relTabTy)
  ObjRel ->
    ObjFldInfo (Just "An object relationship") (G.Name $ getRelTxt rn)
    Map.empty
    objRelTy
  where
    objRelTy = bool (G.toGT $ G.toNT relTabTy) (G.toGT relTabTy) isObjRelNullable
    isObjRelNullable = isManual || isNullable
    relTabTy = mkTableTy remTab

{-
type table {
  col1: colty1
  .
  .
  rel1: relty1
}
-}
mkTableObj
  :: QualifiedTable
  -> [SelField]
  -> ObjTyInfo
mkTableObj tn allowedFlds =
  mkObjTyInfo (Just desc) (mkTableTy tn) $ mapFromL _fiName flds
  where
    flds = map (either mkPGColFld mkRelFld') allowedFlds
    mkRelFld' (relInfo, _, _, isNullable) = mkRelFld relInfo isNullable
    desc = G.Description $
      "columns and relationships of " <>> tn

{-

table(
  where: table_bool_exp
  limit: Int
  offset: Int
):  [table!]!

-}
mkSelFld
  :: QualifiedTable
  -> ObjFldInfo
mkSelFld tn =
  ObjFldInfo (Just desc) fldName args ty
  where
    desc    = G.Description $ "fetch data from the table: " <>> tn
    fldName = qualTableToName tn
    args    = fromInpValL $ mkSelArgs tn
    ty      = G.toGT $ G.toNT $ G.toLT $ G.toNT $ mkTableTy tn
{-
table_by_pk(
  col1: value1!,
  .     .
  .     .
  coln: valuen!
): table
-}
mkSelFldPKey
  :: QualifiedTable -> [PGColInfo]
  -> ObjFldInfo
mkSelFldPKey tn cols =
  ObjFldInfo (Just desc) fldName args ty
  where
    desc = G.Description $ "fetch data from the table: " <> tn
           <<> " using primary key columns"
    fldName = mkTableByPKeyTy tn
    args = fromInpValL $ map colInpVal cols
    ty = G.toGT $ mkTableTy tn
    colInpVal (PGColInfo n typ _) =
      InpValInfo Nothing (mkColName n) $ G.toGT $ G.toNT $ mkScalarTy typ

-- table_mutation_response
mkMutRespTy :: QualifiedTable -> G.NamedType
mkMutRespTy tn =
  G.NamedType $ qualTableToName tn <> "_mutation_response"

{-
type table_mutation_response {
  affected_rows: Int!
  returning: [table!]!
}
-}
mkMutRespObj
  :: QualifiedTable
  -> Bool -- is sel perm defined
  -> ObjTyInfo
mkMutRespObj tn sel =
  mkObjTyInfo (Just objDesc) (mkMutRespTy tn) $ mapFromL _fiName
  $ affectedRowsFld : bool [] [returningFld] sel
  where
    objDesc = G.Description $
      "response of any mutation on the table " <>> tn
    affectedRowsFld =
      ObjFldInfo (Just desc) "affected_rows" Map.empty $
      G.toGT $ G.toNT $ mkScalarTy PGInteger
      where
        desc = "number of affected rows by the mutation"
    returningFld =
      ObjFldInfo (Just desc) "returning" Map.empty $
      G.toGT $ G.toNT $ G.toLT $ G.toNT $ mkTableTy tn
      where
        desc = "data of the affected rows by the mutation"

mkBoolExpInp
  :: QualifiedTable
  -- the fields that are allowed
  -> [SelField]
  -> InpObjTyInfo
mkBoolExpInp tn fields =
  InpObjTyInfo (Just desc) boolExpTy $ Map.fromList
  [(_iviName inpVal, inpVal) | inpVal <- inpValues]
  where
    desc = G.Description $
      "Boolean expression to filter rows from the table " <> tn <<>
      ". All fields are combined with a logical 'AND'."

    -- the type of this boolean expression
    boolExpTy = mkBoolExpTy tn

    -- all the fields of this input object
    inpValues = combinators <> map mkFldExpInp fields

    mk n ty = InpValInfo Nothing n $ G.toGT ty

    boolExpListTy = G.toLT boolExpTy

    combinators =
      [ mk "_not" boolExpTy
      , mk "_and" boolExpListTy
      , mk "_or"  boolExpListTy
      ]

    mkFldExpInp = \case
      Left (PGColInfo colName colTy _) ->
        mk (G.Name $ getPGColTxt colName) (mkCompExpTy colTy)
      Right (RelInfo relName _ _ remTab _ _, _, _, _) ->
        mk (G.Name $ getRelTxt relName) (mkBoolExpTy remTab)

mkPGColInp :: PGColInfo -> InpValInfo
mkPGColInp (PGColInfo colName colTy _) =
  InpValInfo Nothing (G.Name $ getPGColTxt colName) $
  G.toGT $ mkScalarTy colTy

-- table_set_input
mkUpdSetTy :: QualifiedTable -> G.NamedType
mkUpdSetTy tn =
  G.NamedType $ qualTableToName tn <> "_set_input"

{-
input table_set_input {
  col1: colty1
  .
  .
  coln: coltyn
}
-}
mkUpdSetInp
  :: QualifiedTable -> [PGColInfo] -> InpObjTyInfo
mkUpdSetInp tn cols  =
  InpObjTyInfo (Just desc) (mkUpdSetTy tn) $ fromInpValL $
  map mkPGColInp cols
  where
    desc = G.Description $
      "input type for updating data in table " <>> tn

-- table_inc_input
mkUpdIncTy :: QualifiedTable -> G.NamedType
mkUpdIncTy tn =
  G.NamedType $ qualTableToName tn <> "_inc_input"

{-
input table_inc_input {
  integer-col1: int
  .
  .
  integer-coln: int
}
-}

mkUpdIncInp
  :: QualifiedTable -> Maybe [PGColInfo] -> Maybe InpObjTyInfo
mkUpdIncInp tn = maybe Nothing mkType
  where
    mkType cols = let intCols = onlyIntCols cols
                      incObjTy =
                        InpObjTyInfo (Just desc) (mkUpdIncTy tn) $
                        fromInpValL $ map mkPGColInp intCols
                  in bool (Just incObjTy) Nothing $ null intCols
    desc = G.Description $
      "input type for incrementing integer columne in table " <>> tn

-- table_<json-op>_input
mkJSONOpTy :: QualifiedTable -> G.Name -> G.NamedType
mkJSONOpTy tn op =
  G.NamedType $ qualTableToName tn <> op <> "_input"

-- json ops are _concat, _delete_key, _delete_elem, _delete_at_path
{-
input table_concat_input {
  jsonb-col1: json
  .
  .
  jsonb-coln: json
}
-}

{-
input table_delete_key_input {
  jsonb-col1: string
  .
  .
  jsonb-coln: string
}
-}

{-
input table_delete_elem_input {
  jsonb-col1: int
  .
  .
  jsonb-coln: int
}
-}

{-
input table_delete_at_path_input {
  jsonb-col1: [string]
  .
  .
  jsonb-coln: [string]
}
-}

-- jsonb operators and descriptions
prependOp :: G.Name
prependOp = "_prepend"

prependDesc :: G.Description
prependDesc = "prepend existing jsonb value of filtered columns with new jsonb value"

appendOp :: G.Name
appendOp = "_append"

appendDesc :: G.Description
appendDesc = "append existing jsonb value of filtered columns with new jsonb value"

deleteKeyOp :: G.Name
deleteKeyOp = "_delete_key"

deleteKeyDesc :: G.Description
deleteKeyDesc = "delete key/value pair or string element."
                <> " key/value pairs are matched based on their key value"

deleteElemOp :: G.Name
deleteElemOp = "_delete_elem"

deleteElemDesc :: G.Description
deleteElemDesc = "delete the array element with specified index (negative integers count from the end)."
                 <> " throws an error if top level container is not an array"

deleteAtPathOp :: G.Name
deleteAtPathOp = "_delete_at_path"

deleteAtPathDesc :: G.Description
deleteAtPathDesc = "delete the field or element with specified path"
                   <> " (for JSON arrays, negative integers count from the end)"

mkUpdJSONOpInp
  :: QualifiedTable -> [PGColInfo] -> [InpObjTyInfo]
mkUpdJSONOpInp tn cols = bool inpObjs [] $ null jsonbCols
  where
    jsonbCols = onlyJSONBCols cols
    jsonbColNames = map pgiName jsonbCols

    inpObjs = [ prependInpObj, appendInpObj, deleteKeyInpObj
              , deleteElemInpObj, deleteAtPathInpObj
              ]

    appendInpObj =
      InpObjTyInfo (Just appendDesc) (mkJSONOpTy tn appendOp) $
      fromInpValL $ map mkPGColInp jsonbCols

    prependInpObj =
      InpObjTyInfo (Just prependDesc) (mkJSONOpTy tn prependOp) $
      fromInpValL $ map mkPGColInp jsonbCols

    deleteKeyInpObj =
      InpObjTyInfo (Just deleteKeyDesc) (mkJSONOpTy tn deleteKeyOp) $
      fromInpValL $ map deleteKeyInpVal jsonbColNames
    deleteKeyInpVal c = InpValInfo Nothing (G.Name $ getPGColTxt c) $
      G.toGT $ G.NamedType "String"

    deleteElemInpObj =
      InpObjTyInfo (Just deleteElemDesc) (mkJSONOpTy tn deleteElemOp) $
      fromInpValL $ map deleteElemInpVal jsonbColNames
    deleteElemInpVal c = InpValInfo Nothing (G.Name $ getPGColTxt c) $
      G.toGT $ G.NamedType "Int"

    deleteAtPathInpObj =
      InpObjTyInfo (Just deleteAtPathDesc) (mkJSONOpTy tn deleteAtPathOp) $
      fromInpValL $ map deleteAtPathInpVal jsonbColNames
    deleteAtPathInpVal c = InpValInfo Nothing (G.Name $ getPGColTxt c) $
      G.toGT $ G.toLT $ G.NamedType "String"

{-

update_table(
  where : table_bool_exp!
  _set  : table_set_input
  _inc  : table_inc_input
  _concat: table_concat_input
  _delete_key: table_delete_key_input
  _delete_elem: table_delete_elem_input
  _delete_path_at: table_delete_path_at_input
): table_mutation_response

-}

mkIncInpVal :: QualifiedTable -> [PGColInfo] -> Maybe InpValInfo
mkIncInpVal tn cols = bool (Just incArg) Nothing $ null intCols
  where
    intCols = onlyIntCols cols
    incArgDesc = "increments the integer columns with given value of the filtered values"
    incArg =
      InpValInfo (Just incArgDesc) "_inc" $ G.toGT $ mkUpdIncTy tn

mkJSONOpInpVals :: QualifiedTable -> [PGColInfo] -> [InpValInfo]
mkJSONOpInpVals tn cols = bool jsonbOpArgs [] $ null jsonbCols
  where
    jsonbCols = onlyJSONBCols cols
    jsonbOpArgs = [appendArg, prependArg, deleteKeyArg, deleteElemArg, deleteAtPathArg]

    appendArg =
      InpValInfo (Just appendDesc) appendOp $ G.toGT $ mkJSONOpTy tn appendOp

    prependArg =
      InpValInfo (Just prependDesc) prependOp $ G.toGT $ mkJSONOpTy tn prependOp

    deleteKeyArg =
      InpValInfo (Just deleteKeyDesc) deleteKeyOp $
      G.toGT $ mkJSONOpTy tn deleteKeyOp

    deleteElemArg =
      InpValInfo (Just deleteElemDesc) deleteElemOp $
      G.toGT $ mkJSONOpTy tn deleteElemOp

    deleteAtPathArg =
      InpValInfo (Just deleteAtPathDesc) deleteAtPathOp $
      G.toGT $ mkJSONOpTy tn deleteAtPathOp

mkUpdMutFld
  :: QualifiedTable -> [PGColInfo] -> ObjFldInfo
mkUpdMutFld tn cols =
  ObjFldInfo (Just desc) fldName (fromInpValL inputValues) $
  G.toGT $ mkMutRespTy tn
  where
    inputValues = [filterArg, setArg] <> incArg
                  <> mkJSONOpInpVals tn cols
    desc = G.Description $ "update data of the table: " <>> tn

    fldName = "update_" <> qualTableToName tn

    filterArgDesc = "filter the rows which have to be updated"
    filterArg =
      InpValInfo (Just filterArgDesc) "where" $ G.toGT $
      G.toNT $ mkBoolExpTy tn

    setArgDesc = "sets the columns of the filtered rows to the given values"
    setArg =
      InpValInfo (Just setArgDesc) "_set" $ G.toGT $ mkUpdSetTy tn

    incArg = maybeToList $ mkIncInpVal tn cols

{-

delete_table(
  where : table_bool_exp!
): table_mutation_response

-}

mkDelMutFld
  :: QualifiedTable -> ObjFldInfo
mkDelMutFld tn =
  ObjFldInfo (Just desc) fldName (fromInpValL [filterArg]) $
  G.toGT $ mkMutRespTy tn
  where
    desc = G.Description $ "delete data from the table: " <>> tn

    fldName = "delete_" <> qualTableToName tn

    filterArgDesc = "filter the rows which have to be deleted"
    filterArg =
      InpValInfo (Just filterArgDesc) "where" $ G.toGT $
      G.toNT $ mkBoolExpTy tn

-- table_insert_input
mkInsInpTy :: QualifiedTable -> G.NamedType
mkInsInpTy tn =
  G.NamedType $ qualTableToName tn <> "_insert_input"

-- table_obj_rel_insert_input
mkObjInsInpTy :: QualifiedTable -> G.NamedType
mkObjInsInpTy tn =
  G.NamedType $ qualTableToName tn <> "_obj_rel_insert_input"

-- table_arr_rel_insert_input
mkArrInsInpTy :: QualifiedTable -> G.NamedType
mkArrInsInpTy tn =
  G.NamedType $ qualTableToName tn <> "_arr_rel_insert_input"


-- table_on_conflict
mkOnConflictInpTy :: QualifiedTable -> G.NamedType
mkOnConflictInpTy tn =
  G.NamedType $ qualTableToName tn <> "_on_conflict"

-- table_constraint
mkConstraintInpTy :: QualifiedTable -> G.NamedType
mkConstraintInpTy tn =
  G.NamedType $ qualTableToName tn <> "_constraint"

-- table_column
mkColumnInpTy :: QualifiedTable -> G.NamedType
mkColumnInpTy tn =
  G.NamedType $ qualTableToName tn <> "_column"
{-
input table_obj_rel_insert_input {
  data: table_insert_input!
  on_conflict: table_on_conflict
}

-}

{-
input table_arr_rel_insert_input {
  data: [table_insert_input!]!
  on_conflict: table_on_conflict
}

-}

mkRelInsInps
  :: QualifiedTable -> Bool -> [InpObjTyInfo]
mkRelInsInps tn upsertAllowed = [objRelInsInp, arrRelInsInp]
  where
    onConflictInpVal =
      InpValInfo Nothing "on_conflict" $ G.toGT $ mkOnConflictInpTy tn

    onConflictInp = bool [] [onConflictInpVal] upsertAllowed

    objRelDesc = G.Description $
      "input type for inserting object relation for remote table " <>> tn

    objRelDataInp = InpValInfo Nothing "data" $ G.toGT $
                    G.toNT $ mkInsInpTy tn
    objRelInsInp = InpObjTyInfo (Just objRelDesc) (mkObjInsInpTy tn)
                   $ fromInpValL $ objRelDataInp : onConflictInp

    arrRelDesc = G.Description $
      "input type for inserting array relation for remote table " <>> tn

    arrRelDataInp = InpValInfo Nothing "data" $ G.toGT $
                    G.toNT $ G.toLT $ G.toNT $ mkInsInpTy tn
    arrRelInsInp = InpObjTyInfo (Just arrRelDesc) (mkArrInsInpTy tn)
                   $ fromInpValL $ arrRelDataInp : onConflictInp

{-

input table_insert_input {
  col1: colty1
  .
  .
  coln: coltyn
}

-}

mkInsInp
  :: QualifiedTable -> InsCtx -> InpObjTyInfo
mkInsInp tn insCtx =
  InpObjTyInfo (Just desc) (mkInsInpTy tn) $ fromInpValL $
  map mkPGColInp cols <> relInps
  where
    desc = G.Description $
      "input type for inserting data into table " <>> tn
    cols = icColumns insCtx
    relInfoMap = icRelations insCtx

    relInps = flip map (Map.toList relInfoMap) $
      \(relName, relInfo) ->
         let rty = riType relInfo
             remoteQT = riRTable relInfo
         in case rty of
            ObjRel -> InpValInfo Nothing (G.Name $ getRelTxt relName) $
                      G.toGT $ mkObjInsInpTy remoteQT
            ArrRel -> InpValInfo Nothing (G.Name $ getRelTxt relName) $
                      G.toGT $ mkArrInsInpTy remoteQT

{-

input table_on_conflict {
  action: conflict_action
  constraint: table_constraint!
  update_columns: [table_column!]
}

-}

mkOnConflictInp :: QualifiedTable -> InpObjTyInfo
mkOnConflictInp tn =
  InpObjTyInfo (Just desc) (mkOnConflictInpTy tn) $ fromInpValL
  [actionInpVal, constraintInpVal, updateColumnsInpVal]
  where
    desc = G.Description $
      "on conflict condition type for table " <>> tn

    actionDesc = "action when conflict occurs (deprecated)"

    actionInpVal = InpValInfo (Just actionDesc) (G.Name "action") $
      G.toGT $ G.NamedType "conflict_action"

    constraintInpVal = InpValInfo Nothing (G.Name "constraint") $
      G.toGT $ G.toNT $ mkConstraintInpTy tn

    updateColumnsInpVal = InpValInfo Nothing (G.Name "update_columns") $
      G.toGT $ G.toLT $ G.toNT $ mkColumnInpTy tn
{-

insert_table(
  objects: [table_insert_input!]!
  on_conflict: table_on_conflict
  ): table_mutation_response!
-}

mkInsMutFld
  :: QualifiedTable -> Bool -> ObjFldInfo
mkInsMutFld tn upsertAllowed =
  ObjFldInfo (Just desc) fldName (fromInpValL inputVals) $
  G.toGT $ mkMutRespTy tn
  where
    inputVals = catMaybes [Just objectsArg , onConflictInpVal]
    desc = G.Description $
      "insert data into the table: " <>> tn

    fldName = "insert_" <> qualTableToName tn

    objsArgDesc = "the rows to be inserted"
    objectsArg =
      InpValInfo (Just objsArgDesc) "objects" $ G.toGT $
      G.toNT $ G.toLT $ G.toNT $ mkInsInpTy tn

    onConflictInpVal = bool Nothing (Just onConflictArg)
                       upsertAllowed

    onConflictDesc = "on conflict condition"
    onConflictArg =
      InpValInfo (Just onConflictDesc) "on_conflict" $ G.toGT $ mkOnConflictInpTy tn

mkConstriantTy :: QualifiedTable -> [TableConstraint] -> EnumTyInfo
mkConstriantTy tn cons = enumTyInfo
  where
    enumTyInfo = EnumTyInfo (Just desc) (mkConstraintInpTy tn) $
                 mapFromL _eviVal $ map (mkConstraintEnumVal . tcName ) cons

    desc = G.Description $
      "unique or primary key constraints on table " <>> tn

    mkConstraintEnumVal (ConstraintName n) =
      EnumValInfo (Just "unique or primary key constraint")
      (G.EnumValue $ G.Name n) False

mkColumnTy :: QualifiedTable -> [PGCol] -> EnumTyInfo
mkColumnTy tn cols = enumTyInfo
  where
    enumTyInfo = EnumTyInfo (Just desc) (mkColumnInpTy tn) $
                 mapFromL _eviVal $ map mkColumnEnumVal cols

    desc = G.Description $
      "columns of table " <>> tn

    mkColumnEnumVal (PGCol col) =
      EnumValInfo (Just "column name") (G.EnumValue $ G.Name col) False

mkConflictActionTy :: EnumTyInfo
mkConflictActionTy = EnumTyInfo (Just desc) ty $ mapFromL _eviVal
                     [enumValIgnore, enumValUpdate]
  where
    desc = G.Description "conflict action"
    ty = G.NamedType "conflict_action"
    enumValIgnore = EnumValInfo (Just "ignore the insert on this row")
                    (G.EnumValue "ignore") False
    enumValUpdate = EnumValInfo (Just "update the row with the given values")
                    (G.EnumValue "update") False

mkOrdByTy :: QualifiedTable -> G.NamedType
mkOrdByTy tn =
  G.NamedType $ qualTableToName tn <> "_order_by"

mkOrdByCtx
  :: QualifiedTable -> ([PGColInfo], [OrdByRel]) ->(EnumTyInfo, OrdByResolveCtx)
mkOrdByCtx tn (cols, rels) =
  (enumTyInfo, resolveCtx)
  where
    enumTyInfo = EnumTyInfo (Just desc) enumTy $
                 mapFromL _eviVal $ map toEnumValInfo $
                 enumValsInt <> enumValRels
    enumTy = mkOrdByTy tn
    desc = G.Description $
      "ordering options when selecting data from " <>> tn

    toEnumValInfo (v, enumValDesc, _) =
      EnumValInfo (Just $ G.Description enumValDesc) (G.EnumValue v) False

    resolveCtx = Map.fromList $ map toResolveCtxPair $
                 enumValsInt <> enumValRels

    toResolveCtxPair (v, _, ctx) = ((enumTy, G.EnumValue v), ctx)

    enumValsInt = concatMap (mkOrdByEnumsOfCol tn "" RS.AOCPG) cols

    enumValRels = concatMap (mkOrdbyEnumsOfRel "" id) rels

mkOrdbyEnumsOfRel
  :: G.Name
  -> (RS.AnnObCol -> RS.AnnObCol)
  -> OrdByRel
  -> [(G.Name, Text, RS.AnnOrderByItem)]
mkOrdbyEnumsOfRel preFix f (relInfo, fltr, ordByFlds) =
  colEnums <> relEnums
  where
    colEnums = concatMap (mkOrdByEnumsOfCol remTab curPreFix annPGObColFn) cols
    relEnums = concatMap (mkOrdbyEnumsOfRel curPreFix annRelObFn) rels

    relNameT = getRelTxt $ riName relInfo
    remTab = riRTable relInfo
    curPreFix = preFix <> G.Name relNameT <> "_rel_"
    OrdByFlds cols rels = ordByFlds

    annPGObColFn = f . RS.AOCRel relInfo fltr . RS.AOCPG
    annRelObFn = f . RS.AOCRel relInfo fltr



mkOrdByEnumsOfCol
  :: QualifiedTable
  -> G.Name
  -> (PGColInfo -> RS.AnnObCol)
  -> PGColInfo
  -> [(G.Name, Text, RS.AnnOrderByItem)]
mkOrdByEnumsOfCol tn preFix f colInfo@(PGColInfo col _ _) =
  [ ( colN <> "_asc"
    , "in the ascending order of column " <> col <<> " of table " <> tn <<>  ", nulls last"
    , mkOrderByItem (annPGObCol, S.OTAsc, S.NLast)
    )
  , ( colN <> "_desc"
    , "in the descending order of column " <> col <<> " of table " <> tn <<>  ", nulls last"
    , mkOrderByItem (annPGObCol, S.OTDesc, S.NLast)
    )
  , ( colN <> "_asc_nulls_first"
    , "in the ascending order of column " <> col <<> " of table " <> tn <<> ", nulls first"
    , mkOrderByItem (annPGObCol, S.OTAsc, S.NFirst)
    )
  , ( colN <> "_desc_nulls_first"
    , "in the descending order of column " <> col <<> " of table " <> tn <<> ", nulls first"
    , mkOrderByItem (annPGObCol, S.OTDesc, S.NFirst)
    )
  ]
  where
    mkOrderByItem (annObCol, ordTy, nullsOrd) =
      OrderByItemG (Just ordTy) annObCol (Just nullsOrd)
    annPGObCol = f colInfo
    colN = preFix <> pgColToFld col
    pgColToFld = G.Name . getPGColTxt

newtype RootFlds
  = RootFlds
  { _taMutation :: Map.HashMap G.Name (OpCtx, Either ObjFldInfo ObjFldInfo)
  } deriving (Show, Eq)

instance Semigroup RootFlds where
  (RootFlds m1) <> (RootFlds m2)
    = RootFlds (Map.union m1 m2)

instance Monoid RootFlds where
  mempty = RootFlds Map.empty
  mappend  = (<>)

mkOnConflictTypes
  :: QualifiedTable -> [TableConstraint] -> [PGCol] -> Bool -> [TypeInfo]
mkOnConflictTypes tn c cols = bool [] tyInfos
  where
    tyInfos = [ TIEnum mkConflictActionTy
              , TIEnum $ mkConstriantTy tn constraints
              , TIEnum $ mkColumnTy tn cols
              , TIInpObj $ mkOnConflictInp tn
              ]
    constraints = filter isUniqueOrPrimary c

mkGCtxRole'
  :: QualifiedTable
  -- insert perm
  -> Maybe (InsCtx, Bool)
  -- select permission
  -> Maybe ([SelField], [OrdByRel])
  -- update cols
  -> Maybe [PGColInfo]
  -- delete cols
  -> Maybe ()
  -- primary key columns
  -> [PGColInfo]
  -- constraints
  -> [TableConstraint]
  -- all columns
  -> [PGCol]
  -> TyAgg
mkGCtxRole' tn insPermM selM updColsM delPermM pkeyCols constraints allCols =
  TyAgg (mkTyInfoMap allTypes) fieldMap ordByEnums

  where

    upsertPerm = or $ fmap snd insPermM
    upsertAllowed = isUpsertAllowed constraints upsertPerm
    ordByEnums = fromMaybe Map.empty ordByResCtxM
    onConflictTypes = mkOnConflictTypes tn constraints allCols upsertAllowed
    jsonOpTys = fromMaybe [] updJSONOpInpObjTysM
    relInsInpObjTys = map TIInpObj relInsInpObjs

    allTypes = relInsInpObjTys <> onConflictTypes <> jsonOpTys <> catMaybes
      [ TIInpObj <$> insInpObjM
      , TIInpObj <$> updSetInpObjM
      , TIInpObj <$> updIncInpObjM
      , TIInpObj <$> boolExpInpObjM
      , TIObj <$> mutRespObjM
      , TIObj <$> selObjM
      , TIEnum <$> ordByTyInfoM
      ]

    fieldMap = Map.unions $ catMaybes
               [ insInpObjFldsM, updSetInpObjFldsM, boolExpInpObjFldsM
               , selObjFldsM, Just selByPKeyObjFlds
               ]

    nameFromSelFld = \case
      Left colInfo -> G.Name $ getPGColTxt $ pgiName colInfo
      Right (relInfo, _, _, _) -> G.Name $ getRelTxt $ riName relInfo

    -- helper
    mkColFldMap ty = mapFromL ((ty,) . nameFromSelFld) . map Left

    insCtxM = fst <$> insPermM
    insColsM = icColumns <$> insCtxM
    -- insert input type
    insInpObjM = mkInsInp tn <$> insCtxM
    -- column fields used in insert input object
    insInpObjFldsM = mkColFldMap (mkInsInpTy tn) <$> insColsM
    -- relationship input objects
    relInsInpObjs = maybe [] (const $ mkRelInsInps tn upsertAllowed) insCtxM
    -- update set input type
    updSetInpObjM = mkUpdSetInp tn <$> updColsM
    -- update increment input type
    updIncInpObjM = mkUpdIncInp tn updColsM
    -- update json operator input type
    updJSONOpInpObjsM = mkUpdJSONOpInp tn <$> updColsM
    updJSONOpInpObjTysM = map TIInpObj <$> updJSONOpInpObjsM
    -- fields used in set input object
    updSetInpObjFldsM = mkColFldMap (mkUpdSetTy tn) <$> updColsM

    selFldsM = fst <$> selM
    -- boolexp input type
    boolExpInpObjM = case selFldsM of
      Just selFlds  -> Just $ mkBoolExpInp tn selFlds
      -- no select permission
      Nothing ->
        -- but update/delete is defined
        if isJust updColsM || isJust delPermM
        then Just $ mkBoolExpInp tn []
        else Nothing

    -- helper
    mkFldMap ty = mapFromL ((ty,) . nameFromSelFld)
    -- the fields used in bool exp
    boolExpInpObjFldsM = mkFldMap (mkBoolExpTy tn) <$> selFldsM

    -- mut resp obj
    mutRespObjM =
      if isJust insCtxM || isJust updColsM || isJust delPermM
      then Just $ mkMutRespObj tn $ isJust selFldsM
      else Nothing

    -- table obj
    selObjM = mkTableObj tn <$> selFldsM
    -- the fields used in table object
    selObjFldsM = mkFldMap (mkTableTy tn) <$> selFldsM
    -- the field used in table_by_pkey object
    selByPKeyObjFlds = Map.fromList $ flip map pkeyCols $
      \pgi@(PGColInfo col ty _) -> ((mkScalarTy ty, mkColName col), Left pgi)

    ordByEnumsCtxM = mkOrdByCtx tn <$> fmap (first lefts) selM

    (ordByTyInfoM, ordByResCtxM) = case ordByEnumsCtxM of
      (Just (a, b)) -> (Just a, Just b)
      Nothing       -> (Nothing, Nothing)

getRootFldsRole'
  :: QualifiedTable
  -> [PGCol]
  -> [TableConstraint]
  -> FieldInfoMap
  -> Maybe ([T.Text], Bool) -- insert perm
  -> Maybe (S.BoolExp, Maybe Int, [T.Text]) -- select filter
  -> Maybe ([PGCol], S.BoolExp, [T.Text]) -- update filter
  -> Maybe (S.BoolExp, [T.Text]) -- delete filter
  -> RootFlds
getRootFldsRole' tn primCols constraints fields insM selM updM delM =
  RootFlds mFlds
  where
    mFlds = mapFromL (either _fiName _fiName . snd) $ catMaybes
            [ getInsDet <$> insM, getSelDet <$> selM
            , getUpdDet <$> updM, getDelDet <$> delM
            , getPKeySelDet selM $ getColInfos primCols colInfos
            ]
<<<<<<< HEAD
    colInfos = getValidCols fields
    getInsDet (vn, hdrs, isUpsertAllowed) =
      ( OCInsert tn vn (map pgiName colInfos) hdrs
      , Right $ mkInsMutFld tn constraints isUpsertAllowed
      )
=======
    colInfos = fst $ validPartitionFieldInfoMap fields
    getInsDet (hdrs, upsertPerm) =
      let upsertAllowed = isUpsertAllowed constraints upsertPerm
      in ( OCInsert tn hdrs
         , Right $ mkInsMutFld tn upsertAllowed
         )
>>>>>>> 8454e706
    getUpdDet (updCols, updFltr, hdrs) =
      ( OCUpdate tn updFltr hdrs
      , Right $ mkUpdMutFld tn $ getColInfos updCols colInfos
      )
    getDelDet (delFltr, hdrs) =
      (OCDelete tn delFltr hdrs, Right $ mkDelMutFld tn)
    getSelDet (selFltr, pLimit, hdrs) =
      (OCSelect tn selFltr pLimit hdrs, Left $ mkSelFld tn)

    getPKeySelDet Nothing _ = Nothing
    getPKeySelDet _ [] = Nothing
    getPKeySelDet (Just (selFltr, _, hdrs)) pCols = Just
      (OCSelectPkey tn selFltr hdrs, Left $ mkSelFldPKey tn pCols)

-- getRootFlds
--   :: TableCache
--   -> Map.HashMap RoleName RootFlds
-- getRootFlds tables =
--   foldr (Map.unionWith mappend . getRootFldsTable) Map.empty $
--   Map.elems tables

-- gets all the selectable fields (cols and rels) of a
-- table for a role

getTabInfo
  :: (MonadError QErr m)
  => TableCache
  -> QualifiedTable
  -> m TableInfo
getTabInfo tableCache tn =
  onNothing (Map.lookup tn tableCache) $
    throw500 $ "remote table not found: " <>> tn

getSelPerm :: TableInfo -> RoleName -> Maybe SelPermInfo
getSelPerm tabInfo role =
  Map.lookup role (tiRolePermInfoMap tabInfo) >>= _permSel

getSelFlds
  :: (MonadError QErr m)
  => QualifiedTable
  -> TableCache
  -- all the fields of a table
  -> FieldInfoMap
  -- role and its permission
  -> RoleName -> SelPermInfo
  -> m ([SelField], [OrdByRel])
getSelFlds tn tableCache fields role selPermInfo = do
  selFlds <- fmap catMaybes $ forM (toValidFieldInfos fields) $ \case
    FIColumn pgColInfo ->
      return $ fmap Left $ bool Nothing (Just pgColInfo) $
      Set.member (pgiName pgColInfo) allowedCols
    FIRelationship relInfo -> do
      remTableInfo <- getTabInfo tableCache $ riRTable relInfo
<<<<<<< HEAD
      let remTableSelPermM = getSelPerm remTableInfo role
=======
      let remTableSelPermM =
            Map.lookup role (tiRolePermInfoMap remTableInfo) >>= _permSel
>>>>>>> 8454e706
      return $ flip fmap remTableSelPermM $
        \rmSelPermM -> Right ( relInfo
                             , spiFilter rmSelPermM
                             , spiLimit rmSelPermM
                             , isRelNullable fields relInfo
                             )
  ordByRels <- getOrdByRels [tn] tableCache rels role
  return (selFlds, ordByRels)
  where
    allowedCols = spiCols selPermInfo
<<<<<<< HEAD
    rels = getValidRels fields

getOrdByRels
  :: (MonadError QErr m)
  => [QualifiedTable]
  -> TableCache
  -> [RelInfo]
  -> RoleName -> m [OrdByRel]
getOrdByRels trackedTabs tableCache rels role =
  fmap catMaybes $ forM objRels $ \relInfo ->
    bool (mkOrdByRel relInfo) (return Nothing) $
      riRTable relInfo `elem` trackedTabs
  where
    objRels = flip filter rels $ \r -> riType r == ObjRel

    mkOrdByRel relInfo = do
      let remTab = riRTable relInfo
      remTableInfo <- getTabInfo tableCache remTab
      let remTableSelPermM = getSelPerm remTableInfo role
          remFields = tiFieldInfoMap remTableInfo
          remoteRels = getValidRels remFields
          remoteCols = getValidCols remFields

      remOrdByRels <- getOrdByRels (remTab:trackedTabs) tableCache remoteRels role

      let asAdmin' = asAdmin relInfo remoteCols remOrdByRels
          asNonAdmin' = asNonAdmin relInfo remoteCols remOrdByRels remTableSelPermM
      bool asNonAdmin' asAdmin' $ isAdmin role

    asAdmin ri rmCols ordByRels =
      return $ Just (ri, noFilter, OrdByFlds rmCols ordByRels)

    asNonAdmin ri rmCols ordByRels selPermM =
      forM selPermM $ \selPerm ->
        return (ri, spiFilter selPerm, OrdByFlds rmCols ordByRels)
=======

mkInsCtx
  :: MonadError QErr m
  => RoleName
  -> TableCache -> FieldInfoMap -> InsPermInfo -> m InsCtx
mkInsCtx role tableCache fields insPermInfo = do
  relTupsM <- forM rels $ \relInfo -> do
    let remoteTable = riRTable relInfo
        relName = riName relInfo
    remoteTableInfo <- getTabInfo tableCache remoteTable
    case getInsPerm remoteTableInfo role of
      Nothing -> return Nothing
      Just _  -> return $ Just (relName, relInfo)

  let relInfoMap = Map.fromList $ catMaybes relTupsM
  return $ InsCtx iView cols relInfoMap
  where
    cols = getCols fields
    rels = getRels fields
    iView = ipiView insPermInfo

mkAdminInsCtx :: QualifiedTable -> FieldInfoMap -> InsCtx
mkAdminInsCtx tn fields =
  InsCtx tn cols relInfoMap
  where
    relInfoMap = mapFromL riName rels
    cols = getCols fields
    rels = getRels fields
>>>>>>> 8454e706

mkGCtxRole
  :: (MonadError QErr m)
  => TableCache
  -> QualifiedTable
  -> FieldInfoMap
  -> [PGCol]
  -> [TableConstraint]
  -> RoleName
  -> RolePermInfo
  -> m (TyAgg, RootFlds, InsCtxMap)
mkGCtxRole tableCache tn fields pCols constraints role permInfo = do
<<<<<<< HEAD
  selM <- mapM (getSelFlds tn tableCache fields role) $ _permSel permInfo
  let insColsM = ((colInfos,) . ipiAllowUpsert) <$> _permIns permInfo
      updColsM = filterColInfos . upiCols <$> _permUpd permInfo
      tyAgg = mkGCtxRole' tn insColsM selM updColsM
=======
  selFldsM <- mapM (getSelFlds tableCache fields role) $ _permSel permInfo
  tabInsCtxM <- forM (_permIns permInfo) $ \ipi -> do
    tic <- mkInsCtx role tableCache fields ipi
    return (tic, ipiAllowUpsert ipi)
  let updColsM = filterColInfos . upiCols <$> _permUpd permInfo
      tyAgg = mkGCtxRole' tn tabInsCtxM selFldsM updColsM
>>>>>>> 8454e706
              (void $ _permDel permInfo) pColInfos constraints allCols
      rootFlds = getRootFldsRole tn pCols constraints fields permInfo
      insCtxMap = maybe Map.empty (Map.singleton tn) $ fmap fst tabInsCtxM
  return (tyAgg, rootFlds, insCtxMap)
  where
    colInfos = getCols fields
    allCols = map pgiName colInfos
    pColInfos = getColInfos pCols colInfos
    filterColInfos allowedSet =
      filter ((`Set.member` allowedSet) . pgiName) colInfos

getRootFldsRole
  :: QualifiedTable
  -> [PGCol]
  -> [TableConstraint]
  -> FieldInfoMap
  -> RolePermInfo
  -> RootFlds
getRootFldsRole tn pCols constraints fields (RolePermInfo insM selM updM delM) =
  getRootFldsRole' tn pCols constraints fields
  (mkIns <$> insM) (mkSel <$> selM)
  (mkUpd <$> updM) (mkDel <$> delM)
  where
    mkIns i = (ipiRequiredHeaders i, ipiAllowUpsert i)
    mkSel s = (spiFilter s, spiLimit s, spiRequiredHeaders s)
    mkUpd u = ( Set.toList $ upiCols u
              , upiFilter u
              , upiRequiredHeaders u
              )
    mkDel d = (dpiFilter d, dpiRequiredHeaders d)

mkGCtxMapTable
  :: (MonadError QErr m)
  => TableCache
  -> TableInfo
  -> m (Map.HashMap RoleName (TyAgg, RootFlds, InsCtxMap))
mkGCtxMapTable tableCache (TableInfo tn _ fields rolePerms constraints pkeyCols _) = do
  m <- Map.traverseWithKey (mkGCtxRole tableCache tn fields pkeyCols validConstraints) rolePerms
<<<<<<< HEAD
  adminOrdByRels <- getOrdByRels [tn] tableCache allRels adminRole
  let adminCtx = mkGCtxRole' tn (Just (colInfos, True))
                 (Just (selFlds, adminOrdByRels)) (Just colInfos) (Just ())
=======
  let adminInsCtx = mkAdminInsCtx tn fields
      adminCtx = mkGCtxRole' tn (Just (adminInsCtx, True))
                 (Just selFlds) (Just colInfos) (Just ())
>>>>>>> 8454e706
                 pkeyColInfos validConstraints allCols
      adminInsCtxMap = Map.singleton tn adminInsCtx
  return $ Map.insert adminRole (adminCtx, adminRootFlds, adminInsCtxMap) m
  where
    validConstraints = mkValidConstraints constraints
    colInfos = getValidCols fields
    allCols = map pgiName colInfos
    allRels = getValidRels fields
    pkeyColInfos = getColInfos pkeyCols colInfos
    selFlds = flip map (toValidFieldInfos fields) $ \case
      FIColumn pgColInfo     -> Left pgColInfo
      FIRelationship relInfo -> Right (relInfo, noFilter, Nothing, isRelNullable fields relInfo)
    adminRootFlds =
      getRootFldsRole' tn pkeyCols constraints fields
      (Just ([], True)) (Just (noFilter, Nothing, []))
      (Just (allCols, noFilter, [])) (Just (noFilter, []))

noFilter :: S.BoolExp
noFilter = S.BELit True

mkScalarTyInfo :: PGColType -> ScalarTyInfo
mkScalarTyInfo = ScalarTyInfo Nothing

type GCtxMap = Map.HashMap RoleName GCtx

mkGCtxMap
  :: (MonadError QErr m)
  => TableCache -> m (Map.HashMap RoleName GCtx)
mkGCtxMap tableCache = do
  typesMapL <- mapM (mkGCtxMapTable tableCache) $
               filter tableFltr $ Map.elems tableCache
  let typesMap = foldr (Map.unionWith mappend) Map.empty typesMapL
  return $ flip Map.map typesMap $ \(ty, flds, insCtxMap) ->
    mkGCtx ty flds insCtxMap
  where
    tableFltr ti = not (tiSystemDefined ti)
                   && isValidTableName (tiName ti)

mkGCtx :: TyAgg -> RootFlds -> InsCtxMap -> GCtx
mkGCtx (TyAgg tyInfos fldInfos ordByEnums) (RootFlds flds) insCtxMap =
  let queryRoot = mkObjTyInfo (Just "query root") (G.NamedType "query_root") $
                  mapFromL _fiName (schemaFld:typeFld:qFlds)
      colTys    = Set.toList $ Set.fromList $ map pgiType $
                  lefts $ Map.elems fldInfos
      scalarTys = map (TIScalar . mkScalarTyInfo) colTys
      compTys   = map (TIInpObj . mkCompExpInp) colTys
      allTys    = Map.union tyInfos $ mkTyInfoMap $
                  catMaybes [ Just $ TIObj queryRoot
                            , TIObj <$> mutRootM
                            , TIObj <$> subRootM
                            ] <>
                  scalarTys <> compTys <> defaultTypes
  -- for now subscription root is query root
  in GCtx allTys fldInfos ordByEnums queryRoot mutRootM (Just queryRoot)
     (Map.map fst flds) insCtxMap
  where

    mkMutRoot =
      mkObjTyInfo (Just "mutation root") (G.NamedType "mutation_root") .
      mapFromL _fiName

    mutRootM = bool (Just $ mkMutRoot mFlds) Nothing $ null mFlds

    mkSubRoot =
      mkObjTyInfo (Just "subscription root") (G.NamedType "subscription_root") .
      mapFromL _fiName

    subRootM = bool (Just $ mkSubRoot qFlds) Nothing $ null qFlds

    (qFlds, mFlds) = partitionEithers $ map snd $ Map.elems flds

    schemaFld = ObjFldInfo Nothing "__schema" Map.empty $ G.toGT $
                G.toNT $ G.NamedType "__Schema"

    typeFld = ObjFldInfo Nothing "__type" typeFldArgs $ G.toGT $
              G.NamedType "__Type"
      where
        typeFldArgs = mapFromL _iviName [
          InpValInfo (Just "name of the type") "name"
          $ G.toGT $ G.toNT $ G.NamedType "String"
          ]

getGCtx :: RoleName -> Map.HashMap RoleName GCtx -> GCtx
getGCtx rn =
  fromMaybe (mkGCtx mempty mempty mempty) . Map.lookup rn<|MERGE_RESOLUTION|>--- conflicted
+++ resolved
@@ -1128,20 +1128,12 @@
             , getUpdDet <$> updM, getDelDet <$> delM
             , getPKeySelDet selM $ getColInfos primCols colInfos
             ]
-<<<<<<< HEAD
     colInfos = getValidCols fields
-    getInsDet (vn, hdrs, isUpsertAllowed) =
-      ( OCInsert tn vn (map pgiName colInfos) hdrs
-      , Right $ mkInsMutFld tn constraints isUpsertAllowed
-      )
-=======
-    colInfos = fst $ validPartitionFieldInfoMap fields
     getInsDet (hdrs, upsertPerm) =
       let upsertAllowed = isUpsertAllowed constraints upsertPerm
       in ( OCInsert tn hdrs
          , Right $ mkInsMutFld tn upsertAllowed
          )
->>>>>>> 8454e706
     getUpdDet (updCols, updFltr, hdrs) =
       ( OCUpdate tn updFltr hdrs
       , Right $ mkUpdMutFld tn $ getColInfos updCols colInfos
@@ -1165,15 +1157,6 @@
 
 -- gets all the selectable fields (cols and rels) of a
 -- table for a role
-
-getTabInfo
-  :: (MonadError QErr m)
-  => TableCache
-  -> QualifiedTable
-  -> m TableInfo
-getTabInfo tableCache tn =
-  onNothing (Map.lookup tn tableCache) $
-    throw500 $ "remote table not found: " <>> tn
 
 getSelPerm :: TableInfo -> RoleName -> Maybe SelPermInfo
 getSelPerm tabInfo role =
@@ -1195,12 +1178,7 @@
       Set.member (pgiName pgColInfo) allowedCols
     FIRelationship relInfo -> do
       remTableInfo <- getTabInfo tableCache $ riRTable relInfo
-<<<<<<< HEAD
       let remTableSelPermM = getSelPerm remTableInfo role
-=======
-      let remTableSelPermM =
-            Map.lookup role (tiRolePermInfoMap remTableInfo) >>= _permSel
->>>>>>> 8454e706
       return $ flip fmap remTableSelPermM $
         \rmSelPermM -> Right ( relInfo
                              , spiFilter rmSelPermM
@@ -1211,7 +1189,6 @@
   return (selFlds, ordByRels)
   where
     allowedCols = spiCols selPermInfo
-<<<<<<< HEAD
     rels = getValidRels fields
 
 getOrdByRels
@@ -1247,7 +1224,6 @@
     asNonAdmin ri rmCols ordByRels selPermM =
       forM selPermM $ \selPerm ->
         return (ri, spiFilter selPerm, OrdByFlds rmCols ordByRels)
-=======
 
 mkInsCtx
   :: MonadError QErr m
@@ -1276,7 +1252,6 @@
     relInfoMap = mapFromL riName rels
     cols = getCols fields
     rels = getRels fields
->>>>>>> 8454e706
 
 mkGCtxRole
   :: (MonadError QErr m)
@@ -1289,19 +1264,12 @@
   -> RolePermInfo
   -> m (TyAgg, RootFlds, InsCtxMap)
 mkGCtxRole tableCache tn fields pCols constraints role permInfo = do
-<<<<<<< HEAD
   selM <- mapM (getSelFlds tn tableCache fields role) $ _permSel permInfo
-  let insColsM = ((colInfos,) . ipiAllowUpsert) <$> _permIns permInfo
-      updColsM = filterColInfos . upiCols <$> _permUpd permInfo
-      tyAgg = mkGCtxRole' tn insColsM selM updColsM
-=======
-  selFldsM <- mapM (getSelFlds tableCache fields role) $ _permSel permInfo
   tabInsCtxM <- forM (_permIns permInfo) $ \ipi -> do
     tic <- mkInsCtx role tableCache fields ipi
     return (tic, ipiAllowUpsert ipi)
   let updColsM = filterColInfos . upiCols <$> _permUpd permInfo
-      tyAgg = mkGCtxRole' tn tabInsCtxM selFldsM updColsM
->>>>>>> 8454e706
+      tyAgg = mkGCtxRole' tn tabInsCtxM selM updColsM
               (void $ _permDel permInfo) pColInfos constraints allCols
       rootFlds = getRootFldsRole tn pCols constraints fields permInfo
       insCtxMap = maybe Map.empty (Map.singleton tn) $ fmap fst tabInsCtxM
@@ -1340,15 +1308,10 @@
   -> m (Map.HashMap RoleName (TyAgg, RootFlds, InsCtxMap))
 mkGCtxMapTable tableCache (TableInfo tn _ fields rolePerms constraints pkeyCols _) = do
   m <- Map.traverseWithKey (mkGCtxRole tableCache tn fields pkeyCols validConstraints) rolePerms
-<<<<<<< HEAD
   adminOrdByRels <- getOrdByRels [tn] tableCache allRels adminRole
-  let adminCtx = mkGCtxRole' tn (Just (colInfos, True))
-                 (Just (selFlds, adminOrdByRels)) (Just colInfos) (Just ())
-=======
   let adminInsCtx = mkAdminInsCtx tn fields
       adminCtx = mkGCtxRole' tn (Just (adminInsCtx, True))
-                 (Just selFlds) (Just colInfos) (Just ())
->>>>>>> 8454e706
+                 (Just (selFlds, adminOrdByRels)) (Just colInfos) (Just ())
                  pkeyColInfos validConstraints allCols
       adminInsCtxMap = Map.singleton tn adminInsCtx
   return $ Map.insert adminRole (adminCtx, adminRootFlds, adminInsCtxMap) m
