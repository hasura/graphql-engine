{-# LANGUAGE Arrows       #-}
{-# LANGUAGE ViewPatterns #-}
{-# OPTIONS_GHC -fno-warn-orphans #-}
module Hasura.GraphQL.Schema
  ( buildGQLContext
  ) where

import           Hasura.Prelude

import qualified Data.Aeson                            as J
import qualified Data.HashMap.Strict                   as Map
import qualified Data.HashMap.Strict.InsOrd            as OMap
import qualified Data.HashSet                          as Set
import qualified Language.GraphQL.Draft.Syntax         as G

import           Control.Arrow.Extended
import           Control.Lens.Extended
import           Control.Monad.Unique
import           Data.Has
import           Data.List.Extended                    (duplicates)

import qualified Hasura.Backends.Postgres.SQL.Types    as PG
import qualified Hasura.GraphQL.Parser                 as P
import qualified Hasura.GraphQL.Schema.Postgres        as PGS

import           Data.Text.Extended
import           Hasura.GraphQL.Context
import           Hasura.GraphQL.Execute.Types
import           Hasura.GraphQL.Parser                 (Kind (..), Parser, Schema (..),
                                                        UnpreparedValue (..))
import           Hasura.GraphQL.Parser.Class
import           Hasura.GraphQL.Parser.Internal.Parser (FieldParser (..))
import           Hasura.GraphQL.Schema.Action
import           Hasura.GraphQL.Schema.Backend
import           Hasura.GraphQL.Schema.Common
import           Hasura.GraphQL.Schema.Introspect
import           Hasura.GraphQL.Schema.Mutation
import           Hasura.GraphQL.Schema.Remote          (buildRemoteParser)
import           Hasura.GraphQL.Schema.Select
import           Hasura.GraphQL.Schema.Table
import           Hasura.RQL.DDL.Schema.Cache.Common
import           Hasura.RQL.Types
import           Hasura.Session


-- Mapping from backend to schema.
-- Those instances are orphan by design: generic parsers must be written with the knowledge of the
-- BackendSchema typeclass, and the backend-specific parsers that we specify here do in turn rely on
-- those generic parsers. To avoid a include loop, we split the definition of the typeclass and of
-- its instance.

instance BackendSchema 'Postgres where
  columnParser              = PGS.columnParser
  jsonPathArg               = PGS.jsonPathArg
  getTableGQLName           = PGS.getTableGQLName
  orderByOperators          = PGS.orderByOperators
  comparisonExps            = PGS.comparisonExps
  parseScalarValue          = parsePGScalarValue
  offsetParser              = PGS.offsetParser
  mkCountType               = PGS.mkCountType
  aggregateOrderByCountType = PG.PGInteger
  computedField             = computedFieldPG
  node                      = nodePG

-- | Whether the request is sent with `x-hasura-use-backend-only-permissions` set to `true`.
data Scenario = Backend | Frontend deriving (Enum, Show, Eq)

type RemoteSchemaCache = HashMap RemoteSchemaName (RemoteSchemaCtx, MetadataObject)

buildGQLContext
  :: forall arr m
   . ( ArrowChoice arr
     , ArrowWriter (Seq InconsistentMetadata) arr
     , ArrowKleisli m arr
     , MonadError QErr m
     , MonadIO m
     , MonadUnique m
     , HasSQLGenCtx m
<<<<<<< HEAD
     , HasEnableRemoteSchemaPermsCtx m
=======
     , HasRemoteSchemaPermsCtx m
>>>>>>> 39a43525
     )
  => ( GraphQLQueryType
     , TableCache 'Postgres
     , FunctionCache
     , RemoteSchemaCache
     , ActionCache
     , NonObjectTypeMap
     )
     `arr`
     ( HashMap RoleName (RoleContext GQLContext)
     , GQLContext
     )
buildGQLContext =
  proc (queryType, allTables, allFunctions, allRemoteSchemas, allActions, nonObjectCustomTypes) -> do

    SQLGenCtx{ stringifyNum } <- bindA -< askSQLGenCtx
<<<<<<< HEAD
    isEnabledRemoteSchemaPerms <-
      bindA -< enableRemoteSchemaPerms <$> askEnableRemoteSchemaPermsCtx

    let remoteSchemasRoles = concatMap (Map.keys . _rscpPermissions . fst . snd) $ Map.toList allRemoteSchemas
=======
    remoteSchemaPermsCtx <- bindA -< askRemoteSchemaPermsCtx

    let remoteSchemasRoles = concatMap (Map.keys . _rscPermissions . fst . snd) $ Map.toList allRemoteSchemas
>>>>>>> 39a43525

    let allRoles = Set.insert adminRoleName $
             (allTables ^.. folded.tiRolePermInfoMap.to Map.keys.folded)
          <> (allActionInfos ^.. folded.aiPermissions.to Map.keys.folded)
<<<<<<< HEAD
          <> (Set.fromList $ (bool mempty remoteSchemasRoles $ isEnabledRemoteSchemaPerms))
        allActionInfos = Map.elems allActions
        queryRemotesMap =
          fmap (map fDefinition . piQuery . rscParsed . _rscpContext . fst) allRemoteSchemas
        queryContext = QueryContext stringifyNum queryType queryRemotesMap isEnabledRemoteSchemaPerms
=======
          <> Set.fromList (bool mempty remoteSchemasRoles $ remoteSchemaPermsCtx == RemoteSchemaPermsEnabled)
        allActionInfos = Map.elems allActions
        queryRemotesMap =
          fmap (map fDefinition . piQuery . _rscParsed . fst) allRemoteSchemas
        queryContext = QueryContext stringifyNum queryType queryRemotesMap
>>>>>>> 39a43525

    -- build the admin DB-only context so that we can check against name clashes with remotes
    -- TODO: Is there a better way to check for conflicts without actually building the admin schema?
    adminHasuraDBContext <- bindA -<
      buildFullestDBSchema queryContext allTables allFunctions allRemoteSchemas allActionInfos nonObjectCustomTypes

    -- TODO factor out the common function; throw500 in both cases:
    queryFieldNames :: [G.Name] <- bindA -<
      case P.discardNullability $ P.parserType $ fst adminHasuraDBContext of
        -- It really ought to be this case; anything else is a programming error.
        P.TNamed (P.Definition _ _ _ (P.TIObject (P.ObjectInfo rootFields _interfaces))) ->
          pure $ fmap P.dName rootFields
        _ -> throw500 "We encountered an root query of unexpected GraphQL type.  It should be an object type."
    let mutationFieldNames :: [G.Name]
        mutationFieldNames =
          case P.discardNullability . P.parserType <$> snd adminHasuraDBContext of
            Just (P.TNamed def) ->
              case P.dInfo def of
                -- It really ought to be this case; anything else is a programming error.
                P.TIObject (P.ObjectInfo rootFields _interfaces) -> fmap P.dName rootFields
                _                                                -> []
            _ -> []

    -- This block of code checks that there are no conflicting root field names between remotes.
    remotes <- remoteSchemaFields -< (queryFieldNames, mutationFieldNames, allRemoteSchemas)

    let adminQueryRemotes = concatMap (piQuery . snd) remotes
        adminMutationRemotes = concatMap (concat . piMutation . snd) remotes

    roleContexts <- bindA -<
      ( Set.toMap allRoles & Map.traverseWithKey \roleName () ->
          case queryType of
            QueryHasura ->
              buildRoleContext queryContext allTables allFunctions allRemoteSchemas allActionInfos
<<<<<<< HEAD
              nonObjectCustomTypes remotes roleName isEnabledRemoteSchemaPerms
            QueryRelay ->
              buildRelayRoleContext queryContext allTables allFunctions allRemoteSchemas allActionInfos
              nonObjectCustomTypes adminMutationRemotes roleName
      )
    unauthenticated <- bindA -< unauthenticatedContext adminQueryRemotes adminMutationRemotes isEnabledRemoteSchemaPerms
=======
              nonObjectCustomTypes remotes roleName remoteSchemaPermsCtx
            QueryRelay ->
              buildRelayRoleContext queryContext allTables allFunctions allActionInfos
              nonObjectCustomTypes adminMutationRemotes roleName
      )
    unauthenticated <- bindA -< unauthenticatedContext adminQueryRemotes adminMutationRemotes remoteSchemaPermsCtx
>>>>>>> 39a43525
    returnA -< (roleContexts, unauthenticated)

runMonadSchema
  :: (Monad m)
  => RoleName
  -> QueryContext
<<<<<<< HEAD
  -> Map.HashMap QualifiedTable (TableInfo 'Postgres)
  -> RemoteSchemaCache
  -> P.SchemaT
       (P.ParseT Identity)
       (ReaderT ( RoleName
                , Map.HashMap QualifiedTable (TableInfo 'Postgres)
                , QueryContext
                , (HashMap RemoteSchemaName RemoteSchemaCtx)
                ) m
       ) a
  -> m a
runMonadSchema roleName queryContext tableCache allRemoteSchemas m =
  flip runReaderT (roleName, tableCache, queryContext, fmap fst allRemoteSchemas) $ P.runSchemaT m

buildRoleBasedRemoteSchemaParser
  :: forall m
   . (MonadError QErr m, MonadUnique m, MonadIO m)
  => RoleName
  -> RemoteSchemaCache
  -> m [(RemoteSchemaName, ParsedIntrospection)]
buildRoleBasedRemoteSchemaParser role remoteSchemaCache = do
  let remoteSchemaIntroInfos = map fst $ toList remoteSchemaCache
  remoteSchemaPerms <-
    for remoteSchemaIntroInfos $ \(RemoteSchemaCtx remoteSchemaName ctx perms) ->
      for (Map.lookup role perms) $ \introspectRes -> do
        (queryParsers, mutationParsers, subscriptionParsers) <-
             P.runSchemaT @m @(P.ParseT Identity) $ buildRemoteParser introspectRes $ rscInfo ctx
        let parsedIntrospection = ParsedIntrospection queryParsers mutationParsers subscriptionParsers
        return $ (remoteSchemaName, parsedIntrospection)
  return $ catMaybes remoteSchemaPerms
=======
  -> Map.HashMap PG.QualifiedTable (TableInfo 'Postgres)
  -> P.SchemaT (P.ParseT Identity) (ReaderT (RoleName, Map.HashMap PG.QualifiedTable (TableInfo 'Postgres), QueryContext) m) a -> m a
runMonadSchema roleName queryContext tableCache m =
  flip runReaderT (roleName, tableCache, queryContext) $ P.runSchemaT m
>>>>>>> 39a43525

buildRoleBasedRemoteSchemaParser
  :: forall m
   . (MonadError QErr m, MonadUnique m, MonadIO m)
  => RoleName
  -> RemoteSchemaCache
  -> m [(RemoteSchemaName, ParsedIntrospection)]
buildRoleBasedRemoteSchemaParser role remoteSchemaCache = do
  let remoteSchemaIntroInfos = map fst $ toList remoteSchemaCache
  remoteSchemaPerms <-
    for remoteSchemaIntroInfos $ \(RemoteSchemaCtx remoteSchemaName _ remoteSchemaInfo _ _ permissions) ->
      for (Map.lookup role permissions) $ \introspectRes -> do
        (queryParsers, mutationParsers, subscriptionParsers) <-
             P.runSchemaT @m @(P.ParseT Identity) $ buildRemoteParser introspectRes remoteSchemaInfo
        let parsedIntrospection = ParsedIntrospection queryParsers mutationParsers subscriptionParsers
        return $ (remoteSchemaName, parsedIntrospection)
  return $ catMaybes remoteSchemaPerms

-- TODO: Integrate relay schema
buildRoleContext
<<<<<<< HEAD
  :: (MonadError QErr m, MonadIO m, MonadUnique m )
  => QueryContext -> TableCache -> FunctionCache -> RemoteSchemaCache
  -> [ActionInfo 'Postgres] -> NonObjectTypeMap
  -> [( RemoteSchemaName , ParsedIntrospection)]
  -> RoleName
  -> Bool
  -> m (RoleContext GQLContext)
buildRoleContext queryContext (takeValidTables -> allTables) (takeValidFunctions -> allFunctions)
  allRemoteSchemas allActionInfos nonObjectCustomTypes remotes roleName isEnabledRemoteSchemaPerms = do

  roleBasedRemoteSchemas <-
    if | roleName == adminRoleName  -> pure remotes
       | isEnabledRemoteSchemaPerms -> buildRoleBasedRemoteSchemaParser roleName allRemoteSchemas
       -- when remote schema permissions are not enabled, then remote schemas
       -- are a public entity which is accesible to all the roles
       | otherwise                  -> pure remotes

  let queryRemotes    = getQueryRemotes $ snd <$> roleBasedRemoteSchemas
      mutationRemotes = getMutationRemotes $ snd <$> roleBasedRemoteSchemas

  runMonadSchema roleName queryContext allTables allRemoteSchemas $ do

=======
  :: (MonadError QErr m, MonadIO m, MonadUnique m)
  => QueryContext -> TableCache 'Postgres -> FunctionCache -> RemoteSchemaCache
  -> [ActionInfo 'Postgres] -> NonObjectTypeMap
  -> [( RemoteSchemaName , ParsedIntrospection)]
  -> RoleName
  -> RemoteSchemaPermsCtx
  -> m (RoleContext GQLContext)
buildRoleContext queryContext (takeValidTables -> allTables) (takeValidFunctions -> allFunctions)
  allRemoteSchemas allActionInfos nonObjectCustomTypes remotes roleName remoteSchemaPermsCtx = do

  roleBasedRemoteSchemas <-
    if | roleName == adminRoleName                        -> pure remotes
       | remoteSchemaPermsCtx == RemoteSchemaPermsEnabled -> buildRoleBasedRemoteSchemaParser roleName allRemoteSchemas
       -- when remote schema permissions are not enabled, then remote schemas
       -- are a public entity which is accesible to all the roles
       | otherwise                                        -> pure remotes

  let queryRemotes    = getQueryRemotes $ snd <$> roleBasedRemoteSchemas
      mutationRemotes = getMutationRemotes $ snd <$> roleBasedRemoteSchemas
>>>>>>> 39a43525

    mutationParserFrontend <-
      buildPGMutationFields Frontend tableNames >>=
      buildMutationParser mutationRemotes allActionInfos nonObjectCustomTypes allFunctions

    mutationParserBackend <-
      buildPGMutationFields Backend tableNames >>=
      buildMutationParser mutationRemotes allActionInfos nonObjectCustomTypes allFunctions

    queryPGFields <- buildPostgresQueryFields tableNames allFunctions
    subscriptionParser <- buildSubscriptionParser queryPGFields allActionInfos

    queryParserFrontend <- buildQueryParser queryPGFields queryRemotes
      allActionInfos nonObjectCustomTypes mutationParserFrontend subscriptionParser
    queryParserBackend <- buildQueryParser queryPGFields queryRemotes
      allActionInfos nonObjectCustomTypes mutationParserBackend subscriptionParser

    let frontendContext = GQLContext (finalizeParser queryParserFrontend)
                          (finalizeParser <$> mutationParserFrontend)
    let backendContext = GQLContext (finalizeParser queryParserBackend)
                         (finalizeParser <$> mutationParserBackend)
    pure $ RoleContext frontendContext $ Just backendContext

    where
      tableNames = Map.keysSet allTables

      getQueryRemotes
        :: [ParsedIntrospection]
        -> [P.FieldParser (P.ParseT Identity) RemoteField]
      getQueryRemotes = concatMap piQuery

      getMutationRemotes
        :: [ParsedIntrospection]
        -> [P.FieldParser (P.ParseT Identity) RemoteField]
      getMutationRemotes = concatMap (concat . piMutation)

<<<<<<< HEAD
takeValidTables :: TableCache -> TableCache
=======
-- TODO why do we do these validations at this point? What does it mean to track
--      a function but not add it to the schema...?
--      Auke:
--        I believe the intention is simply to allow the console to do postgres data management
--      Karthikeyan: Yes, this is correct. We allowed this pre PDV but somehow
--        got removed in PDV. OTOH, I’m not sure how prevalent this feature
--        actually is
takeValidTables :: TableCache 'Postgres -> TableCache 'Postgres
>>>>>>> 39a43525
takeValidTables = Map.filterWithKey graphQLTableFilter . Map.filter tableFilter
  where
    tableFilter = not . isSystemDefined . _tciSystemDefined . _tiCoreInfo
    graphQLTableFilter tableName tableInfo =
      -- either the table name should be GraphQL compliant
      -- or it should have a GraphQL custom name set with it
      PG.isGraphQLCompliantTableName tableName
      || (isJust . _tcCustomName . _tciCustomConfig . _tiCoreInfo $ tableInfo)

-- TODO and what about graphql-compliant function names here too?
takeValidFunctions :: FunctionCache -> [FunctionInfo]
takeValidFunctions = Map.elems . Map.filter functionFilter
  where
    functionFilter = not . isSystemDefined . fiSystemDefined

takeExposedAs :: FunctionExposedAs -> [FunctionInfo] -> [FunctionInfo]
takeExposedAs x = filter ((== x) . fiExposedAs)


buildFullestDBSchema
  :: (MonadError QErr m, MonadIO m, MonadUnique m)
<<<<<<< HEAD
  => QueryContext -> TableCache -> FunctionCache -> RemoteSchemaCache
  -> [ActionInfo 'Postgres] -> NonObjectTypeMap
  -> m ( Parser 'Output (P.ParseT Identity) (OMap.InsOrdHashMap G.Name (QueryRootField UnpreparedValue))
       , Maybe (Parser 'Output (P.ParseT Identity) (OMap.InsOrdHashMap G.Name (MutationRootField UnpreparedValue)))
=======
  => QueryContext -> TableCache 'Postgres -> FunctionCache -> [ActionInfo 'Postgres] -> NonObjectTypeMap
  -> m ( Parser 'Output (P.ParseT Identity) (OMap.InsOrdHashMap G.Name (QueryRootField (UnpreparedValue 'Postgres)))
       , Maybe (Parser 'Output (P.ParseT Identity) (OMap.InsOrdHashMap G.Name (MutationRootField (UnpreparedValue 'Postgres))))
>>>>>>> 39a43525
       )
buildFullestDBSchema queryContext (takeValidTables -> allTables) (takeValidFunctions -> allFunctions)
  allRemoteSchemas allActionInfos nonObjectCustomTypes = do
  runMonadSchema adminRoleName queryContext allTables allRemoteSchemas $ do
    mutationParserFrontend <-
      buildPGMutationFields Frontend tableNames >>=
      -- NOTE: we omit remotes here on purpose since we're trying to check name
      -- clashes with remotes:
      buildMutationParser mempty allActionInfos nonObjectCustomTypes allFunctions

    queryPGFields <- buildPostgresQueryFields tableNames allFunctions
    subscriptionParser <- buildSubscriptionParser queryPGFields allActionInfos

    queryParserFrontend <- buildQueryParser queryPGFields mempty
      allActionInfos nonObjectCustomTypes mutationParserFrontend subscriptionParser

    pure (queryParserFrontend, mutationParserFrontend)

    where
      tableNames = Map.keysSet allTables

buildRelayRoleContext
  :: (MonadError QErr m, MonadIO m, MonadUnique m)
<<<<<<< HEAD
  => QueryContext -> TableCache -> FunctionCache -> RemoteSchemaCache
  -> [ActionInfo 'Postgres] -> NonObjectTypeMap
=======
  => QueryContext -> TableCache 'Postgres -> FunctionCache -> [ActionInfo 'Postgres] -> NonObjectTypeMap
>>>>>>> 39a43525
  -> [P.FieldParser (P.ParseT Identity) RemoteField]
  -> RoleName
  -> m (RoleContext GQLContext)
buildRelayRoleContext queryContext (takeValidTables -> allTables) (takeValidFunctions -> allFunctions)
  allRemoteSchemas allActionInfos nonObjectCustomTypes mutationRemotes roleName =
  -- TODO: check if this should be only the admin `mutationRemotes`
  -- or for the role like `buildRoleContext`

  runMonadSchema roleName queryContext allTables allRemoteSchemas $ do
    mutationParserFrontend <-
      buildPGMutationFields Frontend tableNames >>=
      buildMutationParser mutationRemotes allActionInfos nonObjectCustomTypes allFunctions

    mutationParserBackend <-
      buildPGMutationFields Backend tableNames >>=
      buildMutationParser mutationRemotes allActionInfos nonObjectCustomTypes allFunctions

    queryPGFields <- buildRelayPostgresQueryFields tableNames allFunctions
    subscriptionParser <- P.safeSelectionSet subscriptionRoot Nothing queryPGFields
                             <&> fmap (fmap (P.handleTypename (RFRaw . J.String. G.unName)))
    queryParserFrontend <- queryWithIntrospectionHelper queryPGFields
      mutationParserFrontend subscriptionParser
    queryParserBackend <- queryWithIntrospectionHelper queryPGFields
      mutationParserBackend subscriptionParser

    let frontendContext = GQLContext (finalizeParser queryParserFrontend)
                          (finalizeParser <$> mutationParserFrontend)
    let backendContext = GQLContext (finalizeParser queryParserBackend)
                         (finalizeParser <$> mutationParserBackend)
    pure $ RoleContext frontendContext $ Just backendContext

    where
      tableNames = Map.keysSet allTables

-- The `unauthenticatedContext` is used when the user queries the graphql-engine
-- with a role that it's unaware of. Before remote schema permissions, remotes
-- were considered to be a public entity, hence, we allowed an unknown role also
-- to query the remotes. To maintain backwards compatibility, we check if the
-- remote schema permissions are enabled, and if it's we don't expose the remote
-- schema fields in the unauthenticatedContext, otherwise we expose them.
unauthenticatedContext
  :: forall m
   . ( MonadError QErr m
     , MonadIO m
     , MonadUnique m
     )
  => [P.FieldParser (P.ParseT Identity) RemoteField]
  -> [P.FieldParser (P.ParseT Identity) RemoteField]
<<<<<<< HEAD
  -> Bool
  -> m GQLContext
unauthenticatedContext adminQueryRemotes adminMutationRemotes isEnabledRemoteSchemaPerms = P.runSchemaT $ do
  let queryFields = bool (fmap (fmap RFRemote) adminQueryRemotes) [] isEnabledRemoteSchemaPerms
      mutationFields = bool (fmap (fmap RFRemote) adminMutationRemotes) [] isEnabledRemoteSchemaPerms
=======
  -> RemoteSchemaPermsCtx
  -> m GQLContext
unauthenticatedContext adminQueryRemotes adminMutationRemotes remoteSchemaPermsCtx = P.runSchemaT $ do
  let isRemoteSchemaPermsEnabled = remoteSchemaPermsCtx == RemoteSchemaPermsEnabled
      queryFields = bool (fmap (fmap RFRemote) adminQueryRemotes) [] isRemoteSchemaPermsEnabled
      mutationFields = bool (fmap (fmap RFRemote) adminMutationRemotes) [] isRemoteSchemaPermsEnabled
>>>>>>> 39a43525
  mutationParser <-
    if null adminMutationRemotes
    then pure Nothing
    else P.safeSelectionSet mutationRoot Nothing mutationFields
         <&> Just . fmap (fmap (P.handleTypename (RFRaw . J.String . G.unName)))
  subscriptionParser <-
    P.safeSelectionSet subscriptionRoot Nothing []
    <&> fmap (fmap (P.handleTypename (RFRaw . J.String . G.unName)))
  queryParser <- queryWithIntrospectionHelper queryFields mutationParser subscriptionParser
  pure $ GQLContext (finalizeParser queryParser) (finalizeParser <$> mutationParser)

finalizeParser :: Parser 'Output (P.ParseT Identity) a -> ParserFn a
finalizeParser parser = runIdentity . P.runParseT . P.runParser parser

-- checks that there are no conflicting root field names between remotes and
-- hasura fields
remoteSchemaFields
  :: forall arr m
   . ( ArrowChoice arr
     , ArrowWriter (Seq InconsistentMetadata) arr
     , ArrowKleisli m arr
     , MonadError QErr m
     )
  => ([G.Name], [G.Name], HashMap RemoteSchemaName (RemoteSchemaCtx, MetadataObject))
     `arr`
     [( RemoteSchemaName , ParsedIntrospection)]
remoteSchemaFields = proc (queryFieldNames, mutationFieldNames, allRemoteSchemas) -> do
  (| foldlA' (\okSchemas (newSchemaName, (newSchemaContext, newMetadataObject)) -> do
       checkedDuplicates <- (| withRecordInconsistency (do
         let (queryOld, mutationOld) =
               unzip $ fmap ((\case ParsedIntrospection q m _ -> (q,m)) . snd) okSchemas
         let ParsedIntrospection queryNew mutationNew _subscriptionNew
<<<<<<< HEAD
               = rscParsed $ _rscpContext newSchemaContext
=======
               = _rscParsed newSchemaContext
>>>>>>> 39a43525
         -- Check for conflicts between remotes
         bindErrorA -<
           for_ (duplicates (fmap (P.getName . fDefinition) (queryNew ++ concat queryOld))) $
           \name -> throw400 Unexpected $ "Duplicate remote field " <> squote name
         -- Check for conflicts between this remote and the tables
         bindErrorA -<
           for_ (duplicates (fmap (P.getName . fDefinition) queryNew ++ queryFieldNames)) $
           \name -> throw400 RemoteSchemaConflicts $ "Field cannot be overwritten by remote field " <> squote name
         -- Ditto, but for mutations
         case mutationNew of
           Nothing -> returnA -< ()
           Just ms -> do
             bindErrorA -<
               for_ (duplicates (fmap (P.getName . fDefinition) (ms ++ concat (catMaybes mutationOld)))) $
               \name -> throw400 Unexpected $ "Duplicate remote field " <> squote name
             -- Ditto, but for mutations
             bindErrorA -<
               for_ (duplicates (fmap (P.getName . fDefinition) ms ++ mutationFieldNames)) $
               \name -> throw400 Unexpected $ "Field cannot be overwritten by remote field " <> squote name
         -- No need to check subscriptions as these are not supported
         returnA -< ()
         ) |) newMetadataObject
       case checkedDuplicates of
         Nothing -> returnA -< okSchemas
<<<<<<< HEAD
         Just _  -> returnA -< (newSchemaName, rscParsed $ _rscpContext newSchemaContext):okSchemas
=======
         Just _  -> returnA -< (newSchemaName, _rscParsed newSchemaContext):okSchemas
>>>>>>> 39a43525
     ) |) [] (Map.toList allRemoteSchemas)

buildPostgresQueryFields
  :: forall m n r
   . ( MonadSchema n m
     , MonadTableInfo 'Postgres r m
     , MonadRole r m
     , Has QueryContext r
     )
  => HashSet PG.QualifiedTable
  -> [FunctionInfo]
  -> m [P.FieldParser n (QueryRootField (UnpreparedValue 'Postgres))]
buildPostgresQueryFields allTables (takeExposedAs FEAQuery -> queryFunctions) = do
  tableSelectExpParsers <- for (toList allTables) \table -> do
    selectPerms <- tableSelectPermissions table
    customRootFields <- _tcCustomRootFields . _tciCustomConfig . _tiCoreInfo <$> askTableInfo @'Postgres table
    for selectPerms \perms -> do
      tableGQLName <- getTableGQLName @'Postgres table
      let fieldsDesc = G.Description $ "fetch data from the table: " <>> table
          aggName = tableGQLName <> $$(G.litName "_aggregate")
          aggDesc = G.Description $ "fetch aggregated fields from the table: " <>> table
          pkName = tableGQLName <> $$(G.litName "_by_pk")
          pkDesc = G.Description $ "fetch data from the table: " <> table <<> " using primary key columns"
      catMaybes <$> sequenceA
        [ requiredFieldParser (RFDB . QDBSimple)      $ selectTable          table (fromMaybe tableGQLName $ _tcrfSelect          customRootFields) (Just fieldsDesc) perms
        , mapMaybeFieldParser (RFDB . QDBPrimaryKey)  $ selectTableByPk      table (fromMaybe pkName       $ _tcrfSelectByPk      customRootFields) (Just pkDesc)     perms
        , mapMaybeFieldParser (RFDB . QDBAggregation) $ selectTableAggregate table (fromMaybe aggName      $ _tcrfSelectAggregate customRootFields) (Just aggDesc)    perms
        ]
  functionSelectExpParsers <- for queryFunctions \function -> do
    let targetTable = fiReturnType function
        functionName = fiName function
    selectPerms <- tableSelectPermissions targetTable
    for selectPerms \perms -> do
      displayName <- PG.qualifiedObjectToName functionName
      let functionDesc = G.Description $ "execute function " <> functionName <<> " which returns " <>> targetTable
          aggName = displayName <> $$(G.litName "_aggregate")
          aggDesc = G.Description $ "execute function " <> functionName <<> " and query aggregates on result of table type " <>> targetTable
      catMaybes <$> sequenceA
        [ requiredFieldParser (RFDB . QDBSimple)      $ selectFunction          function displayName (Just functionDesc) perms
        , mapMaybeFieldParser (RFDB . QDBAggregation) $ selectFunctionAggregate function aggName     (Just aggDesc)      perms
        ]
  pure $ (concat . catMaybes) (tableSelectExpParsers <> functionSelectExpParsers)
  where
    mapMaybeFieldParser :: (a -> b) -> m (Maybe (P.FieldParser n a)) -> m (Maybe (P.FieldParser n b))
    mapMaybeFieldParser f = fmap $ fmap $ fmap f

requiredFieldParser
  :: (Functor n, Functor m)=> (a -> b) -> m (P.FieldParser n a) -> m (Maybe (P.FieldParser n b))
requiredFieldParser f = fmap $ Just . fmap f


-- | Includes remote schema fields and actions
buildActionQueryFields
  :: forall m n r
   . ( MonadSchema n m
     , MonadTableInfo 'Postgres r m
     , MonadRole r m
     , Has QueryContext r
     )
  => [ActionInfo 'Postgres]
  -> NonObjectTypeMap
  -> m [P.FieldParser n (QueryRootField (UnpreparedValue 'Postgres))]
buildActionQueryFields allActions nonObjectCustomTypes = do
  actionParsers <- for allActions $ \actionInfo ->
    case _adType (_aiDefinition actionInfo) of
      ActionMutation ActionSynchronous -> pure Nothing
      ActionMutation ActionAsynchronous ->
        fmap (fmap (RFAction . AQAsync)) <$> actionAsyncQuery actionInfo
      ActionQuery ->
        fmap (fmap (RFAction . AQQuery)) <$> actionExecute nonObjectCustomTypes actionInfo
  pure $ catMaybes actionParsers

buildActionSubscriptionFields
  :: forall m n r
   . ( MonadSchema n m
     , MonadTableInfo 'Postgres r m
     , MonadRole r m
     , Has QueryContext r
     )
  => [ActionInfo 'Postgres]
  -> m [P.FieldParser n (QueryRootField (UnpreparedValue 'Postgres))]
buildActionSubscriptionFields allActions = do
  actionParsers <- for allActions $ \actionInfo ->
    case _adType (_aiDefinition actionInfo) of
      ActionMutation ActionAsynchronous ->
        fmap (fmap (RFAction . AQAsync)) <$> actionAsyncQuery actionInfo
      ActionMutation ActionSynchronous -> pure Nothing
      ActionQuery -> pure Nothing
  pure $ catMaybes actionParsers

buildRelayPostgresQueryFields
  :: forall m n r
   . ( MonadSchema n m
     , MonadTableInfo 'Postgres r m
     , MonadRole r m
     , Has QueryContext r
     )
  => HashSet PG.QualifiedTable
  -> [FunctionInfo]
  -> m [P.FieldParser n (QueryRootField (UnpreparedValue 'Postgres))]
buildRelayPostgresQueryFields allTables (takeExposedAs FEAQuery -> queryFunctions) = do
  tableConnectionFields <- for (toList allTables) $ \table -> runMaybeT do
    pkeyColumns <- MaybeT $ (^? tiCoreInfo.tciPrimaryKey._Just.pkColumns)
                   <$> askTableInfo table
    selectPerms <- MaybeT $ tableSelectPermissions table
    tableGQLName <- getTableGQLName @'Postgres table
    let fieldName = tableGQLName <> $$(G.litName "_connection")
        fieldDesc = Just $ G.Description $ "fetch data from the table: " <>> table
    lift $ selectTableConnection table fieldName fieldDesc pkeyColumns selectPerms

  functionConnectionFields <- for queryFunctions $ \function -> runMaybeT do
    let returnTable = fiReturnType function
        functionName = fiName function
    pkeyColumns <- MaybeT $ (^? tiCoreInfo.tciPrimaryKey._Just.pkColumns)
                   <$> askTableInfo returnTable
    selectPerms <- MaybeT $ tableSelectPermissions returnTable
    displayName <- PG.qualifiedObjectToName functionName
    let fieldName = displayName <> $$(G.litName "_connection")
        fieldDesc = Just $ G.Description $ "execute function " <> functionName
                    <<> " which returns " <>> returnTable
    lift $ selectFunctionConnection function fieldName fieldDesc pkeyColumns selectPerms

  nodeField_ <- fmap (RFDB . QDBPrimaryKey) <$> nodeField
  pure $ (:) nodeField_ $ map (fmap (RFDB . QDBConnection)) $ catMaybes $
         tableConnectionFields <> functionConnectionFields

queryRootFromFields
  :: forall n m
   . (MonadError QErr m, MonadParse n)
  => [P.FieldParser n (QueryRootField (UnpreparedValue 'Postgres))]
  -> m (Parser 'Output n (OMap.InsOrdHashMap G.Name (QueryRootField (UnpreparedValue 'Postgres))))
queryRootFromFields fps =
  P.safeSelectionSet queryRoot Nothing fps
    <&> fmap (fmap (P.handleTypename (RFRaw . J.String . G.unName)))

emptyIntrospection
  :: forall m n
   . (MonadSchema n m, MonadError QErr m)
  => m [P.FieldParser n (QueryRootField (UnpreparedValue 'Postgres))]
emptyIntrospection = do
  emptyQueryP <- queryRootFromFields @n []
  introspectionTypes <- collectTypes (P.parserType emptyQueryP)
  let introspectionSchema = Schema
        { sDescription = Nothing
        , sTypes = introspectionTypes
        , sQueryType = P.parserType emptyQueryP
        , sMutationType = Nothing
        , sSubscriptionType = Nothing
        , sDirectives = mempty
        }
  return $ fmap (fmap RFRaw) [schema introspectionSchema, typeIntrospection introspectionSchema]

collectTypes
  :: forall m a
   . (MonadError QErr m, P.HasTypeDefinitions a)
  => a
  -> m (HashMap G.Name (P.Definition P.SomeTypeInfo))
collectTypes x = case P.collectTypeDefinitions x of
  Left (P.ConflictingDefinitions (type1, origin1) (_type2, origins)) -> throw500 $
    "Found conflicting definitions for " <> P.getName type1
    <<> ".  The definition at " <> origin1 <<> " differs from the the definition at " <>> commaSeparated origins
  Right tps -> pure tps

queryWithIntrospectionHelper
  :: (MonadSchema n m, MonadError QErr m)
  => [P.FieldParser n (QueryRootField (UnpreparedValue 'Postgres))]
  -> Maybe (Parser 'Output n (OMap.InsOrdHashMap G.Name (MutationRootField (UnpreparedValue 'Postgres))))
  -> Parser 'Output n (OMap.InsOrdHashMap G.Name (QueryRootField (UnpreparedValue 'Postgres)))
  -> m (Parser 'Output n (OMap.InsOrdHashMap G.Name (QueryRootField (UnpreparedValue 'Postgres))))
queryWithIntrospectionHelper basicQueryFP mutationP subscriptionP = do
  basicQueryP <- queryRootFromFields basicQueryFP
  emptyIntro <- emptyIntrospection
  allBasicTypes <- collectTypes $
    [ P.parserType basicQueryP
    , P.parserType subscriptionP
    ]
    ++ maybeToList (P.parserType <$> mutationP)
  allIntrospectionTypes <- collectTypes . P.parserType =<< queryRootFromFields emptyIntro
  let allTypes = Map.unions
        [ allBasicTypes
        , Map.filterWithKey (\name _info -> name /= queryRoot) allIntrospectionTypes
        ]
      partialSchema = Schema
        { sDescription = Nothing
        , sTypes = allTypes
        , sQueryType = P.parserType basicQueryP
        , sMutationType = P.parserType <$> mutationP
        , sSubscriptionType = Just $ P.parserType subscriptionP
        , sDirectives = defaultDirectives
        }
  let partialQueryFields =
        basicQueryFP ++ (fmap RFRaw <$> [schema partialSchema, typeIntrospection partialSchema])
  P.safeSelectionSet queryRoot Nothing partialQueryFields
    <&> fmap (fmap (P.handleTypename (RFRaw . J.String . G.unName)))

-- | Prepare the parser for query-type GraphQL requests, but with introspection
--   for queries, mutations and subscriptions built in.
buildQueryParser
  :: forall m n r
   . ( MonadSchema n m
     , MonadTableInfo 'Postgres r m
     , MonadRole r m
     , Has QueryContext r
     )
  => [P.FieldParser n (QueryRootField (UnpreparedValue 'Postgres))]
  -> [P.FieldParser n RemoteField]
  -> [ActionInfo 'Postgres]
  -> NonObjectTypeMap
  -> Maybe (Parser 'Output n (OMap.InsOrdHashMap G.Name (MutationRootField (UnpreparedValue 'Postgres))))
  -> Parser 'Output n (OMap.InsOrdHashMap G.Name (QueryRootField (UnpreparedValue 'Postgres)))
  -> m (Parser 'Output n (OMap.InsOrdHashMap G.Name (QueryRootField (UnpreparedValue 'Postgres))))
buildQueryParser pgQueryFields remoteFields allActions nonObjectCustomTypes mutationParser subscriptionParser = do
  actionQueryFields <- buildActionQueryFields allActions nonObjectCustomTypes
  let allQueryFields = pgQueryFields <> actionQueryFields <> map (fmap RFRemote) remoteFields
  queryWithIntrospectionHelper allQueryFields mutationParser subscriptionParser

-- | Prepare the parser for subscriptions. Every postgres query field is
-- exposed as a subscription along with fields to get the status of
-- asynchronous actions.
buildSubscriptionParser
  :: forall m n r
   . ( MonadSchema n m
     , MonadTableInfo 'Postgres r m
     , MonadRole r m
     , Has QueryContext r
     )
  => [P.FieldParser n (QueryRootField (UnpreparedValue 'Postgres))]
  -> [ActionInfo 'Postgres]
  -> m (Parser 'Output n (OMap.InsOrdHashMap G.Name (QueryRootField (UnpreparedValue 'Postgres))))
buildSubscriptionParser pgQueryFields allActions = do
  actionSubscriptionFields <- buildActionSubscriptionFields allActions
  let subscriptionFields = pgQueryFields <> actionSubscriptionFields
  P.safeSelectionSet subscriptionRoot Nothing subscriptionFields
         <&> fmap (fmap (P.handleTypename (RFRaw . J.String . G.unName)))

buildPGMutationFields
  :: forall m n r
   . (MonadSchema n m, MonadTableInfo 'Postgres r m, MonadRole r m, Has QueryContext r)
  => Scenario -> HashSet PG.QualifiedTable
  -> m [P.FieldParser n (MutationRootField (UnpreparedValue 'Postgres))]
buildPGMutationFields scenario allTables = do
  concat . catMaybes <$> for (toList allTables) \table -> do
    tableCoreInfo <- _tiCoreInfo <$> askTableInfo @'Postgres table
    tableGQLName   <- getTableGQLName @'Postgres table
    tablePerms    <- tablePermissions table
    for tablePerms \RolePermInfo{..} -> do
      let customRootFields = _tcCustomRootFields $ _tciCustomConfig tableCoreInfo
          viewInfo         = _tciViewInfo tableCoreInfo

      -- If we're in a frontend scenario, we should not include backend_only inserts
      let scenarioInsertPermissionM = do
            insertPermission <- _permIns
            if scenario == Frontend && ipiBackendOnly insertPermission
              then Nothing
              else return insertPermission

      inserts <- fmap join $ whenMaybe (isMutable viIsInsertable viewInfo) $ for scenarioInsertPermissionM \insertPerms -> do
        let insertName = $$(G.litName "insert_") <> tableGQLName
            insertDesc = G.Description $ "insert data into the table: " <>> table
            insertOneName = $$(G.litName "insert_") <> tableGQLName <> $$(G.litName "_one")
            insertOneDesc = G.Description $ "insert a single row into the table: " <>> table
        insert <- insertIntoTable table (fromMaybe insertName $ _tcrfInsert customRootFields) (Just insertDesc) insertPerms _permSel _permUpd
        -- select permissions are required for InsertOne: the
        -- selection set is the same as a select on that table, and it
        -- therefore can't be populated if the user doesn't have
        -- select permissions
        insertOne <- for _permSel \selPerms ->
          insertOneIntoTable table (fromMaybe insertOneName $ _tcrfInsertOne customRootFields) (Just insertOneDesc) insertPerms selPerms _permUpd
        pure $ fmap (RFDB . MDBInsert) <$> insert : maybeToList insertOne

      updates <- fmap join $ whenMaybe (isMutable viIsUpdatable viewInfo) $ for _permUpd \updatePerms -> do
        let updateName = $$(G.litName "update_") <> tableGQLName
            updateDesc = G.Description $ "update data of the table: " <>> table
            updateByPkName = $$(G.litName "update_") <> tableGQLName <> $$(G.litName "_by_pk")
            updateByPkDesc = G.Description $ "update single row of the table: " <>> table
        update <- updateTable table (fromMaybe updateName $ _tcrfUpdate customRootFields) (Just updateDesc) updatePerms _permSel
        -- likewise; furthermore, primary keys can only be tested in
        -- the `where` clause if the user has select permissions for
        -- them, which at the very least requires select permissions
        updateByPk <- join <$> for _permSel
          (updateTableByPk table (fromMaybe updateByPkName $ _tcrfUpdateByPk customRootFields) (Just updateByPkDesc) updatePerms)
        pure $ fmap (RFDB . MDBUpdate) <$> catMaybes [update, updateByPk]

      -- when the table/view is mutable and there exists a delete permission
      deletes <- fmap join $ whenMaybe (isMutable viIsDeletable viewInfo) $
        for _permDel $ \deletePermission -> do
          delete <- buildDeleteField table tableGQLName (_tcrfDelete customRootFields)
            deletePermission _permSel
          -- select permission is needed for deleteByPk field so that a return type
          -- for the field can be generated
          deleteByPk <- fmap join $ for _permSel $
            buildDeleteByPkField table tableGQLName (_tcrfDeleteByPk customRootFields) deletePermission

          pure $ fmap (RFDB . MDBDelete) <$> delete : maybeToList deleteByPk

      pure $ concat $ catMaybes [inserts, updates, deletes]

  where
    buildDeleteField table tableGQLName customName deletePermission selectPermission = do
      let deleteName = $$(G.litName "delete_") <> tableGQLName
          deleteDesc = G.Description $ "delete data from the table: " <>> table
      deleteFromTable table (fromMaybe deleteName customName) (Just deleteDesc)
        deletePermission selectPermission

    buildDeleteByPkField table tableGQLName customName deletePermission = do
      let fieldName = $$(G.litName "delete_") <> tableGQLName <> $$(G.litName "_by_pk")
          fieldDescription = G.Description $ "delete single row from the table: " <>> table
      deleteFromTableByPk table (fromMaybe fieldName customName) (Just fieldDescription) deletePermission

subscriptionRoot :: G.Name
subscriptionRoot = $$(G.litName "subscription_root")

mutationRoot :: G.Name
mutationRoot = $$(G.litName "mutation_root")

queryRoot :: G.Name
queryRoot = $$(G.litName "query_root")

buildMutationParser
  :: forall m n r
   . (MonadSchema n m, MonadTableInfo 'Postgres r m, MonadRole r m, Has QueryContext r)
  => [P.FieldParser n RemoteField]
  -> [ActionInfo 'Postgres]
  -> NonObjectTypeMap
  -> [FunctionInfo]
  -- ^ all "valid" functions
  -> [P.FieldParser n (MutationRootField (UnpreparedValue 'Postgres))]
  -> m (Maybe (Parser 'Output n (OMap.InsOrdHashMap G.Name (MutationRootField (UnpreparedValue 'Postgres)))))
buildMutationParser allRemotes allActions nonObjectCustomTypes
    (takeExposedAs FEAMutation -> mutationFunctions) pgMutationFields = do

   -- NOTE: this is basically copied from functionSelectExpParsers body
  functionMutationExpParsers <- for mutationFunctions \function@FunctionInfo{..} -> do
    selectPerms <- tableSelectPermissions fiReturnType
    for selectPerms \perms -> do
      displayName <- PG.qualifiedObjectToName fiName
      let functionDesc = G.Description $
            "execute VOLATILE function " <> fiName <<> " which returns " <>> fiReturnType
      catMaybes <$> sequenceA
        [ requiredFieldParser (RFDB . MDBFunction) $
            selectFunction function displayName (Just functionDesc) perms
        -- FWIW: The equivalent of this is possible for mutations; do we want that?:
        -- , mapMaybeFieldParser (RFDB . QDBAggregation) $ selectFunctionAggregate function aggName     (Just aggDesc)      perms
        ]

  actionParsers <- for allActions $ \actionInfo ->
    case _adType (_aiDefinition actionInfo) of
      ActionMutation ActionSynchronous ->
        fmap (fmap (RFAction . AMSync)) <$> actionExecute nonObjectCustomTypes actionInfo
      ActionMutation ActionAsynchronous ->
        fmap (fmap (RFAction . AMAsync)) <$> actionAsyncMutation nonObjectCustomTypes actionInfo
      ActionQuery -> pure Nothing

  let mutationFieldsParser =
        pgMutationFields <>
        concat (catMaybes functionMutationExpParsers) <>
        catMaybes actionParsers <>
        fmap (fmap RFRemote) allRemotes
  if null mutationFieldsParser
  then pure Nothing
  else P.safeSelectionSet mutationRoot (Just $ G.Description "mutation root") mutationFieldsParser
            <&> Just . fmap (fmap (P.handleTypename (RFRaw . J.String . G.unName)))<|MERGE_RESOLUTION|>--- conflicted
+++ resolved
@@ -61,6 +61,7 @@
   aggregateOrderByCountType = PG.PGInteger
   computedField             = computedFieldPG
   node                      = nodePG
+  remoteRelationshipField   = remoteRelationshipFieldPG
 
 -- | Whether the request is sent with `x-hasura-use-backend-only-permissions` set to `true`.
 data Scenario = Backend | Frontend deriving (Enum, Show, Eq)
@@ -76,11 +77,7 @@
      , MonadIO m
      , MonadUnique m
      , HasSQLGenCtx m
-<<<<<<< HEAD
-     , HasEnableRemoteSchemaPermsCtx m
-=======
      , HasRemoteSchemaPermsCtx m
->>>>>>> 39a43525
      )
   => ( GraphQLQueryType
      , TableCache 'Postgres
@@ -97,33 +94,20 @@
   proc (queryType, allTables, allFunctions, allRemoteSchemas, allActions, nonObjectCustomTypes) -> do
 
     SQLGenCtx{ stringifyNum } <- bindA -< askSQLGenCtx
-<<<<<<< HEAD
-    isEnabledRemoteSchemaPerms <-
-      bindA -< enableRemoteSchemaPerms <$> askEnableRemoteSchemaPermsCtx
-
-    let remoteSchemasRoles = concatMap (Map.keys . _rscpPermissions . fst . snd) $ Map.toList allRemoteSchemas
-=======
     remoteSchemaPermsCtx <- bindA -< askRemoteSchemaPermsCtx
 
     let remoteSchemasRoles = concatMap (Map.keys . _rscPermissions . fst . snd) $ Map.toList allRemoteSchemas
->>>>>>> 39a43525
 
     let allRoles = Set.insert adminRoleName $
              (allTables ^.. folded.tiRolePermInfoMap.to Map.keys.folded)
           <> (allActionInfos ^.. folded.aiPermissions.to Map.keys.folded)
-<<<<<<< HEAD
-          <> (Set.fromList $ (bool mempty remoteSchemasRoles $ isEnabledRemoteSchemaPerms))
-        allActionInfos = Map.elems allActions
-        queryRemotesMap =
-          fmap (map fDefinition . piQuery . rscParsed . _rscpContext . fst) allRemoteSchemas
-        queryContext = QueryContext stringifyNum queryType queryRemotesMap isEnabledRemoteSchemaPerms
-=======
           <> Set.fromList (bool mempty remoteSchemasRoles $ remoteSchemaPermsCtx == RemoteSchemaPermsEnabled)
         allActionInfos = Map.elems allActions
         queryRemotesMap =
           fmap (map fDefinition . piQuery . _rscParsed . fst) allRemoteSchemas
-        queryContext = QueryContext stringifyNum queryType queryRemotesMap
->>>>>>> 39a43525
+        remoteSchemaCtxMap = fmap fst allRemoteSchemas
+        queryContext =
+          QueryContext stringifyNum queryType queryRemotesMap remoteSchemaPermsCtx remoteSchemaCtxMap
 
     -- build the admin DB-only context so that we can check against name clashes with remotes
     -- TODO: Is there a better way to check for conflicts without actually building the admin schema?
@@ -158,34 +142,24 @@
           case queryType of
             QueryHasura ->
               buildRoleContext queryContext allTables allFunctions allRemoteSchemas allActionInfos
-<<<<<<< HEAD
-              nonObjectCustomTypes remotes roleName isEnabledRemoteSchemaPerms
+              nonObjectCustomTypes remotes roleName remoteSchemaPermsCtx
             QueryRelay ->
               buildRelayRoleContext queryContext allTables allFunctions allRemoteSchemas allActionInfos
               nonObjectCustomTypes adminMutationRemotes roleName
       )
-    unauthenticated <- bindA -< unauthenticatedContext adminQueryRemotes adminMutationRemotes isEnabledRemoteSchemaPerms
-=======
-              nonObjectCustomTypes remotes roleName remoteSchemaPermsCtx
-            QueryRelay ->
-              buildRelayRoleContext queryContext allTables allFunctions allActionInfos
-              nonObjectCustomTypes adminMutationRemotes roleName
-      )
     unauthenticated <- bindA -< unauthenticatedContext adminQueryRemotes adminMutationRemotes remoteSchemaPermsCtx
->>>>>>> 39a43525
     returnA -< (roleContexts, unauthenticated)
 
 runMonadSchema
   :: (Monad m)
   => RoleName
   -> QueryContext
-<<<<<<< HEAD
-  -> Map.HashMap QualifiedTable (TableInfo 'Postgres)
+  -> Map.HashMap PG.QualifiedTable (TableInfo 'Postgres)
   -> RemoteSchemaCache
   -> P.SchemaT
        (P.ParseT Identity)
        (ReaderT ( RoleName
-                , Map.HashMap QualifiedTable (TableInfo 'Postgres)
+                , Map.HashMap PG.QualifiedTable (TableInfo 'Postgres)
                 , QueryContext
                 , (HashMap RemoteSchemaName RemoteSchemaCtx)
                 ) m
@@ -193,29 +167,6 @@
   -> m a
 runMonadSchema roleName queryContext tableCache allRemoteSchemas m =
   flip runReaderT (roleName, tableCache, queryContext, fmap fst allRemoteSchemas) $ P.runSchemaT m
-
-buildRoleBasedRemoteSchemaParser
-  :: forall m
-   . (MonadError QErr m, MonadUnique m, MonadIO m)
-  => RoleName
-  -> RemoteSchemaCache
-  -> m [(RemoteSchemaName, ParsedIntrospection)]
-buildRoleBasedRemoteSchemaParser role remoteSchemaCache = do
-  let remoteSchemaIntroInfos = map fst $ toList remoteSchemaCache
-  remoteSchemaPerms <-
-    for remoteSchemaIntroInfos $ \(RemoteSchemaCtx remoteSchemaName ctx perms) ->
-      for (Map.lookup role perms) $ \introspectRes -> do
-        (queryParsers, mutationParsers, subscriptionParsers) <-
-             P.runSchemaT @m @(P.ParseT Identity) $ buildRemoteParser introspectRes $ rscInfo ctx
-        let parsedIntrospection = ParsedIntrospection queryParsers mutationParsers subscriptionParsers
-        return $ (remoteSchemaName, parsedIntrospection)
-  return $ catMaybes remoteSchemaPerms
-=======
-  -> Map.HashMap PG.QualifiedTable (TableInfo 'Postgres)
-  -> P.SchemaT (P.ParseT Identity) (ReaderT (RoleName, Map.HashMap PG.QualifiedTable (TableInfo 'Postgres), QueryContext) m) a -> m a
-runMonadSchema roleName queryContext tableCache m =
-  flip runReaderT (roleName, tableCache, queryContext) $ P.runSchemaT m
->>>>>>> 39a43525
 
 buildRoleBasedRemoteSchemaParser
   :: forall m
@@ -236,30 +187,6 @@
 
 -- TODO: Integrate relay schema
 buildRoleContext
-<<<<<<< HEAD
-  :: (MonadError QErr m, MonadIO m, MonadUnique m )
-  => QueryContext -> TableCache -> FunctionCache -> RemoteSchemaCache
-  -> [ActionInfo 'Postgres] -> NonObjectTypeMap
-  -> [( RemoteSchemaName , ParsedIntrospection)]
-  -> RoleName
-  -> Bool
-  -> m (RoleContext GQLContext)
-buildRoleContext queryContext (takeValidTables -> allTables) (takeValidFunctions -> allFunctions)
-  allRemoteSchemas allActionInfos nonObjectCustomTypes remotes roleName isEnabledRemoteSchemaPerms = do
-
-  roleBasedRemoteSchemas <-
-    if | roleName == adminRoleName  -> pure remotes
-       | isEnabledRemoteSchemaPerms -> buildRoleBasedRemoteSchemaParser roleName allRemoteSchemas
-       -- when remote schema permissions are not enabled, then remote schemas
-       -- are a public entity which is accesible to all the roles
-       | otherwise                  -> pure remotes
-
-  let queryRemotes    = getQueryRemotes $ snd <$> roleBasedRemoteSchemas
-      mutationRemotes = getMutationRemotes $ snd <$> roleBasedRemoteSchemas
-
-  runMonadSchema roleName queryContext allTables allRemoteSchemas $ do
-
-=======
   :: (MonadError QErr m, MonadIO m, MonadUnique m)
   => QueryContext -> TableCache 'Postgres -> FunctionCache -> RemoteSchemaCache
   -> [ActionInfo 'Postgres] -> NonObjectTypeMap
@@ -279,8 +206,8 @@
 
   let queryRemotes    = getQueryRemotes $ snd <$> roleBasedRemoteSchemas
       mutationRemotes = getMutationRemotes $ snd <$> roleBasedRemoteSchemas
->>>>>>> 39a43525
-
+
+  runMonadSchema roleName queryContext allTables allRemoteSchemas $ do
     mutationParserFrontend <-
       buildPGMutationFields Frontend tableNames >>=
       buildMutationParser mutationRemotes allActionInfos nonObjectCustomTypes allFunctions
@@ -316,9 +243,6 @@
         -> [P.FieldParser (P.ParseT Identity) RemoteField]
       getMutationRemotes = concatMap (concat . piMutation)
 
-<<<<<<< HEAD
-takeValidTables :: TableCache -> TableCache
-=======
 -- TODO why do we do these validations at this point? What does it mean to track
 --      a function but not add it to the schema...?
 --      Auke:
@@ -327,7 +251,6 @@
 --        got removed in PDV. OTOH, I’m not sure how prevalent this feature
 --        actually is
 takeValidTables :: TableCache 'Postgres -> TableCache 'Postgres
->>>>>>> 39a43525
 takeValidTables = Map.filterWithKey graphQLTableFilter . Map.filter tableFilter
   where
     tableFilter = not . isSystemDefined . _tciSystemDefined . _tiCoreInfo
@@ -349,16 +272,10 @@
 
 buildFullestDBSchema
   :: (MonadError QErr m, MonadIO m, MonadUnique m)
-<<<<<<< HEAD
-  => QueryContext -> TableCache -> FunctionCache -> RemoteSchemaCache
+  => QueryContext -> TableCache 'Postgres -> FunctionCache -> RemoteSchemaCache
   -> [ActionInfo 'Postgres] -> NonObjectTypeMap
-  -> m ( Parser 'Output (P.ParseT Identity) (OMap.InsOrdHashMap G.Name (QueryRootField UnpreparedValue))
-       , Maybe (Parser 'Output (P.ParseT Identity) (OMap.InsOrdHashMap G.Name (MutationRootField UnpreparedValue)))
-=======
-  => QueryContext -> TableCache 'Postgres -> FunctionCache -> [ActionInfo 'Postgres] -> NonObjectTypeMap
   -> m ( Parser 'Output (P.ParseT Identity) (OMap.InsOrdHashMap G.Name (QueryRootField (UnpreparedValue 'Postgres)))
        , Maybe (Parser 'Output (P.ParseT Identity) (OMap.InsOrdHashMap G.Name (MutationRootField (UnpreparedValue 'Postgres))))
->>>>>>> 39a43525
        )
 buildFullestDBSchema queryContext (takeValidTables -> allTables) (takeValidFunctions -> allFunctions)
   allRemoteSchemas allActionInfos nonObjectCustomTypes = do
@@ -382,12 +299,8 @@
 
 buildRelayRoleContext
   :: (MonadError QErr m, MonadIO m, MonadUnique m)
-<<<<<<< HEAD
-  => QueryContext -> TableCache -> FunctionCache -> RemoteSchemaCache
+  => QueryContext -> TableCache 'Postgres -> FunctionCache -> RemoteSchemaCache
   -> [ActionInfo 'Postgres] -> NonObjectTypeMap
-=======
-  => QueryContext -> TableCache 'Postgres -> FunctionCache -> [ActionInfo 'Postgres] -> NonObjectTypeMap
->>>>>>> 39a43525
   -> [P.FieldParser (P.ParseT Identity) RemoteField]
   -> RoleName
   -> m (RoleContext GQLContext)
@@ -436,20 +349,12 @@
      )
   => [P.FieldParser (P.ParseT Identity) RemoteField]
   -> [P.FieldParser (P.ParseT Identity) RemoteField]
-<<<<<<< HEAD
-  -> Bool
-  -> m GQLContext
-unauthenticatedContext adminQueryRemotes adminMutationRemotes isEnabledRemoteSchemaPerms = P.runSchemaT $ do
-  let queryFields = bool (fmap (fmap RFRemote) adminQueryRemotes) [] isEnabledRemoteSchemaPerms
-      mutationFields = bool (fmap (fmap RFRemote) adminMutationRemotes) [] isEnabledRemoteSchemaPerms
-=======
   -> RemoteSchemaPermsCtx
   -> m GQLContext
 unauthenticatedContext adminQueryRemotes adminMutationRemotes remoteSchemaPermsCtx = P.runSchemaT $ do
   let isRemoteSchemaPermsEnabled = remoteSchemaPermsCtx == RemoteSchemaPermsEnabled
       queryFields = bool (fmap (fmap RFRemote) adminQueryRemotes) [] isRemoteSchemaPermsEnabled
       mutationFields = bool (fmap (fmap RFRemote) adminMutationRemotes) [] isRemoteSchemaPermsEnabled
->>>>>>> 39a43525
   mutationParser <-
     if null adminMutationRemotes
     then pure Nothing
@@ -482,11 +387,7 @@
          let (queryOld, mutationOld) =
                unzip $ fmap ((\case ParsedIntrospection q m _ -> (q,m)) . snd) okSchemas
          let ParsedIntrospection queryNew mutationNew _subscriptionNew
-<<<<<<< HEAD
-               = rscParsed $ _rscpContext newSchemaContext
-=======
                = _rscParsed newSchemaContext
->>>>>>> 39a43525
          -- Check for conflicts between remotes
          bindErrorA -<
            for_ (duplicates (fmap (P.getName . fDefinition) (queryNew ++ concat queryOld))) $
@@ -511,11 +412,7 @@
          ) |) newMetadataObject
        case checkedDuplicates of
          Nothing -> returnA -< okSchemas
-<<<<<<< HEAD
-         Just _  -> returnA -< (newSchemaName, rscParsed $ _rscpContext newSchemaContext):okSchemas
-=======
          Just _  -> returnA -< (newSchemaName, _rscParsed newSchemaContext):okSchemas
->>>>>>> 39a43525
      ) |) [] (Map.toList allRemoteSchemas)
 
 buildPostgresQueryFields
