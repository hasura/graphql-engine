--- conflicted
+++ resolved
@@ -38,6 +38,7 @@
 import           Hasura.GraphQL.Logging
 import           Hasura.GraphQL.Resolve.Action
 import           Hasura.GraphQL.Resolve.Context
+import           Hasura.GraphQL.Schema
 import           Hasura.GraphQL.Transport.HTTP.Protocol
 import           Hasura.GraphQL.Validate.Types
 import           Hasura.HTTP
@@ -137,14 +138,11 @@
   -- check if query is in allowlist
   when enableAL checkQueryInAllowlist
 
-<<<<<<< HEAD
   let gCtx = case apiType of
-        GATGeneral -> Map.lookupDefault defaultRemoteGCtx role gCtxRoleMap
-        GATRelay   -> Map.lookupDefault GC.emptyGCtx role relayGCtxMap
-
-=======
-  let gCtx = getGCtx (_uiBackendOnlyFieldAccess userInfo) sc roleName
->>>>>>> fffc65f1
+        GATGeneral -> getGCtx (_uiBackendOnlyFieldAccess userInfo) sc roleName
+        GATRelay   -> maybe GC.emptyGCtx _rctxDefault $
+                      Map.lookup roleName (scRelayGCtxMap sc)
+
   queryParts <- flip runReaderT gCtx $ VQ.getQueryParts req
 
   let opDef = VQ.qpOpDef queryParts
@@ -164,14 +162,7 @@
     VT.TLCustom ->
       throw500 "unexpected custom type for top level field"
   where
-<<<<<<< HEAD
-    role = userRole userInfo
-    gCtxRoleMap = scGCtxMap sc
-    defaultRemoteGCtx = scDefaultRemoteGCtx sc
-    relayGCtxMap = scRelayGCtxMap sc
-=======
     roleName = _uiRole userInfo
->>>>>>> fffc65f1
 
     checkQueryInAllowlist =
       -- only for non-admin roles
@@ -211,13 +202,8 @@
   -> GQLReqUnparsed
   -> m (Telem.CacheHit, ExecPlanResolved)
 getResolvedExecPlan pgExecCtx planCache userInfo sqlGenCtx
-<<<<<<< HEAD
   enableAL sc scVer apiType httpManager reqHeaders reqUnparsed = do
-  planM <- liftIO $ EP.getPlan scVer (userRole userInfo)
-=======
-  enableAL sc scVer httpManager reqHeaders reqUnparsed = do
   planM <- liftIO $ EP.getPlan scVer (_uiRole userInfo)
->>>>>>> fffc65f1
            opNameM queryStr planCache
   let usrVars = _uiSession userInfo
   case planM of
