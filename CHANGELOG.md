--- conflicted
+++ resolved
@@ -93,13 +93,10 @@
 - console: fix underscores not being displayed on raw sql page (close #4754) (#4799)
 - console: fix visiting view modify page overwriting raw sql content (fix #4798) (#4810)
 - console: add help button and move about page to settings (#4848)
-<<<<<<< HEAD
-- console: handle array data types (close #2544) (#4546)
-=======
 - console: add new sidebar icon that separates enums from tables (fix #4984) (#4992)
 - console: fix "Cannot read property 'foldable'" runtime error in `Browse Rows` page (fix #4907) (#5016)
 - console: respect read-only mode in actions pages (fix #4656) (#4764)
->>>>>>> 461db99b
+- console: handle array data types (close #2544) (#4546)
 - cli: list all available commands in root command help (fix #4623) (#4628)
 - cli: fix bug with squashing event triggers (close #4883)
 - cli: add support for skipping execution while generating migrations through the migrate REST API
