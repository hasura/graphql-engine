--- conflicted
+++ resolved
@@ -6,11 +6,9 @@
 
 
 - server: add warning log for missing admin secret
-<<<<<<< HEAD
 - Add polish doc
-=======
 - console: add custom names for streaming subscriptions
->>>>>>> 07328fd9
+
 ## v2.10.0-beta.1
 
 ### Introducing Apollo Federation v1 support (experimental)
