# For more information, see: http://docs.haskellstack.org/en/stable/yaml_configuration.html

# Specifies the GHC version and set of packages available (e.g., lts-3.5, nightly-2015-09-21, ghc-7.10.2)
# resolver: lts-10.8
resolver: lts-12.13
<<<<<<< HEAD
=======
compiler: ghc-8.4.4
>>>>>>> b40807c9

# Local packages, usually specified by relative directory name
packages:
- '.'
# - '../../graphql-parser-hs'
# - '../../pg-client-hs'
# - extra-libs/aeson
# - extra-libs/logger/wai-logger

# Packages to be pulled from upstream that are not in the resolver (e.g., acme-missiles-0.3)
extra-deps:
# use https URLs so that build systems can clone these repos
- git: https://github.com/hasura/pg-client-hs.git
<<<<<<< HEAD
  commit: 7978e04f24790f18f06a67fe6065f470abc1c764
# - git: https://github.com/hasura/graphql-parser-hs.git
#   commit: eae59812ec537b3756c3ddb5f59a7cc59508869b
- git: https://github.com/ecthiender/graphql-parser-hs.git
  commit: 88a3c5157ea5b175b12e03dc461fb5562c8d885b
=======
  commit: 47b168d252d4adc800137a8b2cd3fc977cb3468d
- git: https://github.com/hasura/graphql-parser-hs.git
  commit: eae59812ec537b3756c3ddb5f59a7cc59508869b
>>>>>>> b40807c9
- ginger-0.8.0.1

# for text-builder
- text-builder-0.6.4
- deferred-folds-0.9.9
- primitive-0.6.4.0


# Override default flag values for local packages and extra-deps
flags: {}

# Extra package databases containing global packages
extra-package-dbs: []

# Control whether we use the GHC we find on the path
# system-ghc: true

# Require a specific version of stack, using version ranges
# require-stack-version: -any # Default
# require-stack-version: >= 1.0.0

# Override the architecture used by stack, especially useful on Windows
# arch: i386
# arch: x86_64

# Extra directories used by stack for building
# extra-include-dirs: [/path/to/dir]
# extra-lib-dirs: [/path/to/dir]

# Allow a newer minor version of GHC than the snapshot specifies
# compiler-check: newer-minor<|MERGE_RESOLUTION|>--- conflicted
+++ resolved
@@ -3,10 +3,7 @@
 # Specifies the GHC version and set of packages available (e.g., lts-3.5, nightly-2015-09-21, ghc-7.10.2)
 # resolver: lts-10.8
 resolver: lts-12.13
-<<<<<<< HEAD
-=======
 compiler: ghc-8.4.4
->>>>>>> b40807c9
 
 # Local packages, usually specified by relative directory name
 packages:
@@ -20,17 +17,11 @@
 extra-deps:
 # use https URLs so that build systems can clone these repos
 - git: https://github.com/hasura/pg-client-hs.git
-<<<<<<< HEAD
-  commit: 7978e04f24790f18f06a67fe6065f470abc1c764
+  commit: 47b168d252d4adc800137a8b2cd3fc977cb3468d
 # - git: https://github.com/hasura/graphql-parser-hs.git
 #   commit: eae59812ec537b3756c3ddb5f59a7cc59508869b
 - git: https://github.com/ecthiender/graphql-parser-hs.git
   commit: 88a3c5157ea5b175b12e03dc461fb5562c8d885b
-=======
-  commit: 47b168d252d4adc800137a8b2cd3fc977cb3468d
-- git: https://github.com/hasura/graphql-parser-hs.git
-  commit: eae59812ec537b3756c3ddb5f59a7cc59508869b
->>>>>>> b40807c9
 - ginger-0.8.0.1
 
 # for text-builder
