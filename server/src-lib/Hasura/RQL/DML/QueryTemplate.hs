--- conflicted
+++ resolved
@@ -121,19 +121,6 @@
   convQT args qt
 
 execQueryTP2
-<<<<<<< HEAD
-  :: (QErrM m, CacheRM m, MonadTx m) => QueryTProc -> m RespBody
-execQueryTP2 qtProc = case qtProc of
-  QTPInsert qp -> liftTx $ R.insertP2 qp
-  QTPSelect qp -> liftTx $ R.selectP2 False qp
-  QTPUpdate qp -> liftTx $ R.updateQueryToTx qp
-  QTPDelete qp -> liftTx $ R.deleteQueryToTx qp
-  QTPCount qp  -> RC.countQToTx qp
-  QTPBulk qps  -> do
-    respList <- mapM execQueryTP2 qps
-    let bsVector = V.fromList respList
-    return $ BB.toLazyByteString $ encodeJSONVector BB.lazyByteString bsVector
-=======
   :: (QErrM m, CacheRM m, MonadTx m, HasSQLGenCtx m)
   => QueryTProc -> m RespBody
 execQueryTP2 qtProc = do
@@ -148,7 +135,6 @@
       respList <- mapM execQueryTP2 qps
       let bsVector = V.fromList respList
       return $ BB.toLazyByteString $ encodeJSONVector BB.lazyByteString bsVector
->>>>>>> f7fe393b
 
 runExecQueryTemplate
   :: ( QErrM m, UserInfoM m, CacheRM m
