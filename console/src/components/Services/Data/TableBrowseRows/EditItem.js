import PropTypes from 'prop-types';
import React, { Component } from 'react';
import TableHeader from '../TableCommon/TableHeader';
import { editItem, E_ONGOING_REQ } from './EditActions';
import globals from '../../../../Globals';
import { modalClose } from './EditActions';
<<<<<<< HEAD
import Jsontoggler from '../../../Common/Toggler/Jsontoggler';
=======
import Button from '../../../Common/Button/Button';

import {
  getPlaceholder,
  INTEGER,
  BIGINT,
  NUMERIC,
  DATE,
  BOOLEAN,
  UUID,
  JSONDTYPE,
  JSONB,
  TIMESTAMP,
  TIMETZ,
} from '../utils';
>>>>>>> 935eaf22
// import RichTextEditor from 'react-rte';
import { replace } from 'react-router-redux';

class EditItem extends Component {
  constructor() {
    super();
    this.state = { insertedRows: 0, editorColumnMap: {}, currentColumn: null };
  }

  onTextChange = (e, colName) => {
    this.setState({
      editorColumnMap: {
        ...this.state.editorColumnMap,
        [colName]: e.target.value,
      },
    });
  };

  onModalClose = () => {
    this.props.dispatch(modalClose());
  };

  render() {
    const {
      tableName,
      currentSchema,
      schemas,
      oldItem,
      migrationMode,
      ongoingRequest,
      lastError,
      lastSuccess,
      dispatch,
    } = this.props;

    // check if item exists
    if (!oldItem) {
      dispatch(
        replace(
          `${globals.urlPrefix ||
            ''}/data/schema/${currentSchema}/tables/${tableName}/browse`
        )
      );
      return null;
    }

    const styles = require('../../../Common/TableCommon/Table.scss');
    const columns = schemas.find(x => x.table_name === tableName).columns;

    const refs = {};
    const elements = columns.map((col, i) => {
      const colName = col.column_name;
      const colType = col.data_type;
      refs[colName] = { valueNode: null, nullNode: null, defaultNode: null };
      const inputRef = node => {
        refs[colName].valueNode = node;
      };
      const clicker = e => {
        e.target.parentNode.click();
        e.target.focus();
      };

      // Text type
      let typedInput = (
        <input
          placeholder={getPlaceholder(colType)}
          type="text"
          className={'form-control ' + styles.insertBox}
          onClick={clicker}
          ref={inputRef}
          defaultValue={oldItem[colName]}
          data-test={`typed-input-${i}`}
        />
      );

      // Integer
      if (colType === INTEGER) {
        typedInput = (
          <input
            placeholder={getPlaceholder(colType)}
            type="text"
            className={'form-control ' + styles.insertBox}
            onClick={clicker}
            ref={inputRef}
            defaultValue={oldItem[colName]}
            data-test={`typed-input-${i}`}
          />
        );
      } else if (colType === BIGINT) {
        typedInput = (
          <input
            placeholder={getPlaceholder(colType)}
            type="text"
            className={'form-control ' + styles.insertBox}
            onClick={clicker}
            ref={inputRef}
            defaultValue={oldItem[colName]}
            data-test={`typed-input-${i}`}
          />
        );
      } else if (colType === NUMERIC) {
        typedInput = (
          <input
            placeholder={getPlaceholder(colType)}
            type="text"
            className={'form-control ' + styles.insertBox}
            onClick={clicker}
            ref={inputRef}
            defaultValue={oldItem[colName]}
            data-test={`typed-input-${i}`}
          />
        );
      } else if (colType === TIMESTAMP) {
        typedInput = (
          <input
            placeholder={getPlaceholder(colType)}
            type="text"
            className={'form-control ' + styles.insertBox}
            onClick={clicker}
            ref={inputRef}
            defaultValue={oldItem[colName]}
            data-test={`typed-input-${i}`}
          />
        );
      } else if (colType === DATE) {
        typedInput = (
          <input
            placeholder={getPlaceholder(colType)}
            type="text"
            className={'form-control ' + styles.insertBox}
            onClick={clicker}
            ref={inputRef}
            defaultValue={oldItem[colName]}
            data-test={`typed-input-${i}`}
          />
        );
      } else if (colType === TIMETZ) {
        typedInput = (
          <input
            placeholder={getPlaceholder(colType)}
            type="text"
            className={'form-control ' + styles.insertBox}
            onClick={clicker}
            ref={inputRef}
            defaultValue={oldItem[colName]}
            data-test={`typed-input-${i}`}
          />
        );
<<<<<<< HEAD
      } else if (colType === 'json' || colType === 'jsonb') {
        const standardEditProps = {
          className: `form-control ${styles.insertBox}`,
          onClick: clicker,
          ref: inputRef,
          defaultValue: JSON.stringify(oldItem[colName]),
          'data-test': `typed-input-${i}`,
          type: 'text',
        };
        typedInput = (
          <Jsontoggler
            standardProps={standardEditProps}
            placeholderProp={'{"name": "foo"} or [12, "asdf"]'}
=======
      } else if (colType === JSONDTYPE || colType === JSONB) {
        typedInput = (
          <input
            placeholder={getPlaceholder(colType)}
            type="text"
            className={'form-control ' + styles.insertBox}
            onClick={clicker}
            ref={inputRef}
            defaultValue={JSON.stringify(oldItem[colName])}
            data-test={`typed-input-${i}`}
>>>>>>> 935eaf22
          />
        );
      } else if (colType === BOOLEAN) {
        typedInput = (
          <select
            className="form-control"
            onClick={clicker}
            ref={inputRef}
            defaultValue={JSON.stringify(oldItem[colName])}
            onClick={e => {
              e.target.parentNode.parentNode.click();
              e.target.focus();
            }}
            data-test={`typed-input-${i}`}
          >
            <option value="true">True</option>
            <option value="false">False</option>
          </select>
        );
      } else if (colType === UUID) {
        typedInput = (
          <input
            placeholder={getPlaceholder(colType)}
            type="text"
            className={'form-control ' + styles.insertBox}
            onClick={clicker}
            ref={inputRef}
            defaultValue={oldItem[colName]}
            data-test={`typed-input-${i}`}
          />
        );
      } else {
        // everything else is text.
        // find value to be shown. rich text editor vs clone
        let defaultValue = '';
        let currentValue = '';
        if (
          this.state.editorColumnMap[colName] === null ||
          this.state.editorColumnMap[colName] === undefined
        ) {
          defaultValue = oldItem[colName];
        } else if (this.state.editorColumnMap[colName] !== null) {
          defaultValue = this.state.editorColumnMap[colName];
          currentValue = this.state.editorColumnMap[colName];
        }
        if (currentValue !== '') {
          typedInput = (
            <span>
              <input
                placeholder={'text'}
                type="text"
                className={'form-control ' + styles.insertBox}
                onClick={clicker}
                ref={inputRef}
                onChange={e => {
                  this.onTextChange(e, colName);
                }}
                value={currentValue}
                data-test={`typed-input-${i}`}
              />
            </span>
          );
        } else {
          typedInput = (
            <span>
              <input
                placeholder={'text'}
                type="text"
                className={'form-control ' + styles.insertBox}
                onClick={clicker}
                ref={inputRef}
                onChange={e => {
                  this.onTextChange(e, colName);
                }}
                value={defaultValue}
                data-test={`typed-input-${i}`}
              />
            </span>
          );
        }
      }

      return (
        <div key={i} className="form-group">
          <label
            className={'col-sm-3 control-label ' + styles.insertBoxLabel}
            title={colName}
          >
            {colName}
          </label>
          <label className={styles.radioLabel + ' radio-inline'}>
            <input type="radio" name={colName + '-value'} value="option1" />
            {typedInput}
          </label>
          <label className={styles.radioLabel + ' radio-inline'}>
            <input
              type="radio"
              ref={node => {
                refs[colName].nullNode = node;
              }}
              name={colName + '-value'}
              value="NULL"
              defaultChecked={oldItem[colName] === null ? true : false}
            />
            <span className={styles.radioSpan}>NULL</span>
          </label>
          <label className={styles.radioLabel + ' radio-inline'}>
            <input
              type="radio"
              ref={node => {
                refs[colName].defaultNode = node;
              }}
              name={colName + '-value'}
              value="option3"
            />
            <span className={styles.radioSpan}>Default</span>
          </label>
        </div>
      );
    });

    let alert = null;
    let buttonText = 'Save';
    if (ongoingRequest) {
      alert = (
        <div className="hidden alert alert-warning" role="alert">
          Updating...
        </div>
      );
      buttonText = 'Saving...';
    } else if (lastError) {
      alert = (
        <div className="hidden alert alert-danger" role="alert">
          Error: {JSON.stringify(lastError)}
        </div>
      );
    } else if (lastSuccess) {
      alert = (
        <div className="hidden alert alert-success" role="alert">
          Updated! <br /> {JSON.stringify(lastSuccess)}
        </div>
      );
    }
    return (
      <div className={styles.container + ' container-fluid'}>
        <TableHeader
          dispatch={dispatch}
          tableName={tableName}
          tabName="insert"
          migrationMode={migrationMode}
          currentSchema={currentSchema}
        />
        <br />
        <div className={styles.insertContainer + ' container-fluid'}>
          <div className="col-xs-9">
            <form className="form-horizontal">
              {elements}
              <Button
                type="submit"
                color="yellow"
                size="sm"
                onClick={e => {
                  e.preventDefault();
                  dispatch({ type: E_ONGOING_REQ });
                  const inputValues = {};
                  Object.keys(refs).map(colName => {
                    if (refs[colName].nullNode.checked) {
                      // null
                      inputValues[colName] = null;
                    } else if (refs[colName].defaultNode.checked) {
                      // default
                      return;
                    } else {
                      inputValues[colName] = refs[colName].valueNode.value; // TypedInput is an input inside a div
                    }
                  });
                  dispatch(editItem(tableName, inputValues));
                }}
                data-test="save-button"
              >
                {buttonText}
              </Button>
            </form>
          </div>
          <div className="col-xs-3">{alert}</div>
        </div>
        <br />
        <br />
      </div>
    );
  }
}

EditItem.propTypes = {
  tableName: PropTypes.string.isRequired,
  currentSchema: PropTypes.string.isRequired,
  schemas: PropTypes.array.isRequired,
  oldItem: PropTypes.object.isRequired,
  ongoingRequest: PropTypes.bool.isRequired,
  lastSuccess: PropTypes.object,
  lastError: PropTypes.object,
  migrationMode: PropTypes.bool.isRequired,
  dispatch: PropTypes.func.isRequired,
};

const mapStateToProps = (state, ownProps) => {
  return {
    tableName: ownProps.params.table,
    ...state.tables.update,
    schemas: state.tables.allSchemas,
    migrationMode: state.main.migrationMode,
    currentSchema: state.tables.currentSchema,
  };
};

const editItemConnector = connect => connect(mapStateToProps)(EditItem);

export default editItemConnector;<|MERGE_RESOLUTION|>--- conflicted
+++ resolved
@@ -4,9 +4,7 @@
 import { editItem, E_ONGOING_REQ } from './EditActions';
 import globals from '../../../../Globals';
 import { modalClose } from './EditActions';
-<<<<<<< HEAD
 import Jsontoggler from '../../../Common/Toggler/Jsontoggler';
-=======
 import Button from '../../../Common/Button/Button';
 
 import {
@@ -17,12 +15,11 @@
   DATE,
   BOOLEAN,
   UUID,
-  JSONDTYPE,
-  JSONB,
+  // JSONDTYPE,
+  // JSONB,
   TIMESTAMP,
   TIMETZ,
 } from '../utils';
->>>>>>> 935eaf22
 // import RichTextEditor from 'react-rte';
 import { replace } from 'react-router-redux';
 
@@ -171,7 +168,6 @@
             data-test={`typed-input-${i}`}
           />
         );
-<<<<<<< HEAD
       } else if (colType === 'json' || colType === 'jsonb') {
         const standardEditProps = {
           className: `form-control ${styles.insertBox}`,
@@ -185,18 +181,6 @@
           <Jsontoggler
             standardProps={standardEditProps}
             placeholderProp={'{"name": "foo"} or [12, "asdf"]'}
-=======
-      } else if (colType === JSONDTYPE || colType === JSONB) {
-        typedInput = (
-          <input
-            placeholder={getPlaceholder(colType)}
-            type="text"
-            className={'form-control ' + styles.insertBox}
-            onClick={clicker}
-            ref={inputRef}
-            defaultValue={JSON.stringify(oldItem[colName])}
-            data-test={`typed-input-${i}`}
->>>>>>> 935eaf22
           />
         );
       } else if (colType === BOOLEAN) {
