--- conflicted
+++ resolved
@@ -4,13 +4,9 @@
 
 ### Bug fixes and improvements
 
-<<<<<<< HEAD
+- server: add support for `_inc` on `real`, `double`, `numeric` and `money` (fix #3573)
 - server: support special characters in JSON path query argument with bracket `[]` notation, e.g `obj['Hello World!']` (#3890) (#4482)
-  
-=======
-- server: add support for `_inc` on `real`, `double`, `numeric` and `money` (fix #3573)
 
->>>>>>> be28a3b9
 ## `v1.2.0-beta.4`
 
 ### add query support in actions
