import React from 'react';
import PropTypes from 'prop-types';
import Modal from 'react-modal';
import RootFields from './RootFields';

import { Icon } from '../../../UIKit/atoms';

export default class QueryAnalyser extends React.Component {
  constructor() {
    super();
    Modal.setAppElement('body');
    this.state = {
      analyseData: [],
      activeNode: 0,
    };
  }

  componentDidMount() {
    this.props
      .analyzeFetcher(this.props.analyseQuery.query)
      .then(r => {
        if (r.ok) {
          return r.json();
        }
        return r.text().then(rText => Promise.reject(new Error(rText)));
      })
      .then(data => {
        this.setState({
          analyseData: Array.isArray(data) ? data : [data],
          activeNode: 0,
        });
      })
      .catch(e => {
        alert(`Unable to fetch: ${e.message}.`);
        this.props.clearAnalyse();
      });
  }

  render() {
    const { show, clearAnalyse } = this.props;
<<<<<<< HEAD
    const analysisList = this.state.analyseData.map((analysis, i) => {
      return (
        <li
          className={i === this.state.activeNode ? 'active' : ''}
          key={i}
          data-key={i}
          onClick={this.handleAnalyseNodeChange.bind(this)}
        >
          <Icon type="table" mr="sm" size={13} mb="-1px" />
          {analysis.field}
        </li>
      );
    });

=======
>>>>>>> 773a29d6
    return (
      <Modal
        className="modalWrapper"
        overlayClassName="myOverlayClass"
        isOpen={show && this.state.analyseData.length > 0}
      >
        <div className="modalHeader">
          <div className="modalTitle">Query Analysis</div>
          <div className="modalClose">
            <button onClick={clearAnalyse} className="form-control">
              x
            </button>
          </div>
        </div>
        <div className="modalBody">
          <div className="wd25">
            <div className="topLevelNodesWrapper">
              <div className="title">Top level nodes</div>
              <RootFields
                data={this.state.analyseData}
                activeNode={this.state.activeNode}
                onClick={this.handleAnalyseNodeChange}
              />
            </div>
          </div>
          <div className="wd75">
            <div className="analysisWrapper">
              <div className="plansWrapper">
                <div className="plansTitle">Generated SQL</div>
                <div className="codeBlock">
                  <div className="copyGenerated">
                    <div className="copyTooltip">
                      <span className="tooltiptext" id="copySql">
                        Copy
                      </span>
                      <Icon
                        type="copy"
                        onClick={this.copyToClip.bind(this, 'sql', 'copySql')}
                        onMouseLeave={this.resetCopy.bind(this, 'copySql')}
                      />
                    </div>
                  </div>
                  {window.hljs && window.sqlFormatter ? (
                    <pre>
                      <code
                        // eslint-disable-next-line react/no-danger
                        dangerouslySetInnerHTML={{
                          __html:
                            this.state.activeNode >= 0 &&
                            this.state.analyseData.length > 0 &&
                            window.hljs.highlight(
                              'sql',
                              window.sqlFormatter.format(
                                this.state.analyseData[this.state.activeNode]
                                  .sql,
                                { language: 'sql' }
                              )
                            ).value,
                        }}
                      />
                    </pre>
                  ) : (
                    <code>
                      {this.state.activeNode >= 0 &&
                      this.state.analyseData.length > 0
                        ? this.state.analyseData[this.state.activeNode].sql
                        : ''}
                    </code>
                  )}
                </div>
              </div>
              <div className="plansWrapper">
                <div className="plansTitle">Execution Plan</div>
                <div className="codeBlock">
                  <div className="copyGenerated">
                    <div className="copyTooltip">
                      <span className="tooltiptext" id="copyPlan">
                        Copy
                      </span>
                      <Icon
                        type="copy"
                        onClick={this.copyToClip.bind(this, 'plan', 'copyPlan')}
                        onMouseLeave={this.resetCopy.bind(this, 'copyPlan')}
                      />
                    </div>
                  </div>
                  {/*
                  <pre>
                    <code>
                      {this.state.activeNode >= 0
                        && this.state.analyseData.length > 0
                        ? this.state.analyseData[
                            this.state.activeNode
                          ].plan.map((k, i) => <div key={ i }>{k}</div> )
                        : ''}
                    </code>
                  </pre>
                  */}
                  <pre>
                    <code>
                      {this.state.activeNode >= 0 &&
                      this.state.analyseData.length > 0
                        ? this.state.analyseData[
                            this.state.activeNode
                          ].plan.join('\n')
                        : ''}
                    </code>
                  </pre>
                </div>
              </div>
            </div>
          </div>
        </div>
      </Modal>
    );
  }
  /*
  fetchAnalyse() {
    const options = {
      method: 'POST',
      headers: {
        'Content-Type': 'application/json',
      },
      credentials: 'include',
    };
    options.body = JSON.stringify(this.props.analyseQuery);
    return fetch('http://localhost:8080/v1alpha1/graphql/explain', options);
  }
  */

  handleAnalyseNodeChange = e => {
    const nodeKey = e.target.getAttribute('data-key');
    if (nodeKey) {
      this.setState({ activeNode: parseInt(nodeKey, 10) });
    }
<<<<<<< HEAD
  }

=======
  };
>>>>>>> 773a29d6
  copyToClip(type, id) {
    let text = '';
    if (this.state.analyseData.length > 0) {
      if (type === 'sql') {
        text = window.sqlFormatter
          ? window.sqlFormatter.format(
              this.state.analyseData[this.state.activeNode].sql,
              { language: 'sql' }
            )
          : this.state.analyseData[this.state.activeNode].sql;
      } else {
        text = this.state.analyseData[this.state.activeNode].plan.join('\n');
      }
    }

    const textArea = document.createElement('textarea');
    textArea.value = text;
    document.body.appendChild(textArea);
    textArea.focus();
    textArea.select();

    try {
      const successful = document.execCommand('copy');
      const tooltip = document.getElementById(id);
      tooltip.innerHTML = 'Copied';
      if (!successful) {
        throw new Error('Copy was unsuccessful');
      }
    } catch (err) {
      alert('Oops, unable to copy - ' + err);
    }
    document.body.removeChild(textArea);
  }

  resetCopy(id) {
    const tooltip = document.getElementById(id);
    tooltip.innerHTML = 'Copy';
  }
}

QueryAnalyser.propTypes = {
  show: PropTypes.bool.isRequired,
  analyseQuery: PropTypes.oneOfType([PropTypes.string, PropTypes.object]),
  clearAnalyse: PropTypes.func.isRequired,
  analyzeFetcher: PropTypes.func.isRequired,
};<|MERGE_RESOLUTION|>--- conflicted
+++ resolved
@@ -38,23 +38,7 @@
 
   render() {
     const { show, clearAnalyse } = this.props;
-<<<<<<< HEAD
-    const analysisList = this.state.analyseData.map((analysis, i) => {
-      return (
-        <li
-          className={i === this.state.activeNode ? 'active' : ''}
-          key={i}
-          data-key={i}
-          onClick={this.handleAnalyseNodeChange.bind(this)}
-        >
-          <Icon type="table" mr="sm" size={13} mb="-1px" />
-          {analysis.field}
-        </li>
-      );
-    });
-
-=======
->>>>>>> 773a29d6
+
     return (
       <Modal
         className="modalWrapper"
@@ -190,12 +174,7 @@
     if (nodeKey) {
       this.setState({ activeNode: parseInt(nodeKey, 10) });
     }
-<<<<<<< HEAD
-  }
-
-=======
   };
->>>>>>> 773a29d6
   copyToClip(type, id) {
     let text = '';
     if (this.state.analyseData.length > 0) {
