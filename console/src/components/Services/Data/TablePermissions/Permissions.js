--- conflicted
+++ resolved
@@ -32,7 +32,7 @@
   isQueryTypeBackendOnlyCompatible,
   SET_PRESET_VALUE,
   DELETE_PRESET,
-  X_HASURA_CONST
+  X_HASURA_CONST,
 } from './Actions';
 
 import PermTableHeader from '../../../Common/Permissions/TableHeader';
@@ -48,14 +48,14 @@
   fetchFunctionInit,
   setTable,
   updateSchemaInfo,
-  fetchRoleList
+  fetchRoleList,
 } from '../DataActions';
 import { getIngForm, getEdForm } from '../utils';
 import {
   getPermissionFilterString,
   getPermissionColumnAccessSummary,
   getTablePermissionsByRoles,
-  getPermissionRowAccessSummary
+  getPermissionRowAccessSummary,
 } from '../PermissionsSummary/utils';
 import Button from '../../../Common/Button/Button';
 
@@ -74,12 +74,6 @@
   getColumnName,
   getComputedFieldName,
   getTableColumns,
-<<<<<<< HEAD
-  getGroupedTableComputedFields
-} from '../../../Common/utils/pgUtils';
-import { showErrorNotification } from '../../Common/Notification';
-import { Icon, ToolTip, Heading, Text } from '../../../UIKit/atoms';
-=======
   getGroupedTableComputedFields,
   getColumnType,
   getTableSupportedQueries,
@@ -95,8 +89,7 @@
   getDefaultFilterType,
   getUpdateTooltip,
 } from './utils';
-import { Icon, ToolTip, Heading } from '../../../UIKit/atoms';
->>>>>>> 4e041855
+import { Icon, ToolTip, Heading, Text } from '../../../UIKit/atoms';
 import styles from '../../../Common/Permissions/PermissionStyles.scss';
 
 class Permissions extends Component {
@@ -106,23 +99,18 @@
     this.state = {
       presetsInfo: {
         insert: {
-          columnTypeMap: {}
+          columnTypeMap: {},
         },
         update: {
-          columnTypeMap: {}
-        }
+          columnTypeMap: {},
+        },
       },
-<<<<<<< HEAD
-      filterString: '',
-      prevPermissionsState: {}
-=======
       localFilterString: {
         filter: '',
         check: '',
       },
       prevPermissionsState: {},
       presetsOrdered: [],
->>>>>>> 4e041855
     };
   }
 
@@ -140,7 +128,7 @@
     const nextPermissionsState = nextProps.permissionsState;
 
     const newState = {
-      prevPermissionsState: nextPermissionsState
+      prevPermissionsState: nextPermissionsState,
     };
 
     if (
@@ -209,7 +197,7 @@
       currentSchema,
       allRoles,
       nonTrackableFunctions,
-      trackableFunctions
+      trackableFunctions,
     } = this.props;
 
     const { localFilterString, presetsOrdered } = this.state;
@@ -350,7 +338,7 @@
             onChange: dispatchBulkSelect,
             role,
             isNewRole,
-            checked: permissionsState.bulkSelect.filter(e => e === role).length
+            checked: permissionsState.bulkSelect.filter(e => e === role).length,
           };
         };
 
@@ -470,7 +458,7 @@
               onClick,
               dataTest: `${role}-${queryType}`,
               access: getRoleQueryPermission(queryType),
-              editIcon
+              editIcon,
             };
           });
         };
@@ -482,7 +470,7 @@
           return {
             roleName: r,
             permTypes: getQueryTypes(r),
-            bulkSection: getBulkCheckbox(r, false)
+            bulkSection: getBulkCheckbox(r, false),
           };
         });
 
@@ -490,7 +478,7 @@
           roleName: permissionsState.newRole,
           permTypes: getQueryTypes(permissionsState.newRole, true),
           bulkSection: getBulkCheckbox(permissionsState.newRole, true),
-          isNewRole: true
+          isNewRole: true,
         });
 
         const dispatchRoleNameChange = e => {
@@ -529,7 +517,7 @@
       const getSelectedRoles = () => {
         return bulkSelectedRoles.map(r => {
           return (
-            <Text key={r} fontWeight="bold" pr="sm">
+            <Text key={r} fontWeight="bold" pr="15px">
               {r}
             </Text>
           );
@@ -1198,13 +1186,7 @@
         const { columns } = tableSchema;
         const queryState = permissionsState[query];
 
-<<<<<<< HEAD
-        const presets = (queryState && queryState.localPresets) || [
-          defaultPresetsState[query]
-        ];
-=======
         const presets = (queryState && queryState.set) || {};
->>>>>>> 4e041855
 
         const getPresetValues = () => {
           const presetColumns = Object.keys(presets);
@@ -1223,18 +1205,10 @@
               value: (prefixVal || '') + inputNode.value,
             };
 
-<<<<<<< HEAD
-              this.props.dispatch({
-                type: SET_PRESET_VALUE,
-                data: { ...actionData, queryType: query }
-              });
-            }
-=======
             dispatch({
               type: SET_PRESET_VALUE,
               data: { ...actionData, queryType: query },
             });
->>>>>>> 4e041855
           };
 
           const setPresetColumn = e => {
@@ -1257,31 +1231,8 @@
 
               dispatch({
                 type: SET_PRESET_VALUE,
-                data: { ...actionData, queryType: query }
+                data: { ...actionData, queryType: query },
               });
-<<<<<<< HEAD
-
-              if (indexId === presets.length - 1) {
-                this.props.dispatch({
-                  type: CREATE_NEW_PRESET,
-                  data: { query }
-                });
-              }
-
-              this.setState({
-                presetsInfo: {
-                  ...this.state.presetsInfo,
-                  [query]: {
-                    ...this.state.presetsInfo[query],
-                    columnTypeMap: {
-                      ...this.state.presetsInfo[query].columnTypeMap,
-                      [indexId]: columnType
-                    }
-                  }
-                }
-              });
-=======
->>>>>>> 4e041855
             }
           };
 
@@ -1294,29 +1245,6 @@
               value: e.target.value === 'session' ? X_HASURA_CONST : '',
             };
 
-<<<<<<< HEAD
-              this.props.dispatch({
-                type: SET_PRESET_VALUE,
-                data: { ...actionData, queryType: query }
-              });
-            }
-          };
-
-          const deletePreset = e => {
-            const deleteIndex = parseInt(
-              e.target.getAttribute('data-index-id'),
-              10
-            );
-            if (deleteIndex >= 0) {
-              this.props.dispatch({
-                type: DELETE_PRESET,
-                data: {
-                  index: deleteIndex,
-                  queryType: query
-                }
-              });
-            }
-=======
             dispatch({
               type: SET_PRESET_VALUE,
               data: { ...actionData, queryType: query },
@@ -1338,7 +1266,6 @@
                 queryType: query,
               },
             });
->>>>>>> 4e041855
           };
 
           const getPresetValueType = preset => {
@@ -1999,7 +1926,7 @@
   ongoingRequest: PropTypes.bool.isRequired,
   lastError: PropTypes.object,
   lastFormError: PropTypes.object,
-  lastSuccess: PropTypes.bool
+  lastSuccess: PropTypes.bool,
 };
 
 const mapStateToProps = (state, ownProps) => ({
@@ -2014,7 +1941,7 @@
   readOnlyMode: state.main.readOnlyMode,
   currentSchema: state.tables.currentSchema,
   serverVersion: state.main.serverVersion ? state.main.serverVersion : '',
-  ...state.tables.modify
+  ...state.tables.modify,
 });
 
 const permissionsConnector = connect => connect(mapStateToProps)(Permissions);
