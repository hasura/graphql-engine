--- conflicted
+++ resolved
@@ -36,11 +36,7 @@
 - server: support special characters in JSON path query argument with bracket `[]` notation, e.g `obj['Hello World!']` (#3890) (#4482)
 - server: add graphql-engine support for timestamps without timezones (fix #1217)
 - server: support inserting unquoted bigint, and throw an error if value overflows the bounds of the integer type (fix #576) (fix #4368)
-<<<<<<< HEAD
-- server: fix creating relationships for custom object types with fields reusing Postgres scalars (close #4447)
-=======
 - console: while deriving action, map selection set of parent mutation to action's returning type (#4530)
->>>>>>> 2e7e54fc
 - console: change react ace editor theme to eclipse (close #4437)
 - console: fix columns reordering for relationship tables in data browser (#4483)
 - console: format row count in data browser for readablity (#4433)
@@ -52,6 +48,7 @@
 - docs: add API docs for using environment variables as webhook urls in event triggers
 - server: fix recreating action's permissions (close #4377)
 - docs: add reference docs for CLI (clsoe #4327) (#4408)
+- server: fix creating relationships for custom object types with fields reusing Postgres scalars (close #4447) (#4455)
 
 
 ## `v1.2.0-beta.4`
