--- conflicted
+++ resolved
@@ -27,49 +27,6 @@
         check_query_f(hge_ctx, self.dir() + '/nested_select_query_deep.yaml')
 
     def test_nested_select_query_where(self, hge_ctx):
-<<<<<<< HEAD
-        check_query_f(hge_ctx, "queries/graphql_query/basic/nested_select_where_query_author_article.yaml")
-
-    @pytest.fixture(autouse=True)
-    def transact(self, request, hge_ctx):  
-        st_code, resp = hge_ctx.v1q_f('queries/graphql_query/basic/setup.yaml')
-        assert st_code == 200, resp
-        yield
-        st_code, resp = hge_ctx.v1q_f('queries/graphql_query/basic/teardown.yaml')
-        assert st_code == 200, resp
-
-class TestGraphQLQueryLimits(object):
-    
-    def test_limit_offset(self, hge_ctx):
-        check_query_f(hge_ctx, "queries/graphql_query/limits/select_query_article_limit_offset.yaml")
-    
-    def test_err_str_offset(self, hge_ctx):
-        check_query_f(hge_ctx, "queries/graphql_query/limits/select_query_article_limit_string_offset_error.yaml")
-    
-    def test_err_neg_offset(self, hge_ctx):
-        check_query_f(hge_ctx, "queries/graphql_query/limits/select_query_article_limit_neg_offset.yaml")
-
-    @pytest.fixture(autouse=True)
-    def transact(self, request, hge_ctx):  
-        st_code, resp = hge_ctx.v1q_f('queries/graphql_query/limits/setup.yaml')
-        assert st_code == 200, resp
-        yield
-        st_code, resp = hge_ctx.v1q_f('queries/graphql_query/limits/teardown.yaml')
-        assert st_code == 200, resp
-
-class TestGraphQLQueryFunctions(object):
-
-    def test_search_posts(self, hge_ctx):
-        check_query_f(hge_ctx, "queries/graphql_query/functions/query_search_posts.yaml")
-
-    @pytest.fixture(autouse=True)
-    def transact(self, request, hge_ctx):
-        st_code, resp = hge_ctx.v1q_f('queries/graphql_query/functions/setup.yaml')
-        assert st_code == 200, resp
-        yield
-        st_code, resp = hge_ctx.v1q_f('queries/graphql_query/functions/teardown.yaml')
-        assert st_code == 200, resp
-=======
         check_query_f(hge_ctx, self.dir() + '/nested_select_where_query_author_article.yaml')
 
     def test_nested_select_query_where_on_relationship(self, hge_ctx):
@@ -296,4 +253,12 @@
     @classmethod
     def dir(cls):
         return 'queries/graphql_query/order_by'
->>>>>>> b40807c9
+
+class TestGraphQLQueryFunctions(DefaultTestSelectQueries):
+
+    def test_search_posts(self, hge_ctx):
+        check_query_f(hge_ctx, self.dir() + "/query_search_posts.yaml")
+
+    @classmethod
+    def dir(cls):
+        return 'queries/graphql_query/functions'