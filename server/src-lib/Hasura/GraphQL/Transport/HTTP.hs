--- conflicted
+++ resolved
@@ -40,22 +40,14 @@
   => Q.PGPool -> Q.TxIsolation
   -> UserInfo
   -> SchemaCache
-<<<<<<< HEAD
-  -> GCtxMap
-=======
->>>>>>> 3452d941
   -> HTTP.Manager
   -> [N.Header]
   -> GraphQLRequest
   -> BL.ByteString -- this can be removed when we have a pretty-printer
   -> m BL.ByteString
-<<<<<<< HEAD
-runGQ pool isoL userInfo sc gCtxRoleMap manager reqHdrs req rawReq = do
+runGQ pool isoL userInfo sc manager reqHdrs req rawReq = do
 
-=======
-runGQ pool isoL userInfo sc manager req rawReq = do
   (gCtx, _) <- flip runStateT sc $ getGCtx (userRole userInfo) gCtxRoleMap
->>>>>>> 3452d941
   (opDef, opRoot, fragDefsL, varValsM) <- flip runReaderT gCtx $
                                           VQ.getQueryParts req
 
