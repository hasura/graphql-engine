--- conflicted
+++ resolved
@@ -27,19 +27,11 @@
         />
       </div>
       <div>
-<<<<<<< HEAD
         <Text fontWeight="bold" mb="sm">
           Check Expression:
-          <ToolTip message={checkConstraintExpression} ml="sm" />
+          <ToolTip message={checkConstraintExpression} mx="sm" />
         </Text>
         <KnowMoreLink href="https://www.postgresql.org/docs/current/ddl-constraints.html#DDL-CONSTRAINTS-CHECK-CONSTRAINTS" />
-=======
-        <div className={styles.add_mar_bottom_mid}>
-          <b>Check Expression: </b>
-          <ToolTip message={checkConstraintExpression} mx="sm" />
-          <KnowMoreLink href="https://www.postgresql.org/docs/current/ddl-constraints.html#DDL-CONSTRAINTS-CHECK-CONSTRAINTS" />
-        </div>
->>>>>>> 6d5e87d2
         <AceEditor
           mode="sql"
           theme="github"
