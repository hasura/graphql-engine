--- conflicted
+++ resolved
@@ -88,13 +88,8 @@
 Transform and load data into external data-stores. Check out this demo and tutorial below to see how Postgres data is transformed to build and populate an Algolia index:
 
 * [Watch demo](https://youtu.be/kWVEBWdEVAA)
-<<<<<<< HEAD
-* [Try it out](https://shahidh.in/hasura-serverless-etl)
 * [Tutorial](https://github.com/hasura/graphql-engine/tree/master/community/sample-apps/serverless-etl)
-=======
 * [Try it out](https://serverless-etl.demo.hasura.app/)
-* [Tutorial](community/examples/serverless-etl)
->>>>>>> 5893cf47
 
 ### Building reactive UX for your async backend with realtime GraphQL
 
