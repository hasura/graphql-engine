{-# LANGUAGE CPP #-}
module Hasura.Server.Init where

import qualified Database.PG.Query                as Q

import           Options.Applicative
import           Data.Char                        (toLower)

import qualified Data.Aeson                       as J
import qualified Data.HashSet                     as Set
import qualified Data.String                      as DataString
import qualified Data.Text                        as T
import qualified Data.UUID                        as UUID
import qualified Data.UUID.V4                     as UUID
import qualified Hasura.GraphQL.Execute.LiveQuery as LQ
import qualified Hasura.Logging                   as L
import qualified Text.PrettyPrint.ANSI.Leijen     as PP

import           Hasura.Prelude
import           Hasura.RQL.Types                 (RoleName (..),
                                                   SchemaCache (..))
import           Hasura.Server.Auth
import           Hasura.Server.Cors
import           Hasura.Server.Logging
import           Hasura.Server.Utils
import           Network.Wai.Handler.Warp

newtype InstanceId
  = InstanceId {getInstanceId :: T.Text}
    deriving (Show, Eq, J.ToJSON, J.FromJSON)

mkInstanceId :: IO InstanceId
mkInstanceId = (InstanceId . UUID.toText) <$> UUID.nextRandom

data RawConnParams
  = RawConnParams
  { rcpStripes      :: !(Maybe Int)
  , rcpConns        :: !(Maybe Int)
  , rcpIdleTime     :: !(Maybe Int)
  , rcpAllowPrepare :: !(Maybe Bool)
  } deriving (Show, Eq)

type RawAuthHook = AuthHookG (Maybe T.Text) (Maybe AuthHookType)

data RawServeOptions
  = RawServeOptions
  { rsoPort               :: !(Maybe Int)
  , rsoHost               :: !(Maybe HostPreference)
  , rsoConnParams         :: !RawConnParams
  , rsoTxIso              :: !(Maybe Q.TxIsolation)
  , rsoAdminSecret        :: !(Maybe AdminSecret)
  , rsoAuthHook           :: !RawAuthHook
  , rsoJwtSecret          :: !(Maybe Text)
  , rsoUnAuthRole         :: !(Maybe RoleName)
  , rsoCorsConfig         :: !(Maybe CorsConfig)
  , rsoEnableConsole      :: !Bool
  , rsoConsoleAssetsDir   :: !(Maybe Text)
  , rsoEnableTelemetry    :: !(Maybe Bool)
  , rsoWsReadCookie       :: !Bool
  , rsoStringifyNum       :: !Bool
  , rsoEnabledAPIs        :: !(Maybe [API])
  , rsoMxRefetchInt       :: !(Maybe LQ.RefetchInterval)
  , rsoMxBatchSize        :: !(Maybe LQ.BatchSize)
  , rsoFallbackRefetchInt :: !(Maybe LQ.RefetchInterval)
  , rsoEnableAllowlist    :: !Bool
  } deriving (Show, Eq)

data ServeOptions
  = ServeOptions
<<<<<<< HEAD
  { soPort             :: !Int
  , soHost             :: !HostPreference
  , soConnParams       :: !Q.ConnParams
  , soTxIso            :: !Q.TxIsolation
  , soAdminSecret      :: !(Maybe AdminSecret)
  , soAuthHook         :: !(Maybe AuthHook)
  , soJwtSecret        :: !(Maybe Text)
  , soUnAuthRole       :: !(Maybe RoleName)
  , soCorsConfig       :: !CorsConfig
  , soEnableConsole    :: !Bool
  , soConsoleAssetsDir :: !(Maybe Text)
  , soEnableTelemetry  :: !Bool
  , soStringifyNum     :: !Bool
  , soEnabledAPIs      :: !(Set.HashSet API)
  , soLiveQueryOpts    :: !LQ.LQOpts
=======
  { soPort            :: !Int
  , soHost            :: !HostPreference
  , soConnParams      :: !Q.ConnParams
  , soTxIso           :: !Q.TxIsolation
  , soAdminSecret     :: !(Maybe AdminSecret)
  , soAuthHook        :: !(Maybe AuthHook)
  , soJwtSecret       :: !(Maybe Text)
  , soUnAuthRole      :: !(Maybe RoleName)
  , soCorsConfig      :: !CorsConfig
  , soEnableConsole   :: !Bool
  , soEnableTelemetry :: !Bool
  , soStringifyNum    :: !Bool
  , soEnabledAPIs     :: !(Set.HashSet API)
  , soLiveQueryOpts   :: !LQ.LQOpts
  , soEnableAllowlist :: !Bool
>>>>>>> 8b21ccbb
  } deriving (Show, Eq)

data RawConnInfo =
  RawConnInfo
  { connHost     :: !(Maybe String)
  , connPort     :: !(Maybe Int)
  , connUser     :: !(Maybe String)
  , connPassword :: !String
  , connUrl      :: !(Maybe String)
  , connDatabase :: !(Maybe String)
  , connOptions  :: !(Maybe String)
  , connRetries  :: !(Maybe Int)
  } deriving (Eq, Read, Show)

data HGECommandG a
  = HCServe !a
  | HCExport
  | HCClean
  | HCExecute
  | HCVersion
  deriving (Show, Eq)

data API
  = METADATA
  | GRAPHQL
  | PGDUMP
  | DEVELOPER
  deriving (Show, Eq, Read, Generic)

instance Hashable API

type HGECommand = HGECommandG ServeOptions
type RawHGECommand = HGECommandG RawServeOptions

data HGEOptionsG a
  = HGEOptionsG
  { hoConnInfo :: !RawConnInfo
  , hoCommand  :: !(HGECommandG a)
  } deriving (Show, Eq)

type RawHGEOptions = HGEOptionsG RawServeOptions
type HGEOptions = HGEOptionsG ServeOptions

type Env = [(String, String)]

class FromEnv a where
  fromEnv :: String -> Either String a

instance FromEnv String where
  fromEnv = Right

instance FromEnv HostPreference where
  fromEnv = Right . DataString.fromString

instance FromEnv Text where
  fromEnv = Right . T.pack

instance FromEnv AuthHookType where
  fromEnv = readHookType

instance FromEnv Int where
  fromEnv = maybe (Left "Expecting Int value") Right . readMaybe

instance FromEnv AdminSecret where
  fromEnv = Right . AdminSecret . T.pack

instance FromEnv RoleName where
  fromEnv = Right . RoleName . T.pack

instance FromEnv Bool where
  fromEnv = parseStrAsBool

instance FromEnv Q.TxIsolation where
  fromEnv = readIsoLevel

instance FromEnv CorsConfig where
  fromEnv = readCorsDomains

instance FromEnv [API] where
  fromEnv = readAPIs

instance FromEnv LQ.BatchSize where
  fromEnv = fmap LQ.mkBatchSize . readEither

instance FromEnv LQ.RefetchInterval where
  fromEnv = fmap LQ.refetchIntervalFromMilli . readEither

parseStrAsBool :: String -> Either String Bool
parseStrAsBool t
  | map toLower t `elem` truthVals = Right True
  | map toLower t `elem` falseVals = Right False
  | otherwise = Left errMsg
  where
    truthVals = ["true", "t", "yes", "y"]
    falseVals = ["false", "f", "no", "n"]

    errMsg = " Not a valid boolean text. " ++ "True values are "
             ++ show truthVals ++ " and  False values are " ++ show falseVals
             ++ ". All values are case insensitive"

readIsoLevel :: String -> Either String Q.TxIsolation
readIsoLevel isoS =
  case isoS of
    "read-comitted" -> return Q.ReadCommitted
    "repeatable-read" -> return Q.RepeatableRead
    "serializable" -> return Q.ReadCommitted
    _ -> Left "Only expecting read-comitted / repeatable-read / serializable"

type WithEnv a = ReaderT Env (ExceptT String Identity) a

runWithEnv :: Env -> WithEnv a -> Either String a
runWithEnv env m = runIdentity $ runExceptT $ runReaderT m env

returnJust :: Monad m => a -> m (Maybe a)
returnJust = return . Just

considerEnv :: FromEnv a => String -> WithEnv (Maybe a)
considerEnv envVar = do
  env <- ask
  case lookup envVar env of
    Nothing  -> return Nothing
    Just val -> either throwErr returnJust $ fromEnv val
  where
    throwErr s = throwError $
      "Fatal Error:- Environment variable " ++ envVar ++ ": " ++ s

considerEnvs :: FromEnv a => [String] -> WithEnv (Maybe a)
considerEnvs envVars = foldl1 (<|>) <$> mapM considerEnv envVars

withEnv :: FromEnv a => Maybe a -> String -> WithEnv (Maybe a)
withEnv mVal envVar =
  maybe (considerEnv envVar) returnJust mVal

withEnvs :: FromEnv a => Maybe a -> [String] -> WithEnv (Maybe a)
withEnvs mVal envVars =
  maybe (considerEnvs envVars) returnJust mVal

withEnvBool :: Bool -> String -> WithEnv Bool
withEnvBool bVal envVar =
  bool considerEnv' (return True) bVal
  where
    considerEnv' = do
      mEnvVal <- considerEnv envVar
      maybe (return False) return mEnvVal

mkHGEOptions :: RawHGEOptions -> WithEnv HGEOptions
mkHGEOptions (HGEOptionsG rawConnInfo rawCmd) =
  HGEOptionsG <$> connInfo <*> cmd
  where
    connInfo = mkRawConnInfo rawConnInfo
    cmd = case rawCmd of
      HCServe rso -> HCServe <$> mkServeOptions rso
      HCExport    -> return HCExport
      HCClean     -> return HCClean
      HCExecute   -> return HCExecute
      HCVersion   -> return HCVersion

mkRawConnInfo :: RawConnInfo -> WithEnv RawConnInfo
mkRawConnInfo rawConnInfo = do
  withEnvUrl <- withEnv rawDBUrl $ fst databaseUrlEnv
  withEnvRetries <- withEnv retries $ fst retriesNumEnv
  return $ rawConnInfo { connUrl = withEnvUrl
                       , connRetries = withEnvRetries
                       }
  where
    rawDBUrl = connUrl rawConnInfo
    retries = connRetries rawConnInfo

mkServeOptions :: RawServeOptions -> WithEnv ServeOptions
mkServeOptions rso = do
  port <- fromMaybe 8080 <$>
          withEnv (rsoPort rso) (fst servePortEnv)
  host <- fromMaybe "*" <$>
          withEnv (rsoHost rso) (fst serveHostEnv)

  connParams <- mkConnParams $ rsoConnParams rso
  txIso <- fromMaybe Q.ReadCommitted <$>
           withEnv (rsoTxIso rso) (fst txIsoEnv)
  adminScrt <- withEnvs (rsoAdminSecret rso) $ map fst [adminSecretEnv, accessKeyEnv]
  authHook <- mkAuthHook $ rsoAuthHook rso
  jwtSecret <- withEnv (rsoJwtSecret rso) $ fst jwtSecretEnv
  unAuthRole <- withEnv (rsoUnAuthRole rso) $ fst unAuthRoleEnv
  corsCfg <- mkCorsConfig $ rsoCorsConfig rso
  enableConsole <- withEnvBool (rsoEnableConsole rso) $
                   fst enableConsoleEnv
  consoleAssetsDir <- withEnv (rsoConsoleAssetsDir rso) (fst consoleAssetsDirEnv)
  enableTelemetry <- fromMaybe True <$>
                     withEnv (rsoEnableTelemetry rso) (fst enableTelemetryEnv)
  strfyNum <- withEnvBool (rsoStringifyNum rso) $ fst stringifyNumEnv
  enabledAPIs <- Set.fromList . fromMaybe defaultAPIs <$>
                     withEnv (rsoEnabledAPIs rso) (fst enabledAPIsEnv)
  lqOpts <- mkLQOpts
  enableAL <- withEnvBool (rsoEnableAllowlist rso) $ fst enableAllowlistEnv
  return $ ServeOptions port host connParams txIso adminScrt authHook jwtSecret
<<<<<<< HEAD
                        unAuthRole corsCfg enableConsole consoleAssetsDir
                        enableTelemetry strfyNum enabledAPIs lqOpts
=======
                        unAuthRole corsCfg enableConsole
                        enableTelemetry strfyNum enabledAPIs lqOpts enableAL
>>>>>>> 8b21ccbb
  where
#ifdef DeveloperAPIs
    defaultAPIs = [METADATA,GRAPHQL,PGDUMP,DEVELOPER]
#else
    defaultAPIs = [METADATA,GRAPHQL,PGDUMP]
#endif
    mkConnParams (RawConnParams s c i p) = do
      stripes <- fromMaybe 1 <$> withEnv s (fst pgStripesEnv)
      conns <- fromMaybe 50 <$> withEnv c (fst pgConnsEnv)
      iTime <- fromMaybe 180 <$> withEnv i (fst pgTimeoutEnv)
      allowPrepare <- fromMaybe True <$> withEnv p (fst pgUsePrepareEnv)
      return $ Q.ConnParams stripes conns iTime allowPrepare

    mkAuthHook (AuthHookG mUrl mType) = do
      mUrlEnv <- withEnv mUrl $ fst authHookEnv
      authModeM <- withEnv mType (fst authHookModeEnv)
      ty <- maybe (authHookTyEnv mType) return authModeM
      return (flip AuthHookG ty <$> mUrlEnv)

    -- Also support HASURA_GRAPHQL_AUTH_HOOK_TYPE
    -- TODO:- drop this in next major update
    authHookTyEnv mType = fromMaybe AHTGet <$>
      withEnv mType "HASURA_GRAPHQL_AUTH_HOOK_TYPE"

    mkCorsConfig mCfg = do
      corsCfg <- fromMaybe CCAllowAll <$> withEnv mCfg (fst corsDomainEnv)
      readCookVal <- withEnvBool (rsoWsReadCookie rso) (fst wsReadCookieEnv)
      wsReadCookie <- case (isCorsDisabled corsCfg, readCookVal) of
        (True, _)      -> return readCookVal
        (False, True)  -> throwError $ fst wsReadCookieEnv
                          <> " can only be used when CORS is disabled"
        (False, False) -> return False
      return $ case corsCfg of
        CCDisabled _ -> CCDisabled wsReadCookie
        _            -> corsCfg

    mkLQOpts = do
      mxRefetchIntM <- withEnv (rsoMxRefetchInt rso) $
                       fst mxRefetchDelayEnv
      mxBatchSizeM <- withEnv (rsoMxBatchSize rso) $
                      fst mxBatchSizeEnv
      fallbackRefetchIntM <- withEnv (rsoFallbackRefetchInt rso) $
                             fst fallbackRefetchDelayEnv
      return $ LQ.mkLQOpts (LQ.mkMxOpts mxBatchSizeM mxRefetchIntM)
        (LQ.mkFallbackOpts fallbackRefetchIntM)


mkExamplesDoc :: [[String]] -> PP.Doc
mkExamplesDoc exampleLines =
  PP.text "Examples: " PP.<$> PP.indent 2 (PP.vsep examples)
  where
    examples = map PP.text $ intercalate [""] exampleLines

mkEnvVarDoc :: [(String, String)] -> PP.Doc
mkEnvVarDoc envVars =
  PP.text "Environment variables: " PP.<$>
  PP.indent 2 (PP.vsep $ map mkEnvVarLine envVars)
  where
    mkEnvVarLine (var, desc) =
      (PP.fillBreak 40 (PP.text var) PP.<+> prettifyDesc desc) <> PP.hardline
    prettifyDesc = PP.align . PP.fillSep . map PP.text . words

mainCmdFooter :: PP.Doc
mainCmdFooter =
  examplesDoc PP.<$> PP.text "" PP.<$> envVarDoc
  where
    examplesDoc = mkExamplesDoc examples
    examples =
      [
        [ "# Serve GraphQL Engine on default port (8080) with console disabled"
        , "graphql-engine --database-url <database-url> serve"
        ]
      , [ "# For more options, checkout"
        , "graphql-engine serve --help"
        ]
      ]

    envVarDoc = mkEnvVarDoc [databaseUrlEnv, retriesNumEnv]

databaseUrlEnv :: (String, String)
databaseUrlEnv =
  ( "HASURA_GRAPHQL_DATABASE_URL"
  , "Postgres database URL. Example postgres://foo:bar@example.com:2345/database"
  )

serveCmdFooter :: PP.Doc
serveCmdFooter =
  examplesDoc PP.<$> PP.text "" PP.<$> envVarDoc
  where
    examplesDoc = mkExamplesDoc examples
    examples =
      [
        [ "# Start GraphQL Engine on default port (8080) with console enabled"
        , "graphql-engine --database-url <database-url> serve --enable-console"
        ]
      , [ "# Start GraphQL Engine on default port (8080) with console disabled"
        , "graphql-engine --database-url <database-url> serve"
        ]
      , [ "# Start GraphQL Engine on a different port (say 9090) with console disabled"
        , "graphql-engine --database-url <database-url> serve --server-port 9090"
        ]
      , [ "# Start GraphQL Engine with admin secret key"
        , "graphql-engine --database-url <database-url> serve --admin-secret <adminsecretkey>"
        ]
      , [ "# Start GraphQL Engine with restrictive CORS policy (only allow https://example.com:8080)"
        , "graphql-engine --database-url <database-url> serve --cors-domain https://example.com:8080"
        ]
      , [ "# Start GraphQL Engine with multiple domains for CORS (https://example.com, http://localhost:3000 and https://*.foo.bar.com)"
        , "graphql-engine --database-url <database-url> serve --cors-domain \"https://example.com, https://*.foo.bar.com, http://localhost:3000\""
        ]
      , [ "# Start GraphQL Engine with Authentication Webhook (GET)"
        , "graphql-engine --database-url <database-url> serve --admin-secret <adminsecretkey>"
          <> " --auth-hook https://mywebhook.com/get"
        ]
      , [ "# Start GraphQL Engine with Authentication Webhook (POST)"
        , "graphql-engine --database-url <database-url> serve --admin-secret <adminsecretkey>"
          <> " --auth-hook https://mywebhook.com/post --auth-hook-mode POST"
        ]
      , [ "# Start GraphQL Engine with telemetry enabled/disabled"
        , "graphql-engine --database-url <database-url> serve --enable-telemetry true|false"
        ]
      ]

    envVarDoc = mkEnvVarDoc $ envVars <> eventEnvs
    envVars =
      [ databaseUrlEnv, retriesNumEnv, servePortEnv, serveHostEnv,
        pgStripesEnv, pgConnsEnv, pgTimeoutEnv
      , pgUsePrepareEnv, txIsoEnv, adminSecretEnv
      , accessKeyEnv, authHookEnv, authHookModeEnv
      , jwtSecretEnv, unAuthRoleEnv, corsDomainEnv, enableConsoleEnv
      , enableTelemetryEnv, wsReadCookieEnv, stringifyNumEnv, enabledAPIsEnv
      , enableAllowlistEnv
      ]

    eventEnvs =
      [ ( "HASURA_GRAPHQL_EVENTS_HTTP_POOL_SIZE"
        , "Max event threads"
        )
      , ( "HASURA_GRAPHQL_EVENTS_FETCH_INTERVAL"
        , "Postgres events polling interval"
        )
      ]

retriesNumEnv :: (String, String)
retriesNumEnv =
  ( "HASURA_GRAPHQL_NO_OF_RETRIES"
  , "No.of retries if Postgres connection error occurs (default: 1)"
  )

servePortEnv :: (String, String)
servePortEnv =
  ( "HASURA_GRAPHQL_SERVER_PORT"
  , "Port on which graphql-engine should be served (default: 8080)"
  )

serveHostEnv :: (String, String)
serveHostEnv =
  ( "HASURA_GRAPHQL_SERVER_HOST"
  , "Host on which graphql-engine will listen (default: *)"
  )

pgConnsEnv :: (String, String)
pgConnsEnv =
  ( "HASURA_GRAPHQL_PG_CONNECTIONS"
  , "Number of conns that need to be opened to Postgres (default: 50)"
  )

pgStripesEnv :: (String, String)
pgStripesEnv =
  ( "HASURA_GRAPHQL_PG_STRIPES"
  , "Number of conns that need to be opened to Postgres (default: 1)")

pgTimeoutEnv :: (String, String)
pgTimeoutEnv =
  ( "HASURA_GRAPHQL_PG_TIMEOUT"
  , "Each connection's idle time before it is closed (default: 180 sec)"
  )

pgUsePrepareEnv :: (String, String)
pgUsePrepareEnv =
  ( "HASURA_GRAPHQL_USE_PREPARED_STATEMENTS"
  , "Use prepared statements for queries (default: true)"
  )

txIsoEnv :: (String, String)
txIsoEnv =
  ( "HASURA_GRAPHQL_TX_ISOLATION"
  , "transaction isolation. read-committed / repeatable-read / serializable (default: read-commited)"
  )

accessKeyEnv :: (String, String)
accessKeyEnv =
  ( "HASURA_GRAPHQL_ACCESS_KEY"
  , "Admin secret key, required to access this instance (deprecated: use HASURA_GRAPHQL_ADMIN_SECRET instead)"
  )

adminSecretEnv :: (String, String)
adminSecretEnv =
  ( "HASURA_GRAPHQL_ADMIN_SECRET"
  , "Admin Secret key, required to access this instance"
  )

authHookEnv :: (String, String)
authHookEnv =
  ( "HASURA_GRAPHQL_AUTH_HOOK"
  , "URL of the authorization webhook required to authorize requests"
  )

authHookModeEnv :: (String, String)
authHookModeEnv =
  ( "HASURA_GRAPHQL_AUTH_HOOK_MODE"
  , "HTTP method to use for authorization webhook (default: GET)"
  )

jwtSecretEnv :: (String, String)
jwtSecretEnv =
  ( "HASURA_GRAPHQL_JWT_SECRET"
  , jwtSecretHelp
  )

unAuthRoleEnv :: (String, String)
unAuthRoleEnv =
  ( "HASURA_GRAPHQL_UNAUTHORIZED_ROLE"
  , "Unauthorized role, used when admin-secret is not sent in admin-secret only mode "
                                 ++ "or \"Authorization\" header is absent in JWT mode"
  )

corsDomainEnv :: (String, String)
corsDomainEnv =
  ( "HASURA_GRAPHQL_CORS_DOMAIN"
  , "CSV of list of domains, excluding scheme (http/https) and including  port, "
    ++ "to allow CORS for. Wildcard domains are allowed. See docs for details."
  )

enableConsoleEnv :: (String, String)
enableConsoleEnv =
  ( "HASURA_GRAPHQL_ENABLE_CONSOLE"
  , "Enable API Console"
  )

enableTelemetryEnv :: (String, String)
enableTelemetryEnv =
  ( "HASURA_GRAPHQL_ENABLE_TELEMETRY"
  -- TODO: better description
  , "Enable anonymous telemetry (default: true)"
  )

wsReadCookieEnv :: (String, String)
wsReadCookieEnv =
  ( "HASURA_GRAPHQL_WS_READ_COOKIE"
  , "Read cookie on WebSocket initial handshake, even when CORS is disabled."
  ++ " This can be a potential security flaw! Please make sure you know "
  ++ "what you're doing."
  ++ "This configuration is only applicable when CORS is disabled."
  )

stringifyNumEnv :: (String, String)
stringifyNumEnv =
  ( "HASURA_GRAPHQL_STRINGIFY_NUMERIC_TYPES"
  , "Stringify numeric types (default: false)"
  )

enabledAPIsEnv :: (String, String)
enabledAPIsEnv =
  ( "HASURA_GRAPHQL_ENABLED_APIS"
  , "List of comma separated list of allowed APIs. (default: metadata,graphql,pgdump)"
  )

consoleAssetsDirEnv :: (String, String)
consoleAssetsDirEnv =
  ( "HASURA_GRAPHQL_CONSOLE_ASSETS_DIR"
  , "A directory from which static assets required for console is served at"
  ++ "'/console/assets' path. Can be set to '/srv/console-assets' on the"
  ++ " default docker image to disable loading assets from CDN."
  )

parseRawConnInfo :: Parser RawConnInfo
parseRawConnInfo =
  RawConnInfo <$> host <*> port <*> user <*> password
              <*> dbUrl <*> dbName <*> pure Nothing
              <*> retries
  where
    host = optional $
      strOption ( long "host" <>
                  metavar "<HOST>" <>
                  help "Postgres server host" )

    port = optional $
      option auto ( long "port" <>
                  short 'p' <>
                  metavar "<PORT>" <>
                  help "Postgres server port" )

    user = optional $
      strOption ( long "user" <>
                  short 'u' <>
                  metavar "<USER>" <>
                  help "Database user name" )

    password =
      strOption ( long "password" <>
                  metavar "<PASSWORD>" <>
                  value "" <>
                  help "Password of the user"
                )

    dbUrl = optional $
      strOption
                ( long "database-url" <>
                  metavar "<DATABASE-URL>" <>
                  help (snd databaseUrlEnv)
                )

    dbName = optional $
      strOption ( long "dbname" <>
                  short 'd' <>
                  metavar "<DBNAME>" <>
                  help "Database name to connect to"
                )
    retries = optional $
      option auto ( long "retries" <>
                    metavar "NO OF RETRIES" <>
                    help (snd retriesNumEnv)
                  )

connInfoErrModifier :: String -> String
connInfoErrModifier s = "Fatal Error : " ++ s

mkConnInfo ::RawConnInfo -> Either String Q.ConnInfo
mkConnInfo (RawConnInfo mHost mPort mUser pass mURL mDB opts mRetries) =
  case (mHost, mPort, mUser, mDB, mURL) of

    (Just host, Just port, Just user, Just db, Nothing) ->
      return $ Q.ConnInfo host port user pass db opts retries

    (_, _, _, _, Just dbURL) -> maybe (throwError invalidUrlMsg)
                                withRetries $ parseDatabaseUrl dbURL opts
    _ -> throwError $ "Invalid options. "
                    ++ "Expecting all database connection params "
                    ++ "(host, port, user, dbname, password) or "
                    ++ "database-url (HASURA_GRAPHQL_DATABASE_URL)"
  where
    retries = fromMaybe 1 mRetries
    withRetries ci = return $ ci{Q.connRetries = retries}
    invalidUrlMsg = "Invalid database-url (HASURA_GRAPHQL_DATABASE_URL). "
                    ++ "Example postgres://foo:bar@example.com:2345/database"

parseTxIsolation :: Parser (Maybe Q.TxIsolation)
parseTxIsolation = optional $
  option (eitherReader readIsoLevel)
           ( long "tx-iso" <>
             short 'i' <>
             metavar "<TXISO>" <>
             help (snd txIsoEnv)
           )

parseConnParams :: Parser RawConnParams
parseConnParams =
  RawConnParams <$> stripes <*> conns <*> timeout <*> allowPrepare
  where
    stripes = optional $
      option auto
              ( long "stripes" <>
                 short 's' <>
                 metavar "<NO OF STRIPES>" <>
                 help (snd pgStripesEnv)
              )

    conns = optional $
      option auto
            ( long "connections" <>
               short 'c' <>
               metavar "<NO OF CONNS>" <>
               help (snd pgConnsEnv)
            )

    timeout = optional $
      option auto
              ( long "timeout" <>
                metavar "<SECONDS>" <>
                help (snd pgTimeoutEnv)
              )
    allowPrepare = optional $
      option (eitherReader parseStrAsBool)
              ( long "use-prepared-statements" <>
                metavar "<true|false>" <>
                help (snd pgUsePrepareEnv)
              )

parseServerPort :: Parser (Maybe Int)
parseServerPort = optional $
  option auto
       ( long "server-port" <>
         metavar "<PORT>" <>
         help (snd servePortEnv)
       )

parseServerHost :: Parser (Maybe HostPreference)
parseServerHost = optional $ strOption ( long "server-host" <>
                metavar "<HOST>" <>
                help "Host on which graphql-engine will listen (default: *)"
              )

parseAccessKey :: Parser (Maybe AdminSecret)
parseAccessKey =
  optional $ AdminSecret <$>
    strOption ( long "access-key" <>
                metavar "ADMIN SECRET KEY (DEPRECATED: USE --admin-secret)" <>
                help (snd adminSecretEnv)
              )

parseAdminSecret :: Parser (Maybe AdminSecret)
parseAdminSecret =
  optional $ AdminSecret <$>
    strOption ( long "admin-secret" <>
                metavar "ADMIN SECRET KEY" <>
                help (snd adminSecretEnv)
              )

readHookType :: String -> Either String AuthHookType
readHookType tyS =
  case tyS of
    "GET"  -> Right AHTGet
    "POST" -> Right AHTPost
    _      -> Left "Only expecting GET / POST"

readAPIs :: String -> Either String [API]
readAPIs = mapM readAPI . T.splitOn "," . T.pack
  where readAPI si = case T.toUpper $ T.strip si of
          "METADATA" -> Right METADATA
          "GRAPHQL"  -> Right GRAPHQL
          "PGDUMP"   -> Right PGDUMP
          "DEVELOPER" -> Right DEVELOPER
          _          -> Left "Only expecting list of comma separated API types metadata,graphql,pgdump,developer"

parseWebHook :: Parser RawAuthHook
parseWebHook =
  AuthHookG <$> url <*> urlType
  where
    url = optional $
      strOption ( long "auth-hook" <>
                  metavar "<WEB HOOK URL>" <>
                  help (snd authHookEnv)
                )
    urlType = optional $
      option (eitherReader readHookType)
                  ( long "auth-hook-mode" <>
                    metavar "<GET|POST>" <>
                    help (snd authHookModeEnv)
                  )


parseJwtSecret :: Parser (Maybe Text)
parseJwtSecret =
  optional $ strOption
             ( long "jwt-secret" <>
               metavar "<JSON CONFIG>" <>
               help (snd jwtSecretEnv)
             )

jwtSecretHelp :: String
jwtSecretHelp = "The JSON containing type and the JWK used for verifying. e.g: "
              <> "`{\"type\": \"HS256\", \"key\": \"<your-hmac-shared-secret>\", \"claims_namespace\": \"<optional-custom-claims-key-name>\"}`,"
              <> "`{\"type\": \"RS256\", \"key\": \"<your-PEM-RSA-public-key>\", \"claims_namespace\": \"<optional-custom-claims-key-name>\"}`"

parseUnAuthRole :: Parser (Maybe RoleName)
parseUnAuthRole = optional $
  RoleName <$> strOption ( long "unauthorized-role" <>
                          metavar "<ROLE>" <>
                          help (snd unAuthRoleEnv)
                        )

parseCorsConfig :: Parser (Maybe CorsConfig)
parseCorsConfig = mapCC <$> disableCors <*> corsDomain
  where
    corsDomain = optional $
      option (eitherReader readCorsDomains)
      ( long "cors-domain" <>
        metavar "<DOMAINS>" <>
        help (snd corsDomainEnv)
      )

    disableCors =
      switch ( long "disable-cors" <>
               help "Disable CORS. Do not send any CORS headers on any request"
             )

    mapCC isDisabled domains =
      bool domains (Just $ CCDisabled False) isDisabled

parseEnableConsole :: Parser Bool
parseEnableConsole =
  switch ( long "enable-console" <>
           help (snd enableConsoleEnv)
         )

parseConsoleAssetsDir :: Parser (Maybe Text)
parseConsoleAssetsDir = optional $
    option (eitherReader fromEnv)
      ( long "console-assets-dir" <>
        help (snd consoleAssetsDirEnv)
      )

parseEnableTelemetry :: Parser (Maybe Bool)
parseEnableTelemetry = optional $
  option (eitherReader parseStrAsBool)
         ( long "enable-telemetry" <>
           help (snd enableTelemetryEnv)
         )

parseWsReadCookie :: Parser Bool
parseWsReadCookie =
  switch ( long "ws-read-cookie" <>
           help (snd wsReadCookieEnv)
         )

parseStringifyNum :: Parser Bool
parseStringifyNum =
  switch ( long "stringify-numeric-types" <>
           help (snd stringifyNumEnv)
         )

parseEnabledAPIs :: Parser (Maybe [API])
parseEnabledAPIs = optional $
  option (eitherReader readAPIs)
         ( long "enabled-apis" <>
           help (snd enabledAPIsEnv)
         )

parseMxRefetchInt :: Parser (Maybe LQ.RefetchInterval)
parseMxRefetchInt =
  optional $
    option (eitherReader fromEnv)
    ( long "live-queries-multiplexed-refetch-interval" <>
      metavar "<INTERVAL(ms)>" <>
      help (snd mxRefetchDelayEnv)
    )

parseMxBatchSize :: Parser (Maybe LQ.BatchSize)
parseMxBatchSize =
  optional $
    option (eitherReader fromEnv)
    ( long "live-queries-multiplexed-batch-size" <>
      metavar "BATCH_SIZE" <>
      help (snd mxBatchSizeEnv)
    )

parseEnableAllowlist :: Parser Bool
parseEnableAllowlist =
  switch ( long "enable-allowlist" <>
           help (snd enableAllowlistEnv)
         )

mxRefetchDelayEnv :: (String, String)
mxRefetchDelayEnv =
  ( "HASURA_GRAPHQL_LIVE_QUERIES_MULTIPLEXED_REFETCH_INTERVAL"
  , "results will only be sent once in this interval (in milliseconds) for \\
    \live queries which can be multiplexed. Default: 1000 (1sec)"
  )

mxBatchSizeEnv :: (String, String)
mxBatchSizeEnv =
  ( "HASURA_GRAPHQL_LIVE_QUERIES_MULTIPLEXED_BATCH_SIZE"
  , "multiplexed live queries are split into batches of the specified \\
    \size. Default 100. "
  )

enableAllowlistEnv :: (String, String)
enableAllowlistEnv =
  ( "HASURA_GRAPHQL_ENABLE_ALLOWLIST"
  , "Only accept allowed GraphQL queries"
  )

parseFallbackRefetchInt :: Parser (Maybe LQ.RefetchInterval)
parseFallbackRefetchInt =
  optional $
    option (eitherReader fromEnv)
    ( long "live-queries-fallback-refetch-interval" <>
      metavar "<INTERVAL(ms)>" <>
      help (snd mxRefetchDelayEnv)
    )

fallbackRefetchDelayEnv :: (String, String)
fallbackRefetchDelayEnv =
  ( "HASURA_GRAPHQL_LIVE_QUERIES_FALLBACK_REFETCH_INTERVAL"
  , "results will only be sent once in this interval (in milliseconds) for \\
    \live queries which cannot be multiplexed. Default: 1000 (1sec)"
  )

-- Init logging related
connInfoToLog :: Q.ConnInfo -> StartupLog
connInfoToLog (Q.ConnInfo host port user _ db _ retries) =
  StartupLog L.LevelInfo "postgres_connection" infoVal
  where
    infoVal = J.object [ "host" J..= host
                       , "port" J..= port
                       , "user" J..= user
                       , "database" J..= db
                       , "retries" J..= retries
                       ]

serveOptsToLog :: ServeOptions -> StartupLog
serveOptsToLog so =
  StartupLog L.LevelInfo "serve_options" infoVal
  where
    infoVal = J.object [ "port" J..= soPort so
                       , "admin_secret_set" J..= isJust (soAdminSecret so)
                       , "auth_hook" J..= (ahUrl <$> soAuthHook so)
                       , "auth_hook_mode" J..= (show . ahType <$> soAuthHook so)
                       , "unauth_role" J..= soUnAuthRole so
                       , "cors_config" J..= soCorsConfig so
                       , "enable_console" J..= soEnableConsole so
                       , "console_assets_dir" J..= soConsoleAssetsDir so
                       , "enable_telemetry" J..= soEnableTelemetry so
                       , "use_prepared_statements" J..= (Q.cpAllowPrepare . soConnParams) so
                       , "stringify_numeric_types" J..= soStringifyNum so
                       , "enable_allowlist" J..= soEnableAllowlist so
                       ]

mkGenericStrLog :: T.Text -> String -> StartupLog
mkGenericStrLog k msg =
  StartupLog L.LevelInfo k $ J.toJSON msg

inconsistentMetadataLog :: SchemaCache -> StartupLog
inconsistentMetadataLog sc =
  StartupLog L.LevelWarn "inconsistent_metadata" infoVal
  where
    infoVal = J.object ["objects" J..= scInconsistentObjs sc]<|MERGE_RESOLUTION|>--- conflicted
+++ resolved
@@ -67,7 +67,6 @@
 
 data ServeOptions
   = ServeOptions
-<<<<<<< HEAD
   { soPort             :: !Int
   , soHost             :: !HostPreference
   , soConnParams       :: !Q.ConnParams
@@ -83,23 +82,7 @@
   , soStringifyNum     :: !Bool
   , soEnabledAPIs      :: !(Set.HashSet API)
   , soLiveQueryOpts    :: !LQ.LQOpts
-=======
-  { soPort            :: !Int
-  , soHost            :: !HostPreference
-  , soConnParams      :: !Q.ConnParams
-  , soTxIso           :: !Q.TxIsolation
-  , soAdminSecret     :: !(Maybe AdminSecret)
-  , soAuthHook        :: !(Maybe AuthHook)
-  , soJwtSecret       :: !(Maybe Text)
-  , soUnAuthRole      :: !(Maybe RoleName)
-  , soCorsConfig      :: !CorsConfig
-  , soEnableConsole   :: !Bool
-  , soEnableTelemetry :: !Bool
-  , soStringifyNum    :: !Bool
-  , soEnabledAPIs     :: !(Set.HashSet API)
-  , soLiveQueryOpts   :: !LQ.LQOpts
-  , soEnableAllowlist :: !Bool
->>>>>>> 8b21ccbb
+  , soEnableAllowlist  :: !Bool
   } deriving (Show, Eq)
 
 data RawConnInfo =
@@ -294,13 +277,8 @@
   lqOpts <- mkLQOpts
   enableAL <- withEnvBool (rsoEnableAllowlist rso) $ fst enableAllowlistEnv
   return $ ServeOptions port host connParams txIso adminScrt authHook jwtSecret
-<<<<<<< HEAD
                         unAuthRole corsCfg enableConsole consoleAssetsDir
-                        enableTelemetry strfyNum enabledAPIs lqOpts
-=======
-                        unAuthRole corsCfg enableConsole
                         enableTelemetry strfyNum enabledAPIs lqOpts enableAL
->>>>>>> 8b21ccbb
   where
 #ifdef DeveloperAPIs
     defaultAPIs = [METADATA,GRAPHQL,PGDUMP,DEVELOPER]
