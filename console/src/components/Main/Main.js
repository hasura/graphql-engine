import React from 'react';
import { connect } from 'react-redux';
import { Link } from 'react-router';
import OverlayTrigger from 'react-bootstrap/lib/OverlayTrigger';
import Tooltip from 'react-bootstrap/lib/Tooltip';

import * as tooltips from './Tooltips';
import globals from '../../Globals';
import { getPathRoot } from '../Common/utils/urlUtils';

import Spinner from '../Common/Spinner/Spinner';
import WarningSymbol from '../Common/WarningSymbol/WarningSymbol';

import {
  loadServerVersion,
  fetchServerConfig,
  loadLatestServerVersion,
  featureCompatibilityInit,
  emitProClickedEvent,
} from './Actions';

import { loadConsoleTelemetryOpts } from '../../telemetry/Actions.js';

import {
  loadInconsistentObjects,
  redirectToMetadataStatus,
} from '../Services/Settings/Actions';

import {
  getLoveConsentState,
  setLoveConsentState,
  getProClickState,
  setProClickState,
} from './utils';

import { versionGT } from '../../helpers/versionUtils';
import { getSchemaBaseRoute } from '../Common/utils/routesUtils';

class Main extends React.Component {
  constructor(props) {
    super(props);

    this.state = {
      showUpdateNotification: false,
      loveConsentState: getLoveConsentState(),
      proClickState: getProClickState(),
      isPopUpOpen: false,
    };

    this.handleBodyClick = this.handleBodyClick.bind(this);
  }
  componentDidMount() {
    const { dispatch } = this.props;

    document
      .querySelector('body')
      .addEventListener('click', this.handleBodyClick);

    dispatch(loadServerVersion()).then(() => {
      dispatch(featureCompatibilityInit());

      dispatch(loadInconsistentObjects()).then(() => {
        this.handleMetadataRedirect();
      });
      dispatch(loadConsoleTelemetryOpts());

      dispatch(loadLatestServerVersion()).then(() => {
        this.setShowUpdateNotification();
      });
    });

    dispatch(fetchServerConfig());
<<<<<<< HEAD
=======
  }
  toggleProPopup() {
    const { dispatch } = this.props;
    dispatch(emitProClickedEvent({ open: !this.state.isPopUpOpen }));
    this.setState({ isPopUpOpen: !this.state.isPopUpOpen });
>>>>>>> fca16b88
  }
  setShowUpdateNotification() {
    const { latestServerVersion, serverVersion } = this.props;

    try {
      const isClosedBefore = window.localStorage.getItem(
        latestServerVersion + '_BANNER_NOTIFICATION_CLOSED'
      );

      if (isClosedBefore !== 'true') {
        const isUpdateAvailable = versionGT(latestServerVersion, serverVersion);

        if (isUpdateAvailable) {
          this.setState({
            showUpdateNotification: true,
          });
        }
      }
    } catch (e) {
      console.error(e);
    }
  }

  handleBodyClick(e) {
    const heartDropDown = document.getElementById('dropdown_wrapper');
    const heartDropDownOpen = document.querySelectorAll(
      '#dropdown_wrapper.open'
    );

    if (
      heartDropDown &&
      !heartDropDown.contains(e.target) &&
      heartDropDownOpen.length !== 0
    ) {
      heartDropDown.classList.remove('open');
    }
  }

  handleDropdownToggle() {
    document.getElementById('dropdown_wrapper').classList.toggle('open');
  }

  handleMetadataRedirect() {
    if (this.props.metadata.inconsistentObjects.length > 0) {
      this.props.dispatch(redirectToMetadataStatus());
    }
  }

  closeLoveIcon() {
    const s = {
      isDismissed: true,
    };
    setLoveConsentState(s);
    this.setState({
      loveConsentState: { ...getLoveConsentState() },
    });
  }
  updateLocalStorageState() {
    const s = getProClickState();
    if (s && 'isProClicked' in s && !s.isProClicked) {
      setProClickState({
        isProClicked: !s.isProClicked,
      });
      this.setState({
        proClickState: { ...getProClickState() },
      });
    }
  }

  clickProIcon() {
    this.updateLocalStorageState();
    this.toggleProPopup();
  }
  closeUpdateBanner() {
    const { latestServerVersion } = this.props;
    window.localStorage.setItem(
      latestServerVersion + '_BANNER_NOTIFICATION_CLOSED',
      'true'
    );
    this.setState({ showUpdateNotification: false });
  }

  render() {
    const {
      children,
      location,
      migrationModeProgress,
      currentSchema,
      serverVersion,
      latestServerVersion,
      metadata,
    } = this.props;

    const { isProClicked } = this.state.proClickState;

    const styles = require('./Main.scss');

    const appPrefix = '';

    const logo = require('./images/white-logo.svg');
    const github = require('./images/Github.svg');
    const discord = require('./images/Discord.svg');
    const mail = require('./images/mail.svg');
    const docs = require('./images/docs-logo.svg');
    const about = require('./images/console-logo.svg');
    const pixHeart = require('./images/pix-heart.svg');
    const close = require('./images/x-circle.svg');
    const monitoring = require('./images/monitoring.svg');
    const rate = require('./images/rate.svg');
    const regression = require('./images/regression.svg');
    const management = require('./images/management.svg');
    const allow = require('./images/allow.svg');
    const arrowForwardRed = require('./images/arrow_forward-red.svg');
    const currentLocation = location.pathname;
    const currentActiveBlock = getPathRoot(currentLocation);

    const getMainContent = () => {
      let mainContent = null;

      if (!migrationModeProgress) {
        mainContent = children && React.cloneElement(children);
      } else {
        mainContent = (
          <div>
            {' '}
            <Spinner />{' '}
          </div>
        );
      }
      return mainContent;
    };

    const getSettingsSelectedMarker = () => {
      let metadataSelectedMarker = null;

      if (currentActiveBlock === 'settings') {
        metadataSelectedMarker = <span className={styles.selected} />;
      }

      return metadataSelectedMarker;
    };

    const getMetadataStatusIcon = () => {
      if (metadata.inconsistentObjects.length === 0) {
        return <i className={styles.question + ' fa fa-cog'} />;
      }
      return (
        <div className={styles.question}>
          <i className={'fa fa-cog'} />
          <div className={styles.overlappingExclamation}>
            <div className={styles.iconWhiteBackground} />
            <div>
              <i className={'fa fa-exclamation-circle'} />
            </div>
          </div>
        </div>
      );
    };

    const getAdminSecretSection = () => {
      let adminSecretHtml = null;

      if (!globals.isAdminSecretSet) {
        adminSecretHtml = (
          <div className={styles.secureSection}>
            <a
              href="https://docs.hasura.io/1.0/graphql/manual/deployment/securing-graphql-endpoint.html"
              target="_blank"
              rel="noopener noreferrer"
            >
              <WarningSymbol
                tooltipText={tooltips.secureEndpoint}
                tooltipPlacement={'left'}
                customStyle={styles.secureSectionSymbol}
              />
              &nbsp;Secure your endpoint
            </a>
          </div>
        );
      }
      return adminSecretHtml;
    };

    const getUpdateNotification = () => {
      let updateNotificationHtml = null;

      if (this.state.showUpdateNotification) {
        updateNotificationHtml = (
          <div>
            <div className={styles.phantom} />{' '}
            {/* phantom div to prevent overlapping of banner with content. */}
            <div className={styles.updateBannerWrapper}>
              <div className={styles.updateBanner}>
                <span> Hey there! A new server version </span>
                <span className={styles.versionUpdateText}>
                  {' '}
                  {latestServerVersion}
                </span>
                <span> is available </span>
                <span className={styles.middot}> &middot; </span>
                <a
                  href={
                    'https://github.com/hasura/graphql-engine/releases/tag/' +
                    latestServerVersion
                  }
                  target="_blank"
                  rel="noopener noreferrer"
                >
                  <span>View Changelog</span>
                </a>
                <span className={styles.middot}> &middot; </span>
                <a
                  className={styles.updateLink}
                  href="https://docs.hasura.io/1.0/graphql/manual/deployment/updating.html"
                  target="_blank"
                  rel="noopener noreferrer"
                >
                  <span>Update Now</span>
                </a>
                <span
                  className={styles.updateBannerClose}
                  onClick={this.closeUpdateBanner.bind(this)}
                >
                  <i className={'fa fa-times'} />
                </span>
              </div>
            </div>
          </div>
        );
      }
      return updateNotificationHtml;
    };

    const getLoveSection = () => {
      let loveSectionHtml = null;

      if (!this.state.loveConsentState.isDismissed) {
        loveSectionHtml = [
          <div
            key="main_love_1"
            className={styles.shareSection + ' dropdown-toggle'}
            aria-expanded="false"
            onClick={this.handleDropdownToggle.bind(this)}
          >
            <img
              className={'img-responsive'}
              src={pixHeart}
              alt={'pix Heart'}
            />
            {/* <i className={styles.heart + ' fa fa-heart'} /> */}
          </div>,
          <ul
            key="main_love_2"
            className={'dropdown-menu ' + styles.dropdown_menu}
          >
            <div className={styles.dropdown_menu_container}>
              <div className={styles.closeDropDown}>
                <i
                  className="fa fa-close"
                  onClick={this.closeLoveIcon.bind(this)}
                />
                {/*
                        <img
                          className={'img-responsive'}
                          src={closeIcon}
                          alt={'closeIcon'}
                          onClick={this.closeLoveIcon.bind(this)}
                        />
                        */}
              </div>
              {/*
                      <div className={styles.arrow_up_dropdown} />
                      <div className={styles.graphqlHeartText}>
                        Love GraphQL Engine? Shout it from the rooftops!
                        <br />
                        Or just spread the word{' '}
                        <span role="img" aria-label="smile">
                          😊
                        </span>
                      </div>
                      */}
              <div className={styles.displayFlex}>
                <li className={styles.pixelText1}>
                  Roses are red, <br />
                  Violets are blue;
                  <br />
                  Star us on GitHub,
                  <br />
                  To make our <i className={'fa fa-heart'} /> go wooooo!
                </li>
                <li className={'dropdown-item'}>
                  <a
                    href="https://github.com/hasura/graphql-engine"
                    target="_blank"
                    rel="noopener noreferrer"
                  >
                    <div className={styles.socialIcon}>
                      <img
                        className="img img-responsive"
                        src={`${globals.assetsPath}/common/img/githubicon.png`}
                        alt={'GitHub'}
                      />
                    </div>
                    <div className={styles.pixelText}>
                      <i className="fa fa-star" />
                      &nbsp; Star
                    </div>
                  </a>
                  {/*
                          <div className={styles.gitHubBtn}>
                            <iframe
                              title="github"
                              src="https://ghbtns.com/github-btn.html?user=hasura&repo=graphql-engine&type=star&count=true"
                              frameBorder="0"
                              scrolling="0"
                              width="100px"
                              height="30px"
                            />
                          </div>
                          */}
                </li>
                <li className={'dropdown-item '}>
                  <a
                    href="https://twitter.com/intent/tweet?hashtags=graphql,postgres&text=Just%20deployed%20a%20GraphQL%20backend%20with%20@HasuraHQ!%20%E2%9D%A4%EF%B8%8F%20%F0%9F%9A%80%0Ahttps://github.com/hasura/graphql-engine%0A"
                    target="_blank"
                    rel="noopener noreferrer"
                  >
                    <div className={styles.socialIcon}>
                      <img
                        className="img img-responsive"
                        src={`${globals.assetsPath}/common/img/twittericon.png`}
                        alt={'Twitter'}
                      />
                    </div>
                    <div className={styles.pixelText}>
                      <i className="fa fa-twitter" />
                      &nbsp; Tweet
                    </div>
                  </a>
                </li>
              </div>
            </div>
          </ul>,
        ];
      }

      return loveSectionHtml;
    };

    const getHelpDropdownPosStyle = () => {
      let helpDropdownPosStyle = '';

      if (this.state.loveConsentState.isDismissed) {
        helpDropdownPosStyle = styles.help_dropdown_menu_heart_dismissed;
      }

      return helpDropdownPosStyle;
    };

    const getSidebarItem = (
      title,
      icon,
      tooltipText,
      path,
      isDefault = false
    ) => {
      const itemTooltip = <Tooltip id={tooltipText}>{tooltipText}</Tooltip>;

      const block = getPathRoot(path);

      return (
        <OverlayTrigger placement="right" overlay={itemTooltip}>
          <li>
            <Link
              className={
                currentActiveBlock === block ||
                (isDefault && currentActiveBlock === '')
                  ? styles.navSideBarActive
                  : ''
              }
              to={appPrefix + path}
            >
              <div className={styles.iconCenter} data-test={block}>
                <i className={`fa ${icon}`} aria-hidden="true" />
              </div>
              <p>{title}</p>
            </Link>
          </li>
        </OverlayTrigger>
      );
    };

    const renderProPopup = () => {
      const { isPopUpOpen } = this.state;
      if (isPopUpOpen) {
        return (
          <div className={styles.proPopUpWrapper}>
            <div className={styles.popUpHeader}>
              Hasura <span>PRO</span>
              <img
                onClick={this.toggleProPopup.bind(this)}
                className={styles.popUpClose}
                src={close}
                alt={'Close'}
              />
            </div>
            <div className={styles.popUpBodyWrapper}>
              <div className={styles.featuresDescription}>
                Hasura Pro is an enterprise-ready version of Hasura that comes
                with the following features:
              </div>
              <div className={styles.proFeaturesList}>
                <div className={styles.featuresImg}>
                  <img src={monitoring} alt={'Monitoring'} />
                </div>
                <div className={styles.featuresList}>
                  <div className={styles.featuresTitle}>
                    Monitoring/Analytics
                  </div>
                  <div className={styles.featuresDescription}>
                    Complete observability to troubleshoot errors and drill-down
                    into individual operations.
                  </div>
                </div>
              </div>
              <div className={styles.proFeaturesList}>
                <div className={styles.featuresImg}>
                  <img src={rate} alt={'Rate'} />
                </div>
                <div className={styles.featuresList}>
                  <div className={styles.featuresTitle}>Rate Limiting</div>
                  <div className={styles.featuresDescription}>
                    Prevent abuse with role-based rate limits.
                  </div>
                </div>
              </div>
              <div className={styles.proFeaturesList}>
                <div className={styles.featuresImg}>
                  <img src={regression} alt={'Regression'} />
                </div>
                <div className={styles.featuresList}>
                  <div className={styles.featuresTitle}>Regression Testing</div>
                  <div className={styles.featuresDescription}>
                    Automatically create regression suites to prevent breaking
                    changes.
                  </div>
                </div>
              </div>
              <div className={styles.proFeaturesList}>
                <div className={styles.featuresImg}>
                  <img src={management} alt={'Management'} />
                </div>
                <div className={styles.featuresList}>
                  <div className={styles.featuresTitle}>Team Management</div>
                  <div className={styles.featuresDescription}>
                    Login to a Hasura project with granular privileges.
                  </div>
                </div>
              </div>
              <div className={styles.proFeaturesList}>
                <div className={styles.featuresImg}>
                  <img src={allow} alt={'allow'} />
                </div>
                <div className={styles.featuresList}>
                  <div className={styles.featuresTitle}>
                    Allow Listing Workflows
                  </div>
                  <div className={styles.featuresDescription}>
                    Setup allow lists across dev, staging and production
                    environments with easy workflows.
                  </div>
                </div>
              </div>
            </div>
            <div className={styles.popUpFooter}>
              <a
                href={
                  'https://hasura.io/getintouch?type=hasuraprodemo&utm_source=console'
                }
                target={'_blank'}
              >
                Set up a chat to learn more{' '}
                <img
                  className={styles.arrow}
                  src={arrowForwardRed}
                  alt={'Arrow'}
                />
              </a>
            </div>
          </div>
        );
      }
      return null;
    };

    return (
      <div className={styles.container}>
        <div className={styles.flexRow}>
          <div className={styles.sidebar}>
            <div className={styles.header_logo_wrapper}>
              <div className={styles.logoParent}>
                <div className={styles.logo}>
                  <Link to="/">
                    <img className="img img-responsive" src={logo} />
                  </Link>
                </div>
                <Link to="/">
                  <div className={styles.project_version}>{serverVersion}</div>
                </Link>
              </div>
            </div>
            <div className={styles.header_items}>
              <ul className={styles.sidebarItems}>
                {getSidebarItem(
                  'GraphiQL',
                  'fa-flask',
                  tooltips.apiExplorer,
                  '/api-explorer',
                  true
                )}
                {getSidebarItem(
                  'Data',
                  'fa-database',
                  tooltips.data,
                  getSchemaBaseRoute(currentSchema)
                )}
                {getSidebarItem(
                  'Actions',
                  'fa-industry',
                  tooltips.actions,
                  '/actions/manage/actions'
                )}
                {getSidebarItem(
                  'Remote Schemas',
                  'fa-plug',
                  tooltips.remoteSchema,
                  '/remote-schemas/manage/schemas'
                )}
                {getSidebarItem(
                  'Events',
                  'fa-cloud',
                  tooltips.events,
                  '/events/manage/triggers'
                )}
              </ul>
            </div>
            <div id="dropdown_wrapper" className={styles.clusterInfoWrapper}>
              {getAdminSecretSection()}
              <div className={styles.helpSection + ' ' + styles.proWrapper}>
                <span
                  className={
                    !isProClicked ? styles.proName : styles.proNameClicked
                  }
                  onClick={this.clickProIcon.bind(this)}
                >
                  PRO
                </span>
                {renderProPopup()}
              </div>
              <Link to="/settings">
                <div className={styles.helpSection + ' ' + styles.settingsIcon}>
                  {getMetadataStatusIcon()}
                  {getSettingsSelectedMarker()}
                </div>
              </Link>
              <div className={styles.supportSection}>
                <div
                  id="help"
                  className={styles.helpSection + ' dropdown-toggle'}
                  data-toggle="dropdown"
                  aria-expanded="false"
                  aria-haspopup="true"
                >
                  <i className={styles.question + ' fa fa-question'} />
                </div>
                <ul
                  className={
                    'dropdown-menu ' +
                    styles.help_dropdown_menu +
                    ' ' +
                    getHelpDropdownPosStyle()
                  }
                  aria-labelledby="help"
                >
                  <div className={styles.help_dropdown_menu_container}>
                    <li className={'dropdown-item'}>
                      <a
                        href="https://github.com/hasura/graphql-engine/issues"
                        target="_blank"
                        rel="noopener noreferrer"
                      >
                        <img
                          className={'img-responsive'}
                          src={github}
                          alt={'github'}
                        />
                        <span>Report bugs & suggest improvements</span>
                      </a>
                    </li>
                    <li className={'dropdown-item'}>
                      <a
                        href="https://discordapp.com/invite/vBPpJkS"
                        target="_blank"
                        rel="noopener noreferrer"
                      >
                        <img
                          className={'img-responsive'}
                          src={discord}
                          alt={'discord'}
                        />
                        <span>Join discord community forum</span>
                      </a>
                    </li>
                    <li className={'dropdown-item'}>
                      <a href="mailto:support@hasura.io">
                        <img
                          className={'img-responsive'}
                          src={mail}
                          alt={'mail'}
                        />
                        <span>Reach out ({'support@hasura.io'})</span>
                      </a>
                    </li>
                    <li className={'dropdown-item'}>
                      <a
                        href="https://docs.hasura.io/"
                        target="_blank"
                        rel="noopener noreferrer"
                      >
                        <img
                          className={'img-responsive'}
                          src={docs}
                          alt={'docs'}
                        />
                        <span>Head to docs</span>
                      </a>
                    </li>
                    <li className={'dropdown-item'}>
                      <Link to="/about">
                        <img
                          className={'img-responsive'}
                          src={about}
                          alt={'about'}
                        />
                        <span>About</span>
                      </Link>
                    </li>
                  </div>
                </ul>
              </div>

              {getLoveSection()}
            </div>
          </div>

          <div className={styles.main + ' container-fluid'}>
            {getMainContent()}
          </div>

          {getUpdateNotification()}
        </div>
      </div>
    );
  }
}

const mapStateToProps = (state, ownProps) => {
  return {
    ...state.main,
    header: { ...state.header },
    pathname: ownProps.location.pathname,
    currentSchema: state.tables.currentSchema,
    metadata: state.metadata,
  };
};

export default connect(mapStateToProps)(Main);<|MERGE_RESOLUTION|>--- conflicted
+++ resolved
@@ -70,14 +70,11 @@
     });
 
     dispatch(fetchServerConfig());
-<<<<<<< HEAD
-=======
   }
   toggleProPopup() {
     const { dispatch } = this.props;
     dispatch(emitProClickedEvent({ open: !this.state.isPopUpOpen }));
     this.setState({ isPopUpOpen: !this.state.isPopUpOpen });
->>>>>>> fca16b88
   }
   setShowUpdateNotification() {
     const { latestServerVersion, serverVersion } = this.props;
@@ -558,6 +555,7 @@
                   'https://hasura.io/getintouch?type=hasuraprodemo&utm_source=console'
                 }
                 target={'_blank'}
+                rel="noopener noreferrer"
               >
                 Set up a chat to learn more{' '}
                 <img
