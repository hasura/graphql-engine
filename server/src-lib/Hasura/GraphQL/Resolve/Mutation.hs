{-# LANGUAGE FlexibleContexts      #-}
{-# LANGUAGE MultiParamTypeClasses #-}
{-# LANGUAGE MultiWayIf            #-}
{-# LANGUAGE NoImplicitPrelude     #-}
{-# LANGUAGE OverloadedStrings     #-}

module Hasura.GraphQL.Resolve.Mutation
  ( convertUpdate
  , convertDelete
  , convertMutResp
  ) where

import           Hasura.Prelude

import qualified Data.HashMap.Strict               as Map
import qualified Language.GraphQL.Draft.Syntax     as G

import qualified Hasura.RQL.DML.Delete             as RD
import qualified Hasura.RQL.DML.Returning          as RR
import qualified Hasura.RQL.DML.Select             as RS
import qualified Hasura.RQL.DML.Update             as RU

import qualified Hasura.SQL.DML                    as S

import           Hasura.GraphQL.Resolve.BoolExp
import           Hasura.GraphQL.Resolve.Context
import           Hasura.GraphQL.Resolve.InputValue
import           Hasura.GraphQL.Resolve.Select     (fromSelSet)
import           Hasura.GraphQL.Validate.Field
import           Hasura.GraphQL.Validate.Types
import           Hasura.RQL.Types
import           Hasura.SQL.Types
import           Hasura.SQL.Value

withSelSet :: (Monad m) => SelSet -> (Field -> m a) -> m [(Text, a)]
withSelSet selSet f =
  forM (toList selSet) $ \fld -> do
    res <- f fld
    return (G.unName $ G.unAlias $ _fAlias fld, res)

convertReturning
  :: QualifiedTable -> G.NamedType -> SelSet -> Convert RS.AnnSel
convertReturning qt ty selSet = do
  annFlds <- fromSelSet ty selSet
  return $ RS.AnnSel annFlds qt (Just frmItem)
    (S.BELit True) Nothing RS.noTableArgs
  where
    frmItem = S.FIIden $ RR.qualTableToAliasIden qt

convertMutResp
  :: QualifiedTable -> G.NamedType -> SelSet -> Convert RR.MutFlds
convertMutResp qt ty selSet =
  withSelSet selSet $ \fld ->
    case _fName fld of
      "__typename"    -> return $ RR.MExp $ G.unName $ G.unNamedType ty
      "affected_rows" -> return RR.MCount
      _ -> fmap RR.MRet $ convertReturning qt (_fType fld) $ _fSelSet fld

convertRowObj
  :: (MonadError QErr m, MonadState PrepArgs m)
  => AnnInpVal
  -> m [(PGCol, S.SQLExp)]
convertRowObj val =
  flip withObject val $ \_ obj -> forM (Map.toList obj) $ \(k, v) -> do
    prepExpM <- asPGColValM v >>= mapM prepare
    let prepExp = fromMaybe (S.SEUnsafe "NULL") prepExpM
    return (PGCol $ G.unName k, prepExp)

<<<<<<< HEAD
type ConflictCtx = (ConflictAction, Maybe ConstraintName)

mkConflictClause
  :: (MonadError QErr m)
  => [PGCol]
  -> ConflictCtx
  -> m RI.ConflictClauseP1
mkConflictClause cols (act, conM) = case (act , conM) of
  (CAIgnore, Nothing) -> return $ RI.CP1DoNothing Nothing
  (CAIgnore, Just cons) -> return $ RI.CP1DoNothing $ Just $ RI.Constraint cons
  (CAUpdate, Nothing) -> withPathK "on_conflict" $ throwVE
    "expecting \"constraint\" when \"action\" is \"update\" "
  (CAUpdate, Just cons) -> return $ RI.CP1Update (RI.Constraint cons) cols

parseAction
  :: (MonadError QErr m)
  => AnnGObject -> m ConflictAction
parseAction obj = do
  val <- onNothing (Map.lookup "action" obj) $ throw500
    "\"action\" field is expected but not found"
  (enumTy, enumVal) <- asEnumVal val
  withPathK "action" $ case G.unName $ G.unEnumValue enumVal of
    "ignore" -> return CAIgnore
    "update" -> return CAUpdate
    _ -> throw500 $ "only \"ignore\" and \"updated\" allowed for enum type " <> showNamedTy enumTy

parseConstraint
  :: (MonadError QErr m)
  => AnnGObject -> m (Maybe ConstraintName)
parseConstraint obj = do
  t <- mapM parseVal $ Map.lookup "constraint" obj
  return $ fmap ConstraintName t
  where
    parseVal v = do
      (_, enumVal) <- asEnumVal v
      return $ G.unName $ G.unEnumValue enumVal

parseOnConflict
  :: (MonadError QErr m)
  => AnnInpVal -> m ConflictCtx
parseOnConflict val =
  flip withObject val $ \_ obj -> do
    action <- parseAction obj
    constraintM <- parseConstraint obj
    return (action, constraintM)

convertInsert
  :: RoleName
  -> (QualifiedTable, QualifiedTable) -- table, view
  -> [PGCol] -- all the columns in this table
  -> Field -- the mutation field
  -> Convert RespTx
convertInsert role (tn, vn) tableCols fld = do
  rows    <- withArg arguments "objects" asRowExps
  conflictCtxM <- withPathK "on_conflict" $
                 withArgM arguments "on_conflict" parseOnConflict
  mutFlds <- convertMutResp (_fType fld) $ _fSelSet fld
  args <- get
  return $
    bool (nonAdminInsert args rows conflictCtxM mutFlds)
         (adminInsert args rows conflictCtxM mutFlds)
         $ isAdmin role
  where
    arguments = _fArguments fld
    asRowExps = withArray (const $ mapM rowExpWithDefaults)
    rowExpWithDefaults val = do
      givenCols <- convertRowObj val
      return $ Map.elems $ Map.union (Map.fromList givenCols) defVals

    defVals = Map.fromList $ zip tableCols (repeat $ S.SEUnsafe "DEFAULT")

    adminInsert args rows conflictCtxM mutFlds = do
      onConflictM <- mapM (mkConflictClause tableCols) conflictCtxM
      let p1 = RI.InsertQueryP1 tn vn tableCols rows onConflictM mutFlds
      RI.insertP2 (p1, args)

    nonAdminInsert args rows conflictCtxM mutFlds = do
      mapM_ (mkConflictClause tableCols) conflictCtxM
      setConflictCtxTx conflictCtxM
      let p1 = RI.InsertQueryP1 tn vn tableCols rows Nothing mutFlds
      RI.insertP2 (p1, args)

    setConflictCtxTx conflictCtxM = do
      let t = maybe "null" conflictCtxToJSON conflictCtxM
          setVal = toSQL $ S.SELit t
          setVar = BB.string7 "SET LOCAL hasura.conflict_clause = "
          q = Q.fromBuilder $ setVar <> setVal
      Q.unitQE defaultTxErrorHandler q () False

    conflictCtxToJSON (act, constrM) =
      LT.toStrict $ AT.encodeToLazyText $ InsertTxConflictCtx act constrM

=======
>>>>>>> a68bb612
type ApplySQLOp =  (PGCol, S.SQLExp) -> S.SQLExp

rhsExpOp :: S.SQLOp -> S.AnnType -> ApplySQLOp
rhsExpOp op annTy (col, e) =
  S.mkSQLOpExp op (S.SEIden $ toIden col) annExp
  where
    annExp = S.SETyAnn e annTy

lhsExpOp :: S.SQLOp -> S.AnnType -> ApplySQLOp
lhsExpOp op annTy (col, e) =
  S.mkSQLOpExp op annExp $ S.SEIden $ toIden col
  where
    annExp = S.SETyAnn e annTy

convObjWithOp
  :: (MonadError QErr m)
  => ApplySQLOp -> AnnInpVal -> m [(PGCol, S.SQLExp)]
convObjWithOp opFn val =
  flip withObject val $ \_ obj -> forM (Map.toList obj) $ \(k, v) -> do
  (_, _, _, colVal) <- asPGColVal v
  let pgCol = PGCol $ G.unName k
      encVal = txtEncoder colVal
      sqlExp = opFn (pgCol, encVal)
  return (pgCol, sqlExp)

fourth :: (a, b, c, d) -> d
fourth (_, _, _, d) = d

convDeleteAtPathObj
  :: (MonadError QErr m)
  => AnnInpVal -> m [(PGCol, S.SQLExp)]
convDeleteAtPathObj val =
  flip withObject val $ \_ obj -> forM (Map.toList obj) $ \(k, v) -> do
    vals <- flip withArray v $ \_ annVals -> mapM asPGColVal annVals
    let valExps = map (txtEncoder . fourth) vals
        pgCol = PGCol $ G.unName k
        annEncVal = S.SETyAnn (S.SEArray valExps) S.textArrType
        sqlExp = S.SEOpApp S.jsonbDeleteAtPathOp
                 [S.SEIden $ toIden pgCol, annEncVal]
    return (pgCol, sqlExp)

convertUpdate
  :: QualifiedTable -- table
  -> S.BoolExp -- the filter expression
  -> Field -- the mutation field
  -> Convert RespTx
convertUpdate tn filterExp fld = do
  -- a set expression is same as a row object
  setExpM   <- withArgM args "_set" convertRowObj
  -- where bool expression to filter column
  whereExp <- withArg args "where" $ convertBoolExp tn
  -- increment operator on integer columns
  incExpM <- withArgM args "_inc" $
    convObjWithOp $ rhsExpOp S.incOp S.intType
  -- append jsonb value
  appendExpM <- withArgM args "_append" $
    convObjWithOp $ rhsExpOp S.jsonbConcatOp S.jsonbType
  -- prepend jsonb value
  prependExpM <- withArgM args "_prepend" $
    convObjWithOp $ lhsExpOp S.jsonbConcatOp S.jsonbType
  -- delete a key in jsonb object
  deleteKeyExpM <- withArgM args "_delete_key" $
    convObjWithOp $ rhsExpOp S.jsonbDeleteOp S.textType
  -- delete an element in jsonb array
  deleteElemExpM <- withArgM args "_delete_elem" $
    convObjWithOp $ rhsExpOp S.jsonbDeleteOp S.intType
  -- delete at path in jsonb value
  deleteAtPathExpM <- withArgM args "_delete_at_path" convDeleteAtPathObj

  mutFlds  <- convertMutResp tn (_fType fld) $ _fSelSet fld
  prepArgs <- get
  let updExpsM = [ setExpM, incExpM, appendExpM, prependExpM
                 , deleteKeyExpM, deleteElemExpM, deleteAtPathExpM
                 ]
      updExp = concat $ catMaybes updExpsM
  -- atleast one of update operators is expected
  unless (any isJust updExpsM) $ throwVE $
    "atleast any one of _set, _inc, _append, _prepend, _delete_key, _delete_elem and "
    <> " _delete_at_path operator is expected"
  let p1 = RU.UpdateQueryP1 tn updExp (filterExp, whereExp) mutFlds
  return $ RU.updateP2 (p1, prepArgs)
  where
    args = _fArguments fld

convertDelete
  :: QualifiedTable -- table
  -> S.BoolExp -- the filter expression
  -> Field -- the mutation field
  -> Convert RespTx
convertDelete tn filterExp fld = do
  whereExp <- withArg (_fArguments fld) "where" $ convertBoolExp tn
  mutFlds  <- convertMutResp tn (_fType fld) $ _fSelSet fld
  args <- get
  let p1 = RD.DeleteQueryP1 tn (filterExp, whereExp) mutFlds
  return $ RD.deleteP2 (p1, args)<|MERGE_RESOLUTION|>--- conflicted
+++ resolved
@@ -41,7 +41,7 @@
 convertReturning
   :: QualifiedTable -> G.NamedType -> SelSet -> Convert RS.AnnSel
 convertReturning qt ty selSet = do
-  annFlds <- fromSelSet ty selSet
+  annFlds <- fromSelSet prepare ty selSet
   return $ RS.AnnSel annFlds qt (Just frmItem)
     (S.BELit True) Nothing RS.noTableArgs
   where
@@ -66,101 +66,6 @@
     let prepExp = fromMaybe (S.SEUnsafe "NULL") prepExpM
     return (PGCol $ G.unName k, prepExp)
 
-<<<<<<< HEAD
-type ConflictCtx = (ConflictAction, Maybe ConstraintName)
-
-mkConflictClause
-  :: (MonadError QErr m)
-  => [PGCol]
-  -> ConflictCtx
-  -> m RI.ConflictClauseP1
-mkConflictClause cols (act, conM) = case (act , conM) of
-  (CAIgnore, Nothing) -> return $ RI.CP1DoNothing Nothing
-  (CAIgnore, Just cons) -> return $ RI.CP1DoNothing $ Just $ RI.Constraint cons
-  (CAUpdate, Nothing) -> withPathK "on_conflict" $ throwVE
-    "expecting \"constraint\" when \"action\" is \"update\" "
-  (CAUpdate, Just cons) -> return $ RI.CP1Update (RI.Constraint cons) cols
-
-parseAction
-  :: (MonadError QErr m)
-  => AnnGObject -> m ConflictAction
-parseAction obj = do
-  val <- onNothing (Map.lookup "action" obj) $ throw500
-    "\"action\" field is expected but not found"
-  (enumTy, enumVal) <- asEnumVal val
-  withPathK "action" $ case G.unName $ G.unEnumValue enumVal of
-    "ignore" -> return CAIgnore
-    "update" -> return CAUpdate
-    _ -> throw500 $ "only \"ignore\" and \"updated\" allowed for enum type " <> showNamedTy enumTy
-
-parseConstraint
-  :: (MonadError QErr m)
-  => AnnGObject -> m (Maybe ConstraintName)
-parseConstraint obj = do
-  t <- mapM parseVal $ Map.lookup "constraint" obj
-  return $ fmap ConstraintName t
-  where
-    parseVal v = do
-      (_, enumVal) <- asEnumVal v
-      return $ G.unName $ G.unEnumValue enumVal
-
-parseOnConflict
-  :: (MonadError QErr m)
-  => AnnInpVal -> m ConflictCtx
-parseOnConflict val =
-  flip withObject val $ \_ obj -> do
-    action <- parseAction obj
-    constraintM <- parseConstraint obj
-    return (action, constraintM)
-
-convertInsert
-  :: RoleName
-  -> (QualifiedTable, QualifiedTable) -- table, view
-  -> [PGCol] -- all the columns in this table
-  -> Field -- the mutation field
-  -> Convert RespTx
-convertInsert role (tn, vn) tableCols fld = do
-  rows    <- withArg arguments "objects" asRowExps
-  conflictCtxM <- withPathK "on_conflict" $
-                 withArgM arguments "on_conflict" parseOnConflict
-  mutFlds <- convertMutResp (_fType fld) $ _fSelSet fld
-  args <- get
-  return $
-    bool (nonAdminInsert args rows conflictCtxM mutFlds)
-         (adminInsert args rows conflictCtxM mutFlds)
-         $ isAdmin role
-  where
-    arguments = _fArguments fld
-    asRowExps = withArray (const $ mapM rowExpWithDefaults)
-    rowExpWithDefaults val = do
-      givenCols <- convertRowObj val
-      return $ Map.elems $ Map.union (Map.fromList givenCols) defVals
-
-    defVals = Map.fromList $ zip tableCols (repeat $ S.SEUnsafe "DEFAULT")
-
-    adminInsert args rows conflictCtxM mutFlds = do
-      onConflictM <- mapM (mkConflictClause tableCols) conflictCtxM
-      let p1 = RI.InsertQueryP1 tn vn tableCols rows onConflictM mutFlds
-      RI.insertP2 (p1, args)
-
-    nonAdminInsert args rows conflictCtxM mutFlds = do
-      mapM_ (mkConflictClause tableCols) conflictCtxM
-      setConflictCtxTx conflictCtxM
-      let p1 = RI.InsertQueryP1 tn vn tableCols rows Nothing mutFlds
-      RI.insertP2 (p1, args)
-
-    setConflictCtxTx conflictCtxM = do
-      let t = maybe "null" conflictCtxToJSON conflictCtxM
-          setVal = toSQL $ S.SELit t
-          setVar = BB.string7 "SET LOCAL hasura.conflict_clause = "
-          q = Q.fromBuilder $ setVar <> setVal
-      Q.unitQE defaultTxErrorHandler q () False
-
-    conflictCtxToJSON (act, constrM) =
-      LT.toStrict $ AT.encodeToLazyText $ InsertTxConflictCtx act constrM
-
-=======
->>>>>>> a68bb612
 type ApplySQLOp =  (PGCol, S.SQLExp) -> S.SQLExp
 
 rhsExpOp :: S.SQLOp -> S.AnnType -> ApplySQLOp
