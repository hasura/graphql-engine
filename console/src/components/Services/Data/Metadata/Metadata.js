import React, { Component } from 'react';
import PropTypes from 'prop-types';
import Helmet from 'react-helmet';

import ExportMetadata from './ExportMetadata';
import ImportMetadata from './ImportMetadata';
import ReloadMetadata from './ReloadMetadata';
import ResetMetadata from './ResetMetadata';
import ClearAccessKey from './ClearAccessKey';

import semverCheck from '../../../../helpers/semver';

class Metadata extends Component {
  constructor() {
    super();
    this.state = {
      showMetadata: false,
    };
  }
  componentDidMount() {
    if (this.props.serverVersion) {
      this.checkSemVer(this.props.serverVersion);
    }
  }
  componentWillReceiveProps(nextProps) {
    if (nextProps.serverVersion !== this.props.serverVersion) {
      this.checkSemVer(nextProps.serverVersion);
    }
  }
  checkSemVer(version) {
    try {
      const showMetadata = semverCheck('metadataReload', version);
      if (showMetadata) {
        this.updateMetadataState(true);
      } else {
        this.updateMetadataState(false);
      }
    } catch (e) {
      this.updateMetadataState(false);
      console.error(e);
    }
  }
  updateMetadataState(displayReloadMetadata) {
    this.setState({
      ...this.state,
      showMetadata: displayReloadMetadata,
    });
  }
  render() {
    const styles = require('../TableCommon/Table.scss');
    const metaDataStyles = require('./Metadata.scss');
    return (
      <div
        className={`${styles.main_wrapper} ${styles.padd_left} ${
          styles.padd_top
        } ${metaDataStyles.metadata_wrapper} container-fluid`}
      >
        <Helmet title="Manage GraphQL Engine Metadata | Hasura" />
        <div className={styles.subHeader}>
          <h2 className={`${styles.heading_text} ${styles.remove_pad_bottom}`}>
            Hasura Metadata
          </h2>
          <div className="clearfix" />
          <div className={metaDataStyles.content_width}>
            Hasura metadata stores information about your tables, relationships,
            and permissions that is used to generate the GraphQL schema and API.{' '}
            <a
              href="https://docs.hasura.io/1.0/graphql/manual/engine-internals/index.html"
              target="_blank"
              rel="noopener noreferrer"
            >
              Read more
            </a>
            .
          </div>
        </div>
        <div className={metaDataStyles.intro_note}>
          <h4>Import/Export</h4>
          <div className={metaDataStyles.content_width}>
            Get Hasura metadata as JSON.
          </div>
        </div>
        <div className={metaDataStyles.display_inline}>
          <ExportMetadata {...this.props} />
        </div>
        <div className={metaDataStyles.display_inline}>
          <ImportMetadata {...this.props} />
        </div>

        {this.state.showMetadata
          ? [
            <div key="meta_data_1" className={metaDataStyles.intro_note}>
              <h4>Reload metadata</h4>
              <div className={metaDataStyles.content_width}>
                  Refresh Hasura metadata, typically required if you have
                  changed the underlying postgres.
              </div>
            </div>,
            <div key="meta_data_2">
              <ReloadMetadata {...this.props} />
            </div>,
<<<<<<< HEAD
            <div key="meta_data_3" className={metaDataStyles.intro_note}>
              <h4>Reset Metadata</h4>
              <div className={metaDataStyles.content_width}>
                  Permanently clear GraphQL Engine's metadata and configure it
                  from scratch (tracking relevant tables and relationships).
                  This process is not reversible.
              </div>
            </div>,
            <div key="meta_data_4">
              <ResetMetadata {...this.props} />
            </div>,
=======
>>>>>>> a68bb612
            <div
              key="access_key_reset_1"
              className={metaDataStyles.intro_note}
            >
              <h4>Clear access key (logout)</h4>
              <div className={metaDataStyles.content_width}>
                  The console caches the access key (HASURA_GRAPHQL_ACCESS_KEY)
                  in the browser. You can clear this cache to force a prompt for
                  the access key when the console is accessed next using this
                  browser.
              </div>
            </div>,
            <div key="access_key_reset_2">
              <ClearAccessKey {...this.props} />
            </div>,
          ]
          : null}
      </div>
    );
  }
}

Metadata.propTypes = {
  dispatch: PropTypes.func.isRequired,
};

const mapStateToProps = state => {
  return {
    ...state.main,
    dataHeaders: { ...state.tables.dataHeaders },
  };
};

const metadataConnector = connect => connect(mapStateToProps)(Metadata);
export default metadataConnector;<|MERGE_RESOLUTION|>--- conflicted
+++ resolved
@@ -99,7 +99,6 @@
             <div key="meta_data_2">
               <ReloadMetadata {...this.props} />
             </div>,
-<<<<<<< HEAD
             <div key="meta_data_3" className={metaDataStyles.intro_note}>
               <h4>Reset Metadata</h4>
               <div className={metaDataStyles.content_width}>
@@ -111,8 +110,6 @@
             <div key="meta_data_4">
               <ResetMetadata {...this.props} />
             </div>,
-=======
->>>>>>> a68bb612
             <div
               key="access_key_reset_1"
               className={metaDataStyles.intro_note}
