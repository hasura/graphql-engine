--- conflicted
+++ resolved
@@ -19,11 +19,7 @@
 import qualified Database.PG.Query           as Q
 
 curCatalogVer :: T.Text
-<<<<<<< HEAD
-curCatalogVer = "18"
-=======
-curCatalogVer = "19"
->>>>>>> 727eee84
+curCatalogVer = "20"
 
 migrateMetadata
   :: ( MonadTx m
@@ -332,10 +328,6 @@
            |]
 
 from17To18 :: MonadTx m => m ()
-<<<<<<< HEAD
-from17To18 = liftTx $ Q.multiQE defaultTxErrorHandler
-  $(Q.sqlFromFile "src-rsr/migrate_from_17_to_18.sql")
-=======
 from17To18 =
   liftTx $ Q.catchE defaultTxErrorHandler $
   Q.multiQ [Q.sql|
@@ -351,7 +343,11 @@
   Q.Discard () <- liftTx $ Q.multiQE defaultTxErrorHandler
     $(Q.sqlFromFile "src-rsr/migrate_from_18_to_19.sql")
   return ()
->>>>>>> 727eee84
+
+from19To20 :: MonadTx m => m ()
+from19To20 =
+  liftTx $ Q.multiQE defaultTxErrorHandler
+           $(Q.sqlFromFile "src-rsr/migrate_from_19_to_20.sql")
 
 migrateCatalog
   :: ( MonadTx m
@@ -385,20 +381,16 @@
      | preVer == "15"  -> from15ToCurrent
      | preVer == "16"  -> from16ToCurrent
      | preVer == "17"  -> from17ToCurrent
-<<<<<<< HEAD
+     | preVer == "18"  -> from18ToCurrent
+     | preVer == "19"  -> from19ToCurrent
      | otherwise -> throw400 NotSupported $
                     "unsupported version : " <> preVer
   where
-    from17ToCurrent = from17To18 >> postMigrate
-=======
-     | preVer == "18"  -> from18ToCurrent
-     | otherwise -> throw400 NotSupported $
-                    "unsupported version : " <> preVer
-  where
-    from18ToCurrent = from18To19 >> postMigrate
+    from19ToCurrent = from19To20 >> postMigrate
+
+    from18ToCurrent = from18To19 >> from19ToCurrent
 
     from17ToCurrent = from17To18 >> from18ToCurrent
->>>>>>> 727eee84
 
     from16ToCurrent = from16To17 >> from17ToCurrent
 
