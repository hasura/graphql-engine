{- |
Description: Create/delete SQL functions to/from Hasura metadata.
-}

module Hasura.RQL.DDL.Schema.Function where

import           Hasura.EncJSON
import           Hasura.GraphQL.Utils          (isValidName, showNames)
import           Hasura.Prelude
import           Hasura.RQL.Types
import           Hasura.SQL.Types

import           Data.Aeson
import           Data.Aeson.Casing
import           Data.Aeson.TH
import           Language.Haskell.TH.Syntax    (Lift)

import qualified Hasura.GraphQL.Schema         as GS
import qualified Language.GraphQL.Draft.Syntax as G

import qualified Data.HashMap.Strict           as M
import qualified Data.Sequence                 as Seq
import qualified Data.Text                     as T
import qualified Database.PG.Query             as Q


data PGTypType
  = PTBASE
  | PTCOMPOSITE
  | PTDOMAIN
  | PTENUM
  | PTRANGE
  | PTPSUEDO
  deriving (Show, Eq)
$(deriveJSON defaultOptions{constructorTagModifier = drop 2} ''PGTypType)

data RawFuncInfo
  = RawFuncInfo
  { rfiHasVariadic      :: !Bool
  , rfiFunctionType     :: !FunctionType
  , rfiReturnTypeSchema :: !SchemaName
  , rfiReturnTypeName   :: !T.Text
  , rfiReturnTypeType   :: !PGTypType
  , rfiReturnsSet       :: !Bool
  , rfiInputArgTypes    :: ![PGScalarType]
  , rfiInputArgNames    :: ![T.Text]
  , rfiDefaultArgs      :: !Int
  , rfiReturnsTable     :: !Bool
  , rfiDescription      :: !(Maybe PGDescription)
  } deriving (Show, Eq)
$(deriveJSON (aesonDrop 3 snakeCase) ''RawFuncInfo)

mkFunctionArgs :: Int -> [PGScalarType] -> [T.Text] -> [FunctionArg]
mkFunctionArgs defArgsNo tys argNames =
  bool withNames withNoNames $ null argNames
  where
    hasDefaultBoolSeq = replicate (length argNames - defArgsNo) False
                        -- only last arguments can have default expression
                        <> replicate defArgsNo True

    tysWithHasDefault = zip tys hasDefaultBoolSeq

    withNoNames = flip map tysWithHasDefault $
                  \(ty, hasDef) -> FunctionArg Nothing ty hasDef
    withNames = zipWith mkArg argNames tysWithHasDefault

    mkArg "" (ty, hasDef) = FunctionArg Nothing ty hasDef
    mkArg n  (ty, hasDef) = FunctionArg (Just $ FunctionArgName n) ty hasDef

validateFuncArgs :: MonadError QErr m => [FunctionArg] -> m ()
validateFuncArgs args =
  unless (null invalidArgs) $ throw400 NotSupported $
    "arguments: " <> showNames invalidArgs
    <> " are not in compliance with GraphQL spec"
  where
    funcArgsText = mapMaybe (fmap getFuncArgNameTxt . faName) args
    invalidArgs = filter (not . isValidName) $ map G.Name funcArgsText

mkFunctionInfo
  :: QErrM m => QualifiedFunction -> RawFuncInfo -> m FunctionInfo
mkFunctionInfo qf rawFuncInfo = do
  -- throw error if function has variadic arguments
  when hasVariadic $ throw400 NotSupported "function with \"VARIADIC\" parameters are not supported"
  -- throw error if return type is not composite type
  when (retTyTyp /= PTCOMPOSITE) $ throw400 NotSupported "function does not return a \"COMPOSITE\" type"
  -- throw error if function do not returns SETOF
  unless retSet $ throw400 NotSupported "function does not return a SETOF"
  -- throw error if return type is not a valid table
  unless returnsTab $ throw400 NotSupported "function does not return a SETOF table"
  -- throw error if function type is VOLATILE
  when (funTy == FTVOLATILE) $ throw400 NotSupported "function of type \"VOLATILE\" is not supported now"

  let funcArgs = mkFunctionArgs defArgsNo inpArgTyps inpArgNames
  validateFuncArgs funcArgs

  let funcArgsSeq = Seq.fromList funcArgs
      dep = SchemaDependency (SOTable retTable) DRTable
      retTable = QualifiedObject retSn (TableName retN)
  return $ FunctionInfo qf False funTy funcArgsSeq retTable [dep] descM
  where
<<<<<<< HEAD
    RawFuncInfo hasVariadic funTy retSn retN retTyTyp retSet
                inpArgTyps inpArgNames returnsTab descM
=======
    RawFuncInfo hasVariadic funTy retSn retN retTyTyp
                retSet inpArgTyps inpArgNames defArgsNo returnsTab
>>>>>>> 47fb3290
                = rawFuncInfo

saveFunctionToCatalog :: QualifiedFunction -> Bool -> Q.TxE QErr ()
saveFunctionToCatalog (QualifiedObject sn fn) isSystemDefined =
  Q.unitQE defaultTxErrorHandler [Q.sql|
         INSERT INTO "hdb_catalog"."hdb_function" VALUES ($1, $2, $3)
                 |] (sn, fn, isSystemDefined) False

delFunctionFromCatalog :: QualifiedFunction -> Q.TxE QErr ()
delFunctionFromCatalog (QualifiedObject sn fn) =
  Q.unitQE defaultTxErrorHandler [Q.sql|
         DELETE FROM hdb_catalog.hdb_function
         WHERE function_schema = $1
           AND function_name = $2
         |] (sn, fn) False

newtype TrackFunction
  = TrackFunction
  { tfName :: QualifiedFunction}
  deriving (Show, Eq, FromJSON, ToJSON, Lift)

-- | Track function, Phase 1:
-- Validate function tracking operation. Fails if function is already being
-- tracked, or if a table with the same name is being tracked.
trackFunctionP1
  :: (CacheRM m, UserInfoM m, QErrM m) => TrackFunction -> m ()
trackFunctionP1 (TrackFunction qf) = do
  adminOnly
  rawSchemaCache <- askSchemaCache
  when (M.member qf $ scFunctions rawSchemaCache) $
    throw400 AlreadyTracked $ "function already tracked : " <>> qf
  let qt = fmap (TableName . getFunctionTxt) qf
  when (M.member qt $ scTables rawSchemaCache) $
    throw400 NotSupported $ "table with name " <> qf <<> " already exists"

trackFunctionP2Setup :: (QErrM m, CacheRWM m, MonadTx m)
                     => QualifiedFunction -> RawFuncInfo -> m ()
trackFunctionP2Setup qf rawfi = do
  fi <- mkFunctionInfo qf rawfi
  let retTable = fiReturnType fi
      err = err400 NotExists $ "table " <> retTable <<> " is not tracked"
  sc <- askSchemaCache
  void $ liftMaybe err $ M.lookup retTable $ scTables sc
  addFunctionToCache fi

trackFunctionP2 :: (QErrM m, CacheRWM m, MonadTx m)
                => QualifiedFunction -> m EncJSON
trackFunctionP2 qf = do
  sc <- askSchemaCache
  let defGCtx = scDefaultRemoteGCtx sc
      funcNameGQL = GS.qualObjectToName qf
  -- check function name is in compliance with GraphQL spec
  unless (isValidName funcNameGQL) $ throw400 NotSupported $
    "function name " <> qf <<> " is not in compliance with GraphQL spec"
  -- check for conflicts in remote schema
  GS.checkConflictingNode defGCtx funcNameGQL

  -- fetch function info
  functionInfos <- liftTx fetchFuncDets
  rawfi <- case functionInfos of
    []      ->
      throw400 NotExists $ "no such function exists in postgres : " <>> qf
    [rawfi] -> return rawfi
    _       ->
      throw400 NotSupported $
      "function " <> qf <<> " is overloaded. Overloaded functions are not supported"
  trackFunctionP2Setup qf rawfi
  liftTx $ saveFunctionToCatalog qf False
  return successMsg
  where
    QualifiedObject sn fn = qf
    fetchFuncDets = map (Q.getAltJ . runIdentity) <$>
      Q.listQE defaultTxErrorHandler [Q.sql|
            SELECT function_info
              FROM hdb_catalog.hdb_function_info_agg
             WHERE function_schema = $1
               AND function_name = $2
           |] (sn, fn) True

runTrackFunc
  :: ( QErrM m, CacheRWM m, MonadTx m
     , UserInfoM m
     )
  => TrackFunction -> m EncJSON
runTrackFunc q = do
  trackFunctionP1 q
  trackFunctionP2 $ tfName q

newtype UnTrackFunction
  = UnTrackFunction
  { utfName :: QualifiedFunction }
  deriving (Show, Eq, FromJSON, ToJSON, Lift)

runUntrackFunc
  :: ( QErrM m, CacheRWM m, MonadTx m
     , UserInfoM m
     )
  => UnTrackFunction -> m EncJSON
runUntrackFunc (UnTrackFunction qf) = do
  adminOnly
  void $ askFunctionInfo qf
  liftTx $ delFunctionFromCatalog qf
  delFunctionFromCache qf
  return successMsg<|MERGE_RESOLUTION|>--- conflicted
+++ resolved
@@ -98,13 +98,8 @@
       retTable = QualifiedObject retSn (TableName retN)
   return $ FunctionInfo qf False funTy funcArgsSeq retTable [dep] descM
   where
-<<<<<<< HEAD
     RawFuncInfo hasVariadic funTy retSn retN retTyTyp retSet
-                inpArgTyps inpArgNames returnsTab descM
-=======
-    RawFuncInfo hasVariadic funTy retSn retN retTyTyp
-                retSet inpArgTyps inpArgNames defArgsNo returnsTab
->>>>>>> 47fb3290
+                inpArgTyps inpArgNames defArgsNo returnsTab descM
                 = rawFuncInfo
 
 saveFunctionToCatalog :: QualifiedFunction -> Bool -> Q.TxE QErr ()
