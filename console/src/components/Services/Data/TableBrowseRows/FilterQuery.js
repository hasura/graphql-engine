/*
Use state exactly the way columns in create table do.
dispatch actions using a given function,
but don't listen to state.
derive everything through viewtable as much as possible.
*/
import React, { Component } from 'react';
import PropTypes from 'prop-types';
import { createHistory } from 'history';

import { Operators } from '../constants';
import {
  setFilterCol,
  setFilterOp,
  setFilterVal,
  addFilter,
  removeFilter,
} from './FilterActions.js';
import {
  setOrderCol,
  setOrderType,
  addOrder,
  removeOrder,
} from './FilterActions.js';
import {
  setDefaultQuery,
  runQuery,
  exportDataQuery,
  setOffset,
} from './FilterActions';
import Button from '../../../Common/Button/Button';
import ReloadEnumValuesButton from '../Common/Components/ReloadEnumValuesButton';
import styles from '../../../Common/FilterQuery/FilterQuery.scss';
import { getPersistedPageSize } from './tableUtils';
import { isEmpty } from '../../../Common/utils/jsUtils';
import ExportData from './ExportData';

const history = createHistory();

const renderCols = (
  colName,
  tableSchema,
  onChange,
  usage,
  key,
  skipColumns
) => {
  let columns = tableSchema.columns.map(c => c.column_name);
  if (skipColumns) {
    columns = columns.filter(n => !skipColumns.includes(n) || n === colName);
  }

  return (
    <select
      className="form-control"
      onChange={onChange}
      value={colName.trim()}
      data-test={
        usage === 'sort' ? `sort-column-${key}` : `filter-column-${key}`
      }
    >
      {colName.trim() === '' ? (
        <option disabled value="">
          -- column --
        </option>
      ) : null}
      {columns.map((c, i) => (
        <option key={i} value={c}>
          {c}
        </option>
      ))}
    </select>
  );
};

const renderOps = (opName, onChange, key) => (
  <select
    className="form-control"
    onChange={onChange}
    value={opName.trim()}
    data-test={`filter-op-${key}`}
  >
    {opName.trim() === '' ? (
      <option disabled value="">
        -- op --
      </option>
    ) : null}
    {Operators.map((o, i) => (
      <option key={i} value={o.value}>
        {`[${o.graphqlOp}] ${o.name}`}
      </option>
    ))}
  </select>
);

const getDefaultValue = (possibleValue, opName) => {
  if (possibleValue) {
    if (Array.isArray(possibleValue)) return JSON.stringify(possibleValue);
    return possibleValue;
  }

  const operator = Operators.find(op => op.value === opName);
  return operator && operator.defaultValue ? operator.defaultValue : '';
};

const renderWheres = (whereAnd, tableSchema, dispatch) => {
  return whereAnd.map((clause, i) => {
    const colName = Object.keys(clause)[0];
    const opName = Object.keys(clause[colName])[0];
    const dSetFilterCol = e => {
      dispatch(setFilterCol(e.target.value, i));
    };
    const dSetFilterOp = e => {
      dispatch(setFilterOp(e.target.value, i));
    };
    let removeIcon = null;
    if (i + 1 < whereAnd.length) {
      removeIcon = (
        <i
          className="fa fa-times"
          onClick={() => {
            dispatch(removeFilter(i));
          }}
          data-test={`clear-filter-${i}`}
        />
      );
    }

    return (
      <div key={i} className={`${styles.inputRow} row`}>
        <div className="col-xs-4">
          {renderCols(colName, tableSchema, dSetFilterCol, 'filter', i, [])}
        </div>
        <div className="col-xs-3">{renderOps(opName, dSetFilterOp, i)}</div>
        <div className="col-xs-4">
          <input
            className="form-control"
            placeholder="-- value --"
            value={getDefaultValue(clause[colName][opName], opName)}
            onChange={e => {
              dispatch(setFilterVal(e.target.value, i));
              if (i + 1 === whereAnd.length) {
                dispatch(addFilter());
              }
            }}
            data-test={`filter-value-${i}`}
          />
        </div>
        <div className="text-center col-xs-1">{removeIcon}</div>
      </div>
    );
  });
};

const renderSorts = (orderBy, tableSchema, dispatch) => {
  const currentOrderBy = orderBy.map(o => o.column);
  return orderBy.map((c, i) => {
    const dSetOrderCol = e => {
      dispatch(setOrderCol(e.target.value, i));
      if (i + 1 === orderBy.length) {
        dispatch(addOrder());
      }
    };
    let removeIcon = null;
    if (i + 1 < orderBy.length) {
      removeIcon = (
        <i
          className="fa fa-times"
          onClick={() => {
            dispatch(removeOrder(i));
          }}
          data-test={`clear-sorts-${i}`}
        />
      );
    }

    return (
      <div key={i} className={`${styles.inputRow} row`}>
        <div className="col-xs-6">
          {renderCols(
            c.column,
            tableSchema,
            dSetOrderCol,
            'sort',
            i,
            currentOrderBy
          )}
        </div>
        <div className="col-xs-5">
          <select
            value={c.column ? c.type : ''}
            className="form-control"
            onChange={e => {
              dispatch(setOrderType(e.target.value, i));
            }}
            data-test={`sort-order-${i}`}
          >
            <option disabled value="">
              --
            </option>
            <option value="asc">Asc</option>
            <option value="desc">Desc</option>
          </select>
        </div>
        <div className="col-xs-1 text-center">{removeIcon}</div>
      </div>
    );
  });
};

class FilterQuery extends Component {
  componentDidMount() {
    const { dispatch, tableSchema, curQuery } = this.props;
    const limit = getPersistedPageSize();
    if (isEmpty(this.props.urlQuery)) {
      dispatch(setDefaultQuery({ ...curQuery, limit }));
      return;
    }

    let urlFilters = [];
    if (typeof this.props.urlQuery.filter === 'string') {
      urlFilters = [this.props.urlQuery.filter];
    } else if (Array.isArray(this.props.urlQuery.filter)) {
      urlFilters = this.props.urlQuery.filter;
    }
    const where = {
      $and: urlFilters.map(filter => {
        const parts = filter.split(';');
        const col = parts[0];
        const op = parts[1];
        const value = parts[2];
        return { [col]: { [op]: value } };
      }),
    };

    let urlSorts = [];
    if (typeof this.props.urlQuery.sort === 'string') {
      urlSorts = [this.props.urlQuery.sort];
    } else if (Array.isArray(this.props.urlQuery.sort)) {
      urlSorts = this.props.urlQuery.sort;
    }

    const order_by = urlSorts.map(sort => {
      const parts = sort.split(';');
      const column = parts[0];
      const type = parts[1];
      const nulls = 'last';
      return { column, type, nulls };
    });

    dispatch(setDefaultQuery({ where, order_by, limit }));
    dispatch(runQuery(tableSchema));
  }

  setParams(query = { filters: [], sorts: [] }) {
    const searchParams = new URLSearchParams();
    query.filters.forEach(filter => searchParams.append('filter', filter));
    query.sorts.forEach(sort => searchParams.append('sort', sort));
    return searchParams.toString();
  }

  setUrlParams(whereAnd, orderBy) {
    const sorts = orderBy
      .filter(order => order.column)
      .map(order => `${order.column};${order.type}`);
    const filters = whereAnd
      .filter(
        where => Object.keys(where).length === 1 && Object.keys(where)[0] !== ''
      )
      .map(where => {
        const col = Object.keys(where)[0];
        const op = Object.keys(where[col])[0];
        const value = where[col][op];
        return `${col};${op};${value}`;
      });
    const url = this.setParams({ filters, sorts });
    history.push({
      pathname: history.getCurrentLocation().pathname,
      search: `?${url}`,
    });
  }

  render() {
    const { dispatch, whereAnd, tableSchema, orderBy } = this.props; // eslint-disable-line no-unused-vars
    const exportData = type => {
      dispatch(exportDataQuery(tableSchema, type));
    };

    return (
      <div className={styles.add_mar_top}>
        <form
          onSubmit={e => {
            e.preventDefault();
            dispatch(setOffset(0));
            this.setUrlParams(whereAnd, orderBy);
            dispatch(runQuery(tableSchema));
          }}
        >
          <div>
            <div
              className={`${styles.queryBox} col-xs-6 ${styles.padd_left_remove}`}
            >
              <span className={styles.subheading_text}>Filter</span>
              {renderWheres(whereAnd, tableSchema, dispatch)}
            </div>
            <div
              className={`${styles.queryBox} col-xs-6 ${styles.padd_left_remove}`}
            >
              <b className={styles.subheading_text}>Sort</b>
              {renderSorts(orderBy, tableSchema, dispatch)}
            </div>
          </div>
          <div className={`${styles.padd_right} ${styles.clear_fix}`}>
            <Button
              type="submit"
              color="yellow"
              size="sm"
              data-test="run-query"
              className={styles.add_mar_right}
            >
              Run query
            </Button>
<<<<<<< HEAD
            <ExportData onExport={exportData} />
            <ReloadEnumValuesButton
              dispatch={dispatch}
              isEnum={tableSchema.is_enum}
              tooltipStyle={styles.add_mar_left_mid}
            />
            {/* <div className={styles.count + ' alert alert-info'}><i>Total <b>{tableName}</b> rows in the database for current query: {count} </i></div> */}
=======
            {tableSchema.is_enum ? (
              <ReloadEnumValuesButton
                dispatch={dispatch}
                tooltipStyle={styles.add_mar_left_mid}
              />
            ) : null}
>>>>>>> b9d31203
          </div>
        </form>
      </div>
    );
  }
}

FilterQuery.propTypes = {
  curQuery: PropTypes.object.isRequired,
  tableSchema: PropTypes.object.isRequired,
  whereAnd: PropTypes.array.isRequired,
  orderBy: PropTypes.array.isRequired,
  limit: PropTypes.number.isRequired,
  count: PropTypes.number,
  tableName: PropTypes.string,
  offset: PropTypes.number.isRequired,
  dispatch: PropTypes.func.isRequired,
};

export default FilterQuery;<|MERGE_RESOLUTION|>--- conflicted
+++ resolved
@@ -320,22 +320,13 @@
             >
               Run query
             </Button>
-<<<<<<< HEAD
             <ExportData onExport={exportData} />
-            <ReloadEnumValuesButton
-              dispatch={dispatch}
-              isEnum={tableSchema.is_enum}
-              tooltipStyle={styles.add_mar_left_mid}
-            />
-            {/* <div className={styles.count + ' alert alert-info'}><i>Total <b>{tableName}</b> rows in the database for current query: {count} </i></div> */}
-=======
             {tableSchema.is_enum ? (
               <ReloadEnumValuesButton
                 dispatch={dispatch}
                 tooltipStyle={styles.add_mar_left_mid}
               />
             ) : null}
->>>>>>> b9d31203
           </div>
         </form>
       </div>
