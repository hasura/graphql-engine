--- conflicted
+++ resolved
@@ -5,95 +5,42 @@
 import CheckIcon from '../../Common/Icons/Check';
 import CrossIcon from '../../Common/Icons/Cross';
 
-<<<<<<< HEAD
 const Sidebar = ({ location, metadata }) => {
-=======
-const Sidebar = ({ location, semverChecks, metadata }) => {
   const sectionsData = [];
 
-  if (semverChecks.supportMetadata) {
-    sectionsData.push({
-      key: 'actions',
-      link: '/metadata/actions',
-      dataTestVal: 'metadata-actions-link',
-      title: 'Metadata Actions',
-    });
-  }
+  sectionsData.push({
+    key: 'actions',
+    link: '/metadata/actions',
+    dataTestVal: 'metadata-actions-link',
+    title: 'Metadata Actions',
+  });
 
-  if (semverChecks.supportInconsistentMetadata) {
-    const consistentIcon =
-      metadata.inconsistentObjects.length === 0 ? <CheckIcon /> : <CrossIcon />;
+  const consistentIcon =
+    metadata.inconsistentObjects.length === 0 ? <CheckIcon /> : <CrossIcon />;
 
-    sectionsData.push({
-      key: 'status',
-      link: '/metadata/status',
-      dataTestVal: 'metadata-status-link',
-      title: (
-        <div className={styles.display_flex}>
-          Metadata Status
-          <span className={styles.add_mar_left}>{consistentIcon}</span>
-        </div>
-      ),
-    });
-  }
+  sectionsData.push({
+    key: 'status',
+    link: '/metadata/status',
+    dataTestVal: 'metadata-status-link',
+    title: (
+      <div className={styles.display_flex}>
+        Metadata Status
+        <span className={styles.add_mar_left}>{consistentIcon}</span>
+      </div>
+    ),
+  });
 
-  if (semverChecks.supportAllowedQueries) {
-    sectionsData.push({
-      key: 'allowed-queries',
-      link: '/metadata/allowed-queries',
-      dataTestVal: 'metadata-allowed-queries-link',
-      title: 'Allowed Queries',
-    });
-  }
+  sectionsData.push({
+    key: 'allowed-queries',
+    link: '/metadata/allowed-queries',
+    dataTestVal: 'metadata-allowed-queries-link',
+    title: 'Allowed Queries',
+  });
 
->>>>>>> 8b21ccbb
   const currentLocation = location.pathname;
 
   const sections = [];
 
-<<<<<<< HEAD
-  sections.push(
-    <li
-      role="presentation"
-      className={
-        currentLocation.includes('metadata/actions') ? styles.active : ''
-      }
-    >
-      <Link
-        className={styles.linkBorder}
-        to={'/metadata/actions'}
-        data-test="metadata-actions-link"
-      >
-        Actions
-      </Link>
-    </li>
-  );
-
-  let consistentIcon = <CheckIcon className={styles.add_mar_left_small} />;
-  if (metadata.inconsistentObjects.length > 0) {
-    consistentIcon = <CrossIcon className={styles.add_mar_left_small} />;
-  }
-
-  sections.push(
-    <li
-      role="presentation"
-      className={
-        currentLocation.includes('metadata/status') ? styles.active : ''
-      }
-    >
-      <Link
-        className={styles.linkBorder}
-        to={'/metadata/status'}
-        data-test="metadata-status-link"
-      >
-        <div className={styles.display_flex}>
-          Status
-          {consistentIcon}
-        </div>
-      </Link>
-    </li>
-  );
-=======
   sectionsData.forEach(section => {
     sections.push(
       <li
@@ -111,7 +58,6 @@
       </li>
     );
   });
->>>>>>> 8b21ccbb
 
   const content = <ul>{sections}</ul>;
 
