--- conflicted
+++ resolved
@@ -596,18 +596,11 @@
   -> E.PlanCacheOptions
   -> ResponseInternalErrorsConfig
   -> Maybe EL.LiveQueryPostPollHook
-<<<<<<< HEAD
   -> RebuildableSchemaCache Run
-  -> m HasuraApp
-mkWaiApp env isoLevel logger sqlGenCtx enableAL pool pgExecCtxCustom ci httpManager mode corsCfg enableConsole consoleAssetsDir
-         enableTelemetry instanceId apis lqOpts planCacheOptions responseErrorsConfig liveQueryHook schemaCache = do
-=======
-  -> (RebuildableSchemaCache Run, Maybe UTCTime)
   -> EKG.Store
   -> m HasuraApp
 mkWaiApp env isoLevel logger sqlGenCtx enableAL pool pgExecCtxCustom ci httpManager mode corsCfg enableConsole consoleAssetsDir
-         enableTelemetry instanceId apis lqOpts _ {- planCacheOptions -} responseErrorsConfig liveQueryHook (schemaCache, cacheBuiltTime) ekgStore  = do
->>>>>>> f9267e55
+         enableTelemetry instanceId apis lqOpts _ {- planCacheOptions -} responseErrorsConfig liveQueryHook schemaCache ekgStore = do
 
     -- See Note [Temporarily disabling query plan caching]
     -- (planCache, schemaCacheRef) <- initialiseCache
