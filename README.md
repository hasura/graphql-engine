# Hasura GraphQL Engine

<<<<<<< HEAD
Source code for Hasura's GraphQL Engine, including CLI, API Console and Server.


## License
GraphQL Engine is available under the [GNU Affero General Public License v3](https://www.gnu.org/licenses/agpl-3.0.en.html) (AGPL-3.0). [Why AGPL](https://gist.github.com/hasura-bot/9c36a0201a7563f7762b265a12b044d5).

:information_source: If you are not satisfied with this license, commercial licenses are available on request. Please feel free to contact us at build@hasura.io or [hasura.io/help](https://hasura.io/help).
=======
[![CircleCI](https://circleci.com/gh/hasura/graphql-engine.svg?style=svg)](https://circleci.com/gh/hasura/graphql-engine)

Source code for Hasura's GraphQL Engine, including CLI, API Console and Server.

## Getting started

[![Deploy](https://www.herokucdn.com/deploy/button.svg)](https://heroku.com/deploy?template=https://github.com/hasura/graphql-engine-heroku)

Follow the [official docs](https://docs.hasura.io/1.0/graphql/manual/getting-started/index.html).

## Contributing

Checkout our [contributing guide](CONTRIBUTING.md) for more details.
>>>>>>> 4a76c7e8
<|MERGE_RESOLUTION|>--- conflicted
+++ resolved
@@ -1,14 +1,5 @@
 # Hasura GraphQL Engine
 
-<<<<<<< HEAD
-Source code for Hasura's GraphQL Engine, including CLI, API Console and Server.
-
-
-## License
-GraphQL Engine is available under the [GNU Affero General Public License v3](https://www.gnu.org/licenses/agpl-3.0.en.html) (AGPL-3.0). [Why AGPL](https://gist.github.com/hasura-bot/9c36a0201a7563f7762b265a12b044d5).
-
-:information_source: If you are not satisfied with this license, commercial licenses are available on request. Please feel free to contact us at build@hasura.io or [hasura.io/help](https://hasura.io/help).
-=======
 [![CircleCI](https://circleci.com/gh/hasura/graphql-engine.svg?style=svg)](https://circleci.com/gh/hasura/graphql-engine)
 
 Source code for Hasura's GraphQL Engine, including CLI, API Console and Server.
@@ -22,4 +13,10 @@
 ## Contributing
 
 Checkout our [contributing guide](CONTRIBUTING.md) for more details.
->>>>>>> 4a76c7e8
+
+## License
+
+GraphQL Engine is available under the [GNU Affero General Public License v3](https://www.gnu.org/licenses/agpl-3.0.en.html) (AGPL-3.0). [Why AGPL](https://gist.github.com/hasura-bot/9c36a0201a7563f7762b265a12b044d5).
+
+:information_source: If you are not satisfied with this license, commercial licenses are available on request. Please feel free to contact us at build@hasura.io or [hasura.io/help](https://hasura.io/help).
+
