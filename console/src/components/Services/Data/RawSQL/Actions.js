--- conflicted
+++ resolved
@@ -13,7 +13,6 @@
 import dataHeaders from '../Common/Headers';
 import returnMigrateUrl from '../Common/getMigrateUrl';
 import requestAction from '../../../../utils/requestAction';
-<<<<<<< HEAD
 import { dataSource } from '../../../../dataSources';
 import { exportMetadata } from '../../../../metadata/actions';
 import { getRunSqlQuery } from '../../../Common/utils/v1QueryUtils';
@@ -21,9 +20,7 @@
   getTrackFunctionQuery,
   getTrackTableQuery,
 } from '../../../../metadata/queryUtils';
-=======
 import { getDownQueryComments } from '../../../../utils/migration/utils';
->>>>>>> 0c6c6fb1
 
 const MAKING_REQUEST = 'RawSQL/MAKING_REQUEST';
 const SET_SQL = 'RawSQL/SET_SQL';
@@ -114,7 +111,7 @@
   let url = Endpoints.query;
   const source = getState().tables.currentDataSource;
   const schemaChangesUp = [];
-  let schemaChangesDown = [];
+  const schemaChangesDown = getDownQueryComments([sql], source);
 
   if (isStatementTimeout) {
     schemaChangesUp.push(
@@ -127,47 +124,9 @@
     );
   }
 
-<<<<<<< HEAD
   schemaChangesUp.push(
     getRunSqlQuery(sql, source, isCascadeChecked, readOnlyMode)
   );
-=======
-  const runSQLQuery = getRunSqlQuery(sql, isCascadeChecked, readOnlyMode);
-  schemaChangesUp.push(runSQLQuery);
-  schemaChangesDown = [...getDownQueryComments([runSQLQuery])];
-
-  if (isTableTrackChecked) {
-    const objects = parseCreateSQL(sql);
-
-    objects.forEach(object => {
-      const trackQuery = {
-        type: '',
-        args: {},
-      };
-      const unTrackQuery = {
-        type: '',
-        args: {},
-      };
-
-      if (object.type === 'function') {
-        trackQuery.type = 'track_function';
-        unTrackQuery.type = 'untrack_function';
-      } else {
-        trackQuery.type = 'add_existing_table_or_view';
-        unTrackQuery.type = 'untrack_table';
-      }
-
-      trackQuery.args.name = object.name;
-      trackQuery.args.schema = object.schema;
-
-      unTrackQuery.args.name = object.name;
-      unTrackQuery.args.schema = object.schema;
-
-      schemaChangesUp.push(trackQuery);
-      schemaChangesDown.unshift(unTrackQuery);
-    });
-  }
->>>>>>> 0c6c6fb1
 
   let requestBody = {
     type: 'bulk',
