module Hasura.GraphQL.Execute
  ( GQExecPlan(..)

  , ExecPlanPartial
  , getExecPlanPartial

  , ExecOp(..)
  , ExecPlanResolved
  , getResolvedExecPlan
  , execRemoteGQ

  , EP.PlanCache
  , EP.initPlanCache
  , EP.clearPlanCache
  , EP.dumpPlanCache

  , ExecutionCtx(..)
  ) where

import           Control.Exception                      (try)
import           Control.Lens
import           Data.Has

import qualified Data.Aeson                             as J
import qualified Data.ByteString.Lazy                   as BL
import qualified Data.CaseInsensitive                   as CI
import qualified Data.HashMap.Strict                    as Map
import qualified Data.HashSet                           as Set
import qualified Data.String.Conversions                as CS
import qualified Data.Text                              as T
import qualified Language.GraphQL.Draft.Syntax          as G
import qualified Network.HTTP.Client                    as HTTP
import qualified Network.HTTP.Types                     as N
import qualified Network.Wreq                           as Wreq

import           Hasura.EncJSON
import           Hasura.GraphQL.Context
import           Hasura.GraphQL.Logging
import           Hasura.GraphQL.Resolve.Context
import           Hasura.GraphQL.Schema
import           Hasura.GraphQL.Transport.HTTP.Protocol
import           Hasura.GraphQL.Validate.Types
import           Hasura.HTTP
import           Hasura.Prelude
import           Hasura.RQL.DDL.Headers
import           Hasura.RQL.Types
<<<<<<< HEAD
import           Hasura.Server.Utils                    (RequestId, commonClientHeadersIgnored)
=======
import           Hasura.Server.Context
import           Hasura.Server.Utils                    (bsToTxt,
                                                         filterRequestHeaders)
>>>>>>> ba96697a

import qualified Hasura.GraphQL.Execute.LiveQuery       as EL
import qualified Hasura.GraphQL.Execute.Plan            as EP
import qualified Hasura.GraphQL.Execute.Query           as EQ
import qualified Hasura.GraphQL.Resolve                 as GR
import qualified Hasura.GraphQL.Validate                as VQ
import qualified Hasura.GraphQL.Validate.Types          as VT
import qualified Hasura.Logging                         as L

-- The current execution plan of a graphql operation, it is
-- currently, either local pg execution or a remote execution
--
-- The 'a' is parameterised so this AST can represent
-- intermediate passes
data GQExecPlan a
  = GExPHasura !a
  | GExPRemote !RemoteSchemaInfo !G.TypedOperationDefinition
  deriving (Functor, Foldable, Traversable)

-- | Execution context
data ExecutionCtx
  = ExecutionCtx
  { _ecxLogger          :: !L.Logger
  , _ecxVerboseLogging  :: !L.VerboseLogging
  , _ecxSqlGenCtx       :: !SQLGenCtx
  , _ecxPgExecCtx       :: !PGExecCtx
  , _ecxPlanCache       :: !EP.PlanCache
  , _ecxSchemaCache     :: !SchemaCache
  , _ecxSchemaCacheVer  :: !SchemaCacheVer
  , _ecxHttpManager     :: !HTTP.Manager
  , _ecxEnableAllowList :: !Bool
  }

-- Enforces the current limitation
assertSameLocationNodes
  :: (MonadError QErr m) => [VT.TypeLoc] -> m VT.TypeLoc
assertSameLocationNodes typeLocs =
  case Set.toList (Set.fromList typeLocs) of
    -- this shouldn't happen
    []    -> return VT.HasuraType
    [loc] -> return loc
    _     -> throw400 NotSupported msg
  where
    msg = "cannot mix top level fields from two different graphql servers"

-- TODO: we should fix this function asap
-- as this will fail when there is a fragment at the top level
getTopLevelNodes :: G.TypedOperationDefinition -> [G.Name]
getTopLevelNodes opDef =
  mapMaybe f $ G._todSelectionSet opDef
  where
    f = \case
      G.SelectionField fld        -> Just $ G._fName fld
      G.SelectionFragmentSpread _ -> Nothing
      G.SelectionInlineFragment _ -> Nothing

gatherTypeLocs :: GCtx -> [G.Name] -> [VT.TypeLoc]
gatherTypeLocs gCtx nodes =
  catMaybes $ flip map nodes $ \node ->
    VT._fiLoc <$> Map.lookup node schemaNodes
  where
    schemaNodes =
      let qr = VT._otiFields $ _gQueryRoot gCtx
          mr = VT._otiFields <$> _gMutRoot gCtx
      in maybe qr (Map.union qr) mr

-- This is for when the graphql query is validated
type ExecPlanPartial
  = GQExecPlan (GCtx, VQ.RootSelSet, [G.VariableDefinition])

getExecPlanPartial
  :: (MonadError QErr m)
  => UserInfo
  -> SchemaCache
  -> Bool
  -> GQLReqParsed
  -> m ExecPlanPartial
getExecPlanPartial userInfo sc enableAL req = do

  -- check if query is in allowlist
  when enableAL checkQueryInAllowlist

  (gCtx, _)  <- flip runStateT sc $ getGCtx role gCtxRoleMap
  queryParts <- flip runReaderT gCtx $ VQ.getQueryParts req

  let opDef = VQ.qpOpDef queryParts
      topLevelNodes = getTopLevelNodes opDef
      -- gather TypeLoc of topLevelNodes
      typeLocs = gatherTypeLocs gCtx topLevelNodes

  -- see if they are all the same
  typeLoc <- assertSameLocationNodes typeLocs

  case typeLoc of
    VT.HasuraType -> do
      rootSelSet <- runReaderT (VQ.validateGQ queryParts) gCtx
      let varDefs = G._todVariableDefinitions $ VQ.qpOpDef queryParts
      return $ GExPHasura (gCtx, rootSelSet, varDefs)
    VT.RemoteType _ rsi ->
      return $ GExPRemote rsi opDef
  where
    role = userRole userInfo
    gCtxRoleMap = scGCtxMap sc

    checkQueryInAllowlist =
      -- only for non-admin roles
      when (role /= adminRole) $ do
        let notInAllowlist =
              not $ VQ.isQueryInAllowlist (_grQuery req) (scAllowlist sc)
        when notInAllowlist $ modifyQErr modErr $ throwVE "query is not allowed"

    modErr e =
      let msg = "query is not in any of the allowlists"
      in e{qeInternal = Just $ J.object [ "message" J..= J.String msg]}


-- An execution operation, in case of
-- queries and mutations it is just a transaction
-- to be executed
data ExecOp
  = ExOpQuery !LazyRespTx !(Maybe EQ.GeneratedSql)
  | ExOpMutation !LazyRespTx
  | ExOpSubs !EL.LiveQueryOp

-- The graphql query is resolved into an execution operation
type ExecPlanResolved
  = GQExecPlan ExecOp

getResolvedExecPlan
  :: (MonadError QErr m, MonadIO m)
  => PGExecCtx
  -> EP.PlanCache
  -> UserInfo
  -> SQLGenCtx
  -> Bool
  -> SchemaCache
  -> SchemaCacheVer
  -> GQLReqUnparsed
  -> m ExecPlanResolved
getResolvedExecPlan pgExecCtx planCache userInfo sqlGenCtx
  enableAL sc scVer reqUnparsed = do
  planM <- liftIO $ EP.getPlan scVer (userRole userInfo)
           opNameM queryStr planCache
  let usrVars = userVars userInfo
  case planM of
    -- plans are only for queries and subscriptions
    Just plan -> GExPHasura <$> case plan of
      EP.RPQuery queryPlan -> do
        (tx, genSql) <- EQ.queryOpFromPlan usrVars queryVars queryPlan
        return $ ExOpQuery tx (Just genSql)
      EP.RPSubs subsPlan ->
        ExOpSubs <$> EL.subsOpFromPlan pgExecCtx usrVars queryVars subsPlan
    Nothing -> noExistingPlan
  where
    GQLReq opNameM queryStr queryVars = reqUnparsed
    addPlanToCache plan =
      liftIO $ EP.addPlan scVer (userRole userInfo)
      opNameM queryStr plan planCache
    noExistingPlan = do
      req      <- toParsed reqUnparsed
      partialExecPlan <- getExecPlanPartial userInfo sc enableAL req
      forM partialExecPlan $ \(gCtx, rootSelSet, varDefs) ->
        case rootSelSet of
          VQ.RMutation selSet ->
            ExOpMutation <$> getMutOp gCtx sqlGenCtx userInfo selSet
          VQ.RQuery selSet -> do
            (queryTx, planM, genSql) <- getQueryOp gCtx sqlGenCtx
                                        userInfo selSet varDefs
            mapM_ (addPlanToCache . EP.RPQuery) planM
            return $ ExOpQuery queryTx (Just genSql)
          VQ.RSubscription fld -> do
            (lqOp, planM) <- getSubsOp pgExecCtx gCtx sqlGenCtx
                             userInfo reqUnparsed varDefs fld
            mapM_ (addPlanToCache . EP.RPSubs) planM
            return $ ExOpSubs lqOp

-- Monad for resolving a hasura query/mutation
type E m =
  ReaderT ( UserInfo
          , OpCtxMap
          , TypeMap
          , FieldMap
          , OrdByCtx
          , InsCtxMap
          , SQLGenCtx
          ) (ExceptT QErr m)

runE
  :: (MonadError QErr m)
  => GCtx
  -> SQLGenCtx
  -> UserInfo
  -> E m a
  -> m a
runE ctx sqlGenCtx userInfo action = do
  res <- runExceptT $ runReaderT action
    (userInfo, opCtxMap, typeMap, fldMap, ordByCtx, insCtxMap, sqlGenCtx)
  either throwError return res
  where
    opCtxMap = _gOpCtxMap ctx
    typeMap = _gTypes ctx
    fldMap = _gFields ctx
    ordByCtx = _gOrdByCtx ctx
    insCtxMap = _gInsCtxMap ctx

getQueryOp
  :: (MonadError QErr m)
  => GCtx
  -> SQLGenCtx
  -> UserInfo
  -> VQ.SelSet
  -> [G.VariableDefinition]
  -> m (LazyRespTx, Maybe EQ.ReusableQueryPlan, EQ.GeneratedSql)
getQueryOp gCtx sqlGenCtx userInfo fields varDefs =
  runE gCtx sqlGenCtx userInfo $ EQ.convertQuerySelSet varDefs fields

mutationRootName :: Text
mutationRootName = "mutation_root"

resolveMutSelSet
  :: ( MonadError QErr m
     , MonadReader r m
     , Has UserInfo r
     , Has OpCtxMap r
     , Has FieldMap r
     , Has OrdByCtx r
     , Has SQLGenCtx r
     , Has InsCtxMap r
     )
  => VQ.SelSet
  -> m LazyRespTx
resolveMutSelSet fields = do
  aliasedTxs <- forM (toList fields) $ \fld -> do
    fldRespTx <- case VQ._fName fld of
      "__typename" -> return $ return $ encJFromJValue mutationRootName
      _            -> liftTx <$> GR.mutFldToTx fld
    return (G.unName $ G.unAlias $ VQ._fAlias fld, fldRespTx)

  -- combines all transactions into a single transaction
  return $ toSingleTx aliasedTxs
  where
    -- A list of aliased transactions for eg
    -- [("f1", Tx r1), ("f2", Tx r2)]
    -- are converted into a single transaction as follows
    -- Tx {"f1": r1, "f2": r2}
    toSingleTx :: [(Text, LazyRespTx)] -> LazyRespTx
    toSingleTx aliasedTxs =
      fmap encJFromAssocList $
      forM aliasedTxs $ \(al, tx) -> (,) al <$> tx

getMutOp
  :: (MonadError QErr m)
  => GCtx
  -> SQLGenCtx
  -> UserInfo
  -> VQ.SelSet
  -> m LazyRespTx
getMutOp ctx sqlGenCtx userInfo selSet =
  runE ctx sqlGenCtx userInfo $ resolveMutSelSet selSet

getSubsOpM
  :: ( MonadError QErr m
     , MonadReader r m
     , Has OpCtxMap r
     , Has FieldMap r
     , Has OrdByCtx r
     , Has SQLGenCtx r
     , Has UserInfo r
     , MonadIO m
     )
  => PGExecCtx
  -> GQLReqUnparsed
  -> [G.VariableDefinition]
  -> VQ.Field
  -> m (EL.LiveQueryOp, Maybe EL.SubsPlan)
getSubsOpM pgExecCtx req varDefs fld =
  case VQ._fName fld of
    "__typename" ->
      throwVE "you cannot create a subscription on '__typename' field"
    _            -> do
      astUnresolved <- GR.queryFldToPGAST fld
      EL.subsOpFromPGAST pgExecCtx req varDefs (VQ._fAlias fld, astUnresolved)

getSubsOp
  :: ( MonadError QErr m
     , MonadIO m
     )
  => PGExecCtx
  -> GCtx
  -> SQLGenCtx
  -> UserInfo
  -> GQLReqUnparsed
  -> [G.VariableDefinition]
  -> VQ.Field
  -> m (EL.LiveQueryOp, Maybe EL.SubsPlan)
getSubsOp pgExecCtx gCtx sqlGenCtx userInfo req varDefs fld =
  runE gCtx sqlGenCtx userInfo $ getSubsOpM pgExecCtx req varDefs fld

execRemoteGQ
  :: ( MonadIO m
     , MonadError QErr m
     , MonadReader ExecutionCtx m
     )
  => RequestId
  -> UserInfo
  -> [N.Header]
  -> GQLReqUnparsed
  -> BL.ByteString
  -- ^ the raw request string
  -> RemoteSchemaInfo
  -> G.TypedOperationDefinition
<<<<<<< HEAD
  -> m EncJSON
execRemoteGQ reqId userInfo reqHdrs q req rsi opDef = do
  ExecutionCtx logger verbose _ _ _ _ _ manager _ <- ask
=======
  -> m (HttpResponse EncJSON)
execRemoteGQ manager userInfo reqHdrs q rsi opDef = do
>>>>>>> ba96697a
  let opTy = G._todType opDef
  when (opTy == G.OperationTypeSubscription) $
    throw400 NotSupported "subscription to remote server is not supported"
  hdrs <- getHeadersFromConf hdrConf
  let confHdrs   = map (\(k, v) -> (CI.mk $ CS.cs k, CS.cs v)) hdrs
      clientHdrs = bool [] filteredHeaders fwdClientHdrs
      -- filter out duplicate headers
      -- priority: conf headers > resolved userinfo vars > client headers
      hdrMaps    = [ Map.fromList confHdrs
                   , Map.fromList userInfoToHdrs
                   , Map.fromList clientHdrs
                   ]
      finalHdrs  = foldr Map.union Map.empty hdrMaps
      options    = wreqOptions manager (Map.toList finalHdrs)

  -- log the graphql query
  liftIO $ logGraphqlQuery logger verbose $ mkQueryLog reqId q Nothing
  res  <- liftIO $ try $ Wreq.postWith options (show url) req
  resp <- either httpThrow return res
  let cookieHdr = getCookieHdr (resp ^? Wreq.responseHeader "Set-Cookie")
      respHdrs  = Just $ mkRespHeaders cookieHdr
  return $ HttpResponse (encJFromLBS $ resp ^. Wreq.responseBody) respHdrs

  where
    RemoteSchemaInfo url hdrConf fwdClientHdrs = rsi
    httpThrow :: (MonadError QErr m) => HTTP.HttpException -> m a
    httpThrow err = throw500 $ T.pack . show $ err

    userInfoToHdrs = map (\(k, v) -> (CI.mk $ CS.cs k, CS.cs v)) $
                     userInfoToList userInfo
    filteredHeaders = filterUserVars $ filterRequestHeaders reqHdrs

    filterUserVars hdrs =
      let txHdrs = map (\(n, v) -> (bsToTxt $ CI.original n, bsToTxt v)) hdrs
      in map (\(k, v) -> (CI.mk $ CS.cs k, CS.cs v)) $
         filter (not . isUserVar . fst) txHdrs

    getCookieHdr = maybe [] (\h -> [("Set-Cookie", h)])

    mkRespHeaders hdrs =
      map (\(k, v) -> Header (bsToTxt $ CI.original k, bsToTxt v)) hdrs<|MERGE_RESOLUTION|>--- conflicted
+++ resolved
@@ -44,13 +44,9 @@
 import           Hasura.Prelude
 import           Hasura.RQL.DDL.Headers
 import           Hasura.RQL.Types
-<<<<<<< HEAD
-import           Hasura.Server.Utils                    (RequestId, commonClientHeadersIgnored)
-=======
 import           Hasura.Server.Context
-import           Hasura.Server.Utils                    (bsToTxt,
+import           Hasura.Server.Utils                    (RequestId,
                                                          filterRequestHeaders)
->>>>>>> ba96697a
 
 import qualified Hasura.GraphQL.Execute.LiveQuery       as EL
 import qualified Hasura.GraphQL.Execute.Plan            as EP
@@ -362,14 +358,9 @@
   -- ^ the raw request string
   -> RemoteSchemaInfo
   -> G.TypedOperationDefinition
-<<<<<<< HEAD
-  -> m EncJSON
+  -> m (HttpResponse EncJSON)
 execRemoteGQ reqId userInfo reqHdrs q req rsi opDef = do
   ExecutionCtx logger verbose _ _ _ _ _ manager _ <- ask
-=======
-  -> m (HttpResponse EncJSON)
-execRemoteGQ manager userInfo reqHdrs q rsi opDef = do
->>>>>>> ba96697a
   let opTy = G._todType opDef
   when (opTy == G.OperationTypeSubscription) $
     throw400 NotSupported "subscription to remote server is not supported"
