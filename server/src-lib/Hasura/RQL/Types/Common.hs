module Hasura.RQL.Types.Common
       ( RelName(..)
       , relNameToTxt
       , RelType(..)
       , rootRelName
       , relTypeToTxt
       , RelInfo(..)

       , FieldName(..)
       , fromPGCol
       , fromRel

       , ToAesonPairs(..)
       , WithTable(..)
       , ColVals
       , MutateResp(..)
       , ForeignKey(..)

       , NonEmptyText
       , mkNonEmptyText
       , unNonEmptyText
       , adminText
       , rootText

       , FunctionArgName(..)
       ) where

import           Hasura.Prelude
import           Hasura.SQL.Types

import           Data.Aeson
import           Data.Aeson.Casing
import           Data.Aeson.TH
import           Data.Aeson.Types
import qualified Data.HashMap.Strict        as HM
import qualified Data.Text                  as T
import qualified Database.PG.Query          as Q
import           Instances.TH.Lift          ()
import           Language.Haskell.TH.Syntax (Lift)
import qualified PostgreSQL.Binary.Decoding as PD

<<<<<<< HEAD
data PGColInfo
  = PGColInfo
  { pgiName        :: !PGCol
  , pgiType        :: !PGColType
  , pgiIsNullable  :: !Bool
  , pgiDescription :: !(Maybe PGDescription)
  } deriving (Show, Eq)

$(deriveJSON (aesonDrop 3 snakeCase) ''PGColInfo)

=======
>>>>>>> 47fb3290
newtype NonEmptyText = NonEmptyText {unNonEmptyText :: T.Text}
  deriving (Show, Eq, Ord, Hashable, ToJSON, ToJSONKey, Lift, Q.ToPrepArg, DQuote)

mkNonEmptyText :: T.Text -> Maybe NonEmptyText
mkNonEmptyText ""   = Nothing
mkNonEmptyText text = Just $ NonEmptyText text

parseNonEmptyText :: T.Text -> Parser NonEmptyText
parseNonEmptyText text = case mkNonEmptyText text of
  Nothing     -> fail "empty string not allowed"
  Just neText -> return neText

instance FromJSON NonEmptyText where
  parseJSON = withText "String" parseNonEmptyText

instance FromJSONKey NonEmptyText where
  fromJSONKey = FromJSONKeyTextParser parseNonEmptyText

instance Q.FromCol NonEmptyText where
  fromCol bs = mkNonEmptyText <$> Q.fromCol bs
    >>= maybe (Left "empty string not allowed") Right

adminText :: NonEmptyText
adminText = NonEmptyText "admin"

rootText :: NonEmptyText
rootText = NonEmptyText "root"

newtype RelName
  = RelName {getRelTxt :: NonEmptyText}
  deriving (Show, Eq, Hashable, FromJSON, ToJSON, Q.ToPrepArg, Q.FromCol, Lift)

instance IsIden RelName where
  toIden rn = Iden $ relNameToTxt rn

instance DQuote RelName where
  dquoteTxt = relNameToTxt

rootRelName :: RelName
rootRelName = RelName rootText

relNameToTxt :: RelName -> T.Text
relNameToTxt = unNonEmptyText . getRelTxt

relTypeToTxt :: RelType -> T.Text
relTypeToTxt ObjRel = "object"
relTypeToTxt ArrRel = "array"

data RelType
  = ObjRel
  | ArrRel
  deriving (Show, Eq, Generic)

instance Hashable RelType

instance ToJSON RelType where
  toJSON = String . relTypeToTxt

instance FromJSON RelType where
  parseJSON (String "object") = return ObjRel
  parseJSON (String "array") = return ArrRel
  parseJSON _ = fail "expecting either 'object' or 'array' for rel_type"

instance Q.FromCol RelType where
  fromCol bs = flip Q.fromColHelper bs $ PD.enum $ \case
    "object" -> Just ObjRel
    "array"  -> Just ArrRel
    _   -> Nothing

data RelInfo
  = RelInfo
  { riName     :: !RelName
  , riType     :: !RelType
  , riMapping  :: ![(PGCol, PGCol)]
  , riRTable   :: !QualifiedTable
  , riIsManual :: !Bool
  } deriving (Show, Eq)

$(deriveToJSON (aesonDrop 2 snakeCase) ''RelInfo)

newtype FieldName
  = FieldName { getFieldNameTxt :: T.Text }
  deriving (Show, Eq, Ord, Hashable, FromJSON, ToJSON, FromJSONKey, ToJSONKey, Lift)

instance IsIden FieldName where
  toIden (FieldName f) = Iden f

instance DQuote FieldName where
  dquoteTxt (FieldName c) = c

fromPGCol :: PGCol -> FieldName
fromPGCol (PGCol c) = FieldName c

fromRel :: RelName -> FieldName
fromRel = FieldName . relNameToTxt

class ToAesonPairs a where
  toAesonPairs :: (KeyValue v) => a -> [v]

data WithTable a
  = WithTable
  { wtName :: !QualifiedTable
  , wtInfo :: !a
  } deriving (Show, Eq, Lift)

instance (FromJSON a) => FromJSON (WithTable a) where
  parseJSON v@(Object o) =
    WithTable <$> o .: "table" <*> parseJSON v
  parseJSON _ =
    fail "expecting an Object with key 'table'"

instance (ToAesonPairs a) => ToJSON (WithTable a) where
  toJSON (WithTable tn rel) =
    object $ ("table" .= tn):toAesonPairs rel

type ColVals = HM.HashMap PGCol Value

data MutateResp
  = MutateResp
  { _mrAffectedRows     :: !Int
  , _mrReturningColumns :: ![ColVals]
  } deriving (Show, Eq)
$(deriveJSON (aesonDrop 3 snakeCase) ''MutateResp)

type ColMapping = HM.HashMap PGCol PGCol

data ForeignKey
  = ForeignKey
  { _fkTable         :: !QualifiedTable
  , _fkRefTable      :: !QualifiedTable
  , _fkOid           :: !Int
  , _fkConstraint    :: !ConstraintName
  , _fkColumnMapping :: !ColMapping
  } deriving (Show, Eq, Generic)
$(deriveJSON (aesonDrop 3 snakeCase) ''ForeignKey)

instance Hashable ForeignKey

newtype FunctionArgName =
  FunctionArgName { getFuncArgNameTxt :: T.Text}
  deriving (Show, Eq, ToJSON)<|MERGE_RESOLUTION|>--- conflicted
+++ resolved
@@ -39,19 +39,6 @@
 import           Language.Haskell.TH.Syntax (Lift)
 import qualified PostgreSQL.Binary.Decoding as PD
 
-<<<<<<< HEAD
-data PGColInfo
-  = PGColInfo
-  { pgiName        :: !PGCol
-  , pgiType        :: !PGColType
-  , pgiIsNullable  :: !Bool
-  , pgiDescription :: !(Maybe PGDescription)
-  } deriving (Show, Eq)
-
-$(deriveJSON (aesonDrop 3 snakeCase) ''PGColInfo)
-
-=======
->>>>>>> 47fb3290
 newtype NonEmptyText = NonEmptyText {unNonEmptyText :: T.Text}
   deriving (Show, Eq, Ord, Hashable, ToJSON, ToJSONKey, Lift, Q.ToPrepArg, DQuote)
 
