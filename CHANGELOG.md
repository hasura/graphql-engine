# Hasura GraphQL Engine Changelog

## Next release

### Bug fixes and improvements

<<<<<<< HEAD
- console: make GraphiQL Explorer taking the whole viewport
=======
- cli: remove irrelevant flags from init command (close #4508) (#4549)
>>>>>>> 38529b39

## `v1.2.0-beta.5`

### server: backend only insert permissions

Introduces optional `backend_only` (default: `false`) configuration in insert permissions
(see [api reference](https://deploy-preview-4224--hasura-docs.netlify.com/graphql/manual/api-reference/schema-metadata-api/permission.html#insertpermission)).
If this is set to `true`, the insert mutation is accessible to the role only if the request
is accompanied by `x-hasura-use-backend-only-permissions` session variable whose value is set to `true` along with the `x-hasura-admin-secret` header.
Otherwise, the behavior of the permission remains unchanged.

This feature is highly useful in disabling `insert_table` mutation for a role from frontend clients while still being able to access it from a Action webhook handler (with the same role).

(rfc #4120) (#4224)

### server: debugging mode for non-admin roles

For any errors the server sends extra information in `extensions` field under `internal` key. Till now this was only
available for `admin` role requests. To enable this for other roles, start the server with `--dev-mode` flag or set `HASURA_GRAPHQL_DEV_MODE` env variable to `true`:

```bash
$ graphql-engine --database-url <database-url> serve --dev-mode
```

In case you want to disable `internal` field for `admin` role requests, set `--admin-internal-errors` option to `false` or or set `HASURA_GRAPHQL_ADMIN_INTERNAL_ERRORS` env variable to `false`

```bash
$ graphql-engine --database-url <database-url> serve --admin-internal-errors false
```

This feature come in handy during development when you may want to see detailed errors irrespective of roles.

**Improved internal errors for Actions**:

(This is a **breaking change** with previous 1.2.0-beta releases)

The `internal` field for action errors is improved with more debug information. It now includes `request`,
`response` and `error` fields instead of just `webhook_response` field.

Before:
```json
{
  "errors": [
    {
      "extensions": {
        "internal": {
          "webhook_response": {
            "age": 25,
            "name": "Alice",
            "id": "some-id"
          }
        },
        "path": "$",
        "code": "unexpected"
      },
      "message": "unexpected fields in webhook response: age"
    }
  ]
}
```
After:
```json
{
  "errors": [
    {
      "extensions": {
        "internal": {
          "error": "unexpected response",
          "response": {
            "status": 200,
            "body": {
              "age": 25,
              "name": "Alice",
              "id": "some-id"
            },
            "headers": [
              {
                "value": "application/json",
                "name": "Content-Type"
              },
              {
                "value": "abcd",
                "name": "Set-Cookie"
              }
            ]
          },
          "request": {
            "body": {
              "session_variables": {
                "x-hasura-role": "admin"
              },
              "input": {
                "arg": {
                  "age": 25,
                  "name": "Alice",
                  "id": "some-id"
                }
              },
              "action": {
                "name": "mirror"
              }
            },
            "url": "http://127.0.0.1:5593/mirror-action",
            "headers": []
          }
        },
        "path": "$",
        "code": "unexpected"
      },
      "message": "unexpected fields in webhook response: age"
    }
  ]
}
```

### cli: add support for .env file

ENV vars can now be read from .env file present at the project root directory. A global flag, `--envfile`, is added so you can explicitly provide the .env filename, which defaults to `.env` filename if no flag is provided.

**Example**:

```
hasura console --envfile production.env
```
The above command will read ENV vars from `production.env` file present at the project root directory.

(close #4129) (#4454)

### console: allow setting post-update check in update permissions

Along with the check for filtering rows that can be updated, you can now set a post-update permission check that needs to be satisfied by the updated rows after the update is made.

<add-screenshot>

(close #4142) (#4313)

### console: support for Postgres [materialized views](https://www.postgresql.org/docs/current/rules-materializedviews.html)

Postgres materialized views are views that are persisted in a table-like form. They are now supported in the Hasura Console, in the same way as views. They will appear on the 'Schema' page, under the 'Data' tab, in the 'Untracked tables or views' section.

(close #91) (#4270)

### docs: map Postgres operators to corresponding Hasura operators

Map Postgres operators to corresponding Hasura operators at various places in docs and link to PG documentation for reference.
For example, see [here](https://hasura.io/docs/1.0/graphql/manual/api-reference/schema-metadata-api/syntax-defs.html#operator).

(#4502) (close #4056)

### Bug fixes and improvements

- server: add support for `_inc` on `real`, `double`, `numeric` and `money` (fix #3573)
- server: support special characters in JSON path query argument with bracket `[]` notation, e.g `obj['Hello World!']` (#3890) (#4482)
- server: add graphql-engine support for timestamps without timezones (fix #1217)
- server: support inserting unquoted bigint, and throw an error if value overflows the bounds of the integer type (fix #576) (fix #4368)
- console: change react ace editor theme to eclipse (close #4437)
- console: fix columns reordering for relationship tables in data browser (#4483)
- console: format row count in data browser for readablity (#4433)
- console: move pre-release notification tooltip msg to top (#4433)
- console: remove extra localPresets key present in migration files on permissions change (close #3976) (#4433)
- console: make nullable and unique labels for columns clickable in insert and modify (#4433)
- console: fix row delete for relationships in data browser (#4433)
- console: prevent trailing spaces while creating new role (close #3871) (#4497)
- docs: add API docs for using environment variables as webhook urls in event triggers
- server: fix recreating action's permissions (close #4377)
- docs: add reference docs for CLI (clsoe #4327) (#4408)

## `v1.2.0-beta.4`

### add query support in actions

(close #4032) (#4309)

### console: persist page state in data browser across navigation

The order, collapsed state of columns and rows limit is now persisted across page navigation

(close #3390) (#3753)

### Bug fixes and improvements

- cli: query support for actions (#4318)
- cli: add retry_conf in event trigger for squashing migrations (close #4296) (#4324)
- cli: allow customization of server api paths (close #4016)
- cli: clean up migration files created during a failed migrate api (close #4312) (#4319)
- cli: add support for multiple versions of plugin (close #4105)
- cli: template assets path in console HTML for unversioned builds
- cli: set_table_is_enum metadata type for squashing migrations (close #4394) (#4395)
- console: query support for actions (#4318)
- console: recover from SDL parse in actions type definition editor (fix #4385) (#4389)
- console: allow customising graphql field names for columns of views (close #3689) (#4255)
- console: fix clone permission migrations (close #3985) (#4277)
- console: decouple data rows and count fetch in data browser to account for really large tables (close #3793) (#4269)
- console: update cookie policy for API calls to "same-origin"
- console: redirect to /:table/browse from /:table (close #4330) (#4374)
- console: surround string type column default value with quotes (close #4371) (#4423)
- console: add undefined check to fix error (close #4444) (#4445)
- docs: add One-Click Render deployment guide (close #3683) (#4209)
- server: reserved keywords in column references break parser (fix #3597) #3927
- server: fix postgres specific error message that exposed database type on invalid query parameters (#4294)
- server: manage inflight events when HGE instance is gracefully shutdown (close #3548)
- server: fix an edge case where some events wouldn't be processed because of internal erorrs (#4213)
- server: fix downgrade not working to version v1.1.1 (#4354)
- server: `type` field is not required if `jwk_url` is provided in JWT config
- server: add a new field `claims_namespace_path` which accepts a JSON Path for looking up hasura claim in the JWT token (#4349)
- server: support reusing Postgres scalars in custom types (close #4125)

## `v1.2.0-beta.3`

### console: manage Postgres check constraints

Postgres Check constraints allows you to specify that the value in a certain column must satisfy a Boolean (truth-value) expression. They can be used to put in simple input validations for mutations and with this release, these constraints can now be added while creating a table or later from Modify tab on the console.

**Example**:
When a product is created, ensure that the price is greater than zero. The SQL would look like this:

```sql
CREATE TABLE products (
    product_id UUID DEFAULT gen_random_uuid(),
    name TEXT,
    price NUMERIC CONSTRAINT positive_price CHECK (price > 0)
);
```

To create this table with Hasura Console, on the 'Add a new table' screen, after adding all the columns, scroll down to 'Check constraints' section and 'Add a new check constraint' with the following properties:

- Constraint name: `positive_price`
- Check expression: `price > 0`

Read more about check constraints on [Postgres Docs](https://www.postgresql.org/docs/12/ddl-constraints.html#DDL-CONSTRAINTS-CHECK-CONSTRAINTS).

(close #1700) (#3881)

### CLI: V2 migrations architecture

A new CLI migrations image is introduced to account for the new migrations workflow. If you're have a project with `version: 2` in `config.yaml`, you should use the new image: `hasura/graphql-engine:v1.2.0-cli-migrations-v2`. Mount the migrations at `/hasura-migrations` and metadata at `/hasura-metadata`.

(close #3969) (#4145)

### Bug fixes and improvements
- server: improve performance of replace_metadata tracking many tables (fix #3802)
- server: option to reload remote schemas in 'reload_metadata' API (fix #3792, #4117)
- server: fix various space leaks to avoid excessive memory consumption
- server: fix postgres query error when computed fields included in mutation response (fix #4035)
- server: fix `__typename` not being included for custom object types (fix #4063)
- server: preserve cookie headers from sync action webhook (close #4021)
- server: validate action webhook response to conform to action output type (fix #3977)
- server: add 'ID' to default scalars in custom types (fix #4061)
- server: fix erroneous error log "Received STOP for an operation ..."
- console: enum field values can be selected through a dropdown in insert/edit rows page (close #3748) (#3810)
- console: exported metadata filenames are now unique(`hasura_metadata_<timestamp>.json`) (close #1772) (#4106)
- console: allow bulk deleting rows in 'Browse Rows' section (close #1739) (#3735)
- console: fix computed field permission selection (#4246)
- console: allow customising root fields of single row mutations (close #4203) (#4254)
- console: fix json string rendering in data browser (close #4201) (#4221)
- console: handle long column names in event trigger update columns (close #4123) (#4210)
- console: disable selecting roles without permissions for bulk actions (close #4178) (#4195)
- console: fix passing default value to JsonInput (#4175)
- console: fix parsing of wrapped types in SDL (close #4099) (#4167)
- console: misc actions fixes (#4059)
- console: action relationship page improvements (fix #4062, #4130) (#4133)
- cli: fix init command to generate correct config (fix #4036) (#4038)
- cli: fix parse error returned on console api (close #4126) (#4152)
- cli: fix typo in cli example for squash (fix #4047) (#4049)
- docs: add statement to grant hasura permissions for PG functions (#4238)
- docs: add docs for redeliver_event api (fix #4176) (#4177)
- docs: update permission.rst for check constraint api (#4124)
- docs: add note on pg versions for actions (#4034)
- docs: add latest prerelease build info (close #4041) (#4048)
- docs: add AuthGuardian JWT guide (#3958)

## `v1.2.0-beta.2`

- server: Don't update catalog version if using --dryRun (#3970)
- cli: add version flag in update-cli command (#3996)
- cli(migrations-img): add env to skip update prompts (fix #3964) (#3968)
- cli, server: use prerelease tag as channel for console assets cdn (#3975)
- cli: fix flags in actions, migrate and metadata cmd (fix #3982) (#3991)
- cli: preserve action definition in metadata apply (fix… (#3993)
- cli: bug fixes related to actions (#3951)

## `v1.2.0-beta.1`

### Hasura Actions

Actions are a way to extend Hasura’s auto-generated mutations with entirely custom ones which can handle various use cases such as data validation, data enrichment from external sources and any other complex business logic.

A new mutation can be created either by defining its GraphQL SDL or by deriving it from an existing Hasura-generated mutation. The resolver is exposed to Hasura as a webhook which can be called synchronously or asynchronously. This release also includes an ever evolving codegen workflow to make managing the custom resolvers easier.

Read more about actions in the [docs](https://docs.hasura.io/1.0/graphql/manual/actions/index.html).

(#3042) (#3252) (#3859)

### Downgrade command

A new command is added to the server executable for downgrading to earlier releases. Previously, if you ran a newer Hasura version and wanted to go back to an old version on the same database, you had to stop Hasura, run some SQL statements and start Hasura again. With the new `downgrade` command, these SQL statements can be run automatically.

**Example**: Downgrade from `v1.2.0` to `v1.0.0`:

```bash
# stop hasura v1.2.0

# run the following command:
docker run hasura/graphql-engine:v1.2.0 graphql-engine --database-url <db-url> downgrade --to-v1.0.0

# start hasura v1.0.0
```

Read more about this command in the [docs](https://hasura.io/docs/1.0/graphql/manual/deployment/downgrading.html#downgrading-hasura-graphql-engine).

(close #1156) (#3760)

### Expiration of connections authenticated by WebHooks

When using webhooks to authenticate incoming requests to the GraphQL engine server, it is now possible to specify an expiration time; the connection to the server will be automatically closed if it's still running when the expiration delay is expired.

Read more about it in the [docs](https://hasura.io/docs/1.0/graphql/manual/auth/authentication/webhook.html).

### Bug fixes and improvements

- server: check expression in update permissions (close #384) (rfc #3750) (#3804)
- console: show pre-release update notifications with opt out option (#3888)
- console: handle invalid keys in permission builder (close #3848) (#3863)<|MERGE_RESOLUTION|>--- conflicted
+++ resolved
@@ -4,11 +4,8 @@
 
 ### Bug fixes and improvements
 
-<<<<<<< HEAD
 - console: make GraphiQL Explorer taking the whole viewport
-=======
 - cli: remove irrelevant flags from init command (close #4508) (#4549)
->>>>>>> 38529b39
 
 ## `v1.2.0-beta.5`
 
