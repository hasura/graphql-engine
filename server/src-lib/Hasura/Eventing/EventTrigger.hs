--- conflicted
+++ resolved
@@ -207,19 +207,8 @@
       -- worth the effort for something more fine-tuned
       eventsNext <- LA.withAsync popEventsBatch $ \eventsNextA -> do
         -- process approximately in order, minding HASURA_GRAPHQL_EVENTS_HTTP_POOL_SIZE:
-<<<<<<< HEAD
         forM_ events $ \(event, sourceConfig) -> do
-          tracingCtx <- liftIO (Tracing.extractEventContext (eEvent event))
-          let runTraceT = maybe
-                Tracing.runTraceT
-                Tracing.runTraceTInContext
-                tracingCtx
           t <- processEvent event sourceConfig
-            & runTraceT "process event"
-=======
-        forM_ events $ \event -> do
-          t <- processEvent event
->>>>>>> 1692e706
             & withEventEngineCtx eeCtx
             & flip runReaderT (logger, httpMgr)
             & LA.async
@@ -261,26 +250,21 @@
       => Event -> PGSourceConfig -> io ()
     processEvent e sourceConfig = do
       cache <- liftIO getSchemaCache
-      
+
       tracingCtx <- liftIO (Tracing.extractEventContext (eEvent e))
       let spanName eti = "Event trigger: " <> unNonEmptyText (unTriggerName (etiName eti))
           runTraceT = maybe
             Tracing.runTraceT
             Tracing.runTraceTInContext
             tracingCtx
-      
+
       case getEventTriggerInfoFromEvent cache e of
         Left err -> do
           --  This rare error can happen in the following known cases:
           --  i) schema cache is not up-to-date (due to some bug, say during schema syncing across multiple instances)
           --  ii) the event trigger is dropped when this event was just fetched
-<<<<<<< HEAD
-          logQErr $ err500 Unexpected "table or event-trigger not found in schema cache"
+          logQErr $ err500 Unexpected err
           runPgSourceRepeatableReadTx sourceConfig $ do
-=======
-          logQErr $ err500 Unexpected err
-          liftIO . runExceptT $ Q.runTx pool (Q.RepeatableRead, Just Q.ReadWrite) $ do
->>>>>>> 1692e706
             currentTime <- liftIO getCurrentTime
             -- For such an event, we unlock the event and retry after a minute
             setRetry e (addUTCTime 60 currentTime)
@@ -414,23 +398,15 @@
   logger :: L.Logger L.Hasura <- asks getter
   L.unLogger logger $ EventInternalErr err
 
-<<<<<<< HEAD
-getEventTriggerInfoFromEvent :: SchemaCache -> Event -> Maybe EventTriggerInfo
-getEventTriggerInfoFromEvent sc e =
-  let tableInfo = getPGTableInfo (eSource e) (eTable e) $ scPostgres sc
-  in M.lookup ( tmName $ eTrigger e) =<< (_tiEventTriggerInfoMap <$> tableInfo)
-=======
 getEventTriggerInfoFromEvent :: SchemaCache -> Event -> Either Text EventTriggerInfo
 getEventTriggerInfoFromEvent sc e = do
   let table = eTable e
-      mTableInfo = M.lookup table $ scTables sc
+      mTableInfo = getPGTableInfo (eSource e) table $ scPostgres sc
   tableInfo <- onNothing mTableInfo $ Left ("table '" <> table <<> "' not found")
   let triggerName = tmName $ eTrigger e
       mEventTriggerInfo = M.lookup triggerName (_tiEventTriggerInfoMap tableInfo)
   onNothing mEventTriggerInfo $ Left ("event trigger '" <> triggerNameToTxt triggerName
     <> "' on table '" <> table <<> "' not found")
-
->>>>>>> 1692e706
 
 ---- DATABASE QUERIES ---------------------
 --
@@ -448,7 +424,7 @@
       SET locked = NOW()
       WHERE id IN ( SELECT l.id
                     FROM hdb_catalog.event_log l
-                    WHERE l.delivered = 'f' and l.error = 'f' 
+                    WHERE l.delivered = 'f' and l.error = 'f'
                           and (l.locked IS NULL or l.locked < (NOW() - interval '30 minute'))
                           and (l.next_retry_at is NULL or l.next_retry_at <= now())
                           and l.archived = 'f'
