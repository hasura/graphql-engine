import React from 'react';
import PropTypes from 'prop-types';
import Helmet from 'react-helmet';

import Toggle from '../../../Common/Toggle/Toggle';
import { updateMigrationModeStatus } from '../../../Main/Actions';
import { getConfirmation } from '../../../Common/utils/jsUtils';
<<<<<<< HEAD
import { Heading, Link } from '../../../UIKit/atoms';
import '../../../Common/ReactToggle/ReactToggleOverrides.css';
=======
import { Heading } from '../../../UIKit/atoms';
>>>>>>> 03509218
import styles from './Migrations.scss';

const Migrations = ({ dispatch, migrationMode }) => {
  const handleMigrationModeToggle = () => {
    const isOk = getConfirmation();
    if (isOk) {
      dispatch(updateMigrationModeStatus());
    }
  };

  const getNotesSection = () => {
    return (
      <ul>
        <li>Migrations are used to track changes to the database schema.</li>
        <li>
          If you are managing database migrations externally, it is recommended
          that you disable making schema changes via the console.
        </li>
        <li>
          Read more about managing migrations with Hasura at the{' '}
          <Link
            href="https://hasura.io/docs/1.0/graphql/manual/migrations/index.html"
            target="_blank"
            hover="underline"
          >
            Hasura migrations guide
          </Link>
        </li>
      </ul>
    );
  };

  return (
    <div
      className={`${styles.clear_fix} ${styles.padd_left} ${styles.padd_top}`}
    >
      <Helmet title="Migrations - Data | Hasura" />
      <div className={styles.subHeader}>
        <Heading as="h2" pb="0px" fontSize="18px">
          Database Migrations
        </Heading>
        <div className="clearfix" />
      </div>
      <div className={styles.add_mar_top}>
        <div className={`${styles.padd_left_remove} col-xs-8`}>
          {getNotesSection()}
        </div>
        <div className="clearfix" />
        <div className={styles.migration_mode + ' ' + styles.add_mar_top}>
          <label>
            <span> Allow Postgres schema changes via console </span>
            <Toggle
              checked={migrationMode}
              icons={false}
              onChange={handleMigrationModeToggle}
            />
          </label>
        </div>
      </div>
    </div>
  );
};

Migrations.propTypes = {
  dispatch: PropTypes.func.isRequired,
  migrationMode: PropTypes.bool.isRequired,
};

const mapStateToProps = state => ({
  ...state.rawSQL,
  migrationMode: state.main.migrationMode,
});

const migrationsConnector = connect => connect(mapStateToProps)(Migrations);

export default migrationsConnector;<|MERGE_RESOLUTION|>--- conflicted
+++ resolved
@@ -5,12 +5,7 @@
 import Toggle from '../../../Common/Toggle/Toggle';
 import { updateMigrationModeStatus } from '../../../Main/Actions';
 import { getConfirmation } from '../../../Common/utils/jsUtils';
-<<<<<<< HEAD
 import { Heading, Link } from '../../../UIKit/atoms';
-import '../../../Common/ReactToggle/ReactToggleOverrides.css';
-=======
-import { Heading } from '../../../UIKit/atoms';
->>>>>>> 03509218
 import styles from './Migrations.scss';
 
 const Migrations = ({ dispatch, migrationMode }) => {
