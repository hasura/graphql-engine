module Ops
  ( initCatalogSafe
  , cleanCatalog
  , migrateCatalog
  , execQuery
  ) where

import           Data.Time.Clock              (UTCTime)
import           Language.Haskell.TH.Syntax   (Q, TExp, unTypeQ)

import           Hasura.Prelude
import           Hasura.RQL.DDL.Schema.Table
import           Hasura.RQL.DDL.Utils         (clearHdbViews)
import           Hasura.RQL.Types
import           Hasura.Server.Query
import           Hasura.SQL.Types

import qualified Data.Aeson                   as A
import qualified Data.ByteString.Lazy         as BL
import qualified Data.Text                    as T
import qualified Data.Yaml.TH                 as Y

import qualified Database.PG.Query            as Q
import qualified Database.PG.Query.Connection as Q

curCatalogVer :: T.Text
<<<<<<< HEAD
curCatalogVer = "6"

runRQLQuery :: HTTP.Manager -> RQLQuery -> Q.TxE QErr ()
runRQLQuery httpMgr =
    void . join . liftEither . buildTxAny adminUserInfo emptySchemaCache httpMgr
=======
curCatalogVer = "7"
>>>>>>> e2fe078b

initCatalogSafe
  :: (QErrM m, UserInfoM m, CacheRWM m, MonadTx m, MonadIO m, HasHttpManager m)
  => UTCTime -> m String
initCatalogSafe initTime =  do
  hdbCatalogExists <- liftTx $ Q.catchE defaultTxErrorHandler $
                      doesSchemaExist $ SchemaName "hdb_catalog"
  bool (initCatalogStrict True initTime) onCatalogExists hdbCatalogExists
  where
    onCatalogExists = do
      versionExists <- liftTx $ Q.catchE defaultTxErrorHandler $
                       doesVersionTblExist
                       (SchemaName "hdb_catalog") (TableName "hdb_version")
      bool (initCatalogStrict False initTime) (return initialisedMsg) versionExists

    initialisedMsg = "the state is already initialised"

    doesVersionTblExist sn tblN =
      (runIdentity . Q.getRow) <$> Q.withQ [Q.sql|
           SELECT EXISTS (
               SELECT 1
                 FROM pg_tables
                WHERE schemaname = $1 AND tablename = $2)
               |] (sn, tblN) False

    doesSchemaExist sn =
      (runIdentity . Q.getRow) <$> Q.withQ [Q.sql|
           SELECT EXISTS (
               SELECT 1
                 FROM information_schema.schemata
                WHERE schema_name = $1
           )
                    |] (Identity sn) False

initCatalogStrict
  :: (QErrM m, UserInfoM m, CacheRWM m, MonadTx m, MonadIO m, HasHttpManager m)
  => Bool -> UTCTime -> m String
initCatalogStrict createSchema initTime =  do
  liftTx $ Q.catchE defaultTxErrorHandler $
    when createSchema $ do
      Q.unitQ "CREATE SCHEMA hdb_catalog" () False
      -- This is where the generated views and triggers are stored
      Q.unitQ "CREATE SCHEMA hdb_views" () False

  pgcryptoExtExists <- liftTx $
    Q.catchE defaultTxErrorHandler $ isExtAvailable "pgcrypto"

  if pgcryptoExtExists
    -- only if we created the schema, create the extension
    then when createSchema $ liftTx $ Q.unitQE needsPgCryptoExt
         "CREATE EXTENSION IF NOT EXISTS pgcrypto SCHEMA public" () False
    else throw500 "FATAL: Could not find extension pgcrytpo. This extension is required."

  liftTx $ Q.catchE defaultTxErrorHandler $ do
    Q.Discard () <- Q.multiQ $(Q.sqlFromFile "src-rsr/initialise.sql")
    return ()

<<<<<<< HEAD
  -- Build the metadata query
  runRQLQuery httpMgr metadataQuery
=======
  -- add default metadata
  void $ runQueryM metadataQuery
>>>>>>> e2fe078b

  setAllAsSystemDefined >> addVersion initTime
  return "successfully initialised"

  where
    metadataQuery =
      $(unTypeQ (Y.decodeFile "src-rsr/hdb_metadata.yaml" :: Q (TExp RQLQuery)))
    needsPgCryptoExt :: Q.PGTxErr -> QErr
    needsPgCryptoExt e@(Q.PGTxErr _ _ _ err) =
      case err of
        Q.PGIUnexpected _ -> (err500 PostgresError pgcryptoReqdMsg) { qeInternal = Just $ A.toJSON e }
        Q.PGIStatement pgErr ->
          case Q.edStatusCode pgErr of
            Just "42501" -> err500 PostgresError pgcryptoPermsMsg
            _ -> (err500 PostgresError pgcryptoReqdMsg) { qeInternal = Just $ A.toJSON e }

    addVersion modTime = liftTx $ Q.catchE defaultTxErrorHandler $
      Q.unitQ [Q.sql|
                INSERT INTO "hdb_catalog"."hdb_version" VALUES ($1, $2)
                |] (curCatalogVer, modTime) False

    isExtAvailable :: T.Text -> Q.Tx Bool
    isExtAvailable sn =
      (runIdentity . Q.getRow) <$> Q.withQ [Q.sql|
           SELECT EXISTS (
               SELECT 1
                 FROM pg_catalog.pg_available_extensions
                WHERE name = $1
           )
                    |] (Identity sn) False


setAllAsSystemDefined :: (MonadTx m) => m ()
setAllAsSystemDefined = liftTx $ Q.catchE defaultTxErrorHandler $ do
  Q.unitQ "UPDATE hdb_catalog.hdb_table SET is_system_defined = 'true'" () False
  Q.unitQ "UPDATE hdb_catalog.hdb_relationship SET is_system_defined = 'true'" () False
  Q.unitQ "UPDATE hdb_catalog.hdb_permission SET is_system_defined = 'true'" () False
  Q.unitQ "UPDATE hdb_catalog.hdb_query_template SET is_system_defined = 'true'" () False

setAsSystemDefined :: (MonadTx m) => m ()
setAsSystemDefined =
  liftTx $ Q.catchE defaultTxErrorHandler $
  Q.multiQ [Q.sql|
            UPDATE hdb_catalog.hdb_table
            SET is_system_defined = 'true'
            WHERE table_schema = 'hdb_catalog';

            UPDATE hdb_catalog.hdb_permission
            SET is_system_defined = 'true'
            WHERE table_schema = 'hdb_catalog';

            UPDATE hdb_catalog.hdb_relationship
            SET is_system_defined = 'true'
            WHERE table_schema = 'hdb_catalog';
            |]

cleanCatalog :: (MonadTx m) => m ()
cleanCatalog = liftTx $ Q.catchE defaultTxErrorHandler $ do
  -- This is where the generated views and triggers are stored
  Q.unitQ "DROP SCHEMA IF EXISTS hdb_views CASCADE" () False
  Q.unitQ "DROP SCHEMA hdb_catalog CASCADE" () False

getCatalogVersion
  :: (MonadTx m)
  => m T.Text
getCatalogVersion = do
  res <- liftTx $ Q.withQE defaultTxErrorHandler [Q.sql|
                SELECT version FROM hdb_catalog.hdb_version
                    |] () False
  return $ runIdentity $ Q.getRow res

from08To1 :: (MonadTx m) => m ()
from08To1 = liftTx $ Q.catchE defaultTxErrorHandler $ do
  Q.unitQ "ALTER TABLE hdb_catalog.hdb_relationship ADD COLUMN comment TEXT NULL" () False
  Q.unitQ "ALTER TABLE hdb_catalog.hdb_permission ADD COLUMN comment TEXT NULL" () False
  Q.unitQ "ALTER TABLE hdb_catalog.hdb_query_template ADD COLUMN comment TEXT NULL" () False
  Q.unitQ [Q.sql|
          UPDATE hdb_catalog.hdb_query_template
             SET template_defn =
                 json_build_object('type', 'select', 'args', template_defn->'select');
                |] () False

from1To2
  :: (MonadTx m, HasHttpManager m, CacheRWM m, UserInfoM m, MonadIO m)
  => m ()
from1To2 = do
  -- migrate database
  Q.Discard () <- liftTx $ Q.multiQE defaultTxErrorHandler
    $(Q.sqlFromFile "src-rsr/migrate_from_1.sql")
<<<<<<< HEAD
  -- migrate metadata
  runRQLQuery httpMgr migrateMetadataFrom1
=======
  void $ runQueryM migrateMetadataFrom1
>>>>>>> e2fe078b
  -- set as system defined
  setAsSystemDefined
  where
    migrateMetadataFrom1 =
      $(unTypeQ (Y.decodeFile "src-rsr/migrate_metadata_from_1.yaml" :: Q (TExp RQLQuery)))

from2To3 :: (MonadTx m) => m ()
from2To3 = liftTx $ Q.catchE defaultTxErrorHandler $ do
  Q.unitQ "ALTER TABLE hdb_catalog.event_triggers ADD COLUMN headers JSON" () False
  Q.unitQ "ALTER TABLE hdb_catalog.event_log ADD COLUMN next_retry_at TIMESTAMP" () False
  Q.unitQ "CREATE INDEX ON hdb_catalog.event_log (trigger_id)" () False
  Q.unitQ "CREATE INDEX ON hdb_catalog.event_invocation_logs (event_id)" () False

from5To6 :: HTTP.Manager -> Q.TxE QErr ()
from5To6 httpMgr = do
  -- migrate database
  Q.Discard () <- Q.multiQE defaultTxErrorHandler
    $(Q.sqlFromFile "src-rsr/migrate_from_5_to_6.sql")
  -- migrate metadata
  runRQLQuery httpMgr migrateMetadataFrom5
  -- set as system defined
  setAsSystemDefined

-- custom resolver
from4To5
  :: (MonadTx m, HasHttpManager m, CacheRWM m, UserInfoM m, MonadIO m)
  => m ()
from4To5 = do
  Q.Discard () <- liftTx $ Q.multiQE defaultTxErrorHandler
    $(Q.sqlFromFile "src-rsr/migrate_from_4_to_5.sql")
  void $ runQueryM migrateMetadataFrom4
  -- set as system defined
  setAsSystemDefined
  where
    migrateMetadataFrom4 =
      $(unTypeQ (Y.decodeFile "src-rsr/migrate_metadata_from_4_to_5.yaml" :: Q (TExp RQLQuery)))


from3To4 :: (MonadTx m) => m ()
from3To4 = liftTx $ Q.catchE defaultTxErrorHandler $ do
  Q.unitQ "ALTER TABLE hdb_catalog.event_triggers ADD COLUMN configuration JSON" () False
  eventTriggers <- map uncurryEventTrigger <$> Q.listQ [Q.sql|
           SELECT e.name, e.definition::json, e.webhook, e.num_retries, e.retry_interval, e.headers::json
           FROM hdb_catalog.event_triggers e
           |] () False
  forM_ eventTriggers updateEventTrigger3To4
  Q.unitQ "ALTER TABLE hdb_catalog.event_triggers\
          \  DROP COLUMN definition\
          \, DROP COLUMN query\
          \, DROP COLUMN webhook\
          \, DROP COLUMN num_retries\
          \, DROP COLUMN retry_interval\
          \, DROP COLUMN headers" () False
  where
    uncurryEventTrigger (trn, Q.AltJ tDef, w, nr, rint, Q.AltJ headers) =
      EventTriggerConf trn tDef (Just w) Nothing (RetryConf nr rint) headers
    updateEventTrigger3To4 etc@(EventTriggerConf name _ _ _ _ _) = Q.unitQ [Q.sql|
                                         UPDATE hdb_catalog.event_triggers
                                         SET
                                         configuration = $1
                                         WHERE name = $2
                                         |] (Q.AltJ $ A.toJSON etc, name) True

from5To6 :: (MonadTx m) => m ()
from5To6 = liftTx $ do
  -- migrate database
  Q.Discard () <- Q.multiQE defaultTxErrorHandler
    $(Q.sqlFromFile "src-rsr/migrate_from_5_to_6.sql")
  return ()

from6To7 :: (MonadTx m) => m ()
from6To7 = liftTx $ do
  -- migrate database
  Q.Discard () <- Q.multiQE defaultTxErrorHandler
    $(Q.sqlFromFile "src-rsr/migrate_from_6_to_7.sql")
  return ()

migrateCatalog
  :: (MonadTx m, CacheRWM m, MonadIO m, UserInfoM m, HasHttpManager m)
  => UTCTime -> m String
migrateCatalog migrationTime = do
  preVer <- getCatalogVersion
  if | preVer == curCatalogVer ->
         return "already at the latest version"
     | preVer == "0.8" -> from08ToCurrent
     | preVer == "1"   -> from1ToCurrent
     | preVer == "2"   -> from2ToCurrent
     | preVer == "3"   -> from3ToCurrent
     | preVer == "4"   -> from4ToCurrent
     | preVer == "5"   -> from5ToCurrent
<<<<<<< HEAD
=======
     | preVer == "6"   -> from6ToCurrent
>>>>>>> e2fe078b
     | otherwise -> throw400 NotSupported $
                    "unsupported version : " <> preVer
  where
<<<<<<< HEAD
    from5ToCurrent = do
      from5To6 httpMgr
      postMigrate

    from4ToCurrent = do
      from4To5 httpMgr
      from5ToCurrent
=======
    from6ToCurrent = do
      from6To7
      postMigrate
>>>>>>> e2fe078b

    from5ToCurrent = do
      from5To6
      from6ToCurrent

    from4ToCurrent = do
      from4To5
      from5ToCurrent

    from3ToCurrent = do
      from3To4
      from4ToCurrent

    from2ToCurrent = do
      from2To3
      from3ToCurrent

    from1ToCurrent = do
      from1To2
      from2ToCurrent

    from08ToCurrent = do
      from08To1
      from1ToCurrent

    postMigrate = do
       -- update the catalog version
       updateVersion
       -- clean hdb_views
       liftTx $ Q.catchE defaultTxErrorHandler clearHdbViews
       -- try building the schema cache
       void buildSchemaCache
       return $ "successfully migrated to " ++ show curCatalogVer

    updateVersion =
      liftTx $ Q.unitQE defaultTxErrorHandler [Q.sql|
                UPDATE "hdb_catalog"."hdb_version"
                   SET "version" = $1,
                       "upgraded_on" = $2
                    |] (curCatalogVer, migrationTime) False

execQuery
  :: (MonadTx m, CacheRWM m, MonadIO m, UserInfoM m, HasHttpManager m)
  => BL.ByteString -> m BL.ByteString
execQuery queryBs = do
  query <- case A.decode queryBs of
    Just jVal -> decodeValue jVal
    Nothing   -> throw400 InvalidJSON "invalid json"
  buildSchemaCache
  runQueryM query


-- error messages
pgcryptoReqdMsg :: T.Text
pgcryptoReqdMsg =
  "pgcrypto extension is required, but could not install; encountered postgres error"

pgcryptoPermsMsg :: T.Text
pgcryptoPermsMsg =
  "pgcrypto extension is required, but current user doesn't have permission to create it. "
  <> "Please grant superuser permission or setup initial schema via "
  <> "https://docs.hasura.io/1.0/graphql/manual/deployment/postgres-permissions.html"<|MERGE_RESOLUTION|>--- conflicted
+++ resolved
@@ -24,15 +24,7 @@
 import qualified Database.PG.Query.Connection as Q
 
 curCatalogVer :: T.Text
-<<<<<<< HEAD
-curCatalogVer = "6"
-
-runRQLQuery :: HTTP.Manager -> RQLQuery -> Q.TxE QErr ()
-runRQLQuery httpMgr =
-    void . join . liftEither . buildTxAny adminUserInfo emptySchemaCache httpMgr
-=======
-curCatalogVer = "7"
->>>>>>> e2fe078b
+curCatalogVer = "8"
 
 initCatalogSafe
   :: (QErrM m, UserInfoM m, CacheRWM m, MonadTx m, MonadIO m, HasHttpManager m)
@@ -90,13 +82,8 @@
     Q.Discard () <- Q.multiQ $(Q.sqlFromFile "src-rsr/initialise.sql")
     return ()
 
-<<<<<<< HEAD
-  -- Build the metadata query
-  runRQLQuery httpMgr metadataQuery
-=======
   -- add default metadata
   void $ runQueryM metadataQuery
->>>>>>> e2fe078b
 
   setAllAsSystemDefined >> addVersion initTime
   return "successfully initialised"
@@ -186,12 +173,7 @@
   -- migrate database
   Q.Discard () <- liftTx $ Q.multiQE defaultTxErrorHandler
     $(Q.sqlFromFile "src-rsr/migrate_from_1.sql")
-<<<<<<< HEAD
-  -- migrate metadata
-  runRQLQuery httpMgr migrateMetadataFrom1
-=======
   void $ runQueryM migrateMetadataFrom1
->>>>>>> e2fe078b
   -- set as system defined
   setAsSystemDefined
   where
@@ -204,16 +186,6 @@
   Q.unitQ "ALTER TABLE hdb_catalog.event_log ADD COLUMN next_retry_at TIMESTAMP" () False
   Q.unitQ "CREATE INDEX ON hdb_catalog.event_log (trigger_id)" () False
   Q.unitQ "CREATE INDEX ON hdb_catalog.event_invocation_logs (event_id)" () False
-
-from5To6 :: HTTP.Manager -> Q.TxE QErr ()
-from5To6 httpMgr = do
-  -- migrate database
-  Q.Discard () <- Q.multiQE defaultTxErrorHandler
-    $(Q.sqlFromFile "src-rsr/migrate_from_5_to_6.sql")
-  -- migrate metadata
-  runRQLQuery httpMgr migrateMetadataFrom5
-  -- set as system defined
-  setAsSystemDefined
 
 -- custom resolver
 from4To5
@@ -269,6 +241,20 @@
     $(Q.sqlFromFile "src-rsr/migrate_from_6_to_7.sql")
   return ()
 
+from7To8
+  :: (MonadTx m, HasHttpManager m, CacheRWM m, UserInfoM m, MonadIO m)
+  => m ()
+from7To8 = do
+  -- migrate database
+  Q.Discard () <- liftTx $ Q.multiQE defaultTxErrorHandler
+    $(Q.sqlFromFile "src-rsr/migrate_from_7_to_8.sql")
+  -- migrate metadata
+  void $ runQueryM migrateMetadataFrom7
+  setAsSystemDefined
+  where
+    migrateMetadataFrom7 =
+      $(unTypeQ (Y.decodeFile "src-rsr/migrate_metadata_from_7_to_8.yaml" :: Q (TExp RQLQuery)))
+
 migrateCatalog
   :: (MonadTx m, CacheRWM m, MonadIO m, UserInfoM m, HasHttpManager m)
   => UTCTime -> m String
@@ -282,26 +268,18 @@
      | preVer == "3"   -> from3ToCurrent
      | preVer == "4"   -> from4ToCurrent
      | preVer == "5"   -> from5ToCurrent
-<<<<<<< HEAD
-=======
      | preVer == "6"   -> from6ToCurrent
->>>>>>> e2fe078b
+     | preVer == "7"   -> from7ToCurrent
      | otherwise -> throw400 NotSupported $
                     "unsupported version : " <> preVer
   where
-<<<<<<< HEAD
-    from5ToCurrent = do
-      from5To6 httpMgr
+    from7ToCurrent = do
+      from7To8
       postMigrate
 
-    from4ToCurrent = do
-      from4To5 httpMgr
-      from5ToCurrent
-=======
     from6ToCurrent = do
       from6To7
-      postMigrate
->>>>>>> e2fe078b
+      from7ToCurrent
 
     from5ToCurrent = do
       from5To6
