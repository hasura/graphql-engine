import React from 'react';
import { Link } from 'react-router';
import 'react-table/react-table.css';
import './ReactTableFix.css';
import DragFoldTable from './DragFoldTable';

import {
  vExpandRel,
  vCloseRel,
  V_SET_ACTIVE,
  deleteItem,
  vExpandRow,
  vCollapseRow,
} from './ViewActions'; // eslint-disable-line no-unused-vars

import {
  setOrderCol,
  setOrderType,
  removeOrder,
  runQuery,
  setOffset,
  setLimit,
  addOrder,
} from './FilterActions';

import _push from '../push';
import { ordinalColSort, findTableFromRel } from '../utils';
import FilterQuery from './FilterQuery';
import Spinner from '../../../Common/Spinner/Spinner';
<<<<<<< HEAD
import Button from '../../Layout/Button/Button';

import { E_SET_EDITITEM } from './EditActions';
import { I_SET_CLONE } from '../TableInsertItem/InsertActions';
=======
import Button from '../../../Common/Button/Button';
import './ReactTableFix.css';
>>>>>>> 097bfb6b

const ViewRows = ({
  curTableName,
  currentSchema,
  curQuery,
  curFilter,
  curRows,
  curPath,
  parentTableName,
  curDepth,
  activePath,
  schemas,
  dispatch,
  ongoingRequest,
  isProgressing,
  lastError,
  lastSuccess,
  isView,
  count,
  expandedRow,
}) => {
  const styles = require('../TableCommon/Table.scss');

  const checkIfSingleRow = (_curRelName) => {
    let _isSingleRow = false;

    const parentTableSchema = parentTableName
      ? schemas.find(t => t.table_name === parentTableName)
      : null;

    if (curQuery.columns.find(c => typeof c === 'object')) {
      // Do I have any children
      _isSingleRow = true;
    } else if (
      _curRelName &&
      parentTableSchema &&
      parentTableSchema.relationships.find(r => r.name === _curRelName && r.rel_type === 'object')
    ) {
      // Am I an obj_rel for my parent?
      _isSingleRow = true;
    }

    return _isSingleRow;
  };

  const checkIfHasPrimaryKey = (_tableSchema) => {
    return _tableSchema.primary_key && _tableSchema.primary_key.columns.length > 0;
  };

  const getGridHeadings = (_columns, _relationships) => {
    const _gridHeadings = [];

    if (!isView) {
      _gridHeadings.push({
        Header: '',
        accessor: 'actions',
        id: 'actions',
      });
    }

    _columns.map(col => {
      const columnName = col.column_name;

      let sortIcon = 'fa-sort';
      if (curQuery.order_by && curQuery.order_by.length) {
        sortIcon = '';

        curQuery.order_by.forEach(orderBy => {
          if (orderBy.column === columnName) {
            sortIcon = orderBy.type === 'asc' ? 'fa-caret-up' : 'fa-caret-down';
          }
        });
      }

      _gridHeadings.push({
        Header: (
          <div className="ellipsis" title="Click to sort">
            <span className={styles.tableHeaderCell}>
              { columnName } <i className={'fa ' + sortIcon} />
            </span>
          </div>
        ),
        accessor: columnName,
        id: columnName,
        foldable: true
      });
    });

    _relationships.map(rel => {
      const relName = rel.rel_name;

      _gridHeadings.push({
        Header: (
          <div className="ellipsis">
            <span className={styles.tableHeaderCell}>
              { relName }
            </span>
          </div>
        ),
        accessor: relName,
        id: relName,
        foldable: true
      });
    });

    return _gridHeadings;
  };

  const getGridRows = (_tableSchema, _hasPrimaryKey, _isSingleRow) => {
    const _gridRows = [];

    curRows.forEach((row, rowIndex) => {
      const newRow = {};

      const rowCellIndex = `${curTableName}-${rowIndex}`;
      const isExpanded = expandedRow === rowCellIndex;

      const getPKClause = () => {
        const pkClause = {};

        if (!isView && _hasPrimaryKey) {
          _tableSchema.primary_key.columns.map(pk => {
            pkClause[pk] = row[pk];
          });
        } else {
          _tableSchema.columns.map(k => {
            pkClause[k.column_name] = row[k.column_name];
          });
        }

        return pkClause;
      };

      const getButtons = () => {
        let editButton;
        let cloneButton;
        let deleteButton;
        let expandButton;

        const getButton = (type, icon, title, handleClick) => {
          return (
            <Button
              className={styles.add_mar_right_small}
              color="white"
              size="xs"
              onClick={handleClick}
              title={title}
              data-test={`row-${type}-button-${rowIndex}`}
            >
              { icon }
            </Button>
          );
        };

        const getExpandButton = () => {
          let icon;
          let title;
          let handleClick;

          const handleExpand = () => dispatch(vExpandRow(rowCellIndex));
          const handleCollapse = () => dispatch(vCollapseRow());

          if (isExpanded) {
            icon = 'fa-compress';
            title = 'Collapse row';
            handleClick = handleCollapse;
          } else {
            icon = 'fa-expand';
            title = 'Expand row';
            handleClick = handleExpand;
          }

          const expanderIcon = (
            <i className={`fa ${icon}`} />
          );

          return getButton('expand', expanderIcon, title, handleClick);
        };

        const getEditButton = (pkClause) => {
          const editIcon = (
            <i className="fa fa-edit" />
          );

          const handleEditClick = () => {
            dispatch({ type: E_SET_EDITITEM, oldItem: row, pkClause });
            dispatch(
              _push(`/schema/${currentSchema}/tables/${curTableName}/edit`)
            );
          };

          const editTitle = 'Edit row';

          return getButton('edit', editIcon, editTitle, handleEditClick);
        };

        const getDeleteButton = (pkClause) => {
          const deleteIcon = (
            <i className="fa fa-trash" />
          );

          const handleDeleteClick = () => {
            dispatch(deleteItem(pkClause));
          };

          const deleteTitle = 'Delete row';

          return getButton('delete', deleteIcon, deleteTitle, handleDeleteClick);
        };

        const getCloneButton = () => {
          const cloneIcon = (
            <i className="fa fa-clone" />
          );

          const handleCloneClick = () => {
            dispatch({ type: I_SET_CLONE, clone: row });
            dispatch(
              _push(`/schema/${currentSchema}/tables/${curTableName}/insert`)
            );
          };

          const cloneTitle = 'Clone row';

          return getButton('clone', cloneIcon, cloneTitle, handleCloneClick);
        };

        const allowModify = !_isSingleRow && !isView && _hasPrimaryKey;

        if (allowModify) {
          const pkClause = getPKClause();

          editButton = getEditButton(pkClause);
          deleteButton = getDeleteButton(pkClause);
          cloneButton = getCloneButton();
        }

        // eslint-disable-next-line prefer-const
        expandButton = getExpandButton();

        return (
          <div className={styles.tableCellCenterAligned}>
            {cloneButton}
            {editButton}
            {deleteButton}
            {expandButton}
          </div>
        );
      };

      // Insert Edit, Delete, Clone in a cell
      newRow.actions = getButtons();

      // Insert column cells
      _tableSchema.columns.forEach(col => {
        const columnName = col.column_name;

        const getColCellContent = () => {
          const rowColumnValue = row[columnName];

          const getCellValue = () => {
            let cellValue = '';

            if (rowColumnValue === null) {
              cellValue = (<i>NULL</i>);
            } else if (rowColumnValue === undefined) {
              cellValue = 'NULL';
            } else if (col.data_type === 'json' || col.data_type === 'jsonb') {
              cellValue = JSON.stringify(rowColumnValue);
            } else {
              cellValue = rowColumnValue.toString();
            }

            return cellValue;
          };

          const cellValue = getCellValue();

          return (
            <div className={isExpanded ? styles.tableCellExpanded : ''}>
              {cellValue}
            </div>
          );
        };

        newRow[columnName] = getColCellContent();
      });

      // Insert relationship cells
      _tableSchema.relationships.forEach(rel => {
        const relName = rel.rel_name;

        const getRelCellContent = () => {
          let cellValue = '';

          const getRelExpander = (value, className, clickHandler) => {
            return (
              <a
                href="#"
                className={className}
                onClick={clickHandler}
              >
                {value}
              </a>
            );
          };

          const isExpanded = curQuery.columns.find(c => c.name === rel.rel_name) !== undefined;

          if (isExpanded) {
            const handleCloseClick = e => {
              e.preventDefault();
              dispatch(vCloseRel(curPath, rel.rel_name));
            };

            cellValue = getRelExpander('Close', styles.expanded, handleCloseClick);
          } else {
            const currentFkey = rel.rel_def.foreign_key_constraint_on;
            const currentFkeyValue = row[currentFkey];

            if (currentFkeyValue === null) {
              // cannot be expanded as value is null
              cellValue = (
                <i>NULL</i>
              );
            } else {
              // can be expanded
              const pkClause = getPKClause();

              const handleViewClick = e => {
                e.preventDefault();
                dispatch(vExpandRel(curPath, rel.rel_name, pkClause));
              };

              cellValue = getRelExpander('View', '', handleViewClick);
            }
          }

          return (
            <div>
              { cellValue }
            </div>
          );
        };

        newRow[relName] = getRelCellContent();
      });

      _gridRows.push(newRow);
    });

    return _gridRows;
  };

  const curRelName = curPath.length > 0 ? curPath.slice(-1)[0] : null;
  const tableSchema = schemas.find(x => x.table_name === curTableName);

  const tableColumnsSorted = tableSchema.columns.sort(ordinalColSort);
  const tableRelationships = tableSchema.relationships;

  const hasPrimaryKey = checkIfHasPrimaryKey(tableSchema);

  const isSingleRow = checkIfSingleRow(curRelName);

  const _gridHeadings = getGridHeadings(tableColumnsSorted, tableRelationships);

  const _gridRows = getGridRows(tableSchema, hasPrimaryKey, isSingleRow);

  const getFilterQuery = () => {
    let _filterQuery = null;

    if (!isSingleRow) {
      if (curRelName === activePath[curDepth] || curDepth === 0) {
        // Rendering only if this is the activePath or this is the root

        let wheres = [{ '': { '': '' } }];
        if ('where' in curFilter && '$and' in curFilter.where) {
          wheres = [...curFilter.where.$and];
        }

        let orderBy = [{ column: '', type: 'asc', nulls: 'last' }];
        if ('order_by' in curFilter) {
          orderBy = [...curFilter.order_by];
        }
        const limit = 'limit' in curFilter ? curFilter.limit : 10;
        const offset = 'offset' in curFilter ? curFilter.offset : 0;

        _filterQuery = (
          <FilterQuery
            curQuery={curQuery}
            whereAnd={wheres}
            tableSchema={tableSchema}
            orderBy={orderBy}
            limit={limit}
            dispatch={dispatch}
            count={count}
            tableName={curTableName}
            offset={offset}
          />
        );
      }
    }

    return _filterQuery;
  };

  // If no primary key
  const getPrimaryKeyMsg = () => {
    const _primaryKeyMsg = [];

    if (!hasPrimaryKey) {
      if (!isView) {
        _primaryKeyMsg.push(
          <div key="primaryKeyMsg" className="row">
            <div className="col-xs-12">
              <div className="alert alert-warning" role="alert">
                There is no unique identifier (primary Key) for a row. You need
                at-least one primary key to allow editing, Please use{' '}
                <Link to="/data/sql">Raw SQL</Link> to make one or more column as
                primary key.
              </div>
            </div>
          </div>
        );
      }
    }
  };

  // If query object has expanded columns
  const getChildComponent = () => {
    let _childComponent = null;

    const childQueries = [];
    curQuery.columns.map(c => {
      if (typeof c === 'object') {
        childQueries.push(c);
      }
    });

    const childTabs = childQueries.map((q, i) => {
      const isActive = q.name === activePath[curDepth + 1] ? 'active' : null;
      return (
        <li key={i} className={isActive} role="presentation">
          <a
            href="#"
            onClick={e => {
              e.preventDefault();
              dispatch({ type: V_SET_ACTIVE, path: curPath, relname: q.name });
            }}
          >
            {[...activePath.slice(0, 1), ...curPath, q.name].join('.')}
          </a>
        </li>
      );
    });

    const childViewRows = childQueries.map((cq, i) => {
      // Render child only if data is available
      if (curRows[0][cq.name]) {
        const rel = tableSchema.relationships.find(r => r.rel_name === cq.name);
        let childRows = curRows[0][cq.name];
        if (rel.rel_type === 'object') {
          childRows = [childRows];
        }
        // Find the name of this childTable using the rel
        return (
          <ViewRows
            key={i}
            curTableName={findTableFromRel(schemas, tableSchema, rel).table_name}
            curQuery={cq}
            curFilter={curFilter}
            curPath={[...curPath, rel.rel_name]}
            curRows={childRows}
            parentTableName={curTableName}
            activePath={activePath}
            ongoingRequest={ongoingRequest}
            lastError={lastError}
            lastSuccess={lastSuccess}
            schemas={schemas}
            curDepth={curDepth + 1}
            dispatch={dispatch}
          />
        );
      }
      return null;
    });

    if (childQueries.length > 0) {
      _childComponent = (
        <div>
          <ul className="nav nav-tabs">{childTabs}</ul>
          {childViewRows}
        </div>
      );
    }

    return _childComponent;
  };

  const renderTableBody = () => {
    if (isProgressing) {
      return (
        <div>
          {' '}<Spinner />{' '}
        </div>
      );
    }

    let disableSortColumn = false;

    const sortByColumn = (col, clearExisting = true) => {
      const columnNames = tableColumnsSorted.map(column => column.column_name);
      if (!columnNames.includes(col)) {
        return;
      }

      const numOfOrderBys = curFilter.order_by.length;

      let orderByCol = col;
      let orderByPos = numOfOrderBys - 1;
      let orderType = 'asc';

      let isExistingColumn = false;
      for (let i = 0; i < numOfOrderBys; i++) {
        const orderBy = curFilter.order_by[i];

        if (orderBy.column === col) {
          isExistingColumn = true;

          if (orderBy.type === 'asc') {
            orderByPos = i;
            orderType = 'desc';
          } else {
            orderByPos = i;
            orderByCol = null;
          }
          break;
        }
      }

      // Go back to the first page
      dispatch(setOffset(0));

      if (orderByCol) {
        // Set the order_by
        dispatch(setOrderCol(col, orderByPos));
        dispatch(setOrderType(orderType, orderByPos));
      }

      // remove order_bys
      if (clearExisting) {
        let clearIndex = 0;
        for (let i = 0; i < numOfOrderBys; i++) {
          if (i !== orderByPos || !orderByCol) {
            dispatch(removeOrder(clearIndex));
          } else {
            clearIndex = 1;
          }
        }
      } else {
        if (isExistingColumn) {
          dispatch(removeOrder(numOfOrderBys - 1));
        }

        if (!orderByCol) {
          dispatch(removeOrder(orderByPos));
        }
      }

      // Run query
      dispatch(runQuery(tableSchema));

      // Add a new empty order_by
      dispatch(addOrder());
    };

    const getTheadThProps = (finalState, some, column) => ({
      onClick: (e) => {
        if (
          !disableSortColumn &&
          column.id
        ) {
          sortByColumn(column.id, !e.shiftKey);
        }

        disableSortColumn = false;
      },
    });

    const getResizerProps = (finalState, none, column, ctx) => ({
      onMouseDown: e => {
        disableSortColumn = true;
        ctx.resizeColumnStart(e, column, false);
      },
    });

    const handlePageChange = page => {
      if (curFilter.offset !== page * curFilter.limit) {
        dispatch(setOffset(page * curFilter.limit));
        dispatch(runQuery(tableSchema));
      }
    };

    const handlePageSizeChange = size => {
      if (curFilter.size !== size) {
        dispatch(setLimit(size));
        dispatch(setOffset(0));
        dispatch(runQuery(tableSchema));
      }
    };

    return (
      <DragFoldTable
        className="-highlight"
        data={_gridRows}
        columns={_gridHeadings}
        resizable
        manual
        sortable={false}
        minRows={0}
        getTheadThProps={getTheadThProps}
        getResizerProps={getResizerProps}
        showPagination={count > curFilter.limit}
        defaultPageSize={Math.min(curFilter.limit, count)}
        pages={Math.ceil(count / curFilter.limit)}
        onPageChange={handlePageChange}
        onPageSizeChange={handlePageSizeChange}
        page={Math.floor(curFilter.offset / curFilter.limit)}
      />
    );
  };

  // Is this ViewRows visible
  let isVisible = false;
  if (!curRelName || curRelName === activePath[curDepth]) {
    isVisible = true;
  }

  return (
    <div className={isVisible ? '' : 'hide '}>
      { getFilterQuery() }
      <hr />
      { getPrimaryKeyMsg() }
      <div className="row">
        <div className="col-xs-12">
          <div className={styles.tableContainer}>
            { renderTableBody() }
          </div>
          <br />
          <br />
          <div>
            { getChildComponent() }
          </div>
        </div>
      </div>
    </div>
  );
};

export default ViewRows;<|MERGE_RESOLUTION|>--- conflicted
+++ resolved
@@ -27,15 +27,10 @@
 import { ordinalColSort, findTableFromRel } from '../utils';
 import FilterQuery from './FilterQuery';
 import Spinner from '../../../Common/Spinner/Spinner';
-<<<<<<< HEAD
-import Button from '../../Layout/Button/Button';
+import Button from '../../../Common/Button/Button';
 
 import { E_SET_EDITITEM } from './EditActions';
 import { I_SET_CLONE } from '../TableInsertItem/InsertActions';
-=======
-import Button from '../../../Common/Button/Button';
-import './ReactTableFix.css';
->>>>>>> 097bfb6b
 
 const ViewRows = ({
   curTableName,
