module Hasura.GraphQL.Execute.Query
  ( convertQuerySelSet
  -- , queryOpFromPlan
  -- , ReusableQueryPlan
  , GeneratedSqlMap
  , PreparedSql(..)
  , traverseQueryRootField -- for live query planning
  , irToRootFieldPlan
  , parseGraphQLQuery
  ) where

import qualified Data.Aeson                             as J
import qualified Data.ByteString                        as B
import qualified Data.ByteString.Lazy                   as LBS
import qualified Data.Environment                       as Env
import qualified Data.HashMap.Strict                    as Map
import qualified Data.HashMap.Strict.InsOrd             as OMap
import qualified Data.IntMap                            as IntMap
import qualified Data.Sequence                          as Seq
import qualified Data.Sequence.NonEmpty                 as NESeq
import qualified Data.TByteString                       as TBS
import qualified Database.PG.Query                      as Q
import qualified Language.GraphQL.Draft.Syntax          as G
import qualified Network.HTTP.Client                    as HTTP
import qualified Network.HTTP.Types                     as HTTP

import qualified Hasura.GraphQL.Transport.HTTP.Protocol as GH
import qualified Hasura.Logging                         as L
import           Hasura.Server.Version                  (HasVersion)
import qualified Hasura.SQL.DML                         as S
import qualified Hasura.Tracing                         as Tracing

import           Hasura.Db
import           Hasura.EncJSON
import           Hasura.GraphQL.Context
import           Hasura.GraphQL.Execute.Action
import           Hasura.GraphQL.Execute.Prepare
import           Hasura.GraphQL.Execute.Resolve
import           Hasura.GraphQL.Parser
import           Hasura.Prelude
import           Hasura.RQL.DML.RemoteJoin
import           Hasura.RQL.DML.Select                  (asSingleRowJsonResp)
import           Hasura.RQL.Types
import           Hasura.Session
-- import           Hasura.SQL.Types
import           Hasura.SQL.Value

import qualified Hasura.RQL.DML.Select                  as DS

data PGPlan
  = PGPlan
  { _ppQuery       :: !Q.Query
  , _ppVariables   :: !PlanVariables
  , _ppPrepared    :: !PrepArgMap
  , _ppRemoteJoins :: !(Maybe RemoteJoins)
  }

instance J.ToJSON PGPlan where
  toJSON (PGPlan q vars prepared _) =
    J.object [ "query"     J..= Q.getQueryText q
             , "variables" J..= vars
             , "prepared"  J..= fmap show prepared
             ]

data RootFieldPlan
  = RFPRaw !B.ByteString
  | RFPPostgres !PGPlan
  | RFPActionQuery !ActionExecuteTx

instance J.ToJSON RootFieldPlan where
  toJSON = \case
    RFPRaw encJson     -> J.toJSON $ TBS.fromBS encJson
    RFPPostgres pgPlan -> J.toJSON pgPlan
    RFPActionQuery _   -> J.String "Action Execution Tx"

type FieldPlans = [(G.Name, RootFieldPlan)]

data ActionQueryPlan
  = AQPAsyncQuery !DS.AnnSimpleSel -- ^ Cacheable plan
  | AQPQuery !ActionExecuteTx -- ^ Non cacheable transaction

actionQueryToRootFieldPlan
  :: PlanVariables -> PrepArgMap -> ActionQueryPlan -> RootFieldPlan
actionQueryToRootFieldPlan vars prepped = \case
  AQPAsyncQuery s -> RFPPostgres $
    PGPlan (DS.selectQuerySQL DS.JASSingleObject s) vars prepped Nothing
  AQPQuery tx     -> RFPActionQuery tx

-- See Note [Temporarily disabling query plan caching]
-- data ReusableVariableTypes
-- data ReusableVariableValues

-- data ReusableQueryPlan
--   = ReusableQueryPlan
--   { _rqpVariableTypes :: !ReusableVariableTypes
--   , _rqpFldPlans      :: !FieldPlans
--   }

-- instance J.ToJSON ReusableQueryPlan where
--   toJSON (ReusableQueryPlan varTypes fldPlans) =
--     J.object [ "variables"       J..= () -- varTypes
--              , "field_plans"     J..= fldPlans
--              ]

-- withPlan
--   :: (MonadError QErr m)
--   => SessionVariables -> PGPlan -> HashMap G.Name (WithScalarType PGScalarValue) -> m PreparedSql
-- withPlan usrVars (PGPlan q reqVars prepMap remoteJoins) annVars = do
--   prepMap' <- foldM getVar prepMap (Map.toList reqVars)
--   let args = withUserVars usrVars $ IntMap.elems prepMap'
--   return $ PreparedSql q args remoteJoins
--   where
--     getVar accum (var, prepNo) = do
--       let varName = G.unName var
--       colVal <- onNothing (Map.lookup var annVars) $
--         throw500 $ "missing variable in annVars : " <> varName
--       let prepVal = (toBinaryValue colVal, pstValue colVal)
--       return $ IntMap.insert prepNo prepVal accum

-- turn the current plan into a transaction
mkCurPlanTx
  :: ( HasVersion
     , MonadError QErr m
     , Tracing.MonadTrace m
     , MonadIO tx
     , MonadTx tx
     , Tracing.MonadTrace tx
     )
  => Env.Environment
  -> HTTP.Manager
  -> [HTTP.Header]
  -> UserInfo
  -> FieldPlans
  -> m (tx EncJSON, GeneratedSqlMap)
mkCurPlanTx env manager reqHdrs userInfo fldPlans = do
  -- generate the SQL and prepared vars or the bytestring
  resolved <- forM fldPlans $ \(alias, fldPlan) -> do
    fldResp <- case fldPlan of
      RFPRaw resp                      -> return $ RRRaw resp
      RFPPostgres (PGPlan q _ prepMap remoteJoins) -> do
        let args = withUserVars (_uiSession userInfo) $ IntMap.elems prepMap
        return $ RRSql $ PreparedSql q args remoteJoins
      RFPActionQuery tx -> pure $ RRActionQuery tx
    return (alias, fldResp)

  (,) <$> mkLazyRespTx env manager reqHdrs userInfo resolved <*> pure (mkGeneratedSqlMap resolved)

-- convert a query from an intermediate representation to... another
irToRootFieldPlan
  :: PlanVariables
  -> PrepArgMap
  -> QueryDB S.SQLExp -> PGPlan
irToRootFieldPlan vars prepped = \case
  QDBSimple s      -> mkPGPlan (DS.selectQuerySQL DS.JASMultipleRows) s
  QDBPrimaryKey s  -> mkPGPlan (DS.selectQuerySQL DS.JASSingleObject) s
  QDBAggregation s ->
    let (annAggSel, aggRemoteJoins) = getRemoteJoinsAggregateSelect s
    in PGPlan (DS.selectAggregateQuerySQL annAggSel) vars prepped aggRemoteJoins
  QDBConnection s ->
    let (connSel, connRemoteJoins) = getRemoteJoinsConnectionSelect s
    in PGPlan (DS.connectionSelectQuerySQL connSel) vars prepped connRemoteJoins
  where
    mkPGPlan f simpleSel =
      let (simpleSel',remoteJoins) = getRemoteJoins simpleSel
      in PGPlan (f simpleSel') vars prepped remoteJoins

traverseQueryRootField
  :: forall f a b c d h
   . Applicative f
  => (a -> f b)
  -> RootField (QueryDB a) c h d
  -> f (RootField (QueryDB b) c h d)
traverseQueryRootField f =
  traverseDB f'
  where
    f' :: QueryDB a -> f (QueryDB b)
    f' = \case
      QDBSimple s       -> QDBSimple      <$> DS.traverseAnnSimpleSelect f s
      QDBPrimaryKey s   -> QDBPrimaryKey  <$> DS.traverseAnnSimpleSelect f s
      QDBAggregation s  -> QDBAggregation <$> DS.traverseAnnAggregateSelect f s
      QDBConnection s   -> QDBConnection  <$> DS.traverseConnectionSelect f s

parseGraphQLQuery
  :: MonadError QErr m
  => GQLContext
  -> [G.VariableDefinition]
  -> Maybe (HashMap G.Name J.Value)
  -> G.SelectionSet G.NoFragments G.Name
  -> m ( InsOrdHashMap G.Name (QueryRootField UnpreparedValue)
       , QueryReusability
       )
parseGraphQLQuery gqlContext varDefs varValsM fields =
  resolveVariables varDefs (fromMaybe Map.empty varValsM) fields
  >>= (gqlQueryParser gqlContext >>> (`onLeft` reportParseErrors))
  where
    reportParseErrors errs = case NESeq.head errs of
      -- TODO: Our error reporting machinery doesn’t currently support reporting
      -- multiple errors at once, so we’re throwing away all but the first one
      -- here. It would be nice to report all of them!
      ParseError{ pePath, peMessage, peCode } ->
        throwError (err400 peCode peMessage){ qePath = pePath }

convertQuerySelSet
  :: forall m tx .
     ( MonadError QErr m
     , HasVersion
     , MonadIO m
     , Tracing.MonadTrace m
     , MonadIO tx
     , MonadTx tx
     , Tracing.MonadTrace tx
     )
  => Env.Environment
  -> L.Logger L.Hasura
  -> GQLContext
  -> UserInfo
  -> HTTP.Manager
  -> HTTP.RequestHeaders
  -> G.SelectionSet G.NoFragments G.Name
  -> [G.VariableDefinition]
  -> Maybe GH.VariableValues
  -> m ( ExecutionPlan (tx EncJSON, GeneratedSqlMap) RemoteCall (G.Name, J.Value)
       -- , Maybe ReusableQueryPlan
       , [QueryRootField UnpreparedValue]
       )
convertQuerySelSet env logger gqlContext userInfo manager reqHeaders fields varDefs varValsM = do
  -- Parse the GraphQL query into the RQL AST
  (unpreparedQueries, _reusability) <- parseGraphQLQuery gqlContext varDefs varValsM fields

  -- Transform the RQL AST into a prepared SQL query
  queryPlans <- for unpreparedQueries \unpreparedQuery -> do
    (preparedQuery, PlanningSt _ planVars planVals expectedVariables)
      <- flip runStateT initPlanningSt
         $ traverseQueryRootField prepareWithPlan unpreparedQuery
           >>= traverseAction convertActionQuery
    validateSessionVariables expectedVariables $ _uiSession userInfo
    traverseDB (pure . irToRootFieldPlan planVars planVals) preparedQuery
      >>= traverseAction (pure . actionQueryToRootFieldPlan planVars planVals)

  -- This monster makes sure that consecutive database operation get executed together
  let dbPlans :: Seq.Seq (G.Name, RootFieldPlan)
      remoteFields :: Seq.Seq (G.Name, RemoteField)
      (dbPlans, remoteFields) = OMap.foldlWithKey' collectPlan (Seq.Empty, Seq.Empty) queryPlans

      collectPlan
        :: (Seq.Seq (G.Name, RootFieldPlan), Seq.Seq (G.Name, RemoteField))
        -> G.Name
        -> RootField PGPlan RemoteField RootFieldPlan J.Value
        -> (Seq.Seq (G.Name, RootFieldPlan), Seq.Seq (G.Name, RemoteField))

      collectPlan (seqDB, seqRemote) name (RFRemote r) =
        (seqDB, seqRemote Seq.:|> (name, r))

      collectPlan (seqDB, seqRemote) name (RFDB db)      =
        (seqDB Seq.:|> (name, RFPPostgres db), seqRemote)

      collectPlan (seqDB, seqRemote) name (RFAction rfp) =
        (seqDB Seq.:|> (name, rfp), seqRemote)

      collectPlan (seqDB, seqRemote) name (RFRaw r)      =
        (seqDB Seq.:|> (name, RFPRaw $ LBS.toStrict $ J.encode r), seqRemote)


  executionPlan <- case (dbPlans, remoteFields) of
    (dbs, Seq.Empty) -> ExecStepDB <$> mkCurPlanTx env manager reqHeaders userInfo (toList dbs)
    (Seq.Empty, remotes@(firstRemote Seq.:<| _)) -> do
      let (remoteOperation, _) =
            buildTypedOperation
            G.OperationTypeQuery
            varDefs
            (map (G.SelectionField . snd . snd) $ toList remotes)
            varValsM
      if all (\remote' -> fst (snd firstRemote) == fst (snd remote')) remotes
        then return $ ExecStepRemote (fst (snd firstRemote), remoteOperation, varValsM)
        else throw400 NotSupported "Mixed remote schemas are not supported"
    _ -> throw400 NotSupported "Heterogeneous execution of database and remote schemas not supported"

  let asts :: [QueryRootField UnpreparedValue]
      asts = OMap.elems unpreparedQueries
  pure (executionPlan,asts)  -- See Note [Temporarily disabling query plan caching]
  where
    usrVars = _uiSession userInfo

    convertActionQuery
      :: ActionQuery UnpreparedValue -> StateT PlanningSt m ActionQueryPlan
    convertActionQuery = \case
      AQQuery s -> lift $ do
        result <- resolveActionExecution env logger userInfo s $ ActionExecContext manager reqHeaders usrVars
        pure $ AQPQuery $ _aerTransaction result
      AQAsync s -> AQPAsyncQuery <$>
        DS.traverseAnnSimpleSelect prepareWithPlan (resolveAsyncActionQuery userInfo s)

-- See Note [Temporarily disabling query plan caching]
-- use the existing plan and new variables to create a pg query
-- queryOpFromPlan
--   :: ( HasVersion
--      , MonadError QErr m
--      , Tracing.MonadTrace m
--      , MonadIO tx
--      , MonadTx tx
--      , Tracing.MonadTrace tx
--      )
--   => Env.Environment
--   -> HTTP.Manager
--   -> [HTTP.Header]
--   -> UserInfo
--   -> Maybe GH.VariableValues
--   -> ReusableQueryPlan
--   -> m (tx EncJSON, GeneratedSqlMap)
-- queryOpFromPlan env  manager reqHdrs userInfo varValsM (ReusableQueryPlan varTypes fldPlans) = do
--   validatedVars <- _validateVariablesForReuse varTypes varValsM
--   -- generate the SQL and prepared vars or the bytestring
--   resolved <- forM fldPlans $ \(alias, fldPlan) ->
--     (alias,) <$> case fldPlan of
--       RFPRaw resp        -> return $ RRRaw resp
--       RFPPostgres pgPlan -> RRSql <$> withPlan (_uiSession userInfo) pgPlan validatedVars

--   (,) <$> mkLazyRespTx env manager reqHdrs userInfo resolved <*> pure (mkGeneratedSqlMap resolved)

data PreparedSql
  = PreparedSql
  { _psQuery       :: !Q.Query
  , _psPrepArgs    :: ![(Q.PrepArg, PGScalarValue)]
    -- ^ The value is (Q.PrepArg, PGScalarValue) because we want to log the human-readable value of the
    -- prepared argument (PGScalarValue) and not the binary encoding in PG format (Q.PrepArg)
  , _psRemoteJoins :: !(Maybe RemoteJoins)
  }
  deriving Show

-- | Required to log in `query-log`
instance J.ToJSON PreparedSql where
  toJSON (PreparedSql q prepArgs _) =
    J.object [ "query" J..= Q.getQueryText q
             , "prepared_arguments" J..= map (pgScalarValueToJson . snd) prepArgs
             ]

-- | Intermediate reperesentation of a computed SQL statement and prepared
-- arguments, or a raw bytestring (mostly, for introspection responses)
-- From this intermediate representation, a `LazyTx` can be generated, or the
-- SQL can be logged etc.
data ResolvedQuery
  = RRRaw !B.ByteString
  | RRSql !PreparedSql
  | RRActionQuery !ActionExecuteTx

-- | The computed SQL with alias which can be logged. Nothing here represents no
-- SQL for cases like introspection responses. Tuple of alias to a (maybe)
-- prepared statement
type GeneratedSqlMap = [(G.Name, Maybe PreparedSql)]

mkLazyRespTx
  :: ( HasVersion
     , Tracing.MonadTrace m
     , MonadIO tx
     , MonadTx tx
     , Tracing.MonadTrace tx
     )
  => Env.Environment
  -> HTTP.Manager
  -> [HTTP.Header]
  -> UserInfo
  -> [(G.Name, ResolvedQuery)]
  -> m (tx EncJSON)
mkLazyRespTx env manager reqHdrs userInfo resolved =
  pure $ fmap encJFromAssocList $ forM resolved $ \(alias, node) -> do
    resp <- case node of
     RRRaw bs                   -> return $ encJFromBS bs
     RRSql (PreparedSql q args maybeRemoteJoins) -> do
        let prepArgs = map fst args
        case maybeRemoteJoins of
<<<<<<< HEAD
          Nothing -> liftTx $ asSingleRowJsonResp q (map fst args)
=======
          Nothing -> Tracing.trace "Postgres" . liftTx $ asSingleRowJsonResp q prepArgs
>>>>>>> fa944b18
          Just remoteJoins ->
            executeQueryWithRemoteJoins env manager reqHdrs userInfo q prepArgs remoteJoins
     RRActionQuery actionTx           -> actionTx
    return (G.unName alias, resp)

mkGeneratedSqlMap :: [(G.Name, ResolvedQuery)] -> GeneratedSqlMap
mkGeneratedSqlMap resolved =
  flip map resolved $ \(alias, node) ->
    let res = case node of
                RRRaw _         -> Nothing
                RRSql ps        -> Just ps
                RRActionQuery _ -> Nothing
    in (alias, res)<|MERGE_RESOLUTION|>--- conflicted
+++ resolved
@@ -368,11 +368,7 @@
      RRSql (PreparedSql q args maybeRemoteJoins) -> do
         let prepArgs = map fst args
         case maybeRemoteJoins of
-<<<<<<< HEAD
-          Nothing -> liftTx $ asSingleRowJsonResp q (map fst args)
-=======
           Nothing -> Tracing.trace "Postgres" . liftTx $ asSingleRowJsonResp q prepArgs
->>>>>>> fa944b18
           Just remoteJoins ->
             executeQueryWithRemoteJoins env manager reqHdrs userInfo q prepArgs remoteJoins
      RRActionQuery actionTx           -> actionTx
