--- conflicted
+++ resolved
@@ -379,38 +379,6 @@
       ]
     Nothing -> return ()
 
-<<<<<<< HEAD
-=======
-data FunctionType
-  = FTVOLATILE
-  | FTIMMUTABLE
-  | FTSTABLE
-  deriving (Eq)
-
-$(deriveJSON defaultOptions{constructorTagModifier = drop 2} ''FunctionType)
-
-funcTypToTxt :: FunctionType -> T.Text
-funcTypToTxt FTVOLATILE  = "VOLATILE"
-funcTypToTxt FTIMMUTABLE = "IMMUTABLE"
-funcTypToTxt FTSTABLE    = "STABLE"
-
-instance Show FunctionType where
-  show = T.unpack . funcTypToTxt
-
-data FunctionInfo
-  = FunctionInfo
-  { fiName          :: !QualifiedFunction
-  , fiSystemDefined :: !SystemDefined
-  , fiType          :: !FunctionType
-  , fiInputArgs     :: !(Seq.Seq FunctionArg)
-  , fiReturnType    :: !QualifiedTable
-  , fiDeps          :: ![SchemaDependency]
-  , fiDescription   :: !(Maybe PGDescription)
-  } deriving (Show, Eq)
-
-$(deriveToJSON (aesonDrop 2 snakeCase) ''FunctionInfo)
-
->>>>>>> d8d21c14
 type TableCache columnInfo = M.HashMap QualifiedTable (TableInfo columnInfo) -- info of all tables
 type FunctionCache = M.HashMap QualifiedFunction FunctionInfo -- info of all functions
 
@@ -675,8 +643,8 @@
 
 addFunctionToCache
   :: (QErrM m, CacheRWM m)
-  => FunctionInfo -> m ()
-addFunctionToCache fi = do
+  => FunctionInfo -> [SchemaDependency] -> m ()
+addFunctionToCache fi deps = do
   sc <- askSchemaCache
   let functionCache = scFunctions sc
   case M.lookup fn functionCache of
@@ -688,7 +656,6 @@
   where
     fn = fiName fi
     objId = SOFunction $ fiName fi
-    deps = fiDeps fi
 
 askFunctionInfo
   :: (CacheRM m, QErrM m)
