--- conflicted
+++ resolved
@@ -41,15 +41,11 @@
   LS_VERSION_UPDATE_CHECK_LAST_CLOSED,
   setLocalStorageItem,
 } from '../Common/utils/localStorageUtils';
-<<<<<<< HEAD
-import { ProPopup } from './components/ProPopup';
 import LoveSection from './LoveSection';
-=======
 import ToolTip from '../Common/Tooltip/Tooltip';
 import { setPreReleaseNotificationOptOutInDB } from '../../telemetry/Actions';
 import { Icon } from '../UIKit/atoms/Icon';
 import { Help, ProPopup } from './components/';
->>>>>>> c758547c
 
 class Main extends React.Component {
   constructor(props) {
@@ -350,15 +346,7 @@
                   {getSettingsSelectedMarker()}
                 </div>
               </Link>
-<<<<<<< HEAD
-              <a
-                id="help"
-                href="https://hasura.io/help"
-                target="_blank"
-                rel="noopener noreferrer"
-              >
-                <div className={styles.headerRightNavbarBtn}>HELP</div>
-              </a>
+              <Help isSelected={currentActiveBlock === 'support'} />
               <NotificationSection
                 closeDropDown={this.closeDropDown}
                 toggleDropDown={this.toggleDropDown}
@@ -374,10 +362,6 @@
                   />
                 </div>
               ) : null}
-=======
-              <Help isSelected={currentActiveBlock === 'support'} />
-              {getLoveSection()}
->>>>>>> c758547c
             </div>
           </div>
           <div className={styles.main + ' container-fluid'}>
