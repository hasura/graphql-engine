module Hasura.RQL.DML.Returning where

import           Hasura.Prelude
import           Hasura.RQL.DML.Internal
import           Hasura.RQL.DML.Select
import           Hasura.RQL.Types
import           Hasura.SQL.Types

import qualified Data.Text               as T
import qualified Hasura.SQL.DML          as S

data MutFldG v
  = MCount
  | MExp !T.Text
  | MRet ![(FieldName, AnnFldG v)]
  deriving (Show, Eq)

traverseMutFld
  :: (Applicative f)
  => (a -> f b)
  -> MutFldG a
  -> f (MutFldG b)
traverseMutFld f = \case
  MCount    -> pure MCount
  MExp t    -> pure $ MExp t
  MRet flds -> MRet <$> traverse (traverse (traverseAnnFld f)) flds

type MutFld = MutFldG S.SQLExp

type MutFldsG v = [(T.Text, MutFldG v)]

traverseMutFlds
  :: (Applicative f)
  => (a -> f b)
  -> MutFldsG a
  -> f (MutFldsG b)
traverseMutFlds f =
  traverse (traverse (traverseMutFld f))

type MutFlds = MutFldsG S.SQLExp

hasNestedFld :: MutFlds -> Bool
hasNestedFld = any isNestedMutFld
  where
    isNestedMutFld (_, mutFld) = case mutFld of
      MRet annFlds -> any isNestedAnnFld annFlds
      _            -> False
    isNestedAnnFld (_, annFld) = case annFld of
      FObj _ -> True
      FArr _ -> True
      _      -> False

pgColsFromMutFld :: MutFld -> [(PGCol, PGColumnType)]
pgColsFromMutFld = \case
  MCount -> []
  MExp _ -> []
  MRet selFlds ->
    flip mapMaybe selFlds $ \(_, annFld) -> case annFld of
<<<<<<< HEAD
    FCol (PGColumnInfo col _ colTy _) _ -> Just (col, colTy)
=======
    FCol (PGColumnInfo col colTy _ _) _ -> Just (col, colTy)
>>>>>>> 883ec85b
    _                                   -> Nothing

pgColsFromMutFlds :: MutFlds -> [(PGCol, PGColumnType)]
pgColsFromMutFlds = concatMap (pgColsFromMutFld . snd)

pgColsToSelFlds :: [PGColumnInfo] -> [(FieldName, AnnFld)]
pgColsToSelFlds cols =
  flip map cols $
  \pgColInfo -> (fromPGCol $ pgiColumn pgColInfo, FCol pgColInfo Nothing)

mkDefaultMutFlds :: Maybe [PGColumnInfo] -> MutFlds
mkDefaultMutFlds = \case
  Nothing   -> mutFlds
  Just cols -> ("returning", MRet $ pgColsToSelFlds cols):mutFlds
  where
    mutFlds = [("affected_rows", MCount)]

qualTableToAliasIden :: QualifiedTable -> Iden
qualTableToAliasIden qt =
  Iden $ snakeCaseTable qt <> "__mutation_result_alias"

mkMutFldExp :: QualifiedTable -> Bool -> Bool -> MutFld -> S.SQLExp
mkMutFldExp qt singleObj strfyNum = \case
  MCount -> S.SESelect $
    S.mkSelect
    { S.selExtr = [S.Extractor S.countStar Nothing]
    , S.selFrom = Just $ S.FromExp $ pure frmItem
    }
  MExp t -> S.SELit t
  MRet selFlds ->
    -- let tabFrom = TableFrom qt $ Just frmItem
    let tabFrom = TableFrom qt $ Just  $ qualTableToAliasIden qt
        tabPerm = TablePerm annBoolExpTrue Nothing
    in S.SESelect $ mkSQLSelect singleObj $
       AnnSelG selFlds tabFrom tabPerm noTableArgs strfyNum
  where
    frmItem = S.FIIden $ qualTableToAliasIden qt

mkSelWith
  :: QualifiedTable -> S.CTE -> MutFlds -> Bool -> Bool -> S.SelectWith
mkSelWith qt cte mutFlds singleObj strfyNum =
  S.SelectWith [(alias, cte)] sel
  where
    alias = S.Alias $ qualTableToAliasIden qt
    sel = S.mkSelect { S.selExtr = [S.Extractor extrExp Nothing] }

    extrExp = S.SEFnApp "json_build_object" jsonBuildObjArgs Nothing

    jsonBuildObjArgs =
      flip concatMap mutFlds $
      \(k, mutFld) -> [S.SELit k, mkMutFldExp qt singleObj strfyNum mutFld]

checkRetCols
  :: (UserInfoM m, QErrM m)
  => FieldInfoMap PGColumnInfo
  -> SelPermInfo
  -> [PGCol]
  -> m [PGColumnInfo]
checkRetCols fieldInfoMap selPermInfo cols = do
  mapM_ (checkSelOnCol selPermInfo) cols
  forM cols $ \col -> askPGColInfo fieldInfoMap col relInRetErr
  where
    relInRetErr = "Relationships can't be used in \"returning\"."<|MERGE_RESOLUTION|>--- conflicted
+++ resolved
@@ -56,12 +56,8 @@
   MExp _ -> []
   MRet selFlds ->
     flip mapMaybe selFlds $ \(_, annFld) -> case annFld of
-<<<<<<< HEAD
-    FCol (PGColumnInfo col _ colTy _) _ -> Just (col, colTy)
-=======
-    FCol (PGColumnInfo col colTy _ _) _ -> Just (col, colTy)
->>>>>>> 883ec85b
-    _                                   -> Nothing
+    FCol (PGColumnInfo col _ colTy _ _) _ -> Just (col, colTy)
+    _                                     -> Nothing
 
 pgColsFromMutFlds :: MutFlds -> [(PGCol, PGColumnType)]
 pgColsFromMutFlds = concatMap (pgColsFromMutFld . snd)
