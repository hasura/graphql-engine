--- conflicted
+++ resolved
@@ -127,12 +127,9 @@
   , _wseLiveQMap   :: !LiveQueryMap
   , _wseGCtxMap    :: !(IORef.IORef SchemaCache)
   , _wseHManager   :: !H.Manager
-<<<<<<< HEAD
   , _wseQueryCache :: !E.QueryCache
-=======
   , _wseCorsPolicy :: !CorsPolicy
   , _wseSQLCtx     :: !SQLGenCtx
->>>>>>> 6ecc187e
   }
 
 onConn :: L.Logger -> CorsPolicy -> WS.OnConnH WSConnData
@@ -231,7 +228,8 @@
 
   let schemaVer = scVersion sc
 
-  execPlanE <- runExceptT $ E.getGQExecPlan queryCache userInfo schemaVer gCtx q
+  execPlanE <- runExceptT $ E.getGQExecPlan queryCache
+               userInfo schemaVer gCtx sqlGenCtx q
   (q', execPlan)  <- either (withComplete . preExecErr) return execPlanE
 
   case execPlan of
@@ -245,15 +243,8 @@
       sendCompleted
 
   where
-<<<<<<< HEAD
     runHasuraQ q' userInfo opTy tx = do
       let qTx = withUserInfo userInfo $ liftTx tx
-=======
-    runHasuraQ userInfo gCtx queryParts = do
-      (opTy, fields) <- either (withComplete . preExecErr) return $
-                        runReaderT (validateGQ queryParts) gCtx
-      let qTx = withUserInfo userInfo $ resolveSelSet userInfo gCtx sqlGenCtx opTy fields
->>>>>>> 6ecc187e
       case opTy of
         G.OperationTypeSubscription -> do
           let lq = LQ.LiveQuery userInfo q'
@@ -267,12 +258,9 @@
           either postExecErr sendSuccResp resp
           sendCompleted
 
-<<<<<<< HEAD
-    WSServerEnv logger _ runTx lqMap gCtxMapRef httpMgr queryCache = serverEnv
-=======
-
-    WSServerEnv logger _ runTx lqMap gCtxMapRef httpMgr _ sqlGenCtx = serverEnv
->>>>>>> 6ecc187e
+    WSServerEnv logger _ runTx lqMap gCtxMapRef
+      httpMgr queryCache _ sqlGenCtx = serverEnv
+
     wsId = WS.getWSId wsConn
     WSConnData userInfoR opMap = WS.getData wsConn
 
@@ -416,24 +404,17 @@
 
 createWSServerEnv
   :: L.Logger
-<<<<<<< HEAD
   -> H.Manager
   -> E.QueryCache
+  -> SQLGenCtx
   -> IORef.IORef SchemaCache
-  -> TxRunner -> IO WSServerEnv
-createWSServerEnv logger httpManager queryCache cacheRef runTx = do
+  -> TxRunner -> CorsPolicy -> IO WSServerEnv
+createWSServerEnv logger httpManager queryCache sqlGenCtx
+  cacheRef runTx corsPolicy = do
   (wsServer, lqMap) <-
     STM.atomically $ (,) <$> WS.createWSServer logger <*> LQ.newLiveQueryMap
   return $ WSServerEnv logger wsServer runTx lqMap
-    cacheRef httpManager queryCache
-=======
-  -> H.Manager -> SQLGenCtx -> IORef.IORef SchemaCache
-  -> TxRunner -> CorsPolicy -> IO WSServerEnv
-createWSServerEnv logger httpManager sqlGenCtx cacheRef runTx corsPolicy = do
-  (wsServer, lqMap) <-
-    STM.atomically $ (,) <$> WS.createWSServer logger <*> LQ.newLiveQueryMap
-  return $ WSServerEnv logger wsServer runTx lqMap cacheRef httpManager corsPolicy sqlGenCtx
->>>>>>> 6ecc187e
+    cacheRef httpManager queryCache corsPolicy sqlGenCtx
 
 createWSServerApp :: AuthMode -> WSServerEnv -> WS.ServerApp
 createWSServerApp authMode serverEnv =
