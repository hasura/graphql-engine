module Hasura.RQL.DDL.Schema.Diff
  ( TableMeta(..)
  , PGColMeta(..)
  , ConstraintMeta(..)
  , fetchTableMeta

  , getDifference

  , TableDiff(..)
  , getTableDiff
  , getTableChangeDeps

  , SchemaDiff(..)
  , getSchemaDiff
  , getSchemaChangeDeps

  , FunctionMeta(..)
  , funcFromMeta
  , fetchFunctionMeta
  , FunctionDiff(..)
  , getFuncDiff
  , getOverloadedFuncs
  ) where

import           Hasura.Prelude
import           Hasura.RQL.Types
import           Hasura.Server.Utils (duplicates)
import           Hasura.SQL.Types

import qualified Database.PG.Query   as Q

import           Data.Aeson.Casing
import           Data.Aeson.TH

import qualified Data.HashMap.Strict as M
import qualified Data.HashSet        as HS

data PGColMeta
  = PGColMeta
  { pcmColumnName      :: !PGCol
  , pcmOrdinalPosition :: !Int
  , pcmDataType        :: !PGScalarType
  , pcmIsNullable      :: !Bool
<<<<<<< HEAD
  , pcmDescription     :: !(Maybe PGDescription)
=======
  , pcmReferences      :: ![QualifiedTable]
>>>>>>> 47fb3290
  } deriving (Show, Eq)

$(deriveJSON (aesonDrop 3 snakeCase){omitNothingFields=True} ''PGColMeta)

data ConstraintMeta
  = ConstraintMeta
  { cmName :: !ConstraintName
  , cmOid  :: !Int
  , cmType :: !ConstraintType
  } deriving (Show, Eq)

$(deriveJSON (aesonDrop 2 snakeCase){omitNothingFields=True} ''ConstraintMeta)

data TableMeta
  = TableMeta
  { tmOid         :: !Int
  , tmTable       :: !QualifiedTable
  , tmDescription :: !(Maybe PGDescription)
  , tmColumns     :: ![PGColMeta]
  , tmConstraints :: ![ConstraintMeta]
  , tmForeignKeys :: ![ForeignKey]
  } deriving (Show, Eq)

fetchTableMeta :: Q.Tx [TableMeta]
fetchTableMeta = do
  res <- Q.listQ $(Q.sqlFromFile "src-rsr/table_meta.sql") () False
  forM res $ \(ts, tn, toid, descM, cols, constrnts, fkeys) ->
    return $ TableMeta toid (QualifiedObject ts tn) descM (Q.getAltJ cols)
             (Q.getAltJ constrnts) (Q.getAltJ fkeys)

getOverlap :: (Eq k, Hashable k) => (v -> k) -> [v] -> [v] -> [(v, v)]
getOverlap getKey left right =
  M.elems $ M.intersectionWith (,) (mkMap left) (mkMap right)
  where
    mkMap = M.fromList . map (\v -> (getKey v, v))

getDifference :: (Eq k, Hashable k) => (v -> k) -> [v] -> [v] -> [v]
getDifference getKey left right =
  M.elems $ M.difference (mkMap left) (mkMap right)
  where
    mkMap = M.fromList . map (\v -> (getKey v, v))

data TableDiff
  = TableDiff
  { _tdNewName         :: !(Maybe QualifiedTable)
  , _tdDroppedCols     :: ![PGCol]
  , _tdAddedCols       :: ![PGRawColumnInfo]
  , _tdAlteredCols     :: ![(PGRawColumnInfo, PGRawColumnInfo)]
  , _tdDroppedFKeyCons :: ![ConstraintName]
  -- The final list of uniq/primary constraint names
  -- used for generating types on_conflict clauses
  -- TODO: this ideally should't be part of TableDiff
  , _tdUniqOrPriCons   :: ![ConstraintName]
  , _tdNewDescription  :: !(Maybe PGDescription)
  } deriving (Show, Eq)

getTableDiff :: TableMeta -> TableMeta -> TableDiff
getTableDiff oldtm newtm =
  TableDiff mNewName droppedCols addedCols alteredCols
  droppedFKeyConstraints uniqueOrPrimaryCons mNewDesc
  where
    mNewName = bool (Just $ tmTable newtm) Nothing $ tmTable oldtm == tmTable newtm
    oldCols = tmColumns oldtm
    newCols = tmColumns newtm

    uniqueOrPrimaryCons =
      [cmName cm | cm <- tmConstraints newtm, isUniqueOrPrimary (cmType cm)]

    mNewDesc = tmDescription newtm

    droppedCols =
      map pcmColumnName $ getDifference pcmOrdinalPosition oldCols newCols

    addedCols =
      map pcmToPci $ getDifference pcmOrdinalPosition newCols oldCols

    existingCols = getOverlap pcmOrdinalPosition oldCols newCols

<<<<<<< HEAD
    pcmToPci (PGColMeta colName _ colType isNullable descM)
      = PGColInfo colName colType isNullable descM
=======
    pcmToPci (PGColMeta colName _ colType isNullable references)
      = PGRawColumnInfo colName colType isNullable references
>>>>>>> 47fb3290

    alteredCols =
      flip map (filter (uncurry (/=)) existingCols) $ pcmToPci *** pcmToPci

    -- foreign keys are considered dropped only if their oid
    -- and (ref-table, column mapping) are changed
    droppedFKeyConstraints = map _fkConstraint $ HS.toList $
      droppedFKeysWithOid `HS.intersection` droppedFKeysWithUniq

    droppedFKeysWithOid = HS.fromList $
      getDifference _fkOid (tmForeignKeys oldtm) (tmForeignKeys newtm)

    droppedFKeysWithUniq = HS.fromList $
      getDifference mkFKeyUniqId (tmForeignKeys oldtm) (tmForeignKeys newtm)

    mkFKeyUniqId (ForeignKey _ reftn _ _ colMap) = (reftn, colMap)

getTableChangeDeps
  :: (QErrM m, CacheRWM m)
  => TableInfo PGColumnInfo -> TableDiff -> m [SchemaObjId]
getTableChangeDeps ti tableDiff = do
  sc <- askSchemaCache
  -- for all the dropped columns
  droppedColDeps <- fmap concat $ forM droppedCols $ \droppedCol -> do
    let objId = SOTableObj tn $ TOCol droppedCol
    return $ getDependentObjs sc objId
  -- for all dropped constraints
  droppedConsDeps <- fmap concat $ forM droppedFKeyConstraints $ \droppedCons -> do
    let objId = SOTableObj tn $ TOCons droppedCons
    return $ getDependentObjs sc objId
  return $ droppedConsDeps <> droppedColDeps
  where
<<<<<<< HEAD
    tn = tiName ti
    TableDiff _ droppedCols _ _ droppedFKeyConstraints _ _ = tableDiff
=======
    tn = _tiName ti
    TableDiff _ droppedCols _ _ droppedFKeyConstraints _ = tableDiff
>>>>>>> 47fb3290

data SchemaDiff
  = SchemaDiff
  { _sdDroppedTables :: ![QualifiedTable]
  , _sdAlteredTables :: ![(QualifiedTable, TableDiff)]
  } deriving (Show, Eq)

getSchemaDiff :: [TableMeta] -> [TableMeta] -> SchemaDiff
getSchemaDiff oldMeta newMeta =
  SchemaDiff droppedTables survivingTables
  where
    droppedTables   = map tmTable $ getDifference tmOid oldMeta newMeta
    survivingTables =
      flip map (getOverlap tmOid oldMeta newMeta) $ \(oldtm, newtm) ->
      (tmTable oldtm, getTableDiff oldtm newtm)

getSchemaChangeDeps
  :: (QErrM m, CacheRWM m)
  => SchemaDiff -> m [SchemaObjId]
getSchemaChangeDeps schemaDiff = do
  -- Get schema cache
  sc <- askSchemaCache
  let tableIds = map SOTable droppedTables
  -- Get the dependent of the dropped tables
  let tableDropDeps = concatMap (getDependentObjs sc) tableIds
  tableModDeps <- fmap concat $ forM alteredTables $ \(oldQtn, tableDiff) -> do
    ti <- case M.lookup oldQtn $ scTables sc of
      Just ti -> return ti
      Nothing -> throw500 $ "old table metadata not found in cache : " <>> oldQtn
    getTableChangeDeps ti tableDiff
  return $ filter (not . isDirectDep) $
    HS.toList $ HS.fromList $ tableDropDeps <> tableModDeps
  where
    SchemaDiff droppedTables alteredTables = schemaDiff

    isDirectDep (SOTableObj tn _) = tn `HS.member` HS.fromList droppedTables
    isDirectDep _                 = False

data FunctionMeta
  = FunctionMeta
  { fmOid         :: !Int
  , fmSchema      :: !SchemaName
  , fmName        :: !FunctionName
  , fmType        :: !FunctionType
  , fmDescription :: !(Maybe PGDescription)
  } deriving (Show, Eq)
$(deriveJSON (aesonDrop 2 snakeCase) ''FunctionMeta)

funcFromMeta :: FunctionMeta -> QualifiedFunction
funcFromMeta fm = QualifiedObject (fmSchema fm) (fmName fm)

fetchFunctionMeta :: Q.Tx [FunctionMeta]
fetchFunctionMeta =
  map (Q.getAltJ . runIdentity) <$> Q.listQ [Q.sql|
    SELECT
      json_build_object(
        'oid', p.oid :: integer,
        'schema', f.function_schema,
        'name', f.function_name,
        'type', f.function_type,
        'description', f.description
      ) AS function_meta
    FROM
      hdb_catalog.hdb_function_agg f
      JOIN pg_catalog.pg_proc p ON (p.proname = f.function_name)
      JOIN pg_catalog.pg_namespace pn ON (
        pn.oid = p.pronamespace
        AND pn.nspname = f.function_schema
      )
    WHERE
      f.function_schema <> 'hdb_catalog'
    GROUP BY p.oid, f.function_schema, f.function_name, f.function_type, f.description
    |] () False

data FunctionDiff
  = FunctionDiff
  { fdDropped :: ![QualifiedFunction]
  , fdAltered :: ![(QualifiedFunction, FunctionType, Maybe PGDescription)]
  } deriving (Show, Eq)

getFuncDiff :: [FunctionMeta] -> [FunctionMeta] -> FunctionDiff
getFuncDiff oldMeta newMeta =
  FunctionDiff droppedFuncs alteredFuncs
  where
    droppedFuncs = map funcFromMeta $ getDifference fmOid oldMeta newMeta
    alteredFuncs = mapMaybe mkAltered $ getOverlap fmOid oldMeta newMeta
    mkAltered (oldfm, newfm) =
      let isTypeAltered = fmType oldfm /= fmType newfm
          isDescriptionAltered = fmDescription oldfm /= fmDescription newfm
          alteredFunc = (funcFromMeta oldfm, fmType newfm, fmDescription newfm)
      in bool Nothing (Just alteredFunc) $ isTypeAltered || isDescriptionAltered

getOverloadedFuncs
  :: [QualifiedFunction] -> [FunctionMeta] -> [QualifiedFunction]
getOverloadedFuncs trackedFuncs newFuncMeta =
  duplicates $ map funcFromMeta trackedMeta
  where
    trackedMeta = flip filter newFuncMeta $ \fm ->
      funcFromMeta fm `elem` trackedFuncs<|MERGE_RESOLUTION|>--- conflicted
+++ resolved
@@ -41,11 +41,8 @@
   , pcmOrdinalPosition :: !Int
   , pcmDataType        :: !PGScalarType
   , pcmIsNullable      :: !Bool
-<<<<<<< HEAD
+  , pcmReferences      :: ![QualifiedTable]
   , pcmDescription     :: !(Maybe PGDescription)
-=======
-  , pcmReferences      :: ![QualifiedTable]
->>>>>>> 47fb3290
   } deriving (Show, Eq)
 
 $(deriveJSON (aesonDrop 3 snakeCase){omitNothingFields=True} ''PGColMeta)
@@ -124,13 +121,8 @@
 
     existingCols = getOverlap pcmOrdinalPosition oldCols newCols
 
-<<<<<<< HEAD
-    pcmToPci (PGColMeta colName _ colType isNullable descM)
-      = PGColInfo colName colType isNullable descM
-=======
-    pcmToPci (PGColMeta colName _ colType isNullable references)
-      = PGRawColumnInfo colName colType isNullable references
->>>>>>> 47fb3290
+    pcmToPci (PGColMeta colName _ colType isNullable references descM)
+      = PGRawColumnInfo colName colType isNullable references descM
 
     alteredCols =
       flip map (filter (uncurry (/=)) existingCols) $ pcmToPci *** pcmToPci
@@ -163,13 +155,8 @@
     return $ getDependentObjs sc objId
   return $ droppedConsDeps <> droppedColDeps
   where
-<<<<<<< HEAD
-    tn = tiName ti
+    tn = _tiName ti
     TableDiff _ droppedCols _ _ droppedFKeyConstraints _ _ = tableDiff
-=======
-    tn = _tiName ti
-    TableDiff _ droppedCols _ _ droppedFKeyConstraints _ = tableDiff
->>>>>>> 47fb3290
 
 data SchemaDiff
   = SchemaDiff
