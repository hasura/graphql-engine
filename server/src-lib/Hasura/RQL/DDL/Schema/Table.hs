--- conflicted
+++ resolved
@@ -471,7 +471,12 @@
     liftTx $ delFunctionFromCatalog qf
     delFunctionFromCache qf
 
-<<<<<<< HEAD
+  -- Process altered functions
+  forM_ alteredFuncs $ \(qf, newTy) ->
+    when (newTy == FTVOLATILE) $
+      throw400 NotSupported $
+      "type of function " <> qf <<> " is altered to \"VOLATILE\" which is not supported now"
+
   -- update the schema cache and hdb_catalog with the changes
   reloadRequired <- processSchemaChanges schemaDiff
 
@@ -494,32 +499,6 @@
             liftTx $ mkTriggerQ trid trn tn cols opsDef
 
   bool withoutReload withReload reloadRequired
-=======
-  -- Process altered functions
-  forM_ alteredFuncs $ \(qf, newTy) ->
-    when (newTy == FTVOLATILE) $
-      throw400 NotSupported $
-      "type of function " <> qf <<> " is altered to \"VOLATILE\" which is not supported now"
-
-  -- update the schema cache with the changes
-  processSchemaChanges schemaDiff
-
-  postSc <- askSchemaCache
-  -- recreate the insert permission infra
-  forM_ (M.elems $ scTables postSc) $ \ti -> do
-    let tn = tiName ti
-    forM_ (M.elems $ tiRolePermInfoMap ti) $ \rpi ->
-      maybe (return ()) (liftTx . buildInsInfra tn) $ _permIns rpi
-
-  --recreate triggers
-  forM_ (M.elems $ scTables postSc) $ \ti -> do
-    let tn = tiName ti
-        cols = getCols $ tiFieldInfoMap ti
-    forM_ (M.toList $ tiEventTriggerInfoMap ti) $ \(trn, eti) -> do
-      let opsDef = etiOpsDef eti
-          trid = etiId eti
-      liftTx $ mkTriggerQ trid trn tn cols opsDef
->>>>>>> 55cc5fb0
 
   -- refresh the gCtxMap in schema cache
   refreshGCtxMapInSchema
