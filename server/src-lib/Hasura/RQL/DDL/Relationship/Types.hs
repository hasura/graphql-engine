--- conflicted
+++ resolved
@@ -7,17 +7,11 @@
 import           Data.Aeson.Casing
 import           Data.Aeson.TH
 import           Data.Aeson.Types
-<<<<<<< HEAD
-import qualified Data.HashMap.Strict as HM
-import qualified Data.Map.Strict as M
-import qualified Data.Text as T
-import           Instances.TH.Lift ()
-=======
+import           Instances.TH.Lift          ()
+import           Language.Haskell.TH.Syntax (Lift)
+
 import qualified Data.HashMap.Strict        as HM
 import qualified Data.Text                  as T
-import           Instances.TH.Lift          ()
->>>>>>> b84db36e
-import           Language.Haskell.TH.Syntax (Lift)
 
 data RelDef a
   = RelDef
