module Hasura.RQL.GBoolExp
  ( toSQLBoolExp
  , getBoolExpDeps
  , annBoolExp
  , txtRHSBuilder
  , pgValParser
  ) where

import           Hasura.Prelude
import           Hasura.RQL.Types
import           Hasura.SQL.Types
import           Hasura.SQL.Value

import qualified Hasura.SQL.DML      as S

import           Data.Aeson

import qualified Data.HashMap.Strict as M
import qualified Data.Text.Extended  as T


parseOpExp
  :: (MonadError QErr m)
  => ValueParser m a
  -> FieldInfoMap
  -> PGColInfo
  -> (T.Text, Value) -> m (OpExpG a)
parseOpExp parser fim (PGColInfo cn colTy _) (opStr, val) = withErrPath $
  case opStr of
    "$eq"            -> parseEq
    "_eq"            -> parseEq

    "$ne"            -> parseNe
    "_ne"            -> parseNe
    "$neq"           -> parseNe
    "_neq"           -> parseNe

    "$in"            -> parseIn
    "_in"            -> parseIn

    "$nin"           -> parseNin
    "_nin"           -> parseNin

    "$gt"            -> parseGt
    "_gt"            -> parseGt

    "$lt"            -> parseLt
    "_lt"            -> parseLt

    "$gte"           -> parseGte
    "_gte"           -> parseGte

    "$lte"           -> parseLte
    "_lte"           -> parseLte

    "$like"          -> parseLike
    "_like"          -> parseLike

    "$nlike"         -> parseNlike
    "_nlike"         -> parseNlike

    "$ilike"         -> parseIlike
    "_ilike"         -> parseIlike

    "$nilike"        -> parseNilike
    "_nilike"        -> parseNilike

    "$similar"       -> parseSimilar
    "_similar"       -> parseSimilar
    "$nsimilar"      -> parseNsimilar
    "_nsimilar"      -> parseNsimilar

    "$is_null"       -> parseIsNull
    "_is_null"       -> parseIsNull

    -- jsonb type
    "_contains"        -> jsonbOrArrOp $ AContains <$> parseOne
    "$contains"        -> jsonbOrArrOp $ AContains <$> parseOne
    "_contained_in"    -> jsonbOrArrOp $ AContainedIn <$> parseOne
    "$contained_in"    -> jsonbOnlyOp  $ AContainedIn <$> parseOne
    "$is_contained_by" -> jsonbOrArrOp $ AContainedIn <$> parseOne
    "_is_contained_by" -> jsonbOrArrOp $ AContainedIn <$> parseOne

    "_has_key"       -> jsonbOnlyOp $ AHasKey <$> parseWithTy (baseTy PGText)
    "$has_key"       -> jsonbOnlyOp $ AHasKey <$> parseWithTy (baseTy PGText)

    --FIXME:- Parse a session variable as text array values
    --TODO:- Add following commented operators after fixing above said
    -- "_has_keys_any"  -> jsonbOnlyOp $ AHasKeysAny <$> parseVal
    -- "$has_keys_any"  -> jsonbOnlyOp $ AHasKeysAny <$> parseVal
    -- "_has_keys_all"  -> jsonbOnlyOp $ AHasKeysAll <$> parseVal
    -- "$has_keys_all"  -> jsonbOnlyOp $ AHasKeysAll <$> parseVal

    -- geometry types
    "_st_contains"   -> parseGeometryOp ASTContains
    "$st_contains"   -> parseGeometryOp ASTContains
    "_st_crosses"    -> parseGeometryOp ASTCrosses
    "$st_crosses"    -> parseGeometryOp ASTCrosses
    "_st_equals"     -> parseGeometryOp ASTEquals
    "$st_equals"     -> parseGeometryOp ASTEquals
    "_st_overlaps"   -> parseGeometryOp ASTOverlaps
    "$st_overlaps"   -> parseGeometryOp ASTOverlaps
    "_st_touches"    -> parseGeometryOp ASTTouches
    "$st_touches"    -> parseGeometryOp ASTTouches
    "_st_within"     -> parseGeometryOp ASTWithin
    "$st_within"     -> parseGeometryOp ASTWithin
    -- geometry and geography types
    "_st_intersects" -> parseGeometryOrGeographyOp ASTIntersects
    "$st_intersects" -> parseGeometryOrGeographyOp ASTIntersects
    "_st_d_within"   -> parseSTDWithinObj
    "$st_d_within"   -> parseSTDWithinObj

    "$ceq"           -> parseCeq
    "_ceq"           -> parseCeq

    "$cne"           -> parseCne
    "_cne"           -> parseCne
    "$cneq"          -> parseCne
    "_cneq"          -> parseCne

    "$cgt"           -> parseCgt
    "_cgt"           -> parseCgt

    "$clt"           -> parseClt
    "_clt"           -> parseClt

    "$cgte"          -> parseCgte
    "_cgte"          -> parseCgte

    "$clte"          -> parseClte
    "_clte"          -> parseClte

    x                -> throw400 UnexpectedPayload $ "Unknown operator : " <> x
  where
    withErrPath = withPathK (getPGColTxt cn) . withPathK opStr

    parseEq       = AEQ False <$> parseOne -- equals
    parseNe       = ANE False <$> parseOne -- <>
    parseIn       = AIN <$> parseMany -- in an array
    parseNin      = ANIN <$> parseMany -- not in an array
    parseGt       = AGT <$> parseOne -- >
    parseLt       = ALT <$> parseOne -- <
    parseGte      = AGTE <$> parseOne -- >=
    parseLte      = ALTE <$> parseOne -- <=
    parseLike     = textOnlyOp colTy >> ALIKE <$> parseOne
    parseNlike    = textOnlyOp colTy >> ANLIKE <$> parseOne
    parseIlike    = textOnlyOp colTy >> AILIKE <$> parseOne
    parseNilike   = textOnlyOp colTy >> ANILIKE <$> parseOne
    parseSimilar  = textOnlyOp colTy >> ASIMILAR <$> parseOne
    parseNsimilar = textOnlyOp colTy >> ANSIMILAR <$> parseOne

    parseIsNull   = bool ANISNOTNULL ANISNULL -- is null
                    <$> parseVal

    parseCeq      = CEQ <$> decodeAndValidateRhsCol
    parseCne      = CNE <$> decodeAndValidateRhsCol
    parseCgt      = CGT <$> decodeAndValidateRhsCol
    parseClt      = CLT <$> decodeAndValidateRhsCol
    parseCgte     = CGTE <$> decodeAndValidateRhsCol
    parseClte     = CLTE <$> decodeAndValidateRhsCol

    jsonbOrArrOp m
      | getPGTyArrDim colTy > 0 = m
      | otherwise = jsonbOnlyOp m

    jsonbOnlyOp m = case pgColTyDetails colTy of
      PGTyBase PGJSONB -> m
      _                -> throwError $ buildMsg colTy [baseTy PGJSONB]

    parseGeometryOp f =
<<<<<<< HEAD
      geometryOnlyOp colTy >> f <$> parseOne

    parseSTDWithinObj = do
      WithinOp distVal fromVal <- parseVal
      dist <- withPathK "distance" $ parser (baseTy PGFloat) distVal
      from <- withPathK "from" $ parser colTy fromVal
      return $ ASTDWithin $ WithinOp dist from
=======
      geometryOp colTy >> f <$> parseOne
    parseGeometryOrGeographyOp f =
      geometryOrGeographyOp colTy >> f <$> parseOne

    parseSTDWithinObj = case colTy of
      PGGeometry -> do
        DWithinGeomOp distVal fromVal <- parseVal
        dist <- withPathK "distance" $ parser PGFloat distVal
        from <- withPathK "from" $ parser colTy fromVal
        return $ ASTDWithinGeom $ DWithinGeomOp dist from
      PGGeography -> do
        DWithinGeogOp distVal fromVal sphVal <- parseVal
        dist <- withPathK "distance" $ parser PGFloat distVal
        from <- withPathK "from" $ parser colTy fromVal
        useSpheroid <- withPathK "use_spheroid" $ parser PGBoolean sphVal
        return $ ASTDWithinGeog $ DWithinGeogOp dist from useSpheroid
      _ -> throwError $ buildMsg colTy [PGGeometry, PGGeography]
>>>>>>> 7c89e951

    decodeAndValidateRhsCol =
      parseVal >>= validateRhsCol

    validateRhsCol rhsCol = do
      let errMsg = "column operators can only compare postgres columns"
      rhsType <- askPGType fim rhsCol errMsg
      if colTy /= rhsType
        then throw400 UnexpectedPayload $
             "incompatible column types : " <> cn <<> ", " <>> rhsCol
        else return rhsCol

<<<<<<< HEAD
    geometryOnlyOp (PGGeomTy{}) = return ()
    geometryOnlyOp ty =
      throwError $ buildMsg ty [baseTy PGGeometry]
=======
    geometryOp PGGeometry = return ()
    geometryOp ty =
      throwError $ buildMsg ty [PGGeometry]
    geometryOrGeographyOp PGGeometry = return ()
    geometryOrGeographyOp PGGeography = return ()
    geometryOrGeographyOp ty =
      throwError $ buildMsg ty [PGGeometry, PGGeography]
>>>>>>> 7c89e951

    parseWithTy ty = parser ty val
    parseOne = parseWithTy colTy
    parseMany = do
      vals <- runAesonParser parseJSON val
      indexedForM vals (parser colTy)

    parseVal :: (FromJSON a, QErrM m) => m a
    parseVal = decodeValue val

parseOpExps
  :: (MonadError QErr m)
  => ValueParser m a
  -> FieldInfoMap
  -> PGColInfo
  -> Value
  -> m [OpExpG a]
parseOpExps valParser cim colInfo = \case
  (Object o) -> mapM (parseOpExp valParser cim colInfo)(M.toList o)
  val        -> pure . AEQ False <$> valParser (pgiType colInfo) val

type ValueParser m a = PGColType -> Value -> m a

buildMsg :: PGColType -> [PGColType] -> QErr
buildMsg ty expTys =
  err400 UnexpectedPayload $ mconcat
  [ " is of type " <> T.pack (show ty)
  , "; this operator works "
  , "only on columns of type "
  , T.intercalate "/" $ map (T.dquote . T.pack . show) expTys
  ]

textOnlyOp :: MonadError QErr m => PGColType -> m ()
textOnlyOp colTy = case  pgColTyDetails colTy of
  PGTyBase b -> textOnlyOp' b
  _          -> onlyTxtTyErr
  where
    textOnlyOp' PGText    = return ()
    textOnlyOp' PGVarchar = return ()
    textOnlyOp' _         = onlyTxtTyErr
    onlyTxtTyErr = throwError $ buildMsg colTy $ baseTy <$> [PGVarchar, PGText]

-- This convoluted expression instead of col = val
-- to handle the case of col : null
equalsBoolExpBuilder :: S.SQLExp -> S.SQLExp -> S.BoolExp
equalsBoolExpBuilder qualColExp rhsExp =
  S.BEBin S.OrOp (S.BECompare S.SEQ qualColExp rhsExp)
    (S.BEBin S.AndOp
      (S.BENull qualColExp)
      (S.BENull rhsExp))

notEqualsBoolExpBuilder :: S.SQLExp -> S.SQLExp -> S.BoolExp
notEqualsBoolExpBuilder qualColExp rhsExp =
  S.BEBin S.OrOp (S.BECompare S.SNE qualColExp rhsExp)
    (S.BEBin S.AndOp
      (S.BENotNull qualColExp)
      (S.BENull rhsExp))

annBoolExp
  :: (QErrM m, CacheRM m)
  => ValueParser m a
  -> FieldInfoMap
  -> BoolExp
  -> m (AnnBoolExp a)
annBoolExp valParser fim (BoolExp boolExp) =
  traverse (annColExp valParser fim) boolExp

annColExp
  :: (QErrM m, CacheRM m)
  => ValueParser m a
  -> FieldInfoMap
  -> ColExp
  -> m (AnnBoolExpFld a)
annColExp valueParser colInfoMap (ColExp fieldName colVal) = do
  colInfo <- askFieldInfo colInfoMap fieldName
  case colInfo of
    FIColumn (JSONColInfo{}) ->
      throwError (err400 UnexpectedPayload "JSON column can not be part of where clause")
    -- FIColumn (PGColInfo _ PGJSONB _) ->
    --   throwError (err400 UnexpectedPayload "JSONB column can not be part of where clause")
    FIColumn pgi ->
      AVCol pgi <$> parseOpExps valueParser colInfoMap pgi colVal
    FIRelationship relInfo -> do
      relBoolExp      <- decodeValue colVal
      relFieldInfoMap <- askFieldInfoMap $ riRTable relInfo
      annRelBoolExp   <- annBoolExp valueParser relFieldInfoMap relBoolExp
      return $ AVRel relInfo annRelBoolExp

toSQLBoolExp
  :: S.Qual -> AnnBoolExpSQL -> S.BoolExp
toSQLBoolExp tq e =
  evalState (convBoolRhs' tq e) 0

convBoolRhs'
  :: S.Qual -> AnnBoolExpSQL -> State Word64 S.BoolExp
convBoolRhs' tq =
  foldBoolExp (convColRhs tq)

convColRhs
  :: S.Qual -> AnnBoolExpFldSQL -> State Word64 S.BoolExp
convColRhs tableQual = \case
  AVCol (PGColInfo cn _ _) opExps -> do
    let bExps = map (mkColCompExp tableQual cn) opExps
    return $ foldr (S.BEBin S.AndOp) (S.BELit True) bExps

  AVRel (RelInfo _ _ colMapping relTN _) nesAnn -> do
    -- Convert the where clause on the relationship
    curVarNum <- get
    put $ curVarNum + 1
    let newIden  = Iden $ "_be_" <> T.pack (show curVarNum) <> "_"
                   <> snakeCaseTable relTN
        newIdenQ = S.QualIden newIden
    annRelBoolExp <- convBoolRhs' newIdenQ nesAnn
    let backCompExp = foldr (S.BEBin S.AndOp) (S.BELit True) $
          flip map colMapping $ \(lCol, rCol) ->
          S.BECompare S.SEQ
          (mkQCol (S.QualIden newIden) rCol)
          (mkQCol tableQual lCol)
        innerBoolExp = S.BEBin S.AndOp backCompExp annRelBoolExp
    return $ S.mkExists (S.FISimple relTN $ Just $ S.Alias newIden) innerBoolExp
  where
    mkQCol q = S.SEQIden . S.QIden q . toIden

pgValParser
  :: (MonadError QErr m)
  => PGColType -> Value -> m PGColValue
pgValParser ty =
  runAesonParser (parsePGValue ty)

txtRHSBuilder
  :: (MonadError QErr m)
  => PGColType -> Value -> m S.SQLExp
txtRHSBuilder ty val =
  toTxtValue ty <$> pgValParser ty val

mkColCompExp
  :: S.Qual -> PGCol -> OpExpG S.SQLExp -> S.BoolExp
mkColCompExp qual lhsCol = \case
  AEQ False val    -> equalsBoolExpBuilder lhs val
  AEQ True val     -> S.BECompare S.SEQ lhs val
  ANE False val    -> notEqualsBoolExpBuilder lhs val
  ANE True  val    -> S.BECompare S.SNE lhs val
  AIN vals         -> handleEmptyIn vals
  ANIN vals        -> S.BENot $ handleEmptyIn vals
  AGT val          -> S.BECompare S.SGT lhs val
  ALT val          -> S.BECompare S.SLT lhs val
  AGTE val         -> S.BECompare S.SGTE lhs val
  ALTE val         -> S.BECompare S.SLTE lhs val
  ALIKE val        -> S.BECompare S.SLIKE lhs val
  ANLIKE val       -> S.BECompare S.SNLIKE lhs val
  AILIKE val       -> S.BECompare S.SILIKE lhs val
  ANILIKE val      -> S.BECompare S.SNILIKE lhs val
  ASIMILAR val     -> S.BECompare S.SSIMILAR lhs val
  ANSIMILAR val    -> S.BECompare S.SNSIMILAR lhs val
  AContains val    -> S.BECompare S.SContains lhs val
  AContainedIn val -> S.BECompare S.SContainedIn lhs val
  AHasKey val      -> S.BECompare S.SHasKey lhs val
  AHasKeysAny keys -> S.BECompare S.SHasKeysAny lhs $ toTextArray keys
  AHasKeysAll keys -> S.BECompare S.SHasKeysAll lhs $ toTextArray keys

  ASTContains val   -> mkGeomOpBe "ST_Contains" val
  ASTCrosses val    -> mkGeomOpBe "ST_Crosses" val
  ASTEquals val     -> mkGeomOpBe "ST_Equals" val
  ASTIntersects val -> mkGeomOpBe "ST_Intersects" val
  ASTOverlaps val   -> mkGeomOpBe "ST_Overlaps" val
  ASTTouches val    -> mkGeomOpBe "ST_Touches" val
  ASTWithin val     -> mkGeomOpBe "ST_Within" val

  ASTDWithinGeom (DWithinGeomOp r val)      -> applySQLFn "ST_DWithin" [lhs, val, r]
  ASTDWithinGeog (DWithinGeogOp r val sph)  -> applySQLFn "ST_DWithin" [lhs, val, r, sph]

  ANISNULL         -> S.BENull lhs
  ANISNOTNULL      -> S.BENotNull lhs
  CEQ rhsCol       -> S.BECompare S.SEQ lhs $ mkQCol rhsCol
  CNE rhsCol       -> S.BECompare S.SNE lhs $ mkQCol rhsCol
  CGT rhsCol       -> S.BECompare S.SGT lhs $ mkQCol rhsCol
  CLT rhsCol       -> S.BECompare S.SLT lhs $ mkQCol rhsCol
  CGTE rhsCol      -> S.BECompare S.SGTE lhs $ mkQCol rhsCol
  CLTE rhsCol      -> S.BECompare S.SLTE lhs $ mkQCol rhsCol
  where
    mkQCol = S.SEQIden . S.QIden qual . toIden
    lhs = mkQCol lhsCol

    toTextArray arr =
      S.SETyAnn (S.SEArray $ map (txtEncoder' . PGValKnown . PGValText) arr) textArrType

    mkGeomOpBe fn v = applySQLFn fn [lhs, v]

    applySQLFn f exps = S.BEExp $ S.SEFnApp f exps Nothing

    handleEmptyIn []   = S.BELit False
    handleEmptyIn vals = S.BEIN lhs vals

getColExpDeps :: QualifiedTable -> AnnBoolExpFld a -> [SchemaDependency]
getColExpDeps tn = \case
  AVCol colInfo opExps ->
    let cn = pgiName colInfo
        depColsInOpExp = mapMaybe opExpDepCol opExps
        allDepCols = cn:depColsInOpExp
    in map (mkColDep "on_type" tn) allDepCols
  AVRel relInfo relBoolExp ->
    let rn = riName relInfo
        relTN = riRTable relInfo
        pd = SchemaDependency (SOTableObj tn (TORel rn)) "on_type"
    in pd : getBoolExpDeps relTN relBoolExp

getBoolExpDeps :: QualifiedTable -> AnnBoolExp a -> [SchemaDependency]
getBoolExpDeps tn =
  foldr (\annFld deps -> getColExpDeps tn annFld <> deps) []<|MERGE_RESOLUTION|>--- conflicted
+++ resolved
@@ -25,7 +25,7 @@
   -> FieldInfoMap
   -> PGColInfo
   -> (T.Text, Value) -> m (OpExpG a)
-parseOpExp parser fim (PGColInfo cn colTy _) (opStr, val) = withErrPath $
+parseOpExp parser fim (PGColInfoG cn colTy _) (opStr, val) = withErrPath $
   case opStr of
     "$eq"            -> parseEq
     "_eq"            -> parseEq
@@ -168,33 +168,24 @@
       _                -> throwError $ buildMsg colTy [baseTy PGJSONB]
 
     parseGeometryOp f =
-<<<<<<< HEAD
-      geometryOnlyOp colTy >> f <$> parseOne
-
-    parseSTDWithinObj = do
-      WithinOp distVal fromVal <- parseVal
-      dist <- withPathK "distance" $ parser (baseTy PGFloat) distVal
-      from <- withPathK "from" $ parser colTy fromVal
-      return $ ASTDWithin $ WithinOp dist from
-=======
       geometryOp colTy >> f <$> parseOne
     parseGeometryOrGeographyOp f =
       geometryOrGeographyOp colTy >> f <$> parseOne
 
     parseSTDWithinObj = case colTy of
-      PGGeometry -> do
+      PGGeomTy{} -> do
         DWithinGeomOp distVal fromVal <- parseVal
-        dist <- withPathK "distance" $ parser PGFloat distVal
+        dist <- withPathK "distance" $ parser (baseTy PGFloat) distVal
         from <- withPathK "from" $ parser colTy fromVal
         return $ ASTDWithinGeom $ DWithinGeomOp dist from
-      PGGeography -> do
+      PGGeogTy{} -> do
         DWithinGeogOp distVal fromVal sphVal <- parseVal
-        dist <- withPathK "distance" $ parser PGFloat distVal
+        dist <- withPathK "distance" $ parser (baseTy PGFloat) distVal
         from <- withPathK "from" $ parser colTy fromVal
-        useSpheroid <- withPathK "use_spheroid" $ parser PGBoolean sphVal
+        useSpheroid <- withPathK "use_spheroid" $
+                       parser (baseTy PGBoolean) sphVal
         return $ ASTDWithinGeog $ DWithinGeogOp dist from useSpheroid
-      _ -> throwError $ buildMsg colTy [PGGeometry, PGGeography]
->>>>>>> 7c89e951
+      _ -> throwError $ buildMsg colTy [baseTy PGGeometry, baseTy PGGeography]
 
     decodeAndValidateRhsCol =
       parseVal >>= validateRhsCol
@@ -207,19 +198,13 @@
              "incompatible column types : " <> cn <<> ", " <>> rhsCol
         else return rhsCol
 
-<<<<<<< HEAD
-    geometryOnlyOp (PGGeomTy{}) = return ()
-    geometryOnlyOp ty =
+    geometryOp PGGeomTy{} = return ()
+    geometryOp ty =
       throwError $ buildMsg ty [baseTy PGGeometry]
-=======
-    geometryOp PGGeometry = return ()
-    geometryOp ty =
-      throwError $ buildMsg ty [PGGeometry]
-    geometryOrGeographyOp PGGeometry = return ()
-    geometryOrGeographyOp PGGeography = return ()
+    geometryOrGeographyOp PGGeomTy{} = return ()
+    geometryOrGeographyOp PGGeogTy{} = return ()
     geometryOrGeographyOp ty =
-      throwError $ buildMsg ty [PGGeometry, PGGeography]
->>>>>>> 7c89e951
+      throwError $ buildMsg ty [baseTy PGGeometry, baseTy PGGeography]
 
     parseWithTy ty = parser ty val
     parseOne = parseWithTy colTy
@@ -296,10 +281,8 @@
 annColExp valueParser colInfoMap (ColExp fieldName colVal) = do
   colInfo <- askFieldInfo colInfoMap fieldName
   case colInfo of
-    FIColumn (JSONColInfo{}) ->
-      throwError (err400 UnexpectedPayload "JSON column can not be part of where clause")
-    -- FIColumn (PGColInfo _ PGJSONB _) ->
-    --   throwError (err400 UnexpectedPayload "JSONB column can not be part of where clause")
+    FIColumn JSONColInfo{} ->
+      throw400 UnexpectedPayload "JSON column can not be part of where clause"
     FIColumn pgi ->
       AVCol pgi <$> parseOpExps valueParser colInfoMap pgi colVal
     FIRelationship relInfo -> do
@@ -321,7 +304,7 @@
 convColRhs
   :: S.Qual -> AnnBoolExpFldSQL -> State Word64 S.BoolExp
 convColRhs tableQual = \case
-  AVCol (PGColInfo cn _ _) opExps -> do
+  AVCol (PGColInfoG cn _ _) opExps -> do
     let bExps = map (mkColCompExp tableQual cn) opExps
     return $ foldr (S.BEBin S.AndOp) (S.BELit True) bExps
 
@@ -403,6 +386,8 @@
     mkQCol = S.SEQIden . S.QIden qual . toIden
     lhs = mkQCol lhsCol
 
+    txtEncoder' = fromEncPGVal . txtEncodePGVal'
+
     toTextArray arr =
       S.SETyAnn (S.SEArray $ map (txtEncoder' . PGValKnown . PGValText) arr) textArrType
 
