--- conflicted
+++ resolved
@@ -107,11 +107,7 @@
         <div className={styles.add_mar_top}>
           <div className={metaDataStyles.content_width}>
             <div className={styles.display_flex}>
-<<<<<<< HEAD
-              <Icon type="check" size={16} color="green.original" mr="xs" />
-=======
               <Icon type="check" color="green.original" mr="sm" />
->>>>>>> 420dc846
               <h4>GraphQL Engine metadata is consistent with database</h4>
             </div>
           </div>
@@ -123,11 +119,7 @@
       <div className={styles.add_mar_top}>
         <div className={metaDataStyles.content_width}>
           <div className={styles.display_flex}>
-<<<<<<< HEAD
-            <Icon type="close" color="red.primary" size={16} mr="xs" />
-=======
             <Icon type="close" color="red.primary" mr="sm" />
->>>>>>> 420dc846
             <h4> GraphQL Engine metadata is inconsistent with database </h4>
           </div>
           <div className={styles.add_mar_top}>
