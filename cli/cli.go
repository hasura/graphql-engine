--- conflicted
+++ resolved
@@ -8,6 +8,7 @@
 package cli
 
 import (
+	"encoding/json"
 	"net/url"
 	"os"
 	"path/filepath"
@@ -25,19 +26,6 @@
 	"github.com/spf13/viper"
 )
 
-<<<<<<< HEAD
-// Environment variable names recognised by the CLI.
-const (
-	// ENV_ENDPOINT is the name of env var which indicates the Hasura GraphQL
-	// Engine endpoint URL.
-	ENV_ENDPOINT = "HASURA_GRAPHQL_ENDPOINT"
-	// ENV_ADMIN_SECRET is the name of env var that has the admin secret for GraphQL
-	// Engine endpoint.
-	ENV_ADMIN_SECRET = "HASURA_GRAPHQL_ADMIN_SECRET"
-)
-
-=======
->>>>>>> 96f8b053
 // Other constants used in the package
 const (
 	// Name of the global configuration directory
