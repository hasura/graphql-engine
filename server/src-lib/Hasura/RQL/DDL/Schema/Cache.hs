{-| Top-level functions concerned specifically with operations on the schema cache, such as
rebuilding it from the catalog and incorporating schema changes. See the module documentation for
"Hasura.RQL.DDL.Schema" for more details.

__Note__: this module is __mutually recursive__ with other @Hasura.RQL.DDL.Schema.*@ modules, which
both define pieces of the implementation of building the schema cache and define handlers that
trigger schema cache rebuilds. -}
module Hasura.RQL.DDL.Schema.Cache
  ( CacheBuildM
  , buildSchemaCache
  , buildGCtxMap
  , buildSchemaCacheFor
  , buildSchemaCacheStrict
  , buildSchemaCacheWithoutSetup

  , withNewInconsistentObjsCheck
  , withMetadataCheck
  , purgeDependentObject

  , withSchemaObject
  , withSchemaObject_
  ) where

import           Hasura.Prelude

import qualified Data.HashMap.Strict                as M
import qualified Data.HashSet                       as HS
import qualified Data.Text                          as T
import qualified Database.PG.Query                  as Q

import           Data.Aeson

import qualified Hasura.GraphQL.Context             as GC
import qualified Hasura.GraphQL.Schema              as GS
import qualified Hasura.GraphQL.Validate.Types      as VT
import qualified Language.GraphQL.Draft.Syntax      as G

import           Hasura.Db
import           Hasura.GraphQL.RemoteServer
<<<<<<< HEAD
import           Hasura.GraphQL.Schema.CustomTypes
import           Hasura.GraphQL.Utils               (showNames)
import           Hasura.RQL.DDL.Action
import           Hasura.RQL.DDL.CustomTypes
=======
import           Hasura.RQL.DDL.ComputedField
>>>>>>> 337403d5
import           Hasura.RQL.DDL.Deps
import           Hasura.RQL.DDL.EventTrigger
import           Hasura.RQL.DDL.Permission
import           Hasura.RQL.DDL.Permission.Internal
import           Hasura.RQL.DDL.Relationship
import           Hasura.RQL.DDL.RemoteSchema
import           Hasura.RQL.DDL.Schema.Catalog
import           Hasura.RQL.DDL.Schema.Diff
import           Hasura.RQL.DDL.Schema.Function
import           Hasura.RQL.DDL.Schema.Table
import           Hasura.RQL.DDL.Utils
import           Hasura.RQL.Types
import           Hasura.RQL.Types.Catalog
import           Hasura.RQL.Types.QueryCollection
import           Hasura.SQL.Types

type CacheBuildM m
  = (CacheRWM m, MonadTx m, MonadIO m, HasHttpManager m, HasSQLGenCtx m)

buildSchemaCache :: (CacheBuildM m) => m ()
buildSchemaCache = buildSchemaCacheWithOptions True

buildSchemaCacheWithoutSetup :: (CacheBuildM m) => m ()
buildSchemaCacheWithoutSetup = buildSchemaCacheWithOptions False

buildSchemaCacheWithOptions :: (CacheBuildM m) => Bool -> m ()
buildSchemaCacheWithOptions withSetup = do
  -- clean hdb_views
  when withSetup $ liftTx $ Q.catchE defaultTxErrorHandler clearHdbViews
  -- reset the current schemacache
  writeSchemaCache emptySchemaCache
  sqlGenCtx <- askSQLGenCtx

  -- fetch all catalog metadata
  CatalogMetadata tables relationships permissions
<<<<<<< HEAD
    eventTriggers remoteSchemas functions fkeys' allowlistDefs customTypes
    actions actionPermissions
=======
    eventTriggers remoteSchemas functions fkeys' allowlistDefs
    computedFields
>>>>>>> 337403d5
    <- liftTx fetchCatalogData

  let fkeys = HS.fromList fkeys'

  -- tables
  modTableCache =<< buildTableCache tables

  -- relationships
  forM_ relationships $ \(CatalogRelation qt rn rt rDef cmnt) -> do
    let objId = MOTableObj qt $ MTORel rn rt
        def = toJSON $ WithTable qt $ RelDef rn rDef cmnt
        mkInconsObj = InconsistentMetadataObj objId (MOTRel rt) def
    modifyErr (\e -> "table " <> qt <<> "; rel " <> rn <<> "; " <> e) $
      withSchemaObject_ mkInconsObj $
      case rt of
        ObjRel -> do
          using <- decodeValue rDef
          let relDef = RelDef rn using Nothing
          validateObjRel qt relDef
          objRelP2Setup qt fkeys relDef
        ArrRel -> do
          using <- decodeValue rDef
          let relDef = RelDef rn using Nothing
          validateArrRel qt relDef
          arrRelP2Setup qt fkeys relDef

  -- computedFields
  forM_ computedFields $ \(CatalogComputedField column funcDefs) -> do
    let AddComputedField qt name def comment = column
        qf = _cfdFunction def
        mkInconsObj =
          InconsistentMetadataObj (MOTableObj qt $ MTOComputedField name)
          MOTComputedField $ toJSON column
    modifyErr (\e -> "computed field " <> name <<> "; " <> e) $
      withSchemaObject_ mkInconsObj $ do
      rawfi <- handleMultipleFunctions qf funcDefs
      addComputedFieldP2Setup qt name def rawfi comment

  -- permissions
  forM_ permissions $ \(CatalogPermission qt rn pt pDef cmnt) -> do
    let objId = MOTableObj qt $ MTOPerm rn pt
        def = toJSON $ WithTable qt $ PermDef rn pDef cmnt
        mkInconsObj = InconsistentMetadataObj objId (MOTPerm pt) def
    modifyErr (\e -> "table " <> qt <<> "; role " <> rn <<> "; " <> e) $
      withSchemaObject_ mkInconsObj $
      case pt of
          PTInsert -> permHelper withSetup sqlGenCtx qt rn pDef PAInsert
          PTSelect -> permHelper withSetup sqlGenCtx qt rn pDef PASelect
          PTUpdate -> permHelper withSetup sqlGenCtx qt rn pDef PAUpdate
          PTDelete -> permHelper withSetup sqlGenCtx qt rn pDef PADelete

  -- event triggers
  forM_ eventTriggers $ \(CatalogEventTrigger qt trn configuration) -> do
    let objId = MOTableObj qt $ MTOTrigger trn
        def = object ["table" .= qt, "configuration" .= configuration]
        mkInconsObj = InconsistentMetadataObj objId MOTEventTrigger def
    withSchemaObject_ mkInconsObj $ do
      etc <- decodeValue configuration
      subTableP2Setup qt etc
      allCols <- getCols . _tiFieldInfoMap <$> askTabInfo qt
      when withSetup $ liftTx $
        mkAllTriggersQ trn qt allCols (stringifyNum sqlGenCtx) (etcDefinition etc)

  -- sql functions
  forM_ functions $ \(CatalogFunction qf systemDefined config funcDefs) -> do
    let def = toJSON $ TrackFunction qf
        mkInconsObj =
          InconsistentMetadataObj (MOFunction qf) MOTFunction def
    modifyErr (\e -> "function " <> qf <<> "; " <> e) $
      withSchemaObject_ mkInconsObj $ do
      rawfi <- handleMultipleFunctions qf funcDefs
      trackFunctionP2Setup qf systemDefined config rawfi

  -- allow list
  replaceAllowlist $ concatMap _cdQueries allowlistDefs

  -- TODO: all of this needs to change
  validateCustomTypesAndAddToCache customTypes
  mapM_ validateAndCacheAction actions
  mapM_ validateAndCacheActionPermission actionPermissions

  -- build GraphQL context with tables and functions
  GS.buildGCtxMapPG

  -- remote schemas
  forM_ remoteSchemas resolveSingleRemoteSchema

<<<<<<< HEAD
  -- custom types
  let mkInconistentCustomTypes =
        InconsistentMetadataObj MOCustomTypes MOTCustomTypes $ toJSON customTypes
  withSchemaObject_ mkInconistentCustomTypes $ do
    validateCustomTypesAndAddToCache customTypes
    -- TODO
    sc <- askSchemaCache
    (finalGCtxMap, finalDefaultGCtx) <-
      mergeCustomTypes (scGCtxMap sc) (scDefaultRemoteGCtx sc) $ scCustomTypes sc
    writeSchemaCache
      sc { scGCtxMap = finalGCtxMap
         , scDefaultRemoteGCtx = finalDefaultGCtx
         }
=======
  -- validate tables' custom root fields
  validateTablesCustomRootFields
>>>>>>> 337403d5

  where
    permHelper setup sqlGenCtx qt rn pDef pa = do
      qCtx <- mkAdminQCtx sqlGenCtx <$> askSchemaCache
      perm <- decodeValue pDef
      let permDef = PermDef rn perm Nothing
          createPerm = WithTable qt permDef
      (permInfo, deps) <- liftP1WithQCtx qCtx $ createPermP1 createPerm
      when setup $ addPermP2Setup qt permDef permInfo
      addPermToCache qt rn pa permInfo deps
      -- p2F qt rn p1Res

    resolveSingleRemoteSchema rs = do
      let AddRemoteSchemaQuery name _ _ = rs
          mkInconsObj = InconsistentMetadataObj (MORemoteSchema name)
                        MOTRemoteSchema (toJSON rs)
      withSchemaObject_ mkInconsObj $ do
        rsCtx <- addRemoteSchemaP2Setup rs
        sc <- askSchemaCache
        let gCtxMap = scGCtxMap sc
            defGCtx = scDefaultRemoteGCtx sc
            rGCtx = convRemoteGCtx $ rscGCtx rsCtx
        mergedGCtxMap <- mergeRemoteSchema gCtxMap rGCtx
        mergedDefGCtx <- mergeGCtx defGCtx rGCtx
        writeSchemaCache sc { scGCtxMap = mergedGCtxMap
                            , scDefaultRemoteGCtx = mergedDefGCtx
                            }

<<<<<<< HEAD
-- | build GraphQL schema
buildGCtxMap
  :: (QErrM m, CacheRWM m) => m ()
buildGCtxMap = do
  -- build GraphQL Context with Hasura schema
  GS.buildGCtxMapPG
  sc <- askSchemaCache
  let gCtxMap = scGCtxMap sc
  -- Stitch remote schemas
  (mergedGCtxMap, defGCtx) <- mergeSchemas (scRemoteSchemas sc) gCtxMap

  -- ensure that there are no conflicts between autogenerated types
  -- and custom types
  (finalGCtxMap, finalDefaultGCtx) <-
    mergeCustomTypes mergedGCtxMap defGCtx $ scCustomTypes sc

  writeSchemaCache
    sc { scGCtxMap = finalGCtxMap
       , scDefaultRemoteGCtx = finalDefaultGCtx
       }

mergeCustomTypes
  :: MonadError QErr f
  -- => M.HashMap RoleName GS.GCtx -> GS.GCtx -> VT.TypeMap
  => M.HashMap RoleName GS.GCtx -> GS.GCtx -> (NonObjectTypeMap, AnnotatedObjects)
  -> f (GS.GCtxMap, GS.GCtx)
mergeCustomTypes gCtxMap remoteSchemaCtx customTypesState = do
  let adminCustomTypes = buildCustomTypesSchema (fst customTypesState)
                         (snd customTypesState) adminRole
  let commonTypes = M.intersectionWith (,) existingTypes adminCustomTypes
      conflictingCustomTypes =
        map (G.unNamedType . fst) $ M.toList $
        flip M.filter commonTypes $ \case
        -- only scalars can be common
        (VT.TIScalar _, VT.TIScalar _) -> False
        (_, _) -> True
  unless (null conflictingCustomTypes) $
    throw400 InvalidCustomTypes $
    "following custom types confilct with the " <>
    "autogenerated hasura types or from remote schemas: "
    <> showNames conflictingCustomTypes

  let gCtxMapWithCustomTypes = flip M.mapWithKey gCtxMap $ \roleName gCtx ->
        let customTypes = buildCustomTypesSchema (fst customTypesState)
                          (snd customTypesState) roleName
        in addCustomTypes gCtx customTypes

  -- populate the gctx of each role with the custom types
  return ( gCtxMapWithCustomTypes
         , addCustomTypes remoteSchemaCtx adminCustomTypes
         )
  where
    addCustomTypes gCtx customTypes =
      gCtx { GS._gTypes = GS._gTypes gCtx <> customTypes}
    existingTypes =
      case (M.lookup adminRole gCtxMap) of
        Just gCtx -> GS._gTypes gCtx
        Nothing   -> GS._gTypes remoteSchemaCtx
=======
    validateTablesCustomRootFields = do
      sc <- askSchemaCache
      let tables = M.elems $ scTables sc
          defRemoteGCtx = scDefaultRemoteGCtx sc
      forM_ tables $ \table -> do
        let GC.TableCustomRootFields sel selByPk selAgg ins upd del =
              _tcCustomRootFields $ _tiCustomConfig table
            rootFldNames = catMaybes [sel, selByPk, selAgg, ins, upd, del]
        forM_ rootFldNames $ GS.checkConflictingNode defRemoteGCtx
>>>>>>> 337403d5

-- | Rebuilds the schema cache. If an object with the given object id became newly inconsistent,
-- raises an error about it specifically. Otherwise, raises a generic metadata inconsistency error.
buildSchemaCacheFor :: (CacheBuildM m) => MetadataObjId -> m ()
buildSchemaCacheFor objectId = do
  oldSchemaCache <- askSchemaCache
  buildSchemaCache
  newSchemaCache <- askSchemaCache

  let diffInconsistentObjects = getDifference _moId `on` scInconsistentObjs
      newInconsistentObjects = newSchemaCache `diffInconsistentObjects` oldSchemaCache

  for_ (find ((== objectId) . _moId) newInconsistentObjects) $ \matchingObject ->
    throw400 ConstraintViolation (_moReason matchingObject)

  unless (null newInconsistentObjects) $
    throwError (err400 Unexpected "cannot continue due to new inconsistent metadata")
      { qeInternal = Just $ toJSON newInconsistentObjects }

-- | Like 'buildSchemaCache', but fails if there is any inconsistent metadata.
buildSchemaCacheStrict :: (CacheBuildM m) => m ()
buildSchemaCacheStrict = do
  buildSchemaCache
  sc <- askSchemaCache
  let inconsObjs = scInconsistentObjs sc
  unless (null inconsObjs) $ do
    let err = err400 Unexpected "cannot continue due to inconsistent metadata"
    throwError err{qeInternal = Just $ toJSON inconsObjs}

-- | Executes the given action, and if any new 'InconsistentMetadataObj's are added to the schema
-- cache as a result of its execution, raises an error.
withNewInconsistentObjsCheck :: (QErrM m, CacheRM m) => m a -> m a
withNewInconsistentObjsCheck action = do
  originalObjects <- scInconsistentObjs <$> askSchemaCache
  result <- action
  currentObjects <- scInconsistentObjs <$> askSchemaCache
  checkNewInconsistentMeta originalObjects currentObjects
  pure result

-- | @'withMetadataCheck' cascade action@ runs @action@ and checks if the schema changed as a
-- result. If it did, it checks to ensure the changes do not violate any integrity constraints, and
-- if not, incorporates them into the schema cache.
withMetadataCheck :: (CacheBuildM m) => Bool -> m a -> m a
withMetadataCheck cascade action = do
  -- Drop hdb_views so no interference is caused to the sql query
  liftTx $ Q.catchE defaultTxErrorHandler clearHdbViews

  -- Get the metadata before the sql query, everything, need to filter this
  oldMetaU <- liftTx $ Q.catchE defaultTxErrorHandler fetchTableMeta
  oldFuncMetaU <- liftTx $ Q.catchE defaultTxErrorHandler fetchFunctionMeta

  -- Run the action
  res <- action

  -- Get the metadata after the sql query
  newMeta <- liftTx $ Q.catchE defaultTxErrorHandler fetchTableMeta
  newFuncMeta <- liftTx $ Q.catchE defaultTxErrorHandler fetchFunctionMeta
  sc <- askSchemaCache
  let existingInconsistentObjs = scInconsistentObjs sc
      existingTables = M.keys $ scTables sc
      oldMeta = flip filter oldMetaU $ \tm -> tmTable tm `elem` existingTables
      schemaDiff = getSchemaDiff oldMeta newMeta
      existingFuncs = M.keys $ scFunctions sc
      oldFuncMeta = flip filter oldFuncMetaU $ \fm -> fmFunction fm `elem` existingFuncs
      FunctionDiff droppedFuncs alteredFuncs = getFuncDiff oldFuncMeta newFuncMeta
      overloadedFuncs = getOverloadedFuncs existingFuncs newFuncMeta

  -- Do not allow overloading functions
  unless (null overloadedFuncs) $
    throw400 NotSupported $ "the following tracked function(s) cannot be overloaded: "
    <> reportFuncs overloadedFuncs

  indirectDeps <- getSchemaChangeDeps schemaDiff

  -- Report back with an error if cascade is not set
  when (indirectDeps /= [] && not cascade) $ reportDepsExt indirectDeps []

  -- Purge all the indirect dependents from state
  mapM_ purgeDependentObject indirectDeps

  -- Purge all dropped functions
  let purgedFuncs = flip mapMaybe indirectDeps $ \dep ->
        case dep of
          SOFunction qf -> Just qf
          _             -> Nothing

  forM_ (droppedFuncs \\ purgedFuncs) $ \qf -> do
    liftTx $ delFunctionFromCatalog qf
    delFunctionFromCache qf

  -- Process altered functions
  forM_ alteredFuncs $ \(qf, newTy, newDescM) -> do
    when (newTy == FTVOLATILE) $
      throw400 NotSupported $
      "type of function " <> qf <<> " is altered to \"VOLATILE\" which is not supported now"

    updateFunctionDescription qf newDescM

  -- update the schema cache and hdb_catalog with the changes
  reloadRequired <- processSchemaChanges schemaDiff

  let withReload = do -- in case of any rename
        buildSchemaCache
        currentInconsistentObjs <- scInconsistentObjs <$> askSchemaCache
        checkNewInconsistentMeta existingInconsistentObjs currentInconsistentObjs

      withoutReload = do
        postSc <- askSchemaCache
        -- recreate the insert permission infra
        forM_ (M.elems $ scTables postSc) $ \ti -> do
          let tn = _tiName ti
          forM_ (M.elems $ _tiRolePermInfoMap ti) $ \rpi ->
            maybe (return ()) (liftTx . buildInsInfra tn) $ _permIns rpi

        strfyNum <- stringifyNum <$> askSQLGenCtx
        --recreate triggers
        forM_ (M.elems $ scTables postSc) $ \ti -> do
          let tn = _tiName ti
              cols = getCols $ _tiFieldInfoMap ti
          forM_ (M.toList $ _tiEventTriggerInfoMap ti) $ \(trn, eti) -> do
            let fullspec = etiOpsDef eti
            liftTx $ mkAllTriggersQ trn tn cols strfyNum fullspec

  bool withoutReload withReload reloadRequired

  return res
  where
    reportFuncs = T.intercalate ", " . map dquoteTxt

    processSchemaChanges :: (MonadTx m, CacheRWM m) => SchemaDiff -> m Bool
    processSchemaChanges schemaDiff = do
      -- Purge the dropped tables
      mapM_ delTableAndDirectDeps droppedTables

      sc <- askSchemaCache
      fmap or $ forM alteredTables $ \(oldQtn, tableDiff) -> do
        ti <- case M.lookup oldQtn $ scTables sc of
          Just ti -> return ti
          Nothing -> throw500 $ "old table metadata not found in cache : " <>> oldQtn
        processTableChanges ti tableDiff
      where
        SchemaDiff droppedTables alteredTables = schemaDiff

checkNewInconsistentMeta
  :: (QErrM m)
  => [InconsistentMetadataObj] -> [InconsistentMetadataObj] -> m ()
checkNewInconsistentMeta originalInconsMeta currentInconsMeta =
  unless (null newInconsMetaObjects) $
    throwError (err500 Unexpected "cannot continue due to newly found inconsistent metadata")
      { qeInternal = Just $ toJSON newInconsMetaObjects }
  where
    newInconsMetaObjects = getDifference _moId currentInconsMeta originalInconsMeta

purgeDependentObject :: (CacheRWM m, MonadTx m) => SchemaObjId -> m ()
purgeDependentObject schemaObjId = case schemaObjId of
  (SOTableObj tn (TOPerm rn pt)) -> do
    liftTx $ dropPermFromCatalog tn rn pt
    withPermType pt delPermFromCache rn tn

  (SOTableObj qt (TORel rn)) -> do
    liftTx $ delRelFromCatalog qt rn
    delRelFromCache rn qt

  (SOFunction qf) -> do
    liftTx $ delFunctionFromCatalog qf
    delFunctionFromCache qf

  (SOTableObj qt (TOTrigger trn)) -> do
    liftTx $ delEventTriggerFromCatalog trn
    delEventTriggerFromCache qt trn

  (SOTableObj qt (TOComputedField ccn)) -> do
    deleteComputedFieldFromCache qt ccn
    dropComputedFieldFromCatalog qt ccn

  _ -> throw500 $
    "unexpected dependent object : " <> reportSchemaObj schemaObjId

-- | @'withSchemaObject' f action@ runs @action@, and if it raises any errors, applies @f@ to the
-- error message to produce an 'InconsistentMetadataObj', then adds the object to the schema cache
-- and returns 'Nothing' instead of aborting.
withSchemaObject :: (QErrM m, CacheRWM m) => (Text -> InconsistentMetadataObj) -> m a -> m (Maybe a)
withSchemaObject f action =
  (Just <$> action) `catchError` \err -> do
    sc <- askSchemaCache
    let inconsObj = f $ qeError err
        allInconsObjs = inconsObj:scInconsistentObjs sc
    writeSchemaCache sc { scInconsistentObjs = allInconsObjs }
    pure Nothing

withSchemaObject_ :: (QErrM m, CacheRWM m) => (Text -> InconsistentMetadataObj) -> m () -> m ()
withSchemaObject_ f = void . withSchemaObject f<|MERGE_RESOLUTION|>--- conflicted
+++ resolved
@@ -30,21 +30,17 @@
 
 import           Data.Aeson
 
-import qualified Hasura.GraphQL.Context             as GC
 import qualified Hasura.GraphQL.Schema              as GS
 import qualified Hasura.GraphQL.Validate.Types      as VT
 import qualified Language.GraphQL.Draft.Syntax      as G
 
 import           Hasura.Db
 import           Hasura.GraphQL.RemoteServer
-<<<<<<< HEAD
 import           Hasura.GraphQL.Schema.CustomTypes
 import           Hasura.GraphQL.Utils               (showNames)
 import           Hasura.RQL.DDL.Action
+import           Hasura.RQL.DDL.ComputedField
 import           Hasura.RQL.DDL.CustomTypes
-=======
-import           Hasura.RQL.DDL.ComputedField
->>>>>>> 337403d5
 import           Hasura.RQL.DDL.Deps
 import           Hasura.RQL.DDL.EventTrigger
 import           Hasura.RQL.DDL.Permission
@@ -80,13 +76,8 @@
 
   -- fetch all catalog metadata
   CatalogMetadata tables relationships permissions
-<<<<<<< HEAD
-    eventTriggers remoteSchemas functions fkeys' allowlistDefs customTypes
-    actions actionPermissions
-=======
-    eventTriggers remoteSchemas functions fkeys' allowlistDefs
-    computedFields
->>>>>>> 337403d5
+    eventTriggers remoteSchemas functions fkeys' allowlistDefs computedFields
+    customTypes actions actionPermissions
     <- liftTx fetchCatalogData
 
   let fkeys = HS.fromList fkeys'
@@ -174,7 +165,6 @@
   -- remote schemas
   forM_ remoteSchemas resolveSingleRemoteSchema
 
-<<<<<<< HEAD
   -- custom types
   let mkInconistentCustomTypes =
         InconsistentMetadataObj MOCustomTypes MOTCustomTypes $ toJSON customTypes
@@ -188,10 +178,8 @@
       sc { scGCtxMap = finalGCtxMap
          , scDefaultRemoteGCtx = finalDefaultGCtx
          }
-=======
   -- validate tables' custom root fields
   validateTablesCustomRootFields
->>>>>>> 337403d5
 
   where
     permHelper setup sqlGenCtx qt rn pDef pa = do
@@ -220,7 +208,16 @@
                             , scDefaultRemoteGCtx = mergedDefGCtx
                             }
 
-<<<<<<< HEAD
+    validateTablesCustomRootFields = do
+      sc <- askSchemaCache
+      let tables = M.elems $ scTables sc
+          defRemoteGCtx = scDefaultRemoteGCtx sc
+      forM_ tables $ \table -> do
+        let TableCustomRootFields sel selByPk selAgg ins upd del =
+              _tcCustomRootFields $ _tiCustomConfig table
+            rootFldNames = catMaybes [sel, selByPk, selAgg, ins, upd, del]
+        forM_ rootFldNames $ GS.checkConflictingNode defRemoteGCtx
+
 -- | build GraphQL schema
 buildGCtxMap
   :: (QErrM m, CacheRWM m) => m ()
@@ -279,17 +276,6 @@
       case (M.lookup adminRole gCtxMap) of
         Just gCtx -> GS._gTypes gCtx
         Nothing   -> GS._gTypes remoteSchemaCtx
-=======
-    validateTablesCustomRootFields = do
-      sc <- askSchemaCache
-      let tables = M.elems $ scTables sc
-          defRemoteGCtx = scDefaultRemoteGCtx sc
-      forM_ tables $ \table -> do
-        let GC.TableCustomRootFields sel selByPk selAgg ins upd del =
-              _tcCustomRootFields $ _tiCustomConfig table
-            rootFldNames = catMaybes [sel, selByPk, selAgg, ins, upd, del]
-        forM_ rootFldNames $ GS.checkConflictingNode defRemoteGCtx
->>>>>>> 337403d5
 
 -- | Rebuilds the schema cache. If an object with the given object id became newly inconsistent,
 -- raises an error about it specifically. Otherwise, raises a generic metadata inconsistency error.
