apiVersion: gitkube.sh/v1alpha1
kind: Remote
metadata:
  creationTimestamp: null
  name: hasura
  namespace: default
spec:
  authorizedKeys:
  - |
    <add ssh keys here; one per line>
  deployments:
  - containers:
    - dockerfile: ./community/learn/graphql-tutorials/backend-services/homepage/Dockerfile
      name: homepage
      path: ./community/learn/graphql-tutorials/backend-services/homepage
    name: homepage
  - containers:
    - dockerfile: ./community/learn/graphql-tutorials/backend-services/graphiql/Dockerfile
      name: graphiql
      path: ./community/learn/graphql-tutorials/backend-services/graphiql
    name: graphiql
  - containers:
    - dockerfile: ./community/learn/graphql-tutorials/backend-services/auth-server/Dockerfile
      name: auth-jwt-server
      path: ./community/learn/graphql-tutorials/backend-services/auth-server
    name: auth-jwt-server
  - containers:
    - dockerfile: ./community/learn/graphql-tutorials/backend-services/auth-webhook/Dockerfile
      name: auth-webhook
      path: ./community/learn/graphql-tutorials/backend-services/auth-webhook
    name: auth-webhook
  - containers:
    - dockerfile: ./community/learn/hasura/graphql-tutorial-backend/tutorial-site/Dockerfile
      name: hasura-backend
      path: ./community/learn/hasura/graphql-tutorial-backend/tutorial-site
    name: hasura-backend
  - containers:
    - dockerfile: ./community/learn/graphql-tutorials/tutorials/react-apollo/tutorial-site/Dockerfile
      name: react-apollo
      path: ./community/learn/graphql-tutorials/tutorials/react-apollo/tutorial-site
    name: react-apollo
  - containers:
    - dockerfile: ./community/learn/graphql-tutorials/tutorials/react-native-apollo/tutorial-site/Dockerfile
      name: react-native-apollo
      path: ./community/learn/graphql-tutorials/tutorials/react-native-apollo/tutorial-site
    name: react-native-apollo
  - containers:
    - dockerfile: ./community/learn/graphql-tutorials/tutorials/vue-apollo/tutorial-site/Dockerfile
      name: vue-apollo
      path: ./community/learn/graphql-tutorials/tutorials/vue-apollo/tutorial-site
    name: vue-apollo
  - containers:
    - dockerfile: ./community/learn/graphql-tutorials/tutorials/ios-apollo/tutorial-site/Dockerfile
      name: ios-apollo
      path: ./community/learn/graphql-tutorials/tutorials/ios-apollo/tutorial-site
    name: ios-apollo
  - containers:
    - dockerfile: ./community/learn/graphql-tutorials/tutorials/android-apollo/tutorial-site/Dockerfile
      name: android-apollo
      path: ./community/learn/graphql-tutorials/tutorials/android-apollo/tutorial-site
    name: android-apollo
  - containers:
    - dockerfile: ./community/learn/graphql-tutorials/tutorials/elm-graphql/tutorial-site/Dockerfile
      name: elm-graphql
      path: ./community/learn/graphql-tutorials/tutorials/elm-graphql/tutorial-site
    name: elm-graphql
  - containers:
    - dockerfile: ./community/learn/graphql-tutorials/tutorials/reason-react-apollo/tutorial-site/Dockerfile
      name: reason-react-apollo
      path: ./community/learn/graphql-tutorials/tutorials/reason-react-apollo/tutorial-site
    name: reason-react-apollo
  - containers:
<<<<<<< HEAD
    - dockerfile: ./community/learn/graphql-tutorials/tutorials/angular-apollo/tutorial-site/Dockerfile
      name: angular-apollo
      path: ./community/learn/graphql-tutorials/tutorials/angular-apollo/tutorial-site
    name: angular-apollo
=======
    - dockerfile: ./community/learn/graphql-tutorials/tutorials/flutter-graphql/tutorial-site/Dockerfile
      name: flutter-graphql
      path: ./community/learn/graphql-tutorials/tutorials/flutter-graphql/tutorial-site
    name: flutter-graphql
>>>>>>> e92ffcf4
  manifests:
    helm: {}
    path: ./community/learn/graphql-tutorials/manifests
  registry:
    credentials:
      secretKeyRef:
        key: ""
status:
  remoteUrl: ""
  remoteUrlDesc: ""<|MERGE_RESOLUTION|>--- conflicted
+++ resolved
@@ -70,17 +70,15 @@
       path: ./community/learn/graphql-tutorials/tutorials/reason-react-apollo/tutorial-site
     name: reason-react-apollo
   - containers:
-<<<<<<< HEAD
     - dockerfile: ./community/learn/graphql-tutorials/tutorials/angular-apollo/tutorial-site/Dockerfile
       name: angular-apollo
       path: ./community/learn/graphql-tutorials/tutorials/angular-apollo/tutorial-site
     name: angular-apollo
-=======
+  - containers:
     - dockerfile: ./community/learn/graphql-tutorials/tutorials/flutter-graphql/tutorial-site/Dockerfile
       name: flutter-graphql
       path: ./community/learn/graphql-tutorials/tutorials/flutter-graphql/tutorial-site
     name: flutter-graphql
->>>>>>> e92ffcf4
   manifests:
     helm: {}
     path: ./community/learn/graphql-tutorials/manifests
