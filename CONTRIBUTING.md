--- conflicted
+++ resolved
@@ -69,17 +69,10 @@
 
 ## Commit messages
 
-<<<<<<< HEAD
- - The first line should be a summary of the changes, not exceeding 50
-   characters, followed by an optional body which has more details about the
-   changes. Refer [to this link](https://github.com/erlang/otp/wiki/writing-good-commit-messages)
-   for more information on writing good commit messages.
-=======
 - The first line should be a summary of the changes, not exceeding 50
-  character, followed by an optional body which has more details about the
+  characters, followed by an optional body which has more details about the
   changes. Refer [to this link](https://github.com/erlang/otp/wiki/writing-good-commit-messages)
   for more information on writing good commit messages.
->>>>>>> de32ed02
 
 - Use the imperative present tense: "add/fix/change", not "added/fixed/changed" nor "adds/fixes/changes".
 
