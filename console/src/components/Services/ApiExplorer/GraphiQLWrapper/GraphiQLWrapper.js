import React, { Component } from 'react';
import { push } from 'react-router-redux';
import GraphiQL from 'graphiql';
import { connect } from 'react-redux';
import PropTypes from 'prop-types';
import GraphiQLErrorBoundary from './GraphiQLErrorBoundary';
import OneGraphExplorer from '../OneGraphExplorer/OneGraphExplorer';
<<<<<<< HEAD
import { parse as sdlParse, print } from 'graphql';
=======
import AnalyzeButton from '../Analyzer/AnalyzeButton';
import CodeExporter from 'graphiql-code-exporter';
import {
  getPersistedCodeExporterOpen,
  persistCodeExporterOpen,
} from '../OneGraphExplorer/utils';
>>>>>>> 773a29d6

import AnalyzeButton from '../Analyzer/AnalyzeButton';
import {
  clearCodeMirrorHints,
  setQueryVariableSectionHeight,
  copyToClipboard,
} from './utils';
import { analyzeFetcher, graphQLFetcherFinal } from '../Actions';
<<<<<<< HEAD

import deriveMutation from '../../../../shared/utils/deriveMutation';
=======
import { parse as sdlParse, print } from 'graphql';
import deriveAction from '../../../../shared/utils/deriveAction';
>>>>>>> 773a29d6
import {
  getActionDefinitionSdl,
  getTypesSdl,
} from '../../../../shared/utils/sdlUtils';
import { showErrorNotification } from '../../Common/Notification';
import { getActionsCreateRoute } from '../../../Common/utils/routesUtils';
import { getConfirmation } from '../../../Common/utils/jsUtils';
import {
  setActionDefinition,
  setTypeDefinition,
  setDerivedActionParentOperation,
} from '../../Actions/Add/reducer';
<<<<<<< HEAD
import { Icon } from '../../../UIKit/atoms';
=======
import { getGraphQLEndpoint } from '../utils';
import snippets from './snippets';
>>>>>>> 773a29d6

import 'graphiql/graphiql.css';
import './GraphiQL.css';
import 'graphiql-code-exporter/CodeExporter.css';

class GraphiQLWrapper extends Component {
  constructor(props) {
    super(props);
    this.state = {
      error: false,
      noSchema: false,
      onBoardingEnabled: false,
      copyButtonText: 'Copy',
      codeExporterOpen: false,
    };
  }

  componentDidMount() {
    setQueryVariableSectionHeight();
  }

  componentWillMount() {
    const codeExporterOpen = getPersistedCodeExporterOpen();
    this.setState({ codeExporterOpen });
  }

  componentWillUnmount() {
    clearCodeMirrorHints();
  }

  _handleToggleCodeExporter = () => {
    const nextState = !this.state.codeExporterOpen;

    persistCodeExporterOpen(nextState);

    this.setState({ codeExporterOpen: nextState });
  };

  render() {
    const styles = require('../../../Common/Common.scss');

    const {
      numberOfTables,
      urlParams,
      headerFocus,
      dispatch,
      mode,
      loading,
    } = this.props;
    const { codeExporterOpen } = this.state;
    const graphqlNetworkData = this.props.data;
    const graphQLFetcher = graphQLParams => {
      if (headerFocus) {
        return null;
      }

      return graphQLFetcherFinal(
        graphQLParams,
        getGraphQLEndpoint(mode),
        graphqlNetworkData.headers
      );
    };

    const analyzeFetcherInstance = analyzeFetcher(
      graphqlNetworkData.headers,
      mode
    );

    let graphiqlContext;

    const handleClickPrettifyButton = () => {
      const editor = graphiqlContext.getQueryEditor();
      const currentText = editor.getValue();
      const prettyText = print(sdlParse(currentText));
      editor.setValue(prettyText);
    };

    const handleCopyQuery = () => {
      const editor = graphiqlContext.getQueryEditor();
      const query = editor.getValue();

      if (!query) {
        return;
      }
      copyToClipboard(query);
      this.setState({ copyButtonText: 'Copied' });
      setTimeout(() => {
        this.setState({ copyButtonText: 'Copy' });
      }, 1500);
    };

    const handleToggleHistory = () => {
      graphiqlContext.setState(prevState => ({
        historyPaneOpen: !prevState.historyPaneOpen,
      }));
    };

    const deriveActionFromOperation = () => {
      const { schema, query } = graphiqlContext.state;
      if (!schema) return;
      if (!query) return;
      let derivedOperationMetadata;
      try {
        derivedOperationMetadata = deriveAction(query.trim(), schema);
      } catch (e) {
        dispatch(showErrorNotification('Unable to derive mutation', e.message));
        console.error(e);
        return;
      }
      const { action, types, variables } = derivedOperationMetadata;
      const actionsSdl = getActionDefinitionSdl(
        action.name,
        action.type,
        action.arguments,
        action.output_type
      );
      if (variables && !variables.length) {
        const ok = getConfirmation(
          `Looks like your ${action.type} does not have variables. This means that the derived action will have no arguments.`
        );
        if (!ok) return;
      }
      const typesSdl = getTypesSdl(types);
      dispatch(
        setActionDefinition(actionsSdl, null, null, sdlParse(actionsSdl))
      );
      dispatch(setTypeDefinition(typesSdl, null, null, sdlParse(typesSdl)));
      dispatch(setDerivedActionParentOperation(query.trim()));
      dispatch(push(getActionsCreateRoute()));
    };

    const renderGraphiql = graphiqlProps => {
      const voyagerUrl = graphqlNetworkData.consoleUrl + '/voyager-view';
      let analyzerProps = {};
      if (graphiqlContext) {
        analyzerProps = graphiqlContext.state;
      }

      // get toolbar buttons
      const getGraphiqlButtons = () => {
        const buttons = [
          {
            label: 'Prettify',
            title: 'Prettify Query (Shift-Ctrl-P)',
            onClick: handleClickPrettifyButton,
          },
          {
            label: 'History',
            title: 'Show History',
            onClick: handleToggleHistory,
          },
          {
            label: this.state.copyButtonText,
            title: 'Copy Query',
            onClick: handleCopyQuery,
          },
          {
            label: 'Explorer',
            title: 'Toggle Explorer',
            onClick: graphiqlProps.toggleExplorer,
          },
          {
            label: 'Code Exporter',
            title: 'Toggle Code Exporter',
            onClick: this._handleToggleCodeExporter,
          },
          {
            label: 'Voyager',
            title: 'GraphQL Voyager',
            onClick: () => window.open(voyagerUrl, '_blank'),
            icon: <Icon type="link" />,
          },
        ];
        if (mode === 'graphql') {
          buttons.push({
            label: 'Derive action',
            title: 'Derive action for the given mutation',
            onClick: deriveActionFromOperation,
          });
        }
        return buttons.map(b => {
          return <GraphiQL.Button key={b.label} {...b} />;
        });
      };

      return (
        <>
          <GraphiQL
            {...graphiqlProps}
            ref={c => {
              graphiqlContext = c;
            }}
            fetcher={graphQLFetcher}
            voyagerUrl={voyagerUrl}
          >
            <GraphiQL.Logo>GraphiQL</GraphiQL.Logo>
            <GraphiQL.Toolbar>
              {getGraphiqlButtons()}
              <AnalyzeButton
                operations={graphiqlContext && graphiqlContext.state.operations}
                analyzeFetcher={analyzeFetcherInstance}
                {...analyzerProps}
              />
            </GraphiQL.Toolbar>
          </GraphiQL>
          {codeExporterOpen ? (
            <CodeExporter
              hideCodeExporter={this._handleToggleCodeExporter}
              snippets={snippets}
              query={graphiqlProps.query}
              codeMirrorTheme="default"
            />
          ) : null}
        </>
      );
    };

    return (
      <GraphiQLErrorBoundary>
        <div
          className={`react-container-graphql ${styles.wd100} ${styles.height100} ${styles.box_shadow}`}
        >
          <OneGraphExplorer
            renderGraphiql={renderGraphiql}
            endpoint={getGraphQLEndpoint(mode)}
            dispatch={dispatch}
            headers={graphqlNetworkData.headers}
            headersInitialised={graphqlNetworkData.headersInitialised}
            headerFocus={headerFocus}
            urlParams={urlParams}
            loading={loading}
            numberOfTables={numberOfTables}
            dispatch={dispatch}
            mode={mode}
          />
        </div>
      </GraphiQLErrorBoundary>
    );
  }
}

GraphiQLWrapper.propTypes = {
  dispatch: PropTypes.func.isRequired,
  data: PropTypes.object.isRequired,
  numberOfTables: PropTypes.number.isRequired,
  headerFocus: PropTypes.bool.isRequired,
  urlParams: PropTypes.object.isRequired,
};

const mapStateToProps = state => ({
  mode: state.apiexplorer.mode,
  loading: state.apiexplorer.loading,
});

const GraphiQLWrapperConnected = connect(mapStateToProps)(GraphiQLWrapper);

export default GraphiQLWrapperConnected;<|MERGE_RESOLUTION|>--- conflicted
+++ resolved
@@ -5,31 +5,21 @@
 import PropTypes from 'prop-types';
 import GraphiQLErrorBoundary from './GraphiQLErrorBoundary';
 import OneGraphExplorer from '../OneGraphExplorer/OneGraphExplorer';
-<<<<<<< HEAD
 import { parse as sdlParse, print } from 'graphql';
-=======
 import AnalyzeButton from '../Analyzer/AnalyzeButton';
 import CodeExporter from 'graphiql-code-exporter';
 import {
   getPersistedCodeExporterOpen,
   persistCodeExporterOpen,
 } from '../OneGraphExplorer/utils';
->>>>>>> 773a29d6
-
-import AnalyzeButton from '../Analyzer/AnalyzeButton';
+
 import {
   clearCodeMirrorHints,
   setQueryVariableSectionHeight,
   copyToClipboard,
 } from './utils';
 import { analyzeFetcher, graphQLFetcherFinal } from '../Actions';
-<<<<<<< HEAD
-
-import deriveMutation from '../../../../shared/utils/deriveMutation';
-=======
-import { parse as sdlParse, print } from 'graphql';
 import deriveAction from '../../../../shared/utils/deriveAction';
->>>>>>> 773a29d6
 import {
   getActionDefinitionSdl,
   getTypesSdl,
@@ -42,12 +32,9 @@
   setTypeDefinition,
   setDerivedActionParentOperation,
 } from '../../Actions/Add/reducer';
-<<<<<<< HEAD
 import { Icon } from '../../../UIKit/atoms';
-=======
 import { getGraphQLEndpoint } from '../utils';
 import snippets from './snippets';
->>>>>>> 773a29d6
 
 import 'graphiql/graphiql.css';
 import './GraphiQL.css';
