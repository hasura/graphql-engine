import PropTypes from 'prop-types';
import React, { Component } from 'react';
import AceEditor from 'react-ace';
import Tooltip from 'react-bootstrap/lib/Tooltip';
import InputGroup from 'react-bootstrap/lib/InputGroup';
import OverlayTrigger from 'react-bootstrap/es/OverlayTrigger';
import 'brace/mode/json';
import 'brace/theme/github';

import { RESET } from '../TableModify/ModifyActions';
import {
  permChangeTypes,
  permOpenEdit,
  permAddTableSchemas,
  permSetFilter,
  permSetFilterSameAs,
  permToggleColumn,
  permToggleAllColumns,
  permAllowAll,
  permCloseEdit,
  permSetRoleName,
  permChangePermissions,
  // permToggleAllowUpsert,
  permToggleAllowAggregation,
  permToggleModifyLimit,
  permCustomChecked,
  // permRemoveRole,
  permSetBulkSelect,
  permRemoveMultipleRoles,
  permSetApplySamePerm,
  permDelApplySamePerm,
  applySamePermissionsBulk,
  SET_PRESET_VALUE,
  CREATE_NEW_PRESET,
  DELETE_PRESET,
  X_HASURA_CONST,
} from './Actions';

import PermissionBuilder from './PermissionBuilder/PermissionBuilder';
import TableHeader from '../TableCommon/TableHeader';
import ViewHeader from '../TableBrowseRows/ViewHeader';
import CollapsibleToggle from '../../../Common/CollapsibleToggle/CollapsibleToggle';
import EnhancedInput from '../../../Common/InputChecker/InputChecker';
import PermTableHeader from '../../../Common/Layout/Permissions/TableHeader';
import PermTableBody from '../../../Common/Layout/Permissions/TableBody';
import styles from '../../../Common/Layout/Permissions/PermissionStyles.scss';

import { setTable } from '../DataActions';
import { getIngForm, getEdForm, escapeRegExp } from '../utils';
import { allOperators, getLegacyOperator } from './PermissionBuilder/utils';
import {
  permissionsSymbols,
  getAllRoles,
  getPermissionFilterString,
  getPermissionColumnAccessSummary,
  getTablePermissionsByRoles,
  getPermissionRowAccessSummary,
} from '../PermissionsSummary/utils';
import Button from '../../../Common/Button/Button';
import { defaultPresetsState } from '../DataState';

import { NotFoundError } from '../../../Error/PageNotFound';

class Permissions extends Component {
  constructor() {
    super();

    this.state = {
      presetsInfo: {
        insert: {
          columnTypeMap: {},
        },
        update: {
          columnTypeMap: {},
        },
      },
    };
  }

  componentDidMount() {
    this.props.dispatch({ type: RESET });
    this.props.dispatch(setTable(this.props.tableName));
  }

  componentDidUpdate(prevProps) {
    const currPermissionsState = this.props.permissionsState;
    const prevPermissionsState = prevProps.permissionsState;

    // scroll to edit section if role/query change
    if (
      (currPermissionsState.role &&
        currPermissionsState.role !== prevPermissionsState.role) ||
      (currPermissionsState.query &&
        currPermissionsState.query !== prevPermissionsState.query)
    ) {
      document
        .getElementById('permission-edit-section')
        .scrollIntoView({ behavior: 'smooth' });
    }

    if (
      !prevPermissionsState.bulkSelect.length &&
      currPermissionsState.bulkSelect.length
    ) {
      document
        .getElementById('bulk-section')
        .scrollIntoView({ behavior: 'smooth' });
    }
  }

  render() {
    const {
      dispatch,
      tableName,
      tableType,
      allSchemas,
      ongoingRequest,
      lastError,
      lastFormError,
      lastSuccess,
      permissionsState,
      migrationMode,
      currentSchema,
    } = this.props;

    const currentTableSchema = this.props.allSchemas.find(
      t =>
        t.table_name === this.props.tableName &&
        t.table_schema === this.props.currentSchema
    );

    if (!currentTableSchema) {
      // throw a 404 exception
      throw new NotFoundError();
    }

<<<<<<< HEAD
    const getAllRoles = allTableSchemas => {
      const _allRoles = [];

      allTableSchemas.forEach(tableSchema => {
        if (tableSchema.permissions) {
          tableSchema.permissions.forEach(p => {
            if (!_allRoles.includes(p.role_name)) {
              _allRoles.push(p.role_name);
            }
          });
        }
      });

      _allRoles.sort();

      return _allRoles;
    };
=======
    const styles = require('./Permissions.scss');
>>>>>>> 626a43a3

    const addTooltip = (text, tooltip) => {
      return (
        <span>
          <span className={styles.add_mar_right_small}>{text}</span>
          <OverlayTrigger placement="right" overlay={tooltip}>
            <i className="fa fa-question-circle" aria-hidden="true" />
          </OverlayTrigger>
        </span>
      );
    };

    /********************/

    const getAlertHtml = (
      _ongoingRequest,
      _lastError,
      _lastSuccess,
      _lastFormError
    ) => {
      let alertText = '';
      let alertStyle = '';
      if (_ongoingRequest) {
        alertText = 'Saving...';
        alertStyle = 'alert-warning';
      } else if (_lastError) {
        alertText = `Error: ${JSON.stringify(_lastError)}`;
        alertStyle = 'alert-danger';
      } else if (_lastSuccess) {
        alertText = 'Saved!';
        alertStyle = 'alert-success';
      } else if (_lastFormError) {
        alertText = _lastFormError;
        alertStyle = 'alert-warning';
      }

      return (
        <div className={`hidden alert ${alertStyle}`} role="alert">
          {alertText}
        </div>
      );
    };

    const getHeader = tableSchema => {
      const getViewHeader = () => {
        return (
          <ViewHeader
            dispatch={dispatch}
            tableName={tableName}
            tabName="permissions"
            migrationMode={migrationMode}
            currentSchema={currentSchema}
          />
        );
      };

      const getTableHeader = () => {
        return (
          <TableHeader
            dispatch={dispatch}
            tableName={tableName}
            tabName="permissions"
            migrationMode={migrationMode}
            currentSchema={currentSchema}
          />
        );
      };

      const isView = tableSchema.view_info;

      return isView ? getViewHeader() : getTableHeader();
    };

    const getPermissionsTable = (tableSchema, queryTypes, roleList) => {
      const getPermissionsLegend = () => (
        <div>
          <div className={styles.permissionsLegend}>
            <span className={styles.permissionsLegendValue}>
              {permissionsSymbols.fullAccess} : full access
            </span>
            <span className={styles.permissionsLegendValue}>
              {permissionsSymbols.noAccess} : no access
            </span>
            <span className={styles.permissionsLegendValue}>
              {permissionsSymbols.partialAccess} : partial access
            </span>
          </div>
        </div>
      );

      const getViewPermissionNote = () => {
        let note;

        let hasPermissions = true;
        if (
          tableType === 'view' &&
          !(
            tableSchema.view_info &&
            (tableSchema.view_info.is_insertable_into === 'YES' ||
              tableSchema.view_info.is_trigger_insertable_into === 'YES') &&
            (tableSchema.view_info.is_updatable === 'YES' ||
              tableSchema.view_info.is_trigger_updatable === 'YES')
          )
        ) {
          hasPermissions = false;
        }

        if (!hasPermissions) {
          note = (
            <div className={styles.permissionsLegend}>
              <i className="fa fa-info-circle" aria-hidden="true" />
              &nbsp; You cannot insert/update into this view
            </div>
          );
        }

        return note;
      };

      const getPermissionsTableHead = () => {
<<<<<<< HEAD
        const headings = ['Actions', 'Role', ...queryTypes];
        return <PermTableHeader headings={headings} />;
      };

      const getPermissionsTableBody = () => {
        const dispatchRoleNameChange = e => {
          dispatch(permSetRoleName(e.target.value));
        };
=======
        const _permissionsHead = [];

        // push role head
        _permissionsHead.push(<th key={-2}>Role</th>);

        // push action heads
        queryTypes.forEach((queryType, i) => {
          _permissionsHead.push(<th key={i}>{queryType}</th>);
        });

        // push bulk actions head
        _permissionsHead.push(<th key={-1} />);

        return (
          <thead>
            <tr>{_permissionsHead}</tr>
          </thead>
        );
      };

      const getPermissionsTableBody = () => {
        const _permissionsRowsHtml = [];

        const getPermissionsTableRow = (role, newPermRow = null) => {
          const dispatchOpenEdit = queryType => () => {
            if (newPermRow && permissionsState.newRole !== '') {
              dispatch(
                permOpenEdit(tableSchema, permissionsState.newRole, queryType)
              );
            } else if (role !== '') {
              dispatch(permOpenEdit(tableSchema, role, queryType));
            } else {
              document.getElementById('new-role-input').focus();
            }
          };

          const dispatchCloseEdit = () => {
            dispatch(permCloseEdit());
          };

          const dispatchBulkSelect = e => {
            const isChecked = e.target.checked;
            const selectedRole = e.target.getAttribute('data-role');
            dispatch(permSetBulkSelect(isChecked, selectedRole));
          };

          // const dispatchDeletePermission = () => {
          //   const isConfirm = window.confirm(
          //     'Are you sure you want to delete the permission for role ' + role + '?'
          //   );
          //   if (isConfirm) {
          //     dispatch(permRemoveRole(tableSchema, role));
          //   }
          // };

          const getEditIcon = () => {
            return (
              <span className={styles.editPermsIcon}>
                <i className="fa fa-pencil" aria-hidden="true" />
              </span>
            );
          };

          const getRoleQueryPermission = queryType => {
            let _permission;

            const rolePermissions = getTablePermissionsByRoles(tableSchema);
>>>>>>> 626a43a3

        const getEditLink = () => {
          return (
            <span className={styles.editPermsLink}>
              <i className="fa fa-pencil" aria-hidden="true" />
            </span>
          );
        };

        const getQueryTypes = (role, isNewRole) =>
          queryTypes.map(qt => {
            const dispatchOpenEdit = queryType => () => {
              if (isNewRole && permissionsState.newRole !== '') {
                dispatch(
                  permOpenEdit(tableSchema, permissionsState.newRole, queryType)
                );
              } else if (role !== '') {
                dispatch(permOpenEdit(tableSchema, role, queryType));
              } else {
                document.getElementById('newRoleInput').focus();
              }
<<<<<<< HEAD
            };

            const dispatchCloseEdit = () => {
              dispatch(permCloseEdit());
            };

=======
            }

            return _permission;
          };

          const _permissionsRowHtml = [];

          // push role value
          if (!newPermRow) {
            _permissionsRowHtml.push(<th key={-2}>{role}</th>);
          } else {
            const dispatchRoleNameChange = e => {
              dispatch(permSetRoleName(e.target.value));
            };

            _permissionsRowHtml.push(
              <th key={-2}>
                <input
                  id="new-role-input"
                  className={`form-control ${styles.newRoleInput}`}
                  onChange={dispatchRoleNameChange}
                  type="text"
                  placeholder="Enter new role"
                  value={role}
                  data-test="role-textbox"
                />
              </th>
            );
          }

          // push action permission value
          queryTypes.forEach((queryType, i) => {
>>>>>>> 626a43a3
            const isEditAllowed = role !== 'admin';
            const isCurrEdit =
              permissionsState.role === role && permissionsState.query === qt;

            let editIcon = '';
            let className = '';
            let onClick = () => {};
            if (isEditAllowed) {
              className += styles.clickableCell;
<<<<<<< HEAD
              onClick = dispatchOpenEdit(qt);
=======
              editIcon = getEditIcon();

>>>>>>> 626a43a3
              if (isCurrEdit) {
                onClick = dispatchCloseEdit;
                className += ' ' + styles.currEdit;
              } else {
                onClick = dispatchOpenEdit(queryType);
              }
            }

<<<<<<< HEAD
            const getRoleQueryPermission = queryType => {
              let _permission;

              const rolePermissions = {};
              tableSchema.permissions.forEach(
                p => (rolePermissions[p.role_name] = p.permissions)
              );

              if (role === 'admin') {
                _permission = permissionsSymbols.fullAccess;
              } else if (!Object.keys(rolePermissions).includes(role)) {
                _permission = permissionsSymbols.noAccess;
              } else {
                const permissions = rolePermissions[role][queryType];

                if (permissions) {
                  let checkColumns;
                  let filterKey;

                  if (queryType === 'select' || queryType === 'update') {
                    checkColumns = true;
                    filterKey = 'filter';
                  } else if (queryType === 'insert') {
                    checkColumns = true;
                    filterKey = 'check';
                  } else if (queryType === 'delete') {
                    checkColumns = false;
                    filterKey = 'filter';
                  }

                  if (JSON.stringify(permissions[filterKey]) === '{}') {
                    if (
                      checkColumns &&
                      (!permissions.columns ||
                        (!permissions.columns.includes('*') &&
                          permissions.columns.length !==
                            tableSchema.columns.length))
                    ) {
                      _permission = permissionsSymbols.partialAccess;
                    } else {
                      _permission = permissionsSymbols.fullAccess;
                    }
                  } else {
                    _permission = permissionsSymbols.partialAccess;
                  }
                } else {
                  _permission = permissionsSymbols.noAccess;
                }
              }

              return _permission;
            };

            return {
              name: qt,
              className,
              editLink,
              onClick,
              permSymbol: getRoleQueryPermission(qt),
            };
          });
=======
            _permissionsRowHtml.push(
              <td
                key={i}
                className={className}
                onClick={onClick}
                title="Edit permissions"
                data-test={`${role}-${queryType}`}
              >
                {getRoleQueryPermission(queryType)}
                {editIcon}
              </td>
            );
          });

          // push bulk action value
          if (role === 'admin' || role === '') {
            _permissionsRowHtml.push(<td key={-1} />);
          } else {
            const bulkSelect = permissionsState.bulkSelect;

            // const deleteIcon = (
            //   <i
            //     onClick={dispatchDeletePermission}
            //     className={styles.permissionDelete + ' fa fa-close'}
            //     title="Remove all permissions"
            //     aria-hidden="true"
            //   />
            // );

            _permissionsRowHtml.push(
              <td key={-1}>
                <div>
                  <input
                    onChange={dispatchBulkSelect}
                    checked={bulkSelect.filter(e => e === role).length}
                    data-role={role}
                    title="Select for bulk actions"
                    type="checkbox"
                  />
                  {/*{deleteIcon}*/}
                </div>
              </td>
            );
          }

          return _permissionsRowHtml;
        };
>>>>>>> 626a43a3

        // add admin to roles
        const _roleList = ['admin'].concat(roleList);

<<<<<<< HEAD
        // roles wrapper
        const roles = _roleList.map(role => {
          const _roleProps = {};
          _roleProps.name = role;
          _roleProps.dispatchBulkSelect = e => {
            const isChecked = e.target.checked;
            const selectedRole = e.target.getAttribute('data-role');
            dispatch(permSetBulkSelect(isChecked, selectedRole));
          };
          _roleProps.bulkCheck = permissionsState.bulkSelect.filter(
            e => e === role
          ).length;
          return _roleProps;
        });

        return (
          <PermTableBody
            rolePermissions={roles}
            dispatchRoleNameChange={dispatchRoleNameChange}
            getPermTypes={getQueryTypes}
            viewPermissionsNote={getViewPermissionNote()}
            legend={getPermissionsLegend()}
            supportBulk
          />
=======
        // add existing roles rows
        _roleList.forEach((role, i) => {
          _permissionsRowsHtml.push(
            <tr key={i}>{getPermissionsTableRow(role)}</tr>
          );
        });

        // add new role row
        _permissionsRowsHtml.push(
          <tr key="newPerm">
            {getPermissionsTableRow(permissionsState.newRole, true)}
          </tr>
>>>>>>> 626a43a3
        );
      };

      return (
        <div>
          {getPermissionsLegend()}
          {getViewPermissionNote()}
          <table className={`table table-bordered ${styles.permissionsTable}`}>
            {getPermissionsTableHead()}
            {getPermissionsTableBody()}
          </table>
        </div>
      );
    };

    const getBulkSection = tableSchema => {
      if (!permissionsState.bulkSelect.length) {
        return;
      }

      const getSelectedRoles = () => {
        const bulkSelect = permissionsState.bulkSelect;

        return bulkSelect.map(r => {
          return (
            <span key={r} className={styles.add_pad_right}>
              <b>{r}</b>{' '}
            </span>
          );
        });
      };

      const handleBulkRemoveClick = () => {
        if (window.confirm('Are you sure?')) {
          dispatch(permRemoveMultipleRoles(tableSchema));
        }
      };

      return (
        <div id={'bulk-section'} className={styles.activeEdit}>
          <div className={styles.editPermsHeading}>Apply Bulk Actions</div>
          <div>
            <span className={styles.add_pad_right}>Selected Roles</span>
            {getSelectedRoles()}
          </div>
          <div className={styles.add_mar_top + ' ' + styles.add_mar_bottom_mid}>
            <Button onClick={handleBulkRemoveClick} color="red" size="sm">
              Remove All Permissions
            </Button>
          </div>
        </div>
      );
    };

    const getEditSection = (tableSchema, queryTypes, roleList) => {
      if (!permissionsState.role || !permissionsState.query) {
        return;
      }

      const dispatchCloseEdit = () => {
        dispatch(permCloseEdit());
      };

      const query = permissionsState.query;

      const noPermissions = !permissionsState[query];
      const noPermissionsMsg = 'Set row permissions first';

      let sectionClasses = styles.editPermsSection;
      if (noPermissions) {
        sectionClasses += ' ' + styles.disabled;
      }

      const getSectionHeader = (title, toolTip, sectionStatus) => {
        let sectionStatusHtml;
        if (sectionStatus) {
          sectionStatusHtml = (
            <span className={styles.add_mar_left}>
              - <i className={styles.sectionStatus}>{sectionStatus}</i>
            </span>
          );
        }

        return (
          <div>
            {addTooltip(title, toolTip)} {sectionStatusHtml}
          </div>
        );
      };

      const getRowSection = () => {
        let filterString = getPermissionFilterString(
          permissionsState[query],
          query
        );

        const rowSectionStatus = getPermissionRowAccessSummary(filterString);

        // replace legacy operator values
        allOperators.forEach(operator => {
          const currentString = '"' + operator + '"';
          const legacyString = '"' + getLegacyOperator(operator) + '"';

          filterString = filterString.replace(
            new RegExp(escapeRegExp(legacyString), 'g'),
            currentString
          );
        });

        const getFilterOptions = () => {
          const dispatchAllowAll = () => {
            dispatch(permAllowAll());
          };

          const dispatchSetFilterSameAs = filter => () => {
            dispatch(permSetFilterSameAs(JSON.parse(filter)));
          };

          const dispatchCustomChecked = () => {
            dispatch(permCustomChecked());
          };

          // return queries grouped by filterString i.e. { filterString: [query] }
          const getFilterQueries = () => {
            const _filterQueries = {};
            queryTypes.forEach(queryType => {
              if (queryType === permissionsState.query) {
                return;
              }

              let queryFilterString = '';
              if (permissionsState[queryType]) {
                queryFilterString = getPermissionFilterString(
                  permissionsState[queryType],
                  queryType
                );
              }

              if (queryFilterString) {
                _filterQueries[queryFilterString] =
                  _filterQueries[queryFilterString] || [];
                _filterQueries[queryFilterString].push(queryType);
              }
            });

            return _filterQueries;
          };

          const _filterOptionsSection = [];

          const filterQueries = getFilterQueries();

          const selectedValue = (
            <AceEditor
              mode="json"
              value={filterString}
              readOnly
              theme="github"
              height="5em"
              maxLines={5}
              width="100%"
              showPrintMargin={false}
              key={-3}
            />
          );

          const getFilterRadio = (key, checked, value, onClick, label) => (
            <div className="radio" key={key}>
              <label>
                <input
                  type="radio"
                  checked={checked}
                  value={value}
                  onClick={onClick}
                  readOnly
                />
                {label}
              </label>
            </div>
          );

          // TODO: add no access option

          const addNoChecksOption = () => {
            const isSelected =
              !permissionsState.custom_checked &&
              rowSectionStatus === 'without any checks';

            // Add allow all option
            let allowAllQueryInfo = '';
            if (filterQueries['{}']) {
              allowAllQueryInfo = (
                <i className={styles.add_mar_left_small}>
                  (Same as <b>{filterQueries['{}'].join(', ')}</b>)
                </i>
              );
            }

            const allowAllLabel = (
              <span data-test="without-checks">
                Without any checks {allowAllQueryInfo}
              </span>
            );

            _filterOptionsSection.push(
              getFilterRadio(
                -1,
                isSelected,
                'AllowAll',
                dispatchAllowAll,
                allowAllLabel
              )
            );

            if (isSelected) {
              _filterOptionsSection.push(selectedValue);
            }
          };

          const addSameAsOptions = () => {
            // Add other query options
            Object.keys(filterQueries).forEach((filter, i) => {
              if (filter === '{}') {
                return;
              }

              const isSelected =
                !permissionsState.custom_checked && filterString === filter;

              const queries = filterQueries[filter].join(', ');
              const queryLabel = (
                <span data-test="mutual-check">
                  With same custom check as <b>{queries}</b>
                </span>
              );
              _filterOptionsSection.push(
                getFilterRadio(
                  i,
                  isSelected,
                  queries,
                  dispatchSetFilterSameAs(filter),
                  queryLabel
                )
              );

              if (isSelected) {
                _filterOptionsSection.push(selectedValue);
              }
            });
          };

          const addCustomCheckOption = () => {
            const dispatchFuncSetFilter = filter =>
              permSetFilter(JSON.parse(filter));

            const dispatchFuncAddTableSchemas = schemaNames =>
              permAddTableSchemas(schemaNames);

            const isUniqueFilter =
              filterString !== '' &&
              filterString !== '{}' &&
              !filterQueries[filterString];

            const isSelected =
              permissionsState.custom_checked || isUniqueFilter;

            const customCheckToolTip = (
              <Tooltip id="tooltip-custom-check">
                Create custom check using permissions builder
              </Tooltip>
            );

            const customChecklabel = (
              <span data-test="custom-check">
                <span className={styles.add_mar_right}>With custom check:</span>
                <OverlayTrigger placement="right" overlay={customCheckToolTip}>
                  <i className="fa fa-question-circle" aria-hidden="true" />
                </OverlayTrigger>
              </span>
            );

            _filterOptionsSection.push(
              getFilterRadio(
                -2,
                isSelected,
                'Custom',
                dispatchCustomChecked,
                customChecklabel
              )
            );

            if (isSelected) {
              _filterOptionsSection.push(selectedValue);

              _filterOptionsSection.push(
                <PermissionBuilder
                  dispatchFuncSetFilter={dispatchFuncSetFilter}
                  dispatchFuncAddTableSchemas={dispatchFuncAddTableSchemas}
                  tableName={tableName}
                  schemaName={currentSchema}
                  allTableSchemas={permissionsState.tableSchemas}
                  filter={filterString}
                  dispatch={dispatch}
                  key={-4}
                />
              );
            }
          };

          addNoChecksOption();
          addSameAsOptions();
          addCustomCheckOption();

          return _filterOptionsSection;
        };

        const getLimitSection = () => {
          const dispatchLimit = limit => {
            const parsedLimit = parseInt(limit, 10);
            dispatch(permToggleModifyLimit(parsedLimit));
          };

          let _limitSection;

          const rowLimitTooltip = (
            <Tooltip id="tooltip-row-permissions">
              Set limit on number of rows fetched per request
            </Tooltip>
          );

          if (query === 'select') {
            const limitValue =
              permissionsState.select && permissionsState.select.limit
                ? permissionsState.select.limit
                : '';

            _limitSection = (
              <div className={styles.inline_block}>
                <label>Limit number of rows:</label>
                <input
                  className={
                    styles.mar_small_left + ' form-control ' + styles.limitInput
                  }
                  value={limitValue}
                  onChange={e => dispatchLimit(e.target.value)}
                  disabled={noPermissions}
                  title={noPermissions ? noPermissionsMsg : ''}
                  type="number"
                  min="0"
                />
                <div className={styles.clear_fix} />
              </div>
            );

            return addTooltip(_limitSection, rowLimitTooltip);
          }
        };

        const rowPermissionTooltip = (
          <Tooltip id="tooltip-row-permissions">
            Set permission rule for {getIngForm(permissionsState.query)} rows
          </Tooltip>
        );

        const rowSectionTitle = 'Row ' + query + ' permissions';

        return (
          <CollapsibleToggle
            title={getSectionHeader(
              rowSectionTitle,
              rowPermissionTooltip,
              rowSectionStatus
            )}
            useDefaultTitleStyle
            testId={'toggle-row-permission'}
            isOpen={rowSectionStatus === 'no access'}
          >
            <div className={styles.editPermsSection}>
              <div>
                <div>
                  Allow role <b>{permissionsState.role}</b> to{' '}
                  {permissionsState.query} <b>rows</b>:
                </div>
                {getFilterOptions()}
              </div>
              <div className={styles.add_mar_top}>{getLimitSection()}</div>
            </div>
          </CollapsibleToggle>
        );
      };

      const getColumnSection = () => {
        const getColumnList = () => {
          const _columnList = [];

          const dispatchToggleColumn = e => {
            const column = e.target.value;
            dispatch(permToggleColumn(column));
          };

          tableSchema.columns.forEach((colObj, i) => {
            const column = colObj.column_name;

            let checked;
            if (permissionsState[query]) {
              if (permissionsState[query].columns === '*') {
                checked = true;
              } else {
                checked = permissionsState[query].columns.includes(column);
              }
            } else {
              checked = false;
            }

            _columnList.push(
              <div key={i} className={styles.columnListElement}>
                <div className="checkbox">
                  <label>
                    <input
                      type="checkbox"
                      checked={checked}
                      value={column}
                      onChange={dispatchToggleColumn}
                      disabled={noPermissions}
                      title={noPermissions ? noPermissionsMsg : ''}
                    />
                    {column}
                  </label>
                </div>
              </div>
            );
          });

          _columnList.push(<div key={-1} className={styles.clear_fix} />);

          return _columnList;
        };

        const getRelationshipsMsg = () => {
          let _relationshipsMsg = '';

          const relationships = tableSchema.relationships.map(
            relObj => relObj.rel_name
          );

          if (relationships.length) {
            _relationshipsMsg = (
              <div className={styles.add_mar_top_small}>
                For <b>relationships</b>, set permissions for the corresponding
                tables/views.
              </div>
            );
          }

          return _relationshipsMsg;
        };

        const getToggleAllBtn = () => {
          const dispatchToggleAllColumns = () => {
            const allColumns = tableSchema.columns.map(c => c.column_name);

            dispatch(permToggleAllColumns(allColumns));
          };

          return (
            <Button
              size={'xs'}
              onClick={dispatchToggleAllColumns}
              disabled={noPermissions}
              title={noPermissions ? noPermissionsMsg : ''}
              data-test={'toggle-all-col-btn'}
            >
              Toggle All
            </Button>
          );
        };

        let _columnSection = '';

        const queriesWithPermColumns = ['select', 'update', 'insert'];

        if (queriesWithPermColumns.includes(query)) {
          const getAccessText = () => {
            let accessText;
            if (query === 'insert') {
              accessText = 'to set input for';
            } else if (query === 'select') {
              accessText = 'to access';
            } else {
              accessText = 'to update';
            }
            return accessText;
          };

          const colPermissionTooltip = (
            <Tooltip id="tooltip-row-permissions">
              Choose columns allowed to be {getEdForm(permissionsState.query)}
            </Tooltip>
          );

          const colSectionTitle = 'Column ' + query + ' permissions';

          const colSectionStatus = getPermissionColumnAccessSummary(
            permissionsState[query],
            tableSchema.columns
          );

          _columnSection = (
            <CollapsibleToggle
              title={getSectionHeader(
                colSectionTitle,
                colPermissionTooltip,
                colSectionStatus
              )}
              useDefaultTitleStyle
              testId={'toggle-col-permission'}
              isOpen={colSectionStatus === 'no columns'}
            >
              <div
                className={sectionClasses}
                title={noPermissions ? noPermissionsMsg : ''}
              >
                <div>
                  <span className={styles.add_mar_right}>
                    Allow role <b>{permissionsState.role}</b> {getAccessText()}{' '}
                    <b>columns</b>:
                  </span>

                  {getToggleAllBtn()}
                </div>

                {getColumnList()}

                {getRelationshipsMsg()}
              </div>
            </CollapsibleToggle>
          );
        }

        return _columnSection;
      };

      // const getUpsertSection = () => {
      //   if (query !== 'insert') {
      //     return;
      //   }
      //
      //   const dispatchToggleAllowUpsert = checked => {
      //     dispatch(permToggleAllowUpsert(checked));
      //   };
      //
      //   const upsertAllowed = permissionsState.insert
      //     ? permissionsState.insert.allow_upsert
      //     : false;
      //
      //   const upsertToolTip = (
      //     <Tooltip id="tooltip-upsert">
      //       Allow upsert queries. Upsert lets you update a row if it already
      //       exists, otherwise insert it
      //     </Tooltip>
      //   );
      //
      //   const upsertStatus = upsertAllowed ? 'enabled' : 'disabled';
      //
      //   return (
      //     <CollapsibleToggle
      //       title={getSectionHeader(
      //         'Upsert queries permissions',
      //         upsertToolTip,
      //         upsertStatus
      //       )}
      //       useDefaultTitleStyle
      //       testId={'toggle-upsert-permission'}
      //     >
      //       <div
      //         className={sectionClasses}
      //         title={noPermissions ? noPermissionsMsg : ''}
      //       >
      //         <div className="checkbox">
      //           <label>
      //             <input
      //               type="checkbox"
      //               checked={upsertAllowed}
      //               value="toggle_upsert"
      //               onChange={e => dispatchToggleAllowUpsert(e.target.checked)}
      //               disabled={noPermissions}
      //             />
      //             Allow role <b>{permissionsState.role}</b> to make upsert
      //             queries
      //           </label>
      //         </div>
      //       </div>
      //     </CollapsibleToggle>
      //   );
      // };

      const getPresetsSection = action => {
        if (query !== action) {
          return;
        }

        const { columns } = tableSchema;
        const queryState = permissionsState[query];

        const presets = (queryState && queryState.localPresets) || [
          defaultPresetsState[query],
        ];

        const getPresetValues = () => {
          const setPresetValue = e => {
            // Get the index of the changed value and if both key and value are set create one more object in set
            const inputNode = e.target;

            const indexId =
              inputNode &&
              parseInt(inputNode.getAttribute('data-index-id'), 10);
            const prefixVal =
              inputNode && inputNode.getAttribute('data-prefix-val');
            const actionData = {};

            if (indexId >= 0) {
              actionData.key = 'value';
              actionData.value = (prefixVal || '') + inputNode.value;
              actionData.index = indexId;

              this.props.dispatch({
                type: SET_PRESET_VALUE,
                data: { ...actionData, queryType: query },
              });
            }
          };

          const setPresetKey = e => {
            // Get the index of the changed value and if both key and value are set create one more object in set
            const selectNode = e.target;
            const selectedOption = e.target.selectedOptions[0];

            const indexId =
              selectNode &&
              parseInt(selectNode.getAttribute('data-index-id'), 10);
            const actionData = {};

            if (selectedOption && indexId >= 0) {
              actionData.key = 'key';
              actionData.value = selectNode.value;
              actionData.index = indexId;

              const columnType = selectedOption.getAttribute(
                'data-column-type'
              );

              this.props.dispatch({
                type: SET_PRESET_VALUE,
                data: { ...actionData, queryType: query },
              });

              if (indexId === presets.length - 1) {
                this.props.dispatch({
                  type: CREATE_NEW_PRESET,
                  data: { query },
                });
              }

              this.setState({
                presetsInfo: {
                  ...this.state.presetsInfo,
                  [query]: {
                    ...this.state.presetsInfo[query],
                    columnTypeMap: {
                      ...this.state.presetsInfo[query].columnTypeMap,
                      [indexId]: columnType,
                    },
                  },
                },
              });
            }
          };

          const setPresetType = e => {
            const selectNode = e.target;

            const indexId =
              selectNode &&
              parseInt(selectNode.getAttribute('data-index-id'), 10);
            if (indexId >= 0) {
              // Clearing the stuff just to filter out errored cases
              const actionData = {};
              actionData.key = 'value';
              actionData.value =
                e.target.value === 'session' ? X_HASURA_CONST : '';
              actionData.index = indexId;

              this.props.dispatch({
                type: SET_PRESET_VALUE,
                data: { ...actionData, queryType: query },
              });
            }
          };

          const deletePreset = e => {
            const deleteIndex = parseInt(
              e.target.getAttribute('data-index-id'),
              10
            );
            if (deleteIndex >= 0) {
              this.props.dispatch({
                type: DELETE_PRESET,
                data: {
                  index: deleteIndex,
                  queryType: query,
                },
              });
            }
          };

          const getPresetValueType = preset => {
            let _valueType = '';

            if (preset.key || preset.value) {
              const value = preset.value;
              if (
                typeof value === 'string' &&
                value.toLowerCase().indexOf(X_HASURA_CONST) === 0
              ) {
                _valueType = 'session';
              } else {
                _valueType = 'static';
              }
            }

            return _valueType;
          };

          const getPresetColumnSelect = (preset, index) => {
            const getColumnOptions = () => {
              const _columnOptions = [];

              _columnOptions.push(
                <option value="" disabled key={-1}>
                  Column Name
                </option>
              );

              if (columns && columns.length > 0) {
                columns.forEach((c, i) => {
                  _columnOptions.push(
                    <option
                      value={c.column_name}
                      data-column-type={c.data_type}
                      key={i}
                    >
                      {c.column_name}
                    </option>
                  );
                });
              }

              return _columnOptions;
            };

            return (
              <select
                className="input-sm form-control"
                value={preset.key}
                onChange={setPresetKey}
                data-index-id={index}
                data-test={'column-presets-column-' + index}
                disabled={noPermissions}
                title={noPermissions ? noPermissionsMsg : ''}
              >
                {getColumnOptions()}
              </select>
            );
          };

          const getPresetTypeSelect = (preset, index) => {
            const presetType = getPresetValueType(preset);

            const selectTypeDisabled = !preset.key;

            return (
              <select
                className="input-sm form-control"
                onChange={setPresetType}
                data-index-id={index}
                data-test={'column-presets-type-' + index}
                value={presetType}
                disabled={selectTypeDisabled}
                title={selectTypeDisabled ? 'Choose column first' : ''}
              >
                <option value="" disabled>
                  Select Preset Type
                </option>
                <option value="static">static</option>
                <option value="session">from session variable</option>
              </select>
            );
          };

          const getPresetInput = (preset, index) => {
            let _presetInput;

            const presetType = getPresetValueType(preset);

            const presetInputDisabled = !preset.key;

            if (presetType === 'session') {
              _presetInput = (
                <InputGroup>
                  <InputGroup.Addon>X-Hasura-</InputGroup.Addon>
                  <input
                    className={'input-sm form-control '}
                    placeholder="column_value"
                    value={preset.value.slice(X_HASURA_CONST.length)}
                    onChange={setPresetValue}
                    data-test={'column-presets-value-' + index}
                    data-index-id={index}
                    data-prefix-val={X_HASURA_CONST}
                  />
                </InputGroup>
              );
            } else {
              _presetInput = (
                <EnhancedInput
                  placeholder="column_value"
                  type={
                    index in this.state.presetsInfo[query].columnTypeMap
                      ? this.state.presetsInfo[query].columnTypeMap[index]
                      : ''
                  }
                  value={preset.value}
                  onChange={setPresetValue}
                  data-test={'column-presets-value-' + index}
                  indexId={index}
                  data-prefix-val={X_HASURA_CONST}
                  disabled={presetInputDisabled}
                  title={presetInputDisabled ? 'Choose column first' : ''}
                />
              );
            }

            return _presetInput;
          };

          const getPresetExample = preset => {
            let _presetExample;

            const presetType = getPresetValueType(preset);

            if (presetType === 'session') {
              _presetExample = 'e.g. X-Hasura-User-Id';
            } else {
              _presetExample = 'e.g. false, 1, some-text';
            }

            return <i>{_presetExample}</i>;
          };

          const getDeleteButton = (preset, index) => {
            let _deleteBtn;

            const presetType = getPresetValueType(preset);

            if (presetType) {
              _deleteBtn = (
                <i
                  className="fa-lg fa fa-times"
                  onClick={deletePreset}
                  data-index-id={index}
                />
              );
            }

            return _deleteBtn;
          };

          return presets.map((preset, i) => {
            const rowElementStyle =
              styles.display_inline +
              ' ' +
              styles.add_mar_right +
              ' ' +
              styles.input_element_wrapper;

            return (
              <div className={styles.insertSetConfigRow} key={i}>
                <div className={rowElementStyle}>
                  {getPresetColumnSelect(preset, i)}
                </div>
                <div className={rowElementStyle}>
                  {getPresetTypeSelect(preset, i)}
                </div>
                <div className={rowElementStyle}>
                  {getPresetInput(preset, i)}
                </div>
                <div className={rowElementStyle}>
                  {getPresetExample(preset)}
                </div>
                <div className={rowElementStyle}>
                  {getDeleteButton(preset, i)}
                </div>
              </div>
            );
          });
        };

        const presetTooltip = (
          <Tooltip id="tooltip-insert-set-operations">
            Set static values or session variables as default values for columns
            while {getIngForm(query)}
          </Tooltip>
        );

        let presetStatus = '';
        if (presets.length > 1) {
          presetStatus = presets
            .map(p => p.key)
            .filter(p => p !== '')
            .join(', ');
        } else {
          presetStatus = 'no presets';
        }

        return (
          <CollapsibleToggle
            title={getSectionHeader(
              'Column presets',
              presetTooltip,
              presetStatus
            )}
            useDefaultTitleStyle
            testId={'toggle-presets-permission'}
          >
            <div
              className={sectionClasses}
              title={noPermissions ? noPermissionsMsg : ''}
            >
              <form className={styles.form_permission_insert_set_wrapper}>
                <div className={styles.permission_insert_set_wrapper}>
                  {getPresetValues()}
                </div>
              </form>
            </div>
          </CollapsibleToggle>
        );
      };

      const getAggregationSection = () => {
        if (query !== 'select') {
          return;
        }

        const handleClick = e => {
          dispatch(permToggleAllowAggregation(e.target.checked));
        };

        const aggregationAllowed = permissionsState.select
          ? permissionsState.select.allow_aggregations
          : false;

        const aggregationToolTip = (
          <Tooltip id="tooltip-aggregation">
            Allow queries with aggregate functions like sum, count, avg, max,
            min, etc
          </Tooltip>
        );

        const aggregationStatus = aggregationAllowed ? 'enabled' : 'disabled';

        return (
          <CollapsibleToggle
            title={getSectionHeader(
              'Aggregation queries permissions',
              aggregationToolTip,
              aggregationStatus
            )}
            useDefaultTitleStyle
            testId={'toggle-agg-permission'}
          >
            <div
              className={sectionClasses}
              title={noPermissions ? noPermissionsMsg : ''}
            >
              <div className="checkbox">
                <label>
                  <input
                    type="checkbox"
                    checked={aggregationAllowed}
                    value="toggle_aggregation"
                    onChange={handleClick}
                    disabled={noPermissions}
                    title={noPermissions ? noPermissionsMsg : ''}
                  />
                  Allow role <b>{permissionsState.role}</b> to make aggregation
                  queries
                </label>
              </div>
            </div>
          </CollapsibleToggle>
        );
      };

      const getClonePermsSection = () => {
        // const applySameSelected = e => {
        //   const isChecked = e.target.checked;
        //   const selectedRole = e.target.getAttribute('data-role');
        //   dispatch(permSetSameSelect(isChecked, selectedRole));
        // };

        const applySameBulk = () => {
          if (window.confirm('Are you sure?')) {
            dispatch(applySamePermissionsBulk(tableSchema));
          }
        };

        const applyToList = permissionsState.applySamePermissions;

        const disabledCloneMsg = 'No permissions are set';

        const getApplyToList = () => {
          const _applyToListHtml = [];

          const tableOptions = allSchemas.map(schema => schema.table_name);
          const actionsList = ['insert', 'select', 'update', 'delete'];

          const getApplyToRow = (applyTo, index) => {
            const getSelect = (type, options, value = '') => {
              const setApplyTo = e => {
                dispatch(permSetApplySamePerm(index, type, e.target.value));
              };

              const optionsList = options.map((option, i) => (
                <option key={i} value={option}>
                  {option}
                </option>
              ));

              return (
                <select
                  className={
                    styles.fkSelect +
                    ' ' +
                    styles.fkInEdit +
                    ' ' +
                    styles.add_mar_right +
                    ' input-sm form-control'
                  }
                  value={applyTo[type] || value || ''}
                  onChange={setApplyTo}
                  disabled={noPermissions}
                  title={noPermissions ? disabledCloneMsg : ''}
                >
                  <option disabled value="">
                    Select {type}
                  </option>
                  {optionsList}
                </select>
              );
            };

            const getRemoveIcon = () => {
              let _removeIcon = null;

              const removeApplyTo = () => {
                dispatch(permDelApplySamePerm(index));
              };

              if (applyTo.table && applyTo.role && applyTo.action) {
                _removeIcon = (
                  <i
                    className={`${styles.fontAwosomeClose} fa-lg fa fa-times`}
                    onClick={removeApplyTo}
                  />
                );
              }

              return _removeIcon;
            };

            return (
              <div key={index} className={styles.add_mar_bottom_mid}>
                {getSelect('table', tableOptions, permissionsState.table)}
                {getSelect('action', actionsList, permissionsState.query)}
                {getSelect('role', roleList)}
                {getRemoveIcon()}
              </div>
            );
          };

          applyToList.forEach((applyTo, i) => {
            _applyToListHtml.push(getApplyToRow(applyTo, i));
          });

          // add empty row (only if prev row is completely filled)
          const lastApplyTo = applyToList.length
            ? applyToList[applyToList.length - 1]
            : null;
          if (
            !lastApplyTo ||
            (lastApplyTo.table && lastApplyTo.action && lastApplyTo.role)
          ) {
            _applyToListHtml.push(getApplyToRow({}, applyToList.length));
          }

          return _applyToListHtml;
        };

        const applyToListHtml = getApplyToList();

        let clonePermissionsHtml = null;
        if (applyToListHtml.length) {
          const cloneToolTip = (
            <Tooltip id="tooltip-clone">
              Apply same permissions to other tables/roles/actions
            </Tooltip>
          );

          const validApplyToList = permissionsState.applySamePermissions.filter(
            applyTo => applyTo.table && applyTo.action && applyTo.role
          );

          clonePermissionsHtml = (
            <div>
              <hr />
              <CollapsibleToggle
                title={getSectionHeader('Clone permissions', cloneToolTip)}
                useDefaultTitleStyle
                testId={'toggle-clone-permission'}
              >
                <div
                  className={sectionClasses}
                  title={noPermissions ? disabledCloneMsg : ''}
                >
                  <div>Apply same permissions for:</div>
                  <div className={styles.add_mar_top_small}>
                    {applyToListHtml}
                  </div>
                  <div className={styles.add_mar_top}>
                    <b>Note:</b> While applying permissions for other tables,
                    the column permissions and presets will be ignored
                  </div>
                  <Button
                    onClick={applySameBulk}
                    className={styles.add_mar_top}
                    color="yellow"
                    size="sm"
                    disabled={!validApplyToList.length}
                  >
                    Save Permissions
                  </Button>
                </div>
              </CollapsibleToggle>
            </div>
          );
        }

        return clonePermissionsHtml;
      };

      const getButtonsSection = () => {
        const dispatchSavePermissions = () => {
          dispatch(permChangePermissions(permChangeTypes.save));
        };

        const dispatchRemoveAccess = () => {
          const isOk = confirm('Are you sure?');
          if (isOk) {
            dispatch(permChangePermissions(permChangeTypes.delete));
          }
        };

        const getPermActionButton = (
          value,
          color,
          onClickFn,
          disabled,
          title
        ) => (
          <Button
            className={styles.add_mar_right}
            color={color}
            size="sm"
            onClick={onClickFn}
            disabled={disabled}
            title={title}
            data-test={`${value.split(' ').join('-')}-button`}
          >
            {value}
          </Button>
        );

        const rolePermissions = tableSchema.permissions.find(
          p => p.role_name === permissionsState.role
        );
        const currQueryPermissions = rolePermissions
          ? rolePermissions.permissions[permissionsState.query]
          : undefined;
        const newQueryPermissions = permissionsState[permissionsState.query];

        const applySameSelected = permissionsState.applySamePermissions.length;
        const permsChanged =
          JSON.stringify(newQueryPermissions) !==
          JSON.stringify(currQueryPermissions);

        const disableSave = applySameSelected || !permsChanged;
        const disableRemoveAccess = !currQueryPermissions;

        const saveButton = getPermActionButton(
          'Save Permissions',
          'yellow',
          dispatchSavePermissions,
          disableSave,
          !permsChanged ? 'No changes made' : ''
        );

        const removeAccessButton = getPermActionButton(
          'Delete Permissions',
          'red',
          dispatchRemoveAccess,
          disableRemoveAccess,
          disableRemoveAccess ? 'No permissions set' : ''
        );

        return (
          <div className={styles.add_mar_top + ' ' + styles.add_pad_left}>
            {saveButton}
            {removeAccessButton}
          </div>
        );
      };

      return (
        <div
          id={'permission-edit-section'}
          key={`${permissionsState.role}-${permissionsState.query}`}
          className={styles.activeEdit}
        >
          <div className={styles.editPermsHeading}>
            <span className={styles.add_mar_right}>
              <Button
                size="xs"
                onClick={dispatchCloseEdit}
                data-test={'close-button'}
              >
                Close
              </Button>
            </span>
            <span className={styles.add_mar_right}>
              Role: {permissionsState.role}
            </span>
            <span>Action: {permissionsState.query}</span>
          </div>
          <div>
            {getRowSection()}
            {getColumnSection()}
            {getAggregationSection()}
            {/*{getUpsertSection()}*/}
            {getPresetsSection('insert')}
            {getPresetsSection('update')}
            {getButtonsSection()}
            {getClonePermsSection()}
          </div>
        </div>
      );
    };

    /********************/

    const tSchema = allSchemas.find(
      t => t.table_name === tableName && t.table_schema === currentSchema
    );

    if (!tSchema) {
      return null;
    }

    let qTypes;
    if (tableType === 'table') {
      qTypes = ['insert', 'select', 'update', 'delete'];
    } else if (tableType === 'view') {
      qTypes = [];

      // Add insert/update permission if it is insertable/updatable as returned by pg
      if (tSchema.view_info) {
        if (
          tSchema.view_info.is_insertable_into === 'YES' ||
          tSchema.view_info.is_trigger_insertable_into === 'YES'
        ) {
          qTypes.push('insert');
        }

        qTypes.push('select'); // to maintain order

        if (tSchema.view_info.is_updatable === 'YES') {
          qTypes.push('update');
          qTypes.push('delete');
        } else {
          if (tSchema.view_info.is_trigger_updatable === 'YES') {
            qTypes.push('update');
          }

          if (tSchema.view_info.is_trigger_deletable === 'YES') {
            qTypes.push('delete');
          }
        }
      } else {
        qTypes.push('select');
      }
    }

    const allRolesList = getAllRoles(allSchemas);

    return (
      <div className={styles.container}>
        {getHeader(tSchema)}
        <br />
        <div className={styles.padd_left_remove}>
          <div className={`${styles.padd_remove} col-xs-12`}>
            <h4 className={styles.subheading_text}>Permissions</h4>
            {getPermissionsTable(tSchema, qTypes, allRolesList)}
            {getBulkSection(tSchema)}
            {getEditSection(tSchema, qTypes, allRolesList)}
          </div>
        </div>
        <div className={`${styles.fixed} hidden`}>
          {getAlertHtml(ongoingRequest, lastError, lastSuccess, lastFormError)}
        </div>
      </div>
    );
  }
}

Permissions.propTypes = {
  dispatch: PropTypes.func.isRequired,
  tableName: PropTypes.string.isRequired,
  tableType: PropTypes.string.isRequired,
  allSchemas: PropTypes.array.isRequired,
  migrationMode: PropTypes.bool.isRequired,
  currentSchema: PropTypes.string.isRequired,
  activeEdit: PropTypes.object.isRequired,
  permissionsState: PropTypes.object.isRequired,
  ongoingRequest: PropTypes.bool.isRequired,
  lastError: PropTypes.object,
  lastFormError: PropTypes.object,
  lastSuccess: PropTypes.bool,
};

const mapStateToProps = (state, ownProps) => ({
  tableName: ownProps.params.table,
  tableType: ownProps.route.tableType,
  allSchemas: state.tables.allSchemas,
  migrationMode: state.main.migrationMode,
  currentSchema: state.tables.currentSchema,
  serverVersion: state.main.serverVersion ? state.main.serverVersion : '',
  ...state.tables.modify,
});

const permissionsConnector = connect => connect(mapStateToProps)(Permissions);

export default permissionsConnector;<|MERGE_RESOLUTION|>--- conflicted
+++ resolved
@@ -41,9 +41,6 @@
 import ViewHeader from '../TableBrowseRows/ViewHeader';
 import CollapsibleToggle from '../../../Common/CollapsibleToggle/CollapsibleToggle';
 import EnhancedInput from '../../../Common/InputChecker/InputChecker';
-import PermTableHeader from '../../../Common/Layout/Permissions/TableHeader';
-import PermTableBody from '../../../Common/Layout/Permissions/TableBody';
-import styles from '../../../Common/Layout/Permissions/PermissionStyles.scss';
 
 import { setTable } from '../DataActions';
 import { getIngForm, getEdForm, escapeRegExp } from '../utils';
@@ -134,27 +131,7 @@
       throw new NotFoundError();
     }
 
-<<<<<<< HEAD
-    const getAllRoles = allTableSchemas => {
-      const _allRoles = [];
-
-      allTableSchemas.forEach(tableSchema => {
-        if (tableSchema.permissions) {
-          tableSchema.permissions.forEach(p => {
-            if (!_allRoles.includes(p.role_name)) {
-              _allRoles.push(p.role_name);
-            }
-          });
-        }
-      });
-
-      _allRoles.sort();
-
-      return _allRoles;
-    };
-=======
     const styles = require('./Permissions.scss');
->>>>>>> 626a43a3
 
     const addTooltip = (text, tooltip) => {
       return (
@@ -275,16 +252,6 @@
       };
 
       const getPermissionsTableHead = () => {
-<<<<<<< HEAD
-        const headings = ['Actions', 'Role', ...queryTypes];
-        return <PermTableHeader headings={headings} />;
-      };
-
-      const getPermissionsTableBody = () => {
-        const dispatchRoleNameChange = e => {
-          dispatch(permSetRoleName(e.target.value));
-        };
-=======
         const _permissionsHead = [];
 
         // push role head
@@ -352,36 +319,47 @@
             let _permission;
 
             const rolePermissions = getTablePermissionsByRoles(tableSchema);
->>>>>>> 626a43a3
-
-        const getEditLink = () => {
-          return (
-            <span className={styles.editPermsLink}>
-              <i className="fa fa-pencil" aria-hidden="true" />
-            </span>
-          );
-        };
-
-        const getQueryTypes = (role, isNewRole) =>
-          queryTypes.map(qt => {
-            const dispatchOpenEdit = queryType => () => {
-              if (isNewRole && permissionsState.newRole !== '') {
-                dispatch(
-                  permOpenEdit(tableSchema, permissionsState.newRole, queryType)
-                );
-              } else if (role !== '') {
-                dispatch(permOpenEdit(tableSchema, role, queryType));
+
+            if (role === 'admin') {
+              _permission = permissionsSymbols.fullAccess;
+            } else if (!Object.keys(rolePermissions).includes(role)) {
+              _permission = permissionsSymbols.noAccess;
+            } else {
+              const permissions = rolePermissions[role][queryType];
+
+              if (permissions) {
+                let checkColumns;
+                let filterKey;
+
+                if (queryType === 'select' || queryType === 'update') {
+                  checkColumns = true;
+                  filterKey = 'filter';
+                } else if (queryType === 'insert') {
+                  checkColumns = true;
+                  filterKey = 'check';
+                } else if (queryType === 'delete') {
+                  checkColumns = false;
+                  filterKey = 'filter';
+                }
+
+                if (JSON.stringify(permissions[filterKey]) === '{}') {
+                  if (
+                    checkColumns &&
+                    (!permissions.columns ||
+                      (!permissions.columns.includes('*') &&
+                        permissions.columns.length !==
+                          tableSchema.columns.length))
+                  ) {
+                    _permission = permissionsSymbols.partialAccess;
+                  } else {
+                    _permission = permissionsSymbols.fullAccess;
+                  }
+                } else {
+                  _permission = permissionsSymbols.partialAccess;
+                }
               } else {
-                document.getElementById('newRoleInput').focus();
+                _permission = permissionsSymbols.noAccess;
               }
-<<<<<<< HEAD
-            };
-
-            const dispatchCloseEdit = () => {
-              dispatch(permCloseEdit());
-            };
-
-=======
             }
 
             return _permission;
@@ -414,22 +392,18 @@
 
           // push action permission value
           queryTypes.forEach((queryType, i) => {
->>>>>>> 626a43a3
             const isEditAllowed = role !== 'admin';
             const isCurrEdit =
-              permissionsState.role === role && permissionsState.query === qt;
+              permissionsState.role === role &&
+              permissionsState.query === queryType;
 
             let editIcon = '';
             let className = '';
             let onClick = () => {};
             if (isEditAllowed) {
               className += styles.clickableCell;
-<<<<<<< HEAD
-              onClick = dispatchOpenEdit(qt);
-=======
               editIcon = getEditIcon();
 
->>>>>>> 626a43a3
               if (isCurrEdit) {
                 onClick = dispatchCloseEdit;
                 className += ' ' + styles.currEdit;
@@ -438,69 +412,6 @@
               }
             }
 
-<<<<<<< HEAD
-            const getRoleQueryPermission = queryType => {
-              let _permission;
-
-              const rolePermissions = {};
-              tableSchema.permissions.forEach(
-                p => (rolePermissions[p.role_name] = p.permissions)
-              );
-
-              if (role === 'admin') {
-                _permission = permissionsSymbols.fullAccess;
-              } else if (!Object.keys(rolePermissions).includes(role)) {
-                _permission = permissionsSymbols.noAccess;
-              } else {
-                const permissions = rolePermissions[role][queryType];
-
-                if (permissions) {
-                  let checkColumns;
-                  let filterKey;
-
-                  if (queryType === 'select' || queryType === 'update') {
-                    checkColumns = true;
-                    filterKey = 'filter';
-                  } else if (queryType === 'insert') {
-                    checkColumns = true;
-                    filterKey = 'check';
-                  } else if (queryType === 'delete') {
-                    checkColumns = false;
-                    filterKey = 'filter';
-                  }
-
-                  if (JSON.stringify(permissions[filterKey]) === '{}') {
-                    if (
-                      checkColumns &&
-                      (!permissions.columns ||
-                        (!permissions.columns.includes('*') &&
-                          permissions.columns.length !==
-                            tableSchema.columns.length))
-                    ) {
-                      _permission = permissionsSymbols.partialAccess;
-                    } else {
-                      _permission = permissionsSymbols.fullAccess;
-                    }
-                  } else {
-                    _permission = permissionsSymbols.partialAccess;
-                  }
-                } else {
-                  _permission = permissionsSymbols.noAccess;
-                }
-              }
-
-              return _permission;
-            };
-
-            return {
-              name: qt,
-              className,
-              editLink,
-              onClick,
-              permSymbol: getRoleQueryPermission(qt),
-            };
-          });
-=======
             _permissionsRowHtml.push(
               <td
                 key={i}
@@ -548,37 +459,10 @@
 
           return _permissionsRowHtml;
         };
->>>>>>> 626a43a3
 
         // add admin to roles
         const _roleList = ['admin'].concat(roleList);
 
-<<<<<<< HEAD
-        // roles wrapper
-        const roles = _roleList.map(role => {
-          const _roleProps = {};
-          _roleProps.name = role;
-          _roleProps.dispatchBulkSelect = e => {
-            const isChecked = e.target.checked;
-            const selectedRole = e.target.getAttribute('data-role');
-            dispatch(permSetBulkSelect(isChecked, selectedRole));
-          };
-          _roleProps.bulkCheck = permissionsState.bulkSelect.filter(
-            e => e === role
-          ).length;
-          return _roleProps;
-        });
-
-        return (
-          <PermTableBody
-            rolePermissions={roles}
-            dispatchRoleNameChange={dispatchRoleNameChange}
-            getPermTypes={getQueryTypes}
-            viewPermissionsNote={getViewPermissionNote()}
-            legend={getPermissionsLegend()}
-            supportBulk
-          />
-=======
         // add existing roles rows
         _roleList.forEach((role, i) => {
           _permissionsRowsHtml.push(
@@ -591,8 +475,9 @@
           <tr key="newPerm">
             {getPermissionsTableRow(permissionsState.newRole, true)}
           </tr>
->>>>>>> 626a43a3
         );
+
+        return <tbody>{_permissionsRowsHtml}</tbody>;
       };
 
       return (
