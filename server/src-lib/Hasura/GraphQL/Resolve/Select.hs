module Hasura.GraphQL.Resolve.Select
  ( convertSelect
  , convertSelectByPKey
  , convertAggSelect
  , convertFuncQuerySimple
  , convertFuncQueryAgg
  , parseColumns
  , fromSelSet
  , QueryRootFldAST(..)
  , traverseQueryRootFldAST
  , QueryRootFldUnresolved
  , QueryRootFldResolved
  , toPGQuery
  ) where

import           Control.Arrow                     (first)
import           Data.Has
import           Data.Parser.JSONPath
import           Hasura.Prelude

import qualified Data.HashMap.Strict               as Map
import qualified Data.HashMap.Strict.InsOrd        as OMap
import qualified Data.List.NonEmpty                as NE
import qualified Data.Text                         as T
import qualified Language.GraphQL.Draft.Syntax     as G

import qualified Database.PG.Query                 as Q
import qualified Hasura.RQL.DML.Select             as RS
import qualified Hasura.SQL.DML                    as S

import           Hasura.GraphQL.Context
import           Hasura.GraphQL.Resolve.BoolExp
import           Hasura.GraphQL.Resolve.Context
import           Hasura.GraphQL.Resolve.InputValue
import           Hasura.GraphQL.Schema             (isAggFld)
import           Hasura.GraphQL.Validate.Field
import           Hasura.GraphQL.Validate.Types
import           Hasura.RQL.DML.Internal           (onlyPositiveInt)
import           Hasura.RQL.Types
import           Hasura.SQL.Types
import           Hasura.SQL.Value

jsonPathToColExp :: (MonadError QErr m) => T.Text -> m S.SQLExp
jsonPathToColExp t = case parseJSONPath t of
  Left s       -> throw400 ParseFailed $ T.pack $ "parse json path error: " ++ s
  Right jPaths -> return $ S.SEArray $ map elToColExp jPaths
  where
    elToColExp (Key k)   = S.SELit k
    elToColExp (Index i) = S.SELit $ T.pack (show i)


argsToColOp :: (MonadError QErr m) => ArgsMap -> m (Maybe RS.ColOp)
argsToColOp args = maybe (return Nothing) toOp $ Map.lookup "path" args
  where
    toJsonPathExp = fmap (RS.ColOp S.jsonbPathOp) . jsonPathToColExp
    toOp v = asPGColTextM v >>= mapM toJsonPathExp

type AnnFlds = RS.AnnFldsG UnresolvedVal

fromSelSet
  :: ( MonadError QErr m, MonadReader r m, Has FieldMap r
     , Has OrdByCtx r, Has SQLGenCtx r
     )
  => G.NamedType -> SelSet -> m AnnFlds
fromSelSet fldTy flds =
  forM (toList flds) $ \fld -> do
    let fldName = _fName fld
    let rqlFldName = FieldName $ G.unName $ G.unAlias $ _fAlias fld
    (rqlFldName,) <$> case fldName of
      "__typename" -> return $ RS.FExp $ G.unName $ G.unNamedType fldTy
      _ -> do
        fldInfo <- getFldInfo fldTy fldName
        case fldInfo of
          Left colInfo ->
            RS.FCol colInfo <$> argsToColOp (_fArguments fld)
          Right (relInfo, isAgg, tableFilter, tableLimit) -> do
            let relTN = riRTable relInfo
                colMapping = riMapping relInfo
                rn = riName relInfo
            if isAgg then do
              aggSel <- fromAggField relTN tableFilter tableLimit fld
              return $ RS.FArr $ RS.ASAgg $ RS.AnnRelG rn colMapping aggSel
            else do
              annSel <- fromField relTN tableFilter tableLimit fld
              let annRel = RS.AnnRelG rn colMapping annSel
              return $ case riType relInfo of
                ObjRel -> RS.FObj annRel
                ArrRel -> RS.FArr $ RS.ASSimple annRel

type TableAggFlds = RS.TableAggFldsG UnresolvedVal

fromAggSelSet
  :: ( MonadError QErr m, MonadReader r m, Has FieldMap r
     , Has OrdByCtx r, Has SQLGenCtx r
     )
  => G.NamedType -> SelSet -> m TableAggFlds
fromAggSelSet fldTy selSet = fmap toFields $
  withSelSet selSet $ \f -> do
    let fTy = _fType f
        fSelSet = _fSelSet f
    case _fName f of
      "__typename" -> return $ RS.TAFExp $ G.unName $ G.unNamedType fldTy
      "aggregate"  -> RS.TAFAgg <$> convertAggFld fTy fSelSet
      "nodes"      -> RS.TAFNodes <$> fromSelSet fTy fSelSet
      G.Name t     -> throw500 $ "unexpected field in _agg node: " <> t

type TableArgs = RS.TableArgsG UnresolvedVal

parseTableArgs
  :: ( MonadError QErr m, MonadReader r m
     , Has FieldMap r, Has OrdByCtx r
     )
  => ArgsMap -> m TableArgs
parseTableArgs args = do
  whereExpM  <- withArgM args "where" parseBoolExp
  ordByExpML <- withArgM args "order_by" parseOrderBy
  let ordByExpM = NE.nonEmpty =<< ordByExpML
  limitExpM  <- withArgM args "limit" parseLimit
  offsetExpM <- withArgM args "offset" $ asPGColVal >=> txtConverter
  distOnColsML <- withArgM args "distinct_on" parseColumns
  let distOnColsM = NE.nonEmpty =<< distOnColsML
  mapM_ (validateDistOn ordByExpM) distOnColsM
  return $ RS.TableArgs whereExpM ordByExpM limitExpM offsetExpM distOnColsM
  where
    validateDistOn Nothing _ = return ()
    validateDistOn (Just ordBys) cols = withPathK "args" $ do
      let colsLen = length cols
          initOrdBys = take colsLen $ toList ordBys
          initOrdByCols = flip mapMaybe initOrdBys $ \ob ->
            case obiColumn ob of
              RS.AOCPG ci -> Just $ pgiName ci
              _           -> Nothing
          isValid = (colsLen == length initOrdByCols)
                    && all (`elem` initOrdByCols) (toList cols)

      unless isValid $ throwVE
        "\"distinct_on\" columns must match initial \"order_by\" columns"

type AnnSimpleSelect = RS.AnnSimpleSelG UnresolvedVal

fromField
  :: ( MonadError QErr m, MonadReader r m, Has FieldMap r
     , Has OrdByCtx r, Has SQLGenCtx r
     )
  => QualifiedTable -> AnnBoolExpPartialSQL
  -> Maybe Int -> Field -> m AnnSimpleSelect
fromField tn permFilter permLimitM fld = fieldAsPath fld $ do
  tableArgs <- parseTableArgs args
  annFlds   <- fromSelSet (_fType fld) $ _fSelSet fld
  let unresolvedPermFltr = fmapAnnBoolExp partialSQLExpToUnresolvedVal permFilter
  let tabFrom = RS.TableFrom tn Nothing
      tabPerm = RS.TablePerm unresolvedPermFltr permLimitM
  strfyNum <- stringifyNum <$> asks getter
  return $ RS.AnnSelG annFlds tabFrom tabPerm tableArgs strfyNum
  where
    args = _fArguments fld

getOrdByItemMap
  :: ( MonadError QErr m
     , MonadReader r m
     , Has OrdByCtx r
     )
  => G.NamedType -> m OrdByItemMap
getOrdByItemMap nt = do
  ordByCtx <- asks getter
  onNothing (Map.lookup nt ordByCtx) $
    throw500 $ "could not lookup " <> showNamedTy nt

parseOrderBy
  :: ( MonadError QErr m
     , MonadReader r m
     , Has OrdByCtx r
     )
  => AnnInpVal -> m [RS.AnnOrderByItemG UnresolvedVal]
parseOrderBy = fmap concat . withArray f
  where
    f _ = mapM (withObject (getAnnObItems id))

getAnnObItems
  :: ( MonadError QErr m
     , MonadReader r m
     , Has OrdByCtx r
     )
  => (RS.AnnObColG UnresolvedVal -> RS.AnnObColG UnresolvedVal)
  -> G.NamedType
  -> AnnGObject
  -> m [RS.AnnOrderByItemG UnresolvedVal]
getAnnObItems f nt obj = do
  ordByItemMap <- getOrdByItemMap nt
  fmap concat $ forM (OMap.toList obj) $ \(k, v) -> do
    ordByItem <- onNothing (Map.lookup k ordByItemMap) $ throw500 $
      "cannot lookup " <> showName k <> " order by item in "
      <> showNamedTy nt <> " map"
    case ordByItem of
      OBIPGCol ci -> do
        let aobCol = f $ RS.AOCPG ci
        (_, enumVal) <- asEnumVal v
        (ordTy, nullsOrd) <- parseOrderByEnum enumVal
        return [mkOrdByItemG ordTy aobCol nullsOrd]
      OBIRel ri fltr -> do
        let unresolvedFltr = fmapAnnBoolExp partialSQLExpToUnresolvedVal fltr
        let annObColFn = f . RS.AOCObj ri unresolvedFltr
        withObject (getAnnObItems annObColFn) v

      OBIAgg ri fltr -> do
        let unresolvedFltr = fmapAnnBoolExp partialSQLExpToUnresolvedVal fltr
        let aobColFn = f . RS.AOCAgg ri unresolvedFltr
        flip withObject v $ \_ o -> parseAggOrdBy aobColFn o

mkOrdByItemG :: S.OrderType -> a -> S.NullsOrder -> OrderByItemG a
mkOrdByItemG ordTy aobCol nullsOrd =
  OrderByItemG (Just $ OrderType ordTy) aobCol (Just $ NullsOrder nullsOrd)

parseAggOrdBy
  :: (MonadError QErr m)
  => (RS.AnnAggOrdBy -> RS.AnnObColG UnresolvedVal)
  -> AnnGObject
  -> m [RS.AnnOrderByItemG UnresolvedVal]
parseAggOrdBy f annObj =
  fmap concat <$> forM (OMap.toList annObj) $ \(op, obVal) ->
    case op of
      "count" -> do
        (ordTy, nullsOrd) <- parseAsEnum obVal
        return [mkOrdByItemG ordTy (f RS.AAOCount) nullsOrd]

      G.Name opT ->
        flip withObject obVal $ \_ opObObj ->
          forM (OMap.toList opObObj) $ \(col, eVal) -> do
            (ordTy, nullsOrd) <- parseAsEnum eVal
            let aobCol = f $ RS.AAOOp opT $ PGCol $ G.unName col
            return $ mkOrdByItemG ordTy aobCol nullsOrd
  where
    parseAsEnum v = do
      (_, enumVal) <- asEnumVal v
      parseOrderByEnum enumVal

parseOrderByEnum
  :: (MonadError QErr m)
  => G.EnumValue
  -> m (S.OrderType, S.NullsOrder)
parseOrderByEnum = \case
  G.EnumValue "asc"              -> return (S.OTAsc, S.NLast)
  G.EnumValue "asc_nulls_last"  -> return (S.OTAsc, S.NLast)
  G.EnumValue "asc_nulls_first"  -> return (S.OTAsc, S.NFirst)
  G.EnumValue "desc"             -> return (S.OTDesc, S.NFirst)
  G.EnumValue "desc_nulls_first" -> return (S.OTDesc, S.NFirst)
  G.EnumValue "desc_nulls_last" -> return (S.OTDesc, S.NLast)
  G.EnumValue v                   -> throw500 $
    "enum value " <> showName v <> " not found in type order_by"

parseLimit :: ( MonadError QErr m ) => AnnInpVal -> m Int
parseLimit v = do
  pgColVal <- _apvValue <$> asPGColVal v
  limit <- maybe noIntErr return $ pgColValueToInt pgColVal
  -- validate int value
  onlyPositiveInt limit
  return limit
  where
    noIntErr = throwVE "expecting Integer value for \"limit\""

type AnnSimpleSel = RS.AnnSimpleSelG UnresolvedVal

type PGColValMap = Map.HashMap G.Name AnnInpVal

pgColValToBoolExp
  :: (MonadError QErr m)
  => PGColArgMap -> PGColValMap -> m AnnBoolExpUnresolved
pgColValToBoolExp colArgMap colValMap = do
  colExps <- forM colVals $ \(name, val) ->
    BoolFld <$> do
      opExp <- AEQ True . UVPG <$> asPGColVal val
      colInfo <- onNothing (Map.lookup name colArgMap) $
        throw500 $ "column name " <> showName name
        <> " not found in column arguments map"
      return $ AVCol colInfo [opExp]
  return $ BoolAnd colExps
  where
    colVals = Map.toList colValMap

fromFieldByPKey
  :: ( MonadError QErr m
     , MonadReader r m
     , Has FieldMap r
     , Has OrdByCtx r
     , Has SQLGenCtx r
     )
  => QualifiedTable -> PGColArgMap
  -> AnnBoolExpPartialSQL -> Field -> m AnnSimpleSel
fromFieldByPKey tn colArgMap permFilter fld = fieldAsPath fld $ do
  boolExp <- pgColValToBoolExp colArgMap $ _fArguments fld
  annFlds <- fromSelSet fldTy $ _fSelSet fld
  let tabFrom = RS.TableFrom tn Nothing
      unresolvedPermFltr = fmapAnnBoolExp partialSQLExpToUnresolvedVal
                           permFilter
      tabPerm = RS.TablePerm unresolvedPermFltr Nothing
      tabArgs = RS.noTableArgs { RS._taWhere = Just boolExp}
  strfyNum <- stringifyNum <$> asks getter
  return $ RS.AnnSelG annFlds tabFrom tabPerm tabArgs strfyNum
  where
    fldTy = _fType fld

convertSelect
  :: ( MonadError QErr m, MonadReader r m, Has FieldMap r
     , Has OrdByCtx r, Has SQLGenCtx r
     )
  => SelOpCtx -> Field -> m QueryRootFldUnresolved
convertSelect opCtx fld =
  withPathK "selectionSet" $ QRFSimple <$>
  fromField qt permFilter permLimit fld
  where
    SelOpCtx qt _ permFilter permLimit = opCtx

convertSelectByPKey
  :: ( MonadError QErr m, MonadReader r m, Has FieldMap r
     , Has OrdByCtx r, Has SQLGenCtx r
     )
  => SelPkOpCtx -> Field -> m QueryRootFldUnresolved
convertSelectByPKey opCtx fld =
  withPathK "selectionSet" $ QRFPk <$>
    fromFieldByPKey qt colArgMap permFilter fld
  where
    SelPkOpCtx qt _ permFilter colArgMap = opCtx

-- agg select related
parseColumns :: MonadError QErr m => AnnInpVal -> m [PGCol]
parseColumns val =
  flip withArray val $ \_ vals ->
    forM vals $ \v -> do
      (_, enumVal) <- asEnumVal v
      return $ PGCol $ G.unName $ G.unEnumValue enumVal

convertCount :: MonadError QErr m => ArgsMap -> m S.CountType
convertCount args = do
  columnsM <- withArgM args "columns" parseColumns
  isDistinct <- or <$> withArgM args "distinct" parseDistinct
  maybe (return S.CTStar) (mkCType isDistinct) columnsM
  where
    parseDistinct v = do
      val <- _apvValue <$> asPGColVal v
      case val of
        PGValBoolean b -> return b
        _              ->
          throw500 "expecting Boolean for \"distinct\""

    mkCType isDistinct cols = return $
      bool (S.CTSimple cols) (S.CTDistinct cols) isDistinct

toFields :: [(T.Text, a)] -> RS.Fields a
toFields = map (first FieldName)

convertColFlds
  :: Monad m => G.NamedType -> SelSet -> m RS.ColFlds
convertColFlds ty selSet = fmap toFields $
  withSelSet selSet $ \fld ->
    case _fName fld of
      "__typename" -> return $ RS.PCFExp $ G.unName $ G.unNamedType ty
      n            -> return $ RS.PCFCol $ PGCol $ G.unName n

convertAggFld
  :: (Monad m, MonadError QErr m)
  => G.NamedType -> SelSet -> m RS.AggFlds
convertAggFld ty selSet = fmap toFields $
  withSelSet selSet $ \fld -> do
    let fType = _fType fld
        fSelSet = _fSelSet fld
    case _fName fld of
      "__typename" -> return $ RS.AFExp $ G.unName $ G.unNamedType ty
      "count"      -> RS.AFCount <$> convertCount (_fArguments fld)
      n            -> do
        colFlds <- convertColFlds fType fSelSet
        unless (isAggFld n) $ throwInvalidFld n
        return $ RS.AFOp $ RS.AggOp (G.unName n) colFlds
  where
      throwInvalidFld (G.Name t) =
        throw500 $ "unexpected field in _aggregate node: " <> t

type AnnAggSel = RS.AnnAggSelG UnresolvedVal

fromAggField
  :: ( MonadError QErr m, MonadReader r m, Has FieldMap r
     , Has OrdByCtx r, Has SQLGenCtx r
     )
  => QualifiedTable -> AnnBoolExpPartialSQL
  -> Maybe Int -> Field -> m AnnAggSel
fromAggField tn permFilter permLimit fld = fieldAsPath fld $ do
  tableArgs   <- parseTableArgs args
  aggSelFlds  <- fromAggSelSet (_fType fld) (_fSelSet fld)
  let unresolvedPermFltr =
        fmapAnnBoolExp partialSQLExpToUnresolvedVal permFilter
  let tabFrom = RS.TableFrom tn Nothing
      tabPerm = RS.TablePerm unresolvedPermFltr permLimit
  strfyNum <- stringifyNum <$> asks getter
  return $ RS.AnnSelG aggSelFlds tabFrom tabPerm tableArgs strfyNum
  where
    args = _fArguments fld

convertAggSelect
  :: ( MonadError QErr m, MonadReader r m, Has FieldMap r
     , Has OrdByCtx r, Has SQLGenCtx r
     )
  => SelOpCtx -> Field -> m QueryRootFldUnresolved
convertAggSelect opCtx fld =
  withPathK "selectionSet" $ QRFAgg <$>
  fromAggField qt permFilter permLimit fld
  -- return $ RS.selectAggQuerySQL selData
  where
    SelOpCtx qt _ permFilter permLimit = opCtx

parseFunctionArgs
  ::( MonadError QErr m)
  => FuncArgSeq -> AnnInpVal -> m [UnresolvedVal]
<<<<<<< HEAD
parseFunctionArgs argSeq val =
  flip withObject val $ \nTy obj ->
    fmap toList $ forM argSeq $ \(FuncArgItem argName argTy) ->
      case argTy of
        FATSession -> return UVSession
        FATInput -> do
          argVal <- onNothing (OMap.lookup argName obj) $
            throw500 $ "argument " <> showName argName
            <> " required in input type " <> showNamedTy nTy
          UVPG <$> asPGColVal argVal
=======
parseFunctionArgs argSeq val = fmap catMaybes $
  flip withObject val $ \_ obj ->
    fmap toList $ forM argSeq $ \(FuncArgItem argName) ->
      forM (OMap.lookup argName obj) $ fmap (maybe nullSQL UVPG) . asPGColValM
  where
    nullSQL = UVSQL $ S.SEUnsafe "NULL"
>>>>>>> c3c01bec

fromFuncQueryField
  :: (MonadError QErr m)
  => (Field -> m s)
  -> QualifiedFunction -> FuncArgSeq
  -> Field
  -> m (RS.AnnFnSelG s UnresolvedVal)
fromFuncQueryField fn qf argSeq fld = fieldAsPath fld $ do
  funcArgsM <- withArgM (_fArguments fld) "args" $ parseFunctionArgs argSeq
<<<<<<< HEAD
  let funcArgs = fromMaybe []  funcArgsM
=======
  let funcArgs = fromMaybe [] funcArgsM
>>>>>>> c3c01bec
  RS.AnnFnSel qf funcArgs <$> fn fld

convertFuncQuerySimple
  :: ( MonadError QErr m
     , MonadReader r m
     , Has FieldMap r
     , Has OrdByCtx r
     , Has SQLGenCtx r
     )
  => FuncQOpCtx -> Field -> m QueryRootFldUnresolved
convertFuncQuerySimple funcOpCtx fld =
  withPathK "selectionSet" $ QRFFnSimple <$>
    fromFuncQueryField (fromField qt permFilter permLimit) qf argSeq fld
  where
    FuncQOpCtx qt _ permFilter permLimit qf argSeq = funcOpCtx

convertFuncQueryAgg
  :: ( MonadError QErr m
     , MonadReader r m
     , Has FieldMap r
     , Has OrdByCtx r
     , Has SQLGenCtx r
     )
  => FuncQOpCtx -> Field -> m QueryRootFldUnresolved
convertFuncQueryAgg funcOpCtx fld =
  withPathK "selectionSet" $ QRFFnAgg <$>
    fromFuncQueryField (fromAggField qt permFilter permLimit) qf argSeq fld
  where
    FuncQOpCtx qt _ permFilter permLimit qf argSeq = funcOpCtx

data QueryRootFldAST v
  = QRFPk !(RS.AnnSimpleSelG v)
  | QRFSimple !(RS.AnnSimpleSelG v)
  | QRFAgg !(RS.AnnAggSelG v)
  | QRFFnSimple !(RS.AnnFnSelSimpleG v)
  | QRFFnAgg !(RS.AnnFnSelAggG v)
  deriving (Show, Eq)

type QueryRootFldUnresolved = QueryRootFldAST UnresolvedVal
type QueryRootFldResolved = QueryRootFldAST S.SQLExp

traverseQueryRootFldAST
  :: (Applicative f)
  => (a -> f b)
  -> QueryRootFldAST a
  -> f (QueryRootFldAST b)
traverseQueryRootFldAST f = \case
  QRFPk s       -> QRFPk <$> RS.traverseAnnSimpleSel f s
  QRFSimple s   -> QRFSimple <$> RS.traverseAnnSimpleSel f s
  QRFAgg s      -> QRFAgg <$> RS.traverseAnnAggSel f s
  QRFFnSimple s -> QRFFnSimple <$> RS.traverseAnnFnSimple f s
  QRFFnAgg s    -> QRFFnAgg <$> RS.traverseAnnFnAgg f s

toPGQuery :: QueryRootFldResolved -> Q.Query
toPGQuery = \case
  QRFPk s       -> RS.selectQuerySQL True s
  QRFSimple s   -> RS.selectQuerySQL False s
  QRFAgg s      -> RS.selectAggQuerySQL s
  QRFFnSimple s -> RS.mkFuncSelectSimple s
  QRFFnAgg s    -> RS.mkFuncSelectAgg s<|MERGE_RESOLUTION|>--- conflicted
+++ resolved
@@ -409,25 +409,16 @@
 parseFunctionArgs
   ::( MonadError QErr m)
   => FuncArgSeq -> AnnInpVal -> m [UnresolvedVal]
-<<<<<<< HEAD
-parseFunctionArgs argSeq val =
-  flip withObject val $ \nTy obj ->
+parseFunctionArgs argSeq val = fmap catMaybes $
+  flip withObject val $ \_ obj ->
     fmap toList $ forM argSeq $ \(FuncArgItem argName argTy) ->
       case argTy of
-        FATSession -> return UVSession
-        FATInput -> do
-          argVal <- onNothing (OMap.lookup argName obj) $
-            throw500 $ "argument " <> showName argName
-            <> " required in input type " <> showNamedTy nTy
-          UVPG <$> asPGColVal argVal
-=======
-parseFunctionArgs argSeq val = fmap catMaybes $
-  flip withObject val $ \_ obj ->
-    fmap toList $ forM argSeq $ \(FuncArgItem argName) ->
+        FATSession -> return $ Just UVSession
+        FATInput   -> parseInputArg obj argName
+  where
+    parseInputArg obj argName =
       forM (OMap.lookup argName obj) $ fmap (maybe nullSQL UVPG) . asPGColValM
-  where
     nullSQL = UVSQL $ S.SEUnsafe "NULL"
->>>>>>> c3c01bec
 
 fromFuncQueryField
   :: (MonadError QErr m)
@@ -437,11 +428,7 @@
   -> m (RS.AnnFnSelG s UnresolvedVal)
 fromFuncQueryField fn qf argSeq fld = fieldAsPath fld $ do
   funcArgsM <- withArgM (_fArguments fld) "args" $ parseFunctionArgs argSeq
-<<<<<<< HEAD
-  let funcArgs = fromMaybe []  funcArgsM
-=======
   let funcArgs = fromMaybe [] funcArgsM
->>>>>>> c3c01bec
   RS.AnnFnSel qf funcArgs <$> fn fld
 
 convertFuncQuerySimple
