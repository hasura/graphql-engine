--- conflicted
+++ resolved
@@ -55,12 +55,8 @@
 
 ### Bug fixes and improvements
 
-<<<<<<< HEAD
 - cli: load assets from server when HASURA_GRAPHQL_CONSOLE_ASSETS_DIR is set (close #3382)
 - cli: set_table_is_enum metadata type for squashing migrations (close #4394) (#4395)
-- console: query support for actions (#4318)
-=======
->>>>>>> eb7acdbd
 - cli: query support for actions (#4318)
 - cli: add retry_conf in event trigger for squashing migrations (close #4296) (#4324)
 - cli: allow customization of server api paths (close #4016)
