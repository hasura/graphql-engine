<<<<<<< HEAD
const envObj = `apiHost: '${process.env.API_HOST}',
        apiPort: '${process.env.API_PORT}',
        dataApiUrl: '${process.env.DATA_API_URL}',
        adminSecret: '${process.env.ADMIN_SECRET}',
        consoleMode: '${process.env.CONSOLE_MODE}',
        nodeEnv: '${process.env.NODE_ENV}',
        urlPrefix: '${process.env.URL_PREFIX}',
        enableTelemetry: ${process.env.ENABLE_TELEMETRY},
        assetsPath: '${process.env.ASSETS_PATH}',
        assetsVersion: '${process.env.ASSETS_VERSION}',
        serverVersion: '${process.env.SERVER_VERSION}',
        cdnAssets: ${process.env.CDN_ASSETS},
        enableRemoteSchemaPermissions: ${
          process.env.ENABLE_REMOTE_SCHEMA_PERMISSIONS
        },
`;

let appendObj;
=======
let envObj = `
      apiHost: '${process.env.API_HOST}',
      apiPort: '${process.env.API_PORT}',
      dataApiUrl: '${process.env.DATA_API_URL}',
      consoleMode: '${process.env.CONSOLE_MODE}',
      nodeEnv: '${process.env.NODE_ENV}',
      urlPrefix: '${process.env.URL_PREFIX}',
      enableTelemetry: ${process.env.ENABLE_TELEMETRY},
      assetsPath: '${process.env.ASSETS_PATH}',
      assetsVersion: '${process.env.ASSETS_VERSION}',
      serverVersion: '${process.env.SERVER_VERSION}',
      cdnAssets: ${process.env.CDN_ASSETS},`;
>>>>>>> ca559b4c

if (process.env.ADMIN_SECRET !== undefined) {
  envObj += `
      adminSecret: '${process.env.ADMIN_SECRET}',`;
} else {
  // ADMIN_SECRET is undefined
  if (process.env.IS_ADMIN_SECRET_SET !== undefined) {
    envObj += `
      isAdminSecretSet: ${process.env.IS_ADMIN_SECRET_SET},`;
  }
}

const env = `
    window.__env={
      ${envObj}
    };
`;

export { env };<|MERGE_RESOLUTION|>--- conflicted
+++ resolved
@@ -1,5 +1,4 @@
-<<<<<<< HEAD
-const envObj = `apiHost: '${process.env.API_HOST}',
+let envObj = `apiHost: '${process.env.API_HOST}',
         apiPort: '${process.env.API_PORT}',
         dataApiUrl: '${process.env.DATA_API_URL}',
         adminSecret: '${process.env.ADMIN_SECRET}',
@@ -12,25 +11,9 @@
         serverVersion: '${process.env.SERVER_VERSION}',
         cdnAssets: ${process.env.CDN_ASSETS},
         enableRemoteSchemaPermissions: ${
-          process.env.ENABLE_REMOTE_SCHEMA_PERMISSIONS
-        },
+  process.env.ENABLE_REMOTE_SCHEMA_PERMISSIONS
+},
 `;
-
-let appendObj;
-=======
-let envObj = `
-      apiHost: '${process.env.API_HOST}',
-      apiPort: '${process.env.API_PORT}',
-      dataApiUrl: '${process.env.DATA_API_URL}',
-      consoleMode: '${process.env.CONSOLE_MODE}',
-      nodeEnv: '${process.env.NODE_ENV}',
-      urlPrefix: '${process.env.URL_PREFIX}',
-      enableTelemetry: ${process.env.ENABLE_TELEMETRY},
-      assetsPath: '${process.env.ASSETS_PATH}',
-      assetsVersion: '${process.env.ASSETS_VERSION}',
-      serverVersion: '${process.env.SERVER_VERSION}',
-      cdnAssets: ${process.env.CDN_ASSETS},`;
->>>>>>> ca559b4c
 
 if (process.env.ADMIN_SECRET !== undefined) {
   envObj += `
