--- conflicted
+++ resolved
@@ -33,19 +33,6 @@
     FCol (PGColInfo col colTy _) -> Just (col, colTy)
     _                            -> Nothing
 
-<<<<<<< HEAD
-pgColsToSelData :: QualifiedTable -> [PGColInfo] -> AnnSel
-pgColsToSelData qt cols =
-  AnnSel selFlds tabFrom tabPerm noTableArgs
-  where
-    selFlds = ASFSimple flds
-    tabFrom = TableFrom $ Right $ qualTableToAliasIden qt
-    tabPerm = TablePerm annBoolExpTrue Nothing
-    flds = flip map cols $ \pgColInfo ->
-      (fromPGCol $ pgiName pgColInfo, FCol pgColInfo)
-
-=======
->>>>>>> dc2386ae
 pgColsFromMutFlds :: MutFlds -> [(PGCol, PGColType)]
 pgColsFromMutFlds = concatMap (pgColsFromMutFld . snd)
 
@@ -72,8 +59,9 @@
     }
   MExp t -> S.SELit t
   MRet selFlds ->
-    let tabFrom = TableFrom qt $ Just frmItem
-        tabPerm = TablePerm (S.BELit True) Nothing
+    -- let tabFrom = TableFrom qt $ Just frmItem
+    let tabFrom = TableFrom $ Right $ qualTableToAliasIden qt
+        tabPerm = TablePerm annBoolExpTrue Nothing
     in S.SESelect $ mkSQLSelect singleObj $
        AnnSelG selFlds tabFrom tabPerm noTableArgs
   where
