--- conflicted
+++ resolved
@@ -297,11 +297,7 @@
     return '';
   }
 
-<<<<<<< HEAD
-  /* eslint-disable no-unused-vars */
-=======
   /* eslint-disable @typescript-eslint/no-unused-vars */
->>>>>>> 08aecff4
   isValidDefault() {
     return true;
   }
