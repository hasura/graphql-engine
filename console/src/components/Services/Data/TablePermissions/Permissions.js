--- conflicted
+++ resolved
@@ -49,7 +49,6 @@
 /* */
 
 class Permissions extends Component {
-<<<<<<< HEAD
   constructor() {
     super();
     this.state = {};
@@ -57,23 +56,16 @@
       isChecked: false,
       columnTypeMap: {},
     };
-    this.onSetValueBlur = this.onSetValueBlur.bind(this);
-=======
-  constructor(props) {
-    super(props);
-    this.state = {};
     this.state.viewInfo = {};
     this.state.showAggregation = false;
->>>>>>> ad57f620
+    this.state.showInsertPrefix = false;
+    this.onSetValueBlur = this.onSetValueBlur.bind(this);
   }
   componentDidMount() {
     if (this.props.serverVersion) {
       this.checkSemVer(this.props.serverVersion);
     }
     this.props.dispatch({ type: RESET });
-<<<<<<< HEAD
-=======
-
     const currentSchema = this.props.allSchemas.find(
       t => t.table_name === this.props.tableName
     );
@@ -83,7 +75,6 @@
       return;
     }
 
->>>>>>> ad57f620
     this.props.dispatch(setTable(this.props.tableName));
     this.props
       .dispatch(
@@ -105,20 +96,6 @@
     }
   }
 
-  checkSemVer(version) {
-    let showAggregation = false;
-    try {
-      showAggregation = semverCheck('aggregationPerm', version);
-      if (showAggregation) {
-        this.setState({ ...this.state, showAggregation: true });
-      } else {
-        this.setState({ ...this.state, showAggregation: false });
-      }
-    } catch (e) {
-      console.log(e);
-      this.setState({ ...this.state, showAggregation: false });
-    }
-  }
   onSetValueChange(e) {
     // Get the index of the changed value and if both key and value are set create one more object in set
     const inputNode = e.target;
@@ -220,6 +197,33 @@
       });
     }
   }
+  checkSemVer(version) {
+    let showAggregation = false;
+    try {
+      showAggregation = semverCheck('aggregationPerm', version);
+      if (showAggregation) {
+        this.setState({ ...this.state, showAggregation: true });
+      } else {
+        this.setState({ ...this.state, showAggregation: false });
+      }
+    } catch (e) {
+      console.log(e);
+      this.setState({ ...this.state, showAggregation: false });
+    }
+
+    let showInsertPrefix = false;
+    try {
+      showInsertPrefix = semverCheck('insertPrefix', version);
+      if (showInsertPrefix) {
+        this.setState({ ...this.state, showInsertPrefix: true });
+      } else {
+        this.setState({ ...this.state, showInsertPrefix: false });
+      }
+    } catch (e) {
+      console.log(e);
+      this.setState({ ...this.state, showInsertPrefix: false });
+    }
+  }
   deleteSetKeyVal(e) {
     const deleteIndex = parseInt(e.target.getAttribute('data-index-id'), 10);
     if (deleteIndex >= 0) {
@@ -269,7 +273,7 @@
       migrationMode,
       currentSchema,
     } = this.props;
-    const { showAggregation } = this.state;
+    const { showAggregation, showInsertPrefix } = this.state;
     const styles = require('../TableModify/Modify.scss');
 
     let qTypes;
@@ -441,21 +445,21 @@
         const bulkSelect = permsState.bulkSelect;
         const currentInputSelection = bulkSelect.filter(e => e === role)
           .length ? (
-          <input
-            onChange={dispatchBulkSelect}
-            checked="checked"
-            data-role={role}
-            className={styles.bulkSelect}
-            type="checkbox"
-          />
-        ) : (
-          <input
-            onChange={dispatchBulkSelect}
-            data-role={role}
-            className={styles.bulkSelect}
-            type="checkbox"
-          />
-        );
+            <input
+              onChange={dispatchBulkSelect}
+              checked="checked"
+              data-role={role}
+              className={styles.bulkSelect}
+              type="checkbox"
+            />
+          ) : (
+            <input
+              onChange={dispatchBulkSelect}
+              data-role={role}
+              className={styles.bulkSelect}
+              type="checkbox"
+            />
+          );
         _permissionsRowHtml.push(
           <td key={-1}>
             <div>
@@ -718,7 +722,6 @@
       return _upsertSection;
     };
 
-<<<<<<< HEAD
     const getInsertSetPermission = (tableSchema, permsState) => {
       const query = permsState.query;
 
@@ -755,164 +758,164 @@
         const setOptions =
           insertState && insertState.localSet && insertState.localSet.length > 0
             ? insertState.localSet.map((s, i) => {
-                return (
-                  <div className={styles.insertSetConfigRow} key={i}>
-                    <div
-                      className={
-                        styles.display_inline +
+              return (
+                <div className={styles.insertSetConfigRow} key={i}>
+                  <div
+                    className={
+                      styles.display_inline +
                         ' ' +
                         styles.add_mar_right +
                         ' ' +
                         styles.input_element_wrapper
-                      }
+                    }
+                  >
+                    <select
+                      className="input-sm form-control"
+                      value={s.key}
+                      onChange={this.onSetKeyChange.bind(this)}
+                      data-index-id={i}
+                      disabled={disableInput}
                     >
-                      <select
-                        className="input-sm form-control"
-                        value={s.key}
-                        onChange={this.onSetKeyChange.bind(this)}
-                        data-index-id={i}
-                        disabled={disableInput}
-                      >
-                        <option value="" disabled>
+                      <option value="" disabled>
                           Column Name
-                        </option>
-                        {columns && columns.length > 0
-                          ? columns.map((c, key) => (
-                              <option
-                                value={c.column_name}
-                                data-column-type={c.data_type}
-                                key={key}
-                              >
-                                {c.column_name}
-                              </option>
-                            ))
-                          : null}
-                      </select>
-                    </div>
-                    <div
-                      className={
-                        styles.display_inline +
+                      </option>
+                      {columns && columns.length > 0
+                        ? columns.map((c, key) => (
+                          <option
+                            value={c.column_name}
+                            data-column-type={c.data_type}
+                            key={key}
+                          >
+                            {c.column_name}
+                          </option>
+                        ))
+                        : null}
+                    </select>
+                  </div>
+                  <div
+                    className={
+                      styles.display_inline +
                         ' ' +
                         styles.add_mar_right +
                         ' ' +
                         styles.input_element_wrapper
-                      }
+                    }
+                  >
+                    <select
+                      className="input-sm form-control"
+                      onChange={this.onSetTypeChange.bind(this)}
+                      data-index-id={i}
+                      value={setConfigValueType(s.value) || ''}
+                      disabled={disableInput}
                     >
-                      <select
-                        className="input-sm form-control"
-                        onChange={this.onSetTypeChange.bind(this)}
-                        data-index-id={i}
-                        value={setConfigValueType(s.value) || ''}
-                        disabled={disableInput}
-                      >
-                        <option value="" disabled>
+                      <option value="" disabled>
                           Select Preset Type
-                        </option>
-                        <option value="static">static</option>
-                        <option value="session">from session variable</option>
-                      </select>
-                    </div>
-                    <div
-                      className={
-                        styles.display_inline +
+                      </option>
+                      <option value="static">static</option>
+                      <option value="session">from session variable</option>
+                    </select>
+                  </div>
+                  <div
+                    className={
+                      styles.display_inline +
                         ' ' +
                         styles.add_mar_right +
                         ' ' +
                         styles.input_element_wrapper
-                      }
-                    >
-                      {setConfigValueType(s.value) === 'session' ? (
-                        <InputGroup>
-                          <InputGroup.Addon>X-Hasura-</InputGroup.Addon>
-                          <input
-                            className={'input-sm form-control '}
-                            placeholder="column_value"
-                            value={s.value.slice(X_HASURA_CONST.length)}
-                            onChange={this.onSetValueChange.bind(this)}
-                            onBlur={e => this.onSetValueBlur(e, i, null)}
-                            data-index-id={i}
-                            data-prefix-val={X_HASURA_CONST}
-                            disabled={disableInput}
-                          />
-                        </InputGroup>
-                      ) : (
-                        <EnhancedInput
+                    }
+                  >
+                    {setConfigValueType(s.value) === 'session' ? (
+                      <InputGroup>
+                        <InputGroup.Addon>X-Hasura-</InputGroup.Addon>
+                        <input
+                          className={'input-sm form-control '}
                           placeholder="column_value"
-                          type={
-                            i in this.state.insertSetOperations.columnTypeMap
-                              ? this.state.insertSetOperations.columnTypeMap[i]
-                              : ''
-                          }
-                          value={s.value}
+                          value={s.value.slice(X_HASURA_CONST.length)}
                           onChange={this.onSetValueChange.bind(this)}
-                          onBlur={this.onSetValueBlur}
-                          indexId={i}
+                          onBlur={e => this.onSetValueBlur(e, i, null)}
+                          data-index-id={i}
                           data-prefix-val={X_HASURA_CONST}
                           disabled={disableInput}
                         />
-                      )}
-                    </div>
-                    {setConfigValueType(s.value) === 'session' ? (
-                      <div
-                        className={
-                          styles.display_inline +
+                      </InputGroup>
+                    ) : (
+                      <EnhancedInput
+                        placeholder="column_value"
+                        type={
+                          i in this.state.insertSetOperations.columnTypeMap
+                            ? this.state.insertSetOperations.columnTypeMap[i]
+                            : ''
+                        }
+                        value={s.value}
+                        onChange={this.onSetValueChange.bind(this)}
+                        onBlur={this.onSetValueBlur}
+                        indexId={i}
+                        data-prefix-val={X_HASURA_CONST}
+                        disabled={disableInput}
+                      />
+                    )}
+                  </div>
+                  {setConfigValueType(s.value) === 'session' ? (
+                    <div
+                      className={
+                        styles.display_inline +
                           ' ' +
                           styles.add_mar_right +
                           ' ' +
                           styles.input_element_wrapper +
                           ' ' +
                           styles.e_g_text
-                        }
-                      >
+                      }
+                    >
                         e.g. X-Hasura-User-Id
-                      </div>
-                    ) : (
-                      <div
-                        className={
-                          styles.display_inline +
+                    </div>
+                  ) : (
+                    <div
+                      className={
+                        styles.display_inline +
                           ' ' +
                           styles.add_mar_right +
                           ' ' +
                           styles.input_element_wrapper +
                           ' ' +
                           styles.e_g_text
-                        }
-                      >
+                      }
+                    >
                         e.g. false, 1, some-text
-                      </div>
-                    )}
-                    {i !== insertState.localSet.length - 1 ? (
-                      <div
-                        className={
-                          styles.display_inline +
+                    </div>
+                  )}
+                  {i !== insertState.localSet.length - 1 ? (
+                    <div
+                      className={
+                        styles.display_inline +
                           ' ' +
                           styles.add_mar_right +
                           ' ' +
                           styles.input_element_wrapper
+                      }
+                    >
+                      <i
+                        className="fa-lg fa fa-times"
+                        onClick={
+                          !disableInput ? this.deleteSetKeyVal.bind(this) : ''
                         }
-                      >
-                        <i
-                          className="fa-lg fa fa-times"
-                          onClick={
-                            !disableInput ? this.deleteSetKeyVal.bind(this) : ''
-                          }
-                          data-index-id={i}
-                        />
-                      </div>
-                    ) : (
-                      <div
-                        className={
-                          styles.display_inline +
+                        data-index-id={i}
+                      />
+                    </div>
+                  ) : (
+                    <div
+                      className={
+                        styles.display_inline +
                           ' ' +
                           styles.add_mar_right +
                           ' ' +
                           styles.input_element_wrapper
-                        }
-                      />
-                    )}
-                  </div>
-                );
-              })
+                      }
+                    />
+                  )}
+                </div>
+              );
+            })
             : null;
 
         return (
@@ -956,7 +959,7 @@
         );
       }
       return null;
-=======
+    };
     const getAggregationSection = permsState => {
       let _aggregationSection = '';
       const query = permsState.query;
@@ -1009,7 +1012,6 @@
       }
 
       return _aggregationSection;
->>>>>>> ad57f620
     };
 
     const getColumnList = (tableSchema, permsState) => {
@@ -1454,7 +1456,9 @@
           {showAggregation ? getAggregationSection(permsState) : null}
           {getLimitSection(permsState)}
           {getUpsertSection(permsState)}
-          {getInsertSetPermission(tableSchema, permsState)}
+          {showInsertPrefix
+            ? getInsertSetPermission(tableSchema, permsState)
+            : null}
           {getButtonsSection(tableSchema, permsState)}
         </div>
       </div>
