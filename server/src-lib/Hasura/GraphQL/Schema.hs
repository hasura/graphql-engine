--- conflicted
+++ resolved
@@ -70,11 +70,7 @@
 
 isValidField :: FieldInfo PGColumnInfo -> Bool
 isValidField = \case
-<<<<<<< HEAD
   FIColumn colInfo -> isValidCol $ pgiName colInfo
-=======
-  FIColumn (PGColumnInfo col _ _) -> isValidCol col
->>>>>>> 47fb3290
   FIRelationship (RelInfo rn _ _ remTab _) -> isValidRel rn remTab
 
 upsertable :: [ConstraintName] -> Bool -> Bool -> Bool
@@ -118,16 +114,11 @@
 
 mkGCtxRole'
   :: QualifiedTable
-<<<<<<< HEAD
   -- Postgres description
   -> Maybe PGDescription
   -- insert permission
-  -> Maybe ([PGColInfo], RelationInfoMap)
+  -> Maybe ([PGColumnInfo], RelationInfoMap)
   -- select permission
-=======
-  -> Maybe ([PGColumnInfo], RelationInfoMap)
-  -- ^ insert permission
->>>>>>> 47fb3290
   -> Maybe (Bool, [SelField])
   -- ^ select permission
   -> Maybe [PGColumnInfo]
@@ -144,13 +135,8 @@
   -> Maybe EnumValues
   -- ^ present iff this table is an enum table (see "Hasura.RQL.Schema.Enum")
   -> TyAgg
-<<<<<<< HEAD
 mkGCtxRole' tn descM insPermM selPermM updColsM
-            delPermM pkeyCols constraints viM funcs =
-=======
-mkGCtxRole' tn insPermM selPermM updColsM
             delPermM pkeyCols constraints viM funcs enumValuesM =
->>>>>>> 47fb3290
 
   TyAgg (mkTyInfoMap allTypes) fieldMap scalars ordByCtx
   where
@@ -388,13 +374,8 @@
 
     funcFldHelper f g pFltr pLimit hdrs =
       flip map funcs $ \fi ->
-<<<<<<< HEAD
-      ( f $ FuncQOpCtx tn hdrs pFltr pLimit (fiName fi) $ mkFuncArgItemSeq fi
-      , Left $ g fi $ fiDescription fi
-=======
       ( f . FuncQOpCtx tn hdrs pFltr pLimit (fiName fi) $ mkFuncArgItemSeq fi
-      , g fi
->>>>>>> 47fb3290
+      , g fi $ fiDescription fi
       )
 
     mkFuncArgItemSeq fi = Seq.fromList $ procFuncArgs (fiInputArgs fi)
@@ -492,12 +473,8 @@
   :: (MonadError QErr m)
   => TableCache PGColumnInfo
   -> QualifiedTable
-<<<<<<< HEAD
   -> Maybe PGDescription
-  -> FieldInfoMap
-=======
   -> FieldInfoMap PGColumnInfo
->>>>>>> 47fb3290
   -> [PGCol]
   -> [ConstraintName]
   -> [FunctionInfo]
@@ -505,13 +482,8 @@
   -> Maybe EnumValues
   -> RoleName
   -> RolePermInfo
-<<<<<<< HEAD
-  -> m (TyAgg, RootFlds, InsCtxMap)
-mkGCtxRole tableCache tn descM fields pCols constraints funcs viM role permInfo = do
-=======
   -> m (TyAgg, RootFields, InsCtxMap)
-mkGCtxRole tableCache tn fields pCols constraints funcs viM enumValuesM role permInfo = do
->>>>>>> 47fb3290
+mkGCtxRole tableCache tn descM fields pCols constraints funcs viM enumValuesM role permInfo = do
   selPermM <- mapM (getSelPerm tableCache fields role) $ _permSel permInfo
   tabInsInfoM <- forM (_permIns permInfo) $ \ipi -> do
     ctx <- mkInsCtx role tableCache fields ipi $ _permUpd permInfo
@@ -521,13 +493,8 @@
   let insPermM = snd <$> tabInsInfoM
       insCtxM = fst <$> tabInsInfoM
       updColsM = filterColInfos . upiCols <$> _permUpd permInfo
-<<<<<<< HEAD
       tyAgg = mkGCtxRole' tn descM insPermM selPermM updColsM
-              (void $ _permDel permInfo) pColInfos constraints viM funcs
-=======
-      tyAgg = mkGCtxRole' tn insPermM selPermM updColsM
               (void $ _permDel permInfo) pColInfos constraints viM funcs enumValuesM
->>>>>>> 47fb3290
       rootFlds = getRootFldsRole tn pCols constraints fields funcs viM permInfo
       insCtxMap = maybe Map.empty (Map.singleton tn) insCtxM
   return (tyAgg, rootFlds, insCtxMap)
@@ -572,12 +539,8 @@
   -> m (Map.HashMap RoleName (TyAgg, RootFields, InsCtxMap))
 mkGCtxMapTable tableCache funcCache tabInfo = do
   m <- Map.traverseWithKey
-<<<<<<< HEAD
-       (mkGCtxRole tableCache tn descM fields pkeyCols validConstraints tabFuncs viewInfo) rolePerms
-=======
-       (mkGCtxRole tableCache tn fields pkeyCols validConstraints tabFuncs viewInfo enumValues)
+       (mkGCtxRole tableCache tn descM fields pkeyCols validConstraints tabFuncs viewInfo enumValues)
        rolePerms
->>>>>>> 47fb3290
   adminInsCtx <- mkAdminInsCtx tn tableCache fields
   let adminCtx = mkGCtxRole' tn descM (Just (colInfos, icRelations adminInsCtx))
                  (Just (True, selFlds)) (Just colInfos) (Just ())
@@ -585,11 +548,7 @@
       adminInsCtxMap = Map.singleton tn adminInsCtx
   return $ Map.insert adminRole (adminCtx, adminRootFlds, adminInsCtxMap) m
   where
-<<<<<<< HEAD
-    TableInfo tn descM _ fields rolePerms constraints pkeyCols viewInfo _ = tabInfo
-=======
-    TableInfo tn _ fields rolePerms constraints pkeyCols viewInfo _ enumValues = tabInfo
->>>>>>> 47fb3290
+    TableInfo tn descM _ fields rolePerms constraints pkeyCols viewInfo _ enumValues = tabInfo
     validConstraints = mkValidConstraints constraints
     colInfos = getValidCols fields
     validColNames = map pgiName colInfos
