--- conflicted
+++ resolved
@@ -4,6 +4,9 @@
   , runTrackTableQ
   , trackExistingTableOrViewP2
 
+  , TrackTableV2(..)
+  , runTrackTableV2Q
+
   , UntrackTable(..)
   , runUntrackTableQ
 
@@ -16,11 +19,7 @@
   ) where
 
 import           Hasura.EncJSON
-<<<<<<< HEAD
-import           Hasura.GraphQL.RemoteServer
-import           Hasura.GraphQL.Utils               (showNames)
-=======
->>>>>>> ce119530
+import           Hasura.GraphQL.Utils          (showNames)
 import           Hasura.Prelude
 import           Hasura.RQL.DDL.Deps
 import           Hasura.RQL.DDL.Permission
@@ -31,61 +30,17 @@
 import           Hasura.RQL.DDL.Schema.Rename
 import           Hasura.RQL.Types
 import           Hasura.RQL.Types.Catalog
-<<<<<<< HEAD
-import           Hasura.RQL.Types.QueryCollection
-import           Hasura.Server.Utils                (duplicates, matchRegex)
-=======
->>>>>>> ce119530
+import           Hasura.Server.Utils           (duplicates)
 import           Hasura.SQL.Types
 
 import qualified Database.PG.Query             as Q
 import qualified Hasura.GraphQL.Schema         as GS
+import qualified Language.GraphQL.Draft.Syntax as G
 
 import           Control.Lens.Extended         hiding ((.=))
 import           Data.Aeson
 import           Data.Aeson.Casing
 import           Data.Aeson.TH
-<<<<<<< HEAD
-import           Instances.TH.Lift                  ()
-import           Language.Haskell.TH.Syntax         (Lift)
-import           Network.URI.Extended               ()
-
-import qualified Data.HashMap.Strict                as M
-import qualified Data.HashSet                       as HS
-import qualified Data.Text                          as T
-import qualified Data.Text.Encoding                 as TE
-import qualified Database.PostgreSQL.LibPQ          as PQ
-import qualified Language.GraphQL.Draft.Syntax      as G
-
-delTableFromCatalog :: QualifiedTable -> Q.Tx ()
-delTableFromCatalog (QualifiedObject sn tn) =
-  Q.unitQ [Q.sql|
-            DELETE FROM "hdb_catalog"."hdb_table"
-            WHERE table_schema = $1 AND table_name = $2
-                |] (sn, tn) False
-
-saveTableToCatalog :: QualifiedTable -> Maybe TableConfig -> Q.Tx ()
-saveTableToCatalog (QualifiedObject sn tn) configM =
-  Q.unitQ [Q.sql|
-            INSERT INTO "hdb_catalog"."hdb_table"
-              (table_schema, table_name, configuration)
-            VALUES ($1, $2, $3)
-                |] (sn, tn, configVal) False
-  where
-    configVal = Q.AltJ . toJSON <$> configM
-
-updateTableConfig :: QualifiedTable -> Maybe TableConfig -> Q.TxE QErr ()
-updateTableConfig (QualifiedObject sn tn) configM =
-  Q.unitQE defaultTxErrorHandler [Q.sql|
-           UPDATE "hdb_catalog"."hdb_table"
-              SET configuration = $1
-            WHERE table_schema = $2 AND table_name = $3
-                |] (configVal, sn, tn) False
-  where
-    configVal = Q.AltJ . toJSON <$> configM
-
-newtype TrackTable
-=======
 import           Instances.TH.Lift             ()
 import           Language.Haskell.TH.Syntax    (Lift)
 import           Network.URI.Extended          ()
@@ -94,7 +49,6 @@
 import qualified Data.Text                     as T
 
 data TrackTable
->>>>>>> ce119530
   = TrackTable
   { tName   :: !QualifiedTable
   , tIsEnum :: !Bool
@@ -131,13 +85,8 @@
 -- Validate table tracking operation. Fails if table is already being tracked,
 -- or if a function with the same name is being tracked.
 trackExistingTableOrViewP1
-<<<<<<< HEAD
   :: (CacheRM m, UserInfoM m, QErrM m) => QualifiedTable -> m ()
 trackExistingTableOrViewP1 qt = do
-=======
-  :: (CacheRM m, UserInfoM m, QErrM m) => TrackTable -> m ()
-trackExistingTableOrViewP1 TrackTable { tName = vn } = do
->>>>>>> ce119530
   adminOnly
   rawSchemaCache <- askSchemaCache
   when (M.member qt $ scTables rawSchemaCache) $
@@ -148,7 +97,7 @@
 
 validateTableConfig
   :: (QErrM m, CacheRM m)
-  => TableInfo -> TableConfig -> m ()
+  => TableInfo a -> TableConfig -> m ()
 validateTableConfig tableInfo (TableConfig rootFlds colFlds) =
   withPathK "configuration" $ do
     withPathK "custom_root_fields" $ do
@@ -157,7 +106,7 @@
       GS.validateCustomRootFlds defRemoteGCtx rootFlds
     withPathK "custom_column_fields" $
       forM_ (M.toList colFlds) $ \(col, GraphQLName customName) -> do
-        void $ askPGColInfo (tiFieldInfoMap tableInfo) col ""
+        void $ askPGColInfo (_tiFieldInfoMap tableInfo) col ""
         withPathK (getPGColTxt col) $
           checkForFldConfilct tableInfo $ FieldName $ G.unName customName
         when (not $ null duplicateNames) $ throw400 NotSupported $
@@ -166,90 +115,50 @@
     duplicateNames = duplicates $ map unGraphQLName $ M.elems colFlds
 
 trackExistingTableOrViewP2
-<<<<<<< HEAD
-  :: (QErrM m, CacheRWM m, MonadTx m)
-  => QualifiedTable -> Maybe TableConfig -> Bool -> m EncJSON
-trackExistingTableOrViewP2 vn mTableConfig isSystemDefined = do
-  sc <- askSchemaCache
-  let defGCtx = scDefaultRemoteGCtx sc
-  GS.checkConflictingNode defGCtx $ GS.qualObjectToName vn
-  tables <- liftTx fetchTableCatalog
-  case tables of
-    []   -> throw400 NotExists $ "no such table/view exists in postgres : " <>> vn
-    [ti] -> do
-      -- validate table config
-      mapM_ (validateTableConfig ti) mTableConfig
-      addTableToCache ti
-    _    -> throw500 $ "more than one row found for: " <>> vn
-  liftTx $ Q.catchE defaultTxErrorHandler $ saveTableToCatalog vn mTableConfig
-
-  return successMsg
-  where
-    QualifiedObject sn tn = vn
-    mkTableInfo (cols, pCols, constraints, viewInfoM) =
-      let colMap = M.fromList $ flip map (Q.getAltJ cols) $
-            \c -> (fromPGCol $ pgiName c, FIColumn c)
-      in TableInfo vn isSystemDefined colMap mempty (Q.getAltJ constraints)
-                  (Q.getAltJ pCols) (Q.getAltJ viewInfoM) mempty mTableConfig
-    fetchTableCatalog = map mkTableInfo <$>
-      Q.listQE defaultTxErrorHandler [Q.sql|
-           SELECT columns, primary_key_columns,
-                  constraints, view_info
-           FROM hdb_catalog.hdb_table_info_agg
-           WHERE table_schema = $1 AND table_name = $2
-           |] (sn, tn) True
-=======
   :: (QErrM m, CacheRWM m, MonadTx m, MonadIO m, HasHttpManager m, HasSQLGenCtx m)
-  => TrackTable -> m EncJSON
-trackExistingTableOrViewP2 (TrackTable tableName isEnum) = do
+  => QualifiedTable -> Bool -> Maybe TableConfig -> m EncJSON
+trackExistingTableOrViewP2 tableName isEnum configM = do
   sc <- askSchemaCache
   let defGCtx = scDefaultRemoteGCtx sc
   GS.checkConflictingNode defGCtx $ GS.qualObjectToName tableName
-  saveTableToCatalog tableName isEnum
+  saveTableToCatalog tableName isEnum configM
   buildSchemaCacheFor (MOTable tableName)
   return successMsg
->>>>>>> ce119530
 
 runTrackTableQ
   :: (QErrM m, CacheRWM m, MonadTx m, UserInfoM m, MonadIO m, HasHttpManager m, HasSQLGenCtx m)
   => TrackTable -> m EncJSON
-<<<<<<< HEAD
-runTrackTableQ (TrackTable qt) = do
+runTrackTableQ (TrackTable qt isEnum) = do
   trackExistingTableOrViewP1 qt
-  trackExistingTableOrViewP2 qt Nothing False
+  trackExistingTableOrViewP2 qt isEnum Nothing
 
 data TrackTableV2
   = TrackTableV2
-  { ttv2Table         :: !QualifiedTable
+  { ttv2Table         :: !TrackTable
   , ttv2Configuration :: !(Maybe TableConfig)
   } deriving (Show, Eq, Lift)
 $(deriveJSON (aesonDrop 4 snakeCase) ''TrackTableV2)
 
 runTrackTableV2Q
-  :: (QErrM m, CacheRWM m, MonadTx m, UserInfoM m)
+  :: (QErrM m, CacheRWM m, MonadTx m, UserInfoM m, MonadIO m, HasHttpManager m, HasSQLGenCtx m)
   => TrackTableV2 -> m EncJSON
-runTrackTableV2Q (TrackTableV2 qt configM) = do
+runTrackTableV2Q (TrackTableV2 (TrackTable qt isEnum) configM) = do
   sc <- askSchemaCache
   let tableCache = scTables sc
   case (M.lookup qt tableCache) of
     Nothing -> do
       trackExistingTableOrViewP1 qt
-      trackExistingTableOrViewP2 qt configM False
+      trackExistingTableOrViewP2 qt isEnum configM
     Just ti -> do
       -- validate table config
       mapM_ (validateTableConfig ti) configM
       -- modify cache with new table configuration
-      let newTableInfo = ti {tiCustomConfig = configM}
+      let newTableInfo = ti {_tiCustomConfig = configM}
           newTableCache = M.insert qt newTableInfo tableCache
       writeSchemaCache sc {scTables = newTableCache}
       -- update catalog with new configuration
       liftTx $ updateTableConfig qt configM
       return successMsg
-=======
-runTrackTableQ q = do
-  trackExistingTableOrViewP1 q
-  trackExistingTableOrViewP2 q
->>>>>>> ce119530
 
 runSetExistingTableIsEnumQ
   :: (QErrM m, CacheRWM m, MonadTx m, UserInfoM m, MonadIO m, HasHttpManager m, HasSQLGenCtx m)
@@ -416,7 +325,7 @@
     -- Step 1: Build the raw table cache from metadata information.
     buildRawTableCache :: [CatalogTable] -> m (TableCache PGRawColumnInfo)
     buildRawTableCache catalogTables = fmap (M.fromList . catMaybes) . for catalogTables $
-      \(CatalogTable name isSystemDefined isEnum maybeInfo) -> withTable name $ do
+      \(CatalogTable name isSystemDefined isEnum maybeConfig maybeInfo) -> withTable name $ do
         catalogInfo <- onNothing maybeInfo $
           throw400 NotExists $ "no such table/view exists in postgres: " <>> name
 
@@ -439,7 +348,12 @@
               , _tiPrimaryKeyCols = primaryKeyColumnNames
               , _tiViewInfo = viewInfo
               , _tiEventTriggerInfoMap = mempty
-              , _tiEnumValues = maybeEnumValues }
+              , _tiEnumValues = maybeEnumValues
+              , _tiCustomConfig = maybeConfig
+              }
+
+        -- validate tableConfig
+        mapM_ (validateTableConfig info) maybeConfig
         pure (name, info)
 
     -- Step 2: Process the raw table cache to replace Postgres column types with logical column
@@ -456,323 +370,6 @@
 -- enum tables.
 processColumnInfo
   :: (QErrM m)
-<<<<<<< HEAD
-  => SchemaCache -- old schema cache
-  -> SchemaCache -- new schema cache
-  -> m ()
-checkNewInconsistentMeta oldSC newSC =
-  unless (null newInconsMetaObjects) $ do
-    let err = err500 Unexpected
-          "cannot continue due to newly found inconsistent metadata"
-    throwError err{qeInternal = Just $ toJSON newInconsMetaObjects}
-  where
-    oldInconsMeta = scInconsistentObjs oldSC
-    newInconsMeta = scInconsistentObjs newSC
-    newInconsMetaObjects = getDifference _moId newInconsMeta oldInconsMeta
-
-buildSchemaCacheStrict
-  :: (MonadTx m, CacheRWM m, MonadIO m, HasHttpManager m, HasSQLGenCtx m)
-  => m ()
-buildSchemaCacheStrict = do
-  buildSchemaCache
-  sc <- askSchemaCache
-  let inconsObjs = scInconsistentObjs sc
-  unless (null inconsObjs) $ do
-    let err = err400 Unexpected "cannot continue due to inconsistent metadata"
-    throwError err{qeInternal = Just $ toJSON inconsObjs}
-
-buildSchemaCache
-  :: (MonadTx m, CacheRWM m, MonadIO m, HasHttpManager m, HasSQLGenCtx m)
-  => m ()
-buildSchemaCache = buildSchemaCacheG True
-
-buildSCWithoutSetup
-  :: (MonadTx m, CacheRWM m, MonadIO m, HasHttpManager m, HasSQLGenCtx m)
-  => m ()
-buildSCWithoutSetup = buildSchemaCacheG False
-
-buildSchemaCacheG
-  :: (MonadTx m, CacheRWM m, MonadIO m, HasHttpManager m, HasSQLGenCtx m)
-  => Bool -> m ()
-buildSchemaCacheG withSetup = do
-  -- clean hdb_views
-  when withSetup $ liftTx $ Q.catchE defaultTxErrorHandler clearHdbViews
-  -- reset the current schemacache
-  writeSchemaCache emptySchemaCache
-  sqlGenCtx <- askSQLGenCtx
-
-  -- fetch all catalog metadata
-  CatalogMetadata tables relationships permissions
-    eventTriggers remoteSchemas functions fkeys' allowlistDefs
-    <- liftTx fetchCatalogData
-
-  let fkeys = HS.fromList fkeys'
-
-  -- tables
-  forM_ tables $ \ct -> do
-    let qt = _ctTable ct
-        isSysDef = _ctSystemDefined ct
-        tableInfoM = _ctInfo ct
-        mTableConfig = _ctConfiguration ct
-        mkInconsObj = InconsistentMetadataObj (MOTable qt)
-                      MOTTable $ toJSON $ TrackTable qt
-    modifyErr (\e -> "table " <> qt <<> "; " <> e) $
-      handleInconsistentObj mkInconsObj $ do
-      ti <- onNothing tableInfoM $ throw400 NotExists $
-            "no such table/view exists in postgres : " <>> qt
-      addTableToCache $ ti{ tiSystemDefined = isSysDef
-                          , tiCustomConfig = mTableConfig
-                          }
-
-  -- relationships
-  forM_ relationships $ \(CatalogRelation qt rn rt rDef cmnt) -> do
-    let objId = MOTableObj qt $ MTORel rn rt
-        def = toJSON $ WithTable qt $ RelDef rn rDef cmnt
-        mkInconsObj = InconsistentMetadataObj objId (MOTRel rt) def
-    modifyErr (\e -> "table " <> qt <<> "; rel " <> rn <<> "; " <> e) $
-      handleInconsistentObj mkInconsObj $
-      case rt of
-        ObjRel -> do
-          using <- decodeValue rDef
-          let relDef = RelDef rn using Nothing
-          validateObjRel qt relDef
-          objRelP2Setup qt fkeys relDef
-        ArrRel -> do
-          using <- decodeValue rDef
-          let relDef = RelDef rn using Nothing
-          validateArrRel qt relDef
-          arrRelP2Setup qt fkeys relDef
-
-  -- permissions
-  forM_ permissions $ \(CatalogPermission qt rn pt pDef cmnt) -> do
-    let objId = MOTableObj qt $ MTOPerm rn pt
-        def = toJSON $ WithTable qt $ PermDef rn pDef cmnt
-        mkInconsObj = InconsistentMetadataObj objId (MOTPerm pt) def
-    modifyErr (\e -> "table " <> qt <<> "; role " <> rn <<> "; " <> e) $
-      handleInconsistentObj mkInconsObj $
-      case pt of
-          PTInsert -> permHelper withSetup sqlGenCtx qt rn pDef PAInsert
-          PTSelect -> permHelper withSetup sqlGenCtx qt rn pDef PASelect
-          PTUpdate -> permHelper withSetup sqlGenCtx qt rn pDef PAUpdate
-          PTDelete -> permHelper withSetup sqlGenCtx qt rn pDef PADelete
-
-  -- event triggers
-  forM_ eventTriggers $ \(CatalogEventTrigger qt trn configuration) -> do
-    let objId = MOTableObj qt $ MTOTrigger trn
-        def = object ["table" .= qt, "configuration" .= configuration]
-        mkInconsObj = InconsistentMetadataObj objId MOTEventTrigger def
-    handleInconsistentObj mkInconsObj $ do
-      etc <- decodeValue configuration
-      subTableP2Setup qt etc
-      allCols <- getCols . tiFieldInfoMap <$> askTabInfo qt
-      when withSetup $ liftTx $
-        mkAllTriggersQ trn qt allCols (stringifyNum sqlGenCtx) (etcDefinition etc)
-
-  -- sql functions
-  forM_ functions $ \(CatalogFunction qf rawfiM) -> do
-    let def = toJSON $ TrackFunction qf
-        mkInconsObj =
-          InconsistentMetadataObj (MOFunction qf) MOTFunction def
-    modifyErr (\e -> "function " <> qf <<> "; " <> e) $
-      handleInconsistentObj mkInconsObj $ do
-      rawfi <- onNothing rawfiM $
-        throw400 NotExists $ "no such function exists in postgres : " <>> qf
-      trackFunctionP2Setup qf rawfi
-
-  -- allow list
-  replaceAllowlist $ concatMap _cdQueries allowlistDefs
-
-  -- build GraphQL context with tables and functions
-  GS.buildGCtxMapPG
-
-  -- remote schemas
-  forM_ remoteSchemas resolveSingleRemoteSchema
-
-  where
-    permHelper setup sqlGenCtx qt rn pDef pa = do
-      qCtx <- mkAdminQCtx sqlGenCtx <$> askSchemaCache
-      perm <- decodeValue pDef
-      let permDef = PermDef rn perm Nothing
-          createPerm = WithTable qt permDef
-      (permInfo, deps) <- liftP1WithQCtx qCtx $ createPermP1 createPerm
-      when setup $ addPermP2Setup qt permDef permInfo
-      addPermToCache qt rn pa permInfo deps
-      -- p2F qt rn p1Res
-
-    resolveSingleRemoteSchema rs = do
-      let AddRemoteSchemaQuery name _ _ = rs
-          mkInconsObj = InconsistentMetadataObj (MORemoteSchema name)
-                        MOTRemoteSchema (toJSON rs)
-      handleInconsistentObj mkInconsObj $ do
-        rsCtx <- addRemoteSchemaP2Setup rs
-        sc <- askSchemaCache
-        let gCtxMap = scGCtxMap sc
-            defGCtx = scDefaultRemoteGCtx sc
-            rGCtx = convRemoteGCtx $ rscGCtx rsCtx
-        mergedGCtxMap <- mergeRemoteSchema gCtxMap rGCtx
-        mergedDefGCtx <- mergeGCtx defGCtx rGCtx
-        writeSchemaCache sc { scGCtxMap = mergedGCtxMap
-                            , scDefaultRemoteGCtx = mergedDefGCtx
-                            }
-
-fetchCatalogData :: Q.TxE QErr CatalogMetadata
-fetchCatalogData =
-  (Q.getAltJ . runIdentity . Q.getRow) <$> Q.withQE defaultTxErrorHandler
-    $(Q.sqlFromFile "src-rsr/catalog_metadata.sql") () True
-
-data RunSQL
-  = RunSQL
-  { rSql                      :: T.Text
-  , rCascade                  :: !(Maybe Bool)
-  , rCheckMetadataConsistency :: !(Maybe Bool)
-  } deriving (Show, Eq, Lift)
-
-$(deriveJSON (aesonDrop 1 snakeCase){omitNothingFields=True} ''RunSQL)
-
-data RunSQLRes
-  = RunSQLRes
-  { rrResultType :: !T.Text
-  , rrResult     :: !Value
-  } deriving (Show, Eq)
-
-$(deriveJSON (aesonDrop 2 snakeCase){omitNothingFields=True} ''RunSQLRes)
-
-instance Q.FromRes RunSQLRes where
-  fromRes (Q.ResultOkEmpty _) =
-    return $ RunSQLRes "CommandOk" Null
-  fromRes (Q.ResultOkData res) = do
-    csvRows <- resToCSV res
-    return $ RunSQLRes "TuplesOk" $ toJSON csvRows
-
-execRawSQL :: (MonadTx m) => T.Text -> m EncJSON
-execRawSQL =
-  fmap (encJFromJValue @RunSQLRes) .
-  liftTx . Q.multiQE rawSqlErrHandler . Q.fromText
-  where
-    rawSqlErrHandler txe =
-      let e = err400 PostgresError "query execution failed"
-      in e {qeInternal = Just $ toJSON txe}
-
-execWithMDCheck
-  :: (QErrM m, CacheRWM m, MonadTx m, MonadIO m, HasHttpManager m, HasSQLGenCtx m)
-  => RunSQL -> m EncJSON
-execWithMDCheck (RunSQL t cascade _) = do
-
-  -- Drop hdb_views so no interference is caused to the sql query
-  liftTx $ Q.catchE defaultTxErrorHandler clearHdbViews
-
-  -- Get the metadata before the sql query, everything, need to filter this
-  oldMetaU <- liftTx $ Q.catchE defaultTxErrorHandler fetchTableMeta
-  oldFuncMetaU <-
-    liftTx $ Q.catchE defaultTxErrorHandler fetchFunctionMeta
-
-  -- Run the SQL
-  res <- execRawSQL t
-
-  -- Get the metadata after the sql query
-  newMeta <- liftTx $ Q.catchE defaultTxErrorHandler fetchTableMeta
-  newFuncMeta <- liftTx $ Q.catchE defaultTxErrorHandler fetchFunctionMeta
-  sc <- askSchemaCache
-  let existingTables = M.keys $ scTables sc
-      oldMeta = flip filter oldMetaU $ \tm -> tmTable tm `elem` existingTables
-      schemaDiff = getSchemaDiff oldMeta newMeta
-      existingFuncs = M.keys $ scFunctions sc
-      oldFuncMeta = flip filter oldFuncMetaU $ \fm -> funcFromMeta fm `elem` existingFuncs
-      FunctionDiff droppedFuncs alteredFuncs = getFuncDiff oldFuncMeta newFuncMeta
-      overloadedFuncs = getOverloadedFuncs existingFuncs newFuncMeta
-
-  -- Do not allow overloading functions
-  unless (null overloadedFuncs) $
-    throw400 NotSupported $ "the following tracked function(s) cannot be overloaded: "
-    <> reportFuncs overloadedFuncs
-
-  indirectDeps <- getSchemaChangeDeps schemaDiff
-
-  -- Report back with an error if cascade is not set
-  when (indirectDeps /= [] && not (or cascade)) $ reportDepsExt indirectDeps []
-
-  -- Purge all the indirect dependents from state
-  mapM_ purgeDep indirectDeps
-
-  -- Purge all dropped functions
-  let purgedFuncs = flip mapMaybe indirectDeps $ \dep ->
-        case dep of
-          SOFunction qf -> Just qf
-          _             -> Nothing
-
-  forM_ (droppedFuncs \\ purgedFuncs) $ \qf -> do
-    liftTx $ delFunctionFromCatalog qf
-    delFunctionFromCache qf
-
-  -- Process altered functions
-  forM_ alteredFuncs $ \(qf, newTy) ->
-    when (newTy == FTVOLATILE) $
-      throw400 NotSupported $
-      "type of function " <> qf <<> " is altered to \"VOLATILE\" which is not supported now"
-
-  -- update the schema cache and hdb_catalog with the changes
-  reloadRequired <- processSchemaChanges schemaDiff
-
-  let withReload = do -- in case of any rename
-        buildSchemaCache
-        newSC <- askSchemaCache
-        checkNewInconsistentMeta sc newSC
-
-      withoutReload = do
-        postSc <- askSchemaCache
-        -- recreate the insert permission infra
-        forM_ (M.elems $ scTables postSc) $ \ti -> do
-          let tn = tiName ti
-          forM_ (M.elems $ tiRolePermInfoMap ti) $ \rpi ->
-            maybe (return ()) (liftTx . buildInsInfra tn) $ _permIns rpi
-
-        strfyNum <- stringifyNum <$> askSQLGenCtx
-        --recreate triggers
-        forM_ (M.elems $ scTables postSc) $ \ti -> do
-          let tn = tiName ti
-              cols = getCols $ tiFieldInfoMap ti
-          forM_ (M.toList $ tiEventTriggerInfoMap ti) $ \(trn, eti) -> do
-            let fullspec = etiOpsDef eti
-            liftTx $ mkAllTriggersQ trn tn cols strfyNum fullspec
-
-  bool withoutReload withReload reloadRequired
-
-  return res
-  where
-    reportFuncs = T.intercalate ", " . map dquoteTxt
-
-isAltrDropReplace :: QErrM m => T.Text -> m Bool
-isAltrDropReplace = either throwErr return . matchRegex regex False
-  where
-    throwErr s = throw500 $ "compiling regex failed: " <> T.pack s
-    regex = "alter|drop|replace|create function"
-
-runRunSQL
-  :: (QErrM m, UserInfoM m, CacheRWM m, MonadTx m, MonadIO m, HasHttpManager m, HasSQLGenCtx m)
-  => RunSQL -> m EncJSON
-runRunSQL q@(RunSQL t _ mChkMDCnstcy) = do
-  adminOnly
-  isMDChkNeeded <- maybe (isAltrDropReplace t) return mChkMDCnstcy
-  bool (execRawSQL t) (execWithMDCheck q) isMDChkNeeded
-
--- Should be used only after checking the status
-resToCSV :: PQ.Result -> ExceptT T.Text IO [[T.Text]]
-resToCSV r =  do
-  nr  <- liftIO $ PQ.ntuples r
-  nc  <- liftIO $ PQ.nfields r
-
-  hdr <- forM [0..pred nc] $ \ic -> do
-    colNameBS <- liftIO $ PQ.fname r ic
-    maybe (return "unknown") decodeBS colNameBS
-
-  rows <- forM [0..pred nr] $ \ir ->
-    forM [0..pred nc] $ \ic -> do
-      cellValBS <- liftIO $ PQ.getvalue r ir ic
-      maybe (return "NULL") decodeBS cellValBS
-
-  return $ hdr:rows
-
-=======
   => M.HashMap QualifiedTable EnumValues -- ^ known enum tables
   -> QualifiedTable -- ^ the table this column belongs to
   -> PGRawColumnInfo -- ^ the column’s raw information
@@ -783,7 +380,6 @@
     { pgiName = prciName rawInfo
     , pgiType = resolvedType
     , pgiIsNullable = prciIsNullable rawInfo }
->>>>>>> ce119530
   where
     resolveColumnType =
       case prciReferences rawInfo of
