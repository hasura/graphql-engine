import React, { useEffect, useState } from 'react';
import PropTypes from 'prop-types';
import Helmet from 'react-helmet';
import AceEditor from 'react-ace';
import 'brace/mode/sql';

import Modal from '../../../Common/Modal/Modal';
import Button from '../../../Common/Button/Button';
import Tooltip from '../../../Common/Tooltip/Tooltip';
import KnowMoreLink from '../../../Common/KnowMoreLink/KnowMoreLink';
import Alert from '../../../Common/Alert';
import StatementTimeout from './StatementTimeout';
<<<<<<< HEAD
import { parseCreateSQL, removeCommentsSQL } from './utils';
import { checkSchemaModification } from '../../../Common/utils/sqlUtils';
=======
import { parseCreateSQL } from './utils';
>>>>>>> 3948ca84
import styles from '../../../Common/TableCommon/Table.scss';
import {
  executeSQL,
  SET_SQL,
  SET_CASCADE_CHECKED,
  SET_MIGRATION_CHECKED,
  SET_TRACK_TABLE_CHECKED,
} from './Actions';
import { modalOpen, modalClose } from './Actions';
import globals from '../../../../Globals';
import {
  ACE_EDITOR_THEME,
  ACE_EDITOR_FONT_SIZE,
} from '../../../Common/AceEditor/utils';
import { CLI_CONSOLE_MODE } from '../../../../constants';
import NotesSection from './molecules/NotesSection';
import { dataSource } from '../../../../dataSources';
import { getLSItem, setLSItem, LS_KEYS } from '../../../../utils/localStorage';
/**
 * # RawSQL React FC
 * ## renders raw SQL page on route `/data/sql`
 *
 * @typedef Props
 * @property {string} sql
 * @property {string} resultType
 * @property {array} result
 * @property {array} resultHeaders
 * @property {function} dispatch
 * @property {boolean} ongoingRequest
 * @property {object} lastError
 * @property {boolean} lastSuccess
 * @property {boolean} isModalOpen
 * @property {boolean} isCascadeChecked
 * @property {boolean} isMigrationChecked
 * @property {boolean} isTableTrackChecked
 * @property {boolean} migrationMode
 * @property {array} allSchemas
 *
 * @param {Props}
 */
const RawSQL = ({
  sql,
  resultType,
  result,
  resultHeaders,
  dispatch,
  ongoingRequest,
  lastError,
  lastSuccess,
  isModalOpen,
  isCascadeChecked,
  isMigrationChecked,
  isTableTrackChecked,
  migrationMode,
  allSchemas,
  currentSchema,
}) => {
  const [statementTimeout, setStatementTimeout] = useState(
    Number(getLSItem(LS_KEYS.rawSqlStatementTimeout)) || 10
  );

  const [sqlText, onChangeSQLText] = useState(sql);

  useEffect(() => {
    if (!sql) {
      const sqlFromLocalStorage = getLSItem(LS_KEYS.rawSQLKey);
      if (sqlFromLocalStorage) {
        dispatch({ type: SET_SQL, data: sqlFromLocalStorage });
        onChangeSQLText(sqlFromLocalStorage);
      }
    }
    return () => {
      setLSItem(LS_KEYS.rawSQLKey, sqlText);
    };
  }, [dispatch, sql, sqlText]);

  const submitSQL = () => {
    if (!sqlText) {
      setLSItem(LS_KEYS.rawSQLKey, '');
      return;
    }
    // set SQL to LS
    setLSItem(LS_KEYS.rawSQLKey, sqlText);

    // check migration mode global
    if (migrationMode) {
      const checkboxElem = document.getElementById('migration-checkbox');
      const isMigration = checkboxElem ? checkboxElem.checked : false;
      const textboxElem = document.getElementById('migration-name');
      let migrationName = textboxElem ? textboxElem.value : '';
      if (isMigration && migrationName.length === 0) {
        migrationName = 'run_sql_migration';
      }
      if (!isMigration && globals.consoleMode === CLI_CONSOLE_MODE) {
        // if migration is not checked, check if is schema modification
        if (dataSource.checkSchemaModification(sqlText)) {
          dispatch(modalOpen());
          return;
        }
      }
      dispatch(executeSQL(isMigration, migrationName, statementTimeout));
      return;
    }
    dispatch(executeSQL(false, '', statementTimeout));
  };

  const getMigrationWarningModal = () => {
    const onModalClose = () => {
      dispatch(modalClose());
    };

    const onConfirmNoMigration = () => {
      const isMigration = document.getElementById('migration-checkbox').checked;
      dispatch(modalClose());
      dispatch(executeSQL(isMigration));
    };

    return (
      <Modal
        show={isModalOpen}
        title={'Run SQL'}
        onClose={onModalClose}
        onSubmit={onConfirmNoMigration}
        submitText={'Yes, I confirm'}
        submitTestId={'not-migration-confirm'}
      >
        <div className="content-fluid">
          <div className="row">
            <div className="col-xs-12">
              Your SQL statement is most likely modifying the database schema.
              Are you sure it is not a migration?
            </div>
          </div>
        </div>
      </Modal>
    );
  };

  const getSQLSection = () => {
    const handleSQLChange = val => {
      onChangeSQLText(val);
      dispatch({ type: SET_SQL, data: val });
      const cleanSql = removeCommentsSQL(val);

      // set migration checkbox true
<<<<<<< HEAD
      if (checkSchemaModification(cleanSql)) {
=======
      if (dataSource.checkSchemaModification(val)) {
>>>>>>> 3948ca84
        dispatch({ type: SET_MIGRATION_CHECKED, data: true });
      } else {
        dispatch({ type: SET_MIGRATION_CHECKED, data: false });
      }

      // set track this checkbox true
      const objects = parseCreateSQL(cleanSql);
      if (objects.length) {
        let allObjectsTrackable = true;

        const trackedObjectNames = allSchemas.map(schema => {
          return [schema.table_schema, schema.table_name].join('.');
        });

        allObjectsTrackable = objects.every(object => {
          const objectName = [object.schema || currentSchema, object.name].join(
            '.'
          );

          if (trackedObjectNames.includes(objectName)) {
            return false;
          }

          return true;
        });

        if (allObjectsTrackable) {
          dispatch({ type: SET_TRACK_TABLE_CHECKED, data: true });
        } else {
          dispatch({ type: SET_TRACK_TABLE_CHECKED, data: false });
        }
      } else {
        dispatch({ type: SET_TRACK_TABLE_CHECKED, data: false });
      }
    };

    return (
      <div className={styles.add_mar_top}>
        <AceEditor
          data-test="sql-test-editor"
          mode="sql"
          theme={ACE_EDITOR_THEME}
          fontSize={ACE_EDITOR_FONT_SIZE}
          name="raw_sql"
          value={sqlText}
          minLines={15}
          maxLines={100}
          width="100%"
          showPrintMargin={false}
          commands={[
            {
              name: 'submit',
              bindKey: { win: 'Ctrl-Enter', mac: 'Command-Enter' },
              exec: () => {
                if (sqlText) {
                  submitSQL();
                }
              },
            },
          ]}
          onChange={handleSQLChange}
          // prevents unwanted frequent event triggers
          debounceChangePeriod={200}
        />
      </div>
    );
  };

  const getResultTable = () => {
    let resultTable = null;

    if (resultType && resultType !== 'command') {
      const getTableHeadings = () => {
        return resultHeaders.map((columnName, i) => (
          <th key={i}>{columnName}</th>
        ));
      };

      const getRows = () => {
        return result.map((row, i) => (
          <tr key={i}>
            {row.map((columnValue, j) => (
              <td key={j}>{columnValue}</td>
            ))}
          </tr>
        ));
      };

      resultTable = (
        <div
          className={`${styles.addCol} col-xs-12 ${styles.padd_left_remove}`}
        >
          <h4 className={styles.subheading_text}>SQL Result:</h4>
          <div className={styles.tableContainer}>
            <table
              className={`table table-bordered table-striped table-hover ${styles.table} `}
            >
              <thead>
                <tr>{getTableHeadings()}</tr>
              </thead>
              <tbody>{getRows()}</tbody>
            </table>
          </div>
          <br />
          <br />
        </div>
      );
    }

    return resultTable;
  };

  const getMetadataCascadeSection = () => {
    return (
      <div className={styles.add_mar_top_small}>
        <label>
          <input
            checked={isCascadeChecked}
            className={`${styles.add_mar_right_small} ${styles.cursorPointer}`}
            id="cascade-checkbox"
            type="checkbox"
            onChange={() => {
              dispatch({
                type: SET_CASCADE_CHECKED,
                data: !isCascadeChecked,
              });
            }}
          />
          Cascade metadata
        </label>
        <Tooltip
          message={
            'Cascade actions on all dependent metadata references, like relationships and permissions'
          }
        />
      </div>
    );
  };

  const getTrackThisSection = () => {
    const dispatchTrackThis = () => {
      dispatch({
        type: SET_TRACK_TABLE_CHECKED,
        data: !isTableTrackChecked,
      });
    };

    return (
      <div className={styles.add_mar_top}>
        <label>
          <input
            checked={isTableTrackChecked}
            className={`${styles.add_mar_right_small} ${styles.cursorPointer}`}
            id="track-checkbox"
            type="checkbox"
            onChange={dispatchTrackThis}
            data-test="raw-sql-track-check"
          />
          Track this
        </label>
        <Tooltip
          message={
            'If you are creating tables, views or functions, checking this will also expose them over the GraphQL API as top level fields'
          }
        />
        &nbsp;
        <KnowMoreLink
          text={'See supported functions requirements'}
          href={
            'https://hasura.io/docs/1.0/graphql/manual/schema/custom-functions.html#supported-sql-functions'
          }
        />
      </div>
    );
  };

  const getMigrationSection = () => {
    let migrationSection = null;

    const getIsMigrationSection = () => {
      const dispatchIsMigration = () => {
        dispatch({
          type: SET_MIGRATION_CHECKED,
          data: !isMigrationChecked,
        });
      };

      return (
        <div>
          <label>
            <input
              checked={isMigrationChecked}
              className={styles.add_mar_right_small}
              id="migration-checkbox"
              type="checkbox"
              onChange={dispatchIsMigration}
              data-test="raw-sql-migration-check"
            />
            This is a migration
          </label>
          <Tooltip message={'Create a migration file with the SQL statement'} />
        </div>
      );
    };

    const getMigrationNameSection = () => {
      let migrationNameSection = null;

      if (isMigrationChecked) {
        migrationNameSection = (
          <div className={styles.add_mar_top_small + ' ' + styles.add_mar_left}>
            <div>
              <label className={styles.add_mar_right}>Migration name:</label>
              <input
                className={`${styles.inline_block} ${styles.tableNameInput} ${styles.add_mar_right_small} form-control`}
                placeholder={'run_sql_migration'}
                id="migration-name"
                type="text"
              />
              <Tooltip
                message={
                  "Name of the generated migration file. Default: 'run_sql_migration'"
                }
              />
              <div
                className={styles.add_mar_top_small + ' ' + styles.text_gray}
              >
                <i>
                  Note: down migration will not be generated for statements run
                  using Raw SQL.
                </i>
              </div>
            </div>
          </div>
        );
      }

      return migrationNameSection;
    };

    if (migrationMode && globals.consoleMode === CLI_CONSOLE_MODE) {
      migrationSection = (
        <div className={styles.add_mar_top_small}>
          {getIsMigrationSection()}
          {getMigrationNameSection()}
        </div>
      );
    }

    return migrationSection;
  };

  const updateStatementTimeout = value => {
    const timeoutInSeconds = Number(value.trim());
    const isValidTimeout = timeoutInSeconds > 0 && !isNaN(timeoutInSeconds);
    setLSItem(LS_KEYS.rawSqlStatementTimeout, timeoutInSeconds);
    setStatementTimeout(isValidTimeout ? timeoutInSeconds : 0);
  };

  return (
    <div
      className={`${styles.clear_fix} ${styles.padd_left} ${styles.padd_top}`}
    >
      <Helmet title="Run SQL - Data | Hasura" />
      <div className={styles.subHeader}>
        <h2 className={`${styles.heading_text} ${styles.remove_pad_bottom}`}>
          Raw SQL
        </h2>
        <div className="clearfix" />
      </div>
      <div className={styles.add_mar_top}>
        <div className={`${styles.padd_left_remove} col-xs-8`}>
          <NotesSection />
        </div>

        <div className={`${styles.padd_left_remove} col-xs-10`}>
          {getSQLSection()}
        </div>

        <div
          className={`${styles.padd_left_remove} ${styles.add_mar_bottom} col-xs-8`}
        >
          {getTrackThisSection()}
          {getMetadataCascadeSection()}
          {getMigrationSection()}

          <StatementTimeout
            statementTimeout={statementTimeout}
            isMigrationChecked={isMigrationChecked}
            updateStatementTimeout={updateStatementTimeout}
          />
          <Button
            type="submit"
            className={styles.add_mar_top}
            onClick={submitSQL}
            color="yellow"
            size="sm"
            data-test="run-sql"
            disabled={!sqlText.length}
          >
            Run!
          </Button>
        </div>

        <div className="hidden col-xs-4">
          <div className={`${styles.padd_left_remove} col-xs-12`}>
            {ongoingRequest && <Alert type="warning" text="Running..." />}
            {lastError && (
              <Alert
                type="danger"
                text={`Error: ${JSON.stringify(lastError)}`}
              />
            )}
            {lastSuccess && <Alert type="success" text="Executed Query" />};
          </div>
        </div>
      </div>

      {getMigrationWarningModal()}

      <div className={styles.add_mar_bottom}>{getResultTable()}</div>
    </div>
  );
};

RawSQL.propTypes = {
  sql: PropTypes.string.isRequired,
  resultType: PropTypes.string.isRequired,
  result: PropTypes.array.isRequired,
  resultHeaders: PropTypes.array.isRequired,
  allSchemas: PropTypes.array.isRequired,
  dispatch: PropTypes.func.isRequired,
  ongoingRequest: PropTypes.bool.isRequired,
  lastError: PropTypes.object.isRequired,
  lastSuccess: PropTypes.bool.isRequired,
  isModalOpen: PropTypes.bool.isRequired,
  isMigrationChecked: PropTypes.bool.isRequired,
  isTableTrackChecked: PropTypes.bool.isRequired,
  migrationMode: PropTypes.bool.isRequired,
  currentSchema: PropTypes.string.isRequired,
  statementTimeout: PropTypes.string.isRequired,
};

const mapStateToProps = state => ({
  ...state.rawSQL,
  migrationMode: state.main.migrationMode,
  currentSchema: state.tables.currentSchema,
  allSchemas: state.tables.allSchemas,
  serverVersion: state.main.serverVersion ? state.main.serverVersion : '',
});

const rawSQLConnector = connect => connect(mapStateToProps)(RawSQL);

export default rawSQLConnector;<|MERGE_RESOLUTION|>--- conflicted
+++ resolved
@@ -10,12 +10,7 @@
 import KnowMoreLink from '../../../Common/KnowMoreLink/KnowMoreLink';
 import Alert from '../../../Common/Alert';
 import StatementTimeout from './StatementTimeout';
-<<<<<<< HEAD
 import { parseCreateSQL, removeCommentsSQL } from './utils';
-import { checkSchemaModification } from '../../../Common/utils/sqlUtils';
-=======
-import { parseCreateSQL } from './utils';
->>>>>>> 3948ca84
 import styles from '../../../Common/TableCommon/Table.scss';
 import {
   executeSQL,
@@ -161,11 +156,7 @@
       const cleanSql = removeCommentsSQL(val);
 
       // set migration checkbox true
-<<<<<<< HEAD
-      if (checkSchemaModification(cleanSql)) {
-=======
-      if (dataSource.checkSchemaModification(val)) {
->>>>>>> 3948ca84
+      if (dataSource.checkSchemaModification(cleanSql)) {
         dispatch({ type: SET_MIGRATION_CHECKED, data: true });
       } else {
         dispatch({ type: SET_MIGRATION_CHECKED, data: false });
