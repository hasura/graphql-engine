{-# LANGUAGE CPP             #-}
{-# LANGUAGE RecordWildCards #-}

module Hasura.Server.Init where

import qualified Database.PG.Query                as Q

import qualified Data.Aeson                       as J
import qualified Data.Aeson.Casing                as J
import qualified Data.Aeson.TH                    as J
import qualified Data.ByteString.Lazy.Char8       as BLC
import qualified Data.HashSet                     as Set
import qualified Data.String                      as DataString
import qualified Data.Text                        as T
import qualified Data.Text.Encoding               as TE
import qualified Text.PrettyPrint.ANSI.Leijen     as PP

import           Data.Char                        (toLower)
import           Data.Time.Clock.Units            (milliseconds)
import           Network.Wai.Handler.Warp         (HostPreference)
import           Options.Applicative

import qualified Hasura.GraphQL.Execute.LiveQuery as LQ
import qualified Hasura.Logging                   as L

import           Hasura.Prelude
import           Hasura.RQL.Types                 (FeatureFlags (..),
                                                   RoleName (..),
                                                   SchemaCache (..),
                                                   mkNonEmptyText)
import           Hasura.Server.Auth
import           Hasura.Server.Cors
import           Hasura.Server.Logging
import           Hasura.Server.Utils
import           Network.URI                      (parseURI)

newtype InstanceId
  = InstanceId { getInstanceId :: Text }
  deriving (Show, Eq, J.ToJSON, J.FromJSON, Q.FromCol, Q.ToPrepArg)

generateInstanceId :: IO InstanceId
generateInstanceId = InstanceId <$> generateFingerprint

data StartupTimeInfo
  = StartupTimeInfo
  { _stiMessage   :: !Text
  , _stiTimeTaken :: !Double
  }
$(J.deriveJSON (J.aesonDrop 4 J.snakeCase) ''StartupTimeInfo)

data RawConnParams
  = RawConnParams
  { rcpStripes      :: !(Maybe Int)
  , rcpConns        :: !(Maybe Int)
  , rcpIdleTime     :: !(Maybe Int)
  , rcpAllowPrepare :: !(Maybe Bool)
  } deriving (Show, Eq)

type RawAuthHook = AuthHookG (Maybe T.Text) (Maybe AuthHookType)


data RawServeOptions
  = RawServeOptions
  { rsoPort               :: !(Maybe Int)
  , rsoHost               :: !(Maybe HostPreference)
  , rsoConnParams         :: !RawConnParams
  , rsoTxIso              :: !(Maybe Q.TxIsolation)
  , rsoAdminSecret        :: !(Maybe AdminSecret)
  , rsoAuthHook           :: !RawAuthHook
  , rsoJwtSecret          :: !(Maybe JWTConfig)
  , rsoUnAuthRole         :: !(Maybe RoleName)
  , rsoCorsConfig         :: !(Maybe CorsConfig)
  , rsoEnableConsole      :: !Bool
  , rsoConsoleAssetsDir   :: !(Maybe Text)
  , rsoEnableTelemetry    :: !(Maybe Bool)
  , rsoWsReadCookie       :: !Bool
  , rsoStringifyNum       :: !Bool
  , rsoEnabledAPIs        :: !(Maybe [API])
  , rsoMxRefetchInt       :: !(Maybe LQ.RefetchInterval)
  , rsoMxBatchSize        :: !(Maybe LQ.BatchSize)
  , rsoFallbackRefetchInt :: !(Maybe LQ.RefetchInterval)
  , rsoEnableAllowlist    :: !Bool
  , rsoEnabledLogTypes    :: !(Maybe [L.EngineLogType])
  , rsoLogLevel           :: !(Maybe L.LogLevel)
  , rsoEnableRemotePerms  :: !Bool
  } deriving (Show, Eq)

data ServeOptions
  = ServeOptions
  { soPort             :: !Int
  , soHost             :: !HostPreference
  , soConnParams       :: !Q.ConnParams
  , soTxIso            :: !Q.TxIsolation
  , soAdminSecret      :: !(Maybe AdminSecret)
  , soAuthHook         :: !(Maybe AuthHook)
  , soJwtSecret        :: !(Maybe JWTConfig)
  , soUnAuthRole       :: !(Maybe RoleName)
  , soCorsConfig       :: !CorsConfig
  , soEnableConsole    :: !Bool
  , soConsoleAssetsDir :: !(Maybe Text)
  , soEnableTelemetry  :: !Bool
  , soStringifyNum     :: !Bool
  , soEnabledAPIs      :: !(Set.HashSet API)
  , soLiveQueryOpts    :: !LQ.LiveQueriesOptions
  , soEnableAllowlist  :: !Bool
  , soEnabledLogTypes  :: !(Set.HashSet L.EngineLogType)
  , soLogLevel         :: !L.LogLevel
  , soFeatureFlags     :: !FeatureFlags
  } deriving (Show, Eq)

data RawConnInfo =
  RawConnInfo
  { connHost     :: !(Maybe String)
  , connPort     :: !(Maybe Int)
  , connUser     :: !(Maybe String)
  , connPassword :: !String
  , connUrl      :: !(Maybe String)
  , connDatabase :: !(Maybe String)
  , connOptions  :: !(Maybe String)
  , connRetries  :: !(Maybe Int)
  } deriving (Eq, Read, Show)

data HGECommandG a
  = HCServe !a
  | HCExport
  | HCClean
  | HCExecute !a
  | HCVersion
  deriving (Show, Eq)

data API
  = METADATA
  | GRAPHQL
  | PGDUMP
  | DEVELOPER
  | CONFIG
  deriving (Show, Eq, Read, Generic)
$(J.deriveJSON (J.defaultOptions { J.constructorTagModifier = map toLower })
  ''API)

instance Hashable API

type HGECommand = HGECommandG ServeOptions
type RawHGECommand = HGECommandG RawServeOptions

data HGEOptionsG a
  = HGEOptionsG
  { hoConnInfo :: !RawConnInfo
  , hoCommand  :: !(HGECommandG a)
  } deriving (Show, Eq)

type RawHGEOptions = HGEOptionsG RawServeOptions
type HGEOptions = HGEOptionsG ServeOptions

type Env = [(String, String)]

class FromEnv a where
  fromEnv :: String -> Either String a

instance FromEnv String where
  fromEnv = Right

instance FromEnv HostPreference where
  fromEnv = Right . DataString.fromString

instance FromEnv Text where
  fromEnv = Right . T.pack

instance FromEnv AuthHookType where
  fromEnv = readHookType

instance FromEnv Int where
  fromEnv = maybe (Left "Expecting Int value") Right . readMaybe

instance FromEnv AdminSecret where
  fromEnv = Right . AdminSecret . T.pack

instance FromEnv RoleName where
  fromEnv string = case mkNonEmptyText (T.pack string) of
    Nothing     -> Left "empty string not allowed"
    Just neText -> Right $ RoleName neText

instance FromEnv Bool where
  fromEnv = parseStrAsBool

instance FromEnv Q.TxIsolation where
  fromEnv = readIsoLevel

instance FromEnv CorsConfig where
  fromEnv = readCorsDomains

instance FromEnv [API] where
  fromEnv = readAPIs

instance FromEnv LQ.BatchSize where
  fromEnv = fmap LQ.BatchSize . readEither

instance FromEnv LQ.RefetchInterval where
  fromEnv = fmap (LQ.RefetchInterval . milliseconds . fromInteger) . readEither

instance FromEnv JWTConfig where
  fromEnv = readJson

instance FromEnv [L.EngineLogType] where
  fromEnv = readLogTypes

instance FromEnv L.LogLevel where
  fromEnv = readLogLevel

parseStrAsBool :: String -> Either String Bool
parseStrAsBool t
  | map toLower t `elem` truthVals = Right True
  | map toLower t `elem` falseVals = Right False
  | otherwise = Left errMsg
  where
    truthVals = ["true", "t", "yes", "y"]
    falseVals = ["false", "f", "no", "n"]

    errMsg = " Not a valid boolean text. " ++ "True values are "
             ++ show truthVals ++ " and  False values are " ++ show falseVals
             ++ ". All values are case insensitive"

readIsoLevel :: String -> Either String Q.TxIsolation
readIsoLevel isoS =
  case isoS of
    "read-committed" -> return Q.ReadCommitted
    "repeatable-read" -> return Q.RepeatableRead
    "serializable" -> return Q.Serializable
    _ -> Left "Only expecting read-committed / repeatable-read / serializable"

type WithEnv a = ReaderT Env (ExceptT String Identity) a

runWithEnv :: Env -> WithEnv a -> Either String a
runWithEnv env m = runIdentity $ runExceptT $ runReaderT m env

returnJust :: Monad m => a -> m (Maybe a)
returnJust = return . Just

considerEnv :: FromEnv a => String -> WithEnv (Maybe a)
considerEnv envVar = do
  env <- ask
  case lookup envVar env of
    Nothing  -> return Nothing
    Just val -> either throwErr returnJust $ fromEnv val
  where
    throwErr s = throwError $
      "Fatal Error:- Environment variable " ++ envVar ++ ": " ++ s

considerEnvs :: FromEnv a => [String] -> WithEnv (Maybe a)
considerEnvs envVars = foldl1 (<|>) <$> mapM considerEnv envVars

withEnv :: FromEnv a => Maybe a -> String -> WithEnv (Maybe a)
withEnv mVal envVar =
  maybe (considerEnv envVar) returnJust mVal

withEnvs :: FromEnv a => Maybe a -> [String] -> WithEnv (Maybe a)
withEnvs mVal envVars =
  maybe (considerEnvs envVars) returnJust mVal

withEnvBool :: Bool -> String -> WithEnv Bool
withEnvBool bVal envVar =
  bool considerEnv' (return True) bVal
  where
    considerEnv' = do
      mEnvVal <- considerEnv envVar
      maybe (return False) return mEnvVal

withEnvJwtConf :: Maybe JWTConfig -> String -> WithEnv (Maybe JWTConfig)
withEnvJwtConf jVal envVar =
  maybe (considerEnv envVar) returnJust jVal

mkHGEOptions :: RawHGEOptions -> WithEnv HGEOptions
mkHGEOptions (HGEOptionsG rawConnInfo rawCmd) =
  HGEOptionsG <$> connInfo <*> cmd
  where
    connInfo = mkRawConnInfo rawConnInfo
    cmd = case rawCmd of
      HCServe rso   -> HCServe <$> mkServeOptions rso
      HCExport      -> return HCExport
      HCClean       -> return HCClean
      HCExecute rso -> HCExecute <$> mkServeOptions rso
      HCVersion     -> return HCVersion

mkRawConnInfo :: RawConnInfo -> WithEnv RawConnInfo
mkRawConnInfo rawConnInfo = do
  withEnvUrl <- withEnv rawDBUrl $ fst databaseUrlEnv
  withEnvRetries <- withEnv retries $ fst retriesNumEnv
  return $ rawConnInfo { connUrl = withEnvUrl
                       , connRetries = withEnvRetries
                       }
  where
    rawDBUrl = connUrl rawConnInfo
    retries = connRetries rawConnInfo

mkServeOptions :: RawServeOptions -> WithEnv ServeOptions
mkServeOptions rso@RawServeOptions{..}= do
  port <- fromMaybe 8080 <$>
          withEnv rsoPort (fst servePortEnv)
  host <- fromMaybe "*" <$>
          withEnv rsoHost (fst serveHostEnv)

  connParams <- mkConnParams $ rsoConnParams
  txIso <- fromMaybe Q.ReadCommitted <$> withEnv rsoTxIso (fst txIsoEnv)
  adminScrt <- withEnvs rsoAdminSecret $ map fst [adminSecretEnv, accessKeyEnv]
  authHook <- mkAuthHook rsoAuthHook
  jwtSecret <- withEnvJwtConf rsoJwtSecret  $ fst jwtSecretEnv
  unAuthRole <- withEnv rsoUnAuthRole $ fst unAuthRoleEnv
  corsCfg <- mkCorsConfig rsoCorsConfig
  enableConsole <- withEnvBool rsoEnableConsole $
                   fst enableConsoleEnv
  consoleAssetsDir <- withEnv rsoConsoleAssetsDir (fst consoleAssetsDirEnv)
  enableTelemetry <- fromMaybe True <$>
                     withEnv rsoEnableTelemetry (fst enableTelemetryEnv)
  strfyNum <- withEnvBool rsoStringifyNum $ fst stringifyNumEnv
  enabledAPIs <- Set.fromList . fromMaybe defaultAPIs <$>
                     withEnv rsoEnabledAPIs (fst enabledAPIsEnv)
  lqOpts <- mkLQOpts
  enableAL <- withEnvBool rsoEnableAllowlist $ fst enableAllowlistEnv
  enabledLogs <- Set.fromList . fromMaybe (Set.toList L.defaultEnabledLogTypes) <$>
                 withEnv rsoEnabledLogTypes (fst enabledLogsEnv)
  serverLogLevel <- fromMaybe L.LevelInfo <$> withEnv rsoLogLevel (fst logLevelEnv)
  enabledFeatureFlags <- getFeatureFlags rso
  return $ ServeOptions port host connParams txIso adminScrt authHook jwtSecret
                        unAuthRole corsCfg enableConsole consoleAssetsDir
                        enableTelemetry strfyNum enabledAPIs lqOpts enableAL
                        enabledLogs serverLogLevel enabledFeatureFlags
  where
#ifdef DeveloperAPIs
    defaultAPIs = [METADATA,GRAPHQL,PGDUMP,CONFIG,DEVELOPER]
#else
    defaultAPIs = [METADATA,GRAPHQL,PGDUMP,CONFIG]
#endif
    mkConnParams (RawConnParams s c i p) = do
      stripes <- fromMaybe 1 <$> withEnv s (fst pgStripesEnv)
      conns <- fromMaybe 50 <$> withEnv c (fst pgConnsEnv)
      iTime <- fromMaybe 180 <$> withEnv i (fst pgTimeoutEnv)
      allowPrepare <- fromMaybe True <$> withEnv p (fst pgUsePrepareEnv)
      return $ Q.ConnParams stripes conns iTime allowPrepare

    mkAuthHook (AuthHookG mUrl mType) = do
      mUrlEnv <- withEnv mUrl $ fst authHookEnv
      authModeM <- withEnv mType (fst authHookModeEnv)
      ty <- maybe (authHookTyEnv mType) return authModeM
      return (flip AuthHookG ty <$> mUrlEnv)

    -- Also support HASURA_GRAPHQL_AUTH_HOOK_TYPE
    -- TODO:- drop this in next major update
    authHookTyEnv mType = fromMaybe AHTGet <$>
      withEnv mType "HASURA_GRAPHQL_AUTH_HOOK_TYPE"

    mkCorsConfig mCfg = do
      corsCfg <- fromMaybe CCAllowAll <$> withEnv mCfg (fst corsDomainEnv)
      readCookVal <- withEnvBool rsoWsReadCookie (fst wsReadCookieEnv)
      wsReadCookie <- case (isCorsDisabled corsCfg, readCookVal) of
        (True, _)      -> return readCookVal
        (False, True)  -> throwError $ fst wsReadCookieEnv
                          <> " can only be used when CORS is disabled"
        (False, False) -> return False
      return $ case corsCfg of
        CCDisabled _ -> CCDisabled wsReadCookie
        _            -> corsCfg

    mkLQOpts = do
<<<<<<< HEAD
      mxRefetchIntM <- withEnv rsoMxRefetchInt $
                       fst mxRefetchDelayEnv
      mxBatchSizeM <- withEnv rsoMxBatchSize $
                      fst mxBatchSizeEnv
      fallbackRefetchIntM <- withEnv rsoFallbackRefetchInt $
                             fst fallbackRefetchDelayEnv
      return $ LQ.mkLQOpts (LQ.mkMxOpts mxBatchSizeM mxRefetchIntM)
        (LQ.mkFallbackOpts fallbackRefetchIntM)
=======
      mxRefetchIntM <- withEnv (rsoMxRefetchInt rso) $ fst mxRefetchDelayEnv
      mxBatchSizeM <- withEnv (rsoMxBatchSize rso) $ fst mxBatchSizeEnv
      return $ LQ.mkLiveQueriesOptions mxBatchSizeM mxRefetchIntM
>>>>>>> 8a0615ff


getFeatureFlags :: RawServeOptions -> WithEnv FeatureFlags
getFeatureFlags RawServeOptions{..} = do
   FeatureFlags <$> withEnvBool rsoEnableRemotePerms (fst enableRemotePermsEnv)

mkExamplesDoc :: [[String]] -> PP.Doc
mkExamplesDoc exampleLines =
  PP.text "Examples: " PP.<$> PP.indent 2 (PP.vsep examples)
  where
    examples = map PP.text $ intercalate [""] exampleLines

mkEnvVarDoc :: [(String, String)] -> PP.Doc
mkEnvVarDoc envVars =
  PP.text "Environment variables: " PP.<$>
  PP.indent 2 (PP.vsep $ map mkEnvVarLine envVars)
  where
    mkEnvVarLine (var, desc) =
      (PP.fillBreak 40 (PP.text var) PP.<+> prettifyDesc desc) <> PP.hardline
    prettifyDesc = PP.align . PP.fillSep . map PP.text . words

mainCmdFooter :: PP.Doc
mainCmdFooter =
  examplesDoc PP.<$> PP.text "" PP.<$> envVarDoc
  where
    examplesDoc = mkExamplesDoc examples
    examples =
      [
        [ "# Serve GraphQL Engine on default port (8080) with console disabled"
        , "graphql-engine --database-url <database-url> serve"
        ]
      , [ "# For more options, checkout"
        , "graphql-engine serve --help"
        ]
      ]

    envVarDoc = mkEnvVarDoc [databaseUrlEnv, retriesNumEnv]

databaseUrlEnv :: (String, String)
databaseUrlEnv =
  ( "HASURA_GRAPHQL_DATABASE_URL"
  , "Postgres database URL. Example postgres://foo:bar@example.com:2345/database"
  )

serveCmdFooter :: PP.Doc
serveCmdFooter =
  examplesDoc PP.<$> PP.text "" PP.<$> envVarDoc
  where
    examplesDoc = mkExamplesDoc examples
    examples =
      [
        [ "# Start GraphQL Engine on default port (8080) with console enabled"
        , "graphql-engine --database-url <database-url> serve --enable-console"
        ]
      , [ "# Start GraphQL Engine on default port (8080) with console disabled"
        , "graphql-engine --database-url <database-url> serve"
        ]
      , [ "# Start GraphQL Engine on a different port (say 9090) with console disabled"
        , "graphql-engine --database-url <database-url> serve --server-port 9090"
        ]
      , [ "# Start GraphQL Engine with admin secret key"
        , "graphql-engine --database-url <database-url> serve --admin-secret <adminsecretkey>"
        ]
      , [ "# Start GraphQL Engine with restrictive CORS policy (only allow https://example.com:8080)"
        , "graphql-engine --database-url <database-url> serve --cors-domain https://example.com:8080"
        ]
      , [ "# Start GraphQL Engine with multiple domains for CORS (https://example.com, http://localhost:3000 and https://*.foo.bar.com)"
        , "graphql-engine --database-url <database-url> serve --cors-domain \"https://example.com, https://*.foo.bar.com, http://localhost:3000\""
        ]
      , [ "# Start GraphQL Engine with Authentication Webhook (GET)"
        , "graphql-engine --database-url <database-url> serve --admin-secret <adminsecretkey>"
          <> " --auth-hook https://mywebhook.com/get"
        ]
      , [ "# Start GraphQL Engine with Authentication Webhook (POST)"
        , "graphql-engine --database-url <database-url> serve --admin-secret <adminsecretkey>"
          <> " --auth-hook https://mywebhook.com/post --auth-hook-mode POST"
        ]
      , [ "# Start GraphQL Engine with telemetry enabled/disabled"
        , "graphql-engine --database-url <database-url> serve --enable-telemetry true|false"
        ]
      , [ "# Start GraphQL Engine with HTTP compression enabled for '/v1/query' and '/v1/graphql' endpoints"
        , "graphql-engine --database-url <database-url> serve --enable-compression"
        ]
      ]

    envVarDoc = mkEnvVarDoc $ envVars <> eventEnvs
    envVars =
      [ databaseUrlEnv, retriesNumEnv, servePortEnv, serveHostEnv
      , pgStripesEnv, pgConnsEnv, pgTimeoutEnv, pgUsePrepareEnv, txIsoEnv
      , adminSecretEnv , accessKeyEnv, authHookEnv, authHookModeEnv
      , jwtSecretEnv, unAuthRoleEnv, corsDomainEnv, enableConsoleEnv
      , enableTelemetryEnv, wsReadCookieEnv, stringifyNumEnv, enabledAPIsEnv
      , enableAllowlistEnv, enabledLogsEnv, logLevelEnv, enableRemotePermsEnv
      ]

    eventEnvs =
      [ ( "HASURA_GRAPHQL_EVENTS_HTTP_POOL_SIZE"
        , "Max event threads"
        )
      , ( "HASURA_GRAPHQL_EVENTS_FETCH_INTERVAL"
        , "Postgres events polling interval in milliseconds"
        )
      ]

retriesNumEnv :: (String, String)
retriesNumEnv =
  ( "HASURA_GRAPHQL_NO_OF_RETRIES"
  , "No.of retries if Postgres connection error occurs (default: 1)"
  )

servePortEnv :: (String, String)
servePortEnv =
  ( "HASURA_GRAPHQL_SERVER_PORT"
  , "Port on which graphql-engine should be served (default: 8080)"
  )

serveHostEnv :: (String, String)
serveHostEnv =
  ( "HASURA_GRAPHQL_SERVER_HOST"
  , "Host on which graphql-engine will listen (default: *)"
  )

pgConnsEnv :: (String, String)
pgConnsEnv =
  ( "HASURA_GRAPHQL_PG_CONNECTIONS"
  , "Number of connections per stripe that need to be opened to Postgres (default: 50)"
  )

pgStripesEnv :: (String, String)
pgStripesEnv =
  ( "HASURA_GRAPHQL_PG_STRIPES"
  , "Number of stripes (distinct sub-pools) to maintain with Postgres (default: 1)"
  )

pgTimeoutEnv :: (String, String)
pgTimeoutEnv =
  ( "HASURA_GRAPHQL_PG_TIMEOUT"
  , "Each connection's idle time before it is closed (default: 180 sec)"
  )

pgUsePrepareEnv :: (String, String)
pgUsePrepareEnv =
  ( "HASURA_GRAPHQL_USE_PREPARED_STATEMENTS"
  , "Use prepared statements for queries (default: true)"
  )

txIsoEnv :: (String, String)
txIsoEnv =
  ( "HASURA_GRAPHQL_TX_ISOLATION"
  , "transaction isolation. read-committed / repeatable-read / serializable (default: read-commited)"
  )

accessKeyEnv :: (String, String)
accessKeyEnv =
  ( "HASURA_GRAPHQL_ACCESS_KEY"
  , "Admin secret key, required to access this instance (deprecated: use HASURA_GRAPHQL_ADMIN_SECRET instead)"
  )

adminSecretEnv :: (String, String)
adminSecretEnv =
  ( "HASURA_GRAPHQL_ADMIN_SECRET"
  , "Admin Secret key, required to access this instance"
  )

authHookEnv :: (String, String)
authHookEnv =
  ( "HASURA_GRAPHQL_AUTH_HOOK"
  , "URL of the authorization webhook required to authorize requests"
  )

authHookModeEnv :: (String, String)
authHookModeEnv =
  ( "HASURA_GRAPHQL_AUTH_HOOK_MODE"
  , "HTTP method to use for authorization webhook (default: GET)"
  )

jwtSecretEnv :: (String, String)
jwtSecretEnv =
  ( "HASURA_GRAPHQL_JWT_SECRET"
  , jwtSecretHelp
  )

unAuthRoleEnv :: (String, String)
unAuthRoleEnv =
  ( "HASURA_GRAPHQL_UNAUTHORIZED_ROLE"
  , "Unauthorized role, used when admin-secret is not sent in admin-secret only mode "
                                 ++ "or \"Authorization\" header is absent in JWT mode"
  )

corsDomainEnv :: (String, String)
corsDomainEnv =
  ( "HASURA_GRAPHQL_CORS_DOMAIN"
  , "CSV of list of domains, excluding scheme (http/https) and including  port, "
    ++ "to allow CORS for. Wildcard domains are allowed. See docs for details."
  )

enableConsoleEnv :: (String, String)
enableConsoleEnv =
  ( "HASURA_GRAPHQL_ENABLE_CONSOLE"
  , "Enable API Console (default: false)"
  )

enableTelemetryEnv :: (String, String)
enableTelemetryEnv =
  ( "HASURA_GRAPHQL_ENABLE_TELEMETRY"
  -- TODO: better description
  , "Enable anonymous telemetry (default: true)"
  )

wsReadCookieEnv :: (String, String)
wsReadCookieEnv =
  ( "HASURA_GRAPHQL_WS_READ_COOKIE"
  , "Read cookie on WebSocket initial handshake, even when CORS is disabled."
  ++ " This can be a potential security flaw! Please make sure you know "
  ++ "what you're doing."
  ++ "This configuration is only applicable when CORS is disabled."
  )

stringifyNumEnv :: (String, String)
stringifyNumEnv =
  ( "HASURA_GRAPHQL_STRINGIFY_NUMERIC_TYPES"
  , "Stringify numeric types (default: false)"
  )

enabledAPIsEnv :: (String, String)
enabledAPIsEnv =
  ( "HASURA_GRAPHQL_ENABLED_APIS"
  , "Comma separated list of enabled APIs. (default: metadata,graphql,pgdump,config)"
  )

consoleAssetsDirEnv :: (String, String)
consoleAssetsDirEnv =
  ( "HASURA_GRAPHQL_CONSOLE_ASSETS_DIR"
  , "A directory from which static assets required for console is served at"
  ++ "'/console/assets' path. Can be set to '/srv/console-assets' on the"
  ++ " default docker image to disable loading assets from CDN."
  )

enabledLogsEnv :: (String, String)
enabledLogsEnv =
  ( "HASURA_GRAPHQL_ENABLED_LOG_TYPES"
  , "Comma separated list of enabled log types "
    <> "(default: startup,http-log,webhook-log,websocket-log)"
    <> "(all: startup,http-log,webhook-log,websocket-log,query-log)"
  )

logLevelEnv :: (String, String)
logLevelEnv =
  ( "HASURA_GRAPHQL_LOG_LEVEL"
  , "Server log level (default: info) (all: error, warn, info, debug)"
  )

enableRemotePermsEnv :: (String, String)
enableRemotePermsEnv =
  ( "HASURA_GRAPHQL_ENABLE_REMOTE_SCHEMA_PERMISSIONS"
  , "Feature flag for remote schema permissions (default: false)"
  )

parseRawConnInfo :: Parser RawConnInfo
parseRawConnInfo =
  RawConnInfo <$> host <*> port <*> user <*> password
              <*> dbUrl <*> dbName <*> pure Nothing
              <*> retries
  where
    host = optional $
      strOption ( long "host" <>
                  metavar "<HOST>" <>
                  help "Postgres server host" )

    port = optional $
      option auto ( long "port" <>
                  short 'p' <>
                  metavar "<PORT>" <>
                  help "Postgres server port" )

    user = optional $
      strOption ( long "user" <>
                  short 'u' <>
                  metavar "<USER>" <>
                  help "Database user name" )

    password =
      strOption ( long "password" <>
                  metavar "<PASSWORD>" <>
                  value "" <>
                  help "Password of the user"
                )

    dbUrl = optional $
      strOption
                ( long "database-url" <>
                  metavar "<DATABASE-URL>" <>
                  help (snd databaseUrlEnv)
                )

    dbName = optional $
      strOption ( long "dbname" <>
                  short 'd' <>
                  metavar "<DBNAME>" <>
                  help "Database name to connect to"
                )
    retries = optional $
      option auto ( long "retries" <>
                    metavar "NO OF RETRIES" <>
                    help (snd retriesNumEnv)
                  )

connInfoErrModifier :: String -> String
connInfoErrModifier s = "Fatal Error : " ++ s

mkConnInfo :: RawConnInfo -> Either String Q.ConnInfo
mkConnInfo (RawConnInfo mHost mPort mUser password mURL mDB opts mRetries) =
  Q.ConnInfo retries <$>
  case (mHost, mPort, mUser, mDB, mURL) of

    (Just host, Just port, Just user, Just db, Nothing) ->
      return $ Q.CDOptions $ Q.ConnOptions host port user password db opts

    (_, _, _, _, Just dbURL) ->
      return $ Q.CDDatabaseURI $ TE.encodeUtf8 $ T.pack dbURL
    _ -> throwError $ "Invalid options. "
                    ++ "Expecting all database connection params "
                    ++ "(host, port, user, dbname, password) or "
                    ++ "database-url (HASURA_GRAPHQL_DATABASE_URL)"
  where
    retries = fromMaybe 1 mRetries

parseTxIsolation :: Parser (Maybe Q.TxIsolation)
parseTxIsolation = optional $
  option (eitherReader readIsoLevel)
           ( long "tx-iso" <>
             short 'i' <>
             metavar "<TXISO>" <>
             help (snd txIsoEnv)
           )

parseConnParams :: Parser RawConnParams
parseConnParams =
  RawConnParams <$> stripes <*> conns <*> timeout <*> allowPrepare
  where
    stripes = optional $
      option auto
              ( long "stripes" <>
                 short 's' <>
                 metavar "<NO OF STRIPES>" <>
                 help (snd pgStripesEnv)
              )

    conns = optional $
      option auto
            ( long "connections" <>
               short 'c' <>
               metavar "<NO OF CONNS>" <>
               help (snd pgConnsEnv)
            )

    timeout = optional $
      option auto
              ( long "timeout" <>
                metavar "<SECONDS>" <>
                help (snd pgTimeoutEnv)
              )
    allowPrepare = optional $
      option (eitherReader parseStrAsBool)
              ( long "use-prepared-statements" <>
                metavar "<true|false>" <>
                help (snd pgUsePrepareEnv)
              )

parseServerPort :: Parser (Maybe Int)
parseServerPort = optional $
  option auto
       ( long "server-port" <>
         metavar "<PORT>" <>
         help (snd servePortEnv)
       )

parseServerHost :: Parser (Maybe HostPreference)
parseServerHost = optional $ strOption ( long "server-host" <>
                metavar "<HOST>" <>
                help "Host on which graphql-engine will listen (default: *)"
              )

parseAccessKey :: Parser (Maybe AdminSecret)
parseAccessKey =
  optional $ AdminSecret <$>
    strOption ( long "access-key" <>
                metavar "ADMIN SECRET KEY (DEPRECATED: USE --admin-secret)" <>
                help (snd adminSecretEnv)
              )

parseAdminSecret :: Parser (Maybe AdminSecret)
parseAdminSecret =
  optional $ AdminSecret <$>
    strOption ( long "admin-secret" <>
                metavar "ADMIN SECRET KEY" <>
                help (snd adminSecretEnv)
              )

readHookType :: String -> Either String AuthHookType
readHookType tyS =
  case tyS of
    "GET"  -> Right AHTGet
    "POST" -> Right AHTPost
    _      -> Left "Only expecting GET / POST"

readAPIs :: String -> Either String [API]
readAPIs = mapM readAPI . T.splitOn "," . T.pack
  where readAPI si = case T.toUpper $ T.strip si of
          "METADATA"  -> Right METADATA
          "GRAPHQL"   -> Right GRAPHQL
          "PGDUMP"    -> Right PGDUMP
          "DEVELOPER" -> Right DEVELOPER
          "CONFIG"    -> Right CONFIG
          _            -> Left "Only expecting list of comma separated API types metadata,graphql,pgdump,developer,config"

readLogTypes :: String -> Either String [L.EngineLogType]
readLogTypes = mapM readLogType . T.splitOn "," . T.pack
  where readLogType si = case T.toLower $ T.strip si of
          "startup"       -> Right L.ELTStartup
          "http-log"      -> Right L.ELTHttpLog
          "webhook-log"   -> Right L.ELTWebhookLog
          "websocket-log" -> Right L.ELTWebsocketLog
          "query-log"     -> Right L.ELTQueryLog
          _               -> Left $ "Valid list of comma-separated log types: "
                             <> BLC.unpack (J.encode L.userAllowedLogTypes)

readLogLevel :: String -> Either String L.LogLevel
readLogLevel s = case T.toLower $ T.strip $ T.pack s of
  "debug" -> Right L.LevelDebug
  "info"  -> Right L.LevelInfo
  "warn"  -> Right L.LevelWarn
  "error" -> Right L.LevelError
  _       -> Left "Valid log levels: debug, info, warn or error"


readJson :: (J.FromJSON a) => String -> Either String a
readJson = J.eitherDecodeStrict . txtToBs . T.pack


parseWebHook :: Parser RawAuthHook
parseWebHook =
  AuthHookG <$> url <*> urlType
  where
    url = optional $
      strOption ( long "auth-hook" <>
                  metavar "<WEB HOOK URL>" <>
                  help (snd authHookEnv)
                )
    urlType = optional $
      option (eitherReader readHookType)
                  ( long "auth-hook-mode" <>
                    metavar "<GET|POST>" <>
                    help (snd authHookModeEnv)
                  )

parseJwtSecret :: Parser (Maybe JWTConfig)
parseJwtSecret =
  optional $
    option (eitherReader readJson)
    ( long "jwt-secret" <>
      metavar "<JSON CONFIG>" <>
      help (snd jwtSecretEnv)
    )

jwtSecretHelp :: String
jwtSecretHelp = "The JSON containing type and the JWK used for verifying. e.g: "
              <> "`{\"type\": \"HS256\", \"key\": \"<your-hmac-shared-secret>\", \"claims_namespace\": \"<optional-custom-claims-key-name>\"}`,"
              <> "`{\"type\": \"RS256\", \"key\": \"<your-PEM-RSA-public-key>\", \"claims_namespace\": \"<optional-custom-claims-key-name>\"}`"

parseUnAuthRole :: Parser (Maybe RoleName)
parseUnAuthRole = fmap mkRoleName $ optional $
  strOption ( long "unauthorized-role" <>
              metavar "<ROLE>" <>
              help (snd unAuthRoleEnv)
            )
  where
    mkRoleName mText = mText >>= (fmap RoleName . mkNonEmptyText)

parseCorsConfig :: Parser (Maybe CorsConfig)
parseCorsConfig = mapCC <$> disableCors <*> corsDomain
  where
    corsDomain = optional $
      option (eitherReader readCorsDomains)
      ( long "cors-domain" <>
        metavar "<DOMAINS>" <>
        help (snd corsDomainEnv)
      )

    disableCors =
      switch ( long "disable-cors" <>
               help "Disable CORS. Do not send any CORS headers on any request"
             )

    mapCC isDisabled domains =
      bool domains (Just $ CCDisabled False) isDisabled

parseEnableConsole :: Parser Bool
parseEnableConsole =
  switch ( long "enable-console" <>
           help (snd enableConsoleEnv)
         )

parseConsoleAssetsDir :: Parser (Maybe Text)
parseConsoleAssetsDir = optional $
    option (eitherReader fromEnv)
      ( long "console-assets-dir" <>
        help (snd consoleAssetsDirEnv)
      )

parseEnableTelemetry :: Parser (Maybe Bool)
parseEnableTelemetry = optional $
  option (eitherReader parseStrAsBool)
         ( long "enable-telemetry" <>
           help (snd enableTelemetryEnv)
         )

parseWsReadCookie :: Parser Bool
parseWsReadCookie =
  switch ( long "ws-read-cookie" <>
           help (snd wsReadCookieEnv)
         )

parseStringifyNum :: Parser Bool
parseStringifyNum =
  switch ( long "stringify-numeric-types" <>
           help (snd stringifyNumEnv)
         )

parseEnabledAPIs :: Parser (Maybe [API])
parseEnabledAPIs = optional $
  option (eitherReader readAPIs)
         ( long "enabled-apis" <>
           help (snd enabledAPIsEnv)
         )

parseMxRefetchInt :: Parser (Maybe LQ.RefetchInterval)
parseMxRefetchInt =
  optional $
    option (eitherReader fromEnv)
    ( long "live-queries-multiplexed-refetch-interval" <>
      metavar "<INTERVAL(ms)>" <>
      help (snd mxRefetchDelayEnv)
    )

parseMxBatchSize :: Parser (Maybe LQ.BatchSize)
parseMxBatchSize =
  optional $
    option (eitherReader fromEnv)
    ( long "live-queries-multiplexed-batch-size" <>
      metavar "BATCH_SIZE" <>
      help (snd mxBatchSizeEnv)
    )

parseEnableAllowlist :: Parser Bool
parseEnableAllowlist =
  switch ( long "enable-allowlist" <>
           help (snd enableAllowlistEnv)
         )

mxRefetchDelayEnv :: (String, String)
mxRefetchDelayEnv =
  ( "HASURA_GRAPHQL_LIVE_QUERIES_MULTIPLEXED_REFETCH_INTERVAL"
  , "results will only be sent once in this interval (in milliseconds) for "
  <> "live queries which can be multiplexed. Default: 1000 (1sec)"
  )

mxBatchSizeEnv :: (String, String)
mxBatchSizeEnv =
  ( "HASURA_GRAPHQL_LIVE_QUERIES_MULTIPLEXED_BATCH_SIZE"
  , "multiplexed live queries are split into batches of the specified "
  <> "size. Default 100. "
  )

enableAllowlistEnv :: (String, String)
enableAllowlistEnv =
  ( "HASURA_GRAPHQL_ENABLE_ALLOWLIST"
  , "Only accept allowed GraphQL queries"
  )

parseFallbackRefetchInt :: Parser (Maybe LQ.RefetchInterval)
parseFallbackRefetchInt =
  optional $
    option (eitherReader fromEnv)
    ( long "live-queries-fallback-refetch-interval" <>
      metavar "<INTERVAL(ms)>" <>
      help (snd mxRefetchDelayEnv)
    )

fallbackRefetchDelayEnv :: (String, String)
fallbackRefetchDelayEnv =
  ( "HASURA_GRAPHQL_LIVE_QUERIES_FALLBACK_REFETCH_INTERVAL"
  , "results will only be sent once in this interval (in milliseconds) for "
  <> "live queries which cannot be multiplexed. Default: 1000 (1sec)"
  )

parseEnabledLogs :: Parser (Maybe [L.EngineLogType])
parseEnabledLogs = optional $
  option (eitherReader readLogTypes)
         ( long "enabled-log-types" <>
           help (snd enabledLogsEnv)
         )

parseLogLevel :: Parser (Maybe L.LogLevel)
parseLogLevel = optional $
  option (eitherReader readLogLevel)
         ( long "log-level" <>
           help (snd logLevelEnv)
         )

parseEnableRemotePerms :: Parser Bool
parseEnableRemotePerms =
  switch ( long "enable-remote-schema-permissions" <>
           help (snd enableRemotePermsEnv)
         )

-- Init logging related
connInfoToLog :: Q.ConnInfo -> StartupLog
connInfoToLog connInfo =
  StartupLog L.LevelInfo "postgres_connection" infoVal
  where
    Q.ConnInfo retries details = connInfo
    infoVal = case details of
      Q.CDDatabaseURI uri -> mkDBUriLog $ T.unpack $ bsToTxt uri
      Q.CDOptions co      ->
        J.object [ "host" J..= Q.connHost co
                 , "port" J..= Q.connPort co
                 , "user" J..= Q.connUser co
                 , "database" J..= Q.connDatabase co
                 , "retries" J..= retries
                 ]

    mkDBUriLog uri =
      case show <$> parseURI uri of
        Nothing -> J.object
          [ "error" J..= ("parsing database url failed" :: String)]
        Just s  -> J.object
          [ "retries" J..= retries
          , "database_url" J..= s
          ]

serveOptsToLog :: ServeOptions -> StartupLog
serveOptsToLog ServeOptions{..} =
  StartupLog L.LevelInfo "server_configuration" infoVal
  where
    infoVal = J.object [ "port" J..= soPort
                       , "server_host" J..= show soHost
                       , "transaction_isolation" J..= show soTxIso
                       , "admin_secret_set" J..= isJust soAdminSecret
                       , "auth_hook" J..= (ahUrl <$> soAuthHook)
                       , "auth_hook_mode" J..= (show . ahType <$> soAuthHook)
                       , "jwt_secret" J..= (J.toJSON <$> soJwtSecret)
                       , "unauth_role" J..= soUnAuthRole
                       , "cors_config" J..= soCorsConfig
                       , "enable_console" J..= soEnableConsole
                       , "console_assets_dir" J..= soConsoleAssetsDir
                       , "enable_telemetry" J..= soEnableTelemetry
                       , "use_prepared_statements" J..= Q.cpAllowPrepare soConnParams
                       , "stringify_numeric_types" J..= soStringifyNum
                       , "enabled_apis" J..= soEnabledAPIs
                       , "live_query_options" J..= soLiveQueryOpts
                       , "enable_allowlist" J..= soEnableAllowlist
                       , "enabled_log_types" J..= soEnabledLogTypes
                       , "log_level" J..= soLogLevel
                       , "enabled_feature_flags" J..= soFeatureFlags
                       ]

mkGenericStrLog :: L.LogLevel -> T.Text -> String -> StartupLog
mkGenericStrLog logLevel k msg =
  StartupLog logLevel k $ J.toJSON msg

mkGenericLog :: (J.ToJSON a) => L.LogLevel -> Text -> a -> StartupLog
mkGenericLog logLevel k msg =
  StartupLog logLevel k $ J.toJSON msg

inconsistentMetadataLog :: SchemaCache -> StartupLog
inconsistentMetadataLog sc =
  StartupLog L.LevelWarn "inconsistent_metadata" infoVal
  where
    infoVal = J.object ["objects" J..= scInconsistentObjs sc]<|MERGE_RESOLUTION|>--- conflicted
+++ resolved
@@ -361,20 +361,9 @@
         _            -> corsCfg
 
     mkLQOpts = do
-<<<<<<< HEAD
-      mxRefetchIntM <- withEnv rsoMxRefetchInt $
-                       fst mxRefetchDelayEnv
-      mxBatchSizeM <- withEnv rsoMxBatchSize $
-                      fst mxBatchSizeEnv
-      fallbackRefetchIntM <- withEnv rsoFallbackRefetchInt $
-                             fst fallbackRefetchDelayEnv
-      return $ LQ.mkLQOpts (LQ.mkMxOpts mxBatchSizeM mxRefetchIntM)
-        (LQ.mkFallbackOpts fallbackRefetchIntM)
-=======
-      mxRefetchIntM <- withEnv (rsoMxRefetchInt rso) $ fst mxRefetchDelayEnv
-      mxBatchSizeM <- withEnv (rsoMxBatchSize rso) $ fst mxBatchSizeEnv
+      mxRefetchIntM <- withEnv rsoMxRefetchInt $ fst mxRefetchDelayEnv
+      mxBatchSizeM <- withEnv rsoMxBatchSize $ fst mxBatchSizeEnv
       return $ LQ.mkLiveQueriesOptions mxBatchSizeM mxRefetchIntM
->>>>>>> 8a0615ff
 
 
 getFeatureFlags :: RawServeOptions -> WithEnv FeatureFlags
