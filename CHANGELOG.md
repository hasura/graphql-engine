# Hasura GraphQL Engine Changelog

## Next release

### Heterogeneous execution

Previous releases have allowed queries to request data from either Postgres or remote schemas, but not both. This release removes that restriction, so multiple data sources may be mixed within a single query. For example, GraphQL Engine can execute a query like

```
query {
  articles {
    title
  }
  weather {
    temperature
  }
}
```

where the articles are fetched from the database, and the weather is fetched from a remote server.

### Server - Support for mapping session variables to default JWT claims

Some auth providers do not let users add custom claims in JWT. In such cases, the server can take a JWT configuration option called `claims_map` to specify a mapping of Hasura session variables to values in existing claims via JSONPath or literal values.

Example:-

Consider the following JWT claim:

```
  {
    "sub": "1234567890",
    "name": "John Doe",
    "admin": true,
    "iat": 1516239022,
    "user": {
      "id": "ujdh739kd",
      "appRoles": ["user", "editor"]
    }
  }
```

The corresponding JWT config can be:

```
  {
    "type":"RS512",
    "key": "<The public Key>",
    "claims_map": {
      "x-hasura-allowed-roles": {"path":"$.user.appRoles"},
      "x-hasura-default-role": {"path":"$.user.appRoles[0]","default":"user"},
      "x-hasura-user-id": {"path":"$.user.id"}
    }
  }
```

### Metadata Types SDK

The types and documentation comments for Metadata V2 have been converted into JSON/YAML Schema, and used to autogenerate type definitions for popular languages.

This enables users to build type-safe tooling in the language of their choice around Metadata interactions and automations.

Additionally, the JSON/YAML Schemas can be used to provide IntelliSense and autocomplete + documentation when interacting with Metadata YAML/JSON files.

For a more comprehensive overview, please see [the readme located here](./contrib/metadata-types/README.md)

**Sample Code**

```ts
import { TableEntry } from "../generated/HasuraMetadataV2"

const newTable: TableEntry = {
  table: { schema: "public", name: "user" },
  select_permissions: [
    {
      role: "user",
      permission: {
        limit: 100,
        allow_aggregations: false,
        columns: ["id", "name", "etc"],
        computed_fields: ["my_computed_field"],
        filter: {
          id: { _eq: "X-Hasura-User-ID" },
        },
      },
    },
  ],
}
```

**IntelliSense Example**

![](./contrib/metadata-types/json-schema-typecheck-demo.gif)

### Breaking changes

This release contains the [PDV refactor (#4111)](https://github.com/hasura/graphql-engine/pull/4111), a significant rewrite of the internals of the server, which did include some breaking changes:

- The semantics of explicit `null` values in `where` filters have changed according to the discussion in [issue 704](https://github.com/hasura/graphql-engine/issues/704#issuecomment-635571407): an explicit `null` value in a comparison input object will be treated as an error rather than resulting in the expression being evaluated to `True`. For instance: `delete_users(where: {id: {_eq: $userId}}) { name }` will yield an error if `$userId` is `null` instead of deleting all users.
- The validation of required headers has been fixed (closing #14 and #3659):
  - if a query selects table `bar` through table `foo` via a relationship, the required permissions headers will be the union of the required headers of table `foo` and table `bar` (we used to only check the headers of the root table);
  - if an insert does not have an `on_conflict` clause, it will not require the update permissions headers.

### Bug fixes and improvements

(Add entries here in the order of: server, console, cli, docs, others)
- cli: fix cli-migrations-v2 image failing to run as a non root user (close #4651, close #5333)

- server: Fix fine-grained incremental cache invalidation (fix #3759)

  This issue could cause enum table values to sometimes not be properly reloaded without restarting `graphql-engine`. Now a `reload_metadata` API call (or clicking “Reload enum values” in the console) should consistently force a reload of all enum table values.

- server: add `--websocket-compression` command-line flag for enabling websocket compression (fix #3292)
- server: some mutations that cannot be performed will no longer be in the schema (for instance, `delete_by_pk` mutations won't be shown to users that do not have select permissions on all primary keys) (#4111)
- server: miscellaneous description changes (#4111)
- server: treat the absence of `backend_only` configuration and `backend_only: false` equally (closing #5059) (#4111)
- server: allow remote relationships joining `type` column with `[type]` input argument as spec allows this coercion (fixes #5133)
- server: add action-like URL templating for event triggers and remote schemas (fixes #2483)
- server: change `created_at` column type from `timestamp` to `timestamptz` for scheduled triggers tables (fix #5722)
- server: allow configuring timeouts for actions (fixes #4966)
- server: accept only non-negative integers for batch size and refetch interval (close #5653) (#5759)
- server: fix bug which arised when renaming a table which had a manual relationship defined (close #4158)
- server: limit the length of event trigger names (close #5786)
- server: Configurable websocket keep-alive interval. Add `--websocket-keepalive` command-line flag
          and handle `HASURA_GRAPHQL_WEBSOCKET_KEEPALIVE` env variable (fix #3539) 
**NOTE:** If you have event triggers with names greater than 42 chars, then you should update their names to avoid running into Postgres identifier limit bug (#5786)
- server: validate remote schema queries (fixes #4143)
- server: fix issue with tracking custom functions that return `SETOF` materialized view (close #5294) (#5945)
- server: introduce optional custom table name in table configuration to track the table according to the custom name. The `set_table_custom_fields` API has been deprecated, A new API `set_table_customization` has been added to set the configuration. (#3811)
- server: allow remote relationships with union, interface and enum type fields as well (fixes #5875) (#6080)
- server: fix event trigger cleanup on deletion via replace_metadata (fix #5461) (#6137)
- console: allow user to cascade Postgres dependencies when dropping Postgres objects (close #5109) (#5248)
- console: mark inconsistent remote schemas in the UI (close #5093) (#5181)
<<<<<<< HEAD
- console: add toggle button to trigger operations selector on event trigger page (closes #4972) (#5523)
- cli: add missing global flags for seed command (#5565)
- cli: allow seeds as alias for seed command (#5693)
=======
>>>>>>> 70303a5a
- console: remove ONLY as default for ALTER TABLE in column alter operations (close #5512) #5706
- console: add option to flag an insertion as a migration from `Data` section (close #1766) (#4933)
- console: add notifications (#5070)
- console: down migrations improvements (close #3503, #4988) (#4790)
- cli: add missing global flags for seed command (#5565)
- cli: allow seeds as alias for seed command (#5693)
- cli: fix bug in metadata apply which made the server aquire some redundant and unnecessary locks (close #6115)
- docs: add docs page on networking with docker (close #4346) (#4811)
- docs: add tabs for console / cli / api workflows (close #3593) (#4948)
- docs: add postgres concepts page to docs (close #4440) (#4471)
- docs: add guides on connecting hasura cloud to pg databases of different cloud vendors (#5948)

## `v1.3.2`

### Bug fixes and improvements

(Add entries here in the order of: server, console, cli, docs, others)

- server: fixes column masking in select permission for computed fields regression (fix #5696)

## `v1.3.1`, `v1.3.1-beta.1`

### Breaking change

Headers from environment variables starting with `HASURA_GRAPHQL_` are not allowed
in event triggers, actions & remote schemas.

If you do have such headers configured, then you must update the header configuration before upgrading.

### Bug fixes and improvements

(Add entries here in the order of: server, console, cli, docs, others)

- server: fix failing introspection query when an enum column is part of a primary key (fixes #5200)
- server: disallow headers from env variables starting with `HASURA_GRAPHQL_` in actions, event triggers & remote schemas (#5519)
  **WARNING**: This might break certain deployments. See `Breaking change` section above.
- server: bugfix to allow HASURA_GRAPHQL_QUERY_PLAN_CACHE_SIZE of 0 (#5363)
- server: support only a bounded plan cache, with a default size of 4000 (closes #5363)
- server: add logs for action handlers
- server: add request/response sizes in event triggers (and scheduled trigger) logs (#5463)
- server: change startup log kind `db_migrate` to `catalog_migrate` (#5531)
- console: handle nested fragments in allowed queries (close #5137) (#5252)
- console: update sidebar icons for different action and trigger types (#5445)
- console: make add column UX consistent with others (#5486)
- console: add "identity" to frequently used columns (close #4279) (#5360)
- cli: improve error messages thrown when metadata apply fails (#5513)
- cli: fix issue with creating seed migrations while using tables with capital letters (closes #5532) (#5549)
- build: introduce additional log kinds for cli-migrations image (#5529)

## `v1.3.0`

### Bug fixes and improvements

(Add entries here in the order of: server, console, cli, docs, others)

- server: adjustments to idle GC to try to free memory more eagerly (related to #3388)
- server: process events generated by the event triggers asynchronously (close #5189) (#5352)
- console: display line number that error originated from in GraphQL editor (close #4849) (#4942)
- docs: add page on created_at / updated_at timestamps (close #2880) (#5223)

## `v1.3.0-beta.4`

### Bug fixes and improvements

(Add entries here in the order of: server, console, cli, docs, others)

- server: change relay endpoint to `/v1beta1/relay` (#5257)
- server: relay connection fields are exposed regardless of allow aggregation permission (fix #5218) (#5257)
- server: add new `--conn-lifetime` and `HASURA_GRAPHQL_PG_CONN_LIFETIME` options for expiring connections after some amount of active time (#5087)
- server: shrink libpq connection request/response buffers back to 1MB if they grow beyond 2MB, fixing leak-like behavior on active servers (#5087)
- server: have haskell runtime release blocks of memory back to the OS eagerly (related to #3388)
- server: unlock locked scheduled events on graceful shutdown (#4928)
- server: disable prepared statements for mutations as we end up with single-use objects which result in excessive memory consumption for mutation heavy workloads (#5255)
- server: include scheduled event metadata (`created_at`,`scheduled_time`,`id`, etc) along with the configured payload in the request body to the webhook.
  **WARNING:** This is breaking for beta versions as the payload is now inside a key called `payload`.
- console: allow configuring statement timeout on console RawSQL page (close #4998) (#5045)
- console: support tracking partitioned tables (close #5071) (#5258)
- console: add button to cancel one-off scheduled events and cron-trigger events (close #5161) (#5236)
- console: handle generated and identity columns in console data section (close #4552, #4863) (#4761)
- cli: fix plugins install failing due to permission issues on windows (close #5111)
- docs: add note for managed databases in postgres requirements (close #1677, #3783) (#5228)
- docs: add 1-click deployment to Nhost page to the deployment guides (#5180)
- docs: add hasura cloud to getting started section (close #5206) (#5208)

## `v1.3.0-beta.3`

### Bug fixes and improvements

(Add entries here in the order of: server, console, cli, docs, others)

- server: fix introspection when multiple actions defined with Postgres scalar types (fix #5166) (#5173)
- console: allow manual edit of column types and handle array data types (close #2544, #3335, #2583) (#4546)
- console: add the ability to delete a role in permissions summary page (close #3353) (#4987)
- console: fix styling of table row contents on tables on relationship page (#4974)
- cli: handle missing files during metadata apply (close #5163) (#5170)
- docs: add pages on remote joins (close #4911) (#5132)
- docs: add page on scheduled triggers (close #4913) (#5141)
- docs: add page on Relay schema (close #4912) (#5150)

## `v1.3.0-beta.2`

### Bug fixes and improvements

(Add entries here in the order of: server, console, cli, docs, others)

- server: add `--pg-connection-options` command-line flag for passing parameters to PostgreSQL (close #5092) (#5187)
- server: improve memory usage of idle websockets connections (#5190)
- server: few relay fixes (fix #5020, #5037, #5046) (#5013)
- server: raise error on startup when `--unauthorized-role` is ignored (#4736)
- server: fix bug which arises when renaming/dropping a column on a remote relationship (#5005, #5119)
- console: provide option to cascade metadata on dependency conflicts on console (fix #1593)
- console: fix enum tables reload data button UI (#4647)
- console: fix "Cannot read property 'foldable'" runtime error in Browse Rows page (fix #4907) (#5016)
- console: respect read-only mode in actions pages (fix #4656) (#4764)
- console: allow configuring session_argument for custom functions (close #4499) (#4922)
- console: fix listen update column config selection for event trigger (close #5042) (#5043)
- cli: add new flags up-sql and down-sql to generate sql based migrations from the CLI (#5026)
- docs: add instructions on fixing loss of data when using floats (close #5092)
- docs: add page on setting up v2 migrations (close #4746) (#4898)

## `v1.3.0-beta.1`

### Relay

The Hasura GraphQL Engine serves [Relay](https://relay.dev/en/) schema for Postgres tables which has a primary key defined.

The Relay schema can be accessed through `/v1beta1/relay` endpoint.

[Add docs links][add console screenshot for relay toggle]

### Remote Joins

Remote Joins extend the concept of joining data across tables, to being able to join data across tables and remote schemas.

It works similar to table relationships. Head to the `Relationship` tab in your table page and define a remote relationship:

1. give a name for the relationship
2. select the remote schema
3. give the join configuration from table columns to remote schema fields.

[Add docs links][add console screenshot]

### Scheduled Triggers

A scheduled trigger can be used to execute custom business logic based on time. There are two types of timing events: cron based or timestamp based.

A cron trigger will be useful when something needs to be done periodically. For example, you can create a cron trigger to generate an end-of-day sales report every weekday at 9pm.

You can also schedule one-off events based on a timestamp. For example, a new scheduled event can be created for 2 weeks from when a user signs up to send them an email about their experience.

[Add docs links][add console screenshot]

(close #1914)

### Allow access to session variables by computed fields (fix #3846)

Sometimes it is useful for computed fields to have access to the Hasura session variables directly. For example, suppose you want to fetch some articles but also get related user info, say `likedByMe`. Now, you can define a function like:

```
CREATE OR REPLACE FUNCTION article_liked(article_row article, hasura_session json)
RETURNS boolean AS $$
  SELECT EXISTS (
    SELECT 1
    FROM liked_article A
    WHERE A.user_id = hasura_session ->> 'x-hasura-user-id' AND A.article_id = article_row.id
  );
$$ LANGUAGE sql STABLE;
```

and make a query like:

```
query {
  articles {
    title
    content
    likedByMe
  }
}
```

Support for this is now added through the `add_computed_field` API.

Read more about the session argument for computed fields in the [docs](https://hasura.io/docs/1.0/graphql/manual/api-reference/schema-metadata-api/computed-field.html).

### Manage seed migrations as SQL files

A new `seeds` command is introduced in CLI, this will allow managing seed migrations as SQL files

#### Creating seed

```
# create a new seed file and use editor to add SQL content
hasura seed create new_table_seed

# create a new seed by exporting data from tables already present in the database
hasura seed create table1_seed --from-table table1

# create from data in multiple tables:
hasura seed create tables_seed --from-table table1 --from-table table2
```

#### Applying seed

```
# apply all seeds on the database:
hasura seed apply

# apply only a particular seed
hasura seed apply --file 1234_add_some_seed_data.sql
```

### Bug fixes and improvements

(Add entries here in the order of: server, console, cli, docs, others)

- server: fix explain queries with role permissions (fix #4816)
- server: compile with GHC 8.10.1, closing a space leak with subscriptions. (close #4517) (#3388)
- server: fixes an issue where introspection queries with variables would fail because of caching (fix #4547)
- server: avoid loss of precision when passing values in scientific notation (fix #4733)
- server: fix mishandling of GeoJSON inputs in subscriptions (fix #3239)
- server: fix importing of allow list query from metadata (fix #4687)
- server: flush log buffer during shutdown (#4800)
- server: fix edge case with printing logs on startup failure (fix #4772)
- console: allow entering big int values in the console (close #3667) (#4775)
- console: add support for subscriptions analyze in API explorer (close #2541) (#2541)
- console: avoid count queries for large tables (#4692)
- console: add read replica support section to pro popup (#4118)
- console: fix regression in editing permissions manually (fix #4683) (#4826)
- console: allow modifying default value for PK (fix #4075) (#4679)
- console: fix checkbox for forwarding client headers in actions (#4595)
- console: re-enable foreign tables to be listed as views (fix #4714) (#4742)
- console: display rows limit in permissions editor if set to zero (fix #4559)
- console: fix inconsistency between selected rows state and displayed rows (fix #4654) (#4673)
- console: fix displaying boolean values in `Edit Row` tab (#4682)
- console: fix underscores not being displayed on raw sql page (close #4754) (#4799)
- console: fix visiting view modify page overwriting raw sql content (fix #4798) (#4810)
- console: add help button and move about page to settings (#4848)
- console: add new sidebar icon that separates enums from tables (fix #4984) (#4992)
- cli: list all available commands in root command help (fix #4623) (#4628)
- cli: fix bug with squashing event triggers (close #4883)
- cli: add support for skipping execution while generating migrations through the migrate REST API
- cli: add dry run flag in hasura migrate apply command (fix #3128) (#3499)
- cli: load assets from server when HASURA_GRAPHQL_CONSOLE_ASSETS_DIR is set (close #3382)
- docs: add section on actions vs. remote schemas to actions documentation (#4284)
- docs: fix wrong info about excluding scheme in CORS config (#4685)
- docs: add single object mutations docs (close #4622) (#4625)
- docs: add docs page on query performance (close #2316) (#3693)
- docs: add a sample Caddyfile for Caddy 2 in enable-https section (#4710)
- docs: add disabling dev mode to production checklist (#4715)
- docs: add integration guide for AWS Cognito (#4822, #4843)
- docs: update troubleshooting section with reference on debugging errors (close #4052) (#4825)
- docs: add page for procuring custom docker images and binaries (#4828)
- docs: add content on how to secure action handlers and other actions docs improvements (#4743)
- docs: make header common with other hasura.io/ pages (#4957)
- install manifests: update all install manifests to enable dev mode by default (close #4599) (#4716)

## `v1.2.0`

Include the changelog from **v1.2.0-beta.1**, **v1.2.0-beta.2**, **v1.2.0-beta.3**, **v1.2.0-beta.4**, **v1.2.0-beta.5**

Additional changelog:

### CLI: Support servers with self-signed certificates (close #4564) (#4582)

A new flag `--certificate-authority` is added so that the CA certificate can be
provided to trust the Hasura Endpoint with a self-signed SSL certificate.

Another flag `--insecure-skip-tls-verification` is added to skip verifying the certificate
in case you don't have access to the CA certificate. As the name suggests,
using this flag is insecure since verification is not carried out.

### Bug fixes and improvements

- console: update graphiql explorer to support operation transform (#4567)
- console: make GraphiQL Explorer taking the whole viewport (#4553)
- console: fix table columns type comparision during column edit (close #4125) (#4393)
- cli: allow initialising project in current directory (fix #4560) #4566
- cli: remove irrelevant flags from init command (close #4508) (#4549)
- docs: update migrations docs with config v2 (#4586)
- docs: update actions docs (#4586)

## `v1.2.0-beta.5`

### server: backend only insert permissions

Introduces optional `backend_only` (default: `false`) configuration in insert permissions
(see [api reference](https://deploy-preview-4224--hasura-docs.netlify.com/graphql/manual/api-reference/schema-metadata-api/permission.html#insertpermission)).
If this is set to `true`, the insert mutation is accessible to the role only if the request
is accompanied by `x-hasura-use-backend-only-permissions` session variable whose value is set to `true` along with the `x-hasura-admin-secret` header.
Otherwise, the behavior of the permission remains unchanged.

This feature is highly useful in disabling `insert_table` mutation for a role from frontend clients while still being able to access it from a Action webhook handler (with the same role).

(rfc #4120) (#4224)

### server: debugging mode for non-admin roles

For any errors the server sends extra information in `extensions` field under `internal` key. Till now this was only
available for `admin` role requests. To enable this for other roles, start the server with `--dev-mode` flag or set `HASURA_GRAPHQL_DEV_MODE` env variable to `true`:

```bash
$ graphql-engine --database-url <database-url> serve --dev-mode
```

In case you want to disable `internal` field for `admin` role requests, set `--admin-internal-errors` option to `false` or or set `HASURA_GRAPHQL_ADMIN_INTERNAL_ERRORS` env variable to `false`

```bash
$ graphql-engine --database-url <database-url> serve --admin-internal-errors false
```

This feature come in handy during development when you may want to see detailed errors irrespective of roles.

**Improved internal errors for Actions**:

(This is a **breaking change** with previous 1.2.0-beta releases)

The `internal` field for action errors is improved with more debug information. It now includes `request`,
`response` and `error` fields instead of just `webhook_response` field.

Before:

```json
{
  "errors": [
    {
      "extensions": {
        "internal": {
          "webhook_response": {
            "age": 25,
            "name": "Alice",
            "id": "some-id"
          }
        },
        "path": "$",
        "code": "unexpected"
      },
      "message": "unexpected fields in webhook response: age"
    }
  ]
}
```

After:

```json
{
  "errors": [
    {
      "extensions": {
        "internal": {
          "error": "unexpected response",
          "response": {
            "status": 200,
            "body": {
              "age": 25,
              "name": "Alice",
              "id": "some-id"
            },
            "headers": [
              {
                "value": "application/json",
                "name": "Content-Type"
              },
              {
                "value": "abcd",
                "name": "Set-Cookie"
              }
            ]
          },
          "request": {
            "body": {
              "session_variables": {
                "x-hasura-role": "admin"
              },
              "input": {
                "arg": {
                  "age": 25,
                  "name": "Alice",
                  "id": "some-id"
                }
              },
              "action": {
                "name": "mirror"
              }
            },
            "url": "http://127.0.0.1:5593/mirror-action",
            "headers": []
          }
        },
        "path": "$",
        "code": "unexpected"
      },
      "message": "unexpected fields in webhook response: age"
    }
  ]
}
```

### cli: add support for .env file

ENV vars can now be read from .env file present at the project root directory. A global flag, `--envfile`, is added so you can explicitly provide the .env filename, which defaults to `.env` filename if no flag is provided.

**Example**:

```
hasura console --envfile production.env
```

The above command will read ENV vars from `production.env` file present at the project root directory.

(close #4129) (#4454)

### console: allow setting post-update check in update permissions

Along with the check for filtering rows that can be updated, you can now set a post-update permission check that needs to be satisfied by the updated rows after the update is made.

<add-screenshot>

(close #4142) (#4313)

### console: support for Postgres [materialized views](https://www.postgresql.org/docs/current/rules-materializedviews.html)

Postgres materialized views are views that are persisted in a table-like form. They are now supported in the Hasura Console, in the same way as views. They will appear on the 'Schema' page, under the 'Data' tab, in the 'Untracked tables or views' section.

(close #91) (#4270)

### docs: map Postgres operators to corresponding Hasura operators

Map Postgres operators to corresponding Hasura operators at various places in docs and link to PG documentation for reference.
For example, see [here](https://hasura.io/docs/1.0/graphql/manual/api-reference/schema-metadata-api/syntax-defs.html#operator).

(#4502) (close #4056)

### Bug fixes and improvements

- server: add support for `_inc` on `real`, `double`, `numeric` and `money` (fix #3573)
- server: support special characters in JSON path query argument with bracket `[]` notation, e.g `obj['Hello World!']` (#3890) (#4482)
- server: add graphql-engine support for timestamps without timezones (fix #1217)
- server: support inserting unquoted bigint, and throw an error if value overflows the bounds of the integer type (fix #576) (fix #4368)
- console: change react ace editor theme to eclipse (close #4437)
- console: fix columns reordering for relationship tables in data browser (#4483)
- console: format row count in data browser for readablity (#4433)
- console: move pre-release notification tooltip msg to top (#4433)
- console: remove extra localPresets key present in migration files on permissions change (close #3976) (#4433)
- console: make nullable and unique labels for columns clickable in insert and modify (#4433)
- console: fix row delete for relationships in data browser (#4433)
- console: prevent trailing spaces while creating new role (close #3871) (#4497)
- docs: add API docs for using environment variables as webhook urls in event triggers
- server: fix recreating action's permissions (close #4377)
- server: make the graceful shutdown logic customizable (graceful shutdown on the SIGTERM signal continues to be the default)
- docs: add reference docs for CLI (clsoe #4327) (#4408)

## `v1.2.0-beta.4`

### add query support in actions

(close #4032) (#4309)

### console: persist page state in data browser across navigation

The order, collapsed state of columns and rows limit is now persisted across page navigation

(close #3390) (#3753)

### Bug fixes and improvements

- cli: query support for actions (#4318)
- cli: add retry_conf in event trigger for squashing migrations (close #4296) (#4324)
- cli: allow customization of server api paths (close #4016)
- cli: clean up migration files created during a failed migrate api (close #4312) (#4319)
- cli: add support for multiple versions of plugin (close #4105)
- cli: template assets path in console HTML for unversioned builds
- cli: set_table_is_enum metadata type for squashing migrations (close #4394) (#4395)
- console: query support for actions (#4318)
- console: recover from SDL parse in actions type definition editor (fix #4385) (#4389)
- console: allow customising graphql field names for columns of views (close #3689) (#4255)
- console: fix clone permission migrations (close #3985) (#4277)
- console: decouple data rows and count fetch in data browser to account for really large tables (close #3793) (#4269)
- console: update cookie policy for API calls to "same-origin"
- console: redirect to /:table/browse from /:table (close #4330) (#4374)
- console: surround string type column default value with quotes (close #4371) (#4423)
- console: add undefined check to fix error (close #4444) (#4445)
- docs: add One-Click Render deployment guide (close #3683) (#4209)
- server: reserved keywords in column references break parser (fix #3597) #3927
- server: fix postgres specific error message that exposed database type on invalid query parameters (#4294)
- server: manage inflight events when HGE instance is gracefully shutdown (close #3548)
- server: fix an edge case where some events wouldn't be processed because of internal erorrs (#4213)
- server: fix downgrade not working to version v1.1.1 (#4354)
- server: `type` field is not required if `jwk_url` is provided in JWT config
- server: add a new field `claims_namespace_path` which accepts a JSON Path for looking up hasura claim in the JWT token (#4349)
- server: support reusing Postgres scalars in custom types (close #4125)

## `v1.2.0-beta.3`

### console: manage Postgres check constraints

Postgres Check constraints allows you to specify that the value in a certain column must satisfy a Boolean (truth-value) expression. They can be used to put in simple input validations for mutations and with this release, these constraints can now be added while creating a table or later from Modify tab on the console.

**Example**:
When a product is created, ensure that the price is greater than zero. The SQL would look like this:

```sql
CREATE TABLE products (
    product_id UUID DEFAULT gen_random_uuid(),
    name TEXT,
    price NUMERIC CONSTRAINT positive_price CHECK (price > 0)
);
```

To create this table with Hasura Console, on the 'Add a new table' screen, after adding all the columns, scroll down to 'Check constraints' section and 'Add a new check constraint' with the following properties:

- Constraint name: `positive_price`
- Check expression: `price > 0`

Read more about check constraints on [Postgres Docs](https://www.postgresql.org/docs/12/ddl-constraints.html#DDL-CONSTRAINTS-CHECK-CONSTRAINTS).

(close #1700) (#3881)

### CLI: V2 migrations architecture

A new CLI migrations image is introduced to account for the new migrations workflow. If you're have a project with `version: 2` in `config.yaml`, you should use the new image: `hasura/graphql-engine:v1.2.0-cli-migrations-v2`. Mount the migrations at `/hasura-migrations` and metadata at `/hasura-metadata`.

See [upgrade docs](https://hasura.io/docs/1.0/graphql/manual/migrations/upgrade-v2.html).

(close #3969) (#4145)

### Bug fixes and improvements

- server: improve performance of replace_metadata tracking many tables (fix #3802)
- server: option to reload remote schemas in 'reload_metadata' API (fix #3792, #4117)
- server: fix various space leaks to avoid excessive memory consumption
- server: fix postgres query error when computed fields included in mutation response (fix #4035)
- server: fix `__typename` not being included for custom object types (fix #4063)
- server: preserve cookie headers from sync action webhook (close #4021)
- server: validate action webhook response to conform to action output type (fix #3977)
- server: add 'ID' to default scalars in custom types (fix #4061)
- server: fix erroneous error log "Received STOP for an operation ..."
- console: enum field values can be selected through a dropdown in insert/edit rows page (close #3748) (#3810)
- console: exported metadata filenames are now unique(`hasura_metadata_<timestamp>.json`) (close #1772) (#4106)
- console: allow bulk deleting rows in 'Browse Rows' section (close #1739) (#3735)
- console: fix computed field permission selection (#4246)
- console: allow customising root fields of single row mutations (close #4203) (#4254)
- console: fix json string rendering in data browser (close #4201) (#4221)
- console: handle long column names in event trigger update columns (close #4123) (#4210)
- console: disable selecting roles without permissions for bulk actions (close #4178) (#4195)
- console: fix passing default value to JsonInput (#4175)
- console: fix parsing of wrapped types in SDL (close #4099) (#4167)
- console: misc actions fixes (#4059)
- console: action relationship page improvements (fix #4062, #4130) (#4133)
- console: add code exporter to graphiql (close #4531) #4652
- cli: fix init command to generate correct config (fix #4036) (#4038)
- cli: fix parse error returned on console api (close #4126) (#4152)
- cli: fix typo in cli example for squash (fix #4047) (#4049)
- docs: add statement to grant hasura permissions for PG functions (#4238)
- docs: add docs for redeliver_event api (fix #4176) (#4177)
- docs: update permission.rst for check constraint api (#4124)
- docs: add note on pg versions for actions (#4034)
- docs: add latest prerelease build info (close #4041) (#4048)
- docs: add AuthGuardian JWT guide (#3958)

## `v1.2.0-beta.2`

- server: Don't update catalog version if using --dryRun (#3970)
- cli: add version flag in update-cli command (#3996)
- cli(migrations-img): add env to skip update prompts (fix #3964) (#3968)
- cli, server: use prerelease tag as channel for console assets cdn (#3975)
- cli: fix flags in actions, migrate and metadata cmd (fix #3982) (#3991)
- cli: preserve action definition in metadata apply (fix… (#3993)
- cli: bug fixes related to actions (#3951)

## `v1.2.0-beta.1`

### Hasura Actions

Actions are a way to extend Hasura’s auto-generated mutations with entirely custom ones which can handle various use cases such as data validation, data enrichment from external sources and any other complex business logic.

A new mutation can be created either by defining its GraphQL SDL or by deriving it from an existing Hasura-generated mutation. The resolver is exposed to Hasura as a webhook which can be called synchronously or asynchronously. This release also includes an ever evolving codegen workflow to make managing the custom resolvers easier.

Read more about actions in the [docs](https://docs.hasura.io/1.0/graphql/manual/actions/index.html).

(#3042) (#3252) (#3859)

### Downgrade command

A new command is added to the server executable for downgrading to earlier releases. Previously, if you ran a newer Hasura version and wanted to go back to an old version on the same database, you had to stop Hasura, run some SQL statements and start Hasura again. With the new `downgrade` command, these SQL statements can be run automatically.

**Example**: Downgrade from `v1.2.0` to `v1.0.0`:

```bash
# stop hasura v1.2.0

# run the following command:
docker run hasura/graphql-engine:v1.2.0 graphql-engine --database-url <db-url> downgrade --to-v1.0.0

# start hasura v1.0.0
```

Read more about this command in the [docs](https://hasura.io/docs/1.0/graphql/manual/deployment/downgrading.html#downgrading-hasura-graphql-engine).

(close #1156) (#3760)

### Expiration of connections authenticated by WebHooks

When using webhooks to authenticate incoming requests to the GraphQL engine server, it is now possible to specify an expiration time; the connection to the server will be automatically closed if it's still running when the expiration delay is expired.

Read more about it in the [docs](https://hasura.io/docs/1.0/graphql/manual/auth/authentication/webhook.html).

### Bug fixes and improvements

- server: check expression in update permissions (close #384) (rfc #3750) (#3804)
- console: show pre-release update notifications with opt out option (#3888)
- console: handle invalid keys in permission builder (close #3848) (#3863)
- docs: add page on data validation to docs (close #4085) (#4260)<|MERGE_RESOLUTION|>--- conflicted
+++ resolved
@@ -131,16 +131,11 @@
 - server: fix event trigger cleanup on deletion via replace_metadata (fix #5461) (#6137)
 - console: allow user to cascade Postgres dependencies when dropping Postgres objects (close #5109) (#5248)
 - console: mark inconsistent remote schemas in the UI (close #5093) (#5181)
-<<<<<<< HEAD
-- console: add toggle button to trigger operations selector on event trigger page (closes #4972) (#5523)
-- cli: add missing global flags for seed command (#5565)
-- cli: allow seeds as alias for seed command (#5693)
-=======
->>>>>>> 70303a5a
 - console: remove ONLY as default for ALTER TABLE in column alter operations (close #5512) #5706
 - console: add option to flag an insertion as a migration from `Data` section (close #1766) (#4933)
 - console: add notifications (#5070)
 - console: down migrations improvements (close #3503, #4988) (#4790)
+- console: add toggle button for columns selector on modify event trigger page (close #4972) (#5523)
 - cli: add missing global flags for seed command (#5565)
 - cli: allow seeds as alias for seed command (#5693)
 - cli: fix bug in metadata apply which made the server aquire some redundant and unnecessary locks (close #6115)
