{-# LANGUAGE RankNTypes #-}

module Hasura.GraphQL.Transport.WebSocket
  ( createWSServerApp
  , createWSServerEnv
  ) where

import qualified Control.Concurrent.Async                    as A
import qualified Control.Concurrent.STM                      as STM
import qualified Data.Aeson                                  as J
import qualified Data.Aeson.Casing                           as J
import qualified Data.Aeson.TH                               as J
import qualified Data.ByteString.Lazy                        as BL
import qualified Data.CaseInsensitive                        as CI
import qualified Data.HashMap.Strict                         as Map
import qualified Data.Text                                   as T
import qualified Data.Text.Encoding                          as TE
import qualified ListT
import qualified Network.HTTP.Client                         as H
import qualified Network.HTTP.Types                          as H
import qualified Network.WebSockets                          as WS
import qualified StmContainers.Map                           as STMMap

import           Control.Concurrent                          (threadDelay)
import           Data.ByteString                             (ByteString)
import qualified Data.IORef                                  as IORef

import           Hasura.EncJSON
import           Hasura.GraphQL.Context                      (GCtx)
import qualified Hasura.GraphQL.Execute                      as E
import qualified Hasura.GraphQL.Resolve                      as R
import qualified Hasura.GraphQL.Resolve.LiveQuery            as LQ
import           Hasura.GraphQL.Transport.HTTP.Protocol
import           Hasura.GraphQL.Transport.WebSocket.Protocol
import qualified Hasura.GraphQL.Transport.WebSocket.Server   as WS
import qualified Hasura.GraphQL.Validate                     as V
import qualified Hasura.Logging                              as L
import           Hasura.Prelude
import           Hasura.RQL.Types
import           Hasura.Server.Auth                          (AuthMode,
                                                              getUserInfo)
import           Hasura.Server.Cors
import           Hasura.Server.Utils                         (bsToTxt)

-- uniquely identifies an operation
type GOperationId = (WS.WSId, OperationId)

type OperationMap
  = STMMap.Map OperationId LQ.LiveQuery

newtype WsHeaders
  = WsHeaders { unWsHeaders :: [H.Header] }
  deriving (Show, Eq)

data WSConnState
  -- headers from the client for websockets
  = CSNotInitialised !WsHeaders
  | CSInitError Text
  -- headers from the client (in conn params) to forward to the remote schema
  | CSInitialised UserInfo [H.Header]

data WSConnData
  = WSConnData
  -- the role and headers are set only on connection_init message
  { _wscUser  :: !(IORef.IORef WSConnState)
  -- we only care about subscriptions,
  -- the other operations (query/mutations)
  -- are not tracked here
  , _wscOpMap :: !OperationMap
  }

type LiveQueryMap = LQ.LiveQueryMap GOperationId
type WSServer = WS.WSServer WSConnData

type WSConn = WS.WSConn WSConnData
sendMsg :: (MonadIO m) => WSConn -> ServerMsg -> m ()
sendMsg wsConn =
  liftIO . WS.sendMsg wsConn . encodeServerMsg

data OpDetail
  = ODStarted
  | ODProtoErr !Text
  | ODQueryErr !QErr
  | ODCompleted
  | ODStopped
  deriving (Show, Eq)
$(J.deriveToJSON
  J.defaultOptions { J.constructorTagModifier = J.snakeCase . drop 2
                   , J.sumEncoding = J.TaggedObject "type" "detail"
                   }
  ''OpDetail)

data WSEvent
  = EAccepted
  | ERejected !QErr
  | EConnErr !ConnErrMsg
  | EOperation !OperationId !(Maybe OperationName) !OpDetail
  | EClosed
  deriving (Show, Eq)
$(J.deriveToJSON
  J.defaultOptions { J.constructorTagModifier = J.snakeCase . drop 1
                   , J.sumEncoding = J.TaggedObject "type" "detail"
                   }
  ''WSEvent)

data WSLog
  = WSLog
  { _wslWebsocketId :: !WS.WSId
  , _wslUser        :: !(Maybe UserVars)
  , _wslEvent       :: !WSEvent
  , _wslMsg         :: !(Maybe Text)
  } deriving (Show, Eq)
$(J.deriveToJSON (J.aesonDrop 4 J.snakeCase) ''WSLog)

instance L.ToEngineLog WSLog where
  toEngineLog wsLog =
    (L.LevelInfo, "ws-handler", J.toJSON wsLog)

data WSServerEnv
  = WSServerEnv
  { _wseLogger     :: !L.Logger
  , _wseServer     :: !WSServer
  , _wseRunTx      :: !LQ.TxRunner
  , _wseLiveQMap   :: !LiveQueryMap
  , _wseGCtxMap    :: !(IORef.IORef SchemaCache)
  , _wseHManager   :: !H.Manager
  , _wseCorsPolicy :: !CorsPolicy
  , _wseSQLCtx     :: !SQLGenCtx
  }

onConn :: L.Logger -> CorsPolicy -> WS.OnConnH WSConnData
onConn (L.Logger logger) corsPolicy wsId requestHead = do
  res <- runExceptT $ do
    checkPath
    let reqHdrs = WS.requestHeaders requestHead
    headers <- maybe (return reqHdrs) (flip enforceCors reqHdrs . snd) getOrigin
    return $ WsHeaders $ filterWsHeaders headers
  either reject accept res

  where
    keepAliveAction wsConn = forever $ do
      sendMsg wsConn SMConnKeepAlive
      threadDelay $ 5 * 1000 * 1000

    accept hdrs = do
      logger $ WSLog wsId Nothing EAccepted Nothing
      connData <- WSConnData
                  <$> IORef.newIORef (CSNotInitialised hdrs)
                  <*> STMMap.newIO
      let acceptRequest = WS.defaultAcceptRequest
                          { WS.acceptSubprotocol = Just "graphql-ws"}
      return $ Right (connData, acceptRequest, Just keepAliveAction)

    reject qErr = do
      logger $ WSLog wsId Nothing (ERejected qErr) Nothing
      return $ Left $ WS.RejectRequest
        (H.statusCode $ qeStatus qErr)
        (H.statusMessage $ qeStatus qErr) []
        (BL.toStrict $ J.encode $ encodeGQLErr False qErr)

    checkPath =
      when (WS.requestPath requestHead /= "/v1alpha1/graphql") $
      throw404 "only /v1alpha1/graphql is supported on websockets"

    getOrigin =
      find ((==) "Origin" . fst) (WS.requestHeaders requestHead)

    enforceCors :: ByteString -> [H.Header] -> ExceptT QErr IO [H.Header]
    enforceCors origin reqHdrs = case cpConfig corsPolicy of
      CCAllowAll -> return reqHdrs
      CCDisabled readCookie ->
        if readCookie
        then return reqHdrs
        else do
          liftIO $ logger $ WSLog wsId Nothing EAccepted (Just corsNote)
          return $ filter (\h -> fst h /= "Cookie") reqHdrs
      CCAllowedOrigins ds
        -- if the origin is in our cors domains, no error
        | bsToTxt origin `elem` dmFqdns ds   -> return reqHdrs
        -- if current origin is part of wildcard domain list, no error
        | inWildcardList ds (bsToTxt origin) -> return reqHdrs
        -- otherwise error
        | otherwise                          -> corsErr

    filterWsHeaders hdrs = flip filter hdrs $ \(n, _) ->
      n `notElem` [ "sec-websocket-key"
                  , "sec-websocket-version"
                  , "upgrade"
                  , "connection"
                  ]

    corsErr = throw400 AccessDenied
              "received origin header does not match configured CORS domains"

    corsNote = "Cookie is not read when CORS is disabled, because it is a potential "
            <> "security issue. If you're already handling CORS before Hasura and enforcing "
            <> "CORS on websocket connections, then you can use the flag --ws-read-cookie or "
            <> "HASURA_GRAPHQL_WS_READ_COOKIE to force read cookie when CORS is disabled."


onStart :: WSServerEnv -> WSConn -> StartMsg -> IO ()
onStart serverEnv wsConn (StartMsg opId query) = catchAndIgnore $ do

  opM <- liftIO $ STM.atomically $ STMMap.lookup opId opMap

  when (isJust opM) $ withComplete $ sendConnErr $
    "an operation already exists with this id: " <> unOperationId opId

  userInfoM <- liftIO $ IORef.readIORef userInfoR
  (userInfo, reqHdrs) <- case userInfoM of
    CSInitialised userInfo reqHdrs -> return (userInfo, reqHdrs)
    CSInitError initErr -> do
      let connErr = "cannot start as connection_init failed with : " <> initErr
      withComplete $ sendConnErr connErr
    CSNotInitialised _ -> do
      let connErr = "start received before the connection is initialised"
      withComplete $ sendConnErr connErr

  sc <- liftIO $ IORef.readIORef gCtxMapRef
  execPlanE <- runExceptT $ E.getExecPlan userInfo sc query
  execPlan <- either (withComplete . preExecErr) return execPlanE
  execute userInfo reqHdrs execPlan
  where
    execute userInfo reqHdrs plan = undefined
<<<<<<< HEAD
        -- E.GExPHasura gCtx rootSelSet ->
        --   runHasuraGQ userInfo gCtx rootSelSet
        -- E.GExPRemote rsi newq rootSelSet ->
        --   runRemoteGQ userInfo reqHdrs rsi rootSelSet
        -- E.GExPMixed plans ->
        --   -- FIXME: is this correct?
        --   mapM_ (execute userInfo reqHdrs) plans
=======
>>>>>>> fd38afde

    runHasuraGQ :: UserInfo -> GCtx -> V.RootSelSet -> ExceptT () IO ()
    runHasuraGQ userInfo gCtx rootSelSet =
      case rootSelSet of
        V.RQuery selSet ->
          execQueryOrMut $ withUserInfo userInfo $
          R.resolveQuerySelSet userInfo gCtx sqlGenCtx selSet
        V.RMutation selSet ->
          execQueryOrMut $ withUserInfo userInfo $
          R.resolveMutSelSet userInfo gCtx sqlGenCtx selSet
        V.RSubscription fld -> do
          let tx = withUserInfo userInfo $
                   R.resolveSubsFld userInfo gCtx sqlGenCtx fld
          let lq = LQ.LiveQuery userInfo query
          liftIO $ STM.atomically $ STMMap.insert lq opId opMap
          liftIO $ LQ.addLiveQuery runTx lqMap lq
            tx (wsId, opId) liveQOnChange
          logOpEv ODStarted

    execQueryOrMut tx = do
      logOpEv ODStarted
      resp <- liftIO $ runTx tx
      either postExecErr sendSuccResp resp
      sendCompleted

    runRemoteGQ :: UserInfo -> [H.Header]
                -> RemoteSchemaInfo
                -> V.RootSelSet
                -> ExceptT () IO ()
    runRemoteGQ userInfo reqHdrs rsi rootSelSet = case rootSelSet of
        V.RSubscription _ ->
          withComplete $ preExecErr $
          err400 NotSupported "subscription to remote server is not supported"
        _ -> do
          -- if it's not a subscription, use HTTP to execute the query on the
          -- remote server
          resp <- runExceptT $ E.execRemoteGQ httpMgr userInfo reqHdrs query
                  rsi rootSelSet
          either postExecErr sendSuccResp resp
          sendCompleted

    WSServerEnv logger _ runTx lqMap gCtxMapRef httpMgr _ sqlGenCtx = serverEnv

    wsId = WS.getWSId wsConn
    WSConnData userInfoR opMap = WS.getData wsConn

    logOpEv opDet =
      logWSEvent logger wsConn $ EOperation opId (_grOperationName query) opDet

    sendConnErr connErr = do
      sendMsg wsConn $ SMErr $ ErrorMsg opId $ J.toJSON connErr
      logOpEv $ ODProtoErr connErr

    sendCompleted = do
      sendMsg wsConn $ SMComplete $ CompletionMsg opId
      logOpEv ODCompleted

    postExecErr qErr = do
      logOpEv $ ODQueryErr qErr
      sendMsg wsConn $ SMData $ DataMsg opId $
        GQExecError $ pure $ encodeQErr False qErr

    -- why wouldn't pre exec error use graphql response?
    preExecErr qErr = do
      logOpEv $ ODQueryErr qErr
      sendMsg wsConn $ SMErr $ ErrorMsg opId $ encodeQErr False qErr

    sendSuccResp encJson =
      sendMsg wsConn $ SMData $ DataMsg opId $ GQSuccess $ encJToLBS encJson

    withComplete :: ExceptT () IO () -> ExceptT () IO a
    withComplete action = do
      action
      sendCompleted
      throwError ()

    -- on change, send message on the websocket
    liveQOnChange resp =
      WS.sendMsg wsConn $ encodeServerMsg $ SMData $ DataMsg opId resp

    catchAndIgnore :: ExceptT () IO () -> IO ()
    catchAndIgnore m = void $ runExceptT m

onMessage
  :: AuthMode
  -> WSServerEnv
  -> WSConn -> BL.ByteString -> IO ()
onMessage authMode serverEnv wsConn msgRaw =
  case J.eitherDecode msgRaw of
    Left e    -> do
      let err = ConnErrMsg $ "parsing ClientMessage failed: " <> T.pack e
      logWSEvent logger wsConn $ EConnErr err
      sendMsg wsConn $ SMConnErr err

    Right msg -> case msg of
      CMConnInit params -> onConnInit (_wseLogger serverEnv)
                           (_wseHManager serverEnv)
                           wsConn authMode params
      CMStart startMsg  -> onStart serverEnv wsConn startMsg
      CMStop stopMsg    -> onStop serverEnv wsConn stopMsg
      CMConnTerm        -> WS.closeConn wsConn "GQL_CONNECTION_TERMINATE received"
  where
    logger = _wseLogger serverEnv

onStop :: WSServerEnv -> WSConn -> StopMsg -> IO ()
onStop serverEnv wsConn (StopMsg opId) = do
  -- probably wrap the whole thing in a single tx?
  opM <- liftIO $ STM.atomically $ STMMap.lookup opId opMap
  case opM of
    Just liveQ -> do
      let opNameM = _grOperationName $ LQ._lqRequest liveQ
      logWSEvent logger wsConn $ EOperation opId opNameM ODStopped
      LQ.removeLiveQuery lqMap liveQ (wsId, opId)
    Nothing    -> return ()
  STM.atomically $ STMMap.delete opId opMap
  where
    logger = _wseLogger serverEnv
    lqMap  = _wseLiveQMap serverEnv
    wsId   = WS.getWSId wsConn
    opMap  = _wscOpMap $ WS.getData wsConn

logWSEvent
  :: (MonadIO m)
  => L.Logger -> WSConn -> WSEvent -> m ()
logWSEvent (L.Logger logger) wsConn wsEv = do
  userInfoME <- liftIO $ IORef.readIORef userInfoR
  let userInfoM = case userInfoME of
        CSInitialised userInfo _ -> return $ userVars userInfo
        _                        -> Nothing
  liftIO $ logger $ WSLog wsId userInfoM wsEv Nothing
  where
    WSConnData userInfoR _ = WS.getData wsConn
    wsId = WS.getWSId wsConn

onConnInit
  :: (MonadIO m)
  => L.Logger -> H.Manager -> WSConn -> AuthMode -> Maybe ConnParams -> m ()
onConnInit logger manager wsConn authMode connParamsM = do
  headers <- mkHeaders <$> liftIO (IORef.readIORef (_wscUser $ WS.getData wsConn))
  res <- runExceptT $ getUserInfo logger manager headers authMode
  case res of
    Left e  -> do
      liftIO $ IORef.writeIORef (_wscUser $ WS.getData wsConn) $
        CSInitError $ qeError e
      let connErr = ConnErrMsg $ qeError e
      logWSEvent logger wsConn $ EConnErr connErr
      sendMsg wsConn $ SMConnErr connErr
    Right userInfo -> do
      liftIO $ IORef.writeIORef (_wscUser $ WS.getData wsConn) $
        CSInitialised userInfo paramHeaders
      sendMsg wsConn SMConnAck
      -- TODO: send it periodically? Why doesn't apollo's protocol use
      -- ping/pong frames of websocket spec?
      sendMsg wsConn SMConnKeepAlive
  where
    mkHeaders st =
      paramHeaders ++ getClientHdrs st

    paramHeaders =
      [ (CI.mk $ TE.encodeUtf8 h, TE.encodeUtf8 v)
      | (h, v) <- maybe [] Map.toList $ connParamsM >>= _cpHeaders
      ]

    getClientHdrs st = case st of
      CSNotInitialised h -> unWsHeaders h
      _                  -> []

onClose
  :: L.Logger
  -> LiveQueryMap
  -> WS.ConnectionException
  -> WSConn
  -> IO ()
onClose logger lqMap _ wsConn = do
  logWSEvent logger wsConn EClosed
  operations <- STM.atomically $ ListT.toList $ STMMap.listT opMap
  void $ A.forConcurrently operations $ \(opId, liveQ) ->
    LQ.removeLiveQuery lqMap liveQ (wsId, opId)
  where
    wsId  = WS.getWSId wsConn
    opMap = _wscOpMap $ WS.getData wsConn

createWSServerEnv
  :: L.Logger
  -> H.Manager -> SQLGenCtx -> IORef.IORef SchemaCache
  -> LQ.TxRunner -> CorsPolicy -> IO WSServerEnv
createWSServerEnv logger httpManager sqlGenCtx cacheRef runTx corsPolicy = do
  (wsServer, lqMap) <-
    STM.atomically $ (,) <$> WS.createWSServer logger <*> LQ.newLiveQueryMap
  return $ WSServerEnv logger wsServer runTx lqMap cacheRef
    httpManager corsPolicy sqlGenCtx

createWSServerApp :: AuthMode -> WSServerEnv -> WS.ServerApp
createWSServerApp authMode serverEnv =
  WS.createServerApp (_wseServer serverEnv) handlers
  where
    handlers =
      WS.WSHandlers
      (onConn (_wseLogger serverEnv) (_wseCorsPolicy serverEnv))
      (onMessage authMode serverEnv)
      (onClose (_wseLogger serverEnv) $ _wseLiveQMap serverEnv)<|MERGE_RESOLUTION|>--- conflicted
+++ resolved
@@ -222,17 +222,6 @@
   execute userInfo reqHdrs execPlan
   where
     execute userInfo reqHdrs plan = undefined
-<<<<<<< HEAD
-        -- E.GExPHasura gCtx rootSelSet ->
-        --   runHasuraGQ userInfo gCtx rootSelSet
-        -- E.GExPRemote rsi newq rootSelSet ->
-        --   runRemoteGQ userInfo reqHdrs rsi rootSelSet
-        -- E.GExPMixed plans ->
-        --   -- FIXME: is this correct?
-        --   mapM_ (execute userInfo reqHdrs) plans
-=======
->>>>>>> fd38afde
-
     runHasuraGQ :: UserInfo -> GCtx -> V.RootSelSet -> ExceptT () IO ()
     runHasuraGQ userInfo gCtx rootSelSet =
       case rootSelSet of
