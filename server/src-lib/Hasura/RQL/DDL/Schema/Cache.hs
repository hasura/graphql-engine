{-# LANGUAGE Arrows #-}

{-| Top-level functions concerned specifically with operations on the schema cache, such as
rebuilding it from the catalog and incorporating schema changes. See the module documentation for
"Hasura.RQL.DDL.Schema" for more details.

__Note__: this module is __mutually recursive__ with other @Hasura.RQL.DDL.Schema.*@ modules, which
both define pieces of the implementation of building the schema cache and define handlers that
trigger schema cache rebuilds. -}
module Hasura.RQL.DDL.Schema.Cache
  ( RebuildableSchemaCache
  , lastBuiltSchemaCache
  , buildRebuildableSchemaCache
  , CacheRWT
  , runCacheRWT

  , withMetadataCheck
  ) where

import           Hasura.Prelude

import qualified Data.HashMap.Strict.Extended             as M
import qualified Data.HashSet                             as HS
import qualified Data.Text                                as T
import qualified Database.PG.Query                        as Q

import           Control.Arrow.Extended
import           Control.Lens                             hiding ((.=))
import           Control.Monad.Unique
import           Data.Aeson
import           Data.List                                (nub)

import qualified Hasura.GraphQL.Context                   as GC
import qualified Hasura.GraphQL.Schema                    as GS
import qualified Hasura.Incremental                       as Inc

import           Hasura.Db
import           Hasura.GraphQL.RemoteServer
import           Hasura.RQL.DDL.ComputedField
import           Hasura.RQL.DDL.Deps
import           Hasura.RQL.DDL.EventTrigger
import           Hasura.RQL.DDL.RemoteSchema
import           Hasura.RQL.DDL.Schema.Cache.Common
import           Hasura.RQL.DDL.Schema.Cache.Dependencies
import           Hasura.RQL.DDL.Schema.Cache.Fields
import           Hasura.RQL.DDL.Schema.Cache.Permission
import           Hasura.RQL.DDL.Schema.Catalog
import           Hasura.RQL.DDL.Schema.Diff
import           Hasura.RQL.DDL.Schema.Function
import           Hasura.RQL.DDL.Schema.Table
import           Hasura.RQL.DDL.Utils
import           Hasura.RQL.Types
import           Hasura.RQL.Types.Catalog
import           Hasura.RQL.Types.QueryCollection
import           Hasura.SQL.Types

<<<<<<< HEAD
type CacheBuildM m
  = (CacheRWM m, MonadTx m, MonadIO m, HasHttpManager m, HasSQLGenCtx m)

buildSchemaCache :: (CacheBuildM m) => m ()
buildSchemaCache = buildSchemaCacheWithOptions True

buildSchemaCacheWithoutSetup :: (CacheBuildM m) => m ()
buildSchemaCacheWithoutSetup = buildSchemaCacheWithOptions False

buildSchemaCacheWithOptions :: (CacheBuildM m) => Bool -> m ()
buildSchemaCacheWithOptions withSetup = do
  -- clean hdb_views
  when withSetup $ liftTx $ Q.catchE defaultTxErrorHandler clearHdbViews
  -- reset the current schemacache
  writeSchemaCache emptySchemaCache
  sqlGenCtx <- askSQLGenCtx

  -- fetch all catalog metadata
  CatalogMetadata tables relationships permissions
    eventTriggers remoteSchemas functions fkeys' allowlistDefs
    computedFields
    <- liftTx fetchCatalogData

  let fkeys = HS.fromList fkeys'

  -- tables
  modTableCache =<< buildTableCache tables

  -- relationships
  forM_ relationships $ \(CatalogRelation qt rn rt rDef cmnt) -> do
    let objId = MOTableObj qt $ MTORel rn rt
        def = toJSON $ WithTable qt $ RelDef rn rDef cmnt
        mkInconsObj = InconsistentMetadataObj objId (MOTRel rt) def
    modifyErr (\e -> "table " <> qt <<> "; rel " <> rn <<> "; " <> e) $
      withSchemaObject_ mkInconsObj $
      case rt of
        ObjRel -> do
          using <- decodeValue rDef
          let relDef = RelDef rn using Nothing
          validateObjRel qt relDef
          objRelP2Setup qt fkeys relDef
        ArrRel -> do
          using <- decodeValue rDef
          let relDef = RelDef rn using Nothing
          validateArrRel qt relDef
          arrRelP2Setup qt fkeys relDef

  -- computedFields
  forM_ computedFields $ \(CatalogComputedField column funcDefs) -> do
    let AddComputedField qt name def comment = column
        qf = _cfdFunction def
        mkInconsObj =
          InconsistentMetadataObj (MOTableObj qt $ MTOComputedField name)
          MOTComputedField $ toJSON column
    modifyErr (\e -> "computed field " <> name <<> "; " <> e) $
      withSchemaObject_ mkInconsObj $ do
      rawfi <- handleMultipleFunctions qf funcDefs
      addComputedFieldP2Setup qt name def rawfi comment

  -- permissions
  forM_ permissions $ \(CatalogPermission qt rn pt pDef cmnt) -> do
    let objId = MOTableObj qt $ MTOPerm rn pt
        def = toJSON $ WithTable qt $ PermDef rn pDef cmnt
        mkInconsObj = InconsistentMetadataObj objId (MOTPerm pt) def
    modifyErr (\e -> "table " <> qt <<> "; role " <> rn <<> "; " <> e) $
      withSchemaObject_ mkInconsObj $
      case pt of
          PTInsert -> permHelper sqlGenCtx qt rn pDef PAInsert
          PTSelect -> permHelper sqlGenCtx qt rn pDef PASelect
          PTUpdate -> permHelper sqlGenCtx qt rn pDef PAUpdate
          PTDelete -> permHelper sqlGenCtx qt rn pDef PADelete

  -- event triggers
  forM_ eventTriggers $ \(CatalogEventTrigger qt trn configuration) -> do
    let objId = MOTableObj qt $ MTOTrigger trn
        def = object ["table" .= qt, "configuration" .= configuration]
        mkInconsObj = InconsistentMetadataObj objId MOTEventTrigger def
    withSchemaObject_ mkInconsObj $ do
      etc <- decodeValue configuration
      subTableP2Setup qt etc
      allCols <- getCols . _tiFieldInfoMap <$> askTabInfo qt
      when withSetup $ liftTx $
        mkAllTriggersQ trn qt allCols (stringifyNum sqlGenCtx) (etcDefinition etc)

  -- sql functions
  forM_ functions $ \(CatalogFunction qf systemDefined config funcDefs) -> do
    let def = toJSON $ TrackFunction qf
        mkInconsObj =
          InconsistentMetadataObj (MOFunction qf) MOTFunction def
    modifyErr (\e -> "function " <> qf <<> "; " <> e) $
      withSchemaObject_ mkInconsObj $ do
      rawfi <- handleMultipleFunctions qf funcDefs
      trackFunctionP2Setup qf systemDefined config rawfi

  -- allow list
  replaceAllowlist $ concatMap _cdQueries allowlistDefs

  -- build GraphQL context with tables and functions
  GS.buildGCtxMapPG

  -- remote schemas
  forM_ remoteSchemas resolveSingleRemoteSchema

  -- validate tables' custom root fields
  validateTablesCustomRootFields

  where
    permHelper sqlGenCtx qt rn pDef pa = do
      qCtx <- mkAdminQCtx sqlGenCtx <$> askSchemaCache
      perm <- decodeValue pDef
      let permDef = PermDef rn perm Nothing
          createPerm = WithTable qt permDef
      (permInfo, deps) <- liftP1WithQCtx qCtx $ createPermP1 createPerm
      addPermToCache qt rn pa permInfo deps
      -- p2F qt rn p1Res

    resolveSingleRemoteSchema rs = do
      let AddRemoteSchemaQuery name _ _ = rs
          mkInconsObj = InconsistentMetadataObj (MORemoteSchema name)
                        MOTRemoteSchema (toJSON rs)
      withSchemaObject_ mkInconsObj $ do
        rsCtx <- addRemoteSchemaP2Setup rs
        sc <- askSchemaCache
        let gCtxMap = scGCtxMap sc
            defGCtx = scDefaultRemoteGCtx sc
            rGCtx = convRemoteGCtx $ rscGCtx rsCtx
        mergedGCtxMap <- mergeRemoteSchema gCtxMap rGCtx
        mergedDefGCtx <- mergeGCtx defGCtx rGCtx
        writeSchemaCache sc { scGCtxMap = mergedGCtxMap
                            , scDefaultRemoteGCtx = mergedDefGCtx
                            }

    validateTablesCustomRootFields = do
      sc <- askSchemaCache
      let tables = M.elems $ scTables sc
          defRemoteGCtx = scDefaultRemoteGCtx sc
      forM_ tables $ \table -> do
        let GC.TableCustomRootFields sel selByPk selAgg ins upd del =
              _tcCustomRootFields $ _tiCustomConfig table
            rootFldNames = catMaybes [sel, selByPk, selAgg, ins, upd, del]
        forM_ rootFldNames $ GS.checkConflictingNode defRemoteGCtx

-- | Rebuilds the schema cache. If an object with the given object id became newly inconsistent,
-- raises an error about it specifically. Otherwise, raises a generic metadata inconsistency error.
buildSchemaCacheFor :: (CacheBuildM m) => MetadataObjId -> m ()
buildSchemaCacheFor objectId = do
  oldSchemaCache <- askSchemaCache
  buildSchemaCache
  newSchemaCache <- askSchemaCache

  let diffInconsistentObjects = getDifference _moId `on` scInconsistentObjs
      newInconsistentObjects = newSchemaCache `diffInconsistentObjects` oldSchemaCache

  for_ (find ((== objectId) . _moId) newInconsistentObjects) $ \matchingObject ->
    throw400 ConstraintViolation (_moReason matchingObject)

  unless (null newInconsistentObjects) $
    throwError (err400 Unexpected "cannot continue due to new inconsistent metadata")
      { qeInternal = Just $ toJSON newInconsistentObjects }

-- | Like 'buildSchemaCache', but fails if there is any inconsistent metadata.
buildSchemaCacheStrict :: (CacheBuildM m) => m ()
buildSchemaCacheStrict = do
  buildSchemaCache
  sc <- askSchemaCache
  let inconsObjs = scInconsistentObjs sc
  unless (null inconsObjs) $ do
    let err = err400 Unexpected "cannot continue due to inconsistent metadata"
    throwError err{qeInternal = Just $ toJSON inconsObjs}

-- | Executes the given action, and if any new 'InconsistentMetadataObj's are added to the schema
-- cache as a result of its execution, raises an error.
withNewInconsistentObjsCheck :: (QErrM m, CacheRM m) => m a -> m a
withNewInconsistentObjsCheck action = do
  originalObjects <- scInconsistentObjs <$> askSchemaCache
  result <- action
  currentObjects <- scInconsistentObjs <$> askSchemaCache
  checkNewInconsistentMeta originalObjects currentObjects
  pure result
=======
buildRebuildableSchemaCache
  :: (MonadIO m, MonadUnique m, MonadTx m, HasHttpManager m, HasSQLGenCtx m)
  => m (RebuildableSchemaCache m)
buildRebuildableSchemaCache = do
  catalogMetadata <- liftTx fetchCatalogData
  result <- flip runReaderT CatalogSync $ Inc.build buildSchemaCacheRule (catalogMetadata, M.empty)
  pure $ RebuildableSchemaCache (Inc.result result) M.empty (Inc.rebuildRule result)

newtype CacheRWT m a
  = CacheRWT { unCacheRWT :: StateT (RebuildableSchemaCache m) m a }
  deriving
    ( Functor, Applicative, Monad, MonadIO, MonadReader r, MonadError e, MonadWriter w, MonadTx
    , UserInfoM, HasHttpManager, HasSQLGenCtx, HasSystemDefined )

runCacheRWT :: RebuildableSchemaCache m -> CacheRWT m a -> m (a, RebuildableSchemaCache m)
runCacheRWT cache = flip runStateT cache . unCacheRWT

instance MonadTrans CacheRWT where
  lift = CacheRWT . lift

instance (Monad m) => TableCoreInfoRM (CacheRWT m)
instance (Monad m) => CacheRM (CacheRWT m) where
  askSchemaCache = CacheRWT $ gets lastBuiltSchemaCache

instance (MonadIO m, MonadTx m, MonadUnique m) => CacheRWM (CacheRWT m) where
  buildSchemaCacheWithOptions buildReason = CacheRWT do
    RebuildableSchemaCache _ invalidationMap rule <- get
    catalogMetadata <- liftTx fetchCatalogData
    result <- lift $ flip runReaderT buildReason $ Inc.build rule (catalogMetadata, invalidationMap)
    let schemaCache = Inc.result result
        prunedInvalidationMap = pruneInvalidationMap schemaCache invalidationMap
    put $! RebuildableSchemaCache schemaCache prunedInvalidationMap (Inc.rebuildRule result)
    where
      pruneInvalidationMap schemaCache = M.filterWithKey \name _ ->
        M.member name (scRemoteSchemas schemaCache)

  invalidateCachedRemoteSchema name = CacheRWT do
    unique <- newUnique
    assign (rscInvalidationMap . at name) (Just unique)

buildSchemaCacheRule
  -- Note: by supplying BuildReason via MonadReader, it does not participate in caching, which is
  -- what we want!
  :: ( ArrowChoice arr, Inc.ArrowDistribute arr, Inc.ArrowCache m arr
     , MonadIO m, MonadTx m, MonadReader BuildReason m, HasHttpManager m, HasSQLGenCtx m )
  => (CatalogMetadata, InvalidationMap) `arr` SchemaCache
buildSchemaCacheRule = proc inputs -> do
  (outputs, collectedInfo) <- runWriterA buildAndCollectInfo -< inputs
  let (inconsistentObjects, unresolvedDependencies) = partitionCollectedInfo collectedInfo
  (resolvedOutputs, extraInconsistentObjects, resolvedDependencies) <-
    resolveDependencies -< (outputs, unresolvedDependencies)
  returnA -< SchemaCache
    { scTables = _boTables resolvedOutputs
    , scFunctions = _boFunctions resolvedOutputs
    , scRemoteSchemas = _boRemoteSchemas resolvedOutputs
    , scAllowlist = _boAllowlist resolvedOutputs
    , scGCtxMap = _boGCtxMap resolvedOutputs
    , scDefaultRemoteGCtx = _boDefaultRemoteGCtx resolvedOutputs
    , scDepMap = resolvedDependencies
    , scInconsistentObjs = inconsistentObjects <> extraInconsistentObjects
    }
  where
    buildAndCollectInfo
      :: ( ArrowChoice arr, Inc.ArrowDistribute arr, Inc.ArrowCache m arr
         , ArrowWriter (Seq CollectedInfo) arr, MonadIO m, MonadTx m, MonadReader BuildReason m
         , HasHttpManager m, HasSQLGenCtx m )
      => (CatalogMetadata, InvalidationMap) `arr` BuildOutputs
    buildAndCollectInfo = proc (catalogMetadata, invalidationMap) -> do
      let CatalogMetadata tables relationships permissions
            eventTriggers remoteSchemas functions allowlistDefs
            computedFields = catalogMetadata

      -- tables
      tableRawInfos <- buildTableCache -< tables

      -- relationships and computed fields
      let relationshipsByTable = M.groupOn _crTable relationships
          computedFieldsByTable = M.groupOn (_afcTable . _cccComputedField) computedFields
      tableCoreInfos <- (tableRawInfos >- returnA)
        >-> (\info -> (info, relationshipsByTable) >- alignExtraTableInfo mkRelationshipMetadataObject)
        >-> (\info -> (info, computedFieldsByTable) >- alignExtraTableInfo mkComputedFieldMetadataObject)
        >-> (| Inc.keyed (\_ ((tableRawInfo, tableRelationships), tableComputedFields) -> do
                 let columns = _tciFieldInfoMap tableRawInfo
                 allFields <- addNonColumnFields -<
                   (tableRawInfos, columns, tableRelationships, tableComputedFields)
                 returnA -< tableRawInfo { _tciFieldInfoMap = allFields }) |)

      -- permissions and event triggers
      tableCoreInfosDep <- Inc.newDependency -< tableCoreInfos
      tableCache <- (tableCoreInfos >- returnA)
        >-> (\info -> (info, M.groupOn _cpTable permissions) >- alignExtraTableInfo mkPermissionMetadataObject)
        >-> (\info -> (info, M.groupOn _cetTable eventTriggers) >- alignExtraTableInfo mkEventTriggerMetadataObject)
        >-> (| Inc.keyed (\_ ((tableCoreInfo, tablePermissions), tableEventTriggers) -> do
                 let tableName = _tciName tableCoreInfo
                     tableFields = _tciFieldInfoMap tableCoreInfo
                 permissionInfos <- buildTablePermissions -<
                   (tableCoreInfosDep, tableName, tableFields, HS.fromList tablePermissions)
                 eventTriggerInfos <- buildTableEventTriggers -< (tableCoreInfo, tableEventTriggers)
                 returnA -< TableInfo
                   { _tiCoreInfo = tableCoreInfo
                   , _tiRolePermInfoMap = permissionInfos
                   , _tiEventTriggerInfoMap = eventTriggerInfos
                   }) |)

      -- sql functions
      functionCache <- (mapFromL _cfFunction functions >- returnA)
        >-> (| Inc.keyed (\_ (CatalogFunction qf systemDefined config funcDefs) -> do
                 let definition = toJSON $ TrackFunction qf
                     metadataObject = MetadataObject (MOFunction qf) definition
                     schemaObject = SOFunction qf
                     addFunctionContext e = "in function " <> qf <<> ": " <> e
                 (| withRecordInconsistency (
                    (| modifyErrA (do
                         rawfi <- bindErrorA -< handleMultipleFunctions qf funcDefs
                         (fi, dep) <- bindErrorA -< mkFunctionInfo qf systemDefined config rawfi
                         recordDependencies -< (metadataObject, schemaObject, [dep])
                         returnA -< fi)
                    |) addFunctionContext)
                  |) metadataObject) |)
        >-> (\infos -> M.catMaybes infos >- returnA)

      -- allow list
      let allowList = allowlistDefs
            & concatMap _cdQueries
            & map (queryWithoutTypeNames . getGQLQuery . _lqQuery)
            & HS.fromList

      -- build GraphQL context with tables and functions
      baseGQLSchema <- bindA -< GS.mkGCtxMap tableCache functionCache

      -- remote schemas
      let invalidatedRemoteSchemas = flip map remoteSchemas \remoteSchema ->
            (M.lookup (_arsqName remoteSchema) invalidationMap, remoteSchema)
      (remoteSchemaMap, gqlSchema, remoteGQLSchema) <-
        (| foldlA' (\schemas schema -> (schemas, schema) >- addRemoteSchema)
        |) (M.empty, baseGQLSchema, GC.emptyGCtx) invalidatedRemoteSchemas

      returnA -< BuildOutputs
        { _boTables = tableCache
        , _boFunctions = functionCache
        , _boRemoteSchemas = remoteSchemaMap
        , _boAllowlist = allowList
        , _boGCtxMap = gqlSchema
        , _boDefaultRemoteGCtx = remoteGQLSchema
        }

    mkEventTriggerMetadataObject (CatalogEventTrigger qt trn configuration) =
      let objectId = MOTableObj qt $ MTOTrigger trn
          definition = object ["table" .= qt, "configuration" .= configuration]
      in MetadataObject objectId definition

    -- Given a map of table info, “folds in” another map of information, accumulating inconsistent
    -- metadata objects for any entries in the second map that don’t appear in the first map. This
    -- is used to “line up” the metadata for relationships, computed fields, permissions, etc. with
    -- the tracked table info.
    alignExtraTableInfo
      :: forall a b arr
       . (ArrowChoice arr, Inc.ArrowDistribute arr, ArrowWriter (Seq CollectedInfo) arr)
      => (b -> MetadataObject)
      -> ( M.HashMap QualifiedTable a
         , M.HashMap QualifiedTable [b]
         ) `arr` M.HashMap QualifiedTable (a, [b])
    alignExtraTableInfo mkMetadataObject = proc (baseInfo, extraInfo) -> do
      combinedInfo <-
        (| Inc.keyed (\tableName infos -> combine -< (tableName, infos))
        |) (align baseInfo extraInfo)
      returnA -< M.catMaybes combinedInfo
      where
        combine :: (QualifiedTable, These a [b]) `arr` Maybe (a, [b])
        combine = proc (tableName, infos) -> case infos of
          This  base        -> returnA -< Just (base, [])
          These base extras -> returnA -< Just (base, extras)
          That       extras -> do
            let errorMessage = "table " <> tableName <<> " does not exist"
            recordInconsistencies -< (map mkMetadataObject extras, errorMessage)
            returnA -< Nothing

    buildTableEventTriggers
      :: ( ArrowChoice arr, Inc.ArrowDistribute arr, ArrowWriter (Seq CollectedInfo) arr
         , Inc.ArrowCache m arr, MonadIO m, MonadTx m, MonadReader BuildReason m, HasSQLGenCtx m )
      => (TableCoreInfo, [CatalogEventTrigger]) `arr` EventTriggerInfoMap
    buildTableEventTriggers = proc (tableInfo, eventTriggers) ->
      (\infos -> M.catMaybes infos >- returnA) <-<
        (| Inc.keyed (\_ duplicateEventTriggers -> do
             maybeEventTrigger <- noDuplicates mkEventTriggerMetadataObject -< duplicateEventTriggers
             (\info -> join info >- returnA) <-<
               (| traverseA (\eventTrigger -> buildEventTrigger -< (tableInfo, eventTrigger))
               |) maybeEventTrigger)
        |) (M.groupOn _cetName eventTriggers)
      where
        buildEventTrigger = proc (tableInfo, eventTrigger) -> do
          let CatalogEventTrigger qt trn configuration = eventTrigger
              metadataObject = mkEventTriggerMetadataObject eventTrigger
              schemaObjectId = SOTableObj qt $ TOTrigger trn
              addTriggerContext e = "in event trigger " <> trn <<> ": " <> e
          (| withRecordInconsistency (
             (| modifyErrA (do
                  etc <- bindErrorA -< decodeValue configuration
                  (info, dependencies) <- bindErrorA -< subTableP2Setup qt etc
                  let tableColumns = M.mapMaybe (^? _FIColumn) (_tciFieldInfoMap tableInfo)
                  recreateViewIfNeeded -< (qt, tableColumns, trn, etcDefinition etc)
                  recordDependencies -< (metadataObject, schemaObjectId, dependencies)
                  returnA -< info)
             |) (addTableContext qt . addTriggerContext))
           |) metadataObject

        recreateViewIfNeeded = Inc.cache $
          arrM \(tableName, tableColumns, triggerName, triggerDefinition) -> do
            buildReason <- ask
            when (buildReason == CatalogUpdate) $
              mkAllTriggersQ triggerName tableName (M.elems tableColumns) triggerDefinition

    addRemoteSchema
      :: ( ArrowChoice arr, ArrowWriter (Seq CollectedInfo) arr, ArrowKleisli m arr
         , MonadIO m, HasHttpManager m )
      => ( (RemoteSchemaMap, GS.GCtxMap, GS.GCtx)
         , (Maybe InvalidationKey, AddRemoteSchemaQuery)
         ) `arr` (RemoteSchemaMap, GS.GCtxMap, GS.GCtx)
    addRemoteSchema = proc ((remoteSchemas, gCtxMap, defGCtx), (_, remoteSchema)) -> do
      let name = _arsqName remoteSchema
      (| onNothingA (returnA -< (remoteSchemas, gCtxMap, defGCtx)) |) <-<
         (| withRecordInconsistency (case M.lookup name remoteSchemas of
              Just _ -> throwA -< err400 AlreadyExists "duplicate definition for remote schema"
              Nothing -> liftEitherA <<< bindA -< runExceptT do
                rsCtx <- addRemoteSchemaP2Setup remoteSchema
                let rGCtx = convRemoteGCtx $ rscGCtx rsCtx
                mergedGCtxMap <- mergeRemoteSchema gCtxMap rGCtx
                mergedDefGCtx <- mergeGCtx defGCtx rGCtx
                pure (M.insert name rsCtx remoteSchemas, mergedGCtxMap, mergedDefGCtx))
         |) (MetadataObject (MORemoteSchema name) (toJSON remoteSchema))
>>>>>>> bda02f81

-- | @'withMetadataCheck' cascade action@ runs @action@ and checks if the schema changed as a
-- result. If it did, it checks to ensure the changes do not violate any integrity constraints, and
-- if not, incorporates them into the schema cache.
withMetadataCheck :: (MonadTx m, CacheRWM m) => Bool -> m a -> m a
withMetadataCheck cascade action = do
  -- Drop hdb_views so no interference is caused to the sql query
  liftTx $ Q.catchE defaultTxErrorHandler clearHdbViews

  -- Get the metadata before the sql query, everything, need to filter this
  oldMetaU <- liftTx $ Q.catchE defaultTxErrorHandler fetchTableMeta
  oldFuncMetaU <- liftTx $ Q.catchE defaultTxErrorHandler fetchFunctionMeta

  -- Run the action
  res <- action

  -- Get the metadata after the sql query
  newMeta <- liftTx $ Q.catchE defaultTxErrorHandler fetchTableMeta
  newFuncMeta <- liftTx $ Q.catchE defaultTxErrorHandler fetchFunctionMeta
  sc <- askSchemaCache
  let existingInconsistentObjs = scInconsistentObjs sc
      existingTables = M.keys $ scTables sc
      oldMeta = flip filter oldMetaU $ \tm -> tmTable tm `elem` existingTables
      schemaDiff = getSchemaDiff oldMeta newMeta
      existingFuncs = M.keys $ scFunctions sc
      oldFuncMeta = flip filter oldFuncMetaU $ \fm -> fmFunction fm `elem` existingFuncs
      FunctionDiff droppedFuncs alteredFuncs = getFuncDiff oldFuncMeta newFuncMeta
      overloadedFuncs = getOverloadedFuncs existingFuncs newFuncMeta

  -- Do not allow overloading functions
  unless (null overloadedFuncs) $
    throw400 NotSupported $ "the following tracked function(s) cannot be overloaded: "
    <> reportFuncs overloadedFuncs

  indirectDeps <- getSchemaChangeDeps schemaDiff

  -- Report back with an error if cascade is not set
  when (indirectDeps /= [] && not cascade) $ reportDepsExt indirectDeps []

  -- Purge all the indirect dependents from state
  mapM_ purgeDependentObject indirectDeps

  -- Purge all dropped functions
  let purgedFuncs = flip mapMaybe indirectDeps $ \dep ->
        case dep of
          SOFunction qf -> Just qf
          _             -> Nothing

  forM_ (droppedFuncs \\ purgedFuncs) $ \qf -> do
    liftTx $ delFunctionFromCatalog qf

  -- Process altered functions
  forM_ alteredFuncs $ \(qf, newTy) -> do
    when (newTy == FTVOLATILE) $
      throw400 NotSupported $
      "type of function " <> qf <<> " is altered to \"VOLATILE\" which is not supported now"

  -- update the schema cache and hdb_catalog with the changes
<<<<<<< HEAD
  reloadRequired <- processSchemaChanges schemaDiff

  let withReload = do -- in case of any rename
        buildSchemaCache
        currentInconsistentObjs <- scInconsistentObjs <$> askSchemaCache
        checkNewInconsistentMeta existingInconsistentObjs currentInconsistentObjs

      withoutReload = do
        postSc <- askSchemaCache
        strfyNum <- stringifyNum <$> askSQLGenCtx
        
        -- recreate triggers
        forM_ (M.elems $ scTables postSc) $ \ti -> do
          let tn = _tiName ti
              cols = getCols $ _tiFieldInfoMap ti
          forM_ (M.toList $ _tiEventTriggerInfoMap ti) $ \(trn, eti) -> do
            let fullspec = etiOpsDef eti
            liftTx $ mkAllTriggersQ trn tn cols strfyNum fullspec

  bool withoutReload withReload reloadRequired
=======
  processSchemaChanges schemaDiff

  buildSchemaCache
  currentInconsistentObjs <- scInconsistentObjs <$> askSchemaCache
  checkNewInconsistentMeta existingInconsistentObjs currentInconsistentObjs
>>>>>>> bda02f81

  return res
  where
    reportFuncs = T.intercalate ", " . map dquoteTxt

    processSchemaChanges :: (MonadTx m, CacheRM m) => SchemaDiff -> m ()
    processSchemaChanges schemaDiff = do
      -- Purge the dropped tables
      mapM_ delTableAndDirectDeps droppedTables

      sc <- askSchemaCache
      for_ alteredTables $ \(oldQtn, tableDiff) -> do
        ti <- case M.lookup oldQtn $ scTables sc of
          Just ti -> return ti
          Nothing -> throw500 $ "old table metadata not found in cache : " <>> oldQtn
        processTableChanges (_tiCoreInfo ti) tableDiff
      where
        SchemaDiff droppedTables alteredTables = schemaDiff

    checkNewInconsistentMeta
      :: (QErrM m)
      => [InconsistentMetadata] -> [InconsistentMetadata] -> m ()
    checkNewInconsistentMeta originalInconsMeta currentInconsMeta =
      unless (null newInconsistentObjects) $
        throwError (err500 Unexpected "cannot continue due to newly found inconsistent metadata")
          { qeInternal = Just $ toJSON newInconsistentObjects }
      where
        diffInconsistentObjects = M.difference `on` groupInconsistentMetadataById
        newInconsistentObjects = nub $ concatMap toList $
          M.elems (currentInconsMeta `diffInconsistentObjects` originalInconsMeta)<|MERGE_RESOLUTION|>--- conflicted
+++ resolved
@@ -54,187 +54,6 @@
 import           Hasura.RQL.Types.QueryCollection
 import           Hasura.SQL.Types
 
-<<<<<<< HEAD
-type CacheBuildM m
-  = (CacheRWM m, MonadTx m, MonadIO m, HasHttpManager m, HasSQLGenCtx m)
-
-buildSchemaCache :: (CacheBuildM m) => m ()
-buildSchemaCache = buildSchemaCacheWithOptions True
-
-buildSchemaCacheWithoutSetup :: (CacheBuildM m) => m ()
-buildSchemaCacheWithoutSetup = buildSchemaCacheWithOptions False
-
-buildSchemaCacheWithOptions :: (CacheBuildM m) => Bool -> m ()
-buildSchemaCacheWithOptions withSetup = do
-  -- clean hdb_views
-  when withSetup $ liftTx $ Q.catchE defaultTxErrorHandler clearHdbViews
-  -- reset the current schemacache
-  writeSchemaCache emptySchemaCache
-  sqlGenCtx <- askSQLGenCtx
-
-  -- fetch all catalog metadata
-  CatalogMetadata tables relationships permissions
-    eventTriggers remoteSchemas functions fkeys' allowlistDefs
-    computedFields
-    <- liftTx fetchCatalogData
-
-  let fkeys = HS.fromList fkeys'
-
-  -- tables
-  modTableCache =<< buildTableCache tables
-
-  -- relationships
-  forM_ relationships $ \(CatalogRelation qt rn rt rDef cmnt) -> do
-    let objId = MOTableObj qt $ MTORel rn rt
-        def = toJSON $ WithTable qt $ RelDef rn rDef cmnt
-        mkInconsObj = InconsistentMetadataObj objId (MOTRel rt) def
-    modifyErr (\e -> "table " <> qt <<> "; rel " <> rn <<> "; " <> e) $
-      withSchemaObject_ mkInconsObj $
-      case rt of
-        ObjRel -> do
-          using <- decodeValue rDef
-          let relDef = RelDef rn using Nothing
-          validateObjRel qt relDef
-          objRelP2Setup qt fkeys relDef
-        ArrRel -> do
-          using <- decodeValue rDef
-          let relDef = RelDef rn using Nothing
-          validateArrRel qt relDef
-          arrRelP2Setup qt fkeys relDef
-
-  -- computedFields
-  forM_ computedFields $ \(CatalogComputedField column funcDefs) -> do
-    let AddComputedField qt name def comment = column
-        qf = _cfdFunction def
-        mkInconsObj =
-          InconsistentMetadataObj (MOTableObj qt $ MTOComputedField name)
-          MOTComputedField $ toJSON column
-    modifyErr (\e -> "computed field " <> name <<> "; " <> e) $
-      withSchemaObject_ mkInconsObj $ do
-      rawfi <- handleMultipleFunctions qf funcDefs
-      addComputedFieldP2Setup qt name def rawfi comment
-
-  -- permissions
-  forM_ permissions $ \(CatalogPermission qt rn pt pDef cmnt) -> do
-    let objId = MOTableObj qt $ MTOPerm rn pt
-        def = toJSON $ WithTable qt $ PermDef rn pDef cmnt
-        mkInconsObj = InconsistentMetadataObj objId (MOTPerm pt) def
-    modifyErr (\e -> "table " <> qt <<> "; role " <> rn <<> "; " <> e) $
-      withSchemaObject_ mkInconsObj $
-      case pt of
-          PTInsert -> permHelper sqlGenCtx qt rn pDef PAInsert
-          PTSelect -> permHelper sqlGenCtx qt rn pDef PASelect
-          PTUpdate -> permHelper sqlGenCtx qt rn pDef PAUpdate
-          PTDelete -> permHelper sqlGenCtx qt rn pDef PADelete
-
-  -- event triggers
-  forM_ eventTriggers $ \(CatalogEventTrigger qt trn configuration) -> do
-    let objId = MOTableObj qt $ MTOTrigger trn
-        def = object ["table" .= qt, "configuration" .= configuration]
-        mkInconsObj = InconsistentMetadataObj objId MOTEventTrigger def
-    withSchemaObject_ mkInconsObj $ do
-      etc <- decodeValue configuration
-      subTableP2Setup qt etc
-      allCols <- getCols . _tiFieldInfoMap <$> askTabInfo qt
-      when withSetup $ liftTx $
-        mkAllTriggersQ trn qt allCols (stringifyNum sqlGenCtx) (etcDefinition etc)
-
-  -- sql functions
-  forM_ functions $ \(CatalogFunction qf systemDefined config funcDefs) -> do
-    let def = toJSON $ TrackFunction qf
-        mkInconsObj =
-          InconsistentMetadataObj (MOFunction qf) MOTFunction def
-    modifyErr (\e -> "function " <> qf <<> "; " <> e) $
-      withSchemaObject_ mkInconsObj $ do
-      rawfi <- handleMultipleFunctions qf funcDefs
-      trackFunctionP2Setup qf systemDefined config rawfi
-
-  -- allow list
-  replaceAllowlist $ concatMap _cdQueries allowlistDefs
-
-  -- build GraphQL context with tables and functions
-  GS.buildGCtxMapPG
-
-  -- remote schemas
-  forM_ remoteSchemas resolveSingleRemoteSchema
-
-  -- validate tables' custom root fields
-  validateTablesCustomRootFields
-
-  where
-    permHelper sqlGenCtx qt rn pDef pa = do
-      qCtx <- mkAdminQCtx sqlGenCtx <$> askSchemaCache
-      perm <- decodeValue pDef
-      let permDef = PermDef rn perm Nothing
-          createPerm = WithTable qt permDef
-      (permInfo, deps) <- liftP1WithQCtx qCtx $ createPermP1 createPerm
-      addPermToCache qt rn pa permInfo deps
-      -- p2F qt rn p1Res
-
-    resolveSingleRemoteSchema rs = do
-      let AddRemoteSchemaQuery name _ _ = rs
-          mkInconsObj = InconsistentMetadataObj (MORemoteSchema name)
-                        MOTRemoteSchema (toJSON rs)
-      withSchemaObject_ mkInconsObj $ do
-        rsCtx <- addRemoteSchemaP2Setup rs
-        sc <- askSchemaCache
-        let gCtxMap = scGCtxMap sc
-            defGCtx = scDefaultRemoteGCtx sc
-            rGCtx = convRemoteGCtx $ rscGCtx rsCtx
-        mergedGCtxMap <- mergeRemoteSchema gCtxMap rGCtx
-        mergedDefGCtx <- mergeGCtx defGCtx rGCtx
-        writeSchemaCache sc { scGCtxMap = mergedGCtxMap
-                            , scDefaultRemoteGCtx = mergedDefGCtx
-                            }
-
-    validateTablesCustomRootFields = do
-      sc <- askSchemaCache
-      let tables = M.elems $ scTables sc
-          defRemoteGCtx = scDefaultRemoteGCtx sc
-      forM_ tables $ \table -> do
-        let GC.TableCustomRootFields sel selByPk selAgg ins upd del =
-              _tcCustomRootFields $ _tiCustomConfig table
-            rootFldNames = catMaybes [sel, selByPk, selAgg, ins, upd, del]
-        forM_ rootFldNames $ GS.checkConflictingNode defRemoteGCtx
-
--- | Rebuilds the schema cache. If an object with the given object id became newly inconsistent,
--- raises an error about it specifically. Otherwise, raises a generic metadata inconsistency error.
-buildSchemaCacheFor :: (CacheBuildM m) => MetadataObjId -> m ()
-buildSchemaCacheFor objectId = do
-  oldSchemaCache <- askSchemaCache
-  buildSchemaCache
-  newSchemaCache <- askSchemaCache
-
-  let diffInconsistentObjects = getDifference _moId `on` scInconsistentObjs
-      newInconsistentObjects = newSchemaCache `diffInconsistentObjects` oldSchemaCache
-
-  for_ (find ((== objectId) . _moId) newInconsistentObjects) $ \matchingObject ->
-    throw400 ConstraintViolation (_moReason matchingObject)
-
-  unless (null newInconsistentObjects) $
-    throwError (err400 Unexpected "cannot continue due to new inconsistent metadata")
-      { qeInternal = Just $ toJSON newInconsistentObjects }
-
--- | Like 'buildSchemaCache', but fails if there is any inconsistent metadata.
-buildSchemaCacheStrict :: (CacheBuildM m) => m ()
-buildSchemaCacheStrict = do
-  buildSchemaCache
-  sc <- askSchemaCache
-  let inconsObjs = scInconsistentObjs sc
-  unless (null inconsObjs) $ do
-    let err = err400 Unexpected "cannot continue due to inconsistent metadata"
-    throwError err{qeInternal = Just $ toJSON inconsObjs}
-
--- | Executes the given action, and if any new 'InconsistentMetadataObj's are added to the schema
--- cache as a result of its execution, raises an error.
-withNewInconsistentObjsCheck :: (QErrM m, CacheRM m) => m a -> m a
-withNewInconsistentObjsCheck action = do
-  originalObjects <- scInconsistentObjs <$> askSchemaCache
-  result <- action
-  currentObjects <- scInconsistentObjs <$> askSchemaCache
-  checkNewInconsistentMeta originalObjects currentObjects
-  pure result
-=======
 buildRebuildableSchemaCache
   :: (MonadIO m, MonadUnique m, MonadTx m, HasHttpManager m, HasSQLGenCtx m)
   => m (RebuildableSchemaCache m)
@@ -465,7 +284,6 @@
                 mergedDefGCtx <- mergeGCtx defGCtx rGCtx
                 pure (M.insert name rsCtx remoteSchemas, mergedGCtxMap, mergedDefGCtx))
          |) (MetadataObject (MORemoteSchema name) (toJSON remoteSchema))
->>>>>>> bda02f81
 
 -- | @'withMetadataCheck' cascade action@ runs @action@ and checks if the schema changed as a
 -- result. If it did, it checks to ensure the changes do not violate any integrity constraints, and
@@ -524,34 +342,11 @@
       "type of function " <> qf <<> " is altered to \"VOLATILE\" which is not supported now"
 
   -- update the schema cache and hdb_catalog with the changes
-<<<<<<< HEAD
-  reloadRequired <- processSchemaChanges schemaDiff
-
-  let withReload = do -- in case of any rename
-        buildSchemaCache
-        currentInconsistentObjs <- scInconsistentObjs <$> askSchemaCache
-        checkNewInconsistentMeta existingInconsistentObjs currentInconsistentObjs
-
-      withoutReload = do
-        postSc <- askSchemaCache
-        strfyNum <- stringifyNum <$> askSQLGenCtx
-        
-        -- recreate triggers
-        forM_ (M.elems $ scTables postSc) $ \ti -> do
-          let tn = _tiName ti
-              cols = getCols $ _tiFieldInfoMap ti
-          forM_ (M.toList $ _tiEventTriggerInfoMap ti) $ \(trn, eti) -> do
-            let fullspec = etiOpsDef eti
-            liftTx $ mkAllTriggersQ trn tn cols strfyNum fullspec
-
-  bool withoutReload withReload reloadRequired
-=======
   processSchemaChanges schemaDiff
 
   buildSchemaCache
   currentInconsistentObjs <- scInconsistentObjs <$> askSchemaCache
   checkNewInconsistentMeta existingInconsistentObjs currentInconsistentObjs
->>>>>>> bda02f81
 
   return res
   where
