import { Dispatch, AnyAction } from 'redux';
import { ThunkDispatch } from 'redux-thunk';
import Endpoints, { globalCookiePolicy } from '../Endpoints';
import requestAction from '../utils/requestAction';
import dataHeaders from '../components/Services/Data/Common/Headers';
import {
<<<<<<< HEAD
=======
  getRunSqlQuery,
  getConsoleOptsQuery,
  getUpdateConsoleStateQuery,
} from '../components/Common/utils/v1QueryUtils';
import {
>>>>>>> 0c6c6fb1
  showErrorNotification,
  showSuccessNotification,
} from '../components/Services/Common/Notification';
import globals from '../Globals';
<<<<<<< HEAD
import defaultConsoleState, { ConsoleState } from './state';
import { GetReduxState, ReduxState } from '../types';
import {
  getSetConsoleStateQuery,
  getConsoleStateQuery,
} from '../metadata/queryUtils';
=======
import defaultTelemetryState from './state';
import {
  GetReduxState,
  ReduxState,
  ConsoleState,
  NotificationsState,
} from '../types';
import { isUpdateIDsEqual } from './utils';
import { HASURA_COLLABORATOR_TOKEN } from '../constants';
import { getUserType } from '../components/Main/utils';
>>>>>>> 0c6c6fb1

const SET_CONSOLE_OPTS = 'Telemetry/SET_CONSOLE_OPTS';
const SET_NOTIFICATION_SHOWN = 'Telemetry/SET_NOTIFICATION_SHOWN';
const SET_HASURA_UUID = 'Telemetry/SET_HASURA_UUID';
const UPDATE_CONSOLE_NOTIFICATIONS = 'Telemetry/UPDATE_CONSOLE_NOTIFICATIONS';

<<<<<<< HEAD
type ConsoleStateResponse = {
  console_state: ConsoleState['console_opts'];
  id: string;
=======
type Telemetry = {
  console_state: ConsoleState['console_opts'];
  hasura_uuid: string;
>>>>>>> 0c6c6fb1
};

const setConsoleOptsInDB = (
  opts: ConsoleState['console_opts'],
  successCb: (arg: Record<string, any>) => void,
  errorCb: (arg: Error) => void
) => (
  dispatch: ThunkDispatch<ReduxState, unknown, AnyAction>,
  getState: GetReduxState
) => {
  const { hasura_uuid, console_opts } = getState().telemetry;

  const consoleState: ConsoleState['console_opts'] = {
    ...console_opts,
    ...opts,
  };

  if (!hasura_uuid) {
    dispatch(
      showErrorNotification(
        'Opt out of pre-release notifications failed',
        'Internal error: missing hasura_uuid'
      )
    );
    return;
  }

  const options: RequestInit = {
    credentials: globalCookiePolicy,
    method: 'POST',
    headers: dataHeaders(getState),
    body: JSON.stringify(getSetConsoleStateQuery(consoleState)),
  };

  // eslint-disable-next-line consistent-return
  return dispatch(requestAction(Endpoints.metadata, options)).then(
    (data: Record<string, unknown>) => {
      if (successCb) {
        successCb(data);
      }
    },
    (error: Error) => {
      if (errorCb) {
        errorCb(error);
      }
    }
  );
};

const telemetryNotificationShown = () => (
  dispatch: Dispatch<TelemetryActionTypes>
) => {
  dispatch({ type: SET_NOTIFICATION_SHOWN });
};

const setTelemetryNotificationShownInDB = () => {
  const successCb = (data: Record<string, unknown>) => {
    console.log(
      `Updated telemetry notification status in db ${JSON.stringify(data)}`
    );
  };

  const errorCb = (error: Error) => {
    console.error(
      `Failed to update telemetry notification status in db ${JSON.stringify(
        error
      )}`
    );
  };

  const opts = {
    telemetryNotificationShown: true,
  };

  return setConsoleOptsInDB(opts, successCb, errorCb);
};

const setPreReleaseNotificationOptOutInDB = () => (
  dispatch: ThunkDispatch<ReduxState, unknown, AnyAction>,
  getState: GetReduxState
) => {
  const successCb = () => {
    dispatch(
      showSuccessNotification(
        'Success',
        'Opted out of pre-release version release notifications'
      )
    );
  };

  const errorCb = (error: Error) => {
    dispatch(showErrorNotification('Failed to opt out', null, error));
  };

  const options = {
    disablePreReleaseUpdateNotifications: true,
  };

  dispatch({
    type: SET_CONSOLE_OPTS,
    data: {
      ...getState().telemetry.console_opts,
      disablePreReleaseUpdateNotifications: true,
    },
  });

  return dispatch(setConsoleOptsInDB(options, successCb, errorCb));
};

const updateConsoleNotificationsState = (updatedState: NotificationsState) => {
  return (
    dispatch: ThunkDispatch<ReduxState, unknown, AnyAction>,
    getState: GetReduxState
  ) => {
    const url = Endpoints.schemaChange;
    const currentNotifications = getState().main.consoleNotifications;
    const restState = getState().telemetry.console_opts;
    const headers = dataHeaders(getState);
    let userType = 'admin';
    if (headers?.[HASURA_COLLABORATOR_TOKEN]) {
      const collabToken = headers[HASURA_COLLABORATOR_TOKEN];
      userType = getUserType(collabToken);
    }
    let composedUpdatedState: ConsoleState['console_opts'] = {
      ...restState,
      console_notifications: {
        [userType]: updatedState,
      },
    };
    if (userType !== 'admin') {
      const currentState = restState?.console_notifications;
      if (Object.keys(currentState ?? {}).length > 1) {
        composedUpdatedState = {
          ...restState,
          console_notifications: {
            ...currentState,
            [userType]: updatedState,
          },
        };
      }
    }
    if (currentNotifications && Array.isArray(currentNotifications)) {
      if (isUpdateIDsEqual(currentNotifications, updatedState.read)) {
        composedUpdatedState = {
          ...restState,
          console_notifications: {
            ...restState?.console_notifications,
            [userType]: {
              read: 'all',
              showBadge: false,
              date: updatedState.date,
            },
          },
        };
        // update the localStorage var with all the notifications
        // since all the notifications were clicked on read state
        window.localStorage.setItem(
          'notifications:data',
          JSON.stringify(currentNotifications)
        );
      }
    }
    const updatedReadNotifications = getUpdateConsoleStateQuery(
      composedUpdatedState
    );
    const options: RequestInit = {
      credentials: globalCookiePolicy,
      method: 'POST',
      headers,
      body: JSON.stringify(updatedReadNotifications),
    };
    return dispatch(requestAction(url, options))
      .then((data: any) => {
        dispatch({
          type: UPDATE_CONSOLE_NOTIFICATIONS,
          data: data.returning[0].console_state.console_notifications,
        });
      })
      .catch(error => {
        console.error(
          'There was an error in updating the console notifications.',
          error
        );
        return error;
      });
  };
};

const loadConsoleOpts = () => {
  return (
    dispatch: ThunkDispatch<ReduxState, unknown, AnyAction>,
    getState: GetReduxState
  ) => {
<<<<<<< HEAD
    const options: RequestInit = {
      credentials: globalCookiePolicy,
      method: 'POST',
      headers: dataHeaders(getState),
      body: JSON.stringify(getConsoleStateQuery),
    };

    return dispatch(requestAction(Endpoints.metadata, options) as any).then(
      (data: ConsoleStateResponse) => {
        dispatch({
          type: SET_HASURA_UUID,
          data: data.id,
        });
        globals.hasuraUUID = data.id;
        dispatch({
          type: SET_CONSOLE_OPTS,
          data: data.console_state,
        });
        globals.telemetryNotificationShown = !!data.console_state
          ?.telemetryNotificationShown;
        return Promise.resolve();
=======
    const url = Endpoints.getSchema;
    const headers = dataHeaders(getState);
    const options: RequestInit = {
      credentials: globalCookiePolicy,
      method: 'POST',
      headers,
      body: JSON.stringify(getConsoleOptsQuery()),
    };
    let userType = 'admin';
    if (headers?.[HASURA_COLLABORATOR_TOKEN]) {
      userType = headers[HASURA_COLLABORATOR_TOKEN];
    }
    return dispatch(requestAction(url, options) as any).then(
      (data: Telemetry[]) => {
        if (data.length) {
          const { hasura_uuid, console_state } = data[0];

          dispatch({
            type: SET_HASURA_UUID,
            data: hasura_uuid,
          });
          globals.hasuraUUID = hasura_uuid;

          dispatch({
            type: SET_CONSOLE_OPTS,
            data: console_state,
          });

          globals.telemetryNotificationShown = !!console_state?.telemetryNotificationShown;

          if (!console_state?.console_notifications) {
            dispatch({
              type: UPDATE_CONSOLE_NOTIFICATIONS,
              data: {
                [userType]: {
                  read: [],
                  date: null,
                  showBadge: true,
                },
              },
            });
          }

          return Promise.resolve();
        }
>>>>>>> 0c6c6fb1
      },
      (error: Error) => {
        console.error(
          `Failed to load console options: ${JSON.stringify(error)}`
        );
        return Promise.reject();
      }
    );
  };
};

interface SetConsoleOptsAction {
  type: typeof SET_CONSOLE_OPTS;
  data: Record<string, unknown>;
}

interface SetNotificationShowAction {
  type: typeof SET_NOTIFICATION_SHOWN;
  data?: Record<string, unknown>;
}

interface SetHasuraUuid {
  type: typeof SET_HASURA_UUID;
  data: string;
}

interface UpdateConsoleNotifications {
  type: typeof UPDATE_CONSOLE_NOTIFICATIONS;
  data: Record<string, any>;
}

type TelemetryActionTypes =
  | SetConsoleOptsAction
  | SetNotificationShowAction
  | SetHasuraUuid
  | UpdateConsoleNotifications;

export const requireConsoleOpts = ({
  dispatch,
}: {
  dispatch: ThunkDispatch<ReduxState, unknown, AnyAction>;
}) => (nextState: ReduxState, replaceState: ReduxState, callback: any) => {
  dispatch(loadConsoleOpts()).finally(callback);
};

const telemetryReducer = (
  state = defaultConsoleState,
  action: TelemetryActionTypes
) => {
  switch (action.type) {
    case SET_CONSOLE_OPTS:
      return {
        ...state,
        console_opts: {
          ...action.data,
        },
      };
    case SET_NOTIFICATION_SHOWN:
      return {
        ...state,
        console_opts: {
          ...state.console_opts,
          telemetryNotificationShown: true,
        },
      };
    case SET_HASURA_UUID:
      return {
        ...state,
        hasura_uuid: action.data,
      };
    case UPDATE_CONSOLE_NOTIFICATIONS:
      return {
        ...state,
        console_opts: {
          ...state.console_opts,
          console_notifications: action.data,
        },
      };
    default:
      return state;
  }
};

export default telemetryReducer;
export {
  setConsoleOptsInDB,
  loadConsoleOpts,
  telemetryNotificationShown,
  setPreReleaseNotificationOptOutInDB,
  setTelemetryNotificationShownInDB,
  updateConsoleNotificationsState,
};<|MERGE_RESOLUTION|>--- conflicted
+++ resolved
@@ -4,27 +4,15 @@
 import requestAction from '../utils/requestAction';
 import dataHeaders from '../components/Services/Data/Common/Headers';
 import {
-<<<<<<< HEAD
-=======
-  getRunSqlQuery,
-  getConsoleOptsQuery,
-  getUpdateConsoleStateQuery,
-} from '../components/Common/utils/v1QueryUtils';
-import {
->>>>>>> 0c6c6fb1
   showErrorNotification,
   showSuccessNotification,
 } from '../components/Services/Common/Notification';
 import globals from '../Globals';
-<<<<<<< HEAD
-import defaultConsoleState, { ConsoleState } from './state';
-import { GetReduxState, ReduxState } from '../types';
+import defaultConsoleState from './state';
 import {
   getSetConsoleStateQuery,
   getConsoleStateQuery,
 } from '../metadata/queryUtils';
-=======
-import defaultTelemetryState from './state';
 import {
   GetReduxState,
   ReduxState,
@@ -33,23 +21,16 @@
 } from '../types';
 import { isUpdateIDsEqual } from './utils';
 import { HASURA_COLLABORATOR_TOKEN } from '../constants';
-import { getUserType } from '../components/Main/utils';
->>>>>>> 0c6c6fb1
+import { getUserType } from '../components/Main';
 
 const SET_CONSOLE_OPTS = 'Telemetry/SET_CONSOLE_OPTS';
 const SET_NOTIFICATION_SHOWN = 'Telemetry/SET_NOTIFICATION_SHOWN';
 const SET_HASURA_UUID = 'Telemetry/SET_HASURA_UUID';
 const UPDATE_CONSOLE_NOTIFICATIONS = 'Telemetry/UPDATE_CONSOLE_NOTIFICATIONS';
 
-<<<<<<< HEAD
 type ConsoleStateResponse = {
   console_state: ConsoleState['console_opts'];
   id: string;
-=======
-type Telemetry = {
-  console_state: ConsoleState['console_opts'];
-  hasura_uuid: string;
->>>>>>> 0c6c6fb1
 };
 
 const setConsoleOptsInDB = (
@@ -164,7 +145,7 @@
     dispatch: ThunkDispatch<ReduxState, unknown, AnyAction>,
     getState: GetReduxState
   ) => {
-    const url = Endpoints.schemaChange;
+    const url = Endpoints.metadata;
     const currentNotifications = getState().main.consoleNotifications;
     const restState = getState().telemetry.console_opts;
     const headers = dataHeaders(getState);
@@ -212,7 +193,7 @@
         );
       }
     }
-    const updatedReadNotifications = getUpdateConsoleStateQuery(
+    const updatedReadNotifications = getSetConsoleStateQuery(
       composedUpdatedState
     );
     const options: RequestInit = {
@@ -243,14 +224,17 @@
     dispatch: ThunkDispatch<ReduxState, unknown, AnyAction>,
     getState: GetReduxState
   ) => {
-<<<<<<< HEAD
     const options: RequestInit = {
       credentials: globalCookiePolicy,
       method: 'POST',
       headers: dataHeaders(getState),
       body: JSON.stringify(getConsoleStateQuery),
     };
-
+    const headers = dataHeaders(getState);
+    let userType = 'admin';
+    if (headers?.[HASURA_COLLABORATOR_TOKEN]) {
+      userType = headers[HASURA_COLLABORATOR_TOKEN];
+    }
     return dispatch(requestAction(Endpoints.metadata, options) as any).then(
       (data: ConsoleStateResponse) => {
         dispatch({
@@ -262,56 +246,21 @@
           type: SET_CONSOLE_OPTS,
           data: data.console_state,
         });
+        if (!data?.console_state?.console_notifications) {
+          dispatch({
+            type: UPDATE_CONSOLE_NOTIFICATIONS,
+            data: {
+              [userType]: {
+                read: [],
+                date: null,
+                showBadge: true,
+              },
+            },
+          });
+        }
         globals.telemetryNotificationShown = !!data.console_state
           ?.telemetryNotificationShown;
         return Promise.resolve();
-=======
-    const url = Endpoints.getSchema;
-    const headers = dataHeaders(getState);
-    const options: RequestInit = {
-      credentials: globalCookiePolicy,
-      method: 'POST',
-      headers,
-      body: JSON.stringify(getConsoleOptsQuery()),
-    };
-    let userType = 'admin';
-    if (headers?.[HASURA_COLLABORATOR_TOKEN]) {
-      userType = headers[HASURA_COLLABORATOR_TOKEN];
-    }
-    return dispatch(requestAction(url, options) as any).then(
-      (data: Telemetry[]) => {
-        if (data.length) {
-          const { hasura_uuid, console_state } = data[0];
-
-          dispatch({
-            type: SET_HASURA_UUID,
-            data: hasura_uuid,
-          });
-          globals.hasuraUUID = hasura_uuid;
-
-          dispatch({
-            type: SET_CONSOLE_OPTS,
-            data: console_state,
-          });
-
-          globals.telemetryNotificationShown = !!console_state?.telemetryNotificationShown;
-
-          if (!console_state?.console_notifications) {
-            dispatch({
-              type: UPDATE_CONSOLE_NOTIFICATIONS,
-              data: {
-                [userType]: {
-                  read: [],
-                  date: null,
-                  showBadge: true,
-                },
-              },
-            });
-          }
-
-          return Promise.resolve();
-        }
->>>>>>> 0c6c6fb1
       },
       (error: Error) => {
         console.error(
