--- conflicted
+++ resolved
@@ -39,17 +39,11 @@
 
 data CatalogTable
   = CatalogTable
-<<<<<<< HEAD
-  { _ctTable         :: !QualifiedTable
-  , _ctSystemDefined :: !Bool
-  , _ctConfiguration :: !(Maybe TableConfig)
-  , _ctInfo          :: !(Maybe TableInfo)
-=======
   { _ctName            :: !QualifiedTable
   , _ctIsSystemDefined :: !Bool
   , _ctIsEnum          :: !Bool
+  , _ctConfiguration   :: !(Maybe TableConfig)
   , _ctInfo            :: !(Maybe CatalogTableInfo)
->>>>>>> ce119530
   } deriving (Show, Eq)
 $(deriveJSON (aesonDrop 3 snakeCase) ''CatalogTable)
 
