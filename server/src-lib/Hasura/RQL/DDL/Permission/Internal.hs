--- conflicted
+++ resolved
@@ -181,15 +181,11 @@
         | otherwise -> []
       _ -> []
     parseObject o =
-<<<<<<< HEAD
       concatMap getDepHeadersFromVal (M.elems o)
 
 getDependentHeaders :: BoolExp -> [T.Text]
 getDependentHeaders (BoolExp boolExp) =
   flip foldMap boolExp $ \(ColExp _ v) -> getDepHeadersFromVal v
-=======
-      concatMap parseValue (M.elems o)
->>>>>>> ef565590
 
 valueParser :: (MonadError QErr m) => PGColType -> Value -> m S.SQLExp
 valueParser columnType = \case
