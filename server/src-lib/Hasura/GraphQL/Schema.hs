{-# LANGUAGE ViewPatterns #-}
{-# LANGUAGE Arrows #-}
module Hasura.GraphQL.Schema
  ( buildGQLContext
  ) where

import           Hasura.Prelude

import qualified Data.Aeson                            as J
import qualified Data.HashMap.Strict                   as Map
import qualified Data.HashMap.Strict.InsOrd            as OMap
import qualified Data.HashSet                          as Set
import qualified Language.GraphQL.Draft.Syntax         as G

import           Control.Arrow.Extended
import           Control.Lens.Extended
import           Control.Monad.Unique
import           Data.Has
import           Data.List.Extended                    (duplicates)

import qualified Hasura.GraphQL.Parser                 as P

import           Data.Text.Extended
import           Hasura.Backends.Postgres.SQL.Types
import           Hasura.GraphQL.Context
import           Hasura.GraphQL.Execute.Types
import           Hasura.GraphQL.Parser                 (Kind (..), Parser, Schema (..),
                                                        UnpreparedValue (..))
import           Hasura.GraphQL.Parser.Class
import           Hasura.GraphQL.Parser.Internal.Parser (FieldParser (..))
import           Hasura.GraphQL.Schema.Action
import           Hasura.GraphQL.Schema.Common
import           Hasura.GraphQL.Schema.Introspect
import           Hasura.GraphQL.Schema.Mutation
import           Hasura.GraphQL.Schema.Remote          (buildRemoteParser)
import           Hasura.GraphQL.Schema.Select
import           Hasura.GraphQL.Schema.Table
import           Hasura.RQL.DDL.Schema.Cache.Common
import           Hasura.RQL.Types
import           Hasura.Session

-- | Whether the request is sent with `x-hasura-use-backend-only-permissions` set to `true`.
data Scenario = Backend | Frontend deriving (Enum, Show, Eq)

type RemoteSchemaCache = HashMap RemoteSchemaName (RemoteSchemaCtx, MetadataObject)

buildGQLContext
  :: forall arr m
   . ( ArrowChoice arr
     , ArrowWriter (Seq InconsistentMetadata) arr
     , ArrowKleisli m arr
     , MonadError QErr m
     , MonadIO m
     , MonadUnique m
     , HasSQLGenCtx m
     , HasRemoteSchemaPermsCtx m
     )
  => ( GraphQLQueryType
     , TableCache
     , FunctionCache
     , RemoteSchemaCache
     , ActionCache
     , NonObjectTypeMap
     )
     `arr`
     ( HashMap RoleName (RoleContext GQLContext)
     , GQLContext
     )
buildGQLContext =
  proc (queryType, allTables, allFunctions, allRemoteSchemas, allActions, nonObjectCustomTypes) -> do

    SQLGenCtx{ stringifyNum } <- bindA -< askSQLGenCtx
    remoteSchemaPermsCtx <- bindA -< askRemoteSchemaPermsCtx

    let remoteSchemasRoles = concatMap (Map.keys . _rscpPermissions . fst . snd) $ Map.toList allRemoteSchemas

    let allRoles = Set.insert adminRoleName $
             (allTables ^.. folded.tiRolePermInfoMap.to Map.keys.folded)
          <> (allActionInfos ^.. folded.aiPermissions.to Map.keys.folded)
          <> (Set.fromList $ bool mempty remoteSchemasRoles $ remoteSchemaPermsCtx == Enabled)
        allActionInfos = Map.elems allActions
        queryRemotesMap =
          fmap (map fDefinition . piQuery . rscParsed . _rscpContext . fst) allRemoteSchemas
        queryContext = QueryContext stringifyNum queryType queryRemotesMap

    -- build the admin DB-only context so that we can check against name clashes with remotes
    -- TODO: Is there a better way to check for conflicts without actually building the admin schema?
    adminHasuraDBContext <- bindA -<
      buildFullestDBSchema queryContext allTables allFunctions allActionInfos nonObjectCustomTypes

<<<<<<< HEAD

=======
    -- TODO factor out the common function; throw500 in both cases:
>>>>>>> fb902d42
    queryFieldNames :: [G.Name] <- bindA -<
      case P.discardNullability $ P.parserType $ fst adminHasuraDBContext of
        -- It really ought to be this case; anything else is a programming error.
        P.TNamed (P.Definition _ _ _ (P.TIObject (P.ObjectInfo rootFields _interfaces))) ->
          pure $ fmap P.dName rootFields
        _ -> throw500 "We encountered an root query of unexpected GraphQL type.  It should be an object type."
    let mutationFieldNames :: [G.Name]
        mutationFieldNames =
          case P.discardNullability . P.parserType <$> snd adminHasuraDBContext of
            Just (P.TNamed def) ->
              case P.dInfo def of
                -- It really ought to be this case; anything else is a programming error.
                P.TIObject (P.ObjectInfo rootFields _interfaces) -> fmap P.dName rootFields
                _                                                -> []
            _ -> []

    -- This block of code checks that there are no conflicting root field names between remotes.
    remotes <- remoteSchemaFields -< (queryFieldNames, mutationFieldNames, allRemoteSchemas)

    let adminQueryRemotes = concatMap (piQuery . snd) remotes
        adminMutationRemotes = concatMap (concat . piMutation . snd) remotes

    roleContexts <- bindA -<
      ( Set.toMap allRoles & Map.traverseWithKey \roleName () ->
          case queryType of
            QueryHasura ->
              buildRoleContext queryContext allTables allFunctions allRemoteSchemas allActionInfos
              nonObjectCustomTypes remotes roleName remoteSchemaPermsCtx
            QueryRelay ->
              buildRelayRoleContext queryContext allTables allFunctions allActionInfos
              nonObjectCustomTypes adminMutationRemotes roleName
      )
    unauthenticated <- bindA -< unauthenticatedContext adminQueryRemotes adminMutationRemotes remoteSchemaPermsCtx
    returnA -< (roleContexts, unauthenticated)

runMonadSchema
  :: (Monad m)
  => RoleName
  -> QueryContext
  -> Map.HashMap QualifiedTable (TableInfo 'Postgres)
  -> P.SchemaT (P.ParseT Identity) (ReaderT (RoleName, Map.HashMap QualifiedTable (TableInfo 'Postgres), QueryContext) m) a -> m a
runMonadSchema roleName queryContext tableCache m =
  flip runReaderT (roleName, tableCache, queryContext) $ P.runSchemaT m

buildRoleBasedRemoteSchemaParser
  :: forall m
   . (MonadError QErr m, MonadUnique m, MonadIO m)
  => RoleName
  -> RemoteSchemaCache
  -> m [(RemoteSchemaName, ParsedIntrospection)]
buildRoleBasedRemoteSchemaParser role remoteSchemaCache = do
  let remoteSchemaIntroInfos = map fst $ toList remoteSchemaCache
  remoteSchemaPerms <-
    for remoteSchemaIntroInfos $ \(RemoteSchemaCtx remoteSchemaName ctx perms) ->
      for (Map.lookup role perms) $ \introspectRes -> do
        (queryParsers, mutationParsers, subscriptionParsers) <-
             P.runSchemaT @m @(P.ParseT Identity) $ buildRemoteParser introspectRes $ rscInfo ctx
        let parsedIntrospection = ParsedIntrospection queryParsers mutationParsers subscriptionParsers
        return $ (remoteSchemaName, parsedIntrospection)
  return $ catMaybes remoteSchemaPerms

-- TODO: Integrate relay schema
buildRoleContext
  :: (MonadError QErr m, MonadIO m, MonadUnique m)
  => QueryContext -> TableCache -> FunctionCache -> RemoteSchemaCache
  -> [ActionInfo 'Postgres] -> NonObjectTypeMap
  -> [( RemoteSchemaName , ParsedIntrospection)]
  -> RoleName
  -> RemoteSchemaPermsCtx
  -> m (RoleContext GQLContext)
buildRoleContext queryContext (takeValidTables -> allTables) (takeValidFunctions -> allFunctions)
  allRemoteSchemas allActionInfos nonObjectCustomTypes remotes roleName remoteSchemaPermsCtx = do

  roleBasedRemoteSchemas <-
    if | roleName == adminRoleName       -> pure remotes
       | remoteSchemaPermsCtx == Enabled -> buildRoleBasedRemoteSchemaParser roleName allRemoteSchemas
       -- when remote schema permissions are not enabled, then remote schemas
       -- are a public entity which is accesible to all the roles
       | otherwise                       -> pure remotes

  let queryRemotes    = getQueryRemotes $ snd <$> roleBasedRemoteSchemas
      mutationRemotes = getMutationRemotes $ snd <$> roleBasedRemoteSchemas

  runMonadSchema roleName queryContext allTables $ do
    mutationParserFrontend <-
      buildPGMutationFields Frontend tableNames >>=
      buildMutationParser mutationRemotes allActionInfos nonObjectCustomTypes allFunctions

    mutationParserBackend <-
      buildPGMutationFields Backend tableNames >>=
      buildMutationParser mutationRemotes allActionInfos nonObjectCustomTypes allFunctions

    queryPGFields <- buildPostgresQueryFields tableNames allFunctions
    subscriptionParser <- buildSubscriptionParser queryPGFields allActionInfos

    queryParserFrontend <- buildQueryParser queryPGFields queryRemotes
      allActionInfos nonObjectCustomTypes mutationParserFrontend subscriptionParser
    queryParserBackend <- buildQueryParser queryPGFields queryRemotes
      allActionInfos nonObjectCustomTypes mutationParserBackend subscriptionParser

    let frontendContext = GQLContext (finalizeParser queryParserFrontend)
                          (finalizeParser <$> mutationParserFrontend)
    let backendContext = GQLContext (finalizeParser queryParserBackend)
                         (finalizeParser <$> mutationParserBackend)
    pure $ RoleContext frontendContext $ Just backendContext

    where
      tableNames = Map.keysSet allTables

<<<<<<< HEAD
      getQueryRemotes
        :: [ParsedIntrospection]
        -> [P.FieldParser (P.ParseT Identity) RemoteField]
      getQueryRemotes = concatMap piQuery

      getMutationRemotes
        :: [ParsedIntrospection]
        -> [P.FieldParser (P.ParseT Identity) RemoteField]
      getMutationRemotes = concatMap (concat . piMutation)

=======
-- TODO why do we do these validations at this point? What does it mean to track
--      a function but not add it to the schema...?
--      Auke: 
--        I believe the intention is simply to allow the console to do postgres data management
--      Karthikeyan: Yes, this is correct. We allowed this pre PDV but somehow
--        got removed in PDV. OTOH, I’m not sure how prevalent this feature
--        actually is
>>>>>>> fb902d42
takeValidTables :: TableCache -> TableCache
takeValidTables = Map.filterWithKey graphQLTableFilter . Map.filter tableFilter
  where
    tableFilter = not . isSystemDefined . _tciSystemDefined . _tiCoreInfo
    graphQLTableFilter tableName tableInfo =
      -- either the table name should be GraphQL compliant
      -- or it should have a GraphQL custom name set with it
      isGraphQLCompliantTableName tableName
      || (isJust . _tcCustomName . _tciCustomConfig . _tiCoreInfo $ tableInfo)

-- TODO and what about graphql-compliant function names here too?
takeValidFunctions :: FunctionCache -> [FunctionInfo]
takeValidFunctions = Map.elems . Map.filter functionFilter
  where
    functionFilter = not . isSystemDefined . fiSystemDefined

takeExposedAs :: FunctionExposedAs -> [FunctionInfo] -> [FunctionInfo]
takeExposedAs x = filter ((== x) . fiExposedAs)


buildFullestDBSchema
  :: (MonadError QErr m, MonadIO m, MonadUnique m)
  => QueryContext -> TableCache -> FunctionCache -> [ActionInfo 'Postgres] -> NonObjectTypeMap
  -> m ( Parser 'Output (P.ParseT Identity) (OMap.InsOrdHashMap G.Name (QueryRootField UnpreparedValue))
       , Maybe (Parser 'Output (P.ParseT Identity) (OMap.InsOrdHashMap G.Name (MutationRootField UnpreparedValue)))
       )
buildFullestDBSchema queryContext (takeValidTables -> allTables) (takeValidFunctions -> allFunctions)
  allActionInfos nonObjectCustomTypes = do
  runMonadSchema adminRoleName queryContext allTables $ do
    mutationParserFrontend <-
      buildPGMutationFields Frontend tableNames >>=
      -- NOTE: we omit remotes here on purpose since we're trying to check name
      -- clashes with remotes:
      buildMutationParser mempty allActionInfos nonObjectCustomTypes allFunctions

    queryPGFields <- buildPostgresQueryFields tableNames allFunctions
    subscriptionParser <- buildSubscriptionParser queryPGFields allActionInfos

    queryParserFrontend <- buildQueryParser queryPGFields mempty
      allActionInfos nonObjectCustomTypes mutationParserFrontend subscriptionParser

    pure (queryParserFrontend, mutationParserFrontend)

    where
      tableNames = Map.keysSet allTables

buildRelayRoleContext
  :: (MonadError QErr m, MonadIO m, MonadUnique m)
  => QueryContext -> TableCache -> FunctionCache -> [ActionInfo 'Postgres] -> NonObjectTypeMap
  -> [P.FieldParser (P.ParseT Identity) RemoteField]
  -> RoleName
  -> m (RoleContext GQLContext)
buildRelayRoleContext queryContext (takeValidTables -> allTables) (takeValidFunctions -> allFunctions)
  allActionInfos nonObjectCustomTypes mutationRemotes roleName =

  runMonadSchema roleName queryContext allTables $ do
    mutationParserFrontend <-
      buildPGMutationFields Frontend tableNames >>=
      buildMutationParser mutationRemotes allActionInfos nonObjectCustomTypes allFunctions

    mutationParserBackend <-
      buildPGMutationFields Backend tableNames >>=
      buildMutationParser mutationRemotes allActionInfos nonObjectCustomTypes allFunctions

    queryPGFields <- buildRelayPostgresQueryFields tableNames allFunctions
    subscriptionParser <- P.safeSelectionSet subscriptionRoot Nothing queryPGFields
                             <&> fmap (fmap (P.handleTypename (RFRaw . J.String. G.unName)))
    queryParserFrontend <- queryWithIntrospectionHelper queryPGFields
      mutationParserFrontend subscriptionParser
    queryParserBackend <- queryWithIntrospectionHelper queryPGFields
      mutationParserBackend subscriptionParser

    let frontendContext = GQLContext (finalizeParser queryParserFrontend)
                          (finalizeParser <$> mutationParserFrontend)
    let backendContext = GQLContext (finalizeParser queryParserBackend)
                         (finalizeParser <$> mutationParserBackend)
    pure $ RoleContext frontendContext $ Just backendContext

    where
      tableNames = Map.keysSet allTables

-- The `unauthenticatedContext` is used when the user queries the graphql-engine
-- with a role that it's unaware of. Before remote schema permissions, remotes
-- were considered to be a public entity, hence, we allowed an unknown role also
-- to query the remotes. To maintain backwards compatibility, we check if the
-- remote schema permissions are enabled, and if it's we don't expose the remote
-- schema fields in the unauthenticatedContext, otherwise we expose them.
unauthenticatedContext
  :: forall m
   . ( MonadError QErr m
     , MonadIO m
     , MonadUnique m
     )
  => [P.FieldParser (P.ParseT Identity) RemoteField]
  -> [P.FieldParser (P.ParseT Identity) RemoteField]
  -> RemoteSchemaPermsCtx
  -> m GQLContext
unauthenticatedContext adminQueryRemotes adminMutationRemotes remoteSchemaPermsCtx = P.runSchemaT $ do
  let isRemoteSchemaPermsEnabled = remoteSchemaPermsCtx == Enabled
      queryFields = bool (fmap (fmap RFRemote) adminQueryRemotes) [] isRemoteSchemaPermsEnabled
      mutationFields = bool (fmap (fmap RFRemote) adminMutationRemotes) [] isRemoteSchemaPermsEnabled
  mutationParser <-
    if null adminMutationRemotes
    then pure Nothing
    else P.safeSelectionSet mutationRoot Nothing mutationFields
         <&> Just . fmap (fmap (P.handleTypename (RFRaw . J.String . G.unName)))
  subscriptionParser <-
    P.safeSelectionSet subscriptionRoot Nothing []
    <&> fmap (fmap (P.handleTypename (RFRaw . J.String . G.unName)))
  queryParser <- queryWithIntrospectionHelper queryFields mutationParser subscriptionParser
  pure $ GQLContext (finalizeParser queryParser) (finalizeParser <$> mutationParser)

finalizeParser :: Parser 'Output (P.ParseT Identity) a -> ParserFn a
finalizeParser parser = runIdentity . P.runParseT . P.runParser parser

-- checks that there are no conflicting root field names between remotes and
-- hasura fields
remoteSchemaFields
  :: forall arr m
   . ( ArrowChoice arr
     , ArrowWriter (Seq InconsistentMetadata) arr
     , ArrowKleisli m arr
     , MonadError QErr m
     )
  => ([G.Name], [G.Name], HashMap RemoteSchemaName (RemoteSchemaCtx, MetadataObject))
     `arr`
     [( RemoteSchemaName , ParsedIntrospection)]
remoteSchemaFields = proc (queryFieldNames, mutationFieldNames, allRemoteSchemas) -> do
  (| foldlA' (\okSchemas (newSchemaName, (newSchemaContext, newMetadataObject)) -> do
       checkedDuplicates <- (| withRecordInconsistency (do
         let (queryOld, mutationOld) =
               unzip $ fmap ((\case ParsedIntrospection q m _ -> (q,m)) . snd) okSchemas
         let ParsedIntrospection queryNew mutationNew _subscriptionNew
               = rscParsed $ _rscpContext newSchemaContext
         -- Check for conflicts between remotes
         bindErrorA -<
           for_ (duplicates (fmap (P.getName . fDefinition) (queryNew ++ concat queryOld))) $
           \name -> throw400 Unexpected $ "Duplicate remote field " <> squote name
         -- Check for conflicts between this remote and the tables
         bindErrorA -<
           for_ (duplicates (fmap (P.getName . fDefinition) queryNew ++ queryFieldNames)) $
           \name -> throw400 RemoteSchemaConflicts $ "Field cannot be overwritten by remote field " <> squote name
         -- Ditto, but for mutations
         case mutationNew of
           Nothing -> returnA -< ()
           Just ms -> do
             bindErrorA -<
               for_ (duplicates (fmap (P.getName . fDefinition) (ms ++ concat (catMaybes mutationOld)))) $
               \name -> throw400 Unexpected $ "Duplicate remote field " <> squote name
             -- Ditto, but for mutations
             bindErrorA -<
               for_ (duplicates (fmap (P.getName . fDefinition) ms ++ mutationFieldNames)) $
               \name -> throw400 Unexpected $ "Field cannot be overwritten by remote field " <> squote name
         -- No need to check subscriptions as these are not supported
         returnA -< ()
         ) |) newMetadataObject
       case checkedDuplicates of
         Nothing -> returnA -< okSchemas
         Just _  -> returnA -< (newSchemaName, rscParsed $ _rscpContext newSchemaContext):okSchemas
     ) |) [] (Map.toList allRemoteSchemas)

buildPostgresQueryFields
  :: forall m n r
   . ( MonadSchema n m
     , MonadTableInfo r m
     , MonadRole r m
     , Has QueryContext r
     )
  => HashSet QualifiedTable
  -> [FunctionInfo]
  -> m [P.FieldParser n (QueryRootField UnpreparedValue)]
buildPostgresQueryFields allTables (takeExposedAs FEAQuery -> queryFunctions) = do
  tableSelectExpParsers <- for (toList allTables) \table -> do
    selectPerms <- tableSelectPermissions table
    customRootFields <- _tcCustomRootFields . _tciCustomConfig . _tiCoreInfo <$> askTableInfo table
    for selectPerms \perms -> do
      tableGQLName <- getTableGQLName table
      let fieldsDesc = G.Description $ "fetch data from the table: " <>> table
          aggName = tableGQLName <> $$(G.litName "_aggregate")
          aggDesc = G.Description $ "fetch aggregated fields from the table: " <>> table
          pkName = tableGQLName <> $$(G.litName "_by_pk")
          pkDesc = G.Description $ "fetch data from the table: " <> table <<> " using primary key columns"
      catMaybes <$> sequenceA
        [ requiredFieldParser (RFDB . QDBSimple)      $ selectTable          table (fromMaybe tableGQLName $ _tcrfSelect          customRootFields) (Just fieldsDesc) perms
        , mapMaybeFieldParser (RFDB . QDBPrimaryKey)  $ selectTableByPk      table (fromMaybe pkName       $ _tcrfSelectByPk      customRootFields) (Just pkDesc)     perms
        , mapMaybeFieldParser (RFDB . QDBAggregation) $ selectTableAggregate table (fromMaybe aggName      $ _tcrfSelectAggregate customRootFields) (Just aggDesc)    perms
        ]
  functionSelectExpParsers <- for queryFunctions \function -> do
    let targetTable = fiReturnType function
        functionName = fiName function
    selectPerms <- tableSelectPermissions targetTable
    for selectPerms \perms -> do
      displayName <- qualifiedObjectToName functionName
      let functionDesc = G.Description $ "execute function " <> functionName <<> " which returns " <>> targetTable
          aggName = displayName <> $$(G.litName "_aggregate")
          aggDesc = G.Description $ "execute function " <> functionName <<> " and query aggregates on result of table type " <>> targetTable
      catMaybes <$> sequenceA
        [ requiredFieldParser (RFDB . QDBSimple)      $ selectFunction          function displayName (Just functionDesc) perms
        , mapMaybeFieldParser (RFDB . QDBAggregation) $ selectFunctionAggregate function aggName     (Just aggDesc)      perms
        ]
  pure $ (concat . catMaybes) (tableSelectExpParsers <> functionSelectExpParsers)
  where
    mapMaybeFieldParser :: (a -> b) -> m (Maybe (P.FieldParser n a)) -> m (Maybe (P.FieldParser n b))
    mapMaybeFieldParser f = fmap $ fmap $ fmap f

requiredFieldParser 
  :: (Functor n, Functor m)=> (a -> b) -> m (P.FieldParser n a) -> m (Maybe (P.FieldParser n b))
requiredFieldParser f = fmap $ Just . fmap f


-- | Includes remote schema fields and actions
buildActionQueryFields
  :: forall m n r
   . ( MonadSchema n m
     , MonadTableInfo r m
     , MonadRole r m
     , Has QueryContext r
     )
  => [ActionInfo 'Postgres]
  -> NonObjectTypeMap
  -> m [P.FieldParser n (QueryRootField UnpreparedValue)]
buildActionQueryFields allActions nonObjectCustomTypes = do
  actionParsers <- for allActions $ \actionInfo ->
    case _adType (_aiDefinition actionInfo) of
      ActionMutation ActionSynchronous -> pure Nothing
      ActionMutation ActionAsynchronous ->
        fmap (fmap (RFAction . AQAsync)) <$> actionAsyncQuery actionInfo
      ActionQuery ->
        fmap (fmap (RFAction . AQQuery)) <$> actionExecute nonObjectCustomTypes actionInfo
  pure $ catMaybes actionParsers

buildActionSubscriptionFields
  :: forall m n r
   . ( MonadSchema n m
     , MonadTableInfo r m
     , MonadRole r m
     , Has QueryContext r
     )
  => [ActionInfo 'Postgres]
  -> m [P.FieldParser n (QueryRootField UnpreparedValue)]
buildActionSubscriptionFields allActions = do
  actionParsers <- for allActions $ \actionInfo ->
    case _adType (_aiDefinition actionInfo) of
      ActionMutation ActionAsynchronous ->
        fmap (fmap (RFAction . AQAsync)) <$> actionAsyncQuery actionInfo
      ActionMutation ActionSynchronous -> pure Nothing
      ActionQuery -> pure Nothing
  pure $ catMaybes actionParsers

buildRelayPostgresQueryFields
  :: forall m n r
   . ( MonadSchema n m
     , MonadTableInfo r m
     , MonadRole r m
     , Has QueryContext r
     )
  => HashSet QualifiedTable
  -> [FunctionInfo]
  -> m [P.FieldParser n (QueryRootField UnpreparedValue)]
buildRelayPostgresQueryFields allTables (takeExposedAs FEAQuery -> queryFunctions) = do
  tableConnectionFields <- for (toList allTables) $ \table -> runMaybeT do
    pkeyColumns <- MaybeT $ (^? tiCoreInfo.tciPrimaryKey._Just.pkColumns)
                   <$> askTableInfo table
    selectPerms <- MaybeT $ tableSelectPermissions table
    tableGQLName <- getTableGQLName table
    let fieldName = tableGQLName <> $$(G.litName "_connection")
        fieldDesc = Just $ G.Description $ "fetch data from the table: " <>> table
    lift $ selectTableConnection table fieldName fieldDesc pkeyColumns selectPerms

  functionConnectionFields <- for queryFunctions $ \function -> runMaybeT do
    let returnTable = fiReturnType function
        functionName = fiName function
    pkeyColumns <- MaybeT $ (^? tiCoreInfo.tciPrimaryKey._Just.pkColumns)
                   <$> askTableInfo returnTable
    selectPerms <- MaybeT $ tableSelectPermissions returnTable
    displayName <- qualifiedObjectToName functionName
    let fieldName = displayName <> $$(G.litName "_connection")
        fieldDesc = Just $ G.Description $ "execute function " <> functionName
                    <<> " which returns " <>> returnTable
    lift $ selectFunctionConnection function fieldName fieldDesc pkeyColumns selectPerms

  nodeField_ <- fmap (RFDB . QDBPrimaryKey) <$> nodeField
  pure $ (:) nodeField_ $ map (fmap (RFDB . QDBConnection)) $ catMaybes $
         tableConnectionFields <> functionConnectionFields

queryRootFromFields
  :: forall n m
   . (MonadError QErr m, MonadParse n)
  => [P.FieldParser n (QueryRootField UnpreparedValue)]
  -> m (Parser 'Output n (OMap.InsOrdHashMap G.Name (QueryRootField UnpreparedValue)))
queryRootFromFields fps =
  P.safeSelectionSet queryRoot Nothing fps
    <&> fmap (fmap (P.handleTypename (RFRaw . J.String . G.unName)))

emptyIntrospection
  :: forall m n
   . (MonadSchema n m, MonadError QErr m)
  => m [P.FieldParser n (QueryRootField UnpreparedValue)]
emptyIntrospection = do
  emptyQueryP <- queryRootFromFields @n []
  introspectionTypes <- collectTypes (P.parserType emptyQueryP)
  let introspectionSchema = Schema
        { sDescription = Nothing
        , sTypes = introspectionTypes
        , sQueryType = P.parserType emptyQueryP
        , sMutationType = Nothing
        , sSubscriptionType = Nothing
        , sDirectives = mempty
        }
  return $ fmap (fmap RFRaw) [schema introspectionSchema, typeIntrospection introspectionSchema]

collectTypes
  :: forall m a
   . (MonadError QErr m, P.HasTypeDefinitions a)
  => a
  -> m (HashMap G.Name (P.Definition P.SomeTypeInfo))
collectTypes x = case P.collectTypeDefinitions x of
  Left (P.ConflictingDefinitions type1 _) -> throw500 $
    "found conflicting definitions for " <> P.getName type1
    <<> " when collecting types from the schema"
  Right tps -> pure tps

queryWithIntrospectionHelper
  :: (MonadSchema n m, MonadError QErr m)
  => [P.FieldParser n (QueryRootField UnpreparedValue)]
  -> Maybe (Parser 'Output n (OMap.InsOrdHashMap G.Name (MutationRootField UnpreparedValue)))
  -> Parser 'Output n (OMap.InsOrdHashMap G.Name (QueryRootField UnpreparedValue))
  -> m (Parser 'Output n (OMap.InsOrdHashMap G.Name (QueryRootField UnpreparedValue)))
queryWithIntrospectionHelper basicQueryFP mutationP subscriptionP = do
  basicQueryP <- queryRootFromFields basicQueryFP
  emptyIntro <- emptyIntrospection
  allBasicTypes <- collectTypes $
    [ P.parserType basicQueryP
    , P.parserType subscriptionP
    ]
    ++ maybeToList (P.parserType <$> mutationP)
  allIntrospectionTypes <- collectTypes . P.parserType =<< queryRootFromFields emptyIntro
  let allTypes = Map.unions
        [ allBasicTypes
        , Map.filterWithKey (\name _info -> name /= queryRoot) allIntrospectionTypes
        ]
      partialSchema = Schema
        { sDescription = Nothing
        , sTypes = allTypes
        , sQueryType = P.parserType basicQueryP
        , sMutationType = P.parserType <$> mutationP
        , sSubscriptionType = Just $ P.parserType subscriptionP
        , sDirectives = defaultDirectives
        }
  let partialQueryFields =
        basicQueryFP ++ (fmap RFRaw <$> [schema partialSchema, typeIntrospection partialSchema])
  P.safeSelectionSet queryRoot Nothing partialQueryFields
    <&> fmap (fmap (P.handleTypename (RFRaw . J.String . G.unName)))

-- | Prepare the parser for query-type GraphQL requests, but with introspection
--   for queries, mutations and subscriptions built in.
buildQueryParser
  :: forall m n r
   . ( MonadSchema n m
     , MonadTableInfo r m
     , MonadRole r m
     , Has QueryContext r
     )
  => [P.FieldParser n (QueryRootField UnpreparedValue)]
  -> [P.FieldParser n RemoteField]
  -> [ActionInfo 'Postgres]
  -> NonObjectTypeMap
  -> Maybe (Parser 'Output n (OMap.InsOrdHashMap G.Name (MutationRootField UnpreparedValue)))
  -> Parser 'Output n (OMap.InsOrdHashMap G.Name (QueryRootField UnpreparedValue))
  -> m (Parser 'Output n (OMap.InsOrdHashMap G.Name (QueryRootField UnpreparedValue)))
buildQueryParser pgQueryFields remoteFields allActions nonObjectCustomTypes mutationParser subscriptionParser = do
  actionQueryFields <- buildActionQueryFields allActions nonObjectCustomTypes
  let allQueryFields = pgQueryFields <> actionQueryFields <> map (fmap RFRemote) remoteFields
  queryWithIntrospectionHelper allQueryFields mutationParser subscriptionParser

-- | Prepare the parser for subscriptions. Every postgres query field is
-- exposed as a subscription along with fields to get the status of
-- asynchronous actions.
buildSubscriptionParser
  :: forall m n r
   . ( MonadSchema n m
     , MonadTableInfo r m
     , MonadRole r m
     , Has QueryContext r
     )
  => [P.FieldParser n (QueryRootField UnpreparedValue)]
  -> [ActionInfo 'Postgres]
  -> m (Parser 'Output n (OMap.InsOrdHashMap G.Name (QueryRootField UnpreparedValue)))
buildSubscriptionParser pgQueryFields allActions = do
  actionSubscriptionFields <- buildActionSubscriptionFields allActions
  let subscriptionFields = pgQueryFields <> actionSubscriptionFields
  P.safeSelectionSet subscriptionRoot Nothing subscriptionFields
         <&> fmap (fmap (P.handleTypename (RFRaw . J.String . G.unName)))

buildPGMutationFields
  :: forall m n r
   . (MonadSchema n m, MonadTableInfo r m, MonadRole r m, Has QueryContext r)
  => Scenario -> HashSet QualifiedTable
  -> m [P.FieldParser n (MutationRootField UnpreparedValue)]
buildPGMutationFields scenario allTables = do
  concat . catMaybes <$> for (toList allTables) \table -> do
    tableCoreInfo <- _tiCoreInfo <$> askTableInfo table
    tableGQLName   <- getTableGQLName table
    tablePerms    <- tablePermissions table
    for tablePerms \RolePermInfo{..} -> do
      let customRootFields = _tcCustomRootFields $ _tciCustomConfig tableCoreInfo
          viewInfo         = _tciViewInfo tableCoreInfo

      -- If we're in a frontend scenario, we should not include backend_only inserts
      let scenarioInsertPermissionM = do
            insertPermission <- _permIns
            if scenario == Frontend && ipiBackendOnly insertPermission
              then Nothing
              else return insertPermission

      inserts <- fmap join $ whenMaybe (isMutable viIsInsertable viewInfo) $ for scenarioInsertPermissionM \insertPerms -> do
        let insertName = $$(G.litName "insert_") <> tableGQLName
            insertDesc = G.Description $ "insert data into the table: " <>> table
            insertOneName = $$(G.litName "insert_") <> tableGQLName <> $$(G.litName "_one")
            insertOneDesc = G.Description $ "insert a single row into the table: " <>> table
        insert <- insertIntoTable table (fromMaybe insertName $ _tcrfInsert customRootFields) (Just insertDesc) insertPerms _permSel _permUpd
        -- select permissions are required for InsertOne: the
        -- selection set is the same as a select on that table, and it
        -- therefore can't be populated if the user doesn't have
        -- select permissions
        insertOne <- for _permSel \selPerms ->
          insertOneIntoTable table (fromMaybe insertOneName $ _tcrfInsertOne customRootFields) (Just insertOneDesc) insertPerms selPerms _permUpd
        pure $ fmap (RFDB . MDBInsert) <$> insert : maybeToList insertOne

      updates <- fmap join $ whenMaybe (isMutable viIsUpdatable viewInfo) $ for _permUpd \updatePerms -> do
        let updateName = $$(G.litName "update_") <> tableGQLName
            updateDesc = G.Description $ "update data of the table: " <>> table
            updateByPkName = $$(G.litName "update_") <> tableGQLName <> $$(G.litName "_by_pk")
            updateByPkDesc = G.Description $ "update single row of the table: " <>> table
        update <- updateTable table (fromMaybe updateName $ _tcrfUpdate customRootFields) (Just updateDesc) updatePerms _permSel
        -- likewise; furthermore, primary keys can only be tested in
        -- the `where` clause if the user has select permissions for
        -- them, which at the very least requires select permissions
        updateByPk <- join <$> for _permSel
          (updateTableByPk table (fromMaybe updateByPkName $ _tcrfUpdateByPk customRootFields) (Just updateByPkDesc) updatePerms)
        pure $ fmap (RFDB . MDBUpdate) <$> catMaybes [update, updateByPk]

      -- when the table/view is mutable and there exists a delete permission
      deletes <- fmap join $ whenMaybe (isMutable viIsDeletable viewInfo) $
        for _permDel $ \deletePermission -> do
          delete <- buildDeleteField table tableGQLName (_tcrfDelete customRootFields)
            deletePermission _permSel
          -- select permission is needed for deleteByPk field so that a return type
          -- for the field can be generated
          deleteByPk <- fmap join $ for _permSel $
            buildDeleteByPkField table tableGQLName (_tcrfDeleteByPk customRootFields) deletePermission

          pure $ fmap (RFDB . MDBDelete) <$> delete : maybeToList deleteByPk

      pure $ concat $ catMaybes [inserts, updates, deletes]

  where
    buildDeleteField table tableGQLName customName deletePermission selectPermission = do
      let deleteName = $$(G.litName "delete_") <> tableGQLName
          deleteDesc = G.Description $ "delete data from the table: " <>> table
      deleteFromTable table (fromMaybe deleteName customName) (Just deleteDesc)
        deletePermission selectPermission

    buildDeleteByPkField table tableGQLName customName deletePermission = do
      let fieldName = $$(G.litName "delete_") <> tableGQLName <> $$(G.litName "_by_pk")
          fieldDescription = G.Description $ "delete single row from the table: " <>> table
      deleteFromTableByPk table (fromMaybe fieldName customName) (Just fieldDescription) deletePermission

subscriptionRoot :: G.Name
subscriptionRoot = $$(G.litName "subscription_root")

mutationRoot :: G.Name
mutationRoot = $$(G.litName "mutation_root")

queryRoot :: G.Name
queryRoot = $$(G.litName "query_root")

buildMutationParser
  :: forall m n r
   . (MonadSchema n m, MonadTableInfo r m, MonadRole r m, Has QueryContext r)
  => [P.FieldParser n RemoteField]
  -> [ActionInfo 'Postgres]
  -> NonObjectTypeMap
  -> [FunctionInfo]
  -- ^ all "valid" functions
  -> [P.FieldParser n (MutationRootField UnpreparedValue)]
  -> m (Maybe (Parser 'Output n (OMap.InsOrdHashMap G.Name (MutationRootField UnpreparedValue))))
buildMutationParser allRemotes allActions nonObjectCustomTypes 
    (takeExposedAs FEAMutation -> mutationFunctions) pgMutationFields = do

   -- NOTE: this is basically copied from functionSelectExpParsers body
  functionMutationExpParsers <- for mutationFunctions \function@FunctionInfo{..} -> do
    selectPerms <- tableSelectPermissions fiReturnType
    for selectPerms \perms -> do
      displayName <- qualifiedObjectToName fiName
      let functionDesc = G.Description $ 
            "execute VOLATILE function " <> fiName <<> " which returns " <>> fiReturnType
      catMaybes <$> sequenceA
        [ requiredFieldParser (RFDB . MDBFunction) $ 
            selectFunction function displayName (Just functionDesc) perms
        -- FWIW: The equivalent of this is possible for mutations; do we want that?:
        -- , mapMaybeFieldParser (RFDB . QDBAggregation) $ selectFunctionAggregate function aggName     (Just aggDesc)      perms
        ]

  actionParsers <- for allActions $ \actionInfo ->
    case _adType (_aiDefinition actionInfo) of
      ActionMutation ActionSynchronous ->
        fmap (fmap (RFAction . AMSync)) <$> actionExecute nonObjectCustomTypes actionInfo
      ActionMutation ActionAsynchronous ->
        fmap (fmap (RFAction . AMAsync)) <$> actionAsyncMutation nonObjectCustomTypes actionInfo
      ActionQuery -> pure Nothing

  let mutationFieldsParser = 
        pgMutationFields <>
        concat (catMaybes functionMutationExpParsers) <>
        catMaybes actionParsers <>
        fmap (fmap RFRemote) allRemotes
  if null mutationFieldsParser
  then pure Nothing
  else P.safeSelectionSet mutationRoot (Just $ G.Description "mutation root") mutationFieldsParser
            <&> Just . fmap (fmap (P.handleTypename (RFRaw . J.String . G.unName)))<|MERGE_RESOLUTION|>--- conflicted
+++ resolved
@@ -88,11 +88,7 @@
     adminHasuraDBContext <- bindA -<
       buildFullestDBSchema queryContext allTables allFunctions allActionInfos nonObjectCustomTypes
 
-<<<<<<< HEAD
-
-=======
     -- TODO factor out the common function; throw500 in both cases:
->>>>>>> fb902d42
     queryFieldNames :: [G.Name] <- bindA -<
       case P.discardNullability $ P.parserType $ fst adminHasuraDBContext of
         -- It really ought to be this case; anything else is a programming error.
@@ -202,7 +198,6 @@
     where
       tableNames = Map.keysSet allTables
 
-<<<<<<< HEAD
       getQueryRemotes
         :: [ParsedIntrospection]
         -> [P.FieldParser (P.ParseT Identity) RemoteField]
@@ -213,15 +208,13 @@
         -> [P.FieldParser (P.ParseT Identity) RemoteField]
       getMutationRemotes = concatMap (concat . piMutation)
 
-=======
 -- TODO why do we do these validations at this point? What does it mean to track
 --      a function but not add it to the schema...?
---      Auke: 
+--      Auke:
 --        I believe the intention is simply to allow the console to do postgres data management
 --      Karthikeyan: Yes, this is correct. We allowed this pre PDV but somehow
 --        got removed in PDV. OTOH, I’m not sure how prevalent this feature
 --        actually is
->>>>>>> fb902d42
 takeValidTables :: TableCache -> TableCache
 takeValidTables = Map.filterWithKey graphQLTableFilter . Map.filter tableFilter
   where
@@ -427,7 +420,7 @@
     mapMaybeFieldParser :: (a -> b) -> m (Maybe (P.FieldParser n a)) -> m (Maybe (P.FieldParser n b))
     mapMaybeFieldParser f = fmap $ fmap $ fmap f
 
-requiredFieldParser 
+requiredFieldParser
   :: (Functor n, Functor m)=> (a -> b) -> m (P.FieldParser n a) -> m (Maybe (P.FieldParser n b))
 requiredFieldParser f = fmap $ Just . fmap f
 
@@ -709,7 +702,7 @@
   -- ^ all "valid" functions
   -> [P.FieldParser n (MutationRootField UnpreparedValue)]
   -> m (Maybe (Parser 'Output n (OMap.InsOrdHashMap G.Name (MutationRootField UnpreparedValue))))
-buildMutationParser allRemotes allActions nonObjectCustomTypes 
+buildMutationParser allRemotes allActions nonObjectCustomTypes
     (takeExposedAs FEAMutation -> mutationFunctions) pgMutationFields = do
 
    -- NOTE: this is basically copied from functionSelectExpParsers body
@@ -717,10 +710,10 @@
     selectPerms <- tableSelectPermissions fiReturnType
     for selectPerms \perms -> do
       displayName <- qualifiedObjectToName fiName
-      let functionDesc = G.Description $ 
+      let functionDesc = G.Description $
             "execute VOLATILE function " <> fiName <<> " which returns " <>> fiReturnType
       catMaybes <$> sequenceA
-        [ requiredFieldParser (RFDB . MDBFunction) $ 
+        [ requiredFieldParser (RFDB . MDBFunction) $
             selectFunction function displayName (Just functionDesc) perms
         -- FWIW: The equivalent of this is possible for mutations; do we want that?:
         -- , mapMaybeFieldParser (RFDB . QDBAggregation) $ selectFunctionAggregate function aggName     (Just aggDesc)      perms
@@ -734,7 +727,7 @@
         fmap (fmap (RFAction . AMAsync)) <$> actionAsyncMutation nonObjectCustomTypes actionInfo
       ActionQuery -> pure Nothing
 
-  let mutationFieldsParser = 
+  let mutationFieldsParser =
         pgMutationFields <>
         concat (catMaybes functionMutationExpParsers) <>
         catMaybes actionParsers <>
