--- conflicted
+++ resolved
@@ -71,14 +71,9 @@
 mkTableAggTy = addTypeSuffix "_aggregate" . mkTableTy
 
 -- used for 'distinct_on' in select and upsert's 'update columns'
-<<<<<<< HEAD
 mkColumnEnumVal :: G.Name -> EnumValInfo
 mkColumnEnumVal colName =
   EnumValInfo (Just "column name") (G.EnumValue colName) False
-=======
-mkColumnEnumVal :: PGCol -> EnumValInfo
-mkColumnEnumVal (PGCol col) =
-  EnumValInfo (Just "column name") (G.EnumValue $ G.Name col) False
 
 mkDescriptionWith :: Maybe PGDescription -> Text -> G.Description
 mkDescriptionWith descM defaultTxt = G.Description $ case descM of
@@ -86,5 +81,4 @@
   Just (PGDescription descTxt) -> T.unlines [descTxt, "\n", defaultTxt]
 
 mkDescription :: PGDescription -> G.Description
-mkDescription = G.Description . getPGDescription
->>>>>>> 883ec85b
+mkDescription = G.Description . getPGDescription