--- conflicted
+++ resolved
@@ -15,11 +15,7 @@
 import Thumbnail from '@site/src/components/Thumbnail';
 import HeadingIcon from '@site/src/components/HeadingIcon';
 
-<<<<<<< HEAD
-# Using Hasura Cloud With An ElephantSQL Postgres Database
-=======
 # Using Hasura Cloud with an ElephantSQL Postgres Database
->>>>>>> 7ba2409f
 
 <div className='badge badge--primary heading-badge'>Available on: Cloud</div>
 
@@ -27,12 +23,12 @@
 
 This guide explains how to connect a new or existing ElephantSQL Postgres database to a Hasura Cloud project.
 
-## Step 1: sign up or log in to Hasura Cloud
+## Step 1: Sign up or log in to Hasura Cloud
 
 Navigate to [Hasura Cloud](https://cloud.hasura.io/signup/?pg=docs&plcmt=body&cta=navigate-to-hasura-cloud&tech=default)
 and sign up or log in.
 
-## Step 2: create a Hasura Cloud project {#create-hasura-project-do}
+## Step 2: Create a Hasura Cloud project {#create-hasura-project-do}
 
 On the Hasura Cloud dashboard, create a new project:
 
@@ -46,7 +42,7 @@
 
 <Thumbnail src='/img/cloud-dbs/existing-db-setup.png' alt='Hasura Cloud database setup' width='700px' />
 
-## Step 3: create a Postgres DB on ElephantSQL ([skip if you have an existing DB](#get-db-url))
+## Step 3: Create a Postgres DB on ElephantSQL ([skip if you have an existing DB](#get-db-url))
 
 Log into [ElephantSQL](https://customer.elephantsql.com/login).
 
@@ -86,7 +82,7 @@
 Congratulations! You've now created an ElephantSQL Postgres instance you can use with Hasura GraphQL Engine. Follow the
 steps below to connect it to Hasura.
 
-## Step 4: get the database connection URL {#get-db-url}
+## Step 4: Get the database connection URL {#get-db-url}
 
 From your dashboard, click on the name of your instance:
 
@@ -106,7 +102,7 @@
   width='700px'
 />
 
-## Step 5: finish connecting the database
+## Step 5: Finish connecting the database
 
 Back on Hasura Console, enter the database URL that we retrieved in the previous step:
 
