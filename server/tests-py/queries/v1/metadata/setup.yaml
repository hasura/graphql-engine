--- conflicted
+++ resolved
@@ -100,19 +100,6 @@
     name: search_articles
     schema: public
 
-<<<<<<< HEAD
-- type: run_sql
-  args:
-    sql: |
-      CREATE TABLE text_result(
-        result text
-      );
-
-      CREATE FUNCTION get_session_var(hasura_session json, session_var text)
-      RETURNS SETOF text_result AS $$
-          SELECT q.* FROM (VALUES (hasura_session ->> session_var)) q
-      $$ LANGUAGE sql STABLE;
-=======
 #Create get_articles computed field
 - type: run_sql
   args:
@@ -134,4 +121,15 @@
     definition:
       function: fetch_articles
       table_argument: author_row
->>>>>>> 3888ceb2
+
+- type: run_sql
+  args:
+    sql: |
+      CREATE TABLE text_result(
+        result text
+      );
+
+      CREATE FUNCTION get_session_var(hasura_session json, session_var text)
+      RETURNS SETOF text_result AS $$
+          SELECT q.* FROM (VALUES (hasura_session ->> session_var)) q
+      $$ LANGUAGE sql STABLE;