module Hasura.GraphQL.Resolve.Insert
  ( convertInsert
  , convertInsertOne
  )
where

import           Data.Has
import           Hasura.EncJSON
import           Hasura.Prelude
import           Hasura.Session

import qualified Data.Aeson                        as J
import qualified Data.Aeson.Casing                 as J
import qualified Data.Aeson.TH                     as J
import qualified Data.HashMap.Strict               as Map
import qualified Data.HashMap.Strict.InsOrd        as OMap
import qualified Data.Sequence                     as Seq
import qualified Data.Text                         as T
import qualified Language.GraphQL.Draft.Syntax     as G

import qualified Database.PG.Query                 as Q
import qualified Hasura.RQL.DML.Insert             as RI
import qualified Hasura.RQL.DML.Returning          as RR

import qualified Hasura.SQL.DML                    as S

import           Hasura.GraphQL.Resolve.BoolExp
import           Hasura.GraphQL.Resolve.Context
import           Hasura.GraphQL.Resolve.InputValue
import           Hasura.GraphQL.Resolve.Mutation
import           Hasura.GraphQL.Resolve.Select
import           Hasura.GraphQL.Validate.SelectionSet
import           Hasura.GraphQL.Validate.Types
import           Hasura.RQL.DML.Insert             (insertOrUpdateCheckExpr)
import           Hasura.RQL.DML.Internal           (convAnnBoolExpPartialSQL, convPartialSQLExp,
                                                    sessVarFromCurrentSetting)
import           Hasura.RQL.DML.Mutation
import           Hasura.RQL.DML.RemoteJoin
import           Hasura.RQL.GBoolExp               (toSQLBoolExp)
import           Hasura.RQL.Types
import           Hasura.Server.Version             (HasVersion)
import           Hasura.SQL.Types
import           Hasura.SQL.Value

type ColumnValuesText = ColumnValues TxtEncodedPGVal

newtype InsResp
  = InsResp
  { _irResponse     :: Maybe J.Object
  } deriving (Show, Eq)
$(J.deriveJSON (J.aesonDrop 3 J.snakeCase) ''InsResp)

data AnnIns a
  = AnnIns
  { _aiInsObj         :: !a
  , _aiConflictClause :: !(Maybe RI.ConflictClauseP1)
  , _aiCheckCond      :: !(AnnBoolExpPartialSQL, Maybe AnnBoolExpPartialSQL)
  , _aiTableCols      :: ![PGColumnInfo]
  , _aiDefVals        :: !(Map.HashMap PGCol S.SQLExp)
  } deriving (Show, Eq, Functor, Foldable, Traversable)

type SingleObjIns = AnnIns AnnInsObj
type MultiObjIns = AnnIns [AnnInsObj]

multiToSingles :: MultiObjIns -> [SingleObjIns]
multiToSingles = sequenceA

data RelIns a
  = RelIns
  { _riAnnIns  :: !a
  , _riRelInfo :: !RelInfo
  } deriving (Show, Eq)

type ObjRelIns = RelIns SingleObjIns
type ArrRelIns = RelIns MultiObjIns

type PGColWithValue = (PGCol, WithScalarType PGScalarValue)

data CTEExp
  = CTEExp
  { _iweExp      :: !S.CTE
  , _iwePrepArgs :: !(Seq.Seq Q.PrepArg)
  } deriving (Show, Eq)

data AnnInsObj
  = AnnInsObj
  { _aioColumns :: ![PGColWithValue]
  , _aioObjRels :: ![ObjRelIns]
  , _aioArrRels :: ![ArrRelIns]
  } deriving (Show, Eq)

mkAnnInsObj
  :: (MonadReusability m, MonadError QErr m, Has InsCtxMap r, MonadReader r m, Has FieldMap r)
  => RelationInfoMap
  -> PGColGNameMap
  -> AnnGObject
  -> m AnnInsObj
mkAnnInsObj relInfoMap allColMap annObj =
  foldrM (traverseInsObj relInfoMap allColMap) emptyInsObj $ OMap.toList annObj
  where
    emptyInsObj = AnnInsObj [] [] []

traverseInsObj
  :: (MonadReusability m, MonadError QErr m, Has InsCtxMap r, MonadReader r m, Has FieldMap r)
  => RelationInfoMap
  -> PGColGNameMap
  -> (G.Name, AnnInpVal)
  -> AnnInsObj
  -> m AnnInsObj
traverseInsObj rim allColMap (gName, annVal) defVal@(AnnInsObj cols objRels arrRels) =
  case _aivValue annVal of
    AGScalar{} -> parseValue
    AGEnum{}   -> parseValue
    _          -> parseObject
  where
    parseValue = do
      (_, WithScalarType scalarType maybeScalarValue) <- asPGColumnTypeAndValueM annVal
      columnInfo <- onNothing (Map.lookup gName allColMap) $
                 throw500 "column not found in PGColGNameMap"
      let columnName = pgiColumn columnInfo
      scalarValue <- maybe (pure $ PGNull scalarType) openOpaqueValue maybeScalarValue
      pure $ AnnInsObj ((columnName, WithScalarType scalarType scalarValue):cols) objRels arrRels

    parseObject = do
      objM <- asObjectM annVal
      -- if relational insert input is 'null' then ignore
      -- return default value
      fmap (fromMaybe defVal) $ forM objM $ \obj -> do
        let relNameM = RelName <$> mkNonEmptyText (G.unName gName)
            onConflictM = OMap.lookup "on_conflict" obj
        relName <- onNothing relNameM $ throw500 "found empty GName String"
        dataVal <- onNothing (OMap.lookup "data" obj) $
                   throw500 "\"data\" object not found"
        relInfo <- onNothing (Map.lookup relName rim) $
                   throw500 $ "relation " <> relName <<> " not found"

        let rTable = riRTable relInfo
        InsCtx rtColMap checkCond rtDefVals rtRelInfoMap rtUpdPerm <- getInsCtx rTable
        let rtCols = Map.elems rtColMap
        rtDefValsRes <- mapM (convPartialSQLExp sessVarFromCurrentSetting) rtDefVals

        withPathK (G.unName gName) $ case riType relInfo of
          ObjRel -> do
            dataObj <- asObject dataVal
            annDataObj <- mkAnnInsObj rtRelInfoMap rtColMap dataObj
            ccM <- forM onConflictM $ parseOnConflict rTable rtUpdPerm rtColMap
            let singleObjIns = AnnIns annDataObj ccM (checkCond, rtUpdPerm >>= upfiCheck) rtCols rtDefValsRes
                objRelIns = RelIns singleObjIns relInfo
            return (AnnInsObj cols (objRelIns:objRels) arrRels)

          ArrRel -> do
            arrDataVals <- asArray dataVal
            let withNonEmptyArrData = do
                  annDataObjs <- forM arrDataVals $ \arrDataVal -> do
                    dataObj <- asObject arrDataVal
                    mkAnnInsObj rtRelInfoMap rtColMap dataObj
                  ccM <- forM onConflictM $ parseOnConflict rTable rtUpdPerm rtColMap
                  let multiObjIns = AnnIns annDataObjs ccM (checkCond, rtUpdPerm >>= upfiCheck) rtCols rtDefValsRes
                      arrRelIns = RelIns multiObjIns relInfo
                  return (AnnInsObj cols objRels (arrRelIns:arrRels))
            -- if array relation insert input data has empty objects
            -- then ignore and return default value
            bool withNonEmptyArrData (return defVal) $ null arrDataVals

parseOnConflict
  :: (MonadReusability m, MonadError QErr m, MonadReader r m, Has FieldMap r)
  => QualifiedTable
  -> Maybe UpdPermForIns
  -> PGColGNameMap
  -> AnnInpVal
  -> m RI.ConflictClauseP1
parseOnConflict tn updFiltrM allColMap val = withPathK "on_conflict" $
  flip withObject val $ \_ obj -> do
    constraint <- RI.CTConstraint <$> parseConstraint obj
    updCols <- getUpdCols obj
    case updCols of
      [] -> return $ RI.CP1DoNothing $ Just constraint
      _  -> do
          UpdPermForIns _ _ updFiltr preSet <- onNothing updFiltrM $ throw500
            "cannot update columns since update permission is not defined"
          preSetRes <- mapM (convPartialSQLExp sessVarFromCurrentSetting) preSet
          updFltrRes <- traverseAnnBoolExp
                        (convPartialSQLExp sessVarFromCurrentSetting)
                        updFiltr
          whereExp <- parseWhereExp obj
          let updateBoolExp = toSQLBoolExp (S.mkQual tn) updFltrRes
              whereCondition = S.BEBin S.AndOp updateBoolExp whereExp
          return $ RI.CP1Update constraint updCols preSetRes whereCondition

  where
    getUpdCols o = do
      updColsVal <- onNothing (OMap.lookup "update_columns" o) $ throw500
        "\"update_columns\" argument in expected in \"on_conflict\" field "
      parseColumns allColMap updColsVal

    parseConstraint o = do
      v <- onNothing (OMap.lookup "constraint" o) $ throw500
           "\"constraint\" is expected, but not found"
      (_, enumVal) <- asEnumVal v
      return $ ConstraintName $ G.unName $ G.unEnumValue enumVal

    parseWhereExp =
          OMap.lookup "where"
      >>> traverse (parseBoolExp >=> traverse (traverse resolveValTxt))
      >>> fmap (maybe (S.BELit True) (toSQLBoolExp (S.mkQual tn)))

toSQLExps
  :: (MonadError QErr m, MonadState PrepArgs m)
  => [PGColWithValue]
  -> m [(PGCol, S.SQLExp)]
toSQLExps cols =
  forM cols $ \(c, v) -> do
    prepExp <- prepareColVal v
    return (c, prepExp)

mkSQLRow :: Map.HashMap PGCol S.SQLExp -> [(PGCol, S.SQLExp)] -> [S.SQLExp]
mkSQLRow defVals withPGCol = map snd $
  flip map (Map.toList defVals) $
    \(col, defVal) -> (col,) $ fromMaybe defVal $ Map.lookup col withPGColMap
  where
    withPGColMap = Map.fromList withPGCol

mkInsertQ
  :: MonadError QErr m
  => QualifiedTable
  -> Maybe RI.ConflictClauseP1
  -> [PGColWithValue]
  -> Map.HashMap PGCol S.SQLExp
  -> RoleName
  -> (AnnBoolExpSQL, Maybe AnnBoolExpSQL)
  -> m CTEExp
mkInsertQ tn onConflictM insCols defVals role (insCheck, updCheck) = do
  (givenCols, args) <- flip runStateT Seq.Empty $ toSQLExps insCols
  let sqlConflict = RI.toSQLConflict <$> onConflictM
      sqlExps = mkSQLRow defVals givenCols
      valueExp = S.ValuesExp [S.TupleExp sqlExps]
      tableCols = Map.keys defVals
      sqlInsert =
        S.SQLInsert tn tableCols valueExp sqlConflict
          . Just
          $ S.RetExp
            [ S.selectStar
            , S.Extractor
                (insertOrUpdateCheckExpr tn onConflictM
                  (toSQLBoolExp (S.QualTable tn) insCheck)
                  (fmap (toSQLBoolExp (S.QualTable tn)) updCheck))
                Nothing
            ]

      adminIns = return (CTEExp (S.CTEInsert sqlInsert) args)
      nonAdminInsert = do
        let cteIns = S.CTEInsert sqlInsert
        return (CTEExp cteIns args)

  bool nonAdminInsert adminIns $ isAdmin role

fetchFromColVals
  :: MonadError QErr m
  => ColumnValuesText
  -> [PGColumnInfo]
  -> m [(PGCol, WithScalarType PGScalarValue)]
fetchFromColVals colVal reqCols =
  forM reqCols $ \ci -> do
    let valM = Map.lookup (pgiColumn ci) colVal
    val <- onNothing valM $ throw500 $ "column "
           <> pgiColumn ci <<> " not found in given colVal"
    pgColVal <- parseTxtEncodedPGValue (pgiType ci) val
    return (pgiColumn ci, pgColVal)

-- | validate an insert object based on insert columns,
-- | insert object relations and additional columns from parent
validateInsert
  :: (MonadError QErr m)
  => [PGCol] -- ^ inserting columns
  -> [RelInfo] -- ^ object relation inserts
  -> [PGCol] -- ^ additional fields from parent
  -> m ()
validateInsert insCols objRels addCols = do
  -- validate insertCols
  unless (null insConflictCols) $ throwVE $
    "cannot insert " <> showPGCols insConflictCols
    <> " columns as their values are already being determined by parent insert"

  forM_ objRels $ \relInfo -> do
    let lCols = Map.keys $ riMapping relInfo
        relName = riName relInfo
        relNameTxt = relNameToTxt relName
        lColConflicts = lCols `intersect` (addCols <> insCols)
    withPathK relNameTxt $ unless (null lColConflicts) $ throwVE $
      "cannot insert object relation ship " <> relName
      <<> " as " <> showPGCols lColConflicts
      <> " column values are already determined"
  where
    insConflictCols = insCols `intersect` addCols

-- | insert an object relationship and return affected rows
-- | and parent dependent columns
insertObjRel
  :: (HasVersion, MonadTx m, MonadIO m)
  => Bool
  -> MutationRemoteJoinCtx
  -> RoleName
  -> ObjRelIns
  -> m (Int, [PGColWithValue])
insertObjRel strfyNum rjCtx role objRelIns =
  withPathK relNameTxt $ do
    (affRows, colValM) <- withPathK "data" $ insertObj strfyNum rjCtx role tn singleObjIns []
    colVal <- onNothing colValM $ throw400 NotSupported errMsg
    retColsWithVals <- fetchFromColVals colVal rColInfos
    let c = mergeListsWith (Map.toList mapCols) retColsWithVals
          (\(_, rCol) (col, _) -> rCol == col)
          (\(lCol, _) (_, cVal) -> (lCol, cVal))
    return (affRows, c)
  where
    RelIns singleObjIns relInfo = objRelIns
    -- multiObjIns = singleToMulti singleObjIns
    relName = riName relInfo
    relNameTxt = relNameToTxt relName
    mapCols = riMapping relInfo
    tn = riRTable relInfo
    allCols = _aiTableCols singleObjIns
    rCols = Map.elems mapCols
    rColInfos = getColInfos rCols allCols
    errMsg = "cannot proceed to insert object relation "
             <> relName <<> " since insert to table "
             <> tn <<> " affects zero rows"

decodeEncJSON :: (J.FromJSON a, QErrM m) => EncJSON -> m a
decodeEncJSON =
  either (throw500 . T.pack) decodeValue .
  J.eitherDecode . encJToLBS

-- | insert an array relationship and return affected rows
insertArrRel
  :: (HasVersion, MonadTx m, MonadIO m)
  => Bool
  -> MutationRemoteJoinCtx
  -> RoleName
  -> [PGColWithValue]
  -> ArrRelIns
  -> m Int
insertArrRel strfyNum rjCtx role resCols arrRelIns =
    withPathK relNameTxt $ do
    let addCols = mergeListsWith resCols (Map.toList colMapping)
               (\(col, _) (lCol, _) -> col == lCol)
               (\(_, colVal) (_, rCol) -> (rCol, colVal))

    resBS <- insertMultipleObjects strfyNum rjCtx role tn multiObjIns addCols mutOutput "data"
    resObj <- decodeEncJSON resBS
    onNothing (Map.lookup ("affected_rows" :: T.Text) resObj) $
      throw500 "affected_rows not returned in array rel insert"
  where
    RelIns multiObjIns relInfo = arrRelIns
    colMapping = riMapping relInfo
    tn = riRTable relInfo
    relNameTxt = relNameToTxt $ riName relInfo
    mutOutput = RR.MOutMultirowFields [("affected_rows", RR.MCount)]

-- | insert an object with object and array relationships
insertObj
  :: (HasVersion, MonadTx m, MonadIO m)
  => Bool
  -> MutationRemoteJoinCtx
  -> RoleName
  -> QualifiedTable
  -> SingleObjIns
  -> [PGColWithValue] -- ^ additional fields
  -> m (Int, Maybe ColumnValuesText)
insertObj strfyNum rjCtx role tn singleObjIns addCols = do
  -- validate insert
  validateInsert (map fst cols) (map _riRelInfo objRels) $ map fst addCols

  -- insert all object relations and fetch this insert dependent column values
  objInsRes <- forM objRels $ insertObjRel strfyNum rjCtx role

  -- prepare final insert columns
  let objRelAffRows = sum $ map fst objInsRes
      objRelDeterminedCols = concatMap snd objInsRes
      finalInsCols = cols <> objRelDeterminedCols <> addCols

  -- prepare insert query as with expression
  insCheck <- convAnnBoolExpPartialSQL sessVarFromCurrentSetting insCond
  updCheck <- traverse (convAnnBoolExpPartialSQL sessVarFromCurrentSetting) updCond

  CTEExp cte insPArgs <-
    mkInsertQ tn onConflictM finalInsCols defVals role (insCheck, updCheck)

  MutateResp affRows colVals <- liftTx $ mutateAndFetchCols tn allCols (cte, insPArgs) strfyNum
  colValM <- asSingleObject colVals

  arrRelAffRows <- bool (withArrRels colValM) (return 0) $ null arrRels
  let totAffRows = objRelAffRows + affRows + arrRelAffRows

  return (totAffRows, colValM)
  where
    AnnIns annObj onConflictM (insCond, updCond) allCols defVals = singleObjIns
    AnnInsObj cols objRels arrRels = annObj

    arrRelDepCols = flip getColInfos allCols $
      concatMap (Map.keys . riMapping . _riRelInfo) arrRels

    withArrRels colValM = do
      colVal <- onNothing colValM $ throw400 NotSupported cannotInsArrRelErr
      arrDepColsWithVal <- fetchFromColVals colVal arrRelDepCols
      arrInsARows <- forM arrRels $ insertArrRel strfyNum rjCtx role arrDepColsWithVal
      return $ sum arrInsARows

    asSingleObject = \case
      [] -> pure Nothing
      [r] -> pure $ Just r
      _ -> throw500 "more than one row returned"

    cannotInsArrRelErr =
      "cannot proceed to insert array relations since insert to table "
      <> tn <<> " affects zero rows"


-- | insert multiple Objects in postgres
insertMultipleObjects
  :: (HasVersion, MonadTx m, MonadIO m)
  => Bool
  -> MutationRemoteJoinCtx
  -> RoleName
  -> QualifiedTable
  -> MultiObjIns
  -> [PGColWithValue] -- ^ additional fields
  -> RR.MutationOutput
  -> T.Text -- ^ error path
  -> m EncJSON
insertMultipleObjects strfyNum rjCtx role tn multiObjIns addCols mutOutput errP =
  bool withoutRelsInsert withRelsInsert anyRelsToInsert
  where
    AnnIns insObjs onConflictM (insCond, updCond) tableColInfos defVals = multiObjIns
    singleObjInserts = multiToSingles multiObjIns
    insCols = map _aioColumns insObjs
    allInsObjRels = concatMap _aioObjRels insObjs
    allInsArrRels = concatMap _aioArrRels insObjs
    anyRelsToInsert = not $ null allInsArrRels && null allInsObjRels

    withErrPath = withPathK errP

    -- insert all column rows at one go
    withoutRelsInsert = withErrPath $ do
      indexedForM_ insCols $ \insCol ->
        validateInsert (map fst insCol) [] $ map fst addCols

      let withAddCols = flip map insCols $ union addCols
          tableCols = Map.keys defVals

      (sqlRows, prepArgs) <- flip runStateT Seq.Empty $ do
        rowsWithCol <- mapM toSQLExps withAddCols
        return $ map (mkSQLRow defVals) rowsWithCol

      insCheck <- convAnnBoolExpPartialSQL sessVarFromCurrentSetting insCond
      updCheck <- traverse (convAnnBoolExpPartialSQL sessVarFromCurrentSetting) updCond

      let insQP1 = RI.InsertQueryP1 tn tableCols sqlRows onConflictM
                     (insCheck, updCheck) mutOutput tableColInfos
          p1 = (insQP1, prepArgs)
      RI.execInsertQuery strfyNum (Just rjCtx) p1

    -- insert each object with relations
    withRelsInsert = withErrPath $ do
      insResps <- indexedForM singleObjInserts $ \objIns ->
          insertObj strfyNum rjCtx role tn objIns addCols

      let affRows = sum $ map fst insResps
          columnValues = mapMaybe snd insResps
      cteExp <- mkSelCTEFromColVals tn tableColInfos columnValues
      let (mutOutputRJ, remoteJoins) = getRemoteJoinsMutationOutput mutOutput
          sqlQuery = Q.fromBuilder $ toSQL $
                     RR.mkMutationOutputExp tn tableColInfos (Just affRows) cteExp mutOutputRJ strfyNum
      executeMutationOutputQuery sqlQuery [] $ (,rjCtx) <$> remoteJoins

prefixErrPath :: (MonadError QErr m) => Field -> m a -> m a
prefixErrPath fld =
  withPathK "selectionSet" . fieldAsPath fld . withPathK "args"

convertInsert
  :: ( HasVersion, MonadReusability m, MonadError QErr m, MonadReader r m
     , Has FieldMap r , Has OrdByCtx r, Has SQLGenCtx r, Has InsCtxMap r
     )
  => MutationRemoteJoinCtx
  -> RoleName
  -> QualifiedTable -- table
  -> Field -- the mutation field
  -> m RespTx
<<<<<<< HEAD
convertInsert role tn fld = prefixErrPath fld $ do
  selSet <- asObjectSelectionSet $ _fSelSet fld
  mutOutputUnres <- RR.MOutMultirowFields <$> resolveMutationFields (_fType fld) selSet
=======
convertInsert rjCtx role tn fld = prefixErrPath fld $ do
  mutOutputUnres <- RR.MOutMultirowFields <$> resolveMutationFields (_fType fld) (_fSelSet fld)
>>>>>>> 7e2d6370
  mutOutputRes <- RR.traverseMutationOutput resolveValTxt mutOutputUnres
  annVals <- withArg arguments "objects" asArray
  -- if insert input objects is empty array then
  -- do not perform insert and return mutation response
  bool (withNonEmptyObjs annVals mutOutputRes)
    (withEmptyObjs mutOutputRes) $ null annVals
  where
    withNonEmptyObjs annVals mutOutput = do
      InsCtx tableColMap checkCond defValMap relInfoMap updPerm <- getInsCtx tn
      annObjs <- mapM asObject annVals
      annInsObjs <- forM annObjs $ mkAnnInsObj relInfoMap tableColMap
      conflictClauseM <- forM onConflictM $ parseOnConflict tn updPerm tableColMap
      defValMapRes <- mapM (convPartialSQLExp sessVarFromCurrentSetting)
                      defValMap
      let multiObjIns = AnnIns annInsObjs conflictClauseM (checkCond, updPerm >>= upfiCheck)
                          tableCols defValMapRes
          tableCols = Map.elems tableColMap
      strfyNum <- stringifyNum <$> asks getter
      return $ prefixErrPath fld $ insertMultipleObjects strfyNum rjCtx role tn
        multiObjIns [] mutOutput "objects"
    withEmptyObjs mutOutput =
      return $ return $ buildEmptyMutResp mutOutput
    arguments = _fArguments fld
    onConflictM = Map.lookup "on_conflict" arguments

convertInsertOne
  :: ( HasVersion, MonadReusability m, MonadError QErr m, MonadReader r m
     , Has FieldMap r , Has OrdByCtx r, Has SQLGenCtx r, Has InsCtxMap r
     )
  => MutationRemoteJoinCtx
  -> RoleName
  -> QualifiedTable -- table
  -> Field -- the mutation field
  -> m RespTx
<<<<<<< HEAD
convertInsertOne role qt field = prefixErrPath field $ do
  selSet <- asObjectSelectionSet $ _fSelSet field
  tableSelFields <- processTableSelectionSet (_fType field) selSet
=======
convertInsertOne rjCtx role qt field = prefixErrPath field $ do
  tableSelFields <- processTableSelectionSet (_fType field) $ _fSelSet field
>>>>>>> 7e2d6370
  let mutationOutputUnresolved = RR.MOutSinglerowObject tableSelFields
  mutationOutputResolved <- RR.traverseMutationOutput resolveValTxt mutationOutputUnresolved
  annInputObj <- withArg arguments "object" asObject
  InsCtx tableColMap checkCond defValMap relInfoMap updPerm <- getInsCtx qt
  annInsertObj <- mkAnnInsObj relInfoMap tableColMap annInputObj
  conflictClauseM <- forM (Map.lookup "on_conflict" arguments) $ parseOnConflict qt updPerm tableColMap
  defValMapRes <- mapM (convPartialSQLExp sessVarFromCurrentSetting) defValMap
  let multiObjIns = AnnIns [annInsertObj] conflictClauseM (checkCond, updPerm >>= upfiCheck)
                    tableCols defValMapRes
      tableCols = Map.elems tableColMap
  strfyNum <- stringifyNum <$> asks getter
  pure $ prefixErrPath field $ insertMultipleObjects strfyNum rjCtx role qt
         multiObjIns [] mutationOutputResolved "object"
  where
    arguments = _fArguments field

-- helper functions
getInsCtx
  :: (MonadError QErr m, MonadReader r m, Has InsCtxMap r)
  => QualifiedTable -> m InsCtx
getInsCtx tn = do
  ctxMap <- asks getter
  insCtx <- onNothing (Map.lookup tn ctxMap) $
    throw500 $ "table " <> tn <<> " not found"
  let defValMap = fmap PSESQLExp $ S.mkColDefValMap $ map pgiColumn $
                  Map.elems $ icAllCols insCtx
      setCols = icSet insCtx
  return $ insCtx {icSet = Map.union setCols defValMap}

mergeListsWith
  :: [a] -> [b] -> (a -> b -> Bool) -> (a -> b -> c) -> [c]
mergeListsWith _ [] _ _ = []
mergeListsWith [] _ _ _ = []
mergeListsWith (x:xs) l b f = case find (b x) l of
  Nothing -> mergeListsWith xs l b f
  Just y  ->  f x y : mergeListsWith xs l b f<|MERGE_RESOLUTION|>--- conflicted
+++ resolved
@@ -9,20 +9,20 @@
 import           Hasura.Prelude
 import           Hasura.Session
 
-import qualified Data.Aeson                        as J
-import qualified Data.Aeson.Casing                 as J
-import qualified Data.Aeson.TH                     as J
-import qualified Data.HashMap.Strict               as Map
-import qualified Data.HashMap.Strict.InsOrd        as OMap
-import qualified Data.Sequence                     as Seq
-import qualified Data.Text                         as T
-import qualified Language.GraphQL.Draft.Syntax     as G
-
-import qualified Database.PG.Query                 as Q
-import qualified Hasura.RQL.DML.Insert             as RI
-import qualified Hasura.RQL.DML.Returning          as RR
-
-import qualified Hasura.SQL.DML                    as S
+import qualified Data.Aeson                           as J
+import qualified Data.Aeson.Casing                    as J
+import qualified Data.Aeson.TH                        as J
+import qualified Data.HashMap.Strict                  as Map
+import qualified Data.HashMap.Strict.InsOrd           as OMap
+import qualified Data.Sequence                        as Seq
+import qualified Data.Text                            as T
+import qualified Language.GraphQL.Draft.Syntax        as G
+
+import qualified Database.PG.Query                    as Q
+import qualified Hasura.RQL.DML.Insert                as RI
+import qualified Hasura.RQL.DML.Returning             as RR
+
+import qualified Hasura.SQL.DML                       as S
 
 import           Hasura.GraphQL.Resolve.BoolExp
 import           Hasura.GraphQL.Resolve.Context
@@ -31,14 +31,14 @@
 import           Hasura.GraphQL.Resolve.Select
 import           Hasura.GraphQL.Validate.SelectionSet
 import           Hasura.GraphQL.Validate.Types
-import           Hasura.RQL.DML.Insert             (insertOrUpdateCheckExpr)
-import           Hasura.RQL.DML.Internal           (convAnnBoolExpPartialSQL, convPartialSQLExp,
-                                                    sessVarFromCurrentSetting)
+import           Hasura.RQL.DML.Insert                (insertOrUpdateCheckExpr)
+import           Hasura.RQL.DML.Internal              (convAnnBoolExpPartialSQL, convPartialSQLExp,
+                                                       sessVarFromCurrentSetting)
 import           Hasura.RQL.DML.Mutation
 import           Hasura.RQL.DML.RemoteJoin
-import           Hasura.RQL.GBoolExp               (toSQLBoolExp)
+import           Hasura.RQL.GBoolExp                  (toSQLBoolExp)
 import           Hasura.RQL.Types
-import           Hasura.Server.Version             (HasVersion)
+import           Hasura.Server.Version                (HasVersion)
 import           Hasura.SQL.Types
 import           Hasura.SQL.Value
 
@@ -485,14 +485,9 @@
   -> QualifiedTable -- table
   -> Field -- the mutation field
   -> m RespTx
-<<<<<<< HEAD
-convertInsert role tn fld = prefixErrPath fld $ do
+convertInsert rjCtx role tn fld = prefixErrPath fld $ do
   selSet <- asObjectSelectionSet $ _fSelSet fld
   mutOutputUnres <- RR.MOutMultirowFields <$> resolveMutationFields (_fType fld) selSet
-=======
-convertInsert rjCtx role tn fld = prefixErrPath fld $ do
-  mutOutputUnres <- RR.MOutMultirowFields <$> resolveMutationFields (_fType fld) (_fSelSet fld)
->>>>>>> 7e2d6370
   mutOutputRes <- RR.traverseMutationOutput resolveValTxt mutOutputUnres
   annVals <- withArg arguments "objects" asArray
   -- if insert input objects is empty array then
@@ -527,14 +522,9 @@
   -> QualifiedTable -- table
   -> Field -- the mutation field
   -> m RespTx
-<<<<<<< HEAD
-convertInsertOne role qt field = prefixErrPath field $ do
+convertInsertOne rjCtx role qt field = prefixErrPath field $ do
   selSet <- asObjectSelectionSet $ _fSelSet field
   tableSelFields <- processTableSelectionSet (_fType field) selSet
-=======
-convertInsertOne rjCtx role qt field = prefixErrPath field $ do
-  tableSelFields <- processTableSelectionSet (_fType field) $ _fSelSet field
->>>>>>> 7e2d6370
   let mutationOutputUnresolved = RR.MOutSinglerowObject tableSelFields
   mutationOutputResolved <- RR.traverseMutationOutput resolveValTxt mutationOutputUnresolved
   annInputObj <- withArg arguments "object" asObject
