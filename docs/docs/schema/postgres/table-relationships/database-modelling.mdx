---
sidebar_label: Database modeling
sidebar_position: 3
description: Relationships modeling in Hasura
keywords:
  - hasura
  - docs
  - schema
  - database modeling
---

<<<<<<< HEAD
# Database Relationship Modelling Guides
=======
# Database relationship modeling guides
>>>>>>> 3ceb9171

The following guides will help you model the different types of table relationships in the database:

- [Modeling one-to-one table relationships](/schema/common-patterns/data-modeling/one-to-one.mdx)
- [Modeling one-to-many table relationships](/schema/common-patterns/data-modeling/one-to-many.mdx)
- [Modeling many-to-many table relationships](/schema/common-patterns/data-modeling/many-to-many.mdx)<|MERGE_RESOLUTION|>--- conflicted
+++ resolved
@@ -9,11 +9,7 @@
   - database modeling
 ---
 
-<<<<<<< HEAD
 # Database Relationship Modelling Guides
-=======
-# Database relationship modeling guides
->>>>>>> 3ceb9171
 
 The following guides will help you model the different types of table relationships in the database:
 
