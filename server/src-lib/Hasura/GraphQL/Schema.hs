{-# LANGUAGE FlexibleContexts      #-}
{-# LANGUAGE FlexibleInstances     #-}
{-# LANGUAGE LambdaCase            #-}
{-# LANGUAGE MultiParamTypeClasses #-}
{-# LANGUAGE MultiWayIf            #-}
{-# LANGUAGE NoImplicitPrelude     #-}
{-# LANGUAGE OverloadedStrings     #-}
{-# LANGUAGE TemplateHaskell       #-}
{-# LANGUAGE TupleSections         #-}

module Hasura.GraphQL.Schema
  ( mkGCtxMap
  , GCtxMap
  , getGCtx
  , GCtx(..)
  , OpCtx(..)
  , OrdByResolveCtx
  , OrdByResolveCtxElem
  , NullsOrder(..)
  , OrdTy(..)
  ) where

import           Data.Has

import qualified Data.HashMap.Strict            as Map
import qualified Data.HashSet                   as Set

import qualified Data.Text                      as T
import qualified Language.GraphQL.Draft.Syntax  as G

import           Hasura.GraphQL.Resolve.Context
import           Hasura.GraphQL.Validate.Types

import           Hasura.Prelude
import           Hasura.RQL.Types
import           Hasura.SQL.Types

import qualified Hasura.SQL.DML                 as S

defaultTypes :: [TypeInfo]
defaultTypes = $(fromSchemaDocQ defaultSchema)

type OpCtxMap = Map.HashMap G.Name OpCtx

data OpCtx
  -- tn, vn, cols, req hdrs
  = OCInsert QualifiedTable QualifiedTable [PGCol] [T.Text]
  -- tn, filter exp, limit, req hdrs
  | OCSelect QualifiedTable S.BoolExp (Maybe Int) [T.Text]
  -- tn, filter exp, req hdrs
  | OCUpdate QualifiedTable S.BoolExp [T.Text]
  -- tn, filter exp, req hdrs
  | OCDelete QualifiedTable S.BoolExp [T.Text]
  deriving (Show, Eq)

data GCtx
  = GCtx
  { _gTypes      :: !TypeMap
  , _gFields     :: !FieldMap
  , _gOrdByEnums :: !OrdByResolveCtx
  , _gQueryRoot  :: !ObjTyInfo
  , _gMutRoot    :: !(Maybe ObjTyInfo)
  , _gSubRoot    :: !(Maybe ObjTyInfo)
  , _gOpCtxMap   :: !OpCtxMap
  } deriving (Show, Eq)

instance Has TypeMap GCtx where
  getter = _gTypes
  modifier f ctx = ctx { _gTypes = f $ _gTypes ctx }

data TyAgg
  = TyAgg
  { _taTypes      :: !TypeMap
  , _taFields     :: !FieldMap
  , _taOrdByEnums :: !OrdByResolveCtx
  } deriving (Show, Eq)

instance Semigroup TyAgg where
  (TyAgg t1 f1 o1) <> (TyAgg t2 f2 o2) =
    TyAgg (Map.union t1 t2) (Map.union f1 f2) (Map.union o1 o2)

instance Monoid TyAgg where
  mempty = TyAgg Map.empty Map.empty Map.empty
  mappend = (<>)

type SelField = Either PGColInfo (RelInfo, S.BoolExp, Maybe Int)

qualTableToName :: QualifiedTable -> G.Name
qualTableToName = G.Name <$> \case
  QualifiedTable (SchemaName "public") tn -> getTableTxt tn
  QualifiedTable sn tn -> getSchemaTxt sn <> "_" <> getTableTxt tn

isValidTableName :: QualifiedTable -> Bool
isValidTableName = isValidName . qualTableToName

isValidField :: FieldInfo -> Bool
isValidField = \case
  FIColumn (PGColInfo col _) -> isColEligible col
  FIRelationship (RelInfo rn _ _ remTab _) -> isRelEligible rn remTab
  where
    isColEligible = isValidName . G.Name . getPGColTxt
    isRelEligible rn rt = isValidName (G.Name $ getRelTxt rn)
                          && isValidTableName rt

toValidFieldInfos :: FieldInfoMap -> [FieldInfo]
toValidFieldInfos = filter isValidField . Map.elems

validPartitionFieldInfoMap :: FieldInfoMap -> ([PGColInfo], [RelInfo])
validPartitionFieldInfoMap = partitionFieldInfos . toValidFieldInfos

mkValidConstraints :: [TableConstraint] -> [TableConstraint]
mkValidConstraints = filter isValid
  where
    isValid (TableConstraint _ n) =
      isValidName $ G.Name $ getConstraintTxt n

mkCompExpName :: PGColType -> G.Name
mkCompExpName pgColTy =
  G.Name $ T.pack (show pgColTy) <> "_comparison_exp"

mkCompExpTy :: PGColType -> G.NamedType
mkCompExpTy =
  G.NamedType . mkCompExpName

mkBoolExpName :: QualifiedTable -> G.Name
mkBoolExpName tn =
  qualTableToName tn <> "_bool_exp"

mkBoolExpTy :: QualifiedTable -> G.NamedType
mkBoolExpTy =
  G.NamedType . mkBoolExpName

mkTableTy :: QualifiedTable -> G.NamedType
mkTableTy =
  G.NamedType . qualTableToName

mkCompExpInp :: PGColType -> InpObjTyInfo
mkCompExpInp colTy =
  InpObjTyInfo (Just tyDesc) (mkCompExpTy colTy) $ fromInpValL $ concat
  [ map (mk colScalarTy) typedOps
  , map (mk $ G.toLT colScalarTy) listOps
  , bool [] (map (mk $ mkScalarTy PGText) stringOps) isStringTy
  , [InpValInfo Nothing "_is_null" $ G.TypeNamed $ G.NamedType "Boolean"]
  ]
  where
    tyDesc = mconcat
      [ "expression to compare columns of type "
      , G.Description (T.pack $ show colTy)
      , ". All fields are combined with logical 'AND'."
      ]

    isStringTy = case colTy of
      PGVarchar -> True
      PGText    -> True
      _         -> False

    mk t n = InpValInfo Nothing n $ G.toGT t

    colScalarTy = mkScalarTy colTy
    -- colScalarListTy = GA.GTList colGTy

    typedOps =
       ["_eq", "_neq", "_gt", "_lt", "_gte", "_lte"]

    listOps =
      [ "_in", "_nin" ]

    -- TODO
    -- columnOps =
    --   [ "_ceq", "_cneq", "_cgt", "_clt", "_cgte", "_clte"]

    stringOps =
      [ "_like", "_nlike", "_ilike", "_nilike"
      , "_similar", "_nsimilar"
      ]

mkPGColFld :: PGColInfo -> ObjFldInfo
mkPGColFld (PGColInfo colName colTy) =
  ObjFldInfo Nothing n Map.empty ty
  where
    n  = G.Name $ getPGColTxt colName
    ty = G.toGT $ mkScalarTy colTy

-- where: table_bool_exp
-- limit: Int
-- offset: Int
mkSelArgs :: QualifiedTable -> [InpValInfo]
mkSelArgs tn =
  [ InpValInfo (Just whereDesc) "where" $ G.toGT $ mkBoolExpTy tn
  , InpValInfo (Just limitDesc) "limit" $ G.toGT $ mkScalarTy PGInteger
  , InpValInfo (Just offsetDesc) "offset" $ G.toGT $ mkScalarTy PGInteger
  , InpValInfo (Just orderByDesc) "order_by" $ G.toGT $ G.toLT $ G.toNT $
    mkOrdByTy tn
  ]
  where
    whereDesc   = "filter the rows returned"
    limitDesc   = "limit the nuber of rows returned"
    offsetDesc  = "skip the first n rows. Use only with order_by"
    orderByDesc = "sort the rows by one or more columns"

fromInpValL :: [InpValInfo] -> Map.HashMap G.Name InpValInfo
fromInpValL = mapFromL _iviName

{-

array_relationship(
  where: remote_table_bool_exp
  limit: Int
  offset: Int
):  [remote_table!]!
object_relationship: remote_table

-}
mkRelFld :: RelInfo -> ObjFldInfo
mkRelFld (RelInfo rn rTy _ remTab _) = case rTy of
  ArrRel ->
    ObjFldInfo (Just "An array relationship") (G.Name $ getRelTxt rn)
    (fromInpValL $ mkSelArgs remTab)
    (G.toGT $ G.toNT $ G.toLT $ G.toNT relTabTy)
  ObjRel ->
    ObjFldInfo (Just "An object relationship") (G.Name $ getRelTxt rn)
    Map.empty
    (G.toGT relTabTy)
  where
    relTabTy = mkTableTy remTab

{-
type table {
  col1: colty1
  .
  .
  rel1: relty1
}
-}
mkTableObj
  :: QualifiedTable
  -> [SelField]
  -> ObjTyInfo
mkTableObj tn allowedFlds =
  mkObjTyInfo (Just desc) (mkTableTy tn) $ mapFromL _fiName flds
  where
    flds = map (either mkPGColFld (mkRelFld . fst')) allowedFlds
    fst' (a, _, _) = a
    desc = G.Description $
      "columns and relationships of " <>> tn

{-

table(
  where: table_bool_exp
  limit: Int
  offset: Int
):  [table!]!

-}
mkSelFld
  :: QualifiedTable
  -> ObjFldInfo
mkSelFld tn =
  ObjFldInfo (Just desc) fldName args ty
  where
    desc    = G.Description $ "fetch data from the table: " <>> tn
    fldName = qualTableToName tn
    args    = fromInpValL $ mkSelArgs tn
    ty      = G.toGT $ G.toNT $ G.toLT $ G.toNT $ mkTableTy tn

-- table_mutation_response
mkMutRespTy :: QualifiedTable -> G.NamedType
mkMutRespTy tn =
  G.NamedType $ qualTableToName tn <> "_mutation_response"

{-
type table_mutation_response {
  affected_rows: Int!
  returning: [table_no_rels!]!
}
-}
mkMutRespObj
  :: QualifiedTable
  -> ObjTyInfo
mkMutRespObj tn =
  mkObjTyInfo (Just objDesc) (mkMutRespTy tn) $ mapFromL _fiName
  [affectedRowsFld, returningFld]
  where
    objDesc = G.Description $
      "response of any mutation on the table " <>> tn
    affectedRowsFld =
      ObjFldInfo (Just desc) "affected_rows" Map.empty $
      G.toGT $ G.toNT $ mkScalarTy PGInteger
      where
        desc = "number of affected rows by the mutation"
    returningFld =
      ObjFldInfo (Just desc) "returning" Map.empty $
      G.toGT $ G.toNT $ G.toLT $ G.toNT $ mkTableNoRelsTy tn
      where
        desc = "data of the affected rows by the mutation"

-- table_no_rels
mkTableNoRelsTy :: QualifiedTable -> G.NamedType
mkTableNoRelsTy tn =
  G.NamedType $ qualTableToName tn <> "_no_rels"

mkTableNoRelsObj
  :: QualifiedTable
  -> [SelField]
  -> ObjTyInfo
mkTableNoRelsObj tn fields =
  mkObjTyInfo (Just desc) (mkTableNoRelsTy tn) $ mapFromL _fiName pgCols
  where
    pgCols = map mkPGColFld $ lefts fields
    desc = G.Description $
      "only postgres columns (no relationships) from " <>> tn

mkBoolExpInp
  :: QualifiedTable
  -- the fields that are allowed
  -> [SelField]
  -> InpObjTyInfo
mkBoolExpInp tn fields =
  InpObjTyInfo (Just desc) boolExpTy $ Map.fromList
  [(_iviName inpVal, inpVal) | inpVal <- inpValues]
  where
    desc = G.Description $
      "Boolean expression to filter rows from the table " <> tn <<>
      ". All fields are combined with a logical 'AND'."

    -- the type of this boolean expression
    boolExpTy = mkBoolExpTy tn

    -- all the fields of this input object
    inpValues = combinators <> map mkFldExpInp fields

    mk n ty = InpValInfo Nothing n $ G.toGT ty

    boolExpListTy = G.toLT boolExpTy

    combinators =
      [ mk "_not" boolExpTy
      , mk "_and" boolExpListTy
      , mk "_or"  boolExpListTy
      ]

    mkFldExpInp = \case
      Left (PGColInfo colName colTy) ->
        mk (G.Name $ getPGColTxt colName) (mkCompExpTy colTy)
      Right (RelInfo relName _ _ remTab _, _, _) ->
        mk (G.Name $ getRelTxt relName) (mkBoolExpTy remTab)

mkPGColInp :: PGColInfo -> InpValInfo
mkPGColInp (PGColInfo colName colTy) =
  InpValInfo Nothing (G.Name $ getPGColTxt colName) $
  G.toGT $ mkScalarTy colTy

-- table_set_input
mkUpdSetTy :: QualifiedTable -> G.NamedType
mkUpdSetTy tn =
  G.NamedType $ qualTableToName tn <> "_set_input"

{-
input table_set_input {
  col1: colty1
  .
  .
  coln: coltyn
}
-}
mkUpdSetInp
  :: QualifiedTable -> [PGColInfo] -> InpObjTyInfo
mkUpdSetInp tn cols  =
  InpObjTyInfo (Just desc) (mkUpdSetTy tn) $ fromInpValL $
  map mkPGColInp cols
  where
    desc = G.Description $
      "input type for updating data in table " <>> tn

-- table_inc_input
mkUpdIncTy :: QualifiedTable -> G.NamedType
mkUpdIncTy tn =
  G.NamedType $ qualTableToName tn <> "_inc_input"

{-
input table_inc_input {
  integer-col1: int
  .
  .
  integer-coln: int
}
-}

mkUpdIncInp
  :: QualifiedTable -> Maybe [PGColInfo] -> Maybe InpObjTyInfo
mkUpdIncInp tn = maybe Nothing mkType
  where
    mkType cols = let intCols = onlyIntCols cols
                      incObjTy =
                        InpObjTyInfo (Just desc) (mkUpdIncTy tn) $
                        fromInpValL $ map mkPGColInp intCols
                  in bool (Just incObjTy) Nothing $ null intCols
    desc = G.Description $
      "input type for incrementing integer columne in table " <>> tn

-- table_<json-op>_input
mkJSONOpTy :: QualifiedTable -> G.Name -> G.NamedType
mkJSONOpTy tn op =
  G.NamedType $ qualTableToName tn <> op <> "_input"

-- json ops are _concat, _delete_key, _delete_elem, _delete_at_path
{-
input table_concat_input {
  jsonb-col1: json
  .
  .
  jsonb-coln: json
}
-}

{-
input table_delete_key_input {
  jsonb-col1: string
  .
  .
  jsonb-coln: string
}
-}

{-
input table_delete_elem_input {
  jsonb-col1: int
  .
  .
  jsonb-coln: int
}
-}

{-
input table_delete_at_path_input {
  jsonb-col1: [string]
  .
  .
  jsonb-coln: [string]
}
-}

-- jsonb operators and descriptions
prependOp :: G.Name
prependOp = "_prepend"

prependDesc :: G.Description
prependDesc = "prepend existing jsonb value of filtered columns with new jsonb value"

appendOp :: G.Name
appendOp = "_append"

appendDesc :: G.Description
appendDesc = "append existing jsonb value of filtered columns with new jsonb value"

deleteKeyOp :: G.Name
deleteKeyOp = "_delete_key"

deleteKeyDesc :: G.Description
deleteKeyDesc = "delete key/value pair or string element."
                <> " key/value pairs are matched based on their key value"

deleteElemOp :: G.Name
deleteElemOp = "_delete_elem"

deleteElemDesc :: G.Description
deleteElemDesc = "delete the array element with specified index (negative integers count from the end)."
                 <> " throws an error if top level container is not an array"

deleteAtPathOp :: G.Name
deleteAtPathOp = "_delete_at_path"

deleteAtPathDesc :: G.Description
deleteAtPathDesc = "delete the field or element with specified path"
                   <> " (for JSON arrays, negative integers count from the end)"

mkUpdJSONOpInp
  :: QualifiedTable -> [PGColInfo] -> [InpObjTyInfo]
mkUpdJSONOpInp tn cols = bool inpObjs [] $ null jsonbCols
  where
    jsonbCols = onlyJSONBCols cols
    jsonbColNames = map pgiName jsonbCols

    inpObjs = [ prependInpObj, appendInpObj, deleteKeyInpObj
              , deleteElemInpObj, deleteAtPathInpObj
              ]

    appendInpObj =
      InpObjTyInfo (Just appendDesc) (mkJSONOpTy tn appendOp) $
      fromInpValL $ map mkPGColInp jsonbCols

    prependInpObj =
      InpObjTyInfo (Just prependDesc) (mkJSONOpTy tn prependOp) $
      fromInpValL $ map mkPGColInp jsonbCols

    deleteKeyInpObj =
      InpObjTyInfo (Just deleteKeyDesc) (mkJSONOpTy tn deleteKeyOp) $
      fromInpValL $ map deleteKeyInpVal jsonbColNames
    deleteKeyInpVal c = InpValInfo Nothing (G.Name $ getPGColTxt c) $
      G.toGT $ G.NamedType "String"

    deleteElemInpObj =
      InpObjTyInfo (Just deleteElemDesc) (mkJSONOpTy tn deleteElemOp) $
      fromInpValL $ map deleteElemInpVal jsonbColNames
    deleteElemInpVal c = InpValInfo Nothing (G.Name $ getPGColTxt c) $
      G.toGT $ G.NamedType "Int"

    deleteAtPathInpObj =
      InpObjTyInfo (Just deleteAtPathDesc) (mkJSONOpTy tn deleteAtPathOp) $
      fromInpValL $ map deleteAtPathInpVal jsonbColNames
    deleteAtPathInpVal c = InpValInfo Nothing (G.Name $ getPGColTxt c) $
      G.toGT $ G.toLT $ G.NamedType "String"

{-

update_table(
  where : table_bool_exp!
  _set  : table_set_input
  _inc  : table_inc_input
  _concat: table_concat_input
  _delete_key: table_delete_key_input
  _delete_elem: table_delete_elem_input
  _delete_path_at: table_delete_path_at_input
): table_mutation_response

-}

mkIncInpVal :: QualifiedTable -> [PGColInfo] -> Maybe InpValInfo
mkIncInpVal tn cols = bool (Just incArg) Nothing $ null intCols
  where
    intCols = onlyIntCols cols
    incArgDesc = "increments the integer columns with given value of the filtered values"
    incArg =
      InpValInfo (Just incArgDesc) "_inc" $ G.toGT $ mkUpdIncTy tn

mkJSONOpInpVals :: QualifiedTable -> [PGColInfo] -> [InpValInfo]
mkJSONOpInpVals tn cols = bool jsonbOpArgs [] $ null jsonbCols
  where
    jsonbCols = onlyJSONBCols cols
    jsonbOpArgs = [appendArg, prependArg, deleteKeyArg, deleteElemArg, deleteAtPathArg]

    appendArg =
      InpValInfo (Just appendDesc) appendOp $ G.toGT $ mkJSONOpTy tn appendOp

    prependArg =
      InpValInfo (Just prependDesc) prependOp $ G.toGT $ mkJSONOpTy tn prependOp

    deleteKeyArg =
      InpValInfo (Just deleteKeyDesc) deleteKeyOp $
      G.toGT $ mkJSONOpTy tn deleteKeyOp

    deleteElemArg =
      InpValInfo (Just deleteElemDesc) deleteElemOp $
      G.toGT $ mkJSONOpTy tn deleteElemOp

    deleteAtPathArg =
      InpValInfo (Just deleteAtPathDesc) deleteAtPathOp $
      G.toGT $ mkJSONOpTy tn deleteAtPathOp

mkUpdMutFld
  :: QualifiedTable -> [PGColInfo] -> ObjFldInfo
mkUpdMutFld tn cols =
  ObjFldInfo (Just desc) fldName (fromInpValL inputValues) $
  G.toGT $ mkMutRespTy tn
  where
    inputValues = [filterArg, setArg] <> incArg
                  <> mkJSONOpInpVals tn cols
    desc = G.Description $ "update data of the table: " <>> tn

    fldName = "update_" <> qualTableToName tn

    filterArgDesc = "filter the rows which have to be updated"
    filterArg =
      InpValInfo (Just filterArgDesc) "where" $ G.toGT $
      G.toNT $ mkBoolExpTy tn

    setArgDesc = "sets the columns of the filtered rows to the given values"
    setArg =
      InpValInfo (Just setArgDesc) "_set" $ G.toGT $ mkUpdSetTy tn

    incArg = maybeToList $ mkIncInpVal tn cols

{-

delete_table(
  where : table_bool_exp!
): table_mutation_response

-}

mkDelMutFld
  :: QualifiedTable -> ObjFldInfo
mkDelMutFld tn =
  ObjFldInfo (Just desc) fldName (fromInpValL [filterArg]) $
  G.toGT $ mkMutRespTy tn
  where
    desc = G.Description $ "delete data from the table: " <>> tn

    fldName = "delete_" <> qualTableToName tn

    filterArgDesc = "filter the rows which have to be deleted"
    filterArg =
      InpValInfo (Just filterArgDesc) "where" $ G.toGT $
      G.toNT $ mkBoolExpTy tn

-- table_insert_input
mkInsInpTy :: QualifiedTable -> G.NamedType
mkInsInpTy tn =
  G.NamedType $ qualTableToName tn <> "_insert_input"

-- table_on_conflict
mkOnConflictInpTy :: QualifiedTable -> G.NamedType
mkOnConflictInpTy tn =
  G.NamedType $ qualTableToName tn <> "_on_conflict"

-- table_constraint
mkConstraintInpTy :: QualifiedTable -> G.NamedType
mkConstraintInpTy tn =
  G.NamedType $ qualTableToName tn <> "_constraint"

{-

input table_insert_input {
  col1: colty1
  .
  .
  coln: coltyn
}

-}

mkInsInp
  :: QualifiedTable -> [PGColInfo] -> InpObjTyInfo
mkInsInp tn cols =
  InpObjTyInfo (Just desc) (mkInsInpTy tn) $ fromInpValL $
  map mkPGColInp cols
  where
    desc = G.Description $
      "input type for inserting data into table " <>> tn

{-

input table_on_conflict {
  action: conflict_action!
  constraint: table_constraint
}

-}

mkOnConflictInp :: QualifiedTable -> InpObjTyInfo
mkOnConflictInp tn =
  InpObjTyInfo (Just desc) (mkOnConflictInpTy tn) $ fromInpValL
  [actionInpVal, constraintInpVal]
  where
    desc = G.Description $
      "on conflict condition type for table " <>> tn

    actionInpVal = InpValInfo Nothing (G.Name "action") $
      G.toGT $ G.toNT $ G.NamedType "conflict_action"

    constraintInpVal = InpValInfo Nothing (G.Name "constraint") $
      G.toGT $ mkConstraintInpTy tn
{-

insert_table(
  objects: [table_insert_input!]!
  on_conflict: table_on_conflict
  ): table_mutation_response!
-}

mkInsMutFld
  :: QualifiedTable -> [TableConstraint] -> ObjFldInfo
mkInsMutFld tn constraints =
  ObjFldInfo (Just desc) fldName (fromInpValL inputVals) $
  G.toGT $ mkMutRespTy tn
  where
    inputVals = catMaybes [ Just objectsArg
                          , onConflictInpVal
                          ]
    desc = G.Description $
      "insert data into the table: " <>> tn

    fldName = "insert_" <> qualTableToName tn

    objsArgDesc = "the rows to be inserted"
    objectsArg =
      InpValInfo (Just objsArgDesc) "objects" $ G.toGT $
      G.toNT $ G.toLT $ G.toNT $ mkInsInpTy tn

    uniqueOrPrimaryCons = filter (isUniqueOrPrimary . tcType) constraints
    onConflictInpVal = bool (Just onConflictArg) Nothing $ null uniqueOrPrimaryCons

    onConflictDesc = "on conflict condition"
    onConflictArg =
      InpValInfo (Just onConflictDesc) "on_conflict" $ G.toGT $ mkOnConflictInpTy tn

mkConstriantTy :: QualifiedTable -> [TableConstraint] -> EnumTyInfo
mkConstriantTy tn cons = enumTyInfo
  where
    enumTyInfo = EnumTyInfo (Just desc) (mkConstraintInpTy tn) $
                 mapFromL _eviVal $ map (mkConstraintEnumVal . tcName ) cons

    desc = G.Description $
      "unique or primary key constraints on table " <>> tn

    mkConstraintEnumVal (ConstraintName n) =
      EnumValInfo (Just "unique or primary key constraint")
      (G.EnumValue $ G.Name n) False

mkConflictActionTy :: EnumTyInfo
mkConflictActionTy = EnumTyInfo (Just desc) ty $ mapFromL _eviVal
                     [enumValIgnore, enumValUpdate]
  where
    desc = G.Description "conflict action"
    ty = G.NamedType "conflict_action"
    enumValIgnore = EnumValInfo (Just "ignore the insert on this row")
                    (G.EnumValue "ignore") False
    enumValUpdate = EnumValInfo (Just "update the row with the given values")
                    (G.EnumValue "update") False

mkOrdByTy :: QualifiedTable -> G.NamedType
mkOrdByTy tn =
  G.NamedType $ qualTableToName tn <> "_order_by"

mkOrdByCtx
  :: QualifiedTable -> [PGColInfo] -> (EnumTyInfo, OrdByResolveCtx)
mkOrdByCtx tn cols =
  (enumTyInfo, resolveCtx)
  where
    enumTyInfo = EnumTyInfo (Just desc) enumTy $
                 mapFromL _eviVal $ map toEnumValInfo enumValsInt
    enumTy = mkOrdByTy tn
    desc = G.Description $
      "ordering options when selecting data from " <>> tn

    toEnumValInfo (v, enumValDesc, _) =
      EnumValInfo (Just $ G.Description enumValDesc) (G.EnumValue v) False

    resolveCtx = Map.fromList $ map toResolveCtxPair enumValsInt

    toResolveCtxPair (v, _, ctx) = ((enumTy, G.EnumValue v), ctx)

    enumValsInt = concatMap mkOrdByEnumsOfCol cols


mkOrdByEnumsOfCol
  :: PGColInfo
  -> [(G.Name, Text, (PGColInfo, OrdTy, NullsOrder))]
mkOrdByEnumsOfCol colInfo@(PGColInfo col _) =
  [ ( colN <> "_asc"
    , "in the ascending order of " <> col <<> ", nulls last"
    , (colInfo, OAsc, NLast)
    )
  , ( colN <> "_desc"
    , "in the descending order of " <> col <<> ", nulls last"
    , (colInfo, ODesc, NLast)
    )
  , ( colN <> "_asc_nulls_first"
    , "in the ascending order of " <> col <<> ", nulls first"
    , (colInfo, OAsc, NFirst)
    )
  , ( colN <> "_desc_nulls_first"
    , "in the descending order of " <> col <<> ", nulls first"
    ,(colInfo, ODesc, NFirst)
    )
  ]
  where
    colN = pgColToFld col
    pgColToFld = G.Name . getPGColTxt

data RootFlds
  = RootFlds
  { _taMutation :: !(Map.HashMap G.Name (OpCtx, Either ObjFldInfo ObjFldInfo))
  } deriving (Show, Eq)

instance Semigroup RootFlds where
  (RootFlds m1) <> (RootFlds m2)
    = RootFlds (Map.union m1 m2)

instance Monoid RootFlds where
  mempty = RootFlds Map.empty
  mappend  = (<>)

mkOnConflictTypes :: QualifiedTable -> [TableConstraint] -> [TypeInfo]
mkOnConflictTypes tn c = bool tyInfos [] $ null constraints
  where
    tyInfos = [ TIEnum mkConflictActionTy
              , TIEnum $ mkConstriantTy tn constraints
              , TIInpObj $ mkOnConflictInp tn
              ]
    constraints = filter (isUniqueOrPrimary . tcType) c

mkGCtxRole'
  :: QualifiedTable
  -- insert cols
  -> Maybe [PGColInfo]
  -- select permission
  -> Maybe [SelField]
  -- update cols
  -> Maybe [PGColInfo]
  -- delete cols
  -> Maybe ()
  -- constraints
  -> [TableConstraint]
  -> TyAgg
mkGCtxRole' tn insColsM selFldsM updColsM delPermM constraints =
  TyAgg (mkTyInfoMap allTypes) fieldMap ordByEnums

  where

    ordByEnums = fromMaybe Map.empty ordByResCtxM
    onConflictTypes = mkOnConflictTypes tn constraints
    jsonOpTys = fromMaybe [] updJSONOpInpObjTysM

    allTypes = onConflictTypes <> jsonOpTys <> catMaybes
      [ TIInpObj <$> insInpObjM
      , TIInpObj <$> updSetInpObjM
      , TIInpObj <$> updIncInpObjM
      , TIInpObj <$> boolExpInpObjM
      , TIObj <$> noRelsObjM
      , TIObj <$> mutRespObjM
      , TIObj <$> selObjM
      , TIEnum <$> ordByTyInfoM
      ]

    fieldMap = Map.unions $ catMaybes
               [ insInpObjFldsM, updSetInpObjFldsM, boolExpInpObjFldsM
               , noRelsObjFldsM, selObjFldsM
               ]

    nameFromSelFld = \case
      Left colInfo -> G.Name $ getPGColTxt $ pgiName colInfo
      Right (relInfo, _, _) -> G.Name $ getRelTxt $ riName relInfo

    -- helper
    mkColFldMap ty = mapFromL ((ty,) . nameFromSelFld) . map Left

    -- insert input type
    insInpObjM = mkInsInp tn <$> insColsM
    -- fields used in insert input object
    insInpObjFldsM = mkColFldMap (mkInsInpTy tn) <$> insColsM

    -- update set input type
    updSetInpObjM = mkUpdSetInp tn <$> updColsM
    -- update increment input type
    updIncInpObjM = mkUpdIncInp tn updColsM
    -- update json operator input type
    updJSONOpInpObjsM = mkUpdJSONOpInp tn <$> updColsM
    updJSONOpInpObjTysM = map TIInpObj <$> updJSONOpInpObjsM
    -- fields used in set input object
    updSetInpObjFldsM = mkColFldMap (mkUpdSetTy tn) <$> updColsM

    -- boolexp input type
    boolExpInpObjM = case selFldsM of
      Just selFlds -> Just $ mkBoolExpInp tn selFlds
      -- no select permission
      Nothing ->
        -- but update/delete is defined
        if isJust updColsM || isJust delPermM
        then Just $ mkBoolExpInp tn []
        else Nothing

    -- helper
    mkFldMap ty = mapFromL ((ty,) . nameFromSelFld)
    -- the fields used in bool exp
    boolExpInpObjFldsM = mkFldMap (mkBoolExpTy tn) <$> selFldsM

    -- no rels obj
    noRelsObjM =
      if isJust insColsM || isJust updColsM || isJust delPermM
      then Just $ mkTableNoRelsObj tn $ fromMaybe [] selFldsM
      else Nothing
    -- the fields used in returning object
    noRelsObjFldsM = const (
      mkColFldMap (mkTableNoRelsTy tn) $ lefts $ fromMaybe [] selFldsM
      ) <$> noRelsObjM

    -- mut resp obj (only when noRelsObjM is needed)
    mutRespObjM = const (mkMutRespObj tn) <$> noRelsObjM

    -- table obj
    selObjM = mkTableObj tn <$> selFldsM
    -- the fields used in table object
    selObjFldsM = mkFldMap (mkTableTy tn) <$> selFldsM

    ordByEnumsCtxM = mkOrdByCtx tn . lefts <$> selFldsM

    (ordByTyInfoM, ordByResCtxM) = case ordByEnumsCtxM of
      (Just (a, b)) -> (Just a, Just b)
      Nothing       -> (Nothing, Nothing)

getRootFldsRole'
  :: QualifiedTable
  -> [TableConstraint]
  -> FieldInfoMap
  -> Maybe (QualifiedTable, [T.Text]) -- insert view
  -> Maybe (S.BoolExp, Maybe Int, [T.Text]) -- select filter
  -> Maybe ([PGCol], S.BoolExp, [T.Text]) -- update filter
  -> Maybe (S.BoolExp, [T.Text]) -- delete filter
  -> RootFlds
getRootFldsRole' tn constraints fields insM selM updM delM =
  RootFlds mFlds
  where
    getUpdColInfos cols = flip filter (getCols fields) $ \c ->
                      pgiName c `elem` cols
    mFlds = mapFromL (either _fiName _fiName . snd) $ catMaybes
            [ getInsDet <$> insM, getSelDet <$> selM
            , getUpdDet <$> updM, getDelDet <$> delM]
    colInfos = fst $ validPartitionFieldInfoMap fields
    getInsDet (vn, hdrs) =
      (OCInsert tn vn (map pgiName colInfos) hdrs, Right $ mkInsMutFld tn constraints)
    getUpdDet (updCols, updFltr, hdrs) =
      ( OCUpdate tn updFltr hdrs
      , Right $ mkUpdMutFld tn $ getUpdColInfos updCols
      )
    getDelDet (delFltr, hdrs) =
      (OCDelete tn delFltr hdrs, Right $ mkDelMutFld tn)
    getSelDet (selFltr, pLimit, hdrs) =
      (OCSelect tn selFltr pLimit hdrs, Left $ mkSelFld tn)

-- getRootFlds
--   :: TableCache
--   -> Map.HashMap RoleName RootFlds
-- getRootFlds tables =
--   foldr (Map.unionWith mappend . getRootFldsTable) Map.empty $
--   Map.elems tables

-- gets all the selectable fields (cols and rels) of a
-- table for a role

getSelFlds
  :: (MonadError QErr m)
  => TableCache
  -- all the fields of a table
  -> FieldInfoMap
  -- role and its permission
  -> RoleName -> SelPermInfo
  -> m [SelField]
getSelFlds tableCache fields role selPermInfo =
  fmap catMaybes $ forM (toValidFieldInfos fields) $ \case
    FIColumn pgColInfo ->
      return $ fmap Left $ bool Nothing (Just pgColInfo) $
      Set.member (pgiName pgColInfo) allowedCols
    FIRelationship relInfo -> do
      remTableInfo <- getTabInfo $ riRTable relInfo
      let remTableSelPermM =
            Map.lookup role (tiRolePermInfoMap remTableInfo) >>= _permSel
      return $ flip fmap remTableSelPermM $
        \rmSelPermM -> Right $ (relInfo, spiFilter rmSelPermM, spiLimit rmSelPermM)
  where
    allowedCols = spiCols selPermInfo
    getTabInfo tn =
      onNothing (Map.lookup tn tableCache) $
      throw500 $ "remote table not found: " <>> tn

mkGCtxRole
  :: (MonadError QErr m)
  => TableCache
  -> QualifiedTable
  -> FieldInfoMap
  -> [TableConstraint]
  -> RoleName
  -> RolePermInfo
  -> m (TyAgg, RootFlds)
mkGCtxRole tableCache tn fields constraints role permInfo = do
  selFldsM <- mapM (getSelFlds tableCache fields role) $ _permSel permInfo
  let insColsM = const colInfos <$> _permIns permInfo
      updColsM = filterColInfos . upiCols <$> _permUpd permInfo
      tyAgg = mkGCtxRole' tn insColsM selFldsM updColsM
              (void $ _permDel permInfo) constraints
      rootFlds = getRootFldsRole tn constraints fields permInfo
  return (tyAgg, rootFlds)
  where
    colInfos = fst $ validPartitionFieldInfoMap fields
    filterColInfos allowedSet =
      filter ((`Set.member` allowedSet) . pgiName) colInfos

getRootFldsRole
  :: QualifiedTable
  -> [TableConstraint]
  -> FieldInfoMap
  -> RolePermInfo
  -> RootFlds
getRootFldsRole tn constraints fields (RolePermInfo insM selM updM delM) =
  getRootFldsRole' tn constraints fields
  (mkIns <$> insM) (mkSel <$> selM)
  (mkUpd <$> updM) (mkDel <$> delM)
  where
    mkIns i = (ipiView i, ipiRequiredHeaders i)
    mkSel s = (spiFilter s, spiLimit s, spiRequiredHeaders s)
    mkUpd u = ( Set.toList $ upiCols u
              , upiFilter u
              , upiRequiredHeaders u
              )
    mkDel d = (dpiFilter d, dpiRequiredHeaders d)

mkGCtxMapTable
  :: (MonadError QErr m)
  => TableCache
  -> TableInfo
  -> m (Map.HashMap RoleName (TyAgg, RootFlds))
mkGCtxMapTable tableCache (TableInfo tn _ fields rolePerms constraints) = do
  m <- Map.traverseWithKey (mkGCtxRole tableCache tn fields validConstraints) rolePerms
  let adminCtx = mkGCtxRole' tn (Just colInfos)
                 (Just selFlds) (Just colInfos) (Just ()) validConstraints
  return $ Map.insert adminRole (adminCtx, adminRootFlds) m
  where
    validConstraints = mkValidConstraints constraints
    colInfos = fst $ validPartitionFieldInfoMap fields
    allCols = map pgiName colInfos
    selFlds = flip map (toValidFieldInfos fields) $ \case
      FIColumn pgColInfo     -> Left pgColInfo
      FIRelationship relInfo -> Right (relInfo, noFilter, Nothing)
    noFilter = S.BELit True
    adminRootFlds =
<<<<<<< HEAD
      getRootFldsRole' tn validConstraints fields (Just (tn, [])) (Just (noFilter, []))
=======
      getRootFldsRole' tn constraints fields (Just (tn, [])) (Just (noFilter, Nothing, []))
>>>>>>> 9c55490e
      (Just (allCols, noFilter, [])) (Just (noFilter, []))

mkScalarTyInfo :: PGColType -> ScalarTyInfo
mkScalarTyInfo = ScalarTyInfo Nothing

type GCtxMap = Map.HashMap RoleName GCtx

mkGCtxMap
  :: (MonadError QErr m)
  => TableCache -> m (Map.HashMap RoleName GCtx)
mkGCtxMap tableCache = do
  typesMapL <- mapM (mkGCtxMapTable tableCache) $
               filter tableFltr $ Map.elems tableCache
  let typesMap = foldr (Map.unionWith mappend) Map.empty typesMapL
  return $ Map.map (uncurry mkGCtx) typesMap
  where
    tableFltr ti = not (tiSystemDefined ti)
                   && isValidTableName (tiName ti)

mkGCtx :: TyAgg -> RootFlds -> GCtx
mkGCtx (TyAgg tyInfos fldInfos ordByEnums) (RootFlds flds) =
  let queryRoot = mkObjTyInfo (Just "query root") (G.NamedType "query_root") $
                  mapFromL _fiName (schemaFld:typeFld:qFlds)
      colTys    = Set.toList $ Set.fromList $ map pgiType $
                  lefts $ Map.elems fldInfos
      scalarTys = map (TIScalar . mkScalarTyInfo) colTys
      compTys   = map (TIInpObj . mkCompExpInp) colTys
      allTys    = Map.union tyInfos $ mkTyInfoMap $
                  catMaybes [ Just $ TIObj queryRoot
                            , TIObj <$> mutRootM
                            , TIObj <$> subRootM
                            ] <>
                  scalarTys <> compTys <> defaultTypes
  -- for now subscription root is query root
  in GCtx allTys fldInfos ordByEnums queryRoot mutRootM (Just queryRoot) $
     Map.map fst flds
  where

    mkMutRoot =
      mkObjTyInfo (Just "mutation root") (G.NamedType "mutation_root") .
      mapFromL _fiName

    mutRootM = bool (Just $ mkMutRoot mFlds) Nothing $ null mFlds

    mkSubRoot =
      mkObjTyInfo (Just "subscription root") (G.NamedType "subscription_root") .
      mapFromL _fiName

    subRootM = bool (Just $ mkSubRoot qFlds) Nothing $ null qFlds

    (qFlds, mFlds) = partitionEithers $ map snd $ Map.elems flds

    schemaFld = ObjFldInfo Nothing "__schema" Map.empty $ G.toGT $
                G.toNT $ G.NamedType "__Schema"

    typeFld = ObjFldInfo Nothing "__type" typeFldArgs $ G.toGT $
              G.NamedType "__Type"
      where
        typeFldArgs = mapFromL _iviName [
          InpValInfo (Just "name of the type") "name"
          $ G.toGT $ G.toNT $ G.NamedType "String"
          ]

getGCtx :: RoleName -> Map.HashMap RoleName GCtx -> GCtx
getGCtx rn =
  fromMaybe (mkGCtx mempty mempty) . Map.lookup rn<|MERGE_RESOLUTION|>--- conflicted
+++ resolved
@@ -1014,11 +1014,7 @@
       FIRelationship relInfo -> Right (relInfo, noFilter, Nothing)
     noFilter = S.BELit True
     adminRootFlds =
-<<<<<<< HEAD
-      getRootFldsRole' tn validConstraints fields (Just (tn, [])) (Just (noFilter, []))
-=======
-      getRootFldsRole' tn constraints fields (Just (tn, [])) (Just (noFilter, Nothing, []))
->>>>>>> 9c55490e
+      getRootFldsRole' tn validConstraints fields (Just (tn, [])) (Just (noFilter, Nothing, []))
       (Just (allCols, noFilter, [])) (Just (noFilter, []))
 
 mkScalarTyInfo :: PGColType -> ScalarTyInfo
