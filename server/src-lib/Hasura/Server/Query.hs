{-# LANGUAGE DeriveLift        #-}
{-# LANGUAGE FlexibleContexts  #-}
{-# LANGUAGE OverloadedStrings #-}
{-# LANGUAGE TemplateHaskell   #-}

module Hasura.Server.Query where

import           Data.Aeson
import           Data.Aeson.Casing
import           Data.Aeson.TH
import           Language.Haskell.TH.Syntax   (Lift)

import qualified Data.ByteString.Builder      as BB
import qualified Data.ByteString.Lazy         as BL
import qualified Data.HashMap.Strict          as Map
import qualified Data.Sequence                as Seq
import qualified Data.Text                    as T
import qualified Data.Vector                  as V

import           Hasura.Prelude
import           Hasura.RQL.DDL.Metadata
import           Hasura.RQL.DDL.Permission
import           Hasura.RQL.DDL.QueryTemplate
import           Hasura.RQL.DDL.Relationship
import           Hasura.RQL.DDL.Schema.Table
import           Hasura.RQL.DML.Explain
import           Hasura.RQL.DML.QueryTemplate
import           Hasura.RQL.DML.Returning     (encodeJSONVector)
import           Hasura.RQL.Types
import           Hasura.Server.Utils
import           Hasura.SQL.Types

import qualified Database.PG.Query            as Q

-- data QueryWithTxId
--   = QueryWithTxId
--   { qtTxId  :: !(Maybe TxId)
--   , qtQuery :: !RQLQuery
--   } deriving (Show, Eq)

-- instance FromJSON QueryWithTxId where
--   parseJSON v@(Object o) =
--     QueryWithTxId
--     <$> o .:! "transaction_id"
--     <*> parseJSON v
--   parseJSON _ =
--     fail "expecting on object for query"

data RQLQuery
  = RQAddExistingTableOrView !TrackTable
  | RQTrackTable !TrackTable
  | RQUntrackTable !UntrackTable

  | RQCreateObjectRelationship !CreateObjRel
  | RQCreateArrayRelationship !CreateArrRel
  | RQDropRelationship !DropRel
  | RQSetRelationshipComment !SetRelComment

  | RQCreateInsertPermission !CreateInsPerm
  | RQCreateSelectPermission !CreateSelPerm
  | RQCreateUpdatePermission !CreateUpdPerm
  | RQCreateDeletePermission !CreateDelPerm

  | RQDropInsertPermission !DropInsPerm
  | RQDropSelectPermission !DropSelPerm
  | RQDropUpdatePermission !DropUpdPerm
  | RQDropDeletePermission !DropDelPerm
  | RQSetPermissionComment !SetPermComment

  | RQInsert !InsertQuery
  | RQSelect !SelectQuery
  | RQUpdate !UpdateQuery
  | RQDelete !DeleteQuery
  | RQCount !CountQuery
  | RQBulk ![RQLQuery]

  | RQCreateEventTrigger !CreateEventTriggerQuery
  | RQDeleteEventTrigger !DeleteEventTriggerQuery
<<<<<<< HEAD
  | RQUpdateEventTrigger !UpdateEventTriggerQuery
=======
  | RQDeliverEvent       !DeliverEventQuery
>>>>>>> e12184d5

  | RQCreateQueryTemplate !CreateQueryTemplate
  | RQDropQueryTemplate !DropQueryTemplate
  | RQExecuteQueryTemplate !ExecQueryTemplate
  | RQSetQueryTemplateComment !SetQueryTemplateComment

  | RQRunSql !RunSQL

  | RQReplaceMetadata !ReplaceMetadata
  | RQExportMetadata !ExportMetadata
  | RQClearMetadata !ClearMetadata
  | RQReloadMetadata !ReloadMetadata

  | RQDumpInternalState !DumpInternalState

  deriving (Show, Eq, Lift)

$(deriveJSON
  defaultOptions { constructorTagModifier = snakeCase . drop 2
                 , sumEncoding = TaggedObject "type" "args"
                 }
  ''RQLQuery)

buildTx
  :: (HDBQuery q)
  => UserInfo
  -> SchemaCache
  -> q
  -> Either QErr (Q.TxE QErr (BL.ByteString, SchemaCache))
buildTx userInfo sc q = do
  p1Res <- withPathK "args" $ runP1 qEnv $ phaseOne q
  return $ flip runReaderT (qcUserInfo qEnv) $
    flip runStateT sc $ withPathK "args" $ phaseTwo q p1Res
  where
    qEnv = QCtx userInfo sc

runQuery
  :: (MonadIO m, MonadError QErr m)
  => Q.PGPool -> Q.TxIsolation
  -> UserInfo -> SchemaCache
  -> RQLQuery -> m (BL.ByteString, SchemaCache)
runQuery pool isoL userInfo sc query = do
  tx <- liftEither $ buildTxAny userInfo sc query
  res <- liftIO $ runExceptT $ Q.runTx pool (isoL, Nothing) $
         setHeadersTx userInfo >> tx
  liftEither res

buildExplainTx
  :: UserInfo
  -> SchemaCache
  -> SelectQuery
  -> Either QErr (Q.TxE QErr BL.ByteString)
buildExplainTx userInfo sc q = do
  p1Res <- withPathK "query" $ runP1 qEnv $ phaseOneExplain q
  res <- return $ flip runReaderT (qcUserInfo qEnv) $
    flip runStateT sc $ withPathK "query" $ phaseTwoExplain p1Res
  return $ fst <$> res
  where
    qEnv = QCtx userInfo sc

runExplainQuery
  :: Q.PGPool -> Q.TxIsolation
  -> UserInfo -> SchemaCache
  -> SelectQuery -> ExceptT QErr IO BL.ByteString
runExplainQuery pool isoL userInfo sc query = do
  tx <- liftEither $ buildExplainTx userInfo sc query
  Q.runTx pool (isoL, Nothing) $ setHeadersTx userInfo >> tx

queryNeedsReload :: RQLQuery -> Bool
queryNeedsReload qi = case qi of
  RQAddExistingTableOrView q   -> queryModifiesSchema q
  RQTrackTable q               -> queryModifiesSchema q
  RQUntrackTable q             -> queryModifiesSchema q

  RQCreateObjectRelationship q -> queryModifiesSchema q
  RQCreateArrayRelationship  q -> queryModifiesSchema q
  RQDropRelationship  q        -> queryModifiesSchema q
  RQSetRelationshipComment  q  -> queryModifiesSchema q

  RQCreateInsertPermission q   -> queryModifiesSchema q
  RQCreateSelectPermission q   -> queryModifiesSchema q
  RQCreateUpdatePermission q   -> queryModifiesSchema q
  RQCreateDeletePermission q   -> queryModifiesSchema q

  RQDropInsertPermission q     -> queryModifiesSchema q
  RQDropSelectPermission q     -> queryModifiesSchema q
  RQDropUpdatePermission q     -> queryModifiesSchema q
  RQDropDeletePermission q     -> queryModifiesSchema q
  RQSetPermissionComment q     -> queryModifiesSchema q

  RQInsert q                   -> queryModifiesSchema q
  RQSelect q                   -> queryModifiesSchema q
  RQUpdate q                   -> queryModifiesSchema q
  RQDelete q                   -> queryModifiesSchema q
  RQCount q                    -> queryModifiesSchema q

  RQCreateEventTrigger q       -> queryModifiesSchema q
  RQDeleteEventTrigger q       -> queryModifiesSchema q
<<<<<<< HEAD
  RQUpdateEventTrigger q       -> queryModifiesSchema q
=======
  RQDeliverEvent q             -> queryModifiesSchema q
>>>>>>> e12184d5

  RQCreateQueryTemplate q      -> queryModifiesSchema q
  RQDropQueryTemplate q        -> queryModifiesSchema q
  RQExecuteQueryTemplate q     -> queryModifiesSchema q
  RQSetQueryTemplateComment q  -> queryModifiesSchema q

  RQRunSql q                   -> queryModifiesSchema q

  RQReplaceMetadata q          -> queryModifiesSchema q
  RQExportMetadata q           -> queryModifiesSchema q
  RQClearMetadata q            -> queryModifiesSchema q
  RQReloadMetadata q           -> queryModifiesSchema q

  RQDumpInternalState q        -> queryModifiesSchema q

  RQBulk qs                    -> any queryNeedsReload qs

buildTxAny :: UserInfo
           -> SchemaCache
           -> RQLQuery
           -> Either QErr (Q.TxE QErr (BL.ByteString, SchemaCache))
buildTxAny userInfo sc rq = case rq of
  RQAddExistingTableOrView q    -> buildTx userInfo sc q
  RQTrackTable q                -> buildTx userInfo sc q
  RQUntrackTable q              -> buildTx userInfo sc q

  RQCreateObjectRelationship q -> buildTx userInfo sc q
  RQCreateArrayRelationship  q -> buildTx userInfo sc q
  RQDropRelationship  q        -> buildTx userInfo sc q
  RQSetRelationshipComment  q  -> buildTx userInfo sc q

  RQCreateInsertPermission q -> buildTx userInfo sc q
  RQCreateSelectPermission q -> buildTx userInfo sc q
  RQCreateUpdatePermission q -> buildTx userInfo sc q
  RQCreateDeletePermission q -> buildTx userInfo sc q

  RQDropInsertPermission q -> buildTx userInfo sc q
  RQDropSelectPermission q -> buildTx userInfo sc q
  RQDropUpdatePermission q -> buildTx userInfo sc q
  RQDropDeletePermission q -> buildTx userInfo sc q
  RQSetPermissionComment q -> buildTx userInfo sc q

  RQInsert q -> buildTx userInfo sc q
  RQSelect q -> buildTx userInfo sc q
  RQUpdate q -> buildTx userInfo sc q
  RQDelete q -> buildTx userInfo sc q
  RQCount q  -> buildTx userInfo sc q

  RQCreateEventTrigger q -> buildTx userInfo sc q
  RQDeleteEventTrigger q -> buildTx userInfo sc q
<<<<<<< HEAD
  RQUpdateEventTrigger q -> buildTx userInfo sc q
=======
  RQDeliverEvent q -> buildTx userInfo sc q
>>>>>>> e12184d5

  RQCreateQueryTemplate q     -> buildTx userInfo sc q
  RQDropQueryTemplate q       -> buildTx userInfo sc q
  RQExecuteQueryTemplate q    -> buildTx userInfo sc q
  RQSetQueryTemplateComment q -> buildTx userInfo sc q

  RQReplaceMetadata q -> buildTx userInfo sc q
  RQClearMetadata q -> buildTx userInfo sc q
  RQExportMetadata q -> buildTx userInfo sc q
  RQReloadMetadata q -> buildTx userInfo sc q

  RQDumpInternalState q -> buildTx userInfo sc q

  RQRunSql q -> buildTx userInfo sc q

  RQBulk qs  ->
    let f (respList, scf) q = do
          dbAction <- liftEither $ buildTxAny userInfo scf q
          (resp, newSc) <- dbAction
          return ((Seq.|>) respList resp, newSc)
    in
      return $ withPathK "args" $ do
        (respList, finalSc) <- indexedFoldM f (Seq.empty, sc) qs
        let bsVector = V.fromList $ toList respList
        return ( BB.toLazyByteString $ encodeJSONVector BB.lazyByteString bsVector
               , finalSc
               )

setHeadersTx :: UserInfo -> Q.TxE QErr ()
setHeadersTx userInfo =
  forM_ hdrs $ \h -> Q.unitQE defaultTxErrorHandler (mkQ h) () False
  where
    hdrs = Map.toList $ Map.delete accessKeyHeader
      $ userHeaders userInfo
    mkQ (h, v) = Q.fromBuilder $ BB.string7 $
      T.unpack $
      "SET LOCAL hasura." <> dropAndSnakeCase h <> " =  " <> pgFmtLit v<|MERGE_RESOLUTION|>--- conflicted
+++ resolved
@@ -76,11 +76,8 @@
 
   | RQCreateEventTrigger !CreateEventTriggerQuery
   | RQDeleteEventTrigger !DeleteEventTriggerQuery
-<<<<<<< HEAD
   | RQUpdateEventTrigger !UpdateEventTriggerQuery
-=======
   | RQDeliverEvent       !DeliverEventQuery
->>>>>>> e12184d5
 
   | RQCreateQueryTemplate !CreateQueryTemplate
   | RQDropQueryTemplate !DropQueryTemplate
@@ -179,11 +176,8 @@
 
   RQCreateEventTrigger q       -> queryModifiesSchema q
   RQDeleteEventTrigger q       -> queryModifiesSchema q
-<<<<<<< HEAD
   RQUpdateEventTrigger q       -> queryModifiesSchema q
-=======
   RQDeliverEvent q             -> queryModifiesSchema q
->>>>>>> e12184d5
 
   RQCreateQueryTemplate q      -> queryModifiesSchema q
   RQDropQueryTemplate q        -> queryModifiesSchema q
@@ -234,11 +228,8 @@
 
   RQCreateEventTrigger q -> buildTx userInfo sc q
   RQDeleteEventTrigger q -> buildTx userInfo sc q
-<<<<<<< HEAD
   RQUpdateEventTrigger q -> buildTx userInfo sc q
-=======
   RQDeliverEvent q -> buildTx userInfo sc q
->>>>>>> e12184d5
 
   RQCreateQueryTemplate q     -> buildTx userInfo sc q
   RQDropQueryTemplate q       -> buildTx userInfo sc q
