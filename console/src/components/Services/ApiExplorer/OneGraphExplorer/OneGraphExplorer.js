import React from 'react';
import { getIntrospectionQuery, buildClientSchema } from 'graphql';
import GraphiQLExplorer from 'graphiql-explorer';
import { setLoading } from '../Actions';

import {
  makeDefaultArg,
  getDefaultScalarArgValue,
  getExplorerWidth,
  setExplorerWidth,
  getExplorerIsOpen,
  setExplorerIsOpen,
} from './utils';
import { getGraphiQLQueryFromLocalStorage } from '../GraphiQLWrapper/utils';
import { getRemoteQueries } from '../Actions';
import { getHeadersAsJSON } from '../utils';

import '../GraphiQLWrapper/GraphiQL.css';
import './OneGraphExplorer.css';
import {
  showErrorNotification,
  showWarningNotification,
} from '../../Common/Notification';
import requestAction from '../../../../utils/requestAction';

class OneGraphExplorer extends React.Component {
  state = {
    explorerOpen: getExplorerIsOpen(),
    explorerWidth: getExplorerWidth(),
    explorerClientX: null,
    schema: null,
    query: undefined,
    isResizing: false,
    previousIntrospectionHeaders: [],
  };

  componentDidMount() {
    this.setPersistedQuery();
    this.introspect();
  }

  componentDidUpdate(prevProps) {
    const { headerFocus, headers, loading } = this.props;
    const { previousIntrospectionHeaders } = this.state;
    // always introspect if mode changes
    if (this.props.mode !== prevProps.mode) {
      this.introspect();
      return;
    }
    if (!headerFocus && !loading) {
      if (
        JSON.stringify(headers) !== JSON.stringify(previousIntrospectionHeaders)
      ) {
        this.introspect();
      }
    }
  }

  setPersistedQuery() {
    const { urlParams, numberOfTables, dispatch } = this.props;

    const queryFile = urlParams ? urlParams.query_file : null;

    if (queryFile) {
      getRemoteQueries(
        queryFile,
        remoteQuery => this.setState({ query: remoteQuery }),
        dispatch
      );
    } else if (numberOfTables === 0) {
      const NO_TABLES_MESSAGE = `# Looks like you do not have any tables.
# Click on the "Data" tab on top to create tables
# Try out GraphQL queries here after you create tables
`;

      this.setState({ query: NO_TABLES_MESSAGE });
    } else {
      const localStorageQuery = getGraphiQLQueryFromLocalStorage();

      if (localStorageQuery) {
        if (localStorageQuery.includes('do not have')) {
          const FRESH_GRAPHQL_MSG = '# Try out GraphQL queries here\n';

          this.setState({ query: FRESH_GRAPHQL_MSG });
        } else {
          this.setState({ query: localStorageQuery });
        }
      }
    }
  }

  introspect() {
    const {
      endpoint,
      headersInitialised,
      headers: headers_,
      dispatch,
    } = this.props;
    if (!headersInitialised) {
      return;
    }
    const headers = JSON.parse(JSON.stringify(headers_));
    dispatch(setLoading(true));
    this.setState({ schema: null });
    dispatch(
      requestAction(endpoint, {
        method: 'POST',
        headers: getHeadersAsJSON(headers || []),
        body: JSON.stringify({
          query: getIntrospectionQuery(),
        }),
      })
    )
      .then(result => {
        if (result.errors && result.errors.length > 0) {
          const errorMessage = result.errors[0].message;
          dispatch(
            showErrorNotification(
              'Schema introspection query failed',
              errorMessage
            )
          );
          this.setState({
            schema: null,
            previousIntrospectionHeaders: headers,
          });
          return;
        }
        let clientSchema = null;
        try {
          clientSchema = buildClientSchema(result.data);
        } catch (err) {
<<<<<<< HEAD
          dispatch(
            showErrorNotification('Failed to build schema', err.message)
=======
          console.error(err);
          dispatch(
            showWarningNotification(
              `Failed to parse the schema`,
              `We are not able to render GraphiQL Explorer and Docs.
              You should still be able to try out your API from the GraphiQL Editor.`,
              null,
              <p style={{ paddingTop: '10px', margin: '0' }}>
                Please report an issue on our{' '}
                <a
                  target="_blank"
                  href="https://github.com/hasura/graphql-engine/issues/new"
                  rel="noopener noreferrer"
                >
                  GitHub
                </a>
                , so we can triage this and improve your experience.
              </p>
            )
>>>>>>> ee00315f
          );
        }
        this.setState({
          schema: clientSchema,
          previousIntrospectionHeaders: headers,
        });
      })
      .catch(err => {
<<<<<<< HEAD
        console.error(err, err.message);
        dispatch(
          showErrorNotification(
            'Schema introspection query failed',
            err.message,
            err
          )
=======
        dispatch(
          showErrorNotification('Introspection query failed', err.message, err)
>>>>>>> ee00315f
        );
        this.setState({
          schema: null,
          previousIntrospectionHeaders: headers,
        });
      })
      .finally(() => {
        dispatch(setLoading(false));
      });
  }

  onExplorerResize = e => {
    const { explorerClientX, explorerWidth } = this.state;

    if (explorerClientX === null) {
      this.setState({ explorerClientX: e.clientX });
    } else {
      const newExplorerWidth = explorerWidth + e.clientX - explorerClientX;

      setExplorerWidth(newExplorerWidth);

      this.setState({
        explorerWidth: newExplorerWidth,
        explorerClientX: e.clientX,
      });
    }
  };

  editQuery = query => {
    this.setState({ query });
  };

  handleToggle = () => {
    const newIsOpen = !this.state.explorerOpen;

    setExplorerIsOpen(newIsOpen);

    this.setState({ explorerOpen: newIsOpen });
  };

  handleExplorerResize = e => {
    e.preventDefault();
    document.addEventListener('mousemove', this.onExplorerResize);
    this.setState({
      isResizing: true,
    });
  };

  handleExplorerResizeStop = e => {
    e.preventDefault();
    document.removeEventListener('mousemove', this.onExplorerResize);
    this.setState({
      isResizing: false,
    });
  };

  render() {
    const {
      schema,
      explorerOpen,
      query,
      explorerWidth,
      isResizing,
    } = this.state;

    const { renderGraphiql } = this.props;

    let explorerSeparator;
    if (explorerOpen) {
      explorerSeparator = (
        <div
          className="explorerGraphiqlSeparator explorerCursorResize"
          onMouseDown={this.handleExplorerResize}
          onMouseUp={this.handleExplorerResizeStop}
        />
      );
    }

    const graphiql = renderGraphiql({
      query: query,
      onEditQuery: this.editQuery,
      schema: schema,
      toggleExplorer: this.handleToggle,
    });

    return (
      <div
        className={
          'graphiql-container' + (isResizing ? ' explorerCursorResize' : '')
        }
        onMouseUp={this.handleExplorerResizeStop}
      >
        <div className="gqlexplorer">
          <GraphiQLExplorer
            schema={schema}
            query={query}
            onEdit={this.editQuery}
            explorerIsOpen={explorerOpen}
            onToggleExplorer={this.handleToggle}
            getDefaultScalarArgValue={getDefaultScalarArgValue}
            makeDefaultArg={makeDefaultArg}
            width={explorerWidth}
          />
          {explorerSeparator}
        </div>
        {graphiql}
      </div>
    );
  }
}

export default OneGraphExplorer;<|MERGE_RESOLUTION|>--- conflicted
+++ resolved
@@ -130,10 +130,6 @@
         try {
           clientSchema = buildClientSchema(result.data);
         } catch (err) {
-<<<<<<< HEAD
-          dispatch(
-            showErrorNotification('Failed to build schema', err.message)
-=======
           console.error(err);
           dispatch(
             showWarningNotification(
@@ -153,7 +149,6 @@
                 , so we can triage this and improve your experience.
               </p>
             )
->>>>>>> ee00315f
           );
         }
         this.setState({
@@ -162,7 +157,6 @@
         });
       })
       .catch(err => {
-<<<<<<< HEAD
         console.error(err, err.message);
         dispatch(
           showErrorNotification(
@@ -170,10 +164,6 @@
             err.message,
             err
           )
-=======
-        dispatch(
-          showErrorNotification('Introspection query failed', err.message, err)
->>>>>>> ee00315f
         );
         this.setState({
           schema: null,
