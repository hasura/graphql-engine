{-# LANGUAGE CPP        #-}
{-# LANGUAGE DataKinds  #-}
{-# LANGUAGE RankNTypes #-}

module Hasura.Server.App where

import           Control.Arrow                          ((***))
import           Control.Concurrent.MVar
import           Control.Exception                      (IOException, try)
import           Data.Aeson                             hiding (json)
import           Data.IORef
import           Data.Time.Clock                        (UTCTime,
                                                         getCurrentTime)
import           Network.Mime                           (defaultMimeLookup)
import           Network.Wai                            (requestHeaders,
                                                         strictRequestBody)
import           System.Exit                            (exitFailure)

import           System.FilePath                        (joinPath, takeFileName)
import           Web.Spock.Core

import qualified Data.ByteString.Lazy                   as BL
import qualified Data.HashMap.Strict                    as M
import qualified Data.HashSet                           as S
import qualified Data.Text                              as T
import qualified Network.HTTP.Client                    as HTTP
import qualified Network.HTTP.Types                     as N
import qualified Network.Wai                            as Wai
import qualified Network.Wai.Handler.WebSockets         as WS
import qualified Network.WebSockets                     as WS
import qualified Text.Mustache                          as M
import qualified Text.Mustache.Compile                  as M

import qualified Database.PG.Query                      as Q
import qualified Hasura.GraphQL.Execute                 as E
import qualified Hasura.GraphQL.Execute.LiveQuery       as EL
import qualified Hasura.GraphQL.Explain                 as GE
import qualified Hasura.GraphQL.Transport.HTTP          as GH
import qualified Hasura.GraphQL.Transport.HTTP.Protocol as GH
import qualified Hasura.GraphQL.Transport.WebSocket     as WS
import qualified Hasura.Logging                         as L

import           Hasura.EncJSON
import           Hasura.Prelude                         hiding (get, put)
import           Hasura.RQL.DDL.Schema.Table
import           Hasura.RQL.DML.QueryTemplate
import           Hasura.RQL.Types
import           Hasura.Server.Auth                     (AuthMode (..),
                                                         getUserInfo)
import           Hasura.Server.Context
import           Hasura.Server.Cors
import           Hasura.Server.Init
import           Hasura.Server.Logging
import           Hasura.Server.Middleware               (corsMiddleware)
import qualified Hasura.Server.PGDump                   as PGD
import           Hasura.Server.Query
import           Hasura.Server.Utils
import           Hasura.Server.Version
import           Hasura.SQL.Types

consoleTmplt :: M.Template
consoleTmplt = $(M.embedSingleTemplate "src-rsr/console.html")

boolToText :: Bool -> T.Text
boolToText = bool "false" "true"

isAdminSecretSet :: AuthMode -> T.Text
isAdminSecretSet AMNoAuth = boolToText False
isAdminSecretSet _        = boolToText True

data SchemaCacheRef
  = SchemaCacheRef
  { _scrLock     :: MVar ()
  , _scrCache    :: IORef (SchemaCache, SchemaCacheVer)
  -- an action to run when schemacache changes
  , _scrOnChange :: IO ()
  }

getSCFromRef :: SchemaCacheRef -> IO SchemaCache
getSCFromRef scRef = fst <$> readIORef (_scrCache scRef)

logInconsObjs :: L.Logger -> [InconsistentMetadataObj] -> IO ()
logInconsObjs logger objs =
  unless (null objs) $ L.unLogger logger $ mkInconsMetadataLog objs

withSCUpdate
  :: (MonadIO m, MonadError e m)
  => SchemaCacheRef -> L.Logger -> m (a, SchemaCache) -> m a
withSCUpdate scr logger action = do
  acquireLock
  (res, newSC) <- action `catchError` onError
  liftIO $ do
    -- update schemacache in IO reference
    modifyIORef' cacheRef $
      \(_, prevVer) -> (newSC, incSchemaCacheVer prevVer)
    -- log any inconsistent objects
    logInconsObjs logger $ scInconsistentObjs newSC
    onChange
  releaseLock
  return res
  where
    SchemaCacheRef lk cacheRef onChange = scr
    onError e   = releaseLock >> throwError e
    acquireLock = liftIO $ takeMVar lk
    releaseLock = liftIO $ putMVar lk ()

data ServerCtx
  = ServerCtx
  { scPGExecCtx       :: !PGExecCtx
  , scConnInfo        :: !Q.ConnInfo
  , scLogger          :: !L.Logger
  , scCacheRef        :: !SchemaCacheRef
  , scAuthMode        :: !AuthMode
  , scManager         :: !HTTP.Manager
  , scSQLGenCtx       :: !SQLGenCtx
  , scEnabledAPIs     :: !(S.HashSet API)
  , scInstanceId      :: !InstanceId
  , scPlanCache       :: !E.PlanCache
  , scLQState         :: !EL.LiveQueriesState
  , scEnableAllowlist :: !Bool
  }

data HandlerCtx
  = HandlerCtx
  { hcServerCtx  :: !ServerCtx
  , hcReqBody    :: !BL.ByteString
  , hcUser       :: !UserInfo
  , hcReqHeaders :: ![N.Header]
  }

type Handler = ExceptT QErr (ReaderT HandlerCtx IO)

data APIResp
  = JSONResp !(HttpResponse EncJSON)
  | RawResp !(HttpResponse BL.ByteString) -- headers, body

apiRespToLBS :: APIResp -> BL.ByteString
apiRespToLBS = \case
  JSONResp (HttpResponse j _) -> encJToLBS j
  RawResp (HttpResponse b _)  -> b

mkAPIRespHandler :: Handler (HttpResponse EncJSON) -> Handler APIResp
mkAPIRespHandler = fmap JSONResp

isMetadataEnabled :: ServerCtx -> Bool
isMetadataEnabled sc = S.member METADATA $ scEnabledAPIs sc

isGraphQLEnabled :: ServerCtx -> Bool
isGraphQLEnabled sc = S.member GRAPHQL $ scEnabledAPIs sc

isPGDumpEnabled :: ServerCtx -> Bool
isPGDumpEnabled sc = S.member PGDUMP $ scEnabledAPIs sc

isDeveloperAPIEnabled :: ServerCtx -> Bool
isDeveloperAPIEnabled sc = S.member DEVELOPER $ scEnabledAPIs sc

-- {-# SCC parseBody #-}
parseBody :: (FromJSON a) => Handler a
parseBody = do
  reqBody <- hcReqBody <$> ask
  case decode' reqBody of
    Just jVal -> decodeValue jVal
    Nothing   -> throw400 InvalidJSON "invalid json"

onlyAdmin :: Handler ()
onlyAdmin = do
  uRole <- asks (userRole . hcUser)
  when (uRole /= adminRole) $
    throw400 AccessDenied "You have to be an admin to access this endpoint"

buildQCtx ::  Handler QCtx
buildQCtx = do
  scRef    <- scCacheRef . hcServerCtx <$> ask
  userInfo <- asks hcUser
  cache <- fmap fst $ liftIO $ readIORef $ _scrCache scRef
  sqlGenCtx <- scSQLGenCtx . hcServerCtx <$> ask
  return $ QCtx userInfo cache sqlGenCtx

logResult
  :: (MonadIO m)
  => Maybe UserInfo -> Wai.Request -> BL.ByteString -> L.Logger
  -> Either QErr BL.ByteString -> Maybe (UTCTime, UTCTime)
  -> m ()
logResult userInfoM req reqBody logger res qTime =
  liftIO $ L.unLogger logger $ mkAccessLog userInfoM req (reqBody, res) qTime

logError
  :: MonadIO m
  => Maybe UserInfo -> Wai.Request
  -> BL.ByteString -> L.Logger -> QErr -> m ()
logError userInfoM req reqBody logger qErr =
  logResult userInfoM req reqBody logger (Left qErr) Nothing


mkSpockAction
  :: (MonadIO m)
  => (Bool -> QErr -> Value)
  -> (QErr -> QErr)
  -> ServerCtx
  -> Handler APIResp
  -> ActionT m ()
mkSpockAction qErrEncoder qErrModifier serverCtx handler = do
  req <- request
  reqBody <- liftIO $ strictRequestBody req
  let headers  = requestHeaders req
      authMode = scAuthMode serverCtx
      manager = scManager serverCtx

  userInfoE <- liftIO $ runExceptT $ getUserInfo logger manager headers authMode
  userInfo <- either (logAndThrow req reqBody False . qErrModifier) return userInfoE

  let handlerState = HandlerCtx serverCtx reqBody userInfo headers

  t1 <- liftIO getCurrentTime -- for measuring response time purposes
  result <- liftIO $ runReaderT (runExceptT handler) handlerState
  t2 <- liftIO getCurrentTime -- for measuring response time purposes

  -- apply the error modifier
  let modResult = fmapL qErrModifier result

  -- log result
  logResult (Just userInfo) req reqBody logger (apiRespToLBS <$> modResult) $
    Just (t1, t2)
  either (qErrToResp $ userRole userInfo == adminRole) resToResp modResult

  where
    logger = scLogger serverCtx
    -- encode error response
    qErrToResp :: (MonadIO m) => Bool -> QErr -> ActionCtxT ctx m b
    qErrToResp includeInternal qErr = do
      setStatus $ qeStatus qErr
      json $ qErrEncoder includeInternal qErr

    logAndThrow req reqBody includeInternal qErr = do
      logError Nothing req reqBody logger qErr
      qErrToResp includeInternal qErr

    resToResp = \case
      JSONResp (HttpResponse j h) -> do
        uncurry setHeader jsonHeader
        mapM_ (mapM_ (uncurry setHeader . unHeader)) h
        lazyBytes $ encJToLBS j
      RawResp (HttpResponse b h) -> do
        mapM_ (mapM_ (uncurry setHeader . unHeader)) h
        lazyBytes b

v1QueryHandler :: RQLQuery -> Handler (HttpResponse EncJSON)
v1QueryHandler query = do
  scRef <- scCacheRef . hcServerCtx <$> ask
  logger <- scLogger . hcServerCtx <$> ask
<<<<<<< HEAD
  bool (fst <$> dbAction) (withSCUpdate scRef logger dbAction) $
    queryNeedsReload query
=======
  res <- bool (fst <$> dbAction) (withSCUpdate scRef logger dbActionReload) $
         queryNeedsReload query
  return $ HttpResponse res Nothing
>>>>>>> c3c01bec
  where
    -- Hit postgres
    dbAction = do
      userInfo <- asks hcUser
      scRef <- scCacheRef . hcServerCtx <$> ask
      schemaCache <- fmap fst $ liftIO $ readIORef $ _scrCache scRef
      httpMgr <- scManager . hcServerCtx <$> ask
      sqlGenCtx <- scSQLGenCtx . hcServerCtx <$> ask
      pgExecCtx <- scPGExecCtx . hcServerCtx <$> ask
      instanceId <- scInstanceId . hcServerCtx <$> ask
      runQuery pgExecCtx instanceId userInfo schemaCache httpMgr sqlGenCtx query

<<<<<<< HEAD
v1Alpha1GQHandler :: GH.GQLReqUnparsed -> Handler EncJSON
=======
    -- Also update the schema cache
    dbActionReload = do
      (resp, newSc) <- dbAction
      httpMgr <- scManager . hcServerCtx <$> ask
      --FIXME: should we be fetching the remote schema again? if not how do we get the remote schema?
      newSc' <- GS.updateSCWithGCtx newSc >>= flip resolveRemoteSchemas httpMgr
      return (resp, newSc')

v1Alpha1GQHandler :: GH.GQLReqUnparsed -> Handler (HttpResponse EncJSON)
>>>>>>> c3c01bec
v1Alpha1GQHandler query = do
  userInfo <- asks hcUser
  reqBody <- asks hcReqBody
  reqHeaders <- asks hcReqHeaders
  manager <- scManager . hcServerCtx <$> ask
  scRef <- scCacheRef . hcServerCtx <$> ask
  (sc, scVer) <- liftIO $ readIORef $ _scrCache scRef
  pgExecCtx <- scPGExecCtx . hcServerCtx <$> ask
  sqlGenCtx <- scSQLGenCtx . hcServerCtx <$> ask
  planCache <- scPlanCache . hcServerCtx <$> ask
  enableAL <- scEnableAllowlist . hcServerCtx <$> ask
  GH.runGQ pgExecCtx userInfo sqlGenCtx enableAL planCache
    sc scVer manager reqHeaders query reqBody

v1GQHandler :: GH.GQLReqUnparsed -> Handler (HttpResponse EncJSON)
v1GQHandler = v1Alpha1GQHandler

gqlExplainHandler :: GE.GQLExplain -> Handler (HttpResponse EncJSON)
gqlExplainHandler query = do
  onlyAdmin
  scRef <- scCacheRef . hcServerCtx <$> ask
  sc <- fmap fst $ liftIO $ readIORef $ _scrCache scRef
  pgExecCtx <- scPGExecCtx . hcServerCtx <$> ask
  sqlGenCtx <- scSQLGenCtx . hcServerCtx <$> ask
  enableAL <- scEnableAllowlist . hcServerCtx <$> ask
  res <- GE.explainGQLQuery pgExecCtx sc sqlGenCtx enableAL query
  return $ HttpResponse res Nothing

v1Alpha1PGDumpHandler :: PGD.PGDumpReqBody -> Handler APIResp
v1Alpha1PGDumpHandler b = do
  onlyAdmin
  ci <- scConnInfo . hcServerCtx <$> ask
  output <- PGD.execPGDump b ci
  return $ RawResp $ HttpResponse output (Just [Header sqlHeader])

consoleAssetsHandler :: L.Logger -> Text -> FilePath -> ActionT IO ()
consoleAssetsHandler logger dir path = do
  -- '..' in paths need not be handed as it is resolved in the url by
  -- spock's routing. we get the expanded path.
  eFileContents <- liftIO $ try $ BL.readFile $
    joinPath [T.unpack dir, path]
  either onError onSuccess eFileContents
  where
    onSuccess c = do
      mapM_ (uncurry setHeader) headers
      lazyBytes c
    onError :: IOException -> ActionT IO ()
    onError = raiseGenericApiError logger . err404 NotFound . T.pack . show
    fn = T.pack $ takeFileName path
    -- set gzip header if the filename ends with .gz
    (fileName, encHeader) = case T.stripSuffix ".gz" fn of
      Just v  -> (v, [gzipHeader])
      Nothing -> (fn, [])
    mimeType = bsToTxt $ defaultMimeLookup fileName
    headers = ("Content-Type", mimeType) : encHeader

mkConsoleHTML :: T.Text -> AuthMode -> Bool -> Maybe Text -> Either String T.Text
mkConsoleHTML path authMode enableTelemetry consoleAssetsDir =
  bool (Left errMsg) (Right res) $ null errs
  where
    (errs, res) = M.checkedSubstitute consoleTmplt $
      -- variables required to render the template
      object [ "isAdminSecretSet" .= isAdminSecretSet authMode
             , "consolePath" .= consolePath
             , "enableTelemetry" .= boolToText enableTelemetry
             , "cdnAssets" .= boolToText (isNothing consoleAssetsDir)
             , "assetsVersion" .= consoleVersion
             ]
    consolePath = case path of
      "" -> "/console"
      r  -> "/console/" <> r
    errMsg = "console template rendering failed: " ++ show errs

newtype QueryParser
  = QueryParser { getQueryParser :: QualifiedTable -> Handler RQLQuery }

queryParsers :: M.HashMap T.Text QueryParser
queryParsers =
  M.fromList
  [ ("select", mkQueryParser RQSelect)
  , ("insert", mkQueryParser RQInsert)
  , ("update", mkQueryParser RQUpdate)
  , ("delete", mkQueryParser RQDelete)
  , ("count", mkQueryParser RQCount)
  ]
  where
    mkQueryParser f =
      QueryParser $ \qt -> do
      obj <- parseBody
      let val = Object $ M.insert "table" (toJSON qt) obj
      q <- decodeValue val
      return $ f q

legacyQueryHandler :: TableName -> T.Text -> Handler (HttpResponse EncJSON)
legacyQueryHandler tn queryType =
  case M.lookup queryType queryParsers of
    Just queryParser -> getQueryParser queryParser qt >>= v1QueryHandler
    Nothing          -> throw404 "No such resource exists"
  where
    qt = QualifiedObject publicSchema tn

initErrExit :: QErr -> IO a
initErrExit e = do
  putStrLn $
    "failed to build schema-cache because of inconsistent metadata: "
    <> T.unpack (qeError e)
  exitFailure

mkWaiApp
  :: Q.TxIsolation
  -> L.LoggerCtx
  -> SQLGenCtx
  -> Bool
  -> Q.PGPool
  -> Q.ConnInfo
  -> HTTP.Manager
  -> AuthMode
  -> CorsConfig
  -> Bool
  -> Maybe Text
  -> Bool
  -> InstanceId
  -> S.HashSet API
  -> EL.LQOpts
  -> IO (Wai.Application, SchemaCacheRef, Maybe UTCTime)
mkWaiApp isoLevel loggerCtx sqlGenCtx enableAL pool ci httpManager mode corsCfg
         enableConsole consoleAssetsDir enableTelemetry instanceId apis
         lqOpts = do
    let pgExecCtx = PGExecCtx pool isoLevel
        pgExecCtxSer = PGExecCtx pool Q.Serializable
    (cacheRef, cacheBuiltTime) <- do
      pgResp <- runExceptT $ peelRun emptySchemaCache adminUserInfo
                httpManager sqlGenCtx pgExecCtxSer $ do
                  buildSchemaCache
                  liftTx fetchLastUpdate
      (time, sc) <- either initErrExit return pgResp
      scRef <- newIORef (sc, initSchemaCacheVer)
      return (scRef, snd <$> time)

    cacheLock <- newMVar ()
    planCache <- E.initPlanCache

    let corsPolicy = mkDefaultCorsPolicy corsCfg
        logger = L.mkLogger loggerCtx

    lqState <- EL.initLiveQueriesState lqOpts pgExecCtx
    wsServerEnv <- WS.createWSServerEnv logger pgExecCtx lqState cacheRef
                   httpManager corsPolicy sqlGenCtx enableAL planCache

    let schemaCacheRef =
          SchemaCacheRef cacheLock cacheRef (E.clearPlanCache planCache)
        serverCtx = ServerCtx pgExecCtx ci logger
                    schemaCacheRef mode httpManager
                    sqlGenCtx apis instanceId planCache lqState enableAL

    spockApp <- spockAsApp $ spockT id $
                httpApp corsCfg serverCtx enableConsole
                  consoleAssetsDir enableTelemetry

    let wsServerApp = WS.createWSServerApp mode wsServerEnv
    return ( WS.websocketsOr WS.defaultConnectionOptions wsServerApp spockApp
           , schemaCacheRef
           , cacheBuiltTime
           )

httpApp :: CorsConfig -> ServerCtx -> Bool -> Maybe Text -> Bool -> SpockT IO ()
httpApp corsCfg serverCtx enableConsole consoleAssetsDir enableTelemetry = do
    -- cors middleware
    unless (isCorsDisabled corsCfg) $
      middleware $ corsMiddleware (mkDefaultCorsPolicy corsCfg)

    -- API Console and Root Dir
    when (enableConsole && enableMetadata) serveApiConsole

    -- Health check endpoint
    get "healthz" $ do
      sc <- liftIO $ getSCFromRef $ scCacheRef serverCtx
      if null $ scInconsistentObjs sc
        then setStatus N.status200 >> lazyBytes "OK"
        else setStatus N.status500 >> lazyBytes "ERROR"

    get "v1/version" $ do
      uncurry setHeader jsonHeader
      lazyBytes $ encode $ object [ "version" .= currentVersion ]

    when enableMetadata $ do
      get    ("v1/template" <//> var) tmpltGetOrDeleteH
      post   ("v1/template" <//> var) tmpltPutOrPostH
      put    ("v1/template" <//> var) tmpltPutOrPostH
      delete ("v1/template" <//> var) tmpltGetOrDeleteH

      post "v1/query" $ mkSpockAction encodeQErr id serverCtx $ mkAPIRespHandler $ do
        query <- parseBody
        v1QueryHandler query

      post ("api/1/table" <//> var <//> var) $ \tableName queryType ->
        mkSpockAction encodeQErr id serverCtx $ mkAPIRespHandler $
        legacyQueryHandler (TableName tableName) queryType

    when enablePGDump $
      post "v1alpha1/pg_dump" $ mkSpockAction encodeQErr id serverCtx $ do
        query <- parseBody
        v1Alpha1PGDumpHandler query

    when enableGraphQL $ do
      post "v1alpha1/graphql/explain" gqlExplainAction

      post "v1alpha1/graphql" $ mkSpockAction GH.encodeGQErr id serverCtx $
        mkAPIRespHandler $ do
          query <- parseBody
          v1Alpha1GQHandler query

      post "v1/graphql/explain" gqlExplainAction

      post "v1/graphql" $ mkSpockAction GH.encodeGQErr allMod200 serverCtx $
        mkAPIRespHandler $ do
          query <- parseBody
          v1GQHandler query

    when (isDeveloperAPIEnabled serverCtx) $ do
      get "dev/plan_cache" $ mkSpockAction encodeQErr id serverCtx $
        mkAPIRespHandler $ do
          onlyAdmin
          respJ <- liftIO $ E.dumpPlanCache $ scPlanCache serverCtx
          return $ HttpResponse (encJFromJValue respJ) Nothing
      get "dev/subscriptions" $ mkSpockAction encodeQErr id serverCtx $
        mkAPIRespHandler $ do
          onlyAdmin
          respJ <- liftIO $ EL.dumpLiveQueriesState False $ scLQState serverCtx
          return $ HttpResponse (encJFromJValue respJ) Nothing
      get "dev/subscriptions/extended" $ mkSpockAction encodeQErr id serverCtx $
        mkAPIRespHandler $ do
          onlyAdmin
          respJ <- liftIO $ EL.dumpLiveQueriesState True $ scLQState serverCtx
          return $ HttpResponse (encJFromJValue respJ) Nothing

    forM_ [GET,POST] $ \m -> hookAny m $ \_ -> do
      let qErr = err404 NotFound "resource does not exist"
      raiseGenericApiError logger qErr

  where
    logger = scLogger serverCtx
    -- all graphql errors should be of type 200
    allMod200 qe = qe { qeStatus = N.status200 }

    gqlExplainAction =
      mkSpockAction encodeQErr id serverCtx $ mkAPIRespHandler $ do
        expQuery <- parseBody
        gqlExplainHandler expQuery

    enableGraphQL = isGraphQLEnabled serverCtx
    enableMetadata = isMetadataEnabled serverCtx
    enablePGDump = isPGDumpEnabled serverCtx
    tmpltGetOrDeleteH tmpltName = do
      tmpltArgs <- tmpltArgsFromQueryParams
      mkSpockAction encodeQErr id serverCtx $ mkAPIRespHandler $
        mkQTemplateAction tmpltName tmpltArgs

    tmpltPutOrPostH tmpltName = do
      tmpltArgs <- tmpltArgsFromQueryParams
      mkSpockAction encodeQErr id serverCtx $ mkAPIRespHandler $ do
        bodyTmpltArgs <- parseBody
        mkQTemplateAction tmpltName $ M.union bodyTmpltArgs tmpltArgs

    tmpltArgsFromQueryParams = do
      qparams <- params
      return $ M.fromList $ flip map qparams $
        TemplateParam *** String

    mkQTemplateAction tmpltName tmpltArgs =
      v1QueryHandler $ RQExecuteQueryTemplate $
      ExecQueryTemplate (TQueryName tmpltName) tmpltArgs

    serveApiConsole = do
      -- redirect / to /console
      get root $ redirect "console"

      -- serve static files if consoleAssetsDir is set
      onJust consoleAssetsDir $ \dir ->
        get ("console/assets" <//> wildcard) $ \path ->
          consoleAssetsHandler logger dir (T.unpack path)

      -- serve console html
      get ("console" <//> wildcard) $ \path ->
        either (raiseGenericApiError logger . err500 Unexpected . T.pack) html $
        mkConsoleHTML path (scAuthMode serverCtx) enableTelemetry consoleAssetsDir

raiseGenericApiError :: L.Logger -> QErr -> ActionT IO ()
raiseGenericApiError logger qErr = do
  req <- request
  reqBody <- liftIO $ strictRequestBody req
  logError Nothing req reqBody logger qErr
  uncurry setHeader jsonHeader
  setStatus $ qeStatus qErr
  lazyBytes $ encode qErr<|MERGE_RESOLUTION|>--- conflicted
+++ resolved
@@ -248,14 +248,9 @@
 v1QueryHandler query = do
   scRef <- scCacheRef . hcServerCtx <$> ask
   logger <- scLogger . hcServerCtx <$> ask
-<<<<<<< HEAD
-  bool (fst <$> dbAction) (withSCUpdate scRef logger dbAction) $
-    queryNeedsReload query
-=======
-  res <- bool (fst <$> dbAction) (withSCUpdate scRef logger dbActionReload) $
+  res <- bool (fst <$> dbAction) (withSCUpdate scRef logger dbAction) $
          queryNeedsReload query
   return $ HttpResponse res Nothing
->>>>>>> c3c01bec
   where
     -- Hit postgres
     dbAction = do
@@ -268,19 +263,7 @@
       instanceId <- scInstanceId . hcServerCtx <$> ask
       runQuery pgExecCtx instanceId userInfo schemaCache httpMgr sqlGenCtx query
 
-<<<<<<< HEAD
-v1Alpha1GQHandler :: GH.GQLReqUnparsed -> Handler EncJSON
-=======
-    -- Also update the schema cache
-    dbActionReload = do
-      (resp, newSc) <- dbAction
-      httpMgr <- scManager . hcServerCtx <$> ask
-      --FIXME: should we be fetching the remote schema again? if not how do we get the remote schema?
-      newSc' <- GS.updateSCWithGCtx newSc >>= flip resolveRemoteSchemas httpMgr
-      return (resp, newSc')
-
 v1Alpha1GQHandler :: GH.GQLReqUnparsed -> Handler (HttpResponse EncJSON)
->>>>>>> c3c01bec
 v1Alpha1GQHandler query = do
   userInfo <- asks hcUser
   reqBody <- asks hcReqBody
