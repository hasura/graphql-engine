--- conflicted
+++ resolved
@@ -31,11 +31,7 @@
 import           Hasura.GraphQL.Resolve.Select
 import           Hasura.GraphQL.Validate.Field
 import           Hasura.GraphQL.Validate.Types
-<<<<<<< HEAD
-import           Hasura.RQL.DML.Insert             (insertCheckExpr)
-=======
 import           Hasura.RQL.DML.Insert             (insertOrUpdateCheckExpr)
->>>>>>> 6b8c7eff
 import           Hasura.RQL.DML.Internal           (convAnnBoolExpPartialSQL, convPartialSQLExp,
                                                     dmlTxErrorHandler, sessVarFromCurrentSetting)
 import           Hasura.RQL.DML.Mutation
@@ -375,17 +371,11 @@
       finalInsCols = cols <> objRelDeterminedCols <> addCols
 
   -- prepare insert query as with expression
-<<<<<<< HEAD
-  checkExpr <- convAnnBoolExpPartialSQL sessVarFromCurrentSetting checkCond
-
-  CTEExp cte insPArgs <- mkInsertQ tn onConflictM finalInsCols defVals role checkExpr
-=======
   insCheck <- convAnnBoolExpPartialSQL sessVarFromCurrentSetting insCond
   updCheck <- traverse (convAnnBoolExpPartialSQL sessVarFromCurrentSetting) updCond
 
   CTEExp cte insPArgs <-
     mkInsertQ tn onConflictM finalInsCols defVals role (insCheck, updCheck)
->>>>>>> 6b8c7eff
 
   MutateResp affRows colVals <- mutateAndFetchCols tn allCols (cte, insPArgs) strfyNum
   colValM <- asSingleObject colVals
@@ -451,18 +441,11 @@
         rowsWithCol <- mapM toSQLExps withAddCols
         return $ map (mkSQLRow defVals) rowsWithCol
 
-<<<<<<< HEAD
-      checkExpr <- convAnnBoolExpPartialSQL sessVarFromCurrentSetting checkCond
-
-      let insQP1 = RI.InsertQueryP1 tn tableCols sqlRows onConflictM
-                     (Just checkExpr) mutOutput tableColInfos
-=======
       insCheck <- convAnnBoolExpPartialSQL sessVarFromCurrentSetting insCond
       updCheck <- traverse (convAnnBoolExpPartialSQL sessVarFromCurrentSetting) updCond
 
       let insQP1 = RI.InsertQueryP1 tn tableCols sqlRows onConflictM
                      (insCheck, updCheck) mutOutput tableColInfos
->>>>>>> 6b8c7eff
           p1 = (insQP1, prepArgs)
       RI.insertP2 strfyNum p1
 
@@ -530,20 +513,12 @@
   let mutationOutputUnresolved = RR.MOutSinglerowObject tableSelFields
   mutationOutputResolved <- RR.traverseMutationOutput resolveValTxt mutationOutputUnresolved
   annInputObj <- withArg arguments "object" asObject
-<<<<<<< HEAD
-  InsCtx tableColMap check defValMap relInfoMap updPerm <- getInsCtx qt
-  annInsertObj <- mkAnnInsObj relInfoMap tableColMap annInputObj
-  conflictClauseM <- forM (Map.lookup "on_conflict" arguments) $ parseOnConflict qt updPerm tableColMap
-  defValMapRes <- mapM (convPartialSQLExp sessVarFromCurrentSetting) defValMap
-  let multiObjIns = AnnIns [annInsertObj] conflictClauseM check tableCols defValMapRes
-=======
   InsCtx tableColMap checkCond defValMap relInfoMap updPerm <- getInsCtx qt
   annInsertObj <- mkAnnInsObj relInfoMap tableColMap annInputObj
   conflictClauseM <- forM (Map.lookup "on_conflict" arguments) $ parseOnConflict qt updPerm tableColMap
   defValMapRes <- mapM (convPartialSQLExp sessVarFromCurrentSetting) defValMap
   let multiObjIns = AnnIns [annInsertObj] conflictClauseM (checkCond, updPerm >>= upfiCheck)
                     tableCols defValMapRes
->>>>>>> 6b8c7eff
       tableCols = Map.elems tableColMap
   strfyNum <- stringifyNum <$> asks getter
   pure $ prefixErrPath field $ insertMultipleObjects strfyNum role qt
