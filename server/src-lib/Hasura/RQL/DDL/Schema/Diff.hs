--- conflicted
+++ resolved
@@ -186,12 +186,7 @@
       = PGColInfo colName colType isNullable
 
     alteredCols =
-<<<<<<< HEAD
-      flip map (filter (uncurry (/=)) existingCols) $ \(pcmo, pcmn) ->
-        (pcmToPci pcmo, pcmToPci pcmn)
-=======
       flip map (filter (uncurry (/=)) existingCols) $ pcmToPci *** pcmToPci
->>>>>>> f7fe393b
 
     droppedFKeyConstraints = map cmName $
       filter (isForeignKey . cmType) $ getDifference cmOid
