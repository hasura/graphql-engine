--- conflicted
+++ resolved
@@ -98,28 +98,10 @@
 mkPGColGNameMap cols = Map.fromList $
   flip map cols $ \ci -> (pgiName ci, ci)
 
-<<<<<<< HEAD
-mkFuncArgSeq :: Seq.Seq FunctionArg -> Seq.Seq FuncArgItem
-mkFuncArgSeq inputArgs =
-    Seq.fromList $ procFuncArgs inputArgs $
-    \fa t -> FuncArgItem (G.Name t) (faName fa) (faHasDefault fa)
-=======
-numAggOps :: [G.Name]
-numAggOps = [ "sum", "avg", "stddev", "stddev_samp", "stddev_pop"
-            , "variance", "var_samp", "var_pop"
-            ]
-
-compAggOps :: [G.Name]
-compAggOps = ["max", "min"]
-
-isAggFld :: G.Name -> Bool
-isAggFld = flip elem (numAggOps <> compAggOps)
-
 mkComputedFieldFunctionArgSeq :: Seq.Seq FunctionArg -> ComputedFieldFunctionArgSeq
 mkComputedFieldFunctionArgSeq inputArgs =
     Seq.fromList $ procFuncArgs inputArgs faName $
     \fa t -> FunctionArgItem (G.Name t) (faName fa) (faHasDefault fa)
->>>>>>> 6abe8d79
 
 mkGCtxRole'
   :: QualifiedTable
