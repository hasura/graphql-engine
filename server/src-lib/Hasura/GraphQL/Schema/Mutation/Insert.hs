--- conflicted
+++ resolved
@@ -105,11 +105,7 @@
 -}
 
 mkInsInp
-<<<<<<< HEAD
   :: QualifiedTable -> [ColField] -> RelationInfoMap -> InpObjTyInfo
-=======
-  :: QualifiedTable -> [PGColumnInfo] -> RelationInfoMap -> InpObjTyInfo
->>>>>>> ce119530
 mkInsInp tn insCols relInfoMap =
   mkHsraInpTyInfo (Just desc) (mkInsInpTy tn) $ fromInpValL $
   map mkPGColInp insCols <> relInps
