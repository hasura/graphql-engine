--- conflicted
+++ resolved
@@ -14,11 +14,7 @@
 import Thumbnail from '@site/src/components/Thumbnail';
 import HeadingIcon from '@site/src/components/HeadingIcon';
 
-<<<<<<< HEAD
-# Using Hasura Cloud With A Yugabyte Postgres Database
-=======
 # Using Hasura Cloud with a Yugabyte Postgres Database
->>>>>>> 7ba2409f
 
 <div className='badge badge--primary heading-badge'>Available on: Cloud</div>
 
@@ -28,12 +24,12 @@
 exploring Yugabyte Postgres and are interested in migrating an existing Postgres database - such as from Heroku - check
 out their [docs](https://docs.yugabyte.com/preview/migrate/migrate-steps/) before continuing below.
 
-## Step 1: sign up or log in to Hasura Cloud
+## Step 1: Sign up or log in to Hasura Cloud
 
 Navigate to [Hasura Cloud](https://cloud.hasura.io/signup/?pg=docs&plcmt=body&cta=navigate-to-hasura-cloud&tech=default)
 and sign up or log in.
 
-## Step 2: create a Hasura Cloud project {#create-hasura-project-yugabyte}
+## Step 2: Create a Hasura Cloud project {#create-hasura-project-yugabyte}
 
 On the Hasura Cloud dashboard, create a new project:
 
@@ -47,7 +43,7 @@
 
 <Thumbnail src='/img/cloud-dbs/existing-db-setup.png' alt='Hasura Cloud database setup' width='700px' />
 
-## Step 3: create a Postgres DB on Yugabyte (skip if you have an existing DB) {#create-pg-db-yugabyte}
+## Step 3: Create a Postgres DB on Yugabyte (skip if you have an existing DB) {#create-pg-db-yugabyte}
 
 Log into the [Yugabyte Cloud dashboard](https://cloud.yugabyte.com/login).
 
@@ -78,7 +74,7 @@
   width='1000px'
 />
 
-## Step 4: allow connections to your DB from Hasura Cloud
+## Step 4: Allow connections to your DB from Hasura Cloud
 
 From the cluster's dashboard, click `Add IP Allow List`:
 
@@ -106,7 +102,7 @@
 
 Then click `Save`.
 
-## Step 5: construct the database connection URL {#construct-db-url-yugabyte}
+## Step 5: Construct the database connection URL {#construct-db-url-yugabyte}
 
 The structure of the database connection URL looks as follows:
 
@@ -130,7 +126,7 @@
   width='1000px'
 />
 
-## Step 6: finish connecting the database
+## Step 6: Finish connecting the database
 
 Back on the Hasura Console, enter the database URL that we just copied and replace the `<DB USER>` and `<DB PASSWORD>`
 with the information from your credentials downloaded in [step 3](#create-pg-db-yugabyte):
