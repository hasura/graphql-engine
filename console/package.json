{
  "name": "graphql-engine-console",
  "description": "Console for Hasura GraphQL Engine",
  "author": "Hasura (https://github.com/hasura/graphql-engine)",
  "license": "Apache 2.0",
  "version": "0.1.0",
  "repository": {
    "type": "git",
    "url": "https://github.com/hasura/graphql-engine"
  },
  "main": "index.js",
  "homepage": "https://hasura.io/",
  "keywords": [],
  "scripts": {
    "start": "concurrently --kill-others \"npm run start-prod\"",
    "start-prod": "better-npm-run start-prod",
    "build": "webpack --progress -p --colors --display-error-details --config webpack/prod.config.js",
    "server-build": "make server-build",
    "build-unused": "webpack --verbose --colors --display-error-details --config webpack/prod.config.js --json | webpack-unused -s src",
    "postinstall": "webpack --display-error-details --config webpack/prod.config.js",
    "lint": "eslint -c .eslintrc src api",
    "start-dev": "better-npm-run start-dev",
    "watch-client": "better-npm-run watch-client",
    "dev": "concurrently --kill-others \"npm run watch-client\" \"npm run start-dev\" ",
    "precommit": "lint-staged",
    "cypress": "cypress open",
    "test": "cypress run --spec 'cypress/integration/**/**/test.js' --key $CYPRESS_KEY --parallel --record"
  },
  "lint-staged": {
    "*.js": [
      "eslint --fix",
      "git add"
    ],
    "*.{js,json,css,md}": [
      "prettier --single-quote --trailing-comma es5 --write",
      "git add"
    ]
  },
  "betterScripts": {
    "start-prod": {
      "command": "node ./bin/server.js",
      "env": {
        "NODE_PATH": "./src",
        "NODE_ENV": "production",
        "PORT": 8080
      }
    },
    "start-dev": {
      "command": "node -r dotenv/config ./bin/server.js"
    },
    "watch-client": {
      "command": "node -r dotenv/config webpack/webpack-dev-server.js"
    }
  },
  "dependencies": {
    "@graphql-codegen/core": "^1.11.2",
    "@graphql-codegen/typescript": "^1.11.2",
    "apollo-link": "^1.2.2",
    "apollo-link-ws": "^1.0.8",
    "brace": "^0.11.1",
    "deep-equal": "^1.0.1",
    "graphiql": "1.0.0-alpha.0",
    "graphiql-explorer": "^0.5.1",
    "graphql": "14.5.8",
    "graphql-voyager": "^1.0.0-rc.27",
    "history": "^3.0.0",
    "hoist-non-react-statics": "^1.0.3",
    "inflection": "^1.12.0",
    "invariant": "^2.2.0",
    "isomorphic-fetch": "^2.2.1",
    "jsonwebtoken": "^8.5.0",
    "less": "^3.7.1",
    "lru-memoize": "^1.0.0",
    "map-props": "^1.0.0",
    "match-sorter": "^2.3.0",
    "multireducer": "^1.0.2",
    "piping": "^0.3.2",
    "prettier": "^1.16.4",
    "pretty-error": "^1.2.0",
    "prop-types": "^15.6.0",
    "query-string": "^6.1.0",
<<<<<<< HEAD
    "react-ace": "^8.0.0",
    "react": "16.8.6",
=======
    "react": "16.8.6",
    "react-ace": "^6.1.1",
>>>>>>> e84f8b9b
    "react-autosuggest": "^9.4.3",
    "react-bootstrap": "^0.32.1",
    "react-copy-to-clipboard": "^5.0.0",
    "react-dom": "16.8.6",
    "react-helmet": "^5.2.0",
    "react-modal": "^3.1.2",
    "react-notification-system": "^0.2.17",
    "react-notification-system-redux": "^1.2.0",
    "react-progress-bar-plus": "^1.3.1",
    "react-redux": "^5.0.6",
    "react-router": "^3.2.0",
    "react-router-redux": "^4.0.8",
    "react-select": "^2.4.3",
    "react-table": "^6.8.6",
    "react-tabs": "^2.1.0",
    "react-toggle": "^4.0.2",
    "redux": "^4.0.0",
    "redux-logger": "3.0.1",
    "redux-thunk": "^2.2.0",
    "sanitize-filename": "^1.6.1",
    "semver": "5.5.1",
    "subscriptions-transport-ws": "^0.9.12",
    "uuid": "^3.0.1",
    "valid-url": "^1.0.9"
  },
  "devDependencies": {
    "@babel/core": "^7.3.3",
    "@babel/plugin-proposal-class-properties": "^7.3.3",
    "@babel/plugin-proposal-decorators": "^7.3.0",
    "@babel/plugin-proposal-do-expressions": "^7.0.0",
    "@babel/plugin-proposal-export-default-from": "^7.0.0",
    "@babel/plugin-proposal-export-namespace-from": "^7.2.0",
    "@babel/plugin-proposal-function-bind": "^7.0.0",
    "@babel/plugin-proposal-function-sent": "^7.2.0",
    "@babel/plugin-proposal-json-strings": "^7.2.0",
    "@babel/plugin-proposal-logical-assignment-operators": "^7.0.0",
    "@babel/plugin-proposal-nullish-coalescing-operator": "^7.0.0",
    "@babel/plugin-proposal-numeric-separator": "^7.2.0",
    "@babel/plugin-proposal-optional-chaining": "^7.0.0",
    "@babel/plugin-proposal-pipeline-operator": "^7.0.0",
    "@babel/plugin-proposal-throw-expressions": "^7.0.0",
    "@babel/plugin-syntax-dynamic-import": "^7.2.0",
    "@babel/plugin-syntax-import-meta": "^7.2.0",
    "@babel/preset-env": "^7.0.0",
    "@babel/preset-react": "^7.0.0",
    "@babel/register": "^7.0.0",
    "@babel/runtime": "^7.0.0",
    "babel-eslint": "^9.0.0",
    "babel-loader": "^8.0.0",
    "babel-plugin-istanbul": "^5.1.1",
    "babel-plugin-transform-react-remove-prop-types": "^0.4.10",
    "babel-plugin-typecheck": "^2.0.0",
    "better-npm-run": "^0.1.0",
    "bootstrap-loader": "^2.2.0",
    "bootstrap-sass": "^3.3.7",
    "clean-webpack-plugin": "^0.1.17",
    "concurrently": "^3.5.0",
    "css-loader": "^0.28.11",
    "cypress": "^3.2.0",
    "dotenv": "^5.0.1",
    "eslint": "^4.19.1",
    "eslint-config-airbnb": "16.1.0",
    "eslint-loader": "^1.0.0",
    "eslint-plugin-chai-friendly": "^0.4.1",
    "eslint-plugin-cypress": "^2.0.1",
    "eslint-plugin-import": "^2.12.0",
    "eslint-plugin-jsx-a11y": "^6.0.3",
    "eslint-plugin-react": "^7.9.1",
    "express": "^4.13.3",
    "express-session": "^1.12.1",
    "extract-hoc": "0.0.5",
    "extract-text-webpack-plugin": "^3.0.2",
    "file-loader": "^1.1.11",
    "font-awesome": "^4.7.0",
    "font-awesome-webpack": "0.0.4",
    "husky": "^0.14.3",
    "ignore-loader": "^0.1.2",
    "jquery": "^3.4.1",
    "json-loader": "^0.5.4",
    "less-loader": "^4.1.0",
    "lint-staged": "^6.1.1",
    "mini-css-extract-plugin": "^0.4.0",
    "node-sass": "^4.13.0",
    "nyc": "^13.3.0",
    "optimize-css-assets-webpack-plugin": "^4.0.2",
    "react-a11y": "^0.2.6",
    "react-addons-test-utils": "^15.0.3",
    "react-hot-loader": "^4.6.5",
    "redux-devtools": "^3.4.1",
    "redux-devtools-dock-monitor": "^1.1.2",
    "redux-devtools-log-monitor": "^1.3.0",
    "resolve-url-loader": "^2.3.0",
    "sass-loader": "^7.0.1",
    "sinon": "^1.17.7",
    "style-loader": "^0.20.3",
    "terser-webpack-plugin": "^2.3.3",
    "timekeeper": "1.0.0",
    "unused-files-webpack-plugin": "^3.4.0",
    "url-loader": "^1.0.1",
    "webpack": "^4.14.0",
    "webpack-bundle-analyzer": "^3.3.2",
    "webpack-cli": "^3.0.8",
    "webpack-dev-middleware": "^3.1.3",
    "webpack-hot-middleware": "^2.22.2",
    "webpack-isomorphic-tools": "^3.0.5"
  },
  "engines": {
    "node": ">=8.9.1"
  }
}<|MERGE_RESOLUTION|>--- conflicted
+++ resolved
@@ -79,13 +79,8 @@
     "pretty-error": "^1.2.0",
     "prop-types": "^15.6.0",
     "query-string": "^6.1.0",
-<<<<<<< HEAD
     "react-ace": "^8.0.0",
     "react": "16.8.6",
-=======
-    "react": "16.8.6",
-    "react-ace": "^6.1.1",
->>>>>>> e84f8b9b
     "react-autosuggest": "^9.4.3",
     "react-bootstrap": "^0.32.1",
     "react-copy-to-clipboard": "^5.0.0",
