--- conflicted
+++ resolved
@@ -128,29 +128,19 @@
   LTTx tx  -> tx
 
 runLazyTx
-<<<<<<< HEAD
-  :: (MonadIO m, MonadBaseControl IO m)
+  :: ( MonadIO m
+     , MonadBaseControl IO m
+     )
   => PGExecCtx
   -> Q.TxAccess
   -> LazyTxT QErr m a -> ExceptT QErr m a
-=======
-  :: (MonadIO m, MonadError QErr m)
-  => PGExecCtx
-  -> Q.TxAccess
-  -> LazyTx QErr a -> m a
->>>>>>> bd6254c5
 runLazyTx pgExecCtx txAccess = \case
   LTErr e  -> throwError e
   LTNoTx a -> return a
   LTTx tx  ->
     case txAccess of
-<<<<<<< HEAD
       Q.ReadOnly  -> _pecRunReadOnly pgExecCtx tx
       Q.ReadWrite -> _pecRunReadWrite pgExecCtx tx
-=======
-      Q.ReadOnly  -> liftEither =<< liftIO (runExceptT $ _pecRunReadOnly pgExecCtx tx)
-      Q.ReadWrite -> liftEither =<< liftIO (runExceptT $ _pecRunReadWrite pgExecCtx tx)
->>>>>>> bd6254c5
 
 -- | This runs the given set of statements (Tx) without wrapping them in BEGIN
 -- and COMMIT. This should only be used for running a single statement query!
