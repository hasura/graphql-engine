{-|
  Send anonymized metrics to the telemetry server regarding usage of various
  features of Hasura.
-}

module Hasura.Server.Telemetry
  ( runTelemetry
  , getDbId
  , mkTelemetryLog
  )
  where

import           Control.Exception       (try)
import           Control.Lens
import           Data.IORef
import           Data.List

import           Hasura.HTTP
import           Hasura.Logging
import           Hasura.Prelude
import           Hasura.RQL.Types
import           Hasura.Server.Init
import           Hasura.Server.Version

import qualified CI
import qualified Control.Concurrent      as C
import qualified Data.Aeson              as A
import qualified Data.Aeson.Casing       as A
import qualified Data.Aeson.TH           as A
import qualified Data.ByteString.Lazy    as BL
import qualified Data.HashMap.Strict     as Map
import qualified Data.String.Conversions as CS
import qualified Data.Text               as T
import qualified Database.PG.Query       as Q
import qualified Network.HTTP.Client     as HTTP
import qualified Network.HTTP.Types      as HTTP
import qualified Network.Wreq            as Wreq


data RelationshipMetric
  = RelationshipMetric
  { _rmManual :: !Int
  , _rmAuto   :: !Int
  } deriving (Show, Eq)
$(A.deriveJSON (A.aesonDrop 3 A.snakeCase) ''RelationshipMetric)

data PermissionMetric
  = PermissionMetric
  { _pmSelect :: !Int
  , _pmInsert :: !Int
  , _pmUpdate :: !Int
  , _pmDelete :: !Int
  , _pmRoles  :: !Int
  } deriving (Show, Eq)
$(A.deriveJSON (A.aesonDrop 3 A.snakeCase) ''PermissionMetric)

data Metrics
  = Metrics
  { _mtTables        :: !Int
  , _mtViews         :: !Int
  , _mtEnumTables    :: !Int
  , _mtRelationships :: !RelationshipMetric
  , _mtPermissions   :: !PermissionMetric
  , _mtEventTriggers :: !Int
  , _mtRemoteSchemas :: !Int
  , _mtFunctions     :: !Int
  } deriving (Show, Eq)
$(A.deriveJSON (A.aesonDrop 3 A.snakeCase) ''Metrics)

data HasuraTelemetry
  = HasuraTelemetry
  { _htDbUid       :: !Text
  , _htInstanceUid :: !InstanceId
  , _htVersion     :: !Text
  , _htCi          :: !(Maybe CI.CI)
  , _htMetrics     :: !Metrics
  } deriving (Show, Eq)
$(A.deriveJSON (A.aesonDrop 3 A.snakeCase) ''HasuraTelemetry)

data TelemetryPayload
  = TelemetryPayload
  { _tpTopic :: !Text
  , _tpData  :: !HasuraTelemetry
  } deriving (Show, Eq)
$(A.deriveJSON (A.aesonDrop 3 A.snakeCase) ''TelemetryPayload)

telemetryUrl :: Text
telemetryUrl = "https://telemetry.hasura.io/v1/http"

mkPayload :: Text -> InstanceId -> Text -> Metrics -> IO TelemetryPayload
mkPayload dbId instanceId version metrics = do
  ci <- CI.getCI
  return $ TelemetryPayload topic $
    HasuraTelemetry dbId instanceId version ci metrics
  where topic = bool "server" "server_test" isDevVersion

runTelemetry
  :: Logger
  -> HTTP.Manager
  -> IORef (SchemaCache, SchemaCacheVer)
  -> Text
  -> InstanceId
  -> IO ()
runTelemetry (Logger logger) manager cacheRef dbId instanceId = do
  let options = wreqOptions manager []
  forever $ do
    schemaCache <- fmap fst $ readIORef cacheRef
    let metrics = computeMetrics schemaCache
    payload <- A.encode <$> mkPayload dbId instanceId currentVersion metrics
    logger $ debugLBS $ "metrics_info: " <> payload
    resp <- try $ Wreq.postWith options (T.unpack telemetryUrl) payload
    either logHttpEx handleHttpResp resp
    C.threadDelay aDay

  where
    logHttpEx :: HTTP.HttpException -> IO ()
    logHttpEx ex = do
      let httpErr = Just $ mkHttpError telemetryUrl Nothing (Just $ HttpException ex)
      logger $ mkTelemetryLog "http_exception" "http exception occurred" httpErr

    handleHttpResp resp = do
      let statusCode = resp ^. Wreq.responseStatus . Wreq.statusCode
      logger $ debugLBS $ "http_success: " <> resp ^. Wreq.responseBody
      when (statusCode /= 200) $ do
        let httpErr = Just $ mkHttpError telemetryUrl (Just resp) Nothing
        logger $ mkTelemetryLog "http_error" "failed to post telemetry" httpErr

    aDay = 86400 * 1000 * 1000

computeMetrics :: SchemaCache -> Metrics
computeMetrics sc =
  let nTables = countUserTables (isNothing . _tiViewInfo)
      nViews = countUserTables (isJust . _tiViewInfo)
      nEnumTables = countUserTables (isJust . _tiEnumValues)
      allRels = join $ Map.elems $ Map.map relsOfTbl userTables
      (manualRels, autoRels) = partition riIsManual allRels
      relMetrics = RelationshipMetric (length manualRels) (length autoRels)
      rolePerms = join $ Map.elems $ Map.map permsOfTbl userTables
      nRoles = length $ nub $ fst <$> rolePerms
      allPerms = snd <$> rolePerms
      insPerms = calcPerms _permIns allPerms
      selPerms = calcPerms _permSel allPerms
      updPerms = calcPerms _permUpd allPerms
      delPerms = calcPerms _permDel allPerms
      permMetrics =
        PermissionMetric selPerms insPerms updPerms delPerms nRoles
      evtTriggers = Map.size $ Map.filter (not . Map.null)
                    $ Map.map _tiEventTriggerInfoMap userTables
      rmSchemas   = Map.size $ scRemoteSchemas sc
      funcs = Map.size $ Map.filter (not . fiSystemDefined) $ scFunctions sc

  in Metrics nTables nViews nEnumTables relMetrics permMetrics evtTriggers rmSchemas funcs

  where
    userTables = Map.filter (not . _tiSystemDefined) $ scTables sc
    countUserTables predicate = length . filter predicate $ Map.elems userTables

    calcPerms :: (RolePermInfo -> Maybe a) -> [RolePermInfo] -> Int
    calcPerms fn perms = length $ catMaybes $ map fn perms

<<<<<<< HEAD
    relsOfTbl :: TableInfo -> [RelInfo]
    relsOfTbl = mapMaybe (preview _FIRelationship) . toList . tiFieldInfoMap
=======
    relsOfTbl :: TableInfo PGColumnInfo -> [RelInfo]
    relsOfTbl = rights . Map.elems . Map.map fieldInfoToEither . _tiFieldInfoMap
>>>>>>> e275142c

    permsOfTbl :: TableInfo PGColumnInfo -> [(RoleName, RolePermInfo)]
    permsOfTbl = Map.toList . _tiRolePermInfoMap


getDbId :: Q.TxE QErr Text
getDbId =
  (runIdentity . Q.getRow) <$>
  Q.withQE defaultTxErrorHandler
  [Q.sql|
    SELECT (hasura_uuid :: text) FROM hdb_catalog.hdb_version
  |] () False


-- | Logging related

data TelemetryLog
  = TelemetryLog
  { _tlLogLevel  :: !LogLevel
  , _tlType      :: !Text
  , _tlMessage   :: !Text
  , _tlHttpError :: !(Maybe TelemetryHttpError)
  } deriving (Show)

data TelemetryHttpError
  = TelemetryHttpError
  { tlheStatus        :: !(Maybe HTTP.Status)
  , tlheUrl           :: !T.Text
  , tlheHttpException :: !(Maybe HttpException)
  , tlheResponse      :: !(Maybe T.Text)
  } deriving (Show)

instance A.ToJSON TelemetryLog where
  toJSON tl =
    A.object [ "type" A..= _tlType tl
             , "message" A..= _tlMessage tl
             , "http_error" A..= (A.toJSON <$> _tlHttpError tl)
             ]

instance A.ToJSON TelemetryHttpError where
  toJSON tlhe =
    A.object [ "status_code" A..= (HTTP.statusCode <$> tlheStatus tlhe)
             , "url" A..= tlheUrl tlhe
             , "response" A..= tlheResponse tlhe
             , "http_exception" A..= (A.toJSON <$> tlheHttpException tlhe)
             ]


instance ToEngineLog TelemetryLog where
  toEngineLog tl = (_tlLogLevel tl, ELTTelemetryLog, A.toJSON tl)

mkHttpError
  :: Text
  -> Maybe (Wreq.Response BL.ByteString)
  -> Maybe HttpException
  -> TelemetryHttpError
mkHttpError url mResp httpEx =
  case mResp of
    Nothing   -> TelemetryHttpError Nothing url httpEx Nothing
    Just resp ->
      let status = resp ^. Wreq.responseStatus
          body = CS.cs $ resp ^. Wreq.responseBody
      in TelemetryHttpError (Just status) url httpEx (Just body)

mkTelemetryLog :: Text -> Text -> Maybe TelemetryHttpError -> TelemetryLog
mkTelemetryLog = TelemetryLog LevelInfo<|MERGE_RESOLUTION|>--- conflicted
+++ resolved
@@ -158,13 +158,8 @@
     calcPerms :: (RolePermInfo -> Maybe a) -> [RolePermInfo] -> Int
     calcPerms fn perms = length $ catMaybes $ map fn perms
 
-<<<<<<< HEAD
-    relsOfTbl :: TableInfo -> [RelInfo]
-    relsOfTbl = mapMaybe (preview _FIRelationship) . toList . tiFieldInfoMap
-=======
     relsOfTbl :: TableInfo PGColumnInfo -> [RelInfo]
-    relsOfTbl = rights . Map.elems . Map.map fieldInfoToEither . _tiFieldInfoMap
->>>>>>> e275142c
+    relsOfTbl = mapMaybe (preview _FIRelationship) . toList . _tiFieldInfoMap
 
     permsOfTbl :: TableInfo PGColumnInfo -> [(RoleName, RolePermInfo)]
     permsOfTbl = Map.toList . _tiRolePermInfoMap
