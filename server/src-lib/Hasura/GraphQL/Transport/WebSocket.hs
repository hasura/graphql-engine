--- conflicted
+++ resolved
@@ -32,14 +32,9 @@
 import           Hasura.HTTP
 import           Hasura.Prelude
 import           Hasura.RQL.Types
-<<<<<<< HEAD
+import           Hasura.RQL.Types.Error                        (Code (StartFailed))
 import           Hasura.Server.Auth                            (AuthMode,
                                                                 getUserInfo)
-=======
-import           Hasura.RQL.Types.Error                      (Code (StartFailed))
-import           Hasura.Server.Auth                          (AuthMode,
-                                                              getUserInfo)
->>>>>>> 0bb96883
 import           Hasura.Server.Cors
 import           Hasura.Server.Utils                           (bsToTxt)
 
@@ -52,33 +47,15 @@
 type OperationMap
   = STMMap.Map OperationId (LQ.LiveQueryId, Maybe OperationName)
 
-<<<<<<< HEAD
-data WSConnData
-  = WSConnData
-  -- the role and headers are set only on connection_init message
-  { _wscState :: !(IORef.IORef WSConnState)
-=======
-newtype WsHeaders
-  = WsHeaders { unWsHeaders :: [H.Header] }
-  deriving (Show, Eq)
-
 data ErrRespType
   = ERTLegacy
   | ERTGraphqlCompliant
   deriving (Show)
 
-data WSConnState
-  -- headers from the client for websockets
-  = CSNotInitialised !WsHeaders
-  | CSInitError Text
-  -- headers from the client (in conn params) to forward to the remote schema
-  | CSInitialised UserInfo [H.Header]
-
 data WSConnData
   = WSConnData
   -- the role and headers are set only on connection_init message
-  { _wscUser      :: !(IORef.IORef WSConnState)
->>>>>>> 0bb96883
+  { _wscState     :: !(IORef.IORef WSConnState)
   -- we only care about subscriptions,
   -- the other operations (query/mutations)
   -- are not tracked here
