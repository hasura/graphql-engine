{-# LANGUAGE DeriveLift        #-}
{-# LANGUAGE OverloadedStrings #-}
{-# LANGUAGE TemplateHaskell   #-}

module Hasura.RQL.Types.Subscribe
  ( CreateEventTriggerQuery(..)
  , SubscribeOpSpec(..)
  , SubscribeColumns(..)
  , TriggerName
  , TriggerId
  , Ops(..)
  , EventId
  , TriggerOpsDef(..)
  , EventTrigger(..)
  , EventTriggerConf(..)
  , RetryConf(..)
  , DeleteEventTriggerQuery(..)
  , DeliverEventQuery(..)
  , HeaderConf(..)
  , HeaderValue(..)
  , HeaderName
  , EventHeaderInfo(..)
  , WebhookConf(..)
  , WebhookConfInfo(..)
  ) where

import           Data.Aeson
import           Data.Aeson.Casing
import           Data.Aeson.TH
import           Hasura.Prelude
import           Hasura.SQL.Types
import           Language.Haskell.TH.Syntax (Lift)

import qualified Data.ByteString.Lazy       as LBS
import qualified Data.Text                  as T
import qualified Text.Regex.TDFA            as TDFA

type TriggerName = T.Text
type TriggerId   = T.Text
type EventId     = T.Text
type HeaderName  = T.Text

data Ops = INSERT | UPDATE | DELETE deriving (Show)

data SubscribeColumns = SubCStar | SubCArray [PGCol] deriving (Show, Eq, Lift)

instance FromJSON SubscribeColumns where
  parseJSON (String s) = case s of
                          "*" -> return SubCStar
                          _   -> fail "only * or [] allowed"
  parseJSON v@(Array _) = SubCArray <$> parseJSON v
  parseJSON _ = fail "unexpected columns"

instance ToJSON SubscribeColumns where
  toJSON SubCStar         = "*"
  toJSON (SubCArray cols) = toJSON cols

data SubscribeOpSpec
  = SubscribeOpSpec
  { sosColumns :: !SubscribeColumns
  , sosPayload :: !(Maybe SubscribeColumns)
  } deriving (Show, Eq, Lift)

$(deriveJSON (aesonDrop 3 snakeCase){omitNothingFields=True} ''SubscribeOpSpec)

data RetryConf
  = RetryConf
  { rcNumRetries  :: !Int
  , rcIntervalSec :: !Int
  } deriving (Show, Eq, Lift)

$(deriveJSON (aesonDrop 2 snakeCase){omitNothingFields=True} ''RetryConf)

data HeaderConf = HeaderConf HeaderName HeaderValue
   deriving (Show, Eq, Lift)

data HeaderValue = HVValue T.Text | HVEnv T.Text
   deriving (Show, Eq, Lift)

instance FromJSON HeaderConf where
  parseJSON (Object o) = do
    name <- o .: "name"
    value <- o .:? "value"
    valueFromEnv <- o .:? "value_from_env"
    case (value, valueFromEnv ) of
      (Nothing, Nothing)  -> fail "expecting value or value_from_env keys"
      (Just val, Nothing) -> return $ HeaderConf name (HVValue val)
      (Nothing, Just val) -> return $ HeaderConf name (HVEnv val)
      (Just _, Just _)    -> fail "expecting only one of value or value_from_env keys"
  parseJSON _ = fail "expecting object for headers"

instance ToJSON HeaderConf where
  toJSON (HeaderConf name (HVValue val)) = object ["name" .= name, "value" .= val]
  toJSON (HeaderConf name (HVEnv val)) = object ["name" .= name, "value_from_env" .= val]

data EventHeaderInfo
  = EventHeaderInfo
  { ehiHeaderConf  :: !HeaderConf
  , ehiCachedValue :: !T.Text
  } deriving (Show, Eq, Lift)

$(deriveToJSON (aesonDrop 3 snakeCase){omitNothingFields=True} ''EventHeaderInfo)

data WebhookConf = WCValue T.Text | WCEnv T.Text
  deriving (Show, Eq, Lift)

instance ToJSON WebhookConf where
  toJSON (WCValue w)  = String w
  toJSON (WCEnv wEnv) = String wEnv

data WebhookConfInfo
  = WebhookConfInfo
  { wciWebhookConf :: !WebhookConf
  , wciCachedValue :: !T.Text
  } deriving (Show, Eq, Lift)

$(deriveToJSON (aesonDrop 3 snakeCase){omitNothingFields=True} ''WebhookConfInfo)

data CreateEventTriggerQuery
  = CreateEventTriggerQuery
  { cetqName           :: !T.Text
  , cetqTable          :: !QualifiedTable
  , cetqInsert         :: !(Maybe SubscribeOpSpec)
  , cetqUpdate         :: !(Maybe SubscribeOpSpec)
  , cetqDelete         :: !(Maybe SubscribeOpSpec)
  , cetqRetryConf      :: !(Maybe RetryConf)
  , cetqWebhook        :: !(Maybe T.Text)
  , cetqWebhookFromEnv :: !(Maybe T.Text)
  , cetqHeaders        :: !(Maybe [HeaderConf])
  , cetqReplace        :: !Bool
  } deriving (Show, Eq, Lift)

instance FromJSON CreateEventTriggerQuery where
  parseJSON (Object o) = do
<<<<<<< HEAD
    name           <- o .: "name"
    table          <- o .: "table"
    insert         <- o .:? "insert"
    update         <- o .:? "update"
    delete         <- o .:? "delete"
    retryConf      <- o .:? "retry_conf"
    webhook        <- o .:? "webhook"
    webhookFromEnv <- o .:? "webhook_from_env"
    headers        <- o .:? "headers"
    replace        <- o .:? "replace" .!= False
    let regex = mkRegex "^\\w+$"
        mName = matchRegex regex (T.unpack name)
    case mName of
      Just _  -> return ()
      Nothing -> fail "only alphanumeric and underscore allowed for name"
=======
    name      <- o .: "name"
    table     <- o .: "table"
    insert    <- o .:? "insert"
    update    <- o .:? "update"
    delete    <- o .:? "delete"
    retryConf <- o .:? "retry_conf"
    webhook   <- o .: "webhook"
    headers   <- o .:? "headers"
    replace   <- o .:? "replace" .!= False
    let regex = "^[A-Za-z]+[A-Za-z0-9_\\-]*$" :: LBS.ByteString
        compiledRegex = TDFA.makeRegex regex :: TDFA.Regex
        isMatch = TDFA.match compiledRegex (T.unpack name)
    if isMatch then return ()
      else fail "only alphanumeric and underscore allowed for name"
>>>>>>> d4d31838
    case insert <|> update <|> delete of
      Just _  -> return ()
      Nothing -> fail "must provide operation spec(s)"
    case (webhook, webhookFromEnv) of
      (Just _, Nothing)  -> return ()
      (Nothing, Just _) -> return ()
      (Just _, Just _) -> fail "only one of webhook or webhook_from_env should be given"
      _ ->   fail "must provide webhook or webhook_from_env"
    mapM_ checkEmptyCols [insert, update, delete]
    return $ CreateEventTriggerQuery name table insert update delete retryConf webhook webhookFromEnv headers replace
    where
      checkEmptyCols spec
        = case spec of
        Just (SubscribeOpSpec (SubCArray cols) _) -> when (null cols) (fail "found empty column specification")
        Just (SubscribeOpSpec _ (Just (SubCArray cols)) ) -> when (null cols) (fail "found empty payload specification")
        _ -> return ()
  parseJSON _ = fail "expecting an object"

$(deriveToJSON (aesonDrop 4 snakeCase){omitNothingFields=True} ''CreateEventTriggerQuery)

data TriggerOpsDef
  = TriggerOpsDef
  { tdInsert :: !(Maybe SubscribeOpSpec)
  , tdUpdate :: !(Maybe SubscribeOpSpec)
  , tdDelete :: !(Maybe SubscribeOpSpec)
  } deriving (Show, Eq, Lift)

$(deriveJSON (aesonDrop 2 snakeCase){omitNothingFields=True} ''TriggerOpsDef)

data DeleteEventTriggerQuery
  = DeleteEventTriggerQuery
  { detqName :: !T.Text
  } deriving (Show, Eq, Lift)

$(deriveJSON (aesonDrop 4 snakeCase){omitNothingFields=True} ''DeleteEventTriggerQuery)

data EventTrigger
  = EventTrigger
  { etTable      :: !QualifiedTable
  , etName       :: !TriggerName
  , etDefinition :: !TriggerOpsDef
  , etWebhook    :: !T.Text
  , etRetryConf  :: !RetryConf
  }

$(deriveJSON (aesonDrop 2 snakeCase){omitNothingFields=True} ''EventTrigger)

data EventTriggerConf
  = EventTriggerConf
  { etcName          :: !TriggerName
  , etcOpsDefinition :: !TriggerOpsDef
  , etcWebhookConf   :: !WebhookConf
  , etcRetryConf     :: !RetryConf
  , etcHeaders       :: !(Maybe [HeaderConf])
  } deriving (Show, Eq, Lift)

instance FromJSON EventTriggerConf where
  parseJSON (Object o) = do
    name <- o .: "name"
    opsDef <- o .: "definition"
    webhook <- o .:? "webhook"
    webhookFromEnv <- o .:? "webhook_from_env"
    retryConf <- o .: "retry_conf"
    headers <- o .:? "headers"
    webhookConf <- case (webhook, webhookFromEnv) of
                        (Just w, Nothing)  -> return $ WCValue w
                        (Nothing, Just wEnv) -> return $ WCEnv wEnv
                        (Just _, Just _) -> fail "only one of webhook or webhook_from_env should be given"
                        _ ->   fail "must provide webhook or webhook_from_env"
    return $ EventTriggerConf name opsDef webhookConf retryConf headers
  parseJSON _ = fail "expecting object for event_trigger_def"

instance ToJSON EventTriggerConf where
  toJSON (EventTriggerConf name def (WCValue w) rc headers) = object
    [ "name" .= name
    , "definition" .= def
    , "webhook" .= w
    , "retry_conf" .= rc
    , "headers" .= headers
    ]
  toJSON (EventTriggerConf name def (WCEnv wEnv) rc headers) = object
    [ "name" .= name
    , "definition" .= def
    , "webhook_from_env" .= wEnv
    , "retry_conf" .= rc
    , "headers" .= headers
    ]

data DeliverEventQuery
  = DeliverEventQuery
  { deqEventId :: !EventId
  } deriving (Show, Eq, Lift)

$(deriveJSON (aesonDrop 3 snakeCase){omitNothingFields=True} ''DeliverEventQuery)<|MERGE_RESOLUTION|>--- conflicted
+++ resolved
@@ -132,7 +132,6 @@
 
 instance FromJSON CreateEventTriggerQuery where
   parseJSON (Object o) = do
-<<<<<<< HEAD
     name           <- o .: "name"
     table          <- o .: "table"
     insert         <- o .:? "insert"
@@ -143,27 +142,11 @@
     webhookFromEnv <- o .:? "webhook_from_env"
     headers        <- o .:? "headers"
     replace        <- o .:? "replace" .!= False
-    let regex = mkRegex "^\\w+$"
-        mName = matchRegex regex (T.unpack name)
-    case mName of
-      Just _  -> return ()
-      Nothing -> fail "only alphanumeric and underscore allowed for name"
-=======
-    name      <- o .: "name"
-    table     <- o .: "table"
-    insert    <- o .:? "insert"
-    update    <- o .:? "update"
-    delete    <- o .:? "delete"
-    retryConf <- o .:? "retry_conf"
-    webhook   <- o .: "webhook"
-    headers   <- o .:? "headers"
-    replace   <- o .:? "replace" .!= False
     let regex = "^[A-Za-z]+[A-Za-z0-9_\\-]*$" :: LBS.ByteString
         compiledRegex = TDFA.makeRegex regex :: TDFA.Regex
         isMatch = TDFA.match compiledRegex (T.unpack name)
     if isMatch then return ()
       else fail "only alphanumeric and underscore allowed for name"
->>>>>>> d4d31838
     case insert <|> update <|> delete of
       Just _  -> return ()
       Nothing -> fail "must provide operation spec(s)"
