--- conflicted
+++ resolved
@@ -72,11 +72,8 @@
 - docs: add docs page on query performance (close #2316) (#3693)
 - docs: add a sample Caddyfile for Caddy 2 in enable-https section (#4710)
 - docs: add disabling dev mode to production checklist (#4715)
-<<<<<<< HEAD
 - docs: update troubleshooting section with reference on debugging errors (close #4052) (#4825)
-=======
 - docs: add page for procuring custom docker images and binaries (#4828)
->>>>>>> a8699bb4
 
 ## `v1.2.0`
 
