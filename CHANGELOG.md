--- conflicted
+++ resolved
@@ -77,12 +77,9 @@
 - server: fix importing of allow list query from metadata (fix #4687)
 - server: flush log buffer during shutdown (#4800)
 - server: fix edge case with printing logs on startup failure (fix #4772)
-<<<<<<< HEAD
 - console: add a checkbox to flag an insertion as a migration on the schema page (#1766)
-=======
 - console: provide option to cascade metadata on dependency conflicts on console (fix #1593)
 - console: fix enum tables reload data button UI (#4647)
->>>>>>> 2030da52
 - console: allow entering big int values in the console (close #3667) (#4775)
 - console: add support for subscriptions analyze in API explorer (close #2541) (#2541)
 - console: avoid count queries for large tables (#4692)
