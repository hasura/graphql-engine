{-# LANGUAGE CPP             #-}
{-# LANGUAGE RankNTypes      #-}
{-# LANGUAGE RecordWildCards #-}

module Hasura.GraphQL.Transport.WebSocket
  ( createWSServerApp
  , createWSServerEnv
  , stopWSServerApp
  , WSServerEnv
  , WSLog(..)
  ) where

-- NOTE!:
--   The handler functions 'onClose', 'onMessage', etc. depend for correctness on two properties:
--     - they run with async exceptions masked
--     - they do not race on the same connection

import qualified Control.Concurrent.Async.Lifted.Safe        as LA
import qualified Control.Concurrent.STM                      as STM
import qualified Control.Monad.Trans.Control                 as MC
import qualified Data.Aeson                                  as J
import qualified Data.Aeson.Casing                           as J
import qualified Data.Aeson.TH                               as J
import qualified Data.ByteString.Lazy                        as BL
import qualified Data.CaseInsensitive                        as CI
import qualified Data.Environment                            as Env
import qualified Data.HashMap.Strict                         as Map
import qualified Data.Text                                   as T
import qualified Data.Text.Encoding                          as TE
import qualified Data.Time.Clock                             as TC
import qualified Database.PG.Query                           as Q
import qualified Language.GraphQL.Draft.Syntax               as G
import qualified ListT
import qualified Network.HTTP.Client                         as H
import qualified Network.HTTP.Types                          as H
import qualified Network.Wai.Extended                        as Wai
import qualified Network.WebSockets                          as WS
import qualified StmContainers.Map                           as STMMap

import           Control.Concurrent.Extended                 (sleep)
import           Control.Exception.Lifted
import           Data.String
#ifndef PROFILING
import           GHC.AssertNF
#endif

import           Hasura.EncJSON
import           Hasura.GraphQL.Logging                      (MonadQueryLog (..))
import           Hasura.GraphQL.Transport.HTTP               (MonadExecuteQuery (..))
import           Hasura.GraphQL.Transport.HTTP.Protocol
import           Hasura.GraphQL.Transport.WebSocket.Protocol
import           Hasura.HTTP
import           Hasura.Prelude
import           Hasura.RQL.Types
import           Hasura.RQL.Types.Action.Class
import           Hasura.Server.Auth                          (AuthMode, UserAuthentication,
                                                              resolveUserInfo)
import           Hasura.Server.Cors
import           Hasura.Server.Types                         (RequestId)
import           Hasura.Server.Utils                         (getRequestId)
import           Hasura.Server.Version                       (HasVersion)
import           Hasura.Session

import qualified Hasura.GraphQL.Execute                      as E
import qualified Hasura.GraphQL.Execute.LiveQuery            as LQ
import qualified Hasura.GraphQL.Execute.LiveQuery.Poll       as LQ
import qualified Hasura.GraphQL.Execute.Query                as EQ
import qualified Hasura.GraphQL.Transport.WebSocket.Server   as WS
import qualified Hasura.Logging                              as L
import qualified Hasura.Server.Telemetry.Counters            as Telem
import qualified Hasura.Tracing                              as Tracing

-- | 'LQ.LiveQueryId' comes from 'Hasura.GraphQL.Execute.LiveQuery.State.addLiveQuery'. We use
-- this to track a connection's operations so we can remove them from 'LiveQueryState', and
-- log.
--
-- NOTE!: This must be kept consistent with the global 'LiveQueryState', in 'onClose'
-- and 'onStart'.
type OperationMap
  = STMMap.Map OperationId (LQ.LiveQueryId, Maybe OperationName)

newtype WsHeaders
  = WsHeaders { unWsHeaders :: [H.Header] }
  deriving (Show, Eq)

data ErrRespType
  = ERTLegacy
  | ERTGraphqlCompliant
  deriving (Show)

data WSConnState
  = CSNotInitialised !WsHeaders !Wai.IpAddress
  -- ^ headers and IP address from the client for websockets
  | CSInitError !Text
  | CSInitialised !WsClientState

data WsClientState
  = WsClientState
  { wscsUserInfo     :: !UserInfo
  -- ^ the 'UserInfo' required to execute the GraphQL query
  , wscsTokenExpTime :: !(Maybe TC.UTCTime)
  -- ^ the JWT/token expiry time, if any
  , wscsReqHeaders   :: ![H.Header]
  -- ^ headers from the client (in conn params) to forward to the remote schema
  , wscsIpAddress    :: !Wai.IpAddress
  -- ^ IP address required for 'MonadGQLAuthorization'
  }

data WSConnData
  = WSConnData
  -- the role and headers are set only on connection_init message
  { _wscUser      :: !(STM.TVar WSConnState)
  -- we only care about subscriptions,
  -- the other operations (query/mutations)
  -- are not tracked here
  , _wscOpMap     :: !OperationMap
  , _wscErrRespTy :: !ErrRespType
  , _wscAPIType   :: !E.GraphQLQueryType
  }

type WSServer = WS.WSServer WSConnData

type WSConn = WS.WSConn WSConnData

sendMsg :: (MonadIO m) => WSConn -> ServerMsg -> m ()
sendMsg wsConn msg =
  liftIO $ WS.sendMsg wsConn $ WS.WSQueueResponse (encodeServerMsg msg) Nothing

sendMsgWithMetadata :: (MonadIO m) => WSConn -> ServerMsg -> LQ.LiveQueryMetadata -> m ()
sendMsgWithMetadata wsConn msg (LQ.LiveQueryMetadata execTime) =
  liftIO $ WS.sendMsg wsConn $ WS.WSQueueResponse bs wsInfo
  where
    bs = encodeServerMsg msg
    (msgType, operationId) = case msg of
      (SMData (DataMsg opId _)) -> (Just SMT_GQL_DATA, Just opId)
      _                         -> (Nothing, Nothing)
    wsInfo = Just $! WS.WSEventInfo
      { WS._wseiEventType = msgType
      , WS._wseiOperationId = operationId
      , WS._wseiQueryExecutionTime = Just $! realToFrac execTime
      , WS._wseiResponseSize = Just $! BL.length bs
      }

data OpDetail
  = ODStarted
  | ODProtoErr !Text
  | ODQueryErr !QErr
  | ODCompleted
  | ODStopped
  deriving (Show, Eq)
$(J.deriveToJSON
  J.defaultOptions { J.constructorTagModifier = J.snakeCase . drop 2
                   , J.sumEncoding = J.TaggedObject "type" "detail"
                   }
  ''OpDetail)

data OperationDetails
  = OperationDetails
  { _odOperationId   :: !OperationId
  , _odRequestId     :: !(Maybe RequestId)
  , _odOperationName :: !(Maybe OperationName)
  , _odOperationType :: !OpDetail
  , _odQuery         :: !(Maybe GQLReqUnparsed)
  } deriving (Show, Eq)
$(J.deriveToJSON (J.aesonDrop 3 J.snakeCase) ''OperationDetails)

data WSEvent
  = EAccepted
  | ERejected !QErr
  | EConnErr !ConnErrMsg
  | EOperation !OperationDetails
  | EClosed
  deriving (Show, Eq)
$(J.deriveToJSON
  J.defaultOptions { J.constructorTagModifier = J.snakeCase . drop 1
                   , J.sumEncoding = J.TaggedObject "type" "detail"
                   }
  ''WSEvent)

data WsConnInfo
  = WsConnInfo
  { _wsciWebsocketId :: !WS.WSId
  , _wsciTokenExpiry :: !(Maybe TC.UTCTime)
  , _wsciMsg         :: !(Maybe Text)
  } deriving (Show, Eq)
$(J.deriveToJSON (J.aesonDrop 5 J.snakeCase) ''WsConnInfo)

data WSLogInfo
  = WSLogInfo
  { _wsliUserVars       :: !(Maybe SessionVariables)
  , _wsliConnectionInfo :: !WsConnInfo
  , _wsliEvent          :: !WSEvent
  } deriving (Show, Eq)
$(J.deriveToJSON (J.aesonDrop 5 J.snakeCase) ''WSLogInfo)

data WSLog
  = WSLog
  { _wslLogLevel :: !L.LogLevel
  , _wslInfo     :: !WSLogInfo
  }

instance L.ToEngineLog WSLog L.Hasura where
  toEngineLog (WSLog logLevel wsLog) =
    (logLevel, L.ELTWebsocketLog, J.toJSON wsLog)

mkWsInfoLog :: Maybe SessionVariables -> WsConnInfo -> WSEvent -> WSLog
mkWsInfoLog uv ci ev =
  WSLog L.LevelInfo $ WSLogInfo uv ci ev

mkWsErrorLog :: Maybe SessionVariables -> WsConnInfo -> WSEvent -> WSLog
mkWsErrorLog uv ci ev =
  WSLog L.LevelError $ WSLogInfo uv ci ev

data WSServerEnv
  = WSServerEnv
  { _wseLogger          :: !(L.Logger L.Hasura)
  , _wseLiveQMap        :: !LQ.LiveQueriesState
  , _wseGCtxMap         :: !(IO (SchemaCache, SchemaCacheVer))
  -- ^ an action that always returns the latest version of the schema cache. See 'SchemaCacheRef'.
  , _wseHManager        :: !H.Manager
  , _wseCorsPolicy      :: !CorsPolicy
  , _wseSQLCtx          :: !SQLGenCtx
  -- , _wseQueryCache      :: !E.PlanCache -- See Note [Temporarily disabling query plan caching]
  , _wseServer          :: !WSServer
  , _wseEnableAllowlist :: !Bool
  , _wseMetadataPoool   :: !Q.PGPool
  }

onConn :: (MonadIO m)
       => L.Logger L.Hasura -> CorsPolicy -> WS.OnConnH m WSConnData
onConn (L.Logger logger) corsPolicy wsId requestHead ipAddress = do
  res <- runExceptT $ do
    (errType, queryType) <- checkPath
    let reqHdrs = WS.requestHeaders requestHead
    headers <- maybe (return reqHdrs) (flip enforceCors reqHdrs . snd) getOrigin
    return (WsHeaders $ filterWsHeaders headers, errType, queryType)
  either reject accept res

  where
    keepAliveAction wsConn = liftIO $ forever $ do
      sendMsg wsConn SMConnKeepAlive
      sleep $ seconds 5

    tokenExpiryHandler wsConn = do
      expTime <- liftIO $ STM.atomically $ do
        connState <- STM.readTVar $ (_wscUser . WS.getData) wsConn
        case connState of
          CSNotInitialised _ _      -> STM.retry
          CSInitError _             -> STM.retry
          CSInitialised clientState -> maybe STM.retry return $ wscsTokenExpTime clientState
      currTime <- TC.getCurrentTime
      sleep $ convertDuration $ TC.diffUTCTime expTime currTime

    accept (hdrs, errType, queryType) = do
      logger $ mkWsInfoLog Nothing (WsConnInfo wsId Nothing Nothing) EAccepted
      connData <- liftIO $ WSConnData
                  <$> STM.newTVarIO (CSNotInitialised hdrs ipAddress)
                  <*> STMMap.newIO
                  <*> pure errType
                  <*> pure queryType
      let acceptRequest = WS.defaultAcceptRequest
                          { WS.acceptSubprotocol = Just "graphql-ws"}
      return $ Right $ WS.AcceptWith connData acceptRequest keepAliveAction tokenExpiryHandler

    reject qErr = do
      logger $ mkWsErrorLog Nothing (WsConnInfo wsId Nothing Nothing) (ERejected qErr)
      return $ Left $ WS.RejectRequest
        (H.statusCode $ qeStatus qErr)
        (H.statusMessage $ qeStatus qErr) []
        (BL.toStrict $ J.encode $ encodeGQLErr False qErr)

    checkPath = case WS.requestPath requestHead of
      "/v1alpha1/graphql" -> return (ERTLegacy, E.QueryHasura)
      "/v1/graphql"       -> return (ERTGraphqlCompliant, E.QueryHasura)
      "/v1beta1/relay"    -> return (ERTGraphqlCompliant, E.QueryRelay)
      _                   ->
        throw404 "only '/v1/graphql', '/v1alpha1/graphql' and '/v1beta1/relay' are supported on websockets"

    getOrigin =
      find ((==) "Origin" . fst) (WS.requestHeaders requestHead)

    enforceCors origin reqHdrs = case cpConfig corsPolicy of
      CCAllowAll -> return reqHdrs
      CCDisabled readCookie ->
        if readCookie
        then return reqHdrs
        else do
          lift $ logger $ mkWsInfoLog Nothing (WsConnInfo wsId Nothing (Just corsNote)) EAccepted
          return $ filter (\h -> fst h /= "Cookie") reqHdrs
      CCAllowedOrigins ds
        -- if the origin is in our cors domains, no error
        | bsToTxt origin `elem` dmFqdns ds   -> return reqHdrs
        -- if current origin is part of wildcard domain list, no error
        | inWildcardList ds (bsToTxt origin) -> return reqHdrs
        -- otherwise error
        | otherwise                          -> corsErr

    filterWsHeaders hdrs = flip filter hdrs $ \(n, _) ->
      n `notElem` [ "sec-websocket-key"
                  , "sec-websocket-version"
                  , "upgrade"
                  , "connection"
                  ]

    corsErr = throw400 AccessDenied
              "received origin header does not match configured CORS domains"

    corsNote = "Cookie is not read when CORS is disabled, because it is a potential "
            <> "security issue. If you're already handling CORS before Hasura and enforcing "
            <> "CORS on websocket connections, then you can use the flag --ws-read-cookie or "
            <> "HASURA_GRAPHQL_WS_READ_COOKIE to force read cookie when CORS is disabled."

onStart
  :: forall m.
  ( HasVersion
  , MonadIO m
  , E.MonadGQLExecutionCheck m
  , MonadQueryLog m
  , Tracing.MonadTrace m
  , MonadExecuteQuery m
<<<<<<< HEAD
  , MonadAsyncActions m
=======
  , EQ.MonadQueryInstrumentation m
>>>>>>> 1692e706
  )
  => Env.Environment -> WSServerEnv -> WSConn -> StartMsg -> m ()
onStart env serverEnv wsConn (StartMsg opId q) = catchAndIgnore $ do
  timerTot <- startTimer
  opM <- liftIO $ STM.atomically $ STMMap.lookup opId opMap

  -- NOTE: it should be safe to rely on this check later on in this function, since we expect that
  -- we process all operations on a websocket connection serially:
  when (isJust opM) $ withComplete $ sendStartErr $
    "an operation already exists with this id: " <> unOperationId opId

  userInfoM <- liftIO $ STM.readTVarIO userInfoR
  (userInfo, reqHdrs, ipAddress) <- case userInfoM of
    CSInitialised WsClientState{..} -> return (wscsUserInfo, wscsReqHeaders, wscsIpAddress)
    CSInitError initErr -> do
      let e = "cannot start as connection_init failed with : " <> initErr
      withComplete $ sendStartErr e
    CSNotInitialised _ _ -> do
      let e = "start received before the connection is initialised"
      withComplete $ sendStartErr e

  requestId <- getRequestId reqHdrs
  (sc, scVer) <- liftIO getSchemaCache

  reqParsedE <- lift $ E.checkGQLExecution userInfo (reqHdrs, ipAddress) enableAL sc q
  reqParsed <- either (withComplete . preExecErr requestId) return reqParsedE
  execPlanE <- runExceptT $ E.getResolvedExecPlan env metadataPool logger
               {- planCache -} userInfo sqlGenCtx sc scVer queryType httpMgr reqHdrs (q, reqParsed)

  (telemCacheHit, execPlan) <- either (withComplete . preExecErr requestId) return execPlanE
  let execCtx = E.ExecutionCtx logger sqlGenCtx {- planCache -} sc scVer httpMgr enableAL metadataPool

  case execPlan of
    E.QueryExecutionPlan queryPlan asts ->
      case queryPlan of
        E.ExecStepDB (tx, genSql) -> Tracing.trace "Query" $
          execQueryOrMut timerTot Telem.Query telemCacheHit (Just genSql) requestId $
<<<<<<< HEAD
            fmap snd $ Tracing.interpTraceT id $ executeQuery reqParsed asts (Just genSql) tx
=======
            fmap snd $ Tracing.interpTraceT id $ executeQuery reqParsed asts (Just genSql) pgExecCtx tx
>>>>>>> 1692e706
        E.ExecStepRemote (rsi, opDef, _varValsM) ->
          runRemoteGQ timerTot telemCacheHit execCtx requestId userInfo reqHdrs opDef rsi
        E.ExecStepRaw (name, json) ->
          execQueryOrMut timerTot Telem.Query telemCacheHit Nothing requestId $
          return $ encJFromJValue $ J.Object $ Map.singleton (G.unName name) json
    E.MutationExecutionPlan mutationPlan ->
      case mutationPlan of
        E.ExecStepDB (tx, _) -> Tracing.trace "Mutate" do
          -- ctx <- Tracing.currentContext
          execQueryOrMut timerTot Telem.Mutation telemCacheHit Nothing requestId $
            Tracing.interpTraceT (liftEitherM . liftIO . runExceptT) tx
        E.ExecStepRemote (rsi, opDef, _varValsM) ->
          runRemoteGQ timerTot telemCacheHit execCtx requestId userInfo reqHdrs opDef rsi
        E.ExecStepRaw (name, json) ->
          execQueryOrMut timerTot Telem.Query telemCacheHit Nothing requestId $
          return $ encJFromJValue $ J.Object $ Map.singleton (G.unName name) json
    E.SubscriptionExecutionPlan lqOp -> do
      -- log the graphql query
      logQueryLog logger q Nothing requestId
      let subscriberMetadata = LQ.mkSubscriberMetadata $ J.object
                               [ "websocket_id" J..= WS.getWSId wsConn
                               , "operation_id" J..= opId
                               ]
      -- NOTE!: we mask async exceptions higher in the call stack, but it's
      -- crucial we don't lose lqId after addLiveQuery returns successfully.
      !lqId <- liftIO $ LQ.addLiveQuery logger subscriberMetadata lqMap lqOp liveQOnChange
      let !opName = _grOperationName q
#ifndef PROFILING
      liftIO $ $assertNFHere $! (lqId, opName)  -- so we don't write thunks to mutable vars
#endif
      liftIO $ STM.atomically $
        -- NOTE: see crucial `lookup` check above, ensuring this doesn't clobber:
        STMMap.insert (lqId, opName) opId opMap
      logOpEv ODStarted (Just requestId)

  -- case execPlan of
  --   E.GExPHasura resolvedOp ->
  --     runHasuraGQ timerTot telemCacheHit requestId q userInfo resolvedOp
  --   E.GExPRemote rsi opDef  ->
  --     runRemoteGQ timerTot telemCacheHit execCtx requestId userInfo reqHdrs opDef rsi
  where
    telemTransport = Telem.WebSocket
    execQueryOrMut
      :: ExceptT () m DiffTime
      -> Telem.QueryType
      -> Telem.CacheHit
      -> Maybe EQ.GeneratedSqlMap
      -> RequestId
      -> ExceptT QErr (ExceptT () m) EncJSON
      -> ExceptT () m ()
    execQueryOrMut timerTot telemQueryType telemCacheHit genSql requestId action = do
      let telemLocality = Telem.Local
      logOpEv ODStarted (Just requestId)
      -- log the generated SQL and the graphql query
      logQueryLog logger q genSql requestId
      withElapsedTime (runExceptT action) >>= \case
        (_,      Left err) -> postExecErr requestId err
        (telemTimeIO_DT, Right encJson) -> do
          -- Telemetry. NOTE: don't time network IO:
          telemTimeTot <- Seconds <$> timerTot
          sendSuccResp encJson $ LQ.LiveQueryMetadata telemTimeIO_DT
          let telemTimeIO = convertDuration telemTimeIO_DT
          Telem.recordTimingMetric Telem.RequestDimensions{..} Telem.RequestTimings{..}

      sendCompleted (Just requestId)
{-
    runHasuraGQ :: ExceptT () m DiffTime
                -> Telem.CacheHit -> RequestId -> GQLReqUnparsed -> UserInfo -> E.ExecOp
                -> ExceptT () m ()
    runHasuraGQ timerTot telemCacheHit reqId query userInfo = \case
      E.ExOpQuery opTx genSql _asts ->
        execQueryOrMut Telem.Query genSql $ runQueryTx pgExecCtx opTx
    E.GExPHasura resolvedOp ->
      runHasuraGQ timerTot telemCacheHit requestId q reqParsed userInfo resolvedOp
    E.GExPRemote rsi opDef  ->
      runRemoteGQ timerTot telemCacheHit execCtx requestId userInfo reqHdrs opDef rsi
  where
    telemTransport = Telem.WebSocket
    runHasuraGQ
      :: ExceptT () m DiffTime
      -> Telem.CacheHit
      -> RequestId
      -> GQLReqUnparsed
      -> GQLReqParsed
      -> UserInfo
      -> E.ExecOp (Tracing.TraceT (LazyTx QErr))
      -> ExceptT () m ()
    runHasuraGQ timerTot telemCacheHit reqId query queryParsed userInfo = \case
      E.ExOpQuery opTx genSql asts -> Tracing.trace "Query" $
        execQueryOrMut Telem.Query genSql . fmap snd $
          Tracing.interpTraceT id $ executeQuery queryParsed asts genSql pgExecCtx opTx
      -- Response headers discarded over websockets
      E.ExOpMutation _ opTx -> Tracing.trace "Mutate" do
        ctx <- Tracing.currentContext
        execQueryOrMut Telem.Mutation Nothing $
          Tracing.interpTraceT (runLazyTx pgExecCtx Q.ReadWrite . withTraceContext ctx . withUserInfo userInfo) opTx
      E.ExOpSubs lqOp -> do
        -- log the graphql query
        logQueryLog logger query Nothing reqId
        let subscriberMetadata = LQ.mkSubscriberMetadata $ J.object
                                 [ "websocket_id" J..= WS.getWSId wsConn
                                 , "operation_id" J..= opId
                                 ]
        -- NOTE!: we mask async exceptions higher in the call stack, but it's
        -- crucial we don't lose lqId after addLiveQuery returns successfully.
        !lqId <- liftIO $ LQ.addLiveQuery logger subscriberMetadata lqMap lqOp liveQOnChange
        let !opName = _grOperationName q
        liftIO $ $assertNFHere $! (lqId, opName)  -- so we don't write thunks to mutable vars

        liftIO $ STM.atomically $
          -- NOTE: see crucial `lookup` check above, ensuring this doesn't clobber:
          STMMap.insert (lqId, opName) opId opMap
        logOpEv ODStarted (Just reqId)

      where
        telemLocality = Telem.Local
        execQueryOrMut
          :: Telem.QueryType
          -> Maybe EQ.GeneratedSqlMap
          -> ExceptT QErr (ExceptT () m) EncJSON
          -> ExceptT () m ()
        execQueryOrMut telemQueryType genSql action = do
          logOpEv ODStarted (Just reqId)
          -- log the generated SQL and the graphql query
          logQueryLog logger query genSql reqId
          (withElapsedTime $ runExceptT action) >>= \case
            (_,      Left err) -> postExecErr reqId err
            (telemTimeIO_DT, Right encJson) -> do
              -- Telemetry. NOTE: don't time network IO:
              telemTimeTot <- Seconds <$> timerTot
              sendSuccResp encJson $ LQ.LiveQueryMetadata telemTimeIO_DT
              let telemTimeIO = convertDuration telemTimeIO_DT
              Telem.recordTimingMetric Telem.RequestDimensions{..} Telem.RequestTimings{..}

          sendCompleted (Just reqId)
-}

    runRemoteGQ :: ExceptT () m DiffTime
                -> Telem.CacheHit -> E.ExecutionCtx -> RequestId -> UserInfo -> [H.Header]
                -> G.TypedOperationDefinition G.NoFragments G.Name -> RemoteSchemaInfo
                -> ExceptT () m ()
    runRemoteGQ timerTot telemCacheHit execCtx reqId userInfo reqHdrs opDef rsi = do
      let telemLocality = Telem.Remote
      telemQueryType <- case G._todType opDef of
        G.OperationTypeSubscription ->
          withComplete $ preExecErr reqId $
          err400 NotSupported "subscription to remote server is not supported"
        G.OperationTypeMutation -> return Telem.Mutation
        G.OperationTypeQuery    -> return Telem.Query

      -- if it's not a subscription, use HTTP to execute the query on the remote
      runExceptT (flip runReaderT execCtx $ E.execRemoteGQ env reqId userInfo reqHdrs q rsi opDef)
        >>= \case
          Left  err           -> postExecErr reqId err
          Right (telemTimeIO_DT, !val) -> do
            -- Telemetry. NOTE: don't time network IO:
            telemTimeTot <- Seconds <$> timerTot
            sendRemoteResp reqId (_hrBody val) $ LQ.LiveQueryMetadata telemTimeIO_DT
            let telemTimeIO = convertDuration telemTimeIO_DT
            Telem.recordTimingMetric Telem.RequestDimensions{..} Telem.RequestTimings{..}

      sendCompleted (Just reqId)

    sendRemoteResp reqId resp meta =
      case J.eitherDecodeStrict (encJToBS resp) of
        Left e    -> postExecErr reqId $ invalidGqlErr $ T.pack e
        Right res -> sendMsgWithMetadata wsConn (SMData $ DataMsg opId $ GRRemote res) meta

    invalidGqlErr err = err500 Unexpected $
      "Failed parsing GraphQL response from remote: " <> err

    WSServerEnv logger lqMap getSchemaCache httpMgr _ sqlGenCtx {- planCache -}
      _ enableAL metadataPool = serverEnv

    WSConnData userInfoR opMap errRespTy queryType = WS.getData wsConn

    logOpEv opTy reqId = logWSEvent logger wsConn $ EOperation opDet
      where
        opDet = OperationDetails opId reqId (_grOperationName q) opTy query
        -- log the query only in errors
        query =
          case opTy of
            ODQueryErr _ -> Just q
            _            -> Nothing
    getErrFn errTy =
      case errTy of
        ERTLegacy           -> encodeQErr
        ERTGraphqlCompliant -> encodeGQLErr

    sendStartErr e = do
      let errFn = getErrFn errRespTy
      sendMsg wsConn $
        SMErr $ ErrorMsg opId $ errFn False $ err400 StartFailed e
      logOpEv (ODProtoErr e) Nothing

    sendCompleted reqId = do
      liftIO $ sendMsg wsConn (SMComplete $ CompletionMsg opId)
      logOpEv ODCompleted reqId

    postExecErr reqId qErr = do
      let errFn = getErrFn errRespTy
      logOpEv (ODQueryErr qErr) (Just reqId)
      sendMsg wsConn $ SMData $
        DataMsg opId $ GRHasura $ GQExecError $ pure $ errFn False qErr

    -- why wouldn't pre exec error use graphql response?
    preExecErr reqId qErr = do
      let errFn = getErrFn errRespTy
      logOpEv (ODQueryErr qErr) (Just reqId)
      let err = case errRespTy of
            ERTLegacy           -> errFn False qErr
            ERTGraphqlCompliant -> J.object ["errors" J..= [errFn False qErr]]
      sendMsg wsConn (SMErr $ ErrorMsg opId err)

    -- sendSuccResp :: _
    sendSuccResp encJson =
      sendMsgWithMetadata wsConn
        (SMData $ DataMsg opId $ GRHasura $ GQSuccess $ encJToLBS encJson)

    withComplete :: ExceptT () m () -> ExceptT () m a
    withComplete action = do
      action
      sendCompleted Nothing
      throwError ()

    -- on change, send message on the websocket
    liveQOnChange :: LQ.OnChange
    liveQOnChange = \case
      GQSuccess (LQ.LiveQueryResponse bs dTime) ->
        sendMsgWithMetadata wsConn
        (SMData $ DataMsg opId $ GRHasura $ GQSuccess $ BL.fromStrict bs)
        (LQ.LiveQueryMetadata dTime)
      resp -> sendMsg wsConn $ SMData $ DataMsg opId $ GRHasura $
        BL.fromStrict . LQ._lqrPayload <$> resp

    catchAndIgnore :: ExceptT () m () -> m ()
    catchAndIgnore m = void $ runExceptT m

onMessage
  :: ( HasVersion
     , MonadIO m
     , UserAuthentication (Tracing.TraceT m)
     , E.MonadGQLExecutionCheck m
     , MonadQueryLog m
     , Tracing.HasReporter m
     , MonadExecuteQuery m
<<<<<<< HEAD
     , MonadAsyncActions m
=======
     , EQ.MonadQueryInstrumentation m
>>>>>>> 1692e706
     )
  => Env.Environment
  -> AuthMode
  -> WSServerEnv
  -> WSConn -> BL.ByteString -> m ()
onMessage env authMode serverEnv wsConn msgRaw = Tracing.runTraceT "websocket" do
  case J.eitherDecode msgRaw of
    Left e    -> do
      let err = ConnErrMsg $ "parsing ClientMessage failed: " <> T.pack e
      logWSEvent logger wsConn $ EConnErr err
      sendMsg wsConn $ SMConnErr err

    Right msg -> case msg of
      CMConnInit params -> onConnInit (_wseLogger serverEnv)
                           (_wseHManager serverEnv)
                           wsConn authMode params
      CMStart startMsg  -> onStart env serverEnv wsConn startMsg
      CMStop stopMsg    -> liftIO $ onStop serverEnv wsConn stopMsg
      -- The idea is cleanup will be handled by 'onClose', but...
      -- NOTE: we need to close the websocket connection when we receive the
      -- CMConnTerm message and calling WS.closeConn will definitely throw an
      -- exception, but I'm not sure if 'closeConn' is the correct thing here....
      CMConnTerm        -> liftIO $ WS.closeConn wsConn "GQL_CONNECTION_TERMINATE received"
  where
    logger = _wseLogger serverEnv


onStop :: WSServerEnv -> WSConn -> StopMsg -> IO ()
onStop serverEnv wsConn (StopMsg opId) = do
  -- When a stop message is received for an operation, it may not be present in OpMap
  -- in these cases:
  -- 1. If the operation is a query/mutation - as we remove the operation from the
  -- OpMap as soon as it is executed
  -- 2. A misbehaving client
  -- 3. A bug on our end
  opM <- liftIO $ STM.atomically $ STMMap.lookup opId opMap
  case opM of
    Just (lqId, opNameM) -> do
      logWSEvent logger wsConn $ EOperation $ opDet opNameM
      LQ.removeLiveQuery logger lqMap lqId
    Nothing    ->
      L.unLogger logger $ L.UnstructuredLog L.LevelDebug $ fromString $
        "Received STOP for an operation that we have no record for: "
        <> show (unOperationId opId)
        <> " (could be a query/mutation operation or a misbehaving client or a bug)"
  STM.atomically $ STMMap.delete opId opMap
  where
    logger = _wseLogger serverEnv
    lqMap  = _wseLiveQMap serverEnv
    opMap  = _wscOpMap $ WS.getData wsConn
    opDet n = OperationDetails opId Nothing n ODStopped Nothing

logWSEvent
  :: (MonadIO m)
  => L.Logger L.Hasura -> WSConn -> WSEvent -> m ()
logWSEvent (L.Logger logger) wsConn wsEv = do
  userInfoME <- liftIO $ STM.readTVarIO userInfoR
  let (userVarsM, tokenExpM) = case userInfoME of
        CSInitialised WsClientState{..} -> ( Just $ _uiSession wscsUserInfo
                                           , wscsTokenExpTime
                                           )
        _                               -> (Nothing, Nothing)
  liftIO $ logger $ WSLog logLevel $ WSLogInfo userVarsM (WsConnInfo wsId tokenExpM Nothing) wsEv
  where
    WSConnData userInfoR _ _ _ = WS.getData wsConn
    wsId = WS.getWSId wsConn
    logLevel = bool L.LevelInfo L.LevelError isError
    isError = case wsEv of
      EAccepted   -> False
      ERejected _ -> True
      EConnErr _  -> True
      EClosed     -> False
      EOperation operation -> case _odOperationType operation of
        ODStarted    -> False
        ODProtoErr _ -> True
        ODQueryErr _ -> True
        ODCompleted  -> False
        ODStopped    -> False

onConnInit
  :: (HasVersion, MonadIO m, UserAuthentication (Tracing.TraceT m))
  => L.Logger L.Hasura -> H.Manager -> WSConn -> AuthMode -> Maybe ConnParams -> Tracing.TraceT m ()
onConnInit logger manager wsConn authMode connParamsM = do
  -- TODO(from master): what should be the behaviour of connection_init message when a
  -- connection is already iniatilized? Currently, we seem to be doing
  -- something arbitrary which isn't correct. Ideally, we should stick to
  -- this:
  --
  -- > Allow connection_init message only when the connection state is
  -- 'not initialised'. This means that there is no reason for the
  -- connection to be in `CSInitError` state.
  connState <- liftIO (STM.readTVarIO (_wscUser $ WS.getData wsConn))
  case getIpAddress connState of
    Left err -> unexpectedInitError err
    Right ipAddress -> do
      let headers = mkHeaders connState
      res <- resolveUserInfo logger manager headers authMode
      case res of
        Left e -> do
          let !initErr = CSInitError $ qeError e
          liftIO $ do
#ifndef PROFILING
            $assertNFHere initErr  -- so we don't write thunks to mutable vars
#endif
            STM.atomically $ STM.writeTVar (_wscUser $ WS.getData wsConn) initErr

          let connErr = ConnErrMsg $ qeError e
          logWSEvent logger wsConn $ EConnErr connErr
          sendMsg wsConn $ SMConnErr connErr

        Right (userInfo, expTimeM) -> do
          let !csInit = CSInitialised $ WsClientState userInfo expTimeM paramHeaders ipAddress
          liftIO $ do
#ifndef PROFILING
            $assertNFHere csInit  -- so we don't write thunks to mutable vars
#endif
            STM.atomically $ STM.writeTVar (_wscUser $ WS.getData wsConn) csInit

          sendMsg wsConn SMConnAck
          -- TODO(from master): send it periodically? Why doesn't apollo's protocol use
          -- ping/pong frames of websocket spec?
          sendMsg wsConn SMConnKeepAlive
  where
    unexpectedInitError e = do
      let connErr = ConnErrMsg e
      logWSEvent logger wsConn $ EConnErr connErr
      sendMsg wsConn $ SMConnErr connErr

    getIpAddress = \case
      CSNotInitialised _ ip -> return ip
      CSInitialised WsClientState{..} -> return wscsIpAddress
      CSInitError e -> Left e

    mkHeaders st =
      paramHeaders ++ getClientHdrs st

    paramHeaders =
      [ (CI.mk $ TE.encodeUtf8 h, TE.encodeUtf8 v)
      | (h, v) <- maybe [] Map.toList $ connParamsM >>= _cpHeaders
      ]

    getClientHdrs st = case st of
      CSNotInitialised h _ -> unWsHeaders h
      _                    -> []

onClose
  :: MonadIO m
  => L.Logger L.Hasura
  -> LQ.LiveQueriesState
  -> WSConn
  -> m ()
onClose logger lqMap wsConn = do
  logWSEvent logger wsConn EClosed
  operations <- liftIO $ STM.atomically $ ListT.toList $ STMMap.listT opMap
  liftIO $ for_ operations $ \(_, (lqId, _)) ->
    LQ.removeLiveQuery logger lqMap lqId
  where
    opMap = _wscOpMap $ WS.getData wsConn

createWSServerEnv
  :: (MonadIO m)
  => L.Logger L.Hasura
  -> LQ.LiveQueriesState
  -> IO (SchemaCache, SchemaCacheVer)
  -> H.Manager
  -> CorsPolicy
  -> SQLGenCtx
  -> Bool
  -> Q.PGPool
  -- -> E.PlanCache
  -> m WSServerEnv
createWSServerEnv logger lqState getSchemaCache httpManager
  corsPolicy sqlGenCtx enableAL metadataPool {- planCache -} = do
  wsServer <- liftIO $ STM.atomically $ WS.createWSServer logger
  return $
    WSServerEnv logger lqState getSchemaCache httpManager corsPolicy
    sqlGenCtx {- planCache -} wsServer enableAL metadataPool

createWSServerApp
  :: ( HasVersion
     , MonadIO m
     , MC.MonadBaseControl IO m
     , LA.Forall (LA.Pure m)
     , UserAuthentication (Tracing.TraceT m)
     , E.MonadGQLExecutionCheck m
     , WS.MonadWSLog m
     , MonadQueryLog m
     , Tracing.HasReporter m
     , MonadExecuteQuery m
<<<<<<< HEAD
     , MonadAsyncActions m
=======
     , EQ.MonadQueryInstrumentation m
>>>>>>> 1692e706
     )
  => Env.Environment
  -> AuthMode
  -> WSServerEnv
  -> WS.HasuraServerApp m
--   -- ^ aka generalized 'WS.ServerApp'
createWSServerApp env authMode serverEnv = \ !ipAddress !pendingConn ->
  WS.createServerApp (_wseServer serverEnv) handlers ipAddress pendingConn
  where
    handlers =
      WS.WSHandlers
      -- Mask async exceptions during event processing to help maintain integrity of mutable vars:
      (\rid rh ip -> mask_ $ onConn (_wseLogger serverEnv) (_wseCorsPolicy serverEnv) rid rh ip)
      (\conn bs -> mask_ $ onMessage env authMode serverEnv conn bs)
      (\conn ->    mask_ $ onClose (_wseLogger serverEnv) (_wseLiveQMap serverEnv) conn)

stopWSServerApp :: WSServerEnv -> IO ()
stopWSServerApp wsEnv = WS.shutdown (_wseServer wsEnv)<|MERGE_RESOLUTION|>--- conflicted
+++ resolved
@@ -318,11 +318,8 @@
   , MonadQueryLog m
   , Tracing.MonadTrace m
   , MonadExecuteQuery m
-<<<<<<< HEAD
+  , EQ.MonadQueryInstrumentation m
   , MonadAsyncActions m
-=======
-  , EQ.MonadQueryInstrumentation m
->>>>>>> 1692e706
   )
   => Env.Environment -> WSServerEnv -> WSConn -> StartMsg -> m ()
 onStart env serverEnv wsConn (StartMsg opId q) = catchAndIgnore $ do
@@ -360,11 +357,7 @@
       case queryPlan of
         E.ExecStepDB (tx, genSql) -> Tracing.trace "Query" $
           execQueryOrMut timerTot Telem.Query telemCacheHit (Just genSql) requestId $
-<<<<<<< HEAD
             fmap snd $ Tracing.interpTraceT id $ executeQuery reqParsed asts (Just genSql) tx
-=======
-            fmap snd $ Tracing.interpTraceT id $ executeQuery reqParsed asts (Just genSql) pgExecCtx tx
->>>>>>> 1692e706
         E.ExecStepRemote (rsi, opDef, _varValsM) ->
           runRemoteGQ timerTot telemCacheHit execCtx requestId userInfo reqHdrs opDef rsi
         E.ExecStepRaw (name, json) ->
@@ -611,11 +604,8 @@
      , MonadQueryLog m
      , Tracing.HasReporter m
      , MonadExecuteQuery m
-<<<<<<< HEAD
+     , EQ.MonadQueryInstrumentation m
      , MonadAsyncActions m
-=======
-     , EQ.MonadQueryInstrumentation m
->>>>>>> 1692e706
      )
   => Env.Environment
   -> AuthMode
@@ -805,11 +795,8 @@
      , MonadQueryLog m
      , Tracing.HasReporter m
      , MonadExecuteQuery m
-<<<<<<< HEAD
+     , EQ.MonadQueryInstrumentation m
      , MonadAsyncActions m
-=======
-     , EQ.MonadQueryInstrumentation m
->>>>>>> 1692e706
      )
   => Env.Environment
   -> AuthMode
