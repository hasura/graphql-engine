--- conflicted
+++ resolved
@@ -161,23 +161,9 @@
     buildCacheAndRecreateSystemMetadata :: m (RebuildableSchemaCache m)
     buildCacheAndRecreateSystemMetadata = do
       schemaCache <- buildRebuildableSchemaCache
-<<<<<<< HEAD
-      snd <$> runCacheRWT schemaCache recreateSystemMetadata
+      view _2 <$> runCacheRWT schemaCache recreateSystemMetadata
       
     updateCatalogVersion = setCatalogVersion latestCatalogVersionString migrationTime
-=======
-      view _2 <$> runCacheRWT schemaCache recreateSystemMetadata
-
-    -- the old 0.8 catalog version is non-integral, so we store it in the database as a string
-    getCatalogVersion = liftTx $ runIdentity . Q.getRow <$> Q.withQE defaultTxErrorHandler
-      [Q.sql| SELECT version FROM hdb_catalog.hdb_version |] () False
-
-    updateCatalogVersion = liftTx $ Q.unitQE defaultTxErrorHandler [Q.sql|
-        INSERT INTO hdb_catalog.hdb_version (version, upgraded_on) VALUES ($1, $2)
-        ON CONFLICT ((version IS NOT NULL))
-        DO UPDATE SET version = $1, upgraded_on = $2
-      |] (latestCatalogVersionString, migrationTime) False
->>>>>>> fb949848
 
     doesSchemaExist schemaName =
       liftTx $ (runIdentity . Q.getRow) <$> Q.withQE defaultTxErrorHandler [Q.sql|
