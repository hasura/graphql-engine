--- conflicted
+++ resolved
@@ -11,13 +11,8 @@
     <div className={className || ''}>
       <Heading as="h2" fontSize="15px" mt="0px" mb="xs">
         {editorLabel}
-<<<<<<< HEAD
-        <ToolTip message={editorTooltip} ml="sm" />
+        <ToolTip message={editorTooltipText} ml="sm" />
       </Heading>
-=======
-        <ToolTip message={editorTooltipText} ml="sm" />
-      </h2>
->>>>>>> 96981a87
       <input
         type="text"
         value={value}
