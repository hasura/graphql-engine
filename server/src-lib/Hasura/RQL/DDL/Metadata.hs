--- conflicted
+++ resolved
@@ -55,13 +55,10 @@
   Q.unitQ "DELETE FROM hdb_catalog.remote_schemas" () False
   Q.unitQ "DELETE FROM hdb_catalog.hdb_allowlist" () False
   Q.unitQ "DELETE FROM hdb_catalog.hdb_query_collection WHERE is_system_defined <> 'true'" () False
-<<<<<<< HEAD
-  Q.unitQ "DELETE FROM hdb_catalog.hdb_scheduled_trigger WHERE include_in_metadata" () False
-=======
   Q.unitQ "DELETE FROM hdb_catalog.hdb_custom_types" () False
   Q.unitQ "DELETE FROM hdb_catalog.hdb_action_permission" () False
   Q.unitQ "DELETE FROM hdb_catalog.hdb_action WHERE is_system_defined <> 'true'" () False
->>>>>>> 048c1de4
+  Q.unitQ "DELETE FROM hdb_catalog.hdb_scheduled_trigger WHERE include_in_metadata" () False
 
 runClearMetadata
   :: (MonadTx m, CacheRWM m)
@@ -74,13 +71,8 @@
 applyQP1
   :: (QErrM m)
   => ReplaceMetadata -> m ()
-<<<<<<< HEAD
-applyQP1 (ReplaceMetadata _ tables functionsMeta schemas collections allowlist scheduledTriggers)
-  = do
-=======
 applyQP1 (ReplaceMetadata _ tables functionsMeta schemas collections
-          allowlist _ actions) = do
->>>>>>> 048c1de4
+          allowlist _ actions scheduledTriggers) = do
   withPathK "tables" $ do
 
     checkMultipleDecls "tables" $ map _tmTable tables
@@ -121,13 +113,11 @@
   withPathK "allowlist" $
     checkMultipleDecls "allow list" $ map Collection._crCollection allowlist
 
-<<<<<<< HEAD
+  withPathK "actions" $
+    checkMultipleDecls "actions" $ map _amName actions
+
   withPathK "scheduled_triggers" $
     checkMultipleDecls "scheduled triggers" $ map stName scheduledTriggers
-=======
-  withPathK "actions" $
-    checkMultipleDecls "actions" $ map _amName actions
->>>>>>> 048c1de4
 
   where
     withTableName qt = withPathK (qualObjectToText qt)
@@ -151,14 +141,9 @@
      )
   => ReplaceMetadata
   -> m EncJSON
-<<<<<<< HEAD
-applyQP2 (ReplaceMetadata _ tables functionsMeta schemas collections allowlist scheduledTriggers)
-  = do
-=======
 applyQP2 (ReplaceMetadata _ tables functionsMeta
-          schemas collections allowlist customTypes actions) = do
-
->>>>>>> 048c1de4
+          schemas collections allowlist customTypes actions scheduledTriggers) = do
+
   liftTx clearMetadata
   buildSchemaCacheStrict
 
@@ -224,12 +209,6 @@
   withPathK "remote_schemas" $
     indexedMapM_ (void . addRemoteSchemaP2) schemas
 
-<<<<<<< HEAD
-  withPathK "scheduled_triggers" $
-    indexedForM_ scheduledTriggers $ \st -> liftTx $ do
-    addScheduledTriggerToCatalog st
-    trackScheduledTriggerInCatalog (stName st)
-=======
   CustomTypes.persistCustomTypes customTypes
 
   for_ actions $ \action -> do
@@ -240,7 +219,11 @@
       let createActionPermission = CreateActionPermission (_amName action)
                                    (_apmRole permission) Nothing (_apmComment permission)
       Action.persistCreateActionPermission createActionPermission
->>>>>>> 048c1de4
+
+  withPathK "scheduled_triggers" $
+    indexedForM_ scheduledTriggers $ \st -> liftTx $ do
+    addScheduledTriggerToCatalog st
+    trackScheduledTriggerInCatalog (stName st)
 
   buildSchemaCacheStrict
   return successMsg
@@ -314,22 +297,18 @@
   -- fetch allow list
   allowlist <- map Collection.CollectionReq <$> fetchAllowlists
 
-<<<<<<< HEAD
-  scheduledTriggers <- fetchScheduledTriggers
-
-  return $ ReplaceMetadata currentMetadataVersion (HMIns.elems postRelMap) functions
-                           remoteSchemas collections allowlist scheduledTriggers
-=======
   customTypes <- fetchCustomTypes
 
   -- fetch actions
   actions <- fetchActions
+
+  scheduledTriggers <- fetchScheduledTriggers
 
   return $ ReplaceMetadata currentMetadataVersion (HMIns.elems postRelMap) functions
                            remoteSchemas collections allowlist
                            customTypes
                            actions
->>>>>>> 048c1de4
+                           scheduledTriggers
 
   where
 
@@ -425,7 +404,6 @@
                           , ComputedFieldMeta name definition comment
                           )
 
-<<<<<<< HEAD
     fetchScheduledTriggers =
       map uncurrySchedule <$> Q.listQE defaultTxErrorHandler
       [Q.sql|
@@ -443,7 +421,7 @@
             stRetryConf = Q.getAltJ rc,
             stHeaders = []
           }
-=======
+
     fetchCustomTypes :: Q.TxE QErr CustomTypes
     fetchCustomTypes =
       Q.getAltJ . runIdentity . Q.getRow <$>
@@ -483,7 +461,6 @@
               ap.action_name = a.action_name
           ) ap on true;
                             |] [] False
->>>>>>> 048c1de4
 
 runExportMetadata
   :: (QErrM m, MonadTx m)
@@ -536,10 +513,7 @@
   MOTableObj qt (MTOPerm rn pt)         -> dropPermFromCatalog qt rn pt
   MOTableObj _ (MTOTrigger trn)         -> delEventTriggerFromCatalog trn
   MOTableObj qt (MTOComputedField ccn)  -> dropComputedFieldFromCatalog qt ccn
-<<<<<<< HEAD
-  MOScheduledTrigger stName             -> deleteScheduledTriggerFromCatalog stName
-=======
   MOCustomTypes                         -> CustomTypes.clearCustomTypes
   MOAction action                       -> Action.deleteActionFromCatalog action Nothing
   MOActionPermission action role        -> Action.deleteActionPermissionFromCatalog action role
->>>>>>> 048c1de4
+  MOScheduledTrigger stName             -> deleteScheduledTriggerFromCatalog stName