# Hasura GraphQL Engine Changelog

## Next release

### Remote Joins

Remote Joins extend the concept of joining data across tables, to being able to join data across tables and remote schemas.

It works similar to table relationships. Head to the `Relationship` tab in your table page and define a remote relationship:

1. give a name for the relationship
2. select the remote schema
3. give the join configuration from table columns to remote schema fields.

[Add docs links][add console screenshot]

### Scheduled Triggers

A scheduled trigger can be used to execute custom business logic based on time. There are two types of timing events: cron based or timestamp based.

A cron trigger will be useful when something needs to be done periodically. For example, you can create a cron trigger to generate an end-of-day sales report every weekday at 9pm.

You can also schedule one-off events based on a timestamp. For example, a new scheduled event can be created for 2 weeks from when a user signs up to send them an email about their experience.

[Add docs links][add console screenshot]

(close #1914)

### Allow access to session variables by computed fields (fix #3846)

Sometimes it is useful for computed fields to have access to the Hasura session variables directly. For example, suppose you want to fetch some articles but also get related user info, say `likedByMe`. Now, you can define a function like:

```
CREATE OR REPLACE FUNCTION article_liked(article_row article, hasura_session json)
RETURNS boolean AS $$
  SELECT EXISTS (
    SELECT 1
    FROM liked_article A
    WHERE A.user_id = hasura_session ->> 'x-hasura-user-id' AND A.article_id = article_row.id
  );
$$ LANGUAGE sql STABLE;
```

and make a query like:

```
query {
  articles {
    title
    content
    likedByMe
  }
}
```

Support for this is now added through the `add_computed_field` API.

Read more about the session argument for computed fields in the [docs](https://hasura.io/docs/1.0/graphql/manual/api-reference/schema-metadata-api/computed-field.html).

### Bug fixes and improvements

(Add entries here in the order of: server, console, cli, docs, others)

- server: fix explain queries with role permissions (fix #4816)
- server: compile with GHC 8.10.1, closing a space leak with subscriptions. (close #4517) (#3388)
- server: fixes an issue where introspection queries with variables would fail because of caching (fix #4547)
- server: avoid loss of precision when passing values in scientific notation (fix #4733)
- server: fix mishandling of GeoJSON inputs in subscriptions (fix #3239)
<<<<<<< HEAD
- console: fix down migration of a renamed column fails (#3503)
=======
- server: fix importing of allow list query from metadata (fix #4687)
- server: flush log buffer during shutdown (#4800)
- server: fix edge case with printing logs on startup failure (fix #4772)
- console: allow entering big int values in the console (close #3667) (#4775)
>>>>>>> ea2f1679
- console: avoid count queries for large tables (#4692)
- console: add read replica support section to pro popup (#4118)
- console: allow modifying default value for PK (fix #4075) (#4679)
- console: fix checkbox for forwarding client headers in actions (#4595)
- console: re-enable foreign tables to be listed as views (fix #4714) (#4742)
- console: display rows limit in permissions editor if set to zero (fix #4559)
- console: fix inconsistency between selected rows state and displayed rows (fix #4654) (#4673)
- console: fix displaying boolean values in `Edit Row` tab (#4682)
- console: fix underscores not being displayed on raw sql page (close #4754) (#4799)
- console: fix visiting view modify page overwriting raw sql content (fix #4798) (#4810)
- console: add help button and move about page to settings (#4848)
- cli: list all available commands in root command help (fix #4623) (#4628)
- docs: add section on actions vs. remote schemas to actions documentation (#4284)
- docs: fix wrong info about excluding scheme in CORS config (#4685)
- docs: add single object mutations docs (close #4622) (#4625)
- docs: add docs page on query performance (close #2316) (#3693)
- docs: add a sample Caddyfile for Caddy 2 in enable-https section (#4710)
- docs: add disabling dev mode to production checklist (#4715)
- docs: add integration guide for AWS Cognito (#4822, #4843)
- docs: update troubleshooting section with reference on debugging errors (close #4052) (#4825)
- docs: add page for procuring custom docker images and binaries (#4828)
- docs: add content on how to secure action handlers and other actions docs improvements (#4743)

## `v1.2.0`

Include the changelog from **v1.2.0-beta.1**, **v1.2.0-beta.2**, **v1.2.0-beta.3**, **v1.2.0-beta.4**, **v1.2.0-beta.5**

Additional changelog:

### CLI: Support servers with self-signed certificates (close #4564) (#4582)

A new flag `--certificate-authority` is added so that the CA certificate can be
provided to trust the Hasura Endpoint with a self-signed SSL certificate.

Another flag `--insecure-skip-tls-verification` is added to skip verifying the certificate
in case you don't have access to the CA certificate. As the name suggests,
using this flag is insecure since verification is not carried out.

### Bug fixes and improvements

- console: update graphiql explorer to support operation transform (#4567)
- console: make GraphiQL Explorer taking the whole viewport (#4553)
- console: fix table columns type comparision during column edit (close #4125) (#4393)
- cli: allow initialising project in current directory (fix #4560) #4566
- cli: remove irrelevant flags from init command (close #4508) (#4549)
- docs: update migrations docs with config v2 (#4586)
- docs: update actions docs (#4586)

## `v1.2.0-beta.5`

### server: backend only insert permissions

Introduces optional `backend_only` (default: `false`) configuration in insert permissions
(see [api reference](https://deploy-preview-4224--hasura-docs.netlify.com/graphql/manual/api-reference/schema-metadata-api/permission.html#insertpermission)).
If this is set to `true`, the insert mutation is accessible to the role only if the request
is accompanied by `x-hasura-use-backend-only-permissions` session variable whose value is set to `true` along with the `x-hasura-admin-secret` header.
Otherwise, the behavior of the permission remains unchanged.

This feature is highly useful in disabling `insert_table` mutation for a role from frontend clients while still being able to access it from a Action webhook handler (with the same role).

(rfc #4120) (#4224)

### server: debugging mode for non-admin roles

For any errors the server sends extra information in `extensions` field under `internal` key. Till now this was only
available for `admin` role requests. To enable this for other roles, start the server with `--dev-mode` flag or set `HASURA_GRAPHQL_DEV_MODE` env variable to `true`:

```bash
$ graphql-engine --database-url <database-url> serve --dev-mode
```

In case you want to disable `internal` field for `admin` role requests, set `--admin-internal-errors` option to `false` or or set `HASURA_GRAPHQL_ADMIN_INTERNAL_ERRORS` env variable to `false`

```bash
$ graphql-engine --database-url <database-url> serve --admin-internal-errors false
```

This feature come in handy during development when you may want to see detailed errors irrespective of roles.

**Improved internal errors for Actions**:

(This is a **breaking change** with previous 1.2.0-beta releases)

The `internal` field for action errors is improved with more debug information. It now includes `request`,
`response` and `error` fields instead of just `webhook_response` field.

Before:

```json
{
  "errors": [
    {
      "extensions": {
        "internal": {
          "webhook_response": {
            "age": 25,
            "name": "Alice",
            "id": "some-id"
          }
        },
        "path": "$",
        "code": "unexpected"
      },
      "message": "unexpected fields in webhook response: age"
    }
  ]
}
```

After:

```json
{
  "errors": [
    {
      "extensions": {
        "internal": {
          "error": "unexpected response",
          "response": {
            "status": 200,
            "body": {
              "age": 25,
              "name": "Alice",
              "id": "some-id"
            },
            "headers": [
              {
                "value": "application/json",
                "name": "Content-Type"
              },
              {
                "value": "abcd",
                "name": "Set-Cookie"
              }
            ]
          },
          "request": {
            "body": {
              "session_variables": {
                "x-hasura-role": "admin"
              },
              "input": {
                "arg": {
                  "age": 25,
                  "name": "Alice",
                  "id": "some-id"
                }
              },
              "action": {
                "name": "mirror"
              }
            },
            "url": "http://127.0.0.1:5593/mirror-action",
            "headers": []
          }
        },
        "path": "$",
        "code": "unexpected"
      },
      "message": "unexpected fields in webhook response: age"
    }
  ]
}
```

### cli: add support for .env file

ENV vars can now be read from .env file present at the project root directory. A global flag, `--envfile`, is added so you can explicitly provide the .env filename, which defaults to `.env` filename if no flag is provided.

**Example**:

```
hasura console --envfile production.env
```

The above command will read ENV vars from `production.env` file present at the project root directory.

(close #4129) (#4454)

### console: allow setting post-update check in update permissions

Along with the check for filtering rows that can be updated, you can now set a post-update permission check that needs to be satisfied by the updated rows after the update is made.

<add-screenshot>

(close #4142) (#4313)

### console: support for Postgres [materialized views](https://www.postgresql.org/docs/current/rules-materializedviews.html)

Postgres materialized views are views that are persisted in a table-like form. They are now supported in the Hasura Console, in the same way as views. They will appear on the 'Schema' page, under the 'Data' tab, in the 'Untracked tables or views' section.

(close #91) (#4270)

### docs: map Postgres operators to corresponding Hasura operators

Map Postgres operators to corresponding Hasura operators at various places in docs and link to PG documentation for reference.
For example, see [here](https://hasura.io/docs/1.0/graphql/manual/api-reference/schema-metadata-api/syntax-defs.html#operator).

(#4502) (close #4056)

### Bug fixes and improvements

- server: add support for `_inc` on `real`, `double`, `numeric` and `money` (fix #3573)
- server: support special characters in JSON path query argument with bracket `[]` notation, e.g `obj['Hello World!']` (#3890) (#4482)
- server: add graphql-engine support for timestamps without timezones (fix #1217)
- server: support inserting unquoted bigint, and throw an error if value overflows the bounds of the integer type (fix #576) (fix #4368)
- console: change react ace editor theme to eclipse (close #4437)
- console: fix columns reordering for relationship tables in data browser (#4483)
- console: format row count in data browser for readablity (#4433)
- console: move pre-release notification tooltip msg to top (#4433)
- console: remove extra localPresets key present in migration files on permissions change (close #3976) (#4433)
- console: make nullable and unique labels for columns clickable in insert and modify (#4433)
- console: fix row delete for relationships in data browser (#4433)
- console: prevent trailing spaces while creating new role (close #3871) (#4497)
- docs: add API docs for using environment variables as webhook urls in event triggers
- server: fix recreating action's permissions (close #4377)
- docs: add reference docs for CLI (clsoe #4327) (#4408)

## `v1.2.0-beta.4`

### add query support in actions

(close #4032) (#4309)

### console: persist page state in data browser across navigation

The order, collapsed state of columns and rows limit is now persisted across page navigation

(close #3390) (#3753)

### Bug fixes and improvements

- cli: query support for actions (#4318)
- cli: add retry_conf in event trigger for squashing migrations (close #4296) (#4324)
- cli: allow customization of server api paths (close #4016)
- cli: clean up migration files created during a failed migrate api (close #4312) (#4319)
- cli: add support for multiple versions of plugin (close #4105)
- cli: template assets path in console HTML for unversioned builds
- cli: set_table_is_enum metadata type for squashing migrations (close #4394) (#4395)
- console: query support for actions (#4318)
- console: recover from SDL parse in actions type definition editor (fix #4385) (#4389)
- console: allow customising graphql field names for columns of views (close #3689) (#4255)
- console: fix clone permission migrations (close #3985) (#4277)
- console: decouple data rows and count fetch in data browser to account for really large tables (close #3793) (#4269)
- console: update cookie policy for API calls to "same-origin"
- console: redirect to /:table/browse from /:table (close #4330) (#4374)
- console: surround string type column default value with quotes (close #4371) (#4423)
- console: add undefined check to fix error (close #4444) (#4445)
- docs: add One-Click Render deployment guide (close #3683) (#4209)
- server: reserved keywords in column references break parser (fix #3597) #3927
- server: fix postgres specific error message that exposed database type on invalid query parameters (#4294)
- server: manage inflight events when HGE instance is gracefully shutdown (close #3548)
- server: fix an edge case where some events wouldn't be processed because of internal erorrs (#4213)
- server: fix downgrade not working to version v1.1.1 (#4354)
- server: `type` field is not required if `jwk_url` is provided in JWT config
- server: add a new field `claims_namespace_path` which accepts a JSON Path for looking up hasura claim in the JWT token (#4349)
- server: support reusing Postgres scalars in custom types (close #4125)

## `v1.2.0-beta.3`

### console: manage Postgres check constraints

Postgres Check constraints allows you to specify that the value in a certain column must satisfy a Boolean (truth-value) expression. They can be used to put in simple input validations for mutations and with this release, these constraints can now be added while creating a table or later from Modify tab on the console.

**Example**:
When a product is created, ensure that the price is greater than zero. The SQL would look like this:

```sql
CREATE TABLE products (
    product_id UUID DEFAULT gen_random_uuid(),
    name TEXT,
    price NUMERIC CONSTRAINT positive_price CHECK (price > 0)
);
```

To create this table with Hasura Console, on the 'Add a new table' screen, after adding all the columns, scroll down to 'Check constraints' section and 'Add a new check constraint' with the following properties:

- Constraint name: `positive_price`
- Check expression: `price > 0`

Read more about check constraints on [Postgres Docs](https://www.postgresql.org/docs/12/ddl-constraints.html#DDL-CONSTRAINTS-CHECK-CONSTRAINTS).

(close #1700) (#3881)

### CLI: V2 migrations architecture

A new CLI migrations image is introduced to account for the new migrations workflow. If you're have a project with `version: 2` in `config.yaml`, you should use the new image: `hasura/graphql-engine:v1.2.0-cli-migrations-v2`. Mount the migrations at `/hasura-migrations` and metadata at `/hasura-metadata`.

See [upgrade docs](https://hasura.io/docs/1.0/graphql/manual/migrations/upgrade-v2.html).

(close #3969) (#4145)

### Bug fixes and improvements

- server: improve performance of replace_metadata tracking many tables (fix #3802)
- server: option to reload remote schemas in 'reload_metadata' API (fix #3792, #4117)
- server: fix various space leaks to avoid excessive memory consumption
- server: fix postgres query error when computed fields included in mutation response (fix #4035)
- server: fix `__typename` not being included for custom object types (fix #4063)
- server: preserve cookie headers from sync action webhook (close #4021)
- server: validate action webhook response to conform to action output type (fix #3977)
- server: add 'ID' to default scalars in custom types (fix #4061)
- server: fix erroneous error log "Received STOP for an operation ..."
- console: enum field values can be selected through a dropdown in insert/edit rows page (close #3748) (#3810)
- console: exported metadata filenames are now unique(`hasura_metadata_<timestamp>.json`) (close #1772) (#4106)
- console: allow bulk deleting rows in 'Browse Rows' section (close #1739) (#3735)
- console: fix computed field permission selection (#4246)
- console: allow customising root fields of single row mutations (close #4203) (#4254)
- console: fix json string rendering in data browser (close #4201) (#4221)
- console: handle long column names in event trigger update columns (close #4123) (#4210)
- console: disable selecting roles without permissions for bulk actions (close #4178) (#4195)
- console: fix passing default value to JsonInput (#4175)
- console: fix parsing of wrapped types in SDL (close #4099) (#4167)
- console: misc actions fixes (#4059)
- console: action relationship page improvements (fix #4062, #4130) (#4133)
- cli: fix init command to generate correct config (fix #4036) (#4038)
- cli: fix parse error returned on console api (close #4126) (#4152)
- cli: fix typo in cli example for squash (fix #4047) (#4049)
- docs: add statement to grant hasura permissions for PG functions (#4238)
- docs: add docs for redeliver_event api (fix #4176) (#4177)
- docs: update permission.rst for check constraint api (#4124)
- docs: add note on pg versions for actions (#4034)
- docs: add latest prerelease build info (close #4041) (#4048)
- docs: add AuthGuardian JWT guide (#3958)

## `v1.2.0-beta.2`

- server: Don't update catalog version if using --dryRun (#3970)
- cli: add version flag in update-cli command (#3996)
- cli(migrations-img): add env to skip update prompts (fix #3964) (#3968)
- cli, server: use prerelease tag as channel for console assets cdn (#3975)
- cli: fix flags in actions, migrate and metadata cmd (fix #3982) (#3991)
- cli: preserve action definition in metadata apply (fix… (#3993)
- cli: bug fixes related to actions (#3951)

## `v1.2.0-beta.1`

### Hasura Actions

Actions are a way to extend Hasura’s auto-generated mutations with entirely custom ones which can handle various use cases such as data validation, data enrichment from external sources and any other complex business logic.

A new mutation can be created either by defining its GraphQL SDL or by deriving it from an existing Hasura-generated mutation. The resolver is exposed to Hasura as a webhook which can be called synchronously or asynchronously. This release also includes an ever evolving codegen workflow to make managing the custom resolvers easier.

Read more about actions in the [docs](https://docs.hasura.io/1.0/graphql/manual/actions/index.html).

(#3042) (#3252) (#3859)

### Downgrade command

A new command is added to the server executable for downgrading to earlier releases. Previously, if you ran a newer Hasura version and wanted to go back to an old version on the same database, you had to stop Hasura, run some SQL statements and start Hasura again. With the new `downgrade` command, these SQL statements can be run automatically.

**Example**: Downgrade from `v1.2.0` to `v1.0.0`:

```bash
# stop hasura v1.2.0

# run the following command:
docker run hasura/graphql-engine:v1.2.0 graphql-engine --database-url <db-url> downgrade --to-v1.0.0

# start hasura v1.0.0
```

Read more about this command in the [docs](https://hasura.io/docs/1.0/graphql/manual/deployment/downgrading.html#downgrading-hasura-graphql-engine).

(close #1156) (#3760)

### Expiration of connections authenticated by WebHooks

When using webhooks to authenticate incoming requests to the GraphQL engine server, it is now possible to specify an expiration time; the connection to the server will be automatically closed if it's still running when the expiration delay is expired.

Read more about it in the [docs](https://hasura.io/docs/1.0/graphql/manual/auth/authentication/webhook.html).

### Bug fixes and improvements

- server: check expression in update permissions (close #384) (rfc #3750) (#3804)
- console: show pre-release update notifications with opt out option (#3888)
- console: handle invalid keys in permission builder (close #3848) (#3863)
- docs: add page on data validation to docs (close #4085) (#4260)<|MERGE_RESOLUTION|>--- conflicted
+++ resolved
@@ -66,14 +66,11 @@
 - server: fixes an issue where introspection queries with variables would fail because of caching (fix #4547)
 - server: avoid loss of precision when passing values in scientific notation (fix #4733)
 - server: fix mishandling of GeoJSON inputs in subscriptions (fix #3239)
-<<<<<<< HEAD
-- console: fix down migration of a renamed column fails (#3503)
-=======
 - server: fix importing of allow list query from metadata (fix #4687)
 - server: flush log buffer during shutdown (#4800)
 - server: fix edge case with printing logs on startup failure (fix #4772)
 - console: allow entering big int values in the console (close #3667) (#4775)
->>>>>>> ea2f1679
+- console: fix down migration of a renamed column fails (#3503)
 - console: avoid count queries for large tables (#4692)
 - console: add read replica support section to pro popup (#4118)
 - console: allow modifying default value for PK (fix #4075) (#4679)
