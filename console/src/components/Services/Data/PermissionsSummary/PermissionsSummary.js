/* eslint-disable @typescript-eslint/no-empty-function */
import React, { Component } from 'react';
import Helmet from 'react-helmet';
import { push } from 'react-router-redux';

import Modal from '../../../Common/Modal/Modal';
import Button from '../../../Common/Button/Button';
import { Icon } from '../../../UIKit/atoms';

import { getTablePermissionsRoute } from '../../../Common/utils/routesUtils';
import { permissionsSymbols } from '../../../Common/Permissions/PermissionSymbols';
import {
  findTable,
  getTableSchema,
  getTableName,
  displayTableName,
  getTableNameWithSchema,
  getTableDef,
  getSchemaTables,
  getTrackedTables,
  checkIfTable,
} from '../../../Common/utils/pgUtils';
import { getConfirmation } from '../../../Common/utils/jsUtils';

import { updateSchemaInfo } from '../DataActions';
import {
  copyRolePermissions,
  permOpenEdit,
  deleteRoleGlobally,
} from '../TablePermissions/Actions';

import {
  getAllRoles,
  getPermissionFilterString,
  getPermissionColumnAccessSummary,
  getTablePermissionsByRoles,
  getPermissionRowAccessSummary,
} from './utils';
import styles from './PermissionsSummary.scss';

import Header from './Header';
import RolesHeader from './RolesHeader';

class PermissionsSummary extends Component {
  initState = {
    currRole: null,
    currTable: null,
    currAction: 'select',
    copyState: {
      copyFromRole: '',
      copyFromTable: '',
      copyFromAction: '',
      copyToRoles: [],
      newRole: '',
    },
  };

  constructor(props) {
    super(props);

    this.state = {
      ...this.initState,
      copyState: {
        ...this.initState.copyState,
      },
    };

    this.props.dispatch(
      updateSchemaInfo({ schemas: [this.props.currentSchema] })
    );
  }

  render() {
    const { currRole, currAction, currTable, copyState } = this.state;
    const { dispatch } = this.props;

    // ------------------------------------------------------------------------------

    const { allSchemas, currentSchema } = this.props;

    const currSchemaTrackedTables = getTrackedTables(
      getSchemaTables(allSchemas, currentSchema)
    );

    const allActions = ['select', 'insert', 'update', 'delete'];

    let allRoles = getAllRoles(allSchemas);

    // add newly added roles
    const newRoles = copyState.copyToRoles.filter(r => !allRoles.includes(r));
    allRoles = allRoles.concat(newRoles);

    // ------------------------------------------------------------------------------

    const noAccessDisplay = (
      <div className={styles.text_center + ' ' + styles.wd100}>
        {permissionsSymbols.noAccess}
      </div>
    );

    const fullAccessDisplay = (
      <div className={styles.text_center + ' ' + styles.wd100}>
        {permissionsSymbols.fullAccess}
      </div>
    );

    // ------------------------------------------------------------------------------

    const getActionSelector = () => {
      const setAction = e => {
        this.setState({ currAction: e.target.value });
      };

      const getActionsOptions = () => {
        return allActions.map(action => (
          <option key={action} value={action}>
            {action}
          </option>
        ));
      };

      return (
        <th key={'action-select'} className={styles.selected}>
          <select
            value={currAction}
            className={'form-control'}
            onChange={setAction}
          >
            {getActionsOptions()}
          </select>
        </th>
      );
    };

    const getBackBtn = dimension => {
      const clear = e => {
        e.preventDefault();

        this.setState({ [dimension]: null });
      };

      return (
        <th
          key={'back-btn'}
          className={styles.cursorPointer + ' ' + styles.selected}
          onClick={clear}
        >
          <span className={styles.text_link}>&larr; Back</span>
        </th>
      );
    };

    const getActionIcon = (iconType, onClick = null) => {
      return (
        <Icon
          type={iconType}
          color="blue.primary"
          size={12}
          pointer
          onClick={onClick}
          className={styles.actionIcon}
        />
      );
    };

    const getEditIcon = () => {
      return getActionIcon('pencil');
    };

    // ------------------------------------------------------------------------------

    const getClickableCell = (
      key,
      onClick,
      content,
      actionIcon,
      cellTooltip
    ) => {
      return (
        <td
          key={key}
          title={cellTooltip}
          className={styles.clickableCell}
          onClick={onClick}
        >
          <div
            className={styles.display_flex + ' ' + styles.flex_space_between}
          >
            <div>{content}</div>
            <div>{actionIcon}</div>
          </div>
        </td>
      );
    };

    const getCellOnClick = (table, role, action) => {
      return () => {
        dispatch(
          push(
            getTablePermissionsRoute(
              getTableSchema(table),
              getTableName(table),
              checkIfTable(table)
            )
          )
        );

        if (role && action) {
          // TODO: fix this. above redirect clears state set by this
          dispatch(permOpenEdit(table, role, action));
        }
      };
    };

    const copyOnClick = (e, role) => {
      e.preventDefault();
      e.stopPropagation();

      this.setState({
        copyState: {
          ...copyState,
          copyFromRole: role,
          copyFromTable: currTable ? getTableNameWithSchema(currTable) : 'all',
          copyFromAction: currRole ? 'all' : currAction,
        },
      });
    };

<<<<<<< HEAD
            return (
              <Button
                color="white"
                size="xs"
                onClick={copyOnClick}
                title="Copy permissions"
              >
                {getActionIcon('copy')}
              </Button>
            );
          };
=======
    const deleteOnClick = (e, role) => {
      e.preventDefault();
      e.stopPropagation();
>>>>>>> 773a29d6

      const deleteConfirmed = getConfirmation(
        `This will delete all permissions for the role: "${role}" for all entities in the current Postgres schema`,
        true,
        role
      );

      if (deleteConfirmed) {
        dispatch(deleteRoleGlobally(role));
      }
    };

    const setRole = (role, isCurrRole) => {
      this.setState({ currRole: isCurrRole ? null : role });
      window.scrollTo(0, 0);
    };

    const defaultRolesHeaderProps = {
      allRoles,
      currentRole: currRole,
      onCopyClick: copyOnClick,
      onDeleteClick: deleteOnClick,
      setRole,
    };

    const getRolesCells = (table, roleCellRenderer) => {
      const tablePermissions = getTablePermissionsByRoles(table);

      return allRoles.map(role => {
        const rolePermissions = tablePermissions[role];
        const actionPermission = rolePermissions
          ? rolePermissions[currAction]
          : null;

        const cellKey = role;
        const cellContent = roleCellRenderer(actionPermission, table);
        const editIcon = getEditIcon();
        const cellOnClick = getCellOnClick(table, role, currAction);
        const cellTooltip = 'Go to edit page';

        return getClickableCell(
          cellKey,
          cellOnClick,
          cellContent,
          editIcon,
          cellTooltip
        );
      });
    };

    const getActionsCells = (table, actionCellRenderer) => {
      const tablePermissions = getTablePermissionsByRoles(table);
      const rolePermission = tablePermissions[currRole] || {};

      return allActions.map(action => {
        const actionPermission = rolePermission[action];

        const cellKey = action;
        const cellContent = actionCellRenderer(actionPermission, table, action);
        const editIcon = getEditIcon();
        const cellOnClick = getCellOnClick(table, currRole, action);
        const cellTooltip = 'Go to edit page';

        return getClickableCell(
          cellKey,
          cellOnClick,
          cellContent,
          editIcon,
          cellTooltip
        );
      });
    };

    const getTablesRows = (
      tableRowCellRenderer,
      selectable = true,
      selectedFirst = false
    ) => {
      const tablesRows = [];

      if (!currSchemaTrackedTables.length) {
        tablesRows.push(
          <tr key={'No tables'}>
            <Header content="No tables" selectable={false} />
          </tr>
        );
      } else {
        currSchemaTrackedTables.forEach((table, i) => {
          const tableName = getTableName(table);
          const tableSchema = getTableSchema(table);

          const isCurrTable =
            currTable &&
            currTable.name === tableName &&
            currTable.schema === tableSchema;

          const getTableHeader = () => {
            const setTable = () => {
              this.setState({
                currTable: isCurrTable ? null : getTableDef(table),
              });
            };

            return (
              <Header
                content={displayTableName(table)}
                selectable={selectable}
                isSelected={isCurrTable}
                onClick={setTable}
                actionButtons={[]}
                key={tableName}
              />
            );
          };

          const tableRow = (
            <tr key={i}>
              {getTableHeader()}
              {tableRowCellRenderer(table)}
            </tr>
          );

          if (selectedFirst && isCurrTable) {
            tablesRows.unshift(tableRow);
          } else {
            tablesRows.push(tableRow);
          }
        });
      }

      return tablesRows;
    };

    // ------------------------------------------------------------------------------

    const rolePermissionsRenderer = (
      actionPermission,
      table,
      action = currAction,
      showDetails = false
    ) => {
      let permissionDisplay;

      if (!actionPermission) {
        permissionDisplay = noAccessDisplay;
      } else {
        const getRowsDisplay = () => {
          let filterDisplay = noAccessDisplay;

          const filterString = getPermissionFilterString(
            actionPermission,
            action,
            true
          );

          if (filterString) {
            const getRowsDetails = () => {
              return <pre>{filterString}</pre>;
            };

            filterDisplay = (
              <div>
                <b>Rows</b> -{' '}
                <i>{getPermissionRowAccessSummary(filterString)}</i>
                {showDetails && getRowsDetails()}
              </div>
            );
          }

          return filterDisplay;
        };

        const getColumnsDisplay = () => {
          let columnsDisplay = null;

          const columns = actionPermission.columns;
          if (columns) {
            const getColumnsDetails = () => {
              return <div>{columns.length ? columns.join(', ') : 'None'}</div>;
            };

            columnsDisplay = (
              <div className={styles.add_mar_bottom_small}>
                <b>Columns</b> -{' '}
                <i>
                  {getPermissionColumnAccessSummary(actionPermission, {
                    columns: table.columns,
                  })}
                </i>
                {showDetails && getColumnsDetails()}
              </div>
            );
          }

          return columnsDisplay;
        };

        permissionDisplay = (
          <div>
            {getRowsDisplay()}
            {getColumnsDisplay()}
          </div>
        );
      }

      return permissionDisplay;
    };

    // ------------------------------------------------------------------------------

    const getTableAllRolesTable = () => {
      const currTableInfo = findTable(currSchemaTrackedTables, currTable);

      const getTablesColumnTable = () => {
        return (
          <table
            className={`table table-bordered ${styles.rolesTable} ${styles.remove_margin}`}
          >
            <thead>
              <tr>{getBackBtn('currTable')}</tr>
            </thead>
            <tbody>{getTablesRows(() => {}, true, true)}</tbody>
          </table>
        );
      };

      const getTableAllRolesAllActionsTable = () => {
        const getRowRows = () => {
          const rowRows = [];

          const getTableActionRolesRowPermissions = () => {
            const roleRowPermissionsRenderer = actionPermission => {
              let rowsDisplay = noAccessDisplay;

              const filterString = getPermissionFilterString(
                actionPermission,
                currAction,
                true
              );

              if (filterString) {
                const getRowsDetails = () => {
                  return <pre>{filterString}</pre>;
                };

                rowsDisplay = (
                  <div>
                    {getPermissionRowAccessSummary(filterString)}
                    {getRowsDetails()}
                  </div>
                );
              }

              return rowsDisplay;
            };

            return getRolesCells(currTableInfo, roleRowPermissionsRenderer);
          };

          const getTableActionRolesRowLimits = () => {
            const roleRowLimitRenderer = actionPermission => {
              return (
                <div className={styles.text_center}>
                  {actionPermission && actionPermission.limit !== undefined
                    ? actionPermission.limit
                    : noAccessDisplay}
                </div>
              );
            };

            return getRolesCells(currTableInfo, roleRowLimitRenderer);
          };

          const getTableActionRolesAggregationAllowed = () => {
            const roleAggregateAllowedRenderer = actionPermission => {
              return (
                <div className={styles.text_center}>
                  {actionPermission &&
                  actionPermission.allow_aggregations === true
                    ? fullAccessDisplay
                    : noAccessDisplay}
                </div>
              );
            };

            return getRolesCells(currTableInfo, roleAggregateAllowedRenderer);
          };

          rowRows.push(
            <tr key={'rows'}>
              <th className={styles.selected + ' ' + styles.text_gray}>Rows</th>
              {getTableActionRolesRowPermissions()}
            </tr>
          );

          if (currAction === 'select') {
            rowRows.push(
              <tr key={'row-limit'}>
                <th className={styles.selected + ' ' + styles.text_gray}>
                  Rows limit
                </th>
                {getTableActionRolesRowLimits()}
              </tr>
            );

            rowRows.push(
              <tr key={'aggregations-allowed'}>
                <th className={styles.selected + ' ' + styles.text_gray}>
                  Aggregations allowed
                </th>
                {getTableActionRolesAggregationAllowed()}
              </tr>
            );
          }

          return rowRows;
        };

        const getColumnRows = () => {
          return currTableInfo.columns.map(column => {
            const columnName = column.column_name;

            const getTableActionRolesColumnPermissions = () => {
              const roleColumnPermissionRenderer = actionPermission => {
                const columnAllowed =
                  actionPermission &&
                  actionPermission.columns &&
                  actionPermission.columns.includes(columnName);

                return columnAllowed ? fullAccessDisplay : noAccessDisplay;
              };

              return getRolesCells(currTableInfo, roleColumnPermissionRenderer);
            };

            return (
              <tr key={columnName}>
                <th className={styles.selected}>{columnName}</th>
                {getTableActionRolesColumnPermissions()}
              </tr>
            );
          });
        };

        return (
          <table
            className={`table table-bordered ${styles.rolesTable} ${styles.remove_margin}`}
          >
            <thead>
              <tr>
                {getActionSelector()}
                <RolesHeader selectable={false} {...defaultRolesHeaderProps} />
              </tr>
            </thead>
            <tbody>
              {getRowRows()}
              {getColumnRows()}
            </tbody>
          </table>
        );
      };

      return (
        <div className={styles.displayFlexContainer}>
          <div className={styles.flex_0}>{getTablesColumnTable()}</div>
          <div>{getTableAllRolesAllActionsTable()}</div>
        </div>
      );
    };

    const getRoleAllTablesTable = () => {
      const getRolesRowTable = () => {
        const getRolesHeaderRow = () => {
          return (
            <tr>
              {getBackBtn('currRole')}
              <RolesHeader
                selectable
                selectedFirst
                {...defaultRolesHeaderProps}
              />
            </tr>
          );
        };

        return (
          <table
            className={`table table-bordered ${styles.rolesTable} ${styles.remove_margin}`}
          >
            <thead>{getRolesHeaderRow()}</thead>
          </table>
        );
      };

      const getRoleAllTablesAllActionsTable = () => {
        const getActionsHeaderRow = () => {
          const getActionsHeaders = () => {
            return allActions.map(action => <th key={action}>{action}</th>);
          };

          return (
            <tr className={styles.selected}>
              <th />
              {getActionsHeaders()}
            </tr>
          );
        };

        const getRoleAllTablesAllActionsRows = () => {
          const tablePermissionListRenderer = table => {
            return getActionsCells(table, rolePermissionsRenderer);
          };

          return getTablesRows(tablePermissionListRenderer, false);
        };

        return (
          <table
            className={`table table-bordered ${styles.rolesTable} ${styles.remove_margin}`}
          >
            <thead>{getActionsHeaderRow()}</thead>
            <tbody>{getRoleAllTablesAllActionsRows()}</tbody>
          </table>
        );
      };

      return (
        <div>
          {getRolesRowTable()}
          {getRoleAllTablesAllActionsTable()}
        </div>
      );
    };

    const getAllTablesAllRolesTable = () => {
      const getHeaderRow = () => {
        return (
          <tr>
            {getActionSelector()}
            <RolesHeader {...defaultRolesHeaderProps} />
          </tr>
        );
      };

      const getAllTableAllRolesRows = () => {
        const tablePermissionListRenderer = table => {
          return getRolesCells(table, rolePermissionsRenderer);
        };

        return getTablesRows(tablePermissionListRenderer);
      };

      return (
        <table className={`table table-bordered ${styles.rolesTable}`}>
          <thead>{getHeaderRow()}</thead>
          <tbody>{getAllTableAllRolesRows()}</tbody>
        </table>
      );
    };

    // ------------------------------------------------------------------------------

    const getTable = () => {
      let tableHtml;

      if (!currRole && !currTable) {
        tableHtml = getAllTablesAllRolesTable();
      } else if (!currRole && currTable) {
        tableHtml = getTableAllRolesTable();
      } else if (currRole && !currTable) {
        tableHtml = getRoleAllTablesTable();
      }

      return tableHtml;
    };

    const getCopyModal = () => {
      const {
        copyFromRole,
        copyFromTable,
        copyFromAction,
        copyToRoles,
        newRole,
      } = copyState;

      const onClose = () => {
        this.setState({ copyState: { ...this.initState.copyState } });
      };

      const onSave = () => {
        if (!copyToRoles.length) {
          document.getElementsByClassName('role-selector')[0].focus();
          return;
        }

        const confirmMessage = 'This will overwrite any existing permissions';
        const isOk = getConfirmation(confirmMessage);
        if (isOk) {
          const onSuccess = () => {
            this.setState({ copyState: { ...this.initState.copyState } });
          };

          dispatch(
            copyRolePermissions(
              copyState.copyFromRole,
              copyState.copyFromTable,
              copyState.copyFromAction,
              copyState.copyToRoles,
              onSuccess
            )
          );
        }
      };

      const getFromRoleOptions = () => {
        return allRoles.map(role => {
          return (
            <option key={role} value={role}>
              {role}
            </option>
          );
        });
      };

      const getFromTableOptions = () => {
        return currSchemaTrackedTables.map(table => {
          const tableName = getTableName(table);
          const tableValue = getTableNameWithSchema(getTableDef(table));

          return (
            <option key={tableValue} value={tableValue}>
              {tableName}
            </option>
          );
        });
      };

      const getFromActionOptions = () => {
        return allActions.map(action => {
          return (
            <option key={action} value={action}>
              {action}
            </option>
          );
        });
      };

      const onFromRoleChange = e => {
        this.setState({
          copyState: { ...copyState, copyFromRole: e.target.value },
        });
      };

      const onFromTableChange = e => {
        this.setState({
          copyState: { ...copyState, copyFromTable: e.target.value },
        });
      };

      const onFromActionChange = e => {
        this.setState({
          copyState: { ...copyState, copyFromAction: e.target.value },
        });
      };

      const getToRolesList = () => {
        const _toRolesList = [];

        const getRoleSelector = (value, position) => {
          const getToRoleOptions = () => {
            return allRoles
              .filter(
                role =>
                  role === value ||
                  (role !== copyFromRole && !copyToRoles.includes(role))
              )
              .map(role => {
                return (
                  <option key={role} value={role}>
                    {role}
                  </option>
                );
              });
          };

          const onSelect = e => {
            const _newCopyToRoles = [...copyToRoles];

            const selectedValue = e.target.value;

            if (selectedValue) {
              _newCopyToRoles[position] = selectedValue;
            } else {
              _newCopyToRoles.splice(position, 1);
            }

            this.setState({
              copyState: {
                ...copyState,
                copyToRoles: _newCopyToRoles,
              },
            });
          };

          return (
            <select
              key={value}
              className={
                'role-selector form-control ' + styles.add_mar_top_small
              }
              value={value}
              onChange={onSelect}
            >
              <option value={''}>--</option>
              {getToRoleOptions()}
            </select>
          );
        };

        // add already selected roles
        copyToRoles.forEach((copyToRole, position) => {
          _toRolesList.push(getRoleSelector(copyToRole, position));
        });

        // add empty role selector at end
        _toRolesList.push(getRoleSelector('', copyToRoles.length));

        return _toRolesList;
      };

      const getNewRoleCreator = () => {
        const setNewRole = e => {
          this.setState({
            copyState: {
              ...copyState,
              newRole: e.target.value,
            },
          });
        };

        const addNewRole = () => {
          const _newCopyToRoles = [...copyToRoles];

          if (newRole) {
            _newCopyToRoles.push(newRole);

            this.setState({
              copyState: {
                ...copyState,
                copyToRoles: _newCopyToRoles,
                newRole: '',
              },
            });
          }
        };

        return (
          <div className={styles.display_flex}>
            <input
              type="text"
              className={'form-control'}
              placeholder="new_role"
              value={newRole}
              onChange={setNewRole}
            />
            <Button
              color="white"
              size="xs"
              onClick={addNewRole}
              title="Create new role"
              className={styles.add_mar_left_mid}
            >
              <Icon type="add" />
            </Button>
          </div>
        );
      };

      return (
        <Modal
          show={copyFromRole !== ''}
          title={'Copy permissions'}
          onClose={onClose}
          onSubmit={onSave}
          submitText={'Copy'}
          submitTestId={'copy-roles-button'}
        >
          <div>
            <div>
              <b>From:</b>
              <div className={styles.add_mar_top_small}>
                <div className="row form-row">
                  <div className="form-group col-md-4">
                    <label>Role</label>
                    <select
                      className={'form-control ' + styles.add_mar_top_small}
                      value={copyFromRole}
                      onChange={onFromRoleChange}
                    >
                      {getFromRoleOptions()}
                    </select>
                  </div>
                  <div className="form-group col-md-4">
                    <label>Table</label>
                    <select
                      className={'form-control ' + styles.add_mar_top_small}
                      value={copyFromTable}
                      onChange={onFromTableChange}
                    >
                      <option key={'all'} value={'all'}>
                        All
                      </option>
                      {getFromTableOptions()}
                    </select>
                  </div>
                  <div className="form-group col-md-4">
                    <label>Action</label>
                    <select
                      className={'form-control ' + styles.add_mar_top_small}
                      value={copyFromAction}
                      onChange={onFromActionChange}
                    >
                      <option key={'all'} value={'all'}>
                        All
                      </option>
                      {getFromActionOptions()}
                    </select>
                  </div>
                </div>
              </div>
            </div>
            <div className={styles.add_mar_top}>
              <b>To:</b>
              <div className={styles.add_mar_top_small}>
                <div className="row form-row">
                  <div className="form-group col-md-4">
                    <label>Roles</label>
                    {getToRolesList()}
                    <div
                      className={
                        styles.add_mar_top +
                        ' ' +
                        styles.add_mar_bottom +
                        ' ' +
                        styles.add_mar_left
                      }
                    >
                      OR
                    </div>
                    {getNewRoleCreator()}
                  </div>
                </div>
              </div>
            </div>
          </div>
        </Modal>
      );
    };

    return (
      <div
        className={`${styles.clear_fix} ${styles.padd_left} ${styles.fit_content}`}
      >
        <Helmet title="Permissions Summary | Hasura" />
        <div className={styles.add_mar_bottom}>
          <h2 className={styles.heading_text}>
            Permissions summary - {currentSchema}
          </h2>
        </div>

        {getTable()}

        {getCopyModal()}
      </div>
    );
  }
}

const permissionsSummaryConnector = connect => {
  const mapStateToProps = state => {
    return {
      allSchemas: state.tables.allSchemas,
      currentSchema: state.tables.currentSchema,
    };
  };
  return connect(mapStateToProps)(PermissionsSummary);
};

export default permissionsSummaryConnector;<|MERGE_RESOLUTION|>--- conflicted
+++ resolved
@@ -226,23 +226,9 @@
       });
     };
 
-<<<<<<< HEAD
-            return (
-              <Button
-                color="white"
-                size="xs"
-                onClick={copyOnClick}
-                title="Copy permissions"
-              >
-                {getActionIcon('copy')}
-              </Button>
-            );
-          };
-=======
     const deleteOnClick = (e, role) => {
       e.preventDefault();
       e.stopPropagation();
->>>>>>> 773a29d6
 
       const deleteConfirmed = getConfirmation(
         `This will delete all permissions for the role: "${role}" for all entities in the current Postgres schema`,
