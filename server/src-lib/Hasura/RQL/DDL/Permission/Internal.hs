{-# LANGUAGE QuasiQuotes            #-}
{-# LANGUAGE TypeFamilyDependencies #-}

module Hasura.RQL.DDL.Permission.Internal where

import           Control.Lens               hiding ((.=))
import           Data.Aeson.Casing
import           Data.Aeson.TH
import           Data.Aeson.Types
import           Instances.TH.Lift          ()
import           Language.Haskell.TH.Syntax (Lift)

import qualified Data.HashMap.Strict        as M
import qualified Data.Text.Extended         as T
import qualified Hasura.SQL.DML             as S

import           Hasura.EncJSON
import           Hasura.Prelude
import           Hasura.RQL.GBoolExp
import           Hasura.RQL.Types
import           Hasura.Server.Utils
import           Hasura.Session
import           Hasura.SQL.Types
import           Hasura.SQL.Value

import qualified Database.PG.Query          as Q

convColSpec :: FieldInfoMap FieldInfo -> PermColSpec -> [PGCol]
convColSpec _ (PCCols cols) = cols
convColSpec cim PCStar      = map pgiColumn $ getCols cim

permissionIsDefined
  :: Maybe RolePermInfo -> PermAccessor a -> Bool
permissionIsDefined rpi pa =
  isJust $ join $ rpi ^? _Just.permAccToLens pa

assertPermDefined
  :: (MonadError QErr m)
  => RoleName
  -> PermAccessor a
  -> TableInfo
  -> m ()
assertPermDefined roleName pa tableInfo =
  unless (permissionIsDefined rpi pa) $ throw400 PermissionDenied $ mconcat
  [ "'" <> T.pack (show $ permAccToType pa) <> "'"
  , " permission on " <>> _tciName (_tiCoreInfo tableInfo)
  , " for role " <>> roleName
  , " does not exist"
  ]
  where
    rpi = M.lookup roleName $ _tiRolePermInfoMap tableInfo

askPermInfo
  :: (MonadError QErr m)
  => TableInfo
  -> RoleName
  -> PermAccessor c
  -> m c
askPermInfo tabInfo roleName pa =
  case M.lookup roleName rpim >>= (^. paL) of
    Just c  -> return c
    Nothing -> throw400 PermissionDenied $ mconcat
               [ pt <> " permission on " <>> _tciName (_tiCoreInfo tabInfo)
               , " for role " <>> roleName
               , " does not exist"
               ]
  where
    paL = permAccToLens pa
    pt = permTypeToCode $ permAccToType pa
    rpim = _tiRolePermInfoMap tabInfo

savePermToCatalog
  :: (ToJSON a)
  => PermType
  -> QualifiedTable
  -> PermDef a
  -> SystemDefined
  -> Q.TxE QErr ()
savePermToCatalog pt (QualifiedObject sn tn) (PermDef  rn qdef mComment) systemDefined =
  Q.unitQE defaultTxErrorHandler [Q.sql|
           INSERT INTO
               hdb_catalog.hdb_permission
               (table_schema, table_name, role_name, perm_type, perm_def, comment, is_system_defined)
           VALUES ($1, $2, $3, $4, $5 :: jsonb, $6, $7)
                |] (sn, tn, rn, permTypeToCode pt, Q.AltJ qdef, mComment, systemDefined) True

-- updatePermDefInCatalog
--   :: (ToJSON a)
--   => PermType
--   -> QualifiedTable
--   -> RoleName
--   -> a
--   -> Q.TxE QErr ()
-- updatePermDefInCatalog pt (QualifiedObject sn tn) rn qdef =
--   Q.unitQE defaultTxErrorHandler [Q.sql|
--            UPDATE hdb_catalog.hdb_permission
--               SET perm_def = $1 :: jsonb
--              WHERE table_schema = $2 AND table_name = $3
--                AND role_name = $4 AND perm_type = $5
--            |] (Q.AltJ qdef, sn, tn, rn, permTypeToCode pt) True

-- dropPermFromCatalog
--   :: QualifiedTable
--   -> RoleName
--   -> PermType
--   -> Q.TxE QErr ()
-- dropPermFromCatalog (QualifiedObject sn tn) rn pt =
--   Q.unitQE defaultTxErrorHandler [Q.sql|
--            DELETE FROM
--                hdb_catalog.hdb_permission
--            WHERE
--                table_schema = $1
--                AND table_name = $2
--                AND role_name = $3
--                AND perm_type = $4
--                 |] (sn, tn, rn, permTypeToCode pt) True

type CreatePerm a = WithTable (PermDef a)

data CreatePermP1Res a
  = CreatePermP1Res
  { cprInfo :: !a
  , cprDeps :: ![SchemaDependency]
  } deriving (Show, Eq)

procBoolExp
  :: (QErrM m, TableCoreInfoRM m)
  => QualifiedTable
  -> FieldInfoMap FieldInfo
  -> BoolExp
  -> m (AnnBoolExpPartialSQL, [SchemaDependency])
procBoolExp tn fieldInfoMap be = do
  abe <- annBoolExp valueParser fieldInfoMap $ unBoolExp be
  let deps = getBoolExpDeps tn abe
  return (abe, deps)

isReqUserId :: T.Text -> Bool
isReqUserId = (== "req_user_id") . T.toLower

getDepHeadersFromVal :: Value -> [T.Text]
getDepHeadersFromVal val = case val of
  Object o -> parseObject o
  _        -> parseOnlyString val
  where
    parseOnlyString v = case v of
      (String t)
        | isSessionVariable t -> [T.toLower t]
        | isReqUserId t -> [userIdHeader]
        | otherwise -> []
      _ -> []
    parseObject o =
      concatMap getDepHeadersFromVal (M.elems o)

getDependentHeaders :: BoolExp -> [T.Text]
getDependentHeaders (BoolExp boolExp) =
  flip foldMap boolExp $ \(ColExp _ v) -> getDepHeadersFromVal v

valueParser
  :: (MonadError QErr m)
  => PGType PGColumnType -> Value -> m PartialSQLExp
valueParser pgType = \case
  -- When it is a special variable
  String t
    | isSessionVariable t   -> return $ mkTypedSessionVar pgType $ mkSessionVariable t
    | isReqUserId t -> return $ mkTypedSessionVar pgType userIdHeader
  -- Typical value as Aeson's value
  val -> case pgType of
    PGTypeScalar columnType -> PSESQLExp . toTxtValue <$> parsePGScalarValue columnType val
    PGTypeArray ofType -> do
      vals <- runAesonParser parseJSON val
      WithScalarType scalarType scalarValues <- parsePGScalarValues ofType vals
      return . PSESQLExp $ S.SETyAnn
        (S.SEArray $ map (toTxtValue . WithScalarType scalarType) scalarValues)
        (S.mkTypeAnn $ PGTypeArray scalarType)

injectDefaults :: QualifiedTable -> QualifiedTable -> Q.Query
injectDefaults qv qt =
  Q.fromText $ mconcat
  [ "SELECT hdb_catalog.inject_table_defaults("
  , pgFmtLit vsn
  , ", "
  , pgFmtLit vn
  , ", "
  , pgFmtLit tsn
  , ", "
  , pgFmtLit tn
  , ");"
  ]

  where
    QualifiedObject (SchemaName vsn) (TableName vn) = qv
    QualifiedObject (SchemaName tsn) (TableName tn) = qt

data DropPerm a
  = DropPerm
  { dipSource :: !SourceName
  , dipTable  :: !QualifiedTable
  , dipRole   :: !RoleName
  } deriving (Show, Eq, Lift)

$(deriveToJSON (aesonDrop 3 snakeCase){omitNothingFields=True} ''DropPerm)

instance FromJSON (DropPerm a) where
  parseJSON = withObject "DropPerm" $ \o ->
    DropPerm
    <$> o .:? "source" .!= defaultSource
    <*> o .: "table"
    <*> o .: "role"

type family PermInfo a = r | r -> a

class (ToJSON a) => IsPerm a where

  permAccessor
    :: PermAccessor (PermInfo a)

  buildPermInfo
    :: (QErrM m, TableCoreInfoRM m)
    => QualifiedTable
    -> FieldInfoMap FieldInfo
    -> PermDef a
    -> m (WithDeps (PermInfo a))

  getPermAcc1
    :: PermDef a -> PermAccessor (PermInfo a)
  getPermAcc1 _ = permAccessor

  getPermAcc2
    :: DropPerm a -> PermAccessor (PermInfo a)
  getPermAcc2 _ = permAccessor

  addPermToMetadata
    :: PermDef a -> TableMetadata -> TableMetadata

addPermP2 :: (IsPerm a, MonadTx m, HasSystemDefined m) => QualifiedTable -> PermDef a -> m ()
addPermP2 tn pd = do
  let pt = permAccToType $ getPermAcc1 pd
  systemDefined <- askSystemDefined
  liftTx $ savePermToCatalog pt tn pd systemDefined

runCreatePerm
  :: (UserInfoM m, CacheRWM m, IsPerm a, MonadTx m)
  => CreatePerm a -> m EncJSON
<<<<<<< HEAD
runCreatePerm (WithTable tn pd) = do
  -- addPermP2 tn pd
=======
runCreatePerm (WithTable sourceName tn pd) = do
  addPermP2 tn pd
>>>>>>> 87e2f823
  let pt = permAccToType $ getPermAcc1 pd
      role = _pdRole pd
      metadataObject = MOTableObj tn $ MTOPerm role pt
  buildSchemaCacheFor metadataObject
    $ MetadataModifier
    $ metaTables.ix tn %~ addPermToMetadata pd
  pure successMsg

dropPermP1
  :: (QErrM m, CacheRM m, IsPerm a)
  => DropPerm a -> m (PermInfo a)
dropPermP1 dp@(DropPerm sourceName tn rn) = do
  tabInfo <- askTabInfo sourceName tn
  askPermInfo tabInfo rn $ getPermAcc2 dp

<<<<<<< HEAD
-- dropPermP2 :: forall a m. (MonadTx m, IsPerm a) => DropPerm a -> m ()
-- dropPermP2 dp@(DropPerm tn rn) =
--   liftTx $ dropPermFromCatalog tn rn pt
--   where
--     pa = getPermAcc2 dp
--     pt = permAccToType pa
=======
dropPermP2 :: forall a m. (MonadTx m, IsPerm a) => DropPerm a -> m ()
dropPermP2 dp@(DropPerm sourceName tn rn) =
  liftTx $ dropPermFromCatalog tn rn pt
  where
    pa = getPermAcc2 dp
    pt = permAccToType pa
>>>>>>> 87e2f823

runDropPerm
  :: (IsPerm a, UserInfoM m, CacheRWM m, MonadTx m)
  => DropPerm a -> m EncJSON
runDropPerm defn@(DropPerm tn rn) = do
  dropPermP1 defn
  -- dropPermP2 defn
  let permType = permAccToType $ getPermAcc2 defn
  withNewInconsistentObjsCheck
    $ buildSchemaCache
    $ MetadataModifier
    $ metaTables.ix tn %~ dropPermissionInMetadata rn permType
  return successMsg

dropPermissionInMetadata
  :: RoleName -> PermType -> TableMetadata -> TableMetadata
dropPermissionInMetadata rn = \case
  PTInsert -> tmInsertPermissions %~ M.delete rn
  PTSelect -> tmSelectPermissions %~ M.delete rn
  PTDelete -> tmDeletePermissions %~ M.delete rn
  PTUpdate -> tmUpdatePermissions %~ M.delete rn<|MERGE_RESOLUTION|>--- conflicted
+++ resolved
@@ -241,13 +241,8 @@
 runCreatePerm
   :: (UserInfoM m, CacheRWM m, IsPerm a, MonadTx m)
   => CreatePerm a -> m EncJSON
-<<<<<<< HEAD
-runCreatePerm (WithTable tn pd) = do
+runCreatePerm (WithTable sourceName tn pd) = do
   -- addPermP2 tn pd
-=======
-runCreatePerm (WithTable sourceName tn pd) = do
-  addPermP2 tn pd
->>>>>>> 87e2f823
   let pt = permAccToType $ getPermAcc1 pd
       role = _pdRole pd
       metadataObject = MOTableObj tn $ MTOPerm role pt
@@ -263,26 +258,17 @@
   tabInfo <- askTabInfo sourceName tn
   askPermInfo tabInfo rn $ getPermAcc2 dp
 
-<<<<<<< HEAD
 -- dropPermP2 :: forall a m. (MonadTx m, IsPerm a) => DropPerm a -> m ()
--- dropPermP2 dp@(DropPerm tn rn) =
+-- dropPermP2 dp@(DropPerm sourceName tn rn) =
 --   liftTx $ dropPermFromCatalog tn rn pt
 --   where
 --     pa = getPermAcc2 dp
 --     pt = permAccToType pa
-=======
-dropPermP2 :: forall a m. (MonadTx m, IsPerm a) => DropPerm a -> m ()
-dropPermP2 dp@(DropPerm sourceName tn rn) =
-  liftTx $ dropPermFromCatalog tn rn pt
-  where
-    pa = getPermAcc2 dp
-    pt = permAccToType pa
->>>>>>> 87e2f823
 
 runDropPerm
   :: (IsPerm a, UserInfoM m, CacheRWM m, MonadTx m)
   => DropPerm a -> m EncJSON
-runDropPerm defn@(DropPerm tn rn) = do
+runDropPerm defn@(DropPerm source tn rn) = do
   dropPermP1 defn
   -- dropPermP2 defn
   let permType = permAccToType $ getPermAcc2 defn
