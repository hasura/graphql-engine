--- conflicted
+++ resolved
@@ -9,14 +9,11 @@
 
 import           Hasura.Prelude
 
+import qualified Data.HashMap.Strict                        as Map
 import qualified Data.HashMap.Strict.InsOrd                 as OMap
 import qualified Data.HashSet                               as HS
-<<<<<<< HEAD
-import qualified Data.HashMap.Strict                        as Map
-import qualified Database.PG.Query                          as Q
+
 import           Data.Text.Extended
-=======
->>>>>>> 39a43525
 
 import           Hasura.EncJSON
 import           Hasura.RQL.DDL.RemoteRelationship.Validate
@@ -45,18 +42,12 @@
                           pgColumns
                           remoteSchemaMap = do
   let remoteSchemaName = rtrRemoteSchema remoteRelationship
-  (RemoteSchemaCtx _name context _permissions) <-
+  (RemoteSchemaCtx _name introspectionResult remoteSchemaInfo _ _ _permissions) <-
     onNothing (Map.lookup remoteSchemaName remoteSchemaMap)
       $ throw400 RemoteSchemaError $ "remote schema with name " <> remoteSchemaName <<> " not found"
-  let PartialRemoteSchemaCtx _name introspectionResult remoteSchemaInfo _ _ = context
   eitherRemoteField <- runExceptT $
-<<<<<<< HEAD
     validateRemoteRelationship remoteRelationship (remoteSchemaInfo, introspectionResult) pgColumns
-  remoteField <- onLeft eitherRemoteField (throw400 RemoteSchemaError . errorToText)
-=======
-    validateRemoteRelationship remoteRelationship remoteSchemaMap pgColumns
   remoteField <- onLeft eitherRemoteField $ throw400 RemoteSchemaError . errorToText
->>>>>>> 39a43525
   let table = rtrTable remoteRelationship
       schemaDependencies =
         let tableDep = SchemaDependency (SOTable table) DRTable
