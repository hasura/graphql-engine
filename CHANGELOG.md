--- conflicted
+++ resolved
@@ -21,12 +21,8 @@
 - docs: add One-Click Render deployment guide (close #3683) (#4209)
 - server: reserved keywords in column references break parser (fix #3597) #3927
 - server: fix postgres specific error message that exposed database type on invalid query parameters (#4294)
-<<<<<<< HEAD
 - server: manage inflight events when HGE instance is gracefully shutdown (close #3548)
-
-=======
 - server: fix an edge case where some events wouldn't be processed because of internal erorrs (#4213)
->>>>>>> c08171ac
 
 ## `v1.2.0-beta.3`
 
