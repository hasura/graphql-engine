# Hasura GraphQL Engine Changelog

## Next release

### Server - Support for mapping session variables to default JWT claims

Some auth providers do not let users add custom claims in JWT. In such cases, the server can take a JWT configuration option called `claims_map` to specify a mapping of Hasura session variables to values in existing claims via JSONPath or literal values.

Example:-

Consider the following JWT claim:

```
  {
    "sub": "1234567890",
    "name": "John Doe",
    "admin": true,
    "iat": 1516239022,
    "user": {
      "id": "ujdh739kd",
      "appRoles": ["user", "editor"]
    }
  }
```

The corresponding JWT config can be:

```
  {
    "type":"RS512",
    "key": "<The public Key>",
    "claims_map": {
      "x-hasura-allowed-roles": {"path":"$.user.appRoles"},
      "x-hasura-default-role": {"path":"$.user.appRoles[0]","default":"user"},
      "x-hasura-user-id": {"path":"$.user.id"}
    }
  }
```

### Breaking changes

This release contains the [PDV refactor (#4111)](https://github.com/hasura/graphql-engine/pull/4111), a significant rewrite of the internals of the server, which did include some breaking changes:

- The semantics of explicit `null` values in `where` filters have changed according to the discussion in [issue 704](https://github.com/hasura/graphql-engine/issues/704#issuecomment-635571407): an explicit `null` value in a comparison input object will be treated as an error rather than resulting in the expression being evaluated to `True`. For instance: `delete_users(where: {id: {_eq: $userId}}) { name }` will yield an error if `$userId` is `null` instead of deleting all users.
- The validation of required headers has been fixed (closing #14 and #3659):
  - if a query selects table `bar` through table `foo` via a relationship, the required permissions headers will be the union of the required headers of table `foo` and table `bar` (we used to only check the headers of the root table);
  - if an insert does not have an `on_conflict` clause, it will not require the update permissions headers.

### Bug fixes and improvements

(Add entries here in the order of: server, console, cli, docs, others)

- server: some mutations that cannot be performed will no longer be in the schema (for instance, `delete_by_pk` mutations won't be shown to users that do not have select permissions on all primary keys) (#4111)
- server: miscellaneous description changes (#4111)
- server: treat the absence of `backend_only` configuration and `backend_only: false` equally (closing #5059) (#4111)
- server: allow remote relationships joining `type` column with `[type]` input argument as spec allows this coercion (fixes #5133)
- server: add action-like URL templating for event triggers and remote schemas (fixes #2483)
- server: change `created_at` column type from `timestamp` to `timestamptz` for scheduled triggers tables (fix #5722)
- server: allow configuring timeouts for actions (fixes #4966)
- server: accept only non-negative integers for batch size and refetch interval (close #5653) (#5759)
- console: allow user to cascade Postgres dependencies when dropping Postgres objects (close #5109) (#5248)
- console: mark inconsistent remote schemas in the UI (close #5093) (#5181)
- console: remove ONLY as default for ALTER TABLE in column alter operations (close #5512) #5706
- console: add option to flag an insertion as a migration from `Data` section (close #1766) (#4933)
- console: add `<3 hasura` section to view updates and notifications from Hasura (#5070)
- cli: add missing global flags for seeds command (#5565)
<<<<<<< HEAD
- docs: add postgres reference page to docs (#4471) (close #4440)
=======
- docs: add docs page on networking with docker (close #4346) (#4811)


## `v1.3.2`

### Bug fixes and improvements

(Add entries here in the order of: server, console, cli, docs, others)

- server: fixes column masking in select permission for computed fields regression (fix #5696)

>>>>>>> 724554e1

## `v1.3.1`, `v1.3.1-beta.1`

### Breaking change

Headers from environment variables starting with `HASURA_GRAPHQL_` are not allowed
in event triggers, actions & remote schemas.

If you do have such headers configured, then you must update the header configuration before upgrading.

### Bug fixes and improvements

(Add entries here in the order of: server, console, cli, docs, others)

- server: fix failing introspection query when an enum column is part of a primary key (fixes #5200)
- server: disallow headers from env variables starting with `HASURA_GRAPHQL_` in actions, event triggers & remote schemas (#5519)
**WARNING**: This might break certain deployments. See `Breaking change` section above.
- server: bugfix to allow HASURA_GRAPHQL_QUERY_PLAN_CACHE_SIZE of 0 (#5363)
- server: support only a bounded plan cache, with a default size of 4000 (closes #5363)
- server: add logs for action handlers
- server: add request/response sizes in event triggers (and scheduled trigger) logs (#5463)
- server: change startup log kind `db_migrate` to `catalog_migrate` (#5531)
- console: handle nested fragments in allowed queries (close #5137) (#5252)
- console: update sidebar icons for different action and trigger types (#5445)
- console: make add column UX consistent with others (#5486)
- console: add "identity" to frequently used columns (close #4279) (#5360)
- cli: improve error messages thrown when metadata apply fails (#5513)
- cli: fix issue with creating seed migrations while using tables with capital letters (closes #5532) (#5549)
- build: introduce additional log kinds for cli-migrations image (#5529)

## `v1.3.0`

### Bug fixes and improvements

(Add entries here in the order of: server, console, cli, docs, others)

- server: adjustments to idle GC to try to free memory more eagerly (related to #3388)
- server: process events generated by the event triggers asynchronously (close #5189) (#5352)
- console: display line number that error originated from in GraphQL editor (close #4849) (#4942)
- docs: add page on created_at / updated_at timestamps (close #2880) (#5223)

## `v1.3.0-beta.4`

### Bug fixes and improvements

(Add entries here in the order of: server, console, cli, docs, others)

- server: change relay endpoint to `/v1beta1/relay` (#5257)
- server: relay connection fields are exposed regardless of allow aggregation permission (fix #5218) (#5257)
- server: add new `--conn-lifetime` and `HASURA_GRAPHQL_PG_CONN_LIFETIME` options for expiring connections after some amount of active time (#5087)
- server: shrink libpq connection request/response buffers back to 1MB if they grow beyond 2MB, fixing leak-like behavior on active servers (#5087)
- server: have haskell runtime release blocks of memory back to the OS eagerly (related to #3388)
- server: unlock locked scheduled events on graceful shutdown (#4928)
- server: disable prepared statements for mutations as we end up with single-use objects which result in excessive memory consumption for mutation heavy workloads (#5255)
- server: include scheduled event metadata (`created_at`,`scheduled_time`,`id`, etc) along with the configured payload in the request body to the webhook.
**WARNING:** This is breaking for beta versions as the payload is now inside a key called `payload`.
- console: allow configuring statement timeout on console RawSQL page (close #4998) (#5045)
- console: support tracking partitioned tables (close #5071) (#5258)
- console: add button to cancel one-off scheduled events and cron-trigger events (close #5161) (#5236)
- console: handle generated and identity columns in console data section (close #4552, #4863) (#4761)
- cli: fix plugins install failing due to permission issues on windows (close #5111)
- docs: add note for managed databases in postgres requirements (close #1677, #3783) (#5228)
- docs: add 1-click deployment to Nhost page to the deployment guides (#5180)
- docs: add hasura cloud to getting started section (close #5206) (#5208)


## `v1.3.0-beta.3`

### Bug fixes and improvements

(Add entries here in the order of: server, console, cli, docs, others)

- server: fix introspection when multiple actions defined with Postgres scalar types (fix #5166) (#5173)
- console: allow manual edit of column types and handle array data types (close #2544, #3335, #2583) (#4546)
- console: add the ability to delete a role in permissions summary page (close #3353) (#4987)
- console: fix styling of table row contents on tables on relationship page (#4974)
- cli: handle missing files during metadata apply (close #5163) (#5170)
- docs: add pages on remote joins (close #4911) (#5132)
- docs: add page on scheduled triggers (close #4913) (#5141)
- docs: add page on Relay schema (close #4912) (#5150)

## `v1.3.0-beta.2`

### Bug fixes and improvements

(Add entries here in the order of: server, console, cli, docs, others)

- server: add `--pg-connection-options` command-line flag for passing parameters to PostgreSQL (close #5092) (#5187)
- server: improve memory usage of idle websockets connections (#5190)
- server: few relay fixes (fix #5020, #5037, #5046) (#5013)
- server: raise error on startup when `--unauthorized-role` is ignored (#4736)
- server: fix bug which arises when renaming/dropping a column on a remote relationship (#5005, #5119)
- console: provide option to cascade metadata on dependency conflicts on console (fix #1593)
- console: fix enum tables reload data button UI (#4647)
- console: fix "Cannot read property 'foldable'" runtime error in Browse Rows page (fix #4907) (#5016)
- console: respect read-only mode in actions pages (fix #4656) (#4764)
- console: allow configuring session_argument for custom functions (close #4499) (#4922)
- console: fix listen update column config selection for event trigger (close #5042) (#5043)
- cli: add new flags up-sql and down-sql to generate sql based migrations from the CLI (#5026)
- docs: add instructions on fixing loss of data when using floats (close #5092)
- docs: add page on setting up v2 migrations (close #4746) (#4898)

## `v1.3.0-beta.1`

### Relay

The Hasura GraphQL Engine serves [Relay](https://relay.dev/en/) schema for Postgres tables which has a primary key defined.

The Relay schema can be accessed through `/v1beta1/relay` endpoint.

[Add docs links][add console screenshot for relay toggle]

### Remote Joins

Remote Joins extend the concept of joining data across tables, to being able to join data across tables and remote schemas.

It works similar to table relationships. Head to the `Relationship` tab in your table page and define a remote relationship:

1. give a name for the relationship
2. select the remote schema
3. give the join configuration from table columns to remote schema fields.

[Add docs links][add console screenshot]

### Scheduled Triggers

A scheduled trigger can be used to execute custom business logic based on time. There are two types of timing events: cron based or timestamp based.

A cron trigger will be useful when something needs to be done periodically. For example, you can create a cron trigger to generate an end-of-day sales report every weekday at 9pm.

You can also schedule one-off events based on a timestamp. For example, a new scheduled event can be created for 2 weeks from when a user signs up to send them an email about their experience.

[Add docs links][add console screenshot]

(close #1914)

### Allow access to session variables by computed fields (fix #3846)

Sometimes it is useful for computed fields to have access to the Hasura session variables directly. For example, suppose you want to fetch some articles but also get related user info, say `likedByMe`. Now, you can define a function like:

```
CREATE OR REPLACE FUNCTION article_liked(article_row article, hasura_session json)
RETURNS boolean AS $$
  SELECT EXISTS (
    SELECT 1
    FROM liked_article A
    WHERE A.user_id = hasura_session ->> 'x-hasura-user-id' AND A.article_id = article_row.id
  );
$$ LANGUAGE sql STABLE;
```

and make a query like:

```
query {
  articles {
    title
    content
    likedByMe
  }
}
```

Support for this is now added through the `add_computed_field` API.

Read more about the session argument for computed fields in the [docs](https://hasura.io/docs/1.0/graphql/manual/api-reference/schema-metadata-api/computed-field.html).

### Manage seed migrations as SQL files
A new `seeds` command is introduced in CLI, this will allow managing seed migrations as SQL files

#### Creating seed
```
# create a new seed file and use editor to add SQL content
hasura seed create new_table_seed

# create a new seed by exporting data from tables already present in the database
hasura seed create table1_seed --from-table table1

# create from data in multiple tables:
hasura seed create tables_seed --from-table table1 --from-table table2
```
#### Applying seed
```
# apply all seeds on the database:
hasura seed apply

# apply only a particular seed
hasura seed apply --file 1234_add_some_seed_data.sql
```

### Bug fixes and improvements

(Add entries here in the order of: server, console, cli, docs, others)

- server: fix explain queries with role permissions (fix #4816)
- server: compile with GHC 8.10.1, closing a space leak with subscriptions. (close #4517) (#3388)
- server: fixes an issue where introspection queries with variables would fail because of caching (fix #4547)
- server: avoid loss of precision when passing values in scientific notation (fix #4733)
- server: fix mishandling of GeoJSON inputs in subscriptions (fix #3239)
- server: fix importing of allow list query from metadata (fix #4687)
- server: flush log buffer during shutdown (#4800)
- server: fix edge case with printing logs on startup failure (fix #4772)
- console: allow entering big int values in the console (close #3667) (#4775)
- console: add support for subscriptions analyze in API explorer (close #2541) (#2541)
- console: avoid count queries for large tables (#4692)
- console: add read replica support section to pro popup (#4118)
- console: fix regression in editing permissions manually (fix #4683) (#4826)
- console: allow modifying default value for PK (fix #4075) (#4679)
- console: fix checkbox for forwarding client headers in actions (#4595)
- console: re-enable foreign tables to be listed as views (fix #4714) (#4742)
- console: display rows limit in permissions editor if set to zero (fix #4559)
- console: fix inconsistency between selected rows state and displayed rows (fix #4654) (#4673)
- console: fix displaying boolean values in `Edit Row` tab (#4682)
- console: fix underscores not being displayed on raw sql page (close #4754) (#4799)
- console: fix visiting view modify page overwriting raw sql content (fix #4798) (#4810)
- console: add help button and move about page to settings (#4848)
- console: add new sidebar icon that separates enums from tables (fix #4984) (#4992)
- cli: list all available commands in root command help (fix #4623) (#4628)
- cli: fix bug with squashing event triggers (close #4883)
- cli: add support for skipping execution while generating migrations through the migrate REST API
- cli: add dry run flag in hasura migrate apply command (fix #3128) (#3499)
- cli: load assets from server when HASURA_GRAPHQL_CONSOLE_ASSETS_DIR is set (close #3382)
- docs: add section on actions vs. remote schemas to actions documentation (#4284)
- docs: fix wrong info about excluding scheme in CORS config (#4685)
- docs: add single object mutations docs (close #4622) (#4625)
- docs: add docs page on query performance (close #2316) (#3693)
- docs: add a sample Caddyfile for Caddy 2 in enable-https section (#4710)
- docs: add disabling dev mode to production checklist (#4715)
- docs: add integration guide for AWS Cognito (#4822, #4843)
- docs: update troubleshooting section with reference on debugging errors (close #4052) (#4825)
- docs: add page for procuring custom docker images and binaries (#4828)
- docs: add content on how to secure action handlers and other actions docs improvements (#4743)
- docs: make header common with other hasura.io/ pages (#4957)
- install manifests: update all install manifests to enable dev mode by default (close #4599) (#4716)

## `v1.2.0`

Include the changelog from **v1.2.0-beta.1**, **v1.2.0-beta.2**, **v1.2.0-beta.3**, **v1.2.0-beta.4**, **v1.2.0-beta.5**

Additional changelog:

### CLI: Support servers with self-signed certificates (close #4564) (#4582)

A new flag `--certificate-authority` is added so that the CA certificate can be
provided to trust the Hasura Endpoint with a self-signed SSL certificate.

Another flag `--insecure-skip-tls-verification` is added to skip verifying the certificate
in case you don't have access to the CA certificate. As the name suggests,
using this flag is insecure since verification is not carried out.

### Bug fixes and improvements

- console: update graphiql explorer to support operation transform (#4567)
- console: make GraphiQL Explorer taking the whole viewport (#4553)
- console: fix table columns type comparision during column edit (close #4125) (#4393)
- cli: allow initialising project in current directory (fix #4560) #4566
- cli: remove irrelevant flags from init command (close #4508) (#4549)
- docs: update migrations docs with config v2 (#4586)
- docs: update actions docs (#4586)

### Docs improvements

- add postgres section in docs (fix #4440)

## `v1.2.0-beta.5`

### server: backend only insert permissions

Introduces optional `backend_only` (default: `false`) configuration in insert permissions
(see [api reference](https://deploy-preview-4224--hasura-docs.netlify.com/graphql/manual/api-reference/schema-metadata-api/permission.html#insertpermission)).
If this is set to `true`, the insert mutation is accessible to the role only if the request
is accompanied by `x-hasura-use-backend-only-permissions` session variable whose value is set to `true` along with the `x-hasura-admin-secret` header.
Otherwise, the behavior of the permission remains unchanged.

This feature is highly useful in disabling `insert_table` mutation for a role from frontend clients while still being able to access it from a Action webhook handler (with the same role).

(rfc #4120) (#4224)

### server: debugging mode for non-admin roles

For any errors the server sends extra information in `extensions` field under `internal` key. Till now this was only
available for `admin` role requests. To enable this for other roles, start the server with `--dev-mode` flag or set `HASURA_GRAPHQL_DEV_MODE` env variable to `true`:

```bash
$ graphql-engine --database-url <database-url> serve --dev-mode
```

In case you want to disable `internal` field for `admin` role requests, set `--admin-internal-errors` option to `false` or or set `HASURA_GRAPHQL_ADMIN_INTERNAL_ERRORS` env variable to `false`

```bash
$ graphql-engine --database-url <database-url> serve --admin-internal-errors false
```

This feature come in handy during development when you may want to see detailed errors irrespective of roles.

**Improved internal errors for Actions**:

(This is a **breaking change** with previous 1.2.0-beta releases)

The `internal` field for action errors is improved with more debug information. It now includes `request`,
`response` and `error` fields instead of just `webhook_response` field.

Before:

```json
{
  "errors": [
    {
      "extensions": {
        "internal": {
          "webhook_response": {
            "age": 25,
            "name": "Alice",
            "id": "some-id"
          }
        },
        "path": "$",
        "code": "unexpected"
      },
      "message": "unexpected fields in webhook response: age"
    }
  ]
}
```

After:

```json
{
  "errors": [
    {
      "extensions": {
        "internal": {
          "error": "unexpected response",
          "response": {
            "status": 200,
            "body": {
              "age": 25,
              "name": "Alice",
              "id": "some-id"
            },
            "headers": [
              {
                "value": "application/json",
                "name": "Content-Type"
              },
              {
                "value": "abcd",
                "name": "Set-Cookie"
              }
            ]
          },
          "request": {
            "body": {
              "session_variables": {
                "x-hasura-role": "admin"
              },
              "input": {
                "arg": {
                  "age": 25,
                  "name": "Alice",
                  "id": "some-id"
                }
              },
              "action": {
                "name": "mirror"
              }
            },
            "url": "http://127.0.0.1:5593/mirror-action",
            "headers": []
          }
        },
        "path": "$",
        "code": "unexpected"
      },
      "message": "unexpected fields in webhook response: age"
    }
  ]
}
```

### cli: add support for .env file

ENV vars can now be read from .env file present at the project root directory. A global flag, `--envfile`, is added so you can explicitly provide the .env filename, which defaults to `.env` filename if no flag is provided.

**Example**:

```
hasura console --envfile production.env
```

The above command will read ENV vars from `production.env` file present at the project root directory.

(close #4129) (#4454)

### console: allow setting post-update check in update permissions

Along with the check for filtering rows that can be updated, you can now set a post-update permission check that needs to be satisfied by the updated rows after the update is made.

<add-screenshot>

(close #4142) (#4313)

### console: support for Postgres [materialized views](https://www.postgresql.org/docs/current/rules-materializedviews.html)

Postgres materialized views are views that are persisted in a table-like form. They are now supported in the Hasura Console, in the same way as views. They will appear on the 'Schema' page, under the 'Data' tab, in the 'Untracked tables or views' section.

(close #91) (#4270)

### docs: map Postgres operators to corresponding Hasura operators

Map Postgres operators to corresponding Hasura operators at various places in docs and link to PG documentation for reference.
For example, see [here](https://hasura.io/docs/1.0/graphql/manual/api-reference/schema-metadata-api/syntax-defs.html#operator).

(#4502) (close #4056)

### Bug fixes and improvements

- server: add support for `_inc` on `real`, `double`, `numeric` and `money` (fix #3573)
- server: support special characters in JSON path query argument with bracket `[]` notation, e.g `obj['Hello World!']` (#3890) (#4482)
- server: add graphql-engine support for timestamps without timezones (fix #1217)
- server: support inserting unquoted bigint, and throw an error if value overflows the bounds of the integer type (fix #576) (fix #4368)
- console: change react ace editor theme to eclipse (close #4437)
- console: fix columns reordering for relationship tables in data browser (#4483)
- console: format row count in data browser for readablity (#4433)
- console: move pre-release notification tooltip msg to top (#4433)
- console: remove extra localPresets key present in migration files on permissions change (close #3976) (#4433)
- console: make nullable and unique labels for columns clickable in insert and modify (#4433)
- console: fix row delete for relationships in data browser (#4433)
- console: prevent trailing spaces while creating new role (close #3871) (#4497)
- docs: add API docs for using environment variables as webhook urls in event triggers
- server: fix recreating action's permissions (close #4377)
- server: make the graceful shutdown logic customizable (graceful shutdown on the SIGTERM signal continues to be the default)
- docs: add reference docs for CLI (clsoe #4327) (#4408)

## `v1.2.0-beta.4`

### add query support in actions

(close #4032) (#4309)

### console: persist page state in data browser across navigation

The order, collapsed state of columns and rows limit is now persisted across page navigation

(close #3390) (#3753)

### Bug fixes and improvements

- cli: query support for actions (#4318)
- cli: add retry_conf in event trigger for squashing migrations (close #4296) (#4324)
- cli: allow customization of server api paths (close #4016)
- cli: clean up migration files created during a failed migrate api (close #4312) (#4319)
- cli: add support for multiple versions of plugin (close #4105)
- cli: template assets path in console HTML for unversioned builds
- cli: set_table_is_enum metadata type for squashing migrations (close #4394) (#4395)
- console: query support for actions (#4318)
- console: recover from SDL parse in actions type definition editor (fix #4385) (#4389)
- console: allow customising graphql field names for columns of views (close #3689) (#4255)
- console: fix clone permission migrations (close #3985) (#4277)
- console: decouple data rows and count fetch in data browser to account for really large tables (close #3793) (#4269)
- console: update cookie policy for API calls to "same-origin"
- console: redirect to /:table/browse from /:table (close #4330) (#4374)
- console: surround string type column default value with quotes (close #4371) (#4423)
- console: add undefined check to fix error (close #4444) (#4445)
- docs: add One-Click Render deployment guide (close #3683) (#4209)
- server: reserved keywords in column references break parser (fix #3597) #3927
- server: fix postgres specific error message that exposed database type on invalid query parameters (#4294)
- server: manage inflight events when HGE instance is gracefully shutdown (close #3548)
- server: fix an edge case where some events wouldn't be processed because of internal erorrs (#4213)
- server: fix downgrade not working to version v1.1.1 (#4354)
- server: `type` field is not required if `jwk_url` is provided in JWT config
- server: add a new field `claims_namespace_path` which accepts a JSON Path for looking up hasura claim in the JWT token (#4349)
- server: support reusing Postgres scalars in custom types (close #4125)

## `v1.2.0-beta.3`

### console: manage Postgres check constraints

Postgres Check constraints allows you to specify that the value in a certain column must satisfy a Boolean (truth-value) expression. They can be used to put in simple input validations for mutations and with this release, these constraints can now be added while creating a table or later from Modify tab on the console.

**Example**:
When a product is created, ensure that the price is greater than zero. The SQL would look like this:

```sql
CREATE TABLE products (
    product_id UUID DEFAULT gen_random_uuid(),
    name TEXT,
    price NUMERIC CONSTRAINT positive_price CHECK (price > 0)
);
```

To create this table with Hasura Console, on the 'Add a new table' screen, after adding all the columns, scroll down to 'Check constraints' section and 'Add a new check constraint' with the following properties:

- Constraint name: `positive_price`
- Check expression: `price > 0`

Read more about check constraints on [Postgres Docs](https://www.postgresql.org/docs/12/ddl-constraints.html#DDL-CONSTRAINTS-CHECK-CONSTRAINTS).

(close #1700) (#3881)

### CLI: V2 migrations architecture

A new CLI migrations image is introduced to account for the new migrations workflow. If you're have a project with `version: 2` in `config.yaml`, you should use the new image: `hasura/graphql-engine:v1.2.0-cli-migrations-v2`. Mount the migrations at `/hasura-migrations` and metadata at `/hasura-metadata`.

See [upgrade docs](https://hasura.io/docs/1.0/graphql/manual/migrations/upgrade-v2.html).

(close #3969) (#4145)

### Bug fixes and improvements

- server: improve performance of replace_metadata tracking many tables (fix #3802)
- server: option to reload remote schemas in 'reload_metadata' API (fix #3792, #4117)
- server: fix various space leaks to avoid excessive memory consumption
- server: fix postgres query error when computed fields included in mutation response (fix #4035)
- server: fix `__typename` not being included for custom object types (fix #4063)
- server: preserve cookie headers from sync action webhook (close #4021)
- server: validate action webhook response to conform to action output type (fix #3977)
- server: add 'ID' to default scalars in custom types (fix #4061)
- server: fix erroneous error log "Received STOP for an operation ..."
- console: enum field values can be selected through a dropdown in insert/edit rows page (close #3748) (#3810)
- console: exported metadata filenames are now unique(`hasura_metadata_<timestamp>.json`) (close #1772) (#4106)
- console: allow bulk deleting rows in 'Browse Rows' section (close #1739) (#3735)
- console: fix computed field permission selection (#4246)
- console: allow customising root fields of single row mutations (close #4203) (#4254)
- console: fix json string rendering in data browser (close #4201) (#4221)
- console: handle long column names in event trigger update columns (close #4123) (#4210)
- console: disable selecting roles without permissions for bulk actions (close #4178) (#4195)
- console: fix passing default value to JsonInput (#4175)
- console: fix parsing of wrapped types in SDL (close #4099) (#4167)
- console: misc actions fixes (#4059)
- console: action relationship page improvements (fix #4062, #4130) (#4133)
- console: add code exporter to graphiql (close #4531) #4652
- cli: fix init command to generate correct config (fix #4036) (#4038)
- cli: fix parse error returned on console api (close #4126) (#4152)
- cli: fix typo in cli example for squash (fix #4047) (#4049)
- docs: add statement to grant hasura permissions for PG functions (#4238)
- docs: add docs for redeliver_event api (fix #4176) (#4177)
- docs: update permission.rst for check constraint api (#4124)
- docs: add note on pg versions for actions (#4034)
- docs: add latest prerelease build info (close #4041) (#4048)
- docs: add AuthGuardian JWT guide (#3958)

## `v1.2.0-beta.2`

- server: Don't update catalog version if using --dryRun (#3970)
- cli: add version flag in update-cli command (#3996)
- cli(migrations-img): add env to skip update prompts (fix #3964) (#3968)
- cli, server: use prerelease tag as channel for console assets cdn (#3975)
- cli: fix flags in actions, migrate and metadata cmd (fix #3982) (#3991)
- cli: preserve action definition in metadata apply (fix… (#3993)
- cli: bug fixes related to actions (#3951)

## `v1.2.0-beta.1`

### Hasura Actions

Actions are a way to extend Hasura’s auto-generated mutations with entirely custom ones which can handle various use cases such as data validation, data enrichment from external sources and any other complex business logic.

A new mutation can be created either by defining its GraphQL SDL or by deriving it from an existing Hasura-generated mutation. The resolver is exposed to Hasura as a webhook which can be called synchronously or asynchronously. This release also includes an ever evolving codegen workflow to make managing the custom resolvers easier.

Read more about actions in the [docs](https://docs.hasura.io/1.0/graphql/manual/actions/index.html).

(#3042) (#3252) (#3859)

### Downgrade command

A new command is added to the server executable for downgrading to earlier releases. Previously, if you ran a newer Hasura version and wanted to go back to an old version on the same database, you had to stop Hasura, run some SQL statements and start Hasura again. With the new `downgrade` command, these SQL statements can be run automatically.

**Example**: Downgrade from `v1.2.0` to `v1.0.0`:

```bash
# stop hasura v1.2.0

# run the following command:
docker run hasura/graphql-engine:v1.2.0 graphql-engine --database-url <db-url> downgrade --to-v1.0.0

# start hasura v1.0.0
```

Read more about this command in the [docs](https://hasura.io/docs/1.0/graphql/manual/deployment/downgrading.html#downgrading-hasura-graphql-engine).

(close #1156) (#3760)

### Expiration of connections authenticated by WebHooks

When using webhooks to authenticate incoming requests to the GraphQL engine server, it is now possible to specify an expiration time; the connection to the server will be automatically closed if it's still running when the expiration delay is expired.

Read more about it in the [docs](https://hasura.io/docs/1.0/graphql/manual/auth/authentication/webhook.html).

### Bug fixes and improvements

- server: check expression in update permissions (close #384) (rfc #3750) (#3804)
- console: show pre-release update notifications with opt out option (#3888)
- console: handle invalid keys in permission builder (close #3848) (#3863)
- docs: add page on data validation to docs (close #4085) (#4260)<|MERGE_RESOLUTION|>--- conflicted
+++ resolved
@@ -64,10 +64,8 @@
 - console: add option to flag an insertion as a migration from `Data` section (close #1766) (#4933)
 - console: add `<3 hasura` section to view updates and notifications from Hasura (#5070)
 - cli: add missing global flags for seeds command (#5565)
-<<<<<<< HEAD
-- docs: add postgres reference page to docs (#4471) (close #4440)
-=======
 - docs: add docs page on networking with docker (close #4346) (#4811)
+- docs: add postgres concepts page to docs (close #4440) (#4471)
 
 
 ## `v1.3.2`
@@ -78,7 +76,6 @@
 
 - server: fixes column masking in select permission for computed fields regression (fix #5696)
 
->>>>>>> 724554e1
 
 ## `v1.3.1`, `v1.3.1-beta.1`
 
@@ -338,10 +335,6 @@
 - cli: remove irrelevant flags from init command (close #4508) (#4549)
 - docs: update migrations docs with config v2 (#4586)
 - docs: update actions docs (#4586)
-
-### Docs improvements
-
-- add postgres section in docs (fix #4440)
 
 ## `v1.2.0-beta.5`
 
