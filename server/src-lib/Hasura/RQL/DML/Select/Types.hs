--- conflicted
+++ resolved
@@ -7,12 +7,12 @@
 import           Data.Aeson.Types
 import           Language.Haskell.TH.Syntax    (Lift)
 
+import qualified Data.Aeson                    as J
 import qualified Data.HashMap.Strict           as HM
 import qualified Data.List.NonEmpty            as NE
 import qualified Data.Sequence                 as Seq
 import qualified Data.Text                     as T
 import qualified Language.GraphQL.Draft.Syntax as G
-import qualified Data.Aeson                    as J
 
 import           Hasura.Prelude
 import           Hasura.RQL.Types
@@ -173,39 +173,29 @@
   , _acfOp     :: !(Maybe ColumnOp)
   } deriving (Show, Eq)
 
-<<<<<<< HEAD
+data RemoteFieldArgument
+  = RemoteFieldArgument
+  { _rfaArgument :: !G.Argument
+  , _rfaVariable :: !(Maybe [(G.VariableDefinition,J.Value)])
+  } deriving (Eq,Show)
+
+data RemoteSelect
+  = RemoteSelect
+  { _rselArgs          :: ![RemoteFieldArgument]
+  , _rselSelection     :: !G.SelectionSet
+  , _rselHasuraColumns :: !(HashSet PGColumnInfo)
+  , _rselFieldCall     :: !(NonEmpty FieldCall)
+  , _rselRemoteSchema  :: !RemoteSchemaInfo
+  } deriving (Show, Eq)
+
 data AnnFieldG v
   = AFColumn !AnnColumnField
   | AFObjectRelation !(ObjectRelationSelectG v)
   | AFArrayRelation !(ArraySelectG v)
   | AFComputedField !(ComputedFieldSelect v)
+  | AFRemote !RemoteSelect
   | AFNodeId !QualifiedTable !(NonEmpty PGColumnInfo)
   | AFExpression !T.Text
-=======
-data RemoteFieldArgument
-  = RemoteFieldArgument
-  { _rfaArgument :: !G.Argument
-  , _rfaVariable :: !(Maybe [(G.VariableDefinition,J.Value)])
-  }
-  deriving (Eq,Show)
-
-data RemoteSelect
-  = RemoteSelect
-  { _rselArgs          :: ![RemoteFieldArgument]
-  , _rselSelection     :: ![G.Field]
-  , _rselHasuraColumns :: !(HashSet PGColumnInfo)
-  , _rselFieldCall     :: !(NonEmpty FieldCall)
-  , _rselRemoteSchema  :: !RemoteSchemaInfo
-  } deriving (Show, Eq)
-
-data AnnFldG v
-  = FCol !AnnColField
-  | FObj !(ObjSelG v)
-  | FArr !(ArrSelG v)
-  | FComputedField !(ComputedFieldSel v)
-  | FRemote !RemoteSelect
-  | FExp !T.Text
->>>>>>> 7e2d6370
   deriving (Show, Eq)
 
 mkAnnColumnField :: PGColumnInfo -> Maybe ColumnOp -> AnnFieldG v
@@ -218,13 +208,13 @@
 
 traverseAnnField
   :: (Applicative f)
-<<<<<<< HEAD
   => (a -> f b) -> AnnFieldG a -> f (AnnFieldG b)
 traverseAnnField f = \case
   AFColumn colFld -> pure $ AFColumn colFld
   AFObjectRelation sel -> AFObjectRelation <$> traverse (traverseAnnSimpleSelect f) sel
   AFArrayRelation sel -> AFArrayRelation <$> traverseArraySelect f sel
   AFComputedField sel -> AFComputedField <$> traverseComputedFieldSelect f sel
+  AFRemote s -> pure $ AFRemote s
   AFNodeId qt pKeys -> pure $ AFNodeId qt pKeys
   AFExpression t -> AFExpression <$> pure t
 
@@ -241,29 +231,6 @@
 instance (Hashable v) => Hashable (SelectArgsG v)
 
 traverseSelectArgs
-=======
-  => (a -> f b) -> AnnFldG a -> f (AnnFldG b)
-traverseAnnFld f = \case
-  FCol colFld -> pure $ FCol colFld
-  FObj sel -> FObj <$> traverse (traverseAnnSimpleSel f) sel
-  FArr sel -> FArr <$> traverseArrSel f sel
-  FComputedField sel -> FComputedField <$> traverseComputedFieldSel f sel
-  FExp t -> FExp <$> pure t
-  FRemote s -> pure $ FRemote s
-
-type AnnFld = AnnFldG S.SQLExp
-
-data TableArgsG v
-  = TableArgs
-  { _taWhere    :: !(Maybe (AnnBoolExp v))
-  , _taOrderBy  :: !(Maybe (NE.NonEmpty (AnnOrderByItemG v)))
-  , _taLimit    :: !(Maybe Int)
-  , _taOffset   :: !(Maybe S.SQLExp)
-  , _taDistCols :: !(Maybe (NE.NonEmpty PGCol))
-  } deriving (Show, Eq)
-
-traverseTableArgs
->>>>>>> 7e2d6370
   :: (Applicative f)
   => (a -> f b) -> SelectArgsG a -> f (SelectArgsG b)
 traverseSelectArgs f (SelectArgs wh ordBy lmt ofst distCols) =
@@ -619,24 +586,10 @@
 instance Monoid JoinTree where
   mempty = JoinTree mempty mempty mempty mempty
 
-<<<<<<< HEAD
 data PermissionLimitSubQuery
   = PLSQRequired !Int -- ^ Permission limit
   | PLSQNotRequired
   deriving (Show, Eq)
-=======
-mergeCFTableNodes :: CFTableNode -> CFTableNode -> CFTableNode
-mergeCFTableNodes lNode rNode =
-  CFTableNode
-  (_ctnSelectType rNode)
-  (mergeBaseNodes (_ctnNode lNode) (_ctnNode rNode))
-
-data Prefixes
-  = Prefixes
-  { _pfThis :: !Iden -- Current node prefix
-  , _pfBase :: !Iden -- Base table row identifier for computed field function
-  } deriving (Show, Eq)
-
-$(makeLenses ''AnnSelG)
-$(makePrisms ''AnnFldG)
->>>>>>> 7e2d6370
+
+$(makeLenses ''AnnSelectG)
+$(makePrisms ''AnnFieldG)