import React, { Component } from 'react';
import PropTypes from 'prop-types';
import Helmet from 'react-helmet';
import { push } from 'react-router-redux';
import { Link } from 'react-router';

import Button from '../../../Common/Button/Button';
import {
  setTableName,
  addExistingTableSql,
  addAllUntrackedTablesSql,
  addExistingFunction,
} from '../Add/AddExistingTableViewActions';
import {
  updateSchemaInfo,
  fetchFunctionInit,
  updateCurrentSchema,
} from '../DataActions';
import {
  autoAddRelName,
  autoTrackRelations,
} from '../TableRelationships/Actions';
import { getRelDef } from '../TableRelationships/utils';
import {
  getSchemaAddTableRoute,
  getSchemaPermissionsRoute,
} from '../../../Common/utils/routesUtils';
import { createNewSchema, deleteCurrentSchema } from './Actions';
import CollapsibleToggle from '../../../Common/CollapsibleToggle/CollapsibleToggle';
import GqlCompatibilityWarning from '../../../Common/GqlCompatibilityWarning/GqlCompatibilityWarning';
import {
  displayTableName,
  getFunctionName,
  getSchemaTables,
  getUntrackedTables,
} from '../../../Common/utils/pgUtils';
import { isEmpty } from '../../../Common/utils/jsUtils';
import { getConfirmation } from '../../../Common/utils/jsUtils';
import ToolTip from '../../../Common/Tooltip/Tooltip';
import KnowMoreLink from '../../../Common/KnowMoreLink/KnowMoreLink';
import RawSqlButton from '../Common/Components/RawSqlButton';
<<<<<<< HEAD
import { Icon } from '../../../UIKit/atoms';
=======
import styles from '../../../Common/Common.scss';

const SchemaPermissionsButton = ({ schema }) => (
  <Link to={getSchemaPermissionsRoute(schema)} style={{ marginLeft: '20px' }}>
    <Button color="white" size="xs" className={styles.add_mar_left_mid}>
      Show Permissions Summary
    </Button>
  </Link>
);

const OpenCreateSection = React.forwardRef(
  ({ ref, value, handleInputChange, handleCreate, handleCancelCreate }) => (
    <div className={styles.display_inline + ' ' + styles.add_mar_left}>
      <div className={styles.display_inline}>
        <input
          type="text"
          value={value}
          onChange={handleInputChange}
          placeholder="schema_name"
          className={`form-control input-sm ${styles.display_inline}`}
          ref={ref}
        />
      </div>
      <Button
        color="white"
        size="xs"
        onClick={handleCreate}
        className={styles.add_mar_left_mid}
      >
        Create
      </Button>
      <Button
        color="white"
        size="xs"
        onClick={handleCancelCreate}
        className={styles.add_mar_left_mid}
      >
        Cancel
      </Button>
    </div>
  )
);

const ClosedCreateSection = ({ onClick }) => (
  <Button color="white" size="xs" onClick={onClick} title="Create new schema">
    Create
  </Button>
);

const CreateSchemaSection = React.forwardRef(
  ({
    ref,
    schema,
    migrationMode,
    createSchemaOpen,
    schemaNameEdit,
    handleCancelCreateNewSchema,
    handleCreateNewClick,
    handleSchemaNameChange,
    handleCreateClick,
  }) =>
    migrationMode && (
      <div className={`${styles.display_flex}`}>
        {createSchemaOpen ? (
          <OpenCreateSection
            ref={ref}
            value={schemaNameEdit}
            handleInputChange={handleSchemaNameChange}
            handleCreate={handleCreateClick}
            handleCancelCreate={handleCancelCreateNewSchema}
          />
        ) : (
          <ClosedCreateSection onClick={handleCreateNewClick} />
        )}
        <SchemaPermissionsButton schema={schema} />
      </div>
    )
);

const DeleteSchemaButton = ({ dispatch, migrationMode }) => {
  const successCb = () => {
    dispatch(updateCurrentSchema('public'));
  };

  const handleDelete = () => {
    dispatch(deleteCurrentSchema(successCb));
  };

  return (
    migrationMode && (
      <Button
        color="white"
        size="xs"
        onClick={handleDelete}
        title="Delete current schema"
      >
        Delete
      </Button>
    )
  );
};
>>>>>>> 773a29d6

class Schema extends Component {
  constructor(props) {
    super(props);

    this.state = {
      isExporting: false,
      createSchemaOpen: false,
      schemaNameEdit: '',
    };

    this.props.dispatch(fetchFunctionInit());
    this.props.dispatch(
      updateSchemaInfo({ schemas: [this.props.currentSchema] })
    );

    this.schemaNameInputRef = React.createRef(null);
  }

  cancelCreateNewSchema = () => {
    this.setState({
      createSchemaOpen: false,
    });
  };

  onCreateNewClick = () => {
    this.setState({ createSchemaOpen: true });
  };

  onChangeSchemaName = e => {
    this.setState({ schemaNameEdit: e.target.value });
  };

  handleCreateClick = () => {
    const schemaName = this.state.schemaNameEdit.trim();

    if (!schemaName) {
      this.schemaNameInputRef.current.focus();
      return;
    }

    const successCb = () => {
      this.props.dispatch(updateCurrentSchema(schemaName));

      this.setState({
        schemaNameEdit: '',
        createSchemaOpen: false,
      });
    };

    this.props.dispatch(createNewSchema(schemaName, successCb));
  };

  render() {
    const {
      schema,
      schemaList,
      migrationMode,
      readOnlyMode,
      untrackedRelations,
      currentSchema,
      dispatch,
      functionsList,
      nonTrackableFunctions,
      trackedFunctions,
    } = this.props;

    const handleSchemaChange = e => {
      dispatch(updateCurrentSchema(e.target.value));
    };

    const _getTrackableFunctions = () => {
      const trackedFuncNames = trackedFunctions.map(fn => getFunctionName(fn));

      // Assuming schema for both function and tables are same
      // return function which are tracked
      const filterCondition = func => {
        return !trackedFuncNames.includes(getFunctionName(func));
      };

      return functionsList.filter(filterCondition);
    };

    const getSectionHeading = (headingText, tooltip, actionElement = null) => {
      return (
        <div>
          <h4 className={`${styles.subheading_text} ${styles.display_inline}`}>
            {headingText}
          </h4>
          <span className={styles.add_mar_left_small}>
            <ToolTip message={tooltip} />
          </span>
          <span className={styles.add_mar_left}>{actionElement}</span>
        </div>
      );
    };

    const allUntrackedTables = getUntrackedTables(
      getSchemaTables(schema, currentSchema)
    );
    const trackableFuncs = _getTrackableFunctions();

    const getCreateBtn = () => {
      let createBtn = null;

      if (migrationMode) {
        const handleClick = e => {
          e.preventDefault();

          dispatch(push(getSchemaAddTableRoute(currentSchema)));
        };

        createBtn = (
          <Button
            data-test="data-create-table"
            color="yellow"
            size="sm"
            className={styles.add_mar_left}
            onClick={handleClick}
          >
            Create Table
          </Button>
        );
      }

      return createBtn;
    };

    const getCurrentSchemaSection = () => {
      const getSchemaOptions = () => {
        return schemaList.map(s => (
          <option key={s.schema_name}>{s.schema_name}</option>
        ));
      };

<<<<<<< HEAD
      const getCreateSchemaSection = () => {
        let createSchemaSection = null;

        if (migrationMode) {
          const { createSchemaOpen, schemaNameEdit } = this.state;

          const handleCreateNewClick = () => {
            this.setState({ createSchemaOpen: true });
          };

          const handleSchemaNameChange = e => {
            this.setState({ schemaNameEdit: e.target.value });
          };

          const handleCreateClick = () => {
            const schemaName = schemaNameEdit.trim();

            if (!schemaName) {
              document.getElementById('schema-name-input').focus();
              return;
            }

            const successCb = () => {
              dispatch(updateCurrentSchema(schemaName));

              this.setState({
                schemaNameEdit: '',
                createSchemaOpen: false,
              });
            };

            dispatch(createNewSchema(schemaName, successCb));
          };

          const handleCancelCreateNewSchema = () => {
            this.setState({
              createSchemaOpen: false,
            });
          };

          const closedCreateSection = (
            <Button
              color="white"
              size="xs"
              onClick={handleCreateNewClick}
              title="Create new schema"
            >
              <Icon type="add" size={10} />
            </Button>
          );

          const openCreateSection = (
            <div className={styles.display_inline + ' ' + styles.add_mar_left}>
              <div className={styles.display_inline}>
                <input
                  id="schema-name-input"
                  type="text"
                  value={schemaNameEdit}
                  onChange={handleSchemaNameChange}
                  placeholder="schema_name"
                  className={'form-control input-sm ' + styles.display_inline}
                />
              </div>
              <Button
                color="white"
                size="xs"
                onClick={handleCreateClick}
                className={styles.add_mar_left_mid}
              >
                Create
              </Button>
              <Button
                color="white"
                size="xs"
                onClick={handleCancelCreateNewSchema}
                className={styles.add_mar_left_mid}
              >
                Cancel
              </Button>
            </div>
          );

          createSchemaSection = createSchemaOpen
            ? openCreateSection
            : closedCreateSection;
        }

        return createSchemaSection;
      };

      const getDeleteSchemaBtn = () => {
        let deleteSchemaBtn = null;

        if (migrationMode) {
          const handleDelete = () => {
            const successCb = () => {
              dispatch(updateCurrentSchema('public'));
            };

            dispatch(deleteCurrentSchema(successCb));
          };

          deleteSchemaBtn = (
            <Button
              color="white"
              size="xs"
              onClick={handleDelete}
              title="Delete current schema"
            >
              <Icon type="delete" size={10} />
            </Button>
          );
        }

        return deleteSchemaBtn;
      };

=======
>>>>>>> 773a29d6
      return (
        <div className={styles.add_mar_top}>
          <div className={styles.display_inline}>Current Postgres schema</div>
          <div className={styles.display_inline}>
            <select
              onChange={handleSchemaChange}
              className={`${styles.add_mar_left_mid} ${styles.width_auto} form-control`}
              value={currentSchema}
            >
              {getSchemaOptions()}
            </select>
          </div>
          <div className={`${styles.display_inline} ${styles.add_mar_left}`}>
            <div className={styles.display_inline}>
              <DeleteSchemaButton
                dispatch={dispatch}
                migrationMode={migrationMode}
              />
            </div>
            <div
              className={`${styles.display_inline} ${styles.add_mar_left_mid}`}
            >
              <CreateSchemaSection
                ref={this.schemaNameInputRef}
                schema={currentSchema}
                migrationMode={migrationMode}
                schemaNameEdit={this.state.schemaNameEdit}
                createSchemaOpen={this.state.createSchemaOpen}
                handleCancelCreateNewSchema={this.cancelCreateNewSchema}
                handleCreateNewClick={this.onCreateNewClick}
                handleSchemaNameChange={this.onChangeSchemaName}
                handleCreateClick={this.handleCreateClick}
              />
            </div>
          </div>
        </div>
      );
    };

    const getUntrackedTablesSection = () => {
      const getTrackAllBtn = () => {
        if (readOnlyMode) {
          return null;
        }

        let trackAllBtn = null;

        const trackAllTables = e => {
          e.stopPropagation();
          e.preventDefault();

          const isOk = getConfirmation(
            'This will expose all the listed tables/views over the GraphQL API'
          );
          if (!isOk) {
            return;
          }

          dispatch(addAllUntrackedTablesSql(allUntrackedTables));
        };

        if (allUntrackedTables.length > 0) {
          trackAllBtn = (
            <Button
              className={`${styles.display_inline}`}
              color="white"
              size="xs"
              onClick={trackAllTables}
            >
              Track All
            </Button>
          );
        }

        return trackAllBtn;
      };

      const getUntrackedTablesList = () => {
        const untrackedTablesList = [];

        if (isEmpty(allUntrackedTables)) {
          untrackedTablesList.push(
            <div key="no-untracked">There are no untracked tables or views</div>
          );
        } else {
          allUntrackedTables.forEach((table, i) => {
            const tableName = table.table_name;

            const getTrackBtn = () => {
              if (readOnlyMode) {
                return null;
              }

              const handleTrackTable = e => {
                e.preventDefault();

                dispatch(setTableName(tableName));
                dispatch(addExistingTableSql());
              };

              return (
                <div
                  className={`${styles.display_inline} ${styles.add_mar_right}`}
                >
                  <Button
                    data-test={`add-track-table-${tableName}`}
                    className={`${styles.display_inline}`}
                    color="white"
                    size="xs"
                    onClick={handleTrackTable}
                  >
                    Track
                  </Button>
                </div>
              );
            };

            untrackedTablesList.push(
              <div className={styles.padd_bottom} key={`untracked-${i}`}>
                {getTrackBtn()}
                <div className={styles.display_inline}>
                  {displayTableName(table)}
                </div>
                <GqlCompatibilityWarning
                  identifier={tableName}
                  className={styles.add_mar_left_mid}
                />
              </div>
            );
          });
        }

        return untrackedTablesList;
      };

      const heading = getSectionHeading(
        'Untracked tables or views',
        'Tables or views that are not exposed over the GraphQL API',
        getTrackAllBtn()
      );

      return (
        <div className={styles.add_mar_top}>
          <CollapsibleToggle title={heading} isOpen>
            <div className={`${styles.padd_left_remove} col-xs-12`}>
              {getUntrackedTablesList()}
            </div>
            <div className={styles.clear_fix} />
          </CollapsibleToggle>
        </div>
      );
    };

    const getUntrackedRelationsSection = () => {
      const getTrackAllBtn = () => {
        if (readOnlyMode) {
          return null;
        }

        let trackAllBtn = null;

        const trackAllRelations = e => {
          e.stopPropagation();
          e.preventDefault();

          const isOk = getConfirmation(
            'This will add all the listed foreign-keys as relationships in the GraphQL schema'
          );
          if (!isOk) {
            return;
          }

          this.props.dispatch(autoTrackRelations(untrackedRelations));
        };

        if (untrackedRelations.length > 0) {
          trackAllBtn = (
            <Button
              onClick={trackAllRelations}
              className={`${styles.display_inline}`}
              color="white"
              size="xs"
              data-test="track-all-relationships"
            >
              Track All
            </Button>
          );
        }

        return trackAllBtn;
      };

      const getUntrackedRelList = () => {
        const untrackedRelList = [];

        if (isEmpty(untrackedRelations)) {
          untrackedRelList.push(
            <div key="no-untracked-rel">There are no untracked relations</div>
          );
        } else {
          untrackedRelations.forEach((rel, i) => {
            const relData = rel.data;

            const getTrackBtn = () => {
              if (readOnlyMode) {
                return null;
              }

              const handleTrackRel = e => {
                e.preventDefault();

                dispatch(autoAddRelName(rel));
              };

              return (
                <div
                  className={`${styles.display_inline} ${styles.add_mar_right}`}
                >
                  <Button
                    className={styles.display_inline}
                    color="white"
                    size="xs"
                    onClick={handleTrackRel}
                  >
                    Track
                  </Button>
                </div>
              );
            };

            const relFrom = <b>{relData.lTable}</b>;

            const relTo = relData.isObjRel ? (
              <b>{relData.rTable}</b>
            ) : (
              <b>[ {relData.rTable} ]</b>
            );

            untrackedRelList.push(
              <div className={styles.padd_bottom} key={`untracked-rel-${i}`}>
                {getTrackBtn()}
                <div className={styles.display_inline}>
                  <span>
                    {relFrom} &rarr; {relTo}
                  </span>
                  &nbsp;&nbsp; - &nbsp;&nbsp;
                  <span>{getRelDef(relData)}</span>
                </div>
              </div>
            );
          });
        }

        return untrackedRelList;
      };

      const heading = getSectionHeading(
        'Untracked foreign-key relations',
        'Relationships inferred via foreign-keys that are not exposed over the GraphQL API',
        getTrackAllBtn()
      );

      return (
        <div className={styles.add_mar_top}>
          <CollapsibleToggle title={heading} isOpen>
            <div className={`${styles.padd_left_remove} col-xs-12`}>
              {getUntrackedRelList()}
            </div>
            <div className={styles.clear_fix} />
          </CollapsibleToggle>
        </div>
      );
    };

    const getUntrackedFunctionsSection = () => {
      const noTrackableFunctions = isEmpty(trackableFuncs);

      const getTrackableFunctionsList = () => {
        const trackableFunctionList = [];

        if (noTrackableFunctions) {
          trackableFunctionList.push(
            <div key="no-untracked-fns">
              <div>There are no untracked functions</div>
            </div>
          );
        } else {
          trackableFuncs.forEach((p, i) => {
            const getTrackBtn = () => {
              if (readOnlyMode) {
                return null;
              }

              const handleTrackFn = e => {
                e.preventDefault();

                dispatch(addExistingFunction(p.function_name));
              };

              return (
                <div className={styles.display_inline}>
                  <Button
                    data-test={`add-track-function-${p.function_name}`}
                    className={`${styles.display_inline} btn btn-xs btn-default`}
                    onClick={handleTrackFn}
                  >
                    Track
                  </Button>
                </div>
              );
            };

            trackableFunctionList.push(
              <div
                className={styles.padd_bottom}
                key={`untracked-function-${i}`}
              >
                {getTrackBtn()}
                <div
                  className={`${styles.display_inline} ${styles.add_mar_left_mid}`}
                >
                  <RawSqlButton
                    dataTestId={`view-function-${p.function_name}`}
                    customStyles={styles.display_inline}
                    sql={p.function_definition}
                    dispatch={dispatch}
                  >
                    View
                  </RawSqlButton>
                </div>
                <div
                  className={`${styles.display_inline} ${styles.add_mar_left}`}
                >
                  <span>{p.function_name}</span>
                </div>
              </div>
            );
          });
        }

        return trackableFunctionList;
      };

      const heading = getSectionHeading(
        'Untracked custom functions',
        'Custom functions that are not exposed over the GraphQL API',
        <KnowMoreLink href="https://hasura.io/docs/1.0/graphql/manual/queries/custom-functions.html" />
      );

      return (
        <div className={styles.add_mar_top} key={'custom-functions-content'}>
          <CollapsibleToggle
            title={heading}
            isOpen={!noTrackableFunctions}
            testId={'toggle-trackable-functions'}
          >
            <div className={`${styles.padd_left_remove} col-xs-12`}>
              {getTrackableFunctionsList()}
            </div>
            <div className={styles.clear_fix} />
          </CollapsibleToggle>
        </div>
      );
    };

    const getNonTrackableFunctionsSection = () => {
      const noNonTrackableFuncs = isEmpty(nonTrackableFunctions);

      const getNonTrackableFuncList = () => {
        const nonTrackableFunctionList = [];

        if (noNonTrackableFuncs) {
          nonTrackableFunctionList.push(
            <div key="no-nontracked-fns">
              <div>There are no non trackable functions</div>
            </div>
          );
        } else {
          nonTrackableFunctions.forEach((p, i) => {
            nonTrackableFunctionList.push(
              <div
                className={styles.padd_bottom}
                key={`untracked-function-${i}`}
              >
                <div
                  className={`${styles.display_inline} ${styles.add_mar_right}`}
                >
                  <RawSqlButton
                    dataTestId={`view-function-${p.function_name}`}
                    customStyles={styles.display_inline}
                    sql={p.function_definition}
                    dispatch={dispatch}
                  >
                    View
                  </RawSqlButton>
                </div>
                <div className={styles.display_inline}>{p.function_name}</div>
              </div>
            );
          });
        }
        return nonTrackableFunctionList;
      };

      const heading = getSectionHeading(
        'Non trackable functions',
        'Functions that do not conform to Hasura requirements to be exposed over the GraphQL API'
      );

      return (
        <div
          className={styles.add_mar_top}
          key={'non-trackable-custom-functions'}
        >
          <CollapsibleToggle title={heading} isOpen={false}>
            <div className={`${styles.padd_left_remove} col-xs-12`}>
              {getNonTrackableFuncList()}
            </div>
            <div className={styles.clear_fix} />
          </CollapsibleToggle>
        </div>
      );
    };

    return (
      <div
        className={`container-fluid ${styles.padd_left_remove} ${styles.padd_top}`}
      >
        <div className={styles.padd_left}>
          <Helmet title="Schema - Data | Hasura" />
          <div className={styles.display_flex}>
            <h2 className={`${styles.headerText} ${styles.display_inline}`}>
              Schema
            </h2>
            {getCreateBtn()}
          </div>
          {getCurrentSchemaSection()}
          {getUntrackedTablesSection()}
          {getUntrackedRelationsSection()}
          {getUntrackedFunctionsSection()}
          {getNonTrackableFunctionsSection()}
          <hr />
        </div>
      </div>
    );
  }
}

Schema.propTypes = {
  schema: PropTypes.array.isRequired,
  untrackedRelations: PropTypes.array.isRequired,
  migrationMode: PropTypes.bool.isRequired,
  currentSchema: PropTypes.string.isRequired,
  dispatch: PropTypes.func.isRequired,
};

const mapStateToProps = state => ({
  schema: state.tables.allSchemas,
  schemaList: state.tables.schemaList,
  migrationMode: state.main.migrationMode,
  readOnlyMode: state.main.readOnlyMode,
  untrackedRelations: state.tables.untrackedRelations,
  currentSchema: state.tables.currentSchema,
  functionsList: [...state.tables.postgresFunctions],
  nonTrackableFunctions: [...state.tables.nonTrackablePostgresFunctions],
  trackedFunctions: [...state.tables.trackedFunctions],
  serverVersion: state.main.serverVersion ? state.main.serverVersion : '',
});

const schemaConnector = connect => connect(mapStateToProps)(Schema);

export default schemaConnector;<|MERGE_RESOLUTION|>--- conflicted
+++ resolved
@@ -39,9 +39,9 @@
 import ToolTip from '../../../Common/Tooltip/Tooltip';
 import KnowMoreLink from '../../../Common/KnowMoreLink/KnowMoreLink';
 import RawSqlButton from '../Common/Components/RawSqlButton';
-<<<<<<< HEAD
-import { Icon } from '../../../UIKit/atoms';
-=======
+// eslint-disable-next-line no-unused-vars
+import { Icon } from '../../../UIKit/atoms'; // TODO
+
 import styles from '../../../Common/Common.scss';
 
 const SchemaPermissionsButton = ({ schema }) => (
@@ -143,7 +143,6 @@
     )
   );
 };
->>>>>>> 773a29d6
 
 class Schema extends Component {
   constructor(props) {
@@ -279,126 +278,6 @@
         ));
       };
 
-<<<<<<< HEAD
-      const getCreateSchemaSection = () => {
-        let createSchemaSection = null;
-
-        if (migrationMode) {
-          const { createSchemaOpen, schemaNameEdit } = this.state;
-
-          const handleCreateNewClick = () => {
-            this.setState({ createSchemaOpen: true });
-          };
-
-          const handleSchemaNameChange = e => {
-            this.setState({ schemaNameEdit: e.target.value });
-          };
-
-          const handleCreateClick = () => {
-            const schemaName = schemaNameEdit.trim();
-
-            if (!schemaName) {
-              document.getElementById('schema-name-input').focus();
-              return;
-            }
-
-            const successCb = () => {
-              dispatch(updateCurrentSchema(schemaName));
-
-              this.setState({
-                schemaNameEdit: '',
-                createSchemaOpen: false,
-              });
-            };
-
-            dispatch(createNewSchema(schemaName, successCb));
-          };
-
-          const handleCancelCreateNewSchema = () => {
-            this.setState({
-              createSchemaOpen: false,
-            });
-          };
-
-          const closedCreateSection = (
-            <Button
-              color="white"
-              size="xs"
-              onClick={handleCreateNewClick}
-              title="Create new schema"
-            >
-              <Icon type="add" size={10} />
-            </Button>
-          );
-
-          const openCreateSection = (
-            <div className={styles.display_inline + ' ' + styles.add_mar_left}>
-              <div className={styles.display_inline}>
-                <input
-                  id="schema-name-input"
-                  type="text"
-                  value={schemaNameEdit}
-                  onChange={handleSchemaNameChange}
-                  placeholder="schema_name"
-                  className={'form-control input-sm ' + styles.display_inline}
-                />
-              </div>
-              <Button
-                color="white"
-                size="xs"
-                onClick={handleCreateClick}
-                className={styles.add_mar_left_mid}
-              >
-                Create
-              </Button>
-              <Button
-                color="white"
-                size="xs"
-                onClick={handleCancelCreateNewSchema}
-                className={styles.add_mar_left_mid}
-              >
-                Cancel
-              </Button>
-            </div>
-          );
-
-          createSchemaSection = createSchemaOpen
-            ? openCreateSection
-            : closedCreateSection;
-        }
-
-        return createSchemaSection;
-      };
-
-      const getDeleteSchemaBtn = () => {
-        let deleteSchemaBtn = null;
-
-        if (migrationMode) {
-          const handleDelete = () => {
-            const successCb = () => {
-              dispatch(updateCurrentSchema('public'));
-            };
-
-            dispatch(deleteCurrentSchema(successCb));
-          };
-
-          deleteSchemaBtn = (
-            <Button
-              color="white"
-              size="xs"
-              onClick={handleDelete}
-              title="Delete current schema"
-            >
-              <Icon type="delete" size={10} />
-            </Button>
-          );
-        }
-
-        return deleteSchemaBtn;
-      };
-
-=======
->>>>>>> 773a29d6
       return (
         <div className={styles.add_mar_top}>
           <div className={styles.display_inline}>Current Postgres schema</div>
