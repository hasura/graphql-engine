--- conflicted
+++ resolved
@@ -233,39 +233,6 @@
     possiblyDropCustomColumnNames tn = do
       let TableConfig customFields customColumnNames = _tciCustomConfig ti
           modifiedCustomColumnNames = foldl' (flip M.delete) customColumnNames droppedCols
-<<<<<<< HEAD
-      if modifiedCustomColumnNames == customColumnNames then
-        pure customColumnNames
-      else do
-        let updatedTableConfig =
-              TableConfig customFields modifiedCustomColumnNames
-        flip modTableInCache tn $ \tInfo ->
-          pure $ tInfo{_tiCustomConfig = updatedTableConfig}
-        liftTx $ updateTableConfig tn updatedTableConfig
-        pure modifiedCustomColumnNames
-
-    procAddedCols customColumnNames tn =
-      -- In the newly added columns check that there is no conflict with relationships
-      forM_ addedCols $ \rawInfo -> do
-        let colName = prciName rawInfo
-        case M.lookup (fromPGCol colName) $ _tiFieldInfoMap ti of
-          Just (FIRelationship _) ->
-            throw400 AlreadyExists $ "cannot add column " <> colName
-            <<> " in table " <> tn <<>
-            " as a relationship with the name already exists"
-          _ -> do
-            info <- processColumnInfoUsingCache tn customColumnNames rawInfo
-            addColToCache colName info tn
-
-    procAlteredCols sc customColumnNames tn = fmap or $ forM alteredCols $
-      \( PGRawColumnInfo oldName oldType _ _ _ _
-       , newRawInfo@(PGRawColumnInfo newName newType _ _ _ _) ) -> do
-        let performColumnUpdate = do
-              newInfo <- processColumnInfoUsingCache tn customColumnNames newRawInfo
-              updColInCache newName newInfo tn
-
-        if | oldName /= newName -> renameColInCatalog oldName newName tn ti $> True
-=======
       when (modifiedCustomColumnNames /= customColumnNames) $
         liftTx $ updateTableConfig tn $ TableConfig customFields modifiedCustomColumnNames
 
@@ -273,7 +240,6 @@
       \( PGRawColumnInfo oldName _ oldType _ _
        , PGRawColumnInfo newName _ newType _ _ ) -> do
         if | oldName /= newName -> renameColInCatalog oldName newName tn (_tciFieldInfoMap ti)
->>>>>>> 02d13ba1
 
            | oldType /= newType -> do
               let colId = SOTableObj tn $ TOCol oldName
@@ -431,84 +397,12 @@
       pure PGColumnInfo
         { pgiColumn = pgCol
         , pgiName = name
+        , pgiPosition = prciPosition rawInfo
         , pgiType = resolvedType
         , pgiIsNullable = prciIsNullable rawInfo
         , pgiDescription = prciDescription rawInfo
         }
       where
-<<<<<<< HEAD
-        enumTables = M.mapMaybe _tiEnumValues rawTables
-
-    validateWithExistingColumns :: FieldInfoMap PGRawColumnInfo -> CustomColumnNames -> m ()
-    validateWithExistingColumns columnFields customColumnNames = do
-      withPathK "custom_column_names" $ do
-        -- Check all keys are valid columns
-        forM_ (M.keys customColumnNames) $ \col -> void $ askPGColInfo columnFields col ""
-        let columns = getCols columnFields
-            defaultNameMap = M.fromList $ flip map columns $
-              \col -> ( prciName col
-                      , G.Name $ getPGColTxt $ prciName col
-                      )
-            customNames = M.elems $ defaultNameMap `M.union` customColumnNames
-            conflictingCustomNames = duplicates customNames
-
-        when (not $ null conflictingCustomNames) $ throw400 NotSupported $
-          "the following custom column names are conflicting: " <> showNames conflictingCustomNames
-
-
-
--- | “Processes” a 'PGRawColumnInfo' into a 'PGColumnInfo' by resolving its type using a map of known
--- enum tables.
-processColumnInfo
-  :: (QErrM m)
-  => M.HashMap QualifiedTable EnumValues -- ^ known enum tables
-  -> CustomColumnNames -- ^ customised graphql names
-  -> QualifiedTable -- ^ the table this column belongs to
-  -> PGRawColumnInfo -- ^ the column’s raw information
-  -> m PGColumnInfo
-processColumnInfo enumTables customFields tableName rawInfo = do
-  resolvedType <- resolveColumnType
-  pure PGColumnInfo
-    { pgiColumn = pgCol
-    , pgiName = graphqlName
-    , pgiType = resolvedType
-    , pgiIsNullable = prciIsNullable rawInfo
-    , pgiDescription = prciDescription rawInfo
-    , pgiOrdinalPosition = prciOrdinalPosition rawInfo
-    }
-  where
-    pgCol = prciName rawInfo
-    graphqlName = fromMaybe (G.Name $ getPGColTxt pgCol) $
-                  M.lookup pgCol customFields
-    resolveColumnType =
-      case prciReferences rawInfo of
-        -- no referenced tables? definitely not an enum
-        [] -> pure $ PGColumnScalar (prciType rawInfo)
-
-        -- one referenced table? might be an enum, so check if the referenced table is an enum
-        [referencedTableName] -> pure $ M.lookup referencedTableName enumTables & maybe
-          (PGColumnScalar $ prciType rawInfo)
-          (PGColumnEnumReference . EnumReference referencedTableName)
-
-        -- multiple referenced tables? we could check if any of them are enums, but the schema is
-        -- strange, so let’s just reject it
-        referencedTables -> throw400 ConstraintViolation
-          $ "cannot handle exotic schema: column " <> prciName rawInfo <<> " in table "
-          <> tableName <<> " references multiple foreign tables ("
-          <> T.intercalate ", " (map dquote referencedTables) <> ")?"
-
--- | Like 'processColumnInfo', but uses the information in the current schema cache to resolve a
--- column’s type.
-processColumnInfoUsingCache
-  :: (CacheRM m, QErrM m)
-  => QualifiedTable
-  -> CustomColumnNames
-  -> PGRawColumnInfo
-  -> m PGColumnInfo
-processColumnInfoUsingCache tableName customFields rawInfo = do
-  tables <- scTables <$> askSchemaCache
-  processColumnInfo (M.mapMaybe _tiEnumValues tables) customFields tableName rawInfo
-=======
         pgCol = prciName rawInfo
         resolveColumnType =
           case M.lookup pgCol tableEnumReferences of
@@ -528,5 +422,4 @@
           one:two:more -> throw400 AlreadyExists $ "the definitions of columns "
             <> englishList (dquoteTxt . pgiColumn <$> (one:|two:more))
             <> " are in conflict: they are mapped to the same field name, " <>> name
-          _ -> pure ()
->>>>>>> 02d13ba1
+          _ -> pure ()