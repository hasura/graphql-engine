--- conflicted
+++ resolved
@@ -3,12 +3,7 @@
 import globals from '../../../Globals';
 import endpoints from '../../../Endpoints';
 import defaultState from './State';
-<<<<<<< HEAD
-import { filterSchema } from './metadataFilters';
-=======
-import semverCheck from '../../../helpers/semver';
 import { filterSchema } from './utils';
->>>>>>> 8b21ccbb
 import {
   setConsistentSchema,
   setConsistentFunctions,
@@ -474,7 +469,7 @@
         ...state,
         allowedQueries: [
           ...state.allowedQueries.map(q =>
-            q.name === action.data.queryName ? action.data.newQuery : q
+            (q.name === action.data.queryName ? action.data.newQuery : q)
           ),
         ],
       };
