--- conflicted
+++ resolved
@@ -56,10 +56,7 @@
             data-test={`remove-pk-column-${i}`}
             onClick={dispatchRemove}
             ml="10px"
-<<<<<<< HEAD
-=======
             mt="xs"
->>>>>>> 420dc846
             size={15}
             pointer
           />
