--- conflicted
+++ resolved
@@ -27,18 +27,16 @@
   , checkPath
   ) where
 
-<<<<<<< HEAD
+import           Hasura.Prelude
+import           Hasura.RQL.Types.Error
+
 import           Control.Exception.Lifted             (try)
 import           Data.Word                            (Word16)
-import           Hasura.Prelude
-import           Hasura.RQL.Types.Error
-
-=======
->>>>>>> 319606b5
+import           GHC.Int                              (Int64)
+
 import qualified Control.Concurrent.Async             as A
 import qualified Control.Concurrent.Async.Lifted.Safe as LA
 import qualified Control.Concurrent.STM               as STM
-import           Control.Exception.Lifted             (try)
 import qualified Control.Monad.Trans.Control          as MC
 import qualified Data.Aeson                           as J
 import qualified Data.Aeson.Casing                    as J
@@ -47,9 +45,6 @@
 import qualified Data.TByteString                     as TBS
 import qualified Data.UUID                            as UUID
 import qualified Data.UUID.V4                         as UUID
-import           Data.Word                            (Word16)
-import           GHC.Int                              (Int64)
-import           Hasura.Prelude
 import qualified ListT
 import qualified Network.WebSockets                   as WS
 import qualified StmContainers.Map                    as STMMap
