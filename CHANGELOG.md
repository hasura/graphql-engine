--- conflicted
+++ resolved
@@ -101,11 +101,8 @@
 - server: fix importing of allow list query from metadata (fix #4687)
 - server: flush log buffer during shutdown (#4800)
 - server: fix edge case with printing logs on startup failure (fix #4772)
-<<<<<<< HEAD
+- server: fix bug which arises when dropping a column with a remote relationship dependency (fix #5103)
 - console: add ability to delete a role globally (#3353)
-=======
-- server: fix bug which arises when dropping a column with a remote relationship dependency (fix #5103)
->>>>>>> 213958ac
 - console: provide option to cascade metadata on dependency conflicts on console (fix #1593)
 - console: fix enum tables reload data button UI (#4647)
 - console: allow entering big int values in the console (close #3667) (#4775)
