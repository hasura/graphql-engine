module Hasura.GraphQL.Schema
  ( mkGCtxMap
  , GCtxMap
  , getGCtx
  , GCtx(..)
  , QueryCtx(..)
  , MutationCtx(..)
  , InsCtx(..)
  , InsCtxMap
  , RelationInfoMap
  , isAggFld
  , qualObjectToName
  , ppGCtx
  , checkConflictingNode
  , checkSchemaConflicts
  ) where

import           Control.Lens.Extended                 hiding (op)
import           Data.List.Extended                    (duplicates)

import qualified Data.HashMap.Strict                   as Map
import qualified Data.HashSet                          as Set
import qualified Data.Sequence                         as Seq
import qualified Data.Text                             as T
import qualified Language.GraphQL.Draft.Syntax         as G

import           Hasura.GraphQL.Context
import           Hasura.GraphQL.Resolve.Context
import           Hasura.GraphQL.Validate.Types
import           Hasura.Prelude
import           Hasura.RQL.DML.Internal               (mkAdminRolePermInfo)
import           Hasura.RQL.Types
<<<<<<< HEAD
=======
import           Hasura.Server.Utils                   (duplicates)
import           Hasura.Session
>>>>>>> 38529b39
import           Hasura.SQL.Types

import           Hasura.GraphQL.Schema.Action
import           Hasura.GraphQL.Schema.BoolExp
import           Hasura.GraphQL.Schema.Builder
import           Hasura.GraphQL.Schema.Common
import           Hasura.GraphQL.Schema.Function
import           Hasura.GraphQL.Schema.Merge
import           Hasura.GraphQL.Schema.Mutation.Common
import           Hasura.GraphQL.Schema.Mutation.Delete
import           Hasura.GraphQL.Schema.Mutation.Insert
import           Hasura.GraphQL.Schema.Mutation.Update
import           Hasura.GraphQL.Schema.OrderBy
import           Hasura.GraphQL.Schema.Select

type TableSchemaCtx = RoleContext (TyAgg, RootFields, InsCtxMap)

getInsPerm :: TableInfo -> RoleName -> Maybe InsPermInfo
getInsPerm tabInfo roleName
  | roleName == adminRoleName = _permIns $ mkAdminRolePermInfo (_tiCoreInfo tabInfo)
  | otherwise = Map.lookup roleName rolePermInfoMap >>= _permIns
  where
    rolePermInfoMap = _tiRolePermInfoMap tabInfo

getTabInfo
  :: MonadError QErr m
  => TableCache -> QualifiedTable -> m TableInfo
getTabInfo tc t =
  onNothing (Map.lookup t tc) $
     throw500 $ "table not found: " <>> t

isValidObjectName :: (ToTxt a) => QualifiedObject a -> Bool
isValidObjectName = G.isValidName . qualObjectToName

isValidCol :: PGColumnInfo -> Bool
isValidCol = G.isValidName . pgiName

isValidRel :: ToTxt a => RelName -> QualifiedObject a -> Bool
isValidRel rn rt = G.isValidName (mkRelName rn) && isValidObjectName rt

isValidRemoteRel :: RemoteFieldInfo -> Bool
isValidRemoteRel =
  G.isValidName . mkRemoteRelationshipName . _rfiName

isValidField :: FieldInfo -> Bool
isValidField = \case
  FIColumn colInfo -> isValidCol colInfo
  FIRelationship (RelInfo rn _ _ remTab _) -> isValidRel rn remTab
  FIComputedField info -> G.isValidName $ mkComputedFieldName $ _cfiName info
  FIRemoteRelationship remoteField -> isValidRemoteRel remoteField

upsertable :: [ConstraintName] -> Bool -> Bool -> Bool
upsertable uniqueOrPrimaryCons isUpsertAllowed isAView =
  not (null uniqueOrPrimaryCons) && isUpsertAllowed && not isAView

getValidCols
  :: FieldInfoMap FieldInfo -> [PGColumnInfo]
getValidCols = filter isValidCol . getCols

getValidRels :: FieldInfoMap FieldInfo -> [RelInfo]
getValidRels = filter isValidRel' . getRels
  where
    isValidRel' (RelInfo rn _ _ remTab _) = isValidRel rn remTab

mkValidConstraints :: [ConstraintName] -> [ConstraintName]
mkValidConstraints =
  filter (G.isValidName . G.Name . getConstraintTxt)

isRelNullable
  :: FieldInfoMap FieldInfo -> RelInfo -> Bool
isRelNullable fim ri = isNullable
  where
    lCols = Map.keys $ riMapping ri
    allCols = getValidCols fim
    lColInfos = getColInfos lCols allCols
    isNullable = any pgiIsNullable lColInfos

mkPGColGNameMap :: [PGColumnInfo] -> PGColGNameMap
mkPGColGNameMap cols = Map.fromList $
  flip map cols $ \ci -> (pgiName ci, ci)

numAggOps :: [G.Name]
numAggOps = [ "sum", "avg", "stddev", "stddev_samp", "stddev_pop"
            , "variance", "var_samp", "var_pop"
            ]

compAggOps :: [G.Name]
compAggOps = ["max", "min"]

isAggFld :: G.Name -> Bool
isAggFld = flip elem (numAggOps <> compAggOps)

mkComputedFieldFunctionArgSeq :: Seq.Seq FunctionArg -> ComputedFieldFunctionArgSeq
mkComputedFieldFunctionArgSeq inputArgs =
    Seq.fromList $ procFuncArgs inputArgs faName $
    \fa t -> FunctionArgItem (G.Name t) (faName fa) (faHasDefault fa)

-- see Note [Split schema generation (TODO)]
mkGCtxRole'
  :: QualifiedTable
  -> Maybe PGDescription
  -- ^ Postgres description
  -> Maybe ([PGColumnInfo], RelationInfoMap)
  -- ^ insert permission
  -> Maybe (Bool, [SelField])
  -- ^ select permission
  -> Maybe [PGColumnInfo]
  -- ^ update cols
  -> Maybe ()
  -- ^ delete cols
  -> Maybe (PrimaryKey PGColumnInfo)
  -> [ConstraintName]
  -- ^ constraints
  -> Maybe ViewInfo
  -> [FunctionInfo]
  -- ^ all functions
  -> TyAgg
mkGCtxRole' tn descM insPermM selPermM updColsM delPermM pkeyCols constraints viM funcs =
  TyAgg (mkTyInfoMap allTypes) fieldMap scalars ordByCtx
  where

    ordByCtx = fromMaybe Map.empty ordByCtxM
    upsertPerm = isJust updColsM
    isUpsertable = upsertable constraints upsertPerm $ isJust viM
    updatableCols = maybe [] (map pgiName) updColsM
    onConflictTypes = mkOnConflictTypes tn constraints updatableCols isUpsertable
    jsonOpTys = fromMaybe [] updJSONOpInpObjTysM
    relInsInpObjTys = maybe [] (map TIInpObj) $
                      mutHelper viIsInsertable relInsInpObjsM

    funcInpArgTys = bool [] (map TIInpObj funcArgInpObjs) $ isJust selFldsM

    allTypes = relInsInpObjTys <> onConflictTypes <> jsonOpTys
               <> queryTypes <> aggQueryTypes <> mutationTypes
               <> funcInpArgTys <> referencedEnumTypes <> computedFieldFuncArgsInps

    queryTypes = catMaybes
      [ TIInpObj <$> boolExpInpObjM
      , TIInpObj <$> ordByInpObjM
      , TIObj <$> selObjM
      ]
    aggQueryTypes = map TIObj aggObjs <> map TIInpObj aggOrdByInps

    mutationTypes = catMaybes
      [ TIInpObj <$> mutHelper viIsInsertable insInpObjM
      , TIInpObj <$> mutHelper viIsUpdatable updSetInpObjM
      , TIInpObj <$> mutHelper viIsUpdatable updIncInpObjM
      , TIInpObj <$> mutHelper viIsUpdatable primaryKeysInpObjM
      , TIObj <$> mutRespObjM
      , TIEnum <$> selColInpTyM
      ]

    mutHelper :: (ViewInfo -> Bool) -> Maybe a -> Maybe a
    mutHelper f objM = bool Nothing objM $ isMutable f viM

    fieldMap = Map.unions $ catMaybes
               [ insInpObjFldsM, updSetInpObjFldsM
               , boolExpInpObjFldsM , selObjFldsM
               ]
    scalars = selByPkScalarSet <> funcArgScalarSet <> computedFieldFuncArgScalars

    -- helper
    mkColFldMap ty cols = Map.fromList $ flip map cols $
      \ci -> ((ty, pgiName ci), RFPGColumn ci)

    -- insert input type
    insInpObjM = uncurry (mkInsInp tn) <$> insPermM
    -- column fields used in insert input object
    insInpObjFldsM = (mkColFldMap (mkInsInpTy tn) . fst) <$> insPermM
    -- relationship input objects
    relInsInpObjsM = const (mkRelInsInps tn isUpsertable) <$> insPermM
    -- update set input type
    updSetInpObjM = mkUpdSetInp tn <$> updColsM
    -- update increment input type
    updIncInpObjM = mkUpdIncInp tn updColsM
    -- update json operator input type
    updJSONOpInpObjsM = mkUpdJSONOpInp tn <$> updColsM
    updJSONOpInpObjTysM = map TIInpObj <$> updJSONOpInpObjsM
    -- fields used in set input object
    updSetInpObjFldsM = mkColFldMap (mkUpdSetTy tn) <$> updColsM

    -- primary key columns input object for update_by_pk
    primaryKeysInpObjM = guard (isJust selPermM) *> (mkPKeyColumnsInpObj tn <$> pkeyCols)

    selFldsM = snd <$> selPermM
    selColNamesM = (map pgiName . getPGColumnFields) <$> selFldsM
    selColInpTyM = mkSelColumnTy tn <$> selColNamesM

    -- boolexp input type
    boolExpInpObjM = case selFldsM of
      Just selFlds  -> Just $ mkBoolExpInp tn selFlds
      -- no select permission
      Nothing ->
        -- but update/delete is defined
        if isJust updColsM || isJust delPermM
        then Just $ mkBoolExpInp tn []
        else Nothing

    -- funcargs input type
    funcArgInpObjs = flip mapMaybe funcs $ \func ->
      mkFuncArgsInp (fiName func) (getInputArgs func)
    -- funcArgCtx = Map.unions funcArgCtxs
    funcArgScalarSet = funcs ^.. folded.to getInputArgs.folded.to (_qptName.faType)

    -- helper
    mkFldMap ty = Map.fromList . concatMap (mkFld ty)
    mkFld ty = \case
      SFPGColumn ci -> [((ty, pgiName ci), RFPGColumn ci)]
      SFRelationship (RelationshipFieldInfo relInfo allowAgg cols permFilter permLimit _) ->
        let relationshipName = riName relInfo
            relFld = ( (ty, mkRelName relationshipName)
                     , RFRelationship $ RelationshipField relInfo False cols permFilter permLimit
                     )
            aggRelFld = ( (ty, mkAggRelName relationshipName)
                        , RFRelationship $ RelationshipField relInfo True cols permFilter permLimit
                        )
        in case riType relInfo of
          ObjRel -> [relFld]
          ArrRel -> bool [relFld] [relFld, aggRelFld] allowAgg
      SFComputedField cf -> pure
        ( (ty, mkComputedFieldName $ _cfName cf)
        , RFComputedField cf
        )
      SFRemoteRelationship remoteField -> pure
        ( (ty, G.Name (remoteRelationshipNameToText (_rfiName remoteField)))
        , RFRemoteRelationship remoteField
        )

    -- the fields used in bool exp
    boolExpInpObjFldsM = mkFldMap (mkBoolExpTy tn) <$> selFldsM

    -- mut resp obj
    mutRespObjM =
      if isMut
      then Just $ mkMutRespObj tn $ isJust selFldsM
      else Nothing

    isMut = (isJust insPermM || isJust updColsM || isJust delPermM)
            && any (`isMutable` viM) [viIsInsertable, viIsUpdatable, viIsDeletable]

    -- table obj
    selObjM = mkTableObj tn descM <$> selFldsM

    -- aggregate objs and order by inputs
    (aggObjs, aggOrdByInps) = case selPermM of
      Just (True, selFlds) ->
        let cols = getPGColumnFields selFlds
            numCols = onlyNumCols cols
            compCols = onlyComparableCols cols
            objs = [ mkTableAggObj tn
                   , mkTableAggFldsObj tn (numCols, numAggOps) (compCols, compAggOps)
                   ] <> mkColAggFldsObjs selFlds
            ordByInps = mkTabAggOrdByInpObj tn (numCols, numAggOps) (compCols, compAggOps)
                        : mkTabAggOpOrdByInpObjs tn (numCols, numAggOps) (compCols, compAggOps)
        in (objs, ordByInps)
      _ -> ([], [])

    getNumericCols = onlyNumCols . getPGColumnFields
    getComparableCols = onlyComparableCols . getPGColumnFields
    onlyFloat = const $ mkScalarTy PGFloat

    mkTypeMaker "sum" = mkColumnType
    mkTypeMaker _     = onlyFloat

    mkColAggFldsObjs flds =
      let numCols = getNumericCols flds
          compCols = getComparableCols flds
          mkNumObjFld n = mkTableColAggFldsObj tn n (mkTypeMaker n) numCols
          mkCompObjFld n = mkTableColAggFldsObj tn n mkColumnType compCols
          numFldsObjs = bool (map mkNumObjFld numAggOps) [] $ null numCols
          compFldsObjs = bool (map mkCompObjFld compAggOps) [] $ null compCols
      in numFldsObjs <> compFldsObjs
    -- the fields used in table object
    selObjFldsM = mkFldMap (mkTableTy tn) <$> selFldsM
    -- the scalar set for table_by_pk arguments
    selByPkScalarSet = pkeyCols ^.. folded.to _pkColumns.folded.to pgiType._PGColumnScalar

    ordByInpCtxM = mkOrdByInpObj tn <$> selFldsM
    (ordByInpObjM, ordByCtxM) = case ordByInpCtxM of
      Just (a, b) -> (Just a, Just b)
      Nothing     -> (Nothing, Nothing)

    -- the types for all enums that are /referenced/ by this table (not /defined/ by this table;
    -- there isn’t actually any need to generate a GraphQL enum type for an enum table if it’s
    -- never referenced anywhere else)
    referencedEnumTypes =
      let allColumnInfos =
               (selPermM ^.. _Just._2.traverse._SFPGColumn)
            <> (insPermM ^. _Just._1)
            <> (updColsM ^. _Just)
          allEnumReferences = allColumnInfos ^.. traverse.to pgiType._PGColumnEnumReference
      in flip map allEnumReferences $ \enumReference@(EnumReference referencedTableName _) ->
           let typeName = mkTableEnumType referencedTableName
           in TIEnum $ mkHsraEnumTyInfo Nothing typeName (EnumValuesReference enumReference)


    -- computed fields' function args input objects and scalar types
    mkComputedFieldRequiredTypes computedFieldInfo =
      let ComputedFieldFunction qf inputArgs _ _ = _cfFunction computedFieldInfo
          scalarArgs = map (_qptName . faType) $ toList inputArgs
      in (, scalarArgs) <$> mkFuncArgsInp qf inputArgs

    computedFieldReqTypes = catMaybes $
      maybe [] (map mkComputedFieldRequiredTypes . getComputedFields) selFldsM

    computedFieldFuncArgsInps = map (TIInpObj . fst) computedFieldReqTypes
    computedFieldFuncArgScalars = Set.fromList $ concatMap snd computedFieldReqTypes

-- see Note [Split schema generation (TODO)]
getRootFldsRole'
  :: QualifiedTable
  -> Maybe (PrimaryKey PGColumnInfo)
  -> [ConstraintName]
  -> FieldInfoMap FieldInfo
  -> [FunctionInfo]
  -> Maybe ([T.Text], Bool) -- insert perm
  -> Maybe (AnnBoolExpPartialSQL, Maybe Int, [T.Text], Bool) -- select filter
  -> Maybe ([PGColumnInfo], PreSetColsPartial, AnnBoolExpPartialSQL, Maybe AnnBoolExpPartialSQL, [T.Text]) -- update filter
  -> Maybe (AnnBoolExpPartialSQL, [T.Text]) -- delete filter
  -> Maybe ViewInfo
  -> TableConfig -- custom config
  -> RootFields
getRootFldsRole' tn primaryKey constraints fields funcs insM
                 selM updM delM viM tableConfig =
  RootFields
    { _rootQueryFields = makeFieldMap $
        funcQueries
        <> funcAggQueries
        <> catMaybes
          [ getSelDet <$> selM
          , getSelAggDet selM
          , getPKeySelDet <$> selM <*> primaryKey
          ]
    , _rootMutationFields = makeFieldMap $ catMaybes
        [ mutHelper viIsInsertable getInsDet insM
        , onlyIfSelectPermExist $ mutHelper viIsInsertable getInsOneDet insM
        , mutHelper viIsUpdatable getUpdDet updM
        , onlyIfSelectPermExist $ mutHelper viIsUpdatable getUpdByPkDet $ (,) <$> updM <*> primaryKey
        , mutHelper viIsDeletable getDelDet delM
        , onlyIfSelectPermExist $ mutHelper viIsDeletable getDelByPkDet $ (,) <$> delM <*> primaryKey
        ]
    }
  where
    makeFieldMap = mapFromL (_fiName . snd)
    customRootFields = _tcCustomRootFields tableConfig
    colGNameMap = mkPGColGNameMap $ getCols fields

    funcQueries = maybe [] getFuncQueryFlds selM
    funcAggQueries = maybe [] getFuncAggQueryFlds selM

    mutHelper :: (ViewInfo -> Bool) -> (a -> b) -> Maybe a -> Maybe b
    mutHelper f getDet mutM =
      bool Nothing (getDet <$> mutM) $ isMutable f viM

    onlyIfSelectPermExist v = guard (isJust selM) *> v

    getCustomNameWith f = f customRootFields

    insCustName = getCustomNameWith _tcrfInsert
    getInsDet (hdrs, upsertPerm) =
      let isUpsertable = upsertable constraints upsertPerm $ isJust viM
      in ( MCInsert $ InsOpCtx tn $ hdrs `union` maybe [] (^. _5) updM
         , mkInsMutFld insCustName tn isUpsertable
         )

    insOneCustName = getCustomNameWith _tcrfInsertOne
    getInsOneDet (hdrs, upsertPerm) =
      let isUpsertable = upsertable constraints upsertPerm $ isJust viM
      in ( MCInsertOne $ InsOpCtx tn $ hdrs `union` maybe [] (^. _5) updM
         , mkInsertOneMutationField insOneCustName tn isUpsertable
         )

    updCustName = getCustomNameWith _tcrfUpdate
    getUpdDet (updCols, preSetCols, updFltr, updCheck, hdrs) =
      ( MCUpdate $ UpdOpCtx tn hdrs colGNameMap updFltr updCheck preSetCols
      , mkUpdMutFld updCustName tn updCols
      )

    updByPkCustName = getCustomNameWith _tcrfUpdateByPk
    getUpdByPkDet ((updCols, preSetCols, updFltr, updCheck, hdrs), pKey) =
      ( MCUpdateByPk $ UpdOpCtx tn hdrs colGNameMap updFltr updCheck preSetCols
      , mkUpdateByPkMutationField updByPkCustName tn updCols pKey
      )

    delCustName = getCustomNameWith _tcrfDelete
    getDelDet (delFltr, hdrs) =
      ( MCDelete $ DelOpCtx tn hdrs colGNameMap delFltr
      , mkDelMutFld delCustName tn
      )
    delByPkCustName = getCustomNameWith _tcrfDeleteByPk
    getDelByPkDet ((delFltr, hdrs), pKey) =
      ( MCDeleteByPk $ DelOpCtx tn hdrs colGNameMap delFltr
      , mkDeleteByPkMutationField delByPkCustName tn pKey
      )


    selCustName = getCustomNameWith _tcrfSelect
    getSelDet (selFltr, pLimit, hdrs, _) =
      selFldHelper QCSelect (mkSelFld selCustName) selFltr pLimit hdrs

    selAggCustName = getCustomNameWith _tcrfSelectAggregate
    getSelAggDet (Just (selFltr, pLimit, hdrs, True)) =
      Just $ selFldHelper QCSelectAgg (mkAggSelFld selAggCustName)
               selFltr pLimit hdrs
    getSelAggDet _                                    = Nothing

    selFldHelper f g pFltr pLimit hdrs =
      ( f $ SelOpCtx tn hdrs colGNameMap pFltr pLimit
      , g tn
      )

    selByPkCustName = getCustomNameWith _tcrfSelectByPk
    getPKeySelDet (selFltr, _, hdrs, _) key =
      let keyColumns = toList $ _pkColumns key
      in ( QCSelectPkey . SelPkOpCtx tn hdrs selFltr $ mkPGColGNameMap keyColumns
         , mkSelFldPKey selByPkCustName tn keyColumns
         )

    getFuncQueryFlds (selFltr, pLimit, hdrs, _) =
      funcFldHelper QCFuncQuery mkFuncQueryFld selFltr pLimit hdrs

    getFuncAggQueryFlds (selFltr, pLimit, hdrs, True) =
      funcFldHelper QCFuncAggQuery mkFuncAggQueryFld selFltr pLimit hdrs
    getFuncAggQueryFlds _                             = []

    funcFldHelper f g pFltr pLimit hdrs =
      flip map funcs $ \fi ->
      ( f $ FuncQOpCtx (fiName fi) (mkFuncArgItemSeq fi) hdrs colGNameMap pFltr pLimit
      , g fi $ fiDescription fi
      )

    mkFuncArgItemSeq functionInfo =
      let inputArgs = fiInputArgs functionInfo
      in Seq.fromList $ procFuncArgs inputArgs nameFn resultFn
      where
        nameFn = \case
          IAUserProvided fa       -> faName fa
          IASessionVariables name -> Just name
        resultFn arg gName = flip fmap arg $
          \fa -> FunctionArgItem (G.Name gName) (faName fa) (faHasDefault fa)


getSelPermission :: TableInfo -> RoleName -> Maybe SelPermInfo
getSelPermission tabInfo roleName =
  Map.lookup roleName (_tiRolePermInfoMap tabInfo) >>= _permSel

getSelPerm
  :: (MonadError QErr m)
  => TableCache
  -- all the fields of a table
  -> FieldInfoMap FieldInfo
  -- role and its permission
  -> RoleName -> SelPermInfo
  -> m (Bool, [SelField])
<<<<<<< HEAD
getSelPerm tableCache fields role selPermInfo = do
  selFlds <- fmap catMaybes $ forM (filter isValidField $ Map.elems fields) $ \case
    FIColumn pgColInfo ->
      return $ fmap SFPGColumn $ bool Nothing (Just pgColInfo) $
        Set.member (pgiColumn pgColInfo) $ spiCols selPermInfo
    FIRelationship relInfo -> do
=======
getSelPerm tableCache fields roleName selPermInfo = do

  relFlds <- fmap catMaybes $ forM validRels $ \relInfo -> do
>>>>>>> 38529b39
      remTableInfo <- getTabInfo tableCache $ riRTable relInfo
      let remTableSelPermM = getSelPermission remTableInfo roleName
          remTableFlds = _tciFieldInfoMap $ _tiCoreInfo remTableInfo
          remTableColGNameMap =
            mkPGColGNameMap $ getValidCols remTableFlds
      return $ flip fmap remTableSelPermM $
        \rmSelPermM -> SFRelationship RelationshipFieldInfo
                             { _rfiInfo       = relInfo
                             , _rfiAllowAgg   = spiAllowAgg rmSelPermM
                             , _rfiColumns    = remTableColGNameMap
                             , _rfiPermFilter = spiFilter rmSelPermM
                             , _rfiPermLimit  = spiLimit rmSelPermM
                             , _rfiIsNullable = isRelNullable fields relInfo
                             }
<<<<<<< HEAD
    FIComputedField info -> do
      let ComputedFieldInfo name function returnTy _ = info
          inputArgSeq = mkComputedFieldFunctionArgSeq $ _cffInputArgs function
      fmap (SFComputedField . ComputedField name function inputArgSeq) <$>
        case returnTy of
          CFRScalar scalarTy  -> pure $ Just $ CFTScalar scalarTy
          CFRSetofTable retTable -> do
            retTableInfo <- getTabInfo tableCache retTable
            let retTableSelPermM = getSelPermission retTableInfo role
                retTableFlds = _tciFieldInfoMap $ _tiCoreInfo retTableInfo
                retTableColGNameMap =
                  mkPGColGNameMap $ getValidCols retTableFlds
            pure $ flip fmap retTableSelPermM $
              \selPerm -> CFTTable ComputedFieldTable
                          { _cftTable = retTable
                          , _cftCols = retTableColGNameMap
                          , _cftPermFilter = spiFilter selPerm
                          , _cftPermLimit = spiLimit selPerm
                          }
   -- TODO: Derive permissions for remote relationships
    FIRemoteRelationship remoteField  -> pure $ Just (SFRemoteRelationship remoteField)

  return (spiAllowAgg selPermInfo, selFlds)
=======

  computedSelFields <- fmap catMaybes $ forM computedFields $ \info -> do
    let ComputedFieldInfo name function returnTy _ = info
        inputArgSeq = mkComputedFieldFunctionArgSeq $ _cffInputArgs function
    fmap (SFComputedField . ComputedField name function inputArgSeq) <$>
      case returnTy of
        CFRScalar scalarTy  -> pure $ Just $ CFTScalar scalarTy
        CFRSetofTable retTable -> do
          retTableInfo <- getTabInfo tableCache retTable
          let retTableSelPermM = getSelPermission retTableInfo roleName
              retTableFlds = _tciFieldInfoMap $ _tiCoreInfo retTableInfo
              retTableColGNameMap =
                mkPGColGNameMap $ getValidCols retTableFlds
          pure $ flip fmap retTableSelPermM $
            \selPerm -> CFTTable ComputedFieldTable
                        { _cftTable = retTable
                        , _cftCols = retTableColGNameMap
                        , _cftPermFilter = spiFilter selPerm
                        , _cftPermLimit = spiLimit selPerm
                        }

  return (spiAllowAgg selPermInfo, cols <> relFlds <> computedSelFields)
  where
    validRels = getValidRels fields
    validCols = getValidCols fields
    cols = map SFPGColumn $ getColInfos (toList allowedCols) validCols
    computedFields = flip filter (getComputedFieldInfos fields) $
                      \info -> case _cfiReturnType info of
                        CFRScalar _     ->
                          _cfiName info `Set.member` allowedScalarComputedFields
                        CFRSetofTable _ -> True

    allowedCols = spiCols selPermInfo
    allowedScalarComputedFields = spiScalarComputedFields selPermInfo
>>>>>>> 38529b39

mkInsCtx
  :: MonadError QErr m
  => RoleName
  -> TableCache
  -> FieldInfoMap FieldInfo
  -> InsPermInfo
  -> Maybe UpdPermInfo
  -> m InsCtx
mkInsCtx role tableCache fields insPermInfo updPermM = do
  relTupsM <- forM rels $ \relInfo -> do
    let remoteTable = riRTable relInfo
        relName = riName relInfo
    remoteTableInfo <- getTabInfo tableCache remoteTable
    let insPermM = getInsPerm remoteTableInfo role
        viewInfoM = _tciViewInfo $ _tiCoreInfo remoteTableInfo
    return $ bool Nothing (Just (relName, relInfo)) $
      isInsertable insPermM viewInfoM && isValidRel relName remoteTable

  let relInfoMap = Map.fromList $ catMaybes relTupsM
  return $ InsCtx gNamePGColMap checkCond setCols relInfoMap updPermForIns
  where
    gNamePGColMap = mkPGColGNameMap allCols
    allCols = getCols fields
    rels = getValidRels fields
    setCols = ipiSet insPermInfo
    checkCond = ipiCheck insPermInfo
    updPermForIns = mkUpdPermForIns <$> updPermM
    mkUpdPermForIns upi = UpdPermForIns (toList $ upiCols upi) (upiCheck upi)
                          (upiFilter upi) (upiSet upi)

    isInsertable Nothing _          = False
    isInsertable (Just _) viewInfoM = isMutable viIsInsertable viewInfoM

mkAdminInsCtx
  :: MonadError QErr m
  => TableCache
  -> FieldInfoMap FieldInfo
  -> m InsCtx
mkAdminInsCtx tc fields = do
  relTupsM <- forM rels $ \relInfo -> do
    let remoteTable = riRTable relInfo
        relName = riName relInfo
    remoteTableInfo <- getTabInfo tc remoteTable
    let viewInfoM = _tciViewInfo $ _tiCoreInfo remoteTableInfo
    return $ bool Nothing (Just (relName, relInfo)) $
      isMutable viIsInsertable viewInfoM && isValidRel relName remoteTable

  let relInfoMap = Map.fromList $ catMaybes relTupsM
      updPerm = UpdPermForIns updCols Nothing noFilter Map.empty

  return $ InsCtx colGNameMap noFilter Map.empty relInfoMap (Just updPerm)
  where
    allCols = getCols fields
    colGNameMap = mkPGColGNameMap allCols
    updCols = map pgiColumn allCols
    rels = getValidRels fields

mkAdminSelFlds
  :: MonadError QErr m
  => FieldInfoMap FieldInfo
  -> TableCache
  -> m [SelField]
mkAdminSelFlds fields tableCache = do
  forM (filter isValidField $ Map.elems fields) $ \case
    FIColumn info -> pure $ SFPGColumn info

    FIRelationship info -> do
      let remoteTable = riRTable info
      remoteTableInfo <- _tiCoreInfo <$> getTabInfo tableCache remoteTable
      let remoteTableFlds = _tciFieldInfoMap remoteTableInfo
          remoteTableColGNameMap =
            mkPGColGNameMap $ getValidCols remoteTableFlds
      return $ SFRelationship RelationshipFieldInfo
                     { _rfiInfo       = info
                     , _rfiAllowAgg   = True
                     , _rfiColumns    = remoteTableColGNameMap
                     , _rfiPermFilter = noFilter
                     , _rfiPermLimit  = Nothing
                     , _rfiIsNullable = isRelNullable fields info
                     }

    FIComputedField info -> do
      let ComputedFieldInfo name function returnTy _ = info
          inputArgSeq = mkComputedFieldFunctionArgSeq $ _cffInputArgs function
      (SFComputedField . ComputedField name function inputArgSeq) <$>
        case returnTy of
          CFRScalar scalarTy  -> pure $ CFTScalar scalarTy
          CFRSetofTable retTable -> do
            retTableInfo <- _tiCoreInfo <$> getTabInfo tableCache retTable
            let retTableFlds = _tciFieldInfoMap retTableInfo
                retTableColGNameMap =
                  mkPGColGNameMap $ getValidCols retTableFlds
            pure $ CFTTable ComputedFieldTable
                          { _cftTable = retTable
                          , _cftCols = retTableColGNameMap
                          , _cftPermFilter = noFilter
                          , _cftPermLimit = Nothing
                          }

    FIRemoteRelationship info -> pure $ SFRemoteRelationship info

mkGCtxRole
  :: (MonadError QErr m)
  => TableCache
  -> QualifiedTable
  -> Maybe PGDescription
  -> FieldInfoMap FieldInfo
  -> Maybe (PrimaryKey PGColumnInfo)
  -> [ConstraintName]
  -> [FunctionInfo]
  -> Maybe ViewInfo
  -> TableConfig
  -> RoleName
  -> RolePermInfo
  -> m (TyAgg, RootFields, InsCtxMap)
mkGCtxRole tableCache tn descM fields primaryKey constraints funcs viM tabConfigM role permInfo = do
  selPermM <- mapM (getSelPerm tableCache fields role) $ _permSel permInfo
  tabInsInfoM <- forM (_permIns permInfo) $ \ipi -> do
    ctx <- mkInsCtx role tableCache fields ipi $ _permUpd permInfo
    let permCols = flip getColInfos allCols $ Set.toList $ ipiCols ipi
    return (ctx, (permCols, icRelations ctx))
  let insPermM = snd <$> tabInsInfoM
      insCtxM = fst <$> tabInsInfoM
      updColsM = filterColFlds . upiCols <$> _permUpd permInfo
      tyAgg = mkGCtxRole' tn descM insPermM selPermM updColsM
              (void $ _permDel permInfo) primaryKey constraints viM funcs
      rootFlds = getRootFldsRole tn primaryKey constraints fields funcs
                 viM permInfo tabConfigM
      insCtxMap = maybe Map.empty (Map.singleton tn) insCtxM
  return (tyAgg, rootFlds, insCtxMap)
  where
    allCols = getCols fields
    cols = getValidCols fields
    filterColFlds allowedSet =
      filter ((`Set.member` allowedSet) . pgiColumn) cols

getRootFldsRole
  :: QualifiedTable
  -> Maybe (PrimaryKey PGColumnInfo)
  -> [ConstraintName]
  -> FieldInfoMap FieldInfo
  -> [FunctionInfo]
  -> Maybe ViewInfo
  -> RolePermInfo
  -> TableConfig
  -> RootFields
getRootFldsRole tn pCols constraints fields funcs viM (RolePermInfo insM selM updM delM)=
  getRootFldsRole' tn pCols constraints fields funcs
  (mkIns <$> insM) (mkSel <$> selM)
  (mkUpd <$> updM) (mkDel <$> delM) viM
  where
    mkIns i = (ipiRequiredHeaders i, isJust updM)
    mkSel s = ( spiFilter s, spiLimit s
              , spiRequiredHeaders s, spiAllowAgg s
              )
    mkUpd u = ( flip getColInfos allCols $ Set.toList $ upiCols u
              , upiSet u
              , upiFilter u
              , upiCheck u
              , upiRequiredHeaders u
              )
    mkDel d = (dpiFilter d, dpiRequiredHeaders d)

    allCols = getCols fields

mkGCtxMapTable
  :: (MonadError QErr m)
  => TableCache
  -> FunctionCache
  -> TableInfo
  -> m (Map.HashMap RoleName TableSchemaCtx)
mkGCtxMapTable tableCache funcCache tabInfo = do
  m <- flip Map.traverseWithKey rolePermsMap $ \roleName rolePerm ->
    for rolePerm $ mkGCtxRole tableCache tn descM fields primaryKey validConstraints
                             tabFuncs viewInfo customConfig roleName
  adminInsCtx <- mkAdminInsCtx tableCache fields
  adminSelFlds <- mkAdminSelFlds fields tableCache
  let adminCtx = mkGCtxRole' tn descM (Just (cols, icRelations adminInsCtx))
                 (Just (True, adminSelFlds)) (Just cols) (Just ())
                 primaryKey validConstraints viewInfo tabFuncs
      adminInsCtxMap = Map.singleton tn adminInsCtx
      adminTableCtx = RoleContext (adminCtx, adminRootFlds, adminInsCtxMap) Nothing
  pure $ Map.insert adminRoleName adminTableCtx m
  where
    TableInfo coreInfo rolePerms _ = tabInfo
    TableCoreInfo tn descM _ fields primaryKey _ _ viewInfo _ customConfig = coreInfo
    validConstraints = mkValidConstraints $ map _cName (tciUniqueOrPrimaryKeyConstraints coreInfo)
    cols = getValidCols fields
    tabFuncs = filter (isValidObjectName . fiName) $ getFuncsOfTable tn funcCache

    adminRootFlds =
      getRootFldsRole' tn primaryKey validConstraints fields tabFuncs
      (Just ([], True)) (Just (noFilter, Nothing, [], True))
      (Just (cols, mempty, noFilter, Nothing, [])) (Just (noFilter, []))
      viewInfo customConfig

    rolePermsMap :: Map.HashMap RoleName (RoleContext RolePermInfo)
    rolePermsMap = flip Map.map rolePerms $ \permInfo ->
      case _permIns permInfo of
        Nothing      -> RoleContext permInfo Nothing
        Just insPerm ->
          if ipiBackendOnly insPerm then
            -- Remove insert permission from 'default' context and keep it in 'backend' context.
            RoleContext { _rctxDefault = permInfo{_permIns = Nothing}
                        , _rctxBackend = Just permInfo
                        }
          -- Remove insert permission from 'backend' context and keep it in 'default' context.
          else RoleContext { _rctxDefault = permInfo
                           , _rctxBackend = Just permInfo{_permIns = Nothing}
                           }

noFilter :: AnnBoolExpPartialSQL
noFilter = annBoolExpTrue

{- Note [Split schema generation (TODO)]
~~~~~~~~~~~~~~~~~~~~~~~~~~~~~~~~~
As of writing this, the schema is generated per table per role and for all permissions.
See functions  "mkGCtxRole'" and "getRootFldsRole'". This approach makes hard to
differentiate schema generation for each operation (select, insert, delete and update)
based on respective permission information and safe merging those schemas eventually.
For backend-only inserts (see https://github.com/hasura/graphql-engine/pull/4224)
we need to somehow defer the logic of merging schema for inserts with others based on its
backend-only credibility. This requires significant refactor of this module and
we can't afford to do it as of now since we're going to rewrite the entire GraphQL schema
generation (see https://github.com/hasura/graphql-engine/pull/4111). For aforementioned
backend-only inserts, we're following a hacky implementation of generating schema for
both default session and one with backend privilege -- the later differs with the former by
only having the schema related to insert operation.
-}

mkGCtxMap
  :: forall m. (MonadError QErr m)
  => TableCache -> FunctionCache -> ActionCache -> m GCtxMap
mkGCtxMap tableCache functionCache actionCache = do
  typesMapL <- mapM (mkGCtxMapTable tableCache functionCache) $
               filter (tableFltr . _tiCoreInfo) $ Map.elems tableCache
  let actionsSchema = mkActionsSchema actionCache
  typesMap <- combineTypes actionsSchema typesMapL
  let gCtxMap  = flip Map.map typesMap $
                 fmap (\(ty, flds, insCtxMap) -> mkGCtx ty flds insCtxMap)
  pure gCtxMap
  where
    tableFltr ti = not (isSystemDefined $ _tciSystemDefined ti) && isValidObjectName (_tciName ti)

    combineTypes
      :: Map.HashMap RoleName (RootFields, TyAgg)
      -> [Map.HashMap RoleName TableSchemaCtx]
      -> m (Map.HashMap RoleName TableSchemaCtx)
    combineTypes actionsSchema tableCtxMaps = do
      let tableCtxsMap =
            foldr (Map.unionWith (++) . Map.map pure)
            ((\(rf, tyAgg) -> pure $ RoleContext (tyAgg, rf, mempty) Nothing) <$> actionsSchema)
            tableCtxMaps

      flip Map.traverseWithKey tableCtxsMap $ \_ tableSchemaCtxs -> do
        let defaultTableSchemaCtxs = map _rctxDefault tableSchemaCtxs
            backendGCtxTypesMaybe =
              -- If no table has 'backend' schema context then
              -- aggregated context should be Nothing
              if all (isNothing . _rctxBackend) tableSchemaCtxs then Nothing
              else Just $ flip map tableSchemaCtxs $
                   -- Consider 'default' if 'backend' doesn't exist for any table
                   -- see Note [Split schema generation (TODO)]
                   \(RoleContext def backend) -> fromMaybe def backend

        RoleContext <$> combineTypes' defaultTableSchemaCtxs
                    <*> mapM combineTypes' backendGCtxTypesMaybe
      where
        combineTypes' :: [(TyAgg, RootFields, InsCtxMap)] -> m (TyAgg, RootFields, InsCtxMap)
        combineTypes' typeList = do
          let tyAgg = mconcat $ map (^. _1) typeList
              insCtx = mconcat $ map (^. _3) typeList
          rootFields <- combineRootFields $ map (^. _2) typeList
          pure (tyAgg, rootFields, insCtx)

        combineRootFields :: [RootFields] -> m RootFields
        combineRootFields rootFields = do
          let duplicateQueryFields = duplicates $
                concatMap (Map.keys . _rootQueryFields) rootFields
              duplicateMutationFields = duplicates $
                concatMap (Map.keys . _rootMutationFields) rootFields

          -- TODO: The following exception should result in inconsistency
          when (not $ null duplicateQueryFields) $
            throw400 Unexpected $ "following query root fields are duplicated: "
            <> showNames duplicateQueryFields

          when (not $ null duplicateMutationFields) $
            throw400 Unexpected $ "following mutation root fields are duplicated: "
            <> showNames duplicateMutationFields

          pure $ mconcat rootFields

getGCtx :: BackendOnlyFieldAccess -> SchemaCache -> RoleName -> GCtx
getGCtx backendOnlyFieldAccess sc roleName =
  case Map.lookup roleName (scGCtxMap sc) of
    Nothing                                           -> scDefaultRemoteGCtx sc
    Just (RoleContext defaultGCtx maybeBackendGCtx)   ->
      case backendOnlyFieldAccess of
        BOFAAllowed    ->
          -- When backend field access is allowed and if there's no 'backend_only'
          -- permissions defined, we should allow access to non backend only fields
          fromMaybe defaultGCtx maybeBackendGCtx
        BOFADisallowed -> defaultGCtx

-- pretty print GCtx
ppGCtx :: GCtx -> String
ppGCtx gCtx =
  "GCtx ["
  <> "\n  types = " <> show types
  <> "\n  query root = " <> show qRoot
  <> "\n  mutation root = " <> show mRoot
  <> "\n  subscription root = " <> show sRoot
  <> "\n]"

  where
    types = map (G.unName . G.unNamedType) $ Map.keys $ _gTypes gCtx
    qRoot = (,) (_otiName qRootO) $
            map G.unName $ Map.keys $ _otiFields qRootO
    mRoot = (,) (_otiName <$> mRootO) $
            maybe [] (map G.unName . Map.keys . _otiFields) mRootO
    sRoot = (,) (_otiName <$> sRootO) $
            maybe [] (map G.unName . Map.keys . _otiFields) sRootO
    qRootO = _gQueryRoot gCtx
    mRootO = _gMutRoot gCtx
    sRootO = _gSubRoot gCtx

mkGCtx :: TyAgg -> RootFields -> InsCtxMap -> GCtx
mkGCtx tyAgg (RootFields queryFields mutationFields) insCtxMap =
  let queryRoot = mkQueryRootTyInfo qFlds
      scalarTys = map (TIScalar . mkHsraScalarTyInfo) (Set.toList allScalarTypes)
      compTys   = map (TIInpObj . mkCompExpInp) (Set.toList allComparableTypes)
      ordByEnumTyM = bool (Just ordByEnumTy) Nothing $ null qFlds
      allTys    = Map.union tyInfos $ mkTyInfoMap $
                  catMaybes [ Just $ TIObj queryRoot
                            , TIObj <$> mutRootM
                            , TIObj <$> subRootM
                            , TIEnum <$> ordByEnumTyM
                            ] <>
                  scalarTys <> compTys <> defaultTypes <> wiredInGeoInputTypes
                  <> wiredInRastInputTypes
  -- for now subscription root is query root
  in GCtx allTys fldInfos queryRoot mutRootM subRootM ordByEnums
     (Map.map fst queryFields) (Map.map fst mutationFields) insCtxMap
  where
    TyAgg tyInfos fldInfos scalars ordByEnums = tyAgg
    colTys = Set.fromList $ map pgiType $ mapMaybe (^? _RFPGColumn) $
             Map.elems fldInfos
    mkMutRoot =
      mkHsraObjTyInfo (Just "mutation root") mutationRootNamedType Set.empty .
      mapFromL _fiName
    mutRootM = bool (Just $ mkMutRoot mFlds) Nothing $ null mFlds
    mkSubRoot =
      mkHsraObjTyInfo (Just "subscription root")
      subscriptionRootNamedType Set.empty . mapFromL _fiName
    subRootM = bool (Just $ mkSubRoot qFlds) Nothing $ null qFlds

    qFlds = rootFieldInfos queryFields
    mFlds = rootFieldInfos mutationFields
    rootFieldInfos = map snd . Map.elems

    anyGeoTypes = any (isScalarColumnWhere isGeoType) colTys
    allComparableTypes =
      if anyGeoTypes
        -- due to casting, we need to generate both geometry and geography
        -- operations even if just one of the two appears in the schema
        then Set.union (Set.fromList [PGColumnScalar PGGeometry, PGColumnScalar PGGeography]) colTys
        else colTys

    additionalScalars = Set.fromList $
        -- raster comparison expression needs geometry input
      (guard anyRasterTypes *> pure PGGeometry)
        -- scalar computed field return types
      <> mapMaybe (^? _RFComputedField.cfType._CFTScalar) (Map.elems fldInfos)

    allScalarTypes = (allComparableTypes ^.. folded._PGColumnScalar)
                     <> additionalScalars <> scalars

    wiredInGeoInputTypes = guard anyGeoTypes *> map TIInpObj geoInputTypes

    anyRasterTypes = any (isScalarColumnWhere (== PGRaster)) colTys
    wiredInRastInputTypes = guard anyRasterTypes *>
                            map TIInpObj rasterIntersectsInputTypes<|MERGE_RESOLUTION|>--- conflicted
+++ resolved
@@ -30,11 +30,7 @@
 import           Hasura.Prelude
 import           Hasura.RQL.DML.Internal               (mkAdminRolePermInfo)
 import           Hasura.RQL.Types
-<<<<<<< HEAD
-=======
-import           Hasura.Server.Utils                   (duplicates)
 import           Hasura.Session
->>>>>>> 38529b39
 import           Hasura.SQL.Types
 
 import           Hasura.GraphQL.Schema.Action
@@ -489,18 +485,12 @@
   -- role and its permission
   -> RoleName -> SelPermInfo
   -> m (Bool, [SelField])
-<<<<<<< HEAD
-getSelPerm tableCache fields role selPermInfo = do
+getSelPerm tableCache fields roleName selPermInfo = do
   selFlds <- fmap catMaybes $ forM (filter isValidField $ Map.elems fields) $ \case
     FIColumn pgColInfo ->
       return $ fmap SFPGColumn $ bool Nothing (Just pgColInfo) $
         Set.member (pgiColumn pgColInfo) $ spiCols selPermInfo
     FIRelationship relInfo -> do
-=======
-getSelPerm tableCache fields roleName selPermInfo = do
-
-  relFlds <- fmap catMaybes $ forM validRels $ \relInfo -> do
->>>>>>> 38529b39
       remTableInfo <- getTabInfo tableCache $ riRTable relInfo
       let remTableSelPermM = getSelPermission remTableInfo roleName
           remTableFlds = _tciFieldInfoMap $ _tiCoreInfo remTableInfo
@@ -515,7 +505,6 @@
                              , _rfiPermLimit  = spiLimit rmSelPermM
                              , _rfiIsNullable = isRelNullable fields relInfo
                              }
-<<<<<<< HEAD
     FIComputedField info -> do
       let ComputedFieldInfo name function returnTy _ = info
           inputArgSeq = mkComputedFieldFunctionArgSeq $ _cffInputArgs function
@@ -524,7 +513,7 @@
           CFRScalar scalarTy  -> pure $ Just $ CFTScalar scalarTy
           CFRSetofTable retTable -> do
             retTableInfo <- getTabInfo tableCache retTable
-            let retTableSelPermM = getSelPermission retTableInfo role
+            let retTableSelPermM = getSelPermission retTableInfo roleName
                 retTableFlds = _tciFieldInfoMap $ _tiCoreInfo retTableInfo
                 retTableColGNameMap =
                   mkPGColGNameMap $ getValidCols retTableFlds
@@ -539,42 +528,6 @@
     FIRemoteRelationship remoteField  -> pure $ Just (SFRemoteRelationship remoteField)
 
   return (spiAllowAgg selPermInfo, selFlds)
-=======
-
-  computedSelFields <- fmap catMaybes $ forM computedFields $ \info -> do
-    let ComputedFieldInfo name function returnTy _ = info
-        inputArgSeq = mkComputedFieldFunctionArgSeq $ _cffInputArgs function
-    fmap (SFComputedField . ComputedField name function inputArgSeq) <$>
-      case returnTy of
-        CFRScalar scalarTy  -> pure $ Just $ CFTScalar scalarTy
-        CFRSetofTable retTable -> do
-          retTableInfo <- getTabInfo tableCache retTable
-          let retTableSelPermM = getSelPermission retTableInfo roleName
-              retTableFlds = _tciFieldInfoMap $ _tiCoreInfo retTableInfo
-              retTableColGNameMap =
-                mkPGColGNameMap $ getValidCols retTableFlds
-          pure $ flip fmap retTableSelPermM $
-            \selPerm -> CFTTable ComputedFieldTable
-                        { _cftTable = retTable
-                        , _cftCols = retTableColGNameMap
-                        , _cftPermFilter = spiFilter selPerm
-                        , _cftPermLimit = spiLimit selPerm
-                        }
-
-  return (spiAllowAgg selPermInfo, cols <> relFlds <> computedSelFields)
-  where
-    validRels = getValidRels fields
-    validCols = getValidCols fields
-    cols = map SFPGColumn $ getColInfos (toList allowedCols) validCols
-    computedFields = flip filter (getComputedFieldInfos fields) $
-                      \info -> case _cfiReturnType info of
-                        CFRScalar _     ->
-                          _cfiName info `Set.member` allowedScalarComputedFields
-                        CFRSetofTable _ -> True
-
-    allowedCols = spiCols selPermInfo
-    allowedScalarComputedFields = spiScalarComputedFields selPermInfo
->>>>>>> 38529b39
 
 mkInsCtx
   :: MonadError QErr m
@@ -638,7 +591,7 @@
   => FieldInfoMap FieldInfo
   -> TableCache
   -> m [SelField]
-mkAdminSelFlds fields tableCache = do
+mkAdminSelFlds fields tableCache =
   forM (filter isValidField $ Map.elems fields) $ \case
     FIColumn info -> pure $ SFPGColumn info
 
