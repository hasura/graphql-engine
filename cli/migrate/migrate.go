--- conflicted
+++ resolved
@@ -329,21 +329,16 @@
 	return m.databaseDrv.ReloadMetadata()
 }
 
-<<<<<<< HEAD
+func (m *Migrate) GetInconsistentMetadata() (bool, []database.InconsistentMetadataInterface, error) {
+	return m.databaseDrv.GetInconsistentMetadata()
+}
+
+func (m *Migrate) DropInconsistentMetadata() error {
+	return m.databaseDrv.DropInconsistentMetadata()
+}
+
 func (m *Migrate) ApplyMetadata() error {
 	return m.databaseDrv.ApplyMetadata()
-=======
-func (m *Migrate) GetInconsistentMetadata() (bool, []database.InconsistentMetadataInterface, error) {
-	return m.databaseDrv.GetInconsistentMetadata()
-}
-
-func (m *Migrate) DropInconsistentMetadata() error {
-	return m.databaseDrv.DropInconsistentMetadata()
-}
-
-func (m *Migrate) ApplyMetadata(data interface{}) error {
-	return m.databaseDrv.ApplyMetadata(data)
->>>>>>> 265cf7f1
 }
 
 func (m *Migrate) ExportSchemaDump(schemName []string) ([]byte, error) {
