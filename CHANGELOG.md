--- conflicted
+++ resolved
@@ -10,11 +10,8 @@
 - server: fix introspection when multiple actions defined with Postgres scalar types (fix #5166) (#5173)
 - console: allow manual edit of column types and handle array data types (close #2544, #3335, #2583) (#4546)
 - console: add the ability to delete a role in permissions summary page (close #3353) (#4987)
-<<<<<<< HEAD
 - cli: fix bug with metadata apply on upgrading from a previous version (close #5163)
-=======
 - docs: add page on Relay schema (close #4912) (#5150)
->>>>>>> 0c34a92c
 
 ## `v1.3.0-beta.2`
 
@@ -103,7 +100,7 @@
 A new `seeds` command is introduced in CLI, this will allow managing seed migrations as SQL files
 
 #### Creating seed
-```
+```                                                        
 # create a new seed file and use editor to add SQL content
 hasura seed create new_table_seed
 
