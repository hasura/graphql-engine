import React from 'react';
import ReloadMetadata from '../../../Settings/MetadataOptions/ReloadMetadata';
import { Dispatch } from '../../../../../types';

export interface ReloadEnumValuesButtonProps {
<<<<<<< HEAD
  dispatch: ThunkDispatch<{}, {}, AnyAction>;
=======
  isEnum: boolean;
  dispatch: Dispatch;
>>>>>>> bcda0cc9
  tooltipStyle?: string;
}

const TOOLTIP_TEXT =
  'Reload enum values in your GraphQL schema after inserting, updating or deleting enum values';

const ReloadEnumValuesButton: React.FC<ReloadEnumValuesButtonProps> = ({
  dispatch,
  tooltipStyle = '',
}) => (
  <ReloadMetadata
    buttonText="Reload enum values"
    btnTooltipMessage={TOOLTIP_TEXT}
    showReloadRemoteSchemas={false}
    dispatch={dispatch}
    tooltipStyle={tooltipStyle}
  />
);

export default ReloadEnumValuesButton;<|MERGE_RESOLUTION|>--- conflicted
+++ resolved
@@ -3,12 +3,8 @@
 import { Dispatch } from '../../../../../types';
 
 export interface ReloadEnumValuesButtonProps {
-<<<<<<< HEAD
-  dispatch: ThunkDispatch<{}, {}, AnyAction>;
-=======
   isEnum: boolean;
   dispatch: Dispatch;
->>>>>>> bcda0cc9
   tooltipStyle?: string;
 }
 
