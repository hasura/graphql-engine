--- conflicted
+++ resolved
@@ -249,19 +249,6 @@
     -> PermDef a
     -> m (WithDeps (PermInfo a))
 
-<<<<<<< HEAD
-=======
-  addPermP2Setup
-    :: (MonadTx m) => QualifiedTable -> PermDef a -> PermInfo a -> m ()
-
-  buildDropPermP1Res
-    :: (QErrM m, CacheRM m, UserInfoM m)
-    => DropPerm a
-    -> m (DropPermP1Res a)
-
-  dropPermP2Setup :: (MonadTx m) => DropPerm a -> DropPermP1Res a -> m ()
-
->>>>>>> bda02f81
   getPermAcc1
     :: PermDef a -> PermAccessor (PermInfo a)
   getPermAcc1 _ = permAccessor
@@ -269,37 +256,10 @@
   getPermAcc2
     :: DropPerm a -> PermAccessor (PermInfo a)
   getPermAcc2 _ = permAccessor
-
-<<<<<<< HEAD
-validateViewPerm
-  :: (IsPerm a, QErrM m) => PermDef a -> TableInfo PGColumnInfo -> m ()
-validateViewPerm permDef tableInfo =
-  case permAcc of
-    PASelect -> return ()
-    PAInsert -> mutableView tn viIsInsertable viewInfo "insertable"
-    PAUpdate -> mutableView tn viIsUpdatable viewInfo "updatable"
-    PADelete -> mutableView tn viIsDeletable viewInfo "deletable"
-  where
-    tn = _tiName tableInfo
-    viewInfo = _tiViewInfo tableInfo
-    permAcc = getPermAcc1 permDef
-
-addPermP1
-  :: (QErrM m, CacheRM m, IsPerm a)
-  => TableInfo PGColumnInfo -> PermDef a -> m (WithDeps (PermInfo a))
-addPermP1 tabInfo pd = do
-  assertPermNotDefined (pdRole pd) (getPermAcc1 pd) tabInfo
-  buildPermInfo tabInfo pd
-
-addPermP2 :: (IsPerm a, QErrM m, CacheRWM m, MonadTx m, HasSystemDefined m)
-          => QualifiedTable -> PermDef a -> WithDeps (PermInfo a) -> m ()
-addPermP2 tn pd (permInfo, deps) = do
-  addPermToCache tn (pdRole pd) pa permInfo deps
-=======
+  
 addPermP2 :: (IsPerm a, MonadTx m, HasSystemDefined m) => QualifiedTable -> PermDef a -> m ()
 addPermP2 tn pd = do
   let pt = permAccToType $ getPermAcc1 pd
->>>>>>> bda02f81
   systemDefined <- askSystemDefined
   liftTx $ savePermToCatalog pt tn pd systemDefined
 
@@ -319,17 +279,8 @@
   tabInfo <- askTabInfo tn
   askPermInfo tabInfo rn $ getPermAcc2 dp
 
-<<<<<<< HEAD
-dropPermP2
-  :: (IsPerm a, QErrM m, CacheRWM m, MonadTx m)
-  => DropPerm a -> m ()
+dropPermP2 :: forall a m. (MonadTx m, IsPerm a) => DropPerm a -> m ()
 dropPermP2 dp@(DropPerm tn rn) = do
-  delPermFromCache pa rn tn
-=======
-dropPermP2 :: (MonadTx m, IsPerm a) => DropPerm a -> DropPermP1Res a -> m ()
-dropPermP2 dp@(DropPerm tn rn) p1Res = do
-  dropPermP2Setup dp p1Res
->>>>>>> bda02f81
   liftTx $ dropPermFromCatalog tn rn pt
   where
     pa = getPermAcc2 dp
@@ -339,12 +290,7 @@
   :: (IsPerm a, UserInfoM m, CacheRWM m, MonadTx m)
   => DropPerm a -> m EncJSON
 runDropPerm defn = do
-<<<<<<< HEAD
   dropPermP1 defn
   dropPermP2 defn
-=======
-  permInfo <- buildDropPermP1Res defn
-  dropPermP2 defn permInfo
   withNewInconsistentObjsCheck buildSchemaCache
->>>>>>> bda02f81
   return successMsg