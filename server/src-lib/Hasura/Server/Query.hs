--- conflicted
+++ resolved
@@ -143,19 +143,11 @@
   :: SchemaCache
   -> UserInfo
   -> HTTP.Manager
-<<<<<<< HEAD
   -> SQLGenCtx
-  -> Q.PGPool -> Q.TxIsolation
-  -> Run a -> ExceptT QErr IO (a, SchemaCache)
-peelRun sc userInfo httMgr sqlGenCtx pgPool txIso (Run m) =
-  runLazyTx pgPool txIso $ withUserInfo userInfo lazyTx
-=======
-  -> Bool
   -> PGExecCtx
   -> Run a -> ExceptT QErr IO (a, SchemaCache)
-peelRun sc userInfo httMgr strfyNum pgExecCtx (Run m) =
+peelRun sc userInfo httMgr sqlGenCtx pgExecCtx (Run m) =
   runLazyTx pgExecCtx $ withUserInfo userInfo lazyTx
->>>>>>> ce243f58
   where
     lazyTx = runReaderT (runStateT m sc) (userInfo, httMgr, sqlGenCtx)
 
@@ -163,17 +155,10 @@
   :: (MonadIO m, MonadError QErr m)
   => PGExecCtx -> InstanceId
   -> UserInfo -> SchemaCache -> HTTP.Manager
-<<<<<<< HEAD
   -> SQLGenCtx -> RQLQuery -> m (EncJSON, SchemaCache)
-runQuery pool isoL instanceId userInfo sc hMgr sqlGenCtx query = do
+runQuery pgExecCtx instanceId userInfo sc hMgr sqlGenCtx query = do
   resE <- liftIO $ runExceptT $
-    peelRun sc userInfo hMgr sqlGenCtx pool isoL $ runQueryM query
-=======
-  -> Bool -> RQLQuery -> m (EncJSON, SchemaCache)
-runQuery pgExecCtx instanceId userInfo sc hMgr strfyNum query = do
-  resE <- liftIO $ runExceptT $
-    peelRun sc userInfo hMgr strfyNum pgExecCtx $ runQueryM query
->>>>>>> ce243f58
+    peelRun sc userInfo hMgr sqlGenCtx pgExecCtx $ runQueryM query
   either throwError withReload resE
   where
     withReload r = do
