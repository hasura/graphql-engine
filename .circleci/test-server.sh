--- conflicted
+++ resolved
@@ -197,7 +197,6 @@
 
 unset HASURA_GRAPHQL_CORS_DOMAIN
 
-<<<<<<< HEAD
 # test websocket transport with initial cookie header
 
 echo -e "\n<########## TEST GRAPHQL-ENGINE WITH COOKIE IN WEBSOCKET INIT ########>\n"
@@ -243,7 +242,8 @@
 unset HASURA_GRAPHQL_AUTH_HOOK_MODE
 sleep 4
 combine_hpc_reports
-=======
+
+
 echo -e "\n<########## TEST GRAPHQL-ENGINE WITH GRAPHQL DISABLED ########>\n"
 
 export HASURA_GRAPHQL_ENABLED_APIS="metadata"
@@ -286,7 +286,7 @@
 pytest -vv --hge-url="$HGE_URL" --pg-url="$HASURA_GRAPHQL_DATABASE_URL" --hge-key="$HASURA_GRAPHQL_ADMIN_SECRET" --test-metadata-disabled test_apis_disabled.py
 
 kill_hge_and_combine_hpc_reports
->>>>>>> 214cdeb3
+
 
 # webhook tests
 
