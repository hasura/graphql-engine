--- conflicted
+++ resolved
@@ -6,6 +6,7 @@
 
 (Add entries here in the order of: server, console, cli, docs, others)
 
+- docs: add docs page on networking with docker (close #4346) 
 
 ## `v1.3.0-beta.4`
 
@@ -192,9 +193,6 @@
 - docs: add single object mutations docs (close #4622) (#4625)
 - docs: add docs page on query performance (close #2316) (#3693)
 - docs: add a sample Caddyfile for Caddy 2 in enable-https section (#4710)
-<<<<<<< HEAD
-- docs: add docs page on networking with docker (close #4346) (#4811)
-=======
 - docs: add disabling dev mode to production checklist (#4715)
 - docs: add integration guide for AWS Cognito (#4822, #4843)
 - docs: update troubleshooting section with reference on debugging errors (close #4052) (#4825)
@@ -202,7 +200,6 @@
 - docs: add content on how to secure action handlers and other actions docs improvements (#4743)
 - docs: make header common with other hasura.io/ pages (#4957)
 - install manifests: update all install manifests to enable dev mode by default (close #4599) (#4716)
->>>>>>> eba8ca36
 
 ## `v1.2.0`
 
