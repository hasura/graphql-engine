--- conflicted
+++ resolved
@@ -162,12 +162,8 @@
         finalManyQuery.args.limit = params.pagination.perPage;
         finalManyQuery.args.offset = (params.pagination.page * params.pagination.perPage) - params.pagination.perPage;
         finalManyQuery.args.where = { [params.target]: params.id };
-<<<<<<< HEAD
         finalManyQuery.args.where = addFilters(finalManyQuery.args.where, params.filter);
-        finalManyQuery.args.order_by = {column: primaryKey, type: params.sort.order.toLowerCase()};
-=======
         finalManyQuery.args.order_by = {column: params.sort.field || primaryKey, type: params.sort.order.toLowerCase()};
->>>>>>> c4dd209e
         finalManyCountQuery.args.table = {'name': tableName, 'schema': schema};;
         finalManyCountQuery.args.where = {};
         finalManyCountQuery.args.where[primaryKey] = { '$ne': null };
