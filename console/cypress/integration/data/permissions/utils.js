--- conflicted
+++ resolved
@@ -9,15 +9,8 @@
 import { validatePermission } from '../../validators/validators';
 
 export const savePermission = () => {
-<<<<<<< HEAD
-  cy.get('button')
-    .contains('Save permissions')
-    .click();
-  cy.wait(5000);
-=======
   cy.get(getElementFromAlias('Save-permissions-button')).click();
   cy.wait(5500);
->>>>>>> 622a6758
   // Check for success notif
   cy.get('[class=notification-title]').contains('Permissions updated');
 };
@@ -96,25 +89,13 @@
   // click on the query type to edit permission
   cy.get(getElementFromAlias(`role0-${query}`)).click();
   // Remove permission
-<<<<<<< HEAD
-  cy.get('button')
-    .contains('Remove all access')
-    .click();
-<<<<<<< HEAD
-=======
   cy.get(getElementFromAlias('Remove-all-access-button')).click();
->>>>>>> 622a6758
   cy.wait(5500);
   // Check for notif
   cy.get('[class=notification-title]', { timeout: 5000 }).contains(
     'Permissions deleted',
     { timeout: 5000 }
   );
-=======
-  cy.wait(5000);
-  // Check for notif
-  cy.get('[class=notification-title]').contains('Permissions deleted');
->>>>>>> console: fix permissiosn tests
   cy.wait(5000);
   // Validate
   validatePermission(tableName, 'role0', query, 'custom', 'failure');
