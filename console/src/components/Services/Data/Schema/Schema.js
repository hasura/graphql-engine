import React, { Component } from 'react';
import PropTypes from 'prop-types';
import Helmet from 'react-helmet';
import { push } from 'react-router-redux';
import { Link } from 'react-router';

import Button from '../../../Common/Button/Button';
import {
  setTableName,
  addExistingTableSql,
  addAllUntrackedTablesSql,
  addExistingFunction,
} from '../Add/AddExistingTableViewActions';
import {
  updateSchemaInfo,
  fetchFunctionInit,
  updateCurrentSchema,
} from '../DataActions';
import {
  autoAddRelName,
  autoTrackRelations,
} from '../TableRelationships/Actions';
import { getRelDef } from '../TableRelationships/utils';
import {
  getSchemaAddTableRoute,
  getSchemaPermissionsRoute,
} from '../../../Common/utils/routesUtils';
import { createNewSchema, deleteCurrentSchema } from './Actions';
import CollapsibleToggle from '../../../Common/CollapsibleToggle/CollapsibleToggle';
import GqlCompatibilityWarning from '../../../Common/GqlCompatibilityWarning/GqlCompatibilityWarning';
import {
  displayTableName,
  getFunctionName,
  getSchemaTables,
  getUntrackedTables,
} from '../../../Common/utils/pgUtils';
import { SET_SQL } from '../RawSQL/Actions';
import _push from '../push';
import { isEmpty } from '../../../Common/utils/jsUtils';
import { getConfirmation } from '../../../Common/utils/jsUtils';
import ToolTip from '../../../Common/Tooltip/Tooltip';
import KnowMoreLink from '../../../Common/KnowMoreLink/KnowMoreLink';

class Schema extends Component {
  constructor(props) {
    super(props);

    this.state = {
      isExporting: false,
      createSchemaOpen: false,
      schemaNameEdit: '',
    };

    this.props.dispatch(fetchFunctionInit());
    this.props.dispatch(
      updateSchemaInfo({ schemas: [this.props.currentSchema] })
    );
  }

  render() {
    const {
      schema,
      schemaList,
      migrationMode,
      readOnlyMode,
      untrackedRelations,
      currentSchema,
      dispatch,
      functionsList,
      nonTrackableFunctions,
      trackedFunctions,
    } = this.props;

    const styles = require('../../../Common/Common.scss');

    const handleSchemaChange = e => {
      dispatch(updateCurrentSchema(e.target.value));
    };

    /***********/

    const _getTrackableFunctions = () => {
      const trackedFuncNames = trackedFunctions.map(fn => getFunctionName(fn));

      // Assuming schema for both function and tables are same
      // return function which are tracked && function name whose
      // set of tables are tracked
      const filterCondition = func => {
        return (
          !trackedFuncNames.includes(getFunctionName(func)) &&
          !!func.return_table_info
        );
      };

      return functionsList.filter(filterCondition);
    };

    const getSectionHeading = (headingText, tooltip, actionElement = null) => {
      return (
        <div>
          <h4 className={`${styles.subheading_text} ${styles.display_inline}`}>
            {headingText}
          </h4>
          <span className={styles.add_mar_left_small}>
            <ToolTip message={tooltip} />
          </span>
          <span className={styles.add_mar_left}>{actionElement}</span>
        </div>
      );
    };

    /***********/

    const allUntrackedTables = getUntrackedTables(
      getSchemaTables(schema, currentSchema)
    );
    const trackableFuncs = _getTrackableFunctions();

    const getCreateBtn = () => {
      let createBtn = null;

      if (migrationMode) {
        const handleClick = e => {
          e.preventDefault();

          dispatch(push(getSchemaAddTableRoute(currentSchema)));
        };

        createBtn = (
          <Button
            data-test="data-create-table"
            color="yellow"
            size="sm"
            className={styles.add_mar_left}
            onClick={handleClick}
          >
            Create Table
          </Button>
        );
      }

      return createBtn;
    };

    const getCurrentSchemaSection = () => {
      const getSchemaOptions = () => {
        return schemaList.map(s => (
          <option key={s.schema_name}>{s.schema_name}</option>
        ));
      };

      const getCreateSchemaSection = () => {
        let createSchemaSection = null;

        if (migrationMode) {
          const { createSchemaOpen, schemaNameEdit } = this.state;

          const handleCreateNewClick = () => {
            this.setState({ createSchemaOpen: true });
          };

          const handleSchemaNameChange = e => {
            this.setState({ schemaNameEdit: e.target.value });
          };

          const handleCreateClick = () => {
            const schemaName = schemaNameEdit.trim();

            if (!schemaName) {
              document.getElementById('schema-name-input').focus();
              return;
            }

            const successCb = () => {
              dispatch(updateCurrentSchema(schemaName));

              this.setState({
                schemaNameEdit: '',
                createSchemaOpen: false,
              });
            };

            dispatch(createNewSchema(schemaName, successCb));
          };

          const handleCancelCreateNewSchema = () => {
            this.setState({
              createSchemaOpen: false,
            });
          };

          const closedCreateSection = (
            <Button
              color="white"
              size="xs"
              onClick={handleCreateNewClick}
              title="Create new schema"
            >
              <i className="fa fa-plus" aria-hidden="true" />
            </Button>
          );

          const openCreateSection = (
            <div className={styles.display_inline + ' ' + styles.add_mar_left}>
              <div className={styles.display_inline}>
                <input
                  id="schema-name-input"
                  type="text"
                  value={schemaNameEdit}
                  onChange={handleSchemaNameChange}
                  placeholder="schema_name"
                  className={'form-control input-sm ' + styles.display_inline}
                />
              </div>
              <Button
                color="white"
                size="xs"
                onClick={handleCreateClick}
                className={styles.add_mar_left_mid}
              >
                Create
              </Button>
              <Button
                color="white"
                size="xs"
                onClick={handleCancelCreateNewSchema}
                className={styles.add_mar_left_mid}
              >
                Cancel
              </Button>
            </div>
          );

          createSchemaSection = createSchemaOpen
            ? openCreateSection
            : closedCreateSection;
        }

        return createSchemaSection;
      };

      const getDeleteSchemaBtn = () => {
        let deleteSchemaBtn = null;

        if (migrationMode) {
          const handleDelete = () => {
            const successCb = () => {
              dispatch(updateCurrentSchema('public'));
            };

            dispatch(deleteCurrentSchema(successCb));
          };

          deleteSchemaBtn = (
            <Button
              color="white"
              size="xs"
              onClick={handleDelete}
              title="Delete current schema"
            >
              <i className="fa fa-trash" aria-hidden="true" />
            </Button>
          );
        }

        return deleteSchemaBtn;
      };

      return (
        <div className={styles.add_mar_top}>
          <div className={styles.display_inline}>Current Postgres schema</div>
          <div className={styles.display_inline}>
            <select
              onChange={handleSchemaChange}
              className={
                styles.add_mar_left_mid +
                ' ' +
                styles.width_auto +
                ' form-control'
              }
              value={currentSchema}
            >
              {getSchemaOptions()}
            </select>
          </div>
          <div className={styles.display_inline + ' ' + styles.add_mar_left}>
            <div className={styles.display_inline}>{getDeleteSchemaBtn()}</div>
            <div
              className={`${styles.display_inline} ${styles.add_mar_left_mid}`}
            >
              {getCreateSchemaSection()}
            </div>
          </div>
        </div>
      );
    };

    const getUntrackedTablesSection = () => {
      const getTrackAllBtn = () => {
        if (readOnlyMode) {
          return null;
        }

        let trackAllBtn = null;

        const trackAllTables = e => {
          e.stopPropagation();
          e.preventDefault();

          const isOk = getConfirmation(
            'This will expose all the listed tables/views over the GraphQL API'
          );
          if (!isOk) {
            return;
          }

          dispatch(addAllUntrackedTablesSql(allUntrackedTables));
        };

        if (allUntrackedTables.length > 0) {
          trackAllBtn = (
            <Button
              className={`${styles.display_inline}`}
              color="white"
              size="xs"
              onClick={trackAllTables}
            >
              Track All
            </Button>
          );
        }

        return trackAllBtn;
      };

      const getUntrackedTablesList = () => {
        const untrackedTablesList = [];

<<<<<<< HEAD
        if (isEmpty(allUntrackedTables)) {
          untrackedTablesList.push(
            <div key="no-untracked">There are no untracked tables or views</div>
          );
        } else {
          allUntrackedTables.forEach((table, i) => {
            const tableName = table.table_name;
=======
        allUntrackedTables.forEach((table, i) => {
          const getTrackBtn = () => {
            if (readOnlyMode) {
              return null;
            }
>>>>>>> 45533aec

            const handleTrackTable = e => {
              e.preventDefault();

<<<<<<< HEAD
              dispatch(setTableName(tableName));
              dispatch(addExistingTableSql());
            };

            untrackedTablesList.push(
              <div className={styles.padd_bottom} key={`untracked-${i}`}>
                <div
                  className={`${styles.display_inline} ${styles.add_mar_right}`}
                >
                  <Button
                    data-test={`add-track-table-${tableName}`}
                    className={`${styles.display_inline}`}
                    color="white"
                    size="xs"
                    onClick={handleTrackTable}
                  >
                    Track
                  </Button>
                </div>
                <div className={styles.display_inline}>
                  {displayTableName(table)}
                </div>
                <GqlCompatibilityWarning
                  identifier={tableName}
                  className={styles.add_mar_left_mid}
                />
=======
              dispatch(setTableName(table.table_name));
              dispatch(addExistingTableSql());
            };

            return (
              <div
                className={`${styles.display_inline} ${styles.add_mar_right}`}
              >
                <Button
                  data-test={`add-track-table-${table.table_name}`}
                  className={`${styles.display_inline}`}
                  color="white"
                  size="xs"
                  onClick={handleTrackTable}
                >
                  Track
                </Button>
              </div>
            );
          };

          const isGQLCompatible = gqlPattern.test(table.table_name);
          const gqlCompatibilityWarning = !isGQLCompatible ? (
            <span className={styles.add_mar_left_mid}>
              <GqlCompatibilityWarning />
            </span>
          ) : null;

          untrackedTablesList.push(
            <div className={styles.padd_bottom} key={`untracked-${i}`}>
              {getTrackBtn()}
              <div className={styles.display_inline}>
                {displayTableName(table)}
>>>>>>> 45533aec
              </div>
            );
          });
        }
        return untrackedTablesList;
      };

      const heading = getSectionHeading(
        'Untracked tables or views',
        'Tables or views that are not exposed over the GraphQL API',
        getTrackAllBtn()
      );

      return (
        <div className={styles.add_mar_top}>
          <CollapsibleToggle title={heading} isOpen>
            <div className={`${styles.padd_left_remove} col-xs-12`}>
              {getUntrackedTablesList()}
            </div>
            <div className={styles.clear_fix} />
          </CollapsibleToggle>
        </div>
      );
    };

    const getUntrackedRelationsSection = () => {
      const getTrackAllBtn = () => {
        if (readOnlyMode) {
          return null;
        }

        let trackAllBtn = null;

        const trackAllRelations = e => {
          e.stopPropagation();
          e.preventDefault();

          const isOk = getConfirmation(
            'This will add all the listed foreign-keys as relationships in the GraphQL schema'
          );
          if (!isOk) {
            return;
          }

          this.props.dispatch(autoTrackRelations(untrackedRelations));
        };

        if (untrackedRelations.length > 0) {
          trackAllBtn = (
            <Button
              onClick={trackAllRelations}
              className={`${styles.display_inline}`}
              color="white"
              size="xs"
              data-test="track-all-relationships"
            >
              Track All
            </Button>
          );
        }

        return trackAllBtn;
      };

      const getUntrackedRelList = () => {
        const untrackedRelList = [];

        if (isEmpty(untrackedRelations)) {
          untrackedRelList.push(
            <div key="no-untracked-rel">There are no untracked relations</div>
          );
        } else {
          untrackedRelations.forEach((rel, i) => {
            const relData = rel.data;

<<<<<<< HEAD
            const handleAddRel = e => {
              e.preventDefault();

              dispatch(autoAddRelName(rel));
            };

            const relFrom = <b>{relData.lTable}</b>;

            const relTo = relData.isObjRel ? (
              <b>{relData.rTable}</b>
            ) : (
              <b>[ {relData.rTable} ]</b>
            );

            untrackedRelList.push(
              <div className={styles.padd_bottom} key={`untracked-rel-${i}`}>
                <div
                  className={`${styles.display_inline} ${styles.add_mar_right}`}
                >
                  <Button
                    className={styles.display_inline}
                    color="white"
                    size="xs"
                    onClick={handleAddRel}
                  >
                    Track
                  </Button>
                </div>
                <div className={styles.display_inline}>
                  <span>
                    {relFrom} &rarr; {relTo}
                  </span>
                  &nbsp;&nbsp; - &nbsp;&nbsp;
                  <span>{getRelDef(relData)}</span>
                </div>
=======
          const getTrackBtn = () => {
            if (readOnlyMode) {
              return null;
            }

            const handleTrackRel = e => {
              e.preventDefault();

              dispatch(autoAddRelName(rel));
            };

            return (
              <div
                className={`${styles.display_inline} ${styles.add_mar_right}`}
              >
                <Button
                  className={styles.display_inline}
                  color="white"
                  size="xs"
                  onClick={handleTrackRel}
                >
                  Track
                </Button>
              </div>
            );
          };

          const relFrom = <b>{relData.lTable}</b>;

          const relTo = relData.isObjRel ? (
            <b>{relData.rTable}</b>
          ) : (
            <b>[ {relData.rTable} ]</b>
          );

          untrackedRelList.push(
            <div className={styles.padd_bottom} key={`untracked-rel-${i}`}>
              {getTrackBtn()}
              <div className={styles.display_inline}>
                <span>
                  {relFrom} &rarr; {relTo}
                </span>
                &nbsp;&nbsp; - &nbsp;&nbsp;
                <span>{getRelDef(relData)}</span>
>>>>>>> 45533aec
              </div>
            );
          });
        }

        return untrackedRelList;
      };

      const heading = getSectionHeading(
        'Untracked foreign-key relations',
        'Relationships inferred via foreign-keys that are not exposed over the GraphQL API',
        getTrackAllBtn()
      );

      return (
        <div className={styles.add_mar_top}>
          <CollapsibleToggle title={heading} isOpen>
            <div className={`${styles.padd_left_remove} col-xs-12`}>
              {getUntrackedRelList()}
            </div>
            <div className={styles.clear_fix} />
          </CollapsibleToggle>
        </div>
      );
    };

    const getUntrackedFunctionsSection = () => {
      const noTrackableFunctions = isEmpty(trackableFuncs);

      const getTrackableFunctionsList = () => {
        const trackableFunctionList = [];

<<<<<<< HEAD
=======
        trackableFuncs.forEach((p, i) => {
          const getTrackBtn = () => {
            if (readOnlyMode) {
              return null;
            }

            const handleTrackFn = e => {
              e.preventDefault();

              dispatch(addExistingFunction(p.function_name));
            };

            return (
              <div
                className={`${styles.display_inline} ${styles.add_mar_right}`}
              >
                <Button
                  data-test={`add-track-function-${p.function_name}`}
                  className={`${styles.display_inline} btn btn-xs btn-default`}
                  onClick={handleTrackFn}
                >
                  Track
                </Button>
              </div>
            );
          };

          trackableFunctionList.push(
            <div className={styles.padd_bottom} key={`untracked-function-${i}`}>
              {getTrackBtn()}
              <div className={styles.display_inline}>
                <span>{p.function_name}</span>
              </div>
            </div>
          );
        });

>>>>>>> 45533aec
        if (noTrackableFunctions) {
          trackableFunctionList.push(
            <div key="no-untracked-fns">
              <div>There are no untracked functions</div>
            </div>
          );
        } else {
          trackableFuncs.forEach((p, i) => {
            trackableFunctionList.push(
              <div
                className={styles.padd_bottom}
                key={`untracked-function-${i}`}
              >
                <div
                  className={`${styles.display_inline} ${styles.add_mar_right}`}
                >
                  <Button
                    data-test={`add-track-function-${p.function_name}`}
                    className={`${
                      styles.display_inline
                    } btn btn-xs btn-default`}
                    onClick={e => {
                      e.preventDefault();

                      dispatch(addExistingFunction(p.function_name));
                    }}
                  >
                    Track
                  </Button>
                </div>
                <div className={styles.display_inline}>
                  <span>{p.function_name}</span>
                </div>
              </div>
            );
          });
        }

        return trackableFunctionList;
      };

      const heading = getSectionHeading(
        'Untracked custom functions',
        'Custom functions that are not exposed over the GraphQL API',
        <KnowMoreLink href="https://docs.hasura.io/1.0/graphql/manual/queries/custom-functions.html" />
      );

      return (
        <div className={styles.add_mar_top} key={'custom-functions-content'}>
          <CollapsibleToggle
            title={heading}
            isOpen={!noTrackableFunctions}
            testId={'toggle-trackable-functions'}
          >
            <div className={`${styles.padd_left_remove} col-xs-12`}>
              {getTrackableFunctionsList()}
            </div>
            <div className={styles.clear_fix} />
          </CollapsibleToggle>
        </div>
      );
    };

    const getNonTrackableFunctionsSection = () => {
      const noNonTrackableFuncs = isEmpty(nonTrackableFunctions);

      const getNonTrackableFuncList = () => {
        const nonTrackableFunctionList = [];

        if (noNonTrackableFuncs) {
          nonTrackableFunctionList.push(
            <div key="no-nontracked-fns">
              <div>There are no non trackable functions</div>
            </div>
          );
        } else {
          nonTrackableFunctions.forEach((p, i) => {
            nonTrackableFunctionList.push(
              <div
                className={styles.padd_bottom}
                key={`untracked-function-${i}`}
              >
                <div
                  className={`${styles.display_inline} ${styles.add_mar_right}`}
                >
                  <Button
                    data-test={`view-function-${p.function_name}`}
                    className={`${
                      styles.display_inline
                    } btn btn-xs btn-default`}
                    onClick={e => {
                      e.preventDefault();

                      dispatch(_push('/data/sql'));

                      dispatch({
                        type: SET_SQL,
                        data: p.function_definition,
                      });
                    }}
                  >
                    View
                  </Button>
                </div>
                <div className={styles.display_inline}>{p.function_name}</div>
              </div>
            );
          });
        }
        return nonTrackableFunctionList;
      };

      const heading = getSectionHeading(
        'Non trackable functions',
        'Functions that do not conform to Hasura requirements to be exposed over the GraphQL API'
      );

      return (
        <div
          className={styles.add_mar_top}
          key={'non-trackable-custom-functions'}
        >
          <CollapsibleToggle title={heading} isOpen={false}>
            <div className={`${styles.padd_left_remove} col-xs-12`}>
              {getNonTrackableFuncList()}
            </div>
            <div className={styles.clear_fix} />
          </CollapsibleToggle>
        </div>
      );
    };

    const getPermissionsSummaryLink = () => {
      return (
        <div className={styles.add_mar_top}>
          <Link to={getSchemaPermissionsRoute(currentSchema)}>
            Schema permissions summary
          </Link>
        </div>
      );
    };

    return (
      <div
        className={`container-fluid ${styles.padd_left_remove} ${
          styles.padd_top
        }`}
      >
        <div className={styles.padd_left}>
          <Helmet title="Schema - Data | Hasura" />
          <div className={styles.display_flex}>
            <h2 className={`${styles.headerText} ${styles.display_inline}`}>
              Schema
            </h2>
            {getCreateBtn()}
          </div>
          {getCurrentSchemaSection()}
          {getUntrackedTablesSection()}
          {getUntrackedRelationsSection()}
          {getUntrackedFunctionsSection()}
          {getNonTrackableFunctionsSection()}
          <hr />
          {getPermissionsSummaryLink()}
        </div>
      </div>
    );
  }
}

Schema.propTypes = {
  schema: PropTypes.array.isRequired,
  untrackedRelations: PropTypes.array.isRequired,
  migrationMode: PropTypes.bool.isRequired,
  currentSchema: PropTypes.string.isRequired,
  dispatch: PropTypes.func.isRequired,
};

const mapStateToProps = state => ({
  schema: state.tables.allSchemas,
  schemaList: state.tables.schemaList,
  migrationMode: state.main.migrationMode,
  readOnlyMode: state.main.readOnlyMode,
  untrackedRelations: state.tables.untrackedRelations,
  currentSchema: state.tables.currentSchema,
  functionsList: [...state.tables.postgresFunctions],
  nonTrackableFunctions: [...state.tables.nonTrackablePostgresFunctions],
  trackedFunctions: [...state.tables.trackedFunctions],
  serverVersion: state.main.serverVersion ? state.main.serverVersion : '',
});

const schemaConnector = connect => connect(mapStateToProps)(Schema);

export default schemaConnector;<|MERGE_RESOLUTION|>--- conflicted
+++ resolved
@@ -336,7 +336,6 @@
       const getUntrackedTablesList = () => {
         const untrackedTablesList = [];
 
-<<<<<<< HEAD
         if (isEmpty(allUntrackedTables)) {
           untrackedTablesList.push(
             <div key="no-untracked">There are no untracked tables or views</div>
@@ -344,24 +343,20 @@
         } else {
           allUntrackedTables.forEach((table, i) => {
             const tableName = table.table_name;
-=======
-        allUntrackedTables.forEach((table, i) => {
-          const getTrackBtn = () => {
-            if (readOnlyMode) {
-              return null;
-            }
->>>>>>> 45533aec
-
-            const handleTrackTable = e => {
-              e.preventDefault();
-
-<<<<<<< HEAD
-              dispatch(setTableName(tableName));
-              dispatch(addExistingTableSql());
-            };
-
-            untrackedTablesList.push(
-              <div className={styles.padd_bottom} key={`untracked-${i}`}>
+
+            const getTrackBtn = () => {
+              if (readOnlyMode) {
+                return null;
+              }
+
+              const handleTrackTable = e => {
+                e.preventDefault();
+
+                dispatch(setTableName(tableName));
+                dispatch(addExistingTableSql());
+              };
+
+              return (
                 <div
                   className={`${styles.display_inline} ${styles.add_mar_right}`}
                 >
@@ -375,6 +370,12 @@
                     Track
                   </Button>
                 </div>
+              );
+            };
+
+            untrackedTablesList.push(
+              <div className={styles.padd_bottom} key={`untracked-${i}`}>
+                {getTrackBtn()}
                 <div className={styles.display_inline}>
                   {displayTableName(table)}
                 </div>
@@ -382,45 +383,11 @@
                   identifier={tableName}
                   className={styles.add_mar_left_mid}
                 />
-=======
-              dispatch(setTableName(table.table_name));
-              dispatch(addExistingTableSql());
-            };
-
-            return (
-              <div
-                className={`${styles.display_inline} ${styles.add_mar_right}`}
-              >
-                <Button
-                  data-test={`add-track-table-${table.table_name}`}
-                  className={`${styles.display_inline}`}
-                  color="white"
-                  size="xs"
-                  onClick={handleTrackTable}
-                >
-                  Track
-                </Button>
-              </div>
-            );
-          };
-
-          const isGQLCompatible = gqlPattern.test(table.table_name);
-          const gqlCompatibilityWarning = !isGQLCompatible ? (
-            <span className={styles.add_mar_left_mid}>
-              <GqlCompatibilityWarning />
-            </span>
-          ) : null;
-
-          untrackedTablesList.push(
-            <div className={styles.padd_bottom} key={`untracked-${i}`}>
-              {getTrackBtn()}
-              <div className={styles.display_inline}>
-                {displayTableName(table)}
->>>>>>> 45533aec
               </div>
             );
           });
         }
+
         return untrackedTablesList;
       };
 
@@ -487,28 +454,24 @@
         if (isEmpty(untrackedRelations)) {
           untrackedRelList.push(
             <div key="no-untracked-rel">There are no untracked relations</div>
+              .ne
           );
         } else {
           untrackedRelations.forEach((rel, i) => {
             const relData = rel.data;
 
-<<<<<<< HEAD
-            const handleAddRel = e => {
-              e.preventDefault();
-
-              dispatch(autoAddRelName(rel));
-            };
-
-            const relFrom = <b>{relData.lTable}</b>;
-
-            const relTo = relData.isObjRel ? (
-              <b>{relData.rTable}</b>
-            ) : (
-              <b>[ {relData.rTable} ]</b>
-            );
-
-            untrackedRelList.push(
-              <div className={styles.padd_bottom} key={`untracked-rel-${i}`}>
+            const getTrackBtn = () => {
+              if (readOnlyMode) {
+                return null;
+              }
+
+              const handleTrackRel = e => {
+                e.preventDefault();
+
+                dispatch(autoAddRelName(rel));
+              };
+
+              return (
                 <div
                   className={`${styles.display_inline} ${styles.add_mar_right}`}
                 >
@@ -516,11 +479,25 @@
                     className={styles.display_inline}
                     color="white"
                     size="xs"
-                    onClick={handleAddRel}
+                    onClick={handleTrackRel}
                   >
                     Track
                   </Button>
                 </div>
+              );
+            };
+
+            const relFrom = <b>{relData.lTable}</b>;
+
+            const relTo = relData.isObjRel ? (
+              <b>{relData.rTable}</b>
+            ) : (
+              <b>[ {relData.rTable} ]</b>
+            );
+
+            untrackedRelList.push(
+              <div className={styles.padd_bottom} key={`untracked-rel-${i}`}>
+                {getTrackBtn()}
                 <div className={styles.display_inline}>
                   <span>
                     {relFrom} &rarr; {relTo}
@@ -528,52 +505,6 @@
                   &nbsp;&nbsp; - &nbsp;&nbsp;
                   <span>{getRelDef(relData)}</span>
                 </div>
-=======
-          const getTrackBtn = () => {
-            if (readOnlyMode) {
-              return null;
-            }
-
-            const handleTrackRel = e => {
-              e.preventDefault();
-
-              dispatch(autoAddRelName(rel));
-            };
-
-            return (
-              <div
-                className={`${styles.display_inline} ${styles.add_mar_right}`}
-              >
-                <Button
-                  className={styles.display_inline}
-                  color="white"
-                  size="xs"
-                  onClick={handleTrackRel}
-                >
-                  Track
-                </Button>
-              </div>
-            );
-          };
-
-          const relFrom = <b>{relData.lTable}</b>;
-
-          const relTo = relData.isObjRel ? (
-            <b>{relData.rTable}</b>
-          ) : (
-            <b>[ {relData.rTable} ]</b>
-          );
-
-          untrackedRelList.push(
-            <div className={styles.padd_bottom} key={`untracked-rel-${i}`}>
-              {getTrackBtn()}
-              <div className={styles.display_inline}>
-                <span>
-                  {relFrom} &rarr; {relTo}
-                </span>
-                &nbsp;&nbsp; - &nbsp;&nbsp;
-                <span>{getRelDef(relData)}</span>
->>>>>>> 45533aec
               </div>
             );
           });
@@ -606,46 +537,6 @@
       const getTrackableFunctionsList = () => {
         const trackableFunctionList = [];
 
-<<<<<<< HEAD
-=======
-        trackableFuncs.forEach((p, i) => {
-          const getTrackBtn = () => {
-            if (readOnlyMode) {
-              return null;
-            }
-
-            const handleTrackFn = e => {
-              e.preventDefault();
-
-              dispatch(addExistingFunction(p.function_name));
-            };
-
-            return (
-              <div
-                className={`${styles.display_inline} ${styles.add_mar_right}`}
-              >
-                <Button
-                  data-test={`add-track-function-${p.function_name}`}
-                  className={`${styles.display_inline} btn btn-xs btn-default`}
-                  onClick={handleTrackFn}
-                >
-                  Track
-                </Button>
-              </div>
-            );
-          };
-
-          trackableFunctionList.push(
-            <div className={styles.padd_bottom} key={`untracked-function-${i}`}>
-              {getTrackBtn()}
-              <div className={styles.display_inline}>
-                <span>{p.function_name}</span>
-              </div>
-            </div>
-          );
-        });
-
->>>>>>> 45533aec
         if (noTrackableFunctions) {
           trackableFunctionList.push(
             <div key="no-untracked-fns">
@@ -654,11 +545,18 @@
           );
         } else {
           trackableFuncs.forEach((p, i) => {
-            trackableFunctionList.push(
-              <div
-                className={styles.padd_bottom}
-                key={`untracked-function-${i}`}
-              >
+            const getTrackBtn = () => {
+              if (readOnlyMode) {
+                return null;
+              }
+
+              const handleTrackFn = e => {
+                e.preventDefault();
+
+                dispatch(addExistingFunction(p.function_name));
+              };
+
+              return (
                 <div
                   className={`${styles.display_inline} ${styles.add_mar_right}`}
                 >
@@ -667,15 +565,20 @@
                     className={`${
                       styles.display_inline
                     } btn btn-xs btn-default`}
-                    onClick={e => {
-                      e.preventDefault();
-
-                      dispatch(addExistingFunction(p.function_name));
-                    }}
+                    onClick={handleTrackFn}
                   >
                     Track
                   </Button>
                 </div>
+              );
+            };
+
+            trackableFunctionList.push(
+              <div
+                className={styles.padd_bottom}
+                key={`untracked-function-${i}`}
+              >
+                {getTrackBtn()}
                 <div className={styles.display_inline}>
                   <span>{p.function_name}</span>
                 </div>
