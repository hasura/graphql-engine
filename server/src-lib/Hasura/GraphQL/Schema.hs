--- conflicted
+++ resolved
@@ -7,13 +7,7 @@
   , InsCtx(..)
   , InsCtxMap
   , RelationInfoMap
-<<<<<<< HEAD
-
-=======
-  , isAggFld
-  , qualObjectToName
-  , ppGCtx
->>>>>>> 7e2d6370
+
   , checkConflictingNode
   , checkSchemaConflicts
 
@@ -632,49 +626,6 @@
   => FieldInfoMap FieldInfo
   -> TableCache
   -> m [SelField]
-<<<<<<< HEAD
-mkAdminSelFlds fields tableCache = do
-  relSelFlds <- forM validRels $ \relInfo -> do
-    let remoteTable = riRTable relInfo
-    remoteTableInfo <- _tiCoreInfo <$> getTabInfo tableCache remoteTable
-    let remoteTableFlds = _tciFieldInfoMap remoteTableInfo
-        remoteTableColGNameMap =
-          mkPGColGNameMap $ getValidCols remoteTableFlds
-    return $ SFRelationship RelationshipFieldInfo
-                   { _rfiInfo       = relInfo
-                   , _rfiAllowAgg   = True
-                   , _rfiColumns    = remoteTableColGNameMap
-                   , _rfiPermFilter = noFilter
-                   , _rfiPermLimit  = Nothing
-                   , _rfiPrimaryKeyColumns = _pkColumns <$> _tciPrimaryKey remoteTableInfo
-                   , _rfiIsNullable = isRelNullable fields relInfo
-                   }
-
-  computedSelFields <- forM computedFields $ \info -> do
-    let ComputedFieldInfo name function returnTy _ = info
-        inputArgSeq = mkComputedFieldFunctionArgSeq $ _cffInputArgs function
-    (SFComputedField . ComputedField name function inputArgSeq) <$>
-      case returnTy of
-        CFRScalar scalarTy  -> pure $ CFTScalar scalarTy
-        CFRSetofTable retTable -> do
-          retTableInfo <- _tiCoreInfo <$> getTabInfo tableCache retTable
-          let retTableFlds = _tciFieldInfoMap retTableInfo
-              retTableColGNameMap =
-                mkPGColGNameMap $ getValidCols retTableFlds
-          pure $ CFTTable ComputedFieldTable
-                        { _cftTable = retTable
-                        , _cftCols = retTableColGNameMap
-                        , _cftPermFilter = noFilter
-                        , _cftPermLimit = Nothing
-                        }
-
-  return $ colSelFlds <> relSelFlds <> computedSelFields
-  where
-    cols = getValidCols fields
-    colSelFlds = map SFPGColumn cols
-    validRels = getValidRels fields
-    computedFields = getComputedFieldInfos fields
-=======
 mkAdminSelFlds fields tableCache =
   forM (filter isValidField $ Map.elems fields) $ \case
     FIColumn info -> pure $ SFPGColumn info
@@ -691,6 +642,7 @@
                      , _rfiColumns    = remoteTableColGNameMap
                      , _rfiPermFilter = noFilter
                      , _rfiPermLimit  = Nothing
+                     , _rfiPrimaryKeyColumns = _pkColumns <$> _tciPrimaryKey remoteTableInfo
                      , _rfiIsNullable = isRelNullable fields info
                      }
 
@@ -713,7 +665,6 @@
                           }
 
     FIRemoteRelationship info -> pure $ SFRemoteRelationship info
->>>>>>> 7e2d6370
 
 mkGCtxRole
   :: (MonadError QErr m)
