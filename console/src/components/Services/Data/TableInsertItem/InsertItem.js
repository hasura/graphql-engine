import PropTypes from 'prop-types';
import React, { Component } from 'react';
import TableHeader from '../TableCommon/TableHeader';
import Button from '../../../Common/Button/Button';
import ReloadEnumValuesButton from '../Common/Components/ReloadEnumValuesButton';
import { ordinalColSort } from '../utils';

import { insertItem, I_RESET, fetchEnumOptions } from './InsertActions';
import { setTable } from '../DataActions';
import { NotFoundError } from '../../../Error/PageNotFound';
import { findTable, generateTableDef } from '../../../Common/utils/pgUtils';
import styles from '../../../Common/TableCommon/Table.scss';
<<<<<<< HEAD
import MigrationCheckBox from './MigrationCheckbox';
=======
import { TableRow } from '../Common/Components/TableRow';
>>>>>>> 2fe353a2

class InsertItem extends Component {
  constructor() {
    super();
    this.state = { insertedRows: 0, isMigrationChecked: false };
  }

  componentDidMount() {
    const { tableName, dispatch } = this.props;
    dispatch(setTable(tableName));
    dispatch(fetchEnumOptions());
  }

  componentWillUnmount() {
    this.props.dispatch({ type: I_RESET });
  }

  nextInsert() {
    // when use state object remember to do it inside a class method.
    // Since the state variable lifecycle is tied to the instance of the class
    // and making this change using an anonymous function will cause errors.
    this.setState(prev => ({
      insertedRows: prev.insertedRows + 1,
    }));
  }

  toggleMigrationCheckBox = () => {
    this.setState({
      isMigrationChecked: !this.state.isMigrationChecked,
    });
  };

  render() {
    const {
      tableName,
      currentSchema,
      clone,
      schemas,
      migrationMode,
      readOnlyMode,
      ongoingRequest,
      lastError,
      lastSuccess,
      count,
      dispatch,
      enumOptions,
    } = this.props;

    const currentTable = findTable(
      schemas,
      generateTableDef(tableName, currentSchema)
    );

    // check if table exists
    if (!currentTable) {
      // throw a 404 exception
      throw new NotFoundError();
    }

    const columns = currentTable.columns.sort(ordinalColSort);

    const refs = {};

    const elements = columns.map((col, i) => {
      const { column_name: colName, is_identity, column_default } = col;
      const hasDefault = column_default && column_default.trim() !== '';
      const isIdentity = is_identity && is_identity !== 'NO';

      refs[colName] = {
        valueNode: null,
        nullNode: null,
        defaultNode: null,
        insertRadioNode: null,
      };

      const onChange = (e, val) => {
        const textValue = typeof val === 'string' ? val : e.target.value;

        const radioToSelectWhenEmpty =
          hasDefault || isIdentity
            ? refs[colName].defaultNode
            : refs[colName].nullNode;

        refs[colName].insertRadioNode.checked = !!textValue.length;
        radioToSelectWhenEmpty.checked = !textValue.length;
      };
      const onFocus = e => {
        const textValue = e.target.value;
        if (
          textValue === undefined ||
          textValue === null ||
          textValue.length === 0
        ) {
          const radioToSelectWhenEmpty = hasDefault
            ? refs[colName].defaultNode
            : refs[colName].nullNode;

          refs[colName].insertRadioNode.checked = false;
          radioToSelectWhenEmpty.checked = true;
        }
      };

      return (
        <TableRow
          key={i}
          column={col}
          setRef={(key, node) => (refs[colName][key] = node)}
          enumOptions={enumOptions}
          index={i}
          clone={clone}
          onChange={onChange}
          onFocus={onFocus}
        />
      );
    });

    let alert = null;
    let buttonText = this.state.insertedRows > 0 ? 'Insert Again' : 'Save';
    if (ongoingRequest) {
      alert = (
        <div className="hidden alert alert-warning" role="alert">
          Inserting...
        </div>
      );
      buttonText = 'Saving...';
    } else if (lastError) {
      alert = (
        <div className="hidden alert alert-danger" role="alert">
          Error: {JSON.stringify(lastError)}
        </div>
      );
    } else if (lastSuccess) {
      alert = (
        <div className="hidden alert alert-success" role="alert">
          Inserted! <br /> {JSON.stringify(lastSuccess)}
        </div>
      );
    }

    return (
      <div className={styles.container + ' container-fluid'}>
        <TableHeader
          count={count}
          dispatch={dispatch}
          table={currentTable}
          tabName="insert"
          migrationMode={migrationMode}
          readOnlyMode={readOnlyMode}
        />
        <br />
        <div className={styles.insertContainer + ' container-fluid'}>
          <div className="col-xs-9">
            <form id="insertForm" className="form-horizontal">
              {elements}
              <div className={styles.display_flex}>
                <Button
                  type="submit"
                  color="yellow"
                  size="sm"
                  onClick={e => {
                    e.preventDefault();
                    const inputValues = {};
                    Object.keys(refs).map(colName => {
                      if (refs[colName].nullNode.checked) {
                        // null
                        inputValues[colName] = null;
                      } else if (refs[colName].defaultNode.checked) {
                        // default
                        return;
                      } else {
                        inputValues[colName] =
                          refs[colName].valueNode.props !== undefined
                            ? refs[colName].valueNode.props.value
                            : refs[colName].valueNode.value;
                      }
                    });
                    dispatch(
                      insertItem(
                        tableName,
                        inputValues,
                        this.state.isMigrationChecked
                      )
                    ).then(() => {
                      this.nextInsert();
                    });
                  }}
                  data-test="insert-save-button"
                >
                  {buttonText}
                </Button>
                <Button
                  color="white"
                  size="sm"
                  onClick={e => {
                    e.preventDefault();
                    const form = document.getElementById('insertForm');
                    const inputs = form.getElementsByTagName('input');
                    for (let i = 0; i < inputs.length; i++) {
                      switch (inputs[i].type) {
                        // case 'hidden':
                        case 'text':
                          inputs[i].value = '';
                          break;
                        case 'radio':
                        case 'checkbox':
                          // inputs[i].checked = false;
                          break;
                        default:
                        // pass
                      }
                    }
                  }}
                  data-test="clear-button"
                >
                  Clear
                </Button>
                <ReloadEnumValuesButton
                  dispatch={dispatch}
                  isEnum={currentTable.is_enum}
                />
                <MigrationCheckBox
                  onChange={this.toggleMigrationCheckBox}
                  isChecked={this.state.isMigrationChecked}
                />
              </div>
            </form>
          </div>
          <div className="col-xs-3">{alert}</div>
        </div>
        <br />
        <br />
      </div>
    );
  }
}

InsertItem.propTypes = {
  tableName: PropTypes.string.isRequired,
  currentSchema: PropTypes.string.isRequired,
  clone: PropTypes.object,
  schemas: PropTypes.array.isRequired,
  ongoingRequest: PropTypes.bool.isRequired,
  lastSuccess: PropTypes.object,
  lastError: PropTypes.object,
  migrationMode: PropTypes.bool.isRequired,
  readOnlyMode: PropTypes.bool.isRequired,
  count: PropTypes.number,
  dispatch: PropTypes.func.isRequired,
  enumOptions: PropTypes.object,
};

const mapStateToProps = (state, ownProps) => {
  return {
    tableName: ownProps.params.table,
    ...state.tables.insert,
    schemas: state.tables.allSchemas,
    ...state.tables.view,
    migrationMode: state.main.migrationMode,
    readOnlyMode: state.main.readOnlyMode,
    currentSchema: state.tables.currentSchema,
  };
};

const insertItemConnector = connect => connect(mapStateToProps)(InsertItem);

export default insertItemConnector;<|MERGE_RESOLUTION|>--- conflicted
+++ resolved
@@ -10,11 +10,8 @@
 import { NotFoundError } from '../../../Error/PageNotFound';
 import { findTable, generateTableDef } from '../../../Common/utils/pgUtils';
 import styles from '../../../Common/TableCommon/Table.scss';
-<<<<<<< HEAD
+import { TableRow } from '../Common/Components/TableRow';
 import MigrationCheckBox from './MigrationCheckbox';
-=======
-import { TableRow } from '../Common/Components/TableRow';
->>>>>>> 2fe353a2
 
 class InsertItem extends Component {
   constructor() {
