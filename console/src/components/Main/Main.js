import React from 'react';
import { connect } from 'react-redux';
import { Link } from 'react-router';
import { css } from 'styled-components';

import * as tooltips from './Tooltips';
import globals from '../../Globals';
import { getPathRoot } from '../Common/utils/urlUtils';

<<<<<<< HEAD
import WarningSymbol from '../Common/WarningSymbol/WarningSymbol';
import { Icon, Spinner, ToolTip, Text } from '../UIKit/atoms/';

=======
>>>>>>> 6d5e87d2
import {
  loadServerVersion,
  fetchServerConfig,
  loadLatestServerVersion,
  featureCompatibilityInit,
  emitProClickedEvent,
} from './Actions';

import {
  loadInconsistentObjects,
  redirectToMetadataStatus,
} from '../Services/Settings/Actions';

import {
  getLoveConsentState,
  setLoveConsentState,
  getProClickState,
  setProClickState,
} from './utils';

import { checkStableVersion, versionGT } from '../../helpers/versionUtils';
import { getSchemaBaseRoute } from '../Common/utils/routesUtils';
import {
  getLocalStorageItem,
  LS_VERSION_UPDATE_CHECK_LAST_CLOSED,
  setLocalStorageItem,
} from '../Common/utils/localStorageUtils';
import { setPreReleaseNotificationOptOutInDB } from '../../telemetry/Actions';

<<<<<<< HEAD
=======
import { Icon, Spinner, ToolTip } from '../UIKit/atoms/';
>>>>>>> 6d5e87d2
import styles from './Main.scss';

class Main extends React.Component {
  constructor(props) {
    super(props);

    this.state = {
      updateNotificationVersion: null,
      loveConsentState: getLoveConsentState(),
      proClickState: getProClickState(),
      isPopUpOpen: false,
    };

    this.handleBodyClick = this.handleBodyClick.bind(this);
  }

  componentDidMount() {
    const { dispatch } = this.props;

    document
      .querySelector('body')
      .addEventListener('click', this.handleBodyClick);

    dispatch(loadServerVersion()).then(() => {
      dispatch(featureCompatibilityInit());

      dispatch(loadInconsistentObjects({ shouldReloadMetadata: false })).then(
        () => {
          this.handleMetadataRedirect();
        }
      );

      dispatch(loadLatestServerVersion()).then(() => {
        this.setShowUpdateNotification();
      });
    });

    dispatch(fetchServerConfig());
  }

  toggleProPopup() {
    const { dispatch } = this.props;
    dispatch(emitProClickedEvent({ open: !this.state.isPopUpOpen }));
    this.setState({ isPopUpOpen: !this.state.isPopUpOpen });
  }

  setShowUpdateNotification() {
    const {
      latestStableServerVersion,
      latestPreReleaseServerVersion,
      serverVersion,
      console_opts,
    } = this.props;

    const allowPreReleaseNotifications =
      !console_opts || !console_opts.disablePreReleaseUpdateNotifications;

    let latestServerVersionToCheck;
    if (
      allowPreReleaseNotifications &&
      versionGT(latestPreReleaseServerVersion, latestStableServerVersion)
    ) {
      latestServerVersionToCheck = latestPreReleaseServerVersion;
    } else {
      latestServerVersionToCheck = latestStableServerVersion;
    }

    try {
      const lastUpdateCheckClosed = getLocalStorageItem(
        LS_VERSION_UPDATE_CHECK_LAST_CLOSED
      );

      if (lastUpdateCheckClosed !== latestServerVersionToCheck) {
        const isUpdateAvailable = versionGT(
          latestServerVersionToCheck,
          serverVersion
        );

        if (isUpdateAvailable) {
          this.setState({
            updateNotificationVersion: latestServerVersionToCheck,
          });
        }
      }
    } catch (e) {
      console.error(e);
    }
  }

  handleBodyClick(e) {
    const heartDropDown = document.getElementById('dropdown_wrapper');
    const heartDropDownOpen = document.querySelectorAll(
      '#dropdown_wrapper.open'
    );

    if (
      heartDropDown &&
      !heartDropDown.contains(e.target) &&
      heartDropDownOpen.length !== 0
    ) {
      heartDropDown.classList.remove('open');
    }
  }

  handleDropdownToggle() {
    document.getElementById('dropdown_wrapper').classList.toggle('open');
  }

  handleMetadataRedirect() {
    if (this.props.metadata.inconsistentObjects.length > 0) {
      this.props.dispatch(redirectToMetadataStatus());
    }
  }

  closeLoveIcon() {
    const s = {
      isDismissed: true,
    };
    setLoveConsentState(s);
    this.setState({
      loveConsentState: { ...getLoveConsentState() },
    });
  }

  updateLocalStorageState() {
    const s = getProClickState();
    if (s && 'isProClicked' in s && !s.isProClicked) {
      setProClickState({
        isProClicked: !s.isProClicked,
      });
      this.setState({
        proClickState: { ...getProClickState() },
      });
    }
  }

  clickProIcon() {
    this.updateLocalStorageState();
    this.toggleProPopup();
  }

  closeUpdateBanner() {
    const { updateNotificationVersion } = this.state;
    setLocalStorageItem(
      LS_VERSION_UPDATE_CHECK_LAST_CLOSED,
      updateNotificationVersion
    );
    this.setState({ updateNotificationVersion: null });
  }

  render() {
    const {
      children,
      location,
      migrationModeProgress,
      currentSchema,
      serverVersion,
      metadata,
      dispatch,
    } = this.props;

    const { isProClicked } = this.state.proClickState;

    const appPrefix = '';

    const logo = require('./images/white-logo.svg');
    const github = require('./images/Github.svg');
    const discord = require('./images/Discord.svg');
    const mail = require('./images/mail.svg');
    const docs = require('./images/docs-logo.svg');
    const about = require('./images/console-logo.svg');
    const pixHeart = require('./images/pix-heart.svg');
    const close = require('./images/x-circle.svg');
    const monitoring = require('./images/monitoring.svg');
    const rate = require('./images/rate.svg');
    const regression = require('./images/regression.svg');
    const management = require('./images/management.svg');
    const allow = require('./images/allow.svg');
    const arrowForwardRed = require('./images/arrow_forward-red.svg');
    const currentLocation = location.pathname;
    const currentActiveBlock = getPathRoot(currentLocation);

    const getMainContent = () => {
      let mainContent = null;

      if (!migrationModeProgress) {
        mainContent = children && React.cloneElement(children);
      } else {
        mainContent = <Spinner size="xl" my="100px" mx="auto" />;
      }

      return mainContent;
    };

    const getSettingsSelectedMarker = () => {
      let metadataSelectedMarker = null;

      if (currentActiveBlock === 'settings') {
        metadataSelectedMarker = <span className={styles.selected} />;
      }

      return metadataSelectedMarker;
    };

    const getMetadataStatusIcon = () => {
      if (metadata.inconsistentObjects.length === 0) {
        return <Icon type="settings" color="white" />;
      }

      return (
        <div>
          <Icon type="settings" />
          <div className={styles.overlappingExclamation}>
            <div className={styles.iconWhiteBackground} />
            <Icon type="default" />
          </div>
        </div>
      );
    };

    const getAdminSecretSection = () => {
      let adminSecretHtml = null;

      if (!globals.isAdminSecretSet) {
        adminSecretHtml = (
          <div className={styles.secureSection}>
            <a
              href="https://hasura.io/docs/1.0/graphql/manual/deployment/securing-graphql-endpoint.html"
              target="_blank"
              rel="noopener noreferrer"
            >
              <ToolTip message={tooltips.secureEndpoint} placement="left">
                <Icon type="warning" size={12} mr="sm" />
              </ToolTip>
              Secure your endpoint
            </a>
          </div>
        );
      }

      return adminSecretHtml;
    };

    const getUpdateNotification = () => {
      let updateNotificationHtml = null;

      const { updateNotificationVersion } = this.state;

      const isStableRelease = checkStableVersion(updateNotificationVersion);

      const getPreReleaseNote = () => {
        const handlePreRelNotifOptOut = e => {
          e.preventDefault();
          e.stopPropagation();

          this.closeUpdateBanner();

          dispatch(setPreReleaseNotificationOptOutInDB());
        };

        return (
          <React.Fragment>
            <span className={styles.middot}> &middot; </span>
            <i>
              This is a pre-release version. Not recommended for production use.
              <span className={styles.middot}> &middot; </span>
              <a href={'#'} onClick={handlePreRelNotifOptOut}>
                Opt out of pre-release notifications
              </a>
              <ToolTip
                message={'Only be notified about stable releases'}
                placement="top"
                ml="xs"
              />
            </i>
          </React.Fragment>
        );
      };

      if (updateNotificationVersion) {
        updateNotificationHtml = (
          <div>
            <div className={styles.phantom} />{' '}
            {/* phantom div to prevent overlapping of banner with content. */}
            <div className={styles.updateBannerWrapper}>
              <div className={styles.updateBanner}>
                <Text> Hey there! A new server version </Text>
                <Text fontWeight="bold" mx="6px" pb="3px">
                  {updateNotificationVersion}
                </Text>
                <Text>is available</Text>
                <span className={styles.middot}> &middot; </span>
                <a
                  href={
                    'https://github.com/hasura/graphql-engine/releases/tag/' +
                    updateNotificationVersion
                  }
                  target="_blank"
                  rel="noopener noreferrer"
                >
                  <span>View Changelog</span>
                </a>
                <span className={styles.middot}> &middot; </span>
                <a
                  className={styles.updateLink}
                  href="https://hasura.io/docs/1.0/graphql/manual/deployment/updating.html"
                  target="_blank"
                  rel="noopener noreferrer"
                >
                  <span>Update Now</span>
                </a>
                {!isStableRelease && getPreReleaseNote()}
                <span
                  className={styles.updateBannerClose}
                  onClick={this.closeUpdateBanner.bind(this)}
                >
                  <Icon type="close" pointer />
                </span>
              </div>
            </div>
          </div>
        );
      }

      return updateNotificationHtml;
    };

    const getLoveSection = () => {
      let loveSectionHtml = null;

      if (!this.state.loveConsentState.isDismissed) {
        loveSectionHtml = [
          <div
            key="main_love_1"
            className={styles.shareSection + ' dropdown-toggle'}
            aria-expanded="false"
            onClick={this.handleDropdownToggle.bind(this)}
          >
            <img
              className={'img-responsive'}
              src={pixHeart}
              alt={'pix Heart'}
            />
          </div>,
          <ul
            key="main_love_2"
            className={'dropdown-menu ' + styles.dropdown_menu}
          >
            <div className={styles.dropdown_menu_container}>
              <div className={styles.closeDropDown}>
                <Icon
                  type="close"
                  onClick={this.closeLoveIcon.bind(this)}
                  pointer
                />
                {/*
                        <img
                          className={'img-responsive'}
                          src={closeIcon}
                          alt={'closeIcon'}
                          onClick={this.closeLoveIcon.bind(this)}
                        />
                        */}
              </div>
              {/*
                      <div className={styles.arrow_up_dropdown} />
                      <div className={styles.graphqlHeartText}>
                        Love GraphQL Engine? Shout it from the rooftops!
                        <br />
                        Or just spread the word{' '}
                        <span role="img" aria-label="smile">
                          😊
                        </span>
                      </div>
                      */}
              <div className={styles.displayFlex}>
                <li className={styles.pixelText1}>
                  Roses are red, <br />
                  Violets are blue;
                  <br />
                  Star us on GitHub,
                  <br />
                  To make our <Icon type="love" size={10} /> go wooooo!
                </li>
                <li className={'dropdown-item'}>
                  <a
                    href="https://github.com/hasura/graphql-engine"
                    target="_blank"
                    rel="noopener noreferrer"
                  >
                    <div className={styles.socialIcon}>
                      <img
                        className="img img-responsive"
                        src={`${globals.assetsPath}/common/img/githubicon.png`}
                        alt={'GitHub'}
                      />
                    </div>
                    <div className={styles.pixelText}>
                      <Icon type="star" size={12} />
                      &nbsp; Star
                    </div>
                  </a>
                  {/*
                          <div className={styles.gitHubBtn}>
                            <iframe
                              title="github"
                              src="https://ghbtns.com/github-btn.html?user=hasura&repo=graphql-engine&type=star&count=true"
                              frameBorder="0"
                              scrolling="0"
                              width="100px"
                              height="30px"
                            />
                          </div>
                          */}
                </li>
                <li className={'dropdown-item '}>
                  <a
                    href="https://twitter.com/intent/tweet?hashtags=graphql,postgres&text=Just%20deployed%20a%20GraphQL%20backend%20with%20@HasuraHQ!%20%E2%9D%A4%EF%B8%8F%20%F0%9F%9A%80%0Ahttps://github.com/hasura/graphql-engine%0A"
                    target="_blank"
                    rel="noopener noreferrer"
                  >
                    <div className={styles.socialIcon}>
                      <img
                        className="img img-responsive"
                        src={`${globals.assetsPath}/common/img/twittericon.png`}
                        alt={'Twitter'}
                      />
                    </div>
                    <div className={styles.pixelText}>
                      <Icon type="twitter" size={12} />
                      &nbsp; Tweet
                    </div>
                  </a>
                </li>
              </div>
            </div>
          </ul>,
        ];
      }

      return loveSectionHtml;
    };

    const getHelpDropdownPosStyle = () => {
      let helpDropdownPosStyle = '';

      if (this.state.loveConsentState.isDismissed) {
        helpDropdownPosStyle = styles.help_dropdown_menu_heart_dismissed;
      }

      return helpDropdownPosStyle;
    };

    const getSidebarItem = (
      title,
      icon,
      tooltipText,
      path,
      isDefault = false
    ) => {
      const block = getPathRoot(path);

      return (
        <ToolTip message={tooltipText} height="100%">
          <li>
            <Link
              className={
                currentActiveBlock === block ||
                (isDefault && currentActiveBlock === '')
                  ? styles.navSideBarActive
                  : ''
              }
              to={appPrefix + path}
            >
              <Icon
                type={icon}
                data-test={block}
                css={
                  icon === 'schema'
                    ? css`
                        transform: rotate(45deg);
                      `
                    : ''
                }
                mr="xs"
              />
              <Text>{title}</Text>
            </Link>
          </li>
        </ToolTip>
      );
    };

    const renderProPopup = () => {
      const { isPopUpOpen } = this.state;

      if (isPopUpOpen) {
        return (
          <div className={styles.proPopUpWrapper}>
            <div className={styles.popUpHeader}>
              Hasura <span>PRO</span>
              <img
                onClick={this.toggleProPopup.bind(this)}
                className={styles.popUpClose}
                src={close}
                alt={'Close'}
              />
            </div>
            <div className={styles.popUpBodyWrapper}>
              <div className={styles.featuresDescription}>
                Hasura Pro is an enterprise-ready version of Hasura that comes
                with the following features:
              </div>
              <div className={styles.proFeaturesList}>
                <div className={styles.featuresImg}>
                  <img src={monitoring} alt={'Monitoring'} />
                </div>
                <div className={styles.featuresList}>
                  <div className={styles.featuresTitle}>
                    Monitoring/Analytics
                  </div>
                  <div className={styles.featuresDescription}>
                    Complete observability to troubleshoot errors and drill-down
                    into individual operations.
                  </div>
                </div>
              </div>
              <div className={styles.proFeaturesList}>
                <div className={styles.featuresImg}>
                  <img src={rate} alt={'Rate'} />
                </div>
                <div className={styles.featuresList}>
                  <div className={styles.featuresTitle}>Rate Limiting</div>
                  <div className={styles.featuresDescription}>
                    Prevent abuse with role-based rate limits.
                  </div>
                </div>
              </div>
              <div className={styles.proFeaturesList}>
                <div className={styles.featuresImg}>
                  <img src={regression} alt={'Regression'} />
                </div>
                <div className={styles.featuresList}>
                  <div className={styles.featuresTitle}>Regression Testing</div>
                  <div className={styles.featuresDescription}>
                    Automatically create regression suites to prevent breaking
                    changes.
                  </div>
                </div>
              </div>
              <div className={styles.proFeaturesList}>
                <div className={styles.featuresImg}>
                  <img src={management} alt={'Management'} />
                </div>
                <div className={styles.featuresList}>
                  <div className={styles.featuresTitle}>Team Management</div>
                  <div className={styles.featuresDescription}>
                    Login to a Hasura project with granular privileges.
                  </div>
                </div>
              </div>
              <div className={styles.proFeaturesList}>
                <div className={styles.featuresImg}>
                  <img src={allow} alt={'allow'} />
                </div>
                <div className={styles.featuresList}>
                  <div className={styles.featuresTitle}>
                    Allow Listing Workflows
                  </div>
                  <div className={styles.featuresDescription}>
                    Setup allow lists across dev, staging and production
                    environments with easy workflows.
                  </div>
                </div>
              </div>
            </div>
            <div className={styles.popUpFooter}>
              <a
                href={
                  'https://hasura.io/getintouch?type=hasuraprodemo&utm_source=console'
                }
                target={'_blank'}
                rel="noopener noreferrer"
              >
                Set up a chat to learn more{' '}
                <img
                  className={styles.arrow}
                  src={arrowForwardRed}
                  alt={'Arrow'}
                />
              </a>
            </div>
          </div>
        );
      }
      return null;
    };

    return (
      <div className={styles.container}>
        <div className={styles.sidebar}>
          <div className={styles.header_logo_wrapper}>
            <div className={styles.logoParent}>
              <div className={styles.logo}>
                <Link to="/">
                  <img className="img img-responsive" src={logo} />
                </Link>
              </div>
              <Link to="/">
                <div className={styles.project_version}>{serverVersion}</div>
              </Link>
            </div>
          </div>
          <div className={styles.navigation_wrapper}>
            <ul className={styles.sidebarItems}>
              {getSidebarItem(
                'GraphiQL',
                'graphiQL',
                tooltips.apiExplorer,
                '/api-explorer',
                true
              )}
              {getSidebarItem(
                'Data',
                'database',
                tooltips.data,
                getSchemaBaseRoute(currentSchema)
              )}
              {getSidebarItem(
                'Actions',
                'action',
                tooltips.actions,
                '/actions/manage/actions'
              )}
              {getSidebarItem(
                'Remote Schemas',
                'schema',
                tooltips.remoteSchema,
                '/remote-schemas/manage/schemas'
              )}
              {getSidebarItem(
                'Events',
                'event',
                tooltips.events,
                '/events/manage/triggers'
              )}
            </ul>
            <div id="dropdown_wrapper" className={styles.clusterInfoWrapper}>
              {getAdminSecretSection()}
              <div className={styles.helpSection + ' ' + styles.proWrapper}>
                <span
                  className={
                    !isProClicked ? styles.proName : styles.proNameClicked
                  }
                  onClick={this.clickProIcon.bind(this)}
                >
                  PRO
                </span>
                {renderProPopup()}
              </div>
              <Link to="/settings">
                <div className={styles.helpSection + ' ' + styles.settingsIcon}>
                  {getMetadataStatusIcon()}
                  {getSettingsSelectedMarker()}
                </div>
              </Link>
              <div className={styles.supportSection}>
                <div
                  id="help"
                  className={styles.helpSection}
                  data-toggle="dropdown"
                  aria-expanded="false"
                  aria-haspopup="true"
                >
                  <Icon
                    type="question"
                    pointer
                    size={12}
                    color="white"
                    mr="sm"
                  />
                </div>
                <ul
                  className={
                    'dropdown-menu ' +
                    styles.help_dropdown_menu +
                    ' ' +
                    getHelpDropdownPosStyle()
                  }
                  aria-labelledby="help"
                >
                  <div className={styles.help_dropdown_menu_container}>
                    <li className={'dropdown-item'}>
                      <a
                        href="https://github.com/hasura/graphql-engine/issues"
                        target="_blank"
                        rel="noopener noreferrer"
                      >
                        <img
                          className={'img-responsive'}
                          src={github}
                          alt={'github'}
                        />
                        <span>Report bugs & suggest improvements</span>
                      </a>
                    </li>
                    <li className={'dropdown-item'}>
                      <a
                        href="https://discordapp.com/invite/vBPpJkS"
                        target="_blank"
                        rel="noopener noreferrer"
                      >
                        <img
                          className={'img-responsive'}
                          src={discord}
                          alt={'discord'}
                        />
                        <span>Join discord community forum</span>
                      </a>
                    </li>
                    <li className={'dropdown-item'}>
                      <a href="mailto:support@hasura.io">
                        <img
                          className={'img-responsive'}
                          src={mail}
                          alt={'mail'}
                        />
                        <span>Reach out ({'support@hasura.io'})</span>
                      </a>
                    </li>
                    <li className={'dropdown-item'}>
                      <a
                        href="https://hasura.io/docs/"
                        target="_blank"
                        rel="noopener noreferrer"
                      >
                        <img
                          className={'img-responsive'}
                          src={docs}
                          alt={'docs'}
                        />
                        <span>Head to docs</span>
                      </a>
                    </li>
                    <li className={'dropdown-item'}>
                      <Link to="/about">
                        <img
                          className={'img-responsive'}
                          src={about}
                          alt={'about'}
                        />
                        <span>About</span>
                      </Link>
                    </li>
                  </div>
                </ul>
              </div>

              {getLoveSection()}
            </div>
          </div>
        </div>

        <div className={styles.main + ' container-fluid'}>
          {getMainContent()}
        </div>

        {getUpdateNotification()}
      </div>
    );
  }
}

const mapStateToProps = (state, ownProps) => {
  return {
    ...state.main,
    header: { ...state.header },
    pathname: ownProps.location.pathname,
    currentSchema: state.tables.currentSchema,
    metadata: state.metadata,
    console_opts: state.telemetry.console_opts,
  };
};

export default connect(mapStateToProps)(Main);<|MERGE_RESOLUTION|>--- conflicted
+++ resolved
@@ -7,12 +7,6 @@
 import globals from '../../Globals';
 import { getPathRoot } from '../Common/utils/urlUtils';
 
-<<<<<<< HEAD
-import WarningSymbol from '../Common/WarningSymbol/WarningSymbol';
-import { Icon, Spinner, ToolTip, Text } from '../UIKit/atoms/';
-
-=======
->>>>>>> 6d5e87d2
 import {
   loadServerVersion,
   fetchServerConfig,
@@ -42,10 +36,7 @@
 } from '../Common/utils/localStorageUtils';
 import { setPreReleaseNotificationOptOutInDB } from '../../telemetry/Actions';
 
-<<<<<<< HEAD
-=======
-import { Icon, Spinner, ToolTip } from '../UIKit/atoms/';
->>>>>>> 6d5e87d2
+import { Icon, Spinner, ToolTip, Text } from '../UIKit/atoms/';
 import styles from './Main.scss';
 
 class Main extends React.Component {
