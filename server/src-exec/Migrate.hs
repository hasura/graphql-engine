module Migrate
  ( curCatalogVer
  , migrateCatalog
  )
where

import           Data.Time.Clock            (UTCTime)
import           Language.Haskell.TH.Syntax (Q, TExp, unTypeQ)

import           Hasura.Prelude
import           Hasura.RQL.DDL.Schema
import           Hasura.RQL.Types
import           Hasura.Server.Query

import qualified Data.Aeson                 as A
import qualified Data.Text                  as T
import qualified Data.Yaml.TH               as Y

import qualified Database.PG.Query          as Q

curCatalogVer :: T.Text
curCatalogVer = "22"

migrateMetadata
  :: ( MonadTx m
     , HasHttpManager m
     , CacheRWM m
     , UserInfoM m
     , MonadIO m
     , HasSQLGenCtx m
     )
  => Bool -> RQLQuery -> m ()
migrateMetadata buildSC rqlQuery = do
  -- Build schema cache from 'hdb_catalog' only if current
  -- metadata migration depends on metadata added in previous versions
  when buildSC $ buildSchemaCacheStrict
  -- run the RQL query to Migrate metadata
  void $ runQueryM rqlQuery

setAsSystemDefinedFor2 :: (MonadTx m) => m ()
setAsSystemDefinedFor2 =
  liftTx $ Q.catchE defaultTxErrorHandler $
  Q.multiQ [Q.sql|
            UPDATE hdb_catalog.hdb_table
            SET is_system_defined = 'true'
            WHERE table_schema = 'hdb_catalog'
             AND (  table_name = 'event_triggers'
                 OR table_name = 'event_log'
                 OR table_name = 'event_invocation_logs'
                 );
            UPDATE hdb_catalog.hdb_relationship
            SET is_system_defined = 'true'
            WHERE table_schema = 'hdb_catalog'
             AND (  table_name = 'event_triggers'
                 OR table_name = 'event_log'
                 OR table_name = 'event_invocation_logs'
                 );
           |]

setAsSystemDefinedFor5 :: (MonadTx m) => m ()
setAsSystemDefinedFor5 =
  liftTx $ Q.catchE defaultTxErrorHandler $
  Q.multiQ [Q.sql|
            UPDATE hdb_catalog.hdb_table
            SET is_system_defined = 'true'
            WHERE table_schema = 'hdb_catalog'
             AND table_name = 'remote_schemas';
           |]

setAsSystemDefinedFor8 :: (MonadTx m) => m ()
setAsSystemDefinedFor8 =
  liftTx $ Q.catchE defaultTxErrorHandler $
  Q.multiQ [Q.sql|
            UPDATE hdb_catalog.hdb_table
            SET is_system_defined = 'true'
            WHERE table_schema = 'hdb_catalog'
             AND (  table_name = 'hdb_function_agg'
                 OR table_name = 'hdb_function'
                 );
            UPDATE hdb_catalog.hdb_relationship
            SET is_system_defined = 'true'
            WHERE table_schema = 'hdb_catalog'
             AND  table_name = 'hdb_function_agg';
           |]

setAsSystemDefinedFor9 :: (MonadTx m) => m ()
setAsSystemDefinedFor9 =
  liftTx $ Q.catchE defaultTxErrorHandler $
  Q.multiQ [Q.sql|
            UPDATE hdb_catalog.hdb_table
            SET is_system_defined = 'true'
            WHERE table_schema = 'hdb_catalog'
             AND  table_name = 'hdb_version';
           |]

setAsSystemDefinedFor16 :: MonadTx m => m ()
setAsSystemDefinedFor16 =
  liftTx $ Q.catchE defaultTxErrorHandler $
  Q.multiQ [Q.sql|
            UPDATE hdb_catalog.hdb_table
            SET is_system_defined = 'true'
            WHERE table_schema = 'hdb_catalog'
             AND  table_name = 'hdb_query_collection';
           |]

setAsSystemDefinedFor22 :: (MonadTx m) => m ()
setAsSystemDefinedFor22 =
  liftTx $ Q.catchE defaultTxErrorHandler $
  Q.multiQ [Q.sql|
            UPDATE hdb_catalog.hdb_table
            SET is_system_defined = 'true'
            WHERE table_schema = 'hdb_catalog'
             AND table_name = 'remote_schema_permissions';
           |]

getCatalogVersion
  :: (MonadTx m)
  => m T.Text
getCatalogVersion = do
  res <- liftTx $ Q.withQE defaultTxErrorHandler [Q.sql|
                SELECT version FROM hdb_catalog.hdb_version
                    |] () False
  return $ runIdentity $ Q.getRow res

from08To1 :: (MonadTx m) => m ()
from08To1 = liftTx $ Q.catchE defaultTxErrorHandler $ do
  Q.unitQ "ALTER TABLE hdb_catalog.hdb_relationship ADD COLUMN comment TEXT NULL" () False
  Q.unitQ "ALTER TABLE hdb_catalog.hdb_permission ADD COLUMN comment TEXT NULL" () False
  Q.unitQ "ALTER TABLE hdb_catalog.hdb_query_template ADD COLUMN comment TEXT NULL" () False
  Q.unitQ [Q.sql|
          UPDATE hdb_catalog.hdb_query_template
             SET template_defn =
                 json_build_object('type', 'select', 'args', template_defn->'select');
                |] () False

from1To2
  :: ( MonadTx m
     , HasHttpManager m
     , HasSQLGenCtx m
     , CacheRWM m
     , UserInfoM m
     , MonadIO m
     )
  => m ()
from1To2 = do
  -- Migrate database
  Q.Discard () <- liftTx $ Q.multiQE defaultTxErrorHandler
    $(Q.sqlFromFile "src-rsr/migrate_from_1.sql")
  migrateMetadata False migrateMetadataFrom1
  -- Set as system defined
  setAsSystemDefinedFor2
  where
    migrateMetadataFrom1 =
      $(unTypeQ (Y.decodeFile "src-rsr/migrate_metadata_from_1.yaml" :: Q (TExp RQLQuery)))

from2To3 :: (MonadTx m) => m ()
from2To3 = liftTx $ Q.catchE defaultTxErrorHandler $ do
  Q.unitQ "ALTER TABLE hdb_catalog.event_triggers ADD COLUMN headers JSON" () False
  Q.unitQ "ALTER TABLE hdb_catalog.event_log ADD COLUMN next_retry_at TIMESTAMP" () False
  Q.unitQ "CREATE INDEX ON hdb_catalog.event_log (trigger_id)" () False
  Q.unitQ "CREATE INDEX ON hdb_catalog.event_invocation_logs (event_id)" () False

-- custom resolver
from4To5
  :: ( MonadTx m
     , HasHttpManager m
     , HasSQLGenCtx m
     , CacheRWM m
     , UserInfoM m
     , MonadIO m
     )
  => m ()
from4To5 = do
  Q.Discard () <- liftTx $ Q.multiQE defaultTxErrorHandler
    $(Q.sqlFromFile "src-rsr/migrate_from_4_to_5.sql")
  migrateMetadata False migrateMetadataFrom4
  -- Set as system defined
  setAsSystemDefinedFor5
  where
    migrateMetadataFrom4 =
      $(unTypeQ (Y.decodeFile "src-rsr/migrate_metadata_from_4_to_5.yaml" :: Q (TExp RQLQuery)))


from3To4 :: (MonadTx m) => m ()
from3To4 = liftTx $ Q.catchE defaultTxErrorHandler $ do
  Q.unitQ "ALTER TABLE hdb_catalog.event_triggers ADD COLUMN configuration JSON" () False
  eventTriggers <- map uncurryEventTrigger <$> Q.listQ [Q.sql|
           SELECT e.name, e.definition::json, e.webhook, e.num_retries, e.retry_interval, e.headers::json
           FROM hdb_catalog.event_triggers e
           |] () False
  forM_ eventTriggers updateEventTrigger3To4
  Q.unitQ "ALTER TABLE hdb_catalog.event_triggers\
          \  DROP COLUMN definition\
          \, DROP COLUMN query\
          \, DROP COLUMN webhook\
          \, DROP COLUMN num_retries\
          \, DROP COLUMN retry_interval\
          \, DROP COLUMN headers" () False
  where
    uncurryEventTrigger (trn, Q.AltJ tDef, w, nr, rint, Q.AltJ headers) =
      EventTriggerConf trn tDef (Just w) Nothing (RetryConf nr rint Nothing) headers
    updateEventTrigger3To4 etc@(EventTriggerConf name _ _ _ _ _) = Q.unitQ [Q.sql|
                                         UPDATE hdb_catalog.event_triggers
                                         SET
                                         configuration = $1
                                         WHERE name = $2
                                         |] (Q.AltJ $ A.toJSON etc, name) True

from5To6 :: (MonadTx m) => m ()
from5To6 = liftTx $ do
  -- Migrate database
  Q.Discard () <- Q.multiQE defaultTxErrorHandler
    $(Q.sqlFromFile "src-rsr/migrate_from_5_to_6.sql")
  return ()

from6To7 :: (MonadTx m) => m ()
from6To7 = liftTx $ do
  -- Migrate database
  Q.Discard () <- Q.multiQE defaultTxErrorHandler
    $(Q.sqlFromFile "src-rsr/migrate_from_6_to_7.sql")
  return ()

from7To8
  :: ( MonadTx m
     , HasHttpManager m
     , HasSQLGenCtx m
     , CacheRWM m
     , UserInfoM m
     , MonadIO m
     )
  => m ()
from7To8 = do
  -- Migrate database
  Q.Discard () <- liftTx $ Q.multiQE defaultTxErrorHandler
    $(Q.sqlFromFile "src-rsr/migrate_from_7_to_8.sql")
  -- Migrate metadata
  -- Building schema cache is required since this metadata migration
  -- involves in creating object relationship to hdb_catalog.hdb_table
  migrateMetadata True migrateMetadataFrom7
  setAsSystemDefinedFor8
  where
    migrateMetadataFrom7 =
      $(unTypeQ (Y.decodeFile "src-rsr/migrate_metadata_from_7_to_8.yaml" :: Q (TExp RQLQuery)))

-- alter hdb_version table and track it (telemetry changes)
from8To9
  :: ( MonadTx m
     , HasHttpManager m
     , HasSQLGenCtx m
     , CacheRWM m
     , UserInfoM m
     , MonadIO m
     )
  => m ()
from8To9 = do
  Q.Discard () <- liftTx $ Q.multiQE defaultTxErrorHandler
    $(Q.sqlFromFile "src-rsr/migrate_from_8_to_9.sql")
  -- Migrate metadata
  migrateMetadata False migrateMetadataFrom8
  -- Set as system defined
  setAsSystemDefinedFor9
  where
    migrateMetadataFrom8 =
      $(unTypeQ (Y.decodeFile "src-rsr/migrate_metadata_from_8_to_9.yaml" :: Q (TExp RQLQuery)))

-- alter foreign keys on hdb_relationship and hdb_permission table to have ON UPDATE CASCADE
from9To10 :: (MonadTx m) => m ()
from9To10 = liftTx $ do
  -- Migrate database
  Q.Discard () <- Q.multiQE defaultTxErrorHandler
    $(Q.sqlFromFile "src-rsr/migrate_from_9_to_10.sql")
  return ()

from10To11 :: (MonadTx m) => m ()
from10To11 = liftTx $ do
  -- Migrate database
  Q.Discard () <- Q.multiQE defaultTxErrorHandler
    $(Q.sqlFromFile "src-rsr/migrate_from_10_to_11.sql")
  return ()

from11To12 :: (MonadTx m) => m ()
from11To12 = liftTx $ do
  -- Migrate database
  Q.Discard () <- Q.multiQE defaultTxErrorHandler
    $(Q.sqlFromFile "src-rsr/migrate_from_11_to_12.sql")
  return ()

from12To13 :: (MonadTx m) => m ()
from12To13 = liftTx $ do
  -- Migrate database
  Q.Discard () <- Q.multiQE defaultTxErrorHandler
    $(Q.sqlFromFile "src-rsr/migrate_from_12_to_13.sql")
  return ()

from13To14 :: (MonadTx m) => m ()
from13To14 = liftTx $ do
  -- Migrate database
  Q.Discard () <- Q.multiQE defaultTxErrorHandler
    $(Q.sqlFromFile "src-rsr/migrate_from_13_to_14.sql")
  return ()

from14To15 :: (MonadTx m) => m ()
from14To15 = liftTx $ do
  -- Migrate database
  Q.Discard () <- Q.multiQE defaultTxErrorHandler
    $(Q.sqlFromFile "src-rsr/migrate_from_14_to_15.sql")
  return ()

from15To16
  :: ( MonadTx m
     , HasHttpManager m
     , HasSQLGenCtx m
     , CacheRWM m
     , UserInfoM m
     , MonadIO m
     )
  => m ()
from15To16 = do
  -- Migrate database
  Q.Discard () <- liftTx $ Q.multiQE defaultTxErrorHandler
    $(Q.sqlFromFile "src-rsr/migrate_from_15_to_16.sql")
  -- Migrate metadata
  migrateMetadata False migrateMetadataFor16
  -- Set as system defined
  setAsSystemDefinedFor16
  where
    migrateMetadataFor16 =
      $(unTypeQ (Y.decodeFile "src-rsr/migrate_metadata_from_15_to_16.yaml" :: Q (TExp RQLQuery)))

from16To17 :: MonadTx m => m ()
from16To17 =
  liftTx $ Q.catchE defaultTxErrorHandler $
  Q.multiQ [Q.sql|
            UPDATE hdb_catalog.hdb_table
            SET is_system_defined = 'true'
            WHERE table_schema = 'hdb_catalog'
             AND  table_name = 'hdb_allowlist';
           |]

from17To18 :: MonadTx m => m ()
from17To18 =
  liftTx $ Q.catchE defaultTxErrorHandler $
  Q.multiQ [Q.sql|
            DELETE FROM hdb_catalog.hdb_table
            WHERE table_schema = 'hdb_catalog'
              AND table_name = 'hdb_query_template';
            DROP table hdb_catalog.hdb_query_template
           |]

from18To19 :: MonadTx m => m ()
from18To19 = do
  -- Migrate database
  Q.Discard () <- liftTx $ Q.multiQE defaultTxErrorHandler
    $(Q.sqlFromFile "src-rsr/migrate_from_18_to_19.sql")
  return ()

from19To20 :: (MonadTx m) => m ()
from19To20 = do
  Q.Discard () <- liftTx $ Q.multiQE defaultTxErrorHandler
    $(Q.sqlFromFile "src-rsr/migrate_from_19_to_20.sql")
  pure ()

from20To21 :: (MonadTx m) => m ()
from20To21 = liftTx $ Q.catchE defaultTxErrorHandler $ do
  Q.unitQ "CREATE INDEX ON hdb_catalog.event_log (locked)" () False

<<<<<<< HEAD
from21To22
  :: ( MonadTx m
     , HasHttpManager m
     , HasSQLGenCtx m
     , CacheRWM m
     , UserInfoM m
     , MonadIO m
     )
  => m ()
from21To22 = do
  -- Migrate database
  Q.Discard () <- liftTx $ Q.multiQE defaultTxErrorHandler
    $(Q.sqlFromFile "src-rsr/migrate_from_21_to_22.sql")

  migrateMetadata False migrateMetadataFor22
  -- Set as system defined
  setAsSystemDefinedFor22
  return ()
  where
    migrateMetadataFor22 =
      $(unTypeQ (Y.decodeFile "src-rsr/migrate_metadata_from_21_to_22.yaml" :: Q (TExp RQLQuery)))
=======
from21To22 :: (MonadTx m) => m ()
from21To22 = do
  Q.Discard () <- liftTx $ Q.multiQE defaultTxErrorHandler
    $(Q.sqlFromFile "src-rsr/migrate_from_21_to_22.sql")
  pure ()
>>>>>>> f9daaf40

migrateCatalog
  :: ( MonadTx m
     , CacheRWM m
     , MonadIO m
     , UserInfoM m
     , HasHttpManager m
     , HasSQLGenCtx m
     )
  => UTCTime -> m String
migrateCatalog migrationTime = migrateFrom =<< getCatalogVersion
  where
    migrateFrom previousVersion
      | previousVersion == curCatalogVer =
          return $ "already at the latest version. current version: " <> show curCatalogVer
      | [] <- neededMigrations =
          throw400 NotSupported $ "unsupported version : " <> previousVersion
      | otherwise =
          traverse_ snd neededMigrations >> postMigrate
      where
        neededMigrations = dropWhile ((/= previousVersion) . fst) migrations
        migrations =
          [ ("0.8", from08To1)
          , ("1", from1To2)
          , ("2", from2To3)
          , ("3", from3To4)
          , ("4", from4To5)
          , ("5", from5To6)
          , ("6", from6To7)
          , ("7", from7To8)
          , ("8", from8To9)
          , ("9", from9To10)
          , ("10", from10To11)
          , ("11", from11To12)
          , ("12", from12To13)
          , ("13", from13To14)
          , ("14", from14To15)
          , ("15", from15To16)
          , ("16", from16To17)
          , ("17", from17To18)
          , ("18", from18To19)
          , ("19", from19To20)
          , ("20", from20To21)
          , ("21", from21To22)
          ]

    postMigrate = do
       -- update the catalog version
       updateVersion
       -- try building the schema cache
       buildSchemaCacheStrict
       return $ "successfully migrated to " ++ show curCatalogVer

    updateVersion =
      liftTx $ Q.unitQE defaultTxErrorHandler [Q.sql|
                UPDATE "hdb_catalog"."hdb_version"
                   SET "version" = $1,
                       "upgraded_on" = $2
                    |] (curCatalogVer, migrationTime) False<|MERGE_RESOLUTION|>--- conflicted
+++ resolved
@@ -19,7 +19,7 @@
 import qualified Database.PG.Query          as Q
 
 curCatalogVer :: T.Text
-curCatalogVer = "22"
+curCatalogVer = "23"
 
 migrateMetadata
   :: ( MonadTx m
@@ -103,8 +103,8 @@
              AND  table_name = 'hdb_query_collection';
            |]
 
-setAsSystemDefinedFor22 :: (MonadTx m) => m ()
-setAsSystemDefinedFor22 =
+setAsSystemDefinedFor23 :: (MonadTx m) => m ()
+setAsSystemDefinedFor23 =
   liftTx $ Q.catchE defaultTxErrorHandler $
   Q.multiQ [Q.sql|
             UPDATE hdb_catalog.hdb_table
@@ -364,35 +364,33 @@
 from20To21 = liftTx $ Q.catchE defaultTxErrorHandler $ do
   Q.unitQ "CREATE INDEX ON hdb_catalog.event_log (locked)" () False
 
-<<<<<<< HEAD
-from21To22
-  :: ( MonadTx m
-     , HasHttpManager m
-     , HasSQLGenCtx m
-     , CacheRWM m
-     , UserInfoM m
-     , MonadIO m
-     )
-  => m ()
-from21To22 = do
-  -- Migrate database
-  Q.Discard () <- liftTx $ Q.multiQE defaultTxErrorHandler
-    $(Q.sqlFromFile "src-rsr/migrate_from_21_to_22.sql")
-
-  migrateMetadata False migrateMetadataFor22
-  -- Set as system defined
-  setAsSystemDefinedFor22
-  return ()
-  where
-    migrateMetadataFor22 =
-      $(unTypeQ (Y.decodeFile "src-rsr/migrate_metadata_from_21_to_22.yaml" :: Q (TExp RQLQuery)))
-=======
 from21To22 :: (MonadTx m) => m ()
 from21To22 = do
   Q.Discard () <- liftTx $ Q.multiQE defaultTxErrorHandler
     $(Q.sqlFromFile "src-rsr/migrate_from_21_to_22.sql")
   pure ()
->>>>>>> f9daaf40
+
+from22To23
+  :: ( MonadTx m
+     , HasHttpManager m
+     , HasSQLGenCtx m
+     , CacheRWM m
+     , UserInfoM m
+     , MonadIO m
+     )
+  => m ()
+from22To23 = do
+  -- Migrate database
+  Q.Discard () <- liftTx $ Q.multiQE defaultTxErrorHandler
+    $(Q.sqlFromFile "src-rsr/migrate_from_22_to_23.sql")
+
+  migrateMetadata False migrateMetadataFor23
+  -- Set as system defined
+  setAsSystemDefinedFor23
+  return ()
+  where
+    migrateMetadataFor23 =
+      $(unTypeQ (Y.decodeFile "src-rsr/migrate_metadata_from_22_to_23.yaml" :: Q (TExp RQLQuery)))
 
 migrateCatalog
   :: ( MonadTx m
@@ -437,6 +435,7 @@
           , ("19", from19To20)
           , ("20", from20To21)
           , ("21", from21To22)
+          , ("22", from22To23)
           ]
 
     postMigrate = do
