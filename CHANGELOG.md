--- conflicted
+++ resolved
@@ -67,11 +67,8 @@
 - console: add `<3 hasura` section to view updates and notifications from Hasura (#5070)
 - cli: add missing global flags for seeds command (#5565)
 - docs: add docs page on networking with docker (close #4346) (#4811)
-<<<<<<< HEAD
 - docs: add tabs for console / cli / api workflows (close #3593) (#4948)
-=======
 - docs: add postgres concepts page to docs (close #4440) (#4471)
->>>>>>> 048daf81
 
 
 ## `v1.3.2`
