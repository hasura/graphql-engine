--- conflicted
+++ resolved
@@ -2,286 +2,7 @@
 import { ordinalColSort } from '../utils';
 import { addRelViewMigrate, resetManualRelationshipForm } from './Actions';
 import ExpandableEditor from '../../../Common/Layout/ExpandableEditor/Editor';
-<<<<<<< HEAD
-
-const ManualRelationshipSelector = ({
-  tableSchema,
-  schemaList,
-  refTables,
-  relAdd,
-  orderedColumns,
-  dispatch,
-}) => {
-  const relTypeSelect = () => {
-    const dispatchSetRelType = event => {
-      dispatch(manualRelTypeChanged(event.target.value));
-    };
-
-    return (
-      <div className={`${styles.add_mar_bottom}`}>
-        <div className={`${styles.add_mar_bottom_mid}`}>
-          <b>Relationship Type:</b>
-        </div>
-        <select
-          value={relAdd.relType || ''}
-          className={`${styles.select} form-control ${styles.add_pad_left}`}
-          data-test={'manual-relationship-type'}
-          onChange={dispatchSetRelType}
-        >
-          {relAdd.relType === '' && (
-            <option value={''} disabled>
-              {'-- relationship type --'}
-            </option>
-          )}
-          <option key="object" value="object">
-            Object Relationship
-          </option>
-          <option key="array" value="array">
-            Array Relationship
-          </option>
-        </select>
-      </div>
-    );
-  };
-
-  const relName = () => {
-    const dispatchSetRelName = event => {
-      dispatch(manualRelNameChanged(event.target.value));
-    };
-
-    return (
-      <div className={`${styles.add_mar_bottom}`}>
-        <div className={`${styles.add_mar_bottom_mid}`}>
-          <b>Relationship Name:</b>
-        </div>
-        <input
-          onChange={dispatchSetRelName}
-          className="form-control"
-          placeholder="Enter relationship name"
-          disabled={!relAdd.relType}
-          data-test="rel-name"
-        />
-      </div>
-    );
-  };
-
-  const refSchemaSelect = () => {
-    const dispatchSetRefSchema = event => {
-      dispatch(manualRelRSchemaChanged(event.target.value));
-      if (tableSchema.table_schema !== event.target.value) {
-        dispatch(updateSchemaInfo({ schemas: [event.target.value] }));
-      }
-    };
-
-    return (
-      <div className={`${styles.add_mar_bottom}`}>
-        <div className={`${styles.add_mar_bottom_mid}`}>
-          <b>Reference Schema:</b>
-        </div>
-        <select
-          value={relAdd.rSchema || ''}
-          className={`${styles.select} form-control ${styles.add_pad_left}`}
-          data-test={'manual-relationship-ref-schema'}
-          onChange={dispatchSetRefSchema}
-          disabled={!relAdd.relType || !relAdd.relName}
-        >
-          {// default unselected option
-            relAdd.rSchema === '' && (
-              <option value={''} disabled>
-                {'-- reference schema --'}
-              </option>
-            )}
-          {// all reference schema options
-            schemaList.map((rs, j) => (
-              <option key={j} value={rs}>
-                {rs}
-              </option>
-            ))}
-        </select>
-      </div>
-    );
-  };
-
-  const refTableSelect = () => {
-    const dispatchSetRefTable = event => {
-      dispatch(manualRelRTableChanged(event.target.value));
-    };
-
-    return (
-      <div className={`${styles.add_mar_bottom}`}>
-        <div className={`${styles.add_mar_bottom_mid}`}>
-          <b>Reference Table:</b>
-        </div>
-        <select
-          value={relAdd.rTable || ''}
-          className={`${styles.select} form-control ${styles.add_pad_left}`}
-          data-test={'manual-relationship-ref-table'}
-          onChange={dispatchSetRefTable}
-          disabled={!relAdd.relType || !relAdd.relName || !relAdd.rSchema}
-        >
-          {relAdd.rTable === '' && (
-            <option value={''} disabled>
-              {'-- reference table --'}
-            </option>
-          )}
-          {Object.keys(refTables)
-            .sort()
-            .map((rt, j) => (
-              <option key={j} value={rt}>
-                {rt}
-              </option>
-            ))}
-        </select>
-      </div>
-    );
-  };
-
-  const columnSelect = () => {
-    const selectTitle = !relAdd.rTable
-      ? 'Please select the reference table'
-      : undefined;
-    return (
-      <div className={`${styles.add_mar_bottom}`}>
-        <div className={`row ${styles.add_mar_bottom_mid}`}>
-          <div className={`col-sm-4 ${styles.add_mar_right}`}>
-            <b>From:</b>
-          </div>
-          <div className={`col-sm-4 ${styles.add_mar_right}`}>
-            <b>To:</b>
-          </div>
-        </div>
-        {relAdd.colMappings.map((colMap, _i) => {
-          // from column
-          const lc = colMap.column;
-
-          // to column
-          const rc = colMap.refColumn;
-
-          const numColMappings = relAdd.colMappings.length;
-
-          const dispatchSetCols = (key, value) => {
-            const newRelAdd = JSON.parse(JSON.stringify(relAdd));
-            newRelAdd.colMappings[_i][key] = value;
-            if (
-              newRelAdd.colMappings[numColMappings - 1].column &&
-              newRelAdd.colMappings[numColMappings - 1].refColumn
-            ) {
-              newRelAdd.colMappings.push({ column: '', refColumn: '' });
-            }
-            dispatch(setManualRelAdd(newRelAdd));
-          };
-
-          const dispatchSetLcol = event => {
-            dispatchSetCols('column', event.target.value);
-          };
-
-          const dispatchSetRcol = event => {
-            dispatchSetCols('refColumn', event.target.value);
-          };
-
-          const dispatchRemoveCol = () => {
-            const newRelAdd = JSON.parse(JSON.stringify(relAdd));
-            const newColMapping = [
-              ...relAdd.colMappings.slice(0, _i),
-              ...relAdd.colMappings.slice(_i + 1),
-            ];
-            newRelAdd.colMappings = newColMapping;
-            dispatch(setManualRelAdd(newRelAdd));
-          };
-
-          let removeIcon;
-          if (_i + 1 === relAdd.colMappings.length) {
-            removeIcon = null;
-          } else {
-            removeIcon = (
-              <i
-                className={`${styles.fontAwosomeClose} fa-lg fa fa-times`}
-                onClick={dispatchRemoveCol}
-              />
-            );
-          }
-
-          return (
-            <div
-              className={`row ${styles.add_mar_bottom_mid} ${
-                styles.display_flex
-              }`}
-              key={`fk-col-${_i}`}
-            >
-              <div className={`col-sm-4 ${styles.add_mar_right}`}>
-                <select
-                  className={`form-control ${styles.select} ${
-                    styles.wd100Percent
-                  }`}
-                  value={lc}
-                  onChange={dispatchSetLcol}
-                  data-test={`manual-relationship-lcol-${_i}`}
-                  disabled={
-                    !relAdd.relType || !relAdd.relName || !relAdd.rSchema
-                  }
-                  title={selectTitle}
-                >
-                  {lc === '' && (
-                    <option value="" disabled>
-                      {'-- column --'}
-                    </option>
-                  )}
-                  {orderedColumns.map(oc => {
-                    return (
-                      <option key={oc.name} value={oc.name}>
-                        {oc.name}
-                      </option>
-                    );
-                  })}
-                </select>
-              </div>
-              <div className={'col-sm-4'}>
-                <select
-                  className={`form-control ${styles.select} ${
-                    styles.wd100Percent
-                  }`}
-                  value={rc}
-                  onChange={dispatchSetRcol}
-                  disabled={!relAdd.rTable}
-                  title={selectTitle}
-                  data-test={`manual-relationship-rcol-${_i}`}
-                >
-                  {rc === '' && (
-                    <option value="" disabled>
-                      {'-- ref_column --'}
-                    </option>
-                  )}
-                  {refTables[relAdd.rTable] &&
-                    refTables[relAdd.rTable].map(rcOpt => {
-                      return (
-                        <option key={rcOpt} value={rcOpt}>
-                          {rcOpt}
-                        </option>
-                      );
-                    })}
-                </select>
-              </div>
-              <div>{removeIcon}</div>
-            </div>
-          );
-        })}
-      </div>
-    );
-  };
-
-  return (
-    <div className="form-group">
-      {relTypeSelect()}
-      {relName()}
-      {refSchemaSelect()}
-      {refTableSelect()}
-      {columnSelect()}
-    </div>
-  );
-};
-=======
 import ManualRelationshipSelector from './ManualRelationshipSelector';
->>>>>>> 329020f8
 
 const AddManualRelationship = ({
   tableSchema,
