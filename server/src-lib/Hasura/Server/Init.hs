{-# LANGUAGE CPP #-}
module Hasura.Server.Init where

import qualified Database.PG.Query                as Q

import           Options.Applicative
<<<<<<< HEAD
import           System.Exit                  (exitFailure)

import qualified Data.Aeson                   as J
import qualified Data.HashSet                 as Set
import qualified Data.String                  as DataString
import qualified Data.Text                    as T
import qualified Data.Text.Encoding           as TE
import qualified Text.PrettyPrint.ANSI.Leijen as PP
=======
import           Data.Char                        (toLower)

import qualified Data.Aeson                       as J
import qualified Data.HashSet                     as Set
import qualified Data.String                      as DataString
import qualified Data.Text                        as T
import qualified Data.UUID                        as UUID
import qualified Data.UUID.V4                     as UUID
import qualified Hasura.GraphQL.Execute.LiveQuery as LQ
import qualified Hasura.Logging                   as L
import qualified Text.PrettyPrint.ANSI.Leijen     as PP
>>>>>>> ec407061

import           Hasura.Prelude
import           Hasura.RQL.Types                 (RoleName (..),
                                                   SchemaCache (..))
import           Hasura.Server.Auth
import           Hasura.Server.Cors
import           Hasura.Server.Logging
import           Network.Wai.Handler.Warp

newtype InstanceId
  = InstanceId {getInstanceId :: T.Text}
    deriving (Show, Eq, J.ToJSON, J.FromJSON)

mkInstanceId :: IO InstanceId
mkInstanceId = (InstanceId . UUID.toText) <$> UUID.nextRandom

data RawConnParams
  = RawConnParams
  { rcpStripes      :: !(Maybe Int)
  , rcpConns        :: !(Maybe Int)
  , rcpIdleTime     :: !(Maybe Int)
  , rcpAllowPrepare :: !(Maybe Bool)
  } deriving (Show, Eq)

type RawAuthHook = AuthHookG (Maybe T.Text) (Maybe AuthHookType)

data RawServeOptions
  = RawServeOptions
  { rsoPort               :: !(Maybe Int)
  , rsoHost               :: !(Maybe HostPreference)
  , rsoConnParams         :: !RawConnParams
  , rsoTxIso              :: !(Maybe Q.TxIsolation)
  , rsoAdminSecret        :: !(Maybe AdminSecret)
  , rsoAuthHook           :: !RawAuthHook
  , rsoJwtSecret          :: !(Maybe Text)
  , rsoUnAuthRole         :: !(Maybe RoleName)
  , rsoCorsConfig         :: !(Maybe CorsConfig)
  , rsoEnableConsole      :: !Bool
  , rsoConsoleAssetsDir   :: !(Maybe Text)
  , rsoEnableTelemetry    :: !(Maybe Bool)
  , rsoWsReadCookie       :: !Bool
  , rsoStringifyNum       :: !Bool
  , rsoEnabledAPIs        :: !(Maybe [API])
  , rsoMxRefetchInt       :: !(Maybe LQ.RefetchInterval)
  , rsoMxBatchSize        :: !(Maybe LQ.BatchSize)
  , rsoFallbackRefetchInt :: !(Maybe LQ.RefetchInterval)
  , rsoEnableAllowlist    :: !Bool
  } deriving (Show, Eq)

data ServeOptions
  = ServeOptions
  { soPort             :: !Int
  , soHost             :: !HostPreference
  , soConnParams       :: !Q.ConnParams
  , soTxIso            :: !Q.TxIsolation
  , soAdminSecret      :: !(Maybe AdminSecret)
  , soAuthHook         :: !(Maybe AuthHook)
  , soJwtSecret        :: !(Maybe Text)
  , soUnAuthRole       :: !(Maybe RoleName)
  , soCorsConfig       :: !CorsConfig
  , soEnableConsole    :: !Bool
  , soConsoleAssetsDir :: !(Maybe Text)
  , soEnableTelemetry  :: !Bool
  , soStringifyNum     :: !Bool
  , soEnabledAPIs      :: !(Set.HashSet API)
  , soLiveQueryOpts    :: !LQ.LQOpts
  , soEnableAllowlist  :: !Bool
  } deriving (Show, Eq)

data RawConnInfo =
  RawConnInfo
  { connHost     :: !(Maybe String)
  , connPort     :: !(Maybe Int)
  , connUser     :: !(Maybe String)
  , connPassword :: !String
  , connUrl      :: !(Maybe String)
  , connDatabase :: !(Maybe String)
  , connOptions  :: !(Maybe String)
  , connRetries  :: !(Maybe Int)
  } deriving (Eq, Read, Show)

data HGECommandG a
  = HCServe !a
  | HCExport
  | HCClean
  | HCExecute
  | HCVersion
  deriving (Show, Eq)

data API
  = METADATA
  | GRAPHQL
  | PGDUMP
  | DEVELOPER
  deriving (Show, Eq, Read, Generic)

instance Hashable API

type HGECommand = HGECommandG ServeOptions
type RawHGECommand = HGECommandG RawServeOptions

data HGEOptionsG a
  = HGEOptionsG
  { hoConnInfo :: !RawConnInfo
  , hoCommand  :: !(HGECommandG a)
  } deriving (Show, Eq)

type RawHGEOptions = HGEOptionsG RawServeOptions
type HGEOptions = HGEOptionsG ServeOptions

type Env = [(String, String)]

class FromEnv a where
  fromEnv :: String -> Either String a

instance FromEnv String where
  fromEnv = Right

instance FromEnv HostPreference where
  fromEnv = Right . DataString.fromString

instance FromEnv Text where
  fromEnv = Right . T.pack

instance FromEnv AuthHookType where
  fromEnv = readHookType

instance FromEnv Int where
  fromEnv = maybe (Left "Expecting Int value") Right . readMaybe

instance FromEnv AdminSecret where
  fromEnv = Right . AdminSecret . T.pack

instance FromEnv RoleName where
  fromEnv = Right . RoleName . T.pack

instance FromEnv Bool where
  fromEnv = parseStrAsBool

instance FromEnv Q.TxIsolation where
  fromEnv = readIsoLevel

instance FromEnv CorsConfig where
  fromEnv = readCorsDomains

instance FromEnv [API] where
  fromEnv = readAPIs

instance FromEnv LQ.BatchSize where
  fromEnv = fmap LQ.mkBatchSize . readEither

instance FromEnv LQ.RefetchInterval where
  fromEnv = fmap LQ.refetchIntervalFromMilli . readEither

parseStrAsBool :: String -> Either String Bool
parseStrAsBool t
  | map toLower t `elem` truthVals = Right True
  | map toLower t `elem` falseVals = Right False
  | otherwise = Left errMsg
  where
    truthVals = ["true", "t", "yes", "y"]
    falseVals = ["false", "f", "no", "n"]

    errMsg = " Not a valid boolean text. " ++ "True values are "
             ++ show truthVals ++ " and  False values are " ++ show falseVals
             ++ ". All values are case insensitive"

readIsoLevel :: String -> Either String Q.TxIsolation
readIsoLevel isoS =
  case isoS of
    "read-committed" -> return Q.ReadCommitted
    "repeatable-read" -> return Q.RepeatableRead
    "serializable" -> return Q.Serializable
    _ -> Left "Only expecting read-committed / repeatable-read / serializable"

type WithEnv a = ReaderT Env (ExceptT String Identity) a

runWithEnv :: Env -> WithEnv a -> Either String a
runWithEnv env m = runIdentity $ runExceptT $ runReaderT m env

returnJust :: Monad m => a -> m (Maybe a)
returnJust = return . Just

considerEnv :: FromEnv a => String -> WithEnv (Maybe a)
considerEnv envVar = do
  env <- ask
  case lookup envVar env of
    Nothing  -> return Nothing
    Just val -> either throwErr returnJust $ fromEnv val
  where
    throwErr s = throwError $
      "Fatal Error:- Environment variable " ++ envVar ++ ": " ++ s

considerEnvs :: FromEnv a => [String] -> WithEnv (Maybe a)
considerEnvs envVars = foldl1 (<|>) <$> mapM considerEnv envVars

withEnv :: FromEnv a => Maybe a -> String -> WithEnv (Maybe a)
withEnv mVal envVar =
  maybe (considerEnv envVar) returnJust mVal

withEnvs :: FromEnv a => Maybe a -> [String] -> WithEnv (Maybe a)
withEnvs mVal envVars =
  maybe (considerEnvs envVars) returnJust mVal

withEnvBool :: Bool -> String -> WithEnv Bool
withEnvBool bVal envVar =
  bool considerEnv' (return True) bVal
  where
    considerEnv' = do
      mEnvVal <- considerEnv envVar
      maybe (return False) return mEnvVal

mkHGEOptions :: RawHGEOptions -> WithEnv HGEOptions
mkHGEOptions (HGEOptionsG rawConnInfo rawCmd) =
  HGEOptionsG <$> connInfo <*> cmd
  where
    connInfo = mkRawConnInfo rawConnInfo
    cmd = case rawCmd of
      HCServe rso -> HCServe <$> mkServeOptions rso
      HCExport    -> return HCExport
      HCClean     -> return HCClean
      HCExecute   -> return HCExecute
      HCVersion   -> return HCVersion

mkRawConnInfo :: RawConnInfo -> WithEnv RawConnInfo
mkRawConnInfo rawConnInfo = do
  withEnvUrl <- withEnv rawDBUrl $ fst databaseUrlEnv
  withEnvRetries <- withEnv retries $ fst retriesNumEnv
  return $ rawConnInfo { connUrl = withEnvUrl
                       , connRetries = withEnvRetries
                       }
  where
    rawDBUrl = connUrl rawConnInfo
    retries = connRetries rawConnInfo

mkServeOptions :: RawServeOptions -> WithEnv ServeOptions
mkServeOptions rso = do
  port <- fromMaybe 8080 <$>
          withEnv (rsoPort rso) (fst servePortEnv)
  host <- fromMaybe "*" <$>
          withEnv (rsoHost rso) (fst serveHostEnv)

  connParams <- mkConnParams $ rsoConnParams rso
  txIso <- fromMaybe Q.ReadCommitted <$>
           withEnv (rsoTxIso rso) (fst txIsoEnv)
  adminScrt <- withEnvs (rsoAdminSecret rso) $ map fst [adminSecretEnv, accessKeyEnv]
  authHook <- mkAuthHook $ rsoAuthHook rso
  jwtSecret <- withEnv (rsoJwtSecret rso) $ fst jwtSecretEnv
  unAuthRole <- withEnv (rsoUnAuthRole rso) $ fst unAuthRoleEnv
  corsCfg <- mkCorsConfig $ rsoCorsConfig rso
  enableConsole <- withEnvBool (rsoEnableConsole rso) $
                   fst enableConsoleEnv
  consoleAssetsDir <- withEnv (rsoConsoleAssetsDir rso) (fst consoleAssetsDirEnv)
  enableTelemetry <- fromMaybe True <$>
                     withEnv (rsoEnableTelemetry rso) (fst enableTelemetryEnv)
  strfyNum <- withEnvBool (rsoStringifyNum rso) $ fst stringifyNumEnv
  enabledAPIs <- Set.fromList . fromMaybe defaultAPIs <$>
                     withEnv (rsoEnabledAPIs rso) (fst enabledAPIsEnv)
  lqOpts <- mkLQOpts
  enableAL <- withEnvBool (rsoEnableAllowlist rso) $ fst enableAllowlistEnv
  return $ ServeOptions port host connParams txIso adminScrt authHook jwtSecret
                        unAuthRole corsCfg enableConsole consoleAssetsDir
                        enableTelemetry strfyNum enabledAPIs lqOpts enableAL
  where
#ifdef DeveloperAPIs
    defaultAPIs = [METADATA,GRAPHQL,PGDUMP,DEVELOPER]
#else
    defaultAPIs = [METADATA,GRAPHQL,PGDUMP]
#endif
    mkConnParams (RawConnParams s c i p) = do
      stripes <- fromMaybe 1 <$> withEnv s (fst pgStripesEnv)
      conns <- fromMaybe 50 <$> withEnv c (fst pgConnsEnv)
      iTime <- fromMaybe 180 <$> withEnv i (fst pgTimeoutEnv)
      allowPrepare <- fromMaybe True <$> withEnv p (fst pgUsePrepareEnv)
      return $ Q.ConnParams stripes conns iTime allowPrepare

    mkAuthHook (AuthHookG mUrl mType) = do
      mUrlEnv <- withEnv mUrl $ fst authHookEnv
      authModeM <- withEnv mType (fst authHookModeEnv)
      ty <- maybe (authHookTyEnv mType) return authModeM
      return (flip AuthHookG ty <$> mUrlEnv)

    -- Also support HASURA_GRAPHQL_AUTH_HOOK_TYPE
    -- TODO:- drop this in next major update
    authHookTyEnv mType = fromMaybe AHTGet <$>
      withEnv mType "HASURA_GRAPHQL_AUTH_HOOK_TYPE"

    mkCorsConfig mCfg = do
      corsCfg <- fromMaybe CCAllowAll <$> withEnv mCfg (fst corsDomainEnv)
      readCookVal <- withEnvBool (rsoWsReadCookie rso) (fst wsReadCookieEnv)
      wsReadCookie <- case (isCorsDisabled corsCfg, readCookVal) of
        (True, _)      -> return readCookVal
        (False, True)  -> throwError $ fst wsReadCookieEnv
                          <> " can only be used when CORS is disabled"
        (False, False) -> return False
      return $ case corsCfg of
        CCDisabled _ -> CCDisabled wsReadCookie
        _            -> corsCfg

    mkLQOpts = do
      mxRefetchIntM <- withEnv (rsoMxRefetchInt rso) $
                       fst mxRefetchDelayEnv
      mxBatchSizeM <- withEnv (rsoMxBatchSize rso) $
                      fst mxBatchSizeEnv
      fallbackRefetchIntM <- withEnv (rsoFallbackRefetchInt rso) $
                             fst fallbackRefetchDelayEnv
      return $ LQ.mkLQOpts (LQ.mkMxOpts mxBatchSizeM mxRefetchIntM)
        (LQ.mkFallbackOpts fallbackRefetchIntM)


mkExamplesDoc :: [[String]] -> PP.Doc
mkExamplesDoc exampleLines =
  PP.text "Examples: " PP.<$> PP.indent 2 (PP.vsep examples)
  where
    examples = map PP.text $ intercalate [""] exampleLines

mkEnvVarDoc :: [(String, String)] -> PP.Doc
mkEnvVarDoc envVars =
  PP.text "Environment variables: " PP.<$>
  PP.indent 2 (PP.vsep $ map mkEnvVarLine envVars)
  where
    mkEnvVarLine (var, desc) =
      (PP.fillBreak 40 (PP.text var) PP.<+> prettifyDesc desc) <> PP.hardline
    prettifyDesc = PP.align . PP.fillSep . map PP.text . words

mainCmdFooter :: PP.Doc
mainCmdFooter =
  examplesDoc PP.<$> PP.text "" PP.<$> envVarDoc
  where
    examplesDoc = mkExamplesDoc examples
    examples =
      [
        [ "# Serve GraphQL Engine on default port (8080) with console disabled"
        , "graphql-engine --database-url <database-url> serve"
        ]
      , [ "# For more options, checkout"
        , "graphql-engine serve --help"
        ]
      ]

    envVarDoc = mkEnvVarDoc [databaseUrlEnv, retriesNumEnv]

databaseUrlEnv :: (String, String)
databaseUrlEnv =
  ( "HASURA_GRAPHQL_DATABASE_URL"
  , "Postgres database URL. Example postgres://foo:bar@example.com:2345/database"
  )

serveCmdFooter :: PP.Doc
serveCmdFooter =
  examplesDoc PP.<$> PP.text "" PP.<$> envVarDoc
  where
    examplesDoc = mkExamplesDoc examples
    examples =
      [
        [ "# Start GraphQL Engine on default port (8080) with console enabled"
        , "graphql-engine --database-url <database-url> serve --enable-console"
        ]
      , [ "# Start GraphQL Engine on default port (8080) with console disabled"
        , "graphql-engine --database-url <database-url> serve"
        ]
      , [ "# Start GraphQL Engine on a different port (say 9090) with console disabled"
        , "graphql-engine --database-url <database-url> serve --server-port 9090"
        ]
      , [ "# Start GraphQL Engine with admin secret key"
        , "graphql-engine --database-url <database-url> serve --admin-secret <adminsecretkey>"
        ]
      , [ "# Start GraphQL Engine with restrictive CORS policy (only allow https://example.com:8080)"
        , "graphql-engine --database-url <database-url> serve --cors-domain https://example.com:8080"
        ]
      , [ "# Start GraphQL Engine with multiple domains for CORS (https://example.com, http://localhost:3000 and https://*.foo.bar.com)"
        , "graphql-engine --database-url <database-url> serve --cors-domain \"https://example.com, https://*.foo.bar.com, http://localhost:3000\""
        ]
      , [ "# Start GraphQL Engine with Authentication Webhook (GET)"
        , "graphql-engine --database-url <database-url> serve --admin-secret <adminsecretkey>"
          <> " --auth-hook https://mywebhook.com/get"
        ]
      , [ "# Start GraphQL Engine with Authentication Webhook (POST)"
        , "graphql-engine --database-url <database-url> serve --admin-secret <adminsecretkey>"
          <> " --auth-hook https://mywebhook.com/post --auth-hook-mode POST"
        ]
      , [ "# Start GraphQL Engine with telemetry enabled/disabled"
        , "graphql-engine --database-url <database-url> serve --enable-telemetry true|false"
        ]
      ]

    envVarDoc = mkEnvVarDoc $ envVars <> eventEnvs
    envVars =
      [ databaseUrlEnv, retriesNumEnv, servePortEnv, serveHostEnv,
        pgStripesEnv, pgConnsEnv, pgTimeoutEnv
      , pgUsePrepareEnv, txIsoEnv, adminSecretEnv
      , accessKeyEnv, authHookEnv, authHookModeEnv
      , jwtSecretEnv, unAuthRoleEnv, corsDomainEnv, enableConsoleEnv
      , enableTelemetryEnv, wsReadCookieEnv, stringifyNumEnv, enabledAPIsEnv
      , enableAllowlistEnv
      ]

    eventEnvs =
      [ ( "HASURA_GRAPHQL_EVENTS_HTTP_POOL_SIZE"
        , "Max event threads"
        )
      , ( "HASURA_GRAPHQL_EVENTS_FETCH_INTERVAL"
        , "Postgres events polling interval"
        )
      ]

retriesNumEnv :: (String, String)
retriesNumEnv =
  ( "HASURA_GRAPHQL_NO_OF_RETRIES"
  , "No.of retries if Postgres connection error occurs (default: 1)"
  )

servePortEnv :: (String, String)
servePortEnv =
  ( "HASURA_GRAPHQL_SERVER_PORT"
  , "Port on which graphql-engine should be served (default: 8080)"
  )

serveHostEnv :: (String, String)
serveHostEnv =
  ( "HASURA_GRAPHQL_SERVER_HOST"
  , "Host on which graphql-engine will listen (default: *)"
  )

pgConnsEnv :: (String, String)
pgConnsEnv =
  ( "HASURA_GRAPHQL_PG_CONNECTIONS"
  , "Number of connections per stripe that need to be opened to Postgres (default: 50)"
  )

pgStripesEnv :: (String, String)
pgStripesEnv =
  ( "HASURA_GRAPHQL_PG_STRIPES"
  , "Number of stripes (distinct sub-pools) to maintain with Postgres (default: 1)"
  )

pgTimeoutEnv :: (String, String)
pgTimeoutEnv =
  ( "HASURA_GRAPHQL_PG_TIMEOUT"
  , "Each connection's idle time before it is closed (default: 180 sec)"
  )

pgUsePrepareEnv :: (String, String)
pgUsePrepareEnv =
  ( "HASURA_GRAPHQL_USE_PREPARED_STATEMENTS"
  , "Use prepared statements for queries (default: true)"
  )

txIsoEnv :: (String, String)
txIsoEnv =
  ( "HASURA_GRAPHQL_TX_ISOLATION"
  , "transaction isolation. read-committed / repeatable-read / serializable (default: read-commited)"
  )

accessKeyEnv :: (String, String)
accessKeyEnv =
  ( "HASURA_GRAPHQL_ACCESS_KEY"
  , "Admin secret key, required to access this instance (deprecated: use HASURA_GRAPHQL_ADMIN_SECRET instead)"
  )

adminSecretEnv :: (String, String)
adminSecretEnv =
  ( "HASURA_GRAPHQL_ADMIN_SECRET"
  , "Admin Secret key, required to access this instance"
  )

authHookEnv :: (String, String)
authHookEnv =
  ( "HASURA_GRAPHQL_AUTH_HOOK"
  , "URL of the authorization webhook required to authorize requests"
  )

authHookModeEnv :: (String, String)
authHookModeEnv =
  ( "HASURA_GRAPHQL_AUTH_HOOK_MODE"
  , "HTTP method to use for authorization webhook (default: GET)"
  )

jwtSecretEnv :: (String, String)
jwtSecretEnv =
  ( "HASURA_GRAPHQL_JWT_SECRET"
  , jwtSecretHelp
  )

unAuthRoleEnv :: (String, String)
unAuthRoleEnv =
  ( "HASURA_GRAPHQL_UNAUTHORIZED_ROLE"
  , "Unauthorized role, used when admin-secret is not sent in admin-secret only mode "
                                 ++ "or \"Authorization\" header is absent in JWT mode"
  )

corsDomainEnv :: (String, String)
corsDomainEnv =
  ( "HASURA_GRAPHQL_CORS_DOMAIN"
  , "CSV of list of domains, excluding scheme (http/https) and including  port, "
    ++ "to allow CORS for. Wildcard domains are allowed. See docs for details."
  )

enableConsoleEnv :: (String, String)
enableConsoleEnv =
  ( "HASURA_GRAPHQL_ENABLE_CONSOLE"
  , "Enable API Console"
  )

enableTelemetryEnv :: (String, String)
enableTelemetryEnv =
  ( "HASURA_GRAPHQL_ENABLE_TELEMETRY"
  -- TODO: better description
  , "Enable anonymous telemetry (default: true)"
  )

wsReadCookieEnv :: (String, String)
wsReadCookieEnv =
  ( "HASURA_GRAPHQL_WS_READ_COOKIE"
  , "Read cookie on WebSocket initial handshake, even when CORS is disabled."
  ++ " This can be a potential security flaw! Please make sure you know "
  ++ "what you're doing."
  ++ "This configuration is only applicable when CORS is disabled."
  )

stringifyNumEnv :: (String, String)
stringifyNumEnv =
  ( "HASURA_GRAPHQL_STRINGIFY_NUMERIC_TYPES"
  , "Stringify numeric types (default: false)"
  )

enabledAPIsEnv :: (String, String)
enabledAPIsEnv =
  ( "HASURA_GRAPHQL_ENABLED_APIS"
  , "List of comma separated list of allowed APIs. (default: metadata,graphql,pgdump)"
  )

consoleAssetsDirEnv :: (String, String)
consoleAssetsDirEnv =
  ( "HASURA_GRAPHQL_CONSOLE_ASSETS_DIR"
  , "A directory from which static assets required for console is served at"
  ++ "'/console/assets' path. Can be set to '/srv/console-assets' on the"
  ++ " default docker image to disable loading assets from CDN."
  )

parseRawConnInfo :: Parser RawConnInfo
parseRawConnInfo =
  RawConnInfo <$> host <*> port <*> user <*> password
              <*> dbUrl <*> dbName <*> pure Nothing
              <*> retries
  where
    host = optional $
      strOption ( long "host" <>
                  metavar "<HOST>" <>
                  help "Postgres server host" )

    port = optional $
      option auto ( long "port" <>
                  short 'p' <>
                  metavar "<PORT>" <>
                  help "Postgres server port" )

    user = optional $
      strOption ( long "user" <>
                  short 'u' <>
                  metavar "<USER>" <>
                  help "Database user name" )

    password =
      strOption ( long "password" <>
                  metavar "<PASSWORD>" <>
                  value "" <>
                  help "Password of the user"
                )

    dbUrl = optional $
      strOption
                ( long "database-url" <>
                  metavar "<DATABASE-URL>" <>
                  help (snd databaseUrlEnv)
                )

    dbName = optional $
      strOption ( long "dbname" <>
                  short 'd' <>
                  metavar "<DBNAME>" <>
                  help "Database name to connect to"
                )
    retries = optional $
      option auto ( long "retries" <>
                    metavar "NO OF RETRIES" <>
                    help (snd retriesNumEnv)
                  )

connInfoErrModifier :: String -> String
connInfoErrModifier s = "Fatal Error : " ++ s

<<<<<<< HEAD
mkConnInfo :: RawConnInfo -> Either String Q.ConnInfo
mkConnInfo (RawConnInfo mHost mPort mUser pass mURL mDB opts) =
  case (mHost, mPort, mUser, mDB, mURL) of

    (Just host, Just port, Just user, Just db, Nothing) ->
      return $ Q.CIOptions $ Q.ConnOptions host port user pass db opts

    (_, _, _, _, Just dbURL) ->
      return $ Q.CIDatabaseURI $ TE.encodeUtf8 $ T.pack dbURL
=======
mkConnInfo ::RawConnInfo -> Either String Q.ConnInfo
mkConnInfo (RawConnInfo mHost mPort mUser pass mURL mDB opts mRetries) =
  case (mHost, mPort, mUser, mDB, mURL) of

    (Just host, Just port, Just user, Just db, Nothing) ->
      return $ Q.ConnInfo host port user pass db opts retries

    (_, _, _, _, Just dbURL) -> maybe (throwError invalidUrlMsg)
                                withRetries $ parseDatabaseUrl dbURL opts
>>>>>>> ec407061
    _ -> throwError $ "Invalid options. "
                    ++ "Expecting all database connection params "
                    ++ "(host, port, user, dbname, password) or "
                    ++ "database-url (HASURA_GRAPHQL_DATABASE_URL)"
<<<<<<< HEAD
=======
  where
    retries = fromMaybe 1 mRetries
    withRetries ci = return $ ci{Q.connRetries = retries}
    invalidUrlMsg = "Invalid database-url (HASURA_GRAPHQL_DATABASE_URL). "
                    ++ "Example postgres://foo:bar@example.com:2345/database"
>>>>>>> ec407061

parseTxIsolation :: Parser (Maybe Q.TxIsolation)
parseTxIsolation = optional $
  option (eitherReader readIsoLevel)
           ( long "tx-iso" <>
             short 'i' <>
             metavar "<TXISO>" <>
             help (snd txIsoEnv)
           )

parseConnParams :: Parser RawConnParams
parseConnParams =
  RawConnParams <$> stripes <*> conns <*> timeout <*> allowPrepare
  where
    stripes = optional $
      option auto
              ( long "stripes" <>
                 short 's' <>
                 metavar "<NO OF STRIPES>" <>
                 help (snd pgStripesEnv)
              )

    conns = optional $
      option auto
            ( long "connections" <>
               short 'c' <>
               metavar "<NO OF CONNS>" <>
               help (snd pgConnsEnv)
            )

    timeout = optional $
      option auto
              ( long "timeout" <>
                metavar "<SECONDS>" <>
                help (snd pgTimeoutEnv)
              )
    allowPrepare = optional $
      option (eitherReader parseStrAsBool)
              ( long "use-prepared-statements" <>
                metavar "<true|false>" <>
                help (snd pgUsePrepareEnv)
              )

parseServerPort :: Parser (Maybe Int)
parseServerPort = optional $
  option auto
       ( long "server-port" <>
         metavar "<PORT>" <>
         help (snd servePortEnv)
       )

parseServerHost :: Parser (Maybe HostPreference)
parseServerHost = optional $ strOption ( long "server-host" <>
                metavar "<HOST>" <>
                help "Host on which graphql-engine will listen (default: *)"
              )

parseAccessKey :: Parser (Maybe AdminSecret)
parseAccessKey =
  optional $ AdminSecret <$>
    strOption ( long "access-key" <>
                metavar "ADMIN SECRET KEY (DEPRECATED: USE --admin-secret)" <>
                help (snd adminSecretEnv)
              )

parseAdminSecret :: Parser (Maybe AdminSecret)
parseAdminSecret =
  optional $ AdminSecret <$>
    strOption ( long "admin-secret" <>
                metavar "ADMIN SECRET KEY" <>
                help (snd adminSecretEnv)
              )

readHookType :: String -> Either String AuthHookType
readHookType tyS =
  case tyS of
    "GET"  -> Right AHTGet
    "POST" -> Right AHTPost
    _      -> Left "Only expecting GET / POST"

readAPIs :: String -> Either String [API]
readAPIs = mapM readAPI . T.splitOn "," . T.pack
  where readAPI si = case T.toUpper $ T.strip si of
          "METADATA" -> Right METADATA
          "GRAPHQL"  -> Right GRAPHQL
          "PGDUMP"   -> Right PGDUMP
          "DEVELOPER" -> Right DEVELOPER
          _          -> Left "Only expecting list of comma separated API types metadata,graphql,pgdump,developer"

parseWebHook :: Parser RawAuthHook
parseWebHook =
  AuthHookG <$> url <*> urlType
  where
    url = optional $
      strOption ( long "auth-hook" <>
                  metavar "<WEB HOOK URL>" <>
                  help (snd authHookEnv)
                )
    urlType = optional $
      option (eitherReader readHookType)
                  ( long "auth-hook-mode" <>
                    metavar "<GET|POST>" <>
                    help (snd authHookModeEnv)
                  )


parseJwtSecret :: Parser (Maybe Text)
parseJwtSecret =
  optional $ strOption
             ( long "jwt-secret" <>
               metavar "<JSON CONFIG>" <>
               help (snd jwtSecretEnv)
             )

jwtSecretHelp :: String
jwtSecretHelp = "The JSON containing type and the JWK used for verifying. e.g: "
              <> "`{\"type\": \"HS256\", \"key\": \"<your-hmac-shared-secret>\", \"claims_namespace\": \"<optional-custom-claims-key-name>\"}`,"
              <> "`{\"type\": \"RS256\", \"key\": \"<your-PEM-RSA-public-key>\", \"claims_namespace\": \"<optional-custom-claims-key-name>\"}`"

parseUnAuthRole :: Parser (Maybe RoleName)
parseUnAuthRole = optional $
  RoleName <$> strOption ( long "unauthorized-role" <>
                          metavar "<ROLE>" <>
                          help (snd unAuthRoleEnv)
                        )

parseCorsConfig :: Parser (Maybe CorsConfig)
parseCorsConfig = mapCC <$> disableCors <*> corsDomain
  where
    corsDomain = optional $
      option (eitherReader readCorsDomains)
      ( long "cors-domain" <>
        metavar "<DOMAINS>" <>
        help (snd corsDomainEnv)
      )

    disableCors =
      switch ( long "disable-cors" <>
               help "Disable CORS. Do not send any CORS headers on any request"
             )

    mapCC isDisabled domains =
      bool domains (Just $ CCDisabled False) isDisabled

parseEnableConsole :: Parser Bool
parseEnableConsole =
  switch ( long "enable-console" <>
           help (snd enableConsoleEnv)
         )

parseConsoleAssetsDir :: Parser (Maybe Text)
parseConsoleAssetsDir = optional $
    option (eitherReader fromEnv)
      ( long "console-assets-dir" <>
        help (snd consoleAssetsDirEnv)
      )

parseEnableTelemetry :: Parser (Maybe Bool)
parseEnableTelemetry = optional $
  option (eitherReader parseStrAsBool)
         ( long "enable-telemetry" <>
           help (snd enableTelemetryEnv)
         )

parseWsReadCookie :: Parser Bool
parseWsReadCookie =
  switch ( long "ws-read-cookie" <>
           help (snd wsReadCookieEnv)
         )

parseStringifyNum :: Parser Bool
parseStringifyNum =
  switch ( long "stringify-numeric-types" <>
           help (snd stringifyNumEnv)
         )

parseEnabledAPIs :: Parser (Maybe [API])
parseEnabledAPIs = optional $
  option (eitherReader readAPIs)
         ( long "enabled-apis" <>
           help (snd enabledAPIsEnv)
         )

parseMxRefetchInt :: Parser (Maybe LQ.RefetchInterval)
parseMxRefetchInt =
  optional $
    option (eitherReader fromEnv)
    ( long "live-queries-multiplexed-refetch-interval" <>
      metavar "<INTERVAL(ms)>" <>
      help (snd mxRefetchDelayEnv)
    )

parseMxBatchSize :: Parser (Maybe LQ.BatchSize)
parseMxBatchSize =
  optional $
    option (eitherReader fromEnv)
    ( long "live-queries-multiplexed-batch-size" <>
      metavar "BATCH_SIZE" <>
      help (snd mxBatchSizeEnv)
    )

parseEnableAllowlist :: Parser Bool
parseEnableAllowlist =
  switch ( long "enable-allowlist" <>
           help (snd enableAllowlistEnv)
         )

mxRefetchDelayEnv :: (String, String)
mxRefetchDelayEnv =
  ( "HASURA_GRAPHQL_LIVE_QUERIES_MULTIPLEXED_REFETCH_INTERVAL"
  , "results will only be sent once in this interval (in milliseconds) for \\
    \live queries which can be multiplexed. Default: 1000 (1sec)"
  )

mxBatchSizeEnv :: (String, String)
mxBatchSizeEnv =
  ( "HASURA_GRAPHQL_LIVE_QUERIES_MULTIPLEXED_BATCH_SIZE"
  , "multiplexed live queries are split into batches of the specified \\
    \size. Default 100. "
  )

enableAllowlistEnv :: (String, String)
enableAllowlistEnv =
  ( "HASURA_GRAPHQL_ENABLE_ALLOWLIST"
  , "Only accept allowed GraphQL queries"
  )

parseFallbackRefetchInt :: Parser (Maybe LQ.RefetchInterval)
parseFallbackRefetchInt =
  optional $
    option (eitherReader fromEnv)
    ( long "live-queries-fallback-refetch-interval" <>
      metavar "<INTERVAL(ms)>" <>
      help (snd mxRefetchDelayEnv)
    )

fallbackRefetchDelayEnv :: (String, String)
fallbackRefetchDelayEnv =
  ( "HASURA_GRAPHQL_LIVE_QUERIES_FALLBACK_REFETCH_INTERVAL"
  , "results will only be sent once in this interval (in milliseconds) for \\
    \live queries which cannot be multiplexed. Default: 1000 (1sec)"
  )

-- Init logging related
<<<<<<< HEAD
connInfoToLog :: Q.ConnOptions -> StartupLog
connInfoToLog opts =
  StartupLog L.LevelInfo "postgres_connection" infoVal
  where
    infoVal =J.object
             [ "host" J..= Q.connHost opts
             , "port" J..= Q.connPort opts
             , "user" J..= Q.connUser opts
             , "database" J..= Q.connDatabase opts
             ]
=======
connInfoToLog :: Q.ConnInfo -> StartupLog
connInfoToLog (Q.ConnInfo host port user _ db _ retries) =
  StartupLog L.LevelInfo "postgres_connection" infoVal
  where
    infoVal = J.object [ "host" J..= host
                       , "port" J..= port
                       , "user" J..= user
                       , "database" J..= db
                       , "retries" J..= retries
                       ]
>>>>>>> ec407061

serveOptsToLog :: ServeOptions -> StartupLog
serveOptsToLog so =
  StartupLog L.LevelInfo "serve_options" infoVal
  where
    infoVal = J.object [ "port" J..= soPort so
                       , "admin_secret_set" J..= isJust (soAdminSecret so)
                       , "auth_hook" J..= (ahUrl <$> soAuthHook so)
                       , "auth_hook_mode" J..= (show . ahType <$> soAuthHook so)
                       , "unauth_role" J..= soUnAuthRole so
                       , "cors_config" J..= soCorsConfig so
                       , "enable_console" J..= soEnableConsole so
                       , "console_assets_dir" J..= soConsoleAssetsDir so
                       , "enable_telemetry" J..= soEnableTelemetry so
                       , "use_prepared_statements" J..= (Q.cpAllowPrepare . soConnParams) so
                       , "stringify_numeric_types" J..= soStringifyNum so
                       , "enable_allowlist" J..= soEnableAllowlist so
                       ]

mkGenericStrLog :: T.Text -> String -> StartupLog
mkGenericStrLog k msg =
  StartupLog L.LevelInfo k $ J.toJSON msg

inconsistentMetadataLog :: SchemaCache -> StartupLog
inconsistentMetadataLog sc =
  StartupLog L.LevelWarn "inconsistent_metadata" infoVal
  where
    infoVal = J.object ["objects" J..= scInconsistentObjs sc]<|MERGE_RESOLUTION|>--- conflicted
+++ resolved
@@ -4,8 +4,6 @@
 import qualified Database.PG.Query                as Q
 
 import           Options.Applicative
-<<<<<<< HEAD
-import           System.Exit                  (exitFailure)
 
 import qualified Data.Aeson                   as J
 import qualified Data.HashSet                 as Set
@@ -13,27 +11,22 @@
 import qualified Data.Text                    as T
 import qualified Data.Text.Encoding           as TE
 import qualified Text.PrettyPrint.ANSI.Leijen as PP
-=======
-import           Data.Char                        (toLower)
-
-import qualified Data.Aeson                       as J
-import qualified Data.HashSet                     as Set
-import qualified Data.String                      as DataString
-import qualified Data.Text                        as T
-import qualified Data.UUID                        as UUID
-import qualified Data.UUID.V4                     as UUID
+import qualified Data.UUID                    as UUID
+import qualified Data.UUID.V4                 as UUID
+
 import qualified Hasura.GraphQL.Execute.LiveQuery as LQ
 import qualified Hasura.Logging                   as L
-import qualified Text.PrettyPrint.ANSI.Leijen     as PP
->>>>>>> ec407061
 
 import           Hasura.Prelude
 import           Hasura.RQL.Types                 (RoleName (..),
                                                    SchemaCache (..))
 import           Hasura.Server.Auth
 import           Hasura.Server.Cors
+import           Hasura.Server.Utils              (bsToTxt)
 import           Hasura.Server.Logging
 import           Network.Wai.Handler.Warp
+import           Data.Char                        (toLower)
+import           Network.URI                      (parseURI, uriToString)
 
 newtype InstanceId
   = InstanceId {getInstanceId :: T.Text}
@@ -618,39 +611,21 @@
 connInfoErrModifier :: String -> String
 connInfoErrModifier s = "Fatal Error : " ++ s
 
-<<<<<<< HEAD
 mkConnInfo :: RawConnInfo -> Either String Q.ConnInfo
-mkConnInfo (RawConnInfo mHost mPort mUser pass mURL mDB opts) =
-  case (mHost, mPort, mUser, mDB, mURL) of
-
-    (Just host, Just port, Just user, Just db, Nothing) ->
-      return $ Q.CIOptions $ Q.ConnOptions host port user pass db opts
-
-    (_, _, _, _, Just dbURL) ->
-      return $ Q.CIDatabaseURI $ TE.encodeUtf8 $ T.pack dbURL
-=======
-mkConnInfo ::RawConnInfo -> Either String Q.ConnInfo
 mkConnInfo (RawConnInfo mHost mPort mUser pass mURL mDB opts mRetries) =
   case (mHost, mPort, mUser, mDB, mURL) of
 
     (Just host, Just port, Just user, Just db, Nothing) ->
-      return $ Q.ConnInfo host port user pass db opts retries
-
-    (_, _, _, _, Just dbURL) -> maybe (throwError invalidUrlMsg)
-                                withRetries $ parseDatabaseUrl dbURL opts
->>>>>>> ec407061
+      return $ Q.CIOptions $ Q.ConnOptions host port user pass db opts retries
+
+    (_, _, _, _, Just dbURL) ->
+      return $ Q.CIDatabaseURI retries $ TE.encodeUtf8 $ T.pack dbURL
     _ -> throwError $ "Invalid options. "
                     ++ "Expecting all database connection params "
                     ++ "(host, port, user, dbname, password) or "
                     ++ "database-url (HASURA_GRAPHQL_DATABASE_URL)"
-<<<<<<< HEAD
-=======
   where
     retries = fromMaybe 1 mRetries
-    withRetries ci = return $ ci{Q.connRetries = retries}
-    invalidUrlMsg = "Invalid database-url (HASURA_GRAPHQL_DATABASE_URL). "
-                    ++ "Example postgres://foo:bar@example.com:2345/database"
->>>>>>> ec407061
 
 parseTxIsolation :: Parser (Maybe Q.TxIsolation)
 parseTxIsolation = optional $
@@ -895,29 +870,37 @@
   )
 
 -- Init logging related
-<<<<<<< HEAD
-connInfoToLog :: Q.ConnOptions -> StartupLog
-connInfoToLog opts =
+connInfoToLog :: Q.ConnInfo -> StartupLog
+connInfoToLog ci =
   StartupLog L.LevelInfo "postgres_connection" infoVal
   where
-    infoVal =J.object
-             [ "host" J..= Q.connHost opts
-             , "port" J..= Q.connPort opts
-             , "user" J..= Q.connUser opts
-             , "database" J..= Q.connDatabase opts
+    infoVal = case ci of
+      Q.CIDatabaseURI retries uri -> mkDBUriLog retries $
+                                     T.unpack $ bsToTxt uri
+      Q.CIOptions co              ->
+        J.object [ "host" J..= Q.connHost co
+                 , "port" J..= Q.connPort co
+                 , "user" J..= Q.connUser co
+                 , "database" J..= Q.connDatabase co
+                 , "retries" J..= Q.connRetries co
+                 ]
+
+    mkDBUriLog retries uri =
+      let mUri = parseURI uri
+          mParsedUri = flip fmap mUri $ \u -> uriToString hidePass u ""
+      in case mParsedUri of
+           Nothing -> J.object
+             [ "error" J..= ("parsing database url failed" :: String)]
+           Just s  -> J.object
+             [ "retries" J..= retries
+             , "database_url" J..= s
              ]
-=======
-connInfoToLog :: Q.ConnInfo -> StartupLog
-connInfoToLog (Q.ConnInfo host port user _ db _ retries) =
-  StartupLog L.LevelInfo "postgres_connection" infoVal
-  where
-    infoVal = J.object [ "host" J..= host
-                       , "port" J..= port
-                       , "user" J..= user
-                       , "database" J..= db
-                       , "retries" J..= retries
-                       ]
->>>>>>> ec407061
+
+    hidePass s = T.unpack $
+      case T.splitOn ":" (T.pack s) of
+        [] -> T.pack s
+        [u] -> u
+        (u:_) -> u <> ":<password>@"
 
 serveOptsToLog :: ServeOptions -> StartupLog
 serveOptsToLog so =
