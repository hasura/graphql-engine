--- conflicted
+++ resolved
@@ -11,12 +11,9 @@
 
 ### Bug fixes and improvements
 
-<<<<<<< HEAD
 - cli: add retry_conf in event trigger for squashing migrations (close #4296) (#4324)
-=======
 - cli: allow customization of server api paths (close #4016)
 - cli: clean up migration files created during a failed migrate api (close #4312) (#4319)
->>>>>>> c08171ac
 - cli: add support for multiple versions of plugin (close #4105)
 - cli: template assets path in console HTML for unversioned builds
 - console: allow customising graphql field names for columns of views (close #3689) (#4255)
