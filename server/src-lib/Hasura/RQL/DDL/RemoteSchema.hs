{-# LANGUAGE FlexibleContexts  #-}
{-# LANGUAGE OverloadedStrings #-}
{-# LANGUAGE QuasiQuotes       #-}
{-# LANGUAGE TypeFamilies      #-}
{-# OPTIONS_GHC -fno-warn-orphans #-}

module Hasura.RQL.DDL.RemoteSchema where

import           Hasura.Prelude

import qualified Data.Aeson                  as J
import qualified Data.ByteString.Lazy        as BL
import qualified Data.HashMap.Strict         as Map
import qualified Database.PG.Query           as Q
import qualified Network.URI.Extended        as N

import           Hasura.GraphQL.RemoteServer
import           Hasura.RQL.Types

import qualified Hasura.GraphQL.Schema       as GS


instance HDBQuery AddRemoteSchemaQuery where
  type Phase1Res AddRemoteSchemaQuery = RemoteSchemaDef
  phaseOne   = addRemoteSchemaP1
  phaseTwo _ = addRemoteSchemaP2 True
  schemaCachePolicy = SCPReload

addRemoteSchemaP1
  :: (P1C m)
  => AddRemoteSchemaQuery -> m RemoteSchemaDef
addRemoteSchemaP1 (AddRemoteSchemaQuery url urlEnv hdrs name fwdHdrs) = do
  adminOnly
  eUrlEnv <- case (url, urlEnv) of
    (Just u, Nothing)  -> return $ Left u
    (Nothing, Just ue) -> return $ Right ue
    (Nothing, Nothing) ->
      throw400 InvalidParams "both `url` and `url_from_env` can't be empty"
    (Just _, Just _)   ->
      throw400 InvalidParams "both `url` and `url_from_env` can't be present"

  let hdrs' = fromMaybe [] hdrs
  return $ RemoteSchemaDef name eUrlEnv hdrs' fwdHdrs

addRemoteSchemaP2
  :: ( QErrM m
     , CacheRWM m
     , MonadTx m
     , MonadIO m
     , HasHttpManager m
     )
  => Bool
  -> RemoteSchemaDef
  -> m BL.ByteString
addRemoteSchemaP2 checkConflict def@(RemoteSchemaDef name eUrlVal headers _) = do
  url <- either return getUrlFromEnv eUrlVal
  manager <- askHttpManager
  sc <- askSchemaCache
  let gCtxMap = scGCtxMap sc
      defRemoteGCtx = scDefaultRemoteGCtx sc
  remoteGCtx <- fetchRemoteSchema manager url headers
  when checkConflict $
    forM_ (Map.toList gCtxMap) $ \(_, gCtx) ->
      GS.checkConflictingNodes gCtx remoteGCtx
<<<<<<< HEAD
  newGCtxMap <- mergeRemoteSchema gCtxMap remoteGCtx
  liftTx $ addRemoteSchemaToCatalog name def
  addRemoteSchemaToCache newGCtxMap url def
=======
  newGCtxMap <- mergeRemoteSchema gCtxMap (url, remoteGCtx)
  defGCtx <- mergeGCtx defRemoteGCtx remoteGCtx
  liftTx $ addRemoteSchemaToCatalog name def
  addRemoteSchemaToCache newGCtxMap defGCtx url headers
>>>>>>> 3452d941
  return successMsg

addRemoteSchemaToCache
  :: CacheRWM m
<<<<<<< HEAD
  => GS.GCtxMap -> N.URI -> RemoteSchemaDef -> m ()
addRemoteSchemaToCache gCtxMap url rmDef = do
=======
  => GS.GCtxMap -> GS.GCtx -> N.URI -> [HeaderConf] -> m ()
addRemoteSchemaToCache gCtxMap defGCtx url hdrs = do
>>>>>>> 3452d941
  sc <- askSchemaCache
  let resolvers = scRemoteResolvers sc
  writeSchemaCache sc { scRemoteResolvers = Map.insert url rmDef resolvers
                      , scGCtxMap = gCtxMap
                      , scDefaultRemoteGCtx = defGCtx
                      }

writeRemoteSchemasToCache
  :: CacheRWM m
  => GS.GCtxMap -> RemoteSchemaMap -> m ()
writeRemoteSchemasToCache gCtxMap resolvers = do
  sc <- askSchemaCache
  writeSchemaCache sc { scRemoteResolvers = resolvers
                      , scGCtxMap = gCtxMap
                      }

refreshGCtxMapInSchema
  :: (CacheRWM m, MonadIO m, MonadError QErr m, HasHttpManager m)
  => m ()
refreshGCtxMapInSchema = do
  sc <- askSchemaCache
  gCtxMap <- GS.mkGCtxMap (scTables sc)
  httpMgr <- askHttpManager
  (mergedGCtxMap, defGCtx) <-
    mergeSchemas (scRemoteResolvers sc) gCtxMap httpMgr
  writeSchemaCache sc { scGCtxMap = mergedGCtxMap
                      , scDefaultRemoteGCtx = defGCtx }


instance HDBQuery RemoveRemoteSchemaQuery where
  type Phase1Res RemoveRemoteSchemaQuery = RemoveRemoteSchemaQuery
  phaseOne   = removeRemoteSchemaP1
  phaseTwo _ = removeRemoteSchemaP2
  schemaCachePolicy = SCPReload

removeRemoteSchemaP1
  :: (P1C m)
  => RemoveRemoteSchemaQuery -> m RemoveRemoteSchemaQuery
removeRemoteSchemaP1 q = adminOnly >> return q

removeRemoteSchemaP2
  :: ( QErrM m
     , CacheRWM m
     , MonadTx m
     , MonadIO m
     , HasHttpManager m
     )
  => RemoveRemoteSchemaQuery
  -> m BL.ByteString
removeRemoteSchemaP2 (RemoveRemoteSchemaQuery name) = do
  mSchema <- liftTx $ fetchRemoteSchemaDef name
  (RemoteSchemaDef _ eUrlVal _ _) <-
    liftMaybe (err400 NotExists "no such remote schema") mSchema
  url <- either return getUrlFromEnv eUrlVal

  hMgr <- askHttpManager
  sc <- askSchemaCache
  let resolvers = scRemoteResolvers sc
      newResolvers = Map.filterWithKey (\u _ -> u /= url) resolvers

  newGCtxMap <- GS.mkGCtxMap (scTables sc)
  (mergedGCtxMap, defGCtx) <- mergeSchemas newResolvers newGCtxMap hMgr
  removeRemoteSchemaFromCache url mergedGCtxMap defGCtx
  liftTx $ removeRemoteSchemaFromCatalog name
  return successMsg

removeRemoteSchemaFromCache
  :: CacheRWM m => N.URI -> GS.GCtxMap -> GS.GCtx -> m ()
removeRemoteSchemaFromCache url gCtxMap defGCtx = do
  sc <- askSchemaCache
  let resolvers = scRemoteResolvers sc
      newResolvers = Map.filterWithKey (\u _ -> u /= url) resolvers
  writeSchemaCache sc { scRemoteResolvers = newResolvers
                      , scGCtxMap = gCtxMap
                      , scDefaultRemoteGCtx = defGCtx
                      }

addRemoteSchemaToCatalog
  :: Text
  -> RemoteSchemaDef
  -> Q.TxE QErr ()
addRemoteSchemaToCatalog name def =
  Q.unitQE defaultTxErrorHandler [Q.sql|
    INSERT into hdb_catalog.remote_schemas
      (name, definition)
      VALUES ($1, $2)
  |] (name, Q.AltJ $ J.toJSON def) True


removeRemoteSchemaFromCatalog :: Text -> Q.TxE QErr ()
removeRemoteSchemaFromCatalog name =
  Q.unitQE defaultTxErrorHandler [Q.sql|
    DELETE FROM hdb_catalog.remote_schemas
      WHERE name = $1
  |] (Identity name) True


fetchRemoteSchemaDef :: Text -> Q.TxE QErr (Maybe RemoteSchemaDef)
fetchRemoteSchemaDef name =
  fmap (fromRow . runIdentity) <$> Q.withQE defaultTxErrorHandler
    [Q.sql|
     SELECT definition from hdb_catalog.remote_schemas
       WHERE name = $1
     |] (Identity name) True
  where
    fromRow (Q.AltJ def) = def

fetchRemoteSchemas :: Q.TxE QErr [RemoteSchemaDef]
fetchRemoteSchemas =
  map fromRow <$> Q.listQE defaultTxErrorHandler
    [Q.sql|
     SELECT name, definition
       FROM hdb_catalog.remote_schemas
     |] () True
  where
    fromRow :: (Text, Q.AltJ RemoteSchemaDef) -> RemoteSchemaDef
    fromRow (_, Q.AltJ def) = def<|MERGE_RESOLUTION|>--- conflicted
+++ resolved
@@ -62,27 +62,16 @@
   when checkConflict $
     forM_ (Map.toList gCtxMap) $ \(_, gCtx) ->
       GS.checkConflictingNodes gCtx remoteGCtx
-<<<<<<< HEAD
   newGCtxMap <- mergeRemoteSchema gCtxMap remoteGCtx
-  liftTx $ addRemoteSchemaToCatalog name def
-  addRemoteSchemaToCache newGCtxMap url def
-=======
-  newGCtxMap <- mergeRemoteSchema gCtxMap (url, remoteGCtx)
   defGCtx <- mergeGCtx defRemoteGCtx remoteGCtx
   liftTx $ addRemoteSchemaToCatalog name def
-  addRemoteSchemaToCache newGCtxMap defGCtx url headers
->>>>>>> 3452d941
+  addRemoteSchemaToCache newGCtxMap defGCtx url def
   return successMsg
 
 addRemoteSchemaToCache
   :: CacheRWM m
-<<<<<<< HEAD
-  => GS.GCtxMap -> N.URI -> RemoteSchemaDef -> m ()
-addRemoteSchemaToCache gCtxMap url rmDef = do
-=======
-  => GS.GCtxMap -> GS.GCtx -> N.URI -> [HeaderConf] -> m ()
-addRemoteSchemaToCache gCtxMap defGCtx url hdrs = do
->>>>>>> 3452d941
+  => GS.GCtxMap -> GS.GCtx -> N.URI -> RemoteSchemaDef -> m ()
+addRemoteSchemaToCache gCtxMap defGCtx url rmDef = do
   sc <- askSchemaCache
   let resolvers = scRemoteResolvers sc
   writeSchemaCache sc { scRemoteResolvers = Map.insert url rmDef resolvers
