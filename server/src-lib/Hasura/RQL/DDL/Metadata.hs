--- conflicted
+++ resolved
@@ -56,7 +56,6 @@
 import qualified Hasura.RQL.DDL.Relationship        as Relationship
 import qualified Hasura.RQL.DDL.Schema              as Schema
 
-<<<<<<< HEAD
 data MetadataVersion
   = MVVersion1
   | MVVersion2
@@ -73,7 +72,7 @@
       1 -> pure MVVersion1
       2 -> pure MVVersion2
       i -> fail $ "expected 1 or 2, encountered " ++ show i
-=======
+
 data ComputedFieldMeta
   = ComputedFieldMeta
   { _cfmName       :: !ComputedFieldName
@@ -81,7 +80,6 @@
   , _cfmComment    :: !(Maybe Text)
   } deriving (Show, Eq, Lift)
 $(deriveJSON (aesonDrop 4 snakeCase) ''ComputedFieldMeta)
->>>>>>> 3888ceb2
 
 data TableMeta
   = TableMeta
