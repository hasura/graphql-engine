module Hasura.Server.Auth.JWT
  ( processJwt
  , RawJWT
  , JWTConfig (..)
  , JWTCtx (..)
  , Jose.JWKSet (..)
  , JWTClaimsFormat (..)
  , JwkFetchError (..)
  , JWTConfigClaims (..)
  , updateJwkRef
  , jwkRefreshCtrl
  , defaultClaimNs
  ) where

import           Control.Exception               (try)
import           Control.Lens
import           Control.Monad                   (when)
import           Control.Monad.Trans.Maybe
import           Data.IORef                      (IORef, readIORef, writeIORef)
import           Data.List                       (find)
import           Data.Time.Clock                 (NominalDiffTime, UTCTime, diffUTCTime,
                                                  getCurrentTime)
import           GHC.AssertNF
import           Network.URI                     (URI)

import           Data.Aeson.Internal             (JSONPath)
import           Data.Parser.CacheControl
import           Data.Parser.Expires
import           Hasura.HTTP
import           Hasura.Logging                  (Hasura, LogLevel (..), Logger (..))
import           Hasura.Prelude
import           Hasura.RQL.Types
import           Hasura.Server.Auth.JWT.Internal (parseHmacKey, parseRsaKey)
import           Hasura.Server.Auth.JWT.Logging
<<<<<<< HEAD
import           Hasura.Server.Utils             (getRequestHeader, isSessionVariable,
                                                  userRoleHeader)
import           Hasura.Server.Version           (HasVersion)
import           Hasura.Session
=======
import           Hasura.Server.Utils             (getRequestHeader, userRoleHeader, executeJSONPath)
import           Hasura.Server.Version           (HasVersion)
import           Hasura.RQL.Types.Error          (encodeJSONPath)
>>>>>>> 2e7e54fc

import qualified Control.Concurrent.Extended     as C
import qualified Crypto.JWT                      as Jose
import qualified Data.Aeson                      as J
import qualified Data.Aeson.Casing               as J
import qualified Data.Aeson.TH                   as J
import qualified Data.Aeson.Internal             as J
import qualified Data.ByteString.Lazy            as BL
import qualified Data.ByteString.Lazy.Char8      as BLC
import qualified Data.CaseInsensitive            as CI
import qualified Data.HashMap.Strict             as Map
import qualified Data.Text                       as T
import qualified Data.Text.Encoding              as T
import qualified Network.HTTP.Client             as HTTP
import qualified Network.HTTP.Types              as HTTP
import qualified Network.Wreq                    as Wreq
import qualified Data.Parser.JSONPath            as JSONPath

newtype RawJWT = RawJWT BL.ByteString

data JWTClaimsFormat
  = JCFJson
  | JCFStringifiedJson
  deriving (Show, Eq)

$(J.deriveJSON J.defaultOptions { J.sumEncoding = J.ObjectWithSingleField
                                , J.constructorTagModifier = J.snakeCase . drop 3 } ''JWTClaimsFormat)

data JWTConfigClaims
  = ClaimNsPath JSONPath
  | ClaimNs T.Text
  deriving (Show, Eq)

instance J.ToJSON JWTConfigClaims where
  toJSON (ClaimNsPath nsPath) = J.String . T.pack $ encodeJSONPath nsPath
  toJSON (ClaimNs ns) = J.String ns

data JWTConfig
  = JWTConfig
  { jcKeyOrUrl     :: !(Either Jose.JWK URI)
  , jcClaimNs      :: !JWTConfigClaims
  , jcAudience     :: !(Maybe Jose.Audience)
  , jcClaimsFormat :: !(Maybe JWTClaimsFormat)
  , jcIssuer       :: !(Maybe Jose.StringOrURI)
  } deriving (Show, Eq)

data JWTCtx
  = JWTCtx
  { jcxKey          :: !(IORef Jose.JWKSet)
  , jcxClaimNs      :: !JWTConfigClaims
  , jcxAudience     :: !(Maybe Jose.Audience)
  , jcxClaimsFormat :: !JWTClaimsFormat
  , jcxIssuer       :: !(Maybe Jose.StringOrURI)
  } deriving (Eq)

instance Show JWTCtx where
  show (JWTCtx _ nsM audM cf iss) =
    show ["<IORef JWKSet>", show nsM,show audM, show cf, show iss]

data HasuraClaims
  = HasuraClaims
  { _cmAllowedRoles :: ![RoleName]
  , _cmDefaultRole  :: !RoleName
  } deriving (Show, Eq)
$(J.deriveJSON (J.aesonDrop 3 J.snakeCase) ''HasuraClaims)

allowedRolesClaim :: T.Text
allowedRolesClaim = "x-hasura-allowed-roles"

defaultRoleClaim :: T.Text
defaultRoleClaim = "x-hasura-default-role"

defaultClaimNs :: T.Text
defaultClaimNs = "https://hasura.io/jwt/claims"


-- | An action that refreshes the JWK at intervals in an infinite loop.
jwkRefreshCtrl
  :: HasVersion
  => Logger Hasura
  -> HTTP.Manager
  -> URI
  -> IORef Jose.JWKSet
  -> DiffTime
  -> IO void
jwkRefreshCtrl logger manager url ref time = liftIO $ do
    C.sleep time
    forever $ do
      res <- runExceptT $ updateJwkRef logger manager url ref
      mTime <- either (const $ logNotice >> return Nothing) return res
      -- if can't parse time from header, defaults to 1 min
      let delay = maybe (minutes 1) fromUnits mTime
      C.sleep delay
  where
    logNotice = do
      let err = JwkRefreshLog LevelInfo (Just "retrying again in 60 secs") Nothing
      liftIO $ unLogger logger err

-- | Given a JWK url, fetch JWK from it and update the IORef
updateJwkRef
  :: ( HasVersion
     , MonadIO m
     , MonadError JwkFetchError m
     )
  => Logger Hasura
  -> HTTP.Manager
  -> URI
  -> IORef Jose.JWKSet
  -> m (Maybe NominalDiffTime)
updateJwkRef (Logger logger) manager url jwkRef = do
  let options = wreqOptions manager []
      urlT    = T.pack $ show url
      infoMsg = "refreshing JWK from endpoint: " <> urlT
  liftIO $ logger $ JwkRefreshLog LevelInfo (Just infoMsg) Nothing
  res  <- liftIO $ try $ Wreq.getWith options $ show url
  resp <- either logAndThrowHttp return res
  let status = resp ^. Wreq.responseStatus
      respBody = resp ^. Wreq.responseBody
      statusCode = status ^. Wreq.statusCode

  unless (statusCode >= 200 && statusCode < 300) $ do
    let errMsg = "Non-2xx response on fetching JWK from: " <> urlT
        err = JFEHttpError url status respBody errMsg
    logAndThrow err

  let parseErr e = JFEJwkParseError (T.pack e) $ "Error parsing JWK from url: " <> urlT
  !jwkset <- either (logAndThrow . parseErr) return $ J.eitherDecode' respBody
  liftIO $ do
    $assertNFHere jwkset  -- so we don't write thunks to mutable vars
    writeIORef jwkRef jwkset

  -- first check for Cache-Control header to get max-age, if not found, look for Expires header
  runMaybeT $ timeFromCacheControl resp <|> timeFromExpires resp

  where
    parseCacheControlErr e =
      JFEExpiryParseError (Just e)
      "Failed parsing Cache-Control header from JWK response. Could not find max-age or s-maxage"
    parseTimeErr =
      JFEExpiryParseError Nothing
      "Failed parsing Expires header from JWK response. Value of header is not a valid timestamp"

    timeFromCacheControl resp = do
      header <- afold $ bsToTxt <$> resp ^? Wreq.responseHeader "Cache-Control"
      fromInteger <$> parseMaxAge header `onLeft` \err -> logAndThrowInfo $ parseCacheControlErr $ T.pack err
    timeFromExpires resp = do
      header <- afold $ bsToTxt <$> resp ^? Wreq.responseHeader "Expires"
      expiry <- parseExpirationTime header `onLeft` const (logAndThrowInfo parseTimeErr)
      diffUTCTime expiry <$> liftIO getCurrentTime

    logAndThrowInfo :: (MonadIO m, MonadError JwkFetchError m) => JwkFetchError -> m a
    logAndThrowInfo err = do
      liftIO $ logger $ JwkRefreshLog LevelInfo Nothing (Just err)
      throwError err

    logAndThrow :: (MonadIO m, MonadError JwkFetchError m) => JwkFetchError -> m a
    logAndThrow err = do
      liftIO $ logger $ JwkRefreshLog (LevelOther "critical") Nothing (Just err)
      throwError err

    logAndThrowHttp :: (MonadIO m, MonadError JwkFetchError m) => HTTP.HttpException -> m a
    logAndThrowHttp httpEx = do
      let errMsg = "Error fetching JWK: " <> T.pack (getHttpExceptionMsg httpEx)
          err = JFEHttpException (HttpException httpEx) errMsg
      logAndThrow err

    getHttpExceptionMsg = \case
      HTTP.HttpExceptionRequest _ reason -> show reason
      HTTP.InvalidUrlException _ reason -> show reason


-- | Process the request headers to verify the JWT and extract UserInfo from it
processJwt
  :: ( MonadIO m
     , MonadError QErr m)
  => JWTCtx
  -> HTTP.RequestHeaders
  -> Maybe RoleName
  -> m (UserInfo, Maybe UTCTime)
processJwt jwtCtx headers mUnAuthRole =
  maybe withoutAuthZHeader withAuthZHeader mAuthZHeader
  where
    mAuthZHeader = find (\h -> fst h == CI.mk "Authorization") headers

    withAuthZHeader (_, authzHeader) =
      processAuthZHeader jwtCtx headers $ BL.fromStrict authzHeader

    withoutAuthZHeader = do
      unAuthRole <- maybe missingAuthzHeader return mUnAuthRole
      userInfo <- mkUserInfo UAdminSecretNotSent (mkSessionVariables headers) $ Just unAuthRole
      pure (userInfo, Nothing)

    missingAuthzHeader =
      throw400 InvalidHeaders "Missing Authorization header in JWT authentication mode"

processAuthZHeader
  :: ( MonadIO m
     , MonadError QErr m)
  => JWTCtx
  -> HTTP.RequestHeaders
  -> BLC.ByteString
  -> m (UserInfo, Maybe UTCTime)
processAuthZHeader jwtCtx headers authzHeader = do
  -- try to parse JWT token from Authorization header
  jwt <- parseAuthzHeader

  -- verify the JWT
  claims <- liftJWTError invalidJWTError $ verifyJwt jwtCtx $ RawJWT jwt

  let claimsFmt = jcxClaimsFormat jwtCtx
      expTimeM = fmap (\(Jose.NumericDate t) -> t) $ claims ^. Jose.claimExp

  -- see if the hasura claims key exists in the claims map
  let mHasuraClaims =
        case jcxClaimNs jwtCtx of
          ClaimNs k -> Map.lookup k $ claims ^. Jose.unregisteredClaims
          ClaimNsPath path -> parseIValueJsonValue $ executeJSONPath path (J.toJSON $ claims ^. Jose.unregisteredClaims)

  hasuraClaimsV <- maybe claimsNotFound return mHasuraClaims

  -- get hasura claims value as an object. parse from string possibly
  hasuraClaims <- parseObjectFromString claimsFmt hasuraClaimsV

  -- filter only x-hasura claims and convert to lower-case
  let claimsMap = Map.filterWithKey (\k _ -> isSessionVariable k)
                $ Map.fromList $ map (first T.toLower)
                $ Map.toList hasuraClaims

  HasuraClaims allowedRoles defaultRole <- parseHasuraClaims claimsMap
  let roleName = getCurrentRole defaultRole

  when (roleName `notElem` allowedRoles) currRoleNotAllowed
  let finalClaims =
        Map.delete defaultRoleClaim . Map.delete allowedRolesClaim $ claimsMap

  -- transform the map of text:aeson-value -> text:text
  metadata <- decodeJSON $ J.Object finalClaims
  userInfo <- mkUserInfo UAdminSecretNotSent
              (mkSessionVariablesText $ Map.toList metadata) $ Just roleName
  pure (userInfo, expTimeM)
  where
    parseAuthzHeader = do
      let tokenParts = BLC.words authzHeader
      case tokenParts of
        ["Bearer", jwt] -> return jwt
        _               -> malformedAuthzHeader

    parseObjectFromString claimsFmt jVal =
      case (claimsFmt, jVal) of
        (JCFStringifiedJson, J.String v) ->
          either (const $ claimsErr $ strngfyErr v) return
          $ J.eitherDecodeStrict $ T.encodeUtf8 v
        (JCFStringifiedJson, _) ->
          claimsErr "expecting a string when claims_format is stringified_json"
        (JCFJson, J.Object o) -> return o
        (JCFJson, _) ->
          claimsErr "expecting a json object when claims_format is json"

    strngfyErr v =
      "expecting stringified json at: '"
      <> claimsLocation
      <> "', but found: " <> v
      where
        claimsLocation :: Text
        claimsLocation =
          case jcxClaimNs jwtCtx of
            ClaimNsPath path -> T.pack $ "claims_namespace_path " <> encodeJSONPath path
            ClaimNs ns -> "claims_namespace " <> ns

    claimsErr = throw400 JWTInvalidClaims

    parseIValueJsonValue (J.IError _ _) = Nothing
    parseIValueJsonValue (J.ISuccess v) = Just v

    -- see if there is a x-hasura-role header, or else pick the default role
    getCurrentRole defaultRole =
      let mUserRole = getRequestHeader userRoleHeader headers
      in fromMaybe defaultRole $ mUserRole >>= mkRoleName . bsToTxt

    decodeJSON val = case J.fromJSON val of
      J.Error e   -> throw400 JWTInvalidClaims ("x-hasura-* claims: " <> T.pack e)
      J.Success a -> return a

    liftJWTError :: (MonadError e' m) => (e -> e') -> ExceptT e m a -> m a
    liftJWTError ef action = do
      res <- runExceptT action
      either (throwError . ef) return res

    invalidJWTError e =
      err400 JWTInvalid $ "Could not verify JWT: " <> T.pack (show e)

    malformedAuthzHeader =
      throw400 InvalidHeaders "Malformed Authorization header"
    currRoleNotAllowed =
      throw400 AccessDenied "Your current role is not in allowed roles"
    claimsNotFound = do
      let claimsNsError = case jcxClaimNs jwtCtx of
                            ClaimNsPath path -> T.pack $ "claims not found at claims_namespace_path: '" <> (encodeJSONPath path) <> "'"
                            ClaimNs ns -> "claims key: '" <> ns <> "' not found"
      throw400 JWTInvalidClaims $ claimsNsError


-- parse x-hasura-allowed-roles, x-hasura-default-role from JWT claims
parseHasuraClaims
  :: (MonadError QErr m)
  => J.Object -> m HasuraClaims
parseHasuraClaims claimsMap = do
  let mAllowedRolesV = Map.lookup allowedRolesClaim claimsMap
  allowedRolesV <- maybe missingAllowedRolesClaim return mAllowedRolesV
  allowedRoles <- parseJwtClaim (J.fromJSON allowedRolesV) errMsg

  let mDefaultRoleV = Map.lookup defaultRoleClaim claimsMap
  defaultRoleV <- maybe missingDefaultRoleClaim return mDefaultRoleV
  defaultRole <- parseJwtClaim (J.fromJSON defaultRoleV) errMsg

  return $ HasuraClaims allowedRoles defaultRole

  where
    missingAllowedRolesClaim =
      let msg = "JWT claim does not contain " <> allowedRolesClaim
      in throw400 JWTRoleClaimMissing msg

    missingDefaultRoleClaim =
      let msg = "JWT claim does not contain " <> defaultRoleClaim
      in throw400 JWTRoleClaimMissing msg

    errMsg _ = "invalid " <> allowedRolesClaim <> "; should be a list of roles"

    parseJwtClaim :: (MonadError QErr m) => J.Result a -> (String -> Text) -> m a
    parseJwtClaim res errFn =
      case res of
        J.Success val -> return val
        J.Error e     -> throw400 JWTInvalidClaims $ errFn e


-- | Verify the JWT against given JWK
verifyJwt
  :: ( MonadError Jose.JWTError m
     , MonadIO m
     )
  => JWTCtx
  -> RawJWT
  -> m Jose.ClaimsSet
verifyJwt ctx (RawJWT rawJWT) = do
  key <- liftIO $ readIORef $ jcxKey ctx
  jwt <- Jose.decodeCompact rawJWT
  t   <- liftIO getCurrentTime
  Jose.verifyClaimsAt config key t jwt
  where
    config = case jcxIssuer ctx of
      Nothing  -> Jose.defaultJWTValidationSettings audCheck
      Just iss -> Jose.defaultJWTValidationSettings audCheck
                  & set Jose.issuerPredicate (== iss)
    audCheck audience =
      -- dont perform the check if there are no audiences in the conf
      case jcxAudience ctx of
        Nothing                        -> True
        Just (Jose.Audience audiences) -> audience `elem` audiences


instance J.ToJSON JWTConfig where
  toJSON (JWTConfig keyOrUrl claimNs aud claimsFmt iss) =
    J.object (jwkFields ++ sharedFields ++ claimsNsFields)
    where
      jwkFields = case keyOrUrl of
        Left _    -> [ "type" J..= J.String "<TYPE REDACTED>"
                     , "key" J..= J.String "<JWK REDACTED>" ]
        Right url -> [ "jwk_url" J..= url ]

      claimsNsFields = case claimNs of
        ClaimNsPath nsPath ->
          ["claims_namespace_path" J..= (encodeJSONPath nsPath)]
        ClaimNs ns -> ["claims_namespace" J..= J.String ns]

      sharedFields = [ "claims_format" J..= claimsFmt
                     , "audience" J..= aud
                     , "issuer" J..= iss
                     ]

-- | Parse from a json string like:
-- | `{"type": "RS256", "key": "<PEM-encoded-public-key-or-X509-cert>"}`
-- | to JWTConfig
instance J.FromJSON JWTConfig where

  parseJSON = J.withObject "JWTConfig" $ \o -> do
    mRawKey <- o J..:? "key"
    claimsNs <- o J..:? "claims_namespace"
    claimsNsPath <- o J..:? "claims_namespace_path"
    aud     <- o J..:? "audience"
    iss     <- o J..:? "issuer"
    jwkUrl  <- o J..:? "jwk_url"
    isStrngfd <- o J..:? "claims_format"


    hasuraClaimsNs <-
      case (claimsNsPath,claimsNs) of
        (Nothing, Nothing) -> return $ ClaimNs defaultClaimNs
        (Just nsPath, Nothing) -> either failJSONPathParsing (return . ClaimNsPath) . JSONPath.parseJSONPath $ nsPath
        (Nothing, Just ns) -> return $ ClaimNs ns
        (Just _, Just _) -> fail "claims_namespace and claims_namespace_path both cannot be set"

    case (mRawKey, jwkUrl) of
      (Nothing, Nothing) -> fail "key and jwk_url both cannot be empty"
      (Just _, Just _)   -> fail "key, jwk_url both cannot be present"
      (Just rawKey, Nothing) -> do
        keyType <- o J..: "type"
        key <- parseKey keyType rawKey
        return $ JWTConfig (Left key) hasuraClaimsNs aud isStrngfd iss
      (Nothing, Just url) ->
        return $ JWTConfig (Right url) hasuraClaimsNs aud isStrngfd iss

    where
      parseKey keyType rawKey =
       case keyType of
          "HS256" -> runEither $ parseHmacKey rawKey 256
          "HS384" -> runEither $ parseHmacKey rawKey 384
          "HS512" -> runEither $ parseHmacKey rawKey 512
          "RS256" -> runEither $ parseRsaKey rawKey
          "RS384" -> runEither $ parseRsaKey rawKey
          "RS512" -> runEither $ parseRsaKey rawKey
          -- TODO: support ES256, ES384, ES512, PS256, PS384
          _       -> invalidJwk ("Key type: " <> T.unpack keyType <> " is not supported")

      runEither = either (invalidJwk . T.unpack) return

      invalidJwk msg = fail ("Invalid JWK: " <> msg)

      failJSONPathParsing err = fail $ "invalid JSON path claims_namespace_path error: " ++ err<|MERGE_RESOLUTION|>--- conflicted
+++ resolved
@@ -30,35 +30,30 @@
 import           Hasura.Logging                  (Hasura, LogLevel (..), Logger (..))
 import           Hasura.Prelude
 import           Hasura.RQL.Types
+import           Hasura.RQL.Types.Error          (encodeJSONPath)
 import           Hasura.Server.Auth.JWT.Internal (parseHmacKey, parseRsaKey)
 import           Hasura.Server.Auth.JWT.Logging
-<<<<<<< HEAD
-import           Hasura.Server.Utils             (getRequestHeader, isSessionVariable,
-                                                  userRoleHeader)
+import           Hasura.Server.Utils             (executeJSONPath, getRequestHeader,
+                                                  isSessionVariable, userRoleHeader)
 import           Hasura.Server.Version           (HasVersion)
 import           Hasura.Session
-=======
-import           Hasura.Server.Utils             (getRequestHeader, userRoleHeader, executeJSONPath)
-import           Hasura.Server.Version           (HasVersion)
-import           Hasura.RQL.Types.Error          (encodeJSONPath)
->>>>>>> 2e7e54fc
 
 import qualified Control.Concurrent.Extended     as C
 import qualified Crypto.JWT                      as Jose
 import qualified Data.Aeson                      as J
 import qualified Data.Aeson.Casing               as J
+import qualified Data.Aeson.Internal             as J
 import qualified Data.Aeson.TH                   as J
-import qualified Data.Aeson.Internal             as J
 import qualified Data.ByteString.Lazy            as BL
 import qualified Data.ByteString.Lazy.Char8      as BLC
 import qualified Data.CaseInsensitive            as CI
 import qualified Data.HashMap.Strict             as Map
+import qualified Data.Parser.JSONPath            as JSONPath
 import qualified Data.Text                       as T
 import qualified Data.Text.Encoding              as T
 import qualified Network.HTTP.Client             as HTTP
 import qualified Network.HTTP.Types              as HTTP
 import qualified Network.Wreq                    as Wreq
-import qualified Data.Parser.JSONPath            as JSONPath
 
 newtype RawJWT = RawJWT BL.ByteString
 
@@ -77,7 +72,7 @@
 
 instance J.ToJSON JWTConfigClaims where
   toJSON (ClaimNsPath nsPath) = J.String . T.pack $ encodeJSONPath nsPath
-  toJSON (ClaimNs ns) = J.String ns
+  toJSON (ClaimNs ns)         = J.String ns
 
 data JWTConfig
   = JWTConfig
@@ -309,7 +304,7 @@
         claimsLocation =
           case jcxClaimNs jwtCtx of
             ClaimNsPath path -> T.pack $ "claims_namespace_path " <> encodeJSONPath path
-            ClaimNs ns -> "claims_namespace " <> ns
+            ClaimNs ns       -> "claims_namespace " <> ns
 
     claimsErr = throw400 JWTInvalidClaims
 
@@ -339,9 +334,10 @@
       throw400 AccessDenied "Your current role is not in allowed roles"
     claimsNotFound = do
       let claimsNsError = case jcxClaimNs jwtCtx of
-                            ClaimNsPath path -> T.pack $ "claims not found at claims_namespace_path: '" <> (encodeJSONPath path) <> "'"
+                            ClaimNsPath path -> T.pack $ "claims not found at claims_namespace_path: '"
+                                                <> encodeJSONPath path <> "'"
                             ClaimNs ns -> "claims key: '" <> ns <> "' not found"
-      throw400 JWTInvalidClaims $ claimsNsError
+      throw400 JWTInvalidClaims claimsNsError
 
 
 -- parse x-hasura-allowed-roles, x-hasura-default-role from JWT claims
@@ -413,7 +409,7 @@
 
       claimsNsFields = case claimNs of
         ClaimNsPath nsPath ->
-          ["claims_namespace_path" J..= (encodeJSONPath nsPath)]
+          ["claims_namespace_path" J..= encodeJSONPath nsPath]
         ClaimNs ns -> ["claims_namespace" J..= J.String ns]
 
       sharedFields = [ "claims_format" J..= claimsFmt
