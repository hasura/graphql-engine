--- conflicted
+++ resolved
@@ -23,7 +23,7 @@
 
 (close #4142) (#4313)
 
-### docs: map Postgres operators to corresponding Hasura operators 
+### docs: map Postgres operators to corresponding Hasura operators
 
 Map Postgres operators to corresponding Hasura operators at various places in docs and link to PG documentation for reference.
 For example, see [here](https://hasura.io/docs/1.0/graphql/manual/api-reference/schema-metadata-api/syntax-defs.html#operator).
@@ -48,6 +48,7 @@
 - docs: add API docs for using environment variables as webhook urls in event triggers
 - server: fix recreating action's permissions (close #4377)
 - docs: add reference docs for CLI (clsoe #4327) (#4408)
+- server: `backend_only` insert permissions (rfc #4120) (#4224)
 
 ## `v1.2.0-beta.4`
 
@@ -122,11 +123,6 @@
 (close #3969) (#4145)
 
 ### Bug fixes and improvements
-<<<<<<< HEAD
-- server: `backend_only` insert permissions (rfc #4120) (#4224)
-=======
-
->>>>>>> 2e7e54fc
 - server: improve performance of replace_metadata tracking many tables (fix #3802)
 - server: option to reload remote schemas in 'reload_metadata' API (fix #3792, #4117)
 - server: fix various space leaks to avoid excessive memory consumption
