import { isColumnUnique } from '../../components/Services/Data/TableModify/ModifyActions';
<<<<<<< HEAD
=======
import {
  getRunSqlQuery,
  getSetCustomRootFieldsQuery,
  CustomRootFields,
} from '../../components/Common/utils/v1QueryUtils';
import { quoteDefault } from '../../components/Services/Data/utils';
>>>>>>> 84f2991c
import gqlPattern from '../../components/Services/Data/Common/GraphQLValidation';
import Migration from './Migration';
import { RunSqlType } from '../../types';
import { Table } from '../../dataSources/types';
import {
  dataSource,
  findTable,
  generateTableDef,
  getTableCustomColumnNames,
  getTableCustomRootFields,
} from '../../dataSources';
import { getRunSqlQuery } from '../../components/Common/utils/v1QueryUtils';
import { getSetCustomRootFieldsQuery } from '../../metadata/queryUtils';

export interface NewColumnType {
  tableName: string;
  type: string;
  isNullable: boolean;
  isUnique: boolean;
  default?: string;
  comment?: string;
  name: string;
  schemaName?: string;
  customFieldName?: string;
}

export interface SchemaType {
  table_name: string;
  table_type: string;
  table_schema: string;
}

export interface OldColumnType {
  data_type: string;
  column_default: string | null;
  comment: string | null;
  is_nullable?: string;
  data_type_name?: string;
}

// utils

const parseNewCol = (newColumn: NewColumnType) => ({
  tableName: newColumn.tableName,
  colType: newColumn.type,
  nullable: newColumn.isNullable,
  unique: newColumn.isUnique,
  colDefault: (newColumn.default || '').trim(),
  comment: (newColumn.comment || '').trim(),
  newName: newColumn.name.trim(),
  currentSchema: newColumn.schemaName,
  customFieldName: (newColumn.customFieldName || '').trim(),
});

const parseOldColumns = (oldColumn: OldColumnType) => ({
  originalColType: oldColumn.data_type_name,
  originalData_type: oldColumn.data_type,
  originalColDefault: oldColumn.column_default || '',
  originalColComment: oldColumn.comment || '',
  originalColNullable: oldColumn.is_nullable,
});

// utility to compare old & new columns and generate up &down migrations
export const getColumnUpdateMigration = (
  oldColumn: OldColumnType,
  newColumn: NewColumnType,
  allSchemas: Table[],
  colName: string,
  onInvalidGqlColName: () => void,
  source: string
) => {
  const {
    tableName,
    colType,
    nullable,
    unique,
    colDefault,
    comment,
    newName,
    currentSchema,
    customFieldName,
  } = parseNewCol(newColumn);

  const tableDef = generateTableDef(tableName, currentSchema);
  const table = findTable(allSchemas, tableDef);

  if (!table || !currentSchema) {
    throw new Error(`Table "${tableDef.name} does not exist`);
  }

  const {
    originalColType,
    originalData_type,
    originalColDefault,
    originalColComment,
    originalColNullable,
  } = parseOldColumns(oldColumn);

  const originalColUnique = isColumnUnique(table, colName);

  const columnChangesUpQuery = dataSource.getAlterColumnTypeSql(
    tableName,
    currentSchema || '',
    colName,
    colType
  );
  const columnChangesDownQuery = dataSource.getAlterColumnTypeSql(
    tableName,
    currentSchema || '',
    colName,
    originalData_type
  );

  const migration = new Migration();

  if (originalColType !== colType) {
    migration.add(
      getRunSqlQuery(columnChangesUpQuery, source),
      getRunSqlQuery(columnChangesDownQuery, source)
    );
  }

<<<<<<< HEAD
=======
  /* column custom field up/down migration */
  const existingCustomColumnNames = getTableCustomColumnNames(table);
  const existingRootFields = getTableCustomRootFields(
    table
  ) as CustomRootFields;
  const newCustomColumnNames = { ...existingCustomColumnNames };
  let isCustomFieldNameChanged = false;
  if (customFieldName) {
    if (customFieldName !== existingCustomColumnNames[colName]) {
      isCustomFieldNameChanged = true;
      newCustomColumnNames[colName] = customFieldName.trim();
    }
  } else if (existingCustomColumnNames[colName]) {
    isCustomFieldNameChanged = true;
    delete newCustomColumnNames[colName];
  }
  if (isCustomFieldNameChanged) {
    migration.add(
      getSetCustomRootFieldsQuery(
        tableDef,
        existingRootFields,
        newCustomColumnNames
      ),
      getSetCustomRootFieldsQuery(
        tableDef,
        existingRootFields,
        existingCustomColumnNames
      )
    );
  }

  const colDefaultWithQuotes = quoteDefault(colDefault);
  const originalColDefaultWithQuotes = quoteDefault(originalColDefault);

  /* column default up/down migration */
>>>>>>> 84f2991c
  let columnDefaultUpQuery;
  if (colDefault !== '') {
    columnDefaultUpQuery = dataSource.getSetColumnDefaultSql(
      tableName,
      currentSchema,
      colName,
      colDefault,
      source
    );
  } else {
    columnDefaultUpQuery = dataSource.getDropColumnDefaultSql(
      tableName,
      currentSchema,
      colName
    );
  }

  let columnDefaultDownQuery;
  if (originalColDefault !== '') {
    columnDefaultDownQuery = dataSource.getSetColumnDefaultSql(
      tableName,
      currentSchema,
      colName,
      originalColDefault,
      source
    );
  } else {
    columnDefaultDownQuery = dataSource.getDropColumnDefaultSql(
      tableName,
      currentSchema,
      colName
    );
  }

  // check if default is unchanged and then do a drop. if not skip
  if (originalColDefault !== colDefault) {
    migration.add(
      getRunSqlQuery(columnDefaultUpQuery, source),
      getRunSqlQuery(columnDefaultDownQuery, source)
    );
  }

  /* column nullable up/down migration */
  if (nullable) {
    const nullableUpQuery = dataSource.getDropNotNullSql(
      tableName,
      currentSchema,
      colName
    );
    const nullableDownQuery = dataSource.getSetNotNullSql(
      tableName,
      currentSchema,
      colName
    );
    if (originalColNullable !== 'YES') {
      migration.add(
        getRunSqlQuery(nullableUpQuery, source),
        getRunSqlQuery(nullableDownQuery, source)
      );
    }
  } else {
    const nullableUpQuery = dataSource.getSetNotNullSql(
      tableName,
      currentSchema,
      colName
    );
    const nullableDownQuery = dataSource.getDropNotNullSql(
      tableName,
      currentSchema,
      colName
    );
    if (originalColNullable !== 'NO') {
      migration.add(
        getRunSqlQuery(nullableUpQuery, source),
        getRunSqlQuery(nullableDownQuery, source)
      );
    }
  }

  /* column unique up/down migration */
  if (unique) {
    const uniqueUpQuery = dataSource.getAddUniqueConstraintSql(
      tableName,
      currentSchema,
      `${tableName}_${colName}_key`,
      [colName]
    );
    const uniqueDownQuery = dataSource.getDropConstraintSql(
      tableName,
      currentSchema,
      `${tableName}_${colName}_key`
    );
    // check with original unique
    if (!originalColUnique) {
      migration.add(
        getRunSqlQuery(uniqueUpQuery, source),
        getRunSqlQuery(uniqueDownQuery, source)
      );
    }
  } else {
    const uniqueDownQuery = dataSource.getAddUniqueConstraintSql(
      tableName,
      currentSchema,
      `${tableName}_${colName}_key`,
      [colName]
    );
    const uniqueUpQuery = dataSource.getDropConstraintSql(
      tableName,
      currentSchema,
      `${tableName}_${colName}_key`
    );
    // check with original unique
    if (originalColUnique) {
      migration.add(
        getRunSqlQuery(uniqueUpQuery, source),
        getRunSqlQuery(uniqueDownQuery, source)
      );
    }
  }

  /* column comment up/down migration */
  if (originalColComment !== comment) {
    const columnCommentUpQuery = dataSource.getSetCommentSql(
      'column',
      tableName,
      currentSchema,
      comment,
      colName,
      colType
    );

    const columnCommentDownQuery = dataSource.getSetCommentSql(
      'column',
      tableName,
      currentSchema,
      originalColComment,
      colName,
      colType
    );

    migration.add(
      getRunSqlQuery(columnCommentUpQuery, source),
      getRunSqlQuery(columnCommentDownQuery, source)
    );
  }

  /* rename column */
  if (newName && colName !== newName) {
    if (!gqlPattern.test(newName)) {
      onInvalidGqlColName();
    }
    migration.add(
      getRunSqlQuery(
        dataSource.getRenameColumnQuery(
          tableName,
          currentSchema,
          newName,
          colName,
          colType
        ),
        source
      ),
      getRunSqlQuery(
        dataSource.getRenameColumnQuery(
          tableName,
          currentSchema,
          colName,
          newName,
          colType
        ),
        source
      )
    );
  }

  const metadataMigration = new Migration();
  /* column custom field up/down migration */
  const existingCustomColumnNames = getTableCustomColumnNames(table);
  const existingRootFields = getTableCustomRootFields(table);
  const newCustomColumnNames = { ...existingCustomColumnNames };
  let isCustomFieldNameChanged = false;
  if (customFieldName) {
    if (customFieldName !== existingCustomColumnNames[colName]) {
      isCustomFieldNameChanged = true;
      newCustomColumnNames[colName] = customFieldName.trim();
    }
  } else if (existingCustomColumnNames[colName]) {
    isCustomFieldNameChanged = true;
    delete newCustomColumnNames[colName];
  }
  if (isCustomFieldNameChanged) {
    metadataMigration.add(
      getSetCustomRootFieldsQuery(
        tableDef,
        existingRootFields,
        newCustomColumnNames,
        source
      ),
      getSetCustomRootFieldsQuery(
        tableDef,
        existingRootFields,
        existingCustomColumnNames,
        source
      )
    );
  }

  const migrationName = `alter_table_${currentSchema}_${tableName}_alter_column_${colName}`;
  return {
    migrationName,
    migration,
    metadataMigration: {
      migration: metadataMigration,
      migrationName: `alter_table_${currentSchema}_${tableName}_alter_column_${colName}_custom_fields`,
    },
  };
};

export const getDownQueryComments = (
  upqueries: RunSqlType[],
  source: string
) => {
  if (Array.isArray(upqueries) && upqueries.length >= 0) {
    let comment = `-- Could not auto-generate a down migration.
-- Please write an appropriate down migration for the SQL below:`;
    comment = upqueries.reduce(
      (acc, i) => `${acc}
-- ${i.args.sql}`,
      comment
    );
    return [getRunSqlQuery(comment, source)];
  }
  // all other errors
  return [];
};<|MERGE_RESOLUTION|>--- conflicted
+++ resolved
@@ -1,13 +1,5 @@
 import { isColumnUnique } from '../../components/Services/Data/TableModify/ModifyActions';
-<<<<<<< HEAD
-=======
-import {
-  getRunSqlQuery,
-  getSetCustomRootFieldsQuery,
-  CustomRootFields,
-} from '../../components/Common/utils/v1QueryUtils';
 import { quoteDefault } from '../../components/Services/Data/utils';
->>>>>>> 84f2991c
 import gqlPattern from '../../components/Services/Data/Common/GraphQLValidation';
 import Migration from './Migration';
 import { RunSqlType } from '../../types';
@@ -130,51 +122,13 @@
     );
   }
 
-<<<<<<< HEAD
-=======
-  /* column custom field up/down migration */
-  const existingCustomColumnNames = getTableCustomColumnNames(table);
-  const existingRootFields = getTableCustomRootFields(
-    table
-  ) as CustomRootFields;
-  const newCustomColumnNames = { ...existingCustomColumnNames };
-  let isCustomFieldNameChanged = false;
-  if (customFieldName) {
-    if (customFieldName !== existingCustomColumnNames[colName]) {
-      isCustomFieldNameChanged = true;
-      newCustomColumnNames[colName] = customFieldName.trim();
-    }
-  } else if (existingCustomColumnNames[colName]) {
-    isCustomFieldNameChanged = true;
-    delete newCustomColumnNames[colName];
-  }
-  if (isCustomFieldNameChanged) {
-    migration.add(
-      getSetCustomRootFieldsQuery(
-        tableDef,
-        existingRootFields,
-        newCustomColumnNames
-      ),
-      getSetCustomRootFieldsQuery(
-        tableDef,
-        existingRootFields,
-        existingCustomColumnNames
-      )
-    );
-  }
-
-  const colDefaultWithQuotes = quoteDefault(colDefault);
-  const originalColDefaultWithQuotes = quoteDefault(originalColDefault);
-
-  /* column default up/down migration */
->>>>>>> 84f2991c
   let columnDefaultUpQuery;
   if (colDefault !== '') {
     columnDefaultUpQuery = dataSource.getSetColumnDefaultSql(
       tableName,
       currentSchema,
       colName,
-      colDefault,
+      quoteDefault(colDefault),
       source
     );
   } else {
@@ -191,7 +145,7 @@
       tableName,
       currentSchema,
       colName,
-      originalColDefault,
+      quoteDefault(originalColDefault),
       source
     );
   } else {
