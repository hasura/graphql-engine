--- conflicted
+++ resolved
@@ -233,8 +233,6 @@
                   </OverlayTrigger>
                 ) : null}
               </ul>
-<<<<<<< HEAD
-=======
             </div>
             <div id="dropdown_wrapper" className={styles.clusterInfoWrapper}>
               {accessKeyHtml}
@@ -423,7 +421,6 @@
                   </ul>,
                 ]
                 : null}
->>>>>>> 20e3e4e0
             </div>
           </div>
           <div className={styles.main + ' container-fluid'}>{mainContent}</div>
