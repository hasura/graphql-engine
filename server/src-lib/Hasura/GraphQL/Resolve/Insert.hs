--- conflicted
+++ resolved
@@ -29,10 +29,9 @@
 import           Hasura.GraphQL.Resolve.Select
 import           Hasura.GraphQL.Validate.Field
 import           Hasura.GraphQL.Validate.Types
-import           Hasura.RQL.DML.Internal           ( dmlTxErrorHandler
-                                                   , convPartialSQLExp
-                                                   , sessVarFromCurrentSetting
-                                                   )
+import           Hasura.RQL.DML.Internal           (convPartialSQLExp,
+                                                    dmlTxErrorHandler,
+                                                    sessVarFromCurrentSetting)
 import           Hasura.RQL.DML.Mutation
 import           Hasura.RQL.GBoolExp               (toSQLBoolExp)
 import           Hasura.RQL.Types
@@ -104,17 +103,15 @@
   -> AnnInsObj
   -> m AnnInsObj
 traverseInsObj rim (gName, annVal) defVal@(AnnInsObj cols objRels arrRels) =
-<<<<<<< HEAD
-  case annVal of
+  case _aivValue annVal of
     AGPGVal colty mColVal -> do
-=======
-  case _aivValue annVal of
-    AGScalar colty mColVal -> do
->>>>>>> 7c89e951
       let col = PGCol $ G.unName gName
           colVal = fromMaybe (PGColValue (pgColTyOid colty) PGNull) mColVal
       return (AnnInsObj ((col, colty, colVal):cols) objRels arrRels)
-    --AGArray (G.ListType g) mVal ->
+
+    -- AGArray (G.ListType gty) mVals -> do
+    --   undefined
+
     _ -> do
       objM <- asObjectM annVal
       -- if relational insert input is 'null' then ignore
