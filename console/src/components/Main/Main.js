import React from 'react';
import { connect } from 'react-redux';
import { Link } from 'react-router';
import OverlayTrigger from 'react-bootstrap/lib/OverlayTrigger';
import globals from '../../Globals';
import * as tooltip from './Tooltips';
import 'react-toggle/style.css';
import Spinner from '../Common/Spinner/Spinner';
import {
  loadServerVersion,
<<<<<<< HEAD
  checkServerUpdates,
  fetchServerConfig,
=======
  fetchServerConfig,
  loadLatestServerVersion,
  featureCompatibilityInit,
>>>>>>> f3eb178d
} from './Actions';
import { loadConsoleOpts } from '../../telemetry/Actions.js';
import './NotificationOverrides.css';
import {
  loadInconsistentObjects,
  redirectToMetadataStatus,
} from '../Services/Metadata/Actions';

import {
  getLoveConsentState,
  setLoveConsentState,
} from './loveConsentLocalStorage';

import { versionGT } from '../../helpers/versionUtils';

class Main extends React.Component {
  constructor(props) {
    super(props);

    this.state = {
      showUpdateNotification: false,
      loveConsentState: getLoveConsentState(),
    };

    this.handleBodyClick = this.handleBodyClick.bind(this);
  }

  componentDidMount() {
    const { dispatch } = this.props;

    document
      .querySelector('body')
      .addEventListener('click', this.handleBodyClick);

    dispatch(loadServerVersion()).then(() => {
      dispatch(featureCompatibilityInit());

      dispatch(loadInconsistentObjects()).then(() => {
        this.handleMetadataRedirect();
      });

      dispatch(loadConsoleOpts());

      dispatch(loadLatestServerVersion()).then(() => {
        try {
          const isClosedBefore = window.localStorage.getItem(
            this.props.latestServerVersion + '_BANNER_NOTIFICATION_CLOSED'
          );

          if (isClosedBefore !== 'true') {
            const isUpdateAvailable = versionGT(
              this.props.latestServerVersion,
              this.props.serverVersion
            );

            if (isUpdateAvailable) {
              this.setState({
                showUpdateNotification: true,
              });
            }
          }
        } catch (e) {
          console.error(e);
        }
      });
<<<<<<< HEAD
      this.checkEventsTab().then(() => {
        this.checkSchemaStitch();
      });
      if (semverCheck('JWTAnalyzer', this.props.serverVersion)) {
=======
      // if (semverCheck('JWTAnalyzer', this.props.serverVersion)) {
      const semverCheck = true;
      if (semverCheck) {
>>>>>>> f3eb178d
        this.fetchServerConfig();
      }
    });
  }

  fetchServerConfig() {
    const { dispatch } = this.props;
    dispatch(fetchServerConfig());
<<<<<<< HEAD
  }

  checkSchemaStitch() {
    const showSchemaStitch = semverCheck(
      'schemaStitching',
      this.props.serverVersion
    );
    if (showSchemaStitch) {
      this.setState({ showSchemaStitch: true });
    }
    return Promise.resolve();
  }
  checkEventsTab() {
    const showEvents = semverCheck('eventsTab', this.props.serverVersion);
    if (showEvents) {
      this.setState({ showEvents: true });
    }
    return Promise.resolve();
=======
>>>>>>> f3eb178d
  }

  handleBodyClick(e) {
    const heartDropDownOpen = document.querySelectorAll(
      '#dropdown_wrapper.open'
    );
    if (
      !document.getElementById('dropdown_wrapper').contains(e.target) &&
      heartDropDownOpen.length !== 0
    ) {
      document.getElementById('dropdown_wrapper').classList.remove('open');
    }
  }

  handleDropdownToggle() {
    document.getElementById('dropdown_wrapper').classList.toggle('open');
  }

  handleMetadataRedirect() {
    if (this.props.metadata.inconsistentObjects.length > 0) {
      this.props.dispatch(redirectToMetadataStatus());
    }
  }

  closeLoveIcon() {
    const s = {
      isDismissed: true,
    };
    setLoveConsentState(s);
    this.setState({
      loveConsentState: { ...getLoveConsentState() },
    });
  }

  closeUpdateBanner() {
    const { latestServerVersion } = this.props;
    window.localStorage.setItem(
      latestServerVersion + '_BANNER_NOTIFICATION_CLOSED',
      'true'
    );
    this.setState({ showUpdateNotification: false });
  }

  render() {
    const {
      children,
      location,
      migrationModeProgress,
      currentSchema,
      serverVersion,
      latestServerVersion,
      metadata,
    } = this.props;

    const styles = require('./Main.scss');

    const appPrefix = '';

    const logo = require('./images/white-logo.svg');
    const github = require('./images/Github.svg');
    const discord = require('./images/Discord.svg');
    const mail = require('./images/mail.svg');
    const docs = require('./images/logo.svg');
    const pixHeart = require('./images/pix-heart.svg');

    const currentLocation = location.pathname;
    const currentActiveBlock = currentLocation.split('/')[1];

    const getMainContent = () => {
      let mainContent = null;

      if (!migrationModeProgress) {
        mainContent = children && React.cloneElement(children);
      } else {
        mainContent = (
          <div>
            {' '}
            <Spinner />{' '}
          </div>
        );
      }
      return mainContent;
    };

    const getMetadataSelectedMarker = () => {
      let metadataSelectedMarker = null;

      if (currentActiveBlock === 'metadata') {
        metadataSelectedMarker = <span className={styles.selected} />;
      }

      return metadataSelectedMarker;
    };

    const getMetadataIcon = () => {
      if (metadata.inconsistentObjects.length === 0) {
        return <i className={styles.question + ' fa fa-cog'} />;
      }
      return (
        <div className={styles.question}>
          <i className={'fa fa-cog'} />
          <div className={styles.overlappingExclamation}>
            <div className={styles.iconWhiteBackground} />
            <div>
              <i className={'fa fa-exclamation-circle'} />
            </div>
          </div>
        </div>
      );
    };

    const getAdminSecretSection = () => {
      let adminSecretHtml = null;

      if (
        !globals.isAdminSecretSet &&
        (globals.adminSecret === '' || globals.adminSecret === null)
      ) {
        adminSecretHtml = (
          <div className={styles.secureSection}>
            <OverlayTrigger placement="left" overlay={tooltip.secureEndpoint}>
              <a href="https://docs.hasura.io/1.0/graphql/manual/deployment/securing-graphql-endpoint.html">
                <i
                  className={
                    styles.padd_small_right + ' fa fa-exclamation-triangle'
                  }
                />
                Secure your endpoint
              </a>
            </OverlayTrigger>
          </div>
        );
      }
      return adminSecretHtml;
    };

    const getUpdateNotification = () => {
      let updateNotificationHtml = null;

      if (this.state.showUpdateNotification) {
        updateNotificationHtml = (
          <div>
            <div className={styles.phantom} />{' '}
            {/* phantom div to prevent overlapping of banner with content. */}
            <div className={styles.updateBannerWrapper}>
              <div className={styles.updateBanner}>
                <span> Hey there! A new server version </span>
                <span className={styles.versionUpdateText}>
                  {' '}
                  {latestServerVersion}
                </span>
                <span> is available </span>
                <span className={styles.middot}> &middot; </span>
                <a
                  href={
                    'https://github.com/hasura/graphql-engine/releases/tag/' +
                    latestServerVersion
                  }
                  target="_blank"
                  rel="noopener noreferrer"
                >
                  <span>View Changelog</span>
                </a>
                <span className={styles.middot}> &middot; </span>
                <a
                  className={styles.updateLink}
                  href="https://docs.hasura.io/1.0/graphql/manual/deployment/updating.html"
                  target="_blank"
                  rel="noopener noreferrer"
                >
                  <span>Update Now</span>
                </a>
                <span
                  className={styles.updateBannerClose}
                  onClick={this.closeUpdateBanner.bind(this)}
                >
                  <i className={'fa fa-times'} />
                </span>
              </div>
            </div>
          </div>
        );
      }
      return updateNotificationHtml;
    };

    const getLoveSection = () => {
      let loveSectionHtml = null;

      if (!this.state.loveConsentState.isDismissed) {
        loveSectionHtml = [
          <div
            key="main_love_1"
            className={styles.shareSection + ' dropdown-toggle'}
            aria-expanded="false"
            onClick={this.handleDropdownToggle.bind(this)}
          >
            <img
              className={'img-responsive'}
              src={pixHeart}
              alt={'pix Heart'}
            />
            {/* <i className={styles.heart + ' fa fa-heart'} /> */}
          </div>,
          <ul
            key="main_love_2"
            className={'dropdown-menu ' + styles.dropdown_menu}
          >
            <div className={styles.dropdown_menu_container}>
              <div className={styles.closeDropDown}>
                <i
                  className="fa fa-close"
                  onClick={this.closeLoveIcon.bind(this)}
                />
                {/*
                        <img
                          className={'img-responsive'}
                          src={closeIcon}
                          alt={'closeIcon'}
                          onClick={this.closeLoveIcon.bind(this)}
                        />
                        */}
              </div>
              {/*
                      <div className={styles.arrow_up_dropdown} />
                      <div className={styles.graphqlHeartText}>
                        Love GraphQL Engine? Shout it from the rooftops!
                        <br />
                        Or just spread the word{' '}
                        <span role="img" aria-label="smile">
                          😊
                        </span>
                      </div>
                      */}
              <div className={styles.displayFlex}>
                <li className={styles.pixelText1}>
                  Roses are red, <br />
                  Violets are blue;
                  <br />
                  Star us on GitHub,
                  <br />
                  To make our <i className={'fa fa-heart'} /> go wooooo!
                </li>
                <li className={'dropdown-item'}>
                  <a
                    href="https://github.com/hasura/graphql-engine"
                    target="_blank"
                    rel="noopener noreferrer"
                  >
                    <div className={styles.socialIcon}>
                      <img
                        className="img img-responsive"
                        src={`${globals.assetsPath}/common/img/githubicon.png`}
                        alt={'GitHub'}
                      />
                    </div>
                    <div className={styles.pixelText}>
                      <i className="fa fa-star" />
                      &nbsp; Star
                    </div>
                  </a>
                  {/*
                          <div className={styles.gitHubBtn}>
                            <iframe
                              title="github"
                              src="https://ghbtns.com/github-btn.html?user=hasura&repo=graphql-engine&type=star&count=true"
                              frameBorder="0"
                              scrolling="0"
                              width="100px"
                              height="30px"
                            />
                          </div>
                          */}
                </li>
                <li className={'dropdown-item '}>
                  <a
                    href="https://twitter.com/intent/tweet?hashtags=graphql,postgres&text=Just%20deployed%20a%20GraphQL%20backend%20with%20@HasuraHQ!%20%E2%9D%A4%EF%B8%8F%20%F0%9F%9A%80%0Ahttps://github.com/hasura/graphql-engine%0A"
                    target="_blank"
                    rel="noopener noreferrer"
                  >
                    <div className={styles.socialIcon}>
                      <img
                        className="img img-responsive"
                        src={`${globals.assetsPath}/common/img/twittericon.png`}
                        alt={'Twitter'}
                      />
                    </div>
                    <div className={styles.pixelText}>
                      <i className="fa fa-twitter" />
                      &nbsp; Tweet
                    </div>
                  </a>
                </li>
              </div>
            </div>
          </ul>,
        ];
      }

      return loveSectionHtml;
    };

    const getHelpDropdownPosStyle = () => {
      let helpDropdownPosStyle = '';

      if (this.state.loveConsentState.isDismissed) {
        helpDropdownPosStyle = styles.help_dropdown_menu_heart_dismissed;
      }

      return helpDropdownPosStyle;
    };

    return (
      <div className={styles.container}>
        <div className={styles.flexRow}>
          <div className={styles.sidebar}>
            <div className={styles.header_logo_wrapper}>
              <div className={styles.logoParent}>
                <div className={styles.logo}>
                  <Link to="/">
                    <img className="img img-responsive" src={logo} />
                  </Link>
                </div>
                <Link to="/">
                  <div className={styles.project_version}>{serverVersion}</div>
                </Link>
              </div>
            </div>
            <div className={styles.header_items}>
              <ul className={styles.sidebarItems}>
                <OverlayTrigger placement="right" overlay={tooltip.apiexplorer}>
                  <li>
                    <Link
                      className={
                        currentActiveBlock === 'api-explorer' ||
                        currentActiveBlock === ''
                          ? styles.navSideBarActive
                          : ''
                      }
                      to={appPrefix + '/api-explorer'}
                    >
                      <div
                        className={styles.iconCenter}
                        data-test="api-explorer"
                      >
                        <i
                          title="API Explorer"
                          className="fa fa-flask"
                          aria-hidden="true"
                        />
                      </div>
                      <p>GraphiQL</p>
                    </Link>
                  </li>
                </OverlayTrigger>
                <OverlayTrigger placement="right" overlay={tooltip.data}>
                  <li>
                    <Link
                      className={
                        currentActiveBlock === 'data'
                          ? styles.navSideBarActive
                          : ''
                      }
                      to={appPrefix + '/data/schema/' + currentSchema}
                    >
                      <div className={styles.iconCenter}>
                        <i
                          title="Data Service"
                          className="fa fa-database"
                          aria-hidden="true"
                        />
                      </div>
                      <p>Data</p>
                    </Link>
                  </li>
                </OverlayTrigger>
                <OverlayTrigger
                  placement="right"
                  overlay={tooltip.customresolver}
                >
                  <li>
                    <Link
                      className={
                        currentActiveBlock === 'remote-schemas'
                          ? styles.navSideBarActive
                          : ''
                      }
                      to={appPrefix + '/remote-schemas/manage/schemas'}
                    >
                      <div className={styles.iconCenter}>
                        <i
                          title="Remote Schemas"
                          className="fa fa-plug"
                          aria-hidden="true"
                        />
                      </div>
                      <p>Remote Schemas</p>
                    </Link>
                  </li>
                </OverlayTrigger>
                <OverlayTrigger placement="right" overlay={tooltip.events}>
                  <li>
                    <Link
                      className={
                        currentActiveBlock === 'events'
                          ? styles.navSideBarActive
                          : ''
                      }
                      to={appPrefix + '/events/manage/triggers'}
                    >
                      <div className={styles.iconCenter}>
                        <i
                          title="Events"
                          className="fa fa-cloud"
                          aria-hidden="true"
                        />
                      </div>
                      <p>Events</p>
                    </Link>
                  </li>
                </OverlayTrigger>
              </ul>
            </div>
            <div id="dropdown_wrapper" className={styles.clusterInfoWrapper}>
              {getAdminSecretSection()}

              <Link to="/metadata">
                <div className={styles.helpSection + ' ' + styles.settingsIcon}>
                  {getMetadataIcon()}
                  {getMetadataSelectedMarker()}
                </div>
              </Link>
              <div className={styles.supportSection}>
                <div
                  id="help"
                  className={styles.helpSection + ' dropdown-toggle'}
                  data-toggle="dropdown"
                  aria-expanded="false"
                  aria-haspopup="true"
                >
                  <i className={styles.question + ' fa fa-question'} />
                </div>
                <ul
                  className={
                    'dropdown-menu ' +
                    styles.help_dropdown_menu +
                    ' ' +
                    getHelpDropdownPosStyle()
                  }
                  aria-labelledby="help"
                >
                  <div className={styles.help_dropdown_menu_container}>
                    <li className={'dropdown-item'}>
                      <a
                        href="https://github.com/hasura/graphql-engine/issues"
                        target="_blank"
                        rel="noopener noreferrer"
                      >
                        <img
                          className={'img-responsive'}
                          src={github}
                          alt={'github'}
                        />
                        <span>Report bugs & suggest improvements</span>
                      </a>
                    </li>
                    <li className={'dropdown-item'}>
                      <a
                        href="https://discordapp.com/invite/vBPpJkS"
                        target="_blank"
                        rel="noopener noreferrer"
                      >
                        <img
                          className={'img-responsive'}
                          src={discord}
                          alt={'discord'}
                        />
                        <span>Join discord community forum</span>
                      </a>
                    </li>
                    <li className={'dropdown-item'}>
                      <a href="mailto:support@hasura.io">
                        <img
                          className={'img-responsive'}
                          src={mail}
                          alt={'mail'}
                        />
                        <span>Reach out ({'support@hasura.io'})</span>
                      </a>
                    </li>
                    <li className={'dropdown-item'}>
                      <a
                        href="https://docs.hasura.io/"
                        target="_blank"
                        rel="noopener noreferrer"
                      >
                        <img
                          className={'img-responsive'}
                          src={docs}
                          alt={'docs'}
                        />
                        <span>Head to docs</span>
                      </a>
                    </li>
                  </div>
                </ul>
              </div>

              {getLoveSection()}
            </div>
          </div>

          <div className={styles.main + ' container-fluid'}>
            {getMainContent()}
          </div>

          {getUpdateNotification()}
        </div>
      </div>
    );
  }
}

const mapStateToProps = (state, ownProps) => {
  return {
    ...state.main,
    header: { ...state.header },
    pathname: ownProps.location.pathname,
    currentSchema: state.tables.currentSchema,
    metadata: state.metadata,
  };
};

export default connect(mapStateToProps)(Main);<|MERGE_RESOLUTION|>--- conflicted
+++ resolved
@@ -8,14 +8,9 @@
 import Spinner from '../Common/Spinner/Spinner';
 import {
   loadServerVersion,
-<<<<<<< HEAD
-  checkServerUpdates,
-  fetchServerConfig,
-=======
   fetchServerConfig,
   loadLatestServerVersion,
   featureCompatibilityInit,
->>>>>>> f3eb178d
 } from './Actions';
 import { loadConsoleOpts } from '../../telemetry/Actions.js';
 import './NotificationOverrides.css';
@@ -81,16 +76,9 @@
           console.error(e);
         }
       });
-<<<<<<< HEAD
-      this.checkEventsTab().then(() => {
-        this.checkSchemaStitch();
-      });
-      if (semverCheck('JWTAnalyzer', this.props.serverVersion)) {
-=======
       // if (semverCheck('JWTAnalyzer', this.props.serverVersion)) {
       const semverCheck = true;
       if (semverCheck) {
->>>>>>> f3eb178d
         this.fetchServerConfig();
       }
     });
@@ -99,27 +87,6 @@
   fetchServerConfig() {
     const { dispatch } = this.props;
     dispatch(fetchServerConfig());
-<<<<<<< HEAD
-  }
-
-  checkSchemaStitch() {
-    const showSchemaStitch = semverCheck(
-      'schemaStitching',
-      this.props.serverVersion
-    );
-    if (showSchemaStitch) {
-      this.setState({ showSchemaStitch: true });
-    }
-    return Promise.resolve();
-  }
-  checkEventsTab() {
-    const showEvents = semverCheck('eventsTab', this.props.serverVersion);
-    if (showEvents) {
-      this.setState({ showEvents: true });
-    }
-    return Promise.resolve();
-=======
->>>>>>> f3eb178d
   }
 
   handleBodyClick(e) {
