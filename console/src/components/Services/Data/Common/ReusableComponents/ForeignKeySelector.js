--- conflicted
+++ resolved
@@ -70,22 +70,7 @@
           data-test={`foreign-key-ref-schema-${index}`}
           onChange={dispatchSetRefSchema}
         >
-<<<<<<< HEAD
-          {// default unselected option
-            refSchemaName === '' && (
-              <option value={''} disabled>
-                {'-- reference schema --'}
-              </option>
-            )}
-          {// all reference schema options
-            schemaList.map((rs, j) => (
-              <option key={j} value={rs}>
-                {rs}
-              </option>
-            ))}
-=======
           {getRefSchemaOptions()}
->>>>>>> 17b8b6e2
         </select>
       </div>
     );
@@ -152,24 +137,7 @@
           onChange={dispatchSetRefTable}
           disabled={!refSchemaName}
         >
-<<<<<<< HEAD
-          {// default unselected option
-            refTableName === '' && (
-              <option value={''} disabled>
-                {'-- reference table --'}
-              </option>
-            )}
-          {// all reference table options
-            Object.keys(refTables)
-              .sort()
-              .map((rt, j) => (
-                <option key={j} value={rt}>
-                  {rt}
-                </option>
-              ))}
-=======
           {getRefTableOptions()}
->>>>>>> 17b8b6e2
         </select>
       </div>
     );
