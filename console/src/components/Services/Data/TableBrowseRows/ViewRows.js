--- conflicted
+++ resolved
@@ -1,8 +1,4 @@
-<<<<<<< HEAD
-import React, { useState, useMemo } from 'react';
-=======
-import React, { useState, useEffect } from 'react';
->>>>>>> 20cbe9cf
+import React, { useState, useMemo, useEffect } from 'react';
 import 'react-table/react-table.css';
 import '../../../Common/TableCommon/ReactTableOverrides.css';
 import DragFoldTable, {
@@ -60,13 +56,9 @@
   getPersistedColumnsOrder,
   persistPageSizeChange,
 } from './localStorageUtils';
-<<<<<<< HEAD
 import { ColumnsSelector } from './ColumnsSelector';
-import { getSelectedColumns } from './utils';
-=======
-import { compareRows, isTableWithPK } from './utils';
+import { getSelectedColumns, compareRows, isTableWithPK } from './utils';
 import styles from '../../../Common/TableCommon/Table.scss';
->>>>>>> 20cbe9cf
 
 const ViewRows = ({
   curTableName,
@@ -97,7 +89,6 @@
   currentTable,
 }) => {
   const [selectedRows, setSelectedRows] = useState([]);
-<<<<<<< HEAD
 
   const allColumns = useMemo(() => {
     const currSchema = schemas.find(
@@ -109,12 +100,9 @@
     return [];
   }, [schemas, curTableName]);
 
-  const styles = require('../../../Common/TableCommon/Table.scss');
-=======
   useEffect(() => {
     setSelectedRows([]);
   }, [curTableName, currentSchema]);
->>>>>>> 20cbe9cf
 
   const NO_PRIMARY_KEY_MSG = 'No primary key to identify row';
 
