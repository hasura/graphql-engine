--- conflicted
+++ resolved
@@ -14,11 +14,7 @@
 import Thumbnail from '@site/src/components/Thumbnail';
 import HeadingIcon from '@site/src/components/HeadingIcon';
 
-<<<<<<< HEAD
-# Using Hasura Cloud With An Azure Postgres Database
-=======
 # Using Hasura Cloud with an Azure Postgres Database
->>>>>>> 7ba2409f
 
 <div className='badge badge--primary heading-badge'>Available on: Cloud</div>
 
@@ -29,12 +25,12 @@
 their [docs](https://learn.microsoft.com/en-us/azure/dms/tutorial-postgresql-azure-postgresql-online-portal) before
 continuing below.
 
-## Step 1: sign up or log in to Hasura Cloud
+## Step 1: Sign up or log in to Hasura Cloud
 
 Navigate to [Hasura Cloud](https://cloud.hasura.io/signup/?pg=docs&plcmt=body&cta=navigate-to-hasura-cloud&tech=default)
 and sign up or log in.
 
-## Step 2: create a Hasura Cloud project {#create-hasura-project-azure}
+## Step 2: Create a Hasura Cloud project {#create-hasura-project-azure}
 
 On the Hasura Cloud dashboard, create a new project:
 
@@ -48,7 +44,7 @@
 
 <Thumbnail src='/img/cloud-dbs/existing-db-setup.png' alt='Hasura Cloud database setup' width='700px' />
 
-## Step 3: create a Postgres DB on Azure (skip if you have an existing DB)
+## Step 3: Create a Postgres DB on Azure (skip if you have an existing DB)
 
 Log into the [Azure portal](https://portal.azure.com).
 
@@ -85,7 +81,7 @@
 
 :::
 
-## Step 4: allow connections to your DB from Hasura Cloud
+## Step 4: Allow connections to your DB from Hasura Cloud
 
 On the database dashboard, click on `Connection security` under `Settings` on the left navigation bar.
 
@@ -101,7 +97,7 @@
 
 Then click `Save` on the top left.
 
-## Step 5: construct the database connection URL {#get-db-url-azure}
+## Step 5: Construct the database connection URL {#get-db-url-azure}
 
 The structure of the database connection URL looks as follows:
 
@@ -124,7 +120,7 @@
 - `postgres-port`: The default port for Postgres is `5432`.
 - `db`: The DB is `postgres` by default unless otherwise specified.
 
-## Step 6: finish connecting the database
+## Step 6: Finish connecting the database
 
 Back on Hasura Console, enter the database URL that we retrieved in [step 5](#get-db-url-azure):
 
