--- conflicted
+++ resolved
@@ -39,11 +39,7 @@
 phaseOneExplain :: SelectQuery -> P1 AnnSel
 phaseOneExplain = convSelectQuery txtRHSBuilder
 
-<<<<<<< HEAD
-phaseTwoExplain :: (P2C m) => SelectData -> m EncJSON
-=======
-phaseTwoExplain :: (P2C m) => AnnSel -> m RespBody
->>>>>>> a68bb612
+phaseTwoExplain :: (P2C m) => AnnSel -> m EncJSON
 phaseTwoExplain sel = do
   planResp <- liftTx $ runIdentity . Q.getRow <$> Q.rawQE dmlTxErrorHandler (Q.fromBuilder withExplain) [] True
   plans <- decodeBS planResp
