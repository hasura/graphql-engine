// TODO: make functions from this file available without imports

<<<<<<< HEAD
=======
import { showErrorNotification } from '../../Services/Common/Notification';

/* TYPE utils */

>>>>>>> 8a2d90cf
export const isNotDefined = value => {
  return value === null || value === undefined;
};

export const exists = value => {
  return value !== null && value !== undefined;
};

export const isArray = value => {
  return Array.isArray(value);
};

export const isObject = value => {
  return typeof value === 'object' && value !== null;
};

export const isString = value => {
  return typeof value === 'string';
};

export const isNumber = value => {
  return typeof value === 'number';
};

export const isPromise = value => {
  if (!value) return false;
  return value.constructor.name === 'Promise';
};

export const isValidTemplateLiteral = literal_ => {
  const literal = literal_.trim();
  if (!literal) return false;
  const templateStartIndex = literal.indexOf('{{');
  const templateEndEdex = literal.indexOf('}}');
  return (
    templateStartIndex !== '-1' && templateEndEdex > templateStartIndex + 2
  );
};

export const isJsonString = str => {
  try {
    JSON.parse(str);
  } catch (e) {
    return false;
  }

  return true;
};

export const isEmpty = value => {
  let _isEmpty = false;

  if (!exists(value)) {
    _isEmpty = true;
  } else if (isArray(value)) {
    _isEmpty = value.length === 0;
  } else if (isObject(value)) {
    _isEmpty = JSON.stringify(value) === JSON.stringify({});
  } else if (isString(value)) {
    _isEmpty = value === '';
  }

  return _isEmpty;
};

export const isEqual = (value1, value2) => {
  let _isEqual = false;

  if (typeof value1 === typeof value2) {
    if (isArray(value1)) {
      _isEqual = JSON.stringify(value1) === JSON.stringify(value2);
    } else if (isObject(value2)) {
      const value1Keys = Object.keys(value1);
      const value2Keys = Object.keys(value2);

      if (value1Keys.length === value2Keys.length) {
        _isEqual = true;

        for (let i = 0; i < value1Keys.length; i++) {
          const key = value1Keys[i];
          if (!isEqual(value1[key], value2[key])) {
            _isEqual = false;
            break;
          }
        }
      }
    } else {
      _isEqual = value1 === value2;
    }
  }

  return _isEqual;
};

/* ARRAY utils */

export const getLastArrayElement = array => {
  if (!array) return null;
  if (!array.length) return null;
  return array[array.length - 1];
};

export const getFirstArrayElement = array => {
  if (!array) return null;
  return array[0];
};

export const deleteArrayElementAtIndex = (array, index) => {
  return array.splice(index, 1);
};

export const arrayDiff = (arr1, arr2) => {
  return arr1.filter(v => !arr2.includes(v));
};

/* JSON utils */

export const getAllJsonPaths = (json, leafKeys = [], prefix = '') => {
  const _paths = [];

  const addPrefix = subPath => {
    return prefix + (prefix && subPath ? '.' : '') + subPath;
  };

  const handleSubJson = (subJson, newPrefix) => {
    const subPaths = getAllJsonPaths(subJson, leafKeys, newPrefix);

    subPaths.forEach(subPath => {
      _paths.push(subPath);
    });

    if (!subPaths.length) {
      _paths.push(newPrefix);
    }
  };

  if (isArray(json)) {
    json.forEach((subJson, i) => {
      handleSubJson(subJson, addPrefix(i.toString()));
    });
  } else if (isObject(json)) {
    Object.keys(json).forEach(key => {
      if (leafKeys.includes(key)) {
        _paths.push({ [addPrefix(key)]: json[key] });
      } else {
        handleSubJson(json[key], addPrefix(key));
      }
    });
  } else {
    _paths.push(addPrefix(json));
  }

  return _paths;
};

/* TRANSFORM utils*/

export const capitalize = s => {
  return s.charAt(0).toUpperCase() + s.slice(1);
};

// return number with commas for readability
export const getReadableNumber = number => {
  if (!isNumber(number)) return number;

  return number.toLocaleString();
};

/* URL utils */

export const getUrlSearchParamValue = param => {
  const urlSearchParams = new URLSearchParams(window.location.search);
  return urlSearchParams.get(param);
};

/* ALERT utils */

// use browser confirm and prompt to get user confirmation for actions
export const getConfirmation = (
  message = '',
  hardConfirmation = false,
  confirmationText = 'CONFIRM'
) => {
  let isConfirmed = false;

  let modalContent = '';

  modalContent += 'Are you sure?';

  if (message) {
    modalContent += '\n\n';
    modalContent += message;
  }

  if (!hardConfirmation) {
    isConfirmed = confirm(modalContent);
  } else {
    modalContent += '\n\n';
    modalContent += `Type "${confirmationText}" to confirm:`;

    // retry prompt until user cancels or confirmation text matches
    // prompt returns null on cancel or a string otherwise
    let promptResponse = '';
    while (!isConfirmed && promptResponse !== null) {
      promptResponse = prompt(modalContent);

      isConfirmed = promptResponse === confirmationText;
    }
  }

  return isConfirmed;
};

/* FILE utils */

export const uploadFile = (
  fileHandler,
  fileFormat = null,
  invalidFileHandler = null,
  errorCallback = null
) => {
  const fileInputElement = document.createElement('div');
  fileInputElement.innerHTML = '<input style="display:none" type="file">';
  const fileInput = fileInputElement.firstChild;
  document.body.appendChild(fileInputElement);

  const onFileUpload = () => {
    const file = fileInput.files[0];
    const fileName = file.name;

    let isValidFile = true;
    if (fileFormat) {
      const expectedFileSuffix = '.' + fileFormat;

      if (!fileName.endsWith(expectedFileSuffix)) {
        isValidFile = false;

        if (invalidFileHandler) {
          invalidFileHandler(fileName);
        } else {
          if (errorCallback) {
            errorCallback(
              'Invalid file format',
              `Expected a ${expectedFileSuffix} file`
            );
          }
        }

        fileInputElement.remove();
      }
    }

    if (isValidFile) {
      const reader = new FileReader();

      // this function will execute once the reader has successfully read the file
      reader.onload = () => {
        fileInputElement.remove();

        fileHandler(reader.result);
      };

      reader.readAsText(file);
    }
  };

  // attach file upload handler
  fileInput.addEventListener('change', onFileUpload);

  // trigger file upload window
  fileInput.click();
};

export const downloadFile = (fileName, dataString) => {
  const downloadLinkElem = document.createElement('a');
  downloadLinkElem.setAttribute('href', dataString);
  downloadLinkElem.setAttribute('download', fileName);
  document.body.appendChild(downloadLinkElem);

  // trigger download
  downloadLinkElem.click();

  downloadLinkElem.remove();
};

export const downloadObjectAsJsonFile = (fileName, object) => {
  const contentType = 'application/json;charset=utf-8;';

  const jsonSuffix = '.json';
  const fileNameWithSuffix = fileName.endsWith(jsonSuffix)
    ? fileName
    : fileName + jsonSuffix;

  const dataString =
    'data:' +
    contentType +
    ',' +
    encodeURIComponent(JSON.stringify(object, null, 2));

  downloadFile(fileNameWithSuffix, dataString);
};

export const getFileExtensionFromFilename = filename => {
  return filename.match(/\.[0-9a-z]+$/i)[0];
};

// return time in format YYYY_MM_DD_hh_mm_ss_s
export const getCurrTimeForFileName = () => {
  const currTime = new Date();

  const year = currTime
    .getFullYear()
    .toString()
    .padStart(4, '0');

  const month = (currTime.getMonth() + 1).toString().padStart(2, '0');

  const day = currTime
    .getDate()
    .toString()
    .padStart(2, '0');

  const hours = currTime
    .getHours()
    .toString()
    .padStart(2, '0');

  const minutes = currTime
    .getMinutes()
    .toString()
    .padStart(2, '0');

  const seconds = currTime
    .getSeconds()
    .toString()
    .padStart(2, '0');

  const milliSeconds = currTime
    .getMilliseconds()
    .toString()
    .padStart(3, '0');

  return [year, month, day, hours, minutes, seconds, milliSeconds].join('_');
};<|MERGE_RESOLUTION|>--- conflicted
+++ resolved
@@ -1,12 +1,7 @@
 // TODO: make functions from this file available without imports
 
-<<<<<<< HEAD
-=======
-import { showErrorNotification } from '../../Services/Common/Notification';
-
 /* TYPE utils */
 
->>>>>>> 8a2d90cf
 export const isNotDefined = value => {
   return value === null || value === undefined;
 };
