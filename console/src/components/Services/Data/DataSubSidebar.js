--- conflicted
+++ resolved
@@ -9,7 +9,6 @@
 
 const appPrefix = '/data';
 
-<<<<<<< HEAD
 class DataSubSidebar extends React.Component {
   constructor() {
     super();
@@ -45,41 +44,6 @@
     this.setState({
       trackedTables: trackedTables,
       tableList: trackedTables,
-=======
-const DataSubSidebar = ({
-  schema,
-  listingSchema,
-  functionsList,
-  listedFunctions,
-  currentTable,
-  schemaName,
-  migrationMode,
-  // children,
-  dispatch,
-  location,
-  currentFunction,
-  serverVersion,
-  metadata,
-}) => {
-  const styles = require('../../Common/Layout/LeftSubSidebar/LeftSubSidebar.scss');
-  const functionSymbol = require('../../Common/Layout/LeftSubSidebar/function.svg');
-  const functionSymbolActive = require('../../Common/Layout/LeftSubSidebar/function_high.svg');
-
-  const handleFunc = semverCheck('customFunctionSection', serverVersion);
-
-  if (metadata.ongoingRequest) {
-    return null;
-  }
-
-  function tableSearch(e) {
-    const searchTerm = e.target.value;
-    // form new schema
-    const matchedTables = [];
-    schema.map(table => {
-      if (table.table_name.indexOf(searchTerm) !== -1) {
-        matchedTables.push(table);
-      }
->>>>>>> 935eaf22
     });
   }
 
