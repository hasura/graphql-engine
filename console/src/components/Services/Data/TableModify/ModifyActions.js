--- conflicted
+++ resolved
@@ -470,24 +470,14 @@
           alter table "${schemaName}"."${tableName}" drop constraint "${generatedConstraintName}",
           add constraint "${constraintName}"
           foreign key (${Object.keys(oldConstraint.column_mapping)
-<<<<<<< HEAD
     .map(lc => `"${lc}"`)
-    .join(', ')}) 
-=======
-            .map(lc => `"${lc}"`)
-            .join(', ')})
->>>>>>> 98911df5
+    .join(', ')})
           references "${oldConstraint.ref_table_table_schema}"."${
   oldConstraint.ref_table
 }"
           (${Object.values(oldConstraint.column_mapping)
-<<<<<<< HEAD
     .map(rc => `"${rc}"`)
-    .join(', ')}) 
-=======
-            .map(rc => `"${rc}"`)
-            .join(', ')})
->>>>>>> 98911df5
+    .join(', ')})
           on update ${pgConfTypes[oldConstraint.on_update]}
           on delete ${pgConfTypes[oldConstraint.on_delete]};
         `;
