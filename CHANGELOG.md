# Hasura GraphQL Engine Changelog

## Next release

### Relay

The Hasura GraphQL Engine serves [Relay](https://relay.dev/en/) schema for Postgres tables which has a primary key defined.

The Relay schema can be accessed through `/v1/relay` endpoint.

[Add docs links][add console screenshot for relay toggle]

### Remote Joins

Remote Joins extend the concept of joining data across tables, to being able to join data across tables and remote schemas.

It works similar to table relationships. Head to the `Relationship` tab in your table page and define a remote relationship:

1. give a name for the relationship
2. select the remote schema
3. give the join configuration from table columns to remote schema fields.

[Add docs links][add console screenshot]

### Scheduled Triggers

A scheduled trigger can be used to execute custom business logic based on time. There are two types of timing events: cron based or timestamp based.

A cron trigger will be useful when something needs to be done periodically. For example, you can create a cron trigger to generate an end-of-day sales report every weekday at 9pm.

You can also schedule one-off events based on a timestamp. For example, a new scheduled event can be created for 2 weeks from when a user signs up to send them an email about their experience.

[Add docs links][add console screenshot]

(close #1914)

### Allow access to session variables by computed fields (fix #3846)

Sometimes it is useful for computed fields to have access to the Hasura session variables directly. For example, suppose you want to fetch some articles but also get related user info, say `likedByMe`. Now, you can define a function like:

```
CREATE OR REPLACE FUNCTION article_liked(article_row article, hasura_session json)
RETURNS boolean AS $$
  SELECT EXISTS (
    SELECT 1
    FROM liked_article A
    WHERE A.user_id = hasura_session ->> 'x-hasura-user-id' AND A.article_id = article_row.id
  );
$$ LANGUAGE sql STABLE;
```

and make a query like:

```
query {
  articles {
    title
    content
    likedByMe
  }
}
```

Support for this is now added through the `add_computed_field` API.

Read more about the session argument for computed fields in the [docs](https://hasura.io/docs/1.0/graphql/manual/api-reference/schema-metadata-api/computed-field.html).

### Bug fixes and improvements

(Add entries here in the order of: server, console, cli, docs, others)

- server: fix explain queries with role permissions (fix #4816)
- server: compile with GHC 8.10.1, closing a space leak with subscriptions. (close #4517) (#3388)
- server: fixes an issue where introspection queries with variables would fail because of caching (fix #4547)
- server: avoid loss of precision when passing values in scientific notation (fix #4733)
- server: fix mishandling of GeoJSON inputs in subscriptions (fix #3239)
- server: fix importing of allow list query from metadata (fix #4687)
- server: flush log buffer during shutdown (#4800)
- server: fix edge case with printing logs on startup failure (fix #4772)
- console: provide option to cascade metadata on dependency conflicts on console (fix #1593)
- console: fix enum tables reload data button UI (#4647)
- console: allow entering big int values in the console (close #3667) (#4775)
- console: add support for subscriptions analyze in API explorer (close #2541) (#2541)
- console: avoid count queries for large tables (#4692)
- console: add read replica support section to pro popup (#4118)
- console: fix regression in editing permissions manually (fix #4683) (#4826)
- console: allow modifying default value for PK (fix #4075) (#4679)
- console: fix checkbox for forwarding client headers in actions (#4595)
- console: re-enable foreign tables to be listed as views (fix #4714) (#4742)
- console: display rows limit in permissions editor if set to zero (fix #4559)
- console: fix inconsistency between selected rows state and displayed rows (fix #4654) (#4673)
- console: fix displaying boolean values in `Edit Row` tab (#4682)
- console: fix underscores not being displayed on raw sql page (close #4754) (#4799)
- console: fix visiting view modify page overwriting raw sql content (fix #4798) (#4810)
- console: add help button and move about page to settings (#4848)
- console: add new sidebar icon that separates enums from tables (fix #4984) (#4992)
- console: fix "Cannot read property 'foldable'" runtime error in `Browse Rows` page (fix #4907) (#5016)
- console: respect read-only mode in actions pages (fix #4656) (#4764)
- cli: list all available commands in root command help (fix #4623) (#4628)
- cli: fix bug with squashing event triggers (close #4883)
- cli: add support for skipping execution while generating migrations through the migrate REST API
- cli: add dry run flag in hasura migrate apply command (fix #3128) (#3499)
- cli: load assets from server when HASURA_GRAPHQL_CONSOLE_ASSETS_DIR is set (close #3382)
- docs: add section on actions vs. remote schemas to actions documentation (#4284)
- docs: fix wrong info about excluding scheme in CORS config (#4685)
- docs: add single object mutations docs (close #4622) (#4625)
- docs: add docs page on query performance (close #2316) (#3693)
- docs: add a sample Caddyfile for Caddy 2 in enable-https section (#4710)
- docs: add disabling dev mode to production checklist (#4715)
- docs: add integration guide for AWS Cognito (#4822, #4843)
- docs: update troubleshooting section with reference on debugging errors (close #4052) (#4825)
- docs: add page for procuring custom docker images and binaries (#4828)
- docs: add content on how to secure action handlers and other actions docs improvements (#4743)
<<<<<<< HEAD
- docs: add page on setting up v2 migrations for existing and new hasura instance (close #4746) (#4898)
=======
- docs: make header common with other hasura.io/ pages (#4957)
- install manifests: update all install manifests to enable dev mode by default (close #4599) (#4716)
>>>>>>> 461db99b

## `v1.2.0`

Include the changelog from **v1.2.0-beta.1**, **v1.2.0-beta.2**, **v1.2.0-beta.3**, **v1.2.0-beta.4**, **v1.2.0-beta.5**

Additional changelog:

### CLI: Support servers with self-signed certificates (close #4564) (#4582)

A new flag `--certificate-authority` is added so that the CA certificate can be
provided to trust the Hasura Endpoint with a self-signed SSL certificate.

Another flag `--insecure-skip-tls-verification` is added to skip verifying the certificate
in case you don't have access to the CA certificate. As the name suggests,
using this flag is insecure since verification is not carried out.

### Bug fixes and improvements

- console: update graphiql explorer to support operation transform (#4567)
- console: make GraphiQL Explorer taking the whole viewport (#4553)
- console: fix table columns type comparision during column edit (close #4125) (#4393)
- cli: allow initialising project in current directory (fix #4560) #4566
- cli: remove irrelevant flags from init command (close #4508) (#4549)
- docs: update migrations docs with config v2 (#4586)
- docs: update actions docs (#4586)

## `v1.2.0-beta.5`

### server: backend only insert permissions

Introduces optional `backend_only` (default: `false`) configuration in insert permissions
(see [api reference](https://deploy-preview-4224--hasura-docs.netlify.com/graphql/manual/api-reference/schema-metadata-api/permission.html#insertpermission)).
If this is set to `true`, the insert mutation is accessible to the role only if the request
is accompanied by `x-hasura-use-backend-only-permissions` session variable whose value is set to `true` along with the `x-hasura-admin-secret` header.
Otherwise, the behavior of the permission remains unchanged.

This feature is highly useful in disabling `insert_table` mutation for a role from frontend clients while still being able to access it from a Action webhook handler (with the same role).

(rfc #4120) (#4224)

### server: debugging mode for non-admin roles

For any errors the server sends extra information in `extensions` field under `internal` key. Till now this was only
available for `admin` role requests. To enable this for other roles, start the server with `--dev-mode` flag or set `HASURA_GRAPHQL_DEV_MODE` env variable to `true`:

```bash
$ graphql-engine --database-url <database-url> serve --dev-mode
```

In case you want to disable `internal` field for `admin` role requests, set `--admin-internal-errors` option to `false` or or set `HASURA_GRAPHQL_ADMIN_INTERNAL_ERRORS` env variable to `false`

```bash
$ graphql-engine --database-url <database-url> serve --admin-internal-errors false
```

This feature come in handy during development when you may want to see detailed errors irrespective of roles.

**Improved internal errors for Actions**:

(This is a **breaking change** with previous 1.2.0-beta releases)

The `internal` field for action errors is improved with more debug information. It now includes `request`,
`response` and `error` fields instead of just `webhook_response` field.

Before:

```json
{
  "errors": [
    {
      "extensions": {
        "internal": {
          "webhook_response": {
            "age": 25,
            "name": "Alice",
            "id": "some-id"
          }
        },
        "path": "$",
        "code": "unexpected"
      },
      "message": "unexpected fields in webhook response: age"
    }
  ]
}
```

After:

```json
{
  "errors": [
    {
      "extensions": {
        "internal": {
          "error": "unexpected response",
          "response": {
            "status": 200,
            "body": {
              "age": 25,
              "name": "Alice",
              "id": "some-id"
            },
            "headers": [
              {
                "value": "application/json",
                "name": "Content-Type"
              },
              {
                "value": "abcd",
                "name": "Set-Cookie"
              }
            ]
          },
          "request": {
            "body": {
              "session_variables": {
                "x-hasura-role": "admin"
              },
              "input": {
                "arg": {
                  "age": 25,
                  "name": "Alice",
                  "id": "some-id"
                }
              },
              "action": {
                "name": "mirror"
              }
            },
            "url": "http://127.0.0.1:5593/mirror-action",
            "headers": []
          }
        },
        "path": "$",
        "code": "unexpected"
      },
      "message": "unexpected fields in webhook response: age"
    }
  ]
}
```

### cli: add support for .env file

ENV vars can now be read from .env file present at the project root directory. A global flag, `--envfile`, is added so you can explicitly provide the .env filename, which defaults to `.env` filename if no flag is provided.

**Example**:

```
hasura console --envfile production.env
```

The above command will read ENV vars from `production.env` file present at the project root directory.

(close #4129) (#4454)

### console: allow setting post-update check in update permissions

Along with the check for filtering rows that can be updated, you can now set a post-update permission check that needs to be satisfied by the updated rows after the update is made.

<add-screenshot>

(close #4142) (#4313)

### console: support for Postgres [materialized views](https://www.postgresql.org/docs/current/rules-materializedviews.html)

Postgres materialized views are views that are persisted in a table-like form. They are now supported in the Hasura Console, in the same way as views. They will appear on the 'Schema' page, under the 'Data' tab, in the 'Untracked tables or views' section.

(close #91) (#4270)

### docs: map Postgres operators to corresponding Hasura operators

Map Postgres operators to corresponding Hasura operators at various places in docs and link to PG documentation for reference.
For example, see [here](https://hasura.io/docs/1.0/graphql/manual/api-reference/schema-metadata-api/syntax-defs.html#operator).

(#4502) (close #4056)

### Bug fixes and improvements

- server: add support for `_inc` on `real`, `double`, `numeric` and `money` (fix #3573)
- server: support special characters in JSON path query argument with bracket `[]` notation, e.g `obj['Hello World!']` (#3890) (#4482)
- server: add graphql-engine support for timestamps without timezones (fix #1217)
- server: support inserting unquoted bigint, and throw an error if value overflows the bounds of the integer type (fix #576) (fix #4368)
- console: change react ace editor theme to eclipse (close #4437)
- console: fix columns reordering for relationship tables in data browser (#4483)
- console: format row count in data browser for readablity (#4433)
- console: move pre-release notification tooltip msg to top (#4433)
- console: remove extra localPresets key present in migration files on permissions change (close #3976) (#4433)
- console: make nullable and unique labels for columns clickable in insert and modify (#4433)
- console: fix row delete for relationships in data browser (#4433)
- console: prevent trailing spaces while creating new role (close #3871) (#4497)
- docs: add API docs for using environment variables as webhook urls in event triggers
- server: fix recreating action's permissions (close #4377)
- server: make the graceful shutdown logic customizable (graceful shutdown on the SIGTERM signal continues to be the default)
- docs: add reference docs for CLI (clsoe #4327) (#4408)

## `v1.2.0-beta.4`

### add query support in actions

(close #4032) (#4309)

### console: persist page state in data browser across navigation

The order, collapsed state of columns and rows limit is now persisted across page navigation

(close #3390) (#3753)

### Bug fixes and improvements

- cli: query support for actions (#4318)
- cli: add retry_conf in event trigger for squashing migrations (close #4296) (#4324)
- cli: allow customization of server api paths (close #4016)
- cli: clean up migration files created during a failed migrate api (close #4312) (#4319)
- cli: add support for multiple versions of plugin (close #4105)
- cli: template assets path in console HTML for unversioned builds
- cli: set_table_is_enum metadata type for squashing migrations (close #4394) (#4395)
- console: query support for actions (#4318)
- console: recover from SDL parse in actions type definition editor (fix #4385) (#4389)
- console: allow customising graphql field names for columns of views (close #3689) (#4255)
- console: fix clone permission migrations (close #3985) (#4277)
- console: decouple data rows and count fetch in data browser to account for really large tables (close #3793) (#4269)
- console: update cookie policy for API calls to "same-origin"
- console: redirect to /:table/browse from /:table (close #4330) (#4374)
- console: surround string type column default value with quotes (close #4371) (#4423)
- console: add undefined check to fix error (close #4444) (#4445)
- docs: add One-Click Render deployment guide (close #3683) (#4209)
- server: reserved keywords in column references break parser (fix #3597) #3927
- server: fix postgres specific error message that exposed database type on invalid query parameters (#4294)
- server: manage inflight events when HGE instance is gracefully shutdown (close #3548)
- server: fix an edge case where some events wouldn't be processed because of internal erorrs (#4213)
- server: fix downgrade not working to version v1.1.1 (#4354)
- server: `type` field is not required if `jwk_url` is provided in JWT config
- server: add a new field `claims_namespace_path` which accepts a JSON Path for looking up hasura claim in the JWT token (#4349)
- server: support reusing Postgres scalars in custom types (close #4125)

## `v1.2.0-beta.3`

### console: manage Postgres check constraints

Postgres Check constraints allows you to specify that the value in a certain column must satisfy a Boolean (truth-value) expression. They can be used to put in simple input validations for mutations and with this release, these constraints can now be added while creating a table or later from Modify tab on the console.

**Example**:
When a product is created, ensure that the price is greater than zero. The SQL would look like this:

```sql
CREATE TABLE products (
    product_id UUID DEFAULT gen_random_uuid(),
    name TEXT,
    price NUMERIC CONSTRAINT positive_price CHECK (price > 0)
);
```

To create this table with Hasura Console, on the 'Add a new table' screen, after adding all the columns, scroll down to 'Check constraints' section and 'Add a new check constraint' with the following properties:

- Constraint name: `positive_price`
- Check expression: `price > 0`

Read more about check constraints on [Postgres Docs](https://www.postgresql.org/docs/12/ddl-constraints.html#DDL-CONSTRAINTS-CHECK-CONSTRAINTS).

(close #1700) (#3881)

### CLI: V2 migrations architecture

A new CLI migrations image is introduced to account for the new migrations workflow. If you're have a project with `version: 2` in `config.yaml`, you should use the new image: `hasura/graphql-engine:v1.2.0-cli-migrations-v2`. Mount the migrations at `/hasura-migrations` and metadata at `/hasura-metadata`.

See [upgrade docs](https://hasura.io/docs/1.0/graphql/manual/migrations/upgrade-v2.html).

(close #3969) (#4145)

### Bug fixes and improvements

- server: improve performance of replace_metadata tracking many tables (fix #3802)
- server: option to reload remote schemas in 'reload_metadata' API (fix #3792, #4117)
- server: fix various space leaks to avoid excessive memory consumption
- server: fix postgres query error when computed fields included in mutation response (fix #4035)
- server: fix `__typename` not being included for custom object types (fix #4063)
- server: preserve cookie headers from sync action webhook (close #4021)
- server: validate action webhook response to conform to action output type (fix #3977)
- server: add 'ID' to default scalars in custom types (fix #4061)
- server: fix erroneous error log "Received STOP for an operation ..."
- console: enum field values can be selected through a dropdown in insert/edit rows page (close #3748) (#3810)
- console: exported metadata filenames are now unique(`hasura_metadata_<timestamp>.json`) (close #1772) (#4106)
- console: allow bulk deleting rows in 'Browse Rows' section (close #1739) (#3735)
- console: fix computed field permission selection (#4246)
- console: allow customising root fields of single row mutations (close #4203) (#4254)
- console: fix json string rendering in data browser (close #4201) (#4221)
- console: handle long column names in event trigger update columns (close #4123) (#4210)
- console: disable selecting roles without permissions for bulk actions (close #4178) (#4195)
- console: fix passing default value to JsonInput (#4175)
- console: fix parsing of wrapped types in SDL (close #4099) (#4167)
- console: misc actions fixes (#4059)
- console: action relationship page improvements (fix #4062, #4130) (#4133)
- cli: fix init command to generate correct config (fix #4036) (#4038)
- cli: fix parse error returned on console api (close #4126) (#4152)
- cli: fix typo in cli example for squash (fix #4047) (#4049)
- docs: add statement to grant hasura permissions for PG functions (#4238)
- docs: add docs for redeliver_event api (fix #4176) (#4177)
- docs: update permission.rst for check constraint api (#4124)
- docs: add note on pg versions for actions (#4034)
- docs: add latest prerelease build info (close #4041) (#4048)
- docs: add AuthGuardian JWT guide (#3958)

## `v1.2.0-beta.2`

- server: Don't update catalog version if using --dryRun (#3970)
- cli: add version flag in update-cli command (#3996)
- cli(migrations-img): add env to skip update prompts (fix #3964) (#3968)
- cli, server: use prerelease tag as channel for console assets cdn (#3975)
- cli: fix flags in actions, migrate and metadata cmd (fix #3982) (#3991)
- cli: preserve action definition in metadata apply (fix… (#3993)
- cli: bug fixes related to actions (#3951)

## `v1.2.0-beta.1`

### Hasura Actions

Actions are a way to extend Hasura’s auto-generated mutations with entirely custom ones which can handle various use cases such as data validation, data enrichment from external sources and any other complex business logic.

A new mutation can be created either by defining its GraphQL SDL or by deriving it from an existing Hasura-generated mutation. The resolver is exposed to Hasura as a webhook which can be called synchronously or asynchronously. This release also includes an ever evolving codegen workflow to make managing the custom resolvers easier.

Read more about actions in the [docs](https://docs.hasura.io/1.0/graphql/manual/actions/index.html).

(#3042) (#3252) (#3859)

### Downgrade command

A new command is added to the server executable for downgrading to earlier releases. Previously, if you ran a newer Hasura version and wanted to go back to an old version on the same database, you had to stop Hasura, run some SQL statements and start Hasura again. With the new `downgrade` command, these SQL statements can be run automatically.

**Example**: Downgrade from `v1.2.0` to `v1.0.0`:

```bash
# stop hasura v1.2.0

# run the following command:
docker run hasura/graphql-engine:v1.2.0 graphql-engine --database-url <db-url> downgrade --to-v1.0.0

# start hasura v1.0.0
```

Read more about this command in the [docs](https://hasura.io/docs/1.0/graphql/manual/deployment/downgrading.html#downgrading-hasura-graphql-engine).

(close #1156) (#3760)

### Expiration of connections authenticated by WebHooks

When using webhooks to authenticate incoming requests to the GraphQL engine server, it is now possible to specify an expiration time; the connection to the server will be automatically closed if it's still running when the expiration delay is expired.

Read more about it in the [docs](https://hasura.io/docs/1.0/graphql/manual/auth/authentication/webhook.html).

### Bug fixes and improvements

- server: check expression in update permissions (close #384) (rfc #3750) (#3804)
- console: show pre-release update notifications with opt out option (#3888)
- console: handle invalid keys in permission builder (close #3848) (#3863)
- docs: add page on data validation to docs (close #4085) (#4260)<|MERGE_RESOLUTION|>--- conflicted
+++ resolved
@@ -111,12 +111,9 @@
 - docs: update troubleshooting section with reference on debugging errors (close #4052) (#4825)
 - docs: add page for procuring custom docker images and binaries (#4828)
 - docs: add content on how to secure action handlers and other actions docs improvements (#4743)
-<<<<<<< HEAD
-- docs: add page on setting up v2 migrations for existing and new hasura instance (close #4746) (#4898)
-=======
+- docs: add page on setting up v2 migrations (close #4746) (#4898)
 - docs: make header common with other hasura.io/ pages (#4957)
 - install manifests: update all install manifests to enable dev mode by default (close #4599) (#4716)
->>>>>>> 461db99b
 
 ## `v1.2.0`
 
