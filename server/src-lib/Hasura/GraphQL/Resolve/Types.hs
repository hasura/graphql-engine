{-# LANGUAGE UndecidableInstances #-}

module Hasura.GraphQL.Resolve.Types where

import           Hasura.Prelude

import           Control.Lens
import qualified Data.HashMap.Strict                 as Map
import qualified Data.Sequence                       as Seq
import qualified Data.Text                           as T
import qualified Language.GraphQL.Draft.Syntax       as G

import           Hasura.GraphQL.Validate.Types
import           Hasura.RQL.Types.BoolExp
import           Hasura.RQL.Types.Column
import           Hasura.RQL.Types.Common
import           Hasura.RQL.Types.Error
import           Hasura.RQL.Types.Permission
import           Hasura.RQL.Types.RemoteRelationship
import           Hasura.SQL.Types
import           Hasura.SQL.Value

import qualified Hasura.SQL.DML                      as S

data QueryCtx
  = QCSelect !SelOpCtx
  | QCSelectPkey !SelPkOpCtx
  | QCSelectAgg !SelOpCtx
  | QCFuncQuery !FuncQOpCtx
  | QCFuncAggQuery !FuncQOpCtx
  deriving (Show, Eq)

data MutationCtx
  = MCInsert !InsOpCtx
  | MCUpdate !UpdOpCtx
  | MCDelete !DelOpCtx
  deriving (Show, Eq)

type OpCtxMap a = Map.HashMap G.Name a
type QueryCtxMap = OpCtxMap QueryCtx
type MutationCtxMap = OpCtxMap MutationCtx

data InsOpCtx
  = InsOpCtx
  { _iocTable   :: !QualifiedTable
  , _iocHeaders :: ![T.Text]
  } deriving (Show, Eq)

data SelOpCtx
  = SelOpCtx
  { _socTable   :: !QualifiedTable
  , _socHeaders :: ![T.Text]
  , _socAllCols :: !PGColGNameMap
  , _socFilter  :: !AnnBoolExpPartialSQL
  , _socLimit   :: !(Maybe Int)
  } deriving (Show, Eq)

type PGColArgMap = Map.HashMap G.Name PGColumnInfo

data SelPkOpCtx
  = SelPkOpCtx
  { _spocTable   :: !QualifiedTable
  , _spocHeaders :: ![T.Text]
  , _spocFilter  :: !AnnBoolExpPartialSQL
  , _spocArgMap  :: !PGColArgMap
  } deriving (Show, Eq)

data FuncArgItem
  = FuncArgItem
  { _faiInputArgName :: !G.Name
  , _faiSqlArgName   :: !(Maybe FunctionArgName)
  , _faiHasDefault   :: !Bool
  } deriving (Show, Eq)

type FuncArgSeq = Seq.Seq FuncArgItem

data FuncQOpCtx
  = FuncQOpCtx
  { _fqocTable    :: !QualifiedTable
  , _fqocHeaders  :: ![T.Text]
  , _fqocAllCols  :: !PGColGNameMap
  , _fqocFilter   :: !AnnBoolExpPartialSQL
  , _fqocLimit    :: !(Maybe Int)
  , _fqocFunction :: !QualifiedFunction
  , _fqocArgs     :: !FuncArgSeq
  } deriving (Show, Eq)

data UpdOpCtx
  = UpdOpCtx
  { _uocTable      :: !QualifiedTable
  , _uocHeaders    :: ![T.Text]
  , _uocAllCols    :: !PGColGNameMap
  , _uocFilter     :: !AnnBoolExpPartialSQL
  , _uocPresetCols :: !PreSetColsPartial
  } deriving (Show, Eq)

data DelOpCtx
  = DelOpCtx
  { _docTable   :: !QualifiedTable
  , _docHeaders :: ![T.Text]
  , _docFilter  :: !AnnBoolExpPartialSQL
  , _docAllCols :: ![PGColumnInfo]
  } deriving (Show, Eq)

data OpCtx
  = OCSelect !SelOpCtx
  | OCSelectPkey !SelPkOpCtx
  | OCSelectAgg !SelOpCtx
  | OCFuncQuery !FuncQOpCtx
  | OCFuncAggQuery !FuncQOpCtx
  | OCInsert !InsOpCtx
  | OCUpdate !UpdOpCtx
  | OCDelete !DelOpCtx
  deriving (Show, Eq)

<<<<<<< HEAD
data TypedField
  = FldCol PGColumnInfo
  | FldRel (RelInfo, Bool, AnnBoolExpPartialSQL, Maybe Int)
  | FldRemote RemoteField
  deriving (Show, Eq)

$(makePrisms ''TypedField)

type FieldMap
  = Map.HashMap (G.NamedType, G.Name)
    TypedField
=======
-- (custom name | generated name) -> PG column info
-- used in resolvers
type PGColGNameMap = Map.HashMap G.Name PGColumnInfo

data RelationshipField
  = RelationshipField
  { _rfInfo       :: !RelInfo
  , _rfIsAgg      :: !Bool
  , _rfCols       :: !PGColGNameMap
  , _rfPermFilter :: !AnnBoolExpPartialSQL
  , _rfPermLimit  :: !(Maybe Int)
  } deriving (Show, Eq)

type FieldMap =
  Map.HashMap (G.NamedType, G.Name)
  (Either PGColumnInfo RelationshipField)
>>>>>>> 0f143f0e

-- order by context
data OrdByItem
  = OBIPGCol !PGColumnInfo
  | OBIRel !RelInfo !AnnBoolExpPartialSQL
  | OBIAgg !RelInfo !PGColGNameMap !AnnBoolExpPartialSQL
  deriving (Show, Eq)

type OrdByItemMap = Map.HashMap G.Name OrdByItem

type OrdByCtx = Map.HashMap G.NamedType OrdByItemMap

-- insert context
type RelationInfoMap = Map.HashMap RelName RelInfo

data UpdPermForIns
  = UpdPermForIns
  { upfiCols   :: ![PGCol]
  , upfiFilter :: !AnnBoolExpPartialSQL
  , upfiSet    :: !PreSetColsPartial
  } deriving (Show, Eq)

data InsCtx
  = InsCtx
  { icView      :: !QualifiedTable
  , icAllCols   :: !PGColGNameMap
  , icSet       :: !PreSetColsPartial
  , icRelations :: !RelationInfoMap
  , icUpdPerm   :: !(Maybe UpdPermForIns)
  } deriving (Show, Eq)

type InsCtxMap = Map.HashMap QualifiedTable InsCtx

data AnnPGVal
  = AnnPGVal
  { _apvVariable   :: !(Maybe G.Variable)
  , _apvIsNullable :: !Bool
  , _apvValue      :: !(WithScalarType PGScalarValue)
  } deriving (Show, Eq)

type PrepFn m = AnnPGVal -> m S.SQLExp

-- lifts PartialSQLExp to UnresolvedVal
partialSQLExpToUnresolvedVal :: PartialSQLExp -> UnresolvedVal
partialSQLExpToUnresolvedVal = \case
  PSESessVar ty sessVar -> UVSessVar ty sessVar
  PSESQLExp s           -> UVSQL s

-- | A value that will be converted to an sql expression eventually
data UnresolvedVal
  = UVSessVar !(PGType PGScalarType) !SessVar
  -- | a SQL value literal that can be parameterized over
  | UVPG !AnnPGVal
  -- | an arbitrary SQL expression, which /cannot/ be parameterized over
  | UVSQL !S.SQLExp
  deriving (Show, Eq)

type AnnBoolExpUnresolved = AnnBoolExp UnresolvedVal

-- | Tracks whether or not a query is /reusable/. Reusable queries are nice, since we can cache
-- their resolved ASTs and avoid re-resolving them if we receive an identical query. However, we
-- can’t always safely reuse queries if they have variables, since some variable values can affect
-- the generated SQL. For example, consider the following query:
--
-- > query users_where($condition: users_bool_exp!) {
-- >   users(where: $condition) {
-- >     id
-- >   }
-- > }
--
-- Different values for @$condition@ will produce completely different queries, so we can’t reuse
-- its plan (unless the variable values were also all identical, of course, but we don’t bother
-- caching those).
--
-- If a query does turn out to be reusable, we build up a 'ReusableVariableTypes' value that maps
-- variable names to their types so that we can use a fast path for validating new sets of
-- variables (namely 'Hasura.GraphQL.Validate.validateVariablesForReuse').
data QueryReusability
  = Reusable !ReusableVariableTypes
  | NotReusable
  deriving (Show, Eq)

instance Semigroup QueryReusability where
  Reusable a <> Reusable b = Reusable (a <> b)
  _          <> _          = NotReusable
instance Monoid QueryReusability where
  mempty = Reusable mempty

class (MonadError QErr m) => MonadResolve m where
  recordVariableUse :: G.Variable -> PGColumnType -> m ()
  markNotReusable :: m ()

newtype ResolveT m a = ResolveT { unResolveT :: StateT QueryReusability m a }
  deriving (Functor, Applicative, Monad, MonadError e, MonadReader r)

instance (MonadError QErr m) => MonadResolve (ResolveT m) where
  recordVariableUse varName varType = ResolveT $
    modify' (<> Reusable (ReusableVariableTypes $ Map.singleton varName varType))
  markNotReusable = ResolveT $ put NotReusable

runResolveT :: (Functor m) => ResolveT m a -> m (a, Maybe ReusableVariableTypes)
runResolveT = fmap (fmap getVarTypes) . flip runStateT mempty . unResolveT
  where
    getVarTypes = \case
      Reusable varTypes -> Just varTypes
      NotReusable       -> Nothing

evalResolveT :: (Monad m) => ResolveT m a -> m a
evalResolveT = flip evalStateT mempty . unResolveT<|MERGE_RESOLUTION|>--- conflicted
+++ resolved
@@ -113,19 +113,6 @@
   | OCDelete !DelOpCtx
   deriving (Show, Eq)
 
-<<<<<<< HEAD
-data TypedField
-  = FldCol PGColumnInfo
-  | FldRel (RelInfo, Bool, AnnBoolExpPartialSQL, Maybe Int)
-  | FldRemote RemoteField
-  deriving (Show, Eq)
-
-$(makePrisms ''TypedField)
-
-type FieldMap
-  = Map.HashMap (G.NamedType, G.Name)
-    TypedField
-=======
 -- (custom name | generated name) -> PG column info
 -- used in resolvers
 type PGColGNameMap = Map.HashMap G.Name PGColumnInfo
@@ -139,10 +126,17 @@
   , _rfPermLimit  :: !(Maybe Int)
   } deriving (Show, Eq)
 
-type FieldMap =
-  Map.HashMap (G.NamedType, G.Name)
-  (Either PGColumnInfo RelationshipField)
->>>>>>> 0f143f0e
+data TypedField
+  = FldCol PGColumnInfo
+  | FldRel RelationshipField
+  | FldRemote RemoteField
+  deriving (Show, Eq)
+
+$(makePrisms ''TypedField)
+
+type FieldMap
+  = Map.HashMap (G.NamedType, G.Name)
+    TypedField
 
 -- order by context
 data OrdByItem
