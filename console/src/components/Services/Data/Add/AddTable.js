--- conflicted
+++ resolved
@@ -7,13 +7,7 @@
 import ForeignKeyWrapper from './ForeignKeyWrapper';
 import UniqueKeyWrapper from './UniqueKeyWrapper';
 
-<<<<<<< HEAD
-import { showErrorNotification } from '../Notification';
-=======
-import dataTypes from '../Common/DataTypes';
-import { TIMESTAMP, DATE, UUID } from '../utils';
 import { showErrorNotification } from '../../Common/Notification';
->>>>>>> d6995c35
 
 import TableName from './TableName';
 import TableColumns from './TableColumns';
@@ -30,11 +24,7 @@
   setColType,
   setColNullable,
   setColDefault,
-<<<<<<< HEAD
   setColUnique,
-=======
-  removeColDefault,
->>>>>>> d6995c35
   setForeignKeys,
   addCol,
   setUniqueKeys,
@@ -60,7 +50,6 @@
   gqlColumnErrorNotif,
 } from '../Common/GraphQLValidation';
 
-<<<<<<< HEAD
 /* AddTable is a wrapper which wraps
  *  1) Table Name input
  *  2) Columns inputs
@@ -68,17 +57,6 @@
  *  4) Comment Input
  *  5) Add Table button
  * */
-=======
-import styles from '../../../Common/TableCommon/Table.scss';
-
-/*
-const typeDescriptionDict = convertListToDictUsingKV(
-  'value',
-  'description',
-  dataTypes
-);
-*/
->>>>>>> d6995c35
 
 class AddTable extends Component {
   constructor(props) {
@@ -297,174 +275,7 @@
       internalError,
       dataTypes,
     } = this.props;
-<<<<<<< HEAD
     const styles = require('../../../Common/TableCommon/Table.scss');
-=======
-
-    const cols = columns.map((column, i) => {
-      let removeIcon;
-      if (i + 1 === columns.length) {
-        removeIcon = (
-          <i className={`${styles.iClickable} ${styles.fontAwosomeClose}`} />
-        );
-      } else {
-        removeIcon = (
-          <i
-            className={`${styles.iClickable} ${
-              styles.fontAwosomeClose
-            } fa-lg fa fa-times`}
-            onClick={() => {
-              dispatch(removeColumn(i));
-            }}
-          />
-        );
-      }
-      let defValue = '';
-      if ('default' in column) {
-        defValue = column.default.value;
-      }
-      let defPlaceholder = 'default_value';
-      if (column.type === TIMESTAMP) {
-        defPlaceholder = 'example: now()';
-      } else if (column.type === DATE) {
-        defPlaceholder = '';
-      } else if (column.type === UUID) {
-        defPlaceholder = 'example: gen_random_uuid()';
-      }
-
-      let isColumnUnique = false;
-      let _uindex;
-      const numUniqueKeys = uniqueKeys.length;
-      for (let _i = numUniqueKeys - 1; _i >= 0; _i--) {
-        const key = uniqueKeys[_i];
-        if (key.length === 1) {
-          if (key[0] === i) {
-            isColumnUnique = true;
-            _uindex = _i;
-          }
-        }
-      }
-
-      const toggleUnique = () => {
-        if (isColumnUnique) {
-          dispatch(
-            setUniqueKeys([
-              ...uniqueKeys.slice(0, _uindex),
-              ...uniqueKeys.slice(_uindex + 1),
-            ])
-          );
-        } else {
-          const newUniqueKeys = JSON.parse(JSON.stringify(uniqueKeys));
-          newUniqueKeys[numUniqueKeys - 1] = [i];
-          dispatch(setUniqueKeys([...newUniqueKeys, []]));
-        }
-      };
-
-      return (
-        <div key={i} className={`${styles.display_flex} form-group`}>
-          <input
-            type="text"
-            className={`${styles.input} form-control ${styles.add_mar_right}`}
-            value={column.name}
-            placeholder="column_name"
-            onChange={e => {
-              dispatch(
-                setColName(e.target.value, i, this.refs[`nullable${i}`].checked)
-              );
-            }}
-            data-test={`column-${i}`}
-          />
-          <select
-            value={column.type}
-            className={`${styles.select} ${styles.select200} form-control ${
-              styles.add_pad_left
-            }`}
-            onChange={e => {
-              dispatch(
-                setColType(e.target.value, i, this.refs[`nullable${i}`].checked)
-              );
-              if (i + 1 === columns.length) {
-                dispatch(addCol());
-              }
-            }}
-            data-test={`col-type-${i}`}
-          >
-            {column.type === '' ? (
-              <option disabled value="">
-                -- type --
-              </option>
-            ) : null}
-            {/* The below makes a set of options based of the available datatype. Refer Common/Datatypes.js for more info. */}
-            {dataTypes.map((datatype, index) => (
-              <option
-                value={datatype.value}
-                key={index}
-                title={datatype.description}
-              >
-                {datatype.name}
-              </option>
-            ))}
-          </select>
-          {/*
-          {typeDescriptionDict && typeDescriptionDict[column.type] ? (
-            <span>
-              &nbsp; &nbsp;
-              <OverlayTrigger
-                placement="right"
-                overlay={tooltip.dataTypeDescription(
-                  typeDescriptionDict[column.type]
-                )}
-              >
-                <i className="fa fa-question-circle" aria-hidden="true" />
-              </OverlayTrigger>{' '}
-              &nbsp; &nbsp;
-            </span>
-          ) : null}
-          */}
-          <input
-            placeholder={defPlaceholder}
-            type="text"
-            value={defValue}
-            className={`${styles.inputDefault} ${
-              styles.defaultWidth
-            } form-control ${styles.add_pad_left}`}
-            onChange={e => {
-              dispatch(
-                setColDefault(
-                  e.target.value,
-                  i,
-                  this.refs[`nullable${i}`].checked
-                )
-              );
-            }}
-            data-test={`col-default-${i}`}
-          />{' '}
-          <input
-            className={`${styles.inputCheckbox} form-control `}
-            checked={columns[i].nullable}
-            type="checkbox"
-            ref={`nullable${i}`}
-            onChange={e => {
-              dispatch(setColNullable(e.target.checked, i));
-            }}
-            data-test={`nullable-${i}`}
-          />{' '}
-          <label>Nullable</label>
-          <input
-            className={`${styles.inputCheckbox} form-control `}
-            checked={isColumnUnique}
-            type="checkbox"
-            ref={`unique${i}`}
-            onChange={toggleUnique}
-            data-test={`unique-${i.toString()}`}
-          />{' '}
-          <label>Unique</label>
-          {removeIcon}
-        </div>
-      );
-    });
->>>>>>> d6995c35
-
     const getCreateBtnText = () => {
       let createBtnText = 'Add Table';
       if (ongoingRequest) {
@@ -552,9 +363,6 @@
               fkToggled={fkToggled}
             />
             <hr />
-<<<<<<< HEAD
-            <TableComment onChange={this.onTableCommentChange} />
-=======
             <h4 className={styles.subheading_text}>
               Unique Keys &nbsp; &nbsp;
               <OverlayTrigger
@@ -578,17 +386,7 @@
               setUniqueKeys={setUniqueKeys}
             />
             <hr />
-            <h4 className={styles.subheading_text}>Comment &nbsp; &nbsp;</h4>
-            <input
-              type="text"
-              data-test="tableComment"
-              placeholder="comment"
-              className={`${styles.tableNameInput} form-control`}
-              onChange={e => {
-                dispatch(setTableComment(e.target.value));
-              }}
-            />
->>>>>>> d6995c35
+            <TableComment onChange={this.onTableCommentChange} />
             <hr />
             <Button
               type="submit"
