--- conflicted
+++ resolved
@@ -6,11 +6,6 @@
 import PrimaryKeySelector from '../Common/ReusableComponents/PrimaryKeySelector';
 import ForeignKeyWrapper from './ForeignKeyWrapper';
 
-<<<<<<< HEAD
-=======
-import dataTypes from '../Common/DataTypes';
-import { TIMESTAMP, DATE, UUID } from '../utils';
->>>>>>> f4ddfd88
 import { showErrorNotification } from '../Notification';
 
 import TableName from './TableName';
@@ -29,24 +24,13 @@
   setColNullable,
   setColDefault,
   setColUnique,
-<<<<<<< HEAD
+  setForeignKeys,
   addCol,
 } from './AddActions';
 
 import { fetchColumnTypes, RESET_COLUMN_TYPE_LIST } from '../DataActions';
 import { setDefaults, setPk, createTableSql } from './AddActions';
 import { validationError, resetValidation } from './AddActions';
-=======
-  removeColDefault,
-  setForeignKeys,
-  validationError,
-  resetValidation,
-  setDefaults,
-  setPk,
-  createTableSql,
-  addCol,
-} from './AddActions';
->>>>>>> f4ddfd88
 
 import {
   ATLEAST_ONE_PRIMARY_KEY_MSG,
@@ -76,7 +60,6 @@
   constructor(props) {
     super(props);
     this.props.dispatch(setDefaults());
-<<<<<<< HEAD
     this.onTableNameChange = this.onTableNameChange.bind(this);
     this.onTableCommentChange = this.onTableCommentChange.bind(this);
     this.onRemoveColumn = this.onRemoveColumn.bind(this);
@@ -88,18 +71,6 @@
   }
   componentDidMount() {
     this.props.dispatch(fetchColumnTypes());
-=======
-    const { columns, dispatch } = this.props;
-    columns.map((column, i) => {
-      let defValue = '';
-      if ('default' in column) {
-        defValue = column.default.value;
-      }
-      if (defValue === '') {
-        dispatch(removeColDefault(i));
-      }
-    });
->>>>>>> f4ddfd88
   }
   componentWillUnmount() {
     this.props.dispatch(setDefaults());
@@ -301,145 +272,7 @@
       internalError,
       dataTypes,
     } = this.props;
-<<<<<<< HEAD
     const styles = require('../../../Common/TableCommon/Table.scss');
-=======
-    const cols = columns.map((column, i) => {
-      let removeIcon;
-      if (i + 1 === columns.length) {
-        removeIcon = (
-          <i className={`${styles.iClickable} ${styles.fontAwosomeClose}`} />
-        );
-      } else {
-        removeIcon = (
-          <i
-            className={`${styles.iClickable} ${
-              styles.fontAwosomeClose
-            } fa-lg fa fa-times`}
-            onClick={() => {
-              dispatch(removeColumn(i));
-            }}
-          />
-        );
-      }
-      let defValue = '';
-      if ('default' in column) {
-        defValue = column.default.value;
-      }
-      let defPlaceholder = 'default_value';
-      if (column.type === TIMESTAMP) {
-        defPlaceholder = 'example: now()';
-      } else if (column.type === DATE) {
-        defPlaceholder = '';
-      } else if (column.type === UUID) {
-        defPlaceholder = 'example: gen_random_uuid()';
-      }
-      return (
-        <div key={i} className={`${styles.display_flex} form-group`}>
-          <input
-            type="text"
-            className={`${styles.input} form-control ${styles.add_mar_right}`}
-            value={column.name}
-            placeholder="column_name"
-            onChange={e => {
-              dispatch(
-                setColName(e.target.value, i, this.refs[`nullable${i}`].checked)
-              );
-            }}
-            data-test={`column-${i}`}
-          />
-          <select
-            value={column.type}
-            className={`${styles.select} ${styles.select200} form-control ${
-              styles.add_pad_left
-            }`}
-            onChange={e => {
-              dispatch(
-                setColType(e.target.value, i, this.refs[`nullable${i}`].checked)
-              );
-              if (i + 1 === columns.length) {
-                dispatch(addCol());
-              }
-            }}
-            data-test={`col-type-${i}`}
-          >
-            {column.type === '' ? (
-              <option disabled value="">
-                -- type --
-              </option>
-            ) : null}
-            {/* The below makes a set of options based of the available datatype. Refer Common/Datatypes.js for more info. */}
-            {dataTypes.map((datatype, index) => (
-              <option
-                value={datatype.value}
-                key={index}
-                title={datatype.description}
-              >
-                {datatype.name}
-              </option>
-            ))}
-          </select>
-          {/*
-          {typeDescriptionDict && typeDescriptionDict[column.type] ? (
-            <span>
-              &nbsp; &nbsp;
-              <OverlayTrigger
-                placement="right"
-                overlay={tooltip.dataTypeDescription(
-                  typeDescriptionDict[column.type]
-                )}
-              >
-                <i className="fa fa-question-circle" aria-hidden="true" />
-              </OverlayTrigger>{' '}
-              &nbsp; &nbsp;
-            </span>
-          ) : null}
-          */}
-          <input
-            placeholder={defPlaceholder}
-            type="text"
-            value={defValue}
-            className={`${styles.inputDefault} ${
-              styles.defaultWidth
-            } form-control ${styles.add_pad_left}`}
-            onChange={e => {
-              dispatch(
-                setColDefault(
-                  e.target.value,
-                  i,
-                  this.refs[`nullable${i}`].checked
-                )
-              );
-            }}
-            data-test={`col-default-${i}`}
-          />{' '}
-          <input
-            className={`${styles.inputCheckbox} form-control `}
-            checked={columns[i].nullable}
-            type="checkbox"
-            ref={`nullable${i}`}
-            onChange={e => {
-              dispatch(setColNullable(e.target.checked, i));
-            }}
-            data-test={`nullable-${i}`}
-          />{' '}
-          <label>Nullable</label>
-          <input
-            className={`${styles.inputCheckbox} form-control `}
-            checked={columns[i].unique}
-            type="checkbox"
-            ref={`unique${i}`}
-            onChange={e => {
-              dispatch(setColUnique(e.target.checked, i));
-            }}
-            data-test={`unique-${i.toString()}`}
-          />{' '}
-          <label>Unique</label>
-          {removeIcon}
-        </div>
-      );
-    });
->>>>>>> f4ddfd88
 
     const getCreateBtnText = () => {
       let createBtnText = 'Add Table';
