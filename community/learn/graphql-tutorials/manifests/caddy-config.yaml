--- conflicted
+++ resolved
@@ -52,13 +52,9 @@
 
       proxy /graphql/react react-apollo
 
-<<<<<<< HEAD
       proxy /graphql/vue vue-apollo
 
-      proxy /graphql hasura/v1alpha1/graphql {
-=======
       proxy /graphql hasura/v1/graphql {
->>>>>>> 0bb96883
         without /graphql
         websocket
       }
