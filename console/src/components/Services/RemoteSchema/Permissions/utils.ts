--- conflicted
+++ resolved
@@ -15,12 +15,8 @@
   GraphQLInputField,
 } from 'graphql';
 import { findRemoteSchemaPermission } from '../utils';
-<<<<<<< HEAD
-import { PermissionEdit } from './types';
 import { isJsonString } from '../../../Common/utils/jsUtils';
-=======
 import { PermissionEdit, DatasourceObject, FieldType } from './types';
->>>>>>> 5656e699
 
 export const getCreateRemoteSchemaPermissionQuery = (
   def: { role: string },
@@ -414,15 +410,8 @@
   const preset = field?.directives?.find(dir => dir?.name?.value === 'preset');
   if (preset?.arguments && preset?.arguments[0])
     res = parseObjectField(preset.arguments[0]);
-<<<<<<< HEAD
   if (typeof res === 'object') return res;
   if (typeof res === 'string' && isJsonString(res)) return JSON.parse(res);
-=======
-  console.log('>>>>', res, typeof res);
-
-  // if (typeof res === 'object') return res;
-  // if (typeof res === 'string') return JSON.parse(res);
->>>>>>> 5656e699
   return res;
 };
 
