module Data.Parser.JSONPath
  ( parseJSONPath
  , JSONPathElement(..)
  , JSONPath
  ) where

<<<<<<< HEAD
import           Control.Applicative  ((<|>))
import           Data.Aeson.Internal  (JSONPath, JSONPathElement (..))
import           Data.Attoparsec.Text
import           Data.Bool            (bool)
import           Prelude              hiding (takeWhile)
import           Text.Read            (readMaybe)

import qualified Data.Text            as T

parseSimpleKeyText :: Parser T.Text
parseSimpleKeyText = takeWhile1 (inClass "a-zA-Z0-9_-")

parseKey :: Parser JSONPathElement
parseKey = Key <$>
  ( (char '.' *> parseSimpleKeyText) -- Parse `.key`
   <|> T.pack <$> ((string ".['" <|> string "['") *> manyTill anyChar (string "']")) -- Parse `['key']` or `.['key']`
   <|> fail "invalid key element"
  )

parseIndex :: Parser JSONPathElement
parseIndex = Index <$>
  ( ((char '[' *> manyTill anyChar (char ']')) >>= maybe (fail "invalid array index") pure . readMaybe) -- Parse `[Int]`
   <|> fail "invalid index element"
  )

parseElements :: Parser JSONPath
parseElements = skipWhile (== '$') *> parseRemaining
  where
    parseFirstKey = Key <$> parseSimpleKeyText
    parseElements' = many1 (parseIndex <|> parseKey)
    parseRemaining = do
      maybeFirstChar <- peekChar
      case maybeFirstChar of
        Nothing -> fail "end of input"
        Just firstChar ->
          -- If first char is not any of '.' and '[', then parse first key
          -- Eg:- Parse "key1.key2[0]"
          if firstChar `notElem` (".[" :: String) then do
            firstKey <- parseFirstKey
            remainingElements <- parseElements'
            pure $ firstKey:remainingElements
          else parseElements'

-- | Parse jsonpath String value
parseJSONPath :: T.Text -> Either String JSONPath
parseJSONPath = parseResult . parse parseElements
=======
import           Data.Bifunctor
import qualified Data.Text            as T
import           Prelude

import           Control.Applicative
import           Data.Aeson.Internal  (JSONPath, JSONPathElement (..))
import           Data.Attoparsec.Text

parseJSONPath :: T.Text -> Either String JSONPath
parseJSONPath txt = first (const invalidMessage) $
  parseOnly (optional (char '$') *> many1' element <* endOfInput) txt
  where
    invalidMessage = T.unpack txt
      ++ ". Accept letters, digits, underscore (_) or hyphen (-) only"
      ++ ". Use single quotes enclosed in bracket (['...']) if there is any special character"

element :: Parser JSONPathElement
element = Key <$> (optional (char '.') *> name)   -- field or .field
      <|> bracketElement                          -- [42] or ['field']

name :: Parser T.Text
name = go <?> "property name" where
  go = do
    firstChar <- letter
             <|> char '_'
             <?> "first character of property name must be a letter or underscore"
    otherChars <- many' (letter <|> digit <|> satisfy (inClass "-_"))
    pure $ T.pack (firstChar:otherChars)

-- | Parses a JSON property key or index in square bracket format, e.g.
-- > [42]
-- > ["hello"]
-- > ['你好']
bracketElement :: Parser JSONPathElement
bracketElement = do
  optional (char '.') *> char '['
  result <- Index <$> decimal
        <|>   Key <$> quotedString '"'
        <|>   Key <$> quotedString '\''
  char ']'
  pure result
>>>>>>> 15c0ebf1
  where
    quotedString delimiter = do
      char delimiter
      result <- T.pack <$> many' (charOrEscape delimiter)
      char delimiter
      pure result

<<<<<<< HEAD
    invalidMessage s = "invalid property name: "  ++ T.unpack s
      ++ ". Accept letters, digits, underscore (_) or hyphen (-) only"
      ++ ". Use single quotes enclosed in bracket if there are any special characters"
=======
    charOrEscape delimiter = (char '\\' *> anyChar) <|> notChar delimiter
>>>>>>> 15c0ebf1
<|MERGE_RESOLUTION|>--- conflicted
+++ resolved
@@ -4,54 +4,6 @@
   , JSONPath
   ) where
 
-<<<<<<< HEAD
-import           Control.Applicative  ((<|>))
-import           Data.Aeson.Internal  (JSONPath, JSONPathElement (..))
-import           Data.Attoparsec.Text
-import           Data.Bool            (bool)
-import           Prelude              hiding (takeWhile)
-import           Text.Read            (readMaybe)
-
-import qualified Data.Text            as T
-
-parseSimpleKeyText :: Parser T.Text
-parseSimpleKeyText = takeWhile1 (inClass "a-zA-Z0-9_-")
-
-parseKey :: Parser JSONPathElement
-parseKey = Key <$>
-  ( (char '.' *> parseSimpleKeyText) -- Parse `.key`
-   <|> T.pack <$> ((string ".['" <|> string "['") *> manyTill anyChar (string "']")) -- Parse `['key']` or `.['key']`
-   <|> fail "invalid key element"
-  )
-
-parseIndex :: Parser JSONPathElement
-parseIndex = Index <$>
-  ( ((char '[' *> manyTill anyChar (char ']')) >>= maybe (fail "invalid array index") pure . readMaybe) -- Parse `[Int]`
-   <|> fail "invalid index element"
-  )
-
-parseElements :: Parser JSONPath
-parseElements = skipWhile (== '$') *> parseRemaining
-  where
-    parseFirstKey = Key <$> parseSimpleKeyText
-    parseElements' = many1 (parseIndex <|> parseKey)
-    parseRemaining = do
-      maybeFirstChar <- peekChar
-      case maybeFirstChar of
-        Nothing -> fail "end of input"
-        Just firstChar ->
-          -- If first char is not any of '.' and '[', then parse first key
-          -- Eg:- Parse "key1.key2[0]"
-          if firstChar `notElem` (".[" :: String) then do
-            firstKey <- parseFirstKey
-            remainingElements <- parseElements'
-            pure $ firstKey:remainingElements
-          else parseElements'
-
--- | Parse jsonpath String value
-parseJSONPath :: T.Text -> Either String JSONPath
-parseJSONPath = parseResult . parse parseElements
-=======
 import           Data.Bifunctor
 import qualified Data.Text            as T
 import           Prelude
@@ -93,7 +45,6 @@
         <|>   Key <$> quotedString '\''
   char ']'
   pure result
->>>>>>> 15c0ebf1
   where
     quotedString delimiter = do
       char delimiter
@@ -101,10 +52,4 @@
       char delimiter
       pure result
 
-<<<<<<< HEAD
-    invalidMessage s = "invalid property name: "  ++ T.unpack s
-      ++ ". Accept letters, digits, underscore (_) or hyphen (-) only"
-      ++ ". Use single quotes enclosed in bracket if there are any special characters"
-=======
-    charOrEscape delimiter = (char '\\' *> anyChar) <|> notChar delimiter
->>>>>>> 15c0ebf1
+    charOrEscape delimiter = (char '\\' *> anyChar) <|> notChar delimiter