--- conflicted
+++ resolved
@@ -28,14 +28,11 @@
 import qualified Database.PG.Query.Connection as Q
 
 curCatalogVer :: T.Text
-curCatalogVer = "3"
-<<<<<<< HEAD
+curCatalogVer = "4"
 
 runRQLQuery :: RQLQuery -> Q.TxE QErr ()
 runRQLQuery =
     void . join . liftEither . buildTxAny adminUserInfo emptySchemaCache
-=======
->>>>>>> 2cd2b23b
 
 initCatalogSafe :: UTCTime -> Q.TxE QErr String
 initCatalogSafe initTime =  do
@@ -183,13 +180,13 @@
   -- set as system defined
   setAsSystemDefined
 
-migrateFrom2 :: Q.TxE QErr ()
-migrateFrom2 = do
+migrateFrom3 :: Q.TxE QErr ()
+migrateFrom3 = do
   -- migrate database
   Q.Discard () <- Q.multiQE defaultTxErrorHandler
-    $(Q.sqlFromFile "src-rsr/migrate_from_2.sql")
+    $(Q.sqlFromFile "src-rsr/migrate_from_3.sql")
   -- migrate metadata
-  runRQLQuery migrateMetadataFrom2
+  runRQLQuery migrateMetadataFrom3
   -- set as system defined
   setAsSystemDefined
 
@@ -205,28 +202,15 @@
   preVer <- getCatalogVersion
   if | preVer == curCatalogVer ->
        return "migrate: already at the latest version"
-<<<<<<< HEAD
-     | preVer == "0.8" -> migrateFrom08 >> migrate1To3
-     | preVer == "1" -> migrate1To3
-     | preVer == "2" -> migrateFrom2 >> afterMigrate
-=======
-     | preVer == "0.8" -> do
-         migrateFrom08
-         migrateFrom1
-         migrateFrom2
-         afterMigrate
-     | preVer == "1" -> do
-         migrateFrom1
-         migrateFrom2
-         afterMigrate
-     | preVer == "2" -> do
-         migrateFrom2
-         afterMigrate
->>>>>>> 2cd2b23b
+     | preVer == "0.8" -> migrateFrom08 >> migrate1To4
+     | preVer == "1" -> migrate1To4
+     | preVer == "2" -> migrate2To4
+     | preVer == "3" -> migrateFrom3 >> afterMigrate
      | otherwise -> throw400 NotSupported $
                     "migrate: unsupported version : " <> preVer
   where
-    migrate1To3 = migrateFrom1 >> migrateFrom2 >> afterMigrate
+    migrate1To4 = migrateFrom1 >> migrateFrom2 >> migrateFrom3 >> afterMigrate
+    migrate2To4 = migrateFrom2 >> migrateFrom3 >> afterMigrate
     afterMigrate = do
        -- update the catalog version
        updateVersion
