# Hasura GraphQL Engine Changelog

## Next release

<<<<<<< HEAD
=======

## `v1.2.0-beta.4`

### add query support in actions 

(close #4032) (#4309)

>>>>>>> 550de3e8
### console: persist columns state in data browser

The order, collapsed state of columns and page size is now persisted across page navigation

(close #3390) (#3753)

### Bug fixes and improvements

<<<<<<< HEAD
- server: support reusing Postgres scalars in custom types (close #4125)
=======
>>>>>>> 550de3e8
- cli: set_table_is_enum metadata type for squashing migrations (close #4394) (#4395)
- console: query support for actions (#4318)
- cli: query support for actions (#4318)
- cli: add retry_conf in event trigger for squashing migrations (close #4296) (#4324)
- cli: allow customization of server api paths (close #4016)
- cli: clean up migration files created during a failed migrate api (close #4312) (#4319)
- cli: add support for multiple versions of plugin (close #4105)
- cli: template assets path in console HTML for unversioned builds
- console: recover from SDL parse in actions type definition editor (fix #4385) (#4389)
- console: allow customising graphql field names for columns of views (close #3689) (#4255)
- console: fix clone permission migrations (close #3985) (#4277)
- console: decouple data rows and count fetch in data browser to account for really large tables (close #3793) (#4269)
- console: update cookie policy for API calls to "same-origin"
- console: redirect to /:table/browse from /:table (close #4330) (#4374)
<<<<<<< HEAD
=======
- console: add undefined check to fix error (close #4444) (#4445)
>>>>>>> 550de3e8
- docs: add One-Click Render deployment guide (close #3683) (#4209)
- server: reserved keywords in column references break parser (fix #3597) #3927
- server: fix postgres specific error message that exposed database type on invalid query parameters (#4294)
- server: manage inflight events when HGE instance is gracefully shutdown (close #3548)
- server: fix an edge case where some events wouldn't be processed because of internal erorrs (#4213)
- server: fix downgrade not working to version v1.1.1 (#4354)
- server: `type` field is not required if `jwk_url` is provided in JWT config
- server: add a new field `claims_namespace_path` which accepts a JSON Path for looking up hasura claim in the JWT token (#4349)
<<<<<<< HEAD
=======
- server: support reusing Postgres scalars in custom types (close #4125)
>>>>>>> 550de3e8

## `v1.2.0-beta.3`

### console: manage Postgres check constraints

Postgres Check constraints allows you to specify that the value in a certain column must satisfy a Boolean (truth-value) expression. They can be used to put in simple input validations for mutations and with this release, these constraints can now be added while creating a table or later from Modify tab on the console.

**Example**:
When a product is created, ensure that the price is greater than zero. The SQL would look like this:
```sql
CREATE TABLE products (
    product_id UUID DEFAULT gen_random_uuid(),
    name TEXT,
    price NUMERIC CONSTRAINT positive_price CHECK (price > 0)
);
```
To create this table with Hasura Console, on the 'Add a new table' screen, after adding all the columns, scroll down to 'Check constraints' section and 'Add a new check constraint' with the following properties:
- Constraint name: `positive_price`
- Check expression: `price > 0`

Read more about check constraints on [Postgres Docs](https://www.postgresql.org/docs/12/ddl-constraints.html#DDL-CONSTRAINTS-CHECK-CONSTRAINTS).

(close #1700) (#3881)

### CLI: V2 migrations architecture

  A new CLI migrations image is introduced to account for the new migrations workflow. If you're have a project with `version: 2` in `config.yaml`, you should use the new image: `hasura/graphql-engine:v1.2.0-cli-migrations-v2`. Mount the migrations at `/hasura-migrations` and metadata at `/hasura-metadata`.

(close #3969) (#4145)

### Bug fixes and improvements
- server: improve performance of replace_metadata tracking many tables (fix #3802)
- server: option to reload remote schemas in 'reload_metadata' API (fix #3792, #4117)
- server: fix various space leaks to avoid excessive memory consumption
- server: fix postgres query error when computed fields included in mutation response (fix #4035)
- server: fix `__typename` not being included for custom object types (fix #4063)
- server: preserve cookie headers from sync action webhook (close #4021)
- server: validate action webhook response to conform to action output type (fix #3977)
- server: add 'ID' to default scalars in custom types (fix #4061)
- server: fix erroneous error log "Received STOP for an operation ..."
- console: enum field values can be selected through a dropdown in insert/edit rows page (close #3748) (#3810)
- console: exported metadata filenames are now unique(`hasura_metadata_<timestamp>.json`) (close #1772) (#4106)
- console: allow bulk deleting rows in 'Browse Rows' section (close #1739) (#3735)
- console: fix computed field permission selection (#4246)
- console: allow customising root fields of single row mutations (close #4203) (#4254)
- console: fix json string rendering in data browser (close #4201) (#4221)
- console: handle long column names in event trigger update columns (close #4123) (#4210)
- console: disable selecting roles without permissions for bulk actions (close #4178) (#4195)
- console: fix passing default value to JsonInput (#4175)
- console: fix parsing of wrapped types in SDL (close #4099) (#4167)
- console: misc actions fixes (#4059)
- console: action relationship page improvements (fix #4062, #4130) (#4133)
- cli: fix init command to generate correct config (fix #4036) (#4038)
- cli: fix parse error returned on console api (close #4126) (#4152)
- cli: fix typo in cli example for squash (fix #4047) (#4049)
- docs: add statement to grant hasura permissions for PG functions (#4238)
- docs: add docs for redeliver_event api (fix #4176) (#4177)
- docs: update permission.rst for check constraint api (#4124)
- docs: add note on pg versions for actions (#4034)
- docs: add latest prerelease build info (close #4041) (#4048)
- docs: add AuthGuardian JWT guide (#3958)

## `v1.2.0-beta.2`

- server: Don't update catalog version if using --dryRun (#3970)
- cli: add version flag in update-cli command (#3996)
- cli(migrations-img): add env to skip update prompts (fix #3964) (#3968)
- cli, server: use prerelease tag as channel for console assets cdn (#3975)
- cli: fix flags in actions, migrate and metadata cmd (fix #3982) (#3991)
- cli: preserve action definition in metadata apply (fix… (#3993)
- cli: bug fixes related to actions (#3951)
- server: add support for query actions (#4032)

## `v1.2.0-beta.1`

### Hasura Actions

Actions are a way to extend Hasura’s auto-generated mutations with entirely custom ones which can handle various use cases such as data validation, data enrichment from external sources and any other complex business logic.

A new mutation can be created either by defining its GraphQL SDL or by deriving it from an existing Hasura-generated mutation. The resolver is exposed to Hasura as a webhook which can be called synchronously or asynchronously. This release also includes an ever evolving codegen workflow to make managing the custom resolvers easier.

Read more about actions in the [docs](https://docs.hasura.io/1.0/graphql/manual/actions/index.html).

(#3042) (#3252) (#3859)

### Downgrade command

A new command is added to the server executable for downgrading to earlier releases. Previously, if you ran a newer Hasura version and wanted to go back to an old version on the same database, you had to stop Hasura, run some SQL statements and start Hasura again. With the new `downgrade` command, these SQL statements can be run automatically.

**Example**: Downgrade from `v1.2.0` to `v1.0.0`:
```bash
# stop hasura v1.2.0

# run the following command:
docker run hasura/graphql-engine:v1.2.0 graphql-engine --database-url <db-url> downgrade --to-v1.0.0

# start hasura v1.0.0
```

Read more about this command in the [docs](https://hasura.io/docs/1.0/graphql/manual/deployment/downgrading.html#downgrading-hasura-graphql-engine).

(close #1156) (#3760)

### Expiration of connections authenticated by WebHooks

When using webhooks to authenticate incoming requests to the GraphQL engine server, it is now possible to specify an expiration time; the connection to the server will be automatically closed if it's still running when the expiration delay is expired.

Read more about it in the [docs](https://hasura.io/docs/1.0/graphql/manual/auth/authentication/webhook.html).

### Bug fixes and improvements
- server: check expression in update permissions (close #384) (rfc #3750) (#3804)
- console: show pre-release update notifications with opt out option (#3888)
- console: handle invalid keys in permission builder (close #3848) (#3863)<|MERGE_RESOLUTION|>--- conflicted
+++ resolved
@@ -2,16 +2,12 @@
 
 ## Next release
 
-<<<<<<< HEAD
-=======
-
 ## `v1.2.0-beta.4`
 
-### add query support in actions 
+### add query support in actions
 
 (close #4032) (#4309)
 
->>>>>>> 550de3e8
 ### console: persist columns state in data browser
 
 The order, collapsed state of columns and page size is now persisted across page navigation
@@ -20,10 +16,6 @@
 
 ### Bug fixes and improvements
 
-<<<<<<< HEAD
-- server: support reusing Postgres scalars in custom types (close #4125)
-=======
->>>>>>> 550de3e8
 - cli: set_table_is_enum metadata type for squashing migrations (close #4394) (#4395)
 - console: query support for actions (#4318)
 - cli: query support for actions (#4318)
@@ -37,11 +29,7 @@
 - console: fix clone permission migrations (close #3985) (#4277)
 - console: decouple data rows and count fetch in data browser to account for really large tables (close #3793) (#4269)
 - console: update cookie policy for API calls to "same-origin"
-- console: redirect to /:table/browse from /:table (close #4330) (#4374)
-<<<<<<< HEAD
-=======
 - console: add undefined check to fix error (close #4444) (#4445)
->>>>>>> 550de3e8
 - docs: add One-Click Render deployment guide (close #3683) (#4209)
 - server: reserved keywords in column references break parser (fix #3597) #3927
 - server: fix postgres specific error message that exposed database type on invalid query parameters (#4294)
@@ -50,10 +38,7 @@
 - server: fix downgrade not working to version v1.1.1 (#4354)
 - server: `type` field is not required if `jwk_url` is provided in JWT config
 - server: add a new field `claims_namespace_path` which accepts a JSON Path for looking up hasura claim in the JWT token (#4349)
-<<<<<<< HEAD
-=======
 - server: support reusing Postgres scalars in custom types (close #4125)
->>>>>>> 550de3e8
 
 ## `v1.2.0-beta.3`
 
