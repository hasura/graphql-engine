--- conflicted
+++ resolved
@@ -62,33 +62,20 @@
 
 data RunSQL
   = RunSQL
-<<<<<<< HEAD
-  { _rSql                      :: Text
+  { _rSource                   :: !SourceName
+  , _rSql                      :: !Text
   , _rCascade                  :: !Bool
   , _rCheckMetadataConsistency :: !(Maybe Bool)
   , _rTxAccessMode             :: !Q.TxAccess
-=======
-  { rSource                   :: !SourceName
-  , rSql                      :: !Text
-  , rCascade                  :: !Bool
-  , rCheckMetadataConsistency :: !(Maybe Bool)
-  , rTxAccessMode             :: !Q.TxAccess
->>>>>>> 87e2f823
   } deriving (Show, Eq, Lift)
 $(makeLenses ''RunSQL)
 
 instance FromJSON RunSQL where
   parseJSON = withObject "RunSQL" $ \o -> do
-<<<<<<< HEAD
+    _rSource <- o .:? "source" .!= defaultSource
     _rSql <- o .: "sql"
     _rCascade <- o .:? "cascade" .!= False
     _rCheckMetadataConsistency <- o .:? "check_metadata_consistency"
-=======
-    rSource <- o .:? "source" .!= defaultSource
-    rSql <- o .: "sql"
-    rCascade <- o .:? "cascade" .!= False
-    rCheckMetadataConsistency <- o .:? "check_metadata_consistency"
->>>>>>> 87e2f823
     isReadOnly <- o .:? "read_only" .!= False
     let _rTxAccessMode = if isReadOnly then Q.ReadOnly else Q.ReadWrite
     pure RunSQL{..}
@@ -126,11 +113,7 @@
 runRunSQL q@RunSQL {..}
   -- see Note [Checking metadata consistency in run_sql]
   | isSchemaCacheBuildRequiredRunSQL q
-<<<<<<< HEAD
-  = withMetadataCheck _rCascade $ execRawSQL _rSql
-=======
-  = withMetadataCheck rSource rCascade $ execRawSQL rSql
->>>>>>> 87e2f823
+  = withMetadataCheck _rSource _rCascade $ execRawSQL _rSql
   | otherwise
   = execRawSQL _rSql
   where
