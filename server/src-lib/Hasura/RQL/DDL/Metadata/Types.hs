-- | Types related to metadata management API

{-# LANGUAGE TypeApplications #-}
module Hasura.RQL.DDL.Metadata.Types
  ( currentMetadataVersion
  , MetadataVersion(..)
  , ExportMetadata(..)
  , ClearMetadata(..)
  , ReloadMetadata(..)
  , DumpInternalState(..)
  , GetInconsistentMetadata(..)
  , DropInconsistentMetadata(..)
  , RemoteSchemaPermissionMeta(..)
  , RemoteSchemaMeta(..)
  ) where

import           Hasura.Prelude

import           Data.Aeson
import           Data.Aeson.Casing
import           Data.Aeson.TH
import           Language.Haskell.TH.Syntax   (Lift)

<<<<<<< HEAD
import           Hasura.Session
import           Hasura.Backends.Postgres.SQL.Types
import           Hasura.RQL.Types

data MetadataVersion
  = MVVersion1
  | MVVersion2
  deriving (Show, Eq, Lift, Generic)

instance ToJSON MetadataVersion where
  toJSON MVVersion1 = toJSON @Int 1
  toJSON MVVersion2 = toJSON @Int 2

instance FromJSON MetadataVersion where
  parseJSON v = do
    version :: Int <- parseJSON v
    case version of
      1 -> pure MVVersion1
      2 -> pure MVVersion2
      i -> fail $ "expected 1 or 2, encountered " ++ show i

currentMetadataVersion :: MetadataVersion
currentMetadataVersion = MVVersion2

data ComputedFieldMeta
  = ComputedFieldMeta
  { _cfmName       :: !ComputedFieldName
  , _cfmDefinition :: !ComputedField.ComputedFieldDefinition
  , _cfmComment    :: !(Maybe Text)
  } deriving (Show, Eq, Lift, Generic)
$(deriveJSON (aesonDrop 4 snakeCase) ''ComputedFieldMeta)

data RemoteRelationshipMeta
  = RemoteRelationshipMeta
  { _rrmName       :: !RemoteRelationshipName
  , _rrmDefinition :: !RemoteRelationship.RemoteRelationshipDef
  } deriving (Show, Eq, Lift, Generic)
$(deriveJSON (aesonDrop 4 snakeCase) ''RemoteRelationshipMeta)

data RemoteSchemaPermissionMeta
  = RemoteSchemaPermissionMeta
  { _rspmRole       :: !RoleName
  , _rspmDefinition :: !RemoteSchemaPermissionDefinition
  , _rspmComment    :: !(Maybe Text)
  } deriving (Show, Eq, Lift, Generic)
$(deriveJSON (aesonDrop 5 snakeCase){omitNothingFields=True} ''RemoteSchemaPermissionMeta)

data RemoteSchemaMeta
  = RemoteSchemaMeta
  { _rsmName        :: !RemoteSchemaName
  , _rsmDefinition  :: !RemoteSchemaDef
  , _rsmComment     :: !(Maybe Text)
  , _rsmPermissions :: !(Maybe [RemoteSchemaPermissionMeta])
  } deriving (Show, Eq, Lift, Generic)
$(deriveJSON (aesonDrop 4 snakeCase) ''RemoteSchemaMeta)

data TableMeta
  = TableMeta
  { _tmTable               :: !QualifiedTable
  , _tmIsEnum              :: !Bool
  , _tmConfiguration       :: !TableConfig
  , _tmObjectRelationships :: ![Relationship.ObjRelDef]
  , _tmArrayRelationships  :: ![Relationship.ArrRelDef]
  , _tmComputedFields      :: ![ComputedFieldMeta]
  , _tmRemoteRelationships :: ![RemoteRelationshipMeta]
  , _tmInsertPermissions   :: ![Permission.InsPermDef]
  , _tmSelectPermissions   :: ![Permission.SelPermDef]
  , _tmUpdatePermissions   :: ![Permission.UpdPermDef]
  , _tmDeletePermissions   :: ![Permission.DelPermDef]
  , _tmEventTriggers       :: ![EventTriggerConf]
  } deriving (Show, Eq, Lift, Generic)
$(makeLenses ''TableMeta)

mkTableMeta :: QualifiedTable -> Bool -> TableConfig -> TableMeta
mkTableMeta qt isEnum config =
  TableMeta qt isEnum config [] [] [] [] [] [] [] [] []

instance FromJSON TableMeta where
  parseJSON (Object o) = do
    unless (null unexpectedKeys) $
      fail $ "unexpected keys when parsing TableMetadata : "
      <> show (HS.toList unexpectedKeys)

    TableMeta
     <$> o .: tableKey
     <*> o .:? isEnumKey .!= False
     <*> o .:? configKey .!= emptyTableConfig
     <*> o .:? orKey .!= []
     <*> o .:? arKey .!= []
     <*> o .:? cfKey .!= []
     <*> o .:? rrKey .!= []
     <*> o .:? ipKey .!= []
     <*> o .:? spKey .!= []
     <*> o .:? upKey .!= []
     <*> o .:? dpKey .!= []
     <*> o .:? etKey .!= []

    where
      tableKey = "table"
      isEnumKey = "is_enum"
      configKey = "configuration"
      orKey = "object_relationships"
      arKey = "array_relationships"
      ipKey = "insert_permissions"
      spKey = "select_permissions"
      upKey = "update_permissions"
      dpKey = "delete_permissions"
      etKey = "event_triggers"
      cfKey = "computed_fields"
      rrKey = "remote_relationships"

      unexpectedKeys =
        HS.fromList (HM.keys o) `HS.difference` expectedKeySet

      expectedKeySet =
        HS.fromList [ tableKey, isEnumKey, configKey, orKey
                    , arKey , ipKey, spKey, upKey, dpKey, etKey
                    , cfKey, rrKey
                    ]

  parseJSON _ =
    fail "expecting an Object for TableMetadata"

data FunctionsMetadata
  = FMVersion1 ![QualifiedFunction]
  | FMVersion2 ![Schema.TrackFunctionV2]
  deriving (Show, Eq, Lift, Generic)

instance ToJSON FunctionsMetadata where
  toJSON (FMVersion1 qualifiedFunctions) = toJSON qualifiedFunctions
  toJSON (FMVersion2 functionsV2)        = toJSON functionsV2
=======
import           Hasura.RQL.Types

>>>>>>> 81fd1ec0

data ClearMetadata
  = ClearMetadata
  deriving (Show, Eq, Lift)
$(deriveToJSON defaultOptions ''ClearMetadata)

instance FromJSON ClearMetadata where
  parseJSON _ = return ClearMetadata

<<<<<<< HEAD
data ReplaceMetadata
  = ReplaceMetadata
  { aqVersion           :: !MetadataVersion
  , aqTables            :: ![TableMeta]
  , aqFunctions         :: !FunctionsMetadata
  , aqRemoteSchemas     :: ![RemoteSchemaMeta]
  , aqQueryCollections  :: ![Collection.CreateCollection]
  , aqAllowlist         :: ![Collection.CollectionReq]
  , aqCustomTypes       :: !CustomTypes
  , aqActions           :: ![ActionMetadata]
  , aqCronTriggers      :: ![CronTriggerMetadata]
  } deriving (Show, Eq)

instance FromJSON ReplaceMetadata where
  parseJSON = withObject "Object" $ \o -> do
    version <- o .:? "version" .!= MVVersion1
    ReplaceMetadata version
      <$> o .: "tables"
      <*> (o .:? "functions" >>= parseFunctions version)
      <*> o .:? "remote_schemas" .!= []
      <*> o .:? "query_collections" .!= []
      <*> o .:? "allowlist" .!= []
      <*> o .:? "custom_types" .!= emptyCustomTypes
      <*> o .:? "actions" .!= []
      <*> o .:? "cron_triggers" .!= []
    where
      parseFunctions version maybeValue =
        case version of
          MVVersion1 -> FMVersion1 <$> maybe (pure []) parseJSON maybeValue
          MVVersion2 -> FMVersion2 <$> maybe (pure []) parseJSON maybeValue

=======
>>>>>>> 81fd1ec0
data ExportMetadata
  = ExportMetadata
  deriving (Show, Eq, Lift)
$(deriveToJSON defaultOptions ''ExportMetadata)

instance FromJSON ExportMetadata where
  parseJSON _ = return ExportMetadata

data ReloadMetadata
  = ReloadMetadata
  { _rmReloadRemoteSchemas :: !Bool
  } deriving (Show, Eq, Lift)
$(deriveToJSON (aesonDrop 3 snakeCase) ''ReloadMetadata)

instance FromJSON ReloadMetadata where
  parseJSON = \case
    Object o -> ReloadMetadata
                <$> o .:? "reload_remote_schemas" .!= False
    _        -> pure $ ReloadMetadata False

data DumpInternalState
  = DumpInternalState
  deriving (Show, Eq, Lift)
$(deriveToJSON defaultOptions ''DumpInternalState)

instance FromJSON DumpInternalState where
  parseJSON _ = return DumpInternalState

data GetInconsistentMetadata
  = GetInconsistentMetadata
  deriving (Show, Eq, Lift)
$(deriveToJSON defaultOptions ''GetInconsistentMetadata)

instance FromJSON GetInconsistentMetadata where
  parseJSON _ = return GetInconsistentMetadata

data DropInconsistentMetadata
 = DropInconsistentMetadata
 deriving(Show, Eq, Lift)
$(deriveToJSON defaultOptions ''DropInconsistentMetadata)

instance FromJSON DropInconsistentMetadata where
<<<<<<< HEAD
  parseJSON _ = return DropInconsistentMetadata

instance ToJSON ReplaceMetadata where
  toJSON = AO.fromOrdered . replaceMetadataToOrdJSON

-- | Encode 'ReplaceMetadata' to JSON with deterministic ordering. Ordering of object keys and array
-- elements should  remain consistent across versions of graphql-engine if possible!
--
-- Note: While modifying any part of the code below, make sure the encoded JSON of each type is
-- parsable via its 'FromJSON' instance.
replaceMetadataToOrdJSON :: ReplaceMetadata -> AO.Value
replaceMetadataToOrdJSON ( ReplaceMetadata
                               version
                               tables
                               functions
                               remoteSchemas
                               queryCollections
                               allowlist
                               customTypes
                               actions
                               cronTriggers
                             ) = AO.object $ [versionPair, tablesPair] <>
                                 catMaybes [ functionsPair
                                           , remoteSchemasPair
                                           , queryCollectionsPair
                                           , allowlistPair
                                           , actionsPair
                                           , customTypesPair
                                           , cronTriggersPair
                                           ]
  where
    versionPair = ("version", AO.toOrdered version)
    tablesPair = ("tables", AO.array $ map tableMetaToOrdJSON tables)
    functionsPair = ("functions",) <$> functionsMetadataToOrdJSON functions

    remoteSchemasPair = listToMaybeOrdPair "remote_schemas" remoteSchemaQToOrdJSON remoteSchemas

    queryCollectionsPair = listToMaybeOrdPair "query_collections" createCollectionToOrdJSON queryCollections

    allowlistPair = listToMaybeOrdPair "allowlist" AO.toOrdered allowlist
    customTypesPair = if customTypes == emptyCustomTypes then Nothing
                      else Just ("custom_types", customTypesToOrdJSON customTypes)
    actionsPair = listToMaybeOrdPair "actions" actionMetadataToOrdJSON actions

    cronTriggersPair = listToMaybeOrdPair "cron_triggers" crontriggerQToOrdJSON cronTriggers

    tableMetaToOrdJSON :: TableMeta -> AO.Value
    tableMetaToOrdJSON ( TableMeta
                         table
                         isEnum
                         config
                         objectRelationships
                         arrayRelationships
                         computedFields
                         remoteRelationships
                         insertPermissions
                         selectPermissions
                         updatePermissions
                         deletePermissions
                         eventTriggers
                       ) = AO.object $ [("table", AO.toOrdered table)]
                           <> catMaybes [ isEnumPair
                                        , configPair
                                        , objectRelationshipsPair
                                        , arrayRelationshipsPair
                                        , computedFieldsPair
                                        , remoteRelationshipsPair
                                        , insertPermissionsPair
                                        , selectPermissionsPair
                                        , updatePermissionsPair
                                        , deletePermissionsPair
                                        , eventTriggersPair
                                        ]
      where
        isEnumPair = if isEnum then Just ("is_enum", AO.toOrdered isEnum) else Nothing
        configPair = if config == emptyTableConfig then Nothing
                     else Just ("configuration" , AO.toOrdered config)
        objectRelationshipsPair = listToMaybeOrdPair "object_relationships"
                                  relDefToOrdJSON objectRelationships
        arrayRelationshipsPair = listToMaybeOrdPair "array_relationships"
                                 relDefToOrdJSON arrayRelationships
        computedFieldsPair = listToMaybeOrdPair "computed_fields"
                             computedFieldMetaToOrdJSON computedFields
        remoteRelationshipsPair = listToMaybeOrdPair "remote_relationships"
                                  AO.toOrdered remoteRelationships
        insertPermissionsPair = listToMaybeOrdPair "insert_permissions"
                                insPermDefToOrdJSON insertPermissions
        selectPermissionsPair = listToMaybeOrdPair "select_permissions"
                                selPermDefToOrdJSON selectPermissions
        updatePermissionsPair = listToMaybeOrdPair "update_permissions"
                                updPermDefToOrdJSON updatePermissions
        deletePermissionsPair = listToMaybeOrdPair "delete_permissions"
                                delPermDefToOrdJSON deletePermissions
        eventTriggersPair = listToMaybeOrdPair "event_triggers"
                            eventTriggerConfToOrdJSON eventTriggers

        relDefToOrdJSON :: (ToJSON a) => Relationship.RelDef a -> AO.Value
        relDefToOrdJSON (Relationship.RelDef name using comment) =
          AO.object $ [ ("name", AO.toOrdered name)
                      , ("using", AO.toOrdered using)
                      ] <> catMaybes [maybeCommentToMaybeOrdPair comment]

        computedFieldMetaToOrdJSON :: ComputedFieldMeta -> AO.Value
        computedFieldMetaToOrdJSON (ComputedFieldMeta name definition comment) =
          AO.object $ [ ("name", AO.toOrdered name)
                      , ("definition", AO.toOrdered definition)
                      ] <> catMaybes [maybeCommentToMaybeOrdPair comment]

        insPermDefToOrdJSON :: Permission.InsPermDef -> AO.Value
        insPermDefToOrdJSON = permDefToOrdJSON insPermToOrdJSON
          where
            insPermToOrdJSON (Permission.InsPerm check set columns mBackendOnly) =
              let columnsPair = ("columns",) . AO.toOrdered <$> columns
                  backendOnlyPair = ("backend_only",) . AO.toOrdered <$> mBackendOnly
              in AO.object $ [("check", AO.toOrdered check)]
                 <> catMaybes [maybeSetToMaybeOrdPair set, columnsPair, backendOnlyPair]

        selPermDefToOrdJSON :: Permission.SelPermDef -> AO.Value
        selPermDefToOrdJSON = permDefToOrdJSON selPermToOrdJSON
          where
            selPermToOrdJSON (Permission.SelPerm columns fltr limit allowAgg computedFieldsPerm) =
              AO.object $ catMaybes [ columnsPair
                                    , computedFieldsPermPair
                                    , filterPair
                                    , limitPair
                                    , allowAggPair
                                    ]
              where
                columnsPair = Just ("columns", AO.toOrdered columns)
                computedFieldsPermPair = listToMaybeOrdPair "computed_fields" AO.toOrdered computedFieldsPerm
                filterPair = Just ("filter", AO.toOrdered fltr)
                limitPair = maybeAnyToMaybeOrdPair "limit" AO.toOrdered limit
                allowAggPair = if allowAgg
                               then Just ("allow_aggregations", AO.toOrdered allowAgg)
                               else Nothing

        updPermDefToOrdJSON :: Permission.UpdPermDef -> AO.Value
        updPermDefToOrdJSON = permDefToOrdJSON updPermToOrdJSON
          where
            updPermToOrdJSON (Permission.UpdPerm columns set fltr check) =
              AO.object $ [ ("columns", AO.toOrdered columns)
                          , ("filter", AO.toOrdered fltr)
                          , ("check", AO.toOrdered check)
                          ] <> catMaybes [maybeSetToMaybeOrdPair set]

        delPermDefToOrdJSON :: Permission.DelPermDef -> AO.Value
        delPermDefToOrdJSON = permDefToOrdJSON AO.toOrdered

        permDefToOrdJSON :: (a -> AO.Value) -> Permission.PermDef a -> AO.Value
        permDefToOrdJSON permToOrdJSON (Permission.PermDef role permission comment) =
          AO.object $ [ ("role", AO.toOrdered role)
                      , ("permission", permToOrdJSON permission)
                      ] <> catMaybes [maybeCommentToMaybeOrdPair comment]

        eventTriggerConfToOrdJSON :: EventTriggerConf -> AO.Value
        eventTriggerConfToOrdJSON (EventTriggerConf name definition webhook webhookFromEnv retryConf headers) =
          AO.object $ [ ("name", AO.toOrdered name)
                      , ("definition", AO.toOrdered definition)
                      , ("retry_conf", AO.toOrdered retryConf)
                      ] <> catMaybes [ maybeAnyToMaybeOrdPair "webhook" AO.toOrdered webhook
                                     , maybeAnyToMaybeOrdPair "webhook_from_env" AO.toOrdered webhookFromEnv
                                     , headers >>= listToMaybeOrdPair "headers" AO.toOrdered
                                     ]

    functionsMetadataToOrdJSON :: FunctionsMetadata -> Maybe AO.Value
    functionsMetadataToOrdJSON fm =
      let withList _ []   = Nothing
          withList f list = Just $ f list
          functionV2ToOrdJSON (Schema.TrackFunctionV2 function config) =
            AO.object $ [("function", AO.toOrdered function)]
                        <> if config == Schema.emptyFunctionConfig then []
                           else pure ("configuration", AO.toOrdered config)
      in case fm of
        FMVersion1 functionsV1 -> withList AO.toOrdered functionsV1
        FMVersion2 functionsV2 -> withList (AO.array . map functionV2ToOrdJSON) functionsV2

    remoteSchemaQToOrdJSON :: RemoteSchemaMeta -> AO.Value
    remoteSchemaQToOrdJSON (RemoteSchemaMeta name definition comment permissions) =
      AO.object $ [ ("name", AO.toOrdered name)
                  , ("definition", remoteSchemaDefToOrdJSON definition)
                  ]
                  <> (catMaybes [ maybeCommentToMaybeOrdPair comment
                                , permsToMaybeOrdJSON permissions
                                ])
      where
        permsToMaybeOrdJSON :: Maybe [RemoteSchemaPermissionMeta] -> Maybe (Text, AO.Value)
        permsToMaybeOrdJSON Nothing = Nothing
        permsToMaybeOrdJSON (Just []) = Nothing
        permsToMaybeOrdJSON (Just perms) = Just $ ("permissions", AO.toOrdered perms)

        remoteSchemaDefToOrdJSON :: RemoteSchemaDef -> AO.Value
        remoteSchemaDefToOrdJSON (RemoteSchemaDef url urlFromEnv headers frwrdClientHdrs timeout) =
          AO.object $ catMaybes [ maybeToPair "url" url
                                , maybeToPair "url_from_env" urlFromEnv
                                , maybeToPair "timeout_seconds" timeout
                                , headers >>= listToMaybeOrdPair "headers" AO.toOrdered
                                ] <> [("forward_client_headers", AO.toOrdered frwrdClientHdrs) | frwrdClientHdrs]
          where
            maybeToPair n = maybeAnyToMaybeOrdPair n AO.toOrdered

    createCollectionToOrdJSON :: Collection.CreateCollection -> AO.Value
    createCollectionToOrdJSON (Collection.CreateCollection name definition comment) =
      AO.object $ [ ("name", AO.toOrdered name)
                  , ("definition", AO.toOrdered definition)
                  ] <> catMaybes [maybeCommentToMaybeOrdPair comment]

    crontriggerQToOrdJSON :: CronTriggerMetadata -> AO.Value
    crontriggerQToOrdJSON
      (CronTriggerMetadata name webhook schedule payload retryConf headers includeInMetadata comment) =
      AO.object $
            [ ("name", AO.toOrdered name)
            , ("webhook", AO.toOrdered webhook)
            , ("schedule", AO.toOrdered schedule)
            , ("include_in_metadata", AO.toOrdered includeInMetadata)
            ]
            <> catMaybes
            [ maybeAnyToMaybeOrdPair "payload" AO.toOrdered payload
            , maybeAnyToMaybeOrdPair "retry_conf" AO.toOrdered (maybeRetryConfiguration retryConf)
            , maybeAnyToMaybeOrdPair "headers" AO.toOrdered (maybeHeader headers)
            , maybeAnyToMaybeOrdPair "comment" AO.toOrdered comment]
      where
        maybeRetryConfiguration retryConfig
          | retryConfig == defaultSTRetryConf = Nothing
          | otherwise = Just retryConfig

        maybeHeader headerConfig
          | null headerConfig = Nothing
          | otherwise = Just headerConfig

    customTypesToOrdJSON :: CustomTypes -> AO.Value
    customTypesToOrdJSON (CustomTypes inpObjs objs scalars enums) =
      AO.object . catMaybes $ [ listToMaybeOrdPair "input_objects" inputObjectToOrdJSON =<< inpObjs
                              , listToMaybeOrdPair "objects" objectTypeToOrdJSON =<< objs
                              , listToMaybeOrdPair "scalars" scalarTypeToOrdJSON =<< scalars
                              , listToMaybeOrdPair "enums" enumTypeToOrdJSON =<< enums
                              ]
      where
        inputObjectToOrdJSON :: InputObjectTypeDefinition -> AO.Value
        inputObjectToOrdJSON (InputObjectTypeDefinition tyName descM fields) =
          AO.object $ [ ("name", AO.toOrdered tyName)
                      , ("fields", AO.array $ map fieldDefinitionToOrdJSON $ toList fields)
                      ]
          <> catMaybes [maybeDescriptionToMaybeOrdPair descM]
          where
            fieldDefinitionToOrdJSON :: InputObjectFieldDefinition -> AO.Value
            fieldDefinitionToOrdJSON (InputObjectFieldDefinition fieldName fieldDescM ty) =
              AO.object $ [ ("name", AO.toOrdered fieldName)
                          , ("type", AO.toOrdered ty)
                          ]
              <> catMaybes [maybeDescriptionToMaybeOrdPair fieldDescM]

        objectTypeToOrdJSON :: ObjectType -> AO.Value
        objectTypeToOrdJSON (ObjectTypeDefinition tyName descM fields rels) =
          AO.object $ [ ("name", AO.toOrdered tyName)
                      , ("fields", AO.array $ map fieldDefinitionToOrdJSON $ toList fields)
                      ]
          <> catMaybes [ maybeDescriptionToMaybeOrdPair descM
                       , maybeAnyToMaybeOrdPair "relationships" AO.toOrdered rels
                       ]
          where
            fieldDefinitionToOrdJSON :: ObjectFieldDefinition GraphQLType -> AO.Value
            fieldDefinitionToOrdJSON (ObjectFieldDefinition fieldName argsValM fieldDescM ty) =
              AO.object $ [ ("name", AO.toOrdered fieldName)
                          , ("type", AO.toOrdered ty)
                          ]
              <> catMaybes [ ("arguments", ) . AO.toOrdered <$> argsValM
                           , maybeDescriptionToMaybeOrdPair fieldDescM
                           ]

        scalarTypeToOrdJSON :: ScalarTypeDefinition -> AO.Value
        scalarTypeToOrdJSON (ScalarTypeDefinition tyName descM) =
          AO.object $ [("name", AO.toOrdered tyName)]
          <> catMaybes [maybeDescriptionToMaybeOrdPair descM]

        enumTypeToOrdJSON :: EnumTypeDefinition -> AO.Value
        enumTypeToOrdJSON (EnumTypeDefinition tyName descM values) =
          AO.object $ [ ("name", AO.toOrdered tyName)
                      , ("values", AO.toOrdered values)
                      ]
          <> catMaybes [maybeDescriptionToMaybeOrdPair descM]


    actionMetadataToOrdJSON :: ActionMetadata -> AO.Value
    actionMetadataToOrdJSON (ActionMetadata name comment definition permissions) =
      AO.object $ [ ("name", AO.toOrdered name)
                  , ("definition", actionDefinitionToOrdJSON definition)
                  ]
      <> catMaybes [ maybeCommentToMaybeOrdPair comment
                   , listToMaybeOrdPair "permissions" permToOrdJSON permissions
                   ]
      where
        argDefinitionToOrdJSON :: ArgumentDefinition GraphQLType -> AO.Value
        argDefinitionToOrdJSON (ArgumentDefinition argName ty descM) =
          AO.object $  [ ("name", AO.toOrdered argName)
                       , ("type", AO.toOrdered ty)
                       ]
          <> catMaybes [maybeAnyToMaybeOrdPair "description" AO.toOrdered descM]

        actionDefinitionToOrdJSON :: ActionDefinitionInput -> AO.Value
        actionDefinitionToOrdJSON (ActionDefinition args outputType actionType
                                   headers frwrdClientHdrs timeout handler) =
          let typeAndKind = case actionType of
                ActionQuery -> [("type", AO.toOrdered ("query" :: String))]
                ActionMutation kind -> [ ("type", AO.toOrdered ("mutation" :: String))
                                       , ("kind", AO.toOrdered kind)]
          in
          AO.object $ [ ("handler", AO.toOrdered handler)
                      , ("output_type", AO.toOrdered outputType)
                      ]
          <> [("forward_client_headers", AO.toOrdered frwrdClientHdrs) | frwrdClientHdrs]
          <> catMaybes [ listToMaybeOrdPair "headers" AO.toOrdered headers
                       , listToMaybeOrdPair "arguments" argDefinitionToOrdJSON args]
          <> typeAndKind
          <> bool [("timeout",AO.toOrdered timeout)] mempty (timeout == defaultActionTimeoutSecs)

        permToOrdJSON :: ActionPermissionMetadata -> AO.Value
        permToOrdJSON (ActionPermissionMetadata role permComment) =
          AO.object $ [("role", AO.toOrdered role)] <> catMaybes [maybeCommentToMaybeOrdPair permComment]

    -- Utility functions
    listToMaybeOrdPair :: Text -> (a -> AO.Value) -> [a] -> Maybe (Text, AO.Value)
    listToMaybeOrdPair name f = \case
      []   -> Nothing
      list -> Just $ (name,) $ AO.array $ map f list

    maybeSetToMaybeOrdPair :: Maybe (ColumnValues Value) -> Maybe (Text, AO.Value)
    maybeSetToMaybeOrdPair set = set >>= \colVals -> if colVals == HM.empty then Nothing
                                      else Just ("set", AO.toOrdered colVals)


    maybeDescriptionToMaybeOrdPair :: Maybe G.Description -> Maybe (Text, AO.Value)
    maybeDescriptionToMaybeOrdPair = maybeAnyToMaybeOrdPair "description" AO.toOrdered

    maybeCommentToMaybeOrdPair :: Maybe Text -> Maybe (Text, AO.Value)
    maybeCommentToMaybeOrdPair = maybeAnyToMaybeOrdPair "comment" AO.toOrdered

    maybeAnyToMaybeOrdPair :: Text -> (a -> AO.Value) -> Maybe a -> Maybe (Text, AO.Value)
    maybeAnyToMaybeOrdPair name f = fmap ((name,) . f)
=======
  parseJSON _ = return DropInconsistentMetadata
>>>>>>> 81fd1ec0
<|MERGE_RESOLUTION|>--- conflicted
+++ resolved
@@ -10,8 +10,6 @@
   , DumpInternalState(..)
   , GetInconsistentMetadata(..)
   , DropInconsistentMetadata(..)
-  , RemoteSchemaPermissionMeta(..)
-  , RemoteSchemaMeta(..)
   ) where
 
 import           Hasura.Prelude
@@ -21,142 +19,7 @@
 import           Data.Aeson.TH
 import           Language.Haskell.TH.Syntax   (Lift)
 
-<<<<<<< HEAD
-import           Hasura.Session
-import           Hasura.Backends.Postgres.SQL.Types
 import           Hasura.RQL.Types
-
-data MetadataVersion
-  = MVVersion1
-  | MVVersion2
-  deriving (Show, Eq, Lift, Generic)
-
-instance ToJSON MetadataVersion where
-  toJSON MVVersion1 = toJSON @Int 1
-  toJSON MVVersion2 = toJSON @Int 2
-
-instance FromJSON MetadataVersion where
-  parseJSON v = do
-    version :: Int <- parseJSON v
-    case version of
-      1 -> pure MVVersion1
-      2 -> pure MVVersion2
-      i -> fail $ "expected 1 or 2, encountered " ++ show i
-
-currentMetadataVersion :: MetadataVersion
-currentMetadataVersion = MVVersion2
-
-data ComputedFieldMeta
-  = ComputedFieldMeta
-  { _cfmName       :: !ComputedFieldName
-  , _cfmDefinition :: !ComputedField.ComputedFieldDefinition
-  , _cfmComment    :: !(Maybe Text)
-  } deriving (Show, Eq, Lift, Generic)
-$(deriveJSON (aesonDrop 4 snakeCase) ''ComputedFieldMeta)
-
-data RemoteRelationshipMeta
-  = RemoteRelationshipMeta
-  { _rrmName       :: !RemoteRelationshipName
-  , _rrmDefinition :: !RemoteRelationship.RemoteRelationshipDef
-  } deriving (Show, Eq, Lift, Generic)
-$(deriveJSON (aesonDrop 4 snakeCase) ''RemoteRelationshipMeta)
-
-data RemoteSchemaPermissionMeta
-  = RemoteSchemaPermissionMeta
-  { _rspmRole       :: !RoleName
-  , _rspmDefinition :: !RemoteSchemaPermissionDefinition
-  , _rspmComment    :: !(Maybe Text)
-  } deriving (Show, Eq, Lift, Generic)
-$(deriveJSON (aesonDrop 5 snakeCase){omitNothingFields=True} ''RemoteSchemaPermissionMeta)
-
-data RemoteSchemaMeta
-  = RemoteSchemaMeta
-  { _rsmName        :: !RemoteSchemaName
-  , _rsmDefinition  :: !RemoteSchemaDef
-  , _rsmComment     :: !(Maybe Text)
-  , _rsmPermissions :: !(Maybe [RemoteSchemaPermissionMeta])
-  } deriving (Show, Eq, Lift, Generic)
-$(deriveJSON (aesonDrop 4 snakeCase) ''RemoteSchemaMeta)
-
-data TableMeta
-  = TableMeta
-  { _tmTable               :: !QualifiedTable
-  , _tmIsEnum              :: !Bool
-  , _tmConfiguration       :: !TableConfig
-  , _tmObjectRelationships :: ![Relationship.ObjRelDef]
-  , _tmArrayRelationships  :: ![Relationship.ArrRelDef]
-  , _tmComputedFields      :: ![ComputedFieldMeta]
-  , _tmRemoteRelationships :: ![RemoteRelationshipMeta]
-  , _tmInsertPermissions   :: ![Permission.InsPermDef]
-  , _tmSelectPermissions   :: ![Permission.SelPermDef]
-  , _tmUpdatePermissions   :: ![Permission.UpdPermDef]
-  , _tmDeletePermissions   :: ![Permission.DelPermDef]
-  , _tmEventTriggers       :: ![EventTriggerConf]
-  } deriving (Show, Eq, Lift, Generic)
-$(makeLenses ''TableMeta)
-
-mkTableMeta :: QualifiedTable -> Bool -> TableConfig -> TableMeta
-mkTableMeta qt isEnum config =
-  TableMeta qt isEnum config [] [] [] [] [] [] [] [] []
-
-instance FromJSON TableMeta where
-  parseJSON (Object o) = do
-    unless (null unexpectedKeys) $
-      fail $ "unexpected keys when parsing TableMetadata : "
-      <> show (HS.toList unexpectedKeys)
-
-    TableMeta
-     <$> o .: tableKey
-     <*> o .:? isEnumKey .!= False
-     <*> o .:? configKey .!= emptyTableConfig
-     <*> o .:? orKey .!= []
-     <*> o .:? arKey .!= []
-     <*> o .:? cfKey .!= []
-     <*> o .:? rrKey .!= []
-     <*> o .:? ipKey .!= []
-     <*> o .:? spKey .!= []
-     <*> o .:? upKey .!= []
-     <*> o .:? dpKey .!= []
-     <*> o .:? etKey .!= []
-
-    where
-      tableKey = "table"
-      isEnumKey = "is_enum"
-      configKey = "configuration"
-      orKey = "object_relationships"
-      arKey = "array_relationships"
-      ipKey = "insert_permissions"
-      spKey = "select_permissions"
-      upKey = "update_permissions"
-      dpKey = "delete_permissions"
-      etKey = "event_triggers"
-      cfKey = "computed_fields"
-      rrKey = "remote_relationships"
-
-      unexpectedKeys =
-        HS.fromList (HM.keys o) `HS.difference` expectedKeySet
-
-      expectedKeySet =
-        HS.fromList [ tableKey, isEnumKey, configKey, orKey
-                    , arKey , ipKey, spKey, upKey, dpKey, etKey
-                    , cfKey, rrKey
-                    ]
-
-  parseJSON _ =
-    fail "expecting an Object for TableMetadata"
-
-data FunctionsMetadata
-  = FMVersion1 ![QualifiedFunction]
-  | FMVersion2 ![Schema.TrackFunctionV2]
-  deriving (Show, Eq, Lift, Generic)
-
-instance ToJSON FunctionsMetadata where
-  toJSON (FMVersion1 qualifiedFunctions) = toJSON qualifiedFunctions
-  toJSON (FMVersion2 functionsV2)        = toJSON functionsV2
-=======
-import           Hasura.RQL.Types
-
->>>>>>> 81fd1ec0
 
 data ClearMetadata
   = ClearMetadata
@@ -166,40 +29,6 @@
 instance FromJSON ClearMetadata where
   parseJSON _ = return ClearMetadata
 
-<<<<<<< HEAD
-data ReplaceMetadata
-  = ReplaceMetadata
-  { aqVersion           :: !MetadataVersion
-  , aqTables            :: ![TableMeta]
-  , aqFunctions         :: !FunctionsMetadata
-  , aqRemoteSchemas     :: ![RemoteSchemaMeta]
-  , aqQueryCollections  :: ![Collection.CreateCollection]
-  , aqAllowlist         :: ![Collection.CollectionReq]
-  , aqCustomTypes       :: !CustomTypes
-  , aqActions           :: ![ActionMetadata]
-  , aqCronTriggers      :: ![CronTriggerMetadata]
-  } deriving (Show, Eq)
-
-instance FromJSON ReplaceMetadata where
-  parseJSON = withObject "Object" $ \o -> do
-    version <- o .:? "version" .!= MVVersion1
-    ReplaceMetadata version
-      <$> o .: "tables"
-      <*> (o .:? "functions" >>= parseFunctions version)
-      <*> o .:? "remote_schemas" .!= []
-      <*> o .:? "query_collections" .!= []
-      <*> o .:? "allowlist" .!= []
-      <*> o .:? "custom_types" .!= emptyCustomTypes
-      <*> o .:? "actions" .!= []
-      <*> o .:? "cron_triggers" .!= []
-    where
-      parseFunctions version maybeValue =
-        case version of
-          MVVersion1 -> FMVersion1 <$> maybe (pure []) parseJSON maybeValue
-          MVVersion2 -> FMVersion2 <$> maybe (pure []) parseJSON maybeValue
-
-=======
->>>>>>> 81fd1ec0
 data ExportMetadata
   = ExportMetadata
   deriving (Show, Eq, Lift)
@@ -242,345 +71,4 @@
 $(deriveToJSON defaultOptions ''DropInconsistentMetadata)
 
 instance FromJSON DropInconsistentMetadata where
-<<<<<<< HEAD
-  parseJSON _ = return DropInconsistentMetadata
-
-instance ToJSON ReplaceMetadata where
-  toJSON = AO.fromOrdered . replaceMetadataToOrdJSON
-
--- | Encode 'ReplaceMetadata' to JSON with deterministic ordering. Ordering of object keys and array
--- elements should  remain consistent across versions of graphql-engine if possible!
---
--- Note: While modifying any part of the code below, make sure the encoded JSON of each type is
--- parsable via its 'FromJSON' instance.
-replaceMetadataToOrdJSON :: ReplaceMetadata -> AO.Value
-replaceMetadataToOrdJSON ( ReplaceMetadata
-                               version
-                               tables
-                               functions
-                               remoteSchemas
-                               queryCollections
-                               allowlist
-                               customTypes
-                               actions
-                               cronTriggers
-                             ) = AO.object $ [versionPair, tablesPair] <>
-                                 catMaybes [ functionsPair
-                                           , remoteSchemasPair
-                                           , queryCollectionsPair
-                                           , allowlistPair
-                                           , actionsPair
-                                           , customTypesPair
-                                           , cronTriggersPair
-                                           ]
-  where
-    versionPair = ("version", AO.toOrdered version)
-    tablesPair = ("tables", AO.array $ map tableMetaToOrdJSON tables)
-    functionsPair = ("functions",) <$> functionsMetadataToOrdJSON functions
-
-    remoteSchemasPair = listToMaybeOrdPair "remote_schemas" remoteSchemaQToOrdJSON remoteSchemas
-
-    queryCollectionsPair = listToMaybeOrdPair "query_collections" createCollectionToOrdJSON queryCollections
-
-    allowlistPair = listToMaybeOrdPair "allowlist" AO.toOrdered allowlist
-    customTypesPair = if customTypes == emptyCustomTypes then Nothing
-                      else Just ("custom_types", customTypesToOrdJSON customTypes)
-    actionsPair = listToMaybeOrdPair "actions" actionMetadataToOrdJSON actions
-
-    cronTriggersPair = listToMaybeOrdPair "cron_triggers" crontriggerQToOrdJSON cronTriggers
-
-    tableMetaToOrdJSON :: TableMeta -> AO.Value
-    tableMetaToOrdJSON ( TableMeta
-                         table
-                         isEnum
-                         config
-                         objectRelationships
-                         arrayRelationships
-                         computedFields
-                         remoteRelationships
-                         insertPermissions
-                         selectPermissions
-                         updatePermissions
-                         deletePermissions
-                         eventTriggers
-                       ) = AO.object $ [("table", AO.toOrdered table)]
-                           <> catMaybes [ isEnumPair
-                                        , configPair
-                                        , objectRelationshipsPair
-                                        , arrayRelationshipsPair
-                                        , computedFieldsPair
-                                        , remoteRelationshipsPair
-                                        , insertPermissionsPair
-                                        , selectPermissionsPair
-                                        , updatePermissionsPair
-                                        , deletePermissionsPair
-                                        , eventTriggersPair
-                                        ]
-      where
-        isEnumPair = if isEnum then Just ("is_enum", AO.toOrdered isEnum) else Nothing
-        configPair = if config == emptyTableConfig then Nothing
-                     else Just ("configuration" , AO.toOrdered config)
-        objectRelationshipsPair = listToMaybeOrdPair "object_relationships"
-                                  relDefToOrdJSON objectRelationships
-        arrayRelationshipsPair = listToMaybeOrdPair "array_relationships"
-                                 relDefToOrdJSON arrayRelationships
-        computedFieldsPair = listToMaybeOrdPair "computed_fields"
-                             computedFieldMetaToOrdJSON computedFields
-        remoteRelationshipsPair = listToMaybeOrdPair "remote_relationships"
-                                  AO.toOrdered remoteRelationships
-        insertPermissionsPair = listToMaybeOrdPair "insert_permissions"
-                                insPermDefToOrdJSON insertPermissions
-        selectPermissionsPair = listToMaybeOrdPair "select_permissions"
-                                selPermDefToOrdJSON selectPermissions
-        updatePermissionsPair = listToMaybeOrdPair "update_permissions"
-                                updPermDefToOrdJSON updatePermissions
-        deletePermissionsPair = listToMaybeOrdPair "delete_permissions"
-                                delPermDefToOrdJSON deletePermissions
-        eventTriggersPair = listToMaybeOrdPair "event_triggers"
-                            eventTriggerConfToOrdJSON eventTriggers
-
-        relDefToOrdJSON :: (ToJSON a) => Relationship.RelDef a -> AO.Value
-        relDefToOrdJSON (Relationship.RelDef name using comment) =
-          AO.object $ [ ("name", AO.toOrdered name)
-                      , ("using", AO.toOrdered using)
-                      ] <> catMaybes [maybeCommentToMaybeOrdPair comment]
-
-        computedFieldMetaToOrdJSON :: ComputedFieldMeta -> AO.Value
-        computedFieldMetaToOrdJSON (ComputedFieldMeta name definition comment) =
-          AO.object $ [ ("name", AO.toOrdered name)
-                      , ("definition", AO.toOrdered definition)
-                      ] <> catMaybes [maybeCommentToMaybeOrdPair comment]
-
-        insPermDefToOrdJSON :: Permission.InsPermDef -> AO.Value
-        insPermDefToOrdJSON = permDefToOrdJSON insPermToOrdJSON
-          where
-            insPermToOrdJSON (Permission.InsPerm check set columns mBackendOnly) =
-              let columnsPair = ("columns",) . AO.toOrdered <$> columns
-                  backendOnlyPair = ("backend_only",) . AO.toOrdered <$> mBackendOnly
-              in AO.object $ [("check", AO.toOrdered check)]
-                 <> catMaybes [maybeSetToMaybeOrdPair set, columnsPair, backendOnlyPair]
-
-        selPermDefToOrdJSON :: Permission.SelPermDef -> AO.Value
-        selPermDefToOrdJSON = permDefToOrdJSON selPermToOrdJSON
-          where
-            selPermToOrdJSON (Permission.SelPerm columns fltr limit allowAgg computedFieldsPerm) =
-              AO.object $ catMaybes [ columnsPair
-                                    , computedFieldsPermPair
-                                    , filterPair
-                                    , limitPair
-                                    , allowAggPair
-                                    ]
-              where
-                columnsPair = Just ("columns", AO.toOrdered columns)
-                computedFieldsPermPair = listToMaybeOrdPair "computed_fields" AO.toOrdered computedFieldsPerm
-                filterPair = Just ("filter", AO.toOrdered fltr)
-                limitPair = maybeAnyToMaybeOrdPair "limit" AO.toOrdered limit
-                allowAggPair = if allowAgg
-                               then Just ("allow_aggregations", AO.toOrdered allowAgg)
-                               else Nothing
-
-        updPermDefToOrdJSON :: Permission.UpdPermDef -> AO.Value
-        updPermDefToOrdJSON = permDefToOrdJSON updPermToOrdJSON
-          where
-            updPermToOrdJSON (Permission.UpdPerm columns set fltr check) =
-              AO.object $ [ ("columns", AO.toOrdered columns)
-                          , ("filter", AO.toOrdered fltr)
-                          , ("check", AO.toOrdered check)
-                          ] <> catMaybes [maybeSetToMaybeOrdPair set]
-
-        delPermDefToOrdJSON :: Permission.DelPermDef -> AO.Value
-        delPermDefToOrdJSON = permDefToOrdJSON AO.toOrdered
-
-        permDefToOrdJSON :: (a -> AO.Value) -> Permission.PermDef a -> AO.Value
-        permDefToOrdJSON permToOrdJSON (Permission.PermDef role permission comment) =
-          AO.object $ [ ("role", AO.toOrdered role)
-                      , ("permission", permToOrdJSON permission)
-                      ] <> catMaybes [maybeCommentToMaybeOrdPair comment]
-
-        eventTriggerConfToOrdJSON :: EventTriggerConf -> AO.Value
-        eventTriggerConfToOrdJSON (EventTriggerConf name definition webhook webhookFromEnv retryConf headers) =
-          AO.object $ [ ("name", AO.toOrdered name)
-                      , ("definition", AO.toOrdered definition)
-                      , ("retry_conf", AO.toOrdered retryConf)
-                      ] <> catMaybes [ maybeAnyToMaybeOrdPair "webhook" AO.toOrdered webhook
-                                     , maybeAnyToMaybeOrdPair "webhook_from_env" AO.toOrdered webhookFromEnv
-                                     , headers >>= listToMaybeOrdPair "headers" AO.toOrdered
-                                     ]
-
-    functionsMetadataToOrdJSON :: FunctionsMetadata -> Maybe AO.Value
-    functionsMetadataToOrdJSON fm =
-      let withList _ []   = Nothing
-          withList f list = Just $ f list
-          functionV2ToOrdJSON (Schema.TrackFunctionV2 function config) =
-            AO.object $ [("function", AO.toOrdered function)]
-                        <> if config == Schema.emptyFunctionConfig then []
-                           else pure ("configuration", AO.toOrdered config)
-      in case fm of
-        FMVersion1 functionsV1 -> withList AO.toOrdered functionsV1
-        FMVersion2 functionsV2 -> withList (AO.array . map functionV2ToOrdJSON) functionsV2
-
-    remoteSchemaQToOrdJSON :: RemoteSchemaMeta -> AO.Value
-    remoteSchemaQToOrdJSON (RemoteSchemaMeta name definition comment permissions) =
-      AO.object $ [ ("name", AO.toOrdered name)
-                  , ("definition", remoteSchemaDefToOrdJSON definition)
-                  ]
-                  <> (catMaybes [ maybeCommentToMaybeOrdPair comment
-                                , permsToMaybeOrdJSON permissions
-                                ])
-      where
-        permsToMaybeOrdJSON :: Maybe [RemoteSchemaPermissionMeta] -> Maybe (Text, AO.Value)
-        permsToMaybeOrdJSON Nothing = Nothing
-        permsToMaybeOrdJSON (Just []) = Nothing
-        permsToMaybeOrdJSON (Just perms) = Just $ ("permissions", AO.toOrdered perms)
-
-        remoteSchemaDefToOrdJSON :: RemoteSchemaDef -> AO.Value
-        remoteSchemaDefToOrdJSON (RemoteSchemaDef url urlFromEnv headers frwrdClientHdrs timeout) =
-          AO.object $ catMaybes [ maybeToPair "url" url
-                                , maybeToPair "url_from_env" urlFromEnv
-                                , maybeToPair "timeout_seconds" timeout
-                                , headers >>= listToMaybeOrdPair "headers" AO.toOrdered
-                                ] <> [("forward_client_headers", AO.toOrdered frwrdClientHdrs) | frwrdClientHdrs]
-          where
-            maybeToPair n = maybeAnyToMaybeOrdPair n AO.toOrdered
-
-    createCollectionToOrdJSON :: Collection.CreateCollection -> AO.Value
-    createCollectionToOrdJSON (Collection.CreateCollection name definition comment) =
-      AO.object $ [ ("name", AO.toOrdered name)
-                  , ("definition", AO.toOrdered definition)
-                  ] <> catMaybes [maybeCommentToMaybeOrdPair comment]
-
-    crontriggerQToOrdJSON :: CronTriggerMetadata -> AO.Value
-    crontriggerQToOrdJSON
-      (CronTriggerMetadata name webhook schedule payload retryConf headers includeInMetadata comment) =
-      AO.object $
-            [ ("name", AO.toOrdered name)
-            , ("webhook", AO.toOrdered webhook)
-            , ("schedule", AO.toOrdered schedule)
-            , ("include_in_metadata", AO.toOrdered includeInMetadata)
-            ]
-            <> catMaybes
-            [ maybeAnyToMaybeOrdPair "payload" AO.toOrdered payload
-            , maybeAnyToMaybeOrdPair "retry_conf" AO.toOrdered (maybeRetryConfiguration retryConf)
-            , maybeAnyToMaybeOrdPair "headers" AO.toOrdered (maybeHeader headers)
-            , maybeAnyToMaybeOrdPair "comment" AO.toOrdered comment]
-      where
-        maybeRetryConfiguration retryConfig
-          | retryConfig == defaultSTRetryConf = Nothing
-          | otherwise = Just retryConfig
-
-        maybeHeader headerConfig
-          | null headerConfig = Nothing
-          | otherwise = Just headerConfig
-
-    customTypesToOrdJSON :: CustomTypes -> AO.Value
-    customTypesToOrdJSON (CustomTypes inpObjs objs scalars enums) =
-      AO.object . catMaybes $ [ listToMaybeOrdPair "input_objects" inputObjectToOrdJSON =<< inpObjs
-                              , listToMaybeOrdPair "objects" objectTypeToOrdJSON =<< objs
-                              , listToMaybeOrdPair "scalars" scalarTypeToOrdJSON =<< scalars
-                              , listToMaybeOrdPair "enums" enumTypeToOrdJSON =<< enums
-                              ]
-      where
-        inputObjectToOrdJSON :: InputObjectTypeDefinition -> AO.Value
-        inputObjectToOrdJSON (InputObjectTypeDefinition tyName descM fields) =
-          AO.object $ [ ("name", AO.toOrdered tyName)
-                      , ("fields", AO.array $ map fieldDefinitionToOrdJSON $ toList fields)
-                      ]
-          <> catMaybes [maybeDescriptionToMaybeOrdPair descM]
-          where
-            fieldDefinitionToOrdJSON :: InputObjectFieldDefinition -> AO.Value
-            fieldDefinitionToOrdJSON (InputObjectFieldDefinition fieldName fieldDescM ty) =
-              AO.object $ [ ("name", AO.toOrdered fieldName)
-                          , ("type", AO.toOrdered ty)
-                          ]
-              <> catMaybes [maybeDescriptionToMaybeOrdPair fieldDescM]
-
-        objectTypeToOrdJSON :: ObjectType -> AO.Value
-        objectTypeToOrdJSON (ObjectTypeDefinition tyName descM fields rels) =
-          AO.object $ [ ("name", AO.toOrdered tyName)
-                      , ("fields", AO.array $ map fieldDefinitionToOrdJSON $ toList fields)
-                      ]
-          <> catMaybes [ maybeDescriptionToMaybeOrdPair descM
-                       , maybeAnyToMaybeOrdPair "relationships" AO.toOrdered rels
-                       ]
-          where
-            fieldDefinitionToOrdJSON :: ObjectFieldDefinition GraphQLType -> AO.Value
-            fieldDefinitionToOrdJSON (ObjectFieldDefinition fieldName argsValM fieldDescM ty) =
-              AO.object $ [ ("name", AO.toOrdered fieldName)
-                          , ("type", AO.toOrdered ty)
-                          ]
-              <> catMaybes [ ("arguments", ) . AO.toOrdered <$> argsValM
-                           , maybeDescriptionToMaybeOrdPair fieldDescM
-                           ]
-
-        scalarTypeToOrdJSON :: ScalarTypeDefinition -> AO.Value
-        scalarTypeToOrdJSON (ScalarTypeDefinition tyName descM) =
-          AO.object $ [("name", AO.toOrdered tyName)]
-          <> catMaybes [maybeDescriptionToMaybeOrdPair descM]
-
-        enumTypeToOrdJSON :: EnumTypeDefinition -> AO.Value
-        enumTypeToOrdJSON (EnumTypeDefinition tyName descM values) =
-          AO.object $ [ ("name", AO.toOrdered tyName)
-                      , ("values", AO.toOrdered values)
-                      ]
-          <> catMaybes [maybeDescriptionToMaybeOrdPair descM]
-
-
-    actionMetadataToOrdJSON :: ActionMetadata -> AO.Value
-    actionMetadataToOrdJSON (ActionMetadata name comment definition permissions) =
-      AO.object $ [ ("name", AO.toOrdered name)
-                  , ("definition", actionDefinitionToOrdJSON definition)
-                  ]
-      <> catMaybes [ maybeCommentToMaybeOrdPair comment
-                   , listToMaybeOrdPair "permissions" permToOrdJSON permissions
-                   ]
-      where
-        argDefinitionToOrdJSON :: ArgumentDefinition GraphQLType -> AO.Value
-        argDefinitionToOrdJSON (ArgumentDefinition argName ty descM) =
-          AO.object $  [ ("name", AO.toOrdered argName)
-                       , ("type", AO.toOrdered ty)
-                       ]
-          <> catMaybes [maybeAnyToMaybeOrdPair "description" AO.toOrdered descM]
-
-        actionDefinitionToOrdJSON :: ActionDefinitionInput -> AO.Value
-        actionDefinitionToOrdJSON (ActionDefinition args outputType actionType
-                                   headers frwrdClientHdrs timeout handler) =
-          let typeAndKind = case actionType of
-                ActionQuery -> [("type", AO.toOrdered ("query" :: String))]
-                ActionMutation kind -> [ ("type", AO.toOrdered ("mutation" :: String))
-                                       , ("kind", AO.toOrdered kind)]
-          in
-          AO.object $ [ ("handler", AO.toOrdered handler)
-                      , ("output_type", AO.toOrdered outputType)
-                      ]
-          <> [("forward_client_headers", AO.toOrdered frwrdClientHdrs) | frwrdClientHdrs]
-          <> catMaybes [ listToMaybeOrdPair "headers" AO.toOrdered headers
-                       , listToMaybeOrdPair "arguments" argDefinitionToOrdJSON args]
-          <> typeAndKind
-          <> bool [("timeout",AO.toOrdered timeout)] mempty (timeout == defaultActionTimeoutSecs)
-
-        permToOrdJSON :: ActionPermissionMetadata -> AO.Value
-        permToOrdJSON (ActionPermissionMetadata role permComment) =
-          AO.object $ [("role", AO.toOrdered role)] <> catMaybes [maybeCommentToMaybeOrdPair permComment]
-
-    -- Utility functions
-    listToMaybeOrdPair :: Text -> (a -> AO.Value) -> [a] -> Maybe (Text, AO.Value)
-    listToMaybeOrdPair name f = \case
-      []   -> Nothing
-      list -> Just $ (name,) $ AO.array $ map f list
-
-    maybeSetToMaybeOrdPair :: Maybe (ColumnValues Value) -> Maybe (Text, AO.Value)
-    maybeSetToMaybeOrdPair set = set >>= \colVals -> if colVals == HM.empty then Nothing
-                                      else Just ("set", AO.toOrdered colVals)
-
-
-    maybeDescriptionToMaybeOrdPair :: Maybe G.Description -> Maybe (Text, AO.Value)
-    maybeDescriptionToMaybeOrdPair = maybeAnyToMaybeOrdPair "description" AO.toOrdered
-
-    maybeCommentToMaybeOrdPair :: Maybe Text -> Maybe (Text, AO.Value)
-    maybeCommentToMaybeOrdPair = maybeAnyToMaybeOrdPair "comment" AO.toOrdered
-
-    maybeAnyToMaybeOrdPair :: Text -> (a -> AO.Value) -> Maybe a -> Maybe (Text, AO.Value)
-    maybeAnyToMaybeOrdPair name f = fmap ((name,) . f)
-=======
-  parseJSON _ = return DropInconsistentMetadata
->>>>>>> 81fd1ec0
+  parseJSON _ = return DropInconsistentMetadata