--- conflicted
+++ resolved
@@ -141,15 +141,12 @@
 - console: fix visiting view modify page overwriting raw sql content (fix #4798) (#4810)
 - console: add help button and move about page to settings (#4848)
 - console: add new sidebar icon that separates enums from tables (fix #4984) (#4992)
-<<<<<<< HEAD
 - console: fix "Cannot read property 'foldable'" runtime error in `Browse Rows` page (fix #4907) (#5016)
 - console: respect read-only mode in actions pages (fix #4656) (#4764)
 - console: allow configuring session_argument for custom functions (close #4499) (#4922)
 - console: fix listen update column config selection for event trigger (close #5042) (#5043)
 - console: allow configurable statement_timeout on console raw sql page (close #4998) (#5045)
 - cli: add new flags `up-sql` and `down-sql` to generate sql based migrations from the CLI (#5026)
-=======
->>>>>>> 171473cc
 - cli: list all available commands in root command help (fix #4623) (#4628)
 - cli: fix bug with squashing event triggers (close #4883)
 - cli: add support for skipping execution while generating migrations through the migrate REST API
