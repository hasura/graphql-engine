module Hasura.GraphQL.Schema.Select
  ( mkTableObj
  , mkRelayTableObj
  , mkTableAggObj
  , mkSelColumnTy
  , mkTableAggregateFieldsObj
  , mkTableColAggregateFieldsObj
  , mkTableEdgeObj
  , mkPageInfoObj
  , mkTableConnectionObj
  , mkTableConnectionTy

  , mkSelFld
  , mkAggSelFld
  , mkSelFldPKey
  , mkSelFldConnection

  , mkRemoteRelationshipName
  , mkSelArgs
  , mkConnectionArgs
  ) where

import qualified Data.HashMap.Strict           as Map
import qualified Data.HashSet                  as Set
import qualified Language.GraphQL.Draft.Syntax as G

import           Hasura.GraphQL.Resolve.Types
import           Hasura.GraphQL.Schema.BoolExp
import           Hasura.GraphQL.Schema.Common
import           Hasura.GraphQL.Schema.OrderBy
import           Hasura.GraphQL.Validate.Types
import           Hasura.Prelude
import           Hasura.RQL.Types
import           Hasura.SQL.Types

mkSelColumnTy :: QualifiedTable -> [G.Name] -> EnumTyInfo
mkSelColumnTy tn cols = enumTyInfo
  where
    enumTyInfo = mkHsraEnumTyInfo (Just desc) (mkSelColumnInpTy tn) $
      EnumValuesSynthetic . mapFromL _eviVal $ map mkColumnEnumVal cols

    desc = G.Description $
      "select columns of table " <>> tn

--table_select_column
mkSelColumnInpTy :: QualifiedTable -> G.NamedType
mkSelColumnInpTy tn =
  G.NamedType $ qualObjectToName tn <> "_select_column"

mkTableAggregateFieldsTy :: QualifiedTable -> G.NamedType
mkTableAggregateFieldsTy = addTypeSuffix "_aggregate_fields" . mkTableTy

mkTableColAggregateFieldsTy :: G.Name -> QualifiedTable -> G.NamedType
mkTableColAggregateFieldsTy op tn =
  G.NamedType $ qualObjectToName tn <> "_" <> op <> "_fields"

mkTableByPkName :: QualifiedTable -> G.Name
mkTableByPkName tn = qualObjectToName tn <> "_by_pk"

-- Support argument params for PG columns
mkPGColParams :: PGColumnType -> ParamMap
mkPGColParams colType
  | isScalarColumnWhere isJSONType colType =
    let pathDesc = "JSON select path"
    in Map.fromList
      [ (G.Name "path", InpValInfo (Just pathDesc) "path" Nothing $ G.toGT $ mkScalarTy PGText) ]
  | otherwise = Map.empty

mkPGColFld :: PGColumnInfo -> ObjFldInfo
mkPGColFld colInfo =
  mkHsraObjFldInfo desc name (mkPGColParams colTy) ty
  where
    PGColumnInfo _ name _ colTy isNullable pgDesc = colInfo
    desc = (G.Description . getPGDescription) <$> pgDesc
    ty = bool notNullTy nullTy isNullable
    columnType = mkColumnType colTy
    notNullTy = G.toGT $ G.toNT columnType
    nullTy = G.toGT columnType

mkComputedFieldFld :: ComputedField -> ObjFldInfo
mkComputedFieldFld field =
  uncurry (mkHsraObjFldInfo (Just desc) fieldName) $ case fieldType of
    CFTScalar scalarTy    ->
      let inputParams = mkPGColParams (PGColumnScalar scalarTy)
                        <> fromInpValL (maybeToList maybeFunctionInputArg)
      in (inputParams, G.toGT $ mkScalarTy scalarTy)
    CFTTable computedFieldtable ->
      let table = _cftTable computedFieldtable
      -- TODO: connection stuff
      in ( fromInpValL $ maybeToList maybeFunctionInputArg <> mkSelArgs table
         , G.toGT $ G.toLT $ G.toNT $ mkTableTy table
         )
  where
    columnDescription = "A computed field, executes function " <>> qf
    desc = mkDescriptionWith (_cffDescription function) columnDescription
    fieldName = mkComputedFieldName name
    ComputedField name function _ fieldType = field
    qf = _cffName function

    maybeFunctionInputArg =
      let funcArgDesc = G.Description $ "input parameters for function " <>> qf
          inputValue = InpValInfo (Just funcArgDesc) "args" Nothing $
                       G.toGT $ G.toNT $ mkFuncArgsTy qf
          inputArgs = _cffInputArgs function
      in bool (Just inputValue) Nothing $ null inputArgs


-- where: table_bool_exp
-- limit: Int
-- offset: Int
-- distinct_on: [table_select_column!]
mkSelArgs :: QualifiedTable -> [InpValInfo]
mkSelArgs tn =
  [ InpValInfo (Just whereDesc) "where" Nothing $ G.toGT $ mkBoolExpTy tn
  , InpValInfo (Just limitDesc) "limit" Nothing $ G.toGT $ mkScalarTy PGInteger
  , InpValInfo (Just offsetDesc) "offset" Nothing $ G.toGT $ mkScalarTy PGInteger
  , InpValInfo (Just orderByDesc) "order_by" Nothing $ G.toGT $ G.toLT $ G.toNT $
    mkOrdByTy tn
  , InpValInfo (Just distinctDesc) "distinct_on" Nothing $ G.toGT $ G.toLT $
    G.toNT $ mkSelColumnInpTy tn
  ]
  where
    whereDesc   = "filter the rows returned"
    limitDesc   = "limit the number of rows returned"
    offsetDesc  = "skip the first n rows. Use only with order_by"
    orderByDesc = "sort the rows by one or more columns"
    distinctDesc = "distinct select on columns"

-- distinct_on: [table_select_column!]
-- where: table_bool_exp
-- order_by: table_order_by
-- first: Int
-- after: String
-- last: Int
-- before: String
mkConnectionArgs :: QualifiedTable -> [InpValInfo]
mkConnectionArgs tn =
  [ InpValInfo (Just whereDesc) "where" Nothing $ G.toGT $ mkBoolExpTy tn
  , InpValInfo (Just orderByDesc) "order_by" Nothing $ G.toGT $ G.toLT $ G.toNT $
    mkOrdByTy tn
  , InpValInfo (Just distinctDesc) "distinct_on" Nothing $ G.toGT $ G.toLT $
    G.toNT $ mkSelColumnInpTy tn
  , InpValInfo Nothing "first" Nothing $ G.toGT $ mkScalarTy PGInteger
  , InpValInfo Nothing "after" Nothing $ G.toGT $ mkScalarTy PGText
  , InpValInfo Nothing "last" Nothing $ G.toGT $ mkScalarTy PGInteger
  , InpValInfo Nothing "before" Nothing $ G.toGT $ mkScalarTy PGText
  ]
  where
    whereDesc   = "filter the rows returned"
    orderByDesc = "sort the rows by one or more columns"
    distinctDesc = "distinct select on columns"

{-

array_relationship(
  where: remote_table_bool_exp
  limit: Int
  offset: Int
):  [remote_table!]!
array_relationship_aggregate(
  where: remote_table_bool_exp
  limit: Int
  offset: Int
):  remote_table_aggregate!
object_relationship: remote_table

-}
mkRelationshipField
  :: Bool
  -> RelInfo
  -> Bool
  -> Maybe (NonEmpty PGColumnInfo)
  -> Bool
  -> [ObjFldInfo]
mkRelationshipField allowAgg (RelInfo rn rTy _ remTab isManual) isRelay maybePkCols isNullable = case rTy of
  ArrRel -> bool [arrRelFld] ([arrRelFld, aggArrRelFld] <> connFields) allowAgg
  ObjRel -> [objRelFld]
  where
    objRelFld = mkHsraObjFldInfo (Just "An object relationship")
      (mkRelName rn) Map.empty objRelTy
    objRelTy = bool (G.toGT $ G.toNT relTabTy) (G.toGT relTabTy) isObjRelNullable
    isObjRelNullable = isManual || isNullable
    relTabTy = mkTableTy remTab

    arrRelFld =
      mkHsraObjFldInfo (Just "An array relationship") (mkRelName rn)
      (fromInpValL $ mkSelArgs remTab) $
      G.toGT $ G.toNT $ G.toLT $ G.toNT $ mkTableTy remTab

    arrConnectionFld = if isNothing maybePkCols then [] else pure $
      mkHsraObjFldInfo Nothing (mkConnectionRelName rn)
      (fromInpValL $ mkConnectionArgs remTab) $
      G.toGT $ G.toNT $ G.toLT $ G.toNT $ mkTableConnectionTy remTab

    aggArrRelFld = mkHsraObjFldInfo (Just "An aggregated array relationship")
      (mkAggRelName rn) (fromInpValL $ mkSelArgs remTab) $
      G.toGT $ G.toNT $ mkTableAggTy remTab

    connFields = bool [] arrConnectionFld isRelay

{-
type table {
  col1: colty1
  .
  .
  rel1: relty1
}
-}
mkTableObj
  :: QualifiedTable
  -> Maybe PGDescription
  -> [SelField]
  -> ObjTyInfo
mkTableObj tn descM allowedFlds =
  mkObjTyInfo (Just desc) (mkTableTy tn) Set.empty (mapFromL _fiName flds) TLHasuraType
  where
<<<<<<< HEAD
    flds = pgColumnFields <> relFlds <> computedFlds
    pgColumnFields = map mkPGColFld $ getPGColumnFields allowedFlds
    relFlds = concatMap mkRelationshipField' $ getRelationshipFields allowedFlds
    computedFlds = map mkComputedFieldFld $ getComputedFields allowedFlds
    mkRelationshipField' (RelationshipFieldInfo relInfo allowAgg _ _ _ maybePkCols isNullable) =
      mkRelationshipField allowAgg relInfo False maybePkCols isNullable
    desc = mkDescriptionWith descM $ "columns and relationships of " <>> tn

mkRelayTableObj
  :: QualifiedTable
  -> Maybe PGDescription
  -> [SelField]
  -> ObjTyInfo
mkRelayTableObj tn descM allowedFlds =
  mkObjTyInfo (Just desc) (mkTableTy tn) Set.empty (mapFromL _fiName flds) TLHasuraType
  where
    flds = nodeIdField:pgColumnFields <> relFlds <> computedFlds
    nodeIdField = mkHsraObjFldInfo Nothing "id" mempty nodeIdType
    pgColumnFields = map mkPGColFld $
                     -- Remove "id" column
                     filter ((/=) "id" . getPGColTxt . pgiColumn) $
                     getPGColumnFields allowedFlds
    relFlds = concatMap mkRelationshipField' $ getRelationshipFields allowedFlds
    computedFlds = map mkComputedFieldFld $ getComputedFields allowedFlds
    mkRelationshipField' (RelationshipFieldInfo relInfo allowAgg _ _ _ maybePkCols isNullable) =
      mkRelationshipField allowAgg relInfo True maybePkCols isNullable
=======
    flds = flip concatMap allowedFlds $ \case
      SFPGColumn info -> pure $ mkPGColFld info
      SFRelationship info -> mkRelationshipField' info
      SFComputedField info -> pure $ mkComputedFieldFld info
      SFRemoteRelationship info -> pure $ mkRemoteRelationshipFld info

    mkRelationshipField' (RelationshipFieldInfo relInfo allowAgg _ _ _ isNullable) =
      mkRelationshipField allowAgg relInfo isNullable
>>>>>>> 7e2d6370
    desc = mkDescriptionWith descM $ "columns and relationships of " <>> tn

mkRemoteRelationshipName :: RemoteRelationshipName -> G.Name
mkRemoteRelationshipName =
  G.Name . remoteRelationshipNameToText

mkRemoteRelationshipFld :: RemoteFieldInfo -> ObjFldInfo
mkRemoteRelationshipFld remoteField =
  mkHsraObjFldInfo description fieldName paramMap gType
  where
    description = Just "Remote relationship field"
    fieldName = mkRemoteRelationshipName $ _rfiName remoteField
    paramMap = _rfiParamMap remoteField
    gType = _rfiGType remoteField

{-
type table_aggregate {
  agg: table_aggregate_fields
  nodes: [table!]!
}
-}
mkTableAggObj
  :: QualifiedTable -> ObjTyInfo
mkTableAggObj tn =
  mkHsraObjTyInfo (Just desc) (mkTableAggTy tn) Set.empty $ mapFromL _fiName
  [aggFld, nodesFld]
  where
    desc = G.Description $
      "aggregated selection of " <>> tn

    aggFld = mkHsraObjFldInfo Nothing "aggregate" Map.empty $ G.toGT $
             mkTableAggregateFieldsTy tn
    nodesFld = mkHsraObjFldInfo Nothing "nodes" Map.empty $ G.toGT $
               G.toNT $ G.toLT $ G.toNT $ mkTableTy tn

{-
type table_aggregate_fields{
  count: Int
  sum: table_sum_fields
  avg: table_avg_fields
  stddev: table_stddev_fields
  stddev_pop: table_stddev_pop_fields
  variance: table_variance_fields
  var_pop: table_var_pop_fields
  max: table_max_fields
  min: table_min_fields
}
-}
mkTableAggregateFieldsObj
  :: QualifiedTable
  -> ([PGColumnInfo], [G.Name])
  -> ([PGColumnInfo], [G.Name])
  -> ObjTyInfo
mkTableAggregateFieldsObj tn (numCols, numericAggregateOps) (compCols, compareAggregateOps) =
  mkHsraObjTyInfo (Just desc) (mkTableAggregateFieldsTy tn) Set.empty $ mapFromL _fiName $
  countFld : (numFlds <> compFlds)
  where
    desc = G.Description $
      "aggregate fields of " <>> tn

    countFld = mkHsraObjFldInfo Nothing "count" countParams $ G.toGT $
               mkScalarTy PGInteger

    countParams = fromInpValL [countColInpVal, distinctInpVal]

    countColInpVal = InpValInfo Nothing "columns" Nothing $ G.toGT $
                     G.toLT $ G.toNT $ mkSelColumnInpTy tn
    distinctInpVal = InpValInfo Nothing "distinct" Nothing $ G.toGT $
                     mkScalarTy PGBoolean

    numFlds = bool (map mkColumnOpFld numericAggregateOps) [] $ null numCols
    compFlds = bool (map mkColumnOpFld compareAggregateOps) [] $ null compCols

    mkColumnOpFld op = mkHsraObjFldInfo Nothing op Map.empty $ G.toGT $
                    mkTableColAggregateFieldsTy op tn

{-
type table_<agg-op>_fields{
   num_col: Int
   .        .
   .        .
}
-}
mkTableColAggregateFieldsObj
  :: QualifiedTable
  -> G.Name
  -> (PGColumnType -> G.NamedType)
  -> [PGColumnInfo]
  -> ObjTyInfo
mkTableColAggregateFieldsObj tn op f cols =
  mkHsraObjTyInfo (Just desc) (mkTableColAggregateFieldsTy op tn) Set.empty $ mapFromL _fiName $
  map mkColObjFld cols
  where
    desc = G.Description $ "aggregate " <> G.unName op <> " on columns"

    mkColObjFld ci = mkHsraObjFldInfo Nothing (pgiName ci) Map.empty $
                     G.toGT $ f $ pgiType ci

{-

table(
  where: table_bool_exp
  limit: Int
  offset: Int
):  [table!]!

-}
mkSelFld :: Maybe G.Name -> QualifiedTable -> ObjFldInfo
mkSelFld mCustomName tn =
  mkHsraObjFldInfo (Just desc) fldName args ty
  where
    desc    = G.Description $ "fetch data from the table: " <>> tn
    fldName = fromMaybe (qualObjectToName tn) mCustomName
    args    = fromInpValL $ mkSelArgs tn
    ty      = G.toGT $ G.toNT $ G.toLT $ G.toNT $ mkTableTy tn

{-

table(
  where: table_bool_exp
  limit: Int
  offset: Int
):  tableConnection!

-}

mkSelFldConnection :: Maybe G.Name -> QualifiedTable -> ObjFldInfo
mkSelFldConnection mCustomName tn =
  mkHsraObjFldInfo (Just desc) fldName args ty
  where
    desc    = G.Description $ "fetch data from the table: " <>> tn
    fldName = fromMaybe (qualObjectToName tn <> "_connection") mCustomName
    args    = fromInpValL $ mkConnectionArgs tn
    ty      = G.toGT $ G.toNT $ mkTableConnectionTy tn

{-
type tableConnection {
  pageInfo: PageInfo!
  edges: [tableEdge!]!
}
-}
mkTableConnectionObj
  :: QualifiedTable -> ObjTyInfo
mkTableConnectionObj tn =
  mkHsraObjTyInfo (Just desc) (mkTableConnectionTy tn) Set.empty $ mapFromL _fiName
  [pageInfoFld, edgesFld]
  where
    desc = G.Description $ "A Relay Connection object on " <>> tn
    pageInfoFld = mkHsraObjFldInfo Nothing "pageInfo" Map.empty $
                  G.toGT $ G.toNT pageInfoTy
    edgesFld = mkHsraObjFldInfo Nothing "edges" Map.empty $ G.toGT $
               G.toNT $ G.toLT $ G.toNT $ mkTableEdgeTy tn

booleanScalar :: G.NamedType
booleanScalar = G.NamedType "Boolean"

stringScalar :: G.NamedType
stringScalar = G.NamedType "String"

pageInfoTyName :: G.Name
pageInfoTyName = "PageInfo"

pageInfoTy :: G.NamedType
pageInfoTy = G.NamedType pageInfoTyName
{-
type PageInfo {
  hasNextPage: Boolean!
  hasPrevousPage: Boolean!
  startCursor: String!
  endCursor: String!
}
-}
mkPageInfoObj :: ObjTyInfo
mkPageInfoObj =
  mkHsraObjTyInfo Nothing pageInfoTy Set.empty $ mapFromL _fiName
  [hasNextPage, hasPreviousPage, startCursor, endCursor]
  where
    hasNextPage = mkHsraObjFldInfo Nothing "hasNextPage" Map.empty $
                  G.toGT $ G.toNT booleanScalar
    hasPreviousPage = mkHsraObjFldInfo Nothing "hasPreviousPage" Map.empty $
                      G.toGT $ G.toNT booleanScalar
    startCursor = mkHsraObjFldInfo Nothing "startCursor" Map.empty $
                  G.toGT $ G.toNT stringScalar
    endCursor = mkHsraObjFldInfo Nothing "endCursor" Map.empty $
                G.toGT $ G.toNT stringScalar

{-
type tableConnection {
  cursor: String!
  node: table
}
-}
mkTableEdgeObj
  :: QualifiedTable -> ObjTyInfo
mkTableEdgeObj tn =
  mkHsraObjTyInfo Nothing (mkTableEdgeTy tn) Set.empty $ mapFromL _fiName
  [cursor, node]
  where
    cursor = mkHsraObjFldInfo Nothing "cursor" Map.empty $
             G.toGT $ G.toNT stringScalar
    node = mkHsraObjFldInfo Nothing "node" Map.empty $ G.toGT $
           mkTableTy tn

{-
table_by_pk(
  col1: value1!,
  .     .
  .     .
  coln: valuen!
): table
-}
mkSelFldPKey :: Maybe G.Name -> QualifiedTable -> [PGColumnInfo] -> ObjFldInfo
mkSelFldPKey mCustomName tn cols =
  mkHsraObjFldInfo (Just desc) fldName args ty
  where
    desc = G.Description $ "fetch data from the table: " <> tn
           <<> " using primary key columns"
    fldName = fromMaybe (mkTableByPkName tn) mCustomName
    args = fromInpValL $ map mkColumnInputVal cols
    ty = G.toGT $ mkTableTy tn

{-

table_aggregate(
  where: table_bool_exp
  limit: Int
  offset: Int
): table_aggregate!

-}
mkAggSelFld
  :: Maybe G.Name -> QualifiedTable -> ObjFldInfo
mkAggSelFld mCustomName tn =
  mkHsraObjFldInfo (Just desc) fldName args ty
  where
    desc = G.Description $ "fetch aggregated fields from the table: "
           <>> tn
    defFldName = qualObjectToName tn <> "_aggregate"
    fldName = fromMaybe defFldName mCustomName
    args = fromInpValL $ mkSelArgs tn
    ty = G.toGT $ G.toNT $ mkTableAggTy tn<|MERGE_RESOLUTION|>--- conflicted
+++ resolved
@@ -214,11 +214,12 @@
 mkTableObj tn descM allowedFlds =
   mkObjTyInfo (Just desc) (mkTableTy tn) Set.empty (mapFromL _fiName flds) TLHasuraType
   where
-<<<<<<< HEAD
-    flds = pgColumnFields <> relFlds <> computedFlds
-    pgColumnFields = map mkPGColFld $ getPGColumnFields allowedFlds
-    relFlds = concatMap mkRelationshipField' $ getRelationshipFields allowedFlds
-    computedFlds = map mkComputedFieldFld $ getComputedFields allowedFlds
+    flds = flip concatMap allowedFlds $ \case
+      SFPGColumn info -> pure $ mkPGColFld info
+      SFRelationship info -> mkRelationshipField' info
+      SFComputedField info -> pure $ mkComputedFieldFld info
+      SFRemoteRelationship info -> pure $ mkRemoteRelationshipFld info
+
     mkRelationshipField' (RelationshipFieldInfo relInfo allowAgg _ _ _ maybePkCols isNullable) =
       mkRelationshipField allowAgg relInfo False maybePkCols isNullable
     desc = mkDescriptionWith descM $ "columns and relationships of " <>> tn
@@ -231,6 +232,7 @@
 mkRelayTableObj tn descM allowedFlds =
   mkObjTyInfo (Just desc) (mkTableTy tn) Set.empty (mapFromL _fiName flds) TLHasuraType
   where
+    -- TODO: Reuse code from `mkTableObj`
     flds = nodeIdField:pgColumnFields <> relFlds <> computedFlds
     nodeIdField = mkHsraObjFldInfo Nothing "id" mempty nodeIdType
     pgColumnFields = map mkPGColFld $
@@ -241,16 +243,6 @@
     computedFlds = map mkComputedFieldFld $ getComputedFields allowedFlds
     mkRelationshipField' (RelationshipFieldInfo relInfo allowAgg _ _ _ maybePkCols isNullable) =
       mkRelationshipField allowAgg relInfo True maybePkCols isNullable
-=======
-    flds = flip concatMap allowedFlds $ \case
-      SFPGColumn info -> pure $ mkPGColFld info
-      SFRelationship info -> mkRelationshipField' info
-      SFComputedField info -> pure $ mkComputedFieldFld info
-      SFRemoteRelationship info -> pure $ mkRemoteRelationshipFld info
-
-    mkRelationshipField' (RelationshipFieldInfo relInfo allowAgg _ _ _ isNullable) =
-      mkRelationshipField allowAgg relInfo isNullable
->>>>>>> 7e2d6370
     desc = mkDescriptionWith descM $ "columns and relationships of " <>> tn
 
 mkRemoteRelationshipName :: RemoteRelationshipName -> G.Name
