# Hasura GraphQL Engine Changelog

## Next release


### console: persist columns state in data browser

The order and collapsed state of columns is now persisted across page navigation

(close #3390) (#3753)

### Bug fixes and improvements

<<<<<<< HEAD
- server: fix postgres specific error message that exposed database type on invalid query parameters
=======
- cli: add support for multiple versions of plugin (close #4105)
>>>>>>> d5e61716
- cli: template assets path in console HTML for unversioned builds
- console: allow customising graphql field names for columns of views (close #3689) (#4255)
- console: fix clone permission migrations (close #3985) (#4277)
- console: decouple data rows and count fetch in data browser to account for really large tables (close #3793) (#4269)
- docs: add One-Click Render deployment guide (close #3683) (#4209)
- server: reserved keywords in column references break parser (fix #3597) #3927

## `v1.2.0-beta.3`

### console: manage Postgres check constraints

Postgres Check constraints allows you to specify that the value in a certain column must satisfy a Boolean (truth-value) expression. They can be used to put in simple input validations for mutations and with this release, these constraints can now be added while creating a table or later from Modify tab on the console.

**Example**:
When a product is created, ensure that the price is greater than zero. The SQL would look like this:
```sql
CREATE TABLE products (
    product_id UUID DEFAULT gen_random_uuid(),
    name TEXT,
    price NUMERIC CONSTRAINT positive_price CHECK (price > 0)
);
```
To create this table with Hasura Console, on the 'Add a new table' screen, after adding all the columns, scroll down to 'Check constraints' section and 'Add a new check constraint' with the following properties:
- Constraint name: `positive_price`
- Check expression: `price > 0`

Read more about check constraints on [Postgres Docs](https://www.postgresql.org/docs/12/ddl-constraints.html#DDL-CONSTRAINTS-CHECK-CONSTRAINTS).

(close #1700) (#3881)

### CLI: V2 migrations architecture

  A new CLI migrations image is introduced to account for the new migrations workflow. If you're have a project with `version: 2` in `config.yaml`, you should use the new image: `hasura/graphql-engine:v1.2.0-cli-migrations-v2`. Mount the migrations at `/hasura-migrations` and metadata at `/hasura-metadata`.

(close #3969) (#4145)

### Bug fixes and improvements
- server: improve performance of replace_metadata tracking many tables (fix #3802)
- server: option to reload remote schemas in 'reload_metadata' API (fix #3792, #4117)
- server: fix various space leaks to avoid excessive memory consumption
- server: fix postgres query error when computed fields included in mutation response (fix #4035)
- server: fix `__typename` not being included for custom object types (fix #4063)
- server: preserve cookie headers from sync action webhook (close #4021)
- server: validate action webhook response to conform to action output type (fix #3977)
- server: add 'ID' to default scalars in custom types (fix #4061)
- console: enum field values can be selected through a dropdown in insert/edit rows page (close #3748) (#3810)
- console: exported metadata filenames are now unique(`hasura_metadata_<timestamp>.json`) (close #1772) (#4106)
- console: allow bulk deleting rows in 'Browse Rows' section (close #1739) (#3735)
- console: fix computed field permission selection (#4246)
- console: allow customising root fields of single row mutations (close #4203) (#4254)
- console: fix json string rendering in data browser (close #4201) (#4221)
- console: handle long column names in event trigger update columns (close #4123) (#4210)
- console: disable selecting roles without permissions for bulk actions (close #4178) (#4195)
- console: fix passing default value to JsonInput (#4175)
- console: fix parsing of wrapped types in SDL (close #4099) (#4167)
- console: misc actions fixes (#4059)
- console: action relationship page improvements (fix #4062, #4130) (#4133)
- cli: fix init command to generate correct config (fix #4036) (#4038)
- cli: fix parse error returned on console api (close #4126) (#4152)
- cli: fix typo in cli example for squash (fix #4047) (#4049)
- docs: add statement to grant hasura permissions for PG functions (#4238)
- docs: add docs for redeliver_event api (fix #4176) (#4177)
- docs: update permission.rst for check constraint api (#4124)
- docs: add note on pg versions for actions (#4034)
- docs: add latest prerelease build info (close #4041) (#4048)
- docs: add AuthGuardian JWT guide (#3958)

## `v1.2.0-beta.2`

- server: Don't update catalog version if using --dryRun (#3970)
- cli: add version flag in update-cli command (#3996)
- cli(migrations-img): add env to skip update prompts (fix #3964) (#3968)
- cli, server: use prerelease tag as channel for console assets cdn (#3975)
- cli: fix flags in actions, migrate and metadata cmd (fix #3982) (#3991)
- cli: preserve action definition in metadata apply (fix… (#3993)
- cli: bug fixes related to actions (#3951)

## `v1.2.0-beta.1`

### Hasura Actions

Actions are a way to extend Hasura’s auto-generated mutations with entirely custom ones which can handle various use cases such as data validation, data enrichment from external sources and any other complex business logic.

A new mutation can be created either by defining its GraphQL SDL or by deriving it from an existing Hasura-generated mutation. The resolver is exposed to Hasura as a webhook which can be called synchronously or asynchronously. This release also includes an ever evolving codegen workflow to make managing the custom resolvers easier.

Read more about actions in the [docs](https://docs.hasura.io/1.0/graphql/manual/actions/index.html).

(#3042) (#3252) (#3859)

### Downgrade command

A new command is added to the server executable for downgrading to earlier releases. Previously, if you ran a newer Hasura version and wanted to go back to an old version on the same database, you had to stop Hasura, run some SQL statements and start Hasura again. With the new `downgrade` command, these SQL statements can be run automatically.

**Example**: Downgrade from `v1.2.0` to `v1.0.0`:
```bash
# stop hasura v1.2.0

# run the following command:
docker run hasura/graphql-engine:v1.2.0 graphql-engine --database-url <db-url> downgrade --to-v1.0.0

# start hasura v1.0.0
```

Read more about this command in the [docs](https://hasura.io/docs/1.0/graphql/manual/deployment/downgrading.html#downgrading-hasura-graphql-engine).

(close #1156) (#3760)

### Expiration of connections authenticated by WebHooks

When using webhooks to authenticate incoming requests to the GraphQL engine server, it is now possible to specify an expiration time; the connection to the server will be automatically closed if it's still running when the expiration delay is expired.

Read more about it in the [docs](https://hasura.io/docs/1.0/graphql/manual/auth/authentication/webhook.html).

### Bug fixes and improvements
- server: check expression in update permissions (close #384) (rfc #3750) (#3804)
- console: show pre-release update notifications with opt out option (#3888)
- console: handle invalid keys in permission builder (close #3848) (#3863)<|MERGE_RESOLUTION|>--- conflicted
+++ resolved
@@ -11,11 +11,8 @@
 
 ### Bug fixes and improvements
 
-<<<<<<< HEAD
 - server: fix postgres specific error message that exposed database type on invalid query parameters
-=======
 - cli: add support for multiple versions of plugin (close #4105)
->>>>>>> d5e61716
 - cli: template assets path in console HTML for unversioned builds
 - console: allow customising graphql field names for columns of views (close #3689) (#4255)
 - console: fix clone permission migrations (close #3985) (#4277)
