module Hasura.GraphQL.Execute
<<<<<<< HEAD
  ( EPr.ExecutionStep(..)
  , ResolvedExecutionPlan(..)
  , ET.GraphQLQueryType(..)
=======
  ( GQExecPlan(..)
  , EQ.GraphQLQueryType(..)

  , ExecPlanPartial
  , getExecPlanPartial

  , ExecOp(..)
  , GQExecPlanResolved
>>>>>>> 0ec01488
  , getResolvedExecPlan
  , getExecPlanPartial
  , execRemoteGQ
  , validateSubscriptionRootField
  -- , getSubsOp

  , EP.PlanCache
<<<<<<< HEAD
  , EP.mkPlanCacheOptions
=======
>>>>>>> 0ec01488
  , EP.PlanCacheOptions(..)
  , EP.initPlanCache
  , EP.clearPlanCache
  , EP.dumpPlanCache
  , EQ.PreparedSql(..)
  , ExecutionCtx(..)

  , MonadGQLExecutionCheck(..)
  , checkQueryInAllowlist
  ) where

<<<<<<< HEAD
import           Hasura.Prelude
=======
import           Control.Lens
import           Data.Has
>>>>>>> 0ec01488

import qualified Data.Aeson                             as J
import qualified Data.Environment                       as Env
import qualified Data.HashMap.Strict                    as Map
<<<<<<< HEAD

import qualified Data.HashSet                           as HS
import qualified Data.List.NonEmpty                     as NE
=======
import qualified Data.HashSet                           as Set
>>>>>>> 0ec01488
import qualified Language.GraphQL.Draft.Syntax          as G
import qualified Network.HTTP.Client                    as HTTP
import qualified Network.HTTP.Types                     as HTTP
import qualified Network.Wai.Extended                   as Wai

import           Hasura.EncJSON
import           Hasura.GraphQL.Logging
import           Hasura.GraphQL.RemoteServer            (execRemoteGQ')
<<<<<<< HEAD
=======
import           Hasura.GraphQL.Resolve.Action
import           Hasura.GraphQL.Resolve.Context
import           Hasura.GraphQL.Schema
>>>>>>> 0ec01488
import           Hasura.GraphQL.Transport.HTTP.Protocol
import           Hasura.HTTP
<<<<<<< HEAD
=======
import           Hasura.Prelude
>>>>>>> 0ec01488
import           Hasura.RQL.Types
import           Hasura.Server.Utils                    (RequestId)
import           Hasura.Server.Version                  (HasVersion)
import           Hasura.Session

<<<<<<< HEAD
import qualified Hasura.GraphQL.Context                 as C
import qualified Hasura.GraphQL.Execute.Inline          as EI
=======
import qualified Hasura.GraphQL.Context                 as GC
>>>>>>> 0ec01488
import qualified Hasura.GraphQL.Execute.LiveQuery       as EL
import qualified Hasura.GraphQL.Execute.Mutation        as EM
import qualified Hasura.GraphQL.Execute.Plan            as EP
import qualified Hasura.GraphQL.Execute.Prepare         as EPr
import qualified Hasura.GraphQL.Execute.Query           as EQ
<<<<<<< HEAD
import qualified Hasura.GraphQL.Execute.Types           as ET
=======
import qualified Hasura.GraphQL.Resolve                 as GR
import qualified Hasura.GraphQL.Validate                as VQ
import qualified Hasura.GraphQL.Validate.SelectionSet   as VQ
import qualified Hasura.GraphQL.Validate.Types          as VT
>>>>>>> 0ec01488
import qualified Hasura.Logging                         as L
import qualified Hasura.Server.Telemetry.Counters       as Telem
import qualified Hasura.Tracing                         as Tracing


type QueryParts = G.TypedOperationDefinition G.FragmentSpread G.Name

-- | Execution context
data ExecutionCtx
  = ExecutionCtx
  { _ecxLogger          :: !(L.Logger L.Hasura)
  , _ecxSqlGenCtx       :: !SQLGenCtx
  , _ecxPgExecCtx       :: !PGExecCtx
  , _ecxPlanCache       :: !EP.PlanCache
  , _ecxSchemaCache     :: !SchemaCache
  , _ecxSchemaCacheVer  :: !SchemaCacheVer
  , _ecxHttpManager     :: !HTTP.Manager
  , _ecxEnableAllowList :: !Bool
  }

-- | Typeclass representing safety checks (if any) that need to be performed
-- before a GraphQL query should be allowed to be executed. In OSS, the safety
-- check is to check in the query is in the allow list.

<<<<<<< HEAD
-- | TODO (from master): Limitation: This parses the query, which is not ideal if we already
=======
-- | TODO: Limitation: This parses the query, which is not ideal if we already
>>>>>>> 0ec01488
-- have the query cached. The parsing happens unnecessary. But getting this to
-- either return a plan or parse was tricky and complicated.
class Monad m => MonadGQLExecutionCheck m where
  checkGQLExecution
    :: UserInfo
    -> ([HTTP.Header], Wai.IpAddress)
    -> Bool
    -- ^ allow list enabled?
    -> SchemaCache
    -- ^ needs allow list
    -> GQLReqUnparsed
    -- ^ the unparsed GraphQL query string (and related values)
    -> m (Either QErr GQLReqParsed)

instance MonadGQLExecutionCheck m => MonadGQLExecutionCheck (ExceptT e m) where
  checkGQLExecution ui det enableAL sc req =
    lift $ checkGQLExecution ui det enableAL sc req

instance MonadGQLExecutionCheck m => MonadGQLExecutionCheck (ReaderT r m) where
  checkGQLExecution ui det enableAL sc req =
    lift $ checkGQLExecution ui det enableAL sc req

instance MonadGQLExecutionCheck m => MonadGQLExecutionCheck (Tracing.TraceT m) where
  checkGQLExecution ui det enableAL sc req =
    lift $ checkGQLExecution ui det enableAL sc req
<<<<<<< HEAD
=======

-- Enforces the current limitation
assertSameLocationNodes
  :: (MonadError QErr m) => [VT.TypeLoc] -> m VT.TypeLoc
assertSameLocationNodes typeLocs =
  case Set.toList (Set.fromList typeLocs) of
    -- this shouldn't happen
    []    -> return VT.TLHasuraType
    [loc] -> return loc
    _     -> throw400 NotSupported msg
  where
    msg = "cannot mix top level fields from two different graphql servers"

-- TODO: we should fix this function asap
-- as this will fail when there is a fragment at the top level
getTopLevelNodes :: G.TypedOperationDefinition -> [G.Name]
getTopLevelNodes opDef =
  mapMaybe f $ G._todSelectionSet opDef
  where
    f = \case
      G.SelectionField fld        -> Just $ G._fName fld
      G.SelectionFragmentSpread _ -> Nothing
      G.SelectionInlineFragment _ -> Nothing

gatherTypeLocs :: GCtx -> [G.Name] -> [VT.TypeLoc]
gatherTypeLocs gCtx nodes =
  catMaybes $ flip map nodes $ \node ->
    VT._fiLoc <$> Map.lookup node schemaNodes
  where
    schemaNodes =
      let qr = VT._otiFields $ _gQueryRoot gCtx
          mr = VT._otiFields <$> _gMutRoot gCtx
      in maybe qr (Map.union qr) mr

-- This is for when the graphql query is validated
type ExecPlanPartial = GQExecPlan (GCtx, VQ.RootSelectionSet)
>>>>>>> 0ec01488

getExecPlanPartial
  :: (MonadError QErr m)
  => UserInfo
  -> SchemaCache
<<<<<<< HEAD
  -> ET.GraphQLQueryType
  -> GQLReqParsed
  -> m (C.GQLContext, QueryParts)
getExecPlanPartial userInfo sc queryType req = do
  (getGCtx ,) <$> getQueryParts req
  where
    roleName = _uiRole userInfo

    contextMap =
      case queryType of
        ET.QueryHasura -> scGQLContext sc
        ET.QueryRelay  -> scRelayContext sc

    defaultContext =
      case queryType of
        ET.QueryHasura -> scUnauthenticatedGQLContext sc
        ET.QueryRelay  -> scUnauthenticatedRelayContext sc

    getGCtx :: C.GQLContext
    getGCtx =
      case Map.lookup roleName contextMap of
        Nothing  -> defaultContext
        Just (C.RoleContext frontend backend) ->
          case _uiBackendOnlyFieldAccess userInfo of
            BOFAAllowed    -> fromMaybe frontend backend
            BOFADisallowed -> frontend

    -- | Depending on the request parameters, fetch the correct typed operation
    -- definition from the GraphQL query
    getQueryParts
      :: MonadError QErr m
      => GQLReqParsed
      -> m QueryParts
    getQueryParts (GQLReq opNameM q _varValsM) = do
      let (selSets, opDefs, _fragDefsL) = G.partitionExDefs $ unGQLExecDoc q
      case (opNameM, selSets, opDefs) of
        (Just opName, [], _) -> do
          let n = _unOperationName opName
              opDefM = find (\opDef -> G._todName opDef == Just n) opDefs
          onNothing opDefM $ throw400 ValidationFailed $
            "no such operation found in the document: " <> _showName n
        (Just _, _, _)  ->
          throw400 ValidationFailed $ "operationName cannot be used when " <>
          "an anonymous operation exists in the document"
        (Nothing, [selSet], []) ->
          return $ G.TypedOperationDefinition G.OperationTypeQuery Nothing [] [] selSet
        (Nothing, [], [opDef])  ->
          return opDef
        (Nothing, _, _) ->
          throw400 ValidationFailed $ "exactly one operation has to be present " <>
          "in the document when operationName is not specified"

-- The graphql query is resolved into a sequence of execution operations
data ResolvedExecutionPlan m
  = QueryExecutionPlan (EPr.ExecutionPlan (m EncJSON, EQ.GeneratedSqlMap) EPr.RemoteCall (G.Name, J.Value))
  -- ^ query execution; remote schemas and introspection possible
  | MutationExecutionPlan (EPr.ExecutionPlan (m EncJSON, HTTP.ResponseHeaders) EPr.RemoteCall (G.Name, J.Value))
  -- ^ mutation execution; only __typename introspection supported
  | SubscriptionExecutionPlan EL.LiveQueryPlan
  -- ^ live query execution; remote schemas and introspection not supported

validateSubscriptionRootField
  :: MonadError QErr m
  => C.QueryRootField v -> m (C.SubscriptionRootField v)
validateSubscriptionRootField = \case
  C.RFDB x -> pure $ C.RFDB x
  C.RFAction (C.AQAsync s) -> pure $ C.RFAction s
  C.RFAction (C.AQQuery _) -> throw400 NotSupported "action queries are not supported over subscriptions"
  C.RFRemote _ -> throw400 NotSupported "subscription to remote server is not supported"
  C.RFRaw _ -> throw400 NotSupported "Introspection not supported over subscriptions"


checkQueryInAllowlist
  :: (MonadError QErr m) => Bool -> UserInfo -> GQLReqParsed -> SchemaCache -> m ()
checkQueryInAllowlist enableAL userInfo req sc =
  -- only for non-admin roles
  -- check if query is in allowlist
  when (enableAL && (_uiRole userInfo /= adminRoleName)) $ do
    let notInAllowlist =
          not $ isQueryInAllowlist (_grQuery req) (scAllowlist sc)
    when notInAllowlist $ modifyQErr modErr $ throw400 ValidationFailed "query is not allowed"

  where
=======
  -> EQ.GraphQLQueryType
  -> GQLReqParsed
  -> m ExecPlanPartial
getExecPlanPartial userInfo sc queryType req = do
  let gCtx = case queryType of
        EQ.QueryHasura -> getGCtx (_uiBackendOnlyFieldAccess userInfo) sc roleName
        EQ.QueryRelay  -> fromMaybe GC.emptyGCtx $ Map.lookup roleName $ scRelayGCtxMap sc

  queryParts <- flip runReaderT gCtx $ VQ.getQueryParts req

  let opDef = VQ.qpOpDef queryParts
      topLevelNodes = getTopLevelNodes opDef
      -- gather TypeLoc of topLevelNodes
      typeLocs = gatherTypeLocs gCtx topLevelNodes

  -- see if they are all the same
  typeLoc <- assertSameLocationNodes typeLocs

  case typeLoc of
    VT.TLHasuraType -> do
      rootSelSet <- runReaderT (VQ.validateGQ queryParts) gCtx
      pure $ GExPHasura (gCtx, rootSelSet)
    VT.TLRemoteType _ rsi ->
      pure $ GExPRemote rsi opDef
    VT.TLCustom ->
      throw500 "unexpected custom type for top level field"
  where
    roleName = _uiRole userInfo

checkQueryInAllowlist
  :: (MonadError QErr m) => Bool -> UserInfo -> GQLReqParsed -> SchemaCache -> m ()
checkQueryInAllowlist enableAL userInfo req sc =
  -- only for non-admin roles
  -- check if query is in allowlist
  when (enableAL && (_uiRole userInfo /= adminRoleName)) $ do
    let notInAllowlist =
          not $ VQ.isQueryInAllowlist (_grQuery req) (scAllowlist sc)
    when notInAllowlist $ modifyQErr modErr $ throwVE "query is not allowed"

  where
>>>>>>> 0ec01488
    modErr e =
      let msg = "query is not in any of the allowlists"
      in e{qeInternal = Just $ J.object [ "message" J..= J.String msg]}

<<<<<<< HEAD
    isQueryInAllowlist q = HS.member gqlQuery
      where
        gqlQuery = GQLQuery $ G.ExecutableDocument $ stripTypenames $
                   unGQLExecDoc q
=======

-- An execution operation, in case of queries and mutations it is just a
-- transaction to be executed
data ExecOp m
  = ExOpQuery !(m EncJSON) !(Maybe EQ.GeneratedSqlMap) ![GR.QueryRootFldUnresolved]
  | ExOpMutation !HTTP.ResponseHeaders !(m EncJSON)
  | ExOpSubs !EL.LiveQueryPlan

-- The graphql query is resolved into an execution operation
type GQExecPlanResolved m = GQExecPlan (ExecOp m)
>>>>>>> 0ec01488

getResolvedExecPlan
  :: forall m tx
   . ( HasVersion
     , MonadError QErr m
     , MonadIO m
     , Tracing.MonadTrace m
     , MonadIO tx
     , MonadTx tx
     , Tracing.MonadTrace tx
     )
  => Env.Environment
  -> L.Logger L.Hasura
  -> PGExecCtx
  -> EP.PlanCache
  -> UserInfo
  -> SQLGenCtx
  -> SchemaCache
  -> SchemaCacheVer
<<<<<<< HEAD
  -> ET.GraphQLQueryType
  -> HTTP.Manager
  -> [HTTP.Header]
  -> (GQLReqUnparsed, GQLReqParsed)
  -> m (Telem.CacheHit, ResolvedExecutionPlan tx)
getResolvedExecPlan env logger pgExecCtx planCache userInfo sqlGenCtx
  sc scVer queryType httpManager reqHeaders (reqUnparsed, reqParsed) = do

  planM <- liftIO $ EP.getPlan scVer (_uiRole userInfo) opNameM queryStr
           queryType planCache
  case planM of
    -- plans are only for queries and subscriptions
    Just plan -> (Telem.Hit,) <$> case plan of
      EP.RPQuery queryPlan -> do
--        (tx, genSql) <- EQ.queryOpFromPlan env httpManager reqHeaders userInfo queryVars queryPlan
        return $ QueryExecutionPlan _ -- tx (Just genSql)
=======
  -> EQ.GraphQLQueryType
  -> HTTP.Manager
  -> [HTTP.Header]
  -> (GQLReqUnparsed, GQLReqParsed)
  -> m (Telem.CacheHit, GQExecPlanResolved tx)
getResolvedExecPlan env logger pgExecCtx planCache userInfo sqlGenCtx
  sc scVer queryType httpManager reqHeaders (reqUnparsed, reqParsed) = do

  planM <- liftIO $ EP.getPlan scVer (_uiRole userInfo) operationNameM queryStr
           queryType planCache
  let usrVars = _uiSession userInfo
  case planM of
    -- plans are only for queries and subscriptions
    Just plan -> (Telem.Hit,) . GExPHasura <$> case plan of
      EP.RPQuery queryPlan asts -> do
        (tx, genSql) <- EQ.queryOpFromPlan env httpManager reqHeaders userInfo queryVars queryPlan
        pure $ ExOpQuery tx (Just genSql) asts
>>>>>>> 0ec01488
      EP.RPSubs subsPlan ->
        return $ SubscriptionExecutionPlan _ -- <$> EL.reuseLiveQueryPlan pgExecCtx usrVars queryVars subsPlan
    Nothing -> (Telem.Miss,) <$> noExistingPlan
  where
<<<<<<< HEAD
    GQLReq opNameM queryStr queryVars = reqUnparsed
    -- addPlanToCache plan =
    --   liftIO $ EP.addPlan scVer (userRole userInfo)
    --   opNameM queryStr plan planCache
    noExistingPlan :: m (ResolvedExecutionPlan tx)
    noExistingPlan = do
      -- GraphQL requests may incorporate fragments which insert a pre-defined
      -- part of a GraphQL query. Here we make sure to remember those
      -- pre-defined sections, so that when we encounter a fragment spread
      -- later, we can inline it instead.
      -- req <- toParsed reqUnparsed
      let takeFragment = \case G.ExecutableDefinitionFragment f -> Just f; _ -> Nothing
          fragments =
            mapMaybe takeFragment $ unGQLExecDoc $ _grQuery reqParsed
      (gCtx, queryParts) <- getExecPlanPartial userInfo sc queryType reqParsed
      case queryParts of
        G.TypedOperationDefinition G.OperationTypeQuery _ varDefs _ selSet -> do
          -- (Here the above fragment inlining is actually executed.)
          inlinedSelSet <- EI.inlineSelectionSet fragments selSet
          (execPlan, plan, _unprepared) <-
            EQ.convertQuerySelSet env logger gCtx userInfo httpManager reqHeaders inlinedSelSet varDefs (_grVariables reqUnparsed)
          -- traverse_ (addPlanToCache . EP.RPQuery) plan
          return $ QueryExecutionPlan $ execPlan
        G.TypedOperationDefinition G.OperationTypeMutation _ varDefs _ selSet -> do
          -- (Here the above fragment inlining is actually executed.)
          inlinedSelSet <- EI.inlineSelectionSet fragments selSet
          queryTx <- EM.convertMutationSelectionSet env logger gCtx sqlGenCtx userInfo httpManager reqHeaders
                     inlinedSelSet varDefs (_grVariables reqUnparsed)
          -- traverse_ (addPlanToCache . EP.RPQuery) plan
          return $ MutationExecutionPlan $ queryTx
        G.TypedOperationDefinition G.OperationTypeSubscription _ varDefs directives selSet -> do
          -- (Here the above fragment inlining is actually executed.)
          inlinedSelSet <- EI.inlineSelectionSet fragments selSet
          -- A subscription should have exactly one root field
          -- As an internal testing feature, we support subscribing to multiple
          -- root fields in a subcription. First, we check if the corresponding directive
          -- (@_multiple_top_level_fields) is set.
          -- NOTE: While running a subscription with multiple root fields, sometimes
          -- the result is not returned in the order that we have queried them in. This
          -- does not happen every time though. An example of a query which gives the
          -- above behaviour is

          -- subscription @_multiple_top_level_fields   {
          --   users {                                    "data": {
          --     id                                         "users_by_pk": {
          --     last_name                                    "id": 3,
          --     first_name                                   "first_name": "hello",
          --   }                                              "last_name": "bello"
          --   users_by_pk(id: 3) {                         },
          --     id                                         "users": [
          --     first_name                                   {
          --     last_name                                      "id": 3,
          --   }                                                "last_name": "bello",
          --   users_alias: users {                             "first_name": "hello"
          --     id                                           },
          --     first_name                                   {
          --     last_name                                      "id": 4,
          --   }                                                "last_name": "bello",
          -- }                                                  "first_name": "hello"
          --                                                  }
          --                                                ],
          --                                                "users_alias": [
          --                                                  {
          --                                                    "id": 3,
          --                                                    "first_name": "hello",
          --                                                    "last_name": "bello"
          --                                                  },
          --                                                  {
          --                                                    "id": 4,
          --                                                    "first_name": "hello",
          --                                                    "last_name": "bello"
          --                                                  }
          --                                                ]
          --                                              }
          --                                            }
          -- Parse as query to check correctness
          (_execPlan :: EPr.ExecutionPlan (tx EncJSON, EQ.GeneratedSqlMap) EPr.RemoteCall (G.Name,J.Value)
            , _plan, unpreparedAST) <-
            EQ.convertQuerySelSet env logger gCtx userInfo httpManager reqHeaders inlinedSelSet varDefs (_grVariables reqUnparsed)
          case NE.nonEmpty inlinedSelSet of
            Nothing -> throw500 "empty selset for subscription"
            Just (_ :| rst) ->
              let multipleAllowed = G.Directive $$(G.litName "_multiple_top_level_fields") mempty `elem` directives
              in
              unless (multipleAllowed || null rst) $
                throw400 ValidationFailed $  "subscriptions must select one top level field"
          validSubscriptionAST <- for unpreparedAST validateSubscriptionRootField
          (lqOp, _plan) <- EL.buildLiveQueryPlan pgExecCtx userInfo validSubscriptionAST
          -- getSubsOpM pgExecCtx userInfo inlinedSelSet
          return $ SubscriptionExecutionPlan lqOp

      -- forM partialExecPlan $ \(gCtx, rootSelSet) ->
      --   case rootSelSet of
      --     VQ.RMutation selSet -> do
      --       (tx, respHeaders) <- getMutOp gCtx sqlGenCtx userInfo httpManager reqHeaders selSet
      --       pure $ ExOpMutation respHeaders tx
      --     VQ.RQuery selSet -> do
      --       (queryTx, plan, genSql) <- getQueryOp gCtx sqlGenCtx userInfo queryReusability (allowQueryActionExecuter httpManager reqHeaders) selSet
      --       traverse_ (addPlanToCache . EP.RPQuery) plan
      --       return $ ExOpQuery queryTx (Just genSql)
      --     VQ.RSubscription fld -> do
      --       (lqOp, plan) <- getSubsOp pgExecCtx gCtx sqlGenCtx userInfo queryReusability (restrictActionExecuter "query actions cannot be run as a subscription") fld
      --       traverse_ (addPlanToCache . EP.RPSubs) plan
      --       return $ ExOpSubs lqOp
=======
    GQLReq operationNameM queryStr queryVars = reqUnparsed
    addPlanToCache plan =
      liftIO $ EP.addPlan scVer (_uiRole userInfo)
      operationNameM queryStr plan queryType planCache

    noExistingPlan :: m (GQExecPlanResolved tx)
    noExistingPlan = do
      -- req <- toParsed reqUnparsed
      (partialExecPlan, queryReusability) <- runReusabilityT $
        getExecPlanPartial userInfo sc queryType reqParsed
      forM partialExecPlan $ \(gCtx, rootSelSet) ->
        case rootSelSet of
          VQ.RMutation selSet -> do
            (tx, respHeaders) <- getMutOp env logger gCtx sqlGenCtx userInfo httpManager reqHeaders selSet
            pure $ ExOpMutation respHeaders tx
          VQ.RQuery selSet -> do
            (queryTx, plan, genSql, asts) <- getQueryOp env logger gCtx sqlGenCtx httpManager reqHeaders userInfo
                                       queryReusability (allowQueryActionExecuter httpManager reqHeaders) selSet
            traverse_ (addPlanToCache . flip EP.RPQuery asts) plan
            return $ ExOpQuery queryTx (Just genSql) asts
          VQ.RSubscription fields -> do
            (lqOp, plan) <- getSubsOp env logger pgExecCtx gCtx sqlGenCtx userInfo queryReusability
              (restrictActionExecuter "query actions cannot be run as a subscription") fields
            traverse_ (addPlanToCache . EP.RPSubs) plan
            return $ ExOpSubs lqOp

-- Monad for resolving a hasura query/mutation
type E m =
  ReaderT ( UserInfo
          , QueryCtxMap
          , MutationCtxMap
          , TypeMap
          , FieldMap
          , OrdByCtx
          , InsCtxMap
          , SQLGenCtx
          , L.Logger L.Hasura
          ) (ExceptT QErr m)

runE
  :: (MonadError QErr m)
  => L.Logger L.Hasura
  -> GCtx
  -> SQLGenCtx
  -> UserInfo
  -> E m a
  -> m a
runE logger ctx sqlGenCtx userInfo action = do
  res <- runExceptT $ runReaderT action
    (userInfo, queryCtxMap, mutationCtxMap, typeMap, fldMap, ordByCtx, insCtxMap, sqlGenCtx, logger)
  either throwError return res
  where
    queryCtxMap = _gQueryCtxMap ctx
    mutationCtxMap = _gMutationCtxMap ctx
    typeMap = _gTypes ctx
    fldMap = _gFields ctx
    ordByCtx = _gOrdByCtx ctx
    insCtxMap = _gInsCtxMap ctx

getQueryOp
  :: ( HasVersion
     , MonadError QErr m
     , MonadIO m
     , Tracing.MonadTrace m
     , MonadIO tx
     , MonadTx tx
     , Tracing.MonadTrace tx
     )
  => Env.Environment
  -> L.Logger L.Hasura
  -> GCtx
  -> SQLGenCtx
  -> HTTP.Manager
  -> [HTTP.Header]
  -> UserInfo
  -> QueryReusability
  -> QueryActionExecuter
  -> VQ.ObjectSelectionSet
  -> m (tx EncJSON, Maybe EQ.ReusableQueryPlan, EQ.GeneratedSqlMap, [GR.QueryRootFldUnresolved])
getQueryOp env logger gCtx sqlGenCtx manager reqHdrs userInfo queryReusability actionExecuter selSet =
  runE logger gCtx sqlGenCtx userInfo $ EQ.convertQuerySelSet env manager reqHdrs queryReusability selSet actionExecuter

resolveMutSelSet
  :: ( HasVersion
     , MonadError QErr m
     , MonadReader r m
     , Has UserInfo r
     , Has MutationCtxMap r
     , Has FieldMap r
     , Has OrdByCtx r
     , Has SQLGenCtx r
     , Has InsCtxMap r
     , Has HTTP.Manager r
     , Has [HTTP.Header] r
     , Has (L.Logger L.Hasura) r
     , MonadIO m
     , Tracing.MonadTrace m
     , MonadIO tx
     , MonadTx tx
     , Tracing.MonadTrace tx
     )
  => Env.Environment
  -> VQ.ObjectSelectionSet
  -> m (tx EncJSON, HTTP.ResponseHeaders)
resolveMutSelSet env fields = do
  aliasedTxs <- traverseObjectSelectionSet fields $ \fld ->
    case VQ._fName fld of
      "__typename" -> return (return $ encJFromJValue mutationRootNamedType, [])
      _            -> evalReusabilityT $ GR.mutFldToTx env fld

  -- combines all transactions into a single transaction
  return (toSingleTx aliasedTxs, concatMap (snd . snd) aliasedTxs)
  where
    -- A list of aliased transactions for eg
    -- [("f1", Tx r1), ("f2", Tx r2)]
    -- are converted into a single transaction as follows
    -- Tx {"f1": r1, "f2": r2}
    -- toSingleTx :: [(Text, LazyRespTx)] -> LazyRespTx
    toSingleTx aliasedTxs =
      fmap encJFromAssocList $ forM aliasedTxs $ \(al, (tx, _)) -> (,) al <$> tx

getMutOp
  :: ( HasVersion
     , MonadError QErr m
     , MonadIO m
     , Tracing.MonadTrace m
     , MonadIO tx
     , MonadTx tx
     , Tracing.MonadTrace tx
     )
  => Env.Environment
  -> L.Logger L.Hasura
  -> GCtx
  -> SQLGenCtx
  -> UserInfo
  -> HTTP.Manager
  -> [HTTP.Header]
  -> VQ.ObjectSelectionSet
  -> m (tx EncJSON, HTTP.ResponseHeaders)
getMutOp env logger ctx sqlGenCtx userInfo manager reqHeaders selSet =
  peelReaderT $ resolveMutSelSet env selSet
  where
    peelReaderT action =
      runReaderT action
        ( userInfo, queryCtxMap, mutationCtxMap
        , typeMap, fldMap, ordByCtx, insCtxMap, sqlGenCtx
        , manager, reqHeaders, logger
        )
      where
        queryCtxMap = _gQueryCtxMap ctx
        mutationCtxMap = _gMutationCtxMap ctx
        typeMap = _gTypes ctx
        fldMap = _gFields ctx
        ordByCtx = _gOrdByCtx ctx
        insCtxMap = _gInsCtxMap ctx

getSubsOp
  :: ( MonadError QErr m
     , MonadIO m
     , HasVersion
     , Tracing.MonadTrace m
     )
  => Env.Environment
  -> L.Logger L.Hasura
  -> PGExecCtx
  -> GCtx
  -> SQLGenCtx
  -> UserInfo
  -> QueryReusability
  -> QueryActionExecuter
  -> VQ.ObjectSelectionSet
  -> m (EL.LiveQueryPlan, Maybe EL.ReusableLiveQueryPlan)
getSubsOp env logger pgExecCtx gCtx sqlGenCtx userInfo queryReusability actionExecuter =
  runE logger gCtx sqlGenCtx userInfo .
  EL.buildLiveQueryPlan env pgExecCtx queryReusability actionExecuter

>>>>>>> 0ec01488
execRemoteGQ
  :: ( HasVersion
     , MonadIO m
     , MonadError QErr m
     , MonadReader ExecutionCtx m
     , MonadQueryLog m
     , Tracing.MonadTrace m
     )
  => Env.Environment
  -> RequestId
  -> UserInfo
  -> [HTTP.Header]
  -> GQLReqUnparsed
  -> RemoteSchemaInfo
<<<<<<< HEAD
  -> G.TypedOperationDefinition G.NoFragments G.Name
  -> m (DiffTime, HttpResponse EncJSON)
  -- ^ Also returns time spent in http request, for telemetry.
execRemoteGQ env reqId userInfo reqHdrs q rsi opDef = do
  execCtx <- ask
  let logger  = _ecxLogger execCtx
      manager = _ecxHttpManager execCtx
      opType  = G._todType opDef
=======
  -> G.OperationType
  -> m (DiffTime, HttpResponse EncJSON)
  -- ^ Also returns time spent in http request, for telemetry.
execRemoteGQ env reqId userInfo reqHdrs q rsi opType = do
  execCtx <- ask
  let logger  = _ecxLogger execCtx
      manager = _ecxHttpManager execCtx
>>>>>>> 0ec01488
  logQueryLog logger q Nothing reqId
  (time, respHdrs, resp) <- execRemoteGQ' env manager userInfo reqHdrs q rsi opType
  let !httpResp = HttpResponse (encJFromLBS resp) respHdrs
  return (time, httpResp)<|MERGE_RESOLUTION|>--- conflicted
+++ resolved
@@ -1,18 +1,7 @@
 module Hasura.GraphQL.Execute
-<<<<<<< HEAD
   ( EPr.ExecutionStep(..)
   , ResolvedExecutionPlan(..)
   , ET.GraphQLQueryType(..)
-=======
-  ( GQExecPlan(..)
-  , EQ.GraphQLQueryType(..)
-
-  , ExecPlanPartial
-  , getExecPlanPartial
-
-  , ExecOp(..)
-  , GQExecPlanResolved
->>>>>>> 0ec01488
   , getResolvedExecPlan
   , getExecPlanPartial
   , execRemoteGQ
@@ -20,10 +9,7 @@
   -- , getSubsOp
 
   , EP.PlanCache
-<<<<<<< HEAD
   , EP.mkPlanCacheOptions
-=======
->>>>>>> 0ec01488
   , EP.PlanCacheOptions(..)
   , EP.initPlanCache
   , EP.clearPlanCache
@@ -35,23 +21,14 @@
   , checkQueryInAllowlist
   ) where
 
-<<<<<<< HEAD
 import           Hasura.Prelude
-=======
-import           Control.Lens
-import           Data.Has
->>>>>>> 0ec01488
 
 import qualified Data.Aeson                             as J
 import qualified Data.Environment                       as Env
 import qualified Data.HashMap.Strict                    as Map
-<<<<<<< HEAD
 
 import qualified Data.HashSet                           as HS
 import qualified Data.List.NonEmpty                     as NE
-=======
-import qualified Data.HashSet                           as Set
->>>>>>> 0ec01488
 import qualified Language.GraphQL.Draft.Syntax          as G
 import qualified Network.HTTP.Client                    as HTTP
 import qualified Network.HTTP.Types                     as HTTP
@@ -60,42 +37,23 @@
 import           Hasura.EncJSON
 import           Hasura.GraphQL.Logging
 import           Hasura.GraphQL.RemoteServer            (execRemoteGQ')
-<<<<<<< HEAD
-=======
-import           Hasura.GraphQL.Resolve.Action
-import           Hasura.GraphQL.Resolve.Context
-import           Hasura.GraphQL.Schema
->>>>>>> 0ec01488
 import           Hasura.GraphQL.Transport.HTTP.Protocol
 import           Hasura.HTTP
-<<<<<<< HEAD
-=======
-import           Hasura.Prelude
->>>>>>> 0ec01488
 import           Hasura.RQL.Types
 import           Hasura.Server.Utils                    (RequestId)
 import           Hasura.Server.Version                  (HasVersion)
 import           Hasura.Session
 
-<<<<<<< HEAD
 import qualified Hasura.GraphQL.Context                 as C
 import qualified Hasura.GraphQL.Execute.Inline          as EI
-=======
-import qualified Hasura.GraphQL.Context                 as GC
->>>>>>> 0ec01488
+
 import qualified Hasura.GraphQL.Execute.LiveQuery       as EL
 import qualified Hasura.GraphQL.Execute.Mutation        as EM
 import qualified Hasura.GraphQL.Execute.Plan            as EP
 import qualified Hasura.GraphQL.Execute.Prepare         as EPr
 import qualified Hasura.GraphQL.Execute.Query           as EQ
-<<<<<<< HEAD
 import qualified Hasura.GraphQL.Execute.Types           as ET
-=======
-import qualified Hasura.GraphQL.Resolve                 as GR
-import qualified Hasura.GraphQL.Validate                as VQ
-import qualified Hasura.GraphQL.Validate.SelectionSet   as VQ
-import qualified Hasura.GraphQL.Validate.Types          as VT
->>>>>>> 0ec01488
+
 import qualified Hasura.Logging                         as L
 import qualified Hasura.Server.Telemetry.Counters       as Telem
 import qualified Hasura.Tracing                         as Tracing
@@ -120,11 +78,7 @@
 -- before a GraphQL query should be allowed to be executed. In OSS, the safety
 -- check is to check in the query is in the allow list.
 
-<<<<<<< HEAD
 -- | TODO (from master): Limitation: This parses the query, which is not ideal if we already
-=======
--- | TODO: Limitation: This parses the query, which is not ideal if we already
->>>>>>> 0ec01488
 -- have the query cached. The parsing happens unnecessary. But getting this to
 -- either return a plan or parse was tricky and complicated.
 class Monad m => MonadGQLExecutionCheck m where
@@ -150,51 +104,11 @@
 instance MonadGQLExecutionCheck m => MonadGQLExecutionCheck (Tracing.TraceT m) where
   checkGQLExecution ui det enableAL sc req =
     lift $ checkGQLExecution ui det enableAL sc req
-<<<<<<< HEAD
-=======
-
--- Enforces the current limitation
-assertSameLocationNodes
-  :: (MonadError QErr m) => [VT.TypeLoc] -> m VT.TypeLoc
-assertSameLocationNodes typeLocs =
-  case Set.toList (Set.fromList typeLocs) of
-    -- this shouldn't happen
-    []    -> return VT.TLHasuraType
-    [loc] -> return loc
-    _     -> throw400 NotSupported msg
-  where
-    msg = "cannot mix top level fields from two different graphql servers"
-
--- TODO: we should fix this function asap
--- as this will fail when there is a fragment at the top level
-getTopLevelNodes :: G.TypedOperationDefinition -> [G.Name]
-getTopLevelNodes opDef =
-  mapMaybe f $ G._todSelectionSet opDef
-  where
-    f = \case
-      G.SelectionField fld        -> Just $ G._fName fld
-      G.SelectionFragmentSpread _ -> Nothing
-      G.SelectionInlineFragment _ -> Nothing
-
-gatherTypeLocs :: GCtx -> [G.Name] -> [VT.TypeLoc]
-gatherTypeLocs gCtx nodes =
-  catMaybes $ flip map nodes $ \node ->
-    VT._fiLoc <$> Map.lookup node schemaNodes
-  where
-    schemaNodes =
-      let qr = VT._otiFields $ _gQueryRoot gCtx
-          mr = VT._otiFields <$> _gMutRoot gCtx
-      in maybe qr (Map.union qr) mr
-
--- This is for when the graphql query is validated
-type ExecPlanPartial = GQExecPlan (GCtx, VQ.RootSelectionSet)
->>>>>>> 0ec01488
 
 getExecPlanPartial
   :: (MonadError QErr m)
   => UserInfo
   -> SchemaCache
-<<<<<<< HEAD
   -> ET.GraphQLQueryType
   -> GQLReqParsed
   -> m (C.GQLContext, QueryParts)
@@ -278,69 +192,14 @@
     when notInAllowlist $ modifyQErr modErr $ throw400 ValidationFailed "query is not allowed"
 
   where
-=======
-  -> EQ.GraphQLQueryType
-  -> GQLReqParsed
-  -> m ExecPlanPartial
-getExecPlanPartial userInfo sc queryType req = do
-  let gCtx = case queryType of
-        EQ.QueryHasura -> getGCtx (_uiBackendOnlyFieldAccess userInfo) sc roleName
-        EQ.QueryRelay  -> fromMaybe GC.emptyGCtx $ Map.lookup roleName $ scRelayGCtxMap sc
-
-  queryParts <- flip runReaderT gCtx $ VQ.getQueryParts req
-
-  let opDef = VQ.qpOpDef queryParts
-      topLevelNodes = getTopLevelNodes opDef
-      -- gather TypeLoc of topLevelNodes
-      typeLocs = gatherTypeLocs gCtx topLevelNodes
-
-  -- see if they are all the same
-  typeLoc <- assertSameLocationNodes typeLocs
-
-  case typeLoc of
-    VT.TLHasuraType -> do
-      rootSelSet <- runReaderT (VQ.validateGQ queryParts) gCtx
-      pure $ GExPHasura (gCtx, rootSelSet)
-    VT.TLRemoteType _ rsi ->
-      pure $ GExPRemote rsi opDef
-    VT.TLCustom ->
-      throw500 "unexpected custom type for top level field"
-  where
-    roleName = _uiRole userInfo
-
-checkQueryInAllowlist
-  :: (MonadError QErr m) => Bool -> UserInfo -> GQLReqParsed -> SchemaCache -> m ()
-checkQueryInAllowlist enableAL userInfo req sc =
-  -- only for non-admin roles
-  -- check if query is in allowlist
-  when (enableAL && (_uiRole userInfo /= adminRoleName)) $ do
-    let notInAllowlist =
-          not $ VQ.isQueryInAllowlist (_grQuery req) (scAllowlist sc)
-    when notInAllowlist $ modifyQErr modErr $ throwVE "query is not allowed"
-
-  where
->>>>>>> 0ec01488
     modErr e =
       let msg = "query is not in any of the allowlists"
       in e{qeInternal = Just $ J.object [ "message" J..= J.String msg]}
 
-<<<<<<< HEAD
     isQueryInAllowlist q = HS.member gqlQuery
       where
         gqlQuery = GQLQuery $ G.ExecutableDocument $ stripTypenames $
                    unGQLExecDoc q
-=======
-
--- An execution operation, in case of queries and mutations it is just a
--- transaction to be executed
-data ExecOp m
-  = ExOpQuery !(m EncJSON) !(Maybe EQ.GeneratedSqlMap) ![GR.QueryRootFldUnresolved]
-  | ExOpMutation !HTTP.ResponseHeaders !(m EncJSON)
-  | ExOpSubs !EL.LiveQueryPlan
-
--- The graphql query is resolved into an execution operation
-type GQExecPlanResolved m = GQExecPlan (ExecOp m)
->>>>>>> 0ec01488
 
 getResolvedExecPlan
   :: forall m tx
@@ -360,7 +219,6 @@
   -> SQLGenCtx
   -> SchemaCache
   -> SchemaCacheVer
-<<<<<<< HEAD
   -> ET.GraphQLQueryType
   -> HTTP.Manager
   -> [HTTP.Header]
@@ -377,30 +235,10 @@
       EP.RPQuery queryPlan -> do
 --        (tx, genSql) <- EQ.queryOpFromPlan env httpManager reqHeaders userInfo queryVars queryPlan
         return $ QueryExecutionPlan _ -- tx (Just genSql)
-=======
-  -> EQ.GraphQLQueryType
-  -> HTTP.Manager
-  -> [HTTP.Header]
-  -> (GQLReqUnparsed, GQLReqParsed)
-  -> m (Telem.CacheHit, GQExecPlanResolved tx)
-getResolvedExecPlan env logger pgExecCtx planCache userInfo sqlGenCtx
-  sc scVer queryType httpManager reqHeaders (reqUnparsed, reqParsed) = do
-
-  planM <- liftIO $ EP.getPlan scVer (_uiRole userInfo) operationNameM queryStr
-           queryType planCache
-  let usrVars = _uiSession userInfo
-  case planM of
-    -- plans are only for queries and subscriptions
-    Just plan -> (Telem.Hit,) . GExPHasura <$> case plan of
-      EP.RPQuery queryPlan asts -> do
-        (tx, genSql) <- EQ.queryOpFromPlan env httpManager reqHeaders userInfo queryVars queryPlan
-        pure $ ExOpQuery tx (Just genSql) asts
->>>>>>> 0ec01488
       EP.RPSubs subsPlan ->
         return $ SubscriptionExecutionPlan _ -- <$> EL.reuseLiveQueryPlan pgExecCtx usrVars queryVars subsPlan
     Nothing -> (Telem.Miss,) <$> noExistingPlan
   where
-<<<<<<< HEAD
     GQLReq opNameM queryStr queryVars = reqUnparsed
     -- addPlanToCache plan =
     --   liftIO $ EP.addPlan scVer (userRole userInfo)
@@ -505,184 +343,7 @@
       --       (lqOp, plan) <- getSubsOp pgExecCtx gCtx sqlGenCtx userInfo queryReusability (restrictActionExecuter "query actions cannot be run as a subscription") fld
       --       traverse_ (addPlanToCache . EP.RPSubs) plan
       --       return $ ExOpSubs lqOp
-=======
-    GQLReq operationNameM queryStr queryVars = reqUnparsed
-    addPlanToCache plan =
-      liftIO $ EP.addPlan scVer (_uiRole userInfo)
-      operationNameM queryStr plan queryType planCache
-
-    noExistingPlan :: m (GQExecPlanResolved tx)
-    noExistingPlan = do
-      -- req <- toParsed reqUnparsed
-      (partialExecPlan, queryReusability) <- runReusabilityT $
-        getExecPlanPartial userInfo sc queryType reqParsed
-      forM partialExecPlan $ \(gCtx, rootSelSet) ->
-        case rootSelSet of
-          VQ.RMutation selSet -> do
-            (tx, respHeaders) <- getMutOp env logger gCtx sqlGenCtx userInfo httpManager reqHeaders selSet
-            pure $ ExOpMutation respHeaders tx
-          VQ.RQuery selSet -> do
-            (queryTx, plan, genSql, asts) <- getQueryOp env logger gCtx sqlGenCtx httpManager reqHeaders userInfo
-                                       queryReusability (allowQueryActionExecuter httpManager reqHeaders) selSet
-            traverse_ (addPlanToCache . flip EP.RPQuery asts) plan
-            return $ ExOpQuery queryTx (Just genSql) asts
-          VQ.RSubscription fields -> do
-            (lqOp, plan) <- getSubsOp env logger pgExecCtx gCtx sqlGenCtx userInfo queryReusability
-              (restrictActionExecuter "query actions cannot be run as a subscription") fields
-            traverse_ (addPlanToCache . EP.RPSubs) plan
-            return $ ExOpSubs lqOp
-
--- Monad for resolving a hasura query/mutation
-type E m =
-  ReaderT ( UserInfo
-          , QueryCtxMap
-          , MutationCtxMap
-          , TypeMap
-          , FieldMap
-          , OrdByCtx
-          , InsCtxMap
-          , SQLGenCtx
-          , L.Logger L.Hasura
-          ) (ExceptT QErr m)
-
-runE
-  :: (MonadError QErr m)
-  => L.Logger L.Hasura
-  -> GCtx
-  -> SQLGenCtx
-  -> UserInfo
-  -> E m a
-  -> m a
-runE logger ctx sqlGenCtx userInfo action = do
-  res <- runExceptT $ runReaderT action
-    (userInfo, queryCtxMap, mutationCtxMap, typeMap, fldMap, ordByCtx, insCtxMap, sqlGenCtx, logger)
-  either throwError return res
-  where
-    queryCtxMap = _gQueryCtxMap ctx
-    mutationCtxMap = _gMutationCtxMap ctx
-    typeMap = _gTypes ctx
-    fldMap = _gFields ctx
-    ordByCtx = _gOrdByCtx ctx
-    insCtxMap = _gInsCtxMap ctx
-
-getQueryOp
-  :: ( HasVersion
-     , MonadError QErr m
-     , MonadIO m
-     , Tracing.MonadTrace m
-     , MonadIO tx
-     , MonadTx tx
-     , Tracing.MonadTrace tx
-     )
-  => Env.Environment
-  -> L.Logger L.Hasura
-  -> GCtx
-  -> SQLGenCtx
-  -> HTTP.Manager
-  -> [HTTP.Header]
-  -> UserInfo
-  -> QueryReusability
-  -> QueryActionExecuter
-  -> VQ.ObjectSelectionSet
-  -> m (tx EncJSON, Maybe EQ.ReusableQueryPlan, EQ.GeneratedSqlMap, [GR.QueryRootFldUnresolved])
-getQueryOp env logger gCtx sqlGenCtx manager reqHdrs userInfo queryReusability actionExecuter selSet =
-  runE logger gCtx sqlGenCtx userInfo $ EQ.convertQuerySelSet env manager reqHdrs queryReusability selSet actionExecuter
-
-resolveMutSelSet
-  :: ( HasVersion
-     , MonadError QErr m
-     , MonadReader r m
-     , Has UserInfo r
-     , Has MutationCtxMap r
-     , Has FieldMap r
-     , Has OrdByCtx r
-     , Has SQLGenCtx r
-     , Has InsCtxMap r
-     , Has HTTP.Manager r
-     , Has [HTTP.Header] r
-     , Has (L.Logger L.Hasura) r
-     , MonadIO m
-     , Tracing.MonadTrace m
-     , MonadIO tx
-     , MonadTx tx
-     , Tracing.MonadTrace tx
-     )
-  => Env.Environment
-  -> VQ.ObjectSelectionSet
-  -> m (tx EncJSON, HTTP.ResponseHeaders)
-resolveMutSelSet env fields = do
-  aliasedTxs <- traverseObjectSelectionSet fields $ \fld ->
-    case VQ._fName fld of
-      "__typename" -> return (return $ encJFromJValue mutationRootNamedType, [])
-      _            -> evalReusabilityT $ GR.mutFldToTx env fld
-
-  -- combines all transactions into a single transaction
-  return (toSingleTx aliasedTxs, concatMap (snd . snd) aliasedTxs)
-  where
-    -- A list of aliased transactions for eg
-    -- [("f1", Tx r1), ("f2", Tx r2)]
-    -- are converted into a single transaction as follows
-    -- Tx {"f1": r1, "f2": r2}
-    -- toSingleTx :: [(Text, LazyRespTx)] -> LazyRespTx
-    toSingleTx aliasedTxs =
-      fmap encJFromAssocList $ forM aliasedTxs $ \(al, (tx, _)) -> (,) al <$> tx
-
-getMutOp
-  :: ( HasVersion
-     , MonadError QErr m
-     , MonadIO m
-     , Tracing.MonadTrace m
-     , MonadIO tx
-     , MonadTx tx
-     , Tracing.MonadTrace tx
-     )
-  => Env.Environment
-  -> L.Logger L.Hasura
-  -> GCtx
-  -> SQLGenCtx
-  -> UserInfo
-  -> HTTP.Manager
-  -> [HTTP.Header]
-  -> VQ.ObjectSelectionSet
-  -> m (tx EncJSON, HTTP.ResponseHeaders)
-getMutOp env logger ctx sqlGenCtx userInfo manager reqHeaders selSet =
-  peelReaderT $ resolveMutSelSet env selSet
-  where
-    peelReaderT action =
-      runReaderT action
-        ( userInfo, queryCtxMap, mutationCtxMap
-        , typeMap, fldMap, ordByCtx, insCtxMap, sqlGenCtx
-        , manager, reqHeaders, logger
-        )
-      where
-        queryCtxMap = _gQueryCtxMap ctx
-        mutationCtxMap = _gMutationCtxMap ctx
-        typeMap = _gTypes ctx
-        fldMap = _gFields ctx
-        ordByCtx = _gOrdByCtx ctx
-        insCtxMap = _gInsCtxMap ctx
-
-getSubsOp
-  :: ( MonadError QErr m
-     , MonadIO m
-     , HasVersion
-     , Tracing.MonadTrace m
-     )
-  => Env.Environment
-  -> L.Logger L.Hasura
-  -> PGExecCtx
-  -> GCtx
-  -> SQLGenCtx
-  -> UserInfo
-  -> QueryReusability
-  -> QueryActionExecuter
-  -> VQ.ObjectSelectionSet
-  -> m (EL.LiveQueryPlan, Maybe EL.ReusableLiveQueryPlan)
-getSubsOp env logger pgExecCtx gCtx sqlGenCtx userInfo queryReusability actionExecuter =
-  runE logger gCtx sqlGenCtx userInfo .
-  EL.buildLiveQueryPlan env pgExecCtx queryReusability actionExecuter
-
->>>>>>> 0ec01488
+
 execRemoteGQ
   :: ( HasVersion
      , MonadIO m
@@ -697,7 +358,6 @@
   -> [HTTP.Header]
   -> GQLReqUnparsed
   -> RemoteSchemaInfo
-<<<<<<< HEAD
   -> G.TypedOperationDefinition G.NoFragments G.Name
   -> m (DiffTime, HttpResponse EncJSON)
   -- ^ Also returns time spent in http request, for telemetry.
@@ -706,15 +366,6 @@
   let logger  = _ecxLogger execCtx
       manager = _ecxHttpManager execCtx
       opType  = G._todType opDef
-=======
-  -> G.OperationType
-  -> m (DiffTime, HttpResponse EncJSON)
-  -- ^ Also returns time spent in http request, for telemetry.
-execRemoteGQ env reqId userInfo reqHdrs q rsi opType = do
-  execCtx <- ask
-  let logger  = _ecxLogger execCtx
-      manager = _ecxHttpManager execCtx
->>>>>>> 0ec01488
   logQueryLog logger q Nothing reqId
   (time, respHdrs, resp) <- execRemoteGQ' env manager userInfo reqHdrs q rsi opType
   let !httpResp = HttpResponse (encJFromLBS resp) respHdrs
