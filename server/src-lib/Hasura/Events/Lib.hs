module Hasura.Events.Lib
  ( initEventEngineCtx
  , processEventQueue
  , unlockAllEvents
  , defaultMaxEventThreads
  , defaultFetchIntervalMilliSec
  , Event(..)
  ) where

import           Control.Concurrent            (threadDelay)
import           Control.Concurrent.Async      (async, waitAny)
import           Control.Concurrent.STM.TVar
import           Control.Exception             (try)
import           Control.Monad.STM             (STM, atomically, retry)
import           Data.Aeson
import           Data.Aeson.Casing
import           Data.Aeson.TH
import           Data.Has
import           Data.Int                      (Int64)
import           Data.IORef                    (IORef, readIORef)
import           Data.Time.Clock
import           Hasura.Events.HTTP
import           Hasura.Prelude
import           Hasura.RQL.DDL.Headers
import           Hasura.RQL.Types
import           Hasura.Server.Version         (currentVersion)
import           Hasura.SQL.Types

import qualified Control.Concurrent.STM.TQueue as TQ
import qualified Data.ByteString               as BS
import qualified Data.CaseInsensitive          as CI
import qualified Data.HashMap.Strict           as M
import qualified Data.TByteString              as TBS
import qualified Data.Text                     as T
import qualified Data.Text.Encoding            as T
import qualified Data.Text.Encoding            as TE
import qualified Data.Text.Encoding.Error      as TE
import qualified Data.Time.Clock               as Time
import qualified Database.PG.Query             as Q
import qualified Hasura.Logging                as L
import qualified Network.HTTP.Client           as HTTP
import qualified Network.HTTP.Types            as HTTP

type Version = T.Text

invocationVersion :: Version
invocationVersion = "2"

type LogEnvHeaders = Bool

type CacheRef = IORef SchemaCache

newtype EventInternalErr
  = EventInternalErr QErr
  deriving (Show, Eq)

instance L.ToEngineLog EventInternalErr where
  toEngineLog (EventInternalErr qerr) = (L.LevelError, "event-trigger", toJSON qerr )

data TriggerMeta
  = TriggerMeta
  { tmId   :: TriggerId
  , tmName :: TriggerName
  } deriving (Show, Eq)

$(deriveJSON (aesonDrop 2 snakeCase){omitNothingFields=True} ''TriggerMeta)

data DeliveryInfo
  = DeliveryInfo
  { diCurrentRetry :: Int
  , diMaxRetries   :: Int
  } deriving (Show, Eq)

$(deriveJSON (aesonDrop 2 snakeCase){omitNothingFields=True} ''DeliveryInfo)

data Event
  = Event
  { eId        :: EventId
  , eTable     :: QualifiedTable
  , eTrigger   :: TriggerMeta
  , eEvent     :: Value
  , eTries     :: Int
  , eCreatedAt :: Time.UTCTime
  } deriving (Show, Eq)

$(deriveFromJSON (aesonDrop 1 snakeCase){omitNothingFields=True} ''Event)

newtype QualifiedTableStrict = QualifiedTableStrict
  { getQualifiedTable :: QualifiedTable
  } deriving (Show, Eq)

instance ToJSON QualifiedTableStrict where
  toJSON (QualifiedTableStrict (QualifiedObject sn tn)) =
     object [ "schema" .= sn
            , "name"  .= tn
           ]

data EventPayload
  = EventPayload
  { epId           :: EventId
  , epTable        :: QualifiedTableStrict
  , epTrigger      :: TriggerMeta
  , epEvent        :: Value
  , epDeliveryInfo :: DeliveryInfo
  , epCreatedAt    :: Time.UTCTime
  } deriving (Show, Eq)

$(deriveToJSON (aesonDrop 2 snakeCase){omitNothingFields=True} ''EventPayload)

data WebhookRequest
  = WebhookRequest
  { _rqPayload :: Value
  , _rqHeaders :: Maybe [HeaderConf]
  , _rqVersion :: T.Text
  }
$(deriveToJSON (aesonDrop 3 snakeCase){omitNothingFields=True} ''WebhookRequest)

data WebhookResponse
  = WebhookResponse
  { _wrsBody    :: TBS.TByteString
  , _wrsHeaders :: Maybe [HeaderConf]
  , _wrsStatus  :: Int
  }
$(deriveToJSON (aesonDrop 4 snakeCase){omitNothingFields=True} ''WebhookResponse)

data ClientError =  ClientError { _ceMessage :: TBS.TByteString}
$(deriveToJSON (aesonDrop 3 snakeCase){omitNothingFields=True} ''ClientError)

data Response = ResponseType1 WebhookResponse | ResponseType2 ClientError

instance ToJSON Response where
  toJSON (ResponseType1 resp) = object ["type" .= String "webhook_response", "data" .= toJSON resp, "version" .= invocationVersion]
  toJSON (ResponseType2 err)  = object ["type" .= String "client_error", "data" .= toJSON err, "version" .= invocationVersion]

data Invocation
  = Invocation
  { iEventId  :: EventId
  , iStatus   :: Int
  , iRequest  :: WebhookRequest
  , iResponse :: Response
  }

data EventEngineCtx
  = EventEngineCtx
  { _eeCtxEventQueue            :: TQ.TQueue Event
  , _eeCtxEventThreads          :: TVar Int
  , _eeCtxMaxEventThreads       :: Int
  , _eeCtxFetchIntervalMilliSec :: Int
  }

defaultMaxEventThreads :: Int
defaultMaxEventThreads = 100

defaultFetchIntervalMilliSec :: Int
defaultFetchIntervalMilliSec = 1000

retryAfterHeader :: CI.CI T.Text
retryAfterHeader = "Retry-After"

initEventEngineCtx :: Int -> Int -> STM EventEngineCtx
initEventEngineCtx maxT fetchI = do
  q <- TQ.newTQueue
  c <- newTVar 0
  return $ EventEngineCtx q c maxT fetchI

processEventQueue :: L.LoggerCtx -> LogEnvHeaders -> HTTP.Manager-> Q.PGPool -> CacheRef -> EventEngineCtx -> IO ()
processEventQueue logctx logenv httpMgr pool cacheRef eectx = do
  threads <- mapM async [fetchThread , consumeThread]
  void $ waitAny threads
  where
    fetchThread = pushEvents (mkHLogger logctx) pool eectx
    consumeThread = consumeEvents (mkHLogger logctx) logenv httpMgr pool cacheRef eectx

pushEvents
  :: HLogger -> Q.PGPool -> EventEngineCtx -> IO ()
pushEvents logger pool eectx  = forever $ do
  let EventEngineCtx q _ _ fetchI = eectx
  eventsOrError <- runExceptT $ Q.runTx pool (Q.RepeatableRead, Just Q.ReadWrite) fetchEvents
  case eventsOrError of
    Left err     -> logger $ L.toEngineLog $ EventInternalErr err
    Right events -> atomically $ mapM_ (TQ.writeTQueue q) events
  threadDelay (fetchI * 1000)

consumeEvents
  :: HLogger -> LogEnvHeaders -> HTTP.Manager -> Q.PGPool -> CacheRef -> EventEngineCtx -> IO ()
consumeEvents logger logenv httpMgr pool cacheRef eectx  = forever $ do
  event <- atomically $ do
    let EventEngineCtx q _ _ _ = eectx
    TQ.readTQueue q
  async $ runReaderT  (processEvent logenv pool event) (logger, httpMgr, cacheRef, eectx)

processEvent
  :: ( MonadReader r m
     , MonadIO m
     , Has HTTP.Manager r
     , Has HLogger r
     , Has CacheRef r
     , Has EventEngineCtx r
     )
  => LogEnvHeaders -> Q.PGPool -> Event -> m ()
processEvent logenv pool e = do
  (logger:: HLogger) <- asks getter
  res <- tryWebhook logenv pool e
  finally <- either errorFn successFn res
  liftIO $ either (logQErr logger) (void.return) finally
  where
    errorFn
      :: ( MonadReader r m
         , MonadIO m
         , Has HLogger r
         , Has CacheRef r
         )
      => HTTPErr -> m (Either QErr ())
    errorFn err = do
      (logger:: HLogger) <- asks getter
      liftIO $ logger $ L.toEngineLog err
      checkError err

    successFn
      :: (MonadIO m)
      => HTTPResp -> m (Either QErr ())
    successFn _ = liftIO $ runExceptT $ runUnlockQ pool e

    logQErr :: HLogger -> QErr -> IO ()
    logQErr logger err = logger $ L.toEngineLog $ EventInternalErr err

    checkError
      :: ( MonadReader r m
         , MonadIO m
         , Has CacheRef r
         )
      => HTTPErr -> m (Either QErr ())
    checkError err = do
      let mretryHeader = getRetryAfterHeaderFromError err
      cacheRef::CacheRef <- asks getter
      cache <- liftIO $ readIORef cacheRef
      let eti = getEventTriggerInfoFromEvent cache e
          retryConfM = etiRetryConf <$> eti
          retryConf = fromMaybe defaultRetryConf retryConfM
          tries = eTries e
          mretryHeaderSeconds = parseRetryHeader mretryHeader
          triesExhausted = tries >= rcNumRetries retryConf
          noRetryHeader = isNothing mretryHeaderSeconds
      if triesExhausted && noRetryHeader -- current_try = tries + 1 , allowed_total_tries = rcNumRetries retryConf + 1
        then liftIO $ runExceptT $ runErrorAndUnlockQ pool e
        else do
        let delay = fromMaybe (rcIntervalSec retryConf) mretryHeaderSeconds -- give precedence to Retry-After header
        liftIO $ runExceptT $ runRetryAfterAndUnlockQ pool e delay

    getRetryAfterHeaderFromError (HStatus resp) = getRetryAfterHeaderFromResp resp
    getRetryAfterHeaderFromError _ = Nothing

    getRetryAfterHeaderFromResp resp
      = let mHeader = find (\(HeaderConf name _) -> CI.mk name == retryAfterHeader) (hrsHeaders resp)
        in case mHeader of
             Just (HeaderConf _ (HVValue value)) -> Just value
             _                                   -> Nothing

    parseRetryHeader Nothing = Nothing
    parseRetryHeader (Just hValue)
      = let seconds = readMaybe $ T.unpack hValue
        in case seconds of
             Nothing  -> Nothing
             Just sec -> if sec > 0 then Just sec else Nothing

tryWebhook
  :: ( MonadReader r m
     , MonadIO m
     , Has HTTP.Manager r
     , Has HLogger r
     , Has CacheRef r
     , Has EventEngineCtx r
     )
  => LogEnvHeaders -> Q.PGPool -> Event -> m (Either HTTPErr HTTPResp)
tryWebhook logenv pool e = do
  logger:: HLogger <- asks getter
  cacheRef::CacheRef <- asks getter
  cache <- liftIO $ readIORef cacheRef
  let meti = getEventTriggerInfoFromEvent cache e
  case meti of
    Nothing -> return $ Left (HOther "table or event-trigger not found")
    Just eti -> do
      let webhook = wciCachedValue $ etiWebhookInfo eti
          createdAt = eCreatedAt e
          eventId =  eId e
          headerInfos = etiHeaders eti
<<<<<<< HEAD
          etHeaders = map encodeHeader headerInfos
          headers = addDefaultHeaders etHeaders
          retryConf = etiRetryConf eti
          timeoutSeconds = fromMaybe defaultTimeoutSeconds (rcTimeoutSec retryConf)
          responseTimeout = HTTP.responseTimeoutMicro (timeoutSeconds * 1000000)
=======
          headers = map encodeHeader headerInfos
          eventPayload = EventPayload
            { epId           = eId e
            , epTable        = QualifiedTableStrict { getQualifiedTable = eTable e}
            , epTrigger      = eTrigger e
            , epEvent        = eEvent e
            , epDeliveryInfo =  DeliveryInfo
              { diCurrentRetry = eTries e
              , diMaxRetries   = rcNumRetries $  etiRetryConf eti
              }
            , epCreatedAt    = eCreatedAt e
            }
>>>>>>> 9a6fa7fa
      eeCtx <- asks getter
      -- wait for counter and then increment beforing making http
      liftIO $ atomically $ do
        let EventEngineCtx _ c maxT _ = eeCtx
        countThreads <- readTVar c
        if countThreads >= maxT
          then retry
          else modifyTVar' c (+1)
<<<<<<< HEAD

      initReqE <- liftIO $ try $ HTTP.parseRequest $ T.unpack webhook
      case initReqE of
        Left excp -> return $ Left (HClient excp)
        Right initReq -> do
          let req = initReq
                { HTTP.method = "POST"
                , HTTP.requestHeaders = headers
                , HTTP.requestBody = HTTP.RequestBodyLBS (encode e)
                , HTTP.responseTimeout = responseTimeout
                }
              decodedHeaders = map (decodeHeader headerInfos) $ HTTP.requestHeaders req
          eitherResp <- runHTTP req  (Just (ExtraContext createdAt eventId))

      --decrement counter once http is done
          liftIO $ atomically $ do
            let EventEngineCtx _ c _ _ = eeCtx
            modifyTVar' c (\v -> v - 1)

          finally <- liftIO $ runExceptT $ case eitherResp of
            Left err ->
              case err of
                HClient excp -> let errMsg = TBS.fromLBS $ encode $ show excp
                                in runFailureQ pool $ mkInvo e 1000 decodedHeaders errMsg []
                HParse _ detail -> let errMsg = TBS.fromLBS $ encode detail
                                   in runFailureQ pool $ mkInvo e 1001 decodedHeaders errMsg []
                HStatus errResp -> let respPayload = hrsBody errResp
                                       respHeaders = hrsHeaders errResp
                                       respStatus = hrsStatus errResp
                                   in runFailureQ pool $ mkInvo e respStatus decodedHeaders respPayload respHeaders
                HOther detail -> let errMsg = (TBS.fromLBS $ encode detail)
                                 in runFailureQ pool $ mkInvo e 500 decodedHeaders errMsg []
            Right resp -> let respPayload = hrsBody resp
                              respHeaders = hrsHeaders resp
                              respStatus = hrsStatus resp
                          in runSuccessQ pool e $ mkInvo e respStatus decodedHeaders respPayload respHeaders
          case finally of
            Left err -> liftIO $ logger $ L.toEngineLog $ EventInternalErr err
            Right _  -> return ()
          return eitherResp
  where
    mkInvo :: Event -> Int -> [HeaderConf] -> TBS.TByteString -> [HeaderConf] -> Invocation
    mkInvo e' status reqHeaders respBody respHeaders
      = let resp = if isClientError status then mkClientErr respBody else mkResp status respBody respHeaders
=======
      let options = addHeaders headers W.defaults
          decodedHeaders = map (decodeHeader headerInfos) $ options CL.^. W.headers
      eitherResp <- runExceptT $ runHTTP options (mkAnyHTTPPost (T.unpack webhook) (Just $ toJSON eventPayload)) (Just (ExtraContext createdAt eventId))

      --decrement counter once http is done
      liftIO $ atomically $ do
        let EventEngineCtx _ c _ _ = eeCtx
        modifyTVar' c (\v -> v - 1)

      finally <- liftIO $ runExceptT $ case eitherResp of
        Left err ->
          case err of
            HClient excp -> let errMsg = TBS.fromLBS $ encode $ show excp
                            in runFailureQ pool $ mkInvo eventPayload 1000 decodedHeaders errMsg []
            HParse _ detail -> let errMsg = TBS.fromLBS $ encode detail
                               in runFailureQ pool $ mkInvo eventPayload 1001 decodedHeaders errMsg []
            HStatus errResp -> let respPayload = hrsBody errResp
                                   respHeaders = hrsHeaders errResp
                                   respStatus = hrsStatus errResp
                               in runFailureQ pool $ mkInvo eventPayload respStatus decodedHeaders respPayload respHeaders
            HOther detail -> let errMsg = (TBS.fromLBS $ encode detail)
                             in runFailureQ pool $ mkInvo eventPayload 500 decodedHeaders errMsg []
        Right resp -> let respPayload = hrsBody resp
                          respHeaders = hrsHeaders resp
                          respStatus = hrsStatus resp
                      in runSuccessQ pool e $ mkInvo eventPayload respStatus decodedHeaders respPayload respHeaders
      case finally of
        Left err -> liftIO $ logger $ L.toEngineLog $ EventInternalErr err
        Right _  -> return ()
      return eitherResp
  where
    mkInvo :: EventPayload -> Int -> [HeaderConf] -> TBS.TByteString -> [HeaderConf] -> Invocation
    mkInvo ep status reqHeaders respBody respHeaders
      = let resp = if isInitError status then mkErr respBody else mkResp status respBody respHeaders
>>>>>>> 9a6fa7fa
        in
          Invocation
          (epId ep)
          status
          (mkWebhookReq (toJSON ep) reqHeaders)
          resp
    encodeHeader :: EventHeaderInfo -> HTTP.Header
    encodeHeader (EventHeaderInfo hconf cache) =
      let (HeaderConf name _) = hconf
          ciname = CI.mk $ T.encodeUtf8 name
          value = T.encodeUtf8 cache
      in  (ciname, value)

    addDefaultHeaders :: [HTTP.Header] -> [HTTP.Header]
    addDefaultHeaders hdrs = hdrs ++
      [ (CI.mk "Content-Type", "application/json")
      , (CI.mk "User-Agent", "hasura-graphql-engine/" <> T.encodeUtf8 currentVersion )
      ]

    decodeHeader :: [EventHeaderInfo] -> (HTTP.HeaderName, BS.ByteString) -> HeaderConf
    decodeHeader headerInfos (hdrName, hdrVal)
      = let name = decodeBS $ CI.original hdrName
            getName ehi = let (HeaderConf name' _) = ehiHeaderConf ehi
                          in name'
            mehi = find (\hi -> getName hi == name) headerInfos
        in case mehi of
             Nothing -> HeaderConf name (HVValue (decodeBS hdrVal))
             Just ehi -> if logenv
                         then HeaderConf name (HVValue (ehiCachedValue ehi))
                         else ehiHeaderConf ehi
       where
         decodeBS = TE.decodeUtf8With TE.lenientDecode

    mkWebhookReq :: Value -> [HeaderConf] -> WebhookRequest
    mkWebhookReq payload headers = WebhookRequest payload (mkMaybe headers) invocationVersion

    mkResp :: Int -> TBS.TByteString -> [HeaderConf] -> Response
    mkResp status payload headers =
      let wr = WebhookResponse payload (mkMaybe headers) status
      in ResponseType1 wr

    mkClientErr :: TBS.TByteString -> Response
    mkClientErr message =
      let cerr = ClientError message
      in ResponseType2 cerr

    mkMaybe :: [a] -> Maybe [a]
    mkMaybe [] = Nothing
    mkMaybe x  = Just x

    isClientError :: Int -> Bool
    isClientError status = status >= 1000


getEventTriggerInfoFromEvent :: SchemaCache -> Event -> Maybe EventTriggerInfo
getEventTriggerInfoFromEvent sc e = let table = eTable e
                                        tableInfo = M.lookup table $ scTables sc
                                    in M.lookup ( tmName $ eTrigger e) =<< (tiEventTriggerInfoMap <$> tableInfo)

fetchEvents :: Q.TxE QErr [Event]
fetchEvents =
  map uncurryEvent <$> Q.listQE defaultTxErrorHandler [Q.sql|
      UPDATE hdb_catalog.event_log
      SET locked = 't'
      WHERE id IN ( SELECT l.id
                    FROM hdb_catalog.event_log l
                    JOIN hdb_catalog.event_triggers e
                    ON (l.trigger_id = e.id)
                    WHERE l.delivered ='f' and l.error = 'f' and l.locked = 'f' and (l.next_retry_at is NULL or l.next_retry_at <= now())
                    LIMIT 100 )
      RETURNING id, schema_name, table_name, trigger_id, trigger_name, payload::json, tries, created_at
      |] () True
  where uncurryEvent (id', sn, tn, trid, trn, Q.AltJ payload, tries, created) = Event id' (QualifiedObject sn tn) (TriggerMeta trid trn) payload tries created

insertInvocation :: Invocation -> Q.TxE QErr ()
insertInvocation invo = do
  Q.unitQE defaultTxErrorHandler [Q.sql|
          INSERT INTO hdb_catalog.event_invocation_logs (event_id, status, request, response)
          VALUES ($1, $2, $3, $4)
          |] (iEventId invo, toInt64 $ iStatus invo, Q.AltJ $ toJSON $ iRequest invo, Q.AltJ $ toJSON $ iResponse invo) True
  Q.unitQE defaultTxErrorHandler [Q.sql|
          UPDATE hdb_catalog.event_log
          SET tries = tries + 1
          WHERE id = $1
          |] (Identity $ iEventId invo) True

markDelivered :: Event -> Q.TxE QErr ()
markDelivered e =
  Q.unitQE defaultTxErrorHandler [Q.sql|
          UPDATE hdb_catalog.event_log
          SET delivered = 't', error = 'f'
          WHERE id = $1
          |] (Identity $ eId e) True

markError :: Event -> Q.TxE QErr ()
markError e =
  Q.unitQE defaultTxErrorHandler [Q.sql|
          UPDATE hdb_catalog.event_log
          SET error = 't'
          WHERE id = $1
          |] (Identity $ eId e) True

unlockEvent :: Event -> Q.TxE QErr ()
unlockEvent e =
  Q.unitQE defaultTxErrorHandler [Q.sql|
          UPDATE hdb_catalog.event_log
          SET locked = 'f'
          WHERE id = $1
          |] (Identity $ eId e) True

unlockAllEvents :: Q.TxE QErr ()
unlockAllEvents =
  Q.unitQE defaultTxErrorHandler [Q.sql|
          UPDATE hdb_catalog.event_log
          SET locked = 'f'
          |] () False

setNextRetry :: Event -> UTCTime -> Q.TxE QErr ()
setNextRetry e time =
  Q.unitQE defaultTxErrorHandler [Q.sql|
          UPDATE hdb_catalog.event_log
          SET next_retry_at = $1
          WHERE id = $2
          |] (time, eId e) True

clearNextRetry :: Event -> Q.TxE QErr ()
clearNextRetry e =
  Q.unitQE defaultTxErrorHandler [Q.sql|
          UPDATE hdb_catalog.event_log
          SET next_retry_at = NULL
          WHERE id = $1
          |] (Identity $ eId e) True

runFailureQ :: Q.PGPool -> Invocation -> ExceptT QErr IO ()
runFailureQ pool invo = Q.runTx pool (Q.RepeatableRead, Just Q.ReadWrite) $ insertInvocation invo

runSuccessQ :: Q.PGPool -> Event -> Invocation -> ExceptT QErr IO ()
runSuccessQ pool e invo =  Q.runTx pool (Q.RepeatableRead, Just Q.ReadWrite) $ do
  insertInvocation invo
  clearNextRetry e
  markDelivered e

runErrorAndUnlockQ :: Q.PGPool -> Event -> ExceptT QErr IO ()
runErrorAndUnlockQ pool  e = Q.runTx pool (Q.RepeatableRead, Just Q.ReadWrite) $ do
  markError e
  clearNextRetry e
  unlockEvent e

runRetryAfterAndUnlockQ :: Q.PGPool -> Event -> Int -> ExceptT QErr IO ()
runRetryAfterAndUnlockQ pool e delay = Q.runTx pool (Q.RepeatableRead, Just Q.ReadWrite) $ do
  currentTime <- liftIO getCurrentTime
  let diff = fromIntegral delay
      retryTime = addUTCTime diff currentTime
  setNextRetry e retryTime
  unlockEvent e

runUnlockQ :: Q.PGPool -> Event -> ExceptT QErr IO ()
runUnlockQ pool e = Q.runTx pool (Q.RepeatableRead, Just Q.ReadWrite) $ unlockEvent e

toInt64 :: (Integral a) => a -> Int64
toInt64 = fromIntegral<|MERGE_RESOLUTION|>--- conflicted
+++ resolved
@@ -283,15 +283,12 @@
       let webhook = wciCachedValue $ etiWebhookInfo eti
           createdAt = eCreatedAt e
           eventId =  eId e
-          headerInfos = etiHeaders eti
-<<<<<<< HEAD
-          etHeaders = map encodeHeader headerInfos
-          headers = addDefaultHeaders etHeaders
           retryConf = etiRetryConf eti
           timeoutSeconds = fromMaybe defaultTimeoutSeconds (rcTimeoutSec retryConf)
           responseTimeout = HTTP.responseTimeoutMicro (timeoutSeconds * 1000000)
-=======
-          headers = map encodeHeader headerInfos
+          headerInfos = etiHeaders eti
+          etHeaders = map encodeHeader headerInfos
+          headers = addDefaultHeaders etHeaders
           eventPayload = EventPayload
             { epId           = eId e
             , epTable        = QualifiedTableStrict { getQualifiedTable = eTable e}
@@ -303,7 +300,6 @@
               }
             , epCreatedAt    = eCreatedAt e
             }
->>>>>>> 9a6fa7fa
       eeCtx <- asks getter
       -- wait for counter and then increment beforing making http
       liftIO $ atomically $ do
@@ -312,7 +308,6 @@
         if countThreads >= maxT
           then retry
           else modifyTVar' c (+1)
-<<<<<<< HEAD
 
       initReqE <- liftIO $ try $ HTTP.parseRequest $ T.unpack webhook
       case initReqE of
@@ -321,7 +316,7 @@
           let req = initReq
                 { HTTP.method = "POST"
                 , HTTP.requestHeaders = headers
-                , HTTP.requestBody = HTTP.RequestBodyLBS (encode e)
+                , HTTP.requestBody = HTTP.RequestBodyLBS (encode eventPayload)
                 , HTTP.responseTimeout = responseTimeout
                 }
               decodedHeaders = map (decodeHeader headerInfos) $ HTTP.requestHeaders req
@@ -336,63 +331,27 @@
             Left err ->
               case err of
                 HClient excp -> let errMsg = TBS.fromLBS $ encode $ show excp
-                                in runFailureQ pool $ mkInvo e 1000 decodedHeaders errMsg []
+                                in runFailureQ pool $ mkInvo eventPayload 1000 decodedHeaders errMsg []
                 HParse _ detail -> let errMsg = TBS.fromLBS $ encode detail
-                                   in runFailureQ pool $ mkInvo e 1001 decodedHeaders errMsg []
+                                   in runFailureQ pool $ mkInvo eventPayload 1001 decodedHeaders errMsg []
                 HStatus errResp -> let respPayload = hrsBody errResp
                                        respHeaders = hrsHeaders errResp
                                        respStatus = hrsStatus errResp
-                                   in runFailureQ pool $ mkInvo e respStatus decodedHeaders respPayload respHeaders
+                                   in runFailureQ pool $ mkInvo eventPayload respStatus decodedHeaders respPayload respHeaders
                 HOther detail -> let errMsg = (TBS.fromLBS $ encode detail)
-                                 in runFailureQ pool $ mkInvo e 500 decodedHeaders errMsg []
+                                 in runFailureQ pool $ mkInvo eventPayload 500 decodedHeaders errMsg []
             Right resp -> let respPayload = hrsBody resp
                               respHeaders = hrsHeaders resp
                               respStatus = hrsStatus resp
-                          in runSuccessQ pool e $ mkInvo e respStatus decodedHeaders respPayload respHeaders
+                          in runSuccessQ pool e $ mkInvo eventPayload respStatus decodedHeaders respPayload respHeaders
           case finally of
             Left err -> liftIO $ logger $ L.toEngineLog $ EventInternalErr err
             Right _  -> return ()
           return eitherResp
   where
-    mkInvo :: Event -> Int -> [HeaderConf] -> TBS.TByteString -> [HeaderConf] -> Invocation
-    mkInvo e' status reqHeaders respBody respHeaders
-      = let resp = if isClientError status then mkClientErr respBody else mkResp status respBody respHeaders
-=======
-      let options = addHeaders headers W.defaults
-          decodedHeaders = map (decodeHeader headerInfos) $ options CL.^. W.headers
-      eitherResp <- runExceptT $ runHTTP options (mkAnyHTTPPost (T.unpack webhook) (Just $ toJSON eventPayload)) (Just (ExtraContext createdAt eventId))
-
-      --decrement counter once http is done
-      liftIO $ atomically $ do
-        let EventEngineCtx _ c _ _ = eeCtx
-        modifyTVar' c (\v -> v - 1)
-
-      finally <- liftIO $ runExceptT $ case eitherResp of
-        Left err ->
-          case err of
-            HClient excp -> let errMsg = TBS.fromLBS $ encode $ show excp
-                            in runFailureQ pool $ mkInvo eventPayload 1000 decodedHeaders errMsg []
-            HParse _ detail -> let errMsg = TBS.fromLBS $ encode detail
-                               in runFailureQ pool $ mkInvo eventPayload 1001 decodedHeaders errMsg []
-            HStatus errResp -> let respPayload = hrsBody errResp
-                                   respHeaders = hrsHeaders errResp
-                                   respStatus = hrsStatus errResp
-                               in runFailureQ pool $ mkInvo eventPayload respStatus decodedHeaders respPayload respHeaders
-            HOther detail -> let errMsg = (TBS.fromLBS $ encode detail)
-                             in runFailureQ pool $ mkInvo eventPayload 500 decodedHeaders errMsg []
-        Right resp -> let respPayload = hrsBody resp
-                          respHeaders = hrsHeaders resp
-                          respStatus = hrsStatus resp
-                      in runSuccessQ pool e $ mkInvo eventPayload respStatus decodedHeaders respPayload respHeaders
-      case finally of
-        Left err -> liftIO $ logger $ L.toEngineLog $ EventInternalErr err
-        Right _  -> return ()
-      return eitherResp
-  where
     mkInvo :: EventPayload -> Int -> [HeaderConf] -> TBS.TByteString -> [HeaderConf] -> Invocation
     mkInvo ep status reqHeaders respBody respHeaders
-      = let resp = if isInitError status then mkErr respBody else mkResp status respBody respHeaders
->>>>>>> 9a6fa7fa
+      = let resp = if isClientError status then mkClientErr respBody else mkResp status respBody respHeaders
         in
           Invocation
           (epId ep)
