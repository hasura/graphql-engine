--- conflicted
+++ resolved
@@ -125,17 +125,12 @@
 type PrepArgs = Seq.Seq Q.PrepArg
 
 type Convert =
-<<<<<<< HEAD
   StateT PrepArgs (ReaderT ( FieldMap
                            , OrdByCtx
                            , InsCtxMap
-                           , FuncArgCtx
                            , SQLGenCtx
                            ) (Except QErr)
                   )
-=======
-  StateT PrepArgs (ReaderT (FieldMap, OrdByCtx, InsCtxMap) (Except QErr))
->>>>>>> 32ef67a2
 
 prepare
   :: (MonadState PrepArgs m) => PrepFn m
@@ -146,13 +141,9 @@
 
 runConvert
   :: (MonadError QErr m)
-<<<<<<< HEAD
-  => (FieldMap, OrdByCtx, InsCtxMap, FuncArgCtx, SQLGenCtx)
+  => (FieldMap, OrdByCtx, InsCtxMap, SQLGenCtx)
   -> Convert a
   -> m (a, PrepArgs)
-=======
-  => (FieldMap, OrdByCtx, InsCtxMap) -> Convert a -> m (a, PrepArgs)
->>>>>>> 32ef67a2
 runConvert ctx m =
   either throwError return $
   runExcept $ runReaderT (runStateT m Seq.empty) ctx