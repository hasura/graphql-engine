--- conflicted
+++ resolved
@@ -55,19 +55,15 @@
 - server: fix mishandling of GeoJSON inputs in subscriptions (fix #3239)
 - console: avoid count queries for large tables (#4692)
 - console: add read replica support section to pro popup (#4118)
-<<<<<<< HEAD
-- console: fix inconsistency between selected rows state and displayed rows (fix #4654) (#4673)
-- cli: list all avialable commands in root command help (fix #4623)
-=======
 - console: allow modifying default value for PK (fix #4075) (#4679)
 - console: fix checkbox for forwarding client headers in actions (#4595)
 - console: re-enable foreign tables to be listed as views (fix #4714) (#4742)
 - console: display rows limit in permissions editor if set to zero (fix #4559)
+- console: fix inconsistency between selected rows state and displayed rows (fix #4654) (#4673)
 - cli: list all available commands in root command help (fix #4623)
 - docs: add section on actions vs. remote schemas to actions documentation (#4284)
 - docs: fix wrong info about excluding scheme in CORS config (#4685)
 - docs: add docs page on query performance (close #2316) (#3693)
->>>>>>> ced1b4d0
 
 ## `v1.2.0`
 
