--- conflicted
+++ resolved
@@ -5,11 +5,7 @@
   X-Hasura-User-Id: '1'
 status: 400
 response:
-<<<<<<< HEAD
-  path: "$.args.['$set']"
-=======
   path: $.args['$set']
->>>>>>> 15c0ebf1
   error: role "user" does not have permission to update column "id"
   code: permission-denied
 query:
