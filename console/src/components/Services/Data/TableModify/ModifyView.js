--- conflicted
+++ resolved
@@ -49,12 +49,9 @@
       dispatch,
       currentSchema,
       tableCommentEdit,
+      rootFieldsEdit,
       migrationMode,
-<<<<<<< HEAD
       readOnlyMode,
-=======
-      rootFieldsEdit,
->>>>>>> c86a8242
     } = this.props;
 
     const styles = require('./ModifyTable.scss');
