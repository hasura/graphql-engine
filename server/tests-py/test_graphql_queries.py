--- conflicted
+++ resolved
@@ -383,17 +383,15 @@
     def test_query_get_test_uuid(self, hge_ctx):
         check_query_f(hge_ctx, self.dir() + '/query_get_test_uuid.yaml')
 
-<<<<<<< HEAD
     @pytest.mark.parametrize("transport", ['http', 'websocket'])
     def test_query_get_session_var(self, hge_ctx, transport):
         check_query_f(hge_ctx, self.dir() + '/query_get_session_var.yaml', transport)
 
     def test_track_function_v2_errors(self, hge_ctx):
         check_query_f(hge_ctx, self.dir() + '/track_function_v2_errors.yaml')
-=======
+
     def test_query_my_add(self, hge_ctx):
         check_query_f(hge_ctx, self.dir() + '/query_my_add.yaml')
->>>>>>> c3c01bec
 
     @classmethod
     def dir(cls):
