--- conflicted
+++ resolved
@@ -38,39 +38,7 @@
   -> Q.TxE QErr EncJSON
 resolvePGFld userInfo gCtx sqlCtx fld = do
   opCxt <- getOpCtx $ _fName fld
-<<<<<<< HEAD
-  join $ fmap fst $ runConvert ( fldMap
-                               , orderByCtx
-                               , insCtxMap
-                               , sqlCtx
-                               , queryRootResolver
-                               ) $ case opCxt of
-
-    OCSelect ctx ->
-      validateHdrs (_socHeaders ctx) >> RS.convertSelect ctx fld
-
-    OCSelectPkey ctx ->
-      validateHdrs (_spocHeaders ctx) >> RS.convertSelectByPKey ctx fld
-
-    OCSelectAgg ctx ->
-      validateHdrs (_socHeaders ctx) >> RS.convertAggSelect ctx fld
-
-    OCFuncQuery ctx ->
-      validateHdrs (_fqocHeaders ctx) >> RS.convertFuncQuery ctx False fld
-
-    OCFuncAggQuery ctx ->
-      validateHdrs (_fqocHeaders ctx) >> RS.convertFuncQuery ctx True fld
-
-    OCInsert ctx    ->
-      validateHdrs (_iocHeaders ctx) >> RI.convertInsert roleName (_iocTable ctx) fld
-
-    OCUpdate ctx ->
-      validateHdrs (_uocHeaders ctx) >> RM.convertUpdate ctx fld
-
-    OCDelete ctx ->
-      validateHdrs (_docHeaders ctx) >> RM.convertDelete ctx fld
-=======
-  join $ runConvert (fldMap, orderByCtx, insCtxMap, sqlCtx) $ case opCxt of
+  join $ runConvert (fldMap, orderByCtx, insCtxMap, sqlCtx, resolver) $ case opCxt of
     OCSelect ctx -> do
       validateHdrs userInfo (_socHeaders ctx)
       RS.convertSelect ctx fld
@@ -95,7 +63,6 @@
     OCDelete ctx -> do
       validateHdrs userInfo (_docHeaders ctx)
       RM.convertDelete ctx fld
->>>>>>> c7fdf013
   where
     opCtxMap = _gOpCtxMap gCtx
     fldMap = _gFields gCtx
@@ -107,44 +74,22 @@
       onNothing (Map.lookup f opCtxMap) $ throw500 $
       "lookup failed: opctx: " <> showName f
 
+    resolver = QueryResolver $
+      resolveQuerySelSet userInfo gCtx sqlCtx
+
 mkRootTypeName :: G.OperationType -> Text
-mkRootTypeName = \case
-  G.OperationTypeQuery        -> "query_root"
-  G.OperationTypeMutation     -> "mutation_root"
-  G.OperationTypeSubscription -> "subscription_root"
+mkRootTypeName = G.unName . G.unNamedType . \case
+  G.OperationTypeQuery        -> queryRootTy
+  G.OperationTypeMutation     -> mutationRootTy
+  G.OperationTypeSubscription -> subscriptionRootTy
 
-<<<<<<< HEAD
-    queryRootResolver = QueryResolver $
-      resolveSelSet userInfo gCtx sqlCtx G.OperationTypeQuery
-
--- {-# SCC resolveFld #-}
-resolveFld
-=======
 resolveQuerySelSet
->>>>>>> c7fdf013
   :: (MonadTx m)
   => UserInfo
   -> GCtx
   -> SQLGenCtx
   -> SelSet
   -> m EncJSON
-<<<<<<< HEAD
-resolveFld userInfo gCtx sqlGenCtx opTy fld =
-  case _fName fld of
-    "__type"     -> encJFromJValue <$> runReaderT (typeR fld) gCtx
-    "__schema"   -> encJFromJValue <$> runReaderT (schemaR fld) gCtx
-    "__typename" -> return $ encJFromJValue $ mkRootTypeName opTy
-    _            -> liftTx $ buildTx userInfo gCtx sqlGenCtx fld
-  where
-    mkRootTypeName :: G.OperationType -> Text
-    mkRootTypeName op = G.unName $ G.unNamedType $
-      case op of
-        G.OperationTypeQuery        -> queryRootTy
-        G.OperationTypeMutation     -> mutationRootTy
-        G.OperationTypeSubscription -> subscriptionRootTy
-
-resolveSelSet
-=======
 resolveQuerySelSet userInfo gCtx sqlGenCtx fields =
   fmap encJFromAssocList $ forM (toList fields) $ \fld -> do
     fldResp <- case _fName fld of
@@ -156,7 +101,6 @@
     return (G.unName $ G.unAlias $ _fAlias fld, fldResp)
 
 resolveMutSelSet
->>>>>>> c7fdf013
   :: (MonadTx m)
   => UserInfo
   -> GCtx
