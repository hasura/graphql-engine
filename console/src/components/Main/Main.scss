--- conflicted
+++ resolved
@@ -908,21 +908,15 @@
 }
 
 .secureSection {
-<<<<<<< HEAD
-  padding-right: 15px;
-=======
   padding: 16px 15px 14px 15px;
->>>>>>> 4359af77
 
   a {
     color: #ffffff;
     text-decoration: none;
-<<<<<<< HEAD
     display: flex;
     align-items: center;
     height: 100%;
     font-size: 14px;
-=======
   }
 
   .secureSectionSymbol {
@@ -954,7 +948,6 @@
 
   100% {
     transform: scale(0.75);
->>>>>>> 4359af77
   }
 }
 
@@ -1271,8 +1264,6 @@
       }
     }
   }
-<<<<<<< HEAD
-=======
 }
 
 @media (max-width: 1500px) {
@@ -1306,5 +1297,4 @@
       font-size: 12px;
     }
   }
->>>>>>> 4359af77
 }