--- conflicted
+++ resolved
@@ -16,11 +16,7 @@
 import Thumbnail from '@site/src/components/Thumbnail';
 import GraphiQLIDE from '@site/src/components/GraphiQLIDE';
 
-<<<<<<< HEAD
-# MS SQL Server: Setting Default Values For Fields Using MS SQL Server Defaults
-=======
 # MS SQL Server: Setting Default Values for Fields Using MS SQL Server Defaults
->>>>>>> 7ba2409f
 
 ## Introduction
 
@@ -37,7 +33,7 @@
 **Example:** Say we have a field `created_at` in a table `article` which we want to be set to the current timestamp
 whenever a new row is added to the table:
 
-## Step 1: modify the table
+## Step 1: Modify the table
 
 Edit the `created_at` field and set its default value as the SQL function `GETDATE()`.
 
@@ -89,7 +85,7 @@
 
 :::
 
-## Step 2: run an insert mutation
+## Step 2: Run an insert mutation
 
 Now if you do not pass the `created_at` field value while running an insert mutation on the `article` table, its value
 will be set automatically by MS SQL Server.
