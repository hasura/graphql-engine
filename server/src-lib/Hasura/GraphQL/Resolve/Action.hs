--- conflicted
+++ resolved
@@ -14,48 +14,48 @@
 
 import           Hasura.Prelude
 
-import           Control.Concurrent                (threadDelay)
-import           Control.Exception                 (try)
+import           Control.Concurrent                   (threadDelay)
+import           Control.Exception                    (try)
 import           Control.Lens
 import           Data.Has
 import           Data.IORef
 
-import qualified Control.Concurrent.Async          as A
-import qualified Data.Aeson                        as J
-import qualified Data.Aeson.Casing                 as J
-import qualified Data.Aeson.TH                     as J
-import qualified Data.ByteString.Lazy              as BL
-import qualified Data.CaseInsensitive              as CI
-import qualified Data.HashMap.Strict               as Map
-import qualified Data.Text                         as T
-import qualified Data.UUID                         as UUID
-import qualified Database.PG.Query                 as Q
-import qualified Language.GraphQL.Draft.Syntax     as G
-import qualified Network.HTTP.Client               as HTTP
-import qualified Network.HTTP.Types                as HTTP
-import qualified Network.Wreq                      as Wreq
-
-import qualified Hasura.GraphQL.Resolve.Select     as GRS
-import qualified Hasura.RQL.DML.Select             as RS
+import qualified Control.Concurrent.Async             as A
+import qualified Data.Aeson                           as J
+import qualified Data.Aeson.Casing                    as J
+import qualified Data.Aeson.TH                        as J
+import qualified Data.ByteString.Lazy                 as BL
+import qualified Data.CaseInsensitive                 as CI
+import qualified Data.HashMap.Strict                  as Map
+import qualified Data.Text                            as T
+import qualified Data.UUID                            as UUID
+import qualified Database.PG.Query                    as Q
+import qualified Language.GraphQL.Draft.Syntax        as G
+import qualified Network.HTTP.Client                  as HTTP
+import qualified Network.HTTP.Types                   as HTTP
+import qualified Network.Wreq                         as Wreq
+
+import qualified Hasura.GraphQL.Resolve.Select        as GRS
+import qualified Hasura.RQL.DML.Select                as RS
 
 import           Hasura.EncJSON
 import           Hasura.GraphQL.Resolve.Context
 import           Hasura.GraphQL.Resolve.InputValue
-import           Hasura.GraphQL.Resolve.Select     (processTableSelectionSet)
+import           Hasura.GraphQL.Resolve.Select        (processTableSelectionSet)
 import           Hasura.GraphQL.Validate.SelectionSet
 import           Hasura.GraphQL.Validate.Types
 import           Hasura.HTTP
-import           Hasura.RQL.DDL.Headers            (makeHeadersFromConf, toHeadersConf)
+import           Hasura.RQL.DDL.Headers               (makeHeadersFromConf, toHeadersConf)
 import           Hasura.RQL.DDL.Schema.Cache
-import           Hasura.RQL.DML.Select             (asSingleRowJsonResp)
+import           Hasura.RQL.DML.Select                (asSingleRowJsonResp)
 import           Hasura.RQL.Types
 import           Hasura.RQL.Types.Run
-import           Hasura.Server.Utils               (mkClientHeadersForward, mkSetCookieHeaders)
-import           Hasura.Server.Version             (HasVersion)
+import           Hasura.Server.Utils                  (mkClientHeadersForward, mkSetCookieHeaders)
+import           Hasura.Server.Version                (HasVersion)
 import           Hasura.Session
 import           Hasura.SQL.Types
-import           Hasura.SQL.Value                  (PGScalarValue (..), pgScalarValueToJson,
-                                                    toTxtValue)
+import           Hasura.SQL.Value                     (PGScalarValue (..), pgScalarValueToJson,
+                                                       toTxtValue)
 
 newtype ActionContext
   = ActionContext {_acName :: ActionName}
@@ -169,13 +169,8 @@
   selSet <- asObjectSelectionSet $ _fSelSet field
   selectAstUnresolved <-
     processOutputSelectionSet webhookResponseExpression outputType definitionList
-<<<<<<< HEAD
-    (_fType field) $ _fSelSet field
+    (_fType field) selSet
   astResolved <- RS.traverseAnnSimpleSelect resolveValTxt selectAstUnresolved
-=======
-    (_fType field) selSet
-  astResolved <- RS.traverseAnnSimpleSel resolveValTxt selectAstUnresolved
->>>>>>> 1785d86c
   let jsonAggType = mkJsonAggSelect outputType
   return $ (,respHeaders) $ asSingleRowJsonResp (Q.fromBuilder $ toSQL $ RS.mkSQLSelect jsonAggType astResolved) []
   where
@@ -310,12 +305,8 @@
         let inputTableArgument = RS.AETableRow $ Just $ Iden "response_payload"
             ActionSelectOpContext outputType definitionList = selectOpCtx
             jsonAggSelect = mkJsonAggSelect outputType
-<<<<<<< HEAD
+        fldSelSet <- asObjectSelectionSet $ _fSelSet fld
         (RS.AFComputedField . RS.CFSTable jsonAggSelect)
-=======
-        fldSelSet <- asObjectSelectionSet $ _fSelSet fld
-        (RS.FComputedField . RS.CFSTable jsonAggSelect)
->>>>>>> 1785d86c
           <$> processOutputSelectionSet inputTableArgument outputType
               definitionList (_fType fld) fldSelSet
 
