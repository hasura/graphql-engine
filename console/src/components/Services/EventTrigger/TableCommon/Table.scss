@import "../../../Common/Common.scss";
.container {
  padding: 0;
}
.dropdown_wrapper {
  width: 300px;
}
.tableContainer {
  overflow: auto;
  //margin-top: 25px;
}

.schemaWrapper {
  background: #FFF3D5;
  width: 100%;
  .schemaSidebarSection {
    display: inline-block;
    width: 40%;
  }
}

.aceBlock {
  max-height: 300px;
  position: relative;
  margin-top: 10px;
}

.aceBlockExpand {
  position: absolute;
  top: -25px;
  right: 5px;
  z-index: 1;
  cursor: pointer;
}

.viewRowsContainer {
  border-left: 1px solid #ddd;
}

.cellExpand {
  transform: rotate(-45deg);
  cursor: pointer;
  top: -5px;
  left: 0px;
  right: 0px;
}

.cellCollapse {
  cursor: pointer;
  top: -5px;
  left: 0px;
  right: 0px;
  padding-right: 5px;
}

.insertContainer {
  button {
    margin: 0 10px;
  }
  label.radioLabel {
    padding-top: 0;
    input[type="radio"] {
      margin-top: 10px;
    }
  }
  span.radioSpan {
    line-height: 34px;
  }
}

.table {
  width: auto;
  thead {
    background: #333;
    color: #ddd;
  }
  th {
    min-width: 100px;
    font-weight: 300;
  }
  td {
    max-width: 300px;
    white-space: pre;
    overflow: hidden;
    text-overflow: ellipsis;
  }
}

.expandable {
  color: #779ecb;
  text-decoration: underline;
}

a.expanded {
  color: red;
}

.expandable:hover {
  background: #eee;
  transition: 0.2s;
  cursor: pointer;
}

.tableNameInput {
  width: 300px;
}
.addCol {
  .input {
    width: 300px;
    display: inline-block;
  }
  .inputCheckbox {
    width: auto;
    display: inline-block;
    padding-left: 20px;
    margin: 0px 20px;
    box-shadow: none;
  }
  .inputDefault
  {
    width: 150px;
    margin: 0px 20px;
    display: inline-block;
  }
  .remove_ul_left
  {

  }
  .select {
    display: inline-block;
    width: 300px;
    height: 34px;
  }
  i:hover {
    cursor: pointer;
    color: #B85C27;
    transition: 0.2s;
  }
}

.insertBox {
  min-width: 270px;
}

.insertBoxLabel {
  white-space: nowrap;
  overflow: hidden;
  text-overflow: ellipsis;
}

.sqlBody {
}

.tablesBody {
  padding-top: 20px;
}

.count {
  margin-top: 15px;
}

.addTablesBody {
  padding-top: 20px;
  padding-bottom: 30px;
}

.dataBreadCrumb {
  padding-bottom: 10px;
}

.tableCellCenterAligned {
  text-align: center;
}

.tableCellCenterAlignedExpanded {
  text-align: center;
  white-space: normal;
}

.selectTrigger {
  width: 300px;
  display: inline-block;
}

.settingsSection {
  table {
    width: 80%;
    margin-top: 20px;
  }
}

.advancedOperations {
  hr {
    margin-top: 10px;
    margin-bottom: 10px;
  }
  margin-bottom: 10px;
  label {
    cursor: pointer;
  }
}

.retryLabel {
  display: block;
  margin-bottom: 10px !important;
}

.retrySection {
  width: 300px;
  margin-right: 20px;
}

.invocationsSection {
  margin-top: 20px;
  li {
    display: block;
    padding: 5px 10px;
    margin-right: -10px;
    margin-left: -10px;
    line-height: 23px;
    border-bottom: 1px solid #e1e4e8;
  }
  .invocationSuccess {
    color: #28a745
  }
  .invocationFailure {
    color: red;
  }
}

.streamingLogs {
  margin-top: 20px;
  li {
    display: block;
    padding: 5px 10px;
    margin-right: -10px;
    margin-left: -10px;
    line-height: 23px;
    border-bottom: 1px solid #e1e4e8;
  }
  .invocationSuccess {
    color: #28a745;
  }
  .invocationFailure {
    color: red;
  }
}

.selectOperations {
  label {
    cursor: pointer;
  }
}

.advancedToggleBtn {
  width: 300px;
  background: #f2f2f2 !important;
  i {
    padding-left: 5px;
  }
}

.watchBtn {
  i {
    font-size: 12px;
  }
}

.loadOlder {
  display: flex;
  align-items: center;
  justify-content: center;
  background-color: #FFF3D5;
  padding: 5px;
  min-height: 41px;
}
.newBtn {
  font-size: 12px;
  margin-right: 10px;
}
.loadNewer {
  display: flex;
  align-items: center;
  justify-content: center;
  background-color: #FFF3D5;
  padding: 5px;
  min-height: 41px;
  position: relative;
}
.filterAll {
  position: absolute;
  left: 10px;
  input {
    display: inline-block;
    width: auto;
    margin-left: 10px;
  }
}
.oldBtn {
  font-size: 12px;
}
.retryEvent {
  cursor: pointer;
}
.redeliverModal {
  width: 60%;
}
.redeliverEventSection {
  clear: both;
  margin: 0;
}
<<<<<<< HEAD
.triggerSettingsModifyButton {
  margin-right: 10px;
  border-radius: 3px;
}
.dropDownGroup {
  max-width: 300px;
=======
.status_code_right {
  text-align: right;
  font-weight: bold;
  font-size: 15px;
  padding-bottom: 20px;
  margin-top: 0;
  margin-bottom: 0;
  i
  {
    margin-left: 5px;
  }
>>>>>>> 58cfbed2
}<|MERGE_RESOLUTION|>--- conflicted
+++ resolved
@@ -309,14 +309,13 @@
   clear: both;
   margin: 0;
 }
-<<<<<<< HEAD
 .triggerSettingsModifyButton {
   margin-right: 10px;
   border-radius: 3px;
 }
 .dropDownGroup {
   max-width: 300px;
-=======
+}
 .status_code_right {
   text-align: right;
   font-weight: bold;
@@ -328,5 +327,4 @@
   {
     margin-left: 5px;
   }
->>>>>>> 58cfbed2
 }