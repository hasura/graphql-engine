{-# LANGUAGE DeriveGeneric              #-}
{-# LANGUAGE FlexibleContexts           #-}
{-# LANGUAGE FlexibleInstances          #-}
{-# LANGUAGE GADTs                      #-}
{-# LANGUAGE GeneralizedNewtypeDeriving #-}
{-# LANGUAGE LambdaCase                 #-}
{-# LANGUAGE OverloadedStrings          #-}
{-# LANGUAGE RankNTypes                 #-}
{-# LANGUAGE TemplateHaskell            #-}

module Hasura.RQL.Types.SchemaCache
       ( TableCache
       , SchemaCache(..)
       , emptySchemaCache
       , TableInfo(..)
       , TableConstraint(..)
       , ConstraintType(..)
       , ViewInfo(..)
       , isMutable
       , mutableView
       , onlyIntCols
       , onlyNumCols
       , onlyJSONBCols
       , onlyComparableCols
       , isUniqueOrPrimary
       , mkTableInfo
       , addTableToCache
       , modTableInCache
       , delTableFromCache

       , WithDeps

       , CacheRM(..)
       , CacheRWM(..)

       , FieldInfoMap
       , FieldInfo(..)
       , fieldInfoToEither
       , partitionFieldInfos
       , partitionFieldInfosWith
       , getCols
       , getRels

       , PGColInfo(..)
       , isPGColInfo
       , getColInfos
       , RelInfo(..)
       -- , addFldToCache
       , addColToCache
       , addRelToCache

       , delColFromCache
       , delRelFromCache

       , RolePermInfo(..)
       , permIns
       , permSel
       , permUpd
       , permDel
       , PermAccessor(..)
       , permAccToLens
       , permAccToType
       , withPermType
       , RolePermInfoMap

       , InsPermInfo(..)
       , SelPermInfo(..)
       , UpdPermInfo(..)
       , DelPermInfo(..)
       , addPermToCache
       , delPermFromCache
       , InsSetCols

       , QueryTemplateInfo(..)
       , addQTemplateToCache
       , delQTemplateFromCache
       , TemplateParamInfo(..)

       , addEventTriggerToCache
       , delEventTriggerFromCache
       , EventTriggerInfo(..)
       , EventTriggerInfoMap

       , TableObjId(..)
       , SchemaObjId(..)
       , reportSchemaObj
       , reportSchemaObjs
       , SchemaDependency(..)
       , mkParentDep
       , mkColDep
       , getDependentObjs
       , getDependentObjsWith
       ) where

import qualified Database.PG.Query                 as Q
import qualified Hasura.GraphQL.Context            as GC
import           Hasura.Prelude
import           Hasura.RQL.Types.Common
import           Hasura.RQL.Types.BoolExp
import           Hasura.RQL.Types.DML
import           Hasura.RQL.Types.Error
import           Hasura.RQL.Types.Permission
import           Hasura.RQL.Types.RemoteSchema
import           Hasura.RQL.Types.SchemaCacheTypes
import           Hasura.RQL.Types.Subscribe
import qualified Hasura.SQL.DML                    as S
import           Hasura.SQL.Types

import           Control.Lens
import           Data.Aeson
import           Data.Aeson.Types
import           Data.Aeson.Casing
import           Data.Aeson.TH

import qualified Data.HashMap.Strict               as M
import qualified Data.HashSet                      as HS
import qualified Data.Text                         as T
import qualified PostgreSQL.Binary.Decoding        as PD

-- data TableObjId
--   = TOCol !PGCol
--   | TORel !RelName
--   | TOCons !ConstraintName
--   | TOPerm !RoleName !PermType
--   | TOTrigger !TriggerName
--   deriving (Show, Eq, Generic)

-- instance Hashable TableObjId

-- data SchemaObjId
--   = SOTable !QualifiedTable
--   | SOQTemplate !TQueryName
--   | SOTableObj !QualifiedTable !TableObjId
--    deriving (Eq, Generic)

--instance Hashable SchemaObjId

-- reportSchemaObj :: SchemaObjId -> T.Text
-- reportSchemaObj (SOTable tn) = "table " <> qualTableToTxt tn
-- reportSchemaObj (SOQTemplate qtn) =
--   "query-template " <> getTQueryName qtn
-- reportSchemaObj (SOTableObj tn (TOCol cn)) =
--   "column " <> qualTableToTxt tn <> "." <> getPGColTxt cn
-- reportSchemaObj (SOTableObj tn (TORel cn)) =
--   "relationship " <> qualTableToTxt tn <> "." <> getRelTxt cn
-- reportSchemaObj (SOTableObj tn (TOCons cn)) =
--   "constraint " <> qualTableToTxt tn <> "." <> getConstraintTxt cn
-- reportSchemaObj (SOTableObj tn (TOPerm rn pt)) =
--   "permission " <> qualTableToTxt tn <> "." <> getRoleTxt rn
--   <> "." <> permTypeToCode pt
-- reportSchemaObj (SOTableObj tn (TOTrigger trn )) =
--   "event-trigger " <> qualTableToTxt tn <> "." <> trn

reportSchemaObjs :: [SchemaObjId] -> T.Text
reportSchemaObjs = T.intercalate ", " . map reportSchemaObj

-- instance Show SchemaObjId where
--   show soi = T.unpack $ reportSchemaObj soi

-- instance ToJSON SchemaObjId where
--   toJSON = String . reportSchemaObj

<<<<<<< HEAD
-- data SchemaDependency
--   = SchemaDependency
--   { sdObjId  :: !SchemaObjId
--   , sdReason :: !T.Text
--   } deriving (Show, Eq)
=======
instance ToJSONKey SchemaObjId where
  toJSONKey = toJSONKeyText reportSchemaObj

data SchemaDependency
  = SchemaDependency
  { sdObjId  :: !SchemaObjId
  , sdReason :: !T.Text
  } deriving (Show, Eq, Generic)
>>>>>>> f25d49a9

-- $(deriveToJSON (aesonDrop 2 snakeCase) ''SchemaDependency)

instance Hashable SchemaDependency

mkParentDep :: QualifiedTable -> SchemaDependency
mkParentDep tn = SchemaDependency (SOTable tn) "table"

mkColDep :: T.Text -> QualifiedTable -> PGCol -> SchemaDependency
mkColDep reason tn col =
  flip SchemaDependency reason . SOTableObj tn $ TOCol col

data QueryTemplateInfo
  = QueryTemplateInfo
  { qtiName  :: !TQueryName
  , qtiQuery :: !QueryT
  } deriving (Show, Eq)

$(deriveToJSON (aesonDrop 3 snakeCase) ''QueryTemplateInfo)

type QTemplateCache = M.HashMap TQueryName QueryTemplateInfo

<<<<<<< HEAD
-- data PGColInfo
--   = PGColInfo
--   { pgiName       :: !PGCol
--   , pgiType       :: !PGColType
--   , pgiIsNullable :: !Bool
--   } deriving (Show, Eq)

-- $(deriveToJSON (aesonDrop 3 snakeCase) ''PGColInfo)

=======
>>>>>>> f25d49a9
onlyIntCols :: [PGColInfo] -> [PGColInfo]
onlyIntCols = filter (isIntegerType . pgiType)

onlyNumCols :: [PGColInfo] -> [PGColInfo]
onlyNumCols = filter (isNumType . pgiType)

onlyJSONBCols :: [PGColInfo] -> [PGColInfo]
onlyJSONBCols = filter (isJSONBType . pgiType)

onlyComparableCols :: [PGColInfo] -> [PGColInfo]
onlyComparableCols = filter (isComparableType . pgiType)

getColInfos :: [PGCol] -> [PGColInfo] -> [PGColInfo]
getColInfos cols allColInfos = flip filter allColInfos $ \ci ->
  pgiName ci `elem` cols

<<<<<<< HEAD
-- data RelInfo
--   = RelInfo
--   { riName     :: !RelName
--   , riType     :: !RelType
--   , riMapping  :: ![(PGCol, PGCol)]
--   , riRTable   :: !QualifiedTable
--   , riDeps     :: ![SchemaDependency]
--   , riIsManual :: !Bool
--   } deriving (Show, Eq)

-- $(deriveToJSON (aesonDrop 2 snakeCase) ''RelInfo)

instance CachedSchemaObj RelInfo where
  dependsOn = riDeps
=======
type WithDeps a = (a, [SchemaDependency])
>>>>>>> f25d49a9

data FieldInfo
  = FIColumn !PGColInfo
  | FIRelationship !RelInfo
  deriving (Show, Eq)

$(deriveToJSON
  defaultOptions { constructorTagModifier = snakeCase . drop 2
                 , sumEncoding = TaggedObject "type" "detail"
                 }
  ''FieldInfo)

fieldInfoToEither :: FieldInfo -> Either PGColInfo RelInfo
fieldInfoToEither (FIColumn l)       = Left l
fieldInfoToEither (FIRelationship r) = Right r

partitionFieldInfos :: [FieldInfo] -> ([PGColInfo], [RelInfo])
partitionFieldInfos = partitionFieldInfosWith (id, id)

partitionFieldInfosWith :: (PGColInfo -> a, RelInfo -> b)
                        -> [FieldInfo] -> ([a], [b])
partitionFieldInfosWith fns =
  partitionEithers . map (biMapEither fns . fieldInfoToEither)
  where
    biMapEither (f1, f2) = either (Left . f1) (Right . f2)

type FieldInfoMap = M.HashMap FieldName FieldInfo

getCols :: FieldInfoMap -> [PGColInfo]
getCols fim = lefts $ map fieldInfoToEither $ M.elems fim

getRels :: FieldInfoMap -> [RelInfo]
getRels fim = rights $ map fieldInfoToEither $ M.elems fim

isPGColInfo :: FieldInfo -> Bool
isPGColInfo (FIColumn _) = True
isPGColInfo _            = False

instance ToJSON S.SQLExp where
  toJSON = String . T.pack . show

--type InsSetCols = M.HashMap PGCol S.SQLExp

data InsPermInfo
  = InsPermInfo
  { ipiView            :: !QualifiedTable
  , ipiCheck           :: !AnnBoolExpSQL
  , ipiAllowUpsert     :: !Bool
  , ipiSet             :: !InsSetCols
  , ipiRequiredHeaders :: ![T.Text]
  } deriving (Show, Eq)

$(deriveToJSON (aesonDrop 3 snakeCase) ''InsPermInfo)

data SelPermInfo
  = SelPermInfo
  { spiCols            :: !(HS.HashSet PGCol)
  , spiTable           :: !QualifiedTable
  , spiFilter          :: !AnnBoolExpSQL
  , spiLimit           :: !(Maybe Int)
  , spiAllowAgg        :: !Bool
  , spiRequiredHeaders :: ![T.Text]
  } deriving (Show, Eq)

$(deriveToJSON (aesonDrop 3 snakeCase) ''SelPermInfo)

data UpdPermInfo
  = UpdPermInfo
  { upiCols            :: !(HS.HashSet PGCol)
  , upiTable           :: !QualifiedTable
  , upiFilter          :: !AnnBoolExpSQL
  , upiRequiredHeaders :: ![T.Text]
  } deriving (Show, Eq)

$(deriveToJSON (aesonDrop 3 snakeCase) ''UpdPermInfo)

data DelPermInfo
  = DelPermInfo
  { dpiTable           :: !QualifiedTable
  , dpiFilter          :: !AnnBoolExpSQL
  , dpiRequiredHeaders :: ![T.Text]
  } deriving (Show, Eq)

$(deriveToJSON (aesonDrop 3 snakeCase) ''DelPermInfo)

mkRolePermInfo :: RolePermInfo
mkRolePermInfo = RolePermInfo Nothing Nothing Nothing Nothing

data RolePermInfo
  = RolePermInfo
  { _permIns :: !(Maybe InsPermInfo)
  , _permSel :: !(Maybe SelPermInfo)
  , _permUpd :: !(Maybe UpdPermInfo)
  , _permDel :: !(Maybe DelPermInfo)
  } deriving (Show, Eq)

$(deriveToJSON (aesonDrop 5 snakeCase) ''RolePermInfo)
makeLenses ''RolePermInfo

type RolePermInfoMap = M.HashMap RoleName RolePermInfo

data EventTriggerInfo
 = EventTriggerInfo
   { etiId          :: !TriggerId
   , etiName        :: !TriggerName
   , etiOpsDef      :: !TriggerOpsDef
   , etiRetryConf   :: !RetryConf
   , etiWebhookInfo :: !WebhookConfInfo
   , etiHeaders     :: ![EventHeaderInfo]
   } deriving (Show, Eq)

$(deriveToJSON (aesonDrop 3 snakeCase) ''EventTriggerInfo)

type EventTriggerInfoMap = M.HashMap TriggerName EventTriggerInfo

data ConstraintType
  = CTCHECK
  | CTFOREIGNKEY
  | CTPRIMARYKEY
  | CTUNIQUE
  deriving Eq

$(deriveToJSON defaultOptions{constructorTagModifier = drop 2} ''ConstraintType)

constraintTyToTxt :: ConstraintType -> T.Text
constraintTyToTxt ty = case ty of
  CTCHECK      -> "CHECK"
  CTFOREIGNKEY -> "FOREIGN KEY"
  CTPRIMARYKEY -> "PRIMARY KEY"
  CTUNIQUE     -> "UNIQUE"

instance Show ConstraintType where
  show = T.unpack . constraintTyToTxt

instance Q.FromCol ConstraintType where
  fromCol bs = flip Q.fromColHelper bs $ PD.enum $ \case
    "CHECK"       -> Just CTCHECK
    "FOREIGN KEY" -> Just CTFOREIGNKEY
    "PRIMARY KEY" -> Just CTPRIMARYKEY
    "UNIQUE"      -> Just CTUNIQUE
    _             -> Nothing

data TableConstraint
  = TableConstraint
  { tcType :: !ConstraintType
  , tcName :: !ConstraintName
  } deriving (Show, Eq)

$(deriveToJSON (aesonDrop 2 snakeCase) ''TableConstraint)

isUniqueOrPrimary :: TableConstraint -> Bool
isUniqueOrPrimary (TableConstraint ty _) = case ty of
  CTCHECK      -> False
  CTFOREIGNKEY -> False
  CTPRIMARYKEY -> True
  CTUNIQUE     -> True

data ViewInfo
  = ViewInfo
  { viIsUpdatable  :: !Bool
  , viIsDeletable  :: !Bool
  , viIsInsertable :: !Bool
  } deriving (Show, Eq)

$(deriveToJSON (aesonDrop 2 snakeCase) ''ViewInfo)

isMutable :: (ViewInfo -> Bool) -> Maybe ViewInfo -> Bool
isMutable _ Nothing   = True
isMutable f (Just vi) = f vi

mutableView :: (MonadError QErr m) => QualifiedTable
            -> (ViewInfo -> Bool) -> Maybe ViewInfo
            -> T.Text -> m ()
mutableView qt f mVI operation =
  unless (isMutable f mVI) $ throw400 NotSupported $
  "view " <> qt <<> " is not " <> operation

data TableInfo
  = TableInfo
  { tiName                :: !QualifiedTable
  , tiSystemDefined       :: !Bool
  , tiFieldInfoMap        :: !FieldInfoMap
  , tiRolePermInfoMap     :: !RolePermInfoMap
  , tiConstraints         :: ![TableConstraint]
  , tiPrimaryKeyCols      :: ![PGCol]
  , tiViewInfo            :: !(Maybe ViewInfo)
  , tiEventTriggerInfoMap :: !EventTriggerInfoMap
  } deriving (Show, Eq)

$(deriveToJSON (aesonDrop 2 snakeCase) ''TableInfo)

mkTableInfo :: QualifiedTable -> Bool -> [(ConstraintType, ConstraintName)]
            -> [(PGCol, PGColType, Bool)] -> [PGCol]
            -> Maybe ViewInfo -> TableInfo
mkTableInfo tn isSystemDefined rawCons cols pcols mVI =
  TableInfo tn isSystemDefined colMap (M.fromList []) constraints pcols mVI (M.fromList [])
  where
    constraints = flip map rawCons $ uncurry TableConstraint
    colMap     = M.fromList $ map f cols
    f (cn, ct, b) = (fromPGCol cn, FIColumn $ PGColInfo cn ct b)

type TableCache = M.HashMap QualifiedTable TableInfo -- info of all tables

type DepMap = M.HashMap SchemaObjId (HS.HashSet SchemaDependency)

addToDepMap :: SchemaObjId -> [SchemaDependency] -> DepMap -> DepMap
addToDepMap schObj deps =
  M.insert schObj (HS.fromList deps)

  -- M.unionWith HS.union objDepMap
  -- where
  --   objDepMap = M.fromList
  --     [ (dep, HS.singleton $ SchemaDependency schObj reason)
  --     | (SchemaDependency dep reason) <- deps
  --     ]

removeFromDepMap :: SchemaObjId -> DepMap -> DepMap
removeFromDepMap =
  M.delete

data SchemaCache
  = SchemaCache
<<<<<<< HEAD
  { scTables            :: !TableCache
  , scQTemplates        :: !QTemplateCache
  , scRemoteResolvers   :: !RemoteSchemaMap
  , scGCtxMap           :: !GC.GCtxMap
  , scDefaultRemoteGCtx :: !GC.GCtx
=======
  { scTables     :: !TableCache
  , scQTemplates :: !QTemplateCache
  , scDepMap     :: !DepMap
>>>>>>> f25d49a9
  } deriving (Show, Eq)

$(deriveToJSON (aesonDrop 2 snakeCase) ''SchemaCache)

modDepMapInCache :: (CacheRWM m) => (DepMap -> DepMap) -> m ()
modDepMapInCache f = do
  sc <- askSchemaCache
  writeSchemaCache $ sc { scDepMap = f (scDepMap sc)}

class (Monad m) => CacheRM m where

  -- Get the schema cache
  askSchemaCache :: m SchemaCache

instance (Monad m) => CacheRM (StateT SchemaCache m) where
  askSchemaCache = get

class (CacheRM m) => CacheRWM m where

  -- Get the schema cache
  writeSchemaCache :: SchemaCache -> m ()

instance (Monad m) => CacheRWM (StateT SchemaCache m) where
  writeSchemaCache = put

addQTemplateToCache
  :: (QErrM m, CacheRWM m)
  => QueryTemplateInfo
  -> [SchemaDependency]
  -> m ()
addQTemplateToCache qti deps = do
  sc <- askSchemaCache
  let templateCache = scQTemplates sc
  case M.lookup qtn templateCache of
    Just _ -> throw500 $ "template already exists in cache " <>> qtn
    Nothing -> do
      let newTemplateCache = M.insert qtn qti templateCache
      writeSchemaCache $ sc {scQTemplates = newTemplateCache}
  modDepMapInCache (addToDepMap objId deps)
  where
    qtn = qtiName qti
    objId = SOQTemplate qtn

delQTemplateFromCache :: (QErrM m, CacheRWM m)
                      => TQueryName -> m ()
delQTemplateFromCache qtn = do
  sc <- askSchemaCache
  let templateCache = scQTemplates sc
  case M.lookup qtn templateCache of
    Nothing -> throw500 $ "template does not exist in cache " <>> qtn
    Just _ -> do
      let newTemplateCache = M.delete qtn templateCache
      writeSchemaCache $ sc {scQTemplates = newTemplateCache}
  modDepMapInCache (removeFromDepMap objId)
  where
    objId = SOQTemplate qtn

emptySchemaCache :: SchemaCache
<<<<<<< HEAD
emptySchemaCache =
  SchemaCache (M.fromList []) (M.fromList []) M.empty M.empty GC.emptyGCtx
=======
emptySchemaCache = SchemaCache (M.fromList []) (M.fromList []) mempty
>>>>>>> f25d49a9

modTableCache :: (CacheRWM m) => TableCache -> m ()
modTableCache tc = do
  sc <- askSchemaCache
  writeSchemaCache $ sc { scTables = tc }

addTableToCache :: (QErrM m, CacheRWM m)
                => TableInfo -> m ()
addTableToCache ti = do
  sc <- askSchemaCache
  assertTableNotExists tn sc
  modTableCache $ M.insert tn ti $ scTables sc
  where
    tn = tiName ti

delTableFromCache :: (QErrM m, CacheRWM m)
                  => QualifiedTable -> m ()
delTableFromCache tn = do
  sc <- askSchemaCache
  void $ getTableInfoFromCache tn sc
  modTableCache $ M.delete tn $ scTables sc
  modDepMapInCache (M.filterWithKey notThisTableObj)
  where
    notThisTableObj (SOTableObj depTn _) _ = depTn /= tn
    notThisTableObj _                    _ = True

getTableInfoFromCache :: (QErrM m)
                      => QualifiedTable
                      -> SchemaCache
                      -> m TableInfo
getTableInfoFromCache tn sc =
  case M.lookup tn (scTables sc) of
    Nothing -> throw500 $ "table not found in cache : " <>> tn
    Just ti -> return ti

assertTableNotExists :: (QErrM m)
                     => QualifiedTable
                     -> SchemaCache
                     -> m ()
assertTableNotExists tn sc =
  case M.lookup tn (scTables sc) of
    Nothing -> return ()
    Just _  -> throw500 $ "table exists in cache : " <>> tn

modTableInCache :: (QErrM m, CacheRWM m)
                => (TableInfo -> m TableInfo)
                -> QualifiedTable
                -> m ()
modTableInCache f tn = do
  sc <- askSchemaCache
  ti <- getTableInfoFromCache tn sc
  newTi <- f ti
  modTableCache $ M.insert tn newTi $ scTables sc

addColToCache
  :: (QErrM m, CacheRWM m)
  => PGCol -> PGColInfo
  -> QualifiedTable -> m ()
addColToCache cn ci =
  addFldToCache (fromPGCol cn) (FIColumn ci)

addRelToCache
  :: (QErrM m, CacheRWM m)
  => RelName -> RelInfo -> [SchemaDependency]
  -> QualifiedTable -> m ()
addRelToCache rn ri deps tn = do
  addFldToCache (fromRel rn) (FIRelationship ri)  tn
  modDepMapInCache (addToDepMap schObjId deps)
  where
    schObjId = SOTableObj tn $ TORel $ riName ri

addFldToCache
  :: (QErrM m, CacheRWM m)
  => FieldName -> FieldInfo
  -> QualifiedTable -> m ()
addFldToCache fn fi =
  modTableInCache modFieldInfoMap
  where
    modFieldInfoMap ti = do
      let fim = tiFieldInfoMap ti
      case M.lookup fn fim of
        Just _  -> throw500 "field already exists "
        Nothing -> return $
          ti { tiFieldInfoMap = M.insert fn fi fim }

delFldFromCache :: (QErrM m, CacheRWM m)
                => FieldName -> QualifiedTable -> m ()
delFldFromCache fn =
  modTableInCache modFieldInfoMap
  where
    modFieldInfoMap ti = do
      let fim = tiFieldInfoMap ti
      case M.lookup fn fim of
        Just _  -> return $
          ti { tiFieldInfoMap = M.delete fn fim }
        Nothing -> throw500 "field does not exist"

delColFromCache :: (QErrM m, CacheRWM m)
                => PGCol -> QualifiedTable -> m ()
delColFromCache cn =
  delFldFromCache (fromPGCol cn)

delRelFromCache :: (QErrM m, CacheRWM m)
                => RelName -> QualifiedTable -> m ()
delRelFromCache rn tn = do
  delFldFromCache (fromRel rn) tn
  modDepMapInCache (removeFromDepMap schObjId)
  where
    schObjId = SOTableObj tn $ TORel rn

data PermAccessor a where
  PAInsert :: PermAccessor InsPermInfo
  PASelect :: PermAccessor SelPermInfo
  PAUpdate :: PermAccessor UpdPermInfo
  PADelete :: PermAccessor DelPermInfo

permAccToLens :: PermAccessor a -> Lens' RolePermInfo (Maybe a)
permAccToLens PAInsert = permIns
permAccToLens PASelect = permSel
permAccToLens PAUpdate = permUpd
permAccToLens PADelete = permDel

permAccToType :: PermAccessor a -> PermType
permAccToType PAInsert = PTInsert
permAccToType PASelect = PTSelect
permAccToType PAUpdate = PTUpdate
permAccToType PADelete = PTDelete

withPermType :: PermType -> (forall a. PermAccessor a -> b) -> b
withPermType PTInsert f = f PAInsert
withPermType PTSelect f = f PASelect
withPermType PTUpdate f = f PAUpdate
withPermType PTDelete f = f PADelete

addEventTriggerToCache
  :: (QErrM m, CacheRWM m)
  => QualifiedTable
  -> EventTriggerInfo
  -> [SchemaDependency]
  -> m ()
addEventTriggerToCache qt eti deps = do
  modTableInCache modEventTriggerInfo qt
  modDepMapInCache (addToDepMap schObjId deps)
  where
    trn = etiName eti
    modEventTriggerInfo ti = do
      let etim = tiEventTriggerInfoMap ti
      return $ ti { tiEventTriggerInfoMap = M.insert trn eti etim}
    schObjId = SOTableObj qt $ TOTrigger trn

delEventTriggerFromCache
  :: (QErrM m, CacheRWM m)
  => QualifiedTable
  -> TriggerName
  -> m ()
delEventTriggerFromCache qt trn = do
  modTableInCache modEventTriggerInfo qt
  modDepMapInCache (removeFromDepMap schObjId)
  where
    modEventTriggerInfo ti = do
      let etim = tiEventTriggerInfoMap ti
      return $ ti { tiEventTriggerInfoMap = M.delete trn etim }
    schObjId = SOTableObj qt $ TOTrigger trn

addPermToCache
  :: (QErrM m, CacheRWM m)
  => QualifiedTable
  -> RoleName
  -> PermAccessor a
  -> a
  -> [SchemaDependency]
  -> m ()
addPermToCache tn rn pa i deps = do
  modTableInCache modRolePermInfo tn
  modDepMapInCache (addToDepMap schObjId deps)
  where
    paL = permAccToLens pa
    modRolePermInfo ti = do
      let rpim = tiRolePermInfoMap ti
          rpi  = fromMaybe mkRolePermInfo $ M.lookup rn rpim
          newRPI = rpi & paL ?~ i
      assertPermNotExists pa rpi
      return $ ti { tiRolePermInfoMap = M.insert rn newRPI rpim }
    schObjId = SOTableObj tn $ TOPerm rn $ permAccToType pa

assertPermNotExists
  :: (QErrM m)
  => PermAccessor a
  -> RolePermInfo -> m ()
assertPermNotExists f rpi =
  when (isJust $ rpi ^. permAccToLens f) $ throw500 "permission exists"

assertPermExists
  :: (QErrM m)
  => PermAccessor a
  -> RolePermInfo -> m ()
assertPermExists f rpi =
  unless (isJust $ rpi ^. permAccToLens f) $ throw500 "permission does not exist"

delPermFromCache
  :: (QErrM m, CacheRWM m)
  => PermAccessor a
  -> RoleName
  -> QualifiedTable
  -> m ()
delPermFromCache pa rn tn = do
  modTableInCache modRolePermInfo tn
  modDepMapInCache (removeFromDepMap schObjId)
  where
    paL = permAccToLens pa
    modRolePermInfo ti = do
      let rpim = tiRolePermInfoMap ti
          rpi  = fromMaybe mkRolePermInfo $ M.lookup rn rpim
      assertPermExists pa rpi
      let newRPI = rpi & paL .~ Nothing
      return $ ti { tiRolePermInfoMap = M.insert rn newRPI rpim }
    schObjId = SOTableObj tn $ TOPerm rn $ permAccToType pa

data TemplateParamInfo
  = TemplateParamInfo
  { tpiName    :: !TemplateParam
  , tpiDefault :: !(Maybe Value)
  } deriving (Show, Eq)

getDependentObjs :: SchemaCache -> SchemaObjId -> [SchemaObjId]
getDependentObjs = getDependentObjsWith (const True)

getDependentObjsWith
  :: (T.Text -> Bool) -> SchemaCache -> SchemaObjId -> [SchemaObjId]
getDependentObjsWith f sc objId =
  -- [ sdObjId sd | sd <- filter (f . sdReason) allDeps]
  map fst $ filter (isDependency . snd) $ M.toList $ scDepMap sc
  where
    isDependency deps = not $ HS.null $ flip HS.filter deps $
      \(SchemaDependency depId reason) -> objId `induces` depId && f reason

    -- induces a b : is b dependent on a
    induces (SOTable tn1) (SOTable tn2)      = tn1 == tn2
    induces (SOTable tn1) (SOTableObj tn2 _) = tn1 == tn2
    induces objId1 objId2                    = objId1 == objId2
    -- allDeps = toList $ fromMaybe HS.empty $ M.lookup objId $ scDepMap sc<|MERGE_RESOLUTION|>--- conflicted
+++ resolved
@@ -95,8 +95,8 @@
 import qualified Database.PG.Query                 as Q
 import qualified Hasura.GraphQL.Context            as GC
 import           Hasura.Prelude
+import           Hasura.RQL.Types.BoolExp
 import           Hasura.RQL.Types.Common
-import           Hasura.RQL.Types.BoolExp
 import           Hasura.RQL.Types.DML
 import           Hasura.RQL.Types.Error
 import           Hasura.RQL.Types.Permission
@@ -108,7 +108,6 @@
 
 import           Control.Lens
 import           Data.Aeson
-import           Data.Aeson.Types
 import           Data.Aeson.Casing
 import           Data.Aeson.TH
 
@@ -160,22 +159,20 @@
 -- instance ToJSON SchemaObjId where
 --   toJSON = String . reportSchemaObj
 
-<<<<<<< HEAD
 -- data SchemaDependency
 --   = SchemaDependency
 --   { sdObjId  :: !SchemaObjId
 --   , sdReason :: !T.Text
 --   } deriving (Show, Eq)
-=======
-instance ToJSONKey SchemaObjId where
-  toJSONKey = toJSONKeyText reportSchemaObj
-
-data SchemaDependency
-  = SchemaDependency
-  { sdObjId  :: !SchemaObjId
-  , sdReason :: !T.Text
-  } deriving (Show, Eq, Generic)
->>>>>>> f25d49a9
+
+-- instance ToJSONKey SchemaObjId where
+--   toJSONKey = toJSONKeyText reportSchemaObj
+
+-- data SchemaDependency
+--   = SchemaDependency
+--   { sdObjId  :: !SchemaObjId
+--   , sdReason :: !T.Text
+--   } deriving (Show, Eq, Generic)
 
 -- $(deriveToJSON (aesonDrop 2 snakeCase) ''SchemaDependency)
 
@@ -198,7 +195,6 @@
 
 type QTemplateCache = M.HashMap TQueryName QueryTemplateInfo
 
-<<<<<<< HEAD
 -- data PGColInfo
 --   = PGColInfo
 --   { pgiName       :: !PGCol
@@ -208,8 +204,6 @@
 
 -- $(deriveToJSON (aesonDrop 3 snakeCase) ''PGColInfo)
 
-=======
->>>>>>> f25d49a9
 onlyIntCols :: [PGColInfo] -> [PGColInfo]
 onlyIntCols = filter (isIntegerType . pgiType)
 
@@ -226,7 +220,6 @@
 getColInfos cols allColInfos = flip filter allColInfos $ \ci ->
   pgiName ci `elem` cols
 
-<<<<<<< HEAD
 -- data RelInfo
 --   = RelInfo
 --   { riName     :: !RelName
@@ -239,11 +232,7 @@
 
 -- $(deriveToJSON (aesonDrop 2 snakeCase) ''RelInfo)
 
-instance CachedSchemaObj RelInfo where
-  dependsOn = riDeps
-=======
 type WithDeps a = (a, [SchemaDependency])
->>>>>>> f25d49a9
 
 data FieldInfo
   = FIColumn !PGColInfo
@@ -466,17 +455,12 @@
 
 data SchemaCache
   = SchemaCache
-<<<<<<< HEAD
   { scTables            :: !TableCache
   , scQTemplates        :: !QTemplateCache
   , scRemoteResolvers   :: !RemoteSchemaMap
   , scGCtxMap           :: !GC.GCtxMap
   , scDefaultRemoteGCtx :: !GC.GCtx
-=======
-  { scTables     :: !TableCache
-  , scQTemplates :: !QTemplateCache
-  , scDepMap     :: !DepMap
->>>>>>> f25d49a9
+  , scDepMap            :: !DepMap
   } deriving (Show, Eq)
 
 $(deriveToJSON (aesonDrop 2 snakeCase) ''SchemaCache)
@@ -535,12 +519,8 @@
     objId = SOQTemplate qtn
 
 emptySchemaCache :: SchemaCache
-<<<<<<< HEAD
 emptySchemaCache =
-  SchemaCache (M.fromList []) (M.fromList []) M.empty M.empty GC.emptyGCtx
-=======
-emptySchemaCache = SchemaCache (M.fromList []) (M.fromList []) mempty
->>>>>>> f25d49a9
+  SchemaCache (M.fromList []) (M.fromList []) M.empty M.empty GC.emptyGCtx mempty
 
 modTableCache :: (CacheRWM m) => TableCache -> m ()
 modTableCache tc = do
