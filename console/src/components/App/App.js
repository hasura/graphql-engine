--- conflicted
+++ resolved
@@ -12,7 +12,6 @@
 import styles from './App.scss';
 
 import { theme } from '../UIKit/theme';
-import { exportMetadata } from '../../metadata/actions';
 
 export const GlobalContext = React.createContext(globals);
 
@@ -42,16 +41,6 @@
       dispatch(telemetryNotificationShown());
     }
   }, [dispatch, telemetry]);
-<<<<<<< HEAD
-
-  React.useEffect(() => {
-    console.log('fetch metadata');
-    // no sure yet, if this is the best place
-    // make it being triggered on each metadata update
-    dispatch(exportMetadata());
-  }, []);
-=======
->>>>>>> 64a0a14f
 
   let connectionFailMsg = null;
   if (connectionFailed) {
