--- conflicted
+++ resolved
@@ -4,18 +4,13 @@
 
 import           Hasura.Prelude
 
-<<<<<<< HEAD
-import           Control.Monad.Trans.Control            (MonadBaseControl)
-
-import qualified Data.Aeson                             as J
-=======
->>>>>>> bd6254c5
 import qualified Data.Environment                       as Env
 import qualified Data.HashMap.Strict                    as Map
 import qualified Data.HashMap.Strict.InsOrd             as OMap
 import qualified Data.HashSet                           as Set
 import qualified Data.Sequence                          as Seq
 import qualified Data.Sequence.NonEmpty                 as NE
+import qualified Database.PG.Query                      as Q
 import qualified Language.GraphQL.Draft.Syntax          as G
 import qualified Network.HTTP.Client                    as HTTP
 import qualified Network.HTTP.Types                     as HTTP
@@ -37,6 +32,7 @@
 import           Hasura.GraphQL.Execute.Prepare
 import           Hasura.GraphQL.Execute.Remote
 import           Hasura.GraphQL.Execute.Resolve
+import           Hasura.GraphQL.Execute.Types
 import           Hasura.GraphQL.Parser
 import           Hasura.GraphQL.Schema.Insert
 import           Hasura.RQL.Types
@@ -127,65 +123,23 @@
     , MonadError QErr m
     , Tracing.MonadTrace m
     , MonadMetadataStorage m
-    , Tracing.MonadTrace tx
-    , MonadIO tx
-    , MonadBaseControl IO tx
-    , MonadError QErr tx
     )
   => Env.Environment
+  -> Q.PGPool
   -> L.Logger L.Hasura
   -> UserInfo
   -> HTTP.Manager
   -> HTTP.RequestHeaders
-<<<<<<< HEAD
-  -> Q.PGPool
-  -> Bool
-  -> MutationRootField UnpreparedValue
-  -> m (Either (tx EncJSON, HTTP.ResponseHeaders) RemoteField)
-convertMutationRootField env logger userInfo manager reqHeaders metadataPool stringifyNum = \case
-  RFDB pgExec (MDBInsert s)  -> noResponseHeaders pgExec =<< convertInsert env userSession rjCtx s stringifyNum
-  RFDB pgExec (MDBUpdate s)  -> noResponseHeaders pgExec =<< convertUpdate env userSession rjCtx s stringifyNum
-  RFDB pgExec (MDBDelete s)  -> noResponseHeaders pgExec =<< convertDelete env userSession rjCtx s stringifyNum
-  RFRemote remote     -> pure $ Right remote
-  RFAction (AMSync s) -> Left . (_aerTransaction &&& _aerHeaders) <$>
-                         resolveActionExecution env logger userInfo metadataPool s actionExecContext
-  RFAction (AMAsync s) -> (Left . (, [])) <$> resolveActionMutationAsync s reqHeaders userSession
-  RFRaw s              -> pure $ Left (pure $ encJFromJValue s, [])
-  where
-    noResponseHeaders pgExecCtx rTx = pure $ Left (runMutationTx userInfo pgExecCtx rTx, [])
-
-    userSession = _uiSession userInfo
-    actionExecContext = ActionExecContext manager reqHeaders $ _uiSession userInfo
-
-    rjCtx = (manager, reqHeaders, userInfo)
-
-runMutationTx
-  :: ( MonadError QErr m
-     , MonadIO m
-     , MonadBaseControl IO m
-     , Tracing.MonadTrace m
-     )
-  => UserInfo -> PGExecCtx -> Tracing.TraceT (LazyTxT QErr m) a -> m a
-runMutationTx userInfo pgExec lazyTx = do
-  ctx <- Tracing.currentContext
-  liftEitherM $ runExceptT
-   ( Tracing.interpTraceT
-     (runLazyTx pgExec Q.ReadWrite . withTraceContext ctx . withUserInfo userInfo)
-     lazyTx
-   )
-
-=======
   -> ActionMutation UnpreparedValue
-  -> m (tx EncJSON, HTTP.ResponseHeaders)
-convertMutationAction env logger userInfo manager reqHeaders = \case
-  AMSync s  -> (_aerTransaction &&& _aerHeaders) <$>
-    resolveActionExecution env logger userInfo s actionExecContext
-  AMAsync s -> noResponseHeaders <$> resolveActionMutationAsync s reqHeaders userSession
+  -> m (ActionExecution, HTTP.ResponseHeaders)
+convertMutationAction env metadataPool logger userInfo manager reqHeaders = \case
+  AMSync s  -> (_aerExecution &&& _aerHeaders) <$>
+    resolveActionExecution env logger userInfo metadataPool s actionExecContext
+  AMAsync s -> (, []) <$> resolveActionMutationAsync s reqHeaders userSession
   where
     userSession = _uiSession userInfo
     actionExecContext = ActionExecContext manager reqHeaders $ _uiSession userInfo
 
->>>>>>> bd6254c5
 convertMutationSelectionSet
   :: forall m tx
    . ( HasVersion
@@ -194,8 +148,7 @@
      , MonadError QErr m
      , MonadMetadataStorage m
      , MonadIO tx
-     , MonadError QErr tx
-     , MonadBaseControl IO tx
+     , MonadTx tx
      , Tracing.MonadTrace tx
      )
   => Env.Environment
@@ -209,13 +162,8 @@
   -> G.SelectionSet G.NoFragments G.Name
   -> [G.VariableDefinition]
   -> Maybe GH.VariableValues
-<<<<<<< HEAD
-  -> m (ExecutionPlan (tx EncJSON, HTTP.ResponseHeaders) RemoteCall (G.Name, J.Value))
+  -> m (ExecutionPlan (tx EncJSON, HTTP.ResponseHeaders) (ActionExecution, HTTP.ResponseHeaders))
 convertMutationSelectionSet env metadataPool logger gqlContext sqlGenCtx userInfo manager reqHeaders fields varDefs varValsM = do
-=======
-  -> m (ExecutionPlan (tx EncJSON, HTTP.ResponseHeaders))
-convertMutationSelectionSet env logger gqlContext sqlGenCtx userInfo manager reqHeaders fields varDefs varValsM = do
->>>>>>> bd6254c5
   mutationParser <- onNothing (gqlMutationParser gqlContext) $
     throw400 ValidationFailed "no mutations exist"
   -- Parse the GraphQL query into the RQL AST
@@ -225,31 +173,10 @@
     >>= (mutationParser >>> (`onLeft` reportParseErrors))
 
   -- Transform the RQL AST into a prepared SQL query
-<<<<<<< HEAD
-  txs <- for unpreparedQueries $ convertMutationRootField env logger userInfo manager reqHeaders metadataPool (stringifyNum sqlGenCtx)
-  let txList = OMap.toList txs
-  case (mapMaybe takeTx txList, mapMaybe takeRemote txList) of
-    (dbPlans, []) -> do
-      let allHeaders = concatMap (snd . snd) dbPlans
-          combinedTx = toSingleTx $ map (G.unName *** fst) dbPlans
-      pure $ ExecStepDB (combinedTx, allHeaders)
-    ([], remotes@(firstRemote:_)) -> do
-      let (remoteOperation, varValsM') =
-            buildTypedOperation
-            G.OperationTypeMutation
-            varDefs
-            (map (G.SelectionField . snd . snd) remotes)
-            varValsM
-      if all (\remote' -> fst (snd firstRemote) == fst (snd remote')) remotes
-        then return $ ExecStepRemote (fst (snd firstRemote), remoteOperation, varValsM')
-        else throw400 NotSupported "Mixed remote schemas are not supported"
-    _ -> throw400 NotSupported "Heterogeneous execution of database and remote schemas not supported"
-  -- Build and return an executable action from the generated SQL
-=======
   let userSession = _uiSession userInfo
       remoteJoinCtx = (manager, reqHeaders, userInfo)
   txs <- for unpreparedQueries \case
-    RFDB db             -> ExecStepDB <$> convertMutationDB env userSession remoteJoinCtx (stringifyNum sqlGenCtx) db
+    RFDB pgExecCtx db          -> ExecStepDB pgExecCtx <$> convertMutationDB env userSession remoteJoinCtx (stringifyNum sqlGenCtx) db
     RFRemote (remoteSchemaInfo, remoteField) ->
       pure $ buildExecStepRemote
              remoteSchemaInfo
@@ -257,11 +184,10 @@
              varDefs
              [G.SelectionField remoteField]
              varValsM
-    RFAction action     -> ExecStepDB <$> convertMutationAction env logger userInfo manager reqHeaders action
+    RFAction action     -> ExecStepAction <$> convertMutationAction env metadataPool logger userInfo manager reqHeaders action
     RFRaw s             -> pure $ ExecStepRaw s
 
   return txs
->>>>>>> bd6254c5
   where
     reportParseErrors errs = case NE.head errs of
       -- TODO: Our error reporting machinery doesn’t currently support reporting
