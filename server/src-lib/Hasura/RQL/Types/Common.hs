module Hasura.RQL.Types.Common
       ( RelName(..)
       , relNameToTxt
       , RelType(..)
       , rootRelName
       , relTypeToTxt
       , RelInfo(..)

       , FieldName(..)
       , fromPGCol
       , fromRel

       , ToAesonPairs(..)
       , WithTable(..)
       , ColVals
       , MutateResp(..)
       , ForeignKey(..)
       , GraphQLName(..)
       , CustomColumnFields

       , NonEmptyText
       , mkNonEmptyText
       , unNonEmptyText
       , adminText
       , rootText

       , FunctionArgName(..)
       ) where

import           Hasura.GraphQL.Utils          (isValidName)
import           Hasura.Prelude
import           Hasura.SQL.Types

import           Data.Aeson
import           Data.Aeson.Casing
import           Data.Aeson.TH
import           Data.Aeson.Types
import           Instances.TH.Lift             ()
import           Language.Haskell.TH.Syntax    (Lift)

import qualified Data.HashMap.Strict           as HM
import qualified Data.Text                     as T
import qualified Database.PG.Query             as Q
import qualified Language.GraphQL.Draft.Syntax as G
import qualified PostgreSQL.Binary.Decoding    as PD

newtype NonEmptyText = NonEmptyText {unNonEmptyText :: T.Text}
  deriving (Show, Eq, Ord, Hashable, ToJSON, ToJSONKey, Lift, Q.ToPrepArg, DQuote)

mkNonEmptyText :: T.Text -> Maybe NonEmptyText
mkNonEmptyText ""   = Nothing
mkNonEmptyText text = Just $ NonEmptyText text

parseNonEmptyText :: T.Text -> Parser NonEmptyText
parseNonEmptyText text = case mkNonEmptyText text of
  Nothing     -> fail "empty string not allowed"
  Just neText -> return neText

instance FromJSON NonEmptyText where
  parseJSON = withText "String" parseNonEmptyText

instance FromJSONKey NonEmptyText where
  fromJSONKey = FromJSONKeyTextParser parseNonEmptyText

instance Q.FromCol NonEmptyText where
  fromCol bs = mkNonEmptyText <$> Q.fromCol bs
    >>= maybe (Left "empty string not allowed") Right

adminText :: NonEmptyText
adminText = NonEmptyText "admin"

rootText :: NonEmptyText
rootText = NonEmptyText "root"

newtype RelName
  = RelName {getRelTxt :: NonEmptyText}
  deriving (Show, Eq, Hashable, FromJSON, ToJSON, Q.ToPrepArg, Q.FromCol, Lift)

instance IsIden RelName where
  toIden rn = Iden $ relNameToTxt rn

instance DQuote RelName where
  dquoteTxt = relNameToTxt

rootRelName :: RelName
rootRelName = RelName rootText

relNameToTxt :: RelName -> T.Text
relNameToTxt = unNonEmptyText . getRelTxt

relTypeToTxt :: RelType -> T.Text
relTypeToTxt ObjRel = "object"
relTypeToTxt ArrRel = "array"

data RelType
  = ObjRel
  | ArrRel
  deriving (Show, Eq, Generic)

instance Hashable RelType

instance ToJSON RelType where
  toJSON = String . relTypeToTxt

instance FromJSON RelType where
  parseJSON (String "object") = return ObjRel
  parseJSON (String "array") = return ArrRel
  parseJSON _ = fail "expecting either 'object' or 'array' for rel_type"

instance Q.FromCol RelType where
  fromCol bs = flip Q.fromColHelper bs $ PD.enum $ \case
    "object" -> Just ObjRel
    "array"  -> Just ArrRel
    _   -> Nothing

data RelInfo
  = RelInfo
  { riName     :: !RelName
  , riType     :: !RelType
  , riMapping  :: ![(PGCol, PGCol)]
  , riRTable   :: !QualifiedTable
  , riIsManual :: !Bool
  } deriving (Show, Eq)

$(deriveToJSON (aesonDrop 2 snakeCase) ''RelInfo)

newtype FieldName
  = FieldName { getFieldNameTxt :: T.Text }
  deriving (Show, Eq, Ord, Hashable, FromJSON, ToJSON, FromJSONKey, ToJSONKey, Lift)

instance IsIden FieldName where
  toIden (FieldName f) = Iden f

instance DQuote FieldName where
  dquoteTxt (FieldName c) = c

fromPGCol :: PGCol -> FieldName
fromPGCol c = FieldName $ getPGColTxt c

fromRel :: RelName -> FieldName
fromRel = FieldName . relNameToTxt

class ToAesonPairs a where
  toAesonPairs :: (KeyValue v) => a -> [v]

data WithTable a
  = WithTable
  { wtName :: !QualifiedTable
  , wtInfo :: !a
  } deriving (Show, Eq, Lift)

instance (FromJSON a) => FromJSON (WithTable a) where
  parseJSON v@(Object o) =
    WithTable <$> o .: "table" <*> parseJSON v
  parseJSON _ =
    fail "expecting an Object with key 'table'"

instance (ToAesonPairs a) => ToJSON (WithTable a) where
  toJSON (WithTable tn rel) =
    object $ ("table" .= tn):toAesonPairs rel

type ColVals = HM.HashMap PGCol Value

data MutateResp
  = MutateResp
  { _mrAffectedRows     :: !Int
  , _mrReturningColumns :: ![ColVals]
  } deriving (Show, Eq)
$(deriveJSON (aesonDrop 3 snakeCase) ''MutateResp)

type ColMapping = HM.HashMap PGCol PGCol

data ForeignKey
  = ForeignKey
  { _fkTable         :: !QualifiedTable
  , _fkRefTable      :: !QualifiedTable
  , _fkOid           :: !Int
  , _fkConstraint    :: !ConstraintName
  , _fkColumnMapping :: !ColMapping
  } deriving (Show, Eq, Generic)
$(deriveJSON (aesonDrop 3 snakeCase) ''ForeignKey)

instance Hashable ForeignKey

<<<<<<< HEAD
newtype GraphQLName
  = GraphQLName {unGraphQLName :: G.Name}
  deriving (Show, Eq, Lift, ToJSON)

instance FromJSON GraphQLName where
  parseJSON = withText "GraphQLName" $ \t -> do
    let gName = G.Name t
    if not $ isValidName gName then
      fail $ T.unpack t <> " is not valid GraphQL name"
    else return $ GraphQLName gName

type CustomColumnFields = HM.HashMap PGCol GraphQLName
=======
newtype FunctionArgName =
  FunctionArgName { getFuncArgNameTxt :: T.Text}
  deriving (Show, Eq, ToJSON)
>>>>>>> d9fb0f87
<|MERGE_RESOLUTION|>--- conflicted
+++ resolved
@@ -182,7 +182,10 @@
 
 instance Hashable ForeignKey
 
-<<<<<<< HEAD
+newtype FunctionArgName =
+  FunctionArgName { getFuncArgNameTxt :: T.Text}
+  deriving (Show, Eq, ToJSON)
+
 newtype GraphQLName
   = GraphQLName {unGraphQLName :: G.Name}
   deriving (Show, Eq, Lift, ToJSON)
@@ -194,9 +197,4 @@
       fail $ T.unpack t <> " is not valid GraphQL name"
     else return $ GraphQLName gName
 
-type CustomColumnFields = HM.HashMap PGCol GraphQLName
-=======
-newtype FunctionArgName =
-  FunctionArgName { getFuncArgNameTxt :: T.Text}
-  deriving (Show, Eq, ToJSON)
->>>>>>> d9fb0f87
+type CustomColumnFields = HM.HashMap PGCol GraphQLName