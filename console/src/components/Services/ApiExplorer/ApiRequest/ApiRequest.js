import React, { Component } from 'react';
import PropTypes from 'prop-types';
import jwt from 'jsonwebtoken';

import TextAreaWithCopy from '../../../Common/TextAreaWithCopy/TextAreaWithCopy';
import Modal from '../../../Common/Modal/Modal';
import Tooltip from '../../../Common/Tooltip/Tooltip';

import {
  changeRequestHeader,
  removeRequestHeader,
  focusHeaderTextbox,
  unfocusTypingHeader,
  verifyJWTToken,
  setHeadersBulk,
  switchGraphiQLMode,
} from '../Actions';

import GraphiQLWrapper from '../GraphiQLWrapper/GraphiQLWrapper';
import Toggle from '../../../Common/Toggle/Toggle';

import CollapsibleToggle from '../../../Common/CollapsibleToggle/CollapsibleToggle';

import {
  getEndPointSectionIsOpen,
  setEndPointSectionIsOpen,
  getHeadersSectionIsOpen,
  setHeadersSectionIsOpen,
  persistGraphiQLHeaders,
  getPersistedGraphiQLHeaders,
  parseAuthHeader,
  getDefaultGraphiqlHeaders,
  getAdminSecret,
  getPersistedAdminSecretHeaderWasAdded,
  persistAdminSecretHeaderWasAdded,
  removePersistedAdminSecretHeaderWasAdded,
  persistGraphiQLMode,
} from './utils';
import { getGraphQLEndpoint } from '../utils';

import styles from '../ApiExplorer.scss';
<<<<<<< HEAD
import { ADMIN_SECRET_HEADER_KEY } from '../../../../constants';
import {
  getLSItem,
  removeLSItem,
  LS_KEYS,
} from '../../../../utils/localStorage';
=======
import {
  ADMIN_SECRET_HEADER_KEY,
  HASURA_CLIENT_NAME,
  HASURA_COLLABORATOR_TOKEN,
} from '../../../../constants';
>>>>>>> 96f6bdd5

/* When the page is loaded for the first time, hydrate the header state from the localStorage
 * Keep syncing the localStorage state when user modifies.
 * */

const ActionIcon = ({ message, dataHeaderID }) => (
  <Tooltip placement="left" message={message}>
    <i
      className={`${styles.headerInfoIcon} fa fa-question-circle`}
      data-header-id={dataHeaderID}
      aria-hidden="true"
    />
  </Tooltip>
);

class ApiRequest extends Component {
  constructor(props) {
    super(props);

    this.state = {
      endpointSectionIsOpen: getEndPointSectionIsOpen(),
      headersSectionIsOpen: getHeadersSectionIsOpen(),
      adminSecretVisible: false,
      isAnalyzingToken: false,
      analyzingHeaderRow: -1,
      tokenInfo: {
        header: {},
        payload: {},
        error: null,
        serverResp: {},
      },
    };

    if (this.props.numberOfTables !== 0) {
      const graphqlQueryInLS = getLSItem(LS_KEYS.graphiqlQuery);
      if (graphqlQueryInLS && graphqlQueryInLS.indexOf('do not have') !== -1) {
        removeLSItem(LS_KEYS.graphiqlQuery);
      }
    }

    this.analyzeBearerToken = this.analyzeBearerToken.bind(this);
    this.onAnalyzeBearerClose = this.onAnalyzeBearerClose.bind(this);
  }

  componentDidMount() {
    const handleHeaderInit = () => {
      const graphiqlHeaders =
        getPersistedGraphiQLHeaders() || getDefaultGraphiqlHeaders();

      // if admin secret is set and admin secret header was ever added to headers, add admin secret header if not already present
      const adminSecret = getAdminSecret();
      const adminSecretHeaderWasAdded = getPersistedAdminSecretHeaderWasAdded();
      if (adminSecret && !adminSecretHeaderWasAdded) {
        const headerKeys = graphiqlHeaders.map(h => h.key);

        // add admin secret header if not present
        if (!headerKeys.includes(ADMIN_SECRET_HEADER_KEY)) {
          graphiqlHeaders.push({
            key: ADMIN_SECRET_HEADER_KEY,
            value: adminSecret,
            isActive: true,
            isNewHeader: false,
            isDisabled: true,
          });
        }

        // set in local storage that admin secret header has been automatically added
        persistAdminSecretHeaderWasAdded();
      }

      // if admin secret is not set and admin secret header was ever added to headers, remove admin secret header if present
      if (!adminSecret && adminSecretHeaderWasAdded) {
        const headerKeys = graphiqlHeaders.map(h => h.key);

        // remove admin secret header if present
        const adminSecretHeaderIndex = headerKeys.indexOf(
          ADMIN_SECRET_HEADER_KEY
        );
        if (adminSecretHeaderIndex >= 0) {
          graphiqlHeaders.splice(adminSecretHeaderIndex, 1);
        }

        // remove from local storage that admin secret header has been automatically added
        removePersistedAdminSecretHeaderWasAdded();
      }

      // add an empty placeholder header
      graphiqlHeaders.push({
        key: '',
        value: '',
        isActive: true,
        isNewHeader: true,
        isDisabled: false,
      });

      // persist headers to local storage
      persistGraphiQLHeaders(graphiqlHeaders);

      // set headers in redux
      this.props.dispatch(setHeadersBulk(graphiqlHeaders));
    };

    handleHeaderInit();
  }

  onAnalyzeBearerClose() {
    this.setState({
      isAnalyzingToken: false,
      analyzingHeaderRow: -1,
    });
  }

  analyzeBearerToken(e) {
    const { dispatch } = this.props;

    const token = e.target.getAttribute('token');

    const analyzingHeaderRow = parseInt(
      e.target.getAttribute('data-header-index'),
      10
    );

    this.setState({
      isAnalyzingToken: true,
      analyzingHeaderRow,
      tokenInfo: {
        ...this.state.tokenInfo,
        serverResp: {},
        error: null,
      },
    });

    const decodeAndSetState = serverResp => {
      const decoded = jwt.decode(token, { complete: true });

      if (decoded) {
        this.setState({
          tokenInfo: {
            ...this.state.tokenInfo,
            header: decoded.header,
            payload: decoded.payload,
            error: null,
            serverResp: serverResp,
          },
        });
      } else {
        const message =
          'This JWT seems to be invalid. Please check the token value and try again!';

        this.setState({
          tokenInfo: {
            ...this.state.tokenInfo,
            error: message,
            serverResp: serverResp,
          },
        });
      }
    };

    if (token) {
      dispatch(verifyJWTToken(token))
        .then(data => {
          decodeAndSetState(data);
        })
        .catch(err => {
          decodeAndSetState(err);
        });
    }
  }

  render() {
    const { mode, dispatch, loading } = this.props;
    const { isAnalyzingToken, tokenInfo, analyzingHeaderRow } = this.state;

    const { is_jwt_set: isJWTSet = false } = this.props.serverConfig;

    const {
      error: tokenAnalyzeError,
      serverResp: tokenAnalyzeResp,
    } = tokenInfo;

    const getGraphQLEndpointBar = () => {
      const { endpointSectionIsOpen } = this.state;

      const toggleHandler = () => {
        const newIsOpen = !endpointSectionIsOpen;

        setEndPointSectionIsOpen(newIsOpen);

        this.setState({ endpointSectionIsOpen: newIsOpen });
      };

      const toggleGraphiqlMode = () => {
        if (loading) return;
        const newMode = mode === 'relay' ? 'graphql' : 'relay';
        persistGraphiQLMode(newMode);
        dispatch(switchGraphiQLMode(newMode));
      };

      return (
        <CollapsibleToggle
          title={'GraphQL Endpoint'}
          isOpen={endpointSectionIsOpen}
          toggleHandler={toggleHandler}
          useDefaultTitleStyle
        >
          <div
            id="stickyHeader"
            className={
              styles.apiPostRequestWrapper +
              ' ' +
              styles.wd100 +
              ' ' +
              styles.stickyHeader
            }
          >
            <div
              className={`col-xs-12 ${styles.padd_remove} ${styles.add_mar_bottom_mid}`}
            >
              <div
                className={
                  'input-group ' +
                  styles.inputGroupWrapper +
                  ' ' +
                  styles.cursorNotAllowed
                }
              >
                <div className={'input-group-btn ' + styles.inputGroupBtn}>
                  <button type="button" className={'btn btn-default'}>
                    {this.props.method}
                  </button>
                </div>
                <input
                  value={getGraphQLEndpoint(mode)}
                  type="text"
                  readOnly
                  className={styles.inputGroupInput + ' form-control '}
                />
              </div>
            </div>
            <div
              className={`${styles.display_flex} ${styles.graphiqlModeToggle} ${styles.cursorPointer}`}
              onClick={toggleGraphiqlMode}
            >
              <Toggle
                checked={mode === 'relay'}
                className={`${styles.display_flex} ${styles.add_mar_right_mid}`}
                readOnly
                disabled={loading}
                icons={false}
              />
              <span className={styles.add_mar_right_mid}>Relay API</span>
              <Tooltip
                id="relay-mode-toggle"
                placement="left"
                message={
                  'Toggle to point this GraphiQL to a relay-compliant GraphQL API served at /v1beta1/relay'
                }
              />
            </div>
          </div>
        </CollapsibleToggle>
      );
    };

    const getHeaderTable = () => {
      const { headersSectionIsOpen, adminSecretVisible } = this.state;
      const getHeaderRows = () => {
        const headers = this.props.headers;

        const handleFocus = () => {
          this.props.dispatch(focusHeaderTextbox());
        };

        const handleBlur = () => {
          this.props.dispatch(unfocusTypingHeader());
        };

        const onDeleteHeaderClicked = e => {
          const index = parseInt(e.target.getAttribute('data-header-id'), 10);
          this.props
            .dispatch(removeRequestHeader(index))
            .then(r => persistGraphiQLHeaders(r));
        };

        const onHeaderValueChanged = e => {
          const index = parseInt(e.target.getAttribute('data-header-id'), 10);
          const key = e.target.getAttribute('data-element-name');
          const newValue = e.target.value;
          this.props
            .dispatch(changeRequestHeader(index, key, newValue, false))
            .then(r => persistGraphiQLHeaders(r));
        };

        const onShowAdminSecretClicked = () => {
          this.setState({ adminSecretVisible: !this.state.adminSecretVisible });
        };

        return headers.map((header, i) => {
          const isAdminSecret =
            header.key.toLowerCase() === ADMIN_SECRET_HEADER_KEY;

          const consoleId = window.__env.consoleId;

          const isClientName =
            header.key.toLowerCase() === HASURA_CLIENT_NAME && consoleId;

          const isCollaboratorToken =
            header.key.toLowerCase() === HASURA_COLLABORATOR_TOKEN && consoleId;

          const getHeaderActiveCheckBox = () => {
            let headerActiveCheckbox = null;

            if (!header.isNewHeader) {
              headerActiveCheckbox = (
                <td>
                  <input
                    type="checkbox"
                    name="sponsored"
                    className={styles.common_checkbox + ' common_checkbox'}
                    id={i + 1}
                    checked={header.isActive}
                    data-header-id={i}
                    onChange={onHeaderValueChanged}
                    data-element-name="isActive"
                  />
                  <label
                    htmlFor={i + 1}
                    className={
                      styles.common_checkbox_label + ' common_checkbox_label'
                    }
                  />
                </td>
              );
            }

            return headerActiveCheckbox;
          };

          const getColSpan = () => {
            return header.isNewHeader ? '2' : '1';
          };

          const getHeaderKey = () => {
            let className = '';
            if (header.isNewHeader) {
              className =
                styles.border_right +
                ' ' +
                styles.tableTdLeft +
                ' ' +
                styles.borderTop +
                ' ' +
                styles.tableEnterKey;
            } else {
              className = styles.border_right;
            }

            return (
              <td colSpan={getColSpan()} className={className}>
                <input
                  className={'form-control ' + styles.responseTableInput}
                  value={header.key || ''}
                  disabled={header.isDisabled === true}
                  data-header-id={i}
                  placeholder="Enter Key"
                  data-element-name="key"
                  onChange={onHeaderValueChanged}
                  onFocus={handleFocus}
                  onBlur={handleBlur}
                  type="text"
                  data-test={`header-key-${i}`}
                />
              </td>
            );
          };

          const getHeaderValue = () => {
            let className = '';
            if (header.isNewHeader) {
              className =
                styles.borderTop +
                ' ' +
                styles.tableEnterKey +
                ' ' +
                styles.tableLastTd;
            }

            let type = 'text';
            if (isAdminSecret && !adminSecretVisible) {
              type = 'password';
            }

            return (
              <td colSpan={getColSpan()} className={className}>
                <input
                  className={'form-control ' + styles.responseTableInput}
                  value={header.value || ''}
                  disabled={header.isDisabled === true}
                  data-header-id={i}
                  placeholder="Enter Value"
                  data-element-name="value"
                  onChange={onHeaderValueChanged}
                  onFocus={handleFocus}
                  onBlur={handleBlur}
                  data-test={`header-value-${i}`}
                  type={type}
                />
              </td>
            );
          };

          const getHeaderAdminVal = () => {
            let headerAdminVal = null;

            if (isAdminSecret) {
              headerAdminVal = (
                <Tooltip
                  id="admin-secret-show"
                  placement="left"
                  message="Show admin secret"
                >
                  <i
                    className={styles.showAdminSecret + ' fa fa-eye'}
                    data-header-id={i}
                    aria-hidden="true"
                    onClick={onShowAdminSecretClicked}
                  />
                </Tooltip>
              );
            }

            return headerAdminVal;
          };

          const getJWTInspectorIcon = () => {
            // Check whether key is Authorization and value starts with Bearer
            const { isAuthHeader, token } = parseAuthHeader(header);

            let inspectorIcon = null;

            const getAnalyzeIcon = () => {
              let analyzeIcon;

              if (isAnalyzingToken && analyzingHeaderRow === i) {
                analyzeIcon = (
                  <i
                    className={
                      styles.showInspectorLoading + ' fa fa-spinner fa-spin'
                    }
                  />
                );
              } else {
                analyzeIcon = (
                  <i
                    className={styles.showInspector + ' fa fa-user-secret'}
                    token={token}
                    data-header-index={i}
                    onClick={this.analyzeBearerToken}
                  />
                );
              }

              return analyzeIcon;
            };

            if (isAuthHeader && isJWTSet) {
              inspectorIcon = (
                <Tooltip
                  id="tooltip-inspect-jwt"
                  message="Decode JWT"
                  placement="left"
                >
                  {getAnalyzeIcon()}
                </Tooltip>
              );
            }

            return inspectorIcon;
          };

          const getHeaderRemoveBtn = () => {
            return (
              <i
                className={styles.closeHeader + ' fa fa-times'}
                data-header-id={i}
                aria-hidden="true"
                onClick={onDeleteHeaderClicked}
              />
            );
          };

          const getHeaderActions = () => {
            let headerActions = null;

            if (!header.isNewHeader) {
              headerActions = (
                <td>
                  {getHeaderAdminVal()}
                  {getJWTInspectorIcon()}
                  {getHeaderRemoveBtn()}
                  {isClientName && (
                    <ActionIcon
                      message="Hasura client name is a header that indicates where the request is being made from. This is used by GraphQL Engine for providing detailed metrics."
                      dataHeaderID={i}
                    />
                  )}
                  {isCollaboratorToken && (
                    <ActionIcon
                      message="Hasura collaborator token is an admin-secret alternative when you login using Hasura. This is used by GraphQL Engine to authorise your requests."
                      dataHeaderID={i}
                    />
                  )}
                </td>
              );
            }

            return headerActions;
          };

          return (
            <tr key={i}>
              {getHeaderActiveCheckBox()}
              {getHeaderKey()}
              {getHeaderValue()}
              {getHeaderActions()}
            </tr>
          );
        });
      };

      const toggleHandler = () => {
        const newIsOpen = !headersSectionIsOpen;

        setHeadersSectionIsOpen(newIsOpen);

        this.setState({ headersSectionIsOpen: newIsOpen });
      };

      return (
        <CollapsibleToggle
          title={'Request Headers'}
          testId="api-explorer-header"
          isOpen={headersSectionIsOpen}
          toggleHandler={toggleHandler}
          useDefaultTitleStyle
        >
          <div className={styles.responseTable + ' ' + styles.remove_all_pad}>
            <table
              className={
                'table ' + styles.tableBorder + ' ' + styles.remove_margin
              }
            >
              <thead>
                <tr>
                  <th className={styles.wd4 + ' ' + styles.headerHeading} />
                  <th
                    className={
                      styles.wd48 +
                      ' ' +
                      styles.border_right +
                      ' ' +
                      styles.headerHeading
                    }
                  >
                    Key
                  </th>
                  <th className={styles.wd48 + ' ' + styles.headerHeading}>
                    Value
                  </th>
                  <th className={styles.wd4 + ' ' + styles.headerHeading} />
                </tr>
              </thead>
              <tbody>{getHeaderRows()}</tbody>
            </table>
          </div>
        </CollapsibleToggle>
      );
    };

    const getRequestBody = () => {
      switch (this.props.bodyType) {
        case 'graphql':
          return (
            <div className={styles.apiRequestBody}>
              <GraphiQLWrapper
                mode={mode}
                data={this.props}
                numberOfTables={this.props.numberOfTables}
                dispatch={this.props.dispatch}
                headerFocus={this.props.headerFocus}
                urlParams={this.props.urlParams}
              />
            </div>
          );
        default:
          return '';
      }
    };

    const getAnalyzeTokenModal = () => {
      const getAnalyzeBearerBody = () => {
        const {
          claims_namespace: claimNameSpace = 'https://hasura.io/jwt/claims',
          claims_format: claimFormat = 'json',
        } =
          this.props.serverConfig && this.props.serverConfig.jwt
            ? this.props.serverConfig.jwt
            : {};

        let tokenVerified = false;
        let JWTError = '';
        if (tokenAnalyzeResp && 'errors' in tokenAnalyzeResp) {
          try {
            JWTError =
              tokenAnalyzeResp.errors.length > 0
                ? tokenAnalyzeResp.errors[0].message
                : null;
          } catch (e) {
            JWTError = e.toString();
          }
        } else {
          tokenVerified = true;
        }

        const generateJWTVerificationStatus = () => {
          switch (true) {
            case tokenVerified:
              return (
                <Tooltip
                  id="tooltip-jwt-validity-status"
                  message="Valid JWT token"
                >
                  <span className={styles.valid_jwt_token}>
                    <i className="fa fa-check" />
                  </span>
                </Tooltip>
              );
            case !tokenVerified && JWTError.length > 0:
              return (
                <span className={styles.invalid_jwt_icon}>
                  <i className="fa fa-times" />
                </span>
              );
            default:
              return null;
          }
        };

        const getJWTFailMessage = () => {
          if (!tokenVerified && JWTError.length > 0) {
            return (
              <div className={styles.jwt_verification_fail_message}>
                {JWTError}
              </div>
            );
          }
          return null;
        };

        const getHasuraClaims = () => {
          const payload = tokenInfo.payload;
          if (!payload) {
            return null;
          }
          const isValidPayload = Object.keys(payload).length;
          const payloadHasValidNamespace = claimNameSpace in payload;
          const isSupportedFormat =
            ['json', 'stringified_json'].indexOf(claimFormat) !== -1;

          if (
            !isValidPayload ||
            !payloadHasValidNamespace ||
            !isSupportedFormat
          ) {
            return null;
          }

          let claimData = '';

          const generateValidNameSpaceData = claimD => {
            return JSON.stringify(claimD, null, 2);
          };

          try {
            claimData =
              claimFormat === 'stringified_json'
                ? generateValidNameSpaceData(
                    JSON.parse(payload[claimNameSpace])
                  )
                : generateValidNameSpaceData(payload[claimNameSpace]);
          } catch (e) {
            console.error(e);
            return null;
          }

          return [
            <br key="hasura_claim_element_break" />,
            <span key="hasura_claim_label" className={styles.analyzerLabel}>
              Hasura Claims:
              <span>hasura headers</span>
            </span>,
            <TextAreaWithCopy
              key="hasura_claim_value"
              copyText={claimData}
              textLanguage={'json'}
              id="claimNameSpaceCopy"
              containerId="claimNameSpaceCopyBlock"
            />,
            <br key="hasura_claim_element_break_after" />,
          ];
        };

        let analyzeBearerBody;

        if (tokenAnalyzeError) {
          analyzeBearerBody = <span>{tokenAnalyzeError}</span>;
        } else {
          analyzeBearerBody = (
            <div>
              <span className={styles.analyzerLabel}>
                Token Validity:
                <span className={styles.token_validity}>
                  {generateJWTVerificationStatus()}
                </span>
              </span>
              {getJWTFailMessage() || <br />}
              {getHasuraClaims() || <br />}
              <span className={styles.analyzerLabel}>
                Header:
                <span>Algorithm & Token Type</span>
              </span>
              <TextAreaWithCopy
                copyText={JSON.stringify(tokenInfo.header, null, 2)}
                textLanguage={'json'}
                id="headerCopy"
                containerId="headerCopyBlock"
              />
              <br />
              <span className={styles.analyzerLabel}>
                Full Payload:
                <span>Data</span>
              </span>
              <TextAreaWithCopy
                copyText={JSON.stringify(tokenInfo.payload, null, 2)}
                textLanguage={'json'}
                id="payloadCopy"
                containerId="payloadCopyBlock"
              />
            </div>
          );
        }

        return analyzeBearerBody;
      };

      return (
        <Modal
          show={
            isAnalyzingToken &&
            tokenAnalyzeResp &&
            Object.keys(tokenAnalyzeResp).length > 0
          }
          onClose={this.onAnalyzeBearerClose}
          customClass={styles.analyzerBearerModal}
          title={tokenAnalyzeError ? 'Error decoding JWT' : 'Decoded JWT'}
        >
          {getAnalyzeBearerBody()}
        </Modal>
      );
    };

    return (
      <div
        className={`${styles.apiRequestWrapper} ${styles.height100} ${styles.flexColumn}`}
      >
        {getGraphQLEndpointBar()}
        {getHeaderTable()}
        {getRequestBody()}
        {isJWTSet && getAnalyzeTokenModal()}
      </div>
    );
  }
}

ApiRequest.propTypes = {
  method: PropTypes.string.isRequired,
  url: PropTypes.string.isRequired,
  headers: PropTypes.array,
  dataHeaders: PropTypes.array,
  params: PropTypes.string,
  dispatch: PropTypes.func.isRequired,
  explorerData: PropTypes.object.isRequired,
  credentials: PropTypes.object.isRequired,
  bodyType: PropTypes.string.isRequired,
  route: PropTypes.object,
  numberOfTables: PropTypes.number.isRequired,
  headerFocus: PropTypes.bool.isRequired,
  urlParams: PropTypes.object.isRequired,
  consoleUrl: PropTypes.string.isRequired,
};

export default ApiRequest;<|MERGE_RESOLUTION|>--- conflicted
+++ resolved
@@ -39,20 +39,16 @@
 import { getGraphQLEndpoint } from '../utils';
 
 import styles from '../ApiExplorer.scss';
-<<<<<<< HEAD
-import { ADMIN_SECRET_HEADER_KEY } from '../../../../constants';
 import {
   getLSItem,
   removeLSItem,
   LS_KEYS,
 } from '../../../../utils/localStorage';
-=======
 import {
   ADMIN_SECRET_HEADER_KEY,
   HASURA_CLIENT_NAME,
   HASURA_COLLABORATOR_TOKEN,
 } from '../../../../constants';
->>>>>>> 96f6bdd5
 
 /* When the page is loaded for the first time, hydrate the header state from the localStorage
  * Keep syncing the localStorage state when user modifies.
