module Hasura.RQL.DML.Select.Internal
  ( mkSQLSelect
  , mkAggSelect
  , module Hasura.RQL.DML.Select.Types
  )
where

import           Control.Lens                hiding (op)
import           Data.List                   (delete, sort)
import           Instances.TH.Lift           ()

import qualified Data.HashMap.Strict         as HM
import qualified Data.List.NonEmpty          as NE
import qualified Data.Text                   as T

import           Hasura.Prelude
import           Hasura.RQL.DML.Internal
import           Hasura.RQL.DML.Select.Types
import           Hasura.RQL.GBoolExp
import           Hasura.RQL.Types
import           Hasura.SQL.Rewrite          (prefixNumToAliases)
import           Hasura.SQL.Types

import qualified Hasura.SQL.DML              as S

-- Conversion of SelectQ happens in 2 Stages.
-- Stage 1 : Convert input query into an annotated AST
-- Stage 2 : Convert annotated AST to SQL Select

functionToIden :: QualifiedFunction -> Iden
functionToIden = Iden . qualObjectToText

selFromToFromItem :: Iden -> SelectFrom -> S.FromItem
selFromToFromItem pfx = \case
  FromTable tn -> S.FISimple tn Nothing
  FromIden i   -> S.FIIden i
  FromFunction qf args defListM ->
    S.FIFunc $ S.FunctionExp qf (fromTableRowArgs pfx args) $
    Just $ S.mkFunctionAlias (functionToIden qf) defListM

-- This function shouldn't be present ideally
-- You should be able to retrieve this information
-- from the FromItem generated with selFromToFromItem
-- however given from S.FromItem is modelled, it is not
-- possible currently
selFromToQual :: SelectFrom -> S.Qual
selFromToQual = \case
  FromTable tn         -> S.QualTable tn
<<<<<<< HEAD
  FromIden i           -> S.QualIden i
  FromFunction qf _ _  -> S.QualIden $ functionToIden qf
=======
  FromIden i           -> S.QualIden i Nothing
  FromFunction qf _    -> S.QualIden (functionToIden qf) Nothing
>>>>>>> 87e97dfd

aggFldToExp :: AggFlds -> S.SQLExp
aggFldToExp aggFlds = jsonRow
  where
    jsonRow = S.applyJsonBuildObj (concatMap aggToFlds aggFlds)
    withAls fldName sqlExp = [S.SELit fldName, sqlExp]
    aggToFlds (FieldName t, fld) = withAls t $ case fld of
      AFCount cty -> S.SECount cty
      AFOp aggOp  -> aggOpToObj aggOp
      AFExp e     -> S.SELit e

    aggOpToObj (AggOp op flds) =
      S.applyJsonBuildObj $ concatMap (colFldsToExtr op) flds

    colFldsToExtr op (FieldName t, PCFCol col) =
      [ S.SELit t
      , S.SEFnApp op [S.SEIden $ toIden col] Nothing
      ]
    colFldsToExtr _ (FieldName t, PCFExp e) =
      [ S.SELit t , S.SELit e]

arrNodeToSelect :: BaseNode -> [S.Extractor] -> S.BoolExp -> S.Select
arrNodeToSelect bn extrs joinCond =
  S.mkSelect
    { S.selExtr = extrs
    , S.selFrom = Just $ S.FromExp [selFrom]
    }
  where
    selFrom = S.mkSelFromItem (baseNodeToSel joinCond bn) $ S.Alias $
              _bnPrefix bn

asSingleRowExtr :: S.Alias -> S.SQLExp
asSingleRowExtr col =
  S.SEFnApp "coalesce" [jsonAgg, S.SELit "null"] Nothing
  where
    jsonAgg = S.SEOpApp (S.SQLOp "->")
              [ S.SEFnApp "json_agg" [S.SEIden $ toIden col] Nothing
              , S.SEUnsafe "0"
              ]

withJsonAggExtr
  :: Bool -> Maybe Int -> Maybe S.OrderByExp -> S.Alias -> S.SQLExp
withJsonAggExtr subQueryReq permLimitM ordBy alias =
  -- if select has aggregations then use subquery to apply permission limit
  if subQueryReq then maybe simpleJsonAgg withPermLimit permLimitM
  else simpleJsonAgg
  where
    simpleJsonAgg = mkSimpleJsonAgg rowIdenExp ordBy
    rowIdenExp = S.SEIden $ S.getAlias alias
    subSelAls = Iden "sub_query"
    unnestTable = Iden "unnest_table"

    mkSimpleJsonAgg rowExp ob =
      let jsonAggExp = S.SEFnApp "json_agg" [rowExp] ob
      in S.SEFnApp "coalesce" [jsonAggExp, S.SELit "[]"] Nothing

    withPermLimit limit =
      let subSelect = mkSubSelect limit
          rowIden = S.mkQIdenExp subSelAls alias
          extr = S.Extractor (mkSimpleJsonAgg rowIden newOrdBy) Nothing
          fromExp = S.FromExp $ pure $
                    S.mkSelFromItem subSelect $ S.Alias subSelAls
      in S.SESelect $ S.mkSelect { S.selExtr = pure extr
                                 , S.selFrom = Just fromExp
                                 }

    mkSubSelect limit =
      let jsonRowExtr = flip S.Extractor (Just alias) $
                        S.mkQIdenExp unnestTable alias
          obExtrs = flip map newOBAliases $ \a ->
                    S.Extractor (S.mkQIdenExp unnestTable a) $ Just $ S.Alias a
      in S.mkSelect { S.selExtr    = jsonRowExtr : obExtrs
                    , S.selFrom    = Just $ S.FromExp $ pure unnestFromItem
                    , S.selLimit   = Just $ S.LimitExp $ S.intToSQLExp limit
                    , S.selOrderBy = newOrdBy
                    }

    unnestFromItem =
      let arrayAggItems = flip map (rowIdenExp : obCols) $
                          \s -> S.SEFnApp "array_agg" [s] Nothing
      in S.FIUnnest arrayAggItems (S.Alias unnestTable) $
         rowIdenExp : map S.SEIden newOBAliases

    newOrdBy = bool (Just $ S.OrderByExp newOBItems) Nothing $ null newOBItems

    (newOBItems, obCols, newOBAliases) = maybe ([], [], []) transformOrdBy ordBy
    transformOrdBy (S.OrderByExp l) = unzip3 $
      flip map (zip l [1..]) $ \(obItem, i::Int) ->
                 let iden = Iden $ "ob_col_" <> T.pack (show i)
                 in ( obItem{S.oColumn = S.SEIden iden}
                    , S.oColumn obItem
                    , iden
                    )

asJsonAggExtr
  :: Bool -> S.Alias -> Bool -> Maybe Int -> Maybe S.OrderByExp -> S.Extractor
asJsonAggExtr singleObj als subQueryReq permLimit ordByExpM =
  flip S.Extractor (Just als) $
  bool (withJsonAggExtr subQueryReq permLimit ordByExpM als)
       (asSingleRowExtr als)
       singleObj

-- array relationships are not grouped, so have to be prefixed by
-- parent's alias
mkUniqArrRelAls :: FieldName -> [FieldName] -> Iden
mkUniqArrRelAls parAls flds =
  Iden $
  getFieldNameTxt parAls <> "."
  <> T.intercalate "." (map getFieldNameTxt flds)

mkArrRelTableAls :: Iden -> FieldName -> [FieldName] -> Iden
mkArrRelTableAls pfx parAls flds =
  pfx <> Iden ".ar." <> uniqArrRelAls
  where
    uniqArrRelAls = mkUniqArrRelAls parAls flds

mkObjRelTableAls :: Iden -> RelName -> Iden
mkObjRelTableAls pfx relName =
  pfx <> Iden ".or." <> toIden relName

mkComputedFieldTableAls :: Iden -> FieldName -> Iden
mkComputedFieldTableAls pfx fldAls =
  pfx <> Iden ".cf." <> toIden fldAls

mkBaseTableAls :: Iden -> Iden
mkBaseTableAls pfx =
  pfx <> Iden ".base"

mkBaseTableColAls :: Iden -> PGCol -> Iden
mkBaseTableColAls pfx pgColumn =
  pfx <> Iden ".pg." <> toIden pgColumn

mkOrderByFieldName :: RelName -> FieldName
mkOrderByFieldName relName =
  FieldName $ relNameToTxt relName <> "." <> "order_by"

fromTableRowArgs
  :: Iden -> FunctionArgsExpTableRow S.SQLExp -> S.FunctionArgs
fromTableRowArgs pfx = toFunctionArgs . fmap toSQLExp
  where
    toFunctionArgs (FunctionArgsExp positional named) =
      S.FunctionArgs positional named
    toSQLExp (AETableRow Nothing)    = S.SERowIden $ mkBaseTableAls pfx
    toSQLExp (AETableRow (Just acc)) = S.mkQIdenExp (mkBaseTableAls pfx) acc
    toSQLExp (AEInput s)             = s

-- posttgres ignores anything beyond 63 chars for an iden
-- in this case, we'll need to use json_build_object function
-- json_build_object is slower than row_to_json hence it is only
-- used when needed
buildJsonObject
  :: Iden -> FieldName -> ArrRelCtx -> Bool
  -> [(FieldName, AnnFld)] -> (S.Alias, S.SQLExp)
buildJsonObject pfx parAls arrRelCtx strfyNum flds =
  if any ( (> 63) . T.length . getFieldNameTxt . fst ) flds
  then withJsonBuildObj parAls jsonBuildObjExps
  else withRowToJSON parAls rowToJsonExtrs
  where
    jsonBuildObjExps = concatMap (toSQLFld withAlsExp) flds
    rowToJsonExtrs = map (toSQLFld withAlsExtr) flds

    withAlsExp fldName sqlExp =
      [S.SELit $ getFieldNameTxt fldName, sqlExp]

    withAlsExtr fldName sqlExp =
      S.Extractor sqlExp $ Just $ S.toAlias fldName

    toSQLFld :: (FieldName -> S.SQLExp -> f)
             -> (FieldName, AnnFld) -> f
    toSQLFld f (fldAls, fld) = f fldAls $ case fld of
      FCol c      -> toSQLCol c
      FExp e      -> S.SELit e
      FObj objSel ->
        let qual = mkObjRelTableAls pfx $ aarName objSel
        in S.mkQIdenExp qual fldAls
      FArr arrSel      ->
        let arrPfx = _aniPrefix $ mkArrNodeInfo pfx parAls arrRelCtx $
                                  ANIField (fldAls, arrSel)
        in S.mkQIdenExp arrPfx fldAls
      FComputedField (CFSScalar computedFieldScalar) ->
        fromScalarComputedField computedFieldScalar
      FComputedField (CFSTable _) ->
        let ccPfx = mkComputedFieldTableAls pfx fldAls
        in S.mkQIdenExp ccPfx fldAls

    toSQLCol :: AnnColField -> S.SQLExp
    toSQLCol (AnnColField col asText colOpM) =
      toJSONableExp strfyNum (pgiType col) asText $ withColOp colOpM $
      S.mkQIdenExp (mkBaseTableAls pfx) $ pgiColumn col

    fromScalarComputedField :: ComputedFieldScalarSel S.SQLExp -> S.SQLExp
    fromScalarComputedField computedFieldScalar =
      toJSONableExp strfyNum (PGColumnScalar ty) False $ withColOp colOpM $
      S.SEFunction $ S.FunctionExp fn (fromTableRowArgs pfx args) Nothing
      where
        ComputedFieldScalarSel fn args ty colOpM = computedFieldScalar

    withColOp :: Maybe ColOp -> S.SQLExp -> S.SQLExp
    withColOp colOpM sqlExp = case colOpM of
      Nothing              -> sqlExp
      Just (ColOp op cExp) -> S.mkSQLOpExp op sqlExp cExp

-- uses row_to_json to build a json object
withRowToJSON
  :: FieldName -> [S.Extractor] -> (S.Alias, S.SQLExp)
withRowToJSON parAls extrs =
  (S.toAlias parAls, jsonRow)
  where
    jsonRow = S.applyRowToJson extrs

-- uses json_build_object to build a json object
withJsonBuildObj
  :: FieldName -> [S.SQLExp] -> (S.Alias, S.SQLExp)
withJsonBuildObj parAls exps =
  (S.toAlias parAls, jsonRow)
  where
    jsonRow = S.applyJsonBuildObj exps

mkAggObFld :: AnnAggOrdBy -> FieldName
mkAggObFld = \case
  AAOCount     -> FieldName "count"
  AAOOp op col -> FieldName $ op <> "." <> getPGColTxt col

mkAggObExtrAndFlds :: AnnAggOrdBy -> (S.Extractor, AggFlds)
mkAggObExtrAndFlds annAggOb = case annAggOb of
  AAOCount       ->
    ( S.Extractor S.countStar als
    , [(FieldName "count", AFCount S.CTStar)]
    )
  AAOOp op pgColumn ->
    ( S.Extractor (S.SEFnApp op [S.SEIden $ toIden pgColumn] Nothing) als
    , [(FieldName op, AFOp $ AggOp op [(fromPGCol pgColumn, PCFCol pgColumn)])]
    )
  where
    als = Just $ S.toAlias $ mkAggObFld annAggOb

processAnnOrderByItem
  :: Iden
  -> FieldName
  -> ArrRelCtx
  -> Bool
  -> AnnOrderByItem
       -- the extractors which will select the needed columns
  -> ( (S.Alias, S.SQLExp)
       -- the sql order by item that is attached to the final select
     , S.OrderByItem
       -- extra nodes for order by
     , OrderByNode
     )
processAnnOrderByItem pfx parAls arrRelCtx strfyNum obItemG =
  ( (obColAls, obColExp)
  , sqlOrdByItem
  , relNodeM
  )
  where
    OrderByItemG obTyM annObCol obNullsM = obItemG
    ((obColAls, obColExp), relNodeM) =
      processAnnOrderByCol pfx parAls arrRelCtx strfyNum annObCol

    sqlOrdByItem =
      S.OrderByItem (S.SEIden $ toIden obColAls)
      (unOrderType <$> obTyM) (unNullsOrder <$> obNullsM)

processAnnOrderByCol
  :: Iden
  -> FieldName
  -> ArrRelCtx
  -> Bool
  -> AnnObCol
       -- the extractors which will select the needed columns
  -> ( (S.Alias, S.SQLExp)
       -- extra nodes for order by
     , OrderByNode
     )
processAnnOrderByCol pfx parAls arrRelCtx strfyNum = \case
  AOCPG pgColumn ->
    let
      qualCol  = S.mkQIdenExp (mkBaseTableAls pfx) (toIden pgColumn)
      obColAls = mkBaseTableColAls pfx pgColumn
    in ( (S.Alias obColAls, qualCol)
       , OBNNothing
       )
  -- "pfx.or.relname"."pfx.ob.or.relname.rest" AS "pfx.ob.or.relname.rest"
  AOCObj (RelInfo rn _ colMapping relTab _) relFltr rest ->
    let relPfx  = mkObjRelTableAls pfx rn
        ordByFldName = mkOrderByFieldName rn
        ((nesAls, nesCol), ordByNode) =
          processAnnOrderByCol relPfx ordByFldName emptyArrRelCtx strfyNum rest
        (objNodeM, arrNodeM) = case ordByNode of
          OBNNothing           -> (Nothing, Nothing)
          OBNObjNode name node -> (Just (name, node), Nothing)
          OBNArrNode als node  -> (Nothing, Just (als, node))
        qualCol = S.mkQIdenExp relPfx nesAls
        relBaseNode =
          BaseNode relPfx Nothing (S.FISimple relTab Nothing)
          (toSQLBoolExp (S.QualTable relTab) relFltr)
          Nothing Nothing Nothing
          (HM.singleton nesAls nesCol)
          (maybe HM.empty (uncurry HM.singleton) objNodeM)
          (maybe HM.empty (uncurry HM.singleton) arrNodeM)
          HM.empty
        relNode = ObjNode colMapping relBaseNode
    in ( (nesAls, qualCol)
       , OBNObjNode rn relNode
       )
  AOCAgg (RelInfo rn _ colMapping relTab _ ) relFltr annAggOb ->
    let ArrNodeInfo arrAls arrPfx _ =
          mkArrNodeInfo pfx parAls arrRelCtx $ ANIAggOrdBy rn
        fldName = mkAggObFld annAggOb
        qOrdBy = S.mkQIdenExp arrPfx $ toIden fldName
        tabFrom = FromTable relTab
        tabPerm = TablePerm relFltr Nothing
        (extr, arrFlds) = mkAggObExtrAndFlds annAggOb
        selFld = TAFAgg arrFlds
        bn = mkBaseNode False (Prefixes arrPfx pfx) fldName selFld tabFrom
             tabPerm noTableArgs strfyNum
        aggNode = ArrNode [extr] colMapping $ mergeBaseNodes bn $
                  mkEmptyBaseNode arrPfx tabFrom
        obAls = arrPfx <> Iden "." <> toIden fldName
    in ( (S.Alias obAls, qOrdBy)
       , OBNArrNode arrAls aggNode
       )

processDistinctOnCol
  :: Iden
  -> NE.NonEmpty PGCol
  -> ( S.DistinctExpr
     -- additional column extractors
     , [(S.Alias, S.SQLExp)]
     )
processDistinctOnCol pfx neCols = (distOnExp, colExtrs)
  where
    cols = toList neCols
    distOnExp = S.DistinctOn $ map (S.SEIden . toIden . mkQColAls) cols
    mkQCol c = S.mkQIdenExp (mkBaseTableAls pfx) $ toIden c
    mkQColAls = S.Alias . mkBaseTableColAls pfx
    colExtrs = flip map cols $ mkQColAls &&& mkQCol


mkEmptyBaseNode :: Iden -> SelectFrom -> BaseNode
mkEmptyBaseNode pfx selectFrom =
  BaseNode pfx Nothing fromItem (S.BELit True) Nothing Nothing
  Nothing selOne HM.empty HM.empty HM.empty
  where
    selOne = HM.singleton (S.Alias $ pfx <> Iden "__one") (S.SEUnsafe "1")
    fromItem = selFromToFromItem pfx selectFrom

aggSelToArrNode :: Prefixes -> FieldName -> ArrRelAgg -> ArrNode
aggSelToArrNode pfxs als aggSel =
  ArrNode [extr] colMapping mergedBN
  where
    AnnRelG _ colMapping annSel = aggSel
    AnnSelG aggFlds tabFrm tabPerm tabArgs strfyNum = annSel
    fldAls = S.Alias $ toIden als

    extr = flip S.Extractor (Just fldAls) $ S.applyJsonBuildObj $
           concatMap selFldToExtr aggFlds

    permLimit = _tpLimit tabPerm
    ordBy = _bnOrderBy mergedBN

    allBNs = map mkAggBaseNode aggFlds
    emptyBN = mkEmptyBaseNode (_pfThis pfxs) tabFrm
    mergedBN = foldr mergeBaseNodes emptyBN allBNs

    mkAggBaseNode (fn, selFld) =
      mkBaseNode subQueryReq pfxs fn selFld tabFrm tabPerm tabArgs strfyNum

    selFldToExtr (FieldName t, fld) = (:) (S.SELit t) $ pure $ case fld of
      TAFAgg flds -> aggFldToExp flds
      TAFNodes _  ->
        withJsonAggExtr subQueryReq permLimit ordBy $ S.Alias $ Iden t
      TAFExp e    ->
        -- bool_or to force aggregation
        S.SEFnApp "coalesce"
        [ S.SELit e , S.SEUnsafe "bool_or('true')::text"] Nothing

    subQueryReq = hasAggFld aggFlds

hasAggFld :: Foldable t => t (a, TableAggFldG v) -> Bool
hasAggFld = any (isTabAggFld . snd)
  where
    isTabAggFld (TAFAgg _) = True
    isTabAggFld _          = False

mkArrNodeInfo
  :: Iden
  -> FieldName
  -> ArrRelCtx
  -> ArrNodeItem
  -> ArrNodeInfo
mkArrNodeInfo pfx parAls (ArrRelCtx arrFlds obRels) = \case
  ANIField aggFld@(fld, annArrSel) ->
    let (rn, tabArgs) = fetchRNAndTArgs annArrSel
        similarFlds = getSimilarAggFlds rn tabArgs $ delete aggFld
        similarFldNames = map fst similarFlds
        similarOrdByFound = rn `elem` obRels && tabArgs == noTableArgs
        ordByFldName = mkOrderByFieldName rn
        extraOrdByFlds = bool [] [ordByFldName] similarOrdByFound
        sortedFlds = sort $ fld : (similarFldNames <> extraOrdByFlds)
        alias = S.Alias $ mkUniqArrRelAls parAls sortedFlds
        prefix = mkArrRelTableAls pfx parAls sortedFlds
    in ArrNodeInfo alias prefix $
       subQueryRequired similarFlds similarOrdByFound
  ANIAggOrdBy rn ->
    let similarFlds = map fst $ getSimilarAggFlds rn noTableArgs id
        ordByFldName = mkOrderByFieldName rn
        sortedFlds = sort $ ordByFldName:similarFlds
        alias = S.Alias $ mkUniqArrRelAls parAls sortedFlds
        prefix = mkArrRelTableAls pfx parAls sortedFlds
    in ArrNodeInfo alias prefix False
  where
    getSimilarAggFlds rn tabArgs f =
      flip filter (f arrFlds) $ \(_, annArrSel) ->
        let (lrn, lTabArgs) = fetchRNAndTArgs annArrSel
        in (lrn == rn) && (lTabArgs == tabArgs)

    subQueryRequired similarFlds hasSimOrdBy =
      hasSimOrdBy || any hasAgg similarFlds

    hasAgg (_, ASSimple _)                 = False
    hasAgg (_, ASAgg (AnnRelG _ _ annSel)) = hasAggFld $ _asnFields annSel

    fetchRNAndTArgs (ASSimple (AnnRelG rn _ annSel)) =
      (rn, _asnArgs annSel)
    fetchRNAndTArgs (ASAgg (AnnRelG rn _ annSel)) =
      (rn, _asnArgs annSel)

fetchOrdByAggRels
  :: Maybe (NE.NonEmpty AnnOrderByItem)
  -> [RelName]
fetchOrdByAggRels orderByM = fromMaybe [] relNamesM
  where
    relNamesM =
      mapMaybe (fetchAggOrdByRels . obiColumn) . toList <$> orderByM

    fetchAggOrdByRels (AOCAgg ri _ _) = Just $ riName ri
    fetchAggOrdByRels _               = Nothing

mkOrdByItems
  :: Iden -> FieldName
  -> Maybe (NE.NonEmpty AnnOrderByItem)
  -> Bool
  -> ArrRelCtx
     -- extractors
  -> ( [(S.Alias, S.SQLExp)]
     -- object relation nodes
     , HM.HashMap RelName ObjNode
     -- array relation aggregate nodes
     , HM.HashMap S.Alias ArrNode
     -- final order by expression
     , Maybe S.OrderByExp
     )
mkOrdByItems pfx fldAls orderByM strfyNum arrRelCtx =
  (obExtrs, ordByObjsMap, ordByArrsMap, ordByExpM)
  where
    procAnnOrdBy' = processAnnOrderByItem pfx fldAls arrRelCtx strfyNum
    procOrdByM =
      unzip3 . map procAnnOrdBy' . toList <$> orderByM

    obExtrs  = maybe [] (^. _1) procOrdByM
    ordByExpM  = S.OrderByExp . (^. _2) <$> procOrdByM

    ordByObjs = mapMaybe getOrdByRelNode $ maybe [] (^. _3) procOrdByM
    ordByObjsMap = HM.fromListWith mergeObjNodes ordByObjs

    ordByAggArrs = mapMaybe getOrdByAggNode $ maybe [] (^. _3) procOrdByM
    ordByArrsMap = HM.fromListWith mergeArrNodes ordByAggArrs

    getOrdByRelNode (OBNObjNode name node) = Just (name, node)
    getOrdByRelNode _                      = Nothing

    getOrdByAggNode (OBNArrNode als node) = Just (als, node)
    getOrdByAggNode _                     = Nothing

mkBaseNode
  :: Bool
  -> Prefixes
  -> FieldName
  -> TableAggFld
  -> SelectFrom
  -> TablePerm
  -> TableArgs
  -> Bool
  -> BaseNode
mkBaseNode subQueryReq pfxs fldAls annSelFlds selectFrom
           tablePerm tableArgs strfyNum =
  BaseNode thisPfx distExprM fromItem finalWhere ordByExpM finalLimit offsetM
  allExtrs allObjsWithOb allArrsWithOb computedFields
  where
    Prefixes thisPfx baseTablepfx = pfxs
    TablePerm permFilter permLimit = tablePerm
    TableArgs whereM orderByM inpLimitM offsetM distM = tableArgs

    -- if sub query is used, then only use input limit
    --    because permission limit is being applied in subquery
    -- else compare input and permission limits
    finalLimit =
      if subQueryReq then inpLimitM
      else withPermLimit

    withPermLimit =
      case (inpLimitM, permLimit) of
        (inpLim, Nothing)     -> inpLim
        (Nothing, permLim)    -> permLim
        (Just inp, Just perm) -> Just $ if inp < perm then inp else perm


    aggOrdByRelNames = fetchOrdByAggRels orderByM

    (allExtrs, allObjsWithOb, allArrsWithOb, computedFields, ordByExpM) =
      case annSelFlds of
        TAFNodes flds ->
          let arrFlds = mapMaybe getAnnArr flds
              arrRelCtx = mkArrRelCtx arrFlds
              selExtr = buildJsonObject thisPfx fldAls arrRelCtx strfyNum flds
              -- all object relationships
              objNodes = HM.fromListWith mergeObjNodes $
                        map mkObjItem (mapMaybe getAnnObj flds)
              -- all array items (array relationships + aggregates)
              arrNodes = HM.fromListWith mergeArrNodes $
                         map (mkArrItem arrRelCtx) arrFlds
              -- all computed fields with table returns
              computedFieldNodes = HM.fromList $ map mkComputedFieldTable $
                             mapMaybe getComputedFieldTable flds

              (obExtrs, ordByObjs, ordByArrs, obeM)
                      = mkOrdByItems' arrRelCtx
              allObjs = HM.unionWith mergeObjNodes objNodes ordByObjs
              allArrs = HM.unionWith mergeArrNodes arrNodes ordByArrs

          in ( HM.fromList $ selExtr:obExtrs <> distExtrs
             , allObjs
             , allArrs
             , computedFieldNodes
             , obeM
             )
        TAFAgg tabAggs ->
          let extrs = concatMap (fetchExtrFromAggFld . snd) tabAggs
              (obExtrs, ordByObjs, ordByArrs, obeM)
                      = mkOrdByItems' emptyArrRelCtx
          in ( HM.fromList $ extrs <> obExtrs <> distExtrs
             , ordByObjs
             , ordByArrs
             , HM.empty
             , obeM
             )
        TAFExp _ ->
          let (obExtrs, ordByObjs, ordByArrs, obeM)
                      = mkOrdByItems' emptyArrRelCtx
          in (HM.fromList obExtrs, ordByObjs, ordByArrs, HM.empty, obeM)

    fetchExtrFromAggFld (AFCount cty) = countTyToExps cty
    fetchExtrFromAggFld (AFOp aggOp)  = aggOpToExps aggOp
    fetchExtrFromAggFld (AFExp _)     = []

    countTyToExps S.CTStar            = []
    countTyToExps (S.CTSimple cols)   = colsToExps cols
    countTyToExps (S.CTDistinct cols) = colsToExps cols

    colsToExps = mapMaybe (mkColExp . PCFCol)

    aggOpToExps = mapMaybe (mkColExp . snd) . _aoFlds

    mkColExp (PCFCol c) =
      let qualCol = S.mkQIdenExp (mkBaseTableAls thisPfx) (toIden c)
          colAls = toIden c
      in Just (S.Alias colAls, qualCol)
    mkColExp _ = Nothing

    finalWhere = toSQLBoolExp tableQual $
                 maybe permFilter (andAnnBoolExps permFilter) whereM
    fromItem = selFromToFromItem baseTablepfx selectFrom
    tableQual = selFromToQual selectFrom

    mkArrRelCtx arrSels = ArrRelCtx arrSels aggOrdByRelNames

    mkOrdByItems' = mkOrdByItems thisPfx fldAls orderByM strfyNum

    distItemsM = processDistinctOnCol thisPfx <$> distM
    distExprM = fst <$> distItemsM
    distExtrs = maybe [] snd distItemsM

    -- process an object relationship
    mkObjItem (fld, objSel) =
      let relName = aarName objSel
          objNodePfx = mkObjRelTableAls thisPfx $ aarName objSel
          objNode = mkObjNode (Prefixes objNodePfx thisPfx) (fld, objSel)
      in (relName, objNode)

    -- process an array/array-aggregate item
    mkArrItem arrRelCtx (fld, arrSel) =
      let ArrNodeInfo arrAls arrPfx subQReq =
            mkArrNodeInfo thisPfx fldAls arrRelCtx $ ANIField (fld, arrSel)
          arrNode = mkArrNode subQReq (Prefixes arrPfx thisPfx) (fld, arrSel)
      in (arrAls, arrNode)

    -- process a computed field, which returns a table
    mkComputedFieldTable (fld, sel) =
      let prefixes = Prefixes (mkComputedFieldTableAls thisPfx fld) thisPfx
          baseNode = annSelToBaseNode False prefixes fld sel
      in (fld, baseNode)

    getAnnObj (f, annFld) = case annFld of
      FObj ob -> Just (f, ob)
      _       -> Nothing

    getAnnArr (f, annFld) = case annFld of
      FArr ar -> Just (f, ar)
      _       -> Nothing

    getComputedFieldTable (f, annFld) = case annFld of
      FComputedField (CFSTable sel) -> Just (f, sel)
      _                             -> Nothing

annSelToBaseNode :: Bool -> Prefixes -> FieldName -> AnnSimpleSel -> BaseNode
annSelToBaseNode subQueryReq pfxs fldAls annSel =
  mkBaseNode subQueryReq pfxs fldAls (TAFNodes selFlds) tabFrm tabPerm tabArgs strfyNum
  where
    AnnSelG selFlds tabFrm tabPerm tabArgs strfyNum = annSel

mkObjNode :: Prefixes -> (FieldName, ObjSel) -> ObjNode
mkObjNode pfxs (fldName, AnnRelG _ rMapn rAnnSel) =
  ObjNode rMapn $ annSelToBaseNode False pfxs fldName rAnnSel

mkArrNode :: Bool -> Prefixes -> (FieldName, ArrSel) -> ArrNode
mkArrNode subQueryReq pfxs (fldName, annArrSel) = case annArrSel of
  ASSimple annArrRel ->
    let bn = annSelToBaseNode subQueryReq pfxs fldName $ aarAnnSel annArrRel
        permLimit = getPermLimit $ aarAnnSel annArrRel
        extr = asJsonAggExtr False (S.toAlias fldName) subQueryReq permLimit $
               _bnOrderBy bn
    in ArrNode [extr] (aarMapping annArrRel) bn

  ASAgg annAggSel -> aggSelToArrNode pfxs fldName annAggSel

injectJoinCond :: S.BoolExp       -- ^ Join condition
               -> S.BoolExp -- ^ Where condition
               -> S.WhereFrag     -- ^ New where frag
injectJoinCond joinCond whereCond =
  S.WhereFrag $ S.simplifyBoolExp $ S.BEBin S.AndOp joinCond whereCond

mkJoinCond :: S.Alias -> HashMap PGCol PGCol -> S.BoolExp
mkJoinCond baseTablepfx colMapn =
  foldl' (S.BEBin S.AndOp) (S.BELit True) $ flip map (HM.toList colMapn) $ \(lCol, rCol) ->
    S.BECompare S.SEQ (S.mkQIdenExp baseTablepfx lCol) (S.mkSIdenExp rCol)

baseNodeToSel :: S.BoolExp -> BaseNode -> S.Select
baseNodeToSel joinCond baseNode =
  S.mkSelect
  { S.selExtr    = [S.Extractor e $ Just a | (a, e) <- HM.toList extrs]
  , S.selFrom    = Just $ S.FromExp [joinedFrom]
  , S.selOrderBy = ordByM
  , S.selLimit   = S.LimitExp . S.intToSQLExp <$> limitM
  , S.selOffset  = S.OffsetExp <$> offsetM
  , S.selDistinct = dExp
  }
  where
    BaseNode pfx dExp fromItem whr ordByM limitM
             offsetM extrs objRels arrRels computedFields
             = baseNode
    -- this is the table which is aliased as "pfx.base"
    baseSel = S.mkSelect
      { S.selExtr  = [S.Extractor (S.SEStar Nothing) Nothing]
      , S.selFrom  = Just $ S.FromExp [fromItem]
      , S.selWhere = Just $ injectJoinCond joinCond whr
      }
    baseSelAls = S.Alias $ mkBaseTableAls pfx
    baseFromItem = S.FISelect (S.Lateral False) baseSel baseSelAls

    -- function to create a joined from item from two from items
    leftOuterJoin current new =
      S.FIJoin $ S.JoinExpr current S.LeftOuter new $
      S.JoinOn $ S.BELit True

    -- this is the from eexp for the final select
    joinedFrom :: S.FromItem
    joinedFrom = foldl' leftOuterJoin baseFromItem $
                 map objNodeToFromItem (HM.elems objRels) <>
                 map arrNodeToFromItem (HM.elems arrRels) <>
                 map computedFieldNodeToFromItem (HM.toList computedFields)

    objNodeToFromItem :: ObjNode -> S.FromItem
    objNodeToFromItem (ObjNode relMapn relBaseNode) =
      let als = S.Alias $ _bnPrefix relBaseNode
          sel = baseNodeToSel (mkJoinCond baseSelAls relMapn) relBaseNode
      in S.mkLateralFromItem sel als

    arrNodeToFromItem :: ArrNode -> S.FromItem
    arrNodeToFromItem (ArrNode es colMapn bn) =
      let sel = arrNodeToSelect bn es (mkJoinCond baseSelAls colMapn)
          als = S.Alias $ _bnPrefix bn
      in S.mkLateralFromItem sel als

    computedFieldNodeToFromItem :: (FieldName, BaseNode) -> S.FromItem
    computedFieldNodeToFromItem (fld, bn) =
      let internalSel = baseNodeToSel (S.BELit True) bn
          als = S.Alias $ _bnPrefix bn
          extr = asJsonAggExtr False (S.toAlias fld) False Nothing $
                 _bnOrderBy bn
          internalSelFrom = S.mkSelFromItem internalSel als
          sel = S.mkSelect
                { S.selExtr = pure extr
                , S.selFrom = Just $ S.FromExp [internalSelFrom]
                }
      in S.mkLateralFromItem sel als

mkAggSelect :: AnnAggSel -> S.Select
mkAggSelect annAggSel =
  prefixNumToAliases $ arrNodeToSelect bn extr $ S.BELit True
  where
    aggSel = AnnRelG rootRelName HM.empty annAggSel
    rootIden = Iden "root"
    rootPrefix = Prefixes rootIden rootIden
    ArrNode extr _ bn =
      aggSelToArrNode rootPrefix (FieldName "root") aggSel

mkSQLSelect :: Bool -> AnnSimpleSel -> S.Select
mkSQLSelect isSingleObject annSel =
  prefixNumToAliases $ arrNodeToSelect baseNode extrs $ S.BELit True
  where
    permLimit = getPermLimit annSel
    extrs = pure $ asJsonAggExtr isSingleObject rootFldAls False permLimit
            $ _bnOrderBy baseNode
    rootFldIden = toIden rootFldName
    rootPrefix = Prefixes rootFldIden rootFldIden
    baseNode = annSelToBaseNode False rootPrefix rootFldName annSel
    rootFldName = FieldName "root"
    rootFldAls  = S.Alias $ toIden rootFldName<|MERGE_RESOLUTION|>--- conflicted
+++ resolved
@@ -46,13 +46,8 @@
 selFromToQual :: SelectFrom -> S.Qual
 selFromToQual = \case
   FromTable tn         -> S.QualTable tn
-<<<<<<< HEAD
-  FromIden i           -> S.QualIden i
-  FromFunction qf _ _  -> S.QualIden $ functionToIden qf
-=======
   FromIden i           -> S.QualIden i Nothing
-  FromFunction qf _    -> S.QualIden (functionToIden qf) Nothing
->>>>>>> 87e97dfd
+  FromFunction qf _ _  -> S.QualIden (functionToIden qf) Nothing
 
 aggFldToExp :: AggFlds -> S.SQLExp
 aggFldToExp aggFlds = jsonRow
