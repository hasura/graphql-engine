# Hasura GraphQL Engine - Translations

| File            | Language      |
|-----------------|---------------|
<<<<<<< HEAD
| Readme          | [:uk: English](../README.md)          ￨ [:fr: Français](README.french.md)          ￨ [:jp: 日本語](README.japanese.md)          ￨ [:bosnia_herzegovina: Bosnian](README.bosnian.md)                    ￨ [🇬🇷 Ελληνικά](README.greek.md)
=======
| Readme          | [:uk: English](../README.md) ￨ [:fr: Français](README.french.md) ￨ [:jp: 日本語](README.japanese.md) ￨ [🇬🇷 Ελληνικά](README.greek.md) ￨ [🇲🇽 Spanish](README.mx_spanish.md) ￨ [:brazil: Português](README.portuguese_br.md) ￨ [🇩🇪 Deutsch](README.german.md) ￨ [:ru: Русский](README.russian.md) ￨ [:indonesia: Indonesian](README.indonesian.md)|
>>>>>>> 1cea6bdc
| Event Triggers  | [:uk: English](../event-triggers.md)  ￨ [:fr: Français](event-triggers.french.md)  |
| Remote Schemas          | [:uk: English](../remote-schemas.md)          ￨ [:fr: Français](remote-schemas.french.md)          ￨ [:india: Hindi](remote-schemas.hindi.md)                   
| Contributing    | [:uk: English](../CONTRIBUTING.md)    ￨ [:fr: Français](CONTRIBUTING.french.md)    |
| Security        | [:uk: English](../SECURITY.md)        ￨ [:fr: Français](SECURITY.french.md)        |
| Code of Conduct | [:uk: English](../code-of-conduct.md) ￨ [:fr: Français](code-of-conduct.french.md) |<|MERGE_RESOLUTION|>--- conflicted
+++ resolved
@@ -2,11 +2,7 @@
 
 | File            | Language      |
 |-----------------|---------------|
-<<<<<<< HEAD
-| Readme          | [:uk: English](../README.md)          ￨ [:fr: Français](README.french.md)          ￨ [:jp: 日本語](README.japanese.md)          ￨ [:bosnia_herzegovina: Bosnian](README.bosnian.md)                    ￨ [🇬🇷 Ελληνικά](README.greek.md)
-=======
-| Readme          | [:uk: English](../README.md) ￨ [:fr: Français](README.french.md) ￨ [:jp: 日本語](README.japanese.md) ￨ [🇬🇷 Ελληνικά](README.greek.md) ￨ [🇲🇽 Spanish](README.mx_spanish.md) ￨ [:brazil: Português](README.portuguese_br.md) ￨ [🇩🇪 Deutsch](README.german.md) ￨ [:ru: Русский](README.russian.md) ￨ [:indonesia: Indonesian](README.indonesian.md)|
->>>>>>> 1cea6bdc
+| Readme          | [:uk: English](../README.md) ￨ [:fr: Français](README.french.md) ￨ [:jp: 日本語](README.japanese.md) ￨ [🇬🇷 Ελληνικά](README.greek.md) ￨ [🇲🇽 Spanish](README.mx_spanish.md) ￨ [:brazil: Português](README.portuguese_br.md) ￨ [🇩🇪 Deutsch](README.german.md) ￨ [:ru: Русский](README.russian.md) ￨ [:indonesia: Indonesian](README.indonesian.md)  [:bosnia_herzegovina: Bosnian](README.bosnian.md) |
 | Event Triggers  | [:uk: English](../event-triggers.md)  ￨ [:fr: Français](event-triggers.french.md)  |
 | Remote Schemas          | [:uk: English](../remote-schemas.md)          ￨ [:fr: Français](remote-schemas.french.md)          ￨ [:india: Hindi](remote-schemas.hindi.md)                   
 | Contributing    | [:uk: English](../CONTRIBUTING.md)    ￨ [:fr: Français](CONTRIBUTING.french.md)    |
