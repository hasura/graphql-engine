--- conflicted
+++ resolved
@@ -5,17 +5,11 @@
 import { getAllDataTypeMap } from '../Common/utils';
 
 import {
-<<<<<<< HEAD
   checkFeatureSupport,
   COMPUTED_FIELDS_REL_SUPPORT,
-  CUSTOM_GRAPHQL_FIELDS_SUPPORT,
-  TABLE_ENUMS_SUPPORT,
 } from '../../../../helpers/versionUtils';
-import globals from '../../../../Globals';
 
 import {
-=======
->>>>>>> ee9482ff
   deleteTableSql,
   untrackTableSql,
   RESET,
