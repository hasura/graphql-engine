/* eslint no-unused-vars: 0 */
/* eslint import/prefer-default-export: 0 */
import { testMode } from '../../../helpers/common';
import { setMetaData } from '../../validators/validators';

import {
  checkCreateTableRoute,
  failCTWithoutColumns,
  failCTWithoutPK,
  failCTDuplicateColumns,
  passCT,
  failCTDuplicateTable,
  deleteCTTestTable,
} from './spec';

const setup = () => {
  describe('Setup route', () => {
    it('Visit the index route', () => {
      // Visit the index route
      cy.visit('/data/schema/public');
      cy.wait(7000);
      // Get and set validation metadata
      setMetaData();
    });
  });
};

export const runCreateTableTests = () => {
  describe('Create Table', () => {
    it('Create table button opens the correct route', checkCreateTableRoute);
    it('Fails to create table without columns', failCTWithoutColumns);
    it('Fails to create table without primary key', failCTWithoutPK);
    it('Fails to create with duplicate columns', failCTDuplicateColumns);
    it('Successfuly creates table', passCT);
    it('Fails to create duplicate table', failCTDuplicateTable);
    it('Delete off the test table', deleteCTTestTable);
  });
};

<<<<<<< HEAD
if (testMode !== 'complete') {
=======
if (testMode !== 'cli') {
>>>>>>> e0a4ee88
  setup();
  runCreateTableTests();
}<|MERGE_RESOLUTION|>--- conflicted
+++ resolved
@@ -37,11 +37,7 @@
   });
 };
 
-<<<<<<< HEAD
-if (testMode !== 'complete') {
-=======
 if (testMode !== 'cli') {
->>>>>>> e0a4ee88
   setup();
   runCreateTableTests();
 }