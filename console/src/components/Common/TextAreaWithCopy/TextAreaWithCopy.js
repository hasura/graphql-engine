import React from 'react';

import PropTypes from 'prop-types';

class TextAreaWithCopy extends React.Component {
<<<<<<< HEAD
  copyToClip(id, e) {
    e.preventDefault();
=======
  copyToClip(type, id) {
    const { copyText, textLanguage } = this.props;

>>>>>>> f147f6d6
    let text = '';
    if (this.props.copyText.length > 0) {
      text =
        window.sqlFormatter &&
<<<<<<< HEAD
        this.props.textLanguage &&
        this.props.textLanguage.toLowerCase() === 'sql'
          ? window.sqlFormatter.format(this.props.copyText, {
            language: this.props.textLanguage,
          })
          : this.props.copyText;
=======
        textLanguage &&
        textLanguage.toLowerCase() === 'sql'
          ? window.sqlFormatter.format(copyText, { language: textLanguage })
          : copyText;
>>>>>>> f147f6d6
    }
    const { containerId } = this.props;

    const textArea = document.createElement('textarea');
    const appendLoc = containerId
      ? document.getElementById(containerId)
      : document.body;
    textArea.value = text;
    appendLoc.appendChild(textArea);
    textArea.focus();
    textArea.select();

    try {
      const successful = document.execCommand('copy');
      // const msg = successful ? 'successful' : 'unsuccessful';
      const tooltip = document.getElementById(id);
      if (!successful) {
        tooltip.innerHTML = 'Error copying';
        throw new Error('Copy was unsuccessful');
      } else {
        tooltip.innerHTML = 'Copied';
      }
    } catch (err) {
      alert('Oops, unable to copy - ' + err);
    }
    appendLoc.removeChild(textArea);
  }

  resetCopy(id) {
    const tooltip = document.getElementById(id);
    tooltip.innerHTML = 'Copy';
  }

  render() {
    const style = require('./TextAreaWithCopy.scss');

<<<<<<< HEAD
    const { copyText, toolTipClass, id, containerId } = this.props;

    const renderText = () => {
      const formattedText = window &&
        window.sqlFormatter &&
        window.hljs &&
        this.props.textLanguage &&
        this.props.textLanguage.toLowerCase() === 'sql' ? (
          <pre>
            <code
              className={style.formattedCode}
              dangerouslySetInnerHTML={{
                __html: window.hljs.highlight(
                  'sql',
                  window.sqlFormatter.format(copyText, {
                    language: this.props.textLanguage,
                  })
                ).value,
              }}
            />
          </pre>
        ) : (
          <pre className={style.schemaPreWrapper}>
            <code className={style.formattedCode}>{copyText}</code>
          </pre>
        );
      return formattedText;
    };

    return (
      <div className={`${style.codeBlockCustom}`} id={`${containerId}`}>
        <div className={`${style.copyGenerated}`}>
          <div className={`${style.copyTooltip}`}>
            <span
              className={toolTipClass ? toolTipClass : style.tooltiptext}
              id={`${id || 'copyCustomFunctionSQL'}`}
            >
              Copy
            </span>
            <i
              className={'fa fa-copy'}
              onClick={this.copyToClip.bind(
                this,
                id || 'copyCustomFunctionSQL'
              )}
              onMouseLeave={this.resetCopy.bind(
                this,
                id || 'copyCustomFunctionSQL'
              )}
            />
            {/*
              onClick={this.copyToClip.bind(this, 'plan', 'copyPlan')}
              onMouseLeave={this.resetCopy.bind(this, 'copyPlan')}
            */}
          </div>
        </div>
        { renderText() }
=======
    const { copyText, toolTipClass } = this.props;

    const renderSimpleValue = () => {
      return (
        <pre className={style.schemaPreWrapper}>
          <code className={style.formattedCode}>{copyText}</code>
        </pre>
      );
    };

    const renderSQLValue = () => {
      return (
        <pre>
          <code
            className={style.formattedCode}
            dangerouslySetInnerHTML={{
              __html: window.hljs.highlight(
                'sql',
                window.sqlFormatter.format(copyText, {
                  language: this.props.textLanguage,
                })
              ).value,
            }}
          />
        </pre>
      );
    };

    const useSQLValue =
      window &&
      window.sqlFormatter &&
      window.hljs &&
      this.props.textLanguage &&
      this.props.textLanguage.toLowerCase() === 'sql';

    return (
      <div className={`${style.codeBlockCustom}`}>
        <div className={`${style.copyGenerated}`}>
          <div className={`${style.copyTooltip}`}>
            <span
              className={toolTipClass ? toolTipClass : style.tooltiptext}
              id="copyCustomFunctionSQL"
            >
              Copy
            </span>
            <i
              className={'fa fa-copy'}
              onClick={this.copyToClip.bind(
                this,
                'plan',
                'copyCustomFunctionSQL'
              )}
              onMouseLeave={this.resetCopy.bind(this, 'copyCustomFunctionSQL')}
            />
            {/*
              onClick={this.copyToClip.bind(this, 'plan', 'copyPlan')}
              onMouseLeave={this.resetCopy.bind(this, 'copyPlan')}
            */}
          </div>
        </div>

        {useSQLValue ? renderSQLValue() : renderSimpleValue()}
>>>>>>> f147f6d6
      </div>
    );
  }
}

TextAreaWithCopy.propTypes = {
  copyText: PropTypes.string.isRequired,
  textLanguage: PropTypes.string,
<<<<<<< HEAD
  id: PropTypes.string,
  containerId: PropTypes.string,
=======
>>>>>>> f147f6d6
};

export default TextAreaWithCopy;<|MERGE_RESOLUTION|>--- conflicted
+++ resolved
@@ -1,33 +1,21 @@
+/* eslint react/no-danger: 0 */ // Disabling no-danger rule to use dangerouslySetInnerHTML
+
 import React from 'react';
 
 import PropTypes from 'prop-types';
 
 class TextAreaWithCopy extends React.Component {
-<<<<<<< HEAD
   copyToClip(id, e) {
     e.preventDefault();
-=======
-  copyToClip(type, id) {
     const { copyText, textLanguage } = this.props;
-
->>>>>>> f147f6d6
     let text = '';
     if (this.props.copyText.length > 0) {
       text =
         window.sqlFormatter &&
-<<<<<<< HEAD
-        this.props.textLanguage &&
-        this.props.textLanguage.toLowerCase() === 'sql'
-          ? window.sqlFormatter.format(this.props.copyText, {
-            language: this.props.textLanguage,
-          })
-          : this.props.copyText;
-=======
         textLanguage &&
         textLanguage.toLowerCase() === 'sql'
           ? window.sqlFormatter.format(copyText, { language: textLanguage })
           : copyText;
->>>>>>> f147f6d6
     }
     const { containerId } = this.props;
 
@@ -63,36 +51,38 @@
 
   render() {
     const style = require('./TextAreaWithCopy.scss');
+    const { copyText, toolTipClass, id, containerId } = this.props;
+    const renderSimpleValue = () => {
+      return (
+        <pre className={style.schemaPreWrapper}>
+          <code className={style.formattedCode}>{copyText}</code>
+        </pre>
+      );
+    };
 
-<<<<<<< HEAD
-    const { copyText, toolTipClass, id, containerId } = this.props;
-
-    const renderText = () => {
-      const formattedText = window &&
-        window.sqlFormatter &&
-        window.hljs &&
-        this.props.textLanguage &&
-        this.props.textLanguage.toLowerCase() === 'sql' ? (
-          <pre>
-            <code
-              className={style.formattedCode}
-              dangerouslySetInnerHTML={{
-                __html: window.hljs.highlight(
-                  'sql',
-                  window.sqlFormatter.format(copyText, {
-                    language: this.props.textLanguage,
-                  })
-                ).value,
-              }}
-            />
-          </pre>
-        ) : (
-          <pre className={style.schemaPreWrapper}>
-            <code className={style.formattedCode}>{copyText}</code>
-          </pre>
-        );
-      return formattedText;
+    const renderSQLValue = () => {
+      return (
+        <pre>
+          <code
+            className={style.formattedCode}
+            dangerouslySetInnerHTML={{
+              __html: window.hljs.highlight(
+                'sql',
+                window.sqlFormatter.format(copyText, {
+                  language: this.props.textLanguage,
+                })
+              ).value,
+            }}
+          />
+        </pre>
+      );
     };
+    const useSQLValue =
+      window &&
+      window.sqlFormatter &&
+      window.hljs &&
+      this.props.textLanguage &&
+      this.props.textLanguage.toLowerCase() === 'sql';
 
     return (
       <div className={`${style.codeBlockCustom}`} id={`${containerId}`}>
@@ -121,71 +111,7 @@
             */}
           </div>
         </div>
-        { renderText() }
-=======
-    const { copyText, toolTipClass } = this.props;
-
-    const renderSimpleValue = () => {
-      return (
-        <pre className={style.schemaPreWrapper}>
-          <code className={style.formattedCode}>{copyText}</code>
-        </pre>
-      );
-    };
-
-    const renderSQLValue = () => {
-      return (
-        <pre>
-          <code
-            className={style.formattedCode}
-            dangerouslySetInnerHTML={{
-              __html: window.hljs.highlight(
-                'sql',
-                window.sqlFormatter.format(copyText, {
-                  language: this.props.textLanguage,
-                })
-              ).value,
-            }}
-          />
-        </pre>
-      );
-    };
-
-    const useSQLValue =
-      window &&
-      window.sqlFormatter &&
-      window.hljs &&
-      this.props.textLanguage &&
-      this.props.textLanguage.toLowerCase() === 'sql';
-
-    return (
-      <div className={`${style.codeBlockCustom}`}>
-        <div className={`${style.copyGenerated}`}>
-          <div className={`${style.copyTooltip}`}>
-            <span
-              className={toolTipClass ? toolTipClass : style.tooltiptext}
-              id="copyCustomFunctionSQL"
-            >
-              Copy
-            </span>
-            <i
-              className={'fa fa-copy'}
-              onClick={this.copyToClip.bind(
-                this,
-                'plan',
-                'copyCustomFunctionSQL'
-              )}
-              onMouseLeave={this.resetCopy.bind(this, 'copyCustomFunctionSQL')}
-            />
-            {/*
-              onClick={this.copyToClip.bind(this, 'plan', 'copyPlan')}
-              onMouseLeave={this.resetCopy.bind(this, 'copyPlan')}
-            */}
-          </div>
-        </div>
-
         {useSQLValue ? renderSQLValue() : renderSimpleValue()}
->>>>>>> f147f6d6
       </div>
     );
   }
@@ -194,11 +120,8 @@
 TextAreaWithCopy.propTypes = {
   copyText: PropTypes.string.isRequired,
   textLanguage: PropTypes.string,
-<<<<<<< HEAD
   id: PropTypes.string,
   containerId: PropTypes.string,
-=======
->>>>>>> f147f6d6
 };
 
 export default TextAreaWithCopy;