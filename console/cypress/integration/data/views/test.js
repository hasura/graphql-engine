--- conflicted
+++ resolved
@@ -47,11 +47,7 @@
   });
 };
 
-<<<<<<< HEAD
-if (testMode !== 'complete') {
-=======
 if (testMode !== 'cli') {
->>>>>>> e0a4ee88
   setup();
   runViewsTest();
 }