--- conflicted
+++ resolved
@@ -233,36 +233,21 @@
   mkColExtrAl (Just c) (c, pct)
 
 mkColExtrAl :: (IsIden a) => Maybe a -> (PGCol, PGColType) -> S.Extractor
-<<<<<<< HEAD
 mkColExtrAl alM (c, colTy) =
   S.mkAliasedExtrFromExp (toJSONableExp colTy $ S.mkSIdenExp c) alM
 
 toJSONableExp :: PGColType -> S.SQLExp -> S.SQLExp
-toJSONableExp colTy expn =
-  if colTy == PGGeometry || colTy == PGGeography
-  then
-    S.SEFnApp "ST_AsGeoJSON"
+toJSONableExp colTy expn
+  | colTy == PGGeometry || colTy == PGGeography =
+      S.SEFnApp "ST_AsGeoJSON"
       [ expn
-=======
-mkColExtrAl alM (c, pct)
-  | pct == PGGeometry || pct == PGGeography =
-    S.mkAliasedExtrFromExp
-    ( S.SEFnApp "ST_AsGeoJSON"
-      [ S.mkSIdenExp c
->>>>>>> 91376316
       , S.SEUnsafe "15" -- max decimal digits
       , S.SEUnsafe "4"  -- to print out crs
       ] Nothing
       `S.SETyAnn` S.jsonType
-<<<<<<< HEAD
-  else expn
-=======
-    ) alM
-  | pct == PGBigInt || pct == PGBigSerial =
-    S.mkAliasedExtrFromExp
-    (S.mkSIdenExp c `S.SETyAnn` S.textType) alM
-  | otherwise = S.mkAliasedExtr c alM
->>>>>>> 91376316
+  | colTy == PGBigInt || colTy == PGBigSerial =
+      expn `S.SETyAnn` S.textType
+  | otherwise = expn
 
 -- validate headers
 validateHeaders :: (P1C m) => [T.Text] -> m ()
