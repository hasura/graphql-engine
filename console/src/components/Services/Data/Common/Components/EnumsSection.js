--- conflicted
+++ resolved
@@ -61,16 +61,8 @@
           message={
             'Expose the table values as GraphQL enums in the GraphQL API'
           }
-<<<<<<< HEAD
-          mx='sm'
-=======
           ml='sm'
           mr='20px'
-        />
-        <KnowMoreLink
-          href={enumCompatibilityDocsUrl}
-          text={'See table requirements'}
->>>>>>> e65ca3e5
         />
         <TextLink type='moreInfo' href={enumCompatibilityDocsUrl}>
           See table requirements
