--- conflicted
+++ resolved
@@ -120,12 +120,6 @@
     QCAsyncActionFetch ctx ->
       QRFActionSelect <$> RA.resolveAsyncActionQuery userInfo ctx fld
     QCAction ctx -> do
-<<<<<<< HEAD
-      case jsonAggType of
-        DS.JASMultipleRows -> QRFActionExecuteList
-        DS.JASSingleObject -> QRFActionExecuteObject
-      <$> actionExecuter (RA.resolveActionQuery fld ctx (_uiSession userInfo))
-=======
       -- query actions should not be marked reusable because we aren't
       -- capturing the variable value in the state as re-usable variables.
       -- The variables captured in non-action queries are used to generate
@@ -135,8 +129,7 @@
       let f = case jsonAggType of
              DS.JASMultipleRows -> QRFActionExecuteList
              DS.JASSingleObject -> QRFActionExecuteObject
-      f <$> actionExecuter (RA.resolveActionQuery fld ctx (userVars userInfo))
->>>>>>> a8affc2c
+      f <$> actionExecuter (RA.resolveActionQuery fld ctx (_uiSession userInfo))
       where
         outputType = _saecOutputType ctx
         jsonAggType = RA.mkJsonAggSelect outputType
