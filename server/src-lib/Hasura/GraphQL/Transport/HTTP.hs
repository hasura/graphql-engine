{-# LANGUAGE FlexibleContexts      #-}
{-# LANGUAGE MultiParamTypeClasses #-}
{-# LANGUAGE NoImplicitPrelude     #-}
{-# LANGUAGE OverloadedStrings     #-}

module Hasura.GraphQL.Transport.HTTP
  ( runGQ
  ) where

import           Control.Exception                      (try)
import           Control.Lens
import           Hasura.Prelude
import           Language.GraphQL.Draft.JSON            ()

import qualified Data.ByteString.Lazy                   as BL
import qualified Data.HashMap.Strict                    as Map
import qualified Data.Text                              as T
import qualified Database.PG.Query                      as Q
import qualified Language.GraphQL.Draft.Syntax          as G
import qualified Network.HTTP.Client                    as HTTP
import qualified Network.URI                            as N
import qualified Network.Wreq                           as Wreq

import           Hasura.GraphQL.Schema
import           Hasura.GraphQL.Transport.HTTP.Protocol
import           Hasura.RQL.Types

import qualified Hasura.GraphQL.Resolve                 as R
import qualified Hasura.GraphQL.Validate                as VQ
import qualified Hasura.GraphQL.Validate.Types          as VT
import qualified Hasura.Server.Query                    as RQ


runGQ
  :: (MonadIO m, MonadError QErr m)
  => Q.PGPool -> Q.TxIsolation
  -> UserInfo
  -> GCtxMap
  -> HTTP.Manager
  -> GraphQLRequest
  -> BL.ByteString -- this can be removed when we have a pretty-printer
  -> m BL.ByteString
runGQ pool isoL userInfo gCtxRoleMap manager req rawReq = do
  -- get all top-level query nodes
  topLevelNodes <- getTopLevelQueryNodes req

  let qr = VT._otiFields $ _gQueryRoot gCtx
      mr = VT._otiFields <$> _gMutRoot gCtx
      nodes = maybe Map.empty (Map.union qr) mr

  -- gather their TypeLoc
  let typeLocs = catMaybes $ flip map topLevelNodes $ \node ->
        let mNode = Map.lookup node nodes
        in VT._fiLoc <$> mNode

  -- see if they are all the same
  -- throw error if they are not same
  unless (allEq typeLocs) $
    throw400 UnexpectedPayload "cannot mix nodes from two different graphql servers"

  when (null typeLocs) $ throw500 "cannot find given node in root"
  -- FIXME: head!!!!
  case head typeLocs of
    VT.HasuraType     -> runHasuraGQ pool isoL userInfo gCtxRoleMap req
    VT.RemoteType url -> runRemoteGQ manager rawReq url

  where
    gCtx = getGCtx (userRole userInfo) gCtxRoleMap
    allEq xs = case xs of
      []     -> True
      (y:ys) -> all ((==) y) ys


-- FIXME: better way to retrieve all top-level nodes of the current query
getTopLevelQueryNodes
  :: (MonadError QErr m)
  => GraphQLRequest -> m [G.Name]
getTopLevelQueryNodes req = do
  let (GraphQLRequest opNameM q _) = req
      (selSets, opDefs, _) = G.partitionExDefs $ unGraphQLQuery q
  opDef <- VQ.getTypedOp opNameM selSets opDefs
  return $ map (\(G.SelectionField f) -> G._fName f) $ G._todSelectionSet opDef


runHasuraGQ
  :: (MonadIO m, MonadError QErr m)
  => Q.PGPool -> Q.TxIsolation
  -> UserInfo
  -> GCtxMap
  -- -> HTTP.Manager
  -> GraphQLRequest
  -- -> BL.ByteString
  -> m BL.ByteString
runHasuraGQ pool isoL userInfo gCtxMap req = do
  (opTy, fields) <- runReaderT (VQ.validateGQ req) gCtx
  when (opTy == G.OperationTypeSubscription) $ throw400 UnexpectedPayload
    "subscriptions are not supported over HTTP, use websockets instead"
  let tx = R.resolveSelSet userInfo gCtx opTy fields
  resp <- liftIO (runExceptT $ runTx tx) >>= liftEither
  return $ encodeGQResp $ GQSuccess resp
  where
    gCtx = getGCtx (userRole userInfo) gCtxMap
    runTx tx =
      Q.runTx pool (isoL, Nothing) $
<<<<<<< HEAD
      RQ.setHeadersTx userInfo >> tx


runRemoteGQ
  :: (MonadIO m, MonadError QErr m)
  => HTTP.Manager
  -- -> UserInfo -- do we send x-hasura headers to remote?
  -- -> GCtxMap
  -> BL.ByteString
  -- ^ the raw request string
  -> N.URI
  -> m BL.ByteString
runRemoteGQ manager q url = do
  let options = Wreq.defaults
              & Wreq.headers .~ [("content-type", "application/json")]
              & Wreq.checkResponse ?~ (\_ _ -> return ())
              & Wreq.manager .~ Right manager

  res  <- liftIO $ try $ Wreq.postWith options (show url) q
  resp <- either httpThrow return res
  return $ resp ^. Wreq.responseBody
  where
    httpThrow :: (MonadError QErr m) => HTTP.HttpException -> m a
    httpThrow err = throw500 $ T.pack . show $ err
=======
      RQ.setHeadersTx (userVars userInfo) >> tx
>>>>>>> b40807c9
<|MERGE_RESOLUTION|>--- conflicted
+++ resolved
@@ -102,9 +102,7 @@
     gCtx = getGCtx (userRole userInfo) gCtxMap
     runTx tx =
       Q.runTx pool (isoL, Nothing) $
-<<<<<<< HEAD
-      RQ.setHeadersTx userInfo >> tx
-
+      RQ.setHeadersTx (userVars userInfo) >> tx
 
 runRemoteGQ
   :: (MonadIO m, MonadError QErr m)
@@ -126,7 +124,4 @@
   return $ resp ^. Wreq.responseBody
   where
     httpThrow :: (MonadError QErr m) => HTTP.HttpException -> m a
-    httpThrow err = throw500 $ T.pack . show $ err
-=======
-      RQ.setHeadersTx (userVars userInfo) >> tx
->>>>>>> b40807c9
+    httpThrow err = throw500 $ T.pack . show $ err