module Hasura.RQL.DML.Returning where

import           Hasura.Prelude
import           Hasura.RQL.DML.Internal
import           Hasura.RQL.DML.Select
import           Hasura.RQL.Types
import           Hasura.SQL.Types

import qualified Data.Text               as T
import qualified Hasura.SQL.DML          as S

data MutFldG v
  = MCount
  | MExp !T.Text
  | MRet ![(FieldName, AnnFldG v)]
  deriving (Show, Eq)

traverseMutFld
  :: (Applicative f)
  => (a -> f b)
  -> MutFldG a
  -> f (MutFldG b)
traverseMutFld f = \case
  MCount    -> pure MCount
  MExp t    -> pure $ MExp t
  MRet flds -> MRet <$> traverse (traverse (traverseAnnFld f)) flds

type MutFld = MutFldG S.SQLExp

type MutFldsG v = [(T.Text, MutFldG v)]

traverseMutFlds
  :: (Applicative f)
  => (a -> f b)
  -> MutFldsG a
  -> f (MutFldsG b)
traverseMutFlds f =
  traverse (traverse (traverseMutFld f))

type MutFlds = MutFldsG S.SQLExp

hasNestedFld :: MutFlds -> Bool
hasNestedFld = any isNestedMutFld
  where
    isNestedMutFld (_, mutFld) = case mutFld of
      MRet annFlds -> any isNestedAnnFld annFlds
      _            -> False
    isNestedAnnFld (_, annFld) = case annFld of
      FObj _ -> True
      FArr _ -> True
      _      -> False

pgColsFromMutFld :: MutFld -> [(PGCol, PGColumnType)]
pgColsFromMutFld = \case
  MCount -> []
  MExp _ -> []
  MRet selFlds ->
    flip mapMaybe selFlds $ \(_, annFld) -> case annFld of
<<<<<<< HEAD
    FCol (PGColumnInfo col _ colTy _) _ -> Just (col, colTy)
    _                                   -> Nothing
=======
    FCol (PGColumnInfo col _ colTy _ _) _ -> Just (col, colTy)
    _                                     -> Nothing
>>>>>>> 79414cb2

pgColsFromMutFlds :: MutFlds -> [(PGCol, PGColumnType)]
pgColsFromMutFlds = concatMap (pgColsFromMutFld . snd)

pgColsToSelFlds :: [PGColumnInfo] -> [(FieldName, AnnFld)]
pgColsToSelFlds cols =
  flip map cols $
  \pgColInfo -> (fromPGCol $ pgiColumn pgColInfo, FCol pgColInfo Nothing)

mkDefaultMutFlds :: Maybe [PGColumnInfo] -> MutFlds
mkDefaultMutFlds = \case
  Nothing   -> mutFlds
  Just cols -> ("returning", MRet $ pgColsToSelFlds cols):mutFlds
  where
    mutFlds = [("affected_rows", MCount)]

qualTableToAliasIden :: QualifiedTable -> Iden
qualTableToAliasIden qt =
  Iden $ snakeCaseTable qt <> "__mutation_result_alias"

mkMutFldExp :: QualifiedTable -> Bool -> Bool -> MutFld -> S.SQLExp
mkMutFldExp qt singleObj strfyNum = \case
  MCount -> S.SESelect $
    S.mkSelect
    { S.selExtr = [S.Extractor S.countStar Nothing]
    , S.selFrom = Just $ S.FromExp $ pure frmItem
    }
  MExp t -> S.SELit t
  MRet selFlds ->
    -- let tabFrom = TableFrom qt $ Just frmItem
    let tabFrom = TableFrom qt $ Just  $ qualTableToAliasIden qt
        tabPerm = TablePerm annBoolExpTrue Nothing
    in S.SESelect $ mkSQLSelect singleObj $
       AnnSelG selFlds tabFrom tabPerm noTableArgs strfyNum
  where
    frmItem = S.FIIden $ qualTableToAliasIden qt

mkSelWith
  :: QualifiedTable -> S.CTE -> MutFlds -> Bool -> Bool -> S.SelectWith
mkSelWith qt cte mutFlds singleObj strfyNum =
  S.SelectWith [(alias, cte)] sel
  where
    alias = S.Alias $ qualTableToAliasIden qt
    sel = S.mkSelect { S.selExtr = [S.Extractor extrExp Nothing] }

    extrExp = S.SEFnApp "json_build_object" jsonBuildObjArgs Nothing

    jsonBuildObjArgs =
      flip concatMap mutFlds $
      \(k, mutFld) -> [S.SELit k, mkMutFldExp qt singleObj strfyNum mutFld]

checkRetCols
  :: (UserInfoM m, QErrM m)
  => FieldInfoMap PGColumnInfo
  -> SelPermInfo
  -> [PGCol]
  -> m [PGColumnInfo]
checkRetCols fieldInfoMap selPermInfo cols = do
  mapM_ (checkSelOnCol selPermInfo) cols
  forM cols $ \col -> askPGColInfo fieldInfoMap col relInRetErr
  where
    relInRetErr = "Relationships can't be used in \"returning\"."<|MERGE_RESOLUTION|>--- conflicted
+++ resolved
@@ -56,13 +56,8 @@
   MExp _ -> []
   MRet selFlds ->
     flip mapMaybe selFlds $ \(_, annFld) -> case annFld of
-<<<<<<< HEAD
-    FCol (PGColumnInfo col _ colTy _) _ -> Just (col, colTy)
-    _                                   -> Nothing
-=======
     FCol (PGColumnInfo col _ colTy _ _) _ -> Just (col, colTy)
     _                                     -> Nothing
->>>>>>> 79414cb2
 
 pgColsFromMutFlds :: MutFlds -> [(PGCol, PGColumnType)]
 pgColsFromMutFlds = concatMap (pgColsFromMutFld . snd)
