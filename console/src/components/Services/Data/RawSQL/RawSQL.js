import React, { useEffect, useRef, useState } from 'react';
import PropTypes from 'prop-types';
import Helmet from 'react-helmet';
import AceEditor from 'react-ace';
import 'brace/mode/sql';

import Modal from '../../../Common/Modal/Modal';
import Button from '../../../Common/Button/Button';
import Tooltip from '../../../Common/Tooltip/Tooltip';
import KnowMoreLink from '../../../Common/KnowMoreLink/KnowMoreLink';
import Alert from '../../../Common/Alert';
import {
  getLocalStorageItem,
  LS_RAW_SQL_STATEMENT_TIMEOUT,
  setLocalStorageItem,
} from '../../../Common/utils/localStorageUtils';

import StatementTimeout from './StatementTimeout';
import { parseCreateSQL } from './utils';
import { checkSchemaModification } from '../../../Common/utils/sqlUtils';

import {
  executeSQL,
  SET_SQL,
  SET_CASCADE_CHECKED,
  SET_MIGRATION_CHECKED,
  SET_TRACK_TABLE_CHECKED,
} from './Actions';
import { modalOpen, modalClose } from './Actions';
import globals from '../../../../Globals';
import {
  ACE_EDITOR_THEME,
  ACE_EDITOR_FONT_SIZE,
} from '../../../Common/AceEditor/utils';
import { CLI_CONSOLE_MODE } from '../../../../constants';
<<<<<<< HEAD
import { Icon } from '../../../UIKit/atoms';

=======
import NotesSection from './molecules/NotesSection';

/**
 * # RawSQL React FC
 * ## renders raw SQL page on route `/data/sql`
 *
 * @typedef Props
 * @property {string} sql
 * @property {string} resultType
 * @property {array} result
 * @property {array} resultHeaders
 * @property {function} dispatch
 * @property {boolean} ongoingRequest
 * @property {object} lastError
 * @property {boolean} lastSuccess
 * @property {boolean} isModalOpen
 * @property {boolean} isCascadeChecked
 * @property {boolean} isMigrationChecked
 * @property {boolean} isTableTrackChecked
 * @property {boolean} migrationMode
 * @property {array} allSchemas
 *
 * @param {Props}
 */
>>>>>>> 773a29d6
const RawSQL = ({
  sql,
  resultType,
  result,
  resultHeaders,
  dispatch,
  ongoingRequest,
  lastError,
  lastSuccess,
  isModalOpen,
  isCascadeChecked,
  isMigrationChecked,
  isTableTrackChecked,
  migrationMode,
  allSchemas,
}) => {
  const styles = require('../../../Common/TableCommon/Table.scss');

  // local storage key for SQL
  const LS_RAW_SQL_SQL = 'rawSql:sql';

  /* hooks */

  // set up sqlRef to use in unmount
  const sqlRef = useRef(sql);

  const [statementTimeout, setStatementTimeout] = useState(
    Number(getLocalStorageItem(LS_RAW_SQL_STATEMENT_TIMEOUT)) || 10
  );

  useEffect(() => {
    if (!sql) {
      const sqlFromLocalStorage = localStorage.getItem(LS_RAW_SQL_SQL);
      if (sqlFromLocalStorage) {
        dispatch({ type: SET_SQL, data: sqlFromLocalStorage });
      }
    }
    return () => {
      localStorage.setItem(LS_RAW_SQL_SQL, sqlRef.current);
    };
  }, [dispatch, sql]);
  // set SQL to sqlRef
  useEffect(() => {
    sqlRef.current = sql;
  }, [sql]);

  /* hooks - end */

  const submitSQL = () => {
    // set SQL to LS
    localStorage.setItem(LS_RAW_SQL_SQL, sql);

    // check migration mode global
    if (migrationMode) {
      const checkboxElem = document.getElementById('migration-checkbox');
      const isMigration = checkboxElem ? checkboxElem.checked : false;
      const textboxElem = document.getElementById('migration-name');
      let migrationName = textboxElem ? textboxElem.value : '';
      if (isMigration && migrationName.length === 0) {
        migrationName = 'run_sql_migration';
      }
      if (!isMigration && globals.consoleMode === CLI_CONSOLE_MODE) {
        // if migration is not checked, check if is schema modification
        if (checkSchemaModification(sql)) {
          dispatch(modalOpen());
          const confirmation = false;
          if (confirmation) {
            dispatch(executeSQL(isMigration, migrationName, statementTimeout));
          }
        } else {
          dispatch(executeSQL(isMigration, migrationName, statementTimeout));
        }
      } else {
        dispatch(executeSQL(isMigration, migrationName, statementTimeout));
      }
    } else {
      dispatch(executeSQL(false, '', statementTimeout));
    }
  };

  const getMigrationWarningModal = () => {
    const onModalClose = () => {
      dispatch(modalClose());
    };

    const onConfirmNoMigration = () => {
      const isMigration = document.getElementById('migration-checkbox').checked;
      dispatch(modalClose());
      dispatch(executeSQL(isMigration));
    };

    return (
      <Modal
        show={isModalOpen}
        title={'Run SQL'}
        onClose={onModalClose}
        onSubmit={onConfirmNoMigration}
        submitText={'Yes, I confirm'}
        submitTestId={'not-migration-confirm'}
      >
        <div className="content-fluid">
          <div className="row">
            <div className="col-xs-12">
              Your SQL statement is most likely modifying the database schema.
              Are you sure it is not a migration?
            </div>
          </div>
        </div>
      </Modal>
    );
  };

  const getSQLSection = () => {
    const handleSQLChange = val => {
      dispatch({ type: SET_SQL, data: val });

      // set migration checkbox true
      if (checkSchemaModification(val)) {
        dispatch({ type: SET_MIGRATION_CHECKED, data: true });
      } else {
        dispatch({ type: SET_MIGRATION_CHECKED, data: false });
      }

      // set track this checkbox true
      const objects = parseCreateSQL(val);
      if (objects.length) {
        let allObjectsTrackable = true;

        const trackedObjectNames = allSchemas.map(schema => {
          return [schema.table_schema, schema.table_name].join('.');
        });

        for (let i = 0; i < objects.length; i++) {
          const object = objects[i];

          if (object.type === 'function') {
            allObjectsTrackable = false;
            break;
          } else {
            const objectName = [object.schema, object.name].join('.');

            if (trackedObjectNames.includes(objectName)) {
              allObjectsTrackable = false;
              break;
            }
          }
        }

        if (allObjectsTrackable) {
          dispatch({ type: SET_TRACK_TABLE_CHECKED, data: true });
        } else {
          dispatch({ type: SET_TRACK_TABLE_CHECKED, data: false });
        }
      } else {
        dispatch({ type: SET_TRACK_TABLE_CHECKED, data: false });
      }
    };

    return (
      <div className={styles.add_mar_top}>
        <AceEditor
          data-test="sql-test-editor"
          mode="sql"
          theme={ACE_EDITOR_THEME}
          fontSize={ACE_EDITOR_FONT_SIZE}
          name="raw_sql"
          value={sql}
          minLines={15}
          maxLines={100}
          width="100%"
          showPrintMargin={false}
          commands={[
            {
              name: 'submit',
              bindKey: { win: 'Ctrl-Enter', mac: 'Command-Enter' },
              exec: () => {
                submitSQL();
              },
            },
          ]}
          onChange={handleSQLChange}
          // prevents unwanted frequent event triggers
          debounceChangePeriod={200}
        />
      </div>
    );
  };

  const getResultTable = () => {
    let resultTable = null;

    if (resultType && resultType !== 'command') {
      const getTableHeadings = () => {
        return resultHeaders.map((columnName, i) => (
          <th key={i}>{columnName}</th>
        ));
      };

      const getRows = () => {
        return result.map((row, i) => (
          <tr key={i}>
            {row.map((columnValue, j) => (
              <td key={j}>{columnValue}</td>
            ))}
          </tr>
        ));
      };

      resultTable = (
        <div
          className={`${styles.addCol} col-xs-12 ${styles.padd_left_remove}`}
        >
          <h4 className={styles.subheading_text}>SQL Result:</h4>
          <div className={styles.tableContainer}>
            <table
              className={`table table-bordered table-striped table-hover ${styles.table} `}
            >
              <thead>
                <tr>{getTableHeadings()}</tr>
              </thead>
              <tbody>{getRows()}</tbody>
            </table>
          </div>
          <br />
          <br />
        </div>
      );
    }

    return resultTable;
  };

  const getMetadataCascadeSection = () => {
    return (
      <div className={styles.add_mar_top_small}>
        <label>
          <input
            checked={isCascadeChecked}
            className={`${styles.add_mar_right_small} ${styles.cursorPointer}`}
            id="cascade-checkbox"
            type="checkbox"
            onChange={() => {
              dispatch({
                type: SET_CASCADE_CHECKED,
                data: !isCascadeChecked,
              });
            }}
          />
          Cascade metadata
        </label>
<<<<<<< HEAD
        <OverlayTrigger placement="right" overlay={cascadeTip}>
          <Icon type="info" ml="xs" />
        </OverlayTrigger>
=======
        <Tooltip
          message={
            'Cascade actions on all dependent metadata references, like relationships and permissions'
          }
        />
>>>>>>> 773a29d6
      </div>
    );
  };

  const getTrackThisSection = () => {
    const dispatchTrackThis = () => {
      dispatch({
        type: SET_TRACK_TABLE_CHECKED,
        data: !isTableTrackChecked,
      });
    };

    return (
      <div className={styles.add_mar_top}>
        <label>
          <input
            checked={isTableTrackChecked}
            className={`${styles.add_mar_right_small} ${styles.cursorPointer}`}
            id="track-checkbox"
            type="checkbox"
            onChange={dispatchTrackThis}
            data-test="raw-sql-track-check"
          />
          Track this
        </label>
<<<<<<< HEAD
        <OverlayTrigger placement="right" overlay={trackTableTip()}>
          <Icon type="info" ml="xs" />
        </OverlayTrigger>
=======
        <Tooltip
          message={
            'If you are creating tables, views or functions, checking this will also expose them over the GraphQL API as top level fields'
          }
        />
        &nbsp;
        <KnowMoreLink
          text={'See supported functions requirements'}
          href={
            'https://hasura.io/docs/1.0/graphql/manual/schema/custom-functions.html#supported-sql-functions'
          }
        />
>>>>>>> 773a29d6
      </div>
    );
  };

  const getMigrationSection = () => {
    let migrationSection = null;

    const getIsMigrationSection = () => {
      const dispatchIsMigration = () => {
        dispatch({
          type: SET_MIGRATION_CHECKED,
          data: !isMigrationChecked,
        });
      };

      return (
        <div>
          <label>
            <input
              checked={isMigrationChecked}
              className={styles.add_mar_right_small}
              id="migration-checkbox"
              type="checkbox"
              onChange={dispatchIsMigration}
              data-test="raw-sql-migration-check"
            />
            This is a migration
          </label>
<<<<<<< HEAD
          <OverlayTrigger placement="right" overlay={migrationTip}>
            <Icon type="info" ml="xs" />
          </OverlayTrigger>
=======
          <Tooltip message={'Create a migration file with the SQL statement'} />
>>>>>>> 773a29d6
        </div>
      );
    };

    const getMigrationNameSection = () => {
      let migrationNameSection = null;

      if (isMigrationChecked) {
        migrationNameSection = (
          <div className={styles.add_mar_top_small + ' ' + styles.add_mar_left}>
            <div>
              <label className={styles.add_mar_right}>Migration name:</label>
              <input
                className={`${styles.inline_block} ${styles.tableNameInput} ${styles.add_mar_right_small} form-control`}
                placeholder={'run_sql_migration'}
                id="migration-name"
                type="text"
              />
<<<<<<< HEAD
              <OverlayTrigger placement="right" overlay={migrationNameTip}>
                <Icon type="info" ml="xs" />
              </OverlayTrigger>
=======
              <Tooltip
                message={
                  "Name of the generated migration file. Default: 'run_sql_migration'"
                }
              />
>>>>>>> 773a29d6
              <div
                className={styles.add_mar_top_small + ' ' + styles.text_gray}
              >
                <i>
                  Note: down migration will not be generated for statements run
                  using Raw SQL.
                </i>
              </div>
            </div>
          </div>
        );
      }

      return migrationNameSection;
    };

    if (migrationMode && globals.consoleMode === CLI_CONSOLE_MODE) {
      migrationSection = (
        <div className={styles.add_mar_top_small}>
          {getIsMigrationSection()}
          {getMigrationNameSection()}
        </div>
      );
    }

    return migrationSection;
  };

  const updateStatementTimeout = value => {
    const timeoutInSeconds = Number(value.trim());
    const isValidTimeout = timeoutInSeconds > 0 && !isNaN(timeoutInSeconds);
    setLocalStorageItem(LS_RAW_SQL_STATEMENT_TIMEOUT, timeoutInSeconds);
    setStatementTimeout(isValidTimeout ? timeoutInSeconds : 0);
  };

  return (
    <div
      className={`${styles.clear_fix} ${styles.padd_left} ${styles.padd_top}`}
    >
      <Helmet title="Run SQL - Data | Hasura" />
      <div className={styles.subHeader}>
        <h2 className={`${styles.heading_text} ${styles.remove_pad_bottom}`}>
          Raw SQL
        </h2>
        <div className="clearfix" />
      </div>
      <div className={styles.add_mar_top}>
        <div className={`${styles.padd_left_remove} col-xs-8`}>
          <NotesSection />
        </div>

        <div className={`${styles.padd_left_remove} col-xs-10`}>
          {getSQLSection()}
        </div>

<<<<<<< HEAD
          <div
            className={`${styles.padd_left_remove} ${styles.add_mar_bottom} col-xs-8`}
=======
        <div
          className={`${styles.padd_left_remove} ${styles.add_mar_bottom} col-xs-8`}
        >
          {getTrackThisSection()}
          {getMetadataCascadeSection()}
          {getMigrationSection()}

          <StatementTimeout
            statementTimeout={statementTimeout}
            isMigrationChecked={isMigrationChecked}
            updateStatementTimeout={updateStatementTimeout}
          />
          <Button
            type="submit"
            className={styles.add_mar_top}
            onClick={submitSQL}
            color="yellow"
            size="sm"
            data-test="run-sql"
>>>>>>> 773a29d6
          >
            Run!
          </Button>
        </div>

        <div className="hidden col-xs-4">
          <div className={`${styles.padd_left_remove} col-xs-12`}>
            {ongoingRequest && <Alert type="warning" text="Running..." />}
            {lastError && (
              <Alert
                type="danger"
                text={`Error: ${JSON.stringify(lastError)}`}
              />
            )}
            {lastSuccess && <Alert type="success" text="Executed Query" />};
          </div>
        </div>
      </div>

      {getMigrationWarningModal()}

      <div className={styles.add_mar_bottom}>{getResultTable()}</div>
    </div>
  );
};

RawSQL.propTypes = {
  sql: PropTypes.string.isRequired,
  resultType: PropTypes.string.isRequired,
  result: PropTypes.array.isRequired,
  resultHeaders: PropTypes.array.isRequired,
  allSchemas: PropTypes.array.isRequired,
  dispatch: PropTypes.func.isRequired,
  ongoingRequest: PropTypes.bool.isRequired,
  lastError: PropTypes.object.isRequired,
  lastSuccess: PropTypes.bool.isRequired,
  isModalOpen: PropTypes.bool.isRequired,
  isMigrationChecked: PropTypes.bool.isRequired,
  isTableTrackChecked: PropTypes.bool.isRequired,
  migrationMode: PropTypes.bool.isRequired,
  currentSchema: PropTypes.string.isRequired,
  statementTimeout: PropTypes.string.isRequired,
};

const mapStateToProps = state => ({
  ...state.rawSQL,
  migrationMode: state.main.migrationMode,
  currentSchema: state.tables.currentSchema,
  allSchemas: state.tables.allSchemas,
  serverVersion: state.main.serverVersion ? state.main.serverVersion : '',
});

const rawSQLConnector = connect => connect(mapStateToProps)(RawSQL);

export default rawSQLConnector;<|MERGE_RESOLUTION|>--- conflicted
+++ resolved
@@ -33,10 +33,8 @@
   ACE_EDITOR_FONT_SIZE,
 } from '../../../Common/AceEditor/utils';
 import { CLI_CONSOLE_MODE } from '../../../../constants';
-<<<<<<< HEAD
-import { Icon } from '../../../UIKit/atoms';
-
-=======
+// import { Icon } from '../../../UIKit/atoms'; // TODO
+
 import NotesSection from './molecules/NotesSection';
 
 /**
@@ -61,7 +59,6 @@
  *
  * @param {Props}
  */
->>>>>>> 773a29d6
 const RawSQL = ({
   sql,
   resultType,
@@ -312,17 +309,11 @@
           />
           Cascade metadata
         </label>
-<<<<<<< HEAD
-        <OverlayTrigger placement="right" overlay={cascadeTip}>
-          <Icon type="info" ml="xs" />
-        </OverlayTrigger>
-=======
         <Tooltip
           message={
             'Cascade actions on all dependent metadata references, like relationships and permissions'
           }
         />
->>>>>>> 773a29d6
       </div>
     );
   };
@@ -348,11 +339,6 @@
           />
           Track this
         </label>
-<<<<<<< HEAD
-        <OverlayTrigger placement="right" overlay={trackTableTip()}>
-          <Icon type="info" ml="xs" />
-        </OverlayTrigger>
-=======
         <Tooltip
           message={
             'If you are creating tables, views or functions, checking this will also expose them over the GraphQL API as top level fields'
@@ -365,7 +351,6 @@
             'https://hasura.io/docs/1.0/graphql/manual/schema/custom-functions.html#supported-sql-functions'
           }
         />
->>>>>>> 773a29d6
       </div>
     );
   };
@@ -394,13 +379,7 @@
             />
             This is a migration
           </label>
-<<<<<<< HEAD
-          <OverlayTrigger placement="right" overlay={migrationTip}>
-            <Icon type="info" ml="xs" />
-          </OverlayTrigger>
-=======
           <Tooltip message={'Create a migration file with the SQL statement'} />
->>>>>>> 773a29d6
         </div>
       );
     };
@@ -419,17 +398,11 @@
                 id="migration-name"
                 type="text"
               />
-<<<<<<< HEAD
-              <OverlayTrigger placement="right" overlay={migrationNameTip}>
-                <Icon type="info" ml="xs" />
-              </OverlayTrigger>
-=======
               <Tooltip
                 message={
                   "Name of the generated migration file. Default: 'run_sql_migration'"
                 }
               />
->>>>>>> 773a29d6
               <div
                 className={styles.add_mar_top_small + ' ' + styles.text_gray}
               >
@@ -485,10 +458,6 @@
           {getSQLSection()}
         </div>
 
-<<<<<<< HEAD
-          <div
-            className={`${styles.padd_left_remove} ${styles.add_mar_bottom} col-xs-8`}
-=======
         <div
           className={`${styles.padd_left_remove} ${styles.add_mar_bottom} col-xs-8`}
         >
@@ -508,7 +477,6 @@
             color="yellow"
             size="sm"
             data-test="run-sql"
->>>>>>> 773a29d6
           >
             Run!
           </Button>
