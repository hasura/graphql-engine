--- conflicted
+++ resolved
@@ -4,7 +4,7 @@
       <div class="box_wrapper">
         <div class="box_head_wrapper">
           <div class="box_head">
-            <img src="/v{{version}}/_images/FirstSteps.svg" alt="First steps"/>
+            <img src="{{ STATIC_URL }}/_images/FirstSteps.svg" alt="First steps"/>
             <h3 class="head_wrapper">First steps</h3>
           </div>
           <!-- Do not display this at the moment
@@ -33,21 +33,21 @@
           </div>
           <div class="docs_link body_content">
             How to get started with Hasura
-            <img src="/v{{version}}/_images/right-arrow.svg" alt="Right Arrow" />
-          </div>
-        </div>
-      </div>
-    </div>
-    <div class="hcl_half">
-      <div class="box_wrapper">
-        <div class="box_head_wrapper">
-          <div class="box_head">
-            <img src="/v{{version}}/_images/Guides.svg" alt="First steps"/>
+            <img src="{{ STATIC_URL }}/_images/right-arrow.svg" alt="Right Arrow" />
+          </div>
+        </div>
+      </div>
+    </div>
+    <div class="hcl_half">
+      <div class="box_wrapper">
+        <div class="box_head_wrapper">
+          <div class="box_head">
+            <img src="{{ STATIC_URL }}/_images/Guides.svg" alt="First steps"/>
             <h3 class="head_wrapper">Guides</h3>
           </div>
           <div class="view_all_wrapper small_content">
-            <a href="/v{{version}}/guides">View all</a>
-            <img src="/v{{version}}/_images/right-arrow.svg" alt="Right Arrow" />
+            <a href="{{ STATIC_URL }}/guides">View all</a>
+            <img src="{{ STATIC_URL }}/_images/right-arrow.svg" alt="Right Arrow" />
           </div>
         </div>
         <div class="small_content space_wrapper text_left">
@@ -55,28 +55,23 @@
         </div>
         <div class="sign_in_wrapper space_wrapper">
           <div class="get_start">
-            <img src="/v{{version}}/_images/ReferenceDocs.svg" alt="First steps"/>
-          </div>
-          <a href="/guides/how-to-get-started-with-hasura.html">
+            <img src="{{ STATIC_URL }}/_images/ReferenceDocs.svg" alt="First steps"/>
+          </div>
+          <a href="{{ STATIC_URL }}/guides/how-to-get-started-with-hasura.html">
           <div class="docs_link body_content">
             How to get started with Hasura
-            <img src="/v{{version}}/_images/right-arrow.svg" alt="Right Arrow" />
+            <img src="{{ STATIC_URL }}/_images/right-arrow.svg" alt="Right Arrow" />
           </div>
         </a>
         </div>
         <div class="sign_in_wrapper space_wrapper">
           <div class="get_start">
-            <img src="/v{{version}}/_images/ReferenceDocs.svg" alt="First steps"/>
-          </div>
-          <a href="/guides/application-architecture-on-hasura.html">
+            <img src="{{ STATIC_URL }}/_images/ReferenceDocs.svg" alt="First steps"/>
+          </div>
+          <a href="{{ STATIC_URL }}/guides/application-architecture-on-hasura.html">
           <div class="docs_link body_content">
-<<<<<<< HEAD
             Application Architecture on Hasura
-            <img src="/_images/right-arrow.svg" alt="Right Arrow" />
-=======
-            Inter Service Communication
-            <img src="/v{{version}}/_images/right-arrow.svg" alt="Right Arrow" />
->>>>>>> bdb02f02
+            <img src="{{ STATIC_URL }}/_images/right-arrow.svg" alt="Right Arrow" />
           </div>
         </a>
         </div>
@@ -86,17 +81,12 @@
       <div class="box_wrapper">
         <div class="box_head_wrapper">
           <div class="box_head">
-            <img src="/v{{version}}/_images/ReferenceDocs.svg" alt="First steps"/>
+            <img src="{{ STATIC_URL }}/_images/ReferenceDocs.svg" alt="First steps"/>
             <h3 class="head_wrapper">Reference Docs</h3>
           </div>
           <div class="view_all_wrapper small_content">
-<<<<<<< HEAD
-            <a href="/ref">Home</a>
-            <img src="/_images/right-arrow.svg" alt="Right Arrow" />
-=======
-            <a href="/v{{version}}/ref">View all</a>
-            <img src="/v{{version}}/_images/right-arrow.svg" alt="Right Arrow" />
->>>>>>> bdb02f02
+            <a href="{{ STATIC_URL }}/ref">Home</a>
+            <img src="{{ STATIC_URL }}/_images/right-arrow.svg" alt="Right Arrow" />
           </div>
         </div>
         <div class="small_content space_wrapper text_left">
@@ -106,9 +96,9 @@
           
           <div class="wd_50 sign_in_wrapper">
             <div class="get_start">
-              <img src="/v{{version}}/_images/Architecture.svg" alt="First steps"/>
-            </div>
-            <a href="/ref/architecture/index.html">
+              <img src="{{ STATIC_URL }}/_images/Architecture.svg" alt="First steps"/>
+            </div>
+            <a href="{{ STATIC_URL }}/ref/architecture/index.html">
             <div class="ref_link body_content">
               Architecture
             </div>
@@ -117,9 +107,9 @@
        
           <div class="wd_50 sign_in_wrapper">
             <div class="get_start">
-              <img src="/v{{version}}/_images/Data.svg" alt="First steps"/>
-            </div>
-            <a href="/ref/hasura-microservices/data/index.html">
+              <img src="{{ STATIC_URL }}/_images/Data.svg" alt="First steps"/>
+            </div>
+            <a href="{{ STATIC_URL }}/ref/hasura-microservices/data/index.html">
             <div class="ref_link body_content">
               Data
             </div>
@@ -129,9 +119,9 @@
         <div class="sign_in_wrapper space_wrapper">
           <div class="wd_50 sign_in_wrapper">
             <div class="get_start">
-              <img src="/v{{version}}/_images/Artboard 5.svg" alt="First steps"/>
-            </div>
-            <a href="/ref/hasura-microservices/auth/index.html">
+              <img src="{{ STATIC_URL }}/_images/Artboard 5.svg" alt="First steps"/>
+            </div>
+            <a href="{{ STATIC_URL }}/ref/hasura-microservices/auth/index.html">
             <div class="ref_link body_content">
               Auth
             </div>
@@ -139,9 +129,9 @@
           </div>
           <div class="wd_50 sign_in_wrapper">
             <div class="get_start">
-              <img src="/v{{version}}/_images/FileStore.svg" alt="First steps"/>
-            </div>
-            <a href="/ref/hasura-microservices/filestore/index.html">
+              <img src="{{ STATIC_URL }}/_images/FileStore.svg" alt="First steps"/>
+            </div>
+            <a href="{{ STATIC_URL }}/ref/hasura-microservices/filestore/index.html">
             <div class="ref_link body_content">
               File Store
             </div>
@@ -154,12 +144,12 @@
       <div class="box_wrapper">
         <div class="box_head_wrapper">
           <div class="box_head">
-            <img src="/v{{version}}/_images/Tutorials.svg" alt="First steps"/>
+            <img src="{{ STATIC_URL }}/_images/Tutorials.svg" alt="First steps"/>
             <h3 class="head_wrapper">Tutorials</h3>
           </div>
           <div class="view_all_wrapper small_content">
-            <a href="/v{{version}}/tutorials">View all</a>
-            <img src="/v{{version}}/_images/right-arrow.svg" alt="Right Arrow" />
+            <a href="{{ STATIC_URL }}/tutorials">View all</a>
+            <img src="{{ STATIC_URL }}/_images/right-arrow.svg" alt="Right Arrow" />
           </div>
         </div>
         <div class="small_content space_wrapper text_left">
@@ -168,15 +158,10 @@
         <div class="sign_in_wrapper space_wrapper">
           <div class="wd_50 tutorial_in_wrapper">
             <div class="wd_100 pad_bottom">
-                <a href="/v{{version}}/tutorials/inter-service-communication-in-a-hasura-backend.html">
+              <a href="{{ STATIC_URL }}/tutorials/inter-service-communication-in-a-hasura-backend.html">
                 <div class="docs_link body_content">
-<<<<<<< HEAD
                   Inter-service Communication
-                  <img src="/_images/right-arrow.svg" alt="Right Arrow" />
-=======
-                  Interservice Communication
-                  <img src="/v{{version}}/_images/right-arrow.svg" alt="Right Arrow" />
->>>>>>> bdb02f02
+                  <img src="{{ STATIC_URL }}/_images/right-arrow.svg" alt="Right Arrow" />
                 </div>
               </a>
             </div>
@@ -200,15 +185,10 @@
           </div>
           <div class="wd_50 tutorial_in_wrapper">
             <div class="wd_100 pad_bottom">
-              <a href="/tutorials/modeling-users-in-the-application-database.html"
+              <a href="{{ STATIC_URL }}/tutorials/modeling-users-in-the-application-database.html"
                 <div class="docs_link body_content">
-<<<<<<< HEAD
                   Modeling users in the app db
-                  <img src="/_images/right-arrow.svg" alt="Right Arrow" />
-=======
-                  Install Megabase
-                  <img src="/v{{version}}/_images/right-arrow.svg" alt="Right Arrow" />
->>>>>>> bdb02f02
+                  <img src="{{ STATIC_URL }}/_images/right-arrow.svg" alt="Right Arrow" />
                 </div>
               </a>
               <div class="tags_wrapper">
