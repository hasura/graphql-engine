--- conflicted
+++ resolved
@@ -55,13 +55,8 @@
       runLazyTx' pgExecCtx tx
     E.ExOpMutation tx -> do
       -- log the graphql query
-<<<<<<< HEAD
       L.unLogger logger $ QueryLog query Nothing reqId
-      runLazyTx pgExecCtx $ withUserInfo userInfo tx
-=======
-      liftIO $ logGraphqlQuery logger $ QueryLog query Nothing reqId
       runLazyTx pgExecCtx Q.ReadWrite $ withUserInfo userInfo tx
->>>>>>> 9dd06061
     E.ExOpSubs _ ->
       throw400 UnexpectedPayload
       "subscriptions are not supported over HTTP, use websockets instead"
