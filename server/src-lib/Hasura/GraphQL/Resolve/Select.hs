--- conflicted
+++ resolved
@@ -114,11 +114,7 @@
   ordByExpML <- withArgM args "order_by" parseOrderBy
   let ordByExpM = NE.nonEmpty =<< ordByExpML
   limitExpM  <- withArgM args "limit" parseLimit
-<<<<<<< HEAD
-  offsetExpM <- withArgM args "offset" $ asPGColumnValue >=> txtConverter
-=======
   offsetExpM <- withArgM args "offset" $ asPGColumnValue >=> openOpaqueValue >=> txtConverter
->>>>>>> 79414cb2
   distOnColsML <- withArgM args "distinct_on" $ parseColumns colGNameMap
   let distOnColsM = NE.nonEmpty =<< distOnColsML
   mapM_ (validateDistOn ordByExpM) distOnColsM
@@ -222,11 +218,7 @@
   OrderByItemG (Just $ OrderType ordTy) aobCol (Just $ NullsOrder nullsOrd)
 
 parseAggOrdBy
-<<<<<<< HEAD
-  :: (MonadError QErr m)
-=======
   :: (MonadResolve m)
->>>>>>> 79414cb2
   => PGColGNameMap
   -> (RS.AnnAggOrdBy -> RS.AnnObColG UnresolvedVal)
   -> AnnGObject
@@ -337,22 +329,14 @@
     SelPkOpCtx qt _ permFilter colArgMap = opCtx
 
 -- agg select related
-<<<<<<< HEAD
-parseColumns :: MonadError QErr m => PGColGNameMap -> AnnInpVal -> m [PGCol]
-=======
 parseColumns :: (MonadResolve m) => PGColGNameMap -> AnnInpVal -> m [PGCol]
->>>>>>> 79414cb2
 parseColumns allColFldMap val =
   flip withArray val $ \_ vals ->
     forM vals $ \v -> do
       (_, G.EnumValue enumVal) <- asEnumVal v
       pgiColumn <$> resolvePGCol allColFldMap enumVal
 
-<<<<<<< HEAD
-convertCount :: MonadError QErr m => PGColGNameMap -> ArgsMap -> m S.CountType
-=======
 convertCount :: (MonadResolve m) => PGColGNameMap -> ArgsMap -> m S.CountType
->>>>>>> 79414cb2
 convertCount colGNameMap args = do
   columnsM <- withArgM args "columns" $ parseColumns colGNameMap
   isDistinct <- or <$> withArgM args "distinct" parseDistinct
@@ -381,11 +365,7 @@
       n            -> (RS.PCFCol . pgiColumn) <$> resolvePGCol colGNameMap n
 
 convertAggFld
-<<<<<<< HEAD
-  :: (Monad m, MonadError QErr m)
-=======
   :: (MonadResolve m)
->>>>>>> 79414cb2
   => PGColGNameMap -> G.NamedType -> SelSet -> m RS.AggFlds
 convertAggFld colGNameMap ty selSet = fmap toFields $
   withSelSet selSet $ \fld -> do
