{-# LANGUAGE TypeApplications #-}
module Hasura.RQL.DDL.Metadata
  ( TableMeta

  , ReplaceMetadata(..)
  , runReplaceMetadata

  , ExportMetadata(..)
  , runExportMetadata
  , fetchMetadata

  , ClearMetadata(..)
  , runClearMetadata

  , ReloadMetadata(..)
  , runReloadMetadata

  , DumpInternalState(..)
  , runDumpInternalState

  , GetInconsistentMetadata
  , runGetInconsistentMetadata

  , DropInconsistentMetadata
  , runDropInconsistentMetadata
  ) where

import           Control.Lens                       hiding ((.=))
import           Data.Aeson
import           Data.Aeson.Casing
import           Data.Aeson.TH
import           Language.Haskell.TH.Syntax         (Lift)

import qualified Data.HashMap.Strict                as HM
import qualified Data.HashMap.Strict.InsOrd         as HMIns
import qualified Data.HashSet                       as HS
import qualified Data.List                          as L
import qualified Data.Text                          as T

import           Hasura.EncJSON
import           Hasura.Prelude
import           Hasura.RQL.DDL.ComputedField       (dropComputedFieldFromCatalog)
import           Hasura.RQL.DDL.EventTrigger        (delEventTriggerFromCatalog,
                                                     subTableP2)
import           Hasura.RQL.DDL.Permission.Internal (dropPermFromCatalog)
import           Hasura.RQL.DDL.RemoteSchema        (addRemoteSchemaP2,
                                                     buildGCtxMap,
                                                     removeRemoteSchemaFromCatalog)
import           Hasura.RQL.Types
import           Hasura.SQL.Types

import qualified Database.PG.Query                  as Q
import qualified Hasura.RQL.DDL.Permission          as Permission
import qualified Hasura.RQL.DDL.QueryCollection     as Collection
import qualified Hasura.RQL.DDL.Relationship        as Relationship
import qualified Hasura.RQL.DDL.Schema              as Schema

data MetadataVersion
  = MVVersion1
  | MVVersion2
  deriving (Show, Eq, Lift)

instance ToJSON MetadataVersion where
  toJSON MVVersion1 = toJSON @Int 1
  toJSON MVVersion2 = toJSON @Int 2

instance FromJSON MetadataVersion where
  parseJSON v = do
    version :: Int <- parseJSON v
    case version of
      1 -> pure MVVersion1
      2 -> pure MVVersion2
      i -> fail $ "expected 1 or 2, encountered " ++ show i

data TableMeta
  = TableMeta
  { _tmTable               :: !QualifiedTable
  , _tmIsEnum              :: !Bool
  , _tmConfiguration       :: !TableConfig
<<<<<<< HEAD
  , _tmObjectRelationships :: ![DR.ObjRelDef]
  , _tmArrayRelationships  :: ![DR.ArrRelDef]
  , _tmInsertPermissions   :: ![DP.InsPermDef]
  , _tmSelectPermissions   :: ![DP.SelPermDef]
  , _tmUpdatePermissions   :: ![DP.UpdPermDef]
  , _tmDeletePermissions   :: ![DP.DelPermDef]
  , _tmEventTriggers       :: ![DTS.EventTriggerConf]
=======
  , _tmObjectRelationships :: ![Relationship.ObjRelDef]
  , _tmArrayRelationships  :: ![Relationship.ArrRelDef]
  , _tmInsertPermissions   :: ![Permission.InsPermDef]
  , _tmSelectPermissions   :: ![Permission.SelPermDef]
  , _tmUpdatePermissions   :: ![Permission.UpdPermDef]
  , _tmDeletePermissions   :: ![Permission.DelPermDef]
  , _tmEventTriggers       :: ![EventTriggerConf]
>>>>>>> 1b96ebc7
  } deriving (Show, Eq, Lift)
$(makeLenses ''TableMeta)

mkTableMeta :: QualifiedTable -> Bool -> TableConfig -> TableMeta
mkTableMeta qt isEnum config =
  TableMeta qt isEnum config [] [] [] [] [] [] []

instance FromJSON TableMeta where
  parseJSON (Object o) = do
    unless (null unexpectedKeys) $
      fail $ "unexpected keys when parsing TableMetadata : "
      <> show (HS.toList unexpectedKeys)

    TableMeta
     <$> o .: tableKey
     <*> o .:? isEnumKey .!= False
     <*> o .:? configKey .!= emptyTableConfig
     <*> o .:? orKey .!= []
     <*> o .:? arKey .!= []
     <*> o .:? ipKey .!= []
     <*> o .:? spKey .!= []
     <*> o .:? upKey .!= []
     <*> o .:? dpKey .!= []
     <*> o .:? etKey .!= []

    where
      tableKey = "table"
      isEnumKey = "is_enum"
      configKey = "configuration"
      orKey = "object_relationships"
      arKey = "array_relationships"
      ipKey = "insert_permissions"
      spKey = "select_permissions"
      upKey = "update_permissions"
      dpKey = "delete_permissions"
      etKey = "event_triggers"

      unexpectedKeys =
        HS.fromList (HM.keys o) `HS.difference` expectedKeySet

      expectedKeySet =
        HS.fromList [ tableKey, isEnumKey, configKey, orKey
                    , arKey , ipKey, spKey, upKey, dpKey, etKey
                    ]

  parseJSON _ =
    fail "expecting an Object for TableMetadata"

$(deriveToJSON (aesonDrop 3 snakeCase){omitNothingFields=True} ''TableMeta)

data ClearMetadata
  = ClearMetadata
  deriving (Show, Eq, Lift)
$(deriveToJSON defaultOptions ''ClearMetadata)

instance FromJSON ClearMetadata where
  parseJSON _ = return ClearMetadata

clearMetadata :: Q.TxE QErr ()
clearMetadata = Q.catchE defaultTxErrorHandler $ do
  Q.unitQ "DELETE FROM hdb_catalog.hdb_function WHERE is_system_defined <> 'true'" () False
  Q.unitQ "DELETE FROM hdb_catalog.hdb_permission WHERE is_system_defined <> 'true'" () False
  Q.unitQ "DELETE FROM hdb_catalog.hdb_relationship WHERE is_system_defined <> 'true'" () False
  Q.unitQ "DELETE FROM hdb_catalog.event_triggers" () False
  Q.unitQ "DELETE FROM hdb_catalog.hdb_table WHERE is_system_defined <> 'true'" () False
  Q.unitQ "DELETE FROM hdb_catalog.remote_schemas" () False
  Q.unitQ "DELETE FROM hdb_catalog.hdb_allowlist" () False
  Q.unitQ "DELETE FROM hdb_catalog.hdb_query_collection WHERE is_system_defined <> 'true'" () False

runClearMetadata
  :: (QErrM m, UserInfoM m, CacheRWM m, MonadTx m, MonadIO m, HasHttpManager m, HasSQLGenCtx m)
  => ClearMetadata -> m EncJSON
runClearMetadata _ = do
  adminOnly
  liftTx clearMetadata
  Schema.buildSchemaCacheStrict
  return successMsg

data ReplaceMetadata
  = ReplaceMetadata
<<<<<<< HEAD
  { aqVersion          :: !(Maybe MetadataVersion)
  , aqTables           :: ![TableMeta]
  , aqFunctions        :: !(Maybe [Value])
  , aqRemoteSchemas    :: !(Maybe [TRS.AddRemoteSchemaQuery])
  , aqQueryCollections :: !(Maybe [DQC.CreateCollection])
  , aqAllowlist        :: !(Maybe [DQC.CollectionReq])
=======
  { aqTables           :: ![TableMeta]
  , aqFunctions        :: !(Maybe [QualifiedFunction])
  , aqRemoteSchemas    :: !(Maybe [AddRemoteSchemaQuery])
  , aqQueryCollections :: !(Maybe [Collection.CreateCollection])
  , aqAllowlist        :: !(Maybe [Collection.CollectionReq])
>>>>>>> 1b96ebc7
  } deriving (Show, Eq, Lift)

$(deriveJSON (aesonDrop 2 snakeCase){omitNothingFields=True} ''ReplaceMetadata)

applyQP1
  :: (QErrM m, UserInfoM m)
  => ReplaceMetadata -> m ()
applyQP1 (ReplaceMetadata _ tables mFunctions mSchemas mCollections mAllowlist) = do

  adminOnly

  withPathK "tables" $ do

    checkMultipleDecls "tables" $ map _tmTable tables

    -- process each table
    void $ indexedForM tables $ \table -> withTableName (table ^. tmTable) $ do
      let allRels  = map Relationship.rdName (table ^. tmObjectRelationships) <>
                     map Relationship.rdName (table ^. tmArrayRelationships)

          insPerms = map Permission.pdRole $ table ^. tmInsertPermissions
          selPerms = map Permission.pdRole $ table ^. tmSelectPermissions
          updPerms = map Permission.pdRole $ table ^. tmUpdatePermissions
          delPerms = map Permission.pdRole $ table ^. tmDeletePermissions
          eventTriggers = map etcName $ table ^. tmEventTriggers

      checkMultipleDecls "relationships" allRels
      checkMultipleDecls "insert permissions" insPerms
      checkMultipleDecls "select permissions" selPerms
      checkMultipleDecls "update permissions" updPerms
      checkMultipleDecls "delete permissions" delPerms
      checkMultipleDecls "event triggers" eventTriggers

  withPathK "functions" $
    checkMultipleDecls "functions" functions

  onJust mSchemas $ \schemas ->
      withPathK "remote_schemas" $
        checkMultipleDecls "remote schemas" $ map _arsqName schemas

  onJust mCollections $ \collections ->
    withPathK "query_collections" $
        checkMultipleDecls "query collections" $ map Collection._ccName collections

  onJust mAllowlist $ \allowlist ->
    withPathK "allowlist" $
        checkMultipleDecls "allow list" $ map Collection._crCollection allowlist

  where
    withTableName qt = withPathK (qualObjectToText qt)
    functions = fromMaybe [] mFunctions

    checkMultipleDecls t l = do
      let dups = getDups l
      unless (null dups) $
        throw400 AlreadyExists $ "multiple declarations exist for the following " <> t <> " : "
        <> T.pack (show dups)

    getDups l =
      l L.\\ HS.toList (HS.fromList l)

applyQP2
  :: ( UserInfoM m
     , CacheRWM m
     , MonadTx m
     , MonadIO m
     , HasHttpManager m
     , HasSQLGenCtx m
     , HasSystemDefined m
     )
  => ReplaceMetadata
  -> m EncJSON
applyQP2 (ReplaceMetadata maybeVersion tables mFunctions mSchemas mCollections mAllowlist) = do

  liftTx clearMetadata
  Schema.buildSchemaCacheStrict

  systemDefined <- askSystemDefined
  withPathK "tables" $ do
    -- tables and views
    indexedForM_ tables $ \tableMeta -> do
      let tableName = tableMeta ^. tmTable
          isEnum = tableMeta ^. tmIsEnum
          config = tableMeta ^. tmConfiguration
      void $ Schema.trackExistingTableOrViewP2 tableName systemDefined isEnum config

    -- Relationships
    indexedForM_ tables $ \table -> do
      withPathK "object_relationships" $
        indexedForM_ (table ^. tmObjectRelationships) $ \objRel ->
        Relationship.objRelP2 (table ^. tmTable) objRel
      withPathK "array_relationships" $
        indexedForM_ (table ^. tmArrayRelationships) $ \arrRel ->
        Relationship.arrRelP2 (table ^. tmTable) arrRel

    -- Permissions
    indexedForM_ tables $ \table -> do
      let tableName = table ^. tmTable
      tabInfo <- modifyErrAndSet500 ("apply " <> ) $ askTabInfo tableName
      withPathK "insert_permissions" $ processPerms tabInfo $
        table ^. tmInsertPermissions
      withPathK "select_permissions" $ processPerms tabInfo $
        table ^. tmSelectPermissions
      withPathK "update_permissions" $ processPerms tabInfo $
        table ^. tmUpdatePermissions
      withPathK "delete_permissions" $ processPerms tabInfo $
        table ^. tmDeletePermissions

    indexedForM_ tables $ \table ->
      withPathK "event_triggers" $
        indexedForM_ (table ^. tmEventTriggers) $ \etc ->
        subTableP2 (table ^. tmTable) False etc

  -- sql functions
  withPathK "functions" $
<<<<<<< HEAD
    case version of
      MVVersion1 -> traverse decodeValue functions >>=
                    indexedMapM_ (void . flip DS.trackFunctionP2 DS.emptyFunctionConfig)
      MVVersion2 -> traverse decodeValue functions >>=
                    indexedMapM_ (\(DS.TrackFunctionV2 qf config) -> void $ DS.trackFunctionP2 qf config)

  -- query collections
  withPathK "query_collections" $
    indexedForM_ collections $ \c -> liftTx $ DQC.addCollectionToCatalog c systemDefined

  -- allow list
  withPathK "allowlist" $ do
    indexedForM_ allowlist $
      \(DQC.CollectionReq name) -> liftTx $ DQC.addCollectionToAllowlistCatalog name
=======
    indexedMapM_ (void . Schema.trackFunctionP2) functions

  -- query collections
  withPathK "query_collections" $
    indexedForM_ collections $ \c ->
    liftTx $ Collection.addCollectionToCatalog c systemDefined

  -- allow list
  withPathK "allowlist" $ do
    indexedForM_ allowlist $ \(Collection.CollectionReq name) ->
      liftTx $ Collection.addCollectionToAllowlistCatalog name
>>>>>>> 1b96ebc7
    -- add to cache
    Collection.refreshAllowlist

  -- remote schemas
  onJust mSchemas $ \schemas ->
    withPathK "remote_schemas" $
      indexedMapM_ (void . addRemoteSchemaP2) schemas

  -- build GraphQL Context with Remote schemas
  buildGCtxMap

  return successMsg

  where
    version = fromMaybe MVVersion1 maybeVersion
    functions = fromMaybe [] mFunctions
    collections = fromMaybe [] mCollections
    allowlist = fromMaybe [] mAllowlist
    processPerms tabInfo perms =
      indexedForM_ perms $ \permDef -> do
        permInfo <- Permission.addPermP1 tabInfo permDef
        Permission.addPermP2 (_tiName tabInfo) permDef permInfo

runReplaceMetadata
  :: ( QErrM m, UserInfoM m, CacheRWM m, MonadTx m
     , MonadIO m, HasHttpManager m, HasSQLGenCtx m
     , HasSystemDefined m
     )
  => ReplaceMetadata -> m EncJSON
runReplaceMetadata q = do
  applyQP1 q
  applyQP2 q

data ExportMetadata
  = ExportMetadata
  deriving (Show, Eq, Lift)

instance FromJSON ExportMetadata where
  parseJSON _ = return ExportMetadata

$(deriveToJSON defaultOptions ''ExportMetadata)

fetchMetadata :: Q.TxE QErr ReplaceMetadata
fetchMetadata = do
  tables <- Q.catchE defaultTxErrorHandler fetchTables
  let tableMetaMap = HMIns.fromList . flip map tables $
        \(schema, name, isEnum, maybeConfig) ->
          let qualifiedName = QualifiedObject schema name
              configuration = maybe emptyTableConfig Q.getAltJ maybeConfig
          in (qualifiedName, mkTableMeta qualifiedName isEnum configuration)

  -- Fetch all the relationships
  relationships <- Q.catchE defaultTxErrorHandler fetchRelationships

  objRelDefs <- mkRelDefs ObjRel relationships
  arrRelDefs <- mkRelDefs ArrRel relationships

  -- Fetch all the permissions
  permissions <- Q.catchE defaultTxErrorHandler fetchPermissions

  -- Parse all the permissions
  insPermDefs <- mkPermDefs PTInsert permissions
  selPermDefs <- mkPermDefs PTSelect permissions
  updPermDefs <- mkPermDefs PTUpdate permissions
  delPermDefs <- mkPermDefs PTDelete permissions

  -- Fetch all event triggers
  eventTriggers <- Q.catchE defaultTxErrorHandler fetchEventTriggers
  triggerMetaDefs <- mkTriggerMetaDefs eventTriggers

  let (_, postRelMap) = flip runState tableMetaMap $ do
        modMetaMap tmObjectRelationships objRelDefs
        modMetaMap tmArrayRelationships arrRelDefs
        modMetaMap tmInsertPermissions insPermDefs
        modMetaMap tmSelectPermissions selPermDefs
        modMetaMap tmUpdatePermissions updPermDefs
        modMetaMap tmDeletePermissions delPermDefs
        modMetaMap tmEventTriggers triggerMetaDefs

  -- fetch all functions
  functions <- map toJSON <$> Q.catchE defaultTxErrorHandler fetchFunctions

  -- fetch all custom resolvers
  remoteSchemas <- fetchRemoteSchemas

  -- fetch all collections
  collections <- fetchCollections

  -- fetch allow list
  allowlist <- map Collection.CollectionReq <$> fetchAllowlists

<<<<<<< HEAD
  return $ ReplaceMetadata (Just MVVersion2) (M.elems postRelMap) (Just functions)
                           (Just schemas) (Just collections) (Just allowlist)
=======
  return $ ReplaceMetadata (HMIns.elems postRelMap) (Just functions)
                           (Just remoteSchemas) (Just collections) (Just allowlist)
>>>>>>> 1b96ebc7

  where

    modMetaMap l xs = do
      st <- get
      put $ foldr (\(qt, dfn) b -> b & at qt._Just.l %~ (:) dfn) st xs

    mkPermDefs pt = mapM permRowToDef . filter (\pr -> pr ^. _4 == pt)

    permRowToDef (sn, tn, rn, _, Q.AltJ pDef, mComment) = do
      perm <- decodeValue pDef
      return (QualifiedObject sn tn,  Permission.PermDef rn perm mComment)

    mkRelDefs rt = mapM relRowToDef . filter (\rr -> rr ^. _4 == rt)

    relRowToDef (sn, tn, rn, _, Q.AltJ rDef, mComment) = do
      using <- decodeValue rDef
      return (QualifiedObject sn tn, Relationship.RelDef rn using mComment)

    mkTriggerMetaDefs = mapM trigRowToDef

    trigRowToDef (sn, tn, Q.AltJ configuration) = do
      conf <- decodeValue configuration
      return (QualifiedObject sn tn, conf::EventTriggerConf)

    fetchTables =
      Q.listQ [Q.sql|
                SELECT table_schema, table_name, is_enum, configuration::json
                FROM hdb_catalog.hdb_table
                 WHERE is_system_defined = 'false'
                ORDER BY table_schema ASC, table_name ASC
                    |] () False

    fetchRelationships =
      Q.listQ [Q.sql|
                SELECT table_schema, table_name, rel_name, rel_type, rel_def::json, comment
                  FROM hdb_catalog.hdb_relationship
                 WHERE is_system_defined = 'false'
                ORDER BY table_schema ASC, table_name ASC, rel_name ASC
                    |] () False

    fetchPermissions =
      Q.listQ [Q.sql|
                SELECT table_schema, table_name, role_name, perm_type, perm_def::json, comment
                  FROM hdb_catalog.hdb_permission
                 WHERE is_system_defined = 'false'
                ORDER BY table_schema ASC, table_name ASC, role_name ASC, perm_type ASC
                    |] () False

    fetchEventTriggers =
     Q.listQ [Q.sql|
              SELECT e.schema_name, e.table_name, e.configuration::json
               FROM hdb_catalog.event_triggers e
              ORDER BY e.schema_name ASC, e.table_name ASC, e.name ASC
              |] () False

    fetchFunctions = do
      l <- Q.listQ [Q.sql|
                SELECT function_schema, function_name, configuration::json
                FROM hdb_catalog.hdb_function
                WHERE is_system_defined = 'false'
                ORDER BY function_schema ASC, function_name ASC
                    |] () False
      pure $ flip map l $ \(sn, fn, Q.AltJ config) ->
                            DS.TrackFunctionV2 (QualifiedObject sn fn) config

    fetchCollections =
      map fromRow <$> Q.listQE defaultTxErrorHandler [Q.sql|
               SELECT collection_name, collection_defn::json, comment
                 FROM hdb_catalog.hdb_query_collection
                 WHERE is_system_defined = 'false'
               ORDER BY collection_name ASC
              |] () False
      where
        fromRow (name, Q.AltJ defn, mComment) =
          Collection.CreateCollection name defn mComment

    fetchAllowlists = map runIdentity <$>
      Q.listQE defaultTxErrorHandler [Q.sql|
          SELECT collection_name
            FROM hdb_catalog.hdb_allowlist
          ORDER BY collection_name ASC
         |] () False

    fetchRemoteSchemas =
      map fromRow <$> Q.listQE defaultTxErrorHandler
        [Q.sql|
         SELECT name, definition, comment
           FROM hdb_catalog.remote_schemas
         ORDER BY name ASC
         |] () True
      where
        fromRow (name, Q.AltJ def, comment) =
          AddRemoteSchemaQuery name def comment

runExportMetadata
  :: (QErrM m, UserInfoM m, MonadTx m)
  => ExportMetadata -> m EncJSON
runExportMetadata _ = do
  adminOnly
  encJFromJValue <$> liftTx fetchMetadata

data ReloadMetadata
  = ReloadMetadata
  deriving (Show, Eq, Lift)

instance FromJSON ReloadMetadata where
  parseJSON _ = return ReloadMetadata

$(deriveToJSON defaultOptions ''ReloadMetadata)

runReloadMetadata
  :: (QErrM m, UserInfoM m, CacheRWM m, MonadTx m, MonadIO m, HasHttpManager m, HasSQLGenCtx m)
  => ReloadMetadata -> m EncJSON
runReloadMetadata _ = do
  adminOnly
  Schema.buildSchemaCache
  return successMsg

data DumpInternalState
  = DumpInternalState
  deriving (Show, Eq, Lift)

instance FromJSON DumpInternalState where
  parseJSON _ = return DumpInternalState

$(deriveToJSON defaultOptions ''DumpInternalState)

runDumpInternalState
  :: (QErrM m, UserInfoM m, CacheRM m)
  => DumpInternalState -> m EncJSON
runDumpInternalState _ = do
  adminOnly
  encJFromJValue <$> askSchemaCache


data GetInconsistentMetadata
  = GetInconsistentMetadata
  deriving (Show, Eq, Lift)

instance FromJSON GetInconsistentMetadata where
  parseJSON _ = return GetInconsistentMetadata

$(deriveToJSON defaultOptions ''GetInconsistentMetadata)

runGetInconsistentMetadata
  :: (QErrM m, UserInfoM m, CacheRM m)
  => GetInconsistentMetadata -> m EncJSON
runGetInconsistentMetadata _ = do
  adminOnly
  inconsObjs <- scInconsistentObjs <$> askSchemaCache
  return $ encJFromJValue $ object
                [ "is_consistent" .= null inconsObjs
                , "inconsistent_objects" .= inconsObjs
                ]

data DropInconsistentMetadata
 = DropInconsistentMetadata
 deriving(Show, Eq, Lift)

instance FromJSON DropInconsistentMetadata where
  parseJSON _ = return DropInconsistentMetadata

$(deriveToJSON defaultOptions ''DropInconsistentMetadata)

runDropInconsistentMetadata
  :: (QErrM m, UserInfoM m, CacheRWM m, MonadTx m)
  => DropInconsistentMetadata -> m EncJSON
runDropInconsistentMetadata _ = do
  adminOnly
  sc <- askSchemaCache
  let inconsSchObjs = map _moId $ scInconsistentObjs sc
  mapM_ purgeMetadataObj inconsSchObjs
  writeSchemaCache sc{scInconsistentObjs = []}
  return successMsg

purgeMetadataObj :: MonadTx m => MetadataObjId -> m ()
purgeMetadataObj = liftTx . \case
  (MOTable qt)                            -> Schema.deleteTableFromCatalog qt
  (MOFunction qf)                         -> Schema.delFunctionFromCatalog qf
  (MORemoteSchema rsn)                    -> removeRemoteSchemaFromCatalog rsn
  (MOTableObj qt (MTORel rn _))           -> Relationship.delRelFromCatalog qt rn
  (MOTableObj qt (MTOPerm rn pt))         -> dropPermFromCatalog qt rn pt
  (MOTableObj _ (MTOTrigger trn))         -> delEventTriggerFromCatalog trn
  (MOTableObj qt (MTOComputedField ccn))  -> dropComputedFieldFromCatalog qt ccn<|MERGE_RESOLUTION|>--- conflicted
+++ resolved
@@ -77,15 +77,6 @@
   { _tmTable               :: !QualifiedTable
   , _tmIsEnum              :: !Bool
   , _tmConfiguration       :: !TableConfig
-<<<<<<< HEAD
-  , _tmObjectRelationships :: ![DR.ObjRelDef]
-  , _tmArrayRelationships  :: ![DR.ArrRelDef]
-  , _tmInsertPermissions   :: ![DP.InsPermDef]
-  , _tmSelectPermissions   :: ![DP.SelPermDef]
-  , _tmUpdatePermissions   :: ![DP.UpdPermDef]
-  , _tmDeletePermissions   :: ![DP.DelPermDef]
-  , _tmEventTriggers       :: ![DTS.EventTriggerConf]
-=======
   , _tmObjectRelationships :: ![Relationship.ObjRelDef]
   , _tmArrayRelationships  :: ![Relationship.ArrRelDef]
   , _tmInsertPermissions   :: ![Permission.InsPermDef]
@@ -93,7 +84,6 @@
   , _tmUpdatePermissions   :: ![Permission.UpdPermDef]
   , _tmDeletePermissions   :: ![Permission.DelPermDef]
   , _tmEventTriggers       :: ![EventTriggerConf]
->>>>>>> 1b96ebc7
   } deriving (Show, Eq, Lift)
 $(makeLenses ''TableMeta)
 
@@ -174,20 +164,12 @@
 
 data ReplaceMetadata
   = ReplaceMetadata
-<<<<<<< HEAD
   { aqVersion          :: !(Maybe MetadataVersion)
   , aqTables           :: ![TableMeta]
   , aqFunctions        :: !(Maybe [Value])
-  , aqRemoteSchemas    :: !(Maybe [TRS.AddRemoteSchemaQuery])
-  , aqQueryCollections :: !(Maybe [DQC.CreateCollection])
-  , aqAllowlist        :: !(Maybe [DQC.CollectionReq])
-=======
-  { aqTables           :: ![TableMeta]
-  , aqFunctions        :: !(Maybe [QualifiedFunction])
   , aqRemoteSchemas    :: !(Maybe [AddRemoteSchemaQuery])
   , aqQueryCollections :: !(Maybe [Collection.CreateCollection])
   , aqAllowlist        :: !(Maybe [Collection.CollectionReq])
->>>>>>> 1b96ebc7
   } deriving (Show, Eq, Lift)
 
 $(deriveJSON (aesonDrop 2 snakeCase){omitNothingFields=True} ''ReplaceMetadata)
@@ -303,34 +285,20 @@
 
   -- sql functions
   withPathK "functions" $
-<<<<<<< HEAD
     case version of
       MVVersion1 -> traverse decodeValue functions >>=
-                    indexedMapM_ (void . flip DS.trackFunctionP2 DS.emptyFunctionConfig)
+                    indexedMapM_ (void . flip Schema.trackFunctionP2 Schema.emptyFunctionConfig)
       MVVersion2 -> traverse decodeValue functions >>=
-                    indexedMapM_ (\(DS.TrackFunctionV2 qf config) -> void $ DS.trackFunctionP2 qf config)
+                    indexedMapM_ (\(Schema.TrackFunctionV2 qf config) -> void $ Schema.trackFunctionP2 qf config)
 
   -- query collections
   withPathK "query_collections" $
-    indexedForM_ collections $ \c -> liftTx $ DQC.addCollectionToCatalog c systemDefined
+    indexedForM_ collections $ \c -> liftTx $ Collection.addCollectionToCatalog c systemDefined
 
   -- allow list
   withPathK "allowlist" $ do
     indexedForM_ allowlist $
-      \(DQC.CollectionReq name) -> liftTx $ DQC.addCollectionToAllowlistCatalog name
-=======
-    indexedMapM_ (void . Schema.trackFunctionP2) functions
-
-  -- query collections
-  withPathK "query_collections" $
-    indexedForM_ collections $ \c ->
-    liftTx $ Collection.addCollectionToCatalog c systemDefined
-
-  -- allow list
-  withPathK "allowlist" $ do
-    indexedForM_ allowlist $ \(Collection.CollectionReq name) ->
-      liftTx $ Collection.addCollectionToAllowlistCatalog name
->>>>>>> 1b96ebc7
+      \(Collection.CollectionReq name) -> liftTx $ Collection.addCollectionToAllowlistCatalog name
     -- add to cache
     Collection.refreshAllowlist
 
@@ -422,13 +390,8 @@
   -- fetch allow list
   allowlist <- map Collection.CollectionReq <$> fetchAllowlists
 
-<<<<<<< HEAD
-  return $ ReplaceMetadata (Just MVVersion2) (M.elems postRelMap) (Just functions)
-                           (Just schemas) (Just collections) (Just allowlist)
-=======
-  return $ ReplaceMetadata (HMIns.elems postRelMap) (Just functions)
+  return $ ReplaceMetadata (Just MVVersion2) (HMIns.elems postRelMap) (Just functions)
                            (Just remoteSchemas) (Just collections) (Just allowlist)
->>>>>>> 1b96ebc7
 
   where
 
@@ -493,7 +456,7 @@
                 ORDER BY function_schema ASC, function_name ASC
                     |] () False
       pure $ flip map l $ \(sn, fn, Q.AltJ config) ->
-                            DS.TrackFunctionV2 (QualifiedObject sn fn) config
+                            Schema.TrackFunctionV2 (QualifiedObject sn fn) config
 
     fetchCollections =
       map fromRow <$> Q.listQE defaultTxErrorHandler [Q.sql|
