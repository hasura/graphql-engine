--- conflicted
+++ resolved
@@ -27,13 +27,7 @@
 
   useEffect(() => {
     if (serverVersion) {
-<<<<<<< HEAD
-      setSupportAllowedQueries(
-        true || semverCheck('allowedQueries', serverVersion) // TODO: use actual variable and remove true
-      );
-=======
       setSupportAllowedQueries(semverCheck('allowedQueries', serverVersion));
->>>>>>> a0d31dc0
     }
   }, [serverVersion]);
 
