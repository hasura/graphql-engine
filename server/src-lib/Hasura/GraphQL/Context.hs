module Hasura.GraphQL.Context where

import           Data.Aeson
import           Data.Aeson.Casing
import           Data.Aeson.TH
import           Data.Has
import           Hasura.Prelude

import qualified Data.HashMap.Strict           as Map
import qualified Data.HashSet                  as Set
import qualified Language.GraphQL.Draft.Syntax as G

<<<<<<< HEAD
import           Language.Haskell.TH.Syntax          (Lift)

import           Hasura.GraphQL.Resolve.ContextTypes
=======
import           Hasura.GraphQL.Resolve.Types
>>>>>>> b2b33755
import           Hasura.GraphQL.Validate.Types
import           Hasura.RQL.Types.Permission
<<<<<<< HEAD
import           Hasura.SQL.Types

type OpCtxMap = Map.HashMap G.Name OpCtx

data InsOpCtx
  = InsOpCtx
  { _iocTable   :: !QualifiedTable
  , _iocHeaders :: ![T.Text]
  } deriving (Show, Eq)

data SelOpCtx
  = SelOpCtx
  { _socTable   :: !QualifiedTable
  , _socHeaders :: ![T.Text]
  , _socAllCols :: !PGColGNameMap
  , _socFilter  :: !AnnBoolExpPartialSQL
  , _socLimit   :: !(Maybe Int)
  } deriving (Show, Eq)

data SelPkOpCtx
  = SelPkOpCtx
  { _spocTable   :: !QualifiedTable
  , _spocHeaders :: ![T.Text]
  , _spocFilter  :: !AnnBoolExpPartialSQL
  , _spocArgMap  :: !PGColArgMap
  } deriving (Show, Eq)

data FuncQOpCtx
  = FuncQOpCtx
  { _fqocTable    :: !QualifiedTable
  , _fqocHeaders  :: ![T.Text]
  , _fqocAllCols  :: !PGColGNameMap
  , _fqocFilter   :: !AnnBoolExpPartialSQL
  , _fqocLimit    :: !(Maybe Int)
  , _fqocFunction :: !QualifiedFunction
  , _fqocArgs     :: !FuncArgSeq
  } deriving (Show, Eq)

data UpdOpCtx
  = UpdOpCtx
  { _uocTable      :: !QualifiedTable
  , _uocHeaders    :: ![T.Text]
  , _uocAllCols    :: !PGColGNameMap
  , _uocFilter     :: !AnnBoolExpPartialSQL
  , _uocPresetCols :: !PreSetColsPartial
  } deriving (Show, Eq)

data DelOpCtx
  = DelOpCtx
  { _docTable   :: !QualifiedTable
  , _docHeaders :: ![T.Text]
  , _docFilter  :: !AnnBoolExpPartialSQL
  , _docAllCols :: ![PGColInfo]
  } deriving (Show, Eq)

data OpCtx
  = OCSelect !SelOpCtx
  | OCSelectPkey !SelPkOpCtx
  | OCSelectAgg !SelOpCtx
  | OCFuncQuery !FuncQOpCtx
  | OCFuncAggQuery !FuncQOpCtx
  | OCInsert !InsOpCtx
  | OCUpdate !UpdOpCtx
  | OCDelete !DelOpCtx
  deriving (Show, Eq)
=======
>>>>>>> b2b33755

data GCtx
  = GCtx
  { _gTypes     :: !TypeMap
  , _gFields    :: !FieldMap
  , _gOrdByCtx  :: !OrdByCtx
  , _gQueryRoot :: !ObjTyInfo
  , _gMutRoot   :: !(Maybe ObjTyInfo)
  , _gSubRoot   :: !(Maybe ObjTyInfo)
  , _gOpCtxMap  :: !OpCtxMap
  , _gInsCtxMap :: !InsCtxMap
  } deriving (Show, Eq)

data RemoteGCtx
  = RemoteGCtx
  { _rgTypes            :: !TypeMap
  , _rgQueryRoot        :: !ObjTyInfo
  , _rgMutationRoot     :: !(Maybe ObjTyInfo)
  , _rgSubscriptionRoot :: !(Maybe ObjTyInfo)
  } deriving (Show, Eq)

instance Has TypeMap GCtx where
  getter = _gTypes
  modifier f ctx = ctx { _gTypes = f $ _gTypes ctx }

instance ToJSON GCtx where
  toJSON _ = String "ToJSON for GCtx is not implemented"

type GCtxMap = Map.HashMap RoleName GCtx

mkQueryRootTyInfo :: [ObjFldInfo] -> ObjTyInfo
mkQueryRootTyInfo flds =
  mkHsraObjTyInfo (Just "query root")
  (G.NamedType "query_root") Set.empty $
  mapFromL _fiName $ schemaFld:typeFld:flds
  where
    schemaFld = mkHsraObjFldInfo Nothing "__schema" Map.empty $
                G.toGT $ G.toNT $ G.NamedType "__Schema"
    typeFld = mkHsraObjFldInfo Nothing "__type" typeFldArgs $
              G.toGT $ G.NamedType "__Type"
    typeFldArgs = mapFromL _iviName $ pure $
      InpValInfo (Just "name of the type") "name" Nothing
      $ G.toGT $ G.toNT $ G.NamedType "String"

emptyGCtx :: GCtx
emptyGCtx =
  let queryRoot = mkQueryRootTyInfo []
      allTys    = mkTyInfoMap $ TIObj queryRoot:defaultTypes
  -- for now subscription root is query root
  in GCtx allTys mempty mempty queryRoot Nothing Nothing
     mempty mempty

<<<<<<< HEAD
data RemoteGCtx
  = RemoteGCtx
  { _rgTypes            :: !TypeMap
  , _rgQueryRoot        :: !ObjTyInfo
  , _rgMutationRoot     :: !(Maybe ObjTyInfo)
  , _rgSubscriptionRoot :: !(Maybe ObjTyInfo)
  } deriving (Show, Eq)

data TableCustomRootFields
  = TableCustomRootFields
  { _tcrfSelect          :: !(Maybe GraphQLName)
  , _tcrfSelectByPk      :: !(Maybe GraphQLName)
  , _tcrfSelectAggregate :: !(Maybe GraphQLName)
  , _tcrfInsert          :: !(Maybe GraphQLName)
  , _tcrfUpdate          :: !(Maybe GraphQLName)
  , _tcrfDelete          :: !(Maybe GraphQLName)
  } deriving (Show, Eq, Lift)
$(deriveJSON (aesonDrop 5 snakeCase) ''TableCustomRootFields)

getCustomName
  :: Maybe TableCustomRootFields
  -> (TableCustomRootFields -> Maybe GraphQLName)
  -> Maybe G.Name
getCustomName customFieldsM f = customFieldsM >>= (fmap unGraphQLName . f)
=======
defaultTypes :: [TypeInfo]
defaultTypes = $(fromSchemaDocQ defaultSchema TLHasuraType)
>>>>>>> b2b33755
<|MERGE_RESOLUTION|>--- conflicted
+++ resolved
@@ -1,92 +1,21 @@
 module Hasura.GraphQL.Context where
+
+import           Hasura.Prelude
 
 import           Data.Aeson
 import           Data.Aeson.Casing
 import           Data.Aeson.TH
 import           Data.Has
-import           Hasura.Prelude
+import           Language.Haskell.TH.Syntax    (Lift)
 
 import qualified Data.HashMap.Strict           as Map
 import qualified Data.HashSet                  as Set
 import qualified Language.GraphQL.Draft.Syntax as G
 
-<<<<<<< HEAD
-import           Language.Haskell.TH.Syntax          (Lift)
-
-import           Hasura.GraphQL.Resolve.ContextTypes
-=======
 import           Hasura.GraphQL.Resolve.Types
->>>>>>> b2b33755
 import           Hasura.GraphQL.Validate.Types
+import           Hasura.RQL.Types.Common
 import           Hasura.RQL.Types.Permission
-<<<<<<< HEAD
-import           Hasura.SQL.Types
-
-type OpCtxMap = Map.HashMap G.Name OpCtx
-
-data InsOpCtx
-  = InsOpCtx
-  { _iocTable   :: !QualifiedTable
-  , _iocHeaders :: ![T.Text]
-  } deriving (Show, Eq)
-
-data SelOpCtx
-  = SelOpCtx
-  { _socTable   :: !QualifiedTable
-  , _socHeaders :: ![T.Text]
-  , _socAllCols :: !PGColGNameMap
-  , _socFilter  :: !AnnBoolExpPartialSQL
-  , _socLimit   :: !(Maybe Int)
-  } deriving (Show, Eq)
-
-data SelPkOpCtx
-  = SelPkOpCtx
-  { _spocTable   :: !QualifiedTable
-  , _spocHeaders :: ![T.Text]
-  , _spocFilter  :: !AnnBoolExpPartialSQL
-  , _spocArgMap  :: !PGColArgMap
-  } deriving (Show, Eq)
-
-data FuncQOpCtx
-  = FuncQOpCtx
-  { _fqocTable    :: !QualifiedTable
-  , _fqocHeaders  :: ![T.Text]
-  , _fqocAllCols  :: !PGColGNameMap
-  , _fqocFilter   :: !AnnBoolExpPartialSQL
-  , _fqocLimit    :: !(Maybe Int)
-  , _fqocFunction :: !QualifiedFunction
-  , _fqocArgs     :: !FuncArgSeq
-  } deriving (Show, Eq)
-
-data UpdOpCtx
-  = UpdOpCtx
-  { _uocTable      :: !QualifiedTable
-  , _uocHeaders    :: ![T.Text]
-  , _uocAllCols    :: !PGColGNameMap
-  , _uocFilter     :: !AnnBoolExpPartialSQL
-  , _uocPresetCols :: !PreSetColsPartial
-  } deriving (Show, Eq)
-
-data DelOpCtx
-  = DelOpCtx
-  { _docTable   :: !QualifiedTable
-  , _docHeaders :: ![T.Text]
-  , _docFilter  :: !AnnBoolExpPartialSQL
-  , _docAllCols :: ![PGColInfo]
-  } deriving (Show, Eq)
-
-data OpCtx
-  = OCSelect !SelOpCtx
-  | OCSelectPkey !SelPkOpCtx
-  | OCSelectAgg !SelOpCtx
-  | OCFuncQuery !FuncQOpCtx
-  | OCFuncAggQuery !FuncQOpCtx
-  | OCInsert !InsOpCtx
-  | OCUpdate !UpdOpCtx
-  | OCDelete !DelOpCtx
-  deriving (Show, Eq)
-=======
->>>>>>> b2b33755
 
 data GCtx
   = GCtx
@@ -131,6 +60,9 @@
       InpValInfo (Just "name of the type") "name" Nothing
       $ G.toGT $ G.toNT $ G.NamedType "String"
 
+defaultTypes :: [TypeInfo]
+defaultTypes = $(fromSchemaDocQ defaultSchema TLHasuraType)
+
 emptyGCtx :: GCtx
 emptyGCtx =
   let queryRoot = mkQueryRootTyInfo []
@@ -138,15 +70,6 @@
   -- for now subscription root is query root
   in GCtx allTys mempty mempty queryRoot Nothing Nothing
      mempty mempty
-
-<<<<<<< HEAD
-data RemoteGCtx
-  = RemoteGCtx
-  { _rgTypes            :: !TypeMap
-  , _rgQueryRoot        :: !ObjTyInfo
-  , _rgMutationRoot     :: !(Maybe ObjTyInfo)
-  , _rgSubscriptionRoot :: !(Maybe ObjTyInfo)
-  } deriving (Show, Eq)
 
 data TableCustomRootFields
   = TableCustomRootFields
@@ -163,8 +86,4 @@
   :: Maybe TableCustomRootFields
   -> (TableCustomRootFields -> Maybe GraphQLName)
   -> Maybe G.Name
-getCustomName customFieldsM f = customFieldsM >>= (fmap unGraphQLName . f)
-=======
-defaultTypes :: [TypeInfo]
-defaultTypes = $(fromSchemaDocQ defaultSchema TLHasuraType)
->>>>>>> b2b33755
+getCustomName customFieldsM f = customFieldsM >>= (fmap unGraphQLName . f)