module Hasura.GraphQL.Execute
  ( GQExecPlan(..)

  , ExecPlanPartial
  , getExecPlanPartial

  , ExecOp(..)
  , ExecPlanResolved
  , getResolvedExecPlan
  , execRemoteGQ
  , getSubsOp

  , EP.PlanCache
  , EP.mkPlanCacheOptions
  , EP.PlanCacheOptions
  , EP.initPlanCache
  , EP.clearPlanCache
  , EP.dumpPlanCache

  , ExecutionCtx(..)
  ) where

import           Control.Exception                      (try)
import           Control.Lens
import           Data.Has

import qualified Data.Aeson                             as J
import qualified Data.CaseInsensitive                   as CI
import qualified Data.HashMap.Strict                    as Map
import qualified Data.HashSet                           as Set
import qualified Data.String.Conversions                as CS
import qualified Data.Text                              as T
import qualified Language.GraphQL.Draft.Syntax          as G
import qualified Network.HTTP.Client                    as HTTP
import qualified Network.HTTP.Types                     as N
import qualified Network.Wreq                           as Wreq

import           Hasura.EncJSON
import           Hasura.GraphQL.Context
import           Hasura.GraphQL.Logging
import           Hasura.GraphQL.Resolve.Context
import           Hasura.GraphQL.Schema
import           Hasura.GraphQL.Transport.HTTP.Protocol
import           Hasura.GraphQL.Validate.Types
import           Hasura.HTTP
import           Hasura.Prelude
import           Hasura.RQL.DDL.Headers
import           Hasura.RQL.Types
import           Hasura.Server.Context
<<<<<<< HEAD
import           Hasura.Server.Utils                    (RequestId, mkClientHeadersForward)
=======
import           Hasura.Server.Utils                    (RequestId, filterRequestHeaders)
>>>>>>> 02d13ba1

import qualified Hasura.GraphQL.Execute.LiveQuery       as EL
import qualified Hasura.GraphQL.Execute.Plan            as EP
import qualified Hasura.GraphQL.Execute.Query           as EQ
import qualified Hasura.GraphQL.Resolve                 as GR
import qualified Hasura.GraphQL.Validate                as VQ
import qualified Hasura.GraphQL.Validate.Types          as VT
import qualified Hasura.Logging                         as L

-- The current execution plan of a graphql operation, it is
-- currently, either local pg execution or a remote execution
--
-- The 'a' is parameterised so this AST can represent
-- intermediate passes
data GQExecPlan a
  = GExPHasura !a
  | GExPRemote !RemoteSchemaInfo !G.TypedOperationDefinition
  deriving (Functor, Foldable, Traversable)

-- | Execution context
data ExecutionCtx
  = ExecutionCtx
  { _ecxLogger          :: !(L.Logger L.Hasura)
  , _ecxSqlGenCtx       :: !SQLGenCtx
  , _ecxPgExecCtx       :: !PGExecCtx
  , _ecxPlanCache       :: !EP.PlanCache
  , _ecxSchemaCache     :: !SchemaCache
  , _ecxSchemaCacheVer  :: !SchemaCacheVer
  , _ecxHttpManager     :: !HTTP.Manager
  , _ecxEnableAllowList :: !Bool
  }

-- Enforces the current limitation
assertSameLocationNodes
  :: (MonadError QErr m) => [VT.TypeLoc] -> m VT.TypeLoc
assertSameLocationNodes typeLocs =
  case Set.toList (Set.fromList typeLocs) of
    -- this shouldn't happen
    []    -> return VT.TLHasuraType
    [loc] -> return loc
    _     -> throw400 NotSupported msg
  where
    msg = "cannot mix top level fields from two different graphql servers"

-- TODO: we should fix this function asap
-- as this will fail when there is a fragment at the top level
getTopLevelNodes :: G.TypedOperationDefinition -> [G.Name]
getTopLevelNodes opDef =
  mapMaybe f $ G._todSelectionSet opDef
  where
    f = \case
      G.SelectionField fld        -> Just $ G._fName fld
      G.SelectionFragmentSpread _ -> Nothing
      G.SelectionInlineFragment _ -> Nothing

gatherTypeLocs :: GCtx -> [G.Name] -> [VT.TypeLoc]
gatherTypeLocs gCtx nodes =
  catMaybes $ flip map nodes $ \node ->
    VT._fiLoc <$> Map.lookup node schemaNodes
  where
    schemaNodes =
      let qr = VT._otiFields $ _gQueryRoot gCtx
          mr = VT._otiFields <$> _gMutRoot gCtx
      in maybe qr (Map.union qr) mr

-- This is for when the graphql query is validated
type ExecPlanPartial = GQExecPlan (GCtx, VQ.RootSelSet)

getExecPlanPartial
  :: (MonadReusability m, MonadError QErr m)
  => UserInfo
  -> SchemaCache
  -> Bool
  -> GQLReqParsed
  -> m ExecPlanPartial
getExecPlanPartial userInfo sc enableAL req = do

  -- check if query is in allowlist
  when enableAL checkQueryInAllowlist

  gCtx <- flip runCacheRT sc $ getGCtx role gCtxRoleMap
  queryParts <- flip runReaderT gCtx $ VQ.getQueryParts req

  let opDef = VQ.qpOpDef queryParts
      topLevelNodes = getTopLevelNodes opDef
      -- gather TypeLoc of topLevelNodes
      typeLocs = gatherTypeLocs gCtx topLevelNodes

  -- see if they are all the same
  typeLoc <- assertSameLocationNodes typeLocs

  case typeLoc of
    VT.TLHasuraType -> do
      rootSelSet <- runReaderT (VQ.validateGQ queryParts) gCtx
      return $ GExPHasura (gCtx, rootSelSet)
    VT.TLRemoteType _ rsi ->
      return $ GExPRemote rsi opDef
    VT.TLCustom ->
      throw500 "unexpected custom type for top level field"
  where
    role = userRole userInfo
    gCtxRoleMap = scGCtxMap sc

    checkQueryInAllowlist =
      -- only for non-admin roles
      when (role /= adminRole) $ do
        let notInAllowlist =
              not $ VQ.isQueryInAllowlist (_grQuery req) (scAllowlist sc)
        when notInAllowlist $ modifyQErr modErr $ throwVE "query is not allowed"

    modErr e =
      let msg = "query is not in any of the allowlists"
      in e{qeInternal = Just $ J.object [ "message" J..= J.String msg]}


-- An execution operation, in case of
-- queries and mutations it is just a transaction
-- to be executed
data ExecOp
  = ExOpQuery !LazyRespTx !(Maybe EQ.GeneratedSqlMap)
  | ExOpMutation !LazyRespTx
  | ExOpSubs !EL.LiveQueryPlan

-- The graphql query is resolved into an execution operation
type ExecPlanResolved
  = GQExecPlan ExecOp

getResolvedExecPlan
  :: (MonadError QErr m, MonadIO m)
  => PGExecCtx
  -> EP.PlanCache
  -> UserInfo
  -> SQLGenCtx
  -> Bool
  -> SchemaCache
  -> SchemaCacheVer
  -> HTTP.Manager
  -> [N.Header]
  -> GQLReqUnparsed
  -> m ExecPlanResolved
getResolvedExecPlan pgExecCtx planCache userInfo sqlGenCtx
  enableAL sc scVer httpManager reqHeaders reqUnparsed = do
  planM <- liftIO $ EP.getPlan scVer (userRole userInfo)
           opNameM queryStr planCache
  let usrVars = userVars userInfo
  case planM of
    -- plans are only for queries and subscriptions
    Just plan -> GExPHasura <$> case plan of
      EP.RPQuery queryPlan -> do
        (tx, genSql) <- EQ.queryOpFromPlan usrVars queryVars queryPlan
        return $ ExOpQuery tx (Just genSql)
      EP.RPSubs subsPlan ->
        ExOpSubs <$> EL.reuseLiveQueryPlan pgExecCtx usrVars queryVars subsPlan
    Nothing -> noExistingPlan
  where
    GQLReq opNameM queryStr queryVars = reqUnparsed
    addPlanToCache plan =
      liftIO $ EP.addPlan scVer (userRole userInfo)
      opNameM queryStr plan planCache
    noExistingPlan = do
      req <- toParsed reqUnparsed
      (partialExecPlan, queryReusability) <- runReusabilityT $
        getExecPlanPartial userInfo sc enableAL req
      forM partialExecPlan $ \(gCtx, rootSelSet) ->
        case rootSelSet of
          VQ.RMutation selSet ->
            ExOpMutation <$> getMutOp gCtx sqlGenCtx userInfo httpManager reqHeaders selSet
          VQ.RQuery selSet -> do
            (queryTx, plan, genSql) <- getQueryOp gCtx sqlGenCtx userInfo queryReusability selSet
            traverse_ (addPlanToCache . EP.RPQuery) plan
            return $ ExOpQuery queryTx (Just genSql)
          VQ.RSubscription fld -> do
            (lqOp, plan) <- getSubsOp pgExecCtx gCtx sqlGenCtx userInfo queryReusability fld
            traverse_ (addPlanToCache . EP.RPSubs) plan
            return $ ExOpSubs lqOp

-- Monad for resolving a hasura query/mutation
type E m =
  ReaderT ( UserInfo
          , QueryCtxMap
          , MutationCtxMap
          , TypeMap
          , FieldMap
          , OrdByCtx
          , InsCtxMap
          , SQLGenCtx
          ) (ExceptT QErr m)

runE
  :: (MonadError QErr m)
  => GCtx
  -> SQLGenCtx
  -> UserInfo
  -> E m a
  -> m a
runE ctx sqlGenCtx userInfo action = do
  res <- runExceptT $ runReaderT action
    (userInfo, queryCtxMap, mutationCtxMap, typeMap, fldMap, ordByCtx, insCtxMap, sqlGenCtx)
  either throwError return res
  where
    queryCtxMap = _gQueryCtxMap ctx
    mutationCtxMap = _gMutationCtxMap ctx
    typeMap = _gTypes ctx
    fldMap = _gFields ctx
    ordByCtx = _gOrdByCtx ctx
    insCtxMap = _gInsCtxMap ctx

getQueryOp
  :: (MonadError QErr m)
  => GCtx
  -> SQLGenCtx
  -> UserInfo
  -> QueryReusability
  -> VQ.SelSet
  -> m (LazyRespTx, Maybe EQ.ReusableQueryPlan, EQ.GeneratedSqlMap)
getQueryOp gCtx sqlGenCtx userInfo queryReusability fields =
  runE gCtx sqlGenCtx userInfo $ EQ.convertQuerySelSet queryReusability fields

mutationRootName :: Text
mutationRootName = "mutation_root"

resolveMutSelSet
  :: ( MonadError QErr m
     , MonadReader r m
     , Has UserInfo r
     , Has MutationCtxMap r
     , Has FieldMap r
     , Has OrdByCtx r
     , Has SQLGenCtx r
     , Has InsCtxMap r
     , Has HTTP.Manager r
     , Has [N.Header] r
     , MonadIO m
     )
  => VQ.SelSet
  -> m LazyRespTx
resolveMutSelSet fields = do
  aliasedTxs <- forM (toList fields) $ \fld -> do
    fldRespTx <- case VQ._fName fld of
      "__typename" -> return $ return $ encJFromJValue mutationRootName
      _            -> fmap liftTx . evalReusabilityT $ GR.mutFldToTx fld
    return (G.unName $ G.unAlias $ VQ._fAlias fld, fldRespTx)

  -- combines all transactions into a single transaction
  return $ liftTx $ toSingleTx aliasedTxs
  where
    -- A list of aliased transactions for eg
    -- [("f1", Tx r1), ("f2", Tx r2)]
    -- are converted into a single transaction as follows
    -- Tx {"f1": r1, "f2": r2}
    -- toSingleTx :: [(Text, LazyRespTx)] -> LazyRespTx
    toSingleTx aliasedTxs =
      fmap encJFromAssocList $
      forM aliasedTxs $ \(al, tx) -> (,) al <$> tx

getMutOp
  :: (MonadError QErr m, MonadIO m)
  => GCtx
  -> SQLGenCtx
  -> UserInfo
  -> HTTP.Manager
  -> [N.Header]
  -> VQ.SelSet
  -> m LazyRespTx
getMutOp ctx sqlGenCtx userInfo manager reqHeaders selSet =
  runE_ $ resolveMutSelSet selSet
  where
    runE_ action = do
      res <- runExceptT $ runReaderT action
        ( userInfo, queryCtxMap, mutationCtxMap
        , typeMap, fldMap, ordByCtx, insCtxMap, sqlGenCtx
        , manager, reqHeaders
        )
      either throwError return res
      where
        queryCtxMap = _gQueryCtxMap ctx
        mutationCtxMap = _gMutationCtxMap ctx
        typeMap = _gTypes ctx
        fldMap = _gFields ctx
        ordByCtx = _gOrdByCtx ctx
        insCtxMap = _gInsCtxMap ctx

getSubsOpM
  :: ( MonadError QErr m
     , MonadReader r m
     , Has QueryCtxMap r
     , Has FieldMap r
     , Has OrdByCtx r
     , Has SQLGenCtx r
     , Has UserInfo r
     , MonadIO m
     )
  => PGExecCtx
  -> QueryReusability
  -> VQ.Field
  -> m (EL.LiveQueryPlan, Maybe EL.ReusableLiveQueryPlan)
getSubsOpM pgExecCtx initialReusability fld =
  case VQ._fName fld of
    "__typename" ->
      throwVE "you cannot create a subscription on '__typename' field"
    _            -> do
      (astUnresolved, finalReusability) <- runReusabilityTWith initialReusability $
        GR.queryFldToPGAST fld
      let varTypes = finalReusability ^? _Reusable
      EL.buildLiveQueryPlan pgExecCtx (VQ._fAlias fld) astUnresolved varTypes

getSubsOp
  :: ( MonadError QErr m
     , MonadIO m
     )
  => PGExecCtx
  -> GCtx
  -> SQLGenCtx
  -> UserInfo
  -> QueryReusability
  -> VQ.Field
  -> m (EL.LiveQueryPlan, Maybe EL.ReusableLiveQueryPlan)
getSubsOp pgExecCtx gCtx sqlGenCtx userInfo queryReusability fld =
  runE gCtx sqlGenCtx userInfo $ getSubsOpM pgExecCtx queryReusability fld

execRemoteGQ
  :: ( MonadIO m
     , MonadError QErr m
     , MonadReader ExecutionCtx m
     )
  => RequestId
  -> UserInfo
  -> [N.Header]
  -> GQLReqUnparsed
  -> RemoteSchemaInfo
  -> G.TypedOperationDefinition
  -> m (HttpResponse EncJSON)
execRemoteGQ reqId userInfo reqHdrs q rsi opDef = do
  execCtx <- ask
  let logger  = _ecxLogger execCtx
      manager = _ecxHttpManager execCtx
      opTy    = G._todType opDef
  when (opTy == G.OperationTypeSubscription) $
    throw400 NotSupported "subscription to remote server is not supported"
  confHdrs <- makeHeadersFromConf hdrConf
  let clientHdrs = bool [] (mkClientHeadersForward reqHdrs) fwdClientHdrs
      -- filter out duplicate headers
      -- priority: conf headers > resolved userinfo vars > client headers
      hdrMaps    = [ Map.fromList confHdrs
                   , Map.fromList userInfoToHdrs
                   , Map.fromList clientHdrs
                   ]
      headers  = Map.toList $ foldr Map.union Map.empty hdrMaps
      finalHeaders = addDefaultHeaders headers
  initReqE <- liftIO $ try $ HTTP.parseRequest (show url)
  initReq <- either httpThrow pure initReqE
  let req = initReq
           { HTTP.method = "POST"
           , HTTP.requestHeaders = finalHeaders
           , HTTP.requestBody = HTTP.RequestBodyLBS (J.encode q)
           , HTTP.responseTimeout = HTTP.responseTimeoutMicro (timeout * 1000000)
           }

  L.unLogger logger $ QueryLog q Nothing reqId
  res  <- liftIO $ try $ HTTP.httpLbs req manager
  resp <- either httpThrow return res
  let cookieHdrs = getCookieHdr (resp ^.. Wreq.responseHeader "Set-Cookie")
      respHdrs  = Just $ mkRespHeaders cookieHdrs
  return $ HttpResponse (encJFromLBS $ resp ^. Wreq.responseBody) respHdrs

  where
    RemoteSchemaInfo url hdrConf fwdClientHdrs timeout = rsi
    httpThrow :: (MonadError QErr m) => HTTP.HttpException -> m a
    httpThrow = \case
      HTTP.HttpExceptionRequest _req content -> throw500 $ T.pack . show $ content
      HTTP.InvalidUrlException _url reason -> throw500 $ T.pack . show $ reason

    userInfoToHdrs = map (\(k, v) -> (CI.mk $ CS.cs k, CS.cs v)) $
                     userInfoToList userInfo

    getCookieHdr = fmap (\h -> ("Set-Cookie", h))

    mkRespHeaders = map (\(k, v) -> Header (bsToTxt $ CI.original k, bsToTxt v))<|MERGE_RESOLUTION|>--- conflicted
+++ resolved
@@ -47,11 +47,7 @@
 import           Hasura.RQL.DDL.Headers
 import           Hasura.RQL.Types
 import           Hasura.Server.Context
-<<<<<<< HEAD
 import           Hasura.Server.Utils                    (RequestId, mkClientHeadersForward)
-=======
-import           Hasura.Server.Utils                    (RequestId, filterRequestHeaders)
->>>>>>> 02d13ba1
 
 import qualified Hasura.GraphQL.Execute.LiveQuery       as EL
 import qualified Hasura.GraphQL.Execute.Plan            as EP
