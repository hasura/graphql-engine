module Hasura.GraphQL.Resolve.Context
  ( FuncArgItem(..)
  , OrdByItem(..)
  , UpdPermForIns(..)
  , InsCtx(..)
  , RespTx
  , LazyRespTx
  , AnnPGVal(..)
  , UnresolvedVal(..)
  , resolveValPrep
  , resolveValTxt
  , InsertTxConflictCtx(..)
  , getFldInfo
  , getPGColInfo
  , getArg
  , withArg
  , withArgM
  , nameAsPath

  , PrepArgs
  , prepare
  , prepareColVal
  , withPrepArgs

  , txtConverter

  , withSelSet
  , fieldAsPath
  , resolvePGCol
  , module Hasura.GraphQL.Utils
  , module Hasura.GraphQL.Resolve.Types
  ) where

import           Data.Has
import           Hasura.Prelude

import qualified Data.HashMap.Strict           as Map
import qualified Data.Sequence                 as Seq
import qualified Database.PG.Query             as Q
import qualified Language.GraphQL.Draft.Syntax as G

import           Hasura.GraphQL.Resolve.Types
import           Hasura.GraphQL.Utils
import           Hasura.GraphQL.Validate.Field
import           Hasura.GraphQL.Validate.Types
import           Hasura.RQL.DML.Internal       (sessVarFromCurrentSetting)
import           Hasura.RQL.Types
import           Hasura.SQL.Types
import           Hasura.SQL.Value

import qualified Hasura.SQL.DML                as S

getFldInfo
  :: (MonadError QErr m, MonadReader r m, Has FieldMap r)
  => G.NamedType -> G.Name
<<<<<<< HEAD
  -> m TypedField
=======
  -> m (Either PGColumnInfo RelationshipField)
>>>>>>> 0f143f0e
getFldInfo nt n = do
  fldMap <- asks getter
  onNothing (Map.lookup (nt,n) fldMap) $
    throw500 $ "could not lookup " <> showName n <> " in " <>
    showNamedTy nt

getPGColInfo
  :: (MonadError QErr m, MonadReader r m, Has FieldMap r)
  => G.NamedType -> G.Name -> m PGColumnInfo
getPGColInfo nt n = do
  fldInfo <- getFldInfo nt n
  case fldInfo of
    FldCol pgColInfo -> return pgColInfo
    _ -> throw500 $
      "expecting pgcolinfo for "
      <> showNamedTy nt <> ":" <> showName n

getArg
  :: (MonadError QErr m)
  => ArgsMap
  -> G.Name
  -> m AnnInpVal
getArg args arg =
  onNothing (Map.lookup arg args) $
  throw500 $ "missing argument: " <> showName arg

prependArgsInPath
  :: (MonadError QErr m)
  => m a -> m a
prependArgsInPath = withPathK "args"

nameAsPath
  :: (MonadError QErr m)
  => G.Name -> m a -> m a
nameAsPath name = withPathK (G.unName name)

withArg
  :: (MonadError QErr m)
  => ArgsMap
  -> G.Name
  -> (AnnInpVal -> m a)
  -> m a
withArg args arg f = prependArgsInPath $ nameAsPath arg $
  getArg args arg >>= f

withArgM
  :: (MonadResolve m)
  => ArgsMap
  -> G.Name
  -> (AnnInpVal -> m a)
  -> m (Maybe a)
withArgM args argName f = do
  wrappedArg <- for (Map.lookup argName args) $ \arg -> do
    when (isJust (_aivVariable arg) && G.isNullable (_aivType arg)) markNotReusable
    pure . bool (Just arg) Nothing $ hasNullVal (_aivValue arg)
  prependArgsInPath . nameAsPath argName $ traverse f (join wrappedArg)

type PrepArgs = Seq.Seq Q.PrepArg

prepare :: (MonadState PrepArgs m) => AnnPGVal -> m S.SQLExp
prepare (AnnPGVal _ _ scalarValue) = prepareColVal scalarValue

resolveValPrep
  :: (MonadState PrepArgs m)
  => UnresolvedVal -> m S.SQLExp
resolveValPrep = \case
  UVPG annPGVal -> prepare annPGVal
  UVSessVar colTy sessVar -> sessVarFromCurrentSetting colTy sessVar
  UVSQL sqlExp -> return sqlExp

resolveValTxt :: (Applicative f) => UnresolvedVal -> f S.SQLExp
resolveValTxt = \case
  UVPG annPGVal -> txtConverter annPGVal
  UVSessVar colTy sessVar -> sessVarFromCurrentSetting colTy sessVar
  UVSQL sqlExp -> pure sqlExp

withPrepArgs :: StateT PrepArgs m a -> m (a, PrepArgs)
withPrepArgs m = runStateT m Seq.empty

prepareColVal
  :: (MonadState PrepArgs m)
  => WithScalarType PGScalarValue -> m S.SQLExp
prepareColVal (WithScalarType scalarType colVal) = do
  preparedArgs <- get
  put (preparedArgs Seq.|> binEncoder colVal)
  return $ toPrepParam (Seq.length preparedArgs + 1) scalarType

txtConverter :: Applicative f => AnnPGVal -> f S.SQLExp
txtConverter (AnnPGVal _ _ scalarValue) = pure $ toTxtValue scalarValue

withSelSet :: (Monad m) => SelSet -> (Field -> m a) -> m [(Text, a)]
withSelSet selSet f =
  forM (toList selSet) $ \fld -> do
    res <- f fld
    return (G.unName $ G.unAlias $ _fAlias fld, res)

fieldAsPath :: (MonadError QErr m) => Field -> m a -> m a
fieldAsPath = nameAsPath . _fName

resolvePGCol :: (MonadError QErr m)
             => PGColGNameMap -> G.Name -> m PGColumnInfo
resolvePGCol colFldMap fldName =
  onNothing (Map.lookup fldName colFldMap) $ throw500 $
  "no column associated with name " <> G.unName fldName<|MERGE_RESOLUTION|>--- conflicted
+++ resolved
@@ -53,11 +53,7 @@
 getFldInfo
   :: (MonadError QErr m, MonadReader r m, Has FieldMap r)
   => G.NamedType -> G.Name
-<<<<<<< HEAD
   -> m TypedField
-=======
-  -> m (Either PGColumnInfo RelationshipField)
->>>>>>> 0f143f0e
 getFldInfo nt n = do
   fldMap <- asks getter
   onNothing (Map.lookup (nt,n) fldMap) $
