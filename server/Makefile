project  := graphql-engine
registry := hasura
VERSION  ?= $(shell ../scripts/get-version.sh)
export VERSION
nproc    := $(shell nproc)

# TODO: needs to be replaced with something like yq
stack_resolver := $(shell awk '/^resolver:/ {print $$2;}' stack.yaml)
packager_ver := 20190923
pg_dump_ver := 12
project_dir := $(shell pwd)
build_dir := $(project_dir)/$(shell stack path --dist-dir)/build

build_output := /build/_server_output

build:
	stack build --fast --ghc-options '-j$(nproc)'

exec: build
	stack exec graphql-engine -- serve

exec-local-console: build-local-console
	stack exec graphql-engine -- serve --enable-console --console-assets-dir ../console/static/dist

image: $(project).cabal
	docker build -t "$(registry)/$(project):$(VERSION)" \
		-f packaging/Dockerfile \
		--build-arg build_flags=--fast \
		--build-arg project=$(project) \
		--build-arg stack_resolver=$(stack_resolver) \
		--build-arg packager_version=$(packager_ver) \
		.

local-image:
	$(eval build_dir_docker := $(project_dir)/$(shell stack --docker path --dist-dir)/build)
	stack docker pull
	stack --docker build --fast
	mkdir -p packaging/build/rootfs
	docker run --rm -v "$(build_dir_docker)/$(project)/$(project):/root/$(project)" \
		$(registry)/graphql-engine-packager:$(packager_ver) /build.sh \
		$(project) | tar -x -C packaging/build/rootfs
	strip --strip-unneeded packaging/build/rootfs/bin/$(project)
	upx packaging/build/rootfs/bin/$(project)
	docker build -t "$(registry)/$(project):$(VERSION)" packaging/build

release-image: $(project).cabal
	docker build -t "$(registry)/$(project):$(VERSION)" \
		-f packaging/Dockerfile \
		--build-arg project=$(project) \
		--build-arg stack_resolver=$(stack_resolver) \
		--build-arg packager_version=$(packager_ver) \
		.

# assumes this is built in circleci
ci-binary:
	mkdir -p packaging/build/rootfs
	# --no-terminal for a cleaner output in circleci
<<<<<<< HEAD
	# TODO: add --ghc-options=-Werror
	stack $(STACK_FLAGS) build --no-terminal --test --no-run-tests --bench --no-run-benchmarks $(BUILD_FLAGS)
=======
	stack $(STACK_FLAGS) build --no-terminal --test --no-run-tests --bench --no-run-benchmarks --ghc-options='-j2 -Werror' $(BUILD_FLAGS)
>>>>>>> 02d13ba1
	mkdir -p $(build_output)
	cp $(build_dir)/$(project)/$(project) $(build_dir)/graphql-engine-tests/graphql-engine-tests $(build_output)
	echo "$(VERSION)" > $(build_output)/version.txt

# assumes this is built in circleci
ci-image:
	docker create -v /root/ --name dummy alpine:3.4 /bin/true
	docker cp $(build_dir)/$(project)/$(project) dummy:/root/
	docker run --rm --volumes-from dummy $(registry)/graphql-engine-packager:$(packager_ver) /build.sh $(project) | tar -x -C packaging/build/rootfs
	strip --strip-unneeded packaging/build/rootfs/bin/$(project)
	cp /usr/lib/postgresql/$(pg_dump_ver)/bin/pg_dump packaging/build/rootfs/bin/pg_dump
	upx packaging/build/rootfs/bin/$(project)
	docker build -t $(registry)/$(project):$(VERSION) packaging/build/

ci-save-image:
	docker save -o $(build_output)/image.tar $(registry)/$(project):$(VERSION)

ci-load-image:
	docker load -i $(build_output)/image.tar

push:
	docker push $(registry)/$(project):$(VERSION)

push-latest:
	docker tag $(registry)/$(project):$(VERSION) $(registry)/$(project):latest
	docker push $(registry)/$(project):latest

packager: packaging/packager.df
	docker build -t "$(registry)/graphql-engine-packager:$(packager_ver)" -f packaging/packager.df ./packaging/

.PHONY: image local-image release-image push packager ci-binary-and-test ci-image ci-save-image ci-load-image build exec build-local-console exec-local-console<|MERGE_RESOLUTION|>--- conflicted
+++ resolved
@@ -55,12 +55,8 @@
 ci-binary:
 	mkdir -p packaging/build/rootfs
 	# --no-terminal for a cleaner output in circleci
-<<<<<<< HEAD
-	# TODO: add --ghc-options=-Werror
+	# TODO: add --ghc-options=-j2 -Werror
 	stack $(STACK_FLAGS) build --no-terminal --test --no-run-tests --bench --no-run-benchmarks $(BUILD_FLAGS)
-=======
-	stack $(STACK_FLAGS) build --no-terminal --test --no-run-tests --bench --no-run-benchmarks --ghc-options='-j2 -Werror' $(BUILD_FLAGS)
->>>>>>> 02d13ba1
 	mkdir -p $(build_output)
 	cp $(build_dir)/$(project)/$(project) $(build_dir)/graphql-engine-tests/graphql-engine-tests $(build_output)
 	echo "$(VERSION)" > $(build_output)/version.txt
