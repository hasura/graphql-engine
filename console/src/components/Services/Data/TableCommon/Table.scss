--- conflicted
+++ resolved
@@ -20,10 +20,12 @@
   .schemaSidebarSection {
     display: inline-block;
     width: 100%;
-<<<<<<< HEAD
-=======
     padding-left: 15px;
->>>>>>> 14dfd4ac
+    a
+    {
+      display: inline-block !important;
+      font-weight: bold;
+    }
   }
 }
 .changeSchema
@@ -31,6 +33,7 @@
   width: 50%;
   margin-left: 10px;
   display: inline-block;
+  font-weight: bold;
 }
 .aceBlock {
   max-height: 300px;
