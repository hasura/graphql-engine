/*
Use state exactly the way columns in create table do.
dispatch actions using a given function,
but don't listen to state.
derive everything through viewtable as much as possible.
*/
import React, { Component } from 'react';
import PropTypes from 'prop-types';
import { createHistory } from 'history';

import { Operators } from '../constants';
import {
  setFilterCol,
  setFilterOp,
  setFilterVal,
  addFilter,
  removeFilter,
} from './FilterActions.js';
import {
  setOrderCol,
  setOrderType,
  addOrder,
  removeOrder,
} from './FilterActions.js';
import { setDefaultQuery, runQuery, setOffset } from './FilterActions';
import Button from '../../../Common/Button/Button';
import ReloadEnumValuesButton from '../Common/Components/ReloadEnumValuesButton';
<<<<<<< HEAD
import { Icon } from '../../../UIKit/atoms';
import styles from '../../../Common/FilterQuery/FilterQuery.scss';
=======
import styles from '../../../Common/FilterQuery/FilterQuery.scss';
import { getPersistedPageSize } from './localStorageUtils';
import { isEmpty } from '../../../Common/utils/jsUtils';
>>>>>>> 773a29d6

const history = createHistory();

const renderCols = (
  colName,
  tableSchema,
  onChange,
  usage,
  key,
  skipColumns
) => {
  let columns = tableSchema.columns.map(c => c.column_name);
  if (skipColumns) {
    columns = columns.filter(n => !skipColumns.includes(n) || n === colName);
  }

  return (
    <select
      className="form-control"
      onChange={onChange}
      value={colName.trim()}
      data-test={
        usage === 'sort' ? `sort-column-${key}` : `filter-column-${key}`
      }
    >
      {colName.trim() === '' ? (
        <option disabled value="">
          -- column --
        </option>
      ) : null}
      {columns.map((c, i) => (
        <option key={i} value={c}>
          {c}
        </option>
      ))}
    </select>
  );
};

const renderOps = (opName, onChange, key) => (
  <select
    className="form-control"
    onChange={onChange}
    value={opName.trim()}
    data-test={`filter-op-${key}`}
  >
    {opName.trim() === '' ? (
      <option disabled value="">
        -- op --
      </option>
    ) : null}
    {Operators.map((o, i) => (
      <option key={i} value={o.value}>
        {`[${o.graphqlOp}] ${o.name}`}
      </option>
    ))}
  </select>
);

const getDefaultValue = (possibleValue, opName) => {
  if (possibleValue) {
    if (Array.isArray(possibleValue)) return JSON.stringify(possibleValue);
    return possibleValue;
  }

  const operator = Operators.find(op => op.value === opName);
  return operator && operator.defaultValue ? operator.defaultValue : '';
};

const renderWheres = (whereAnd, tableSchema, dispatch) => {
  return whereAnd.map((clause, i) => {
    const colName = Object.keys(clause)[0];
    const opName = Object.keys(clause[colName])[0];
    const dSetFilterCol = e => {
      dispatch(setFilterCol(e.target.value, i));
    };
    const dSetFilterOp = e => {
      dispatch(setFilterOp(e.target.value, i));
    };

    let removeIcon = null;

    if (i + 1 < whereAnd.length) {
      removeIcon = (
        <Icon
          type="close"
          onClick={() => {
            dispatch(removeFilter(i));
          }}
          pointer
          mt="sm"
          data-test={`clear-filter-${i}`}
        />
      );
    }

    return (
      <div key={i} className={`${styles.inputRow} row`}>
        <div className="col-xs-4">
          {renderCols(colName, tableSchema, dSetFilterCol, 'filter', i, [])}
        </div>
        <div className="col-xs-3">{renderOps(opName, dSetFilterOp, i)}</div>
        <div className="col-xs-4">
          <input
            className="form-control"
            placeholder="-- value --"
            value={getDefaultValue(clause[colName][opName], opName)}
            onChange={e => {
              dispatch(setFilterVal(e.target.value, i));
              if (i + 1 === whereAnd.length) {
                dispatch(addFilter());
              }
            }}
            data-test={`filter-value-${i}`}
          />
        </div>
        <div className="text-center col-xs-1">{removeIcon}</div>
      </div>
    );
  });
};

const renderSorts = (orderBy, tableSchema, dispatch) => {
<<<<<<< HEAD
=======
  const currentOrderBy = orderBy.map(o => o.column);
>>>>>>> 773a29d6
  return orderBy.map((c, i) => {
    const dSetOrderCol = e => {
      dispatch(setOrderCol(e.target.value, i));
      if (i + 1 === orderBy.length) {
        dispatch(addOrder());
      }
    };
    let removeIcon = null;
    if (i + 1 < orderBy.length) {
      removeIcon = (
        <Icon
          type="close"
          onClick={() => {
            dispatch(removeOrder(i));
          }}
          pointer
          mt="sm"
          data-test={`clear-sorts-${i}`}
        />
      );
    }

    return (
      <div key={i} className={`${styles.inputRow} row`}>
        <div className="col-xs-6">
          {renderCols(
            c.column,
            tableSchema,
            dSetOrderCol,
            'sort',
            i,
            currentOrderBy
          )}
        </div>
        <div className="col-xs-5">
          <select
            value={c.column ? c.type : ''}
            className="form-control"
            onChange={e => {
              dispatch(setOrderType(e.target.value, i));
            }}
            data-test={`sort-order-${i}`}
          >
            <option disabled value="">
              --
            </option>
            <option value="asc">Asc</option>
            <option value="desc">Desc</option>
          </select>
        </div>
        <div className="col-xs-1 text-center">{removeIcon}</div>
      </div>
    );
  });
};

class FilterQuery extends Component {
  componentDidMount() {
    const { dispatch, tableSchema, curQuery } = this.props;
    const limit = getPersistedPageSize();
    if (isEmpty(this.props.urlQuery)) {
      dispatch(setDefaultQuery({ ...curQuery, limit }));
      return;
    }

    let urlFilters = [];
    if (typeof this.props.urlQuery.filter === 'string') {
      urlFilters = [this.props.urlQuery.filter];
    } else if (Array.isArray(this.props.urlQuery.filter)) {
      urlFilters = this.props.urlQuery.filter;
    }
    const where = {
      $and: urlFilters.map(filter => {
        const parts = filter.split(';');
        const col = parts[0];
        const op = parts[1];
        const value = parts[2];
        return { [col]: { [op]: value } };
      }),
    };

    let urlSorts = [];
    if (typeof this.props.urlQuery.sort === 'string') {
      urlSorts = [this.props.urlQuery.sort];
    } else if (Array.isArray(this.props.urlQuery.sort)) {
      urlSorts = this.props.urlQuery.sort;
    }

    const order_by = urlSorts.map(sort => {
      const parts = sort.split(';');
      const column = parts[0];
      const type = parts[1];
      const nulls = 'last';
      return { column, type, nulls };
    });

    dispatch(setDefaultQuery({ where, order_by, limit }));
    dispatch(runQuery(tableSchema));
  }

  setParams(query = { filters: [], sorts: [] }) {
    const searchParams = new URLSearchParams();
    query.filters.forEach(filter => searchParams.append('filter', filter));
    query.sorts.forEach(sort => searchParams.append('sort', sort));
    return searchParams.toString();
  }

  setUrlParams(whereAnd, orderBy) {
    const sorts = orderBy
      .filter(order => order.column)
      .map(order => `${order.column};${order.type}`);
    const filters = whereAnd
      .filter(
        where => Object.keys(where).length === 1 && Object.keys(where)[0] !== ''
      )
      .map(where => {
        const col = Object.keys(where)[0];
        const op = Object.keys(where[col])[0];
        const value = where[col][op];
        return `${col};${op};${value}`;
      });
    const url = this.setParams({ filters, sorts });
    history.push({
      pathname: history.getCurrentLocation().pathname,
      search: `?${url}`,
    });
  }

  render() {
    const { dispatch, whereAnd, tableSchema, orderBy } = this.props; // eslint-disable-line no-unused-vars

    return (
      <div className={styles.add_mar_top}>
        <form
          onSubmit={e => {
            e.preventDefault();
            dispatch(setOffset(0));
            this.setUrlParams(whereAnd, orderBy);
            dispatch(runQuery(tableSchema));
          }}
        >
          <div>
            <div
              className={`${styles.queryBox} col-xs-6 ${styles.padd_left_remove}`}
            >
              <span className={styles.subheading_text}>Filter</span>
              {renderWheres(whereAnd, tableSchema, dispatch)}
            </div>
            <div
              className={`${styles.queryBox} col-xs-6 ${styles.padd_left_remove}`}
            >
              <b className={styles.subheading_text}>Sort</b>
              {renderSorts(orderBy, tableSchema, dispatch)}
            </div>
          </div>
          <div className={`${styles.padd_right} ${styles.clear_fix}`}>
            <Button
              type="submit"
              color="yellow"
              size="sm"
              data-test="run-query"
              className={styles.add_mar_right}
            >
              Run query
            </Button>
            <ReloadEnumValuesButton
              dispatch={dispatch}
              isEnum={tableSchema.is_enum}
            />
            {/* <div className={styles.count + ' alert alert-info'}><i>Total <b>{tableName}</b> rows in the database for current query: {count} </i></div> */}
          </div>
        </form>
      </div>
    );
  }
}

FilterQuery.propTypes = {
  curQuery: PropTypes.object.isRequired,
  tableSchema: PropTypes.object.isRequired,
  whereAnd: PropTypes.array.isRequired,
  orderBy: PropTypes.array.isRequired,
  limit: PropTypes.number.isRequired,
  count: PropTypes.number,
  tableName: PropTypes.string,
  offset: PropTypes.number.isRequired,
  dispatch: PropTypes.func.isRequired,
};

export default FilterQuery;<|MERGE_RESOLUTION|>--- conflicted
+++ resolved
@@ -25,14 +25,10 @@
 import { setDefaultQuery, runQuery, setOffset } from './FilterActions';
 import Button from '../../../Common/Button/Button';
 import ReloadEnumValuesButton from '../Common/Components/ReloadEnumValuesButton';
-<<<<<<< HEAD
 import { Icon } from '../../../UIKit/atoms';
-import styles from '../../../Common/FilterQuery/FilterQuery.scss';
-=======
 import styles from '../../../Common/FilterQuery/FilterQuery.scss';
 import { getPersistedPageSize } from './localStorageUtils';
 import { isEmpty } from '../../../Common/utils/jsUtils';
->>>>>>> 773a29d6
 
 const history = createHistory();
 
@@ -156,10 +152,7 @@
 };
 
 const renderSorts = (orderBy, tableSchema, dispatch) => {
-<<<<<<< HEAD
-=======
   const currentOrderBy = orderBy.map(o => o.column);
->>>>>>> 773a29d6
   return orderBy.map((c, i) => {
     const dSetOrderCol = e => {
       dispatch(setOrderCol(e.target.value, i));
