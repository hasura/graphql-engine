--- conflicted
+++ resolved
@@ -12,32 +12,21 @@
   , JWTNamespace (..)
   , updateJwkRef
   , jwkRefreshCtrl
-<<<<<<< HEAD
   , defaultClaimsFormat
   , defaultClaimsNamespace
-=======
-  , defaultClaimNs
 
   -- * Exposed for testing
   , processJwt_
   , allowedRolesClaim
   , defaultRoleClaim
->>>>>>> f9267e55
   ) where
 
 import           Control.Exception.Lifted        (try)
 import           Control.Lens
-<<<<<<< HEAD
-
+import           Control.Monad.Trans.Control     (MonadBaseControl)
 import           Control.Monad.Trans.Maybe
 import           Data.IORef                      (IORef, readIORef, writeIORef)
 import           Data.Parser.JSONPath            (parseJSONPath)
-=======
-import           Control.Monad.Trans.Control     (MonadBaseControl)
-import           Control.Monad.Trans.Maybe
-import           Data.IORef                      (IORef, readIORef, writeIORef)
->>>>>>> f9267e55
-
 import           Data.Time.Clock                 (NominalDiffTime, UTCTime, diffUTCTime,
                                                   getCurrentTime)
 #ifndef PROFILING
@@ -54,7 +43,7 @@
 import           Hasura.RQL.Types
 import           Hasura.Server.Auth.JWT.Internal (parseHmacKey, parseRsaKey)
 import           Hasura.Server.Auth.JWT.Logging
-import           Hasura.Server.Utils             (executeJSONPath, getRequestHeader, userRoleHeader)
+import           Hasura.Server.Utils             (executeJSONPath, getRequestHeader, userRoleHeader, isSessionVariable)
 import           Hasura.Server.Version           (HasVersion)
 import           Hasura.Session
 import qualified Hasura.Tracing                  as Tracing
@@ -90,10 +79,10 @@
 defaultClaimsFormat = JCFJson
 
 allowedRolesClaim :: SessionVariable
-allowedRolesClaim = "x-hasura-allowed-roles"
+allowedRolesClaim = mkSessionVariable "x-hasura-allowed-roles"
 
 defaultRoleClaim :: SessionVariable
-defaultRoleClaim = "x-hasura-default-role"
+defaultRoleClaim = mkSessionVariable "x-hasura-default-role"
 
 defaultClaimsNamespace :: Text
 defaultClaimsNamespace = "https://hasura.io/jwt/claims"
@@ -162,15 +151,12 @@
   toJSON (ClaimNsPath nsPath) = J.String . T.pack $ encodeJSONPath nsPath
   toJSON (ClaimNs ns)         = J.String ns
 
-<<<<<<< HEAD
 data JWTClaims
   = JCNamespace !JWTNamespace !JWTClaimsFormat
   | JCMap !JWTClaimsMap
   deriving (Show, Eq)
 
-=======
 -- | The JWT configuration we got from the user.
->>>>>>> f9267e55
 data JWTConfig
   = JWTConfig
   { jcKeyOrUrl :: !(Either Jose.JWK URI)
@@ -185,19 +171,11 @@
 -- expiration schedule could be determined.
 data JWTCtx
   = JWTCtx
-<<<<<<< HEAD
   { jcxKey      :: !(IORef Jose.JWKSet)
+    -- ^ This needs to be a mutable variable for 'updateJwkRef'.
   , jcxAudience :: !(Maybe Jose.Audience)
   , jcxIssuer   :: !(Maybe Jose.StringOrURI)
   , jcxClaims   :: !JWTClaims
-=======
-  { jcxKey          :: !(IORef Jose.JWKSet)
-    -- ^ This needs to be a mutable variable for 'updateJwkRef'.
-  , jcxClaimNs      :: !JWTConfigClaims
-  , jcxAudience     :: !(Maybe Jose.Audience)
-  , jcxClaimsFormat :: !JWTClaimsFormat
-  , jcxIssuer       :: !(Maybe Jose.StringOrURI)
->>>>>>> f9267e55
   } deriving (Eq)
 
 instance Show JWTCtx where
@@ -211,21 +189,6 @@
   } deriving (Show, Eq)
 $(J.deriveJSON (J.aesonDrop 3 J.snakeCase) ''HasuraClaims)
 
-<<<<<<< HEAD
-=======
-
--- NOTE: these must stay lowercase; TODO(from master) consider using "Data.CaseInsensitive"
-allowedRolesClaim :: T.Text
-allowedRolesClaim = "x-hasura-allowed-roles"
-
-defaultRoleClaim :: T.Text
-defaultRoleClaim = "x-hasura-default-role"
-
-defaultClaimNs :: T.Text
-defaultClaimNs = "https://hasura.io/jwt/claims"
-
-
->>>>>>> f9267e55
 -- | An action that refreshes the JWK at intervals in an infinite loop.
 jwkRefreshCtrl
   :: (HasVersion, MonadIO m, MonadBaseControl IO m, Tracing.HasReporter m)
@@ -241,14 +204,9 @@
       res <- runExceptT $ updateJwkRef logger manager url ref
       mTime <- either (const $ logNotice >> return Nothing) return res
       -- if can't parse time from header, defaults to 1 min
-<<<<<<< HEAD
+      -- let delay = maybe (minutes 1) fromUnits mTime
       let delay = maybe (minutes 1) convertDuration mTime
-      C.sleep delay
-=======
-      -- let delay = maybe (minutes 1) fromUnits mTime
-      let delay = maybe (minutes 1) (convertDuration) mTime
       liftIO $ C.sleep delay
->>>>>>> f9267e55
   where
     logNotice = do
       let err = JwkRefreshLog LevelInfo (Just "retrying again in 60 secs") Nothing
@@ -384,7 +342,7 @@
       when (requestedRole `notElem` allowedRoles) $
         throw400 AccessDenied "Your requested role is not in allowed roles"
       let finalClaims =
-            Map.delete defaultRoleClaim . Map.delete allowedRolesClaim $ claimsMap
+            Map.delete (sessionVariableToText defaultRoleClaim) . Map.delete (sessionVariableToText allowedRolesClaim) $ claimsMap
 
       -- transform the map of text:aeson-value -> text:text
       metadata <- parseJwtClaim (J.Object finalClaims) "x-hasura-* claims"
@@ -410,39 +368,20 @@
   => JWTCtx
   -> BLC.ByteString
   -> m (J.Object, Maybe UTCTime)
-processAuthZHeader jwtCtx@JWTCtx{jcxClaimNs, jcxClaimsFormat} authzHeader = do
+processAuthZHeader jwtCtx authzHeader = do
   -- try to parse JWT token from Authorization header
   jwt <- parseAuthzHeader
 
   -- verify the JWT
   claims <- liftJWTError invalidJWTError $ verifyJwt jwtCtx $ RawJWT jwt
+
   let expTimeM = fmap (\(Jose.NumericDate t) -> t) $ claims ^. Jose.claimExp
-
-<<<<<<< HEAD
-  (HasuraClaims allowedRoles defaultRole, otherClaims) <-
-    parseHasuraClaims (claims ^. Jose.unregisteredClaims) claimsConfig
-
-  let roleName = getCurrentRole defaultRole
-
-  when (roleName `notElem` allowedRoles) currRoleNotAllowed
-
-  userInfo <- mkUserInfo (URBPreDetermined roleName) UAdminSecretNotSent $
-               SessionVariables otherClaims
-  pure (userInfo, expTimeM)
-=======
-  let expTimeM = fmap (\(Jose.NumericDate t) -> t) $ claims ^. Jose.claimExp
-
-  -- see if the hasura claims key exists in the claims map
-  let mHasuraClaims =
-        case jcxClaimNs of
-          ClaimNs k -> Map.lookup k $ claims ^. Jose.unregisteredClaims
-          ClaimNsPath path -> parseIValueJsonValue $ executeJSONPath path (J.toJSON $ claims ^. Jose.unregisteredClaims)
-
-  hasuraClaimsV <- maybe claimsNotFound return mHasuraClaims
-  -- return hasura claims value as an object. parse from string possibly
-  (, expTimeM) <$> parseObjectFromString hasuraClaimsV
-
->>>>>>> f9267e55
+      unregisteredClaims = claims ^. Jose.unregisteredClaims
+
+  claimsObject <- parseClaimsObject unregisteredClaims claimsConfig
+
+  pure $ (claimsObject, expTimeM)
+
   where
     claimsConfig = jcxClaims jwtCtx
     parseAuthzHeader = do
@@ -451,40 +390,6 @@
         ["Bearer", jwt] -> return jwt
         _               -> malformedAuthzHeader
 
-<<<<<<< HEAD
-    -- see if there is a x-hasura-role header, or else pick the default role
-    getCurrentRole defaultRole =
-      let mUserRole = getRequestHeader userRoleHeader headers
-      in fromMaybe defaultRole $ mUserRole >>= mkRoleName . bsToTxt
-=======
-    parseObjectFromString jVal =
-      case (jcxClaimsFormat, jVal) of
-        (JCFStringifiedJson, J.String v) ->
-          either (const $ claimsErr $ strngfyErr v) return
-          $ J.eitherDecodeStrict $ T.encodeUtf8 v
-        (JCFStringifiedJson, _) ->
-          claimsErr "expecting a string when claims_format is stringified_json"
-        (JCFJson, J.Object o) -> return o
-        (JCFJson, _) ->
-          claimsErr "expecting a json object when claims_format is json"
-
-    strngfyErr v =
-      "expecting stringified json at: '"
-      <> claimsLocation
-      <> "', but found: " <> v
-      where
-        claimsLocation :: Text
-        claimsLocation =
-          case jcxClaimNs of
-            ClaimNsPath path -> T.pack $ "claims_namespace_path " <> encodeJSONPath path
-            ClaimNs ns       -> "claims_namespace " <> ns
-
-    claimsErr = throw400 JWTInvalidClaims
-
-    parseIValueJsonValue (J.IError _ _) = Nothing
-    parseIValueJsonValue (J.ISuccess v) = Just v
->>>>>>> f9267e55
-
     liftJWTError :: (MonadError e' m) => (e -> e') -> ExceptT e m a -> m a
     liftJWTError ef action = do
       res <- runExceptT action
@@ -495,59 +400,57 @@
 
     malformedAuthzHeader =
       throw400 InvalidHeaders "Malformed Authorization header"
-<<<<<<< HEAD
-    currRoleNotAllowed =
-      throw400 AccessDenied "Your current role is not in allowed roles"
-
--- parse x-hasura-allowed-roles, x-hasura-default-role and other JWT claims
-parseHasuraClaims
+
+-- ^ parse the claims map from the JWT token or custom claims from the JWT config
+parseClaimsObject
   :: (MonadError QErr m)
   => J.Object -- ^ Unregistered JWT claims
   -> JWTClaims -- ^ Claims config
-  -> m (HasuraClaims, Map.HashMap SessionVariable SessionVariableValue) -- ^ Hasura claims and other claims
-parseHasuraClaims unregisteredClaims = \case
-  JCNamespace namespace claimsFormat -> do
-    claimsV <- maybe (claimsNotFound namespace) pure $ case namespace of
-          ClaimNs k -> Map.lookup k unregisteredClaims
-          ClaimNsPath path -> parseIValueJsonValue $ executeJSONPath path (J.toJSON unregisteredClaims)
-    -- get hasura claims value as an object. parse from string possibly
-    claimsObject <- Map.fromList . map (first mkSessionVariable) . Map.toList <$>
-                    parseObjectFromString namespace claimsFormat claimsV
-
-    allowedRoles <- parseAllowedRolesClaim $ Map.lookup allowedRolesClaim claimsObject
-    defaultRole <- parseDefaultRoleClaim $ Map.lookup defaultRoleClaim claimsObject
-
-    otherClaims <- toClaimsTextMap $
-      Map.delete defaultRoleClaim . Map.delete allowedRolesClaim $ claimsObject
-
-    pure (HasuraClaims allowedRoles defaultRole, otherClaims)
-
-  JCMap claimsConfig -> do
-    let JWTClaimsMap defaultRoleClaimsMap allowedRolesClaimsMap otherClaimsMap = claimsConfig
-        claimsObjValue = J.Object unregisteredClaims
-
-    allowedRoles <- case allowedRolesClaimsMap of
-      JWTClaimsMapJSONPath allowedRolesJsonPath ->
-        parseAllowedRolesClaim $ iResultToMaybe $ executeJSONPath allowedRolesJsonPath claimsObjValue
-      JWTClaimsMapStatic staticAllowedRoles -> pure staticAllowedRoles
-
-    defaultRole <- case defaultRoleClaimsMap of
-      JWTClaimsMapJSONPath defaultRoleJsonPath ->
-        parseDefaultRoleClaim $ iResultToMaybe $
-        executeJSONPath defaultRoleJsonPath claimsObjValue
-      JWTClaimsMapStatic staticDefaultRole -> pure staticDefaultRole
-
-    otherClaimsObject <- flip Map.traverseWithKey otherClaimsMap $ \k claimObj -> do
-      let throwClaimErr = throw400 JWTInvalidClaims $ "JWT claim from claims_map, "
-                          <> sessionVariableToText k <> " not found"
-      case claimObj of
-        JWTClaimsMapJSONPath path ->
-          maybe throwClaimErr pure $ iResultToMaybe $ executeJSONPath path claimsObjValue
-        JWTClaimsMapStatic claimStaticValue -> pure $ J.String claimStaticValue
-
-    otherClaims <- toClaimsTextMap otherClaimsObject
-
-    pure (HasuraClaims allowedRoles defaultRole, otherClaims)
+  -> m J.Object -- ^ Hasura claims and other claims
+parseClaimsObject unregisteredClaims jcxClaims =
+  case jcxClaims of
+    JCNamespace namespace claimsFormat -> do
+      claimsV <- maybe (claimsNotFound namespace) pure $ case namespace of
+            ClaimNs k -> Map.lookup k unregisteredClaims
+            ClaimNsPath path -> parseIValueJsonValue $ executeJSONPath path (J.toJSON unregisteredClaims)
+      -- get hasura claims value as an object. parse from string possibly
+      claimsObject <- Map.fromList . Map.toList <$>
+                      parseObjectFromString namespace claimsFormat claimsV
+
+      pure claimsObject
+
+    JCMap claimsConfig -> do
+      let JWTClaimsMap defaultRoleClaimsMap allowedRolesClaimsMap otherClaimsMap = claimsConfig
+          claimsObjValue = J.Object unregisteredClaims
+
+      allowedRoles <- case allowedRolesClaimsMap of
+        JWTClaimsMapJSONPath allowedRolesJsonPath ->
+          parseAllowedRolesClaim $ parseIValueJsonValue $ executeJSONPath allowedRolesJsonPath claimsObjValue
+        JWTClaimsMapStatic staticAllowedRoles -> pure staticAllowedRoles
+
+      defaultRole <- case defaultRoleClaimsMap of
+        JWTClaimsMapJSONPath defaultRoleJsonPath ->
+          parseDefaultRoleClaim $ parseIValueJsonValue $
+          executeJSONPath defaultRoleJsonPath claimsObjValue
+        JWTClaimsMapStatic staticDefaultRole -> pure staticDefaultRole
+
+      otherClaimsObject <- flip Map.traverseWithKey otherClaimsMap $ \k claimObj -> do
+        let throwClaimErr = throw400 JWTInvalidClaims $ "JWT claim from claims_map, "
+                            <> sessionVariableToText k <> " not found"
+        case claimObj of
+          JWTClaimsMapJSONPath path ->
+            maybe throwClaimErr pure $ parseIValueJsonValue $ executeJSONPath path claimsObjValue
+          JWTClaimsMapStatic claimStaticValue -> pure $ J.String claimStaticValue
+
+      otherClaims <- toClaimsTextMap otherClaimsObject
+
+      let obj = Map.fromList [
+            (sessionVariableToText allowedRolesClaim, J.toJSON allowedRoles),
+            (sessionVariableToText defaultRoleClaim, J.toJSON defaultRole)
+            ]
+            <> (Map.fromList . map (\(k,v) -> (sessionVariableToText k, J.toJSON v)) . Map.toList $ otherClaims)
+
+      pure obj
 
   where
     parseIValueJsonValue = \case
@@ -556,22 +459,17 @@
 
     parseAllowedRolesClaim = \case
       Nothing -> throw400 JWTRoleClaimMissing $ "JWT claim does not contain " <> sessionVariableToText allowedRolesClaim
-      Just v -> parseJwtClaim (J.fromJSON v) $ "invalid " <> sessionVariableToText allowedRolesClaim <>
+      Just v -> parseJwtClaim v $ "invalid " <> sessionVariableToText allowedRolesClaim <>
                 "; should be a list of roles"
 
     parseDefaultRoleClaim = \case
       Nothing -> throw400 JWTRoleClaimMissing $ "JWT claim does not contain " <> sessionVariableToText defaultRoleClaim
-      Just v -> parseJwtClaim (J.fromJSON v) $ "invalid " <> sessionVariableToText defaultRoleClaim <>
+      Just v -> parseJwtClaim v $ "invalid " <> sessionVariableToText defaultRoleClaim <>
                 "; should be a role"
-
-    parseJwtClaim res errMsg =
-      case res of
-        J.Success val -> return val
-        J.Error _     -> throw400 JWTInvalidClaims errMsg
 
     toClaimsTextMap = Map.traverseWithKey $ \key value ->
       either (throw400 JWTInvalidClaims . T.pack) pure $ J.parseEither
-      (J.modifyFailure ("x-hasura-* cliams: " <>) . J.withText (T.unpack . sessionVariableToText $ key) pure) value
+      (J.modifyFailure ("x-hasura-* claims: " <>) . J.withText (T.unpack . sessionVariableToText $ key) pure) value
 
     claimsNotFound namespace =
       throw400 JWTInvalidClaims $ case namespace of
@@ -599,31 +497,6 @@
              <> "', but found: " <> v
 
         claimsErr = throw400 JWTInvalidClaims
-
-=======
-    claimsNotFound = do
-      let claimsNsError = case jcxClaimNs of
-                            ClaimNsPath path -> T.pack $ "claims not found at claims_namespace_path: '"
-                                                <> encodeJSONPath path <> "'"
-                            ClaimNs ns -> "claims key: '" <> ns <> "' not found"
-      throw400 JWTInvalidClaims claimsNsError
-
-
--- parse x-hasura-allowed-roles, x-hasura-default-role from JWT claims
-parseHasuraClaims :: forall m. (MonadError QErr m) => J.Object -> m HasuraClaims
-parseHasuraClaims claimsMap = do
-  HasuraClaims <$>
-    parseClaim allowedRolesClaim "should be a list of roles" <*>
-    parseClaim defaultRoleClaim  "should be a single role name"
-
-  where
-    parseClaim :: J.FromJSON a => Text -> Text -> m a
-    parseClaim claim hint = do
-      claimV <- maybe missingClaim return $ Map.lookup claim claimsMap
-      parseJwtClaim claimV $ "invalid " <> claim <> "; " <> hint
-      where
-        missingClaim = throw400 JWTRoleClaimMissing $ "JWT claim does not contain " <> claim
->>>>>>> f9267e55
 
 -- | Verify the JWT against given JWK
 verifyJwt
@@ -722,6 +595,22 @@
 
       failJSONPathParsing err = fail $ "invalid JSON path claims_namespace_path error: " ++ err
 
+-- parse x-hasura-allowed-roles, x-hasura-default-role from JWT claims
+parseHasuraClaims :: forall m. (MonadError QErr m) => J.Object -> m HasuraClaims
+parseHasuraClaims claimsMap = do
+  HasuraClaims <$>
+    parseClaim allowedRolesClaim "should be a list of roles" <*>
+    parseClaim defaultRoleClaim  "should be a single role name"
+
+  where
+    parseClaim :: J.FromJSON a => SessionVariable -> Text -> m a
+    parseClaim claim hint = do
+      claimV <- maybe missingClaim return $ Map.lookup claimText claimsMap
+      parseJwtClaim claimV $ "invalid " <> claimText <> "; " <> hint
+      where
+        missingClaim = throw400 JWTRoleClaimMissing $ "JWT claim does not contain " <> claimText
+        claimText = sessionVariableToText claim
+
 -- Utility:
 parseJwtClaim :: (J.FromJSON a, MonadError QErr m) => J.Value -> Text -> m a
 parseJwtClaim v errMsg =
