--- conflicted
+++ resolved
@@ -56,11 +56,8 @@
 - server: allow remote relationships joining `type` column with `[type]` input argument as spec allows this coercion (fixes #5133)
 - server: add action-like URL templating for event triggers and remote schemas (fixes #2483)
 - server: change `created_at` column type from `timestamp` to `timestamptz` for scheduled triggers tables (fix #5722)
-<<<<<<< HEAD
+- server: allow configuring timeouts for actions (fixes #4966)
 - server: accept only non-negative integers for batch size and refetch interval (close #5653) (#5759)
-=======
-- server: allow configuring timeouts for actions (fixes #4966)
->>>>>>> 7302abee
 - console: allow user to cascade Postgres dependencies when dropping Postgres objects (close #5109) (#5248)
 - console: mark inconsistent remote schemas in the UI (close #5093) (#5181)
 - cli: add missing global flags for seeds command (#5565)
