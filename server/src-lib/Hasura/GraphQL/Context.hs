module Hasura.GraphQL.Context where

import           Data.Aeson
import           Data.Has
import           Hasura.Prelude

import qualified Data.HashMap.Strict                 as Map
import qualified Data.HashSet                        as Set
import qualified Data.Text                           as T
import qualified Language.GraphQL.Draft.Syntax       as G

import           Hasura.GraphQL.Resolve.ContextTypes
import           Hasura.GraphQL.Validate.Types
import           Hasura.RQL.Types.BoolExp
import           Hasura.RQL.Types.Common
import           Hasura.RQL.Types.Permission
import           Hasura.SQL.Types

type OpCtxMap = Map.HashMap G.Name OpCtx

data InsOpCtx
  = InsOpCtx
  { _iocTable   :: !QualifiedTable
  , _iocHeaders :: ![T.Text]
  } deriving (Show, Eq)

data SelOpCtx
  = SelOpCtx
  { _socTable   :: !QualifiedTable
  , _socHeaders :: ![T.Text]
  , _socFilter  :: !AnnBoolExpPartialSQL
  , _socLimit   :: !(Maybe Int)
  } deriving (Show, Eq)

data SelPkOpCtx
  = SelPkOpCtx
  { _spocTable   :: !QualifiedTable
  , _spocHeaders :: ![T.Text]
  , _spocFilter  :: !AnnBoolExpPartialSQL
  , _spocArgMap  :: !PGColArgMap
  } deriving (Show, Eq)

data FuncQOpCtx
  = FuncQOpCtx
  { _fqocTable    :: !QualifiedTable
  , _fqocHeaders  :: ![T.Text]
  , _fqocFilter   :: !AnnBoolExpPartialSQL
  , _fqocLimit    :: !(Maybe Int)
  , _fqocFunction :: !QualifiedFunction
  , _fqocArgs     :: !FuncArgSeq
  } deriving (Show, Eq)

data UpdOpCtx
  = UpdOpCtx
  { _uocTable      :: !QualifiedTable
  , _uocHeaders    :: ![T.Text]
  , _uocFilter     :: !AnnBoolExpPartialSQL
  , _uocPresetCols :: !PreSetColsPartial
  , _uocAllCols    :: ![PGColInfo]
  } deriving (Show, Eq)

data DelOpCtx
  = DelOpCtx
  { _docTable   :: !QualifiedTable
  , _docHeaders :: ![T.Text]
  , _docFilter  :: !AnnBoolExpPartialSQL
  , _docAllCols :: ![PGColInfo]
  } deriving (Show, Eq)

data OpCtx
  = OCSelect !SelOpCtx
  | OCSelectPkey !SelPkOpCtx
  | OCSelectAgg !SelOpCtx
  | OCFuncQuery !FuncQOpCtx
  | OCFuncAggQuery !FuncQOpCtx
  | OCInsert !InsOpCtx
  | OCUpdate !UpdOpCtx
  | OCDelete !DelOpCtx
  deriving (Show, Eq)

data GCtx
  = GCtx
  { _gTypes     :: !TypeMap
  , _gFields    :: !FieldMap
  , _gOrdByCtx  :: !OrdByCtx
  , _gQueryRoot :: !ObjTyInfo
  , _gMutRoot   :: !(Maybe ObjTyInfo)
  , _gSubRoot   :: !(Maybe ObjTyInfo)
  , _gOpCtxMap  :: !OpCtxMap
  , _gInsCtxMap :: !InsCtxMap
  } deriving (Show, Eq)

instance Has TypeMap GCtx where
  getter = _gTypes
  modifier f ctx = ctx { _gTypes = f $ _gTypes ctx }

instance ToJSON GCtx where
  toJSON _ = String "GCtx"

type GCtxMap = Map.HashMap RoleName GCtx

data TyAgg
  = TyAgg
  { _taTypes   :: !TypeMap
  , _taFields  :: !FieldMap
  , _taScalars :: !(Set.HashSet PGColType)
  , _taOrdBy   :: !OrdByCtx
  } deriving (Show, Eq)

instance Semigroup TyAgg where
  (TyAgg t1 f1 s1 o1) <> (TyAgg t2 f2 s2 o2) =
    TyAgg (Map.union t1 t2) (Map.union f1 f2)
          (Set.union s1 s2) (Map.union o1 o2)

instance Monoid TyAgg where
  mempty = TyAgg Map.empty Map.empty Set.empty Map.empty
  mappend = (<>)

newtype RootFlds
  = RootFlds
  { _taMutation :: Map.HashMap G.Name (OpCtx, Either ObjFldInfo ObjFldInfo)
  } deriving (Show, Eq)

instance Semigroup RootFlds where
  (RootFlds m1) <> (RootFlds m2)
    = RootFlds (Map.union m1 m2)

instance Monoid RootFlds where
  mempty = RootFlds Map.empty
  mappend  = (<>)

mkHsraObjFldInfo
  :: Maybe G.Description
  -> G.Name
  -> ParamMap
  -> Maybe PGColTyAnn
  -> G.GType
  -> ObjFldInfo
mkHsraObjFldInfo descM name params pgTy ty =
  ObjFldInfo descM name params pgTy ty HasuraType

mkHsraPGTyObjFld :: Maybe G.Description -> G.Name -> ParamMap -> PGColType -> ObjFldInfo
mkHsraPGTyObjFld descM name params colTy =
  mkHsraObjFldInfo descM name params (Just $ PTCol colTy) $ mkPGColGTy colTy

mkHsraObjTyInfo
  :: Maybe G.Description
  -> G.NamedType
  -> IFacesSet
  -> ObjFieldMap
  -> ObjTyInfo
mkHsraObjTyInfo descM ty implIFaces flds =
  mkObjTyInfo descM ty implIFaces flds HasuraType

mkHsraInpTyInfo
  :: Maybe G.Description
  -> G.NamedType
  -> InpObjFldMap
  -> InpObjTyInfo
mkHsraInpTyInfo descM ty flds =
  InpObjTyInfo descM ty flds HasuraType

mkHsraEnumTyInfo
  :: Maybe G.Description
  -> G.NamedType
  -> Map.HashMap G.EnumValue EnumValInfo
  -> EnumTyInfo
mkHsraEnumTyInfo descM ty enumVals =
  EnumTyInfo descM ty enumVals HasuraType

mkHsraScalarTyInfo :: PGColType -> ScalarTyInfo
mkHsraScalarTyInfo ty = ScalarTyInfo Nothing (G.Name $ pgColTyToScalar ty) HasuraType

fromInpValL :: [InpValInfo] -> Map.HashMap G.Name InpValInfo
fromInpValL = mapFromL _iviName

mkCompExpName :: PGColType -> G.Name
mkCompExpName colTy =
  G.Name $ colTyTxt colTy  <> "_comparison_exp"
  where
    colTyTxt t = case pgColTyDetails t of
      PGTyBase b
        -> T.pack (show b)
      PGTyDomain b
        -> colTyTxt b
      _
        -> case getArrayBaseTy t of
             Nothing -> qualTyToScalar (pgColTyName t)
             -- Array type
             Just b  -> case pgColTyDetails b of
                PGTyBase bb -> T.pack $ show bb <> "_" <> show (getPGTyArrDim t) <> "d"
                _          -> qualTyToScalar (pgColTyName b)

mkCompExpTy :: PGColType -> G.NamedType
mkCompExpTy =
  G.NamedType . mkCompExpName

-- TODO(shahidhk) this should ideally be st_d_within_geometry
{-
input st_d_within_input {
  distance: Float!
  from: geometry!
}
-}
stDWithinGeometryInpTy :: G.NamedType
stDWithinGeometryInpTy = G.NamedType "st_d_within_input"

{-
input st_d_within_geography_input {
  distance: Float!
  from: geography!
  use_spheroid: Bool!
}
-}
stDWithinGeographyInpTy :: G.NamedType
stDWithinGeographyInpTy = G.NamedType "st_d_within_geography_input"


--- | make compare expression input type
mkCompExpInp :: PGColType -> InpObjTyInfo
mkCompExpInp colTy@(PGColType _  _ _ colDtls) =
  InpObjTyInfo (Just tyDesc) (mkCompExpTy colTy) (fromInpValL $ concat
  [ map (mkPGTy colTy) typedOps
  , map (mk (Just $ arrOfCol colTy) $ G.toLT colGQLTy) listOps
  , bool [] (map (mkPGTy $ baseTy PGText) stringOps) isStringTy
  , bool [] (map (mkPGTy colTy) arrOps) isArrTy
  , bool [] (map jsonbOpToInpVal jsonbOps) isJsonbTy
<<<<<<< HEAD
  , bool [] (stDWithinOpInpVal : map geomOpToInpVal geomOps) isGeometryTy
  , [mkPGTyInpVal Nothing "_is_null" $ baseTy PGBoolean]
=======
  , bool [] (stDWithinGeoOpInpVal stDWithinGeometryInpTy :
             map geoOpToInpVal (geoOps ++ geomOps)) isGeometryType
  , bool [] (stDWithinGeoOpInpVal stDWithinGeographyInpTy :
             map geoOpToInpVal geoOps) isGeographyType
  , [InpValInfo Nothing "_is_null" Nothing $ G.TypeNamed (G.Nullability True) $ G.NamedType "Boolean"]
>>>>>>> 7c89e951
  ]) HasuraType
  where
    arrOfCol = PTArr . PTCol
    tyDesc = mconcat
      [ "expression to compare columns of type "
      , G.Description (G.showGT $ mkPGColGTy colTy)
      , ". All fields are combined with logical 'AND'."
      ]
    bTy = case colDtls of
      PGTyBase b -> return b
      _          -> Nothing
    isStringTy = case bTy of
      Just PGVarchar -> True
      Just PGText    -> True
      _              -> False
    isArrTy = getPGTyArrDim colTy > 0
    mk pt t n = InpValInfo Nothing n Nothing pt $ G.toGT t
    mkPGTy ty = mk (Just $ PTCol ty) $ mkPGColGTy ty
    colGQLTy = mkPGColGTy colTy
    -- colScalarListTy = GA.GTList colGTy
    typedOps =
       ["_eq", "_neq", "_gt", "_lt", "_gte", "_lte"]
    listOps =
      [ "_in", "_nin" ]
    -- TODO
    -- columnOps =
    --   [ "_ceq", "_cneq", "_cgt", "_clt", "_cgte", "_clte"]
    stringOps =
      [ "_like", "_nlike", "_ilike", "_nilike"
      , "_similar", "_nsimilar"
      ]

    arrOps =
      [ "_contains", "_is_contained_by"]

    isJsonbTy = case bTy of
      Just PGJSONB -> True
      _            -> False
    jsonbOpToInpVal (op, pgTy, desc) = InpValInfo (Just desc) op Nothing (Just pgTy) $ pgTyAnnToGTy pgTy
    jsonbOps =
      [ ( "_contains"
        , PTCol $ baseTy PGJSONB
        , "does the column contain the given json value at the top level"
        )
      , ( "_contained_in"
        , PTCol $ baseTy PGJSONB
        , "is the column contained in the given json value"
        )
      , ( "_has_key"
        , PTCol $ baseTy PGText
        , "does the string exist as a top-level key in the column"
        )
      , ( "_has_keys_any"
        , PTArr $ PTCol $ baseTy PGText
        , "do any of these strings exist as top-level keys in the column"
        )
      , ( "_has_keys_all"
        , PTArr $ PTCol $ baseTy PGText
        , "do all of these strings exist as top-level keys in the column"
        )
      ]

<<<<<<< HEAD
    -- Geometry related ops
    stDWithinOpInpVal =
      InpValInfo (Just stDWithinDesc) "_st_d_within" Nothing Nothing $ G.toGT stDWithinInpTy
    stDWithinDesc =
      "is the column within a distance from a geometry value"

    isGeometryTy = case bTy of
      Just PGGeometry -> True
      _               -> False

    geomOpToInpVal (op, desc) =
      mkPGTyInpVal (Just desc) op $ baseTy PGGeometry
=======
    stDWithinGeoOpInpVal ty =
      InpValInfo (Just stDWithinGeoDesc) "_st_d_within" Nothing $ G.toGT ty
    stDWithinGeoDesc =
      "is the column within a distance from a " <> colTyDesc <> " value"

    -- Geometry related ops
    isGeometryType = case colTy of
      PGGeometry -> True
      _          -> False

    -- Geography related ops
    isGeographyType = case colTy of
      PGGeography -> True
      _           -> False

    geoOpToInpVal (op, desc) =
      InpValInfo (Just desc) op Nothing $ G.toGT $ mkScalarTy colTy

    colTyDesc = G.Description $ T.pack $ show colTy

    -- operators applicable only to geometry types
    geomOps :: [(G.Name, G.Description)]
>>>>>>> 7c89e951
    geomOps =
      [
        ( "_st_contains"
        , "does the column contain the given geometry value"
        )
      , ( "_st_crosses"
        , "does the column crosses the given geometry value"
        )
      , ( "_st_equals"
        , "is the column equal to given geometry value. Directionality is ignored"
        )
      , ( "_st_overlaps"
        , "does the column 'spatially overlap' (intersect but not completely contain) the given geometry value"
        )
      , ( "_st_touches"
        , "does the column have atleast one point in common with the given geometry value"
        )
      , ( "_st_within"
        , "is the column contained in the given geometry value"
        )
      ]

    -- operators applicable to geometry and geography types
    geoOps =
      [
        ( "_st_intersects"
        , "does the column spatially intersect the given " <> colTyDesc <> " value"
        )
      ]

ordByTy :: G.NamedType
ordByTy = G.NamedType "order_by"

ordByEnumTy :: EnumTyInfo
ordByEnumTy =
  mkHsraEnumTyInfo (Just desc) ordByTy $ mapFromL _eviVal $
  map mkEnumVal enumVals
  where
    desc = G.Description "column ordering options"
    mkEnumVal (n, d) =
      EnumValInfo (Just d) (G.EnumValue n) False
    enumVals =
      [ ( "asc"
        , "in the ascending order, nulls last"
        ),
        ( "asc_nulls_last"
        , "in the ascending order, nulls last"
        ),
        ( "asc_nulls_first"
        , "in the ascending order, nulls first"
        ),
        ( "desc"
        , "in the descending order, nulls first"
        ),
        ( "desc_nulls_first"
        , "in the descending order, nulls first"
        ),
        ( "desc_nulls_last"
        , "in the descending order, nulls last"
        )
      ]

defaultTypes :: [TypeInfo]
defaultTypes = $(fromSchemaDocQ defaultSchema defaultPGColTyMap HasuraType)


mkGCtx :: TyAgg -> RootFlds -> InsCtxMap -> GCtx
mkGCtx tyAgg (RootFlds flds) insCtxMap =
  let queryRoot = mkHsraObjTyInfo (Just "query root")
                  (G.NamedType "query_root") Set.empty $
                  mapFromL _fiName (schemaFld:typeFld:qFlds)
      scalarTys = map (TIScalar . mkHsraScalarTyInfo) (colTys <> toList scalars)
      compTys   = map (TIInpObj . mkCompExpInp) colTys
      ordByEnumTyM = bool (Just ordByEnumTy) Nothing $ null qFlds
      allTys    = Map.union tyInfos $ mkTyInfoMap $
                  catMaybes [ Just $ TIObj queryRoot
                            , TIObj <$> mutRootM
                            , TIObj <$> subRootM
                            , TIEnum <$> ordByEnumTyM
                            , TIInpObj <$> stDWithinGeometryInpM
                            , TIInpObj <$> stDWithinGeographyInpM
                            ] <>
                  scalarTys <> compTys <> defaultTypes
  -- for now subscription root is query root
  in GCtx allTys fldInfos ordByEnums queryRoot mutRootM subRootM
     (Map.map fst flds) insCtxMap
  where
    TyAgg tyInfos fldInfos scalars ordByEnums = tyAgg
    colTys    = Set.toList $ Set.fromList $ map pgiType $
                  lefts $ Map.elems fldInfos
    mkMutRoot =
      mkHsraObjTyInfo (Just "mutation root") (G.NamedType "mutation_root") Set.empty .
      mapFromL _fiName
    mutRootM = bool (Just $ mkMutRoot mFlds) Nothing $ null mFlds
    mkSubRoot =
      mkHsraObjTyInfo (Just "subscription root")
      (G.NamedType "subscription_root") Set.empty . mapFromL _fiName
    subRootM = bool (Just $ mkSubRoot qFlds) Nothing $ null qFlds
    (qFlds, mFlds) = partitionEithers $ map snd $ Map.elems flds
    schemaFld = mkHsraObjFldInfo Nothing "__schema" Map.empty Nothing $
                  G.toGT $ G.toNT $ G.NamedType "__Schema"
    typeFld = mkHsraObjFldInfo Nothing "__type" typeFldArgs Nothing $
                G.toGT $ G.NamedType "__Type"
      where
        typeFldArgs = mapFromL _iviName [
          InpValInfo (Just "name of the type") "name" Nothing Nothing
          $ G.toGT $ G.toNT $ G.NamedType "String"
          ]

<<<<<<< HEAD
    stDWithinInpM = bool Nothing (Just stDWithinInp) (PGTyBase PGGeometry `elem` map pgColTyDetails colTys)
    stDWithinInp =
      mkHsraInpTyInfo Nothing stDWithinInpTy $ fromInpValL
      [ mkPGTyInpValNT Nothing "from" $ baseTy PGGeometry
      , mkPGTyInpValNT Nothing "distance" $ baseTy PGFloat
=======
    -- _st_d_within has to stay with geometry type
    stDWithinGeometryInpM =
      bool Nothing (Just $ stDWithinGeomInp) (PGGeometry `elem` colTys)
    -- _st_d_within_geography is created for geography type
    stDWithinGeographyInpM =
      bool Nothing (Just $ stDWithinGeogInp) (PGGeography `elem` colTys)

    stDWithinGeomInp =
      mkHsraInpTyInfo Nothing stDWithinGeometryInpTy $ fromInpValL
      [ InpValInfo Nothing "from" Nothing $ G.toGT $ G.toNT $ mkScalarTy PGGeometry
      , InpValInfo Nothing "distance" Nothing $ G.toNT $ mkScalarTy PGFloat
      ]
    stDWithinGeogInp =
      mkHsraInpTyInfo Nothing stDWithinGeographyInpTy $ fromInpValL
      [ InpValInfo Nothing "from" Nothing $ G.toGT $ G.toNT $ mkScalarTy PGGeography
      , InpValInfo Nothing "distance" Nothing $ G.toNT $ mkScalarTy PGFloat
      , InpValInfo
        Nothing "use_spheroid" (Just $ G.VCBoolean True) $ G.toGT $ mkScalarTy PGBoolean
>>>>>>> 7c89e951
      ]

emptyGCtx :: GCtx
emptyGCtx = mkGCtx mempty mempty mempty<|MERGE_RESOLUTION|>--- conflicted
+++ resolved
@@ -169,7 +169,8 @@
   EnumTyInfo descM ty enumVals HasuraType
 
 mkHsraScalarTyInfo :: PGColType -> ScalarTyInfo
-mkHsraScalarTyInfo ty = ScalarTyInfo Nothing (G.Name $ pgColTyToScalar ty) HasuraType
+mkHsraScalarTyInfo ty =
+  ScalarTyInfo Nothing (G.Name $ pgColTyToScalar ty) (Just ty) HasuraType
 
 fromInpValL :: [InpValInfo] -> Map.HashMap G.Name InpValInfo
 fromInpValL = mapFromL _iviName
@@ -225,16 +226,13 @@
   , bool [] (map (mkPGTy $ baseTy PGText) stringOps) isStringTy
   , bool [] (map (mkPGTy colTy) arrOps) isArrTy
   , bool [] (map jsonbOpToInpVal jsonbOps) isJsonbTy
-<<<<<<< HEAD
-  , bool [] (stDWithinOpInpVal : map geomOpToInpVal geomOps) isGeometryTy
-  , [mkPGTyInpVal Nothing "_is_null" $ baseTy PGBoolean]
-=======
   , bool [] (stDWithinGeoOpInpVal stDWithinGeometryInpTy :
              map geoOpToInpVal (geoOps ++ geomOps)) isGeometryType
   , bool [] (stDWithinGeoOpInpVal stDWithinGeographyInpTy :
              map geoOpToInpVal geoOps) isGeographyType
-  , [InpValInfo Nothing "_is_null" Nothing $ G.TypeNamed (G.Nullability True) $ G.NamedType "Boolean"]
->>>>>>> 7c89e951
+  , [ InpValInfo Nothing "_is_null" Nothing (Just $ PTCol $ baseTy PGBoolean) $
+       G.TypeNamed (G.Nullability True) $ G.NamedType "Boolean"
+    ]
   ]) HasuraType
   where
     arrOfCol = PTArr . PTCol
@@ -297,43 +295,28 @@
         )
       ]
 
-<<<<<<< HEAD
+    stDWithinGeoOpInpVal ty =
+      InpValInfo (Just stDWithinGeoDesc) "_st_d_within" Nothing Nothing $ G.toGT ty
+    stDWithinGeoDesc =
+      "is the column within a distance from a " <> colTyDesc <> " value"
+
     -- Geometry related ops
-    stDWithinOpInpVal =
-      InpValInfo (Just stDWithinDesc) "_st_d_within" Nothing Nothing $ G.toGT stDWithinInpTy
-    stDWithinDesc =
-      "is the column within a distance from a geometry value"
-
-    isGeometryTy = case bTy of
+    isGeometryType = case bTy of
       Just PGGeometry -> True
       _               -> False
 
-    geomOpToInpVal (op, desc) =
-      mkPGTyInpVal (Just desc) op $ baseTy PGGeometry
-=======
-    stDWithinGeoOpInpVal ty =
-      InpValInfo (Just stDWithinGeoDesc) "_st_d_within" Nothing $ G.toGT ty
-    stDWithinGeoDesc =
-      "is the column within a distance from a " <> colTyDesc <> " value"
-
-    -- Geometry related ops
-    isGeometryType = case colTy of
-      PGGeometry -> True
-      _          -> False
-
     -- Geography related ops
-    isGeographyType = case colTy of
-      PGGeography -> True
-      _           -> False
+    isGeographyType = case bTy of
+      Just PGGeography -> True
+      _                -> False
 
     geoOpToInpVal (op, desc) =
-      InpValInfo (Just desc) op Nothing $ G.toGT $ mkScalarTy colTy
+      InpValInfo (Just desc) op Nothing (Just $ PTCol colTy) $ G.toGT $ mkScalarTy colTy
 
     colTyDesc = G.Description $ T.pack $ show colTy
 
     -- operators applicable only to geometry types
     geomOps :: [(G.Name, G.Description)]
->>>>>>> 7c89e951
     geomOps =
       [
         ( "_st_contains"
@@ -424,6 +407,7 @@
     TyAgg tyInfos fldInfos scalars ordByEnums = tyAgg
     colTys    = Set.toList $ Set.fromList $ map pgiType $
                   lefts $ Map.elems fldInfos
+    colTyDets = map pgColTyDetails colTys
     mkMutRoot =
       mkHsraObjTyInfo (Just "mutation root") (G.NamedType "mutation_root") Set.empty .
       mapFromL _fiName
@@ -439,36 +423,29 @@
                 G.toGT $ G.NamedType "__Type"
       where
         typeFldArgs = mapFromL _iviName [
-          InpValInfo (Just "name of the type") "name" Nothing Nothing
-          $ G.toGT $ G.toNT $ G.NamedType "String"
+          mkPGTyInpValNT (Just "name of the type") "name" $ baseTy PGText
+            -- $ G.toGT $ G.toNT $ G.NamedType "String"
           ]
 
-<<<<<<< HEAD
-    stDWithinInpM = bool Nothing (Just stDWithinInp) (PGTyBase PGGeometry `elem` map pgColTyDetails colTys)
-    stDWithinInp =
-      mkHsraInpTyInfo Nothing stDWithinInpTy $ fromInpValL
+    -- _st_d_within has to stay with geometry type
+    stDWithinGeometryInpM =
+      bool Nothing (Just $ stDWithinGeomInp) (PGTyBase PGGeometry `elem` colTyDets)
+    -- _st_d_within_geography is created for geography type
+    stDWithinGeographyInpM =
+      bool Nothing (Just $ stDWithinGeogInp) (PGTyBase PGGeography `elem` colTyDets)
+
+    stDWithinGeomInp =
+      mkHsraInpTyInfo Nothing stDWithinGeometryInpTy $ fromInpValL
       [ mkPGTyInpValNT Nothing "from" $ baseTy PGGeometry
       , mkPGTyInpValNT Nothing "distance" $ baseTy PGFloat
-=======
-    -- _st_d_within has to stay with geometry type
-    stDWithinGeometryInpM =
-      bool Nothing (Just $ stDWithinGeomInp) (PGGeometry `elem` colTys)
-    -- _st_d_within_geography is created for geography type
-    stDWithinGeographyInpM =
-      bool Nothing (Just $ stDWithinGeogInp) (PGGeography `elem` colTys)
-
-    stDWithinGeomInp =
-      mkHsraInpTyInfo Nothing stDWithinGeometryInpTy $ fromInpValL
-      [ InpValInfo Nothing "from" Nothing $ G.toGT $ G.toNT $ mkScalarTy PGGeometry
-      , InpValInfo Nothing "distance" Nothing $ G.toNT $ mkScalarTy PGFloat
       ]
     stDWithinGeogInp =
       mkHsraInpTyInfo Nothing stDWithinGeographyInpTy $ fromInpValL
-      [ InpValInfo Nothing "from" Nothing $ G.toGT $ G.toNT $ mkScalarTy PGGeography
-      , InpValInfo Nothing "distance" Nothing $ G.toNT $ mkScalarTy PGFloat
-      , InpValInfo
-        Nothing "use_spheroid" (Just $ G.VCBoolean True) $ G.toGT $ mkScalarTy PGBoolean
->>>>>>> 7c89e951
+      [ mkPGTyInpValNT Nothing "from" $ baseTy PGGeography
+      , mkPGTyInpValNT Nothing "distance" $ baseTy PGFloat
+      , InpValInfo Nothing "use_spheroid"
+        (Just $ G.VCBoolean True) (Just $ PTCol $ baseTy PGBoolean) $
+        G.toGT $ mkPGColGTy $ baseTy PGBoolean
       ]
 
 emptyGCtx :: GCtx
