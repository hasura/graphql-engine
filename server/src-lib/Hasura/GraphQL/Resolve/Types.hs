--- conflicted
+++ resolved
@@ -21,12 +21,8 @@
 import           Hasura.RQL.Types.ComputedField
 import           Hasura.RQL.Types.CustomTypes
 import           Hasura.RQL.Types.Function
-<<<<<<< HEAD
-import           Hasura.RQL.Types.Permission
 import           Hasura.RQL.Types.RemoteRelationship
-=======
 import           Hasura.Session
->>>>>>> 38529b39
 import           Hasura.SQL.Types
 import           Hasura.SQL.Value
 
