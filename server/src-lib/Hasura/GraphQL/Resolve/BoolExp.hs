{-# LANGUAGE FlexibleContexts      #-}
{-# LANGUAGE MultiParamTypeClasses #-}
{-# LANGUAGE MultiWayIf            #-}
{-# LANGUAGE NoImplicitPrelude     #-}
{-# LANGUAGE OverloadedStrings     #-}

module Hasura.GraphQL.Resolve.BoolExp
  ( parseBoolExp
  , pgColValToBoolExp
  ) where

import           Data.Has
import           Hasura.Prelude

import qualified Data.HashMap.Strict               as Map
import qualified Data.HashMap.Strict.InsOrd        as OMap
import qualified Language.GraphQL.Draft.Syntax     as G

import qualified Hasura.SQL.DML                    as S

import           Hasura.GraphQL.Resolve.Context
import           Hasura.GraphQL.Resolve.InputValue
import           Hasura.GraphQL.Validate.Types
import           Hasura.RQL.Types

import           Hasura.SQL.Types
import           Hasura.SQL.Value

type OpExp = OpExpG (PGColType, PGColValue)

parseOpExps
  :: (MonadError QErr m, MonadReader r m, Has FieldMap r)
  => AnnGValue -> m [OpExp]
parseOpExps annVal = do
  opExpsM <- flip withObjectM annVal $ \nt objM -> forM objM $ \obj ->
    forM (OMap.toList obj) $ \(k, v) -> case k of
      "_eq"           -> fmap AEQ <$> asPGColValM v
      "_ne"           -> fmap ANE <$> asPGColValM v
      "_neq"          -> fmap ANE <$> asPGColValM v
      "_is_null"      -> resolveIsNull v

      "_in"           -> fmap (AIN . catMaybes) <$> parseMany asPGColValM v
      "_nin"          -> fmap (ANIN . catMaybes) <$> parseMany asPGColValM v

      "_gt"           -> fmap AGT <$> asPGColValM v
      "_lt"           -> fmap ALT <$> asPGColValM v
      "_gte"          -> fmap AGTE <$> asPGColValM v
      "_lte"          -> fmap ALTE <$> asPGColValM v

      "_like"         -> fmap ALIKE <$> asPGColValM v
      "_nlike"        -> fmap ANLIKE <$> asPGColValM v

      "_ilike"        -> fmap AILIKE <$> asPGColValM v
      "_nilike"       -> fmap ANILIKE <$> asPGColValM v

      "_similar"      -> fmap ASIMILAR <$> asPGColValM v
      "_nsimilar"     -> fmap ANSIMILAR <$> asPGColValM v

      -- jsonb related operators
      "_contains"     -> fmap AContains <$> asPGColValM v
      "_contained_in" -> fmap AContainedIn <$> asPGColValM v
      "_has_key"      -> fmap AHasKey <$> asPGColValM v
      "_has_keys_any" -> fmap AHasKeysAny <$> parseMany asPGColText v
      "_has_keys_all" -> fmap AHasKeysAll <$> parseMany asPGColText v

      _ ->
        throw500
          $  "unexpected operator found in opexp of "
          <> showNamedTy nt
          <> ": "
          <> showName k
  return $ catMaybes $ fromMaybe [] opExpsM
  where
    resolveIsNull v = case v of
      AGScalar _ Nothing -> return Nothing
      AGScalar _ (Just (PGValBoolean b)) ->
        return $ Just $ bool ANISNOTNULL ANISNULL b
      AGScalar _ _ -> throw500 "boolean value is expected"
      _ -> tyMismatch "pgvalue" v

parseAsEqOp
  :: (MonadError QErr m)
  => AnnGValue -> m [OpExp]
parseAsEqOp annVal = do
  annValOpExp <- AEQ <$> asPGColVal annVal
  return [annValOpExp]

parseColExp
  :: (MonadError QErr m, MonadReader r m, Has FieldMap r)
  => ((PGColType, PGColValue) -> m S.SQLExp)
  -> G.NamedType
  -> G.Name
  -> AnnGValue
  -> (AnnGValue -> m [OpExp])
  -> m AnnBoolExpFldSQL
parseColExp f nt n val expParser = do
  fldInfo <- getFldInfo nt n
  case fldInfo of
    Left  pgColInfo -> do
      opExps <- expParser val
      AVCol pgColInfo <$> traverse (traverse f) opExps
    Right (relInfo, _, permExp, _) -> do
      relBoolExp <- parseBoolExp f val
      return $ AVRel relInfo $ andAnnBoolExps relBoolExp permExp

parseBoolExp
  :: (MonadError QErr m, MonadReader r m, Has FieldMap r)
  => ((PGColType, PGColValue) -> m S.SQLExp)
  -> AnnGValue
  -> m AnnBoolExpSQL
parseBoolExp f annGVal = do
  boolExpsM <-
    flip withObjectM annGVal
      $ \nt objM -> forM objM $ \obj -> forM (OMap.toList obj) $ \(k, v) -> if
          | k == "_or"  -> BoolOr . fromMaybe []
                           <$> parseMany (parseBoolExp f) v
          | k == "_and" -> BoolAnd . fromMaybe []
                           <$> parseMany (parseBoolExp f) v
          | k == "_not" -> BoolNot <$> parseBoolExp f v
          | otherwise   -> BoolFld <$> parseColExp f nt k v parseOpExps
  return $ BoolAnd $ fromMaybe [] boolExpsM

<<<<<<< HEAD
convertBoolExpG
  :: (MonadError QErr m, MonadReader r m, Has FieldMap r)
  => ((PGColType, PGColValue) -> m S.SQLExp)
  -> S.Qual
  -> AnnGValue
  -> m (GBoolExp RG.AnnSQLBoolExp)
convertBoolExpG f q whereArg = do
  whereExp <- parseBoolExp whereArg
  RG.convBoolRhs (RG.mkBoolExpBuilder f) q whereExp

convertBoolExp
  :: S.Qual
  -> AnnGValue
  -> Convert (GBoolExp RG.AnnSQLBoolExp)
convertBoolExp = convertBoolExpG prepare

=======
>>>>>>> f25d49a9
type PGColValMap = Map.HashMap G.Name AnnGValue

pgColValToBoolExp
  :: (MonadError QErr m, MonadReader r m, Has FieldMap r)
  => ((PGColType, PGColValue) -> m S.SQLExp)
  -> PGColValMap
  -> m AnnBoolExpSQL
pgColValToBoolExp f colValMap = do
  colExps <- forM colVals $ \(name, val) -> do
    (ty, _) <- asPGColVal val
    let namedTy = mkScalarTy ty
    BoolFld <$> parseColExp f namedTy name val parseAsEqOp
  return $ BoolAnd colExps
  where
    colVals = Map.toList colValMap<|MERGE_RESOLUTION|>--- conflicted
+++ resolved
@@ -120,25 +120,6 @@
           | otherwise   -> BoolFld <$> parseColExp f nt k v parseOpExps
   return $ BoolAnd $ fromMaybe [] boolExpsM
 
-<<<<<<< HEAD
-convertBoolExpG
-  :: (MonadError QErr m, MonadReader r m, Has FieldMap r)
-  => ((PGColType, PGColValue) -> m S.SQLExp)
-  -> S.Qual
-  -> AnnGValue
-  -> m (GBoolExp RG.AnnSQLBoolExp)
-convertBoolExpG f q whereArg = do
-  whereExp <- parseBoolExp whereArg
-  RG.convBoolRhs (RG.mkBoolExpBuilder f) q whereExp
-
-convertBoolExp
-  :: S.Qual
-  -> AnnGValue
-  -> Convert (GBoolExp RG.AnnSQLBoolExp)
-convertBoolExp = convertBoolExpG prepare
-
-=======
->>>>>>> f25d49a9
 type PGColValMap = Map.HashMap G.Name AnnGValue
 
 pgColValToBoolExp
