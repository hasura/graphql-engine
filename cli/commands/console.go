--- conflicted
+++ resolved
@@ -131,13 +131,9 @@
 		g,
 		t,
 	}
-<<<<<<< HEAD
+
 	r.router.Use(verifyAdminSecret())
-	r.setRoutes(o.EC.MigrationDir, metadataPath, o.EC.Logger)
-=======
-
 	r.setRoutes(o.EC.MigrationDir, o.EC.Logger)
->>>>>>> 0a1f83c3
 
 	consoleTemplateVersion := o.EC.Version.GetConsoleTemplateVersion()
 	consoleAssetsVersion := o.EC.Version.GetConsoleAssetsVersion()
@@ -147,7 +143,6 @@
 	adminSecretHeader := getAdminSecretHeaderName(o.EC.Version)
 
 	consoleRouter, err := serveConsole(consoleTemplateVersion, o.StaticDir, gin.H{
-<<<<<<< HEAD
 		"cliVersion":       o.EC.Version.GetCLIVersion(),
 		"serverVersion":    o.EC.Version.GetServerVersion(),
 		"migrateApiUrl":    o.CliExternalEndpoint,
@@ -158,19 +153,6 @@
 		"enableTelemetry":  o.EC.GlobalConfig.EnableTelemetry,
 		"cliUUID":          o.EC.GlobalConfig.UUID,
 		"isAdminSecretSet": o.EC.ServerConfig.AdminSecret != "",
-=======
-		"apiHost":         "http://" + o.Address,
-		"apiPort":         o.APIPort,
-		"cliVersion":      o.EC.Version.GetCLIVersion(),
-		"serverVersion":   o.EC.Version.GetServerVersion(),
-		"dataApiUrl":      o.EC.Config.ServerConfig.ParsedEndpoint.String(),
-		"dataApiVersion":  "",
-		"hasAccessKey":    adminSecretHeader == XHasuraAccessKey,
-		"adminSecret":     o.EC.Config.ServerConfig.AdminSecret,
-		"assetsVersion":   consoleAssetsVersion,
-		"enableTelemetry": o.EC.GlobalConfig.EnableTelemetry,
-		"cliUUID":         o.EC.GlobalConfig.UUID,
->>>>>>> 0a1f83c3
 	})
 	if err != nil {
 		return errors.Wrap(err, "error serving console")
