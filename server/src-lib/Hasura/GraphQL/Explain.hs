--- conflicted
+++ resolved
@@ -127,17 +127,10 @@
   -> m EncJSON
 explainGQLQuery pool iso sc sqlGenCtx (GQLExplain query userVarsRaw)= do
   execPlan <- E.getExecPlan userInfo sc query
-<<<<<<< HEAD
-  let (E.GQExecPlan hasuraPlan _) = execPlan
+  let (E.GQExecPlan hasuraPlan _ _) = execPlan
 
   (gCtx, rootSelSet) <- case hasuraPlan of
     Just (E.GExPHasura gCtx rootSelSet _ ) ->
-=======
-  let (E.GQExecPlan hasuraPlan _ _) = execPlan
-
-  (gCtx, rootSelSet) <- case hasuraPlan of
-    Just (E.GExPHasura gCtx rootSelSet) ->
->>>>>>> 93291f4a
       return (gCtx, rootSelSet)
     _ -> throw400 InvalidParams "only hasura queries can be explained"
   case rootSelSet of
