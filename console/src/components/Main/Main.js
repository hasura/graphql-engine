--- conflicted
+++ resolved
@@ -251,13 +251,7 @@
           <Icon type="settings" />
           <div className={styles.overlappingExclamation}>
             <div className={styles.iconWhiteBackground} />
-<<<<<<< HEAD
-            <Icon type='default' />
-=======
-            <div>
-              <Icon type="default" />
-            </div>
->>>>>>> ab911fb5
+            <Icon type="default" />
           </div>
         </div>
       );
@@ -330,7 +324,7 @@
             <div className={styles.updateBannerWrapper}>
               <div className={styles.updateBanner}>
                 <Text> Hey there! A new server version </Text>
-                <Text fontWeight='bold' mx='6px' pb='3px'>
+                <Text fontWeight="bold" mx="6px" pb="3px">
                   {updateNotificationVersion}
                 </Text>
                 <Text>is available</Text>
@@ -527,7 +521,7 @@
                       `
                     : ''
                 }
-                mr='xs'
+                mr="xs"
               />
               <Text>{title}</Text>
             </Link>
