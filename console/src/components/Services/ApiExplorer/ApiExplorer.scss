@import '../../Common/Common.scss';

.display_inl {
  display: inline-block;
}

.analyzerBearerModal {
  width: 768px;
}
.analyzerLabel {
  text-transform: uppercase;
  margin: 0;
  font-size: 12px;
  color: #000;
  zoom: 1;
  border-bottom: 1px solid rgba(155, 155, 155, 0.5);
  line-height: 2.5;
  padding-bottom: 2px;
  .token_validity {
    font-size: 14px;
    .invalid_jwt_icon {
      // cursor: pointer;
      color: #dc3545;
    }
    .valid_jwt_token {
      // cursor: pointer;
      color: #28a745;
    }
  }
  span {
    color: #979797;
    margin-left: 5px;
    display: inline-block;
  }
}
.jwt_verification_fail_message {
  background-color: #e53935;
  padding: 10px 10px;
  color: #ffffff;
  border-radius: 5px;
}
.width_80 {
  width: 80%;
}

.responseHeader {
  color: #788095;
  font-weight: bold;
  font-size: 14px;
}

.admin_token_align {
  vertical-align: middle;
  margin-left: 2px;
}

.marginBottom {
  margin-bottom: 15px;
}

.apiExplorerMini {
  width: 80%;
}

.wrapperOnBoarding {
  // width: 80% !important;
}

.panelGreyed {
  opacity: 0.1;
}

.requestGreyed {
  opacity: 0.1;
}

.panelInFocus {
}

.requestInFocus {
<<<<<<< HEAD
=======
}

.apiRequestBody {
  margin: 20px 0;
  height: 100%;
  min-height: 60vh;
>>>>>>> 773a29d6
}

.apiExplorerWrapper {
  margin-top: 20px;
  display: flex;
  height: $mainContainerHeight;

  .ApiRequestWrapperVH {
    height: 100%;
    width: 100%;
  }

  .apiCollectionWrapper {
    background-color: #fff;
    height: 100%;
    overflow-y: auto;
    // Changed it from overfllow-y: scroll

    .apiCollectionTabWrapper {
      .apiCollectionTab {
        -webkit-padding-start: 0px;
        -webkit-margin-before: 0;
        -webkit-margin-after: 0;
        -moz-padding-start: 0px;
        -moz-margin-before: 0;
        -moz-margin-after: 0;
        border-bottom: 1px solid #d8d8d8;
        position: absolute;
        width: 20%;
        min-width: 240px;
        background-color: #fff;
        z-index: 10;

        .apiCollectionTabList {
          list-style-type: none;
          display: inline-block;
          width: 50%;
          text-align: center;
          padding: 10px 11px;
          font-weight: bold;
          font-size: 16px;
          color: #d8d8d8;
          cursor: pointer;
        }

        .activeApiCollectionTab {
          border-bottom: 3px solid #ffca27;
          color: #6b6b6b;
        }

        .apiCollectionTabList:focus {
          outline: none;
        }
      }

      .apiCollectionClearHistory {
        padding: 0 15px;
        margin: 0;
        border-bottom: 1px solid #e5e5e5;
        /*
        position: absolute;
        bottom: 0;
        transform: translateX(-88%);
        */

        .apiCollectionClearHistoryButton {
          /*
          float: right;
          margin: 10px 0;
          cursor: pointer;
          */
          margin: 10px 0;
          cursor: pointer;
          position: fixed;
          bottom: 15px;
          text-align: center;
          width: 20%;
          margin-left: -15px;
          padding-top: 10px;
          border-top: 1px solid #ccc;
          background-color: #fff;
          z-index: 1;

          i {
            padding-right: 5px;
          }
        }
      }

      .apiPaddTop {
        padding-top: 46px !important;
      }

      .apiCollectionTabListDetails {
        padding: 0 15px;
        margin: 10px 0;
        // padding-top: 46px;

        .apiCollectionTabListHead {
          padding-left: 15px;
          padding-bottom: 10px;
          font-weight: bold;
          font-size: 15px;

          .serviceBaseDomain {
            color: #bbb;
          }
        }

        .add_ellipsis {
          white-space: nowrap;
          text-overflow: ellipsis;
          overflow: hidden;
        }

        .apiCollectionGetPost {
          .apiCollectionGetWrapper {
            padding: 5px 0;
            cursor: pointer;

            .apiCollectionGet {
              text-align: left;
              color: #70cd00;
              font-size: 12px;
              font-weight: bold;
              padding-left: 15px;
            }

            .apiCollectionGetDetailsWrapper {
              display: flex;
              align-items: center;

              .apiCollectionGetDetails {
                word-wrap: break-word;
                padding-right: 10px !important;
              }

              .apiCollectionPostDetails {
                word-wrap: break-word;
                padding-right: 10px !important;
              }

              .apiRightArrowWrapper {
                padding-left: 5px;
              }
            }

            .activeApiCollectionGetWrapperIcon {
              display: none;
            }
          }

          .activeApiCollectionGetWrapper {
            background-color: #fff3d5;
            border-radius: 4px;

            .activeApiCollectionGetWrapperIcon {
              display: block;
            }
          }

          .apiCollectionPostWrapper {
            padding: 5px 0;
            cursor: pointer;

            .apiCollectionPost {
              text-align: left;
              color: #fd9540;
              font-size: 12px;
              font-weight: bold;
              padding-left: 15px;
            }

            .apiCollectionGetDetailsWrapper {
              display: flex;
              align-items: center;

              .apiCollectionGetDetails {
                word-wrap: break-word;
                padding-right: 10px !important;
              }

              .apiCollectionPostDetails {
                word-wrap: break-word;
                padding-right: 10px !important;
              }

              .apiRightArrowWrapper {
                padding-left: 5px;
              }
            }

            .activeApiCollectionGetWrapperIcon {
              display: none;
            }
          }

          .activeApiCollectionGetWrapper {
            background-color: #fff3d5;
            border-radius: 4px;

            .activeApiCollectionGetWrapperIcon {
              display: block;
            }
          }
        }
      }
    }
  }

  .apiContentPadd {
    padding-top: 20px;
    // padding-bottom: 10px;
    // margin-bottom: -15px;
  }

  .closeHeader {
    cursor: pointer;
    font-size: 16px;
    float: right;
    display: inline-block;
  }

  .showAdminSecret,
  .showInspector {
    cursor: pointer;
    font-size: 16px;
    float: left;
    display: inline-block;
  }

  .showInspectorLoading {
    cursor: pointer;
    font-size: 16px;
    float: left;
    display: inline-block;
  }

  .apiRequestWrapper {
    .headerWrapper {
      margin-bottom: 20px;
    }
    .file_upload_wrapper {
      width: 100%;
      text-align: left;
      display: inline-block;
      padding: 20px;
      border: 1px solid #ccc;
      background-color: #fff;
      margin-bottom: 15px;

      input[type='file'] {
        display: inline-block;
        width: 162px;
      }
    }

    .apiRequestheader {
      font-weight: bold;
      font-size: 18px;
      padding-bottom: 10px;
      color: #000;
    }

    .apiRequestContent {
      font-size: 14px;

      a {
        color: #fec53d;
        text-decoration: underline;
      }

      a:hover {
        color: #fec53d;
        text-decoration: underline;
      }

      code {
        background-color: transparent;
        border: 1px solid #767e93;
        padding: 1px 4px !important;
        color: #767e93;
      }
    }

    .apiPostRequestWrapper {
      // padding: 20px 0;
      // padding-top: 20px;
      padding-top: 5px;
      background-color: #f8fafb;

      .inputGroupWrapper {
        -webkit-box-shadow: 0px 0px 5px 0px rgba(0, 0, 0, 0.2);
        -moz-box-shadow: 0px 0px 5px 0px rgba(0, 0, 0, 0.2);
        box-shadow: 0px 0px 5px 0px rgba(0, 0, 0, 0.2);
        border-radius: 5px;

        .inputGroupBtn {
          button {
            width: 100px;
            border: 0;
            padding: 10px 12px;
            background-color: #f9f9f9;
            color: #fd9540;
            font-size: 14px;
            font-weight: bold;
            text-align: left;

            .caret {
              position: absolute;
              right: 10px;
              top: 16px;
            }
          }
        }

        .inputGroupInput {
          border: 0;
          box-shadow: none;
          padding: 10px 12px;
          height: auto;
          background-color: #fff;
        }
      }

      .sendBtn {
        button {
          width: 100%;
          text-align: center;
          height: 39px;
          color: #606060;
          font-weight: bold;
          border-radius: 5px;
          background-color: #fec53d;
          border: 1px solid #fec53d;
          /*
          background-color: #FFCA27;
          border: 1px solid #FFCA27;
          */
          &:hover {
            background-color: #f2b130;
          }
        }

        /*
        button:hover {
          border: 1px solid #F2B130;
          background-color: #F2B130;
        }
        */
      }

      .generateBtn {
        button {
          width: 100%;
          background-color: transparent;
          text-align: center;
          height: 39px;
          border: 1px solid #606060;
          color: #606060;
          font-weight: bold;
          border-radius: 5px;
        }

        button:hover {
          border: 1px solid #606060;
          background-color: #efefef;
        }
      }
    }

    .responseWrapper {
      clear: both;
      display: flex;
      align-items: center;

      .responseHeader {
        color: #788095;
        font-weight: bold;
        font-size: 14px;

        .viewDetails {
          padding-left: 10px;
          font-weight: normal;
          color: #ffca27;
        }

        .addAdminToken {
          text-align: right;
          padding-left: 15px;
        }
      }

      .addAdminToken {
        text-align: right;
        padding-left: 15px;
      }
    }
  }

  .apiResponseWrapper {
    .apiResponseheaderWrapper {
      border-bottom: 1px solid #ccc;
      margin-bottom: 20px;

      .apiResponseheader {
        font-weight: bold;
        font-size: 14px;
        padding-bottom: 10px;
        // color: #000;
        color: #788095;
      }

      .statusDetails {
        display: inline-block;
        float: right;
        padding-left: 20px;

        .statusView {
          padding-left: 5px;
          font-weight: normal;
          color: #ffca27;
        }
      }
    }

    .helpTextWrapper {
      padding: 15px;
      border: 1px solid #ccc;
      background-color: #fff;
      clear: both;
      margin-bottom: 20px;

      i {
        padding-right: 10px;
      }

      pre {
        margin-top: 10px;
        border-radius: 0;
      }

      .copyBtn {
        padding: 9px;
      }
    }

    .suggestionTextColor {
      color: #111;
      background-color: #ffd760;
      border-color: #ffd760;
    }

    .noResponseWrapper {
      width: 100%;
      min-height: 200px;
      background-color: #fff;
      -webkit-box-shadow: 0px 0px 5px 0px rgba(0, 0, 0, 0.2);
      -moz-box-shadow: 0px 0px 5px 0px rgba(0, 0, 0, 0.2);
      box-shadow: 0px 0px 5px 0px rgba(0, 0, 0, 0.2);
      clear: both;
      display: flex;
      align-items: center;
      justify-content: center;
      margin-bottom: 20px;

      .noResponseContainer {
        width: 325px;

        .noResponseHeader {
          font-size: 18px;
          opacity: 0.6;
        }

        .barWrapper {
          padding-top: 15px;
          text-align: center;

          .bigBar {
            width: 56%;
            margin-right: 7px;
            height: 20px;
            background-color: #eeeeee;
            display: inline-block;
            border-radius: 4px;
          }

          .mediumBar {
            width: 23%;
            margin-right: 7px;
            height: 20px;
            background-color: #ffca27;
            display: inline-block;
            border-radius: 4px;
          }

          .smallBar {
            width: 13%;
            margin-right: 7px;
            height: 20px;
            background-color: #eeeeee;
            display: inline-block;
            border-radius: 4px;
          }
        }
      }
    }

    .responseHeader {
      padding-top: 15px;
      color: #788095;
      font-weight: bold;
      font-size: 14px;
      clear: both;

      .viewDetails {
        padding-left: 10px;
        font-weight: normal;
        color: #ffca27;
      }
    }
  }
}

// Common
.responseTable {
  padding-top: 15px;

  .tableBorder {
    background-color: #fff;
    border: 1px solid #e3e5e5;

    thead {
      tr {
        th {
          border-bottom: 0px;
        }
      }
    }

    tbody {
      tr {
        td {
          border-top: 0;
          // padding: 5px;
          padding: 0px 5px;
          min-width: 50px;
          vertical-align: middle;
          .responseTableInput {
            background-color: transparent;
            border: 0;
            box-shadow: none;
            border-radius: 0;
            // padding: 0;
          }
        }

        .headerPadd {
          padding: 15px !important;
        }

        .borderTop {
          border-top: 1px solid #ccc;
        }

        .tableTdLeft {
          padding-left: 5%;
        }

        .tableEnterKey {
          // padding: 10px 0;
          padding: 0px 5px;
          padding-left: 4.5%;
        }

        .tableLastTd {
          padding-left: 5px !important;
        }
      }
    }
  }

  .headerHeading {
    background-color: #f5f5f5;
    font-weight: bold;
    padding-left: 15px;
  }
}

.queryBuilderWrapper {
  padding-bottom: 20px;

  .queryBuilderTab {
    ul {
      border: 1px solid #e7e7e7;
      -webkit-padding-start: 0px;
      -moz-padding-start: 0px;
      display: inline-block;

      li {
        list-style-type: none;
        display: inline-block;
        padding: 12px 20px;
        width: 150px;
        text-align: center;
        color: #788094;
        cursor: pointer;
        background-color: #fff;
        font-weight: bold;
      }

      li:focus {
        outline: none;
      }

      .activeQueryBuilderTab {
        background-color: #fff050;
      }
    }
  }
}

.AceEditorWrapper {
  -webkit-box-shadow: 0px 0px 5px 0px rgba(0, 0, 0, 0.2);
  -moz-box-shadow: 0px 0px 5px 0px rgba(0, 0, 0, 0.2);
  box-shadow: 0px 0px 5px 0px rgba(0, 0, 0, 0.2);
  /*
  margin-top: 15px;
  margin-bottom: 20px;
  margin-top: 20px;
  */
}

.queryBuilderLayout {
  background-color: #fff;
  // padding: 15px;
}

.queryBuilderLayoutSub {
  padding: 20px;
}

.qbTabHeading {
  font-weight: bold;
  padding-top: 15px;
  padding-left: 20px;
  padding-bottom: 15px;

  i {
    padding-left: 5px;
  }
}

.common_checkbox {
  opacity: 0;
  position: absolute;

  .common_checkbox_label {
    display: inline-block;
    vertical-align: middle;
    margin: 0px;

    cursor: pointer;
    position: relative;
  }
}

.common_checkbox_label {
  margin-bottom: 0px !important;
  padding-top: 0px;
  display: flex;
}

.common_checkbox + .common_checkbox_label:before {
  content: '';
  background: #fff;
  border: 1px solid #ddd;
  display: inline-block;
  vertical-align: middle;
  width: 16px;
  height: 16px;
  padding-top: 2px;
  margin-right: 2px;
  text-align: center;
  border-radius: 4px;
  cursor: pointer;
}

label {
  font-weight: normal;
}

.common_checkbox:checked + .common_checkbox_label:before {
  content: url('./tick.png');
  background: #ffca27;
  color: #fff;
  padding-top: 0px;
}

.authPanelSubHeadings {
  font-size: 16px;
  font-weight: italic;
  padding-left: 15px;
  padding-bottom: 10px;
}

.apiResponseTab {
  padding-top: 20px;

  .apiResponseTabUl {
    display: inline-block;
    -webkit-padding-start: 0px;
    -webkit-box-shadow: 0px 0px 5px 0px rgba(0, 0, 0, 0.1);
    -moz-box-shadow: 0px 0px 5px 0px rgba(0, 0, 0, 0.1);
    box-shadow: 0px 0px 5px 0px rgba(0, 0, 0, 0.1);

    .apiResponseTabList {
      display: inline-block;
      padding: 15px 25px;
      list-style-type: none;
      background-color: #fff;
      font-weight: 600;
      color: #6b6b6b;
      cursor: pointer;
    }

    .apiResponseTabList:focus {
      outline: none;
    }

    .activeApiResponseTab {
      background-color: #fff3d5;
    }
  }

  .apiResponseTabPanel {
    .AceEditorWrapper {
      margin-top: 15px;
      margin-bottom: 15px;
    }
  }
<<<<<<< HEAD
=======
}

.graphiqlModeToggle {
  float: right;
>>>>>>> 773a29d6
}<|MERGE_RESOLUTION|>--- conflicted
+++ resolved
@@ -74,19 +74,10 @@
   opacity: 0.1;
 }
 
-.panelInFocus {
-}
-
-.requestInFocus {
-<<<<<<< HEAD
-=======
-}
-
 .apiRequestBody {
   margin: 20px 0;
   height: 100%;
   min-height: 60vh;
->>>>>>> 773a29d6
 }
 
 .apiExplorerWrapper {
@@ -828,11 +819,8 @@
       margin-bottom: 15px;
     }
   }
-<<<<<<< HEAD
-=======
 }
 
 .graphiqlModeToggle {
   float: right;
->>>>>>> 773a29d6
 }