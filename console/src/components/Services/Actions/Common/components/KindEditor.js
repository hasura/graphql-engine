import React from 'react';

import KnowMoreLink from '../../../../Common/KnowMoreLink/KnowMoreLink';
import { ToolTip, Heading } from '../../../../UIKit/atoms';
import styles from './Styles.scss';

const editorLabel = 'Kind';
const docsRef =
  'https://docs.hasura.io/1.0/graphql/manual/actions/async-actions.html';

const HandlerEditor = ({ value, onChange, className }) => {
  const setAsynchronous = () => {
    onChange('asynchronous');
  };

  const setSynchronous = () => {
    onChange('synchronous');
  };

  return (
    <div className={className || ''}>
      <Heading type="subHeading" mb="xs">
        {editorLabel}
        <ToolTip
          message={'Toggle between synchronous vs asynchronous action types'}
<<<<<<< HEAD
          mx="sm"
=======
          ml='sm'
          mr='20px'
>>>>>>> b98af629
        />
        <KnowMoreLink href={docsRef} />
      </Heading>
      <div className={styles.display_flex}>
        <label
          className={`${styles.add_mar_right} ${styles.cursorPointer}`}
          onClick={setSynchronous}
        >
          <input
            type='radio'
            checked={value === 'synchronous'}
            readOnly
            className={styles.add_mar_right_small}
          />
          Synchronous
        </label>
        <label
          onClick={setAsynchronous}
          className={`${styles.add_mar_right} ${styles.cursorPointer}`}
        >
          <input
            type='radio'
            readOnly
            checked={value === 'asynchronous'}
            className={styles.add_mar_right_small}
          />
          Asynchronous
        </label>
      </div>
    </div>
  );
};

export default HandlerEditor;<|MERGE_RESOLUTION|>--- conflicted
+++ resolved
@@ -19,16 +19,12 @@
 
   return (
     <div className={className || ''}>
-      <Heading type="subHeading" mb="xs">
+      <Heading type='subHeading' mb='xs'>
         {editorLabel}
         <ToolTip
           message={'Toggle between synchronous vs asynchronous action types'}
-<<<<<<< HEAD
-          mx="sm"
-=======
           ml='sm'
           mr='20px'
->>>>>>> b98af629
         />
         <KnowMoreLink href={docsRef} />
       </Heading>
