{-# LANGUAGE RecordWildCards #-}
{-# LANGUAGE ViewPatterns    #-}
-- | Generate table selection schema both for ordinary Hasura-type and
-- relay-type queries.  All schema with "relay" or "connection" in the name is
-- used exclusively by relay.
module Hasura.GraphQL.Schema.Select
  ( selectTable
  , selectTableByPk
  , selectTableAggregate
  , selectTableConnection
  , selectFunction
  , selectFunctionAggregate
  , selectFunctionConnection
  , tableSelectionSet
  , tableSelectionList
  , nodeField
  ) where


import           Hasura.Prelude

import qualified Data.Aeson                            as J
import qualified Data.Aeson.Extended                   as J
import qualified Data.Aeson.Internal                   as J
import qualified Data.ByteString.Lazy                  as BL
import qualified Data.HashMap.Strict                   as Map
import qualified Data.HashSet                          as Set
import qualified Data.List.NonEmpty                    as NE
import qualified Data.Sequence                         as Seq
import qualified Data.Sequence.NonEmpty                as NESeq
import qualified Data.Text                             as T
import qualified Language.GraphQL.Draft.Syntax         as G

import           Control.Lens                          hiding (index)
import           Data.Has
import           Data.Int                              (Int32)
import           Data.Parser.JSONPath
import           Data.Text.Extended
import           Data.Traversable                      (mapAccumL)

import qualified Hasura.Backends.Postgres.SQL.DML      as PG
import qualified Hasura.GraphQL.Execute.Types          as ET
import qualified Hasura.GraphQL.Parser                 as P
import qualified Hasura.GraphQL.Parser.Internal.Parser as P
import qualified Hasura.RQL.IR.BoolExp                 as IR
import qualified Hasura.RQL.IR.OrderBy                 as IR
import qualified Hasura.RQL.IR.Select                  as IR

import           Hasura.Backends.Postgres.SQL.Types
import           Hasura.Backends.Postgres.SQL.Value
import           Hasura.GraphQL.Parser                 (FieldParser, InputFieldsParser, Kind (..),
                                                        Parser, UnpreparedValue (..), mkParameter)
import           Hasura.GraphQL.Parser.Class
import           Hasura.GraphQL.Parser.Schema          (toGraphQLType)
import           Hasura.GraphQL.Schema.BoolExp
import           Hasura.GraphQL.Schema.Common
import           Hasura.GraphQL.Schema.OrderBy
import           Hasura.GraphQL.Schema.Remote
import           Hasura.GraphQL.Schema.Table
import           Hasura.RQL.Types
import           Hasura.Server.Utils                   (executeJSONPath)


type SelectExp           b = IR.AnnSimpleSelG       b (UnpreparedValue b)
type AggSelectExp        b = IR.AnnAggregateSelectG b (UnpreparedValue b)
type ConnectionSelectExp b = IR.ConnectionSelect    b (UnpreparedValue b)
type SelectArgs          b = IR.SelectArgsG         b (UnpreparedValue b)
type TablePerms          b = IR.TablePermG          b (UnpreparedValue b)
type AnnotatedFields     b = IR.AnnFieldsG          b (UnpreparedValue b)
type AnnotatedField      b = IR.AnnFieldG           b (UnpreparedValue b)



-- 1. top level selection functions
-- write a blurb?

-- | Simple table selection.
--
-- The field for the table accepts table selection arguments, and
-- expects a selection of fields
--
-- > table_name(limit: 10) {
-- >   col1: col1_type
-- >   col2: col2_type
-- > }: [table!]!
selectTable
  :: forall m n r. (MonadSchema n m, MonadTableInfo r m, MonadRole r m, Has QueryContext r)
  => QualifiedTable       -- ^ qualified name of the table
  -> G.Name               -- ^ field display name
  -> Maybe G.Description  -- ^ field description, if any
  -> SelPermInfo 'Postgres          -- ^ select permissions of the table
  -> m (FieldParser n (SelectExp 'Postgres))
selectTable table fieldName description selectPermissions = do
  stringifyNum <- asks $ qcStringifyNum . getter
  tableArgsParser    <- tableArgs table selectPermissions
  selectionSetParser <- tableSelectionList table selectPermissions
  pure $ P.subselection fieldName description tableArgsParser selectionSetParser
    <&> \(args, fields) -> IR.AnnSelectG
      { IR._asnFields   = fields
      , IR._asnFrom     = IR.FromTable table
      , IR._asnPerm     = tablePermissionsInfo selectPermissions
      , IR._asnArgs     = args
      , IR._asnStrfyNum = stringifyNum
      }

-- | Simple table connection selection.
--
-- The field for the table accepts table connection selection argument, and
-- expects a selection of connection fields
--
-- > table_name_connection(first: 1) {
-- >   pageInfo: {
-- >     hasNextPage: Boolean!
-- >     endCursor: String!
-- >   }
-- >   edges: {
-- >     cursor: String!
-- >     node: {
-- >       id: ID!
-- >       col1: col1_type
-- >       col2: col2_type
-- >     }
-- >   }
-- > }: table_nameConnection!
selectTableConnection
  :: forall m n r. (MonadSchema n m, MonadTableInfo r m, MonadRole r m, Has QueryContext r)
  => QualifiedTable         -- ^ qualified name of the table
  -> G.Name                 -- ^ field display name
  -> Maybe G.Description    -- ^ field description, if any
  -> PrimaryKeyColumns 'Postgres      -- ^ primary key columns
  -> SelPermInfo 'Postgres            -- ^ select permissions of the table
  -> m (FieldParser n (ConnectionSelectExp 'Postgres))
selectTableConnection table fieldName description pkeyColumns selectPermissions = do
  stringifyNum       <- asks $ qcStringifyNum . getter
  selectArgsParser   <- tableConnectionArgs pkeyColumns table selectPermissions
  selectionSetParser <- P.nonNullableParser <$> tableConnectionSelectionSet table selectPermissions
  pure $ P.subselection fieldName description selectArgsParser selectionSetParser
    <&> \((args, split, slice), fields) -> IR.ConnectionSelect
      { IR._csPrimaryKeyColumns = pkeyColumns
      , IR._csSplit = split
      , IR._csSlice = slice
      , IR._csSelect = IR.AnnSelectG
        { IR._asnFields   = fields
        , IR._asnFrom     = IR.FromTable table
        , IR._asnPerm     = tablePermissionsInfo selectPermissions
        , IR._asnArgs     = args
        , IR._asnStrfyNum = stringifyNum
        }
      }


-- | Table selection by primary key.
--
-- > table_name(id: 42) {
-- >   col1: col1_type
-- >   col2: col2_type
-- > }: table
--
-- Returns Nothing if there's nothing that can be selected with
-- current permissions or if there are primary keys the user
-- doesn't have select permissions for.
selectTableByPk
  :: forall m n r. (MonadSchema n m, MonadTableInfo r m, MonadRole r m, Has QueryContext r)
  => QualifiedTable       -- ^ qualified name of the table
  -> G.Name               -- ^ field display name
  -> Maybe G.Description  -- ^ field description, if any
  -> SelPermInfo 'Postgres          -- ^ select permissions of the table
  -> m (Maybe (FieldParser n (SelectExp 'Postgres)))
selectTableByPk table fieldName description selectPermissions = runMaybeT do
  stringifyNum <- asks $ qcStringifyNum . getter
  primaryKeys <- MaybeT $ fmap _pkColumns . _tciPrimaryKey . _tiCoreInfo <$> askTableInfo table
  guard $ all (\c -> pgiColumn c `Set.member` spiCols selectPermissions) primaryKeys
  argsParser <- lift $ sequenceA <$> for primaryKeys \columnInfo -> do
    field <- P.column (pgiType columnInfo) (G.Nullability $ pgiIsNullable columnInfo)
    pure $ BoolFld . AVCol columnInfo . pure . AEQ True . mkParameter <$>
      P.field (pgiName columnInfo) (pgiDescription columnInfo) field
  selectionSetParser <- lift $ tableSelectionSet table selectPermissions
  pure $ P.subselection fieldName description argsParser selectionSetParser
    <&> \(boolExpr, fields) ->
      let defaultPerms = tablePermissionsInfo selectPermissions
          -- Do not account permission limit since the result is just a nullable object
          permissions  = defaultPerms { IR._tpLimit = Nothing }
          whereExpr    = Just $ BoolAnd $ toList boolExpr
      in IR.AnnSelectG
           { IR._asnFields   = fields
           , IR._asnFrom     = IR.FromTable table
           , IR._asnPerm     = permissions
           , IR._asnArgs     = IR.noSelectArgs { IR._saWhere = whereExpr }
           , IR._asnStrfyNum = stringifyNum
           }

-- | Table aggregation selection
--
-- Parser for an aggregation selection of a table.
-- > table_aggregate(limit: 10) {
-- >   aggregate: table_aggregate_fields
-- >   nodes: [table!]!
-- > } :: table_aggregate!
--
-- Returns Nothing if there's nothing that can be selected with
-- current permissions.
selectTableAggregate
  :: forall m n r. (MonadSchema n m, MonadTableInfo r m, MonadRole r m, Has QueryContext r)
  => QualifiedTable       -- ^ qualified name of the table
  -> G.Name               -- ^ field display name
  -> Maybe G.Description  -- ^ field description, if any
  -> SelPermInfo 'Postgres          -- ^ select permissions of the table
  -> m (Maybe (FieldParser n (AggSelectExp 'Postgres)))
selectTableAggregate table fieldName description selectPermissions = runMaybeT do
  guard $ spiAllowAgg selectPermissions
  stringifyNum    <- asks $ qcStringifyNum . getter
  tableGQLName    <- lift $ getTableGQLName table
  tableArgsParser <- lift $ tableArgs table selectPermissions
  aggregateParser <- lift $ tableAggregationFields table selectPermissions
  nodesParser     <- lift $ tableSelectionList table selectPermissions
  let selectionName = tableGQLName <> $$(G.litName "_aggregate")
      aggregationParser = P.nonNullableParser $
        parsedSelectionsToFields IR.TAFExp <$>
        P.selectionSet selectionName (Just $ G.Description $ "aggregated selection of " <>> table)
        [ IR.TAFNodes <$> P.subselection_ $$(G.litName "nodes") Nothing nodesParser
        , IR.TAFAgg <$> P.subselection_ $$(G.litName "aggregate") Nothing aggregateParser
        ]
  pure $ P.subselection fieldName description tableArgsParser aggregationParser
    <&> \(args, fields) -> IR.AnnSelectG
      { IR._asnFields   = fields
      , IR._asnFrom     = IR.FromTable table
      , IR._asnPerm     = tablePermissionsInfo selectPermissions
      , IR._asnArgs     = args
      , IR._asnStrfyNum = stringifyNum
      }

{- Note [Selectability of tables]
~~~~~~~~~~~~~~~~~~~~~~~~~~~~~~~~~

The GraphQL specification requires that if the type of a selected field is an
interface, union, or object, then its subselection set must not be empty
(Section 5.3.3).  Since we model database tables by GraphQL objects, this means
that a table can be selected as a GraphQL field only if it has fields that we
can select, such as a column.  It is perfectly fine not to allow any selections
of any columns of the table in the database.  In that case, the table would not
be selectable as a field in GraphQL.

However, this is not the end of the story.  In addition to scalar fields, we
support relationships between tables, so that we may have another table B as a
selected field of this table A.  Then the selectability of A depends on the
selectability of B: if we permit selection a column of B, then, as a
consequence, we permit selection of the relationship from A to B, and hence we
permit selection of A, as there would now be valid GraphQL syntax that selects
A.  In turn, the selectability of B can depend on the selectability of a further
table C, through a relationship from B to C.

Now consider the case of a table A, whose columns themselves are not selectable,
but which has a relationship with itself.  Is A selectable?  In fact, if A has
no further relationships with other tables, or any computed fields, A is not
selectable.  But as soon as any leaf field in the transitive closure of tables
related to A becomes selectable, A itself becomes selectable.

In summary, figuring out the selectability of a table is a mess.  In order to
avoid doing graph theory, for now, we simply pretend that GraphQL did not have
the restriction of only allowing selections of fields of type objects when its
subselection is non-empty.  In practice, this white lie is somewhat unlikely to
cause errors on the client side, for the following reasons:

- Introspection of the GraphQL schema is normally provided to aid development of
  valid GraphQL schemas, and so any errors in the exposed schema can be caught
  at development time: when a developer is building a GraphQL query using schema
  introspection, they will eventually find out that the selection they aim to do
  is not valid GraphQL.  Put differently: exposing a given field through
  introspection is not the same as claiming that there is a valid GraphQL query
  that selects that field.

- We only support tables that have at least one column (since we require primary
  keys), so that the admin role can select every table anyway.
-}

-- | Fields of a table
--
-- > type table{
-- >   # table columns
-- >   column_1: column1_type
-- >   .
-- >   column_n: columnn_type
-- >
-- >   # table relationships
-- >   object_relationship: remote_table
-- >   array_relationship: [remote_table!]!
-- >
-- >   # computed fields
-- >   computed_field: field_type
-- >
-- >   # remote relationships
-- >   remote_field: field_type
-- > }
tableSelectionSet
  :: ( MonadSchema n m
     , MonadTableInfo r m
     , MonadRole r m
     , Has QueryContext r
     )
  => QualifiedTable
  -> SelPermInfo 'Postgres
  -> m (Parser 'Output n (AnnotatedFields 'Postgres))
tableSelectionSet table selectPermissions = memoizeOn 'tableSelectionSet table do
  tableInfo <- _tiCoreInfo <$> askTableInfo table
  tableGQLName <- getTableGQLName table
  let tableFields = Map.elems  $ _tciFieldInfoMap tableInfo
      tablePkeyColumns = _pkColumns <$> _tciPrimaryKey tableInfo
      description  = Just $ mkDescriptionWith (_tciDescription tableInfo) $
                     "columns and relationships of " <>> table
  fieldParsers <- concat <$> for tableFields \fieldInfo ->
    fieldSelection table tablePkeyColumns fieldInfo selectPermissions

  -- We don't check *here* that the subselection set is non-empty,
  -- even though the GraphQL specification requires that it is (see
  -- Note [Selectability of tables]). However, the GraphQL parser
  -- enforces that a selection set, if present, is non-empty; and our
  -- parser later verifies that a selection set is present if
  -- required, meaning that not having this check here does not allow
  -- for the construction of invalid queries.

  queryType <- asks $ qcQueryType . getter
  case (queryType, tablePkeyColumns) of
    -- A relay table
    (ET.QueryRelay, Just pkeyColumns) -> do
      let nodeIdFieldParser =
            P.selection_ $$(G.litName "id") Nothing P.identifier $> IR.AFNodeId table pkeyColumns
          allFieldParsers = fieldParsers <> [nodeIdFieldParser]
      nodeInterface <- node
      pure $ P.selectionSetObject tableGQLName description allFieldParsers [nodeInterface]
            <&> parsedSelectionsToFields IR.AFExpression
    _                                 ->
      pure $ P.selectionSetObject tableGQLName description fieldParsers []
            <&> parsedSelectionsToFields IR.AFExpression

-- | List of table fields object.
-- Just a @'nonNullableObjectList' wrapper over @'tableSelectionSet'.
-- > table_name: [table!]!
tableSelectionList
  :: ( MonadSchema n m
     , MonadTableInfo r m
     , MonadRole r m
     , Has QueryContext r
     )
  => QualifiedTable
  -> SelPermInfo 'Postgres
  -> m (Parser 'Output n (AnnotatedFields 'Postgres))
tableSelectionList table selectPermissions =
  nonNullableObjectList <$> tableSelectionSet table selectPermissions

-- | Converts an output type parser from object_type to [object_type!]!
nonNullableObjectList :: Parser 'Output m a -> Parser 'Output m a
nonNullableObjectList =
  P.nonNullableParser . P.multiple . P.nonNullableParser

-- | Connection fields of a table
--
-- > type tableConnection{
-- >   pageInfo: PageInfo!
-- >   edges: [tableEdge!]!
-- > }
--
-- > type PageInfo{
-- >   startCursor: String!
-- >   endCursor: String!
-- >   hasNextPage: Boolean!
-- >   hasPreviousPage: Boolean!
-- > }
--
-- > type tableEdge{
-- >   cursor: String!
-- >   node: table!
-- > }
tableConnectionSelectionSet
  :: forall m n r. ( MonadSchema n m
                   , MonadTableInfo r m
                   , MonadRole r m
                   , Has QueryContext r
                   )
  => QualifiedTable
  -> SelPermInfo 'Postgres
  -> m (Parser 'Output n (IR.ConnectionFields 'Postgres (UnpreparedValue 'Postgres)))
tableConnectionSelectionSet table selectPermissions = do
  edgesParser  <- tableEdgesSelectionSet
  tableGQLName <- getTableGQLName table
  let connectionTypeName = tableGQLName <> $$(G.litName "Connection")
      pageInfo = P.subselection_ $$(G.litName "pageInfo") Nothing
                 pageInfoSelectionSet <&> IR.ConnectionPageInfo
      edges = P.subselection_ $$(G.litName "edges") Nothing
              edgesParser <&> IR.ConnectionEdges
      connectionDescription = G.Description $ "A Relay connection object on " <>> table
  pure $ P.nonNullableParser $
         P.selectionSet connectionTypeName (Just connectionDescription) [pageInfo, edges]
         <&> parsedSelectionsToFields IR.ConnectionTypename
  where
    pageInfoSelectionSet :: Parser 'Output n IR.PageInfoFields
    pageInfoSelectionSet =
      let startCursorField     = P.selection_ $$(G.litName "startCursor") Nothing
                                 P.string $> IR.PageInfoStartCursor
          endCursorField       = P.selection_ $$(G.litName "endCursor") Nothing
                                 P.string $> IR.PageInfoEndCursor
          hasNextPageField     = P.selection_ $$(G.litName "hasNextPage") Nothing
                                 P.boolean $> IR.PageInfoHasNextPage
          hasPreviousPageField = P.selection_ $$(G.litName "hasPreviousPage") Nothing
                                 P.boolean $> IR.PageInfoHasPreviousPage
          allFields            =
            [ startCursorField, endCursorField
            , hasNextPageField, hasPreviousPageField
            ]
      in P.nonNullableParser $ P.selectionSet $$(G.litName "PageInfo") Nothing allFields
         <&> parsedSelectionsToFields IR.PageInfoTypename


    tableEdgesSelectionSet
      :: m (Parser 'Output n (IR.EdgeFields 'Postgres (UnpreparedValue 'Postgres)))
    tableEdgesSelectionSet = do
      tableGQLName        <- getTableGQLName table
      edgeNodeParser      <- P.nonNullableParser <$> tableSelectionSet table selectPermissions
      let edgesType = tableGQLName <> $$(G.litName "Edge")
          cursor    = P.selection_ $$(G.litName "cursor") Nothing
                      P.string $> IR.EdgeCursor
          edgeNode  = P.subselection_ $$(G.litName "node") Nothing
                      edgeNodeParser <&> IR.EdgeNode
      pure $ nonNullableObjectList $ P.selectionSet edgesType Nothing [cursor, edgeNode]
             <&> parsedSelectionsToFields IR.EdgeTypename

-- | User-defined function (AKA custom function)
selectFunction
  :: (MonadSchema n m, MonadTableInfo r m, MonadRole r m, Has QueryContext r)
  => FunctionInfo         -- ^ SQL function info
  -> G.Name               -- ^ field display name
  -> Maybe G.Description  -- ^ field description, if any
  -> SelPermInfo 'Postgres          -- ^ select permissions of the target table
  -> m (FieldParser n (SelectExp 'Postgres))
selectFunction function fieldName description selectPermissions = do
  stringifyNum <- asks $ qcStringifyNum . getter
  let table = fiReturnType function
  tableArgsParser    <- tableArgs table selectPermissions
  functionArgsParser <- customSQLFunctionArgs function
  selectionSetParser <- tableSelectionList table selectPermissions
  let argsParser = liftA2 (,) functionArgsParser tableArgsParser
  pure $ P.subselection fieldName description argsParser selectionSetParser
    <&> \((funcArgs, tableArgs'), fields) -> IR.AnnSelectG
      { IR._asnFields   = fields
      , IR._asnFrom     = IR.FromFunction (fiName function) funcArgs Nothing
      , IR._asnPerm     = tablePermissionsInfo selectPermissions
      , IR._asnArgs     = tableArgs'
      , IR._asnStrfyNum = stringifyNum
      }

selectFunctionAggregate
  :: (MonadSchema n m, MonadTableInfo r m, MonadRole r m, Has QueryContext r)
  => FunctionInfo         -- ^ SQL function info
  -> G.Name               -- ^ field display name
  -> Maybe G.Description  -- ^ field description, if any
  -> SelPermInfo 'Postgres          -- ^ select permissions of the target table
  -> m (Maybe (FieldParser n (AggSelectExp 'Postgres)))
selectFunctionAggregate function fieldName description selectPermissions = runMaybeT do
  let table = fiReturnType function
  stringifyNum <- asks $ qcStringifyNum . getter
  guard $ spiAllowAgg selectPermissions
  tableGQLName <- getTableGQLName table
  tableArgsParser    <- lift $ tableArgs table selectPermissions
  functionArgsParser <- lift $ customSQLFunctionArgs function
  aggregateParser    <- lift $ tableAggregationFields table selectPermissions
  selectionName      <- lift $ pure tableGQLName <&> (<> $$(G.litName "_aggregate"))
  nodesParser        <- lift $ tableSelectionList table selectPermissions
  let argsParser = liftA2 (,) functionArgsParser tableArgsParser
      aggregationParser = fmap (parsedSelectionsToFields IR.TAFExp) $
        P.nonNullableParser $
        P.selectionSet selectionName Nothing
        [ IR.TAFNodes <$> P.subselection_ $$(G.litName "nodes") Nothing nodesParser
        , IR.TAFAgg <$> P.subselection_ $$(G.litName "aggregate") Nothing aggregateParser
        ]
  pure $ P.subselection fieldName description argsParser aggregationParser
    <&> \((funcArgs, tableArgs'), fields) -> IR.AnnSelectG
      { IR._asnFields   = fields
      , IR._asnFrom     = IR.FromFunction (fiName function) funcArgs Nothing
      , IR._asnPerm     = tablePermissionsInfo selectPermissions
      , IR._asnArgs     = tableArgs'
      , IR._asnStrfyNum = stringifyNum
      }

selectFunctionConnection
  :: (MonadSchema n m, MonadTableInfo r m, MonadRole r m, Has QueryContext r)
  => FunctionInfo           -- ^ SQL function info
  -> G.Name                 -- ^ field display name
  -> Maybe G.Description    -- ^ field description, if any
  -> PrimaryKeyColumns 'Postgres      -- ^ primary key columns of the target table
  -> SelPermInfo 'Postgres            -- ^ select permissions of the target table
  -> m (FieldParser n (ConnectionSelectExp 'Postgres))
selectFunctionConnection function fieldName description pkeyColumns selectPermissions = do
  stringifyNum <- asks $ qcStringifyNum . getter
  let table = fiReturnType function
  tableConnectionArgsParser <- tableConnectionArgs pkeyColumns table selectPermissions
  functionArgsParser <- customSQLFunctionArgs function
  selectionSetParser <- tableConnectionSelectionSet table selectPermissions
  let argsParser = liftA2 (,) functionArgsParser tableConnectionArgsParser
  pure $ P.subselection fieldName description argsParser selectionSetParser
    <&> \((funcArgs, (args, split, slice)), fields) -> IR.ConnectionSelect
      { IR._csPrimaryKeyColumns = pkeyColumns
      , IR._csSplit = split
      , IR._csSlice = slice
      , IR._csSelect = IR.AnnSelectG
        { IR._asnFields   = fields
        , IR._asnFrom     = IR.FromFunction (fiName function) funcArgs Nothing
        , IR._asnPerm     = tablePermissionsInfo selectPermissions
        , IR._asnArgs     = args
        , IR._asnStrfyNum = stringifyNum
        }
      }



-- 2. local parsers
-- Parsers that are used but not exported: sub-components

-- | Argument to filter rows returned from table selection
-- > where: table_bool_exp
tableWhere
  :: forall m n r. (MonadSchema n m, MonadTableInfo r m, MonadRole r m)
  => QualifiedTable
  -> SelPermInfo 'Postgres
  -> m (InputFieldsParser n (Maybe (IR.AnnBoolExp 'Postgres (UnpreparedValue 'Postgres))))
tableWhere table selectPermissions = do
  boolExpParser <- boolExp table (Just selectPermissions)
  pure $ fmap join $
    P.fieldOptional whereName whereDesc $ P.nullable boolExpParser
  where
    whereName      = $$(G.litName "where")
    whereDesc      = Just $ G.Description "filter the rows returned"

-- | Argument to sort rows returned from table selection
-- > order_by: [table_order_by!]
tableOrderBy
  :: forall m n r. (MonadSchema n m, MonadTableInfo r m, MonadRole r m)
  => QualifiedTable
  -> SelPermInfo 'Postgres
  -> m (InputFieldsParser n (Maybe (NonEmpty (IR.AnnOrderByItemG 'Postgres (UnpreparedValue 'Postgres)))))
tableOrderBy table selectPermissions = do
  orderByParser <- orderByExp table selectPermissions
  pure $ do
    maybeOrderByExps <- fmap join $
      P.fieldOptional orderByName orderByDesc $ P.nullable $ P.list orderByParser
    pure $ maybeOrderByExps >>= NE.nonEmpty . concat
  where
    orderByName = $$(G.litName "order_by")
    orderByDesc = Just $ G.Description "sort the rows by one or more columns"

-- | Argument to distinct select on columns returned from table selection
-- > distinct_on: [table_select_column!]
tableDistinctOn
  :: forall m n r. (MonadSchema n m, MonadTableInfo r m, MonadRole r m)
  => QualifiedTable
  -> SelPermInfo 'Postgres
  -> m (InputFieldsParser n (Maybe (NonEmpty PGCol)))
tableDistinctOn table selectPermissions = do
  columnsEnum   <- tableSelectColumnsEnum table selectPermissions
  pure $ do
    maybeDistinctOnColumns <- join.join <$> for columnsEnum
      (P.fieldOptional distinctOnName distinctOnDesc . P.nullable . P.list)
    pure $ maybeDistinctOnColumns >>= NE.nonEmpty
  where
    distinctOnName = $$(G.litName "distinct_on")
    distinctOnDesc = Just $ G.Description "distinct select on columns"

-- | Arguments for a table selection
--
-- > distinct_on: [table_select_column!]
-- > limit: Int
-- > offset: Int
-- > order_by: [table_order_by!]
-- > where: table_bool_exp
tableArgs
  :: forall m n r. (MonadSchema n m, MonadTableInfo r m, MonadRole r m)
  => QualifiedTable
  -> SelPermInfo 'Postgres
  -> m (InputFieldsParser n (SelectArgs 'Postgres))
tableArgs table selectPermissions = do
  whereParser   <- tableWhere table selectPermissions
  orderByParser <- tableOrderBy table selectPermissions
  distinctParser <- tableDistinctOn table selectPermissions
  let selectArgs = do
        whereF   <- whereParser
        orderBy  <- orderByParser
        limit    <- fmap join $ P.fieldOptional limitName   limitDesc   $ P.nullable positiveInt
        offset   <- fmap join $ P.fieldOptional offsetName  offsetDesc  $ P.nullable fakeBigInt
        distinct <- distinctParser
        pure $ IR.SelectArgs
          { IR._saWhere    = whereF
          , IR._saOrderBy  = orderBy
          , IR._saLimit    = fromIntegral <$> limit
          , IR._saOffset   = txtEncoder <$> offset
          , IR._saDistinct = distinct
          }
  pure $ selectArgs `P.bindFields`
   \args -> do
      traverse_ (validateDistinctOn $ IR._saOrderBy args) $ IR._saDistinct args
      pure args
  where
    -- TODO: THIS IS A TEMPORARY FIX
    -- while offset is exposed in the schema as a GraphQL Int, which
    -- is a bounded Int32, previous versions of the code used to also
    -- silently accept a string as an input for the offset as a way to
    -- support int64 values (postgres bigint)
    -- a much better way of supporting this would be to expose the
    -- offset in the code as a postgres bigint, but for now, to avoid
    -- a breaking change, we are defining a custom parser that also
    -- accepts a string
    fakeBigInt :: Parser 'Both n PGScalarValue
    fakeBigInt = P.Parser
      { pType = fakeBigIntSchemaType
      , pParser = P.peelVariable (Just $ toGraphQLType fakeBigIntSchemaType) >=> \case
          P.GraphQLValue (G.VInt    i) -> PGValBigInt <$> convertWith scientificToInteger (fromInteger i)
          P.JSONValue    (J.Number  n) -> PGValBigInt <$> convertWith scientificToInteger n
          P.GraphQLValue (G.VString s) -> pure $ PGValUnknown s
          P.JSONValue    (J.String  s) -> pure $ PGValUnknown s
          v ->  P.typeMismatch $$(G.litName "Int") "a 32-bit integer, or a 64-bit integer represented as a string" v
      }
    fakeBigIntSchemaType = P.NonNullable $ P.TNamed $ P.mkDefinition $$(G.litName "Int") Nothing P.TIScalar
    convertWith f = either (parseErrorWith ParseFailed . qeError) pure . runAesonParser f

    -- TH splices mess up ApplicativeDo
    -- see (FIXME: link to bug here)
    limitName  = $$(G.litName "limit")
    offsetName = $$(G.litName "offset")
    limitDesc  = Just $ G.Description "limit the number of rows returned"
    offsetDesc = Just $ G.Description "skip the first n rows. Use only with order_by"

    validateDistinctOn Nothing _ = return ()
    validateDistinctOn (Just orderByCols) distinctOnCols = do
      let colsLen = length distinctOnCols
          initOrderBys = take colsLen $ NE.toList orderByCols
          initOrdByCols = flip mapMaybe initOrderBys $ \ob ->
            case IR.obiColumn ob of
              IR.AOCColumn pgCol -> Just $ pgiColumn pgCol
              _                  -> Nothing
          isValid = (colsLen == length initOrdByCols)
                    && all (`elem` initOrdByCols) (toList distinctOnCols)
      unless isValid $ parseError
        "\"distinct_on\" columns must match initial \"order_by\" columns"

-- TODO:
-- this should either be moved to Common, or to Parser itself; even better,
-- we could think of exposing a "PositiveInt" custom scalar type in the schema
positiveInt :: MonadParse n => Parser 'Both n Int32
positiveInt = P.int `P.bind` \value -> do
  when (value < 0) $ parseErrorWith NotSupported "unexpected negative value"
  pure value

-- | Arguments for a table connection selection
--
-- > distinct_on: [table_select_column!]
-- > order_by: [table_order_by!]
-- > where: table_bool_exp
-- > first: Int
-- > last: Int
-- > before: String
-- > after: String
tableConnectionArgs
  :: forall m n r. (MonadSchema n m, MonadTableInfo r m, MonadRole r m)
  => PrimaryKeyColumns 'Postgres
  -> QualifiedTable
  -> SelPermInfo 'Postgres
  -> m ( InputFieldsParser n
         ( SelectArgs 'Postgres
         , Maybe (NonEmpty (IR.ConnectionSplit 'Postgres (UnpreparedValue 'Postgres)))
         , Maybe IR.ConnectionSlice
         )
       )
tableConnectionArgs pkeyColumns table selectPermissions = do
  whereParser <- tableWhere table selectPermissions
  orderByParser <- fmap (fmap appendPrimaryKeyOrderBy) <$> tableOrderBy table selectPermissions
  distinctParser <- tableDistinctOn table selectPermissions
  let maybeFirst = fmap join $ P.fieldOptional $$(G.litName "first")
                   Nothing $ P.nullable positiveInt
      maybeLast = fmap join $ P.fieldOptional $$(G.litName "last")
                  Nothing $ P.nullable positiveInt
      maybeAfter = fmap join $ P.fieldOptional $$(G.litName "after")
                 Nothing $ P.nullable base64Text
      maybeBefore = fmap join $ P.fieldOptional $$(G.litName "before")
                  Nothing $ P.nullable base64Text
      firstAndLast = (,) <$> maybeFirst <*> maybeLast
      afterBeforeAndOrderBy = (,,) <$> maybeAfter <*> maybeBefore <*> orderByParser

  pure $ do
    whereF <- whereParser
    orderBy <- orderByParser
    distinct <- distinctParser
    split <- afterBeforeAndOrderBy `P.bindFields` \(after, before, orderBy') -> do
      rawSplit <- case (after, before) of
        (Nothing, Nothing) -> pure Nothing
        (Just _, Just _)   -> parseError "\"after\" and \"before\" are not allowed at once"
        (Just v, Nothing)  -> pure $ Just (IR.CSKAfter, v)
        (Nothing, Just v)  -> pure $ Just (IR.CSKBefore, v)
      for rawSplit (uncurry (parseConnectionSplit orderBy'))

    slice <- firstAndLast `P.bindFields` \case
      (Nothing, Nothing) -> pure Nothing
      (Just _, Just _)   -> parseError "\"first\" and \"last\" are not allowed at once"
      (Just v, Nothing)  -> pure $ Just $ IR.SliceFirst $ fromIntegral v
      (Nothing, Just v)  -> pure $ Just $ IR.SliceLast $ fromIntegral v

    pure ( IR.SelectArgs whereF orderBy Nothing Nothing distinct
         , split
         , slice
         )
  where
    base64Text = base64Decode <$> P.string

    appendPrimaryKeyOrderBy :: NonEmpty (IR.AnnOrderByItemG 'Postgres v) -> NonEmpty (IR.AnnOrderByItemG 'Postgres v)
    appendPrimaryKeyOrderBy orderBys@(h NE.:| t) =
      let orderByColumnNames =
            orderBys ^.. traverse . to IR.obiColumn . IR._AOCColumn . to pgiColumn
          pkeyOrderBys = flip mapMaybe (toList pkeyColumns) $ \pgColumnInfo ->
                         if pgiColumn pgColumnInfo `elem` orderByColumnNames then Nothing
                         else Just $ IR.OrderByItemG Nothing (IR.AOCColumn pgColumnInfo) Nothing
      in h NE.:| (t <> pkeyOrderBys)

    parseConnectionSplit
      :: Maybe (NonEmpty (IR.AnnOrderByItemG 'Postgres (UnpreparedValue 'Postgres)))
      -> IR.ConnectionSplitKind
      -> BL.ByteString
      -> n (NonEmpty (IR.ConnectionSplit 'Postgres (UnpreparedValue 'Postgres)))
    parseConnectionSplit maybeOrderBys splitKind cursorSplit = do
      cursorValue <- J.eitherDecode cursorSplit `onLeft` const throwInvalidCursor
      case maybeOrderBys of
        Nothing -> forM (NESeq.toNonEmpty pkeyColumns) $
          \pgColumnInfo -> do
            let columnJsonPath = [J.Key $ getPGColTxt $ pgiColumn pgColumnInfo]
                columnType = pgiType pgColumnInfo
            pgColumnValue <- iResultToMaybe (executeJSONPath columnJsonPath cursorValue)
              `onNothing` throwInvalidCursor
            pgValue <- liftQErr $ parsePGScalarValue columnType pgColumnValue
            let unresolvedValue = flip UVParameter Nothing $ P.ColumnValue columnType pgValue
            pure $ IR.ConnectionSplit splitKind unresolvedValue $
                   IR.OrderByItemG Nothing (IR.AOCColumn pgColumnInfo) Nothing
        Just orderBys ->
          forM orderBys $ \orderBy -> do
            let IR.OrderByItemG orderType annObCol nullsOrder = orderBy
                columnType = getOrderByColumnType annObCol
            orderByItemValue <- iResultToMaybe (executeJSONPath (getPathFromOrderBy annObCol) cursorValue)
              `onNothing` throwInvalidCursor
            pgValue <- liftQErr $ parsePGScalarValue columnType orderByItemValue
            let unresolvedValue = flip UVParameter Nothing $ P.ColumnValue columnType pgValue
            pure $ IR.ConnectionSplit splitKind unresolvedValue $
                   IR.OrderByItemG orderType (() <$ annObCol) nullsOrder
      where
        throwInvalidCursor = parseError "the \"after\" or \"before\" cursor is invalid"
        liftQErr = either (parseError . qeError) pure . runExcept

        getPathFromOrderBy = \case
          IR.AOCColumn pgColInfo ->
            let pathElement = J.Key $ getPGColTxt $ pgiColumn pgColInfo
            in [pathElement]
          IR.AOCObjectRelation relInfo _ obCol ->
            let pathElement = J.Key $ relNameToTxt $ riName relInfo
            in pathElement : getPathFromOrderBy obCol
          IR.AOCArrayAggregation relInfo _ aggOb ->
            let fieldName = J.Key $ relNameToTxt (riName relInfo) <> "_aggregate"
            in fieldName : case aggOb of
                 IR.AAOCount    -> [J.Key "count"]
                 IR.AAOOp t col -> [J.Key t, J.Key $ getPGColTxt $ pgiColumn col]

        getOrderByColumnType = \case
          IR.AOCColumn pgColInfo -> pgiType pgColInfo
          IR.AOCObjectRelation _ _ obCol -> getOrderByColumnType obCol
          IR.AOCArrayAggregation _ _ aggOb ->
            case aggOb of
              IR.AAOCount        -> ColumnScalar PGInteger
              IR.AAOOp _ colInfo -> pgiType colInfo

-- | Aggregation fields
--
-- > type table_aggregate_fields{
-- >   count(distinct: Boolean, columns: [table_select_column!]): Int!
-- >   sum: table_sum_fields
-- >   avg: table_avg_fields
-- >   stddev: table_stddev_fields
-- >   stddev_pop: table_stddev_pop_fields
-- >   variance: table_variance_fields
-- >   var_pop: table_var_pop_fields
-- >   max: table_max_fields
-- >   min: table_min_fields
-- > }
tableAggregationFields
  :: forall m n r. (MonadSchema n m, MonadTableInfo r m, MonadRole r m)
  => QualifiedTable
  -> SelPermInfo 'Postgres
  -> m (Parser 'Output n (IR.AggregateFields 'Postgres))
tableAggregationFields table selectPermissions = do
  tableGQLName  <- getTableGQLName table
  allColumns <- tableSelectColumns table selectPermissions
  let numericColumns   = onlyNumCols allColumns
      comparableColumns  = onlyComparableCols allColumns
      selectName   = tableGQLName <> $$(G.litName "_aggregate_fields")
      description  = G.Description $ "aggregate fields of " <>> table
  count     <- countField
  numericAndComparable <- fmap concat $ sequenceA $ catMaybes
    [ -- operators on numeric columns
      if null numericColumns then Nothing else Just $
        for numericAggOperators $ \operator -> do
          numFields <- mkNumericAggFields operator numericColumns
          pure $ parseAggOperator operator tableGQLName numFields
    , -- operators on comparable columns
      if null comparableColumns then Nothing else Just $ do
        comparableFields <- traverse mkColumnAggField comparableColumns
        pure $ comparisonAggOperators & map \operator ->
               parseAggOperator operator tableGQLName comparableFields
    ]
  let aggregateFields = count : numericAndComparable
  pure $ P.selectionSet selectName (Just description) aggregateFields
        <&> parsedSelectionsToFields IR.AFExp
  where
    mkNumericAggFields :: G.Name -> [ColumnInfo 'Postgres] -> m [FieldParser n (IR.ColFld 'Postgres)]
    mkNumericAggFields name
      | name == $$(G.litName "sum") = traverse mkColumnAggField
      | otherwise                   = traverse \columnInfo ->
          pure $ P.selection_ (pgiName columnInfo) (pgiDescription columnInfo)
                 (P.nullable P.float) $> IR.CFCol (pgiColumn columnInfo)

    mkColumnAggField :: ColumnInfo 'Postgres -> m (FieldParser n (IR.ColFld 'Postgres))
    mkColumnAggField columnInfo = do
      field <- P.column (pgiType columnInfo) (G.Nullability True)
      pure $ P.selection_ (pgiName columnInfo) (pgiDescription columnInfo) field
        $> IR.CFCol (pgiColumn columnInfo)

    countField :: m (FieldParser n (IR.AggregateField 'Postgres))
    countField = do
      columnsEnum <- tableSelectColumnsEnum table selectPermissions
      let columnsName  = $$(G.litName "columns")
          distinctName = $$(G.litName "distinct")
          args = do
            distinct <- P.fieldOptional distinctName Nothing P.boolean
            columns  <- maybe (pure Nothing) (P.fieldOptional columnsName Nothing . P.list) columnsEnum
            pure $ case columns of
                     Nothing   -> PG.CTStar
                     Just cols -> if Just True == distinct
                                  then PG.CTDistinct cols
                                  else PG.CTSimple   cols
      pure $ IR.AFCount <$> P.selection $$(G.litName "count") Nothing args P.int

    parseAggOperator
      :: G.Name
      -> G.Name
      -> [FieldParser n (IR.ColFld 'Postgres)]
      -> FieldParser n (IR.AggregateField 'Postgres)
    parseAggOperator operator tableGQLName columns =
      let opText  = G.unName operator
          setName = tableGQLName <> $$(G.litName "_") <> operator <> $$(G.litName "_fields")
          setDesc = Just $ G.Description $ "aggregate " <> opText <> " on columns"
          subselectionParser = P.selectionSet setName setDesc columns
            <&> parsedSelectionsToFields IR.CFExp
      in P.subselection_ operator Nothing subselectionParser
         <&> (IR.AFOp . IR.AggregateOp opText)

lookupRemoteField'
  :: (MonadSchema n m, MonadTableInfo r m)
  => [P.Definition P.FieldInfo]
  -> FieldCall
  -> m P.FieldInfo
lookupRemoteField' fieldInfos (FieldCall fcName _) =
  case find ((== fcName) . P.dName) fieldInfos of
    Nothing -> throw400 RemoteSchemaError $ "field with name " <> fcName <<> " not found"
    Just (P.Definition _ _ _ fieldInfo) -> pure fieldInfo

lookupRemoteField
  :: (MonadSchema n m, MonadTableInfo r m, MonadRole r m)
  => [P.Definition P.FieldInfo]
  -> NonEmpty FieldCall
  -> m P.FieldInfo
lookupRemoteField fieldInfos (fieldCall :| rest) =
  case NE.nonEmpty rest of
    Nothing -> lookupRemoteField' fieldInfos fieldCall
    Just rest' -> do
      (P.FieldInfo _ type') <- lookupRemoteField' fieldInfos fieldCall
      (P.Definition _ _ _ (P.ObjectInfo objFieldInfos _))
       <- onNothing (P.getObjectInfo type') $
          throw400 RemoteSchemaError $ "field " <> fcName fieldCall <<> " is expected to be an object"
      lookupRemoteField objFieldInfos rest'

-- | An individual field of a table
--
-- > field_name(arg_name: arg_type, ...): field_type
fieldSelection
  :: (MonadSchema n m, MonadTableInfo r m, MonadRole r m, Has QueryContext r)
  => QualifiedTable
  -> Maybe (PrimaryKeyColumns 'Postgres)
  -> FieldInfo 'Postgres
  -> SelPermInfo 'Postgres
  -> m [FieldParser n (AnnotatedField 'Postgres)]
fieldSelection table maybePkeyColumns fieldInfo selectPermissions =
  case fieldInfo of
    FIColumn columnInfo -> maybeToList <$> runMaybeT do
      queryType <- asks $ qcQueryType . getter
      let columnName = pgiColumn columnInfo
          fieldName = pgiName columnInfo
      if | fieldName == $$(G.litName "id") && queryType == ET.QueryRelay -> do
             pkeyColumns <- MaybeT $ pure maybePkeyColumns
             pure $ P.selection_ fieldName Nothing P.identifier
                    $> IR.AFNodeId table pkeyColumns
         | otherwise -> do
             guard $ Set.member columnName (spiCols selectPermissions)
             let pathArg = jsonPathArg $ pgiType columnInfo
             field <- lift $ P.column (pgiType columnInfo) (G.Nullability $ pgiIsNullable columnInfo)
             pure $ P.selection fieldName (pgiDescription columnInfo) pathArg field
               <&> IR.mkAnnColumnField columnInfo

    FIRelationship relationshipInfo ->
      concat . maybeToList <$> relationshipField relationshipInfo

    FIComputedField computedFieldInfo ->
      maybeToList <$> computedField computedFieldInfo selectPermissions

    FIRemoteRelationship remoteFieldInfo  ->
      concat . maybeToList <$> remoteRelationshipField remoteFieldInfo

-- | Field parsers for a table relationship
relationshipField
  :: (MonadSchema n m, MonadTableInfo r m, MonadRole r m, Has QueryContext r)
  => RelInfo 'Postgres -> m (Maybe [FieldParser n (AnnotatedField 'Postgres)])
relationshipField relationshipInfo = runMaybeT do
  let otherTable = riRTable  relationshipInfo
      colMapping = riMapping relationshipInfo
      relName    = riName    relationshipInfo
      nullable   = riIsNullable relationshipInfo
  remotePerms      <- MaybeT $ tableSelectPermissions otherTable
  relFieldName     <- lift $ textToName $ relNameToTxt relName
  case riType relationshipInfo of
    ObjRel -> do
      let desc = Just $ G.Description "An object relationship"
      selectionSetParser <- lift $ tableSelectionSet otherTable remotePerms
      pure $ pure $ (if nullable then id else P.nonNullableField) $
        P.subselection_ relFieldName desc selectionSetParser
             <&> \fields -> IR.AFObjectRelation $ IR.AnnRelationSelectG relName colMapping $
                    IR.AnnObjectSelectG fields otherTable $
                    IR._tpFilter $ tablePermissionsInfo remotePerms
    ArrRel -> do
      let arrayRelDesc = Just $ G.Description "An array relationship"
      otherTableParser <- lift $ selectTable otherTable relFieldName arrayRelDesc remotePerms
      let arrayRelField = otherTableParser <&> \selectExp -> IR.AFArrayRelation $
            IR.ASSimple $ IR.AnnRelationSelectG relName colMapping selectExp
          relAggFieldName = relFieldName <> $$(G.litName "_aggregate")
          relAggDesc      = Just $ G.Description "An aggregate relationship"
      remoteAggField <- lift $ selectTableAggregate otherTable relAggFieldName relAggDesc remotePerms
      remoteConnectionField <- runMaybeT $ do
        -- Parse array connection field only for relay schema
        queryType <- asks $ qcQueryType . getter
        guard $ queryType == ET.QueryRelay
        pkeyColumns <- MaybeT $ (^? tiCoreInfo.tciPrimaryKey._Just.pkColumns)
                       <$> askTableInfo otherTable
        let relConnectionName = relFieldName <> $$(G.litName "_connection")
            relConnectionDesc = Just $ G.Description "An array relationship connection"
        lift $ lift $ selectTableConnection otherTable relConnectionName
                      relConnectionDesc pkeyColumns remotePerms
      pure $ catMaybes [ Just arrayRelField
                       , fmap (IR.AFArrayRelation . IR.ASAggregate . IR.AnnRelationSelectG relName colMapping) <$> remoteAggField
                       , fmap (IR.AFArrayRelation . IR.ASConnection . IR.AnnRelationSelectG relName colMapping) <$> remoteConnectionField
                       ]

-- | Computed field parser
computedField
  :: forall m n r
  . (MonadSchema n m, MonadTableInfo r m, MonadRole r m, Has QueryContext r)
  => ComputedFieldInfo 'Postgres
  -> SelPermInfo 'Postgres
  -> m (Maybe (FieldParser n (AnnotatedField 'Postgres)))
computedField ComputedFieldInfo{..} selectPermissions = runMaybeT do
  stringifyNum <- asks $ qcStringifyNum . getter
  fieldName <- lift $ textToName $ computedFieldNameToText _cfiName
  functionArgsParser <- lift $ computedFieldFunctionArgs _cfiFunction
  case _cfiReturnType of
    CFRScalar scalarReturnType -> do
      guard $ _cfiName `Set.member` spiScalarComputedFields selectPermissions
      let fieldArgsParser = do
            args  <- functionArgsParser
            colOp <- jsonPathArg $ ColumnScalar scalarReturnType
            pure $ IR.AFComputedField $ IR.CFSScalar $ IR.ComputedFieldScalarSelect
              { IR._cfssFunction  = _cffName _cfiFunction
              , IR._cfssType      = scalarReturnType
              , IR._cfssColumnOp  = colOp
              , IR._cfssArguments = args
              }
      dummyParser <- lift $ P.column (ColumnScalar scalarReturnType) (G.Nullability True)
      pure $ P.selection fieldName (Just fieldDescription) fieldArgsParser dummyParser
    CFRSetofTable tableName -> do
      remotePerms        <- MaybeT $ tableSelectPermissions tableName
      selectArgsParser   <- lift   $ tableArgs tableName remotePerms
      selectionSetParser <- lift   $ P.multiple . P.nonNullableParser <$> tableSelectionSet tableName remotePerms
      let fieldArgsParser = liftA2 (,) functionArgsParser selectArgsParser
      pure $ P.subselection fieldName (Just fieldDescription) fieldArgsParser selectionSetParser <&>
        \((functionArgs', args), fields) ->
          IR.AFComputedField $ IR.CFSTable IR.JASMultipleRows $ IR.AnnSelectG
            { IR._asnFields   = fields
            , IR._asnFrom     = IR.FromFunction (_cffName _cfiFunction) functionArgs' Nothing
            , IR._asnPerm     = tablePermissionsInfo remotePerms
            , IR._asnArgs     = args
            , IR._asnStrfyNum = stringifyNum
            }
  where
    fieldDescription =
      let defaultDescription = "A computed field, executes function " <>> _cffName _cfiFunction
      in mkDescriptionWith (_cffDescription _cfiFunction) defaultDescription

    computedFieldFunctionArgs
<<<<<<< HEAD
      :: ComputedFieldFunction -> m (InputFieldsParser n (IR.FunctionArgsExpTableRow 'Postgres UnpreparedValue))
=======
      :: ComputedFieldFunction -> m (InputFieldsParser n (IR.FunctionArgsExpTableRow 'Postgres (UnpreparedValue 'Postgres)))
>>>>>>> 350d6b3d
    computedFieldFunctionArgs ComputedFieldFunction{..} =
      functionArgs _cffName (IAUserProvided <$> _cffInputArgs) <&> fmap addTableAndSessionArgument
      where
        tableRowArgument = IR.AETableRow Nothing

        addTableAndSessionArgument args@(IR.FunctionArgsExp positional named) =
          let withTable = case _cffTableArgument of
                FTAFirst               -> IR.FunctionArgsExp (tableRowArgument : positional) named
                FTANamed argName index -> IR.insertFunctionArg argName index tableRowArgument args
              sessionArgVal = IR.AESession UVSession
          in
            case _cffSessionArgument of
              Nothing -> withTable
              Just (FunctionSessionArgument argName index) ->
                IR.insertFunctionArg argName index sessionArgVal withTable

-- | Remote relationship field parsers
remoteRelationshipField
  :: (MonadSchema n m, MonadTableInfo r m, MonadRole r m, Has QueryContext r)
  => RemoteFieldInfo 'Postgres -> m (Maybe [FieldParser n (AnnotatedField 'Postgres)])
remoteRelationshipField remoteFieldInfo = runMaybeT do
  queryType <- asks $ qcQueryType . getter
  -- https://github.com/hasura/graphql-engine/issues/5144
  -- The above issue is easily fixable by removing the following guard and 'MaybeT' monad transformation
  guard $ queryType == ET.QueryHasura
  remoteSchemasFieldDefns <- asks $ qcRemoteFields . getter
  let remoteSchemaName = _rfiRemoteSchemaName remoteFieldInfo
  fieldDefns <-
    Map.lookup remoteSchemaName remoteSchemasFieldDefns
    `onNothing` throw500 ("unexpected: remote schema " <> remoteSchemaName <<> " not found")

  fieldName <- textToName $ remoteRelationshipNameToText $ _rfiName remoteFieldInfo
  remoteFieldsArgumentsParser <-
    sequenceA <$> for (Map.toList $ _rfiParamMap remoteFieldInfo) \(name, inpValDefn) -> do
      parser <- lift $ inputValueDefinitionParser (_rfiSchemaIntrospect remoteFieldInfo) inpValDefn
      pure $ parser `mapField` IR.RemoteFieldArgument name

  -- This selection set parser, should be of the remote node's selection set parser, which comes
  -- from the fieldCall
  nestedFieldInfo <- lift $ lookupRemoteField fieldDefns $ unRemoteFields $ _rfiRemoteFields remoteFieldInfo
  let remoteFieldsArgumentsParser' = fmap catMaybes remoteFieldsArgumentsParser
  case nestedFieldInfo of
    P.FieldInfo{ P.fType = fieldType } -> do
      let fieldInfo' = P.FieldInfo
            { P.fArguments = P.ifDefinitions remoteFieldsArgumentsParser'
            , P.fType = fieldType }
      pure $ pure $ P.unsafeRawField (P.mkDefinition fieldName Nothing fieldInfo')
        `P.bindField` \G.Field{ G._fArguments = args, G._fSelectionSet = selSet } -> do
          remoteArgs <- P.ifParser remoteFieldsArgumentsParser' $ P.GraphQLValue <$> args
          pure $ IR.AFRemote $ IR.RemoteSelect
            { _rselArgs          = remoteArgs
            , _rselSelection     = selSet
            , _rselHasuraColumns = _rfiHasuraFields remoteFieldInfo
            , _rselFieldCall     = unRemoteFields $ _rfiRemoteFields remoteFieldInfo
            , _rselRemoteSchema  = _rfiRemoteSchema remoteFieldInfo
            }

-- | The custom SQL functions' input "args" field parser
-- > function_name(args: function_args)
customSQLFunctionArgs
  :: (MonadSchema n m, MonadTableInfo r m)
  => FunctionInfo
<<<<<<< HEAD
  -> m (InputFieldsParser n (IR.FunctionArgsExpTableRow 'Postgres UnpreparedValue))
=======
  -> m (InputFieldsParser n (IR.FunctionArgsExpTableRow 'Postgres (UnpreparedValue 'Postgres)))
>>>>>>> 350d6b3d
customSQLFunctionArgs FunctionInfo{..} = functionArgs fiName fiInputArgs

-- | Parses the arguments to the underlying sql function of a computed field or
--   a custom function. All arguments to the underlying sql function are parsed
--   as an "args" object. Named arguments are expected in a field with the same
--   name, while positional arguments are expected in an field named "arg_$n".
--   Note that collisions are possible, but ignored for now, if a named argument
--   is also named "arg_$n". (FIXME: link to an issue?)
--
--   If the function requires no argument, or if its only argument is not
--   user-provided (the session argument in the case of custom functions, the
--   table row argument in the case of computed fields), the args object will
--   be omitted.
functionArgs
  :: forall m n r. (MonadSchema n m, MonadTableInfo r m)
  => QualifiedFunction
  -> Seq.Seq FunctionInputArgument
<<<<<<< HEAD
  -> m (InputFieldsParser n (IR.FunctionArgsExpTableRow 'Postgres UnpreparedValue))
=======
  -> m (InputFieldsParser n (IR.FunctionArgsExpTableRow 'Postgres (UnpreparedValue 'Postgres)))
>>>>>>> 350d6b3d
functionArgs functionName (toList -> inputArgs) = do
  -- First, we iterate through the original sql arguments in order, to find the
  -- corresponding graphql names. At the same time, we create the input field
  -- parsers, in three groups: session argument, optional arguments, and
  -- mandatory arguments. Optional arguments have a default value, mandatory
  -- arguments don't.
  let (names, session, optional, mandatory) = mconcat $ snd $ mapAccumL splitArguments 1 inputArgs
      defaultArguments = IR.FunctionArgsExp (snd <$> session) Map.empty

  if | length session > 1 ->
         -- We somehow found more than one session argument; this should never
         -- happen and is an error on our side.
         throw500 "there shouldn't be more than one session argument"
     | null optional && null mandatory ->
         -- There are no user-provided arguments to the function: there will be
         -- no args field.
         pure $ pure defaultArguments
     | otherwise -> do
         -- There are user-provided arguments: we need to parse an args object.
         argumentParsers <- sequenceA $ optional <> mandatory
         objectName <- qualifiedObjectToName functionName <&> (<> $$(G.litName "_args"))
         let fieldName    = $$(G.litName "args")
             fieldDesc    = G.Description $ "input parameters for function " <>> functionName
             objectParser = P.object objectName Nothing (sequenceA argumentParsers) `P.bind` \arguments -> do
               -- After successfully parsing, we create a dictionary of the parsed fields
               -- and we re-iterate through the original list of sql arguments, now with
               -- the knowledge of their graphql name.
               let foundArguments = Map.fromList $ catMaybes arguments <> session
                   argsWithNames  = zip names inputArgs

               -- All elements (in the orignal sql order) that are found in the result map
               -- are treated as positional arguments, whether they were originally named or
               -- not.
               (positional, left) <- spanMaybeM (\(name, _) -> pure $ Map.lookup name foundArguments) argsWithNames

               -- If there are arguments left, it means we found one that was not passed
               -- positionally. As a result, any remaining argument will have to be passed
               -- by name. We fail with a parse error if we encounter a positional sql
               -- argument (that does not have a name in the sql function), as:
               --   * only the last positional arguments can be omitted;
               --   * it has no name we can use.
               -- We also fail if we find a mandatory argument that was not
               -- provided by the user.
               named <- Map.fromList . catMaybes <$> traverse (namedArgument foundArguments) left
               pure $ IR.FunctionArgsExp positional named

         pure $ P.field fieldName (Just fieldDesc) objectParser

  where
<<<<<<< HEAD
    sessionPlaceholder :: IR.ArgumentExp 'Postgres UnpreparedValue
=======
    sessionPlaceholder :: IR.ArgumentExp 'Postgres (UnpreparedValue 'Postgres)
>>>>>>> 350d6b3d
    sessionPlaceholder = IR.AEInput P.UVSession

    splitArguments
      :: Int
      -> FunctionInputArgument
      -> (Int, ( [Text] -- graphql names, in order
<<<<<<< HEAD
               , [(Text, IR.ArgumentExp 'Postgres UnpreparedValue)] -- session argument
               , [m (InputFieldsParser n (Maybe (Text, IR.ArgumentExp 'Postgres UnpreparedValue)))] -- optional argument
               , [m (InputFieldsParser n (Maybe (Text, IR.ArgumentExp 'Postgres UnpreparedValue)))] -- mandatory argument
=======
               , [(Text, IR.ArgumentExp 'Postgres (UnpreparedValue 'Postgres))] -- session argument
               , [m (InputFieldsParser n (Maybe (Text, IR.ArgumentExp 'Postgres (UnpreparedValue 'Postgres))))] -- optional argument
               , [m (InputFieldsParser n (Maybe (Text, IR.ArgumentExp 'Postgres (UnpreparedValue 'Postgres))))] -- mandatory argument
>>>>>>> 350d6b3d
               )
         )
    splitArguments positionalIndex (IASessionVariables name) =
      let argName = getFuncArgNameTxt name
      in (positionalIndex, ([argName], [(argName, sessionPlaceholder)], [], []))
    splitArguments positionalIndex (IAUserProvided arg) =
      let (argName, newIndex) = case faName arg of
                                  Nothing   -> ("arg_" <> T.pack (show positionalIndex), positionalIndex + 1)
                                  Just name -> (getFuncArgNameTxt name, positionalIndex)
      in if unHasDefault $ faHasDefault arg
         then (newIndex, ([argName], [], [parseArgument arg argName], []))
         else (newIndex, ([argName], [], [], [parseArgument arg argName]))

<<<<<<< HEAD
    parseArgument :: FunctionArg -> Text -> m (InputFieldsParser n (Maybe (Text, IR.ArgumentExp 'Postgres UnpreparedValue)))
=======
    parseArgument :: FunctionArg -> Text -> m (InputFieldsParser n (Maybe (Text, IR.ArgumentExp 'Postgres (UnpreparedValue 'Postgres))))
>>>>>>> 350d6b3d
    parseArgument arg name = do
      columnParser <- P.column (ColumnScalar $ _qptName $ faType arg) (G.Nullability True)
      fieldName    <- textToName name

      -- While some arguments are "mandatory" (i.e. they don't have a default
      -- value), we don't enforce the distinction at the GraphQL type system
      -- level, because all postgres function arguments are nullable, and
      -- GraphQL conflates nullability and optionality (see Note [Optional
      -- fields and nullability]). Making the field "mandatory" in the GraphQL
      -- sense would mean giving a default value of `null`, implicitly passing
      -- `null` to the postgres function if the user were to omit the
      -- argument. For backwards compatibility reasons, and also to avoid
      -- surprises, we prefer to reject the query if a mandatory argument is
      -- missing rather than filling the blanks for the user.
      let argParser = P.fieldOptional fieldName Nothing columnParser
      pure $ argParser `mapField` ((name,) . IR.AEInput . mkParameter)

    namedArgument
<<<<<<< HEAD
      :: HashMap Text (IR.ArgumentExp 'Postgres UnpreparedValue)
      -> (Text, InputArgument FunctionArg)
      -> n (Maybe (Text, IR.ArgumentExp 'Postgres UnpreparedValue))
=======
      :: HashMap Text (IR.ArgumentExp 'Postgres (UnpreparedValue 'Postgres))
      -> (Text, InputArgument FunctionArg)
      -> n (Maybe (Text, IR.ArgumentExp 'Postgres (UnpreparedValue 'Postgres)))
>>>>>>> 350d6b3d
    namedArgument dictionary (name, inputArgument) = case inputArgument of
      IASessionVariables _ -> pure $ Just (name, sessionPlaceholder)
      IAUserProvided arg   -> case Map.lookup name dictionary of
        Just parsedValue -> case faName arg of
          Just _  -> pure $ Just (name, parsedValue)
          Nothing -> parseErrorWith NotSupported "Only last set of positional arguments can be omitted"
        Nothing -> whenMaybe (not $ unHasDefault $ faHasDefault arg) $
          parseErrorWith NotSupported "Non default arguments cannot be omitted"


-- | The "path" argument for json column fields
jsonPathArg :: MonadParse n => ColumnType 'Postgres -> InputFieldsParser n (Maybe (IR.ColumnOp 'Postgres))
jsonPathArg columnType
  | isScalarColumnWhere isJSONType columnType =
      P.fieldOptional fieldName description P.string `P.bindFields` fmap join . traverse toColExp
  | otherwise = pure Nothing
  where
    fieldName = $$(G.litName "path")
    description = Just "JSON select path"
    toColExp textValue = case parseJSONPath textValue of
      Left err     -> parseError $ T.pack $ "parse json path error: " ++ err
      Right []     -> pure Nothing
      Right jPaths -> pure $ Just $ IR.ColumnOp PG.jsonbPathOp $ PG.SEArray $ map elToColExp jPaths
    elToColExp (Key k)   = PG.SELit k
    elToColExp (Index i) = PG.SELit $ T.pack (show i)

tablePermissionsInfo :: SelPermInfo 'Postgres -> TablePerms 'Postgres
tablePermissionsInfo selectPermissions = IR.TablePerm
  { IR._tpFilter = fmapAnnBoolExp partialSQLExpToUnpreparedValue $ spiFilter selectPermissions
  , IR._tpLimit  = spiLimit selectPermissions
  }

------------------------ Node interface from Relay ---------------------------

{- Note [Relay Node Id]
~~~~~~~~~~~~~~~~~~~~~~~

The 'Node' interface in Relay schema has exactly one field which returns
a non-null 'ID' value. Each table object type in Relay schema should implement
'Node' interface to provide global object identification.
See https://relay.dev/graphql/objectidentification.htm for more details.

To identify each row in a table, we need to encode the table information
(schema and name) and primary key column values in the 'Node' id.

Node id data:
-------------
We are using JSON format for encoding and decoding the node id. The JSON
schema looks like following

'[<version-integer>, "<table-schema>", "<table-name>", "column-1", "column-2", ... "column-n"]'

It is represented in the type @'NodeId'. The 'version-integer' represents the JSON
schema version to enable any backward compatibility if it is broken in upcoming versions.

The stringified JSON is Base64 encoded and sent to client. Also the same
base64 encoded JSON string is accepted for 'node' field resolver's 'id' input.
-}

data V1NodeId
  = V1NodeId
  { _nidTable   :: !QualifiedTable
  , _nidColumns :: !(NESeq.NESeq J.Value)
  } deriving (Show, Eq)

-- | The Relay 'Node' inteface's 'id' field value.
-- See Note [Relay Node id].
data NodeId
  = NodeIdV1 !V1NodeId
  deriving (Show, Eq)

instance J.FromJSON NodeId where
  parseJSON v = do
    valueList <- J.parseJSON v
    case valueList of
      []              -> fail "unexpected GUID format, found empty list"
      J.Number 1:rest -> NodeIdV1 <$> parseNodeIdV1 rest
      J.Number n:_    -> fail $ "unsupported GUID version: " <> show n
      _               -> fail "unexpected GUID format, needs to start with a version number"
    where
      parseNodeIdV1 (schemaValue:(nameValue:(firstColumn:remainingColumns))) =
        V1NodeId
        <$> (QualifiedObject <$> J.parseJSON schemaValue <*> J.parseJSON nameValue)
        <*> pure (firstColumn NESeq.:<|| Seq.fromList remainingColumns)
      parseNodeIdV1 _ = fail "GUID version 1: expecting schema name, table name and at least one column value"

throwInvalidNodeId :: MonadParse n => Text -> n a
throwInvalidNodeId t = parseError $ "the node id is invalid: " <> t

-- | The 'node' root field of a Relay request.
node
  :: forall m n r
   . ( MonadSchema n m
     , MonadTableInfo r m
     , MonadRole r m
     , Has QueryContext r
     )
  => m (P.Parser 'Output n (HashMap QualifiedTable (SelPermInfo 'Postgres, PrimaryKeyColumns 'Postgres, AnnotatedFields 'Postgres)))
node = memoizeOn 'node () do
  let idDescription = G.Description "A globally unique identifier"
      idField = P.selection_ $$(G.litName "id") (Just idDescription) P.identifier
      nodeInterfaceDescription = G.Description "An object with globally unique ID"
  allTables :: TableCache <- asks getter
  tables :: HashMap QualifiedTable (Parser 'Output n (SelPermInfo 'Postgres, NESeq (ColumnInfo 'Postgres), AnnotatedFields 'Postgres)) <-
    Map.mapMaybe id <$> flip Map.traverseWithKey allTables \table _ -> runMaybeT do
      tablePkeyColumns <- MaybeT $ (^? tiCoreInfo.tciPrimaryKey._Just.pkColumns) <$> askTableInfo table
      selectPermissions <- MaybeT $ tableSelectPermissions table
      annotatedFieldsParser <- lift $ tableSelectionSet table selectPermissions
      pure $ (selectPermissions, tablePkeyColumns,) <$> annotatedFieldsParser
  pure $ P.selectionSetInterface $$(G.litName "Node")
         (Just nodeInterfaceDescription) [idField] tables

nodeField
  :: forall m n r
   . ( MonadSchema n m
     , MonadTableInfo r m
     , MonadRole r m
     , Has QueryContext r
     )
  => m (P.FieldParser n (SelectExp 'Postgres))
nodeField = do
  let idDescription = G.Description "A globally unique id"
      idArgument = P.field $$(G.litName "id") (Just idDescription) P.identifier
  stringifyNum <- asks $ qcStringifyNum . getter
  nodeObject <- node
  return $ P.subselection $$(G.litName "node") Nothing idArgument nodeObject `P.bindField`
    \(ident, parseds) -> do
      NodeIdV1 (V1NodeId table columnValues) <- parseNodeId ident
      (perms, pkeyColumns, fields) <-
        onNothing (Map.lookup table parseds) $
        withArgsPath $  throwInvalidNodeId $ "the table " <>> ident
      whereExp <- buildNodeIdBoolExp columnValues pkeyColumns
      return $ IR.AnnSelectG
        { IR._asnFields   = fields
        , IR._asnFrom     = IR.FromTable table
        , IR._asnPerm     = tablePermissionsInfo perms
        , IR._asnArgs     = IR.SelectArgs
          { IR._saWhere    = Just whereExp
          , IR._saOrderBy  = Nothing
          , IR._saLimit    = Nothing
          , IR._saOffset   = Nothing
          , IR._saDistinct = Nothing
          }
        , IR._asnStrfyNum = stringifyNum
        }
  where
    parseNodeId :: Text -> n NodeId
    parseNodeId =
      either (withArgsPath . throwInvalidNodeId . T.pack) pure . J.eitherDecode . base64Decode
    withArgsPath = withPath (++ [Key "args", Key "id"])

    buildNodeIdBoolExp
      :: NESeq.NESeq J.Value
      -> NESeq.NESeq (ColumnInfo 'Postgres)
      -> n (IR.AnnBoolExp 'Postgres (UnpreparedValue 'Postgres))
    buildNodeIdBoolExp columnValues pkeyColumns = do
        let firstPkColumn NESeq.:<|| remainingPkColumns = pkeyColumns
            firstColumnValue NESeq.:<|| remainingColumns = columnValues
            (nonAlignedPkColumns, nonAlignedColumnValues, alignedTuples) =
              partitionThese $ toList $ align remainingPkColumns remainingColumns

        unless (null nonAlignedPkColumns) $ throwInvalidNodeId $
          "primary key columns " <> dquoteList (map pgiColumn nonAlignedPkColumns) <> " are missing"

        unless (null nonAlignedColumnValues) $ throwInvalidNodeId $
          "unexpected column values " <> J.encodeToStrictText nonAlignedColumnValues

        let allTuples = (firstPkColumn, firstColumnValue):alignedTuples

        flip onLeft (parseErrorWith ParseFailed . qeError) $ runExcept $
          fmap IR.BoolAnd $ for allTuples $ \(columnInfo, columnValue) -> do
            let modifyErrFn t = "value of column " <> pgiColumn columnInfo
                                <<> " in node id: " <> t
                pgColumnType = pgiType columnInfo
            pgValue <- modifyErr modifyErrFn $ parsePGScalarValue pgColumnType columnValue
            let unpreparedValue = flip UVParameter Nothing $ P.ColumnValue pgColumnType pgValue
            pure $ IR.BoolFld $ IR.AVCol columnInfo [IR.AEQ True unpreparedValue]<|MERGE_RESOLUTION|>--- conflicted
+++ resolved
@@ -1002,11 +1002,7 @@
       in mkDescriptionWith (_cffDescription _cfiFunction) defaultDescription
 
     computedFieldFunctionArgs
-<<<<<<< HEAD
-      :: ComputedFieldFunction -> m (InputFieldsParser n (IR.FunctionArgsExpTableRow 'Postgres UnpreparedValue))
-=======
       :: ComputedFieldFunction -> m (InputFieldsParser n (IR.FunctionArgsExpTableRow 'Postgres (UnpreparedValue 'Postgres)))
->>>>>>> 350d6b3d
     computedFieldFunctionArgs ComputedFieldFunction{..} =
       functionArgs _cffName (IAUserProvided <$> _cffInputArgs) <&> fmap addTableAndSessionArgument
       where
@@ -1069,11 +1065,7 @@
 customSQLFunctionArgs
   :: (MonadSchema n m, MonadTableInfo r m)
   => FunctionInfo
-<<<<<<< HEAD
-  -> m (InputFieldsParser n (IR.FunctionArgsExpTableRow 'Postgres UnpreparedValue))
-=======
   -> m (InputFieldsParser n (IR.FunctionArgsExpTableRow 'Postgres (UnpreparedValue 'Postgres)))
->>>>>>> 350d6b3d
 customSQLFunctionArgs FunctionInfo{..} = functionArgs fiName fiInputArgs
 
 -- | Parses the arguments to the underlying sql function of a computed field or
@@ -1091,11 +1083,7 @@
   :: forall m n r. (MonadSchema n m, MonadTableInfo r m)
   => QualifiedFunction
   -> Seq.Seq FunctionInputArgument
-<<<<<<< HEAD
-  -> m (InputFieldsParser n (IR.FunctionArgsExpTableRow 'Postgres UnpreparedValue))
-=======
   -> m (InputFieldsParser n (IR.FunctionArgsExpTableRow 'Postgres (UnpreparedValue 'Postgres)))
->>>>>>> 350d6b3d
 functionArgs functionName (toList -> inputArgs) = do
   -- First, we iterate through the original sql arguments in order, to find the
   -- corresponding graphql names. At the same time, we create the input field
@@ -1145,26 +1133,16 @@
          pure $ P.field fieldName (Just fieldDesc) objectParser
 
   where
-<<<<<<< HEAD
-    sessionPlaceholder :: IR.ArgumentExp 'Postgres UnpreparedValue
-=======
     sessionPlaceholder :: IR.ArgumentExp 'Postgres (UnpreparedValue 'Postgres)
->>>>>>> 350d6b3d
     sessionPlaceholder = IR.AEInput P.UVSession
 
     splitArguments
       :: Int
       -> FunctionInputArgument
       -> (Int, ( [Text] -- graphql names, in order
-<<<<<<< HEAD
-               , [(Text, IR.ArgumentExp 'Postgres UnpreparedValue)] -- session argument
-               , [m (InputFieldsParser n (Maybe (Text, IR.ArgumentExp 'Postgres UnpreparedValue)))] -- optional argument
-               , [m (InputFieldsParser n (Maybe (Text, IR.ArgumentExp 'Postgres UnpreparedValue)))] -- mandatory argument
-=======
                , [(Text, IR.ArgumentExp 'Postgres (UnpreparedValue 'Postgres))] -- session argument
                , [m (InputFieldsParser n (Maybe (Text, IR.ArgumentExp 'Postgres (UnpreparedValue 'Postgres))))] -- optional argument
                , [m (InputFieldsParser n (Maybe (Text, IR.ArgumentExp 'Postgres (UnpreparedValue 'Postgres))))] -- mandatory argument
->>>>>>> 350d6b3d
                )
          )
     splitArguments positionalIndex (IASessionVariables name) =
@@ -1178,11 +1156,7 @@
          then (newIndex, ([argName], [], [parseArgument arg argName], []))
          else (newIndex, ([argName], [], [], [parseArgument arg argName]))
 
-<<<<<<< HEAD
-    parseArgument :: FunctionArg -> Text -> m (InputFieldsParser n (Maybe (Text, IR.ArgumentExp 'Postgres UnpreparedValue)))
-=======
     parseArgument :: FunctionArg -> Text -> m (InputFieldsParser n (Maybe (Text, IR.ArgumentExp 'Postgres (UnpreparedValue 'Postgres))))
->>>>>>> 350d6b3d
     parseArgument arg name = do
       columnParser <- P.column (ColumnScalar $ _qptName $ faType arg) (G.Nullability True)
       fieldName    <- textToName name
@@ -1201,15 +1175,9 @@
       pure $ argParser `mapField` ((name,) . IR.AEInput . mkParameter)
 
     namedArgument
-<<<<<<< HEAD
-      :: HashMap Text (IR.ArgumentExp 'Postgres UnpreparedValue)
-      -> (Text, InputArgument FunctionArg)
-      -> n (Maybe (Text, IR.ArgumentExp 'Postgres UnpreparedValue))
-=======
       :: HashMap Text (IR.ArgumentExp 'Postgres (UnpreparedValue 'Postgres))
       -> (Text, InputArgument FunctionArg)
       -> n (Maybe (Text, IR.ArgumentExp 'Postgres (UnpreparedValue 'Postgres)))
->>>>>>> 350d6b3d
     namedArgument dictionary (name, inputArgument) = case inputArgument of
       IASessionVariables _ -> pure $ Just (name, sessionPlaceholder)
       IAUserProvided arg   -> case Map.lookup name dictionary of
