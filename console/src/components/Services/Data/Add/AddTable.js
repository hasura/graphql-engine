import PropTypes from 'prop-types';
import React, { Component } from 'react';
import Helmet from 'react-helmet';

import Button from '../../../Common/Button/Button';
import PrimaryKeySelector from '../Common/Components/PrimaryKeySelector';
import ForeignKeyWrapper from './ForeignKeyWrapper';
import UniqueKeyWrapper from './UniqueKeyWrapper';
import FrequentlyUsedColumnSelector from '../Common/Components/FrequentlyUsedColumnSelector';

import { showErrorNotification } from '../../Common/Notification';

import TableName from './TableName';
import TableColumns from './TableColumns';
import TableComment from './TableComment';

import CheckConstraints from './CheckConstraints';

import {
  setTableName,
  setTableComment,
  removeColumn,
  setColName,
  setColType,
  setColNullable,
  setColDefault,
  setForeignKeys,
  setUniqueKeys,
  setFreqUsedColumn,
} from './AddActions';

import { fetchColumnTypeInfo, RESET_COLUMN_TYPE_INFO } from '../DataActions';
import { setDefaults, setPk, createTableSql } from './AddActions';
import { resetValidation } from './AddActions';

import gqlPattern, {
  gqlTableErrorNotif,
  gqlColumnErrorNotif,
} from '../Common/GraphQLValidation'; // TODO add the others

import {
  tableNameNullNotif,
  tableEnufColumnsNotif,
  tableColumnNoDupsNotif,
  tableColumnTypesNotif,
  tableColumnDefaultsNotif,
  tableMinPrimaryKeyNotif,
} from './AddWarning';

import styles from '../../../Common/TableCommon/Table.scss';
import ToolTip from '../../../Common/Tooltip/Tooltip';
import {
  foreignKeyDescription,
  primaryKeyDescription,
  uniqueKeyDescription,
  checkConstraintsDescription,
} from '../Common/TooltipMessages';

/* AddTable is a wrapper which wraps
 *  1) Table Name input
 *  2) Columns inputs
 *  3) Primary Key input
 *  4) Comment Input
 *  5) Add Table button
 * */

class AddTable extends Component {
  constructor(props) {
    super(props);

    this.props.dispatch(setDefaults());

    this.onTableNameChange = this.onTableNameChange.bind(this);
    this.onTableCommentChange = this.onTableCommentChange.bind(this);
    this.onRemoveColumn = this.onRemoveColumn.bind(this);
    this.onColumnChange = this.onColumnNameChange.bind(this);
    this.onColTypeChange = this.onColTypeChange.bind(this);
    this.onColNullableChange = this.onColNullableChange.bind(this);
    this.onColUniqueChange = this.onColUniqueChange.bind(this);
    this.setColDefaultValue = this.setColDefaultValue.bind(this);

    this.trimEmptyColumns = this.trimEmptyColumns.bind(this);
    this.checkAndNotify = this.checkAndNotify.bind(this);
    this.validateAndSubmit = this.validateAndSubmit.bind(this);

    this.tableNameCheck = this.tableNameCheck.bind(this);
    this.validateEnoughColumns = this.validateEnoughColumns.bind(this);
    this.validateColumnNames = this.validateColumnNames.bind(this);
    this.validateNoDupNames = this.validateNoDupNames.bind(this);
    this.validateColumnTypes = this.validateColumnTypes.bind(this);
    this.validateColumnDefaults = this.validateColumnDefaults.bind(this);
    this.minPrimaryKeyCheck = this.minPrimaryKeyCheck.bind(this);
    this.isModified = this.isModified.bind(this);
    this.isValidType = this.isValidType.bind(this);
    this.isValidDefault = this.isValidDefault.bind(this);
  }

  componentDidMount() {
    this.props.dispatch(fetchColumnTypeInfo());
  }

  componentWillUnmount() {
    this.props.dispatch(setDefaults());
    this.props.dispatch({
      type: RESET_COLUMN_TYPE_INFO,
    });
  }

  onTableNameChange = e => {
    const { dispatch } = this.props;
    dispatch(setTableName(e.target.value));
  };

  trimTableName = tableName => {
    const trimmedName = tableName ? tableName.trim() : tableName;
    const { dispatch } = this.props;
    if (tableName !== trimmedName) {
      dispatch(setTableName(trimmedName));
    }
    return trimmedName;
  };

  onTableCommentChange = e => {
    const { dispatch } = this.props;
    dispatch(setTableComment(e.target.value));
  };

  onRemoveColumn = i => {
    const { dispatch } = this.props;
    dispatch(removeColumn(i));
  };

  onColumnNameChange = (i, isNullableChecked, e) => {
    const { dispatch } = this.props;
    dispatch(setColName(e.target.value, i, isNullableChecked));
  };

  onColTypeChange = (i, value) => {
    const { dispatch } = this.props;
    dispatch(setColType(value, i));
  };
  onColNullableChange = (i, e) => {
    const { dispatch } = this.props;
    dispatch(setColNullable(e.target.checked, i));
  };

  onColUniqueChange = (i, numUniqueKeys, isColumnUnique, _uindex) => {
    const { dispatch, uniqueKeys } = this.props;
    if (isColumnUnique) {
      dispatch(
        setUniqueKeys([
          ...uniqueKeys.slice(0, _uindex),
          ...uniqueKeys.slice(_uindex + 1),
        ])
      );
    } else {
      const newUniqueKeys = JSON.parse(JSON.stringify(uniqueKeys));
      newUniqueKeys[numUniqueKeys - 1] = [i];
      dispatch(setUniqueKeys([...newUniqueKeys, []]));
    }
  };

  setColDefaultValue = (i, isNullableChecked, value) => {
    const { dispatch } = this.props;
    dispatch(setColDefault(value, i, isNullableChecked));
  };

  minPrimaryKeyCheck() {
    return this.props.primaryKeys.filter(key => key !== '').length > 0;
  }

  // check the validity and if invalid, notify
  // valid values are true and ""
  // strings get interpolated with notificationArray
  // and objects are assumed to be an array like notificationArray
  // and the second arg is ignored
  checkAndNotify(validated, notificationArray) {
    if (validated === true || validated === '') return true;
    else if (validated === false) {
      this.props.dispatch(
        showErrorNotification(
          notificationArray[0],
          notificationArray[1],
          notificationArray[2]
        )
      );
      return false;
    } else if (typeof validated === 'string') {
      this.props.dispatch(
        showErrorNotification(notificationArray[0], validated, {
          custom: validated,
        })
      );
      return false;
    } else if (typeof validated === 'object') {
      this.props.dispatch(
        showErrorNotification(
          notificationArray[0],
          notificationArray[1],
          notificationArray[2]
        )
      );
      return false;
    }
  }

  tableNameEmptyCheck(name) {
    return name !== null;
  }

  tableNameCheck(name) {
    return gqlPattern.test(name);
  }

  isModified(x) {
    if (x === undefined) return false;
    else if (typeof x === 'string' && /^..*$/.test(x)) return true;

    return false;
  }

  // return a shallow copy of a columns array, trimming those columns with
  // no non-default values from the end. Invalids in the middle retained
  trimEmptyColumns(Columns) {
    let c = Columns.slice(0);

    for (let i = c.length - 1; i >= 0; i--) {
      if (
        this.isModified(c[i].name) ||
        this.isModified(c[i].type) ||
        this.isModified(c[i].default)
      ) {
        return c;
      }
      c = c.slice(0, c.length - 1);
    }
    return c;
  }

  trimColumnNames(columns) {
    const trimmedColumns = columns.map((column, index) => {
      const trimmedColumn = column.name.trim();
      if (trimmedColumn !== column.name) {
        this.props.dispatch(setColName(trimmedColumn, index, column.nullable));
      }
      return {
        ...column,
        name: trimmedColumn,
      };
    });
    return trimmedColumns;
  }

  validateEnoughColumns(cols) {
    return cols.length > 0;
  }

  validateColumnNames(cols) {
    const l = cols.length;

    for (let i = 0; i < l; i++) {
      if (!gqlPattern.test(cols[i].name)) {
        return (
          'Invalid name for column ' +
          i.toString() +
          ', ' +
          cols[i].name.toString() +
          ' is Invalid. ' +
          'Column names must be letters, numbers, and _ and start with a letter'
        );
      }
    }
    return '';
  }

  isValidType(s) {
    return typeof s === 'string' && s.trim().length > 0;
  }

  validateColumnTypes(cols) {
    const l = cols.length;
    for (let i = 0; i < l; i++) {
      if (!this.isValidType(cols[i].type)) {
        return (
          'Invalid type (' +
          cols[i].type.toString() +
          ') for column ' +
          i.toString() +
          ' (' +
          cols[i].name.toString() +
          ')'
        );
      }
    }
    return '';
  }

  validateNoDupNames(cols) {
    const l = cols.length;
    const names = [];

    for (let j = 0; j < l; j++) {
      names.push(cols[j].name);
    }

    for (let i = 0; i < l; i++) {
      const li = names.lastIndexOf(cols[i].name);
      if (li !== -1 && li !== i) {
        // slightly tricky code, we just have to find a dup, not all
        return (
          'Column ' +
          i.toString() +
          ', ' +
          cols[i].name.toString() +
          ' is duplicated by column ' +
          li.toString()
        );
      }
    }
    return '';
  }

<<<<<<< HEAD
  /* eslint-disable no-unused-vars */
  // eslint-disable-next-line @typescript-eslint/no-unused-vars
  isValidDefault(type, d) {
=======
  /* eslint-disable @typescript-eslint/no-unused-vars */
  isValidDefault() {
>>>>>>> 773a29d6
    return true;
  }
  /* eslint-enable @typescript-eslint/no-unused-vars */

  /* punting for now
    isValidDefault(type, d) {
        if(d === null || d === "")
            return true;

        switch (type) {
            case "integer":
            case "serial":
            case "bigint":
            case "bigserial":
                return (parseInt(d) !== NaN);
            case "boolean":
                return (d === "true" || d === "false");
            case "numeric":
            case "float":
                return (parseFloat(d) !== NaN);
            case "timestamptz":
            case "timestamp":
            case "timetz":
            case "date":
                // TODO
            case "UUID":
            // TODO
            case "JSONB":
            // TODO
            case "text":
            default:
                    return true;
        }
    }
*/

  validateColumnDefaults(cols) {
    const l = cols.length;
    for (let i = 0; i < l; i++) {
      if (!this.isValidDefault(cols[i].type, cols[i].default)) {
        return (
          'Invalid default (' +
          cols[i].default.toString() +
          ') for column ' +
          i.toString() +
          ' (' +
          cols[i].name.toString() +
          ')'
        );
      }
    }
    return '';
  }

  // UI has decided we're ready to submit. Validate that the
  // props have a valid new table, and ask server for new table
  validateAndSubmit() {
    this.props.dispatch(resetValidation());
    const validColumns = this.trimEmptyColumns(this.props.columns);
    // trim white spaces on table name.
    const tableNameTrimmed = this.trimTableName(this.props.tableName);

    // trim all validColumns names
    const trimmedColumns = this.trimColumnNames(validColumns);

    if (
      this.checkAndNotify(
        this.tableNameEmptyCheck(tableNameTrimmed),
        tableNameNullNotif
      ) &&
      this.checkAndNotify(
        this.tableNameCheck(tableNameTrimmed),
        gqlTableErrorNotif
      ) &&
      this.checkAndNotify(
        this.validateEnoughColumns(trimmedColumns),
        tableEnufColumnsNotif
      ) &&
      this.checkAndNotify(
        this.validateColumnNames(trimmedColumns),
        gqlColumnErrorNotif
      ) &&
      this.checkAndNotify(
        this.validateNoDupNames(trimmedColumns),
        tableColumnNoDupsNotif
      ) &&
      this.checkAndNotify(
        this.validateColumnTypes(trimmedColumns),
        tableColumnTypesNotif
      ) &&
      this.checkAndNotify(
        this.validateColumnDefaults(trimmedColumns),
        tableColumnDefaultsNotif
      ) &&
      this.checkAndNotify(this.minPrimaryKeyCheck(), tableMinPrimaryKeyNotif)
    ) {
      this.props.dispatch(createTableSql());
    }
    // CLEVER WARNING sneaky if, the above all can dispatch errors
  }

  render() {
    const {
      columns,
      primaryKeys,
      allSchemas,
      foreignKeys,
      uniqueKeys,
      fkToggled,
      tableName,
      currentSchema,
      dispatch,
      ongoingRequest,
      lastError,
      lastSuccess,
      internalError,
      dataTypes,
      schemaList,
      columnDefaultFunctions,
      columnTypeCasts,
      checkConstraints,
    } = this.props;

    const getCreateBtnText = () => {
      let createBtnText = 'Add Table';
      if (ongoingRequest) {
        createBtnText = 'Creating...';
      } else if (lastError) {
        createBtnText = 'Creating Failed. Try again';
      } else if (internalError) {
        createBtnText = 'Creating Failed. Try again';
      } else if (lastSuccess) {
        createBtnText = 'Created! Redirecting...';
      }
      return createBtnText;
    };

    return (
      <div
        className={`${styles.addTablesBody} ${styles.clear_fix} ${styles.padd_left}`}
      >
        <Helmet title={`Add Table - Data | Hasura`} />
        <div className={styles.subHeader}>
          <h2 className={styles.heading_text}>Add a new table</h2>
          <div className="clearfix" />
        </div>
        <br />
        <div className={`container-fluid ${styles.padd_left_remove}`}>
          <div
            className={`${styles.addCol} col-xs-12 ${styles.padd_left_remove}`}
          >
            <TableName onChange={this.onTableNameChange.bind(this)} />
            <hr />
            <TableColumns
              uniqueKeys={uniqueKeys}
              dataTypes={dataTypes}
              columnDefaultFunctions={columnDefaultFunctions}
              columnTypeCasts={columnTypeCasts}
              columns={columns}
              onRemoveColumn={this.onRemoveColumn}
              onColumnChange={this.onColumnNameChange}
              onColTypeChange={this.onColTypeChange}
              onColNullableChange={this.onColNullableChange}
              onColUniqueChange={this.onColUniqueChange}
              setColDefaultValue={this.setColDefaultValue}
            />
            <div>
              <FrequentlyUsedColumnSelector
                onSelect={setFreqUsedColumn}
                action={'add'}
                dispatch={dispatch}
              />
            </div>
            <hr />
            <h4 className={styles.subheading_text}>
              Primary Key &nbsp; &nbsp;
              <ToolTip message={primaryKeyDescription} />
            </h4>
            <PrimaryKeySelector
              primaryKeys={primaryKeys}
              columns={columns}
              setPk={setPk}
              dispatch={dispatch}
            />
            <hr />
            <h4 className={styles.subheading_text}>
              Foreign Keys &nbsp; &nbsp;
              <ToolTip message={foreignKeyDescription} />
            </h4>
            <ForeignKeyWrapper
              allSchemas={allSchemas}
              columns={columns}
              currentSchema={currentSchema}
              tableName={tableName}
              foreignKeys={foreignKeys}
              dispatch={dispatch}
              setForeignKeys={setForeignKeys}
              fkToggled={fkToggled}
              schemaList={schemaList}
            />
            <hr />
            <h4 className={styles.subheading_text}>
              Unique Keys &nbsp; &nbsp;
              <ToolTip message={uniqueKeyDescription} />
            </h4>
            <UniqueKeyWrapper
              allSchemas={allSchemas}
              columns={columns}
              currentSchema={currentSchema}
              tableName={tableName}
              uniqueKeys={uniqueKeys}
              dispatch={dispatch}
              setUniqueKeys={setUniqueKeys}
            />
            <hr />
            <h4 className={styles.subheading_text}>
              Check Constraints &nbsp; &nbsp;
              <ToolTip message={checkConstraintsDescription} />
            </h4>
            <CheckConstraints
              constraints={checkConstraints}
              dispatch={dispatch}
            />
            <hr />
            <TableComment onChange={this.onTableCommentChange} />
            <hr />
            <Button
              type="submit"
              onClick={this.validateAndSubmit}
              data-test="table-create"
              color="yellow"
              size="sm"
            >
              {getCreateBtnText()}
            </Button>
          </div>
        </div>
      </div>
    );
  }
}

AddTable.propTypes = {
  columns: PropTypes.array.isRequired,
  tableName: PropTypes.string,
  allSchemas: PropTypes.array.isRequired,
  primaryKeys: PropTypes.array.isRequired,
  foreignKeys: PropTypes.array.isRequired,
  ongoingRequest: PropTypes.bool.isRequired,
  lastError: PropTypes.object,
  internalError: PropTypes.string,
  lastSuccess: PropTypes.bool,
  dispatch: PropTypes.func.isRequired,
};

const mapStateToProps = state => ({
  ...state.addTable.table,
  allSchemas: state.tables.allSchemas,
  currentSchema: state.tables.currentSchema,
  dataTypes: state.tables.columnDataTypes,
  columnDefaultFunctions: state.tables.columnDefaultFunctions,
  columnTypeCasts: state.tables.columnTypeCasts,
  columnDataTypeFetchErr: state.tables.columnDataTypeFetchErr,
  schemaList: state.tables.schemaList,
});

const addTableConnector = connect => connect(mapStateToProps)(AddTable);

export default addTableConnector;<|MERGE_RESOLUTION|>--- conflicted
+++ resolved
@@ -320,17 +320,10 @@
     return '';
   }
 
-<<<<<<< HEAD
-  /* eslint-disable no-unused-vars */
-  // eslint-disable-next-line @typescript-eslint/no-unused-vars
-  isValidDefault(type, d) {
-=======
-  /* eslint-disable @typescript-eslint/no-unused-vars */
   isValidDefault() {
->>>>>>> 773a29d6
+    // TODO
     return true;
   }
-  /* eslint-enable @typescript-eslint/no-unused-vars */
 
   /* punting for now
     isValidDefault(type, d) {
