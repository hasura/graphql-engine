--- conflicted
+++ resolved
@@ -62,11 +62,8 @@
 		NewMigrateCmd(ec),
 		NewVersionCmd(ec),
 		NewDocsCmd(ec),
-<<<<<<< HEAD
 		NewCompletionCmd(ec),
-=======
 		NewUpdateCLICmd(ec),
->>>>>>> 20be2e5a
 	)
 	rootCmd.SetHelpCommand(NewHelpCmd(ec))
 	f := rootCmd.PersistentFlags()
