--- conflicted
+++ resolved
@@ -83,12 +83,8 @@
   when there were previously no events to process. Potential space leak fixed. (#3839)
 - console: track runtime errors (#4083)
 - auto-include `__typename` field in custom types' objects (fix #4063)
-<<<<<<< HEAD
+- squash some potential space leaks (#3937)
 - docs: bump MarupSafe version (#4102)
 - server: validate action webhook response to conform to action output type (fix #3977)
 - server: preserve cookie headers from sync action webhook (close #4021)
-- server: add 'ID' to default scalars in custom types (fix #4061)
-=======
-- squash some potential space leaks (#3937)
-- docs: bump MarupSafe version (#4102)
->>>>>>> 4d2dbe68
+- server: add 'ID' to default scalars in custom types (fix #4061)