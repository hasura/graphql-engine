-- | Description: Create/delete SQL tables to/from Hasura metadata.
module Hasura.RQL.DDL.Schema.Table
  ( TrackTable(..)
  , runTrackTableQ
  , trackExistingTableOrViewP2

  , TrackTableV2(..)
  , runTrackTableV2Q

  , UntrackTable(..)
  , runUntrackTableQ

  , SetTableIsEnum(..)
  , runSetExistingTableIsEnumQ

  , SetTableCustomFields(..)
  , runSetTableCustomFieldsQV2

  , buildTableCache
  , delTableAndDirectDeps
  , processTableChanges
  ) where

import           Hasura.EncJSON
import           Hasura.GraphQL.Utils          (showNames)
import           Hasura.Prelude
import           Hasura.RQL.DDL.Deps
import           Hasura.RQL.DDL.Permission
import {-# SOURCE #-} Hasura.RQL.DDL.Schema.Cache
import           Hasura.RQL.DDL.Schema.Catalog
import           Hasura.RQL.DDL.Schema.Diff
import           Hasura.RQL.DDL.Schema.Enum
import           Hasura.RQL.DDL.Schema.Rename
import           Hasura.RQL.Types
import           Hasura.RQL.Types.Catalog
import           Hasura.Server.Utils           (duplicates)
import           Hasura.SQL.Types

import qualified Database.PG.Query             as Q
import qualified Hasura.GraphQL.Context        as GC
import qualified Hasura.GraphQL.Schema         as GS
import qualified Language.GraphQL.Draft.Syntax as G

import           Control.Lens.Extended         hiding ((.=))
import           Data.Aeson
import           Data.Aeson.Casing
import           Data.Aeson.TH
import           Instances.TH.Lift             ()
import           Language.Haskell.TH.Syntax    (Lift)
import           Network.URI.Extended          ()

import qualified Data.HashMap.Strict           as M
import qualified Data.Text                     as T

data TrackTable
  = TrackTable
  { tName   :: !QualifiedTable
  , tIsEnum :: !Bool
  } deriving (Show, Eq, Lift)

instance FromJSON TrackTable where
  parseJSON v = withOptions <|> withoutOptions
    where
      withOptions = flip (withObject "TrackTable") v $ \o -> TrackTable
        <$> o .: "table"
        <*> o .:? "is_enum" .!= False
      withoutOptions = TrackTable <$> parseJSON v <*> pure False

instance ToJSON TrackTable where
  toJSON (TrackTable name isEnum)
    | isEnum = object [ "table" .= name, "is_enum" .= isEnum ]
    | otherwise = toJSON name

data SetTableIsEnum
  = SetTableIsEnum
  { stieTable  :: !QualifiedTable
  , stieIsEnum :: !Bool
  } deriving (Show, Eq, Lift)
$(deriveJSON (aesonDrop 4 snakeCase) ''SetTableIsEnum)

data UntrackTable =
  UntrackTable
  { utTable   :: !QualifiedTable
  , utCascade :: !(Maybe Bool)
  } deriving (Show, Eq, Lift)
$(deriveJSON (aesonDrop 2 snakeCase){omitNothingFields=True} ''UntrackTable)

-- | Track table/view, Phase 1:
-- Validate table tracking operation. Fails if table is already being tracked,
-- or if a function with the same name is being tracked.
trackExistingTableOrViewP1
  :: (CacheRM m, UserInfoM m, QErrM m) => QualifiedTable -> m ()
trackExistingTableOrViewP1 qt = do
  adminOnly
  rawSchemaCache <- askSchemaCache
  when (M.member qt $ scTables rawSchemaCache) $
    throw400 AlreadyTracked $ "view/table already tracked : " <>> qt
  let qf = fmap (FunctionName . getTableTxt) qt
  when (M.member qf $ scFunctions rawSchemaCache) $
    throw400 NotSupported $ "function with name " <> qt <<> " already exists"

validateCustomRootFlds
  :: (MonadError QErr m)
  => GS.GCtx
  -> GC.TableCustomRootFields
  -> m ()
validateCustomRootFlds defRemoteGCtx rootFlds =
  forM_ rootFldNames $ GS.checkConflictingNode defRemoteGCtx
  where
    GC.TableCustomRootFields sel selByPk selAgg ins upd del = rootFlds
    rootFldNames = catMaybes [sel, selByPk, selAgg, ins, upd, del]

validateTableConfig
  :: (QErrM m, CacheRM m)
  => TableInfo a -> TableConfig -> m ()
validateTableConfig tableInfo (TableConfig rootFlds colFlds) = do
    withPathK "custom_root_fields" $ do
      sc <- askSchemaCache
      let defRemoteGCtx = scDefaultRemoteGCtx sc
      validateCustomRootFlds defRemoteGCtx rootFlds
    withPathK "custom_column_names" $
      forM_ (M.toList colFlds) $ \(col, customName) -> do
        void $ askPGColInfo (_tiFieldInfoMap tableInfo) col ""
        withPathK (getPGColTxt col) $
          checkForFieldConflict tableInfo $ FieldName $ G.unName customName
        when (not $ null duplicateNames) $ throw400 NotSupported $
          "the following names are duplicated: " <> showNames duplicateNames
  where
    duplicateNames = duplicates $ M.elems colFlds

trackExistingTableOrViewP2
<<<<<<< HEAD
  :: (QErrM m, CacheBuildM m)
  => TrackTable -> m EncJSON
trackExistingTableOrViewP2 (TrackTable tableName isEnum) = do
=======
  :: (QErrM m, CacheRWM m, MonadTx m, MonadIO m, HasHttpManager m, HasSQLGenCtx m)
  => QualifiedTable -> Bool -> TableConfig -> m EncJSON
trackExistingTableOrViewP2 tableName isEnum config = do
>>>>>>> 8a0615ff
  sc <- askSchemaCache
  let defGCtx = getAdminGCtx sc
  GS.checkConflictingNode defGCtx $ GS.qualObjectToName tableName
  saveTableToCatalog tableName isEnum config
  buildSchemaCacheFor (MOTable tableName)
  return successMsg

runTrackTableQ
  :: (QErrM m, UserInfoM m, CacheBuildM m)
  => TrackTable -> m EncJSON
runTrackTableQ (TrackTable qt isEnum) = do
  trackExistingTableOrViewP1 qt
  trackExistingTableOrViewP2 qt isEnum emptyTableConfig

data TrackTableV2
  = TrackTableV2
  { ttv2Table         :: !TrackTable
  , ttv2Configuration :: !TableConfig
  } deriving (Show, Eq, Lift)
$(deriveJSON (aesonDrop 4 snakeCase) ''TrackTableV2)

runTrackTableV2Q
  :: (QErrM m, CacheRWM m, MonadTx m, UserInfoM m, MonadIO m, HasHttpManager m, HasSQLGenCtx m)
  => TrackTableV2 -> m EncJSON
runTrackTableV2Q (TrackTableV2 (TrackTable qt isEnum) config) = do
  trackExistingTableOrViewP1 qt
  trackExistingTableOrViewP2 qt isEnum config

runSetExistingTableIsEnumQ
  :: (QErrM m, UserInfoM m, CacheBuildM m)
  => SetTableIsEnum -> m EncJSON
runSetExistingTableIsEnumQ (SetTableIsEnum tableName isEnum) = do
  adminOnly
  void $ askTabInfo tableName -- assert that table is tracked
  updateTableIsEnumInCatalog tableName isEnum
  buildSchemaCacheFor (MOTable tableName)
  return successMsg

data SetTableCustomFields
  = SetTableCustomFields
  { _stcfTable             :: !QualifiedTable
  , _stcfCustomRootFields  :: !GC.TableCustomRootFields
  , _stcfCustomColumnNames :: !CustomColumnNames
  } deriving (Show, Eq, Lift)
$(deriveToJSON (aesonDrop 5 snakeCase) ''SetTableCustomFields)

instance FromJSON SetTableCustomFields where
  parseJSON = withObject "SetTableCustomFields" $ \o ->
    SetTableCustomFields
    <$> o .: "table"
    <*> o .:? "custom_root_fields" .!= GC.emptyCustomRootFields
    <*> o .:? "custom_column_names" .!= M.empty

runSetTableCustomFieldsQV2
  :: (QErrM m, CacheRWM m, MonadTx m, UserInfoM m, MonadIO m, HasHttpManager m, HasSQLGenCtx m)
  => SetTableCustomFields -> m EncJSON
runSetTableCustomFieldsQV2 (SetTableCustomFields tableName rootFields columnNames) = do
  adminOnly
  tableInfo <- askTabInfo tableName
  let tableConfig = TableConfig rootFields columnNames
  validateTableConfig tableInfo tableConfig
  updateTableConfig tableName tableConfig
  buildSchemaCacheFor (MOTable tableName)
  return successMsg

unTrackExistingTableOrViewP1
  :: (CacheRM m, UserInfoM m, QErrM m) => UntrackTable -> m ()
unTrackExistingTableOrViewP1 (UntrackTable vn _) = do
  adminOnly
  rawSchemaCache <- askSchemaCache
  case M.lookup vn (scTables rawSchemaCache) of
    Just ti ->
      -- Check if table/view is system defined
      when (_tiSystemDefined ti) $ throw400 NotSupported $
        vn <<> " is system defined, cannot untrack"
    Nothing -> throw400 AlreadyUntracked $
      "view/table already untracked : " <>> vn

unTrackExistingTableOrViewP2
  :: (QErrM m, CacheRWM m, MonadTx m)
  => UntrackTable -> m EncJSON
unTrackExistingTableOrViewP2 (UntrackTable qtn cascade) = do
  sc <- askSchemaCache

  -- Get relational, query template and function dependants
  let allDeps = getDependentObjs sc (SOTable qtn)
      indirectDeps = filter (not . isDirectDep) allDeps

  -- Report bach with an error if cascade is not set
  when (indirectDeps /= [] && not (or cascade)) $ reportDepsExt indirectDeps []

  -- Purge all the dependents from state
  mapM_ purgeDependentObject indirectDeps

  -- delete the table and its direct dependencies
  delTableAndDirectDeps qtn

  return successMsg
  where
    isDirectDep = \case
      (SOTableObj dtn _) -> qtn == dtn
      _                  -> False

runUntrackTableQ
  :: (QErrM m, CacheRWM m, MonadTx m, UserInfoM m)
  => UntrackTable -> m EncJSON
runUntrackTableQ q = do
  unTrackExistingTableOrViewP1 q
  unTrackExistingTableOrViewP2 q

processTableChanges :: (MonadTx m, CacheRWM m)
                    => TableInfo PGColumnInfo -> TableDiff -> m Bool
processTableChanges ti tableDiff = do
  -- If table rename occurs then don't replace constraints and
  -- process dropped/added columns, because schema reload happens eventually
  sc <- askSchemaCache
  let tn = _tiName ti
      withOldTabName = do
        replaceConstraints tn
        -- replace description
        replaceDescription tn
        -- for all the dropped columns
        procDroppedCols tn
        procAddedCols tn
        procAlteredCols sc tn

      withNewTabName newTN = do
        let tnGQL = GS.qualObjectToName newTN
            defGCtx = getAdminGCtx sc
        -- check for GraphQL schema conflicts on new name
        GS.checkConflictingNode defGCtx tnGQL
        void $ procAlteredCols sc tn
        -- update new table in catalog
        renameTableInCatalog newTN tn
        return True

  maybe withOldTabName withNewTabName mNewName

  where
    TableDiff mNewName droppedCols addedCols alteredCols _ constraints descM = tableDiff
    customFields = _tcCustomColumnNames $ _tiCustomConfig ti
    replaceConstraints tn = flip modTableInCache tn $ \tInfo ->
      return $ tInfo {_tiUniqOrPrimConstraints = constraints}

    replaceDescription tn = flip modTableInCache tn $ \tInfo ->
      return $ tInfo {_tiDescription = descM}

    procDroppedCols tn =
      forM_ droppedCols $ \droppedCol ->
        -- Drop the column from the cache
        delColFromCache droppedCol tn

    procAddedCols tn =
      -- In the newly added columns check that there is no conflict with relationships
      forM_ addedCols $ \rawInfo -> do
        let colName = prciName rawInfo
        case M.lookup (fromPGCol colName) $ _tiFieldInfoMap ti of
          Just (FIRelationship _) ->
            throw400 AlreadyExists $ "cannot add column " <> colName
            <<> " in table " <> tn <<>
            " as a relationship with the name already exists"
          _ -> do
            info <- processColumnInfoUsingCache tn customFields rawInfo
            addColToCache colName info tn

    procAlteredCols sc tn = fmap or $ forM alteredCols $
      \( PGRawColumnInfo oldName oldType _ _ _
       , newRawInfo@(PGRawColumnInfo newName newType _ _ _) ) -> do
        let performColumnUpdate = do
              newInfo <- processColumnInfoUsingCache tn customFields newRawInfo
              updColInCache newName newInfo tn

        if | oldName /= newName -> renameColInCatalog oldName newName tn ti $> True

           | oldType /= newType -> do
              let colId = SOTableObj tn $ TOCol oldName
                  typeDepObjs = getDependentObjsWith (== DROnType) sc colId

              unless (null typeDepObjs) $ throw400 DependencyError $
                "cannot change type of column " <> oldName <<> " in table "
                <> tn <<> " because of the following dependencies : " <>
                reportSchemaObjs typeDepObjs

              performColumnUpdate

              -- If any dependent permissions found with the column whose type being altered is
              -- provided with a session variable, then rebuild permission info and update the cache
              let sessVarDepObjs = getDependentObjsWith (== DRSessionVariable) sc colId
              forM_ sessVarDepObjs $ \case
                SOTableObj qt (TOPerm rn pt) -> rebuildPermInfo qt rn pt
                _ -> throw500 "unexpected schema dependency found for altering column type"
              pure False

           | otherwise -> performColumnUpdate $> False

delTableAndDirectDeps
  :: (QErrM m, CacheRWM m, MonadTx m) => QualifiedTable -> m ()
delTableAndDirectDeps qtn@(QualifiedObject sn tn) = do
  liftTx $ Q.catchE defaultTxErrorHandler $ do
    Q.unitQ [Q.sql|
             DELETE FROM "hdb_catalog"."hdb_relationship"
             WHERE table_schema = $1 AND table_name = $2
              |] (sn, tn) False
    Q.unitQ [Q.sql|
             DELETE FROM "hdb_catalog"."hdb_permission"
             WHERE table_schema = $1 AND table_name = $2
              |] (sn, tn) False
    Q.unitQ [Q.sql|
             DELETE FROM "hdb_catalog"."event_triggers"
             WHERE schema_name = $1 AND table_name = $2
              |] (sn, tn) False
  deleteTableFromCatalog qtn
  delTableFromCache qtn

-- | Builds an initial @'TableCache' 'PGColumnInfo'@ from catalog information. Does not fill in
-- '_tiRolePermInfoMap' or '_tiEventTriggerInfoMap' at all, and '_tiFieldInfoMap' only contains
-- columns, not relationships; those pieces of information are filled in by later stages.
buildTableCache
  :: forall m. (MonadTx m, CacheRWM m)
  => [CatalogTable] -> m (TableCache PGColumnInfo)
buildTableCache = processTableCache <=< buildRawTableCache
  where
    withTable name = withSchemaObject $
      InconsistentMetadataObj (MOTable name) MOTTable (toJSON name)

    -- Step 1: Build the raw table cache from metadata information.
    buildRawTableCache :: [CatalogTable] -> m (TableCache PGRawColumnInfo)
    buildRawTableCache catalogTables = fmap (M.fromList . catMaybes) . for catalogTables $
      \(CatalogTable name isSystemDefined isEnum config maybeInfo) -> withTable name $ do
        catalogInfo <- onNothing maybeInfo $
          throw400 NotExists $ "no such table/view exists in postgres: " <>> name

        let CatalogTableInfo columns constraints primaryKeyColumnNames viewInfo maybeDesc = catalogInfo
            columnFields = M.fromList . flip map columns $ \column ->
              (fromPGCol $ prciName column, FIColumn column)

            primaryKeyColumns = flip filter columns $ \column ->
              prciName column `elem` primaryKeyColumnNames
            fetchEnumValues = fetchAndValidateEnumValues name primaryKeyColumns columns

        maybeEnumValues <- if isEnum then Just <$> fetchEnumValues else pure Nothing

        let info = TableInfo
              { _tiName = name
              , _tiSystemDefined = isSystemDefined
              , _tiFieldInfoMap = columnFields
              , _tiRolePermInfoMap = mempty
              , _tiUniqOrPrimConstraints = constraints
              , _tiPrimaryKeyCols = primaryKeyColumnNames
              , _tiViewInfo = viewInfo
              , _tiEventTriggerInfoMap = mempty
              , _tiEnumValues = maybeEnumValues
              , _tiCustomConfig = config
              , _tiDescription = maybeDesc
              }

        -- validate tableConfig
        withPathK "configuration" $ validateTableConfig info config
        pure (name, info)

    -- Step 2: Process the raw table cache to replace Postgres column types with logical column
    -- types.
    processTableCache :: TableCache PGRawColumnInfo -> m (TableCache PGColumnInfo)
    processTableCache rawTables = fmap (M.mapMaybe id) . for rawTables $ \rawInfo -> do
      let tableName = _tiName rawInfo
          customFields = _tcCustomColumnNames $ _tiCustomConfig rawInfo
      withTable tableName $ rawInfo
        & tiFieldInfoMap.traverse._FIColumn %%~
          processColumnInfo enumTables customFields tableName
      where
        enumTables = M.mapMaybe _tiEnumValues rawTables

-- | “Processes” a 'PGRawColumnInfo' into a 'PGColumnInfo' by resolving its type using a map of known
-- enum tables.
processColumnInfo
  :: (QErrM m)
  => M.HashMap QualifiedTable EnumValues -- ^ known enum tables
  -> CustomColumnNames -- ^ customised graphql names
  -> QualifiedTable -- ^ the table this column belongs to
  -> PGRawColumnInfo -- ^ the column’s raw information
  -> m PGColumnInfo
processColumnInfo enumTables customFields tableName rawInfo = do
  resolvedType <- resolveColumnType
  pure PGColumnInfo
    { pgiColumn = pgCol
    , pgiName = graphqlName
    , pgiType = resolvedType
    , pgiIsNullable = prciIsNullable rawInfo
    , pgiDescription = prciDescription rawInfo
    }
  where
    pgCol = prciName rawInfo
    graphqlName = fromMaybe (G.Name $ getPGColTxt pgCol) $
                  M.lookup pgCol customFields
    resolveColumnType =
      case prciReferences rawInfo of
        -- no referenced tables? definitely not an enum
        [] -> pure $ PGColumnScalar (prciType rawInfo)

        -- one referenced table? might be an enum, so check if the referenced table is an enum
        [referencedTableName] -> pure $ M.lookup referencedTableName enumTables & maybe
          (PGColumnScalar $ prciType rawInfo)
          (PGColumnEnumReference . EnumReference referencedTableName)

        -- multiple referenced tables? we could check if any of them are enums, but the schema is
        -- strange, so let’s just reject it
        referencedTables -> throw400 ConstraintViolation
          $ "cannot handle exotic schema: column " <> prciName rawInfo <<> " in table "
          <> tableName <<> " references multiple foreign tables ("
          <> T.intercalate ", " (map dquote referencedTables) <> ")?"

-- | Like 'processColumnInfo', but uses the information in the current schema cache to resolve a
-- column’s type.
processColumnInfoUsingCache
  :: (CacheRM m, QErrM m)
  => QualifiedTable
  -> CustomColumnNames
  -> PGRawColumnInfo
  -> m PGColumnInfo
processColumnInfoUsingCache tableName customFields rawInfo = do
  tables <- scTables <$> askSchemaCache
  processColumnInfo (M.mapMaybe _tiEnumValues tables) customFields tableName rawInfo<|MERGE_RESOLUTION|>--- conflicted
+++ resolved
@@ -116,8 +116,8 @@
 validateTableConfig tableInfo (TableConfig rootFlds colFlds) = do
     withPathK "custom_root_fields" $ do
       sc <- askSchemaCache
-      let defRemoteGCtx = scDefaultRemoteGCtx sc
-      validateCustomRootFlds defRemoteGCtx rootFlds
+      let allRemoteGCtx = scAllRemoteGCtx sc
+      validateCustomRootFlds allRemoteGCtx rootFlds
     withPathK "custom_column_names" $
       forM_ (M.toList colFlds) $ \(col, customName) -> do
         void $ askPGColInfo (_tiFieldInfoMap tableInfo) col ""
@@ -129,15 +129,9 @@
     duplicateNames = duplicates $ M.elems colFlds
 
 trackExistingTableOrViewP2
-<<<<<<< HEAD
   :: (QErrM m, CacheBuildM m)
-  => TrackTable -> m EncJSON
-trackExistingTableOrViewP2 (TrackTable tableName isEnum) = do
-=======
-  :: (QErrM m, CacheRWM m, MonadTx m, MonadIO m, HasHttpManager m, HasSQLGenCtx m)
   => QualifiedTable -> Bool -> TableConfig -> m EncJSON
 trackExistingTableOrViewP2 tableName isEnum config = do
->>>>>>> 8a0615ff
   sc <- askSchemaCache
   let defGCtx = getAdminGCtx sc
   GS.checkConflictingNode defGCtx $ GS.qualObjectToName tableName
@@ -160,7 +154,7 @@
 $(deriveJSON (aesonDrop 4 snakeCase) ''TrackTableV2)
 
 runTrackTableV2Q
-  :: (QErrM m, CacheRWM m, MonadTx m, UserInfoM m, MonadIO m, HasHttpManager m, HasSQLGenCtx m)
+  :: (QErrM m, UserInfoM m, CacheBuildM m)
   => TrackTableV2 -> m EncJSON
 runTrackTableV2Q (TrackTableV2 (TrackTable qt isEnum) config) = do
   trackExistingTableOrViewP1 qt
@@ -192,7 +186,7 @@
     <*> o .:? "custom_column_names" .!= M.empty
 
 runSetTableCustomFieldsQV2
-  :: (QErrM m, CacheRWM m, MonadTx m, UserInfoM m, MonadIO m, HasHttpManager m, HasSQLGenCtx m)
+  :: (QErrM m, UserInfoM m, CacheBuildM m)
   => SetTableCustomFields -> m EncJSON
 runSetTableCustomFieldsQV2 (SetTableCustomFields tableName rootFields columnNames) = do
   adminOnly
