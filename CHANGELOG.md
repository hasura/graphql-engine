# Hasura GraphQL Engine Changelog

## Next release

### Scheduled Triggers

A scheduled trigger can be used to execute custom business logic based on time. There are two types of timing events: cron based or timestamp based.

A cron trigger will be useful when something needs to be done periodically. For example, you can create a cron trigger to generate an end-of-day sales report every weekday at 9pm.

You can also schedule one-off events based on a timestamp. For example, a new scheduled event can be created for 2 weeks from when a user signs up to send them an email about their experience.

<Add docs links>

(close #1914)

### Allow access to session variables by computed fields (fix #3846)

Sometimes it is useful for computed fields to have access to the Hasura session variables directly. For example, suppose you want to fetch some articles but also get related user info, say `likedByMe`. Now, you can define a function like:

```
CREATE OR REPLACE FUNCTION article_liked(article_row article, hasura_session json)
RETURNS boolean AS $$
  SELECT EXISTS (
    SELECT 1
    FROM liked_article A
    WHERE A.user_id = hasura_session ->> 'x-hasura-user-id' AND A.article_id = article_row.id
  );
$$ LANGUAGE sql STABLE;
```

and make a query like:

```
query {
  articles {
    title
    content
    likedByMe
  }
}
```

Support for this is now added through the `add_computed_field` API.

Read more about the session argument for computed fields in the [docs](https://hasura.io/docs/1.0/graphql/manual/api-reference/schema-metadata-api/computed-field.html).

### Bug fixes and improvements

(Add entries here in the order of: server, console, cli, docs, others)

- server: compile with GHC 8.10.1, closing a space leak with subscriptions. (close #4517) (#3388)

- server: fixes an issue where introspection queries with variables would fail because of caching (fix #4547)
- server: avoid loss of precision when passing values in scientific notation (fix #4733)
- server: fix mishandling of GeoJSON inputs in subscriptions (fix #3239)
- server: fix importing of allow list query from metadata (fix #4687)
- server: flush log buffer during shutdown (#4800)
- server: fix edge case with printing logs on startup failure (fix #4772)
- console: avoid count queries for large tables (#4692)
- console: add read replica support section to pro popup (#4118)
- console: allow modifying default value for PK (fix #4075) (#4679)
- console: fix checkbox for forwarding client headers in actions (#4595)
- console: re-enable foreign tables to be listed as views (fix #4714) (#4742)
- console: display rows limit in permissions editor if set to zero (fix #4559)
- console: fix inconsistency between selected rows state and displayed rows (fix #4654) (#4673)
- console: fix displaying boolean values in `Edit Row` tab (#4682)
- console: fix underscores not being displayed on raw sql page (close #4754) (#4799)
<<<<<<< HEAD
- console: add selector to limit columns fetched and displayed in browse rows (close #2168) (#4446)
- cli: list all available commands in root command help (fix #4623)
=======
- cli: list all available commands in root command help (fix #4623) (#4628)
>>>>>>> 84558178
- docs: add section on actions vs. remote schemas to actions documentation (#4284)
- docs: fix wrong info about excluding scheme in CORS config (#4685)
- docs: add single object mutations docs (close #4622) (#4625)
- docs: add docs page on query performance (close #2316) (#3693)
- docs: add a sample Caddyfile for Caddy 2 in enable-https section (#4710)
- docs: add disabling dev mode to production checklist (#4715)
- docs: add integration guide for AWS Cognito (#4822)
- docs: update troubleshooting section with reference on debugging errors (close #4052) (#4825)
- docs: add page for procuring custom docker images and binaries (#4828)

## `v1.2.0`

Include the changelog from **v1.2.0-beta.1**, **v1.2.0-beta.2**, **v1.2.0-beta.3**, **v1.2.0-beta.4**, **v1.2.0-beta.5**

Additional changelog:

### CLI: Support servers with self-signed certificates (close #4564) (#4582)

A new flag `--certificate-authority` is added so that the CA certificate can be
provided to trust the Hasura Endpoint with a self-signed SSL certificate.

Another flag `--insecure-skip-tls-verification` is added to skip verifying the certificate
in case you don't have access to the CA certificate. As the name suggests,
using this flag is insecure since verification is not carried out.

### Bug fixes and improvements

- console: update graphiql explorer to support operation transform (#4567)
- console: make GraphiQL Explorer taking the whole viewport (#4553)
- console: fix table columns type comparision during column edit (close #4125) (#4393)
- cli: allow initialising project in current directory (fix #4560) #4566
- cli: remove irrelevant flags from init command (close #4508) (#4549)
- docs: update migrations docs with config v2 (#4586)
- docs: update actions docs (#4586)

## `v1.2.0-beta.5`

### server: backend only insert permissions

Introduces optional `backend_only` (default: `false`) configuration in insert permissions
(see [api reference](https://deploy-preview-4224--hasura-docs.netlify.com/graphql/manual/api-reference/schema-metadata-api/permission.html#insertpermission)).
If this is set to `true`, the insert mutation is accessible to the role only if the request
is accompanied by `x-hasura-use-backend-only-permissions` session variable whose value is set to `true` along with the `x-hasura-admin-secret` header.
Otherwise, the behavior of the permission remains unchanged.

This feature is highly useful in disabling `insert_table` mutation for a role from frontend clients while still being able to access it from a Action webhook handler (with the same role).

(rfc #4120) (#4224)

### server: debugging mode for non-admin roles

For any errors the server sends extra information in `extensions` field under `internal` key. Till now this was only
available for `admin` role requests. To enable this for other roles, start the server with `--dev-mode` flag or set `HASURA_GRAPHQL_DEV_MODE` env variable to `true`:

```bash
$ graphql-engine --database-url <database-url> serve --dev-mode
```

In case you want to disable `internal` field for `admin` role requests, set `--admin-internal-errors` option to `false` or or set `HASURA_GRAPHQL_ADMIN_INTERNAL_ERRORS` env variable to `false`

```bash
$ graphql-engine --database-url <database-url> serve --admin-internal-errors false
```

This feature come in handy during development when you may want to see detailed errors irrespective of roles.

**Improved internal errors for Actions**:

(This is a **breaking change** with previous 1.2.0-beta releases)

The `internal` field for action errors is improved with more debug information. It now includes `request`,
`response` and `error` fields instead of just `webhook_response` field.

Before:

```json
{
  "errors": [
    {
      "extensions": {
        "internal": {
          "webhook_response": {
            "age": 25,
            "name": "Alice",
            "id": "some-id"
          }
        },
        "path": "$",
        "code": "unexpected"
      },
      "message": "unexpected fields in webhook response: age"
    }
  ]
}
```

After:

```json
{
  "errors": [
    {
      "extensions": {
        "internal": {
          "error": "unexpected response",
          "response": {
            "status": 200,
            "body": {
              "age": 25,
              "name": "Alice",
              "id": "some-id"
            },
            "headers": [
              {
                "value": "application/json",
                "name": "Content-Type"
              },
              {
                "value": "abcd",
                "name": "Set-Cookie"
              }
            ]
          },
          "request": {
            "body": {
              "session_variables": {
                "x-hasura-role": "admin"
              },
              "input": {
                "arg": {
                  "age": 25,
                  "name": "Alice",
                  "id": "some-id"
                }
              },
              "action": {
                "name": "mirror"
              }
            },
            "url": "http://127.0.0.1:5593/mirror-action",
            "headers": []
          }
        },
        "path": "$",
        "code": "unexpected"
      },
      "message": "unexpected fields in webhook response: age"
    }
  ]
}
```

### cli: add support for .env file

ENV vars can now be read from .env file present at the project root directory. A global flag, `--envfile`, is added so you can explicitly provide the .env filename, which defaults to `.env` filename if no flag is provided.

**Example**:

```
hasura console --envfile production.env
```

The above command will read ENV vars from `production.env` file present at the project root directory.

(close #4129) (#4454)

### console: allow setting post-update check in update permissions

Along with the check for filtering rows that can be updated, you can now set a post-update permission check that needs to be satisfied by the updated rows after the update is made.

<add-screenshot>

(close #4142) (#4313)

### console: support for Postgres [materialized views](https://www.postgresql.org/docs/current/rules-materializedviews.html)

Postgres materialized views are views that are persisted in a table-like form. They are now supported in the Hasura Console, in the same way as views. They will appear on the 'Schema' page, under the 'Data' tab, in the 'Untracked tables or views' section.

(close #91) (#4270)

### docs: map Postgres operators to corresponding Hasura operators

Map Postgres operators to corresponding Hasura operators at various places in docs and link to PG documentation for reference.
For example, see [here](https://hasura.io/docs/1.0/graphql/manual/api-reference/schema-metadata-api/syntax-defs.html#operator).

(#4502) (close #4056)

### Bug fixes and improvements

- server: add support for `_inc` on `real`, `double`, `numeric` and `money` (fix #3573)
- server: support special characters in JSON path query argument with bracket `[]` notation, e.g `obj['Hello World!']` (#3890) (#4482)
- server: add graphql-engine support for timestamps without timezones (fix #1217)
- server: support inserting unquoted bigint, and throw an error if value overflows the bounds of the integer type (fix #576) (fix #4368)
- console: change react ace editor theme to eclipse (close #4437)
- console: fix columns reordering for relationship tables in data browser (#4483)
- console: format row count in data browser for readablity (#4433)
- console: move pre-release notification tooltip msg to top (#4433)
- console: remove extra localPresets key present in migration files on permissions change (close #3976) (#4433)
- console: make nullable and unique labels for columns clickable in insert and modify (#4433)
- console: fix row delete for relationships in data browser (#4433)
- console: prevent trailing spaces while creating new role (close #3871) (#4497)
- docs: add API docs for using environment variables as webhook urls in event triggers
- server: fix recreating action's permissions (close #4377)
- docs: add reference docs for CLI (clsoe #4327) (#4408)

## `v1.2.0-beta.4`

### add query support in actions

(close #4032) (#4309)

### console: persist page state in data browser across navigation

The order, collapsed state of columns and rows limit is now persisted across page navigation

(close #3390) (#3753)

### Bug fixes and improvements

- cli: query support for actions (#4318)
- cli: add retry_conf in event trigger for squashing migrations (close #4296) (#4324)
- cli: allow customization of server api paths (close #4016)
- cli: clean up migration files created during a failed migrate api (close #4312) (#4319)
- cli: add support for multiple versions of plugin (close #4105)
- cli: template assets path in console HTML for unversioned builds
- cli: set_table_is_enum metadata type for squashing migrations (close #4394) (#4395)
- console: query support for actions (#4318)
- console: recover from SDL parse in actions type definition editor (fix #4385) (#4389)
- console: allow customising graphql field names for columns of views (close #3689) (#4255)
- console: fix clone permission migrations (close #3985) (#4277)
- console: decouple data rows and count fetch in data browser to account for really large tables (close #3793) (#4269)
- console: update cookie policy for API calls to "same-origin"
- console: redirect to /:table/browse from /:table (close #4330) (#4374)
- console: surround string type column default value with quotes (close #4371) (#4423)
- console: add undefined check to fix error (close #4444) (#4445)
- docs: add One-Click Render deployment guide (close #3683) (#4209)
- server: reserved keywords in column references break parser (fix #3597) #3927
- server: fix postgres specific error message that exposed database type on invalid query parameters (#4294)
- server: manage inflight events when HGE instance is gracefully shutdown (close #3548)
- server: fix an edge case where some events wouldn't be processed because of internal erorrs (#4213)
- server: fix downgrade not working to version v1.1.1 (#4354)
- server: `type` field is not required if `jwk_url` is provided in JWT config
- server: add a new field `claims_namespace_path` which accepts a JSON Path for looking up hasura claim in the JWT token (#4349)
- server: support reusing Postgres scalars in custom types (close #4125)

## `v1.2.0-beta.3`

### console: manage Postgres check constraints

Postgres Check constraints allows you to specify that the value in a certain column must satisfy a Boolean (truth-value) expression. They can be used to put in simple input validations for mutations and with this release, these constraints can now be added while creating a table or later from Modify tab on the console.

**Example**:
When a product is created, ensure that the price is greater than zero. The SQL would look like this:

```sql
CREATE TABLE products (
    product_id UUID DEFAULT gen_random_uuid(),
    name TEXT,
    price NUMERIC CONSTRAINT positive_price CHECK (price > 0)
);
```

To create this table with Hasura Console, on the 'Add a new table' screen, after adding all the columns, scroll down to 'Check constraints' section and 'Add a new check constraint' with the following properties:

- Constraint name: `positive_price`
- Check expression: `price > 0`

Read more about check constraints on [Postgres Docs](https://www.postgresql.org/docs/12/ddl-constraints.html#DDL-CONSTRAINTS-CHECK-CONSTRAINTS).

(close #1700) (#3881)

### CLI: V2 migrations architecture

A new CLI migrations image is introduced to account for the new migrations workflow. If you're have a project with `version: 2` in `config.yaml`, you should use the new image: `hasura/graphql-engine:v1.2.0-cli-migrations-v2`. Mount the migrations at `/hasura-migrations` and metadata at `/hasura-metadata`.

See [upgrade docs](https://hasura.io/docs/1.0/graphql/manual/migrations/upgrade-v2.html).

(close #3969) (#4145)

### Bug fixes and improvements

- server: improve performance of replace_metadata tracking many tables (fix #3802)
- server: option to reload remote schemas in 'reload_metadata' API (fix #3792, #4117)
- server: fix various space leaks to avoid excessive memory consumption
- server: fix postgres query error when computed fields included in mutation response (fix #4035)
- server: fix `__typename` not being included for custom object types (fix #4063)
- server: preserve cookie headers from sync action webhook (close #4021)
- server: validate action webhook response to conform to action output type (fix #3977)
- server: add 'ID' to default scalars in custom types (fix #4061)
- server: fix erroneous error log "Received STOP for an operation ..."
- console: enum field values can be selected through a dropdown in insert/edit rows page (close #3748) (#3810)
- console: exported metadata filenames are now unique(`hasura_metadata_<timestamp>.json`) (close #1772) (#4106)
- console: allow bulk deleting rows in 'Browse Rows' section (close #1739) (#3735)
- console: fix computed field permission selection (#4246)
- console: allow customising root fields of single row mutations (close #4203) (#4254)
- console: fix json string rendering in data browser (close #4201) (#4221)
- console: handle long column names in event trigger update columns (close #4123) (#4210)
- console: disable selecting roles without permissions for bulk actions (close #4178) (#4195)
- console: fix passing default value to JsonInput (#4175)
- console: fix parsing of wrapped types in SDL (close #4099) (#4167)
- console: misc actions fixes (#4059)
- console: action relationship page improvements (fix #4062, #4130) (#4133)
- cli: fix init command to generate correct config (fix #4036) (#4038)
- cli: fix parse error returned on console api (close #4126) (#4152)
- cli: fix typo in cli example for squash (fix #4047) (#4049)
- docs: add statement to grant hasura permissions for PG functions (#4238)
- docs: add docs for redeliver_event api (fix #4176) (#4177)
- docs: update permission.rst for check constraint api (#4124)
- docs: add note on pg versions for actions (#4034)
- docs: add latest prerelease build info (close #4041) (#4048)
- docs: add AuthGuardian JWT guide (#3958)

## `v1.2.0-beta.2`

- server: Don't update catalog version if using --dryRun (#3970)
- cli: add version flag in update-cli command (#3996)
- cli(migrations-img): add env to skip update prompts (fix #3964) (#3968)
- cli, server: use prerelease tag as channel for console assets cdn (#3975)
- cli: fix flags in actions, migrate and metadata cmd (fix #3982) (#3991)
- cli: preserve action definition in metadata apply (fix… (#3993)
- cli: bug fixes related to actions (#3951)

## `v1.2.0-beta.1`

### Hasura Actions

Actions are a way to extend Hasura’s auto-generated mutations with entirely custom ones which can handle various use cases such as data validation, data enrichment from external sources and any other complex business logic.

A new mutation can be created either by defining its GraphQL SDL or by deriving it from an existing Hasura-generated mutation. The resolver is exposed to Hasura as a webhook which can be called synchronously or asynchronously. This release also includes an ever evolving codegen workflow to make managing the custom resolvers easier.

Read more about actions in the [docs](https://docs.hasura.io/1.0/graphql/manual/actions/index.html).

(#3042) (#3252) (#3859)

### Downgrade command

A new command is added to the server executable for downgrading to earlier releases. Previously, if you ran a newer Hasura version and wanted to go back to an old version on the same database, you had to stop Hasura, run some SQL statements and start Hasura again. With the new `downgrade` command, these SQL statements can be run automatically.

**Example**: Downgrade from `v1.2.0` to `v1.0.0`:

```bash
# stop hasura v1.2.0

# run the following command:
docker run hasura/graphql-engine:v1.2.0 graphql-engine --database-url <db-url> downgrade --to-v1.0.0

# start hasura v1.0.0
```

Read more about this command in the [docs](https://hasura.io/docs/1.0/graphql/manual/deployment/downgrading.html#downgrading-hasura-graphql-engine).

(close #1156) (#3760)

### Expiration of connections authenticated by WebHooks

When using webhooks to authenticate incoming requests to the GraphQL engine server, it is now possible to specify an expiration time; the connection to the server will be automatically closed if it's still running when the expiration delay is expired.

Read more about it in the [docs](https://hasura.io/docs/1.0/graphql/manual/auth/authentication/webhook.html).

### Bug fixes and improvements

- server: check expression in update permissions (close #384) (rfc #3750) (#3804)
- console: show pre-release update notifications with opt out option (#3888)
- console: handle invalid keys in permission builder (close #3848) (#3863)
- docs: add page on data validation to docs (close #4085) (#4260)<|MERGE_RESOLUTION|>--- conflicted
+++ resolved
@@ -66,12 +66,8 @@
 - console: fix inconsistency between selected rows state and displayed rows (fix #4654) (#4673)
 - console: fix displaying boolean values in `Edit Row` tab (#4682)
 - console: fix underscores not being displayed on raw sql page (close #4754) (#4799)
-<<<<<<< HEAD
 - console: add selector to limit columns fetched and displayed in browse rows (close #2168) (#4446)
-- cli: list all available commands in root command help (fix #4623)
-=======
 - cli: list all available commands in root command help (fix #4623) (#4628)
->>>>>>> 84558178
 - docs: add section on actions vs. remote schemas to actions documentation (#4284)
 - docs: fix wrong info about excluding scheme in CORS config (#4685)
 - docs: add single object mutations docs (close #4622) (#4625)
