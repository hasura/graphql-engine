import React from 'react';
import { connect } from 'react-redux';
import { Link } from 'react-router';

import LeftSubSidebar from '../../Common/Layout/LeftSubSidebar/LeftSubSidebar';
import GqlCompatibilityWarning from '../../Common/GqlCompatibilityWarning/GqlCompatibilityWarning';
import {
  displayTableName,
  getFunctionName,
  getSchemaTables,
  getTableName,
  checkIfTable,
  getFunctionSchema,
} from '../../Common/utils/pgUtils';
import { isEmpty } from '../../Common/utils/jsUtils';
import {
  getFunctionModifyRoute,
  getSchemaAddTableRoute,
  getTableBrowseRoute,
} from '../../Common/utils/routesUtils';
import { Icon } from '../../UIKit/atoms';

class DataSubSidebar extends React.Component {
  constructor() {
    super();

    this.state = {
      searchInput: '',
    };

    this.tableSearch = this.tableSearch.bind(this);
  }

  shouldComponentUpdate(nextProps) {
    if (nextProps.metadata.ongoingRequest) {
      return false;
    }

    return true;
  }

  tableSearch(e) {
    const searchTerm = e.target.value;

    this.setState({
      searchInput: searchTerm,
    });
  }

  render() {
    const styles = require('../../Common/Layout/LeftSubSidebar/LeftSubSidebar.scss');
    const functionSymbol = require('../../Common/Layout/LeftSubSidebar/function.svg');
    const functionSymbolActive = require('../../Common/Layout/LeftSubSidebar/function_active.svg');
    const {
      currentTable,
      currentSchema,
      migrationMode,
      location,
      currentFunction,
      trackedFunctions,
      allSchemas,
    } = this.props;

    const { searchInput } = this.state;

    const trackedTablesInSchema = getSchemaTables(
      allSchemas,
      currentSchema
    ).filter(table => table.is_table_tracked);

    const filteredTableList = trackedTablesInSchema.filter(t =>
      getTableName(t).includes(searchInput)
    );

    const filteredFunctionsList = trackedFunctions.filter(f =>
      getFunctionName(f).includes(searchInput)
    );

    const getSearchInput = () => {
      return (
        <input
          type="text"
          onChange={this.tableSearch}
          className="form-control"
          placeholder={'search table/view/function'}
          data-test="search-tables"
        />
      );
    };

    const getChildList = () => {
      let childList;

      const currentLocation = location.pathname;

      let tableLinks = [];
      if (filteredTableList && filteredTableList.length) {
        const filteredTablesObject = {};
        filteredTableList.forEach(t => {
          filteredTablesObject[getTableName(t)] = t;
        });

        const sortedTableNames = Object.keys(filteredTablesObject).sort();

        tableLinks = sortedTableNames.map((tableName, i) => {
          const table = filteredTablesObject[tableName];

          const isActive =
            tableName === currentTable && currentLocation.includes(tableName);

          const iconStyle = table.is_enum ? 'fa-list-ul' : 'fa-table';

          return (
            <li
              className={isActive ? styles.activeLink : ''}
              key={'table ' + i}
            >
              <Link
                to={getTableBrowseRoute(
                  currentSchema,
                  tableName,
                  checkIfTable(table)
                )}
                data-test={tableName}
              >
<<<<<<< HEAD
                <Icon type="table" size={13} mr="xs" mb="-1px" />
=======
                <i
                  className={`${styles.tableIcon} fa ${iconStyle}`}
                  aria-hidden="true"
                />
>>>>>>> 773a29d6
                {displayTableName(table)}
              </Link>
              <GqlCompatibilityWarning
                identifier={tableName}
                className={styles.add_mar_left_mid}
              />
            </li>
          );
        });
      }

      let functionLinks = [];
      if (filteredFunctionsList && filteredFunctionsList.length > 0) {
        const filteredFunctionsObject = {};
        filteredFunctionsList.forEach(f => {
          filteredFunctionsObject[getFunctionName(f)] = f;
        });

        const sortedFunctionNames = Object.keys(filteredFunctionsObject).sort();

        functionLinks = sortedFunctionNames.map((funcName, i) => {
          const func = filteredFunctionsObject[funcName];

          const isActive =
            funcName === currentFunction && currentLocation.includes(funcName);

          return (
            <li className={isActive ? styles.activeLink : ''} key={'fn ' + i}>
              <Link
                to={getFunctionModifyRoute(getFunctionSchema(func), funcName)}
                data-test={funcName}
              >
                <img
                  src={isActive ? functionSymbolActive : functionSymbol}
                  className={styles.functionIcon}
                />
                <span>{funcName}</span>
              </Link>
            </li>
          );
        });
      }

      childList = [...tableLinks, ...functionLinks];

      if (isEmpty(childList)) {
        childList = [
          <li className={styles.noChildren} key="no-tables-1">
            <i>No tables/views/functions available</i>
          </li>,
        ];
      }

      return childList;
    };

    const tablesViewsFunctionsCount =
      filteredTableList.length + filteredFunctionsList.length;

    return (
      <LeftSubSidebar
        showAddBtn={migrationMode}
        searchInput={getSearchInput()}
        heading={`Tables/Views/Functions (${tablesViewsFunctionsCount})`}
        addLink={getSchemaAddTableRoute(currentSchema)}
        addLabel={'Add Table'}
        addTestString={'sidebar-add-table'}
        childListTestString={'table-links'}
      >
        {getChildList()}
      </LeftSubSidebar>
    );
  }
}

const mapStateToProps = state => {
  return {
    migrationMode: state.main.migrationMode,
    trackedFunctions: state.tables.trackedFunctions,
    currentFunction: state.functions.functionName,
    allSchemas: state.tables.allSchemas,
    currentTable: state.tables.currentTable,
    currentSchema: state.tables.currentSchema,
    serverVersion: state.main.serverVersion ? state.main.serverVersion : '',
    metadata: state.metadata,
  };
};

export default connect(mapStateToProps)(DataSubSidebar);<|MERGE_RESOLUTION|>--- conflicted
+++ resolved
@@ -108,7 +108,7 @@
           const isActive =
             tableName === currentTable && currentLocation.includes(tableName);
 
-          const iconStyle = table.is_enum ? 'fa-list-ul' : 'fa-table';
+          // const iconStyle = table.is_enum ? 'fa-list-ul' : 'fa-table'; // TODO!!!!!!!!!!!
 
           return (
             <li
@@ -123,14 +123,7 @@
                 )}
                 data-test={tableName}
               >
-<<<<<<< HEAD
                 <Icon type="table" size={13} mr="xs" mb="-1px" />
-=======
-                <i
-                  className={`${styles.tableIcon} fa ${iconStyle}`}
-                  aria-hidden="true"
-                />
->>>>>>> 773a29d6
                 {displayTableName(table)}
               </Link>
               <GqlCompatibilityWarning
