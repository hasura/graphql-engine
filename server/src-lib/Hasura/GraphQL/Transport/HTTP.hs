-- | Execution of GraphQL queries over HTTP transport
{-# LANGUAGE RecordWildCards #-}
module Hasura.GraphQL.Transport.HTTP
  ( MonadExecuteQuery(..)
  , runGQ
  , runGQBatched
  -- * imported from HTTP.Protocol; required by pro
  , GQLReq(..)
  , GQLReqUnparsed
  , GQLReqParsed
  , GQLExecDoc(..)
  , OperationName(..)
  , GQLQueryText(..)
  ) where

import           Control.Monad.Morph                    (hoist)

import           Hasura.EncJSON
import           Hasura.GraphQL.Context
import           Hasura.GraphQL.Logging                 (MonadQueryLog (..))
import           Hasura.GraphQL.Parser.Column           (UnpreparedValue)
import           Hasura.GraphQL.Transport.HTTP.Protocol
import           Hasura.HTTP
import           Hasura.Prelude
import           Hasura.RQL.Types
import           Hasura.Server.Init.Config
import           Hasura.Server.Utils                    (RequestId)
import           Hasura.Server.Version                  (HasVersion)
import           Hasura.Session
import           Hasura.Tracing                         (MonadTrace, TraceT, trace)

import qualified Data.Aeson                             as J
import qualified Data.Environment                       as Env
import qualified Data.HashMap.Strict                    as Map
import qualified Database.PG.Query                      as Q
import qualified Hasura.GraphQL.Execute                 as E
import qualified Hasura.GraphQL.Execute.Query           as EQ
import qualified Hasura.Logging                         as L
import qualified Hasura.Server.Telemetry.Counters       as Telem
import qualified Hasura.Tracing                         as Tracing
import qualified Language.GraphQL.Draft.Syntax          as G
import qualified Network.HTTP.Types                     as HTTP
import qualified Network.Wai.Extended                   as Wai


class Monad m => MonadExecuteQuery m where
  executeQuery
    :: GQLReqParsed
    -> [QueryRootField UnpreparedValue]
    -> Maybe EQ.GeneratedSqlMap
    -> PGExecCtx
    -> TraceT (LazyTx QErr) EncJSON
    -> TraceT (ExceptT QErr m) (HTTP.ResponseHeaders, EncJSON)

instance MonadExecuteQuery m => MonadExecuteQuery (ReaderT r m) where
  executeQuery a b c d e = hoist (hoist lift) $ executeQuery a b c d e

instance MonadExecuteQuery m => MonadExecuteQuery (ExceptT r m) where
  executeQuery a b c d e = hoist (hoist lift) $ executeQuery a b c d e

instance MonadExecuteQuery m => MonadExecuteQuery (TraceT m) where
  executeQuery a b c d e = hoist (hoist lift) $ executeQuery a b c d e


-- | Run (execute) a single GraphQL query
runGQ
  :: ( HasVersion
     , MonadIO m
     , MonadError QErr m
     , MonadReader E.ExecutionCtx m
     , E.MonadGQLExecutionCheck m
     , MonadQueryLog m
     , MonadTrace m
     , MonadExecuteQuery m
     , EQ.MonadQueryInstrumentation m
     )
  => Env.Environment
  -> L.Logger L.Hasura
  -> RequestId
  -> UserInfo
  -> Wai.IpAddress
  -> [HTTP.Header]
  -> E.GraphQLQueryType
  -> GQLReqUnparsed
  -> m (HttpResponse EncJSON)
runGQ env logger reqId userInfo ipAddress reqHeaders queryType reqUnparsed = do
  -- The response and misc telemetry data:
  let telemTransport = Telem.HTTP
  (telemTimeTot_DT, (telemCacheHit, telemLocality, (telemTimeIO_DT, telemQueryType, !resp))) <- withElapsedTime $ do
    E.ExecutionCtx _ sqlGenCtx pgExecCtx {- planCache -} sc scVer httpManager enableAL <- ask

    -- run system authorization on the GraphQL API
    reqParsed <- E.checkGQLExecution userInfo (reqHeaders, ipAddress) enableAL sc reqUnparsed
                 >>= flip onLeft throwError

    (telemCacheHit, execPlan) <- E.getResolvedExecPlan env logger pgExecCtx {- planCache -}
                                 userInfo sqlGenCtx sc scVer queryType
                                 httpManager reqHeaders (reqUnparsed, reqParsed)
    case execPlan of
      E.QueryExecutionPlan queryPlan asts ->
        case queryPlan of
          E.ExecStepDB txGenSql -> do
            (telemTimeIO, telemQueryType, respHdrs, resp) <-
              runQueryDB reqId (reqUnparsed,reqParsed) asts userInfo txGenSql
            return (telemCacheHit, Telem.Local, (telemTimeIO, telemQueryType, HttpResponse resp respHdrs))
          E.ExecStepRemote (rsi, opDef, _varValsM) ->
            runRemoteGQ telemCacheHit rsi opDef
          E.ExecStepRaw (name, json) -> do
            (telemTimeIO, obj) <- withElapsedTime $
              return $ encJFromJValue $ J.Object $ Map.singleton (G.unName name) json
            return (telemCacheHit, Telem.Local, (telemTimeIO, Telem.Query, HttpResponse obj []))
      E.MutationExecutionPlan mutationPlan ->
        case mutationPlan of
          E.ExecStepDB (tx, responseHeaders) -> do
            (telemTimeIO, telemQueryType, resp) <- runMutationDB reqId reqUnparsed userInfo tx
            return (telemCacheHit, Telem.Local, (telemTimeIO, telemQueryType, HttpResponse resp responseHeaders))
          E.ExecStepRemote (rsi, opDef, _varValsM) ->
            runRemoteGQ telemCacheHit rsi opDef
          E.ExecStepRaw (name, json) -> do
            (telemTimeIO, obj) <- withElapsedTime $
              return $ encJFromJValue $ J.Object $ Map.singleton (G.unName name) json
            return (telemCacheHit, Telem.Local, (telemTimeIO, Telem.Query, HttpResponse obj []))
      E.SubscriptionExecutionPlan _sub ->
        throw400 UnexpectedPayload "subscriptions are not supported over HTTP, use websockets instead"
{-
      E.GExPHasura resolvedOp -> do
        (telemTimeIO, telemQueryType, respHdrs, resp) <- runHasuraGQ reqId (reqUnparsed, reqParsed) userInfo resolvedOp
        return (telemCacheHit, Telem.Local, (telemTimeIO, telemQueryType, HttpResponse resp respHdrs))
      E.GExPRemote rsi opDef  -> do
        let telemQueryType | G._todType opDef == G.OperationTypeMutation = Telem.Mutation
                           | otherwise = Telem.Query
        (telemTimeIO, resp) <- E.execRemoteGQ reqId userInfo reqHeaders reqUnparsed rsi $ G._todType opDef
        return (telemCacheHit, Telem.Remote, (telemTimeIO, telemQueryType, resp))
-}
  let telemTimeIO = convertDuration telemTimeIO_DT
      telemTimeTot = convertDuration telemTimeTot_DT
  Telem.recordTimingMetric Telem.RequestDimensions{..} Telem.RequestTimings{..}
  return resp
  where
    runRemoteGQ telemCacheHit rsi opDef = do
      let telemQueryType | G._todType opDef == G.OperationTypeMutation = Telem.Mutation
                         | otherwise = Telem.Query
      (telemTimeIO, resp) <- E.execRemoteGQ env reqId userInfo reqHeaders reqUnparsed rsi opDef
      return (telemCacheHit, Telem.Remote, (telemTimeIO, telemQueryType, resp))

-- | Run (execute) a batched GraphQL query (see 'GQLBatchedReqs')
runGQBatched
  :: ( HasVersion
     , MonadIO m
     , MonadError QErr m
     , MonadReader E.ExecutionCtx m
     , E.MonadGQLExecutionCheck m
     , MonadQueryLog m
     , MonadTrace m
     , MonadExecuteQuery m
     , EQ.MonadQueryInstrumentation m
     )
  => Env.Environment
  -> L.Logger L.Hasura
  -> RequestId
  -> ResponseInternalErrorsConfig
  -> UserInfo
  -> Wai.IpAddress
  -> [HTTP.Header]
  -> E.GraphQLQueryType
  -> GQLBatchedReqs GQLQueryText
  -- ^ the batched request with unparsed GraphQL query
  -> m (HttpResponse EncJSON)
runGQBatched env logger reqId responseErrorsConfig userInfo ipAddress reqHdrs queryType query =
  case query of
    GQLSingleRequest req ->
      runGQ env logger reqId userInfo ipAddress reqHdrs queryType req
    GQLBatchedReqs reqs -> do
      -- It's unclear what we should do if we receive multiple
      -- responses with distinct headers, so just do the simplest thing
      -- in this case, and don't forward any.
      let includeInternal = shouldIncludeInternal (_uiRole userInfo) responseErrorsConfig
          removeHeaders =
            flip HttpResponse []
            . encJFromList
            . map (either (encJFromJValue . encodeGQErr includeInternal) _hrBody)

      removeHeaders <$> traverse (try . runGQ env logger reqId userInfo ipAddress reqHdrs queryType) reqs
  where
    try = flip catchError (pure . Left) . fmap Right


runQueryDB
  :: ( MonadIO m
     , MonadError QErr m
     , MonadReader E.ExecutionCtx m
     , MonadQueryLog m
     , MonadTrace m
     , MonadExecuteQuery m
     )
  => RequestId
  -> (GQLReqUnparsed, GQLReqParsed)
  -> [QueryRootField UnpreparedValue]
  -> UserInfo
  -> (Tracing.TraceT (LazyTx QErr) EncJSON, EQ.GeneratedSqlMap)
  -> m (DiffTime, Telem.QueryType, HTTP.ResponseHeaders, EncJSON)
  -- ^ Also return 'Mutation' when the operation was a mutation, and the time
  -- spent in the PG query; for telemetry.
runQueryDB reqId (query, queryParsed) asts _userInfo (tx, genSql) =  do
  -- log the generated SQL and the graphql query
  E.ExecutionCtx logger _ pgExecCtx _ _ _ _ <- ask
  logQueryLog logger query (Just genSql) reqId
<<<<<<< HEAD
  (telemTimeIO, respE) <- withElapsedTime $ runExceptT $ trace "pg" $
    Tracing.interpTraceT id $ executeQuery queryParsed asts (Just genSql) pgExecCtx tx
=======
  (telemTimeIO, respE) <- withElapsedTime $ runExceptT $ trace "Query" $
    Tracing.interpTraceT id $ executeQuery queryParsed asts (Just genSql) pgExecCtx Q.ReadOnly tx
>>>>>>> dd5aa41f
  (respHdrs,resp) <- liftEither respE
  let !json = encodeGQResp $ GQSuccess $ encJToLBS resp
      telemQueryType = Telem.Query
  return (telemTimeIO, telemQueryType, respHdrs, json)

runMutationDB
  :: ( MonadIO m
     , MonadError QErr m
     , MonadReader E.ExecutionCtx m
     , MonadQueryLog m
     , MonadTrace m
     )
  => RequestId
  -> GQLReqUnparsed
  -> UserInfo
  -> Tracing.TraceT (LazyTx QErr) EncJSON
  -> m (DiffTime, Telem.QueryType, EncJSON)
  -- ^ Also return 'Mutation' when the operation was a mutation, and the time
  -- spent in the PG query; for telemetry.
runMutationDB reqId query userInfo tx =  do
  E.ExecutionCtx logger _ pgExecCtx _ _ _ _ <- ask
  -- log the graphql query
  logQueryLog logger query Nothing reqId
  ctx <- Tracing.currentContext
  (telemTimeIO, respE) <- withElapsedTime $  runExceptT $ trace "Mutation" $
    Tracing.interpTraceT (runLazyTx pgExecCtx Q.ReadWrite . withTraceContext ctx .  withUserInfo userInfo)  tx
  resp <- liftEither respE
  let !json = encodeGQResp $ GQSuccess $ encJToLBS resp
      telemQueryType = Telem.Mutation
  return (telemTimeIO, telemQueryType, json)

{-
runHasuraGQ
  :: ( MonadIO m
     , MonadError QErr m
     , MonadReader E.ExecutionCtx m
     , MonadQueryLog m
     , MonadTrace m
     , MonadExecuteQuery m
     )
  => RequestId
  -> (GQLReqUnparsed, GQLReqParsed)
  -> UserInfo
  -> E.ExecOp (Tracing.TraceT (LazyTx QErr))
  -> m (DiffTime, Telem.QueryType, HTTP.ResponseHeaders, EncJSON)
  -- ^ Also return 'Mutation' when the operation was a mutation, and the time
  -- spent in the PG query; for telemetry.
runHasuraGQ reqId (query, queryParsed) userInfo resolvedOp = do
  (E.ExecutionCtx logger _ pgExecCtx _ _ _ _ _) <- ask
  (telemTimeIO, respE) <- withElapsedTime $ runExceptT $ case resolvedOp of
    E.ExOpQuery tx genSql asts -> trace "Query" $ do
      -- log the generated SQL and the graphql query
      logQueryLog logger query genSql reqId
      Tracing.interpTraceT id $ executeQuery queryParsed asts genSql pgExecCtx tx

    E.ExOpMutation respHeaders tx -> trace "Mutate" $ do
      logQueryLog logger query Nothing reqId
      ctx <- Tracing.currentContext
      (respHeaders,) <$>
        Tracing.interpTraceT (runLazyTx pgExecCtx Q.ReadWrite . withTraceContext ctx . withUserInfo userInfo) tx

    E.ExOpSubs _ ->
      throw400 UnexpectedPayload
      "subscriptions are not supported over HTTP, use websockets instead"

  (respHdrs, resp) <- liftEither respE
  let !json = encodeGQResp $ GQSuccess $ encJToLBS resp
      telemQueryType = case resolvedOp of E.ExOpMutation{} -> Telem.Mutation ; _ -> Telem.Query
  return (telemTimeIO, telemQueryType, respHdrs, json)
-}<|MERGE_RESOLUTION|>--- conflicted
+++ resolved
@@ -205,13 +205,8 @@
   -- log the generated SQL and the graphql query
   E.ExecutionCtx logger _ pgExecCtx _ _ _ _ <- ask
   logQueryLog logger query (Just genSql) reqId
-<<<<<<< HEAD
-  (telemTimeIO, respE) <- withElapsedTime $ runExceptT $ trace "pg" $
+  (telemTimeIO, respE) <- withElapsedTime $ runExceptT $ trace "Query" $
     Tracing.interpTraceT id $ executeQuery queryParsed asts (Just genSql) pgExecCtx tx
-=======
-  (telemTimeIO, respE) <- withElapsedTime $ runExceptT $ trace "Query" $
-    Tracing.interpTraceT id $ executeQuery queryParsed asts (Just genSql) pgExecCtx Q.ReadOnly tx
->>>>>>> dd5aa41f
   (respHdrs,resp) <- liftEither respE
   let !json = encodeGQResp $ GQSuccess $ encJToLBS resp
       telemQueryType = Telem.Query
