--- conflicted
+++ resolved
@@ -35,15 +35,16 @@
 
 data RawServeOptions
   = RawServeOptions
-  { rsoPort          :: !(Maybe Int)
-  , rsoConnParams    :: !RawConnParams
-  , rsoTxIso         :: !(Maybe Q.TxIsolation)
-  , rsoAccessKey     :: !(Maybe AccessKey)
-  , rsoAuthHook      :: !RawAuthHook
-  , rsoJwtSecret     :: !(Maybe Text)
-  , rsoUnAuthRole    :: !(Maybe RoleName)
-  , rsoCorsConfig    :: !RawCorsConfig
-  , rsoEnableConsole :: !Bool
+  { rsoPort             :: !(Maybe Int)
+  , rsoConnParams       :: !RawConnParams
+  , rsoTxIso            :: !(Maybe Q.TxIsolation)
+  , rsoAccessKey        :: !(Maybe AccessKey)
+  , rsoAuthHook         :: !RawAuthHook
+  , rsoJwtSecret        :: !(Maybe Text)
+  , rsoUnAuthRole       :: !(Maybe RoleName)
+  , rsoCorsConfig       :: !RawCorsConfig
+  , rsoEnableConsole    :: !Bool
+  , rsoDisableTelemetry :: !Bool
   } deriving (Show, Eq)
 
 data CorsConfigG a
@@ -57,15 +58,16 @@
 
 data ServeOptions
   = ServeOptions
-  { soPort          :: !Int
-  , soConnParams    :: !Q.ConnParams
-  , soTxIso         :: !Q.TxIsolation
-  , soAccessKey     :: !(Maybe AccessKey)
-  , soAuthHook      :: !(Maybe AuthHook)
-  , soJwtSecret     :: !(Maybe Text)
-  , soUnAuthRole    :: !(Maybe RoleName)
-  , soCorsConfig    :: !CorsConfig
-  , soEnableConsole :: !Bool
+  { soPort             :: !Int
+  , soConnParams       :: !Q.ConnParams
+  , soTxIso            :: !Q.TxIsolation
+  , soAccessKey        :: !(Maybe AccessKey)
+  , soAuthHook         :: !(Maybe AuthHook)
+  , soJwtSecret        :: !(Maybe Text)
+  , soUnAuthRole       :: !(Maybe RoleName)
+  , soCorsConfig       :: !CorsConfig
+  , soEnableConsole    :: !Bool
+  , soDisableTelemetry :: !Bool
   } deriving (Show, Eq)
 
 data RawConnInfo =
@@ -212,8 +214,11 @@
   corsCfg <- mkCorsConfig $ rsoCorsConfig rso
   enableConsole <- withEnvBool (rsoEnableConsole rso) $
                    fst enableConsoleEnv
+  disableTelemetry <- withEnvBool (rsoDisableTelemetry rso) $
+                      fst disableTelemetryEnv
   return $ ServeOptions port connParams txIso accKey authHook
                         jwtSecr unAuthRole corsCfg enableConsole
+                        disableTelemetry
   where
     mkConnParams (RawConnParams s c i) = do
       stripes <- fromMaybe 1 <$> withEnv s (fst pgStripesEnv)
@@ -310,7 +315,8 @@
     envVars =
       [ servePortEnv, pgStripesEnv, pgConnsEnv, pgTimeoutEnv
       , txIsoEnv, accessKeyEnv, authHookEnv , authHookModeEnv
-      , jwtSecretEnv , unAuthRoleEnv, corsDomainEnv , enableConsoleEnv
+      , jwtSecretEnv , unAuthRoleEnv, corsDomainEnv
+      , enableConsoleEnv , disableTelemetryEnv
       ]
 
     eventEnvs =
@@ -392,6 +398,12 @@
 enableConsoleEnv =
   ( "HASURA_GRAPHQL_ENABLE_CONSOLE"
   , "Enable API Console"
+  )
+
+disableTelemetryEnv :: (String, String)
+disableTelemetryEnv =
+  ( "HASURA_GRAPHQL_DISABLE_TELEMETRY"
+  , "Disable console telemetry"
   )
 
 parseRawConnInfo :: Parser RawConnInfo
@@ -570,19 +582,15 @@
              )
 
 parseEnableConsole :: Parser Bool
-<<<<<<< HEAD
-parseEnableConsole = switch ( long "enable-console" <>
-                              help "Enable API Console"
-                            )
-
-parseDisableTelemetry :: Parser Bool
-parseDisableTelemetry = switch ( long "disable-telemetry" <>
-                                 help "Disable console telemetry"
-                               )
-=======
 parseEnableConsole =
   switch ( long "enable-console" <>
            help (snd enableConsoleEnv)
+         )
+
+parseDisableTelemetry :: Parser Bool
+parseDisableTelemetry =
+  switch ( long "disable-telemetry" <>
+           help (snd disableTelemetryEnv)
          )
 
 -- Init logging related
@@ -608,9 +616,9 @@
                        , "cors_domain" J..= (ccDomain . soCorsConfig) so
                        , "cors_disabled" J..= (ccDisabled . soCorsConfig) so
                        , "enable_console" J..= soEnableConsole so
+                       , "disable_telemetry" J..= soDisableTelemetry so
                        ]
 
 mkGenericStrLog :: T.Text -> String -> StartupLog
 mkGenericStrLog k msg =
-  StartupLog L.LevelInfo k $ J.toJSON msg
->>>>>>> b04539bf
+  StartupLog L.LevelInfo k $ J.toJSON msg