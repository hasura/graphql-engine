--- conflicted
+++ resolved
@@ -20,7 +20,6 @@
   addAllUntrackedTablesSql,
   addExistingFunction,
 } from '../Add/AddExistingTableViewActions';
-<<<<<<< HEAD
 import {
   loadUntrackedRelations,
   fetchDataInit,
@@ -28,9 +27,6 @@
   LOAD_UNTRACKED_RELATIONS,
   UPDATE_CURRENT_SCHEMA,
 } from '../DataActions';
-=======
-import { fetchDataInit, LOAD_UNTRACKED_RELATIONS } from '../DataActions';
->>>>>>> 6b8120a6
 import { getAllUnTrackedRelations } from '../TableRelationships/Actions';
 import AutoAddRelationsConnector from './AutoAddRelations';
 import globals from '../../../../Globals';
@@ -71,6 +67,7 @@
   render() {
     const {
       schema,
+      schemaList,
       untracked,
       migrationMode,
       untrackedRelations,
@@ -80,7 +77,6 @@
       nonTrackableFunctionsList,
       trackedFunctions,
     } = this.props;
-<<<<<<< HEAD
 
     /* Filter */
     const trackedFuncs = trackedFunctions.map(t => t.function_name);
@@ -106,8 +102,6 @@
       ]);
     };
 
-=======
->>>>>>> 6b8120a6
     const styles = require('../PageContainer/PageContainer.scss');
     let relationships = 0;
     schema.map(t => (relationships += t.relationships.length));
@@ -194,7 +188,6 @@
             ) : null}
           </div>
           <hr />
-<<<<<<< HEAD
           <div>
             <div className={styles.display_inline}>Current postgres schema</div>
             <div className={styles.display_inline}>
@@ -213,8 +206,6 @@
             </div>
           </div>
           <hr />
-=======
->>>>>>> 6b8120a6
           <div className={styles.add_pad_bottom}>
             <div>
               <h4
