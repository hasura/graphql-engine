--- conflicted
+++ resolved
@@ -62,11 +62,7 @@
      , MonadTx m
      , HasHttpManager m
      , HasSQLGenCtx m
-<<<<<<< HEAD
-     , HasEnableRemoteSchemaPermsCtx m
-=======
      , HasRemoteSchemaPermsCtx m
->>>>>>> 39a43525
      )
   => Q.ConnInfo -> SpecWithCache m
 spec pgConnInfo = do
