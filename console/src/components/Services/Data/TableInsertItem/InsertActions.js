--- conflicted
+++ resolved
@@ -19,10 +19,7 @@
 import { ARRAY } from '../utils';
 import { isStringArray } from '../../../Common/utils/jsUtils';
 import { makeMigrationCall } from '../DataActions';
-<<<<<<< HEAD
-=======
 import { removeAll } from 'react-notification-system-redux';
->>>>>>> cba52765
 
 const I_SET_CLONE = 'InsertItem/I_SET_CLONE';
 const I_RESET = 'InsertItem/I_RESET';
@@ -141,11 +138,7 @@
     }
     let returning = [];
     if (isMigration) {
-<<<<<<< HEAD
-      returning = columns.map(col => col.column_name);
-=======
       returning = '*';
->>>>>>> cba52765
     }
     const reqBody = {
       type: 'insert',
