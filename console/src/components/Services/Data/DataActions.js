--- conflicted
+++ resolved
@@ -31,12 +31,9 @@
   fetchTrackedTableListQuery,
   fetchTrackedTableRemoteRelationshipQuery,
   mergeLoadSchemaData,
-<<<<<<< HEAD
   getGeneratedColumnsInfo,
-=======
   cascadeUpQueries,
   getDependencyError,
->>>>>>> 63eb3111
 } from './utils';
 
 import _push from './push';
