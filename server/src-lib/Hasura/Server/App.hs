{-# LANGUAGE CPP       #-}
{-# LANGUAGE DataKinds #-}

module Hasura.Server.App where

import           Control.Concurrent.MVar.Lifted
import           Control.Exception                      (IOException, try)
import           Control.Lens                           (view, _2)
import           Control.Monad.Stateless
import           Control.Monad.Trans.Control            (MonadBaseControl)
import           Data.Aeson                             hiding (json)
import           Data.Either                            (isRight)
import           Data.Int                               (Int64)
import           Data.IORef
import           Data.Time.Clock                        (UTCTime, getCurrentTime)
import           Data.Time.Clock.POSIX                  (getPOSIXTime)
import           Network.Mime                           (defaultMimeLookup)
import           System.Exit                            (exitFailure)
import           System.FilePath                        (joinPath, takeFileName)
import           Web.Spock.Core                         ((<//>))

import qualified Control.Concurrent.Async.Lifted.Safe   as LA
import qualified Data.ByteString.Lazy                   as BL
import qualified Data.CaseInsensitive                   as CI
import qualified Data.HashMap.Strict                    as M
import qualified Data.HashSet                           as S
import qualified Data.Text                              as T
import qualified Database.PG.Query                      as Q
import qualified Network.HTTP.Client                    as HTTP
import qualified Network.HTTP.Types                     as HTTP
import qualified Network.Wai                            as Wai
import qualified Network.Wai.Handler.WebSockets         as WS
import qualified Network.WebSockets                     as WS
import qualified System.Metrics                         as EKG
import qualified System.Metrics.Json                    as EKG
import qualified Text.Mustache                          as M
import qualified Web.Spock.Core                         as Spock

import           Hasura.EncJSON
import           Hasura.GraphQL.Resolve.Action
import           Hasura.HTTP
import           Hasura.Prelude                         hiding (get, put)
import           Hasura.RQL.DDL.Schema
import           Hasura.RQL.Types
import           Hasura.RQL.Types.Run
import           Hasura.Server.API.Config               (runGetConfig)
import           Hasura.Server.API.Query
import           Hasura.Server.Auth                     (AuthMode (..), UserAuthentication (..))
import           Hasura.Server.Compression
import           Hasura.Server.Cors
import           Hasura.Server.Init
import           Hasura.Server.Logging
import           Hasura.Server.Middleware               (corsMiddleware)
import           Hasura.Server.Migrate                  (migrateCatalog)
import           Hasura.Server.Utils
import           Hasura.Server.Version
import           Hasura.Session
import           Hasura.SQL.Types

import qualified Hasura.GraphQL.Execute                 as E
import qualified Hasura.GraphQL.Execute.LiveQuery       as EL
import qualified Hasura.GraphQL.Explain                 as GE
import qualified Hasura.GraphQL.Transport.HTTP          as GH
import qualified Hasura.GraphQL.Transport.HTTP.Protocol as GH
import qualified Hasura.GraphQL.Transport.WebSocket     as WS
import qualified Hasura.Logging                         as L
import qualified Hasura.Server.API.PGDump               as PGD


data SchemaCacheRef
  = SchemaCacheRef
  { _scrLock     :: MVar ()
  -- ^ The idea behind explicit locking here is to
  --
  --   1. Allow maximum throughput for serving requests (/v1/graphql) (as each
  --      request reads the current schemacache)
  --   2. We don't want to process more than one request at any point of time
  --      which would modify the schema cache as such queries are expensive.
  --
  -- Another option is to consider removing this lock in place of `_scrCache ::
  -- MVar ...` if it's okay or in fact correct to block during schema update in
  -- e.g.  _wseGCtxMap. Vamshi says: It is theoretically possible to have a
  -- situation (in between building new schemacache and before writing it to
  -- the IORef) where we serve a request with a stale schemacache but I guess
  -- it is an okay trade-off to pay for a higher throughput (I remember doing a
  -- bunch of benchmarks to test this hypothesis).
  , _scrCache    :: IORef (RebuildableSchemaCache Run, SchemaCacheVer)
  , _scrOnChange :: IO ()
  -- ^ an action to run when schemacache changes
  }

data ServerCtx
  = ServerCtx
  { scPGExecCtx                    :: !PGExecCtx
  , scConnInfo                     :: !Q.ConnInfo
  , scLogger                       :: !(L.Logger L.Hasura)
  , scCacheRef                     :: !SchemaCacheRef
  , scAuthMode                     :: !AuthMode
  , scManager                      :: !HTTP.Manager
  , scSQLGenCtx                    :: !SQLGenCtx
  , scEnabledAPIs                  :: !(S.HashSet API)
  , scInstanceId                   :: !InstanceId
  , scPlanCache                    :: !E.PlanCache
  , scLQState                      :: !EL.LiveQueriesState
  , scEnableAllowlist              :: !Bool
  , scEkgStore                     :: !EKG.Store
  , scResponseInternalErrorsConfig :: !ResponseInternalErrorsConfig
  }

data HandlerCtx
  = HandlerCtx
  { hcServerCtx  :: !ServerCtx
  , hcUser       :: !UserInfo
  , hcReqHeaders :: ![HTTP.Header]
  , hcRequestId  :: !RequestId
  }

type Handler m = ExceptT QErr (ReaderT HandlerCtx m)

data APIResp
  = JSONResp !(HttpResponse EncJSON)
  | RawResp  !(HttpResponse BL.ByteString)

data APIHandler m a
  = AHGet !(Handler m APIResp)
  | AHPost !(a -> Handler m APIResp)


boolToText :: Bool -> T.Text
boolToText = bool "false" "true"

isAdminSecretSet :: AuthMode -> T.Text
isAdminSecretSet AMNoAuth = boolToText False
isAdminSecretSet _        = boolToText True

getSCFromRef :: (MonadIO m) => SchemaCacheRef -> m SchemaCache
getSCFromRef scRef = lastBuiltSchemaCache . fst <$> liftIO (readIORef $ _scrCache scRef)

logInconsObjs :: L.Logger L.Hasura -> [InconsistentMetadata] -> IO ()
logInconsObjs logger objs =
  unless (null objs) $ L.unLogger logger $ mkInconsMetadataLog objs

withSCUpdate
  :: (MonadIO m, MonadBaseControl IO m)
  => SchemaCacheRef -> L.Logger L.Hasura -> m (a, RebuildableSchemaCache Run) -> m a
withSCUpdate scr logger action = do
  withMVarMasked lk $ \()-> do
    (!res, !newSC) <- action
    liftIO $ do
      -- update schemacache in IO reference
      modifyIORef' cacheRef $ \(_, prevVer) ->
        let !newVer = incSchemaCacheVer prevVer
          in (newSC, newVer)
      -- log any inconsistent objects
      logInconsObjs logger $ scInconsistentObjs $ lastBuiltSchemaCache newSC
      onChange
    return res
  where
    SchemaCacheRef lk cacheRef onChange = scr

mkGetHandler :: Handler m APIResp -> APIHandler m ()
mkGetHandler = AHGet

mkPostHandler :: (a -> Handler m APIResp) -> APIHandler m a
mkPostHandler = AHPost

mkAPIRespHandler :: (Functor m) => (a -> Handler m (HttpResponse EncJSON)) -> (a -> Handler m APIResp)
mkAPIRespHandler = (fmap . fmap) JSONResp

isMetadataEnabled :: ServerCtx -> Bool
isMetadataEnabled sc = S.member METADATA $ scEnabledAPIs sc

isGraphQLEnabled :: ServerCtx -> Bool
isGraphQLEnabled sc = S.member GRAPHQL $ scEnabledAPIs sc

isPGDumpEnabled :: ServerCtx -> Bool
isPGDumpEnabled sc = S.member PGDUMP $ scEnabledAPIs sc

isConfigEnabled :: ServerCtx -> Bool
isConfigEnabled sc = S.member CONFIG $ scEnabledAPIs sc

isDeveloperAPIEnabled :: ServerCtx -> Bool
isDeveloperAPIEnabled sc = S.member DEVELOPER $ scEnabledAPIs sc

-- {-# SCC parseBody #-}
parseBody :: (FromJSON a, MonadError QErr m) => BL.ByteString -> m a
parseBody reqBody =
  case eitherDecode' reqBody of
    Left e     -> throw400 InvalidJSON (T.pack e)
    Right jVal -> decodeValue jVal

onlyAdmin :: (Monad m) => Handler m ()
onlyAdmin = do
  uRole <- asks (_uiRole . hcUser)
  when (uRole /= adminRoleName) $
    throw400 AccessDenied "You have to be an admin to access this endpoint"

buildQCtx :: (MonadIO m) => Handler m QCtx
buildQCtx = do
  scRef    <- scCacheRef . hcServerCtx <$> ask
  userInfo <- asks hcUser
  cache <- getSCFromRef scRef
  sqlGenCtx <- scSQLGenCtx . hcServerCtx <$> ask
  return $ QCtx userInfo cache sqlGenCtx

setHeader :: MonadIO m => HTTP.Header -> Spock.ActionT m ()
setHeader (headerName, headerValue) =
  Spock.setHeader (bsToTxt $ CI.original headerName) (bsToTxt headerValue)

-- | Typeclass representing the metadata API authorization effect
class MetadataApiAuthorization m where
  authorizeMetadataApi :: RQLQuery -> UserInfo -> Handler m ()

mkSpockAction
  :: (HasVersion, MonadIO m, FromJSON a, ToJSON a, UserAuthentication m, HttpLog m)
  => ServerCtx
  -> (Bool -> QErr -> Value)
  -- ^ `QErr` JSON encoder function
  -> (QErr -> QErr)
  -- ^ `QErr` modifier
  -> APIHandler m a
  -> Spock.ActionT m ()
mkSpockAction serverCtx qErrEncoder qErrModifier apiHandler = do
    req <- Spock.request
    -- Bytes are actually read from the socket here. Time this.
    (ioWaitTime, reqBody) <- withElapsedTime $ liftIO $ Wai.strictRequestBody req
    let headers = Wai.requestHeaders req
        authMode = scAuthMode serverCtx
        manager = scManager serverCtx

    requestId <- getRequestId headers

    userInfoE <- fmap fst <$> lift (resolveUserInfo logger manager headers authMode)
    userInfo  <- either (logErrorAndResp Nothing requestId req (Left reqBody) False headers . qErrModifier)
                 return userInfoE

    let handlerState = HandlerCtx serverCtx userInfo headers requestId
        includeInternal = shouldIncludeInternal (_uiRole userInfo) $
                          scResponseInternalErrorsConfig serverCtx

    (serviceTime, (result, q)) <- withElapsedTime $ case apiHandler of
      AHGet handler -> do
        res <- lift $ runReaderT (runExceptT handler) handlerState
        return (res, Nothing)
      AHPost handler -> do
        parsedReqE <- runExceptT $ parseBody reqBody
        parsedReq  <- either (logErrorAndResp (Just userInfo) requestId req (Left reqBody) includeInternal headers . qErrModifier)
                      return parsedReqE
        res <- lift $ runReaderT (runExceptT $ handler parsedReq) handlerState
        return (res, Just parsedReq)

    -- apply the error modifier
    let modResult = fmapL qErrModifier result

    -- log and return result
    case modResult of
      Left err  -> let jErr = maybe (Left reqBody) (Right . toJSON) q
                   in logErrorAndResp (Just userInfo) requestId req jErr includeInternal headers err
      Right res -> logSuccessAndResp (Just userInfo) requestId req (fmap toJSON q) res (Just (ioWaitTime, serviceTime)) headers

    where
      logger = scLogger serverCtx

      logErrorAndResp
        :: (MonadIO m, HttpLog m)
        => Maybe UserInfo
        -> RequestId
        -> Wai.Request
        -> Either BL.ByteString Value
        -> Bool
        -> [HTTP.Header]
        -> QErr
        -> Spock.ActionCtxT ctx m a
      logErrorAndResp userInfo reqId req reqBody includeInternal headers qErr = do
        lift $ logHttpError logger userInfo reqId req reqBody qErr headers
        Spock.setStatus $ qeStatus qErr
        Spock.json $ qErrEncoder includeInternal qErr

      logSuccessAndResp userInfo reqId req reqBody result qTime reqHeaders =
        case result of
          JSONResp (HttpResponse encJson h) ->
            possiblyCompressedLazyBytes userInfo reqId req reqBody qTime (encJToLBS encJson)
              (pure jsonHeader <> h) reqHeaders
          RawResp (HttpResponse rawBytes h) ->
            possiblyCompressedLazyBytes userInfo reqId req reqBody qTime rawBytes h reqHeaders

      possiblyCompressedLazyBytes userInfo reqId req reqBody qTime respBytes respHeaders reqHeaders = do
        let (compressedResp, mEncodingHeader, mCompressionType) =
              compressResponse (Wai.requestHeaders req) respBytes
            encodingHeader = maybe [] pure mEncodingHeader
            reqIdHeader = (requestIdHeader, txtToBs $ unRequestId reqId)
            allRespHeaders = pure reqIdHeader <> encodingHeader <> respHeaders
        lift $ logHttpSuccess logger userInfo reqId req reqBody respBytes compressedResp qTime mCompressionType reqHeaders
        mapM_ setHeader allRespHeaders
        Spock.lazyBytes compressedResp

v1QueryHandler
  :: (HasVersion, MonadIO m, MonadBaseControl IO m, MetadataApiAuthorization m)
  => RQLQuery -> Handler m (HttpResponse EncJSON)
v1QueryHandler query = do
  userInfo <- asks hcUser
  authorizeMetadataApi query userInfo
  scRef <- scCacheRef . hcServerCtx <$> ask
  logger <- scLogger . hcServerCtx <$> ask
  res <- bool (fst <$> dbAction) (withSCUpdate scRef logger dbAction) $
         queryModifiesSchemaCache query
  return $ HttpResponse res []
  where
    -- Hit postgres
    dbAction = do
      userInfo <- asks hcUser
      scRef <- scCacheRef . hcServerCtx <$> ask
      schemaCache <- fmap fst $ liftIO $ readIORef $ _scrCache scRef
      httpMgr <- scManager . hcServerCtx <$> ask
      sqlGenCtx <- scSQLGenCtx . hcServerCtx <$> ask
      pgExecCtx <- scPGExecCtx . hcServerCtx <$> ask
      instanceId <- scInstanceId . hcServerCtx <$> ask
      runQuery pgExecCtx instanceId userInfo schemaCache httpMgr sqlGenCtx (SystemDefined False) query

v1Alpha1GQHandler
  :: (HasVersion, MonadIO m)
<<<<<<< HEAD
  => E.GraphQLAPIType -> GH.GQLBatchedReqs GH.GQLQueryText -> Handler m (HttpResponse EncJSON)
v1Alpha1GQHandler apiType query = do
=======
  => GH.GQLBatchedReqs GH.GQLQueryText -> Handler m (HttpResponse EncJSON)
v1Alpha1GQHandler query = do
>>>>>>> fffc65f1
  userInfo <- asks hcUser
  reqHeaders <- asks hcReqHeaders
  manager <- scManager . hcServerCtx <$> ask
  scRef <- scCacheRef . hcServerCtx <$> ask
  (sc, scVer) <- liftIO $ readIORef $ _scrCache scRef
  pgExecCtx <- scPGExecCtx . hcServerCtx <$> ask
  sqlGenCtx <- scSQLGenCtx . hcServerCtx <$> ask
  planCache <- scPlanCache . hcServerCtx <$> ask
  enableAL  <- scEnableAllowlist . hcServerCtx <$> ask
  logger    <- scLogger . hcServerCtx <$> ask
  requestId <- asks hcRequestId
  responseErrorsConfig <- scResponseInternalErrorsConfig . hcServerCtx <$> ask
  let execCtx = E.ExecutionCtx logger sqlGenCtx pgExecCtx planCache
                (lastBuiltSchemaCache sc) scVer manager enableAL
<<<<<<< HEAD
  flip runReaderT execCtx $ GH.runGQBatched requestId userInfo reqHeaders apiType query

v1GQHandler
  :: (HasVersion, MonadIO m)
  => GH.GQLBatchedReqs GH.GQLQueryText
  -> Handler m (HttpResponse EncJSON)
v1GQHandler = v1Alpha1GQHandler E.GATGeneral

v1GQRelayHandler
  :: (HasVersion, MonadIO m)
  => GH.GQLBatchedReqs GH.GQLQueryText
  -> Handler m (HttpResponse EncJSON)
v1GQRelayHandler = v1Alpha1GQHandler E.GATRelay
=======
  flip runReaderT execCtx $ GH.runGQBatched requestId responseErrorsConfig userInfo reqHeaders query

v1GQHandler
  :: (HasVersion, MonadIO m)
  => GH.GQLBatchedReqs GH.GQLQueryText -> Handler m (HttpResponse EncJSON)
v1GQHandler = v1Alpha1GQHandler
>>>>>>> fffc65f1

gqlExplainHandler :: (HasVersion, MonadIO m) => GE.GQLExplain -> Handler m (HttpResponse EncJSON)
gqlExplainHandler query = do
  onlyAdmin
  scRef <- scCacheRef . hcServerCtx <$> ask
  sc <- getSCFromRef scRef
  pgExecCtx <- scPGExecCtx . hcServerCtx <$> ask
  sqlGenCtx <- scSQLGenCtx . hcServerCtx <$> ask
  enableAL <- scEnableAllowlist . hcServerCtx <$> ask
  res <- GE.explainGQLQuery pgExecCtx sc sqlGenCtx enableAL (restrictActionExecuter "query actions cannot be explained") query
  return $ HttpResponse res []

v1Alpha1PGDumpHandler :: (MonadIO m) => PGD.PGDumpReqBody -> Handler m APIResp
v1Alpha1PGDumpHandler b = do
  onlyAdmin
  ci <- scConnInfo . hcServerCtx <$> ask
  output <- PGD.execPGDump b ci
  return $ RawResp $ HttpResponse output [sqlHeader]

consoleAssetsHandler
  :: (MonadIO m, HttpLog m)
  => L.Logger L.Hasura
  -> Text
  -> FilePath
  -> Spock.ActionT m ()
consoleAssetsHandler logger dir path = do
  req <- Spock.request
  let reqHeaders = Wai.requestHeaders req
  -- '..' in paths need not be handed as it is resolved in the url by
  -- spock's routing. we get the expanded path.
  eFileContents <- liftIO $ try $ BL.readFile $
    joinPath [T.unpack dir, path]
  either (onError reqHeaders) onSuccess eFileContents
  where
    onSuccess c = do
      mapM_ setHeader headers
      Spock.lazyBytes c
    onError :: (MonadIO m, HttpLog m) => [HTTP.Header] -> IOException -> Spock.ActionT m ()
    onError hdrs = raiseGenericApiError logger hdrs . err404 NotFound . T.pack . show
    fn = T.pack $ takeFileName path
    -- set gzip header if the filename ends with .gz
    (fileName, encHeader) = case T.stripSuffix ".gz" fn of
      Just v  -> (v, [gzipHeader])
      Nothing -> (fn, [])
    mimeType = defaultMimeLookup fileName
    headers = ("Content-Type", mimeType) : encHeader

class (Monad m) => ConsoleRenderer m where
  renderConsole :: HasVersion => T.Text -> AuthMode -> Bool -> Maybe Text -> m (Either String Text)

renderHtmlTemplate :: M.Template -> Value -> Either String Text
renderHtmlTemplate template jVal =
  bool (Left errMsg) (Right res) $ null errs
  where
    errMsg = "template rendering failed: " ++ show errs
    (errs, res) = M.checkedSubstitute template jVal

newtype LegacyQueryParser m
  = LegacyQueryParser
  { getLegacyQueryParser :: QualifiedTable -> Object -> Handler m RQLQueryV1 }

queryParsers :: (Monad m) => M.HashMap T.Text (LegacyQueryParser m)
queryParsers =
  M.fromList
  [ ("select", mkLegacyQueryParser RQSelect)
  , ("insert", mkLegacyQueryParser RQInsert)
  , ("update", mkLegacyQueryParser RQUpdate)
  , ("delete", mkLegacyQueryParser RQDelete)
  , ("count", mkLegacyQueryParser RQCount)
  ]
  where
    mkLegacyQueryParser f =
      LegacyQueryParser $ \qt obj -> do
      let val = Object $ M.insert "table" (toJSON qt) obj
      q <- decodeValue val
      return $ f q

legacyQueryHandler
  :: (HasVersion, MonadIO m, MonadBaseControl IO m, MetadataApiAuthorization m)
  => TableName -> T.Text -> Object
  -> Handler m (HttpResponse EncJSON)
legacyQueryHandler tn queryType req =
  case M.lookup queryType queryParsers of
    Just queryParser -> getLegacyQueryParser queryParser qt req >>= v1QueryHandler . RQV1
    Nothing          -> throw404 "No such resource exists"
  where
    qt = QualifiedObject publicSchema tn

initErrExit :: QErr -> IO a
initErrExit e = do
  putStrLn $
    "failed to build schema-cache because of inconsistent metadata: "
    <> (show e)
  exitFailure

data HasuraApp
  = HasuraApp
  { _hapApplication    :: !Wai.Application
  , _hapSchemaRef      :: !SchemaCacheRef
  , _hapCacheBuildTime :: !(Maybe UTCTime)
  , _hapShutdown       :: !(IO ())
  }

mkWaiApp
  :: forall m.
     ( HasVersion
     , MonadIO m
     , MonadStateless IO m
     , ConsoleRenderer m
     , HttpLog m
     , UserAuthentication m
     , MetadataApiAuthorization m
     , LA.Forall (LA.Pure m)
     )
  => Q.TxIsolation
  -> L.Logger L.Hasura
  -> SQLGenCtx
  -> Bool
  -> Q.PGPool
  -> Q.ConnInfo
  -> HTTP.Manager
  -> AuthMode
  -> CorsConfig
  -> Bool
  -> Maybe Text
  -> Bool
  -> InstanceId
  -> S.HashSet API
  -> EL.LiveQueriesOptions
  -> E.PlanCacheOptions
  -> ResponseInternalErrorsConfig
  -> m HasuraApp
mkWaiApp isoLevel logger sqlGenCtx enableAL pool ci httpManager mode corsCfg enableConsole consoleAssetsDir
         enableTelemetry instanceId apis lqOpts planCacheOptions responseErrorsConfig = do

    (planCache, schemaCacheRef, cacheBuiltTime) <- migrateAndInitialiseSchemaCache
    let getSchemaCache = first lastBuiltSchemaCache <$> readIORef (_scrCache schemaCacheRef)

    let corsPolicy = mkDefaultCorsPolicy corsCfg
        pgExecCtx = PGExecCtx pool isoLevel
    lqState <- liftIO $ EL.initLiveQueriesState lqOpts pgExecCtx
    wsServerEnv <- WS.createWSServerEnv logger pgExecCtx lqState getSchemaCache httpManager
                                        corsPolicy sqlGenCtx enableAL planCache

    ekgStore <- liftIO EKG.newStore

    let serverCtx = ServerCtx
                    { scPGExecCtx       =  pgExecCtx
                    , scConnInfo        =  ci
                    , scLogger          =  logger
                    , scCacheRef        =  schemaCacheRef
                    , scAuthMode        =  mode
                    , scManager         =  httpManager
                    , scSQLGenCtx       =  sqlGenCtx
                    , scEnabledAPIs     =  apis
                    , scInstanceId      =  instanceId
                    , scPlanCache       =  planCache
                    , scLQState         =  lqState
                    , scEnableAllowlist =  enableAL
                    , scEkgStore        =  ekgStore
                    , scResponseInternalErrorsConfig = responseErrorsConfig
                    }

    when (isDeveloperAPIEnabled serverCtx) $ do
      liftIO $ EKG.registerGcMetrics ekgStore
      liftIO $ EKG.registerCounter "ekg.server_timestamp_ms" getTimeMs ekgStore

    spockApp <- liftWithStateless $ \lowerIO ->
      Spock.spockAsApp $ Spock.spockT lowerIO $ httpApp corsCfg serverCtx enableConsole consoleAssetsDir enableTelemetry

    let wsServerApp = WS.createWSServerApp mode wsServerEnv
        stopWSServer = WS.stopWSServerApp wsServerEnv

    waiApp <- liftWithStateless $ \lowerIO ->
      pure $ WS.websocketsOr WS.defaultConnectionOptions (lowerIO . wsServerApp) spockApp

    return $ HasuraApp waiApp schemaCacheRef cacheBuiltTime stopWSServer
  where
    getTimeMs :: IO Int64
    getTimeMs = (round . (* 1000)) `fmap` getPOSIXTime

    migrateAndInitialiseSchemaCache :: m (E.PlanCache, SchemaCacheRef, Maybe UTCTime)
    migrateAndInitialiseSchemaCache = do
      let pgExecCtx = PGExecCtx pool Q.Serializable
          adminRunCtx = RunCtx adminUserInfo httpManager sqlGenCtx
      currentTime <- liftIO getCurrentTime
      initialiseResult <- runExceptT $ peelRun adminRunCtx pgExecCtx Q.ReadWrite do
        (,) <$> migrateCatalog currentTime <*> liftTx fetchLastUpdate

      ((migrationResult, schemaCache), lastUpdateEvent) <-
        initialiseResult `onLeft` \err -> do
          L.unLogger logger StartupLog
            { slLogLevel = L.LevelError
            , slKind = "db_migrate"
            , slInfo = toJSON err
            }
          liftIO exitFailure
      L.unLogger logger migrationResult

      cacheLock <- liftIO $ newMVar ()
      cacheCell <- liftIO $ newIORef (schemaCache, initSchemaCacheVer)
      planCache <- liftIO $ E.initPlanCache planCacheOptions
      let cacheRef = SchemaCacheRef cacheLock cacheCell (E.clearPlanCache planCache)

      pure (planCache, cacheRef, view _2 <$> lastUpdateEvent)

httpApp
  :: (HasVersion, MonadIO m, MonadBaseControl IO m, ConsoleRenderer m, HttpLog m, UserAuthentication m, MetadataApiAuthorization m)
  => CorsConfig
  -> ServerCtx
  -> Bool
  -> Maybe Text
  -> Bool
  -> Spock.SpockT m ()
httpApp corsCfg serverCtx enableConsole consoleAssetsDir enableTelemetry = do

    -- cors middleware
    unless (isCorsDisabled corsCfg) $
      Spock.middleware $ corsMiddleware (mkDefaultCorsPolicy corsCfg)

    -- API Console and Root Dir
    when (enableConsole && enableMetadata) serveApiConsole

    -- Health check endpoint
    Spock.get "healthz" $ do
      sc <- getSCFromRef $ scCacheRef serverCtx
      dbOk <- checkDbConnection
      if dbOk
        then Spock.setStatus HTTP.status200 >> (Spock.text $ if null (scInconsistentObjs sc)
                                                 then "OK"
                                                 else "WARN: inconsistent objects in schema")
        else Spock.setStatus HTTP.status500 >> Spock.text "ERROR"

    Spock.get "v1/version" $ do
      setHeader jsonHeader
      Spock.lazyBytes $ encode $ object [ "version" .= currentVersion ]

    when enableMetadata $ do

      Spock.post "v1/graphql/explain" gqlExplainAction

      Spock.post "v1alpha1/graphql/explain" gqlExplainAction

      Spock.post "v1/query" $ spockAction encodeQErr id $
        mkPostHandler $ mkAPIRespHandler v1QueryHandler

      Spock.post ("api/1/table" <//> Spock.var <//> Spock.var) $ \tableName queryType ->
        mkSpockAction serverCtx encodeQErr id $ mkPostHandler $
          mkAPIRespHandler $ legacyQueryHandler (TableName tableName) queryType

    when enablePGDump $

      Spock.post "v1alpha1/pg_dump" $ spockAction encodeQErr id $
        mkPostHandler v1Alpha1PGDumpHandler

    when enableConfig $
      Spock.get "v1alpha1/config" $ spockAction encodeQErr id $
        mkGetHandler $ do
          onlyAdmin
          let res = encJFromJValue $ runGetConfig
                      (scAuthMode serverCtx)
                      (scEnableAllowlist serverCtx)
                      (EL._lqsOptions $ scLQState serverCtx)

          return $ JSONResp $ HttpResponse res []

    when enableGraphQL $ do
      Spock.post "v1alpha1/graphql" $ spockAction GH.encodeGQErr id $
        mkPostHandler $ mkAPIRespHandler $ v1Alpha1GQHandler E.GATGeneral

      Spock.post "v1/graphql" $ spockAction GH.encodeGQErr allMod200 $
        mkPostHandler $ mkAPIRespHandler v1GQHandler

      Spock.post "v1/relay" $ spockAction GH.encodeGQErr allMod200 $
        mkPostHandler $ mkAPIRespHandler v1GQRelayHandler

    when (isDeveloperAPIEnabled serverCtx) $ do
      Spock.get "dev/ekg" $ spockAction encodeQErr id $
        mkGetHandler $ do
          onlyAdmin
          respJ <- liftIO $ EKG.sampleAll $ scEkgStore serverCtx
          return $ JSONResp $ HttpResponse (encJFromJValue $ EKG.sampleToJson respJ) []
      Spock.get "dev/plan_cache" $ spockAction encodeQErr id $
        mkGetHandler $ do
          onlyAdmin
          respJ <- liftIO $ E.dumpPlanCache $ scPlanCache serverCtx
          return $ JSONResp $ HttpResponse (encJFromJValue respJ) []
      Spock.get "dev/subscriptions" $ spockAction encodeQErr id $
        mkGetHandler $ do
          onlyAdmin
          respJ <- liftIO $ EL.dumpLiveQueriesState False $ scLQState serverCtx
          return $ JSONResp $ HttpResponse (encJFromJValue respJ) []
      Spock.get "dev/subscriptions/extended" $ spockAction encodeQErr id $
        mkGetHandler $ do
          onlyAdmin
          respJ <- liftIO $ EL.dumpLiveQueriesState True $ scLQState serverCtx
          return $ JSONResp $ HttpResponse (encJFromJValue respJ) []

    forM_ [Spock.GET, Spock.POST] $ \m -> Spock.hookAny m $ \_ -> do
      req <- Spock.request
      let headers = Wai.requestHeaders req
      let qErr = err404 NotFound "resource does not exist"
      raiseGenericApiError logger headers qErr

  where
    logger = scLogger serverCtx

    spockAction
      :: (FromJSON a, ToJSON a, MonadIO m, UserAuthentication m, HttpLog m)
      => (Bool -> QErr -> Value)
      -> (QErr -> QErr) -> APIHandler m a -> Spock.ActionT m ()
    spockAction = mkSpockAction serverCtx


    -- all graphql errors should be of type 200
    allMod200 qe = qe { qeStatus = HTTP.status200 }

    gqlExplainAction =
      spockAction encodeQErr id $ mkPostHandler $
        mkAPIRespHandler gqlExplainHandler

    enableGraphQL = isGraphQLEnabled serverCtx
    enableMetadata = isMetadataEnabled serverCtx
    enablePGDump = isPGDumpEnabled serverCtx
    enableConfig = isConfigEnabled serverCtx

    checkDbConnection = do
      e <- liftIO $ runExceptT $ runLazyTx' (scPGExecCtx serverCtx) select1Query
      pure $ isRight e
      where
        select1Query :: (MonadTx m) => m Int
        select1Query =   liftTx $ runIdentity . Q.getRow <$> Q.withQE defaultTxErrorHandler
                         [Q.sql| SELECT 1 |] () False

    serveApiConsole = do
      -- redirect / to /console
      Spock.get Spock.root $ Spock.redirect "console"

      -- serve static files if consoleAssetsDir is set
      onJust consoleAssetsDir $ \dir ->
        Spock.get ("console/assets" <//> Spock.wildcard) $ \path ->
          consoleAssetsHandler logger dir (T.unpack path)

      -- serve console html
      Spock.get ("console" <//> Spock.wildcard) $ \path -> do
        req <- Spock.request
        let headers = Wai.requestHeaders req
        let authMode = scAuthMode serverCtx
        consoleHtml <- lift $ renderConsole path authMode enableTelemetry consoleAssetsDir
        either (raiseGenericApiError logger headers . err500 Unexpected . T.pack) Spock.html consoleHtml

raiseGenericApiError
  :: (MonadIO m, HttpLog m)
  => L.Logger L.Hasura
  -> [HTTP.Header]
  -> QErr
  -> Spock.ActionT m ()
raiseGenericApiError logger headers qErr = do
  req <- Spock.request
  reqBody <- liftIO $ Wai.strictRequestBody req
  reqId <- getRequestId $ Wai.requestHeaders req
  lift $ logHttpError logger Nothing reqId req (Left reqBody) qErr headers
  setHeader jsonHeader
  Spock.setStatus $ qeStatus qErr
  Spock.lazyBytes $ encode qErr<|MERGE_RESOLUTION|>--- conflicted
+++ resolved
@@ -319,13 +319,8 @@
 
 v1Alpha1GQHandler
   :: (HasVersion, MonadIO m)
-<<<<<<< HEAD
   => E.GraphQLAPIType -> GH.GQLBatchedReqs GH.GQLQueryText -> Handler m (HttpResponse EncJSON)
 v1Alpha1GQHandler apiType query = do
-=======
-  => GH.GQLBatchedReqs GH.GQLQueryText -> Handler m (HttpResponse EncJSON)
-v1Alpha1GQHandler query = do
->>>>>>> fffc65f1
   userInfo <- asks hcUser
   reqHeaders <- asks hcReqHeaders
   manager <- scManager . hcServerCtx <$> ask
@@ -340,8 +335,8 @@
   responseErrorsConfig <- scResponseInternalErrorsConfig . hcServerCtx <$> ask
   let execCtx = E.ExecutionCtx logger sqlGenCtx pgExecCtx planCache
                 (lastBuiltSchemaCache sc) scVer manager enableAL
-<<<<<<< HEAD
-  flip runReaderT execCtx $ GH.runGQBatched requestId userInfo reqHeaders apiType query
+  flip runReaderT execCtx $
+    GH.runGQBatched requestId responseErrorsConfig userInfo reqHeaders apiType query
 
 v1GQHandler
   :: (HasVersion, MonadIO m)
@@ -351,17 +346,8 @@
 
 v1GQRelayHandler
   :: (HasVersion, MonadIO m)
-  => GH.GQLBatchedReqs GH.GQLQueryText
-  -> Handler m (HttpResponse EncJSON)
+  => GH.GQLBatchedReqs GH.GQLQueryText -> Handler m (HttpResponse EncJSON)
 v1GQRelayHandler = v1Alpha1GQHandler E.GATRelay
-=======
-  flip runReaderT execCtx $ GH.runGQBatched requestId responseErrorsConfig userInfo reqHeaders query
-
-v1GQHandler
-  :: (HasVersion, MonadIO m)
-  => GH.GQLBatchedReqs GH.GQLQueryText -> Handler m (HttpResponse EncJSON)
-v1GQHandler = v1Alpha1GQHandler
->>>>>>> fffc65f1
 
 gqlExplainHandler :: (HasVersion, MonadIO m) => GE.GQLExplain -> Handler m (HttpResponse EncJSON)
 gqlExplainHandler query = do
