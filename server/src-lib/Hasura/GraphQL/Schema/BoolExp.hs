module Hasura.GraphQL.Schema.BoolExp
  ( geoInputTypes
  , rasterIntersectsInputTypes
  , mkCompExpInp

  , mkBoolExpTy
  , mkBoolExpInp
  ) where

import qualified Data.HashMap.Strict           as Map
import qualified Language.GraphQL.Draft.Syntax as G

import           Hasura.GraphQL.Schema.Common
import           Hasura.GraphQL.Validate.Types
import           Hasura.Prelude
import           Hasura.RQL.Types
import           Hasura.SQL.Types

typeToDescription :: G.NamedType -> G.Description
typeToDescription = G.Description . G.unName . G.unNamedType

mkCompExpTy :: PGColumnType -> G.NamedType
mkCompExpTy = addTypeSuffix "_comparison_exp" . mkColumnType

mkCastExpTy :: PGColumnType -> G.NamedType
mkCastExpTy = addTypeSuffix "_cast_exp" . mkColumnType

-- TODO(shahidhk) this should ideally be st_d_within_geometry
{-
input st_d_within_input {
  distance: Float!
  from: geometry!
}
-}
stDWithinGeometryInpTy :: G.NamedType
stDWithinGeometryInpTy = G.NamedType "st_d_within_input"

{-
input st_d_within_geography_input {
  distance: Float!
  from: geography!
  use_spheroid: Bool!
}
-}
stDWithinGeographyInpTy :: G.NamedType
stDWithinGeographyInpTy = G.NamedType "st_d_within_geography_input"


-- | Makes an input type declaration for the @_cast@ field of a comparison expression.
-- (Currently only used for casting between geometry and geography types.)
mkCastExpressionInputType :: PGColumnType -> [PGColumnType] -> InpObjTyInfo
mkCastExpressionInputType sourceType targetTypes =
  mkHsraInpTyInfo (Just description) (mkCastExpTy sourceType) (fromInpValL targetFields)
  where
    description = mconcat
      [ "Expression to compare the result of casting a column of type "
      , typeToDescription $ mkColumnType sourceType
      , ". Multiple cast targets are combined with logical 'AND'."
      ]
    targetFields = map targetField targetTypes
    targetField targetType = InpValInfo
      Nothing
      (G.unNamedType $ mkColumnType targetType)
      Nothing
      (G.toGT $ mkCompExpTy targetType)

--- | make compare expression input type
mkCompExpInp :: PGColumnType -> InpObjTyInfo
mkCompExpInp colTy =
  InpObjTyInfo (Just tyDesc) (mkCompExpTy colTy) (fromInpValL $ concat
  [ map (mk colGqlType) eqOps
  , guard (isScalarWhere (/= PGRaster)) *> map (mk colGqlType) compOps
  , map (mk $ G.toLT $ G.toNT colGqlType) listOps
  , guard (isScalarWhere isStringType) *> map (mk $ mkScalarTy PGText) stringOps
  , guard (isScalarWhere (== PGJSONB)) *> map opToInpVal jsonbOps
  , guard (isScalarWhere (== PGGeometry)) *>
      (stDWithinGeoOpInpVal stDWithinGeometryInpTy : map geoOpToInpVal (geoOps ++ geomOps))
  , guard (isScalarWhere (== PGGeography)) *>
      (stDWithinGeoOpInpVal stDWithinGeographyInpTy : map geoOpToInpVal geoOps)
  , [InpValInfo Nothing "_is_null" Nothing $ G.TypeNamed (G.Nullability True) $ G.NamedType "Boolean"]
  , castOpInputValues
  , guard (isScalarWhere (== PGRaster)) *> map opToInpVal rasterOps
  ]) TLHasuraType
  where
    colGqlType = mkColumnType colTy
    colTyDesc = typeToDescription colGqlType
    tyDesc =
      "expression to compare columns of type " <> colTyDesc
        <> ". All fields are combined with logical 'AND'."
    isScalarWhere = flip isScalarColumnWhere colTy
    mk t n = InpValInfo Nothing n Nothing $ G.toGT t

    -- colScalarListTy = GA.GTList colGTy
    eqOps =
       ["_eq", "_neq"]
    compOps =
      ["_gt", "_lt", "_gte", "_lte"]

    listOps =
      [ "_in", "_nin" ]
    -- TODO
    -- columnOps =
    --   [ "_ceq", "_cneq", "_cgt", "_clt", "_cgte", "_clte"]
    stringOps =
      [ "_like", "_nlike", "_ilike", "_nilike"
      , "_similar", "_nsimilar"
      ]

    opToInpVal (opName, ty, desc) = InpValInfo (Just desc) opName Nothing ty

    jsonbOps =
      [ ( "_contains"
        , G.toGT $ mkScalarTy PGJSONB
        , "does the column contain the given json value at the top level"
        )
      , ( "_contained_in"
        , G.toGT $ mkScalarTy PGJSONB
        , "is the column contained in the given json value"
        )
      , ( "_has_key"
        , G.toGT $ mkScalarTy PGText
        , "does the string exist as a top-level key in the column"
        )
      , ( "_has_keys_any"
        , G.toGT $ G.toLT $ G.toNT $ mkScalarTy PGText
        , "do any of these strings exist as top-level keys in the column"
        )
      , ( "_has_keys_all"
        , G.toGT $ G.toLT $ G.toNT $ mkScalarTy PGText
        , "do all of these strings exist as top-level keys in the column"
        )
      ]

    castOpInputValues =
      -- currently, only geometry/geography types support casting
      guard (isScalarWhere isGeoType) $>
        InpValInfo Nothing "_cast" Nothing (G.toGT $ mkCastExpTy colTy)

    stDWithinGeoOpInpVal ty =
      InpValInfo (Just stDWithinGeoDesc) "_st_d_within" Nothing $ G.toGT ty
    stDWithinGeoDesc =
      "is the column within a distance from a " <> colTyDesc <> " value"

    geoOpToInpVal (opName, desc) =
      InpValInfo (Just desc) opName Nothing $ G.toGT colGqlType

    -- operators applicable only to geometry types
    geomOps :: [(G.Name, G.Description)]
    geomOps =
      [
        ( "_st_contains"
        , "does the column contain the given geometry value"
        )
      , ( "_st_crosses"
        , "does the column crosses the given geometry value"
        )
      , ( "_st_equals"
        , "is the column equal to given geometry value. Directionality is ignored"
        )
      , ( "_st_overlaps"
        , "does the column 'spatially overlap' (intersect but not completely contain) the given geometry value"
        )
      , ( "_st_touches"
        , "does the column have atleast one point in common with the given geometry value"
        )
      , ( "_st_within"
        , "is the column contained in the given geometry value"
        )
      ]

    -- operators applicable to geometry and geography types
    geoOps =
      [
        ( "_st_intersects"
        , "does the column spatially intersect the given " <> colTyDesc <> " value"
        )
      ]

    -- raster related operators
    rasterOps =
      [
        ( "_st_intersects_rast"
        , G.toGT $ mkScalarTy PGRaster
        , boolFnMsg <> "ST_Intersects(raster <raster-col>, raster <raster-input>)"
        )
      , ( "_st_intersects_nband_geom"
        , G.toGT stIntersectsNbandGeomInputTy
        , boolFnMsg <> "ST_Intersects(raster <raster-col>, integer nband, geometry geommin)"
        )
      , ( "_st_intersects_geom_nband"
        , G.toGT stIntersectsGeomNbandInputTy
        , boolFnMsg <> "ST_Intersects(raster <raster-col> , geometry geommin, integer nband=NULL)"
        )
      ]

    boolFnMsg = "evaluates the following boolean Postgres function; "

geoInputTypes :: [InpObjTyInfo]
geoInputTypes =
  [ stDWithinGeometryInputType
  , stDWithinGeographyInputType
  , mkCastExpressionInputType (PGColumnScalar PGGeometry) [PGColumnScalar PGGeography]
  , mkCastExpressionInputType (PGColumnScalar PGGeography) [PGColumnScalar PGGeometry]
  ]
  where
    stDWithinGeometryInputType =
      mkHsraInpTyInfo Nothing stDWithinGeometryInpTy $ fromInpValL
      [ InpValInfo Nothing "from" Nothing $ G.toGT $ G.toNT $ mkScalarTy PGGeometry
      , InpValInfo Nothing "distance" Nothing $ G.toNT $ mkScalarTy PGFloat
      ]
    stDWithinGeographyInputType =
      mkHsraInpTyInfo Nothing stDWithinGeographyInpTy $ fromInpValL
      [ InpValInfo Nothing "from" Nothing $ G.toGT $ G.toNT $ mkScalarTy PGGeography
      , InpValInfo Nothing "distance" Nothing $ G.toNT $ mkScalarTy PGFloat
      , InpValInfo
        Nothing "use_spheroid" (Just $ G.VCBoolean True) $ G.toGT $ mkScalarTy PGBoolean
      ]

stIntersectsNbandGeomInputTy :: G.NamedType
stIntersectsNbandGeomInputTy = G.NamedType "st_intersects_nband_geom_input"

stIntersectsGeomNbandInputTy :: G.NamedType
stIntersectsGeomNbandInputTy = G.NamedType "st_intersects_geom_nband_input"

rasterIntersectsInputTypes :: [InpObjTyInfo]
rasterIntersectsInputTypes =
  [ stIntersectsNbandGeomInput
  , stIntersectsGeomNbandInput
  ]
  where
    stIntersectsNbandGeomInput =
      mkHsraInpTyInfo Nothing stIntersectsNbandGeomInputTy $ fromInpValL
      [ InpValInfo Nothing "nband" Nothing $
        G.toGT $ G.toNT $ mkScalarTy PGInteger
      , InpValInfo Nothing "geommin" Nothing $
        G.toGT $ G.toNT $ mkScalarTy PGGeometry
      ]

    stIntersectsGeomNbandInput =
      mkHsraInpTyInfo Nothing stIntersectsGeomNbandInputTy $ fromInpValL
      [ InpValInfo Nothing "geommin" Nothing $
        G.toGT $ G.toNT $ mkScalarTy PGGeometry
      , InpValInfo Nothing "nband" Nothing $
        G.toGT $ mkScalarTy PGInteger
      ]

mkBoolExpName :: QualifiedTable -> G.Name
mkBoolExpName tn =
  qualObjectToName tn <> "_bool_exp"

mkBoolExpTy :: QualifiedTable -> G.NamedType
mkBoolExpTy =
  G.NamedType . mkBoolExpName

-- table_bool_exp
mkBoolExpInp
  :: QualifiedTable
  -- the fields that are allowed
  -> [SelField]
  -> InpObjTyInfo
mkBoolExpInp tn fields =
  mkHsraInpTyInfo (Just desc) boolExpTy $ Map.fromList
    [(_iviName inpVal, inpVal) | inpVal <- inpValues]
  where
    desc = G.Description $
      "Boolean expression to filter rows from the table " <> tn <<>
      ". All fields are combined with a logical 'AND'."

    -- the type of this boolean expression
    boolExpTy = mkBoolExpTy tn

    -- all the fields of this input object
    inpValues = combinators <> mapMaybe mkFldExpInp fields

    mk n ty = InpValInfo Nothing n Nothing $ G.toGT ty

    boolExpListTy = G.toLT boolExpTy

    combinators =
      [ mk "_not" boolExpTy
      , mk "_and" boolExpListTy
      , mk "_or"  boolExpListTy
      ]

    mkFldExpInp = \case
<<<<<<< HEAD
      SelFldCol (PGColInfo colName colTy _) -> Just $
=======
      Left (PGColumnInfo colName colTy _) ->
>>>>>>> e275142c
        mk (mkColName colName) (mkCompExpTy colTy)
      SelFldRel (RelInfo relName _ _ remTab _, _, _, _, _) -> Just $
        mk (mkRelName relName) (mkBoolExpTy remTab)
      SelFldRemote {} -> Nothing<|MERGE_RESOLUTION|>--- conflicted
+++ resolved
@@ -283,11 +283,7 @@
       ]
 
     mkFldExpInp = \case
-<<<<<<< HEAD
-      SelFldCol (PGColInfo colName colTy _) -> Just $
-=======
-      Left (PGColumnInfo colName colTy _) ->
->>>>>>> e275142c
+      SelFldCol (PGColumnInfo colName colTy _) -> Just $
         mk (mkColName colName) (mkCompExpTy colTy)
       SelFldRel (RelInfo relName _ _ remTab _, _, _, _, _) -> Just $
         mk (mkRelName relName) (mkBoolExpTy remTab)
