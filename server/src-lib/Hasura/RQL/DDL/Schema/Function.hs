module Hasura.RQL.DDL.Schema.Function where

import           Hasura.EncJSON
import           Hasura.GraphQL.Utils          (isValidName, showNames)
import           Hasura.Prelude
import           Hasura.RQL.DDL.Schema.PGType
import           Hasura.RQL.Types
import           Hasura.SQL.Types

import           Data.Aeson
import           Data.Aeson.Casing
import           Data.Aeson.TH
import           Language.Haskell.TH.Syntax    (Lift)

import qualified Hasura.GraphQL.Schema         as GS
import qualified Language.GraphQL.Draft.Syntax as G

import qualified Data.HashMap.Strict           as M
import qualified Data.Sequence                 as Seq
import qualified Data.Text                     as T
import qualified Database.PG.Query             as Q


data PGTypType
  = PTBASE
  | PTCOMPOSITE
  | PTDOMAIN
  | PTENUM
  | PTRANGE
  | PTPSUEDO
  deriving (Show, Eq)
$(deriveJSON defaultOptions{constructorTagModifier = drop 2} ''PGTypType)

data RawFuncInfo
  = RawFuncInfo
  { rfiHasVariadic      :: !Bool
  , rfiFunctionType     :: !FunctionType
  , rfiReturnTypeSchema :: !SchemaName
  , rfiReturnTypeName   :: !T.Text
  , rfiReturnTypeType   :: !PGTypType
  , rfiReturnsSet       :: !Bool
  , rfiInputArgTypes    :: ![PGColOidInfo]
  , rfiInputArgNames    :: ![T.Text]
  , rfiReturnsTable     :: !Bool
  } deriving (Show, Eq)
$(deriveJSON (aesonDrop 3 snakeCase) ''RawFuncInfo)

mkFunctionArgs :: [PGColType] -> [T.Text] -> [FunctionArg]
mkFunctionArgs tys argNames =
  bool withNames withNoNames $ null argNames
  where
    withNoNames = flip map tys $ \ty -> FunctionArg Nothing ty
    withNames = zipWith mkArg argNames tys

    mkArg "" ty = FunctionArg Nothing ty
    mkArg n  ty = flip FunctionArg ty $ Just $ FunctionArgName n

validateFuncArgs :: MonadError QErr m => [FunctionArg] -> m ()
validateFuncArgs args =
  unless (null invalidArgs) $ throw400 NotSupported $
    "arguments: " <> showNames invalidArgs
    <> " are not in compliance with GraphQL spec"
  where
    funcArgsText = mapMaybe (fmap getFuncArgNameTxt . faName) args
    invalidArgs = filter (not . isValidName) $ map G.Name funcArgsText

mkFunctionInfo
<<<<<<< HEAD
  :: (QErrM m, CacheRWM m, MonadTx m)
  => PGTyInfoMaps -> QualifiedFunction -> RawFuncInfo -> m FunctionInfo
mkFunctionInfo tyMaps qf rawFuncInfo = do
=======
  :: QErrM m => QualifiedFunction -> RawFuncInfo -> m FunctionInfo
mkFunctionInfo qf rawFuncInfo = do
>>>>>>> 7c89e951
  -- throw error if function has variadic arguments
  when hasVariadic $ throw400 NotSupported "function with \"VARIADIC\" parameters are not supported"
  -- throw error if return type is not composite type
  when (retTyTyp /= PTCOMPOSITE) $ throw400 NotSupported "function does not return a \"COMPOSITE\" type"
  -- throw error if function do not returns SETOF
  unless retSet $ throw400 NotSupported "function does not return a SETOF"
  -- throw error if return type is not a valid table
  unless returnsTab $ throw400 NotSupported "function does not return a SETOF table"
  -- throw error if function type is VOLATILE
  when (funTy == FTVOLATILE) $ throw400 NotSupported "function of type \"VOLATILE\" is not supported now"

  inpArgTyps <- resolveColTypes tyMaps inpArgOids
  let funcArgs = mkFunctionArgs inpArgTyps inpArgNames
  validateFuncArgs funcArgs


  let funcArgsSeq = Seq.fromList funcArgs
      dep = SchemaDependency (SOTable retTable) "table"
      retTable = QualifiedObject retSn (TableName retN)
  return $ FunctionInfo qf False funTy funcArgsSeq retTable [dep]
  where
    RawFuncInfo hasVariadic funTy retSn retN retTyTyp
                retSet inpArgOids inpArgNames returnsTab
                = rawFuncInfo

<<<<<<< HEAD

-- Build function info
getFunctionInfo
  :: (QErrM m, CacheRWM m, MonadTx m)
  => PGTyInfoMaps -> QualifiedFunction -> m FunctionInfo
getFunctionInfo tyMaps qf@(QualifiedObject sn fn) = do
  -- fetch function details
  funcData <- liftTx $ Q.catchE defaultTxErrorHandler $
              Q.listQ $(Q.sqlFromFile "src-rsr/function_info.sql") (sn, fn) True

  case funcData of
    []                              ->
      throw400 NotExists $ "no such function exists in postgres : " <>> qf
    [Identity (Q.AltJ rawFuncInfo)] -> mkFunctionInfo tyMaps qf rawFuncInfo
    _                               ->
      throw400 NotSupported $
      "function " <> qf <<> " is overloaded. Overloaded functions are not supported"

=======
>>>>>>> 7c89e951
saveFunctionToCatalog :: QualifiedFunction -> Bool -> Q.TxE QErr ()
saveFunctionToCatalog (QualifiedObject sn fn) isSystemDefined =
  Q.unitQE defaultTxErrorHandler [Q.sql|
         INSERT INTO "hdb_catalog"."hdb_function" VALUES ($1, $2, $3)
                 |] (sn, fn, isSystemDefined) False

delFunctionFromCatalog :: QualifiedFunction -> Q.TxE QErr ()
delFunctionFromCatalog (QualifiedObject sn fn) =
  Q.unitQE defaultTxErrorHandler [Q.sql|
         DELETE FROM hdb_catalog.hdb_function
         WHERE function_schema = $1
           AND function_name = $2
         |] (sn, fn) False

newtype TrackFunction
  = TrackFunction
  { tfName :: QualifiedFunction}
  deriving (Show, Eq, FromJSON, ToJSON, Lift)

trackFunctionP1
  :: (CacheRM m, UserInfoM m, QErrM m) => TrackFunction -> m ()
trackFunctionP1 (TrackFunction qf) = do
  adminOnly
  rawSchemaCache <- askSchemaCache
  when (M.member qf $ scFunctions rawSchemaCache) $
    throw400 AlreadyTracked $ "function already tracked : " <>> qf

trackFunctionP2Setup :: (QErrM m, CacheRWM m, MonadTx m)
<<<<<<< HEAD
                     => PGTyInfoMaps -> QualifiedFunction -> m ()
trackFunctionP2Setup tyMaps qf = do
  fi <- withPathK "name" $ getFunctionInfo tyMaps qf
=======
                     => QualifiedFunction -> RawFuncInfo -> m ()
trackFunctionP2Setup qf rawfi = do
  fi <- mkFunctionInfo qf rawfi
>>>>>>> 7c89e951
  let retTable = fiReturnType fi
      err = err400 NotExists $ "table " <> retTable <<> " is not tracked"
  sc <- askSchemaCache
  void $ liftMaybe err $ M.lookup retTable $ scTables sc
  addFunctionToCache fi

trackFunctionP2 :: (QErrM m, CacheRWM m, MonadTx m)
                => QualifiedFunction -> m EncJSON
trackFunctionP2 qf = do
  sc <- askSchemaCache
  let defGCtx = scDefaultRemoteGCtx sc
      funcNameGQL = GS.qualObjectToName qf
  -- check function name is in compliance with GraphQL spec
  unless (isValidName funcNameGQL) $ throw400 NotSupported $
    "function name " <> qf <<> " is not in compliance with GraphQL spec"
  -- check for conflicts in remote schema
  GS.checkConflictingNode defGCtx funcNameGQL
<<<<<<< HEAD
  tyMaps <- liftTx getPGTyInfoMap
  trackFunctionP2Setup tyMaps qf
=======

  -- fetch function info
  functionInfos <- liftTx fetchFuncDets
  rawfi <- case functionInfos of
    []      ->
      throw400 NotExists $ "no such function exists in postgres : " <>> qf
    [rawfi] -> return rawfi
    _       ->
      throw400 NotSupported $
      "function " <> qf <<> " is overloaded. Overloaded functions are not supported"
  trackFunctionP2Setup qf rawfi
>>>>>>> 7c89e951
  liftTx $ saveFunctionToCatalog qf False
  return successMsg
  where
    QualifiedObject sn fn = qf
    fetchFuncDets = map (Q.getAltJ . runIdentity) <$>
      Q.listQE defaultTxErrorHandler [Q.sql|
            SELECT function_info
              FROM hdb_catalog.hdb_function_info_agg
             WHERE function_schema = $1
               AND function_name = $2
           |] (sn, fn) True

runTrackFunc
  :: ( QErrM m, CacheRWM m, MonadTx m
     , UserInfoM m
     )
  => TrackFunction -> m EncJSON
runTrackFunc q = do
  trackFunctionP1 q
  trackFunctionP2 $ tfName q

newtype UnTrackFunction
  = UnTrackFunction
  { utfName :: QualifiedFunction }
  deriving (Show, Eq, FromJSON, ToJSON, Lift)

runUntrackFunc
  :: ( QErrM m, CacheRWM m, MonadTx m
     , UserInfoM m
     )
  => UnTrackFunction -> m EncJSON
runUntrackFunc (UnTrackFunction qf) = do
  adminOnly
  void $ askFunctionInfo qf
  liftTx $ delFunctionFromCatalog qf
  delFunctionFromCache qf
  return successMsg<|MERGE_RESOLUTION|>--- conflicted
+++ resolved
@@ -65,14 +65,8 @@
     invalidArgs = filter (not . isValidName) $ map G.Name funcArgsText
 
 mkFunctionInfo
-<<<<<<< HEAD
-  :: (QErrM m, CacheRWM m, MonadTx m)
-  => PGTyInfoMaps -> QualifiedFunction -> RawFuncInfo -> m FunctionInfo
+  :: QErrM m => PGTyInfoMaps ->  QualifiedFunction -> RawFuncInfo -> m FunctionInfo
 mkFunctionInfo tyMaps qf rawFuncInfo = do
-=======
-  :: QErrM m => QualifiedFunction -> RawFuncInfo -> m FunctionInfo
-mkFunctionInfo qf rawFuncInfo = do
->>>>>>> 7c89e951
   -- throw error if function has variadic arguments
   when hasVariadic $ throw400 NotSupported "function with \"VARIADIC\" parameters are not supported"
   -- throw error if return type is not composite type
@@ -84,7 +78,7 @@
   -- throw error if function type is VOLATILE
   when (funTy == FTVOLATILE) $ throw400 NotSupported "function of type \"VOLATILE\" is not supported now"
 
-  inpArgTyps <- resolveColTypes tyMaps inpArgOids
+  inpArgTyps <- forM inpArgOids $ resolveColType tyMaps
   let funcArgs = mkFunctionArgs inpArgTyps inpArgNames
   validateFuncArgs funcArgs
 
@@ -98,27 +92,6 @@
                 retSet inpArgOids inpArgNames returnsTab
                 = rawFuncInfo
 
-<<<<<<< HEAD
-
--- Build function info
-getFunctionInfo
-  :: (QErrM m, CacheRWM m, MonadTx m)
-  => PGTyInfoMaps -> QualifiedFunction -> m FunctionInfo
-getFunctionInfo tyMaps qf@(QualifiedObject sn fn) = do
-  -- fetch function details
-  funcData <- liftTx $ Q.catchE defaultTxErrorHandler $
-              Q.listQ $(Q.sqlFromFile "src-rsr/function_info.sql") (sn, fn) True
-
-  case funcData of
-    []                              ->
-      throw400 NotExists $ "no such function exists in postgres : " <>> qf
-    [Identity (Q.AltJ rawFuncInfo)] -> mkFunctionInfo tyMaps qf rawFuncInfo
-    _                               ->
-      throw400 NotSupported $
-      "function " <> qf <<> " is overloaded. Overloaded functions are not supported"
-
-=======
->>>>>>> 7c89e951
 saveFunctionToCatalog :: QualifiedFunction -> Bool -> Q.TxE QErr ()
 saveFunctionToCatalog (QualifiedObject sn fn) isSystemDefined =
   Q.unitQE defaultTxErrorHandler [Q.sql|
@@ -147,15 +120,9 @@
     throw400 AlreadyTracked $ "function already tracked : " <>> qf
 
 trackFunctionP2Setup :: (QErrM m, CacheRWM m, MonadTx m)
-<<<<<<< HEAD
-                     => PGTyInfoMaps -> QualifiedFunction -> m ()
-trackFunctionP2Setup tyMaps qf = do
-  fi <- withPathK "name" $ getFunctionInfo tyMaps qf
-=======
-                     => QualifiedFunction -> RawFuncInfo -> m ()
-trackFunctionP2Setup qf rawfi = do
-  fi <- mkFunctionInfo qf rawfi
->>>>>>> 7c89e951
+                     => PGTyInfoMaps -> QualifiedFunction -> RawFuncInfo -> m ()
+trackFunctionP2Setup tyMaps qf rawfi = do
+  fi <- mkFunctionInfo tyMaps qf rawfi
   let retTable = fiReturnType fi
       err = err400 NotExists $ "table " <> retTable <<> " is not tracked"
   sc <- askSchemaCache
@@ -173,11 +140,6 @@
     "function name " <> qf <<> " is not in compliance with GraphQL spec"
   -- check for conflicts in remote schema
   GS.checkConflictingNode defGCtx funcNameGQL
-<<<<<<< HEAD
-  tyMaps <- liftTx getPGTyInfoMap
-  trackFunctionP2Setup tyMaps qf
-=======
-
   -- fetch function info
   functionInfos <- liftTx fetchFuncDets
   rawfi <- case functionInfos of
@@ -187,8 +149,9 @@
     _       ->
       throw400 NotSupported $
       "function " <> qf <<> " is overloaded. Overloaded functions are not supported"
-  trackFunctionP2Setup qf rawfi
->>>>>>> 7c89e951
+  tyMaps <- liftTx getPGTyInfoMap
+  trackFunctionP2Setup tyMaps qf rawfi
+-- >>>>>>> master
   liftTx $ saveFunctionToCatalog qf False
   return successMsg
   where
