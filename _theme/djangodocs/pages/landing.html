--- conflicted
+++ resolved
@@ -77,8 +77,6 @@
     </div>
     <div style="clear: both;"></div>
   </div>
-<<<<<<< HEAD
-=======
   <div class="hcl_half">
     <h3><a href="{{pathto('guides/index')}}">Guides</a></h3>
   </div>
@@ -91,5 +89,4 @@
     <h3>Tutorials</h3>
   </div>
   <div style="clear: both;"></div>
->>>>>>> 5200c519
 </div>