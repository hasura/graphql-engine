--- conflicted
+++ resolved
@@ -18,12 +18,9 @@
   resetDerivedActionParentOperation,
 } from './reducer';
 import { createAction } from '../ServerIO';
-<<<<<<< HEAD
+import { getActionDefinitionFromSdl } from '../../../../shared/utils/sdlUtils';
 import { Heading } from '../../../UIKit/atoms';
 import styles from './Styles.scss';
-=======
-import { getActionDefinitionFromSdl } from '../../../../shared/utils/sdlUtils';
->>>>>>> 4c0e8558
 
 const AddAction = ({
   handler,
