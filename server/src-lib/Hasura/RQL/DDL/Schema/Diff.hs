--- conflicted
+++ resolved
@@ -42,15 +42,9 @@
 
 data ConstraintMeta
   = ConstraintMeta
-<<<<<<< HEAD
-  { cmConstraintName :: !ConstraintName
-  , cmConstraintOid  :: !Int
-  , cmConstraintType :: !ConstraintType
-=======
   { cmName :: !ConstraintName
   , cmOid  :: !Int
   , cmType :: !ConstraintType
->>>>>>> fc73d4d3
   } deriving (Show, Eq)
 
 $(deriveJSON (aesonDrop 2 snakeCase){omitNothingFields=True} ''ConstraintMeta)
@@ -66,15 +60,6 @@
 fetchTableMeta :: Q.Tx [TableMeta]
 fetchTableMeta = do
   res <- Q.listQ [Q.sql|
-<<<<<<< HEAD
-    SELECT table_schema,
-           table_name,
-           table_oid,
-           columns,
-           constraints
-    FROM hdb_views.hdb_table_meta
-    WHERE table_schema NOT LIKE 'hdb_%'
-=======
     SELECT
         t.table_schema,
         t.table_name,
@@ -125,7 +110,6 @@
         t.table_schema NOT LIKE 'pg_%'
         AND t.table_schema <> 'information_schema'
         AND t.table_schema <> 'hdb_catalog'
->>>>>>> fc73d4d3
                 |] () False
   forM res $ \(ts, tn, toid, cols, constrnts) ->
     return $ TableMeta toid (QualifiedObject ts tn) (Q.getAltJ cols) (Q.getAltJ constrnts)
@@ -149,23 +133,16 @@
   , _tdAddedCols       :: ![PGColInfo]
   , _tdAlteredCols     :: ![(PGColInfo, PGColInfo)]
   , _tdDroppedFKeyCons :: ![ConstraintName]
-<<<<<<< HEAD
-=======
   -- The final list of uniq/primary constraint names
   -- used for generating types on_conflict clauses
   -- TODO: this ideally should't be part of TableDiff
   , _tdUniqOrPriCons   :: ![ConstraintName]
->>>>>>> fc73d4d3
   } deriving (Show, Eq)
 
 getTableDiff :: TableMeta -> TableMeta -> TableDiff
 getTableDiff oldtm newtm =
-<<<<<<< HEAD
-  TableDiff mNewName droppedCols addedCols alteredCols droppedFKeyConstraints
-=======
   TableDiff mNewName droppedCols addedCols alteredCols
   droppedFKeyConstraints uniqueOrPrimaryCons
->>>>>>> fc73d4d3
   where
     mNewName = bool (Just $ tmTable newtm) Nothing $ tmTable oldtm == tmTable newtm
     oldCols = tmColumns oldtm
@@ -188,13 +165,8 @@
     alteredCols =
       flip map (filter (uncurry (/=)) existingCols) $ pcmToPci *** pcmToPci
 
-<<<<<<< HEAD
-    droppedFKeyConstraints = map cmConstraintName $
-      filter (isForeignKey . cmConstraintType) $ getDifference cmConstraintOid
-=======
     droppedFKeyConstraints = map cmName $
       filter (isForeignKey . cmType) $ getDifference cmOid
->>>>>>> fc73d4d3
       (tmConstraints oldtm) (tmConstraints newtm)
 
 getTableChangeDeps
@@ -249,11 +221,7 @@
   where
     SchemaDiff droppedTables alteredTables = schemaDiff
 
-<<<<<<< HEAD
     isDirectDep (SOTableObj tn _) = tn `HS.member` HS.fromList droppedTables
-    isDirectDep _                 = False
-=======
-    isDirectDep (SOTableObj tn _) = tn `HS.member` (HS.fromList droppedTables)
     isDirectDep _                 = False
 
 data FunctionMeta
@@ -279,5 +247,4 @@
 
 getDroppedFuncs :: [FunctionMeta] -> [FunctionMeta] -> [QualifiedFunction]
 getDroppedFuncs oldMeta newMeta =
-  map fmFunction $ getDifference fmOid oldMeta newMeta
->>>>>>> fc73d4d3
+  map fmFunction $ getDifference fmOid oldMeta newMeta