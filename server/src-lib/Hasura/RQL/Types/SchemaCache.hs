{-# LANGUAGE GADTs      #-}
{-# LANGUAGE RankNTypes #-}

module Hasura.RQL.Types.SchemaCache
       ( SchemaCache(..)
       , SchemaCacheVer
       , initSchemaCacheVer
       , incSchemaCacheVer
       , emptySchemaCache
       , TableConfig(..)
       , emptyTableConfig

       , TableCache
       , modTableCache
       , addTableToCache
       , modTableInCache
       , delTableFromCache

       , OutputFieldTypeInfo(..)
       , AnnotatedObjectType(..)
       , AnnotatedObjects
       , ObjectRelationship(..)
       , orName, orRemoteTable, orFieldMapping
       , NonObjectTypeMap(..)
       , TableInfo(..)
       , askTabInfoM
       , tiName
       , tiDescription
       , tiSystemDefined
       , tiFieldInfoMap
       , tiRolePermInfoMap
       , tiUniqOrPrimConstraints
       , tiPrimaryKeyCols
       , tiViewInfo
       , tiEventTriggerInfoMap
       , tiEnumValues
       , tiCustomConfig

       , TableConstraint(..)
       , ConstraintType(..)
       , ViewInfo(..)
       , checkForFieldConflict
       , isMutable
       , mutableView
       , isUniqueOrPrimary
       , isForeignKey

       , RemoteSchemaCtx(..)
       , RemoteSchemaMap
       , addRemoteSchemaToCache
       , delRemoteSchemaFromCache

       , WithDeps

       , CacheRM(..)
       , CacheRWM(..)

       , FieldInfoMap
       , FieldInfo(..)
       , _FIColumn
       , _FIRelationship
<<<<<<< HEAD
       , getFieldInfoM
       , getPGColumnInfoM
       , fieldInfoToEither
       , partitionFieldInfos
       , partitionFieldInfosWith
=======
>>>>>>> 337403d5
       , getCols
       , getRels
       , getComputedFieldInfos
       , possibleNonColumnGraphQLFields

       , isPGColInfo
       , RelInfo(..)
       , addColToCache
       , addRelToCache
       , addComputedFieldToCache

       , delColFromCache
       , updColInCache
       , delRelFromCache
       , deleteComputedFieldFromCache

       , RolePermInfo(..)
       , permIns
       , permSel
       , permUpd
       , permDel
       , PermAccessor(..)
       , permAccToLens
       , permAccToType
       , withPermType
       , RolePermInfoMap

       , InsPermInfo(..)
       , SelPermInfo(..)
       , getSelectPermissionInfoM
       , UpdPermInfo(..)
       , DelPermInfo(..)
       , addPermToCache
       , delPermFromCache
       , PreSetColsPartial

       , setCustomTypesInCache

       , addEventTriggerToCache
       , delEventTriggerFromCache
       , EventTriggerInfo(..)
       , EventTriggerInfoMap

       , TableObjId(..)
       , SchemaObjId(..)
       , reportSchemaObj
       , reportSchemaObjs
       , DependencyReason(..)
       , SchemaDependency(..)
       , mkParentDep
       , mkColDep
       , mkComputedFieldDep
       , getDependentObjs
       , getDependentObjsWith

       , FunctionType(..)
       , FunctionArg(..)
       , FunctionArgName(..)
       , FunctionName(..)
       , FunctionInfo(..)
       , FunctionCache
       , getFuncsOfTable
       , addFunctionToCache
       , askFunctionInfo
       , delFunctionFromCache
       , updateFunctionDescription

       , replaceAllowlist
       , ActionCache

       , addActionToCache
       , delActionFromCache
       , addActionPermissionToCache
       , delActionPermissionFromCache
       ) where

import qualified Hasura.GraphQL.Context            as GC

import           Hasura.Prelude
import           Hasura.RQL.Types.Action
import           Hasura.RQL.Types.BoolExp
import           Hasura.RQL.Types.Column
import           Hasura.RQL.Types.Common
<<<<<<< HEAD
import           Hasura.RQL.Types.CustomTypes
=======
import           Hasura.RQL.Types.ComputedField
>>>>>>> 337403d5
import           Hasura.RQL.Types.Error
import           Hasura.RQL.Types.EventTrigger
import           Hasura.RQL.Types.Function
import           Hasura.RQL.Types.Metadata
import           Hasura.RQL.Types.Table
import           Hasura.RQL.Types.Permission
import           Hasura.RQL.Types.QueryCollection
import           Hasura.RQL.Types.RemoteSchema
import           Hasura.RQL.Types.SchemaCacheTypes
import           Hasura.SQL.Types

import           Control.Lens
import           Data.Aeson
import           Data.Aeson.Casing
import           Data.Aeson.TH

import qualified Data.HashMap.Strict               as M
import qualified Data.HashSet                      as HS
import qualified Data.Text                         as T
import qualified Language.GraphQL.Draft.Syntax     as G

reportSchemaObjs :: [SchemaObjId] -> T.Text
reportSchemaObjs = T.intercalate ", " . map reportSchemaObj

mkParentDep :: QualifiedTable -> SchemaDependency
mkParentDep tn = SchemaDependency (SOTable tn) DRTable

mkColDep :: DependencyReason -> QualifiedTable -> PGCol -> SchemaDependency
mkColDep reason tn col =
  flip SchemaDependency reason . SOTableObj tn $ TOCol col

mkComputedFieldDep
  :: DependencyReason -> QualifiedTable -> ComputedFieldName -> SchemaDependency
mkComputedFieldDep reason tn computedField =
  flip SchemaDependency reason . SOTableObj tn $ TOComputedField computedField

type WithDeps a = (a, [SchemaDependency])

<<<<<<< HEAD
=======
data FieldInfo columnInfo
  = FIColumn !columnInfo
  | FIRelationship !RelInfo
  | FIComputedField !ComputedFieldInfo
  deriving (Show, Eq)
$(deriveToJSON
  defaultOptions { constructorTagModifier = snakeCase . drop 2
                 , sumEncoding = TaggedObject "type" "detail"
                 }
  ''FieldInfo)
$(makePrisms ''FieldInfo)

type FieldInfoMap columnInfo = M.HashMap FieldName (FieldInfo columnInfo)

possibleNonColumnGraphQLFields :: FieldInfoMap PGColumnInfo -> [G.Name]
possibleNonColumnGraphQLFields fields =
  flip concatMap (M.toList fields) $ \case
    (_, FIColumn _)             -> []
    (_, FIRelationship relInfo) ->
      let relationshipName = G.Name $ relNameToTxt $ riName relInfo
      in case riType relInfo of
           ObjRel -> [relationshipName]
           ArrRel -> [relationshipName, relationshipName <> "_aggregate"]
    (_, FIComputedField info) ->
      pure $ G.Name $ computedFieldNameToText $ _cfiName info

getCols :: FieldInfoMap columnInfo -> [columnInfo]
getCols = mapMaybe (^? _FIColumn) . M.elems

getRels :: FieldInfoMap columnInfo -> [RelInfo]
getRels = mapMaybe (^? _FIRelationship) . M.elems

getComputedFieldInfos :: FieldInfoMap columnInfo -> [ComputedFieldInfo]
getComputedFieldInfos = mapMaybe (^? _FIComputedField) . M.elems

isPGColInfo :: FieldInfo columnInfo -> Bool
isPGColInfo (FIColumn _) = True
isPGColInfo _            = False

data InsPermInfo
  = InsPermInfo
  { ipiCols            :: !(HS.HashSet PGCol)
  , ipiView            :: !QualifiedTable
  , ipiCheck           :: !AnnBoolExpPartialSQL
  , ipiSet             :: !PreSetColsPartial
  , ipiRequiredHeaders :: ![T.Text]
  } deriving (Show, Eq)

$(deriveToJSON (aesonDrop 3 snakeCase) ''InsPermInfo)

data SelPermInfo
  = SelPermInfo
  { spiCols                 :: !(HS.HashSet PGCol)
  , spiScalarComputedFields :: !(HS.HashSet ComputedFieldName)
  , spiTable                :: !QualifiedTable
  , spiFilter               :: !AnnBoolExpPartialSQL
  , spiLimit                :: !(Maybe Int)
  , spiAllowAgg             :: !Bool
  , spiRequiredHeaders      :: ![T.Text]
  } deriving (Show, Eq)

$(deriveToJSON (aesonDrop 3 snakeCase) ''SelPermInfo)

data UpdPermInfo
  = UpdPermInfo
  { upiCols            :: !(HS.HashSet PGCol)
  , upiTable           :: !QualifiedTable
  , upiFilter          :: !AnnBoolExpPartialSQL
  , upiSet             :: !PreSetColsPartial
  , upiRequiredHeaders :: ![T.Text]
  } deriving (Show, Eq)

$(deriveToJSON (aesonDrop 3 snakeCase) ''UpdPermInfo)

data DelPermInfo
  = DelPermInfo
  { dpiTable           :: !QualifiedTable
  , dpiFilter          :: !AnnBoolExpPartialSQL
  , dpiRequiredHeaders :: ![T.Text]
  } deriving (Show, Eq)

$(deriveToJSON (aesonDrop 3 snakeCase) ''DelPermInfo)

mkRolePermInfo :: RolePermInfo
mkRolePermInfo = RolePermInfo Nothing Nothing Nothing Nothing

data RolePermInfo
  = RolePermInfo
  { _permIns :: !(Maybe InsPermInfo)
  , _permSel :: !(Maybe SelPermInfo)
  , _permUpd :: !(Maybe UpdPermInfo)
  , _permDel :: !(Maybe DelPermInfo)
  } deriving (Show, Eq)

$(deriveToJSON (aesonDrop 5 snakeCase) ''RolePermInfo)

makeLenses ''RolePermInfo

type RolePermInfoMap = M.HashMap RoleName RolePermInfo

data EventTriggerInfo
 = EventTriggerInfo
   { etiName        :: !TriggerName
   , etiOpsDef      :: !TriggerOpsDef
   , etiRetryConf   :: !RetryConf
   , etiWebhookInfo :: !WebhookConfInfo
   , etiHeaders     :: ![EventHeaderInfo]
   } deriving (Show, Eq)

$(deriveToJSON (aesonDrop 3 snakeCase) ''EventTriggerInfo)

type EventTriggerInfoMap = M.HashMap TriggerName EventTriggerInfo

>>>>>>> 337403d5
data ConstraintType
  = CTCHECK
  | CTFOREIGNKEY
  | CTPRIMARYKEY
  | CTUNIQUE
  deriving Eq

constraintTyToTxt :: ConstraintType -> T.Text
constraintTyToTxt ty = case ty of
  CTCHECK      -> "CHECK"
  CTFOREIGNKEY -> "FOREIGN KEY"
  CTPRIMARYKEY -> "PRIMARY KEY"
  CTUNIQUE     -> "UNIQUE"

instance Show ConstraintType where
  show = T.unpack . constraintTyToTxt

instance FromJSON ConstraintType where
  parseJSON = withText "ConstraintType" $ \case
    "CHECK"       -> return CTCHECK
    "FOREIGN KEY" -> return CTFOREIGNKEY
    "PRIMARY KEY" -> return CTPRIMARYKEY
    "UNIQUE"      -> return CTUNIQUE
    c             -> fail $ "unexpected ConstraintType: " <> T.unpack c

instance ToJSON ConstraintType where
  toJSON = String . constraintTyToTxt

isUniqueOrPrimary :: ConstraintType -> Bool
isUniqueOrPrimary = \case
  CTPRIMARYKEY -> True
  CTUNIQUE     -> True
  _            -> False

isForeignKey :: ConstraintType -> Bool
isForeignKey = \case
  CTFOREIGNKEY -> True
  _            -> False

data TableConstraint
  = TableConstraint
  { tcType :: !ConstraintType
  , tcName :: !ConstraintName
  } deriving (Show, Eq)

$(deriveJSON (aesonDrop 2 snakeCase) ''TableConstraint)

<<<<<<< HEAD
=======
data ViewInfo
  = ViewInfo
  { viIsUpdatable  :: !Bool
  , viIsDeletable  :: !Bool
  , viIsInsertable :: !Bool
  } deriving (Show, Eq)

$(deriveJSON (aesonDrop 2 snakeCase) ''ViewInfo)

isMutable :: (ViewInfo -> Bool) -> Maybe ViewInfo -> Bool
isMutable _ Nothing   = True
isMutable f (Just vi) = f vi

mutableView :: (MonadError QErr m) => QualifiedTable
            -> (ViewInfo -> Bool) -> Maybe ViewInfo
            -> T.Text -> m ()
mutableView qt f mVI operation =
  unless (isMutable f mVI) $ throw400 NotSupported $
  "view " <> qt <<> " is not " <> operation

data TableConfig
  = TableConfig
  { _tcCustomRootFields  :: !GC.TableCustomRootFields
  , _tcCustomColumnNames :: !CustomColumnNames
  } deriving (Show, Eq, Lift, Generic)
$(deriveToJSON (aesonDrop 3 snakeCase) ''TableConfig)

emptyTableConfig :: TableConfig
emptyTableConfig =
  TableConfig GC.emptyCustomRootFields M.empty

instance FromJSON TableConfig where
  parseJSON = withObject "TableConfig" $ \obj ->
    TableConfig
    <$> obj .:? "custom_root_fields" .!= GC.emptyCustomRootFields
    <*> obj .:? "custom_column_names" .!= M.empty

data TableInfo columnInfo
  = TableInfo
  { _tiName                  :: !QualifiedTable
  , _tiDescription           :: !(Maybe PGDescription)
  , _tiSystemDefined         :: !SystemDefined
  , _tiFieldInfoMap          :: !(FieldInfoMap columnInfo)
  , _tiRolePermInfoMap       :: !RolePermInfoMap
  , _tiUniqOrPrimConstraints :: ![ConstraintName]
  , _tiPrimaryKeyCols        :: ![PGCol]
  , _tiViewInfo              :: !(Maybe ViewInfo)
  , _tiEventTriggerInfoMap   :: !EventTriggerInfoMap
  , _tiEnumValues            :: !(Maybe EnumValues)
  , _tiCustomConfig          :: !TableConfig
  } deriving (Show, Eq)
$(deriveToJSON (aesonDrop 3 snakeCase) ''TableInfo)
$(makeLenses ''TableInfo)

>>>>>>> 337403d5
checkForFieldConflict
  :: (MonadError QErr m)
  => TableInfo PGColumnInfo
  -> FieldName
  -> m ()
checkForFieldConflict tableInfo f = do
  case M.lookup f fieldInfoMap of
    Just _ -> throw400 AlreadyExists $ mconcat
      [ "column/relationship/computed field " <>> f
      , " of table " <>> tableName
      , " already exists"
      ]
    Nothing -> return ()
  when (f `elem` customColumnFields) $
    throw400 AlreadyExists $
    "custom column name " <> f <<> " of table " <> tableName <<> " already exists"
  where
    tableName = _tiName tableInfo
    fieldInfoMap = _tiFieldInfoMap tableInfo
    customColumnFields =
      map (FieldName . G.unName . pgiName) $ getCols fieldInfoMap

type FunctionCache = M.HashMap QualifiedFunction FunctionInfo -- info of all functions

data RemoteSchemaCtx
  = RemoteSchemaCtx
  { rscName :: !RemoteSchemaName
  , rscGCtx :: !GC.RemoteGCtx
  , rscInfo :: !RemoteSchemaInfo
  } deriving (Show, Eq)

instance ToJSON RemoteSchemaCtx where
  toJSON = toJSON . rscInfo

type RemoteSchemaMap = M.HashMap RemoteSchemaName RemoteSchemaCtx

type DepMap = M.HashMap SchemaObjId (HS.HashSet SchemaDependency)

addToDepMap :: SchemaObjId -> [SchemaDependency] -> DepMap -> DepMap
addToDepMap schObj deps =
  M.insert schObj (HS.fromList deps)

removeFromDepMap :: SchemaObjId -> DepMap -> DepMap
removeFromDepMap =
  M.delete

newtype SchemaCacheVer
  = SchemaCacheVer { unSchemaCacheVer :: Word64 }
  deriving (Show, Eq, Ord, Hashable, ToJSON, FromJSON)

initSchemaCacheVer :: SchemaCacheVer
initSchemaCacheVer = SchemaCacheVer 0

incSchemaCacheVer :: SchemaCacheVer -> SchemaCacheVer
incSchemaCacheVer (SchemaCacheVer prev) =
  SchemaCacheVer $ prev + 1

-- data CustomTypesState
--   = CustomTypeState
--   { _ctsTypes         :: !RT.TypeMap
--   , _ctsRelationships :: !(M.HashMap G.NamedType )
--   }

type ActionCache =
  M.HashMap ActionName ActionInfo

data SchemaCache
  = SchemaCache
  { scTables            :: !(TableCache PGColumnInfo)
  , scActions           :: !ActionCache
  , scFunctions         :: !FunctionCache
  , scRemoteSchemas     :: !RemoteSchemaMap
  , scAllowlist         :: !(HS.HashSet GQLQuery)
  , scCustomTypes       :: !(NonObjectTypeMap, AnnotatedObjects)
  , scGCtxMap           :: !GC.GCtxMap
  , scDefaultRemoteGCtx :: !GC.GCtx
  , scDepMap            :: !DepMap
  , scInconsistentObjs  :: ![InconsistentMetadataObj]
  } deriving (Show, Eq)

$(deriveToJSON (aesonDrop 2 snakeCase) ''SchemaCache)

class (Monad m) => CacheRM m where
  askSchemaCache :: m SchemaCache

instance (CacheRM m) => CacheRM (ReaderT r m) where
  askSchemaCache = lift askSchemaCache

instance (Monad m) => CacheRM (StateT SchemaCache m) where
  askSchemaCache = get

instance (Monad m) => CacheRM (ReaderT SchemaCache m) where
  askSchemaCache = ask

askTabInfoM
  :: (CacheRM m)
  => QualifiedTable -> m (Maybe (TableInfo PGColumnInfo))
askTabInfoM tabName = do
  rawSchemaCache <- askSchemaCache
  return $ M.lookup tabName $ scTables rawSchemaCache

class (CacheRM m) => CacheRWM m where
  writeSchemaCache :: SchemaCache -> m ()

instance (CacheRWM m) => CacheRWM (ReaderT r m) where
  writeSchemaCache = lift . writeSchemaCache

instance (Monad m) => CacheRWM (StateT SchemaCache m) where
  writeSchemaCache = put

getFuncsOfTable :: QualifiedTable -> FunctionCache -> [FunctionInfo]
getFuncsOfTable qt fc =
  flip filter allFuncs $ \f -> qt == fiReturnType f
  where
    allFuncs = M.elems fc

modDepMapInCache :: (CacheRWM m) => (DepMap -> DepMap) -> m ()
modDepMapInCache f = do
  sc <- askSchemaCache
  writeSchemaCache $ sc { scDepMap = f (scDepMap sc)}

emptySchemaCache :: SchemaCache
emptySchemaCache =
  SchemaCache
  { scTables = M.empty
  , scActions           = mempty
  , scFunctions         = mempty
  , scRemoteSchemas     = mempty
  , scAllowlist         = mempty
  , scCustomTypes       = mempty
  , scGCtxMap           = mempty
  , scDefaultRemoteGCtx = GC.emptyGCtx
  , scDepMap            = mempty
  , scInconsistentObjs  = mempty
  }

modTableCache :: (CacheRWM m) => TableCache PGColumnInfo -> m ()
modTableCache tc = do
  sc <- askSchemaCache
  writeSchemaCache $ sc { scTables = tc }

addTableToCache :: (QErrM m, CacheRWM m)
                => TableInfo PGColumnInfo -> m ()
addTableToCache ti = do
  sc <- askSchemaCache
  assertTableNotExists sc
  modTableCache $ M.insert tn ti $ scTables sc
  where
    tn = _tiName ti
    assertTableNotExists :: (QErrM m) => SchemaCache -> m ()
    assertTableNotExists sc =
      case M.lookup tn (scTables sc) of
        Nothing -> return ()
        Just _  -> throw500 $ "table exists in cache : " <>> tn

getTableInfoFromCache :: (QErrM m)
                      => QualifiedTable
                      -> SchemaCache
                      -> m (TableInfo PGColumnInfo)
getTableInfoFromCache tn sc =
  case M.lookup tn (scTables sc) of
    Nothing -> throw500 $ "table not found in cache : " <>> tn
    Just ti -> return ti

delTableFromCache :: (QErrM m, CacheRWM m)
                  => QualifiedTable -> m ()
delTableFromCache tn = do
  sc <- askSchemaCache
  void $ getTableInfoFromCache tn sc
  modTableCache $ M.delete tn $ scTables sc
  modDepMapInCache (M.filterWithKey notThisTableObj)
  where
    notThisTableObj (SOTableObj depTn _) _ = depTn /= tn
    notThisTableObj _                    _ = True

modTableInCache :: (QErrM m, CacheRWM m)
                => (TableInfo PGColumnInfo -> m (TableInfo PGColumnInfo))
                -> QualifiedTable
                -> m ()
modTableInCache f tn = do
  sc <- askSchemaCache
  ti <- getTableInfoFromCache tn sc
  newTi <- f ti
  modTableCache $ M.insert tn newTi $ scTables sc

<<<<<<< HEAD
=======
addColToCache
  :: (QErrM m, CacheRWM m)
  => PGCol -> PGColumnInfo
  -> QualifiedTable -> m ()
addColToCache cn ci =
  addFldToCache (fromPGCol cn) (FIColumn ci)

addRelToCache
  :: (QErrM m, CacheRWM m)
  => RelName -> RelInfo -> [SchemaDependency]
  -> QualifiedTable -> m ()
addRelToCache rn ri deps tn = do
  addFldToCache (fromRel rn) (FIRelationship ri)  tn
  modDepMapInCache (addToDepMap schObjId deps)
  where
    schObjId = SOTableObj tn $ TORel $ riName ri

addComputedFieldToCache
  :: (QErrM m, CacheRWM m)
  => QualifiedTable -> ComputedFieldInfo -> m ()
addComputedFieldToCache table computedFieldInfo =
  addFldToCache computedField (FIComputedField computedFieldInfo) table
  where
    computedField = fromComputedField $ _cfiName computedFieldInfo

>>>>>>> 337403d5
addFldToCache
  :: (QErrM m, CacheRWM m)
  => FieldName -> FieldInfo PGColumnInfo
  -> QualifiedTable -> m ()
addFldToCache fn fi =
  modTableInCache modFieldInfoMap
  where
    modFieldInfoMap ti = do
      let fim = _tiFieldInfoMap ti
      case M.lookup fn fim of
        Just _  -> throw500 "field already exists "
        Nothing -> return $
          ti { _tiFieldInfoMap = M.insert fn fi fim }

delFldFromCache :: (QErrM m, CacheRWM m)
                => FieldName -> QualifiedTable -> m ()
delFldFromCache fn =
  modTableInCache modFieldInfoMap
  where
    modFieldInfoMap ti = do
      let fim = _tiFieldInfoMap ti
      case M.lookup fn fim of
        Just _  -> return $
          ti { _tiFieldInfoMap = M.delete fn fim }
        Nothing -> throw500 "field does not exist"

setCustomTypesInCache
  :: (QErrM m, CacheRWM m)
  => (NonObjectTypeMap, AnnotatedObjects)
  -> m ()
setCustomTypesInCache customTypes = do
  sc <- askSchemaCache
  writeSchemaCache sc {scCustomTypes = customTypes}

addColToCache
  :: (QErrM m, CacheRWM m)
  => PGCol -> PGColumnInfo
  -> QualifiedTable -> m ()
addColToCache cn ci =
  addFldToCache (fromPGCol cn) (FIColumn ci)

delColFromCache :: (QErrM m, CacheRWM m)
                => PGCol -> QualifiedTable -> m ()
delColFromCache cn =
  delFldFromCache (fromPGCol cn)

addRelToCache
  :: (QErrM m, CacheRWM m)
  => RelName -> RelInfo -> [SchemaDependency]
  -> QualifiedTable -> m ()
addRelToCache rn ri deps tn = do
  addFldToCache (fromRel rn) (FIRelationship ri)  tn
  modDepMapInCache (addToDepMap schObjId deps)
  where
    schObjId = SOTableObj tn $ TORel $ riName ri

delRelFromCache :: (QErrM m, CacheRWM m)
                => RelName -> QualifiedTable -> m ()
delRelFromCache rn tn = do
  delFldFromCache (fromRel rn) tn
  modDepMapInCache (removeFromDepMap schObjId)
  where
    schObjId = SOTableObj tn $ TORel rn

deleteComputedFieldFromCache
  :: (QErrM m, CacheRWM m)
  => QualifiedTable -> ComputedFieldName -> m ()
deleteComputedFieldFromCache table computedField =
  delFldFromCache (fromComputedField computedField) table

updColInCache
  :: (QErrM m, CacheRWM m)
  => PGCol -> PGColumnInfo
  -> QualifiedTable -> m ()
updColInCache cn ci tn = do
  delColFromCache cn tn
  addColToCache cn ci tn

addPermToCache
  :: (QErrM m, CacheRWM m)
  => QualifiedTable
  -> RoleName
  -> PermAccessor a
  -> a
  -> [SchemaDependency]
  -> m ()
addPermToCache tn rn pa i deps = do
  modTableInCache modRolePermInfo tn
  modDepMapInCache (addToDepMap schObjId deps)
  where
    permLens = permAccToLens pa
    modRolePermInfo ti = do
      let rpim = _tiRolePermInfoMap ti
          rpi  = fromMaybe mkRolePermInfo $ M.lookup rn rpim
          newRPI = rpi & permLens ?~ i
      assertPermNotExists pa rpi
      return $ ti { _tiRolePermInfoMap = M.insert rn newRPI rpim }
    schObjId = SOTableObj tn $ TOPerm rn $ permAccToType pa

    assertPermNotExists :: (QErrM m) => PermAccessor a -> RolePermInfo -> m ()
    assertPermNotExists f rpi =
      when (isJust $ rpi ^. permAccToLens f) $ throw500 "permission exists"

delPermFromCache
  :: (QErrM m, CacheRWM m)
  => PermAccessor a
  -> RoleName
  -> QualifiedTable
  -> m ()
delPermFromCache pa rn tn = do
  modTableInCache modRolePermInfo tn
  modDepMapInCache (removeFromDepMap schObjId)
  where
    permLens = permAccToLens pa
    modRolePermInfo ti = do
      let rpim = _tiRolePermInfoMap ti
          rpi  = fromMaybe mkRolePermInfo $ M.lookup rn rpim
      assertPermExists pa rpi
      let newRPI = rpi & permLens .~ Nothing
      return $ ti { _tiRolePermInfoMap = M.insert rn newRPI rpim }
    schObjId = SOTableObj tn $ TOPerm rn $ permAccToType pa

    assertPermExists :: (QErrM m) => PermAccessor a -> RolePermInfo -> m ()
    assertPermExists f rpi =
      unless (isJust $ rpi ^. permAccToLens f) $ throw500 "permission does not exist"

addEventTriggerToCache
  :: (QErrM m, CacheRWM m)
  => QualifiedTable
  -> EventTriggerInfo
  -> [SchemaDependency]
  -> m ()
addEventTriggerToCache qt eti deps = do
  modTableInCache modEventTriggerInfo qt
  modDepMapInCache (addToDepMap schObjId deps)
  where
    trn = etiName eti
    modEventTriggerInfo ti = do
      let etim = _tiEventTriggerInfoMap ti
      return $ ti { _tiEventTriggerInfoMap = M.insert trn eti etim}
    schObjId = SOTableObj qt $ TOTrigger trn

delEventTriggerFromCache
  :: (QErrM m, CacheRWM m)
  => QualifiedTable
  -> TriggerName
  -> m ()
delEventTriggerFromCache qt trn = do
  modTableInCache modEventTriggerInfo qt
  modDepMapInCache (removeFromDepMap schObjId)
  where
    modEventTriggerInfo ti = do
      let etim = _tiEventTriggerInfoMap ti
      return $ ti { _tiEventTriggerInfoMap = M.delete trn etim }
    schObjId = SOTableObj qt $ TOTrigger trn

modifyActionCache :: (CacheRWM m) => (ActionCache -> ActionCache) -> m ()
modifyActionCache f = do
  schemaCache <- askSchemaCache
  writeSchemaCache $ schemaCache { scActions = f $ scActions schemaCache }

addActionToCache
  :: (QErrM m, CacheRWM m) => ActionInfo -> m ()
addActionToCache actionInfo = do
  assertActionNotExists
  modifyActionCache (M.insert actionName actionInfo)
  where
    actionName = _aiName actionInfo
    assertActionNotExists :: (CacheRM m, QErrM m) => m ()
    assertActionNotExists = do
      schemaCache <- askSchemaCache
      case M.lookup actionName (scActions schemaCache) of
        Nothing -> return ()
        Just _  -> throw500 $ "action already exists in cache: " <>> actionName

getActionInfoFromCache
  :: (QErrM m) => ActionName -> SchemaCache -> m ActionInfo
getActionInfoFromCache actionName schemaCache =
  case M.lookup actionName (scActions schemaCache) of
    Nothing -> throw500 $ "action not found in cache: " <>> actionName
    Just ti -> return ti

delActionFromCache
  :: (QErrM m, CacheRWM m) => ActionName -> m ()
delActionFromCache actionName = do
  schemaCache <- askSchemaCache
  void $ getActionInfoFromCache actionName schemaCache
  modifyActionCache (M.delete actionName)

modifyActionInfoInCache
  :: (QErrM m, CacheRWM m) => ActionName -> (ActionInfo -> m ActionInfo) -> m ()
modifyActionInfoInCache actionName f = do
  schemaCache <- askSchemaCache
  actionInfo  <- getActionInfoFromCache actionName schemaCache
  newActionInfo <- f actionInfo
  modifyActionCache (M.insert actionName newActionInfo)

-- TODO: use lens
addActionPermissionToCache
  :: (QErrM m, CacheRWM m) => ActionName -> ActionPermissionInfo -> m ()
addActionPermissionToCache actionName permissionInfo =
  modifyActionInfoInCache actionName $ \actionInfo -> do
    let currentPermissions = _aiPermissions actionInfo
    case M.lookup role currentPermissions of
      Just _  -> throw500 $ "action permission already exists in cache: " <>
                 actionName <<> ", " <>> role
      Nothing ->
        return $ actionInfo
        { _aiPermissions = M.insert role permissionInfo currentPermissions }
  where
    role = _apiRole permissionInfo

delActionPermissionFromCache
  :: (QErrM m, CacheRWM m) => ActionName -> RoleName -> m ()
delActionPermissionFromCache actionName role =
  modifyActionInfoInCache actionName $ \actionInfo -> do
    let currentPermissions = _aiPermissions actionInfo
    case M.lookup role currentPermissions of
      Just _  ->
        return $ actionInfo
        { _aiPermissions = M.delete role currentPermissions }
      Nothing -> throw500 $ "action permission does not exist in cache: " <>
                 actionName <<> ", " <>> role

addFunctionToCache
  :: (QErrM m, CacheRWM m)
  => FunctionInfo -> [SchemaDependency] -> m ()
addFunctionToCache fi deps = do
  sc <- askSchemaCache
  let functionCache = scFunctions sc
  case M.lookup fn functionCache of
    Just _ -> throw500 $ "function already exists in cache " <>> fn
    Nothing -> do
      let newFunctionCache = M.insert fn fi functionCache
      writeSchemaCache $ sc {scFunctions = newFunctionCache}
  modDepMapInCache (addToDepMap objId deps)
  where
    fn = fiName fi
    objId = SOFunction $ fiName fi

askFunctionInfo
  :: (CacheRM m, QErrM m)
  => QualifiedFunction ->  m FunctionInfo
askFunctionInfo qf = do
  sc <- askSchemaCache
  maybe throwNoFn return $ M.lookup qf $ scFunctions sc
  where
    throwNoFn = throw400 NotExists $
      "function not found in cache " <>> qf

delFunctionFromCache
  :: (QErrM m, CacheRWM m)
  => QualifiedFunction -> m ()
delFunctionFromCache qf = do
  void $ askFunctionInfo qf
  sc <- askSchemaCache
  let functionCache = scFunctions sc
      newFunctionCache = M.delete qf functionCache
  writeSchemaCache $ sc {scFunctions = newFunctionCache}
  modDepMapInCache (removeFromDepMap objId)
  where
    objId = SOFunction qf

updateFunctionDescription
  :: (QErrM m, CacheRWM m)
  => QualifiedFunction -> Maybe PGDescription -> m ()
updateFunctionDescription qf descM = do
  fi <- askFunctionInfo qf
  sc <- askSchemaCache
  let newFuncInfo = fi{fiDescription = descM}
      newFuncCache = M.insert qf newFuncInfo $ scFunctions sc
  writeSchemaCache sc{scFunctions = newFuncCache}

addRemoteSchemaToCache
  :: (QErrM m, CacheRWM m) => RemoteSchemaCtx -> m ()
addRemoteSchemaToCache rmCtx = do
  sc <- askSchemaCache
  let rmSchemas = scRemoteSchemas sc
      name = rscName rmCtx
  -- ideally, remote schema shouldn't present in cache
  -- if present unexpected 500 is thrown
  onJust (M.lookup name rmSchemas) $ const $
    throw500 $ "remote schema with name " <> name
    <<> " already found in cache"
  writeSchemaCache sc
    {scRemoteSchemas = M.insert name rmCtx rmSchemas}

delRemoteSchemaFromCache
  :: (QErrM m, CacheRWM m) => RemoteSchemaName -> m ()
delRemoteSchemaFromCache name = do
  sc <- askSchemaCache
  let rmSchemas = scRemoteSchemas sc
  -- ideally, remote schema should be present in cache
  -- if not present unexpected 500 is thrown
  void $ onNothing (M.lookup name rmSchemas) $
    throw500 $ "remote schema with name " <> name
    <<> " not found in cache"
  writeSchemaCache sc {scRemoteSchemas = M.delete name rmSchemas}

replaceAllowlist
  :: (CacheRWM m)
  => QueryList -> m ()
replaceAllowlist qList = do
  sc <- askSchemaCache
  let allowlist = HS.fromList $
        map (queryWithoutTypeNames . getGQLQuery . _lqQuery) qList
  writeSchemaCache sc{scAllowlist = allowlist}

getDependentObjs :: SchemaCache -> SchemaObjId -> [SchemaObjId]
getDependentObjs = getDependentObjsWith (const True)

getDependentObjsWith
  :: (DependencyReason -> Bool) -> SchemaCache -> SchemaObjId -> [SchemaObjId]
getDependentObjsWith f sc objId =
  -- [ sdObjId sd | sd <- filter (f . sdReason) allDeps]
  map fst $ filter (isDependency . snd) $ M.toList $ scDepMap sc
  where
    isDependency deps = not $ HS.null $ flip HS.filter deps $
      \(SchemaDependency depId reason) -> objId `induces` depId && f reason
    -- induces a b : is b dependent on a
    induces (SOTable tn1) (SOTable tn2)      = tn1 == tn2
    induces (SOTable tn1) (SOTableObj tn2 _) = tn1 == tn2
    induces objId1 objId2                    = objId1 == objId2
    -- allDeps = toList $ fromMaybe HS.empty $ M.lookup objId $ scDepMap sc<|MERGE_RESOLUTION|>--- conflicted
+++ resolved
@@ -59,14 +59,7 @@
        , FieldInfo(..)
        , _FIColumn
        , _FIRelationship
-<<<<<<< HEAD
-       , getFieldInfoM
        , getPGColumnInfoM
-       , fieldInfoToEither
-       , partitionFieldInfos
-       , partitionFieldInfosWith
-=======
->>>>>>> 337403d5
        , getCols
        , getRels
        , getComputedFieldInfos
@@ -150,20 +143,17 @@
 import           Hasura.RQL.Types.BoolExp
 import           Hasura.RQL.Types.Column
 import           Hasura.RQL.Types.Common
-<<<<<<< HEAD
+import           Hasura.RQL.Types.ComputedField
 import           Hasura.RQL.Types.CustomTypes
-=======
-import           Hasura.RQL.Types.ComputedField
->>>>>>> 337403d5
 import           Hasura.RQL.Types.Error
 import           Hasura.RQL.Types.EventTrigger
 import           Hasura.RQL.Types.Function
 import           Hasura.RQL.Types.Metadata
-import           Hasura.RQL.Types.Table
 import           Hasura.RQL.Types.Permission
 import           Hasura.RQL.Types.QueryCollection
 import           Hasura.RQL.Types.RemoteSchema
 import           Hasura.RQL.Types.SchemaCacheTypes
+import           Hasura.RQL.Types.Table
 import           Hasura.SQL.Types
 
 import           Control.Lens
@@ -193,122 +183,6 @@
 
 type WithDeps a = (a, [SchemaDependency])
 
-<<<<<<< HEAD
-=======
-data FieldInfo columnInfo
-  = FIColumn !columnInfo
-  | FIRelationship !RelInfo
-  | FIComputedField !ComputedFieldInfo
-  deriving (Show, Eq)
-$(deriveToJSON
-  defaultOptions { constructorTagModifier = snakeCase . drop 2
-                 , sumEncoding = TaggedObject "type" "detail"
-                 }
-  ''FieldInfo)
-$(makePrisms ''FieldInfo)
-
-type FieldInfoMap columnInfo = M.HashMap FieldName (FieldInfo columnInfo)
-
-possibleNonColumnGraphQLFields :: FieldInfoMap PGColumnInfo -> [G.Name]
-possibleNonColumnGraphQLFields fields =
-  flip concatMap (M.toList fields) $ \case
-    (_, FIColumn _)             -> []
-    (_, FIRelationship relInfo) ->
-      let relationshipName = G.Name $ relNameToTxt $ riName relInfo
-      in case riType relInfo of
-           ObjRel -> [relationshipName]
-           ArrRel -> [relationshipName, relationshipName <> "_aggregate"]
-    (_, FIComputedField info) ->
-      pure $ G.Name $ computedFieldNameToText $ _cfiName info
-
-getCols :: FieldInfoMap columnInfo -> [columnInfo]
-getCols = mapMaybe (^? _FIColumn) . M.elems
-
-getRels :: FieldInfoMap columnInfo -> [RelInfo]
-getRels = mapMaybe (^? _FIRelationship) . M.elems
-
-getComputedFieldInfos :: FieldInfoMap columnInfo -> [ComputedFieldInfo]
-getComputedFieldInfos = mapMaybe (^? _FIComputedField) . M.elems
-
-isPGColInfo :: FieldInfo columnInfo -> Bool
-isPGColInfo (FIColumn _) = True
-isPGColInfo _            = False
-
-data InsPermInfo
-  = InsPermInfo
-  { ipiCols            :: !(HS.HashSet PGCol)
-  , ipiView            :: !QualifiedTable
-  , ipiCheck           :: !AnnBoolExpPartialSQL
-  , ipiSet             :: !PreSetColsPartial
-  , ipiRequiredHeaders :: ![T.Text]
-  } deriving (Show, Eq)
-
-$(deriveToJSON (aesonDrop 3 snakeCase) ''InsPermInfo)
-
-data SelPermInfo
-  = SelPermInfo
-  { spiCols                 :: !(HS.HashSet PGCol)
-  , spiScalarComputedFields :: !(HS.HashSet ComputedFieldName)
-  , spiTable                :: !QualifiedTable
-  , spiFilter               :: !AnnBoolExpPartialSQL
-  , spiLimit                :: !(Maybe Int)
-  , spiAllowAgg             :: !Bool
-  , spiRequiredHeaders      :: ![T.Text]
-  } deriving (Show, Eq)
-
-$(deriveToJSON (aesonDrop 3 snakeCase) ''SelPermInfo)
-
-data UpdPermInfo
-  = UpdPermInfo
-  { upiCols            :: !(HS.HashSet PGCol)
-  , upiTable           :: !QualifiedTable
-  , upiFilter          :: !AnnBoolExpPartialSQL
-  , upiSet             :: !PreSetColsPartial
-  , upiRequiredHeaders :: ![T.Text]
-  } deriving (Show, Eq)
-
-$(deriveToJSON (aesonDrop 3 snakeCase) ''UpdPermInfo)
-
-data DelPermInfo
-  = DelPermInfo
-  { dpiTable           :: !QualifiedTable
-  , dpiFilter          :: !AnnBoolExpPartialSQL
-  , dpiRequiredHeaders :: ![T.Text]
-  } deriving (Show, Eq)
-
-$(deriveToJSON (aesonDrop 3 snakeCase) ''DelPermInfo)
-
-mkRolePermInfo :: RolePermInfo
-mkRolePermInfo = RolePermInfo Nothing Nothing Nothing Nothing
-
-data RolePermInfo
-  = RolePermInfo
-  { _permIns :: !(Maybe InsPermInfo)
-  , _permSel :: !(Maybe SelPermInfo)
-  , _permUpd :: !(Maybe UpdPermInfo)
-  , _permDel :: !(Maybe DelPermInfo)
-  } deriving (Show, Eq)
-
-$(deriveToJSON (aesonDrop 5 snakeCase) ''RolePermInfo)
-
-makeLenses ''RolePermInfo
-
-type RolePermInfoMap = M.HashMap RoleName RolePermInfo
-
-data EventTriggerInfo
- = EventTriggerInfo
-   { etiName        :: !TriggerName
-   , etiOpsDef      :: !TriggerOpsDef
-   , etiRetryConf   :: !RetryConf
-   , etiWebhookInfo :: !WebhookConfInfo
-   , etiHeaders     :: ![EventHeaderInfo]
-   } deriving (Show, Eq)
-
-$(deriveToJSON (aesonDrop 3 snakeCase) ''EventTriggerInfo)
-
-type EventTriggerInfoMap = M.HashMap TriggerName EventTriggerInfo
-
->>>>>>> 337403d5
 data ConstraintType
   = CTCHECK
   | CTFOREIGNKEY
@@ -356,63 +230,6 @@
 
 $(deriveJSON (aesonDrop 2 snakeCase) ''TableConstraint)
 
-<<<<<<< HEAD
-=======
-data ViewInfo
-  = ViewInfo
-  { viIsUpdatable  :: !Bool
-  , viIsDeletable  :: !Bool
-  , viIsInsertable :: !Bool
-  } deriving (Show, Eq)
-
-$(deriveJSON (aesonDrop 2 snakeCase) ''ViewInfo)
-
-isMutable :: (ViewInfo -> Bool) -> Maybe ViewInfo -> Bool
-isMutable _ Nothing   = True
-isMutable f (Just vi) = f vi
-
-mutableView :: (MonadError QErr m) => QualifiedTable
-            -> (ViewInfo -> Bool) -> Maybe ViewInfo
-            -> T.Text -> m ()
-mutableView qt f mVI operation =
-  unless (isMutable f mVI) $ throw400 NotSupported $
-  "view " <> qt <<> " is not " <> operation
-
-data TableConfig
-  = TableConfig
-  { _tcCustomRootFields  :: !GC.TableCustomRootFields
-  , _tcCustomColumnNames :: !CustomColumnNames
-  } deriving (Show, Eq, Lift, Generic)
-$(deriveToJSON (aesonDrop 3 snakeCase) ''TableConfig)
-
-emptyTableConfig :: TableConfig
-emptyTableConfig =
-  TableConfig GC.emptyCustomRootFields M.empty
-
-instance FromJSON TableConfig where
-  parseJSON = withObject "TableConfig" $ \obj ->
-    TableConfig
-    <$> obj .:? "custom_root_fields" .!= GC.emptyCustomRootFields
-    <*> obj .:? "custom_column_names" .!= M.empty
-
-data TableInfo columnInfo
-  = TableInfo
-  { _tiName                  :: !QualifiedTable
-  , _tiDescription           :: !(Maybe PGDescription)
-  , _tiSystemDefined         :: !SystemDefined
-  , _tiFieldInfoMap          :: !(FieldInfoMap columnInfo)
-  , _tiRolePermInfoMap       :: !RolePermInfoMap
-  , _tiUniqOrPrimConstraints :: ![ConstraintName]
-  , _tiPrimaryKeyCols        :: ![PGCol]
-  , _tiViewInfo              :: !(Maybe ViewInfo)
-  , _tiEventTriggerInfoMap   :: !EventTriggerInfoMap
-  , _tiEnumValues            :: !(Maybe EnumValues)
-  , _tiCustomConfig          :: !TableConfig
-  } deriving (Show, Eq)
-$(deriveToJSON (aesonDrop 3 snakeCase) ''TableInfo)
-$(makeLenses ''TableInfo)
-
->>>>>>> 337403d5
 checkForFieldConflict
   :: (MonadError QErr m)
   => TableInfo PGColumnInfo
@@ -498,8 +315,8 @@
 class (Monad m) => CacheRM m where
   askSchemaCache :: m SchemaCache
 
-instance (CacheRM m) => CacheRM (ReaderT r m) where
-  askSchemaCache = lift askSchemaCache
+-- instance (CacheRM m) => CacheRM (ReaderT r m) where
+--   askSchemaCache = lift askSchemaCache
 
 instance (Monad m) => CacheRM (StateT SchemaCache m) where
   askSchemaCache = get
@@ -517,8 +334,8 @@
 class (CacheRM m) => CacheRWM m where
   writeSchemaCache :: SchemaCache -> m ()
 
-instance (CacheRWM m) => CacheRWM (ReaderT r m) where
-  writeSchemaCache = lift . writeSchemaCache
+-- instance (CacheRWM m) => CacheRWM (ReaderT r m) where
+--   writeSchemaCache = lift . writeSchemaCache
 
 instance (Monad m) => CacheRWM (StateT SchemaCache m) where
   writeSchemaCache = put
@@ -598,8 +415,6 @@
   newTi <- f ti
   modTableCache $ M.insert tn newTi $ scTables sc
 
-<<<<<<< HEAD
-=======
 addColToCache
   :: (QErrM m, CacheRWM m)
   => PGCol -> PGColumnInfo
@@ -625,7 +440,6 @@
   where
     computedField = fromComputedField $ _cfiName computedFieldInfo
 
->>>>>>> 337403d5
 addFldToCache
   :: (QErrM m, CacheRWM m)
   => FieldName -> FieldInfo PGColumnInfo
@@ -660,27 +474,10 @@
   sc <- askSchemaCache
   writeSchemaCache sc {scCustomTypes = customTypes}
 
-addColToCache
-  :: (QErrM m, CacheRWM m)
-  => PGCol -> PGColumnInfo
-  -> QualifiedTable -> m ()
-addColToCache cn ci =
-  addFldToCache (fromPGCol cn) (FIColumn ci)
-
 delColFromCache :: (QErrM m, CacheRWM m)
                 => PGCol -> QualifiedTable -> m ()
 delColFromCache cn =
   delFldFromCache (fromPGCol cn)
-
-addRelToCache
-  :: (QErrM m, CacheRWM m)
-  => RelName -> RelInfo -> [SchemaDependency]
-  -> QualifiedTable -> m ()
-addRelToCache rn ri deps tn = do
-  addFldToCache (fromRel rn) (FIRelationship ri)  tn
-  modDepMapInCache (addToDepMap schObjId deps)
-  where
-    schObjId = SOTableObj tn $ TORel $ riName ri
 
 delRelFromCache :: (QErrM m, CacheRWM m)
                 => RelName -> QualifiedTable -> m ()
