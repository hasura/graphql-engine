import React from 'react';
import {
  activateCommentEdit,
  updateCommentInput,
  saveTableCommentSql,
} from './ModifyActions';

import { Icon } from '../../../UIKit/atoms';
import styles from './ModifyTable.scss';

const TableCommentEditor = ({
  tableComment,
  tableCommentEdit,
  tableType,
  dispatch,
}) => {
  const editCommentClicked = () => {
    dispatch(activateCommentEdit(true, tableComment));
  };

  const commentEdited = e => {
    dispatch(updateCommentInput(e.target.value));
  };

  const commentEditSave = () => {
    dispatch(saveTableCommentSql(tableType));
  };

  const commentEditCancel = () => {
    dispatch(activateCommentEdit(false, ''));
  };

  let commentHtml = (
    <div className={styles.add_pad_bottom}>
      <div className={styles.commentText}>Add a comment</div>
      <div onClick={editCommentClicked} className={styles.commentEdit}>
<<<<<<< HEAD
        <Icon type="edit" size={12} />
=======
        <Icon type="edit" mb="-2px" />
>>>>>>> 420dc846
      </div>
    </div>
  );

  if (tableComment && !tableCommentEdit.enabled) {
    commentHtml = (
      <div className={styles.mar_bottom}>
        <div className={styles.commentText + ' alert alert-warning'}>
          {tableComment}
        </div>
        <div onClick={editCommentClicked} className={styles.commentEdit}>
<<<<<<< HEAD
          <Icon type="edit" />
=======
          <Icon type="edit" mb="-2px" />
>>>>>>> 420dc846
        </div>
      </div>
    );
  } else if (tableCommentEdit.enabled) {
    commentHtml = (
      <div className={styles.mar_bottom}>
        <input
          onChange={commentEdited}
          className={'form-control ' + styles.commentInput}
          type="text"
          value={tableCommentEdit.value}
          defaultValue={tableComment}
        />
        <div
          onClick={commentEditSave}
          className={
            styles.display_inline +
            ' ' +
            styles.add_pad_left +
            ' ' +
            styles.comment_action
          }
        >
          Save
        </div>
        <div
          onClick={commentEditCancel}
          className={
            styles.display_inline +
            ' ' +
            styles.add_pad_left +
            ' ' +
            styles.comment_action
          }
        >
          Cancel
        </div>
      </div>
    );
  }

  return commentHtml;
};

export default TableCommentEditor;<|MERGE_RESOLUTION|>--- conflicted
+++ resolved
@@ -34,11 +34,7 @@
     <div className={styles.add_pad_bottom}>
       <div className={styles.commentText}>Add a comment</div>
       <div onClick={editCommentClicked} className={styles.commentEdit}>
-<<<<<<< HEAD
-        <Icon type="edit" size={12} />
-=======
         <Icon type="edit" mb="-2px" />
->>>>>>> 420dc846
       </div>
     </div>
   );
@@ -50,11 +46,7 @@
           {tableComment}
         </div>
         <div onClick={editCommentClicked} className={styles.commentEdit}>
-<<<<<<< HEAD
-          <Icon type="edit" />
-=======
           <Icon type="edit" mb="-2px" />
->>>>>>> 420dc846
         </div>
       </div>
     );
