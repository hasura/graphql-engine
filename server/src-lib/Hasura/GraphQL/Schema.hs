--- conflicted
+++ resolved
@@ -380,11 +380,7 @@
     insOneCustName = getCustomNameWith _tcrfInsertOne
     getInsOneDet (hdrs, upsertPerm) =
       let isUpsertable = upsertable constraints upsertPerm $ isJust viM
-<<<<<<< HEAD
-      in ( MCInsertOne $ InsOpCtx tn $ hdrs `union` maybe [] (\(_, _, _, x) -> x) updM
-=======
       in ( MCInsertOne $ InsOpCtx tn $ hdrs `union` maybe [] (^. _5) updM
->>>>>>> 6b8c7eff
          , mkInsertOneMutationField insOneCustName tn isUpsertable
          )
 
@@ -395,13 +391,8 @@
       )
 
     updByPkCustName = getCustomNameWith _tcrfUpdateByPk
-<<<<<<< HEAD
-    getUpdByPkDet ((updCols, preSetCols, updFltr, hdrs), pKey) =
-      ( MCUpdateByPk $ UpdOpCtx tn hdrs colGNameMap updFltr preSetCols
-=======
     getUpdByPkDet ((updCols, preSetCols, updFltr, updCheck, hdrs), pKey) =
       ( MCUpdateByPk $ UpdOpCtx tn hdrs colGNameMap updFltr updCheck preSetCols
->>>>>>> 6b8c7eff
       , mkUpdateByPkMutationField updByPkCustName tn updCols pKey
       )
 
