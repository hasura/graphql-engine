--- conflicted
+++ resolved
@@ -7,11 +7,8 @@
   , groupListWith
   , mkMapWith
   , showNames
-<<<<<<< HEAD
   , unwrapTy
-=======
   , simpleGraphQLQuery
->>>>>>> b84db36e
   ) where
 
 import           Hasura.Prelude
@@ -39,19 +36,12 @@
   where
     getBaseTyL = getBaseTy . G.unListType
 
-<<<<<<< HEAD
 unwrapTy :: G.GType -> G.GType
 unwrapTy =
   \case
     G.TypeList _ lt -> G.unListType lt
     nt -> nt
 
-mapFromL :: (Eq k, Hashable k) => (a -> k) -> [a] -> Map.HashMap k a
-mapFromL f l =
-  Map.fromList [(f v, v) | v <- l]
-
-=======
->>>>>>> b84db36e
 groupListWith
   :: (Eq k, Hashable k, Foldable t, Functor t)
   => (v -> k) -> t v -> Map.HashMap k (NE.NonEmpty v)
