{-# LANGUAGE Arrows       #-}
{-# LANGUAGE ViewPatterns #-}
module Hasura.GraphQL.Schema
  ( buildGQLContext
  ) where

import           Hasura.Prelude

import qualified Data.Aeson                            as J
import qualified Data.HashMap.Strict                   as Map
import qualified Data.HashMap.Strict.InsOrd            as OMap
import qualified Data.HashSet                          as Set
import qualified Language.GraphQL.Draft.Syntax         as G

import           Control.Arrow.Extended
import           Control.Lens.Extended
import           Control.Monad.Unique
import           Data.Has
import           Data.List.Extended                    (duplicates)

import qualified Hasura.GraphQL.Parser                 as P

import           Data.Text.Extended
import           Hasura.Backends.Postgres.SQL.Types
import           Hasura.GraphQL.Context
import           Hasura.GraphQL.Execute.Types
import           Hasura.GraphQL.Parser                 (Kind (..), Parser, Schema (..),
                                                        UnpreparedValue (..))
import           Hasura.GraphQL.Parser.Class
import           Hasura.GraphQL.Parser.Internal.Parser (FieldParser (..))
import           Hasura.GraphQL.Schema.Action
import           Hasura.GraphQL.Schema.Common
import           Hasura.GraphQL.Schema.Introspect
import           Hasura.GraphQL.Schema.Mutation
import           Hasura.GraphQL.Schema.Remote          (buildRemoteParser)
import           Hasura.GraphQL.Schema.Select
import           Hasura.GraphQL.Schema.Table
import           Hasura.RQL.DDL.Schema.Cache.Common
import           Hasura.RQL.Types
import           Hasura.Session

-- | Whether the request is sent with `x-hasura-use-backend-only-permissions` set to `true`.
data Scenario = Backend | Frontend deriving (Enum, Show, Eq)

type RemoteSchemaCache = HashMap RemoteSchemaName (RemoteSchemaCtx, MetadataObject)

buildGQLContext
  :: forall arr m
   . ( ArrowChoice arr
     , ArrowWriter (Seq InconsistentMetadata) arr
     , ArrowKleisli m arr
     , MonadError QErr m
     , MonadIO m
     , MonadUnique m
     , HasSQLGenCtx m
     , HasRemoteSchemaPermsCtx m
     )
  => ( GraphQLQueryType
     , TableCache
     , FunctionCache
     , RemoteSchemaCache
     , ActionCache
     , NonObjectTypeMap
     )
     `arr`
     ( HashMap RoleName (RoleContext GQLContext)
     , GQLContext
     )
buildGQLContext =
  proc (queryType, allTables, allFunctions, allRemoteSchemas, allActions, nonObjectCustomTypes) -> do

    SQLGenCtx{ stringifyNum } <- bindA -< askSQLGenCtx
    remoteSchemaPermsCtx <- bindA -< askRemoteSchemaPermsCtx

    let remoteSchemasRoles = concatMap (Map.keys . _rscpPermissions . fst . snd) $ Map.toList allRemoteSchemas

    let allRoles = Set.insert adminRoleName $
             (allTables ^.. folded.tiRolePermInfoMap.to Map.keys.folded)
          <> (allActionInfos ^.. folded.aiPermissions.to Map.keys.folded)
          <> Set.fromList (bool mempty remoteSchemasRoles $ remoteSchemaPermsCtx == Enabled)
        allActionInfos = Map.elems allActions
        queryRemotesMap =
          fmap (map fDefinition . piQuery . rscParsed . _rscpContext . fst) allRemoteSchemas
        queryContext = QueryContext stringifyNum queryType queryRemotesMap

    -- build the admin DB-only context so that we can check against name clashes with remotes
    -- TODO: Is there a better way to check for conflicts without actually building the admin schema?
    adminHasuraDBContext <- bindA -<
      buildFullestDBSchema queryContext allTables allFunctions allActionInfos nonObjectCustomTypes

    -- TODO factor out the common function; throw500 in both cases:
    queryFieldNames :: [G.Name] <- bindA -<
      case P.discardNullability $ P.parserType $ fst adminHasuraDBContext of
        -- It really ought to be this case; anything else is a programming error.
        P.TNamed (P.Definition _ _ _ (P.TIObject (P.ObjectInfo rootFields _interfaces))) ->
          pure $ fmap P.dName rootFields
        _ -> throw500 "We encountered an root query of unexpected GraphQL type.  It should be an object type."
    let mutationFieldNames :: [G.Name]
        mutationFieldNames =
          case P.discardNullability . P.parserType <$> snd adminHasuraDBContext of
            Just (P.TNamed def) ->
              case P.dInfo def of
                -- It really ought to be this case; anything else is a programming error.
                P.TIObject (P.ObjectInfo rootFields _interfaces) -> fmap P.dName rootFields
                _                                                -> []
            _ -> []

    -- This block of code checks that there are no conflicting root field names between remotes.
    remotes <- remoteSchemaFields -< (queryFieldNames, mutationFieldNames, allRemoteSchemas)

    let adminQueryRemotes = concatMap (piQuery . snd) remotes
        adminMutationRemotes = concatMap (concat . piMutation . snd) remotes

    roleContexts <- bindA -<
      ( Set.toMap allRoles & Map.traverseWithKey \roleName () ->
          case queryType of
            QueryHasura ->
              buildRoleContext queryContext allTables allFunctions allRemoteSchemas allActionInfos
              nonObjectCustomTypes remotes roleName remoteSchemaPermsCtx
            QueryRelay ->
              buildRelayRoleContext queryContext allTables allFunctions allActionInfos
              nonObjectCustomTypes adminMutationRemotes roleName
      )
    unauthenticated <- bindA -< unauthenticatedContext adminQueryRemotes adminMutationRemotes remoteSchemaPermsCtx
    returnA -< (roleContexts, unauthenticated)

runMonadSchema
  :: (Monad m)
  => RoleName
  -> QueryContext
  -> Map.HashMap QualifiedTable (TableInfo 'Postgres)
  -> P.SchemaT (P.ParseT Identity) (ReaderT (RoleName, Map.HashMap QualifiedTable (TableInfo 'Postgres), QueryContext) m) a -> m a
runMonadSchema roleName queryContext tableCache m =
  flip runReaderT (roleName, tableCache, queryContext) $ P.runSchemaT m

buildRoleBasedRemoteSchemaParser
  :: forall m
   . (MonadError QErr m, MonadUnique m, MonadIO m)
  => RoleName
  -> RemoteSchemaCache
  -> m [(RemoteSchemaName, ParsedIntrospection)]
buildRoleBasedRemoteSchemaParser role remoteSchemaCache = do
  let remoteSchemaIntroInfos = map fst $ toList remoteSchemaCache
  remoteSchemaPerms <-
    for remoteSchemaIntroInfos $ \(RemoteSchemaCtx remoteSchemaName ctx perms) ->
      for (Map.lookup role perms) $ \introspectRes -> do
        (queryParsers, mutationParsers, subscriptionParsers) <-
             P.runSchemaT @m @(P.ParseT Identity) $ buildRemoteParser introspectRes $ rscInfo ctx
        let parsedIntrospection = ParsedIntrospection queryParsers mutationParsers subscriptionParsers
        return $ (remoteSchemaName, parsedIntrospection)
  return $ catMaybes remoteSchemaPerms

-- TODO: Integrate relay schema
buildRoleContext
  :: (MonadError QErr m, MonadIO m, MonadUnique m)
  => QueryContext -> TableCache -> FunctionCache -> RemoteSchemaCache
  -> [ActionInfo 'Postgres] -> NonObjectTypeMap
  -> [( RemoteSchemaName , ParsedIntrospection)]
  -> RoleName
  -> RemoteSchemaPermsCtx
  -> m (RoleContext GQLContext)
buildRoleContext queryContext (takeValidTables -> allTables) (takeValidFunctions -> allFunctions)
  allRemoteSchemas allActionInfos nonObjectCustomTypes remotes roleName remoteSchemaPermsCtx = do

  roleBasedRemoteSchemas <-
    if | roleName == adminRoleName       -> pure remotes
       | remoteSchemaPermsCtx == Enabled -> buildRoleBasedRemoteSchemaParser roleName allRemoteSchemas
       -- when remote schema permissions are not enabled, then remote schemas
       -- are a public entity which is accesible to all the roles
       | otherwise                       -> pure remotes

  let queryRemotes    = getQueryRemotes $ snd <$> roleBasedRemoteSchemas
      mutationRemotes = getMutationRemotes $ snd <$> roleBasedRemoteSchemas

  runMonadSchema roleName queryContext allTables $ do
    mutationParserFrontend <-
      buildPGMutationFields Frontend tableNames >>=
      buildMutationParser mutationRemotes allActionInfos nonObjectCustomTypes allFunctions

    mutationParserBackend <-
      buildPGMutationFields Backend tableNames >>=
      buildMutationParser mutationRemotes allActionInfos nonObjectCustomTypes allFunctions

    queryPGFields <- buildPostgresQueryFields tableNames allFunctions
    subscriptionParser <- buildSubscriptionParser queryPGFields allActionInfos

    queryParserFrontend <- buildQueryParser queryPGFields queryRemotes
      allActionInfos nonObjectCustomTypes mutationParserFrontend subscriptionParser
    queryParserBackend <- buildQueryParser queryPGFields queryRemotes
      allActionInfos nonObjectCustomTypes mutationParserBackend subscriptionParser

    let frontendContext = GQLContext (finalizeParser queryParserFrontend)
                          (finalizeParser <$> mutationParserFrontend)
    let backendContext = GQLContext (finalizeParser queryParserBackend)
                         (finalizeParser <$> mutationParserBackend)
    pure $ RoleContext frontendContext $ Just backendContext

    where
      tableNames = Map.keysSet allTables

      getQueryRemotes
        :: [ParsedIntrospection]
        -> [P.FieldParser (P.ParseT Identity) RemoteField]
      getQueryRemotes = concatMap piQuery

      getMutationRemotes
        :: [ParsedIntrospection]
        -> [P.FieldParser (P.ParseT Identity) RemoteField]
      getMutationRemotes = concatMap (concat . piMutation)

-- TODO why do we do these validations at this point? What does it mean to track
--      a function but not add it to the schema...?
--      Auke:
--        I believe the intention is simply to allow the console to do postgres data management
--      Karthikeyan: Yes, this is correct. We allowed this pre PDV but somehow
--        got removed in PDV. OTOH, I’m not sure how prevalent this feature
--        actually is
takeValidTables :: TableCache -> TableCache
takeValidTables = Map.filterWithKey graphQLTableFilter . Map.filter tableFilter
  where
    tableFilter = not . isSystemDefined . _tciSystemDefined . _tiCoreInfo
    graphQLTableFilter tableName tableInfo =
      -- either the table name should be GraphQL compliant
      -- or it should have a GraphQL custom name set with it
      isGraphQLCompliantTableName tableName
      || (isJust . _tcCustomName . _tciCustomConfig . _tiCoreInfo $ tableInfo)

-- TODO and what about graphql-compliant function names here too?
takeValidFunctions :: FunctionCache -> [FunctionInfo]
takeValidFunctions = Map.elems . Map.filter functionFilter
  where
    functionFilter = not . isSystemDefined . fiSystemDefined

takeExposedAs :: FunctionExposedAs -> [FunctionInfo] -> [FunctionInfo]
takeExposedAs x = filter ((== x) . fiExposedAs)


buildFullestDBSchema
  :: (MonadError QErr m, MonadIO m, MonadUnique m)
  => QueryContext -> TableCache -> FunctionCache -> [ActionInfo 'Postgres] -> NonObjectTypeMap
  -> m ( Parser 'Output (P.ParseT Identity) (OMap.InsOrdHashMap G.Name (QueryRootField (UnpreparedValue 'Postgres)))
       , Maybe (Parser 'Output (P.ParseT Identity) (OMap.InsOrdHashMap G.Name (MutationRootField (UnpreparedValue 'Postgres))))
       )
buildFullestDBSchema queryContext (takeValidTables -> allTables) (takeValidFunctions -> allFunctions)
  allActionInfos nonObjectCustomTypes = do
  runMonadSchema adminRoleName queryContext allTables $ do
    mutationParserFrontend <-
      buildPGMutationFields Frontend tableNames >>=
      -- NOTE: we omit remotes here on purpose since we're trying to check name
      -- clashes with remotes:
      buildMutationParser mempty allActionInfos nonObjectCustomTypes allFunctions

    queryPGFields <- buildPostgresQueryFields tableNames allFunctions
    subscriptionParser <- buildSubscriptionParser queryPGFields allActionInfos

    queryParserFrontend <- buildQueryParser queryPGFields mempty
      allActionInfos nonObjectCustomTypes mutationParserFrontend subscriptionParser

    pure (queryParserFrontend, mutationParserFrontend)

    where
      tableNames = Map.keysSet allTables

buildRelayRoleContext
  :: (MonadError QErr m, MonadIO m, MonadUnique m)
  => QueryContext -> TableCache -> FunctionCache -> [ActionInfo 'Postgres] -> NonObjectTypeMap
  -> [P.FieldParser (P.ParseT Identity) RemoteField]
  -> RoleName
  -> m (RoleContext GQLContext)
buildRelayRoleContext queryContext (takeValidTables -> allTables) (takeValidFunctions -> allFunctions)
  allActionInfos nonObjectCustomTypes mutationRemotes roleName =

  runMonadSchema roleName queryContext allTables $ do
    mutationParserFrontend <-
      buildPGMutationFields Frontend tableNames >>=
      buildMutationParser mutationRemotes allActionInfos nonObjectCustomTypes allFunctions

    mutationParserBackend <-
      buildPGMutationFields Backend tableNames >>=
      buildMutationParser mutationRemotes allActionInfos nonObjectCustomTypes allFunctions

    queryPGFields <- buildRelayPostgresQueryFields tableNames allFunctions
    subscriptionParser <- P.safeSelectionSet subscriptionRoot Nothing queryPGFields
                             <&> fmap (fmap (P.handleTypename (RFRaw . J.String. G.unName)))
    queryParserFrontend <- queryWithIntrospectionHelper queryPGFields
      mutationParserFrontend subscriptionParser
    queryParserBackend <- queryWithIntrospectionHelper queryPGFields
      mutationParserBackend subscriptionParser

    let frontendContext = GQLContext (finalizeParser queryParserFrontend)
                          (finalizeParser <$> mutationParserFrontend)
    let backendContext = GQLContext (finalizeParser queryParserBackend)
                         (finalizeParser <$> mutationParserBackend)
    pure $ RoleContext frontendContext $ Just backendContext

    where
      tableNames = Map.keysSet allTables

-- The `unauthenticatedContext` is used when the user queries the graphql-engine
-- with a role that it's unaware of. Before remote schema permissions, remotes
-- were considered to be a public entity, hence, we allowed an unknown role also
-- to query the remotes. To maintain backwards compatibility, we check if the
-- remote schema permissions are enabled, and if it's we don't expose the remote
-- schema fields in the unauthenticatedContext, otherwise we expose them.
unauthenticatedContext
  :: forall m
   . ( MonadError QErr m
     , MonadIO m
     , MonadUnique m
     )
  => [P.FieldParser (P.ParseT Identity) RemoteField]
  -> [P.FieldParser (P.ParseT Identity) RemoteField]
  -> RemoteSchemaPermsCtx
  -> m GQLContext
unauthenticatedContext adminQueryRemotes adminMutationRemotes remoteSchemaPermsCtx = P.runSchemaT $ do
  let isRemoteSchemaPermsEnabled = remoteSchemaPermsCtx == Enabled
      queryFields = bool (fmap (fmap RFRemote) adminQueryRemotes) [] isRemoteSchemaPermsEnabled
      mutationFields = bool (fmap (fmap RFRemote) adminMutationRemotes) [] isRemoteSchemaPermsEnabled
  mutationParser <-
    if null adminMutationRemotes
    then pure Nothing
    else P.safeSelectionSet mutationRoot Nothing mutationFields
         <&> Just . fmap (fmap (P.handleTypename (RFRaw . J.String . G.unName)))
  subscriptionParser <-
    P.safeSelectionSet subscriptionRoot Nothing []
    <&> fmap (fmap (P.handleTypename (RFRaw . J.String . G.unName)))
  queryParser <- queryWithIntrospectionHelper queryFields mutationParser subscriptionParser
  pure $ GQLContext (finalizeParser queryParser) (finalizeParser <$> mutationParser)

finalizeParser :: Parser 'Output (P.ParseT Identity) a -> ParserFn a
finalizeParser parser = runIdentity . P.runParseT . P.runParser parser

-- checks that there are no conflicting root field names between remotes and
-- hasura fields
remoteSchemaFields
  :: forall arr m
   . ( ArrowChoice arr
     , ArrowWriter (Seq InconsistentMetadata) arr
     , ArrowKleisli m arr
     , MonadError QErr m
     )
  => ([G.Name], [G.Name], HashMap RemoteSchemaName (RemoteSchemaCtx, MetadataObject))
     `arr`
     [( RemoteSchemaName , ParsedIntrospection)]
remoteSchemaFields = proc (queryFieldNames, mutationFieldNames, allRemoteSchemas) -> do
  (| foldlA' (\okSchemas (newSchemaName, (newSchemaContext, newMetadataObject)) -> do
       checkedDuplicates <- (| withRecordInconsistency (do
         let (queryOld, mutationOld) =
               unzip $ fmap ((\case ParsedIntrospection q m _ -> (q,m)) . snd) okSchemas
         let ParsedIntrospection queryNew mutationNew _subscriptionNew
               = rscParsed $ _rscpContext newSchemaContext
         -- Check for conflicts between remotes
         bindErrorA -<
           for_ (duplicates (fmap (P.getName . fDefinition) (queryNew ++ concat queryOld))) $
           \name -> throw400 Unexpected $ "Duplicate remote field " <> squote name
         -- Check for conflicts between this remote and the tables
         bindErrorA -<
           for_ (duplicates (fmap (P.getName . fDefinition) queryNew ++ queryFieldNames)) $
           \name -> throw400 RemoteSchemaConflicts $ "Field cannot be overwritten by remote field " <> squote name
         -- Ditto, but for mutations
         case mutationNew of
           Nothing -> returnA -< ()
           Just ms -> do
             bindErrorA -<
               for_ (duplicates (fmap (P.getName . fDefinition) (ms ++ concat (catMaybes mutationOld)))) $
               \name -> throw400 Unexpected $ "Duplicate remote field " <> squote name
             -- Ditto, but for mutations
             bindErrorA -<
               for_ (duplicates (fmap (P.getName . fDefinition) ms ++ mutationFieldNames)) $
               \name -> throw400 Unexpected $ "Field cannot be overwritten by remote field " <> squote name
         -- No need to check subscriptions as these are not supported
         returnA -< ()
         ) |) newMetadataObject
       case checkedDuplicates of
         Nothing -> returnA -< okSchemas
         Just _  -> returnA -< (newSchemaName, rscParsed $ _rscpContext newSchemaContext):okSchemas
     ) |) [] (Map.toList allRemoteSchemas)

buildPostgresQueryFields
  :: forall m n r
   . ( MonadSchema n m
     , MonadTableInfo r m
     , MonadRole r m
     , Has QueryContext r
     )
  => HashSet QualifiedTable
  -> [FunctionInfo]
  -> m [P.FieldParser n (QueryRootField (UnpreparedValue 'Postgres))]
buildPostgresQueryFields allTables (takeExposedAs FEAQuery -> queryFunctions) = do
  tableSelectExpParsers <- for (toList allTables) \table -> do
    selectPerms <- tableSelectPermissions table
    customRootFields <- _tcCustomRootFields . _tciCustomConfig . _tiCoreInfo <$> askTableInfo table
    for selectPerms \perms -> do
      tableGQLName <- getTableGQLName table
      let fieldsDesc = G.Description $ "fetch data from the table: " <>> table
          aggName = tableGQLName <> $$(G.litName "_aggregate")
          aggDesc = G.Description $ "fetch aggregated fields from the table: " <>> table
          pkName = tableGQLName <> $$(G.litName "_by_pk")
          pkDesc = G.Description $ "fetch data from the table: " <> table <<> " using primary key columns"
      catMaybes <$> sequenceA
        [ requiredFieldParser (RFDB . QDBSimple)      $ selectTable          table (fromMaybe tableGQLName $ _tcrfSelect          customRootFields) (Just fieldsDesc) perms
        , mapMaybeFieldParser (RFDB . QDBPrimaryKey)  $ selectTableByPk      table (fromMaybe pkName       $ _tcrfSelectByPk      customRootFields) (Just pkDesc)     perms
        , mapMaybeFieldParser (RFDB . QDBAggregation) $ selectTableAggregate table (fromMaybe aggName      $ _tcrfSelectAggregate customRootFields) (Just aggDesc)    perms
        ]
  functionSelectExpParsers <- for queryFunctions \function -> do
    let targetTable = fiReturnType function
        functionName = fiName function
    selectPerms <- tableSelectPermissions targetTable
    for selectPerms \perms -> do
      displayName <- qualifiedObjectToName functionName
      let functionDesc = G.Description $ "execute function " <> functionName <<> " which returns " <>> targetTable
          aggName = displayName <> $$(G.litName "_aggregate")
          aggDesc = G.Description $ "execute function " <> functionName <<> " and query aggregates on result of table type " <>> targetTable
      catMaybes <$> sequenceA
        [ requiredFieldParser (RFDB . QDBSimple)      $ selectFunction          function displayName (Just functionDesc) perms
        , mapMaybeFieldParser (RFDB . QDBAggregation) $ selectFunctionAggregate function aggName     (Just aggDesc)      perms
        ]
  pure $ (concat . catMaybes) (tableSelectExpParsers <> functionSelectExpParsers)
  where
    mapMaybeFieldParser :: (a -> b) -> m (Maybe (P.FieldParser n a)) -> m (Maybe (P.FieldParser n b))
    mapMaybeFieldParser f = fmap $ fmap $ fmap f

requiredFieldParser
  :: (Functor n, Functor m)=> (a -> b) -> m (P.FieldParser n a) -> m (Maybe (P.FieldParser n b))
requiredFieldParser f = fmap $ Just . fmap f


-- | Includes remote schema fields and actions
buildActionQueryFields
  :: forall m n r
   . ( MonadSchema n m
     , MonadTableInfo r m
     , MonadRole r m
     , Has QueryContext r
     )
  => [ActionInfo 'Postgres]
  -> NonObjectTypeMap
  -> m [P.FieldParser n (QueryRootField (UnpreparedValue 'Postgres))]
buildActionQueryFields allActions nonObjectCustomTypes = do
  actionParsers <- for allActions $ \actionInfo ->
    case _adType (_aiDefinition actionInfo) of
      ActionMutation ActionSynchronous -> pure Nothing
      ActionMutation ActionAsynchronous ->
        fmap (fmap (RFAction . AQAsync)) <$> actionAsyncQuery actionInfo
      ActionQuery ->
        fmap (fmap (RFAction . AQQuery)) <$> actionExecute nonObjectCustomTypes actionInfo
  pure $ catMaybes actionParsers

buildActionSubscriptionFields
  :: forall m n r
   . ( MonadSchema n m
     , MonadTableInfo r m
     , MonadRole r m
     , Has QueryContext r
     )
  => [ActionInfo 'Postgres]
  -> m [P.FieldParser n (QueryRootField (UnpreparedValue 'Postgres))]
buildActionSubscriptionFields allActions = do
  actionParsers <- for allActions $ \actionInfo ->
    case _adType (_aiDefinition actionInfo) of
      ActionMutation ActionAsynchronous ->
        fmap (fmap (RFAction . AQAsync)) <$> actionAsyncQuery actionInfo
      ActionMutation ActionSynchronous -> pure Nothing
      ActionQuery -> pure Nothing
  pure $ catMaybes actionParsers

buildRelayPostgresQueryFields
  :: forall m n r
   . ( MonadSchema n m
     , MonadTableInfo r m
     , MonadRole r m
     , Has QueryContext r
     )
  => HashSet QualifiedTable
  -> [FunctionInfo]
  -> m [P.FieldParser n (QueryRootField (UnpreparedValue 'Postgres))]
buildRelayPostgresQueryFields allTables (takeExposedAs FEAQuery -> queryFunctions) = do
  tableConnectionFields <- for (toList allTables) $ \table -> runMaybeT do
    pkeyColumns <- MaybeT $ (^? tiCoreInfo.tciPrimaryKey._Just.pkColumns)
                   <$> askTableInfo table
    selectPerms <- MaybeT $ tableSelectPermissions table
    tableGQLName <- getTableGQLName table
    let fieldName = tableGQLName <> $$(G.litName "_connection")
        fieldDesc = Just $ G.Description $ "fetch data from the table: " <>> table
    lift $ selectTableConnection table fieldName fieldDesc pkeyColumns selectPerms

  functionConnectionFields <- for queryFunctions $ \function -> runMaybeT do
    let returnTable = fiReturnType function
        functionName = fiName function
    pkeyColumns <- MaybeT $ (^? tiCoreInfo.tciPrimaryKey._Just.pkColumns)
                   <$> askTableInfo returnTable
    selectPerms <- MaybeT $ tableSelectPermissions returnTable
    displayName <- qualifiedObjectToName functionName
    let fieldName = displayName <> $$(G.litName "_connection")
        fieldDesc = Just $ G.Description $ "execute function " <> functionName
                    <<> " which returns " <>> returnTable
    lift $ selectFunctionConnection function fieldName fieldDesc pkeyColumns selectPerms

  nodeField_ <- fmap (RFDB . QDBPrimaryKey) <$> nodeField
  pure $ (:) nodeField_ $ map (fmap (RFDB . QDBConnection)) $ catMaybes $
         tableConnectionFields <> functionConnectionFields

queryRootFromFields
  :: forall n m
   . (MonadError QErr m, MonadParse n)
  => [P.FieldParser n (QueryRootField (UnpreparedValue 'Postgres))]
  -> m (Parser 'Output n (OMap.InsOrdHashMap G.Name (QueryRootField (UnpreparedValue 'Postgres))))
queryRootFromFields fps =
  P.safeSelectionSet queryRoot Nothing fps
    <&> fmap (fmap (P.handleTypename (RFRaw . J.String . G.unName)))

emptyIntrospection
  :: forall m n
   . (MonadSchema n m, MonadError QErr m)
  => m [P.FieldParser n (QueryRootField (UnpreparedValue 'Postgres))]
emptyIntrospection = do
  emptyQueryP <- queryRootFromFields @n []
  introspectionTypes <- collectTypes (P.parserType emptyQueryP)
  let introspectionSchema = Schema
        { sDescription = Nothing
        , sTypes = introspectionTypes
        , sQueryType = P.parserType emptyQueryP
        , sMutationType = Nothing
        , sSubscriptionType = Nothing
        , sDirectives = mempty
        }
  return $ fmap (fmap RFRaw) [schema introspectionSchema, typeIntrospection introspectionSchema]

collectTypes
  :: forall m a
   . (MonadError QErr m, P.HasTypeDefinitions a)
  => a
  -> m (HashMap G.Name (P.Definition P.SomeTypeInfo))
collectTypes x = case P.collectTypeDefinitions x of
  Left (P.ConflictingDefinitions type1 _) -> throw500 $
    "found conflicting definitions for " <> P.getName type1
    <<> " when collecting types from the schema"
  Right tps -> pure tps

queryWithIntrospectionHelper
  :: (MonadSchema n m, MonadError QErr m)
  => [P.FieldParser n (QueryRootField (UnpreparedValue 'Postgres))]
  -> Maybe (Parser 'Output n (OMap.InsOrdHashMap G.Name (MutationRootField (UnpreparedValue 'Postgres))))
  -> Parser 'Output n (OMap.InsOrdHashMap G.Name (QueryRootField (UnpreparedValue 'Postgres)))
  -> m (Parser 'Output n (OMap.InsOrdHashMap G.Name (QueryRootField (UnpreparedValue 'Postgres))))
queryWithIntrospectionHelper basicQueryFP mutationP subscriptionP = do
  basicQueryP <- queryRootFromFields basicQueryFP
  emptyIntro <- emptyIntrospection
  allBasicTypes <- collectTypes $
    [ P.parserType basicQueryP
    , P.parserType subscriptionP
    ]
    ++ maybeToList (P.parserType <$> mutationP)
  allIntrospectionTypes <- collectTypes . P.parserType =<< queryRootFromFields emptyIntro
  let allTypes = Map.unions
        [ allBasicTypes
        , Map.filterWithKey (\name _info -> name /= queryRoot) allIntrospectionTypes
        ]
      partialSchema = Schema
        { sDescription = Nothing
        , sTypes = allTypes
        , sQueryType = P.parserType basicQueryP
        , sMutationType = P.parserType <$> mutationP
        , sSubscriptionType = Just $ P.parserType subscriptionP
        , sDirectives = defaultDirectives
        }
  let partialQueryFields =
        basicQueryFP ++ (fmap RFRaw <$> [schema partialSchema, typeIntrospection partialSchema])
  P.safeSelectionSet queryRoot Nothing partialQueryFields
    <&> fmap (fmap (P.handleTypename (RFRaw . J.String . G.unName)))

-- | Prepare the parser for query-type GraphQL requests, but with introspection
--   for queries, mutations and subscriptions built in.
buildQueryParser
  :: forall m n r
   . ( MonadSchema n m
     , MonadTableInfo r m
     , MonadRole r m
     , Has QueryContext r
     )
  => [P.FieldParser n (QueryRootField (UnpreparedValue 'Postgres))]
  -> [P.FieldParser n RemoteField]
  -> [ActionInfo 'Postgres]
  -> NonObjectTypeMap
  -> Maybe (Parser 'Output n (OMap.InsOrdHashMap G.Name (MutationRootField (UnpreparedValue 'Postgres))))
  -> Parser 'Output n (OMap.InsOrdHashMap G.Name (QueryRootField (UnpreparedValue 'Postgres)))
  -> m (Parser 'Output n (OMap.InsOrdHashMap G.Name (QueryRootField (UnpreparedValue 'Postgres))))
buildQueryParser pgQueryFields remoteFields allActions nonObjectCustomTypes mutationParser subscriptionParser = do
  actionQueryFields <- buildActionQueryFields allActions nonObjectCustomTypes
  let allQueryFields = pgQueryFields <> actionQueryFields <> map (fmap RFRemote) remoteFields
  queryWithIntrospectionHelper allQueryFields mutationParser subscriptionParser

-- | Prepare the parser for subscriptions. Every postgres query field is
-- exposed as a subscription along with fields to get the status of
-- asynchronous actions.
buildSubscriptionParser
  :: forall m n r
   . ( MonadSchema n m
     , MonadTableInfo r m
     , MonadRole r m
     , Has QueryContext r
     )
  => [P.FieldParser n (QueryRootField (UnpreparedValue 'Postgres))]
  -> [ActionInfo 'Postgres]
  -> m (Parser 'Output n (OMap.InsOrdHashMap G.Name (QueryRootField (UnpreparedValue 'Postgres))))
buildSubscriptionParser pgQueryFields allActions = do
  actionSubscriptionFields <- buildActionSubscriptionFields allActions
  let subscriptionFields = pgQueryFields <> actionSubscriptionFields
  P.safeSelectionSet subscriptionRoot Nothing subscriptionFields
         <&> fmap (fmap (P.handleTypename (RFRaw . J.String . G.unName)))

buildPGMutationFields
  :: forall m n r
   . (MonadSchema n m, MonadTableInfo r m, MonadRole r m, Has QueryContext r)
  => Scenario -> HashSet QualifiedTable
  -> m [P.FieldParser n (MutationRootField (UnpreparedValue 'Postgres))]
buildPGMutationFields scenario allTables = do
  concat . catMaybes <$> for (toList allTables) \table -> do
    tableCoreInfo <- _tiCoreInfo <$> askTableInfo table
    tableGQLName   <- getTableGQLName table
    tablePerms    <- tablePermissions table
    for tablePerms \RolePermInfo{..} -> do
      let customRootFields = _tcCustomRootFields $ _tciCustomConfig tableCoreInfo
          viewInfo         = _tciViewInfo tableCoreInfo

      -- If we're in a frontend scenario, we should not include backend_only inserts
      let scenarioInsertPermissionM = do
            insertPermission <- _permIns
            if scenario == Frontend && ipiBackendOnly insertPermission
              then Nothing
              else return insertPermission

      inserts <- fmap join $ whenMaybe (isMutable viIsInsertable viewInfo) $ for scenarioInsertPermissionM \insertPerms -> do
        let insertName = $$(G.litName "insert_") <> tableGQLName
            insertDesc = G.Description $ "insert data into the table: " <>> table
            insertOneName = $$(G.litName "insert_") <> tableGQLName <> $$(G.litName "_one")
            insertOneDesc = G.Description $ "insert a single row into the table: " <>> table
        insert <- insertIntoTable table (fromMaybe insertName $ _tcrfInsert customRootFields) (Just insertDesc) insertPerms _permSel _permUpd
        -- select permissions are required for InsertOne: the
        -- selection set is the same as a select on that table, and it
        -- therefore can't be populated if the user doesn't have
        -- select permissions
        insertOne <- for _permSel \selPerms ->
          insertOneIntoTable table (fromMaybe insertOneName $ _tcrfInsertOne customRootFields) (Just insertOneDesc) insertPerms selPerms _permUpd
        pure $ fmap (RFDB . MDBInsert) <$> insert : maybeToList insertOne

      updates <- fmap join $ whenMaybe (isMutable viIsUpdatable viewInfo) $ for _permUpd \updatePerms -> do
        let updateName = $$(G.litName "update_") <> tableGQLName
            updateDesc = G.Description $ "update data of the table: " <>> table
            updateByPkName = $$(G.litName "update_") <> tableGQLName <> $$(G.litName "_by_pk")
            updateByPkDesc = G.Description $ "update single row of the table: " <>> table
        update <- updateTable table (fromMaybe updateName $ _tcrfUpdate customRootFields) (Just updateDesc) updatePerms _permSel
        -- likewise; furthermore, primary keys can only be tested in
        -- the `where` clause if the user has select permissions for
        -- them, which at the very least requires select permissions
        updateByPk <- join <$> for _permSel
          (updateTableByPk table (fromMaybe updateByPkName $ _tcrfUpdateByPk customRootFields) (Just updateByPkDesc) updatePerms)
        pure $ fmap (RFDB . MDBUpdate) <$> catMaybes [update, updateByPk]

      -- when the table/view is mutable and there exists a delete permission
      deletes <- fmap join $ whenMaybe (isMutable viIsDeletable viewInfo) $
        for _permDel $ \deletePermission -> do
          delete <- buildDeleteField table tableGQLName (_tcrfDelete customRootFields)
            deletePermission _permSel
          -- select permission is needed for deleteByPk field so that a return type
          -- for the field can be generated
          deleteByPk <- fmap join $ for _permSel $
            buildDeleteByPkField table tableGQLName (_tcrfDeleteByPk customRootFields) deletePermission

          pure $ fmap (RFDB . MDBDelete) <$> delete : maybeToList deleteByPk

      pure $ concat $ catMaybes [inserts, updates, deletes]

  where
    buildDeleteField table tableGQLName customName deletePermission selectPermission = do
      let deleteName = $$(G.litName "delete_") <> tableGQLName
          deleteDesc = G.Description $ "delete data from the table: " <>> table
      deleteFromTable table (fromMaybe deleteName customName) (Just deleteDesc)
        deletePermission selectPermission

    buildDeleteByPkField table tableGQLName customName deletePermission = do
      let fieldName = $$(G.litName "delete_") <> tableGQLName <> $$(G.litName "_by_pk")
          fieldDescription = G.Description $ "delete single row from the table: " <>> table
      deleteFromTableByPk table (fromMaybe fieldName customName) (Just fieldDescription) deletePermission

subscriptionRoot :: G.Name
subscriptionRoot = $$(G.litName "subscription_root")

mutationRoot :: G.Name
mutationRoot = $$(G.litName "mutation_root")

queryRoot :: G.Name
queryRoot = $$(G.litName "query_root")

buildMutationParser
  :: forall m n r
   . (MonadSchema n m, MonadTableInfo r m, MonadRole r m, Has QueryContext r)
  => [P.FieldParser n RemoteField]
  -> [ActionInfo 'Postgres]
  -> NonObjectTypeMap
  -> [FunctionInfo]
  -- ^ all "valid" functions
<<<<<<< HEAD
  -> [P.FieldParser n (MutationRootField UnpreparedValue)]
  -> m (Maybe (Parser 'Output n (OMap.InsOrdHashMap G.Name (MutationRootField UnpreparedValue))))
=======
  -> [P.FieldParser n (MutationRootField (UnpreparedValue 'Postgres))]
  -> m (Maybe (Parser 'Output n (OMap.InsOrdHashMap G.Name (MutationRootField (UnpreparedValue 'Postgres)))))
>>>>>>> 350d6b3d
buildMutationParser allRemotes allActions nonObjectCustomTypes
    (takeExposedAs FEAMutation -> mutationFunctions) pgMutationFields = do

   -- NOTE: this is basically copied from functionSelectExpParsers body
  functionMutationExpParsers <- for mutationFunctions \function@FunctionInfo{..} -> do
    selectPerms <- tableSelectPermissions fiReturnType
    for selectPerms \perms -> do
      displayName <- qualifiedObjectToName fiName
      let functionDesc = G.Description $
            "execute VOLATILE function " <> fiName <<> " which returns " <>> fiReturnType
      catMaybes <$> sequenceA
        [ requiredFieldParser (RFDB . MDBFunction) $
            selectFunction function displayName (Just functionDesc) perms
        -- FWIW: The equivalent of this is possible for mutations; do we want that?:
        -- , mapMaybeFieldParser (RFDB . QDBAggregation) $ selectFunctionAggregate function aggName     (Just aggDesc)      perms
        ]

  actionParsers <- for allActions $ \actionInfo ->
    case _adType (_aiDefinition actionInfo) of
      ActionMutation ActionSynchronous ->
        fmap (fmap (RFAction . AMSync)) <$> actionExecute nonObjectCustomTypes actionInfo
      ActionMutation ActionAsynchronous ->
        fmap (fmap (RFAction . AMAsync)) <$> actionAsyncMutation nonObjectCustomTypes actionInfo
      ActionQuery -> pure Nothing

  let mutationFieldsParser =
        pgMutationFields <>
        concat (catMaybes functionMutationExpParsers) <>
        catMaybes actionParsers <>
        fmap (fmap RFRemote) allRemotes
  if null mutationFieldsParser
  then pure Nothing
  else P.safeSelectionSet mutationRoot (Just $ G.Description "mutation root") mutationFieldsParser
            <&> Just . fmap (fmap (P.handleTypename (RFRaw . J.String . G.unName)))<|MERGE_RESOLUTION|>--- conflicted
+++ resolved
@@ -700,13 +700,8 @@
   -> NonObjectTypeMap
   -> [FunctionInfo]
   -- ^ all "valid" functions
-<<<<<<< HEAD
-  -> [P.FieldParser n (MutationRootField UnpreparedValue)]
-  -> m (Maybe (Parser 'Output n (OMap.InsOrdHashMap G.Name (MutationRootField UnpreparedValue))))
-=======
   -> [P.FieldParser n (MutationRootField (UnpreparedValue 'Postgres))]
   -> m (Maybe (Parser 'Output n (OMap.InsOrdHashMap G.Name (MutationRootField (UnpreparedValue 'Postgres)))))
->>>>>>> 350d6b3d
 buildMutationParser allRemotes allActions nonObjectCustomTypes
     (takeExposedAs FEAMutation -> mutationFunctions) pgMutationFields = do
 
