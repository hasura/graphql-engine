--- conflicted
+++ resolved
@@ -386,7 +386,6 @@
     def dir(cls):
         return "queries/graphql_mutation/delete/permissions"
 
-<<<<<<< HEAD
 @pytest.mark.parametrize("transport", ['http', 'websocket'])
 class TestGraphqlMutationCustomSchema(DefaultTestMutations):
 
@@ -405,7 +404,7 @@
     @classmethod
     def dir(cls):
         return "queries/graphql_mutation/custom_schema"
-=======
+
 @pytest.mark.parametrize('transport', ['http', 'websocket'])
 class TestGraphQLMutateEnums(DefaultTestMutations):
     @classmethod
@@ -425,5 +424,4 @@
         check_query_f(hge_ctx, self.dir() + '/update_where_enum_field.yaml', transport)
 
     def test_delete_where_enum_field(self, hge_ctx, transport):
-        check_query_f(hge_ctx, self.dir() + '/delete_where_enum_field.yaml', transport)
->>>>>>> ce119530
+        check_query_f(hge_ctx, self.dir() + '/delete_where_enum_field.yaml', transport)