-- | Migrations for the Hasura catalog.
--
-- To add a new migration:
--
--   1. Bump the catalog version number in @src-rsr/catalog_version.txt@.
--   2. Add a migration script in the @src-rsr/migrations/@ directory with the name
--      @<old version>_to_<new version>.sql@.
--   3. Create a downgrade script in the @src-rsr/migrations/@ directory with the name
--      @<new version>_to_<old version>.sql@.
--   4. If making a new release, add the mapping from application version to catalog
--      schema version in @src-rsr/catalog_versions.txt@.
--   5. If appropriate, add the change to @server/src-rsr/initialise.sql@ for fresh installations
--      of hasura.
--
-- The Template Haskell code in this module will automatically compile the new migration script into
-- the @graphql-engine@ executable.
module Hasura.Server.Migrate
  ( MigrationResult(..)
  , migrateCatalog
  , latestCatalogVersion
  , dropCatalog
  , downgradeCatalog
  ) where

import           Hasura.Prelude

import qualified Data.Aeson                          as A
import qualified Data.Environment                    as Env
import qualified Data.Text.IO                        as TIO
import qualified Database.PG.Query                   as Q
import qualified Database.PG.Query.Connection        as Q
import qualified Language.Haskell.TH.Lib             as TH
import qualified Language.Haskell.TH.Syntax          as TH

import           Data.Time.Clock                     (UTCTime)
import           System.Directory                    (doesFileExist)

import           Hasura.Backends.Postgres.SQL.Types
import           Hasura.Logging                      (Hasura, LogLevel (..), ToEngineLog (..))
import           Hasura.RQL.DDL.Schema
import           Hasura.RQL.DDL.Schema.LegacyCatalog
import           Hasura.RQL.Types
import           Hasura.Server.Init                  (DowngradeOptions (..))
import           Hasura.Server.Logging               (StartupLog (..))
import           Hasura.Server.Migrate.Version       (latestCatalogVersion,
                                                      latestCatalogVersionString)
import           Hasura.Server.Version

dropCatalog :: (MonadTx m) => m ()
dropCatalog = liftTx $ Q.catchE defaultTxErrorHandler $
  Q.unitQ "DROP SCHEMA IF EXISTS hdb_catalog CASCADE" () False

data MigrationResult
  = MRNothingToDo
  | MRInitialized
  | MRMigrated Text -- ^ old catalog version
  deriving (Show, Eq)

instance ToEngineLog MigrationResult Hasura where
  toEngineLog result = toEngineLog $ StartupLog
    { slLogLevel = LevelInfo
    , slKind = "catalog_migrate"
    , slInfo = A.toJSON $ case result of
        MRNothingToDo ->
          "Already at the latest catalog version (" <> latestCatalogVersionString
            <> "); nothing to do."
        MRInitialized ->
          "Successfully initialized the catalog (at version " <> latestCatalogVersionString <> ")."
        MRMigrated oldVersion ->
          "Successfully migrated from catalog version " <> oldVersion <> " to version "
            <> latestCatalogVersionString <> "."
    }

-- A migration and (hopefully) also its inverse if we have it.
-- Polymorphic because `m` can be any `MonadTx`, `MonadIO` when
-- used in the `migrations` function below.
data MigrationPair m = MigrationPair
  { mpMigrate :: m ()
  , mpDown    :: Maybe (m ())
  }

migrateCatalog
  :: forall m
   . ( HasVersion
     , MonadIO m
     , MonadTx m
     , HasHttpManager m
     , HasSQLGenCtx m
<<<<<<< HEAD
     , HasEnableRemoteSchemaPermsCtx m
=======
     , HasRemoteSchemaPermsCtx m
>>>>>>> 39a43525
     )
  => Env.Environment
  -> UTCTime
  -> m (MigrationResult, RebuildableSchemaCache)
migrateCatalog env migrationTime = do
  migrationResult <- doesSchemaExist (SchemaName "hdb_catalog") >>= \case
    False -> initialize True
    True  -> doesTableExist (SchemaName "hdb_catalog") (TableName "hdb_version") >>= \case
      False -> initialize False
      True  -> migrateFrom =<< getCatalogVersion
  metadata <- liftTx fetchMetadataFromCatalog
  schemaCache <- buildRebuildableSchemaCache env metadata
  pure (migrationResult, schemaCache)
  where
    -- initializes the catalog, creating the schema if necessary
    initialize :: Bool -> m MigrationResult
    initialize createSchema =  do
      liftTx $ Q.catchE defaultTxErrorHandler $
        when createSchema $ Q.unitQ "CREATE SCHEMA hdb_catalog" () False

      isExtensionAvailable "pgcrypto" >>= \case
        -- only if we created the schema, create the extension
        True -> when createSchema $ liftTx $ Q.unitQE needsPGCryptoError
          "CREATE EXTENSION IF NOT EXISTS pgcrypto SCHEMA public" () False
        False -> throw500 $
          "pgcrypto extension is required, but could not find the extension in the "
          <> "PostgreSQL server. Please make sure this extension is available."

      runTx $(Q.sqlFromFile "src-rsr/initialise.sql")
      updateCatalogVersion
      pure MRInitialized
      where
        needsPGCryptoError e@(Q.PGTxErr _ _ _ err) =
          case err of
            Q.PGIUnexpected _ -> requiredError
            Q.PGIStatement pgErr -> case Q.edStatusCode pgErr of
              Just "42501" -> err500 PostgresError permissionsMessage
              _            -> requiredError
          where
            requiredError =
              (err500 PostgresError requiredMessage) { qeInternal = Just $ A.toJSON e }
            requiredMessage =
              "pgcrypto extension is required, but it could not be created;"
              <> " encountered unknown postgres error"
            permissionsMessage =
              "pgcrypto extension is required, but the current user doesn’t have permission to"
              <> " create it. Please grant superuser permission, or setup the initial schema via"
              <> " https://hasura.io/docs/1.0/graphql/manual/deployment/postgres-permissions.html"

    -- migrates an existing catalog to the latest version from an existing verion
    migrateFrom :: Text -> m MigrationResult
    migrateFrom previousVersion
      | previousVersion == latestCatalogVersionString = pure MRNothingToDo
      | [] <- neededMigrations =
          throw400 NotSupported $
            "Cannot use database previously used with a newer version of graphql-engine (expected"
              <> " a catalog version <=" <> latestCatalogVersionString <> ", but the current version"
              <> " is " <> previousVersion <> ")."
      | otherwise = do
          traverse_ (mpMigrate . snd) neededMigrations
          updateCatalogVersion
          pure $ MRMigrated previousVersion
      where
        neededMigrations =
          dropWhile ((/= previousVersion) . fst) (migrations False)

    updateCatalogVersion = setCatalogVersion latestCatalogVersionString migrationTime

downgradeCatalog
  :: forall m. (MonadIO m, MonadTx m)
  => DowngradeOptions -> UTCTime -> m MigrationResult
downgradeCatalog opts time = do
    downgradeFrom =<< getCatalogVersion
  where
    -- downgrades an existing catalog to the specified version
    downgradeFrom :: Text -> m MigrationResult
    downgradeFrom previousVersion
        | previousVersion == dgoTargetVersion opts = do
            pure MRNothingToDo
        | otherwise =
            case neededDownMigrations (dgoTargetVersion opts) of
              Left reason ->
                throw400 NotSupported $
                  "This downgrade path (from "
                    <> previousVersion <> " to "
                    <> dgoTargetVersion opts <>
                    ") is not supported, because "
                    <> reason
              Right path -> do
                sequence_ path
                unless (dgoDryRun opts) do
                  setCatalogVersion (dgoTargetVersion opts) time
                pure (MRMigrated previousVersion)

      where
        neededDownMigrations newVersion =
          downgrade previousVersion newVersion
            (reverse (migrations (dgoDryRun opts)))

        downgrade
          :: Text
          -> Text
          -> [(Text, MigrationPair m)]
          -> Either Text [m ()]
        downgrade lower upper = skipFutureDowngrades where
          -- We find the list of downgrade scripts to run by first
          -- dropping any downgrades which correspond to newer versions
          -- of the schema than the one we're running currently.
          -- Then we take migrations as needed until we reach the target
          -- version, dropping any remaining migrations from the end of the
          -- (reversed) list.
          skipFutureDowngrades, dropOlderDowngrades :: [(Text, MigrationPair m)] -> Either Text [m ()]
          skipFutureDowngrades xs | previousVersion == lower = dropOlderDowngrades xs
          skipFutureDowngrades [] = Left "the starting version is unrecognized."
          skipFutureDowngrades ((x, _):xs)
            | x == lower = dropOlderDowngrades xs
            | otherwise = skipFutureDowngrades xs

          dropOlderDowngrades [] = Left "the target version is unrecognized."
          dropOlderDowngrades ((x, MigrationPair{ mpDown = Nothing }):_) =
            Left $ "there is no available migration back to version " <> x <> "."
          dropOlderDowngrades ((x, MigrationPair{ mpDown = Just y }):xs)
            | x == upper = Right [y]
            | otherwise = (y:) <$> dropOlderDowngrades xs

-- | The old 0.8 catalog version is non-integral, so we store it in the database as a
-- string.
getCatalogVersion :: MonadTx m => m Text
getCatalogVersion = liftTx $ runIdentity . Q.getRow <$> Q.withQE defaultTxErrorHandler
  [Q.sql| SELECT version FROM hdb_catalog.hdb_version |] () False

setCatalogVersion :: MonadTx m => Text -> UTCTime -> m ()
setCatalogVersion ver time = liftTx $ Q.unitQE defaultTxErrorHandler [Q.sql|
    INSERT INTO hdb_catalog.hdb_version (version, upgraded_on) VALUES ($1, $2)
    ON CONFLICT ((version IS NOT NULL))
    DO UPDATE SET version = $1, upgraded_on = $2
  |] (ver, time) False

migrations
  :: forall m. (MonadIO m, MonadTx m)
  => Bool -> [(Text, MigrationPair m)]
migrations dryRun =
    -- We need to build the list of migrations at compile-time so that we can compile the SQL
    -- directly into the executable using `Q.sqlFromFile`. The GHC stage restriction makes
    -- doing this a little bit awkward (we can’t use any definitions in this module at
    -- compile-time), but putting a `let` inside the splice itself is allowed.
    $(let migrationFromFile from to =
            let path = "src-rsr/migrations/" <> from <> "_to_" <> to <> ".sql"
             in [| runTxOrPrint $(Q.sqlFromFile path) |]
          migrationFromFileMaybe from to = do
            let path = "src-rsr/migrations/" <> from <> "_to_" <> to <> ".sql"
            exists <- TH.runIO (doesFileExist path)
            if exists
              then [| Just (runTxOrPrint $(Q.sqlFromFile path)) |]
              else [| Nothing |]

          migrationsFromFile = map $ \(to :: Integer) ->
            let from = to - 1
            in [| ( $(TH.lift $ tshow from)
                  , MigrationPair
                      $(migrationFromFile (show from) (show to))
                      $(migrationFromFileMaybe (show to) (show from))
                  ) |]
      in TH.listE
        -- version 0.8 is the only non-integral catalog version
        $  [| ("0.8", MigrationPair $(migrationFromFile "08" "1") Nothing) |]
        :  migrationsFromFile [2..3]
        ++ [| ("3", MigrationPair from3To4 Nothing) |]
        :  migrationsFromFile [5..42]
        ++ [[| ("42", MigrationPair from42To43 (Just from43To42)) |]]
     )
  where
    runTxOrPrint :: Q.Query -> m ()
    runTxOrPrint
      | dryRun =
          liftIO . TIO.putStrLn . Q.getQueryText
      | otherwise = runTx

    from3To4 = liftTx $ Q.catchE defaultTxErrorHandler $ do
      Q.unitQ [Q.sql|
        ALTER TABLE hdb_catalog.event_triggers
        ADD COLUMN configuration JSON |] () False
      eventTriggers <- map uncurryEventTrigger <$> Q.listQ [Q.sql|
        SELECT e.name, e.definition::json, e.webhook, e.num_retries, e.retry_interval, e.headers::json
        FROM hdb_catalog.event_triggers e |] () False
      forM_ eventTriggers updateEventTrigger3To4
      Q.unitQ [Q.sql|
        ALTER TABLE hdb_catalog.event_triggers
        DROP COLUMN definition,
        DROP COLUMN query,
        DROP COLUMN webhook,
        DROP COLUMN num_retries,
        DROP COLUMN retry_interval,
        DROP COLUMN headers |] () False
      where
        uncurryEventTrigger (trn, Q.AltJ tDef, w, nr, rint, Q.AltJ headers) =
          EventTriggerConf trn tDef (Just w) Nothing (RetryConf nr rint Nothing) headers
        updateEventTrigger3To4 etc@(EventTriggerConf name _ _ _ _ _) = Q.unitQ [Q.sql|
                                             UPDATE hdb_catalog.event_triggers
                                             SET
                                             configuration = $1
                                             WHERE name = $2
                                             |] (Q.AltJ $ A.toJSON etc, name) True

<<<<<<< HEAD
-- | Drops and recreates all “system-defined” metadata, aka metadata for tables and views in the
-- @information_schema@ and @hdb_catalog@ schemas. These tables and views are tracked to expose them
-- to the console, which allows us to reuse the same functionality we use to implement user-defined
-- APIs to expose the catalog.
--
-- This process has a long and storied history.
--
-- In the past, we reused the same machinery we use for CLI migrations to define our own internal
-- metadata migrations. This caused trouble, however, as we’d have to run those migrations in
-- lockstep with our SQL migrations to ensure the two didn’t get out of sync. This in turn caused
-- trouble because those migrations would hit code paths inside @graphql-engine@ to add or remove
-- things from the @pg_catalog@ tables, and /that/ in turn would fail because we hadn’t finished
-- running the SQL migrations, so we were running a new version of the code against an old version
-- of the schema! That caused #2826.
--
-- To fix that, #2379 switched to the approach of just dropping and recreating all system metadata
-- every time we run any SQL migrations. But /that/ in turn caused trouble due to the way we were
-- constantly rebuilding the schema cache (#3354), causing us to switch to incremental schema cache
-- construction (#3394). However, although that mostly resolved the problem, we still weren’t
-- totally out of the woods, as the incremental construction was still too slow on slow Postgres
-- instances (#3654).
--
-- To sidestep the whole issue, as of #3686 we now just create all the system metadata in code here,
-- and we only rebuild the schema cache once, at the very end. This is a little unsatisfying, since
-- it means our internal migrations are “blessed” compared to user-defined CLI migrations. If we
-- improve CLI migrations further in the future, maybe we can switch back to using that approach,
-- instead.
recreateSystemMetadata :: (MonadTx m, CacheRWM m) => m ()
recreateSystemMetadata = do
  runTx $(Q.sqlFromFile "src-rsr/clear_system_metadata.sql")
  runHasSystemDefinedT (SystemDefined True) $ for_ systemMetadata \(tableName, tableRels) -> do
    saveTableToCatalog tableName False emptyTableConfig
    for_ tableRels \case
      Left relDef  -> insertRelationshipToCatalog tableName ObjRel relDef
      Right relDef -> insertRelationshipToCatalog tableName ArrRel relDef
  buildSchemaCacheStrict
  where
    systemMetadata :: [(QualifiedTable, [Either ObjRelDef ArrRelDef])]
    systemMetadata =
      [ table "information_schema" "tables" []
      , table "information_schema" "schemata" []
      , table "information_schema" "views" []
      , table "information_schema" "columns" []
      , table "hdb_catalog" "hdb_table"
        [ objectRel $$(nonEmptyText "detail") $
          manualConfig "information_schema" "tables" tableNameMapping
        , objectRel $$(nonEmptyText "primary_key") $
          manualConfig "hdb_catalog" "hdb_primary_key" tableNameMapping
        , arrayRel $$(nonEmptyText "columns") $
          manualConfig "information_schema" "columns" tableNameMapping
        , arrayRel $$(nonEmptyText "foreign_key_constraints") $
          manualConfig "hdb_catalog" "hdb_foreign_key_constraint" tableNameMapping
        , arrayRel $$(nonEmptyText "relationships") $
          manualConfig "hdb_catalog" "hdb_relationship" tableNameMapping
        , arrayRel $$(nonEmptyText "permissions") $
          manualConfig "hdb_catalog" "hdb_permission_agg" tableNameMapping
        , arrayRel $$(nonEmptyText "computed_fields") $
          manualConfig "hdb_catalog" "hdb_computed_field" tableNameMapping
        , arrayRel $$(nonEmptyText "check_constraints") $
          manualConfig "hdb_catalog" "hdb_check_constraint" tableNameMapping
        , arrayRel $$(nonEmptyText "unique_constraints") $
          manualConfig "hdb_catalog" "hdb_unique_constraint" tableNameMapping
        ]
      , table "hdb_catalog" "hdb_primary_key" []
      , table "hdb_catalog" "hdb_foreign_key_constraint" []
      , table "hdb_catalog" "hdb_relationship" []
      , table "hdb_catalog" "hdb_permission_agg" []
      , table "hdb_catalog" "hdb_computed_field" []
      , table "hdb_catalog" "hdb_check_constraint" []
      , table "hdb_catalog" "hdb_unique_constraint" []
      , table "hdb_catalog" "hdb_remote_relationship" []
      , table "hdb_catalog" "event_triggers"
        [ arrayRel $$(nonEmptyText "events") $
          manualConfig "hdb_catalog" "event_log" [("name", "trigger_name")] ]
      , table "hdb_catalog" "event_log"
        [ objectRel $$(nonEmptyText "trigger") $
          manualConfig "hdb_catalog" "event_triggers" [("trigger_name", "name")]
        , arrayRel $$(nonEmptyText "logs") $ RUFKeyOn $
          ArrRelUsingFKeyOn (QualifiedObject "hdb_catalog" "event_invocation_logs") "event_id" ]
      , table "hdb_catalog" "event_invocation_logs"
        [ objectRel $$(nonEmptyText "event") $ RUFKeyOn "event_id" ]
      , table "hdb_catalog" "hdb_function" []
      , table "hdb_catalog" "hdb_function_agg"
        [ objectRel $$(nonEmptyText "return_table_info") $ manualConfig "hdb_catalog" "hdb_table"
          [ ("return_type_schema", "table_schema")
          , ("return_type_name", "table_name") ] ]
      , table "hdb_catalog" "remote_schemas"
        [ arrayRel $$(nonEmptyText "permissions") $
          manualConfig "hdb_catalog" "hdb_remote_schema_permission" [("name", "remote_schema_name")]
        ]
      , table "hdb_catalog" "hdb_remote_schema_permission" []
      , table "hdb_catalog" "hdb_version" []
      , table "hdb_catalog" "hdb_query_collection" []
      , table "hdb_catalog" "hdb_allowlist" []
      , table "hdb_catalog" "hdb_custom_types" []
      , table "hdb_catalog" "hdb_action_permission" []
      , table "hdb_catalog" "hdb_action"
        [ arrayRel $$(nonEmptyText "permissions") $ manualConfig "hdb_catalog" "hdb_action_permission"
          [("action_name", "action_name")]
        ]
      , table "hdb_catalog" "hdb_action_log" []
      , table "hdb_catalog" "hdb_role"
        [ arrayRel $$(nonEmptyText "action_permissions") $ manualConfig "hdb_catalog" "hdb_action_permission"
          [("role_name", "role_name")]
        , arrayRel $$(nonEmptyText "permissions") $ manualConfig "hdb_catalog" "hdb_permission_agg"
          [("role_name", "role_name")]
        , arrayRel $$(nonEmptyText "remote_schema_permissions") $ manualConfig "hdb_catalog" "hdb_remote_schema_permission"
          [("role_name", "role_name")]
        ]
      , table "hdb_catalog" "hdb_cron_triggers"
        [ arrayRel $$(nonEmptyText "cron_events") $ RUFKeyOn $
          ArrRelUsingFKeyOn (QualifiedObject "hdb_catalog" "hdb_cron_events") "trigger_name"
        ]
      , table "hdb_catalog" "hdb_cron_events"
        [ objectRel $$(nonEmptyText "cron_trigger") $ RUFKeyOn "trigger_name"
        , arrayRel $$(nonEmptyText "cron_event_logs") $ RUFKeyOn $
          ArrRelUsingFKeyOn (QualifiedObject "hdb_catalog" "hdb_cron_event_invocation_logs") "event_id"
        ]
      , table "hdb_catalog" "hdb_cron_event_invocation_logs"
        [ objectRel $$(nonEmptyText "cron_event") $ RUFKeyOn "event_id"
        ]
      , table "hdb_catalog" "hdb_scheduled_events"
        [ arrayRel $$(nonEmptyText "scheduled_event_logs") $ RUFKeyOn $
          ArrRelUsingFKeyOn (QualifiedObject "hdb_catalog" "hdb_scheduled_event_invocation_logs") "event_id"
        ]
      , table "hdb_catalog" "hdb_scheduled_event_invocation_logs"
        [ objectRel $$(nonEmptyText "scheduled_event")  $ RUFKeyOn "event_id"
        ]
      ]
=======
    from42To43 = do
      let query = $(Q.sqlFromFile "src-rsr/migrations/42_to_43.sql")
      if dryRun then (liftIO . TIO.putStrLn . Q.getQueryText) query
        else do
        metadata <- fetchMetadataFromHdbTables
        runTx query
        liftTx $ setMetadataInCatalog metadata
>>>>>>> 39a43525

    from43To42 = do
      let query = $(Q.sqlFromFile "src-rsr/migrations/43_to_42.sql")
      if dryRun then (liftIO . TIO.putStrLn . Q.getQueryText) query
        else do
        metadata <- liftTx fetchMetadataFromCatalog
        runTx query
        liftTx $ runHasSystemDefinedT (SystemDefined False) $ saveMetadataToHdbTables metadata
        recreateSystemMetadata


runTx :: (MonadTx m) => Q.Query -> m ()
runTx = liftTx . Q.multiQE defaultTxErrorHandler<|MERGE_RESOLUTION|>--- conflicted
+++ resolved
@@ -86,11 +86,7 @@
      , MonadTx m
      , HasHttpManager m
      , HasSQLGenCtx m
-<<<<<<< HEAD
-     , HasEnableRemoteSchemaPermsCtx m
-=======
      , HasRemoteSchemaPermsCtx m
->>>>>>> 39a43525
      )
   => Env.Environment
   -> UTCTime
@@ -295,137 +291,6 @@
                                              WHERE name = $2
                                              |] (Q.AltJ $ A.toJSON etc, name) True
 
-<<<<<<< HEAD
--- | Drops and recreates all “system-defined” metadata, aka metadata for tables and views in the
--- @information_schema@ and @hdb_catalog@ schemas. These tables and views are tracked to expose them
--- to the console, which allows us to reuse the same functionality we use to implement user-defined
--- APIs to expose the catalog.
---
--- This process has a long and storied history.
---
--- In the past, we reused the same machinery we use for CLI migrations to define our own internal
--- metadata migrations. This caused trouble, however, as we’d have to run those migrations in
--- lockstep with our SQL migrations to ensure the two didn’t get out of sync. This in turn caused
--- trouble because those migrations would hit code paths inside @graphql-engine@ to add or remove
--- things from the @pg_catalog@ tables, and /that/ in turn would fail because we hadn’t finished
--- running the SQL migrations, so we were running a new version of the code against an old version
--- of the schema! That caused #2826.
---
--- To fix that, #2379 switched to the approach of just dropping and recreating all system metadata
--- every time we run any SQL migrations. But /that/ in turn caused trouble due to the way we were
--- constantly rebuilding the schema cache (#3354), causing us to switch to incremental schema cache
--- construction (#3394). However, although that mostly resolved the problem, we still weren’t
--- totally out of the woods, as the incremental construction was still too slow on slow Postgres
--- instances (#3654).
---
--- To sidestep the whole issue, as of #3686 we now just create all the system metadata in code here,
--- and we only rebuild the schema cache once, at the very end. This is a little unsatisfying, since
--- it means our internal migrations are “blessed” compared to user-defined CLI migrations. If we
--- improve CLI migrations further in the future, maybe we can switch back to using that approach,
--- instead.
-recreateSystemMetadata :: (MonadTx m, CacheRWM m) => m ()
-recreateSystemMetadata = do
-  runTx $(Q.sqlFromFile "src-rsr/clear_system_metadata.sql")
-  runHasSystemDefinedT (SystemDefined True) $ for_ systemMetadata \(tableName, tableRels) -> do
-    saveTableToCatalog tableName False emptyTableConfig
-    for_ tableRels \case
-      Left relDef  -> insertRelationshipToCatalog tableName ObjRel relDef
-      Right relDef -> insertRelationshipToCatalog tableName ArrRel relDef
-  buildSchemaCacheStrict
-  where
-    systemMetadata :: [(QualifiedTable, [Either ObjRelDef ArrRelDef])]
-    systemMetadata =
-      [ table "information_schema" "tables" []
-      , table "information_schema" "schemata" []
-      , table "information_schema" "views" []
-      , table "information_schema" "columns" []
-      , table "hdb_catalog" "hdb_table"
-        [ objectRel $$(nonEmptyText "detail") $
-          manualConfig "information_schema" "tables" tableNameMapping
-        , objectRel $$(nonEmptyText "primary_key") $
-          manualConfig "hdb_catalog" "hdb_primary_key" tableNameMapping
-        , arrayRel $$(nonEmptyText "columns") $
-          manualConfig "information_schema" "columns" tableNameMapping
-        , arrayRel $$(nonEmptyText "foreign_key_constraints") $
-          manualConfig "hdb_catalog" "hdb_foreign_key_constraint" tableNameMapping
-        , arrayRel $$(nonEmptyText "relationships") $
-          manualConfig "hdb_catalog" "hdb_relationship" tableNameMapping
-        , arrayRel $$(nonEmptyText "permissions") $
-          manualConfig "hdb_catalog" "hdb_permission_agg" tableNameMapping
-        , arrayRel $$(nonEmptyText "computed_fields") $
-          manualConfig "hdb_catalog" "hdb_computed_field" tableNameMapping
-        , arrayRel $$(nonEmptyText "check_constraints") $
-          manualConfig "hdb_catalog" "hdb_check_constraint" tableNameMapping
-        , arrayRel $$(nonEmptyText "unique_constraints") $
-          manualConfig "hdb_catalog" "hdb_unique_constraint" tableNameMapping
-        ]
-      , table "hdb_catalog" "hdb_primary_key" []
-      , table "hdb_catalog" "hdb_foreign_key_constraint" []
-      , table "hdb_catalog" "hdb_relationship" []
-      , table "hdb_catalog" "hdb_permission_agg" []
-      , table "hdb_catalog" "hdb_computed_field" []
-      , table "hdb_catalog" "hdb_check_constraint" []
-      , table "hdb_catalog" "hdb_unique_constraint" []
-      , table "hdb_catalog" "hdb_remote_relationship" []
-      , table "hdb_catalog" "event_triggers"
-        [ arrayRel $$(nonEmptyText "events") $
-          manualConfig "hdb_catalog" "event_log" [("name", "trigger_name")] ]
-      , table "hdb_catalog" "event_log"
-        [ objectRel $$(nonEmptyText "trigger") $
-          manualConfig "hdb_catalog" "event_triggers" [("trigger_name", "name")]
-        , arrayRel $$(nonEmptyText "logs") $ RUFKeyOn $
-          ArrRelUsingFKeyOn (QualifiedObject "hdb_catalog" "event_invocation_logs") "event_id" ]
-      , table "hdb_catalog" "event_invocation_logs"
-        [ objectRel $$(nonEmptyText "event") $ RUFKeyOn "event_id" ]
-      , table "hdb_catalog" "hdb_function" []
-      , table "hdb_catalog" "hdb_function_agg"
-        [ objectRel $$(nonEmptyText "return_table_info") $ manualConfig "hdb_catalog" "hdb_table"
-          [ ("return_type_schema", "table_schema")
-          , ("return_type_name", "table_name") ] ]
-      , table "hdb_catalog" "remote_schemas"
-        [ arrayRel $$(nonEmptyText "permissions") $
-          manualConfig "hdb_catalog" "hdb_remote_schema_permission" [("name", "remote_schema_name")]
-        ]
-      , table "hdb_catalog" "hdb_remote_schema_permission" []
-      , table "hdb_catalog" "hdb_version" []
-      , table "hdb_catalog" "hdb_query_collection" []
-      , table "hdb_catalog" "hdb_allowlist" []
-      , table "hdb_catalog" "hdb_custom_types" []
-      , table "hdb_catalog" "hdb_action_permission" []
-      , table "hdb_catalog" "hdb_action"
-        [ arrayRel $$(nonEmptyText "permissions") $ manualConfig "hdb_catalog" "hdb_action_permission"
-          [("action_name", "action_name")]
-        ]
-      , table "hdb_catalog" "hdb_action_log" []
-      , table "hdb_catalog" "hdb_role"
-        [ arrayRel $$(nonEmptyText "action_permissions") $ manualConfig "hdb_catalog" "hdb_action_permission"
-          [("role_name", "role_name")]
-        , arrayRel $$(nonEmptyText "permissions") $ manualConfig "hdb_catalog" "hdb_permission_agg"
-          [("role_name", "role_name")]
-        , arrayRel $$(nonEmptyText "remote_schema_permissions") $ manualConfig "hdb_catalog" "hdb_remote_schema_permission"
-          [("role_name", "role_name")]
-        ]
-      , table "hdb_catalog" "hdb_cron_triggers"
-        [ arrayRel $$(nonEmptyText "cron_events") $ RUFKeyOn $
-          ArrRelUsingFKeyOn (QualifiedObject "hdb_catalog" "hdb_cron_events") "trigger_name"
-        ]
-      , table "hdb_catalog" "hdb_cron_events"
-        [ objectRel $$(nonEmptyText "cron_trigger") $ RUFKeyOn "trigger_name"
-        , arrayRel $$(nonEmptyText "cron_event_logs") $ RUFKeyOn $
-          ArrRelUsingFKeyOn (QualifiedObject "hdb_catalog" "hdb_cron_event_invocation_logs") "event_id"
-        ]
-      , table "hdb_catalog" "hdb_cron_event_invocation_logs"
-        [ objectRel $$(nonEmptyText "cron_event") $ RUFKeyOn "event_id"
-        ]
-      , table "hdb_catalog" "hdb_scheduled_events"
-        [ arrayRel $$(nonEmptyText "scheduled_event_logs") $ RUFKeyOn $
-          ArrRelUsingFKeyOn (QualifiedObject "hdb_catalog" "hdb_scheduled_event_invocation_logs") "event_id"
-        ]
-      , table "hdb_catalog" "hdb_scheduled_event_invocation_logs"
-        [ objectRel $$(nonEmptyText "scheduled_event")  $ RUFKeyOn "event_id"
-        ]
-      ]
-=======
     from42To43 = do
       let query = $(Q.sqlFromFile "src-rsr/migrations/42_to_43.sql")
       if dryRun then (liftIO . TIO.putStrLn . Q.getQueryText) query
@@ -433,7 +298,6 @@
         metadata <- fetchMetadataFromHdbTables
         runTx query
         liftTx $ setMetadataInCatalog metadata
->>>>>>> 39a43525
 
     from43To42 = do
       let query = $(Q.sqlFromFile "src-rsr/migrations/43_to_42.sql")
