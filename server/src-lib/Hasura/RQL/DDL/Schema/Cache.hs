{-# LANGUAGE Arrows           #-}
{-# LANGUAGE OverloadedLabels #-}

{-| Top-level functions concerned specifically with operations on the schema cache, such as
rebuilding it from the catalog and incorporating schema changes. See the module documentation for
"Hasura.RQL.DDL.Schema" for more details.

__Note__: this module is __mutually recursive__ with other @Hasura.RQL.DDL.Schema.*@ modules, which
both define pieces of the implementation of building the schema cache and define handlers that
trigger schema cache rebuilds. -}
module Hasura.RQL.DDL.Schema.Cache
  ( RebuildableSchemaCache
  , lastBuiltSchemaCache
  , buildRebuildableSchemaCache
  , CacheRWT
  , runCacheRWT

  , withMetadataCheck
  ) where

import           Hasura.Prelude

import qualified Data.Environment                         as Env
import qualified Data.HashMap.Strict.Extended             as M
import qualified Data.HashSet                             as HS
<<<<<<< HEAD
import qualified Data.Text                                as T
=======
>>>>>>> 8d0afb6f
import qualified Database.PG.Query                        as Q

import           Control.Arrow.Extended
import           Control.Lens                             hiding ((.=))
import           Control.Monad.Unique
import           Data.Aeson
import           Data.List                                (nub)

import qualified Hasura.Incremental                       as Inc

import           Data.Text.Extended
import           Hasura.Db
import           Hasura.GraphQL.Execute.Types
import           Hasura.GraphQL.Schema                    (buildGQLContext)
import           Hasura.RQL.DDL.Action
import           Hasura.RQL.DDL.ComputedField
import           Hasura.RQL.DDL.CustomTypes
import           Hasura.RQL.DDL.Deps
import           Hasura.RQL.DDL.EventTrigger
import           Hasura.RQL.DDL.RemoteSchema
import           Hasura.RQL.DDL.RemoteSchema.Permission     (resolveRoleBasedRemoteSchema)
import           Hasura.RQL.DDL.ScheduledTrigger
import           Hasura.RQL.DDL.Schema.Cache.Common
import           Hasura.RQL.DDL.Schema.Cache.Dependencies
import           Hasura.RQL.DDL.Schema.Cache.Fields
import           Hasura.RQL.DDL.Schema.Cache.Permission
import           Hasura.RQL.DDL.Schema.Catalog
import           Hasura.RQL.DDL.Schema.Diff
import           Hasura.RQL.DDL.Schema.Function
import           Hasura.RQL.DDL.Schema.Table
import           Hasura.RQL.DDL.Utils                     (clearHdbViews)
import           Hasura.RQL.Types
import           Hasura.RQL.Types.Catalog
import           Hasura.SQL.Types
import           Hasura.Server.Version                    (HasVersion)

import           Hasura.Session

buildRebuildableSchemaCache
  :: ( HasVersion
     , MonadIO m
     , MonadUnique m
     , MonadTx m
     , HasHttpManager m
     , HasSQLGenCtx m
     , HasEnableRemoteSchemaPermsCtx m
     )
  => Env.Environment
  -> m (RebuildableSchemaCache m)
buildRebuildableSchemaCache env = do
  catalogMetadata <- liftTx fetchCatalogData
  result <- flip runReaderT CatalogSync $
    Inc.build (buildSchemaCacheRule env) (catalogMetadata, initialInvalidationKeys)
  pure $ RebuildableSchemaCache (Inc.result result) initialInvalidationKeys (Inc.rebuildRule result)

newtype CacheRWT m a
  -- The CacheInvalidations component of the state could actually be collected using WriterT, but
  -- WriterT implementations prior to transformers-0.5.6.0 (which added
  -- Control.Monad.Trans.Writer.CPS) are leaky, and we don’t have that yet.
  = CacheRWT (StateT (RebuildableSchemaCache m, CacheInvalidations) m a)
  deriving
    ( Functor, Applicative, Monad, MonadIO, MonadUnique, MonadReader r, MonadError e, MonadTx
    , UserInfoM, HasHttpManager, HasSQLGenCtx, HasSystemDefined, HasEnableRemoteSchemaPermsCtx )

runCacheRWT
  :: Functor m
  => RebuildableSchemaCache m -> CacheRWT m a -> m (a, RebuildableSchemaCache m, CacheInvalidations)
runCacheRWT cache (CacheRWT m) =
  runStateT m (cache, mempty) <&> \(v, (newCache, invalidations)) -> (v, newCache, invalidations)

instance MonadTrans CacheRWT where
  lift = CacheRWT . lift

instance (Monad m) => TableCoreInfoRM (CacheRWT m)
instance (Monad m) => CacheRM (CacheRWT m) where
  askSchemaCache = CacheRWT $ gets (lastBuiltSchemaCache . fst)

instance (MonadIO m, MonadTx m) => CacheRWM (CacheRWT m) where
  buildSchemaCacheWithOptions buildReason invalidations = CacheRWT do
    (RebuildableSchemaCache _ invalidationKeys rule, oldInvalidations) <- get
    let newInvalidationKeys = invalidateKeys invalidations invalidationKeys
    catalogMetadata <- liftTx fetchCatalogData
    result <- lift $ flip runReaderT buildReason $
      Inc.build rule (catalogMetadata, newInvalidationKeys)
    let schemaCache = Inc.result result
        prunedInvalidationKeys = pruneInvalidationKeys schemaCache newInvalidationKeys
        !newCache = RebuildableSchemaCache schemaCache prunedInvalidationKeys (Inc.rebuildRule result)
        !newInvalidations = oldInvalidations <> invalidations
    put (newCache, newInvalidations)
    where
      -- Prunes invalidation keys that no longer exist in the schema to avoid leaking memory by
      -- hanging onto unnecessary keys.
      pruneInvalidationKeys schemaCache = over ikRemoteSchemas $ M.filterWithKey \name _ ->
        -- see Note [Keep invalidation keys for inconsistent objects]
        name `elem` getAllRemoteSchemas schemaCache

buildSchemaCacheRule
  -- Note: by supplying BuildReason via MonadReader, it does not participate in caching, which is
  -- what we want!
  :: ( HasVersion, ArrowChoice arr, Inc.ArrowDistribute arr, Inc.ArrowCache m arr
     , MonadIO m, MonadUnique m, MonadTx m
     , MonadReader BuildReason m, HasHttpManager m, HasSQLGenCtx m, HasEnableRemoteSchemaPermsCtx m)
  => Env.Environment
  -> (CatalogMetadata, InvalidationKeys) `arr` SchemaCache
buildSchemaCacheRule env = proc (catalogMetadata, invalidationKeys) -> do
  invalidationKeysDep <- Inc.newDependency -< invalidationKeys

  -- Step 1: Process metadata and collect dependency information.
  (outputs, collectedInfo) <-
    runWriterA buildAndCollectInfo -< (catalogMetadata, invalidationKeysDep)
  let (inconsistentObjects, unresolvedDependencies) = partitionCollectedInfo collectedInfo

  -- Step 2: Resolve dependency information and drop dangling dependents.
  (resolvedOutputs, dependencyInconsistentObjects, resolvedDependencies) <-
    resolveDependencies -< (outputs, unresolvedDependencies)

  -- Step 3: Build the GraphQL schema.
  (gqlContext, gqlSchemaInconsistentObjects) <- runWriterA buildGQLContext -<
    ( QueryHasura
    , (_boTables    resolvedOutputs)
    , (_boFunctions resolvedOutputs)
    , (_boRemoteSchemas resolvedOutputs)
    , (_boActions resolvedOutputs)
    , (_actNonObjects $ _boCustomTypes resolvedOutputs)
    )

  -- Step 4: Build the relay GraphQL schema
  (relayContext, relaySchemaInconsistentObjects) <- runWriterA buildGQLContext -<
    ( QueryRelay
    , (_boTables    resolvedOutputs)
    , (_boFunctions resolvedOutputs)
    , (_boRemoteSchemas resolvedOutputs)
    , (_boActions resolvedOutputs)
    , (_actNonObjects $ _boCustomTypes resolvedOutputs)
    )

  returnA -< SchemaCache
    { scTables = _boTables resolvedOutputs
    , scActions = _boActions resolvedOutputs
    , scFunctions = _boFunctions resolvedOutputs
    -- TODO this is not the right value: we should track what part of the schema
    -- we can stitch without consistencies, I think.
    , scRemoteSchemas = fmap fst (_boRemoteSchemas resolvedOutputs) -- remoteSchemaMap
    , scAllowlist = _boAllowlist resolvedOutputs
    -- , scCustomTypes = _boCustomTypes resolvedOutputs
    , scGQLContext = fst gqlContext
    , scUnauthenticatedGQLContext = snd gqlContext
    , scRelayContext = fst relayContext
    , scUnauthenticatedRelayContext = snd relayContext
    -- , scGCtxMap = gqlSchema
    -- , scDefaultRemoteGCtx = remoteGQLSchema
    , scDepMap = resolvedDependencies
    , scCronTriggers = _boCronTriggers resolvedOutputs
    , scInconsistentObjs =
           inconsistentObjects
        <> dependencyInconsistentObjects
        <> toList gqlSchemaInconsistentObjects
        <> toList relaySchemaInconsistentObjects
    }
  where
    buildAndCollectInfo
      :: ( ArrowChoice arr, Inc.ArrowDistribute arr, Inc.ArrowCache m arr
         , ArrowWriter (Seq CollectedInfo) arr, MonadIO m, MonadUnique m, MonadTx m, MonadReader BuildReason m
         , HasHttpManager m, HasSQLGenCtx m )
      => (CatalogMetadata, Inc.Dependency InvalidationKeys) `arr` BuildOutputs
    buildAndCollectInfo = proc (catalogMetadata, invalidationKeys) -> do
      let CatalogMetadata tables relationships permissions
            eventTriggers remoteSchemas functions allowlistDefs
            computedFields catalogCustomTypes actions remoteRelationships
            cronTriggers remoteSchemaPermissions = catalogMetadata

      -- tables
      tableRawInfos <- buildTableCache -< (tables, Inc.selectD #_ikMetadata invalidationKeys)

      -- remote schemas
      let remoteSchemaInvalidationKeys = Inc.selectD #_ikRemoteSchemas invalidationKeys
      remoteSchemaMap <- buildRemoteSchemas -< (remoteSchemaInvalidationKeys, remoteSchemas)

      -- remote schema permissions
      remoteSchemaCache <- (remoteSchemaMap >- returnA)
        >-> (\info -> (info, M.groupOn _arspRemoteSchema remoteSchemaPermissions)
                     >- alignExtraRemoteSchemaInfo mkRemoteSchemaPermissionMetadataObject)
        >-> (| Inc.keyed (\_ ((remoteSchemaCtx, metadataObj), remoteSchemaPerms) -> do
                   permissionInfo <-
                     buildRemoteSchemaPermissions -< (remoteSchemaCtx, remoteSchemaPerms)
                   returnA -< (RemoteSchemaCtx
                     { _rscpName = rscName remoteSchemaCtx
                     , _rscpContext = remoteSchemaCtx
                     , _rscpPermissions = permissionInfo
                     }, metadataObj)
                   )
             |)

      -- relationships and computed fields
      let relationshipsByTable = M.groupOn _crTable relationships
          computedFieldsByTable = M.groupOn (_afcTable . _cccComputedField) computedFields
          remoteRelationshipsByTable = M.groupOn rtrTable remoteRelationships
      tableCoreInfos <- (tableRawInfos >- returnA)
        >-> (\info -> (info, relationshipsByTable) >- alignExtraTableInfo mkRelationshipMetadataObject)
        >-> (\info -> (info, computedFieldsByTable) >- alignExtraTableInfo mkComputedFieldMetadataObject)
        >-> (\info -> (info, remoteRelationshipsByTable) >- alignExtraTableInfo mkRemoteRelationshipMetadataObject)
        >-> (| Inc.keyed (\_ (((tableRawInfo, tableRelationships), tableComputedFields), tableRemoteRelationships) -> do
                 let columns = _tciFieldInfoMap tableRawInfo
                 allFields <- addNonColumnFields -<
                   (tableRawInfos, columns, M.map fst remoteSchemaMap, tableRelationships, tableComputedFields, tableRemoteRelationships)
                 returnA -< (tableRawInfo { _tciFieldInfoMap = allFields })) |)

      -- permissions and event triggers
      tableCoreInfosDep <- Inc.newDependency -< tableCoreInfos
      tableCache <- (tableCoreInfos >- returnA)
        >-> (\info -> (info, M.groupOn _cpTable permissions) >- alignExtraTableInfo mkPermissionMetadataObject)
        >-> (\info -> (info, M.groupOn _cetTable eventTriggers) >- alignExtraTableInfo mkEventTriggerMetadataObject)
        >-> (| Inc.keyed (\_ ((tableCoreInfo, tablePermissions), tableEventTriggers) -> do
                 let tableName = _tciName tableCoreInfo
                     tableFields = _tciFieldInfoMap tableCoreInfo
                 permissionInfos <- buildTablePermissions -<
                   (tableCoreInfosDep, tableName, tableFields, HS.fromList tablePermissions)
                 eventTriggerInfos <- buildTableEventTriggers -< (tableCoreInfo, tableEventTriggers)
                 returnA -< TableInfo
                   { _tiCoreInfo = tableCoreInfo
                   , _tiRolePermInfoMap = permissionInfos
                   , _tiEventTriggerInfoMap = eventTriggerInfos
                   }) |)

      -- sql functions
      functionCache <- (mapFromL _cfFunction functions >- returnA)
        >-> (| Inc.keyed (\_ (CatalogFunction qf systemDefined config funcDefs) -> do
                 let definition = toJSON $ TrackFunction qf
                     metadataObject = MetadataObject (MOFunction qf) definition
                     schemaObject = SOFunction qf
                     addFunctionContext e = "in function " <> qf <<> ": " <> e
                 (| withRecordInconsistency (
                    (| modifyErrA (do
                         rawfi <- bindErrorA -< handleMultipleFunctions qf funcDefs
                         (fi, dep) <- bindErrorA -< mkFunctionInfo qf systemDefined config rawfi
                         recordDependencies -< (metadataObject, schemaObject, [dep])
                         returnA -< fi)
                    |) addFunctionContext)
                  |) metadataObject) |)
        >-> (\infos -> M.catMaybes infos >- returnA)

      -- allow list
      let allowList = allowlistDefs
            & concatMap _cdQueries
            & map (queryWithoutTypeNames . getGQLQuery . _lqQuery)
            & HS.fromList

      -- custom types
      let CatalogCustomTypes customTypes pgScalars = catalogCustomTypes
      maybeResolvedCustomTypes <-
        (| withRecordInconsistency
             (bindErrorA -< resolveCustomTypes tableCache customTypes pgScalars)
         |) (MetadataObject MOCustomTypes $ toJSON customTypes)

      -- -- actions
      (actionCache, annotatedCustomTypes) <- case maybeResolvedCustomTypes of
        Just resolvedCustomTypes -> do
          actionCache' <- buildActions -< ((resolvedCustomTypes, pgScalars), actions)
          returnA -< (actionCache', resolvedCustomTypes)

        -- If the custom types themselves are inconsistent, we can’t really do
        -- anything with actions, so just mark them all inconsistent.
        Nothing -> do
          recordInconsistencies -< ( map mkActionMetadataObject actions
                                   , "custom types are inconsistent" )
          returnA -< (M.empty, emptyAnnotatedCustomTypes)

      cronTriggersMap <- buildCronTriggers -< ((),cronTriggers)

      returnA -< BuildOutputs
        { _boTables = tableCache
        , _boActions = actionCache
        , _boFunctions = functionCache
        , _boRemoteSchemas = remoteSchemaCache
        , _boAllowlist = allowList
        , _boCustomTypes = annotatedCustomTypes
        , _boCronTriggers = cronTriggersMap
        }

    mkEventTriggerMetadataObject (CatalogEventTrigger qt trn configuration) =
      let objectId = MOTableObj qt $ MTOTrigger trn
          definition = object ["table" .= qt, "configuration" .= configuration]
      in MetadataObject objectId definition

    mkCronTriggerMetadataObject catalogCronTrigger =
      let definition = toJSON catalogCronTrigger
      in MetadataObject (MOCronTrigger (_cctName catalogCronTrigger))
                        definition

    mkActionMetadataObject (ActionMetadata name comment defn _) =
      MetadataObject (MOAction name) (toJSON $ CreateAction name defn comment)

    mkRemoteSchemaMetadataObject remoteSchema =
      MetadataObject (MORemoteSchema (_arsqName remoteSchema)) (toJSON remoteSchema)

    -- Given a map of table info, “folds in” another map of information, accumulating inconsistent
    -- metadata objects for any entries in the second map that don’t appear in the first map. This
    -- is used to “line up” the metadata for relationships, computed fields, permissions, etc. with
    -- the tracked table info.
    alignExtraTableInfo
      :: forall a b arr
       . (ArrowChoice arr, Inc.ArrowDistribute arr, ArrowWriter (Seq CollectedInfo) arr)
      => (b -> MetadataObject)
      -> ( M.HashMap QualifiedTable a
         , M.HashMap QualifiedTable [b]
         ) `arr` M.HashMap QualifiedTable (a, [b])
    alignExtraTableInfo mkMetadataObject = proc (baseInfo, extraInfo) -> do
      combinedInfo <-
        (| Inc.keyed (\tableName infos -> combine -< (tableName, infos))
        |) (align baseInfo extraInfo)
      returnA -< M.catMaybes combinedInfo
      where
        combine :: (QualifiedTable, These a [b]) `arr` Maybe (a, [b])
        combine = proc (tableName, infos) -> case infos of
          This  base        -> returnA -< Just (base, [])
          These base extras -> returnA -< Just (base, extras)
          That       extras -> do
            let errorMessage = "table " <> tableName <<> " does not exist"
            recordInconsistencies -< (map mkMetadataObject extras, errorMessage)
            returnA -< Nothing

    alignExtraRemoteSchemaInfo
      :: forall a b arr
       . (ArrowChoice arr, Inc.ArrowDistribute arr, ArrowWriter (Seq CollectedInfo) arr)
      => (b -> MetadataObject)
      -> ( M.HashMap RemoteSchemaName a
         , M.HashMap RemoteSchemaName [b]
         ) `arr` M.HashMap RemoteSchemaName (a, [b])
    alignExtraRemoteSchemaInfo mkMetadataObject = proc (baseInfo, extraInfo) -> do
      combinedInfo <-
        (| Inc.keyed (\remoteSchemaName infos -> combine -< (remoteSchemaName, infos))
        |) (align baseInfo extraInfo)
      returnA -< M.catMaybes combinedInfo
      where
        combine :: (RemoteSchemaName, These a [b]) `arr` Maybe (a, [b])
        combine = proc (remoteSchemaName, infos) -> case infos of
          This  base        -> returnA -< Just (base, [])
          These base extras -> returnA -< Just (base, extras)
          That       extras -> do
            let errorMessage = "remote schema  " <> unRemoteSchemaName remoteSchemaName <<> " does not exist"
            recordInconsistencies -< (map mkMetadataObject extras, errorMessage)
            returnA -< Nothing

    buildRemoteSchemaPermissions
      :: ( ArrowChoice arr, Inc.ArrowDistribute arr, ArrowWriter (Seq CollectedInfo) arr
         , Inc.ArrowCache m arr, MonadTx m)
      => (PartialRemoteSchemaCtx, [CatalogRemoteSchemaPermission]) `arr` (M.HashMap RoleName IntrospectionResult)
    buildRemoteSchemaPermissions = buildInfoMap _arspRole mkRemoteSchemaPermissionMetadataObject buildRemoteSchemaPermission
      where
        buildRemoteSchemaPermission = proc (remoteSchemaCtx, remoteSchemaPerm) -> do
          let AddRemoteSchemaPermissions rsName roleName defn _ = remoteSchemaPerm
              metadataObject = mkRemoteSchemaPermissionMetadataObject remoteSchemaPerm
              schemaObject = SORemoteSchemaPermission rsName roleName
              providedSchemaDoc = _rspdSchema defn
              addPermContext err = "in remote schema permission for role " <> roleName <<> ": " <> err
          (| withRecordInconsistency (
             (| modifyErrA (do
                 bindErrorA -< when (roleName == adminRoleName) $
                   throw400 ConstraintViolation $ "cannot define permission for admin role"
                 (resolvedSchemaIntrospection, dependencies) <-
                    bindErrorA -< resolveRoleBasedRemoteSchema providedSchemaDoc remoteSchemaCtx
                 recordDependencies -< (metadataObject, schemaObject, dependencies)
                 returnA -< resolvedSchemaIntrospection)
             |) addPermContext)
           |) metadataObject

    buildTableEventTriggers
      :: ( ArrowChoice arr, Inc.ArrowDistribute arr, ArrowWriter (Seq CollectedInfo) arr
         , Inc.ArrowCache m arr, MonadTx m, MonadReader BuildReason m, HasSQLGenCtx m )
      => (TableCoreInfo 'Postgres, [CatalogEventTrigger]) `arr` EventTriggerInfoMap
    buildTableEventTriggers = buildInfoMap _cetName mkEventTriggerMetadataObject buildEventTrigger
      where
        buildEventTrigger = proc (tableInfo, eventTrigger) -> do
          let CatalogEventTrigger qt trn configuration = eventTrigger
              metadataObject = mkEventTriggerMetadataObject eventTrigger
              schemaObjectId = SOTableObj qt $ TOTrigger trn
              addTriggerContext e = "in event trigger " <> trn <<> ": " <> e
          (| withRecordInconsistency (
             (| modifyErrA (do
                  etc <- bindErrorA -< decodeValue configuration
                  (info, dependencies) <- bindErrorA -< subTableP2Setup env qt etc
                  let tableColumns = M.mapMaybe (^? _FIColumn) (_tciFieldInfoMap tableInfo)
                  recreateViewIfNeeded -< (qt, tableColumns, trn, etcDefinition etc)
                  recordDependencies -< (metadataObject, schemaObjectId, dependencies)
                  returnA -< info)
             |) (addTableContext qt . addTriggerContext))
           |) metadataObject

        recreateViewIfNeeded = Inc.cache $
          arrM \(tableName, tableColumns, triggerName, triggerDefinition) -> do
            buildReason <- ask
            when (buildReason == CatalogUpdate) $ do
              liftTx $ delTriggerQ triggerName -- executes DROP IF EXISTS.. sql
              mkAllTriggersQ triggerName tableName (M.elems tableColumns) triggerDefinition

    buildCronTriggers
      :: ( ArrowChoice arr
         , Inc.ArrowDistribute arr
         , ArrowWriter (Seq CollectedInfo) arr
         , Inc.ArrowCache m arr
         , MonadTx m)
      => ((),[CatalogCronTrigger])
         `arr` HashMap TriggerName CronTriggerInfo
    buildCronTriggers = buildInfoMap _cctName mkCronTriggerMetadataObject buildCronTrigger
      where
        buildCronTrigger = proc (_,cronTrigger) -> do
          let triggerName = triggerNameToTxt $ _cctName cronTrigger
              addCronTriggerContext e = "in cron trigger " <> triggerName <> ": " <> e
          (| withRecordInconsistency (
            (| modifyErrA (bindErrorA -< resolveCronTrigger env cronTrigger)
             |) addCronTriggerContext)
           |) (mkCronTriggerMetadataObject cronTrigger)

    buildActions
      :: ( ArrowChoice arr, Inc.ArrowDistribute arr, Inc.ArrowCache m arr
         , ArrowWriter (Seq CollectedInfo) arr)
      => ( (AnnotatedCustomTypes 'Postgres, HashSet PGScalarType)
         , [ActionMetadata]
         ) `arr` HashMap ActionName (ActionInfo 'Postgres)
    buildActions = buildInfoMap _amName mkActionMetadataObject buildAction
      where
        buildAction = proc ((resolvedCustomTypes, pgScalars), action) -> do
          let ActionMetadata name comment def actionPermissions = action
              addActionContext e = "in action " <> name <<> "; " <> e
          (| withRecordInconsistency (
             (| modifyErrA (do
                  (resolvedDef, outObject) <- liftEitherA <<< bindA -<
                    runExceptT $ resolveAction env resolvedCustomTypes def pgScalars
                  let permissionInfos = map (ActionPermissionInfo . _apmRole) actionPermissions
                      permissionMap = mapFromL _apiRole permissionInfos
                  returnA -< ActionInfo name outObject resolvedDef permissionMap comment)
              |) addActionContext)
           |) (mkActionMetadataObject action)

    buildRemoteSchemas
      :: ( ArrowChoice arr, Inc.ArrowDistribute arr, ArrowWriter (Seq CollectedInfo) arr
         , Inc.ArrowCache m arr , MonadIO m, MonadUnique m, HasHttpManager m )
      => ( Inc.Dependency (HashMap RemoteSchemaName Inc.InvalidationKey)
         , [AddRemoteSchemaQuery]
         ) `arr` HashMap RemoteSchemaName (PartialRemoteSchemaCtx, MetadataObject)
    buildRemoteSchemas =
      buildInfoMapPreservingMetadata _arsqName mkRemoteSchemaMetadataObject buildRemoteSchema
      where
        -- We want to cache this call because it fetches the remote schema over HTTP, and we don’t
        -- want to re-run that if the remote schema definition hasn’t changed.
        buildRemoteSchema = Inc.cache proc (invalidationKeys, remoteSchema) -> do
          Inc.dependOn -< Inc.selectKeyD (_arsqName remoteSchema) invalidationKeys
          (| withRecordInconsistency (liftEitherA <<< bindA -<
               runExceptT $ addRemoteSchemaP2Setup env remoteSchema)
           |) (mkRemoteSchemaMetadataObject remoteSchema)

-- | @'withMetadataCheck' cascade action@ runs @action@ and checks if the schema changed as a
-- result. If it did, it checks to ensure the changes do not violate any integrity constraints, and
-- if not, incorporates them into the schema cache.
withMetadataCheck :: (MonadTx m, CacheRWM m, HasSQLGenCtx m) => Bool -> m a -> m a
withMetadataCheck cascade action = do
  -- Drop hdb_views so no interference is caused to the sql query
  liftTx $ Q.catchE defaultTxErrorHandler clearHdbViews

  -- Get the metadata before the sql query, everything, need to filter this
  oldMetaU <- liftTx $ Q.catchE defaultTxErrorHandler fetchTableMeta
  oldFuncMetaU <- liftTx $ Q.catchE defaultTxErrorHandler fetchFunctionMeta

  -- Run the action
  res <- action

  -- Get the metadata after the sql query
  newMeta <- liftTx $ Q.catchE defaultTxErrorHandler fetchTableMeta
  newFuncMeta <- liftTx $ Q.catchE defaultTxErrorHandler fetchFunctionMeta
  sc <- askSchemaCache
  let existingInconsistentObjs = scInconsistentObjs sc
      existingTables = M.keys $ scTables sc
      oldMeta = flip filter oldMetaU $ \tm -> tmTable tm `elem` existingTables
      schemaDiff = getSchemaDiff oldMeta newMeta
      existingFuncs = M.keys $ scFunctions sc
      oldFuncMeta = flip filter oldFuncMetaU $ \fm -> fmFunction fm `elem` existingFuncs
      FunctionDiff droppedFuncs alteredFuncs = getFuncDiff oldFuncMeta newFuncMeta
      overloadedFuncs = getOverloadedFuncs existingFuncs newFuncMeta

  -- Do not allow overloading functions
  unless (null overloadedFuncs) $
    throw400 NotSupported $ "the following tracked function(s) cannot be overloaded: "
    <> commaSeparated overloadedFuncs

  indirectDeps <- getSchemaChangeDeps schemaDiff

  -- Report back with an error if cascade is not set
  when (indirectDeps /= [] && not cascade) $ reportDepsExt indirectDeps []

  -- Purge all the indirect dependents from state
  mapM_ purgeDependentObject indirectDeps

  -- Purge all dropped functions
  let purgedFuncs = flip mapMaybe indirectDeps $ \dep ->
        case dep of
          SOFunction qf -> Just qf
          _             -> Nothing

  forM_ (droppedFuncs \\ purgedFuncs) $ \qf -> do
    liftTx $ delFunctionFromCatalog qf

  -- Process altered functions
  forM_ alteredFuncs $ \(qf, newTy) -> do
    when (newTy == FTVOLATILE) $
      throw400 NotSupported $
      "type of function " <> qf <<> " is altered to \"VOLATILE\" which is not supported now"

  -- update the schema cache and hdb_catalog with the changes
  processSchemaChanges schemaDiff

  buildSchemaCache
  postSc <- askSchemaCache

  -- Recreate event triggers in hdb_views
  forM_ (M.elems $ scTables postSc) $ \(TableInfo coreInfo _ eventTriggers) -> do
          let table = _tciName coreInfo
              columns = getCols $ _tciFieldInfoMap coreInfo
          forM_ (M.toList eventTriggers) $ \(triggerName, eti) -> do
            let opsDefinition = etiOpsDef eti
            mkAllTriggersQ triggerName table columns opsDefinition

  let currentInconsistentObjs = scInconsistentObjs postSc
  checkNewInconsistentMeta existingInconsistentObjs currentInconsistentObjs

  return res
  where
    processSchemaChanges :: (MonadTx m, CacheRM m) => SchemaDiff 'Postgres -> m ()
    processSchemaChanges schemaDiff = do
      -- Purge the dropped tables
      mapM_ delTableAndDirectDeps droppedTables

      sc <- askSchemaCache
      for_ alteredTables $ \(oldQtn, tableDiff) -> do
        ti <- case M.lookup oldQtn $ scTables sc of
          Just ti -> return ti
          Nothing -> throw500 $ "old table metadata not found in cache : " <>> oldQtn
        processTableChanges (_tiCoreInfo ti) tableDiff
      where
        SchemaDiff droppedTables alteredTables = schemaDiff

    checkNewInconsistentMeta
      :: (QErrM m)
      => [InconsistentMetadata] -> [InconsistentMetadata] -> m ()
    checkNewInconsistentMeta originalInconsMeta currentInconsMeta =
      unless (null newInconsistentObjects) $
        throwError (err500 Unexpected "cannot continue due to newly found inconsistent metadata")
          { qeInternal = Just $ toJSON newInconsistentObjects }
      where
        diffInconsistentObjects = M.difference `on` groupInconsistentMetadataById
        newInconsistentObjects = nub $ concatMap toList $
          M.elems (currentInconsMeta `diffInconsistentObjects` originalInconsMeta)

{- Note [Keep invalidation keys for inconsistent objects]
~~~~~~~~~~~~~~~~~~~~~~~~~~~~~~~~~~~~~~~~~~~~~~~~~~~~~~~~~
After building the schema cache, we prune InvalidationKeys for objects
that no longer exist in the schema to avoid leaking memory for objects
that have been dropped. However, note that we *don’t* want to drop
keys for objects that are simply inconsistent!

Why? The object is still in the metadata, so next time we reload it,
we’ll reprocess that object. We want to reuse the cache if its
definition hasn’t changed, but if we dropped the invalidation key, it
will incorrectly be reprocessed (since the invalidation key changed
from present to absent). -}<|MERGE_RESOLUTION|>--- conflicted
+++ resolved
@@ -23,10 +23,6 @@
 import qualified Data.Environment                         as Env
 import qualified Data.HashMap.Strict.Extended             as M
 import qualified Data.HashSet                             as HS
-<<<<<<< HEAD
-import qualified Data.Text                                as T
-=======
->>>>>>> 8d0afb6f
 import qualified Database.PG.Query                        as Q
 
 import           Control.Arrow.Extended
