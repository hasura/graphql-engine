--- conflicted
+++ resolved
@@ -10,14 +10,11 @@
 
 ### Bug fixes and improvements
 
-<<<<<<< HEAD
 - server: support reusing Postgres scalars in custom types (close #4125)
-=======
 - cli: set_table_is_enum metadata type for squashing migrations (close #4394) (#4395)
 - console: query support for actions (#4318)
 - cli: query support for actions (#4318)
 - cli: add retry_conf in event trigger for squashing migrations (close #4296) (#4324)
->>>>>>> dfc1f98e
 - cli: allow customization of server api paths (close #4016)
 - cli: clean up migration files created during a failed migrate api (close #4312) (#4319)
 - cli: add support for multiple versions of plugin (close #4105)
