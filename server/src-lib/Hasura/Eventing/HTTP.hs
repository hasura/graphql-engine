--- conflicted
+++ resolved
@@ -313,11 +313,7 @@
   -- it the final request body, instead of 'Value'
   -> String
   -> m (HTTPResp a)
-<<<<<<< HEAD
 tryWebhook headers timeout payload webhook = do
-=======
-tryWebhook headers timeout payload webhook = traceHttpRequest (T.pack webhook) $ do
->>>>>>> 434c7826
   initReqE <- liftIO $ try $ HTTP.parseRequest webhook
   manager <- asks getter
   case initReqE of
@@ -330,11 +326,7 @@
               , HTTP.requestBody = HTTP.RequestBodyLBS payload
               , HTTP.responseTimeout = timeout
               }
-<<<<<<< HEAD
-      tracedHttpRequest req \req' -> do
-=======
-      pure $ SuspendedRequest req $ \req' -> do
->>>>>>> 434c7826
+      tracedHttpRequest req $ \req' -> do
         eitherResp <- runHTTP manager req'
         onLeft eitherResp throwError
 
