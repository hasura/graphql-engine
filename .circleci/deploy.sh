#!/usr/bin/env bash

set -evo pipefail
IFS=$'\n\t'
ROOT="$(readlink -f ${BASH_SOURCE[0]%/*}/../)"

LATEST_TAG=$(git describe --tags --abbrev=0)
PREVIOUS_TAG=$(git describe --tags $(git rev-list --tags --max-count=2) --abbrev=0 | sed -n 2p)
CHANGELOG_TEXT=""

# reviewers for pull requests opened to update installation manifests
REVIEWERS="shahidhk,coco98,arvi3411301"

changelog() {
  CHANGELOG=$(git log ${PREVIOUS_TAG}..${LATEST_TAG} --pretty="tformat:- $1: %s" --reverse -- $ROOT/$1)
  if [ -n "$CHANGELOG" ]
  then
      if [ -n "$CHANGELOG_TEXT" ]
      then
          echo ""
      fi
      echo "${CHANGELOG}"
  fi
}

## deploy functions
deploy_server() {
    echo "deploying server"
    cd "$ROOT/server"
    docker login -u "$DOCKER_USER" -p "$DOCKER_PASSWORD"
    make ci-load-image
    make push
}

deploy_server_latest() {
  echo "deloying server latest tag"
  cd "$ROOT/server"
  echo "$DOCKER_PASSWORD" | docker login -u "$DOCKER_USER" --password-stdin
  make push-latest
}

draft_github_release() {
    cd "$ROOT"
    echo "drafting github release"
    ghr -t "$GITHUB_TOKEN" \
        -u "$CIRCLE_PROJECT_USERNAME" \
        -r "$CIRCLE_PROJECT_REPONAME" \
        -b "${RELEASE_BODY}" \
        -draft \
     "$CIRCLE_TAG" /build/_cli_output/binaries/
}

configure_git() {
  git config --global user.email "build@hasura.io"
  git config --global user.name "hasura-bot"
}

send_pr_to_repo() {
  git clone https://github.com/hasura/$1.git ~/$1
  cd ~/$1
  git checkout -b ${LATEST_TAG}
  find . -type f -exec sed -i -E 's#(hasura/graphql-engine:)v(0|[1-9][0-9]*)\.(0|[1-9][0-9]*)\.(0|[1-9][0-9]*)(\-[0-9A-Za-z-]+(\.[0-9A-Za-z-]+)*)?(\+[0-9A-Za-z-]+(\.[0-9A-Za-z-]+)*)?( \\)*$#\1'"${LATEST_TAG}"'\9#' {} \;
  git add .
  git commit -m "update image version to ${LATEST_TAG}"
  git push -q https://${GITHUB_TOKEN}@github.com/hasura/$1.git ${LATEST_TAG}
  hub pull-request -F- <<<"Update image version to ${LATEST_TAG}" -r ${REVIEWERS} -a ${REVIEWERS}
}

deploy_console() {
    echo "deploying console"

    cd "$ROOT/console"
    export VERSION=$(../scripts/get-version-circleci.sh)
    export DIST_PATH="/build/_console_output"
    make gzip-assets
    make gcloud-cp-stable
    make gcloud-set-metadata
    unset VERSION
    unset DIST_PATH
}

<<<<<<< HEAD
# build and push container for auto-migrations
build_and_push_cli_migrations_image() {
    IMAGE_TAG="hasura/graphql-engine:${CIRCLE_TAG}.cli-migrations"
    cd "$ROOT/scripts/cli-migrations"
    cp /build/_cli_output/binaries/cli-hasura-linux-amd64 .
    docker build -t "$IMAGE_TAG" .
    docker push "$IMAGE_TAG"
=======
# copy docker-compose-https manifests to gcr for digital ocean one-click app
deploy_do_manifests() {
    gsutil cp "$ROOT/install-manifests/docker-compose-https/docker-compose.yaml" \
           gs://graphql-engine-cdn.hasura.io/install-manifests/do-one-click/docker-compose.yaml
    gsutil cp "$ROOT/install-manifests/docker-compose-https/Caddyfile" \
           gs://graphql-engine-cdn.hasura.io/install-manifests/do-one-click/Caddyfile
}

# setup gcloud cli tool
setup_gcloud() {
    echo $GCLOUD_SERVICE_KEY > ${HOME}/gcloud-service-key.json
    gcloud auth activate-service-account --key-file=${HOME}/gcloud-service-key.json
    gcloud --quiet config set project ${GOOGLE_PROJECT_ID}
>>>>>>> 1470caa1
}

# skip deploy for pull requests
if [[ -n "${CIRCLE_PR_NUMBER:-}" ]]; then
    echo "not deploying for PRs"
    exit
fi

# required env vars
# DOCKER_USER
# DOCKER_PASSWORD
# GITHUB_TOKEN
# GCLOUD_SERVICE_KEY
# CIRCLE_PROJECT_USERNAME
# CIRCLE_PROJECT_REPONAME
# CIRCLE_TAG
# CIRCLE_PR_NUMBER
# CIRCLE_BRANCH

setup_gcloud

RELEASE_BRANCH_REGEX="^release-v(0|[1-9][0-9]*)\\.(0|[1-9][0-9]*)$"
if [[ "$CIRCLE_BRANCH" =~ $RELEASE_BRANCH_REGEX ]]; then
    # release branch, only update console
    echo "release branch, only deploying console"
    deploy_console
    exit
fi

deploy_console
deploy_server
if [[ ! -z "$CIRCLE_TAG" ]]; then
    deploy_server_latest
    build_and_push_cli_migrations_image
    CHANGELOG_TEXT=$(changelog server)
    CHANGELOG_TEXT+=$(changelog cli)
    CHANGELOG_TEXT+=$(changelog console)
    RELEASE_BODY=$(eval "cat <<EOF
$(<$ROOT/.circleci/release_notes.template.md)
EOF
")
    draft_github_release
    configure_git
    send_pr_to_repo graphql-engine-heroku
    deploy_do_manifests

fi<|MERGE_RESOLUTION|>--- conflicted
+++ resolved
@@ -79,7 +79,6 @@
     unset DIST_PATH
 }
 
-<<<<<<< HEAD
 # build and push container for auto-migrations
 build_and_push_cli_migrations_image() {
     IMAGE_TAG="hasura/graphql-engine:${CIRCLE_TAG}.cli-migrations"
@@ -87,7 +86,8 @@
     cp /build/_cli_output/binaries/cli-hasura-linux-amd64 .
     docker build -t "$IMAGE_TAG" .
     docker push "$IMAGE_TAG"
-=======
+}
+
 # copy docker-compose-https manifests to gcr for digital ocean one-click app
 deploy_do_manifests() {
     gsutil cp "$ROOT/install-manifests/docker-compose-https/docker-compose.yaml" \
@@ -101,7 +101,6 @@
     echo $GCLOUD_SERVICE_KEY > ${HOME}/gcloud-service-key.json
     gcloud auth activate-service-account --key-file=${HOME}/gcloud-service-key.json
     gcloud --quiet config set project ${GOOGLE_PROJECT_ID}
->>>>>>> 1470caa1
 }
 
 # skip deploy for pull requests
@@ -147,5 +146,4 @@
     configure_git
     send_pr_to_repo graphql-engine-heroku
     deploy_do_manifests
-
 fi