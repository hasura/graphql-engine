--- conflicted
+++ resolved
@@ -121,12 +121,8 @@
           </Route>
           {dataRouter}
           {eventRouter}
-<<<<<<< HEAD
-          {customResolverRouter}
+          {remoteSchemaRouter}
           <Route path="ui-test" component={UITest} />
-=======
-          {remoteSchemaRouter}
->>>>>>> edb17e8c
         </Route>
       </Route>
       <Route path="404" component={PageNotFound} status="404" />
