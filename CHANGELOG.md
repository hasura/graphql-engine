# Hasura GraphQL Engine Changelog

## Next release

### Remote Joins

Remote Joins extend the concept of joining data across tables, to being able to join data across tables and remote schemas.

It works similar to table relationships. Head to the `Relationship` tab in your table page and define a remote relationship:

1. give a name for the relationship
2. select the remote schema
3. give the join configuration from table columns to remote schema fields.

[Add docs links][add console screenshot]

### Scheduled Triggers

A scheduled trigger can be used to execute custom business logic based on time. There are two types of timing events: cron based or timestamp based.

A cron trigger will be useful when something needs to be done periodically. For example, you can create a cron trigger to generate an end-of-day sales report every weekday at 9pm.

You can also schedule one-off events based on a timestamp. For example, a new scheduled event can be created for 2 weeks from when a user signs up to send them an email about their experience.

[Add docs links][add console screenshot]

(close #1914)

### Allow access to session variables by computed fields (fix #3846)

Sometimes it is useful for computed fields to have access to the Hasura session variables directly. For example, suppose you want to fetch some articles but also get related user info, say `likedByMe`. Now, you can define a function like:

```
CREATE OR REPLACE FUNCTION article_liked(article_row article, hasura_session json)
RETURNS boolean AS $$
  SELECT EXISTS (
    SELECT 1
    FROM liked_article A
    WHERE A.user_id = hasura_session ->> 'x-hasura-user-id' AND A.article_id = article_row.id
  );
$$ LANGUAGE sql STABLE;
```

and make a query like:

```
query {
  articles {
    title
    content
    likedByMe
  }
}
```

Support for this is now added through the `add_computed_field` API.

Read more about the session argument for computed fields in the [docs](https://hasura.io/docs/1.0/graphql/manual/api-reference/schema-metadata-api/computed-field.html).

### Bug fixes and improvements

<<<<<<< HEAD
- server: GraphQL transactions over websockets.
=======
(Add entries here in the order of: server, console, cli, docs, others)

- server: fix explain queries with role permissions (fix #4816)
- server: compile with GHC 8.10.1, closing a space leak with subscriptions. (close #4517) (#3388)
- server: fixes an issue where introspection queries with variables would fail because of caching (fix #4547)
- server: avoid loss of precision when passing values in scientific notation (fix #4733)
- server: fix mishandling of GeoJSON inputs in subscriptions (fix #3239)
- server: fix importing of allow list query from metadata (fix #4687)
- server: flush log buffer during shutdown (#4800)
- server: fix edge case with printing logs on startup failure (fix #4772)
- console: allow entering big int values in the console (close #3667) (#4775)
- console: avoid count queries for large tables (#4692)
- console: add read replica support section to pro popup (#4118)
- console: allow modifying default value for PK (fix #4075) (#4679)
- console: fix checkbox for forwarding client headers in actions (#4595)
- console: re-enable foreign tables to be listed as views (fix #4714) (#4742)
- console: display rows limit in permissions editor if set to zero (fix #4559)
- console: fix inconsistency between selected rows state and displayed rows (fix #4654) (#4673)
- console: fix displaying boolean values in `Edit Row` tab (#4682)
- console: fix underscores not being displayed on raw sql page (close #4754) (#4799)
- console: fix visiting view modify page overwriting raw sql content (fix #4798) (#4810)
- console: add help button and move about page to settings (#4848)
- cli: list all available commands in root command help (fix #4623) (#4628)
- docs: add section on actions vs. remote schemas to actions documentation (#4284)
- docs: fix wrong info about excluding scheme in CORS config (#4685)
- docs: add single object mutations docs (close #4622) (#4625)
- docs: add docs page on query performance (close #2316) (#3693)
- docs: add a sample Caddyfile for Caddy 2 in enable-https section (#4710)
- docs: add disabling dev mode to production checklist (#4715)
- docs: add integration guide for AWS Cognito (#4822, #4843)
- docs: update troubleshooting section with reference on debugging errors (close #4052) (#4825)
- docs: add page for procuring custom docker images and binaries (#4828)
- docs: add content on how to secure action handlers and other actions docs improvements (#4743)

## `v1.2.0`

Include the changelog from **v1.2.0-beta.1**, **v1.2.0-beta.2**, **v1.2.0-beta.3**, **v1.2.0-beta.4**, **v1.2.0-beta.5**

Additional changelog:

### CLI: Support servers with self-signed certificates (close #4564) (#4582)

A new flag `--certificate-authority` is added so that the CA certificate can be
provided to trust the Hasura Endpoint with a self-signed SSL certificate.

Another flag `--insecure-skip-tls-verification` is added to skip verifying the certificate
in case you don't have access to the CA certificate. As the name suggests,
using this flag is insecure since verification is not carried out.

### Bug fixes and improvements

- console: update graphiql explorer to support operation transform (#4567)
- console: make GraphiQL Explorer taking the whole viewport (#4553)
- console: fix table columns type comparision during column edit (close #4125) (#4393)
- cli: allow initialising project in current directory (fix #4560) #4566
- cli: remove irrelevant flags from init command (close #4508) (#4549)
- docs: update migrations docs with config v2 (#4586)
- docs: update actions docs (#4586)

## `v1.2.0-beta.5`

### server: backend only insert permissions

Introduces optional `backend_only` (default: `false`) configuration in insert permissions
(see [api reference](https://deploy-preview-4224--hasura-docs.netlify.com/graphql/manual/api-reference/schema-metadata-api/permission.html#insertpermission)).
If this is set to `true`, the insert mutation is accessible to the role only if the request
is accompanied by `x-hasura-use-backend-only-permissions` session variable whose value is set to `true` along with the `x-hasura-admin-secret` header.
Otherwise, the behavior of the permission remains unchanged.

This feature is highly useful in disabling `insert_table` mutation for a role from frontend clients while still being able to access it from a Action webhook handler (with the same role).

(rfc #4120) (#4224)

### server: debugging mode for non-admin roles

For any errors the server sends extra information in `extensions` field under `internal` key. Till now this was only
available for `admin` role requests. To enable this for other roles, start the server with `--dev-mode` flag or set `HASURA_GRAPHQL_DEV_MODE` env variable to `true`:

```bash
$ graphql-engine --database-url <database-url> serve --dev-mode
```

In case you want to disable `internal` field for `admin` role requests, set `--admin-internal-errors` option to `false` or or set `HASURA_GRAPHQL_ADMIN_INTERNAL_ERRORS` env variable to `false`

```bash
$ graphql-engine --database-url <database-url> serve --admin-internal-errors false
```

This feature come in handy during development when you may want to see detailed errors irrespective of roles.

**Improved internal errors for Actions**:

(This is a **breaking change** with previous 1.2.0-beta releases)

The `internal` field for action errors is improved with more debug information. It now includes `request`,
`response` and `error` fields instead of just `webhook_response` field.

Before:

```json
{
  "errors": [
    {
      "extensions": {
        "internal": {
          "webhook_response": {
            "age": 25,
            "name": "Alice",
            "id": "some-id"
          }
        },
        "path": "$",
        "code": "unexpected"
      },
      "message": "unexpected fields in webhook response: age"
    }
  ]
}
```

After:

```json
{
  "errors": [
    {
      "extensions": {
        "internal": {
          "error": "unexpected response",
          "response": {
            "status": 200,
            "body": {
              "age": 25,
              "name": "Alice",
              "id": "some-id"
            },
            "headers": [
              {
                "value": "application/json",
                "name": "Content-Type"
              },
              {
                "value": "abcd",
                "name": "Set-Cookie"
              }
            ]
          },
          "request": {
            "body": {
              "session_variables": {
                "x-hasura-role": "admin"
              },
              "input": {
                "arg": {
                  "age": 25,
                  "name": "Alice",
                  "id": "some-id"
                }
              },
              "action": {
                "name": "mirror"
              }
            },
            "url": "http://127.0.0.1:5593/mirror-action",
            "headers": []
          }
        },
        "path": "$",
        "code": "unexpected"
      },
      "message": "unexpected fields in webhook response: age"
    }
  ]
}
```

### cli: add support for .env file

ENV vars can now be read from .env file present at the project root directory. A global flag, `--envfile`, is added so you can explicitly provide the .env filename, which defaults to `.env` filename if no flag is provided.

**Example**:

```
hasura console --envfile production.env
```

The above command will read ENV vars from `production.env` file present at the project root directory.

(close #4129) (#4454)

### console: allow setting post-update check in update permissions

Along with the check for filtering rows that can be updated, you can now set a post-update permission check that needs to be satisfied by the updated rows after the update is made.

<add-screenshot>

(close #4142) (#4313)

### console: support for Postgres [materialized views](https://www.postgresql.org/docs/current/rules-materializedviews.html)

Postgres materialized views are views that are persisted in a table-like form. They are now supported in the Hasura Console, in the same way as views. They will appear on the 'Schema' page, under the 'Data' tab, in the 'Untracked tables or views' section.

(close #91) (#4270)

### docs: map Postgres operators to corresponding Hasura operators

Map Postgres operators to corresponding Hasura operators at various places in docs and link to PG documentation for reference.
For example, see [here](https://hasura.io/docs/1.0/graphql/manual/api-reference/schema-metadata-api/syntax-defs.html#operator).

(#4502) (close #4056)

### Bug fixes and improvements

- server: add support for `_inc` on `real`, `double`, `numeric` and `money` (fix #3573)
- server: support special characters in JSON path query argument with bracket `[]` notation, e.g `obj['Hello World!']` (#3890) (#4482)
- server: add graphql-engine support for timestamps without timezones (fix #1217)
- server: support inserting unquoted bigint, and throw an error if value overflows the bounds of the integer type (fix #576) (fix #4368)
- console: change react ace editor theme to eclipse (close #4437)
- console: fix columns reordering for relationship tables in data browser (#4483)
- console: format row count in data browser for readablity (#4433)
- console: move pre-release notification tooltip msg to top (#4433)
- console: remove extra localPresets key present in migration files on permissions change (close #3976) (#4433)
- console: make nullable and unique labels for columns clickable in insert and modify (#4433)
- console: fix row delete for relationships in data browser (#4433)
- console: prevent trailing spaces while creating new role (close #3871) (#4497)
- docs: add API docs for using environment variables as webhook urls in event triggers
- server: fix recreating action's permissions (close #4377)
- docs: add reference docs for CLI (clsoe #4327) (#4408)

## `v1.2.0-beta.4`

### add query support in actions

(close #4032) (#4309)

### console: persist page state in data browser across navigation

The order, collapsed state of columns and rows limit is now persisted across page navigation

(close #3390) (#3753)

### Bug fixes and improvements

- cli: query support for actions (#4318)
- cli: add retry_conf in event trigger for squashing migrations (close #4296) (#4324)
- cli: allow customization of server api paths (close #4016)
- cli: clean up migration files created during a failed migrate api (close #4312) (#4319)
- cli: add support for multiple versions of plugin (close #4105)
>>>>>>> ea2f1679
- cli: template assets path in console HTML for unversioned builds
- cli: set_table_is_enum metadata type for squashing migrations (close #4394) (#4395)
- console: query support for actions (#4318)
- console: recover from SDL parse in actions type definition editor (fix #4385) (#4389)
- console: allow customising graphql field names for columns of views (close #3689) (#4255)
- console: fix clone permission migrations (close #3985) (#4277)
- console: decouple data rows and count fetch in data browser to account for really large tables (close #3793) (#4269)
- console: update cookie policy for API calls to "same-origin"
- console: redirect to /:table/browse from /:table (close #4330) (#4374)
- console: surround string type column default value with quotes (close #4371) (#4423)
- console: add undefined check to fix error (close #4444) (#4445)
- docs: add One-Click Render deployment guide (close #3683) (#4209)
- server: reserved keywords in column references break parser (fix #3597) #3927
- server: fix postgres specific error message that exposed database type on invalid query parameters (#4294)
- server: manage inflight events when HGE instance is gracefully shutdown (close #3548)
- server: fix an edge case where some events wouldn't be processed because of internal erorrs (#4213)
- server: fix downgrade not working to version v1.1.1 (#4354)
- server: `type` field is not required if `jwk_url` is provided in JWT config
- server: add a new field `claims_namespace_path` which accepts a JSON Path for looking up hasura claim in the JWT token (#4349)
- server: support reusing Postgres scalars in custom types (close #4125)

## `v1.2.0-beta.3`

### console: manage Postgres check constraints

Postgres Check constraints allows you to specify that the value in a certain column must satisfy a Boolean (truth-value) expression. They can be used to put in simple input validations for mutations and with this release, these constraints can now be added while creating a table or later from Modify tab on the console.

**Example**:
When a product is created, ensure that the price is greater than zero. The SQL would look like this:

```sql
CREATE TABLE products (
    product_id UUID DEFAULT gen_random_uuid(),
    name TEXT,
    price NUMERIC CONSTRAINT positive_price CHECK (price > 0)
);
```

To create this table with Hasura Console, on the 'Add a new table' screen, after adding all the columns, scroll down to 'Check constraints' section and 'Add a new check constraint' with the following properties:

- Constraint name: `positive_price`
- Check expression: `price > 0`

Read more about check constraints on [Postgres Docs](https://www.postgresql.org/docs/12/ddl-constraints.html#DDL-CONSTRAINTS-CHECK-CONSTRAINTS).

(close #1700) (#3881)

### CLI: V2 migrations architecture

A new CLI migrations image is introduced to account for the new migrations workflow. If you're have a project with `version: 2` in `config.yaml`, you should use the new image: `hasura/graphql-engine:v1.2.0-cli-migrations-v2`. Mount the migrations at `/hasura-migrations` and metadata at `/hasura-metadata`.

See [upgrade docs](https://hasura.io/docs/1.0/graphql/manual/migrations/upgrade-v2.html).

(close #3969) (#4145)

### Bug fixes and improvements

- server: improve performance of replace_metadata tracking many tables (fix #3802)
- server: option to reload remote schemas in 'reload_metadata' API (fix #3792, #4117)
- server: fix various space leaks to avoid excessive memory consumption
- server: fix postgres query error when computed fields included in mutation response (fix #4035)
- server: fix `__typename` not being included for custom object types (fix #4063)
- server: preserve cookie headers from sync action webhook (close #4021)
- server: validate action webhook response to conform to action output type (fix #3977)
- server: add 'ID' to default scalars in custom types (fix #4061)
- server: fix erroneous error log "Received STOP for an operation ..."
- console: enum field values can be selected through a dropdown in insert/edit rows page (close #3748) (#3810)
- console: exported metadata filenames are now unique(`hasura_metadata_<timestamp>.json`) (close #1772) (#4106)
- console: allow bulk deleting rows in 'Browse Rows' section (close #1739) (#3735)
- console: fix computed field permission selection (#4246)
- console: allow customising root fields of single row mutations (close #4203) (#4254)
- console: fix json string rendering in data browser (close #4201) (#4221)
- console: handle long column names in event trigger update columns (close #4123) (#4210)
- console: disable selecting roles without permissions for bulk actions (close #4178) (#4195)
- console: fix passing default value to JsonInput (#4175)
- console: fix parsing of wrapped types in SDL (close #4099) (#4167)
- console: misc actions fixes (#4059)
- console: action relationship page improvements (fix #4062, #4130) (#4133)
- cli: fix init command to generate correct config (fix #4036) (#4038)
- cli: fix parse error returned on console api (close #4126) (#4152)
- cli: fix typo in cli example for squash (fix #4047) (#4049)
- docs: add statement to grant hasura permissions for PG functions (#4238)
- docs: add docs for redeliver_event api (fix #4176) (#4177)
- docs: update permission.rst for check constraint api (#4124)
- docs: add note on pg versions for actions (#4034)
- docs: add latest prerelease build info (close #4041) (#4048)
- docs: add AuthGuardian JWT guide (#3958)

## `v1.2.0-beta.2`

- server: Don't update catalog version if using --dryRun (#3970)
- cli: add version flag in update-cli command (#3996)
- cli(migrations-img): add env to skip update prompts (fix #3964) (#3968)
- cli, server: use prerelease tag as channel for console assets cdn (#3975)
- cli: fix flags in actions, migrate and metadata cmd (fix #3982) (#3991)
- cli: preserve action definition in metadata apply (fix… (#3993)
- cli: bug fixes related to actions (#3951)

## `v1.2.0-beta.1`

### Hasura Actions

Actions are a way to extend Hasura’s auto-generated mutations with entirely custom ones which can handle various use cases such as data validation, data enrichment from external sources and any other complex business logic.

A new mutation can be created either by defining its GraphQL SDL or by deriving it from an existing Hasura-generated mutation. The resolver is exposed to Hasura as a webhook which can be called synchronously or asynchronously. This release also includes an ever evolving codegen workflow to make managing the custom resolvers easier.

Read more about actions in the [docs](https://docs.hasura.io/1.0/graphql/manual/actions/index.html).

(#3042) (#3252) (#3859)

### Downgrade command

A new command is added to the server executable for downgrading to earlier releases. Previously, if you ran a newer Hasura version and wanted to go back to an old version on the same database, you had to stop Hasura, run some SQL statements and start Hasura again. With the new `downgrade` command, these SQL statements can be run automatically.

**Example**: Downgrade from `v1.2.0` to `v1.0.0`:

```bash
# stop hasura v1.2.0

# run the following command:
docker run hasura/graphql-engine:v1.2.0 graphql-engine --database-url <db-url> downgrade --to-v1.0.0

# start hasura v1.0.0
```

Read more about this command in the [docs](https://hasura.io/docs/1.0/graphql/manual/deployment/downgrading.html#downgrading-hasura-graphql-engine).

(close #1156) (#3760)

### Expiration of connections authenticated by WebHooks

When using webhooks to authenticate incoming requests to the GraphQL engine server, it is now possible to specify an expiration time; the connection to the server will be automatically closed if it's still running when the expiration delay is expired.

Read more about it in the [docs](https://hasura.io/docs/1.0/graphql/manual/auth/authentication/webhook.html).

### Bug fixes and improvements

- server: check expression in update permissions (close #384) (rfc #3750) (#3804)
- console: show pre-release update notifications with opt out option (#3888)
- console: handle invalid keys in permission builder (close #3848) (#3863)
- docs: add page on data validation to docs (close #4085) (#4260)<|MERGE_RESOLUTION|>--- conflicted
+++ resolved
@@ -59,11 +59,9 @@
 
 ### Bug fixes and improvements
 
-<<<<<<< HEAD
+(Add entries here in the order of: server, console, cli, docs, others)
+
 - server: GraphQL transactions over websockets.
-=======
-(Add entries here in the order of: server, console, cli, docs, others)
-
 - server: fix explain queries with role permissions (fix #4816)
 - server: compile with GHC 8.10.1, closing a space leak with subscriptions. (close #4517) (#3388)
 - server: fixes an issue where introspection queries with variables would fail because of caching (fix #4547)
@@ -310,7 +308,6 @@
 - cli: allow customization of server api paths (close #4016)
 - cli: clean up migration files created during a failed migrate api (close #4312) (#4319)
 - cli: add support for multiple versions of plugin (close #4105)
->>>>>>> ea2f1679
 - cli: template assets path in console HTML for unversioned builds
 - cli: set_table_is_enum metadata type for squashing migrations (close #4394) (#4395)
 - console: query support for actions (#4318)
