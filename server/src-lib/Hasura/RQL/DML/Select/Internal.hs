--- conflicted
+++ resolved
@@ -210,66 +210,6 @@
     toSQLExp (AESession s)           = s
     toSQLExp (AEInput s)             = s
 
-<<<<<<< HEAD
-=======
--- posttgres ignores anything beyond 63 chars for an iden
--- in this case, we'll need to use json_build_object function
--- json_build_object is slower than row_to_json hence it is only
--- used when needed
-buildJsonObject
-  :: Iden -> FieldName -> ArrRelCtx -> Bool
-  -> [(FieldName, AnnFld)] -> (S.Alias, S.SQLExp)
-buildJsonObject pfx parAls arrRelCtx strfyNum flds =
-  if any ( (> 63) . T.length . getFieldNameTxt . fst ) flds
-  then withJsonBuildObj parAls jsonBuildObjExps
-  else withRowToJSON parAls rowToJsonExtrs
-  where
-    jsonBuildObjExps = concatMap (toSQLFld withAlsExp) flds
-    rowToJsonExtrs = map (toSQLFld withAlsExtr) flds
-
-    withAlsExp fldName sqlExp =
-      [S.SELit $ getFieldNameTxt fldName, sqlExp]
-
-    withAlsExtr fldName sqlExp =
-      S.Extractor sqlExp $ Just $ S.toAlias fldName
-
-    toSQLFld :: (FieldName -> S.SQLExp -> f)
-             -> (FieldName, AnnFld) -> f
-    toSQLFld f (fldAls, fld) = f fldAls $ case fld of
-      FCol c      -> toSQLCol c
-      FExp e      -> S.SELit e
-      FObj objSel ->
-        let qual = mkObjRelTableAls pfx $ aarName objSel
-        in S.mkQIdenExp qual fldAls
-      FArr arrSel      ->
-        let arrPfx = _aniPrefix $ mkArrNodeInfo pfx parAls arrRelCtx $
-                                  ANIField (fldAls, arrSel)
-        in S.mkQIdenExp arrPfx fldAls
-      FComputedField (CFSScalar computedFieldScalar) ->
-        fromScalarComputedField computedFieldScalar
-      FComputedField (CFSTable _ _) ->
-        let ccPfx = mkComputedFieldTableAls pfx fldAls
-        in S.mkQIdenExp ccPfx fldAls
-      FRemote _ -> S.SELit "null: remote field selected"
-
-    toSQLCol :: AnnColField -> S.SQLExp
-    toSQLCol (AnnColField col asText colOpM) =
-      toJSONableExp strfyNum (pgiType col) asText $ withColOp colOpM $
-      S.mkQIdenExp (mkBaseTableAls pfx) $ pgiColumn col
-
-    fromScalarComputedField :: ComputedFieldScalarSel S.SQLExp -> S.SQLExp
-    fromScalarComputedField computedFieldScalar =
-      toJSONableExp strfyNum (PGColumnScalar ty) False $ withColOp colOpM $
-      S.SEFunction $ S.FunctionExp fn (fromTableRowArgs pfx args) Nothing
-      where
-        ComputedFieldScalarSel fn args ty colOpM = computedFieldScalar
-
-    withColOp :: Maybe ColOp -> S.SQLExp -> S.SQLExp
-    withColOp colOpM sqlExp = case colOpM of
-      Nothing              -> sqlExp
-      Just (ColOp op cExp) -> S.mkSQLOpExp op sqlExp cExp
-
->>>>>>> 7e2d6370
 -- uses row_to_json to build a json object
 withRowToJSON
   :: FieldName -> [S.Extractor] -> (S.Alias, S.SQLExp)
@@ -792,6 +732,8 @@
 
       AFColumn c -> toSQLCol c
 
+      AFRemote _ -> pure $ S.SELit "null: remote field selected"
+
       AFObjectRelation objSel -> withWriteObjectRelation $ do
         let AnnRelationSelectG relName relMapping annSel = objSel
             objRelSourcePrefix = mkObjectRelationTableAlias sourcePrefix relName
