--- conflicted
+++ resolved
@@ -482,15 +482,9 @@
         });
 
         const dispatchRoleNameChange = e => {
-<<<<<<< HEAD
-          const newRole = e.target.value.trim();
+          const newRole = e.target.value;
           dispatch(permOpenEdit(tableSchema, newRole, permissionsState.query));
           dispatch(permSetRoleName(newRole));
-=======
-          const role = e.target.value;
-
-          dispatch(permSetRoleName(role));
->>>>>>> e2d07bb5
         };
 
         return (
