module Hasura.Session
  ( RoleName
  , mkRoleName
  , adminRoleName
  , isAdmin
  , roleNameToTxt
  , SessionVariable
  , mkSessionVariable
  , SessionVariables
  , filterSessionVariables
  , SessionVariableValue
  , sessionVariableToText
  , sessionVariableToGraphQLName
  , mkSessionVariablesText
  , mkSessionVariablesHeaders
  , sessionVariablesToHeaders
  , getSessionVariableValue
  , getSessionVariablesSet
  , getSessionVariables
  , UserAdminSecret(..)
  , UserRoleBuild(..)
  , UserInfo
  , _uiRole
  , _uiSession
  , _uiBackendOnlyFieldAccess
  , mkUserInfo
  , adminUserInfo
  , BackendOnlyFieldAccess(..)
  ) where

import           Hasura.Prelude

import qualified Data.CaseInsensitive          as CI
import qualified Data.HashMap.Strict           as Map
import qualified Data.HashSet                  as Set
import qualified Data.Text                     as T
import qualified Database.PG.Query             as Q
import qualified Language.GraphQL.Draft.Syntax as G
import qualified Network.HTTP.Types            as HTTP

import           Data.Aeson
import           Data.Aeson.Types              (Parser, toJSONKeyText)
import           Data.Text.Extended
import           Data.Text.NonEmpty

import           Hasura.Incremental            (Cacheable)
import           Hasura.RQL.Types.Common       (adminText)
import           Hasura.RQL.Types.Error
import           Hasura.Server.Utils


newtype RoleName
  = RoleName {getRoleTxt :: NonEmptyText}
  deriving ( Show, Eq, Ord, Hashable, FromJSONKey, ToJSONKey, FromJSON
<<<<<<< HEAD
           , ToJSON, Q.FromCol, Q.ToPrepArg, Lift, Generic, Arbitrary, NFData, Cacheable)
=======
           , ToJSON, Q.FromCol, Q.ToPrepArg, Generic, Arbitrary, NFData, Cacheable )
>>>>>>> 39a43525

instance ToTxt RoleName where
  toTxt = roleNameToTxt

roleNameToTxt :: RoleName -> Text
roleNameToTxt = unNonEmptyText . getRoleTxt

mkRoleName :: Text -> Maybe RoleName
mkRoleName = fmap RoleName . mkNonEmptyText

adminRoleName :: RoleName
adminRoleName = RoleName adminText

isAdmin :: RoleName -> Bool
isAdmin = (adminRoleName ==)

newtype SessionVariable = SessionVariable {unSessionVariable :: CI.CI Text}
  deriving (Show, Eq, Hashable, IsString, Cacheable, Data, NFData, Ord)

instance ToJSON SessionVariable where
  toJSON = toJSON . CI.original . unSessionVariable

instance ToJSONKey SessionVariable where
  toJSONKey = toJSONKeyText sessionVariableToText

instance ToTxt SessionVariable where
  toTxt = sessionVariableToText

<<<<<<< HEAD
=======
-- | converts a `SessionVariable` value to a GraphQL name
sessionVariableToGraphQLName :: SessionVariable -> G.Name
sessionVariableToGraphQLName = G.unsafeMkName . T.replace "-" "_" . sessionVariableToText

>>>>>>> 39a43525
parseSessionVariable :: Text -> Parser SessionVariable
parseSessionVariable t =
  if isSessionVariable t then pure $ mkSessionVariable t
  else fail $ show t <> " is not a Hasura session variable"

instance FromJSON SessionVariable where
  parseJSON = withText "String" parseSessionVariable

instance FromJSONKey SessionVariable where
  fromJSONKey = FromJSONKeyTextParser parseSessionVariable

sessionVariableToText :: SessionVariable -> Text
sessionVariableToText = T.toLower . CI.original . unSessionVariable

mkSessionVariable :: Text -> SessionVariable
mkSessionVariable = SessionVariable . CI.mk

type SessionVariableValue = Text

newtype SessionVariables =
  SessionVariables { unSessionVariables :: Map.HashMap SessionVariable SessionVariableValue}
  deriving (Show, Eq, Hashable, Semigroup, Monoid)

filterSessionVariables
  :: (SessionVariable -> SessionVariableValue -> Bool)
  -> SessionVariables -> SessionVariables
filterSessionVariables f = SessionVariables . Map.filterWithKey f . unSessionVariables

instance ToJSON SessionVariables where
  toJSON (SessionVariables varMap) =
    toJSON $ mapKeys sessionVariableToText varMap

instance FromJSON SessionVariables where
  parseJSON v = mkSessionVariablesText <$> parseJSON v

mkSessionVariablesText :: Map.HashMap Text Text -> SessionVariables
mkSessionVariablesText = SessionVariables . mapKeys mkSessionVariable

mkSessionVariablesHeaders :: [HTTP.Header] -> SessionVariables
mkSessionVariablesHeaders =
  SessionVariables
  . Map.fromList
  . map (first SessionVariable)
  . filter (isSessionVariable . CI.original . fst) -- Only x-hasura-* headers
  . map (CI.map bsToTxt *** bsToTxt)

sessionVariablesToHeaders :: SessionVariables -> [HTTP.Header]
sessionVariablesToHeaders =
  map ((CI.map txtToBs . unSessionVariable) *** txtToBs)
  . Map.toList
  . unSessionVariables

getSessionVariables :: SessionVariables -> [Text]
getSessionVariables = map sessionVariableToText . Map.keys . unSessionVariables

getSessionVariablesSet :: SessionVariables -> Set.HashSet SessionVariable
getSessionVariablesSet = Map.keysSet . unSessionVariables

getSessionVariableValue :: SessionVariable -> SessionVariables -> Maybe SessionVariableValue
getSessionVariableValue k = Map.lookup k . unSessionVariables

-- | Represent the admin secret state; whether the secret is sent
-- in the request or if actually authorization is not configured.
data UserAdminSecret
  = UAdminSecretSent
  | UAdminSecretNotSent
  | UAuthNotSet
  deriving (Show, Eq)

-- | Represents the 'X-Hasura-Use-Backend-Only-Permissions' session variable
-- and request made with 'X-Hasura-Admin-Secret' if any auth configured.
-- For more details see Note [Backend only permissions]
data BackendOnlyFieldAccess
  = BOFAAllowed
  | BOFADisallowed
  deriving (Show, Eq, Generic)
instance Hashable BackendOnlyFieldAccess

data UserInfo
  = UserInfo
  { _uiRole                   :: !RoleName
  , _uiSession                :: !SessionVariables
  , _uiBackendOnlyFieldAccess :: !BackendOnlyFieldAccess
  } deriving (Show, Eq, Generic)
instance Hashable UserInfo

-- | Represents how to build a role from the session variables
data UserRoleBuild
  = URBFromSessionVariables
  -- ^ Look for `x-hasura-role` session variable value and absence will raise an exception
  | URBFromSessionVariablesFallback !RoleName
  -- ^ Look for `x-hasura-role` session variable value, if absent fall back to given role
  | URBPreDetermined !RoleName
  -- ^ Use only the pre-determined role
  deriving (Show, Eq)

-- | Build @'UserInfo' from @'SessionVariables'
mkUserInfo
  :: forall m. (MonadError QErr m)
  => UserRoleBuild -> UserAdminSecret -> SessionVariables -> m UserInfo
mkUserInfo roleBuild userAdminSecret sessionVariables = do
  roleName <- case roleBuild of
    URBFromSessionVariables -> onNothing maybeSessionRole $
      throw400 InvalidParams $ userRoleHeader <> " not found in session variables"
    URBFromSessionVariablesFallback role -> pure $ fromMaybe role maybeSessionRole
    URBPreDetermined role -> pure role
  backendOnlyFieldAccess <- getBackendOnlyFieldAccess
  let modifiedSession = modifySessionVariables roleName sessionVariables
  pure $ UserInfo roleName modifiedSession backendOnlyFieldAccess
  where
    maybeSessionRole = maybeRoleFromSessionVariables sessionVariables

    -- | Add x-hasura-role header and remove admin secret headers
    modifySessionVariables :: RoleName -> SessionVariables -> SessionVariables
    modifySessionVariables roleName =
      SessionVariables
      . Map.insert userRoleHeader (roleNameToTxt roleName)
      . Map.delete adminSecretHeader
      . Map.delete deprecatedAccessKeyHeader
      . unSessionVariables

    -- | See Note [Backend only permissions] to know more about the function
    getBackendOnlyFieldAccess :: m BackendOnlyFieldAccess
    getBackendOnlyFieldAccess = case userAdminSecret of
      UAdminSecretNotSent -> pure BOFADisallowed
      UAdminSecretSent    -> lookForBackendOnlyPermissionsConfig
      UAuthNotSet         -> lookForBackendOnlyPermissionsConfig
      where
        lookForBackendOnlyPermissionsConfig =
          case getSessionVariableValue useBackendOnlyPermissionsHeader sessionVariables of
            Nothing     -> pure BOFADisallowed
            Just varVal ->
              case parseStringAsBool (T.unpack varVal) of
                Left err        -> throw400 BadRequest $
                  useBackendOnlyPermissionsHeader <> ": " <> T.pack err
                Right privilege -> pure $ if privilege then BOFAAllowed else BOFADisallowed


maybeRoleFromSessionVariables :: SessionVariables -> Maybe RoleName
maybeRoleFromSessionVariables sessionVariables =
  -- returns Nothing if x-hasura-role is an empty string
  getSessionVariableValue userRoleHeader sessionVariables >>= mkRoleName

adminUserInfo :: UserInfo
adminUserInfo = UserInfo adminRoleName mempty BOFADisallowed<|MERGE_RESOLUTION|>--- conflicted
+++ resolved
@@ -52,11 +52,7 @@
 newtype RoleName
   = RoleName {getRoleTxt :: NonEmptyText}
   deriving ( Show, Eq, Ord, Hashable, FromJSONKey, ToJSONKey, FromJSON
-<<<<<<< HEAD
-           , ToJSON, Q.FromCol, Q.ToPrepArg, Lift, Generic, Arbitrary, NFData, Cacheable)
-=======
            , ToJSON, Q.FromCol, Q.ToPrepArg, Generic, Arbitrary, NFData, Cacheable )
->>>>>>> 39a43525
 
 instance ToTxt RoleName where
   toTxt = roleNameToTxt
@@ -85,13 +81,10 @@
 instance ToTxt SessionVariable where
   toTxt = sessionVariableToText
 
-<<<<<<< HEAD
-=======
 -- | converts a `SessionVariable` value to a GraphQL name
 sessionVariableToGraphQLName :: SessionVariable -> G.Name
 sessionVariableToGraphQLName = G.unsafeMkName . T.replace "-" "_" . sessionVariableToText
 
->>>>>>> 39a43525
 parseSessionVariable :: Text -> Parser SessionVariable
 parseSessionVariable t =
   if isSessionVariable t then pure $ mkSessionVariable t
