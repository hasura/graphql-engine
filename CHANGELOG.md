# Hasura GraphQL Engine Changelog

## Next release

### Scheduled Triggers

A scheduled trigger can be used to execute custom business logic based on time. There are two types of timing events: cron based or timestamp based.

A cron trigger will be useful when something needs to be done periodically. For example, you can create a cron trigger to  generate an end-of-day sales report every weekday at 9pm.

You can also schedule one-off events based on a timestamp. For example, a new scheduled event can be created for 2 weeks from when a user signs up to send them an email about their experience.

<Add docs links>

(close #1914)


### Allow access to session variables by computed fields (fix #3846)

Sometimes it is useful for computed fields to have access to the Hasura session variables directly. For example, suppose you want to fetch some articles but also get related user info, say `likedByMe`. Now, you can define a function like:

```
CREATE OR REPLACE FUNCTION article_liked(article_row article, hasura_session json)
RETURNS boolean AS $$
  SELECT EXISTS (
    SELECT 1
    FROM liked_article A
    WHERE A.user_id = hasura_session ->> 'x-hasura-user-id' AND A.article_id = article_row.id
  );
$$ LANGUAGE sql STABLE;
```

and make a query like:

```
query {
  articles {
    title
    content
    likedByMe
  }
}
```

Support for this is now added through the `add_computed_field` API.

Read more about the session argument for computed fields in the [docs](https://hasura.io/docs/1.0/graphql/manual/api-reference/schema-metadata-api/computed-field.html).

### Bug fixes and improvements

(Add entries here in the order of: server, console, cli, docs, others)
- server: fix explain queries with role permissions (fix #4816)
- server: compile with GHC 8.10.1, closing a space leak with subscriptions. (close #4517) (#3388)

- server: fixes an issue where introspection queries with variables would fail because of caching (fix #4547)
- server: avoid loss of precision when passing values in scientific notation (fix #4733)
- server: fix mishandling of GeoJSON inputs in subscriptions (fix #3239)
- server: fix importing of allow list query from metadata (fix #4687)
- server: flush log buffer during shutdown (#4800)
<<<<<<< HEAD
- console: fix editing permissions manually seems to have stopped working properly (fix #4683)
=======
- server: fix edge case with printing logs on startup failure (fix #4772)
>>>>>>> babb31ca
- console: avoid count queries for large tables (#4692)
- console: add read replica support section to pro popup (#4118)
- console: allow modifying default value for PK (fix #4075) (#4679)
- console: fix checkbox for forwarding client headers in actions (#4595)
- console: re-enable foreign tables to be listed as views (fix #4714) (#4742)
- console: display rows limit in permissions editor if set to zero (fix #4559)
- console: fix inconsistency between selected rows state and displayed rows (fix #4654) (#4673)
- console: fix displaying boolean values in `Edit Row` tab (#4682)
- console: fix underscores not being displayed on raw sql page (close #4754) (#4799)
- cli: list all available commands in root command help (fix #4623) (#4628)
- docs: add section on actions vs. remote schemas to actions documentation (#4284)
- docs: fix wrong info about excluding scheme in CORS config (#4685)
- docs: add single object mutations docs (close #4622) (#4625)
- docs: add docs page on query performance (close #2316) (#3693)
- docs: add a sample Caddyfile for Caddy 2 in enable-https section (#4710)
- docs: add disabling dev mode to production checklist (#4715)
- docs: add integration guide for AWS Cognito (#4822, #4843)
- docs: update troubleshooting section with reference on debugging errors (close #4052) (#4825)
- docs: add page for procuring custom docker images and binaries (#4828)
- docs: add content on how to secure action handlers and other actions docs improvements (#4743)

## `v1.2.0`

Include the changelog from **v1.2.0-beta.1**, **v1.2.0-beta.2**, **v1.2.0-beta.3**, **v1.2.0-beta.4**, **v1.2.0-beta.5**

Additional changelog:

### CLI: Support servers with self-signed certificates (close #4564) (#4582)

A new flag `--certificate-authority` is added so that the CA certificate can be
provided to trust the Hasura Endpoint with a self-signed SSL certificate.

Another flag `--insecure-skip-tls-verification` is added to skip verifying the certificate
in case you don't have access to the CA certificate. As the name suggests,
using this flag is insecure since verification is not carried out.

### Bug fixes and improvements

- console: update graphiql explorer to support operation transform (#4567)
- console: make GraphiQL Explorer taking the whole viewport (#4553)
- console: fix table columns type comparision during column edit (close #4125) (#4393)
- cli: allow initialising project in current directory (fix #4560) #4566
- cli: remove irrelevant flags from init command (close #4508) (#4549)
- docs: update migrations docs with config v2 (#4586)
- docs: update actions docs (#4586)

## `v1.2.0-beta.5`

### server: backend only insert permissions

Introduces optional `backend_only` (default: `false`) configuration in insert permissions
(see [api reference](https://deploy-preview-4224--hasura-docs.netlify.com/graphql/manual/api-reference/schema-metadata-api/permission.html#insertpermission)).
If this is set to `true`, the insert mutation is accessible to the role only if the request
is accompanied by `x-hasura-use-backend-only-permissions` session variable whose value is set to `true` along with the `x-hasura-admin-secret` header.
Otherwise, the behavior of the permission remains unchanged.

This feature is highly useful in disabling `insert_table` mutation for a role from frontend clients while still being able to access it from a Action webhook handler (with the same role).

(rfc #4120) (#4224)

### server: debugging mode for non-admin roles

For any errors the server sends extra information in `extensions` field under `internal` key. Till now this was only
available for `admin` role requests. To enable this for other roles, start the server with `--dev-mode` flag or set `HASURA_GRAPHQL_DEV_MODE` env variable to `true`:

```bash
$ graphql-engine --database-url <database-url> serve --dev-mode
```

In case you want to disable `internal` field for `admin` role requests, set `--admin-internal-errors` option to `false` or or set `HASURA_GRAPHQL_ADMIN_INTERNAL_ERRORS` env variable to `false`

```bash
$ graphql-engine --database-url <database-url> serve --admin-internal-errors false
```

This feature come in handy during development when you may want to see detailed errors irrespective of roles.

**Improved internal errors for Actions**:

(This is a **breaking change** with previous 1.2.0-beta releases)

The `internal` field for action errors is improved with more debug information. It now includes `request`,
`response` and `error` fields instead of just `webhook_response` field.

Before:

```json
{
  "errors": [
    {
      "extensions": {
        "internal": {
          "webhook_response": {
            "age": 25,
            "name": "Alice",
            "id": "some-id"
          }
        },
        "path": "$",
        "code": "unexpected"
      },
      "message": "unexpected fields in webhook response: age"
    }
  ]
}
```

After:

```json
{
  "errors": [
    {
      "extensions": {
        "internal": {
          "error": "unexpected response",
          "response": {
            "status": 200,
            "body": {
              "age": 25,
              "name": "Alice",
              "id": "some-id"
            },
            "headers": [
              {
                "value": "application/json",
                "name": "Content-Type"
              },
              {
                "value": "abcd",
                "name": "Set-Cookie"
              }
            ]
          },
          "request": {
            "body": {
              "session_variables": {
                "x-hasura-role": "admin"
              },
              "input": {
                "arg": {
                  "age": 25,
                  "name": "Alice",
                  "id": "some-id"
                }
              },
              "action": {
                "name": "mirror"
              }
            },
            "url": "http://127.0.0.1:5593/mirror-action",
            "headers": []
          }
        },
        "path": "$",
        "code": "unexpected"
      },
      "message": "unexpected fields in webhook response: age"
    }
  ]
}
```

### cli: add support for .env file

ENV vars can now be read from .env file present at the project root directory. A global flag, `--envfile`, is added so you can explicitly provide the .env filename, which defaults to `.env` filename if no flag is provided.

**Example**:

```
hasura console --envfile production.env
```

The above command will read ENV vars from `production.env` file present at the project root directory.

(close #4129) (#4454)

### console: allow setting post-update check in update permissions

Along with the check for filtering rows that can be updated, you can now set a post-update permission check that needs to be satisfied by the updated rows after the update is made.

<add-screenshot>

(close #4142) (#4313)

### console: support for Postgres [materialized views](https://www.postgresql.org/docs/current/rules-materializedviews.html)

Postgres materialized views are views that are persisted in a table-like form. They are now supported in the Hasura Console, in the same way as views. They will appear on the 'Schema' page, under the 'Data' tab, in the 'Untracked tables or views' section.

(close #91) (#4270)

### docs: map Postgres operators to corresponding Hasura operators

Map Postgres operators to corresponding Hasura operators at various places in docs and link to PG documentation for reference.
For example, see [here](https://hasura.io/docs/1.0/graphql/manual/api-reference/schema-metadata-api/syntax-defs.html#operator).

(#4502) (close #4056)

### Bug fixes and improvements

- server: add support for `_inc` on `real`, `double`, `numeric` and `money` (fix #3573)
- server: support special characters in JSON path query argument with bracket `[]` notation, e.g `obj['Hello World!']` (#3890) (#4482)
- server: add graphql-engine support for timestamps without timezones (fix #1217)
- server: support inserting unquoted bigint, and throw an error if value overflows the bounds of the integer type (fix #576) (fix #4368)
- console: change react ace editor theme to eclipse (close #4437)
- console: fix columns reordering for relationship tables in data browser (#4483)
- console: format row count in data browser for readablity (#4433)
- console: move pre-release notification tooltip msg to top (#4433)
- console: remove extra localPresets key present in migration files on permissions change (close #3976) (#4433)
- console: make nullable and unique labels for columns clickable in insert and modify (#4433)
- console: fix row delete for relationships in data browser (#4433)
- console: prevent trailing spaces while creating new role (close #3871) (#4497)
- docs: add API docs for using environment variables as webhook urls in event triggers
- server: fix recreating action's permissions (close #4377)
- docs: add reference docs for CLI (clsoe #4327) (#4408)

## `v1.2.0-beta.4`

### add query support in actions

(close #4032) (#4309)

### console: persist page state in data browser across navigation

The order, collapsed state of columns and rows limit is now persisted across page navigation

(close #3390) (#3753)

### Bug fixes and improvements

- cli: query support for actions (#4318)
- cli: add retry_conf in event trigger for squashing migrations (close #4296) (#4324)
- cli: allow customization of server api paths (close #4016)
- cli: clean up migration files created during a failed migrate api (close #4312) (#4319)
- cli: add support for multiple versions of plugin (close #4105)
- cli: template assets path in console HTML for unversioned builds
- cli: set_table_is_enum metadata type for squashing migrations (close #4394) (#4395)
- console: query support for actions (#4318)
- console: recover from SDL parse in actions type definition editor (fix #4385) (#4389)
- console: allow customising graphql field names for columns of views (close #3689) (#4255)
- console: fix clone permission migrations (close #3985) (#4277)
- console: decouple data rows and count fetch in data browser to account for really large tables (close #3793) (#4269)
- console: update cookie policy for API calls to "same-origin"
- console: redirect to /:table/browse from /:table (close #4330) (#4374)
- console: surround string type column default value with quotes (close #4371) (#4423)
- console: add undefined check to fix error (close #4444) (#4445)
- docs: add One-Click Render deployment guide (close #3683) (#4209)
- server: reserved keywords in column references break parser (fix #3597) #3927
- server: fix postgres specific error message that exposed database type on invalid query parameters (#4294)
- server: manage inflight events when HGE instance is gracefully shutdown (close #3548)
- server: fix an edge case where some events wouldn't be processed because of internal erorrs (#4213)
- server: fix downgrade not working to version v1.1.1 (#4354)
- server: `type` field is not required if `jwk_url` is provided in JWT config
- server: add a new field `claims_namespace_path` which accepts a JSON Path for looking up hasura claim in the JWT token (#4349)
- server: support reusing Postgres scalars in custom types (close #4125)

## `v1.2.0-beta.3`

### console: manage Postgres check constraints

Postgres Check constraints allows you to specify that the value in a certain column must satisfy a Boolean (truth-value) expression. They can be used to put in simple input validations for mutations and with this release, these constraints can now be added while creating a table or later from Modify tab on the console.

**Example**:
When a product is created, ensure that the price is greater than zero. The SQL would look like this:

```sql
CREATE TABLE products (
    product_id UUID DEFAULT gen_random_uuid(),
    name TEXT,
    price NUMERIC CONSTRAINT positive_price CHECK (price > 0)
);
```

To create this table with Hasura Console, on the 'Add a new table' screen, after adding all the columns, scroll down to 'Check constraints' section and 'Add a new check constraint' with the following properties:

- Constraint name: `positive_price`
- Check expression: `price > 0`

Read more about check constraints on [Postgres Docs](https://www.postgresql.org/docs/12/ddl-constraints.html#DDL-CONSTRAINTS-CHECK-CONSTRAINTS).

(close #1700) (#3881)

### CLI: V2 migrations architecture

A new CLI migrations image is introduced to account for the new migrations workflow. If you're have a project with `version: 2` in `config.yaml`, you should use the new image: `hasura/graphql-engine:v1.2.0-cli-migrations-v2`. Mount the migrations at `/hasura-migrations` and metadata at `/hasura-metadata`.

See [upgrade docs](https://hasura.io/docs/1.0/graphql/manual/migrations/upgrade-v2.html).

(close #3969) (#4145)

### Bug fixes and improvements

- server: improve performance of replace_metadata tracking many tables (fix #3802)
- server: option to reload remote schemas in 'reload_metadata' API (fix #3792, #4117)
- server: fix various space leaks to avoid excessive memory consumption
- server: fix postgres query error when computed fields included in mutation response (fix #4035)
- server: fix `__typename` not being included for custom object types (fix #4063)
- server: preserve cookie headers from sync action webhook (close #4021)
- server: validate action webhook response to conform to action output type (fix #3977)
- server: add 'ID' to default scalars in custom types (fix #4061)
- server: fix erroneous error log "Received STOP for an operation ..."
- console: enum field values can be selected through a dropdown in insert/edit rows page (close #3748) (#3810)
- console: exported metadata filenames are now unique(`hasura_metadata_<timestamp>.json`) (close #1772) (#4106)
- console: allow bulk deleting rows in 'Browse Rows' section (close #1739) (#3735)
- console: fix computed field permission selection (#4246)
- console: allow customising root fields of single row mutations (close #4203) (#4254)
- console: fix json string rendering in data browser (close #4201) (#4221)
- console: handle long column names in event trigger update columns (close #4123) (#4210)
- console: disable selecting roles without permissions for bulk actions (close #4178) (#4195)
- console: fix passing default value to JsonInput (#4175)
- console: fix parsing of wrapped types in SDL (close #4099) (#4167)
- console: misc actions fixes (#4059)
- console: action relationship page improvements (fix #4062, #4130) (#4133)
- cli: fix init command to generate correct config (fix #4036) (#4038)
- cli: fix parse error returned on console api (close #4126) (#4152)
- cli: fix typo in cli example for squash (fix #4047) (#4049)
- docs: add statement to grant hasura permissions for PG functions (#4238)
- docs: add docs for redeliver_event api (fix #4176) (#4177)
- docs: update permission.rst for check constraint api (#4124)
- docs: add note on pg versions for actions (#4034)
- docs: add latest prerelease build info (close #4041) (#4048)
- docs: add AuthGuardian JWT guide (#3958)

## `v1.2.0-beta.2`

- server: Don't update catalog version if using --dryRun (#3970)
- cli: add version flag in update-cli command (#3996)
- cli(migrations-img): add env to skip update prompts (fix #3964) (#3968)
- cli, server: use prerelease tag as channel for console assets cdn (#3975)
- cli: fix flags in actions, migrate and metadata cmd (fix #3982) (#3991)
- cli: preserve action definition in metadata apply (fix… (#3993)
- cli: bug fixes related to actions (#3951)

## `v1.2.0-beta.1`

### Hasura Actions

Actions are a way to extend Hasura’s auto-generated mutations with entirely custom ones which can handle various use cases such as data validation, data enrichment from external sources and any other complex business logic.

A new mutation can be created either by defining its GraphQL SDL or by deriving it from an existing Hasura-generated mutation. The resolver is exposed to Hasura as a webhook which can be called synchronously or asynchronously. This release also includes an ever evolving codegen workflow to make managing the custom resolvers easier.

Read more about actions in the [docs](https://docs.hasura.io/1.0/graphql/manual/actions/index.html).

(#3042) (#3252) (#3859)

### Downgrade command

A new command is added to the server executable for downgrading to earlier releases. Previously, if you ran a newer Hasura version and wanted to go back to an old version on the same database, you had to stop Hasura, run some SQL statements and start Hasura again. With the new `downgrade` command, these SQL statements can be run automatically.

**Example**: Downgrade from `v1.2.0` to `v1.0.0`:

```bash
# stop hasura v1.2.0

# run the following command:
docker run hasura/graphql-engine:v1.2.0 graphql-engine --database-url <db-url> downgrade --to-v1.0.0

# start hasura v1.0.0
```

Read more about this command in the [docs](https://hasura.io/docs/1.0/graphql/manual/deployment/downgrading.html#downgrading-hasura-graphql-engine).

(close #1156) (#3760)

### Expiration of connections authenticated by WebHooks

When using webhooks to authenticate incoming requests to the GraphQL engine server, it is now possible to specify an expiration time; the connection to the server will be automatically closed if it's still running when the expiration delay is expired.

Read more about it in the [docs](https://hasura.io/docs/1.0/graphql/manual/auth/authentication/webhook.html).

### Bug fixes and improvements

- server: check expression in update permissions (close #384) (rfc #3750) (#3804)
- console: show pre-release update notifications with opt out option (#3888)
- console: handle invalid keys in permission builder (close #3848) (#3863)
- docs: add page on data validation to docs (close #4085) (#4260)<|MERGE_RESOLUTION|>--- conflicted
+++ resolved
@@ -57,11 +57,8 @@
 - server: fix mishandling of GeoJSON inputs in subscriptions (fix #3239)
 - server: fix importing of allow list query from metadata (fix #4687)
 - server: flush log buffer during shutdown (#4800)
-<<<<<<< HEAD
+- server: fix edge case with printing logs on startup failure (fix #4772)
 - console: fix editing permissions manually seems to have stopped working properly (fix #4683)
-=======
-- server: fix edge case with printing logs on startup failure (fix #4772)
->>>>>>> babb31ca
 - console: avoid count queries for large tables (#4692)
 - console: add read replica support section to pro popup (#4118)
 - console: allow modifying default value for PK (fix #4075) (#4679)
