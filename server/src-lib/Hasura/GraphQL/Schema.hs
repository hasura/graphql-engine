--- conflicted
+++ resolved
@@ -496,15 +496,11 @@
         G.toGT $ G.toNT $ G.toLT $ G.toNT $ mkTableTy tn
       where
         desc = "data of the affected rows by the mutation"
-<<<<<<< HEAD
-        retTy = bool (mkTableColTy tn) (mkTableTy tn) nestAlwd
     queryRootFld =
       mkHsraObjFldInfo (Just desc) "query" Map.empty $
         G.toGT $ G.toNT queryRootTy
       where
         desc = "the query root"
-=======
->>>>>>> 5bafdce9
 
 -- table_bool_exp
 mkBoolExpInp
