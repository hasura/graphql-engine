-- | Types and classes related to configuration when the server is initialised
module Hasura.Server.Init.Config where

import qualified Data.Aeson                       as J
import qualified Data.Aeson.Casing                as J
import qualified Data.Aeson.TH                    as J
import qualified Data.HashSet                     as Set
import qualified Data.String                      as DataString
import qualified Data.Text                        as T
import qualified Database.PG.Query                as Q

import           Data.Char                        (toLower)
import           Data.Time
import           Network.Wai.Handler.Warp         (HostPreference)
import qualified Network.WebSockets               as WS

import qualified Hasura.Cache.Bounded             as Cache
import qualified Hasura.GraphQL.Execute.LiveQuery as LQ
import qualified Hasura.GraphQL.Execute.Plan      as E
import qualified Hasura.Logging                   as L

import           Hasura.Prelude
import           Hasura.Server.Auth
import           Hasura.Server.Cors
import           Hasura.Session

data RawConnParams
  = RawConnParams
  { rcpStripes      :: !(Maybe Int)
  , rcpConns        :: !(Maybe Int)
  , rcpIdleTime     :: !(Maybe Int)
  , rcpConnLifetime :: !(Maybe NominalDiffTime)
  -- ^ Time from connection creation after which to destroy a connection and
  -- choose a different/new one.
  , rcpAllowPrepare :: !(Maybe Bool)
  } deriving (Show, Eq)

type RawAuthHook = AuthHookG (Maybe Text) (Maybe AuthHookType)

data RawServeOptions impl
  = RawServeOptions
<<<<<<< HEAD
  { rsoPort                          :: !(Maybe Int)
  , rsoHost                          :: !(Maybe HostPreference)
  , rsoConnParams                    :: !RawConnParams
  , rsoTxIso                         :: !(Maybe Q.TxIsolation)
  , rsoAdminSecret                   :: !(Maybe AdminSecretHash)
  , rsoAuthHook                      :: !RawAuthHook
  , rsoJwtSecret                     :: !(Maybe JWTConfig)
  , rsoUnAuthRole                    :: !(Maybe RoleName)
  , rsoCorsConfig                    :: !(Maybe CorsConfig)
  , rsoEnableConsole                 :: !Bool
  , rsoConsoleAssetsDir              :: !(Maybe Text)
  , rsoEnableTelemetry               :: !(Maybe Bool)
  , rsoWsReadCookie                  :: !Bool
  , rsoStringifyNum                  :: !Bool
  , rsoEnabledAPIs                   :: !(Maybe [API])
  , rsoMxRefetchInt                  :: !(Maybe LQ.RefetchInterval)
  , rsoMxBatchSize                   :: !(Maybe LQ.BatchSize)
  , rsoEnableAllowlist               :: !Bool
  , rsoEnabledLogTypes               :: !(Maybe [L.EngineLogType impl])
  , rsoLogLevel                      :: !(Maybe L.LogLevel)
  , rsoPlanCacheSize                 :: !(Maybe Cache.CacheSize)
  , rsoDevMode                       :: !Bool
  , rsoAdminInternalErrors           :: !(Maybe Bool)
  , rsoEventsHttpPoolSize            :: !(Maybe Int)
  , rsoEventsFetchInterval           :: !(Maybe Milliseconds)
  , rsoLogHeadersFromEnv             :: !Bool
  , rsoEnableRemoteSchemaPermissions :: !Bool
  , rsoWebSocketCompression          :: !Bool
=======
  { rsoPort                  :: !(Maybe Int)
  , rsoHost                  :: !(Maybe HostPreference)
  , rsoConnParams            :: !RawConnParams
  , rsoTxIso                 :: !(Maybe Q.TxIsolation)
  , rsoAdminSecret           :: !(Maybe AdminSecretHash)
  , rsoAuthHook              :: !RawAuthHook
  , rsoJwtSecret             :: !(Maybe JWTConfig)
  , rsoUnAuthRole            :: !(Maybe RoleName)
  , rsoCorsConfig            :: !(Maybe CorsConfig)
  , rsoEnableConsole         :: !Bool
  , rsoConsoleAssetsDir      :: !(Maybe Text)
  , rsoEnableTelemetry       :: !(Maybe Bool)
  , rsoWsReadCookie          :: !Bool
  , rsoStringifyNum          :: !Bool
  , rsoEnabledAPIs           :: !(Maybe [API])
  , rsoMxRefetchInt          :: !(Maybe LQ.RefetchInterval)
  , rsoMxBatchSize           :: !(Maybe LQ.BatchSize)
  , rsoEnableAllowlist       :: !Bool
  , rsoEnabledLogTypes       :: !(Maybe [L.EngineLogType impl])
  , rsoLogLevel              :: !(Maybe L.LogLevel)
  , rsoPlanCacheSize         :: !(Maybe Cache.CacheSize)
  , rsoDevMode               :: !Bool
  , rsoAdminInternalErrors   :: !(Maybe Bool)
  , rsoEventsHttpPoolSize    :: !(Maybe Int)
  , rsoEventsFetchInterval   :: !(Maybe Milliseconds)
  , rsoLogHeadersFromEnv     :: !Bool
  , rsoWebSocketCompression  :: !Bool
  , rsoWebSocketKeepAlive    :: !(Maybe Int)
>>>>>>> 77a04c73
  }

-- | @'ResponseInternalErrorsConfig' represents the encoding of the internal
-- errors in the response to the client.
-- See the github comment https://github.com/hasura/graphql-engine/issues/4031#issuecomment-609747705 for more details.
data ResponseInternalErrorsConfig
  = InternalErrorsAllRequests
  | InternalErrorsAdminOnly
  | InternalErrorsDisabled
  deriving (Show, Eq)

shouldIncludeInternal :: RoleName -> ResponseInternalErrorsConfig -> Bool
shouldIncludeInternal role = \case
  InternalErrorsAllRequests -> True
  InternalErrorsAdminOnly   -> isAdmin role
  InternalErrorsDisabled    -> False

newtype KeepAliveDelay
  = KeepAliveDelay
      { unKeepAliveDelay :: Seconds
      } deriving (Eq, Show)

data ServeOptions impl
  = ServeOptions
  { soPort                          :: !Int
  , soHost                          :: !HostPreference
  , soConnParams                    :: !Q.ConnParams
  , soTxIso                         :: !Q.TxIsolation
  , soAdminSecret                   :: !(Maybe AdminSecretHash)
  , soAuthHook                      :: !(Maybe AuthHook)
  , soJwtSecret                     :: !(Maybe JWTConfig)
  , soUnAuthRole                    :: !(Maybe RoleName)
  , soCorsConfig                    :: !CorsConfig
  , soEnableConsole                 :: !Bool
  , soConsoleAssetsDir              :: !(Maybe Text)
  , soEnableTelemetry               :: !Bool
  , soStringifyNum                  :: !Bool
  , soEnabledAPIs                   :: !(Set.HashSet API)
  , soLiveQueryOpts                 :: !LQ.LiveQueriesOptions
  , soEnableAllowlist               :: !Bool
  , soEnabledLogTypes               :: !(Set.HashSet (L.EngineLogType impl))
  , soLogLevel                      :: !L.LogLevel
  , soPlanCacheOptions              :: !E.PlanCacheOptions
  , soResponseInternalErrorsConfig  :: !ResponseInternalErrorsConfig
  , soEventsHttpPoolSize            :: !(Maybe Int)
  , soEventsFetchInterval           :: !(Maybe Milliseconds)
  , soLogHeadersFromEnv             :: !Bool
  , soEnableRemoteSchemaPermissions :: !Bool
  , soConnectionOptions            :: !WS.ConnectionOptions
  , soWebsocketKeepAlive           :: !KeepAliveDelay
  }

data DowngradeOptions
  = DowngradeOptions
  { dgoTargetVersion :: !Text
  , dgoDryRun        :: !Bool
  } deriving (Show, Eq)

data RawConnInfo =
  RawConnInfo
  { connHost     :: !(Maybe String)
  , connPort     :: !(Maybe Int)
  , connUser     :: !(Maybe String)
  , connPassword :: !String
  , connUrl      :: !(Maybe String)
  , connDatabase :: !(Maybe String)
  , connOptions  :: !(Maybe String)
  , connRetries  :: !(Maybe Int)
  } deriving (Eq, Read, Show)

data HGECommandG a
  = HCServe !a
  | HCExport
  | HCClean
  | HCExecute
  | HCVersion
  | HCDowngrade !DowngradeOptions
  deriving (Show, Eq)

data API
  = METADATA
  | GRAPHQL
  | PGDUMP
  | DEVELOPER
  | CONFIG
  deriving (Show, Eq, Read, Generic)

$(J.deriveJSON (J.defaultOptions { J.constructorTagModifier = map toLower })
  ''API)

instance Hashable API

$(J.deriveJSON (J.aesonDrop 4 J.camelCase){J.omitNothingFields=True} ''RawConnInfo)

type HGECommand impl = HGECommandG (ServeOptions impl)
type RawHGECommand impl = HGECommandG (RawServeOptions impl)

data HGEOptionsG a
  = HGEOptionsG
  { hoConnInfo :: !RawConnInfo
  , hoCommand  :: !(HGECommandG a)
  } deriving (Show, Eq)

type RawHGEOptions impl = HGEOptionsG (RawServeOptions impl)
type HGEOptions impl = HGEOptionsG (ServeOptions impl)

type Env = [(String, String)]

readHookType :: String -> Either String AuthHookType
readHookType tyS =
  case tyS of
    "GET"  -> Right AHTGet
    "POST" -> Right AHTPost
    _      -> Left "Only expecting GET / POST"

parseStrAsBool :: String -> Either String Bool
parseStrAsBool t
  | map toLower t `elem` truthVals = Right True
  | map toLower t `elem` falseVals = Right False
  | otherwise = Left errMsg
  where
    truthVals = ["true", "t", "yes", "y"]
    falseVals = ["false", "f", "no", "n"]

    errMsg = " Not a valid boolean text. " ++ "True values are "
             ++ show truthVals ++ " and  False values are " ++ show falseVals
             ++ ". All values are case insensitive"

readIsoLevel :: String -> Either String Q.TxIsolation
readIsoLevel isoS =
  case isoS of
    "read-committed"  -> return Q.ReadCommitted
    "repeatable-read" -> return Q.RepeatableRead
    "serializable"    -> return Q.Serializable
    _                 -> Left "Only expecting read-committed / repeatable-read / serializable"

readAPIs :: String -> Either String [API]
readAPIs = mapM readAPI . T.splitOn "," . T.pack
  where readAPI si = case T.toUpper $ T.strip si of
          "METADATA"  -> Right METADATA
          "GRAPHQL"   -> Right GRAPHQL
          "PGDUMP"    -> Right PGDUMP
          "DEVELOPER" -> Right DEVELOPER
          "CONFIG"    -> Right CONFIG
          _            -> Left "Only expecting list of comma separated API types metadata,graphql,pgdump,developer,config"

readLogLevel :: String -> Either String L.LogLevel
readLogLevel s = case T.toLower $ T.strip $ T.pack s of
  "debug" -> Right L.LevelDebug
  "info"  -> Right L.LevelInfo
  "warn"  -> Right L.LevelWarn
  "error" -> Right L.LevelError
  _       -> Left "Valid log levels: debug, info, warn or error"

readJson :: (J.FromJSON a) => String -> Either String a
readJson = J.eitherDecodeStrict . txtToBs . T.pack

class FromEnv a where
  fromEnv :: String -> Either String a

-- Deserialize from seconds, in the usual way
instance FromEnv NominalDiffTime where
  fromEnv s = maybe (Left "could not parse as a Double") (Right . realToFrac) $
                (readMaybe s :: Maybe Double)

instance FromEnv String where
  fromEnv = Right

instance FromEnv HostPreference where
  fromEnv = Right . DataString.fromString

instance FromEnv Text where
  fromEnv = Right . T.pack

instance FromEnv AuthHookType where
  fromEnv = readHookType

instance FromEnv Int where
  fromEnv = maybe (Left "Expecting Int value") Right . readMaybe

instance FromEnv AdminSecretHash where
  fromEnv = Right . hashAdminSecret . T.pack

instance FromEnv RoleName where
  fromEnv string = case mkRoleName (T.pack string) of
    Nothing       -> Left "empty string not allowed"
    Just roleName -> Right roleName

instance FromEnv Bool where
  fromEnv = parseStrAsBool

instance FromEnv Q.TxIsolation where
  fromEnv = readIsoLevel

instance FromEnv CorsConfig where
  fromEnv = readCorsDomains

instance FromEnv [API] where
  fromEnv = readAPIs

instance FromEnv LQ.BatchSize where
  fromEnv s = do
    val <- readEither s
    maybe (Left "batch size should be a non negative integer") Right $ LQ.mkBatchSize val

instance FromEnv LQ.RefetchInterval where
  fromEnv x = do
    val <- fmap (milliseconds . fromInteger) . readEither $ x
    maybe (Left "refetch interval should be a non negative integer") Right $ LQ.mkRefetchInterval val

instance FromEnv Milliseconds where
  fromEnv = fmap fromInteger . readEither

instance FromEnv JWTConfig where
  fromEnv = readJson

instance L.EnabledLogTypes impl => FromEnv [L.EngineLogType impl] where
  fromEnv = L.parseEnabledLogTypes

instance FromEnv L.LogLevel where
  fromEnv = readLogLevel

instance FromEnv Cache.CacheSize where
  fromEnv = Cache.parseCacheSize

type WithEnv a = ReaderT Env (ExceptT String Identity) a

runWithEnv :: Env -> WithEnv a -> Either String a
runWithEnv env m = runIdentity $ runExceptT $ runReaderT m env<|MERGE_RESOLUTION|>--- conflicted
+++ resolved
@@ -39,36 +39,6 @@
 
 data RawServeOptions impl
   = RawServeOptions
-<<<<<<< HEAD
-  { rsoPort                          :: !(Maybe Int)
-  , rsoHost                          :: !(Maybe HostPreference)
-  , rsoConnParams                    :: !RawConnParams
-  , rsoTxIso                         :: !(Maybe Q.TxIsolation)
-  , rsoAdminSecret                   :: !(Maybe AdminSecretHash)
-  , rsoAuthHook                      :: !RawAuthHook
-  , rsoJwtSecret                     :: !(Maybe JWTConfig)
-  , rsoUnAuthRole                    :: !(Maybe RoleName)
-  , rsoCorsConfig                    :: !(Maybe CorsConfig)
-  , rsoEnableConsole                 :: !Bool
-  , rsoConsoleAssetsDir              :: !(Maybe Text)
-  , rsoEnableTelemetry               :: !(Maybe Bool)
-  , rsoWsReadCookie                  :: !Bool
-  , rsoStringifyNum                  :: !Bool
-  , rsoEnabledAPIs                   :: !(Maybe [API])
-  , rsoMxRefetchInt                  :: !(Maybe LQ.RefetchInterval)
-  , rsoMxBatchSize                   :: !(Maybe LQ.BatchSize)
-  , rsoEnableAllowlist               :: !Bool
-  , rsoEnabledLogTypes               :: !(Maybe [L.EngineLogType impl])
-  , rsoLogLevel                      :: !(Maybe L.LogLevel)
-  , rsoPlanCacheSize                 :: !(Maybe Cache.CacheSize)
-  , rsoDevMode                       :: !Bool
-  , rsoAdminInternalErrors           :: !(Maybe Bool)
-  , rsoEventsHttpPoolSize            :: !(Maybe Int)
-  , rsoEventsFetchInterval           :: !(Maybe Milliseconds)
-  , rsoLogHeadersFromEnv             :: !Bool
-  , rsoEnableRemoteSchemaPermissions :: !Bool
-  , rsoWebSocketCompression          :: !Bool
-=======
   { rsoPort                  :: !(Maybe Int)
   , rsoHost                  :: !(Maybe HostPreference)
   , rsoConnParams            :: !RawConnParams
@@ -95,9 +65,9 @@
   , rsoEventsHttpPoolSize    :: !(Maybe Int)
   , rsoEventsFetchInterval   :: !(Maybe Milliseconds)
   , rsoLogHeadersFromEnv     :: !Bool
+  , rsoEnableRemoteSchemaPermissions :: !Bool
   , rsoWebSocketCompression  :: !Bool
   , rsoWebSocketKeepAlive    :: !(Maybe Int)
->>>>>>> 77a04c73
   }
 
 -- | @'ResponseInternalErrorsConfig' represents the encoding of the internal
