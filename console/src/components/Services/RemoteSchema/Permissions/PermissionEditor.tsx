--- conflicted
+++ resolved
@@ -256,10 +256,7 @@
   );
 };
 
-<<<<<<< HEAD
-=======
 declare const window: any;
->>>>>>> cce7bd66
 
 const PermissionEditor = ({ ...props }: any) => {
   const {
