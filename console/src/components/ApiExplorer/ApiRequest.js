--- conflicted
+++ resolved
@@ -273,17 +273,13 @@
               onChange={this.onHeaderValueChanged.bind(this)}
               onFocus={this.handleFocus}
               onBlur={this.handleBlur}
-<<<<<<< HEAD
-              type="text"
               data-test={`header-value-${i}`}
-=======
               type={
                 header.key === 'X-Hasura-Access-Key' &&
                 !this.state.accessKeyVisible
                   ? 'password'
                   : 'text'
               }
->>>>>>> 39044b60
             />
           </td>
           {header.isNewHeader ? null : (
