--- conflicted
+++ resolved
@@ -77,12 +77,8 @@
 - server: fix importing of allow list query from metadata (fix #4687)
 - server: flush log buffer during shutdown (#4800)
 - server: fix edge case with printing logs on startup failure (fix #4772)
-<<<<<<< HEAD
-- console: feature allow console users to set session argument as sql function argument (#4499)
-=======
 - console: provide option to cascade metadata on dependency conflicts on console (fix #1593)
 - console: fix enum tables reload data button UI (#4647)
->>>>>>> 2030da52
 - console: allow entering big int values in the console (close #3667) (#4775)
 - console: add support for subscriptions analyze in API explorer (close #2541) (#2541)
 - console: avoid count queries for large tables (#4692)
@@ -100,6 +96,7 @@
 - console: add new sidebar icon that separates enums from tables (fix #4984) (#4992)
 - console: fix "Cannot read property 'foldable'" runtime error in `Browse Rows` page (fix #4907) (#5016)
 - console: respect read-only mode in actions pages (fix #4656) (#4764)
+- console: feature allow console users to set session argument as sql function argument (#4499)
 - cli: list all available commands in root command help (fix #4623) (#4628)
 - cli: fix bug with squashing event triggers (close #4883)
 - cli: add support for skipping execution while generating migrations through the migrate REST API
