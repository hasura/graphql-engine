--- conflicted
+++ resolved
@@ -96,10 +96,7 @@
 
 data RQLQueryV2
   = RQV2TrackTable !TrackTableV2
-<<<<<<< HEAD
-=======
   | RQV2SetTableCustomFields !SetTableCustomFields
->>>>>>> 79414cb2
   deriving (Show, Eq, Lift)
 
 data RQLQuery
@@ -270,12 +267,8 @@
 
   RQBulk qs                       -> any queryNeedsReload qs
 queryNeedsReload (RQV2 qi) = case qi of
-<<<<<<< HEAD
-  RQV2TrackTable _ -> True
-=======
   RQV2TrackTable _           -> True
   RQV2SetTableCustomFields _ -> True
->>>>>>> 79414cb2
 
 runQueryM
   :: ( QErrM m, CacheRWM m, UserInfoM m, MonadTx m
@@ -355,9 +348,5 @@
       RQBulk qs                    -> encJFromList <$> indexedMapM runQueryM qs
 
     runQueryV2M = \case
-<<<<<<< HEAD
-      RQV2TrackTable q -> runTrackTableV2Q q
-=======
       RQV2TrackTable q           -> runTrackTableV2Q q
-      RQV2SetTableCustomFields q -> runSetTableCustomFieldsQV2 q
->>>>>>> 79414cb2
+      RQV2SetTableCustomFields q -> runSetTableCustomFieldsQV2 q