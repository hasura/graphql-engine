module Ops
  ( initCatalogSafe
  , cleanCatalog
  , migrateCatalog
  , execQuery
  ) where

import           Data.Time.Clock              (UTCTime)
import           Language.Haskell.TH.Syntax   (Q, TExp, unTypeQ)

import           Hasura.Prelude
import           Hasura.RQL.DDL.Schema.Table
import           Hasura.RQL.DDL.Utils         (clearHdbViews)
import           Hasura.RQL.Types
import           Hasura.Server.Query
import           Hasura.SQL.Types

import qualified Data.Aeson                   as A
import qualified Data.ByteString.Lazy         as BL
import qualified Data.Text                    as T
import qualified Data.Yaml.TH                 as Y

import qualified Database.PG.Query            as Q
import qualified Database.PG.Query.Connection as Q

curCatalogVer :: T.Text
curCatalogVer = "8"

initCatalogSafe
  :: (QErrM m, UserInfoM m, CacheRWM m, MonadTx m, MonadIO m, HasHttpManager m)
  => UTCTime -> m String
initCatalogSafe initTime =  do
  hdbCatalogExists <- liftTx $ Q.catchE defaultTxErrorHandler $
                      doesSchemaExist $ SchemaName "hdb_catalog"
  bool (initCatalogStrict True initTime) onCatalogExists hdbCatalogExists
  where
    onCatalogExists = do
      versionExists <- liftTx $ Q.catchE defaultTxErrorHandler $
                       doesVersionTblExist
                       (SchemaName "hdb_catalog") (TableName "hdb_version")
      bool (initCatalogStrict False initTime) (return initialisedMsg) versionExists

    initialisedMsg = "the state is already initialised"

    doesVersionTblExist sn tblN =
      (runIdentity . Q.getRow) <$> Q.withQ [Q.sql|
           SELECT EXISTS (
               SELECT 1
                 FROM pg_tables
                WHERE schemaname = $1 AND tablename = $2)
               |] (sn, tblN) False

    doesSchemaExist sn =
      (runIdentity . Q.getRow) <$> Q.withQ [Q.sql|
           SELECT EXISTS (
               SELECT 1
                 FROM information_schema.schemata
                WHERE schema_name = $1
           )
                    |] (Identity sn) False

initCatalogStrict
  :: (QErrM m, UserInfoM m, CacheRWM m, MonadTx m, MonadIO m, HasHttpManager m)
  => Bool -> UTCTime -> m String
initCatalogStrict createSchema initTime =  do
  liftTx $ Q.catchE defaultTxErrorHandler $
    when createSchema $ do
      Q.unitQ "CREATE SCHEMA hdb_catalog" () False
      -- This is where the generated views and triggers are stored
      Q.unitQ "CREATE SCHEMA hdb_views" () False

  pgcryptoExtExists <- liftTx $
    Q.catchE defaultTxErrorHandler $ isExtAvailable "pgcrypto"

  if pgcryptoExtExists
    -- only if we created the schema, create the extension
    then when createSchema $ liftTx $ Q.unitQE needsPgCryptoExt
         "CREATE EXTENSION IF NOT EXISTS pgcrypto SCHEMA public" () False
    else throw500 pgcryptoNotAvlMsg

  liftTx $ Q.catchE defaultTxErrorHandler $ do
    Q.Discard () <- Q.multiQ $(Q.sqlFromFile "src-rsr/initialise.sql")
    return ()

  -- add default metadata
  void $ runQueryM metadataQuery

  setAllAsSystemDefined >> addVersion initTime
  return "successfully initialised"

  where
    metadataQuery =
      $(unTypeQ (Y.decodeFile "src-rsr/hdb_metadata.yaml" :: Q (TExp RQLQuery)))
    needsPgCryptoExt :: Q.PGTxErr -> QErr
    needsPgCryptoExt e@(Q.PGTxErr _ _ _ err) =
      case err of
        Q.PGIUnexpected _ -> (err500 PostgresError pgcryptoReqdMsg) { qeInternal = Just $ A.toJSON e }
        Q.PGIStatement pgErr ->
          case Q.edStatusCode pgErr of
            Just "42501" -> err500 PostgresError pgcryptoPermsMsg
            _ -> (err500 PostgresError pgcryptoReqdMsg) { qeInternal = Just $ A.toJSON e }

    addVersion modTime = liftTx $ Q.catchE defaultTxErrorHandler $
      Q.unitQ [Q.sql|
                INSERT INTO "hdb_catalog"."hdb_version"
                (version, upgraded_on) VALUES ($1, $2)
                |] (curCatalogVer, modTime) False

    isExtAvailable :: T.Text -> Q.Tx Bool
    isExtAvailable sn =
      (runIdentity . Q.getRow) <$> Q.withQ [Q.sql|
           SELECT EXISTS (
               SELECT 1
                 FROM pg_catalog.pg_available_extensions
                WHERE name = $1
           )
                    |] (Identity sn) False


migrateMetadata
  :: (MonadTx m, HasHttpManager m, CacheRWM m, UserInfoM m, MonadIO m)
  => RQLQuery -> m ()
migrateMetadata rqlQuery = do
  -- build schema cache
  buildSchemaCache
  -- run the RQL query to migrate metadata
  void $ runQueryM rqlQuery

setAllAsSystemDefined :: (MonadTx m) => m ()
setAllAsSystemDefined = liftTx $ Q.catchE defaultTxErrorHandler $ do
  Q.unitQ "UPDATE hdb_catalog.hdb_table SET is_system_defined = 'true'" () False
  Q.unitQ "UPDATE hdb_catalog.hdb_relationship SET is_system_defined = 'true'" () False
  Q.unitQ "UPDATE hdb_catalog.hdb_permission SET is_system_defined = 'true'" () False
  Q.unitQ "UPDATE hdb_catalog.hdb_query_template SET is_system_defined = 'true'" () False

setAsSystemDefinedFor2 :: (MonadTx m) => m ()
setAsSystemDefinedFor2 =
  liftTx $ Q.catchE defaultTxErrorHandler $
  Q.multiQ [Q.sql|
            UPDATE hdb_catalog.hdb_table
            SET is_system_defined = 'true'
            WHERE table_schema = 'hdb_catalog'
             AND (  table_name = 'event_triggers'
                 OR table_name = 'event_log'
                 OR table_name = 'event_invocation_logs'
                 );
            UPDATE hdb_catalog.hdb_relationship
            SET is_system_defined = 'true'
            WHERE table_schema = 'hdb_catalog'
             AND (  table_name = 'event_triggers'
                 OR table_name = 'event_log'
                 OR table_name = 'event_invocation_logs'
                 );
           |]

setAsSystemDefinedFor5 :: (MonadTx m) => m ()
setAsSystemDefinedFor5 =
  liftTx $ Q.catchE defaultTxErrorHandler $
  Q.multiQ [Q.sql|
            UPDATE hdb_catalog.hdb_table
            SET is_system_defined = 'true'
            WHERE table_schema = 'hdb_catalog'
             AND table_name = 'remote_schemas';
           |]

setAsSystemDefinedFor8 :: (MonadTx m) => m ()
setAsSystemDefinedFor8 =
  liftTx $ Q.catchE defaultTxErrorHandler $
  Q.multiQ [Q.sql|
            UPDATE hdb_catalog.hdb_table
            SET is_system_defined = 'true'
            WHERE table_schema = 'hdb_catalog'
             AND (  table_name = 'hdb_function_agg'
                 OR table_name = 'hdb_function'
                 );
            UPDATE hdb_catalog.hdb_relationship
            SET is_system_defined = 'true'
            WHERE table_schema = 'hdb_catalog'
             AND  table_name = 'hdb_function_agg';
           |]

cleanCatalog :: (MonadTx m) => m ()
cleanCatalog = liftTx $ Q.catchE defaultTxErrorHandler $ do
  -- This is where the generated views and triggers are stored
  Q.unitQ "DROP SCHEMA IF EXISTS hdb_views CASCADE" () False
  Q.unitQ "DROP SCHEMA hdb_catalog CASCADE" () False

getCatalogVersion
  :: (MonadTx m)
  => m T.Text
getCatalogVersion = do
  res <- liftTx $ Q.withQE defaultTxErrorHandler [Q.sql|
                SELECT version FROM hdb_catalog.hdb_version
                    |] () False
  return $ runIdentity $ Q.getRow res

from08To1 :: (MonadTx m) => m ()
from08To1 = liftTx $ Q.catchE defaultTxErrorHandler $ do
  Q.unitQ "ALTER TABLE hdb_catalog.hdb_relationship ADD COLUMN comment TEXT NULL" () False
  Q.unitQ "ALTER TABLE hdb_catalog.hdb_permission ADD COLUMN comment TEXT NULL" () False
  Q.unitQ "ALTER TABLE hdb_catalog.hdb_query_template ADD COLUMN comment TEXT NULL" () False
  Q.unitQ [Q.sql|
          UPDATE hdb_catalog.hdb_query_template
             SET template_defn =
                 json_build_object('type', 'select', 'args', template_defn->'select');
                |] () False

from1To2
  :: (MonadTx m, HasHttpManager m, CacheRWM m, UserInfoM m, MonadIO m)
  => m ()
from1To2 = do
  -- migrate database
  Q.Discard () <- liftTx $ Q.multiQE defaultTxErrorHandler
    $(Q.sqlFromFile "src-rsr/migrate_from_1.sql")
  migrateMetadata migrateMetadataFrom1
  -- set as system defined
  setAsSystemDefinedFor2
  where
    migrateMetadataFrom1 =
      $(unTypeQ (Y.decodeFile "src-rsr/migrate_metadata_from_1.yaml" :: Q (TExp RQLQuery)))

from2To3 :: (MonadTx m) => m ()
from2To3 = liftTx $ Q.catchE defaultTxErrorHandler $ do
  Q.unitQ "ALTER TABLE hdb_catalog.event_triggers ADD COLUMN headers JSON" () False
  Q.unitQ "ALTER TABLE hdb_catalog.event_log ADD COLUMN next_retry_at TIMESTAMP" () False
  Q.unitQ "CREATE INDEX ON hdb_catalog.event_log (trigger_id)" () False
  Q.unitQ "CREATE INDEX ON hdb_catalog.event_invocation_logs (event_id)" () False

-- custom resolver
from4To5
  :: (MonadTx m, HasHttpManager m, CacheRWM m, UserInfoM m, MonadIO m)
  => m ()
from4To5 = do
  Q.Discard () <- liftTx $ Q.multiQE defaultTxErrorHandler
    $(Q.sqlFromFile "src-rsr/migrate_from_4_to_5.sql")
  migrateMetadata migrateMetadataFrom4
  -- set as system defined
  setAsSystemDefinedFor5
  where
    migrateMetadataFrom4 =
      $(unTypeQ (Y.decodeFile "src-rsr/migrate_metadata_from_4_to_5.yaml" :: Q (TExp RQLQuery)))


from3To4 :: (MonadTx m) => m ()
from3To4 = liftTx $ Q.catchE defaultTxErrorHandler $ do
  Q.unitQ "ALTER TABLE hdb_catalog.event_triggers ADD COLUMN configuration JSON" () False
  eventTriggers <- map uncurryEventTrigger <$> Q.listQ [Q.sql|
           SELECT e.name, e.definition::json, e.webhook, e.num_retries, e.retry_interval, e.headers::json
           FROM hdb_catalog.event_triggers e
           |] () False
  forM_ eventTriggers updateEventTrigger3To4
  Q.unitQ "ALTER TABLE hdb_catalog.event_triggers\
          \  DROP COLUMN definition\
          \, DROP COLUMN query\
          \, DROP COLUMN webhook\
          \, DROP COLUMN num_retries\
          \, DROP COLUMN retry_interval\
          \, DROP COLUMN headers" () False
  where
    uncurryEventTrigger (trn, Q.AltJ tDef, w, nr, rint, Q.AltJ headers) =
      EventTriggerConf trn tDef (Just w) Nothing (RetryConf nr rint) headers
    updateEventTrigger3To4 etc@(EventTriggerConf name _ _ _ _ _) = Q.unitQ [Q.sql|
                                         UPDATE hdb_catalog.event_triggers
                                         SET
                                         configuration = $1
                                         WHERE name = $2
                                         |] (Q.AltJ $ A.toJSON etc, name) True

from5To6 :: (MonadTx m) => m ()
from5To6 = liftTx $ do
  -- migrate database
  Q.Discard () <- Q.multiQE defaultTxErrorHandler
    $(Q.sqlFromFile "src-rsr/migrate_from_5_to_6.sql")
  return ()

from6To7 :: (MonadTx m) => m ()
from6To7 = liftTx $ do
  -- migrate database
  Q.Discard () <- Q.multiQE defaultTxErrorHandler
    $(Q.sqlFromFile "src-rsr/migrate_from_6_to_7.sql")
  return ()

<<<<<<< HEAD
-- alter hdb_version table and track it
=======
>>>>>>> e590144d
from7To8
  :: (MonadTx m, HasHttpManager m, CacheRWM m, UserInfoM m, MonadIO m)
  => m ()
from7To8 = do
<<<<<<< HEAD
  Q.Discard () <- liftTx $ Q.multiQE defaultTxErrorHandler
    $(Q.sqlFromFile "src-rsr/migrate_from_7_to_8.sql")
  void $ runQueryM migrateMetadataFrom7
  -- set as system defined
  setAsSystemDefined
=======
  -- migrate database
  Q.Discard () <- liftTx $ Q.multiQE defaultTxErrorHandler
    $(Q.sqlFromFile "src-rsr/migrate_from_7_to_8.sql")
  -- migrate metadata
  migrateMetadata migrateMetadataFrom7
  setAsSystemDefinedFor8
>>>>>>> e590144d
  where
    migrateMetadataFrom7 =
      $(unTypeQ (Y.decodeFile "src-rsr/migrate_metadata_from_7_to_8.yaml" :: Q (TExp RQLQuery)))

migrateCatalog
  :: (MonadTx m, CacheRWM m, MonadIO m, UserInfoM m, HasHttpManager m)
  => UTCTime -> m String
migrateCatalog migrationTime = do
  preVer <- getCatalogVersion
  if | preVer == curCatalogVer ->
         return "already at the latest version"
     | preVer == "0.8" -> from08ToCurrent
     | preVer == "1"   -> from1ToCurrent
     | preVer == "2"   -> from2ToCurrent
     | preVer == "3"   -> from3ToCurrent
     | preVer == "4"   -> from4ToCurrent
     | preVer == "5"   -> from5ToCurrent
     | preVer == "6"   -> from6ToCurrent
     | preVer == "7"   -> from7ToCurrent
     | otherwise -> throw400 NotSupported $
                    "unsupported version : " <> preVer
  where
    from7ToCurrent = do
      from7To8
      postMigrate

    from6ToCurrent = do
      from6To7
      from7ToCurrent

    from5ToCurrent = do
      from5To6
      from6ToCurrent

    from4ToCurrent = do
      from4To5
      from5ToCurrent

    from3ToCurrent = do
      from3To4
      from4ToCurrent

    from2ToCurrent = do
      from2To3
      from3ToCurrent

    from1ToCurrent = do
      from1To2
      from2ToCurrent

    from08ToCurrent = do
      from08To1
      from1ToCurrent

    postMigrate = do
       -- update the catalog version
       updateVersion
       -- clean hdb_views
       liftTx $ Q.catchE defaultTxErrorHandler clearHdbViews
       -- try building the schema cache
       buildSchemaCache
       return $ "successfully migrated to " ++ show curCatalogVer

    updateVersion =
      liftTx $ Q.unitQE defaultTxErrorHandler [Q.sql|
                UPDATE "hdb_catalog"."hdb_version"
                   SET "version" = $1,
                       "upgraded_on" = $2
                    |] (curCatalogVer, migrationTime) False

execQuery
  :: (MonadTx m, CacheRWM m, MonadIO m, UserInfoM m, HasHttpManager m)
  => BL.ByteString -> m BL.ByteString
execQuery queryBs = do
  query <- case A.decode queryBs of
    Just jVal -> decodeValue jVal
    Nothing   -> throw400 InvalidJSON "invalid json"
  buildSchemaCache
  runQueryM query


-- error messages
pgcryptoReqdMsg :: T.Text
pgcryptoReqdMsg =
  "pgcrypto extension is required, but could not install; encountered unknown postgres error"

pgcryptoPermsMsg :: T.Text
pgcryptoPermsMsg =
  "pgcrypto extension is required, but current user doesn't have permission to create it. "
  <> "Please grant superuser permission or setup initial schema via "
  <> "https://docs.hasura.io/1.0/graphql/manual/deployment/postgres-permissions.html"

pgcryptoNotAvlMsg :: T.Text
pgcryptoNotAvlMsg =
  "pgcrypto extension is required, but could not find the extension in the "
  <> "PostgreSQL server. Please make sure this extension is available."<|MERGE_RESOLUTION|>--- conflicted
+++ resolved
@@ -24,7 +24,7 @@
 import qualified Database.PG.Query.Connection as Q
 
 curCatalogVer :: T.Text
-curCatalogVer = "8"
+curCatalogVer = "9"
 
 initCatalogSafe
   :: (QErrM m, UserInfoM m, CacheRWM m, MonadTx m, MonadIO m, HasHttpManager m)
@@ -178,6 +178,17 @@
             WHERE table_schema = 'hdb_catalog'
              AND  table_name = 'hdb_function_agg';
            |]
+
+setAsSystemDefinedFor9 :: (MonadTx m) => m ()
+setAsSystemDefinedFor9 =
+  liftTx $ Q.catchE defaultTxErrorHandler $
+  Q.multiQ [Q.sql|
+            UPDATE hdb_catalog.hdb_table
+            SET is_system_defined = 'true'
+            WHERE table_schema = 'hdb_catalog'
+             AND  table_name = 'hdb_version';
+           |]
+
 
 cleanCatalog :: (MonadTx m) => m ()
 cleanCatalog = liftTx $ Q.catchE defaultTxErrorHandler $ do
@@ -280,31 +291,34 @@
     $(Q.sqlFromFile "src-rsr/migrate_from_6_to_7.sql")
   return ()
 
-<<<<<<< HEAD
--- alter hdb_version table and track it
-=======
->>>>>>> e590144d
 from7To8
   :: (MonadTx m, HasHttpManager m, CacheRWM m, UserInfoM m, MonadIO m)
   => m ()
 from7To8 = do
-<<<<<<< HEAD
-  Q.Discard () <- liftTx $ Q.multiQE defaultTxErrorHandler
-    $(Q.sqlFromFile "src-rsr/migrate_from_7_to_8.sql")
-  void $ runQueryM migrateMetadataFrom7
-  -- set as system defined
-  setAsSystemDefined
-=======
   -- migrate database
   Q.Discard () <- liftTx $ Q.multiQE defaultTxErrorHandler
     $(Q.sqlFromFile "src-rsr/migrate_from_7_to_8.sql")
   -- migrate metadata
   migrateMetadata migrateMetadataFrom7
   setAsSystemDefinedFor8
->>>>>>> e590144d
   where
     migrateMetadataFrom7 =
       $(unTypeQ (Y.decodeFile "src-rsr/migrate_metadata_from_7_to_8.yaml" :: Q (TExp RQLQuery)))
+
+-- alter hdb_version table and track it (telemetry changes)
+from8To9
+  :: (MonadTx m, HasHttpManager m, CacheRWM m, UserInfoM m, MonadIO m)
+  => m ()
+from8To9 = do
+  Q.Discard () <- liftTx $ Q.multiQE defaultTxErrorHandler
+    $(Q.sqlFromFile "src-rsr/migrate_from_8_to_9.sql")
+  void $ runQueryM migrateMetadataFrom8
+  -- set as system defined
+  setAsSystemDefinedFor9
+  where
+    migrateMetadataFrom8 =
+      $(unTypeQ (Y.decodeFile "src-rsr/migrate_metadata_from_8_to_9.yaml" :: Q (TExp RQLQuery)))
+
 
 migrateCatalog
   :: (MonadTx m, CacheRWM m, MonadIO m, UserInfoM m, HasHttpManager m)
@@ -321,12 +335,17 @@
      | preVer == "5"   -> from5ToCurrent
      | preVer == "6"   -> from6ToCurrent
      | preVer == "7"   -> from7ToCurrent
+     | preVer == "8"   -> from8ToCurrent
      | otherwise -> throw400 NotSupported $
                     "unsupported version : " <> preVer
   where
+    from8ToCurrent = do
+      from8To9
+      postMigrate
+
     from7ToCurrent = do
       from7To8
-      postMigrate
+      from8ToCurrent
 
     from6ToCurrent = do
       from6To7
