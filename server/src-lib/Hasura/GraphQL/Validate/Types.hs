{-# LANGUAGE OverloadedStrings #-}
module Hasura.GraphQL.Validate.Types
  ( InpValInfo(..)
  , ParamMap
  , ObjFldInfo(..)
  , ObjFieldMap
  , ObjTyInfo(..)
  , mkObjTyInfo
  , IFaceTyInfo(..)
  , IFacesSet
  , UnionTyInfo(..)
  , FragDef(..)
  , FragDefMap
<<<<<<< HEAD
--  , AnnVarVals
  , VarVal
  , VarValsMap
=======
  , AnnVarVals
  , AnnInpVal(..)
>>>>>>> 7c89e951
  , EnumTyInfo(..)
  , EnumValInfo(..)
  , InpObjFldMap
  , InpObjTyInfo(..)
  , ScalarTyInfo(..)
  , DirectiveInfo(..)
  , AsObjType(..)
  , defaultDirectives
  , defDirectivesMap
  , defaultPGColTyMap
  , defaultSchema
  , TypeInfo(..)
  , isObjTy
  , isIFaceTy
  , getPossibleObjTypes'
  , getObjTyM
  , getUnionTyM
  , mkPGColGTy
  , mkScalarTy
  , mkScalarBaseTy
  , pgColTyToScalar
<<<<<<< HEAD
  , pgColValToAnnGVal
  , pgTyAnnToGTy
=======
>>>>>>> 7c89e951
  , getNamedTy
  , mkTyInfoMap
  , mkPGTyInpVal
  , mkPGTyInpValNT
  , fromTyDef
  , fromTyDefQ
  , fromSchemaDoc
  , fromSchemaDocQ
  , TypeMap
  , TypeLoc (..)
  , typeEq
  , AnnGValue(..)
  , AnnGObject
  , hasNullVal
  , getAnnInpValKind
<<<<<<< HEAD
  , getAnnInpValTy
  , GQLColTyMap
  , PGColTyAnn(..)
  , qualTyToScalar
=======
  , stripTypenames
>>>>>>> 7c89e951
  , module Hasura.GraphQL.Utils
  ) where

import           Hasura.Prelude
import           Instances.TH.Lift             ()

import qualified Data.Aeson                    as J
import qualified Data.Aeson.Casing             as J
import qualified Data.Aeson.TH                 as J
import qualified Data.HashMap.Strict           as Map
import qualified Data.HashMap.Strict.InsOrd    as OMap
import qualified Data.HashSet                  as Set
import qualified Data.Text                     as T
import qualified Language.GraphQL.Draft.Syntax as G
import qualified Language.GraphQL.Draft.TH     as G
import qualified Language.Haskell.TH.Syntax    as TH

import           Hasura.GraphQL.Utils
import           Hasura.RQL.Instances          ()
import           Hasura.RQL.Types.RemoteSchema
import           Hasura.SQL.Types
import           Hasura.SQL.Value

-- | Typeclass for equating relevant properties of various GraphQL types
-- | defined below
class EquatableGType a where
  type EqProps a
  getEqProps :: a -> EqProps a

typeEq :: (EquatableGType a, Eq (EqProps a)) => a -> a -> Bool
typeEq a b = getEqProps a == getEqProps b

data EnumValInfo
  = EnumValInfo
  { _eviDesc         :: !(Maybe G.Description)
  , _eviVal          :: !G.EnumValue
  , _eviIsDeprecated :: !Bool
  } deriving (Show, Eq, TH.Lift)

fromEnumValDef :: G.EnumValueDefinition -> EnumValInfo
fromEnumValDef (G.EnumValueDefinition descM val _) =
  EnumValInfo descM val False

data EnumTyInfo
  = EnumTyInfo
  { _etiDesc   :: !(Maybe G.Description)
  , _etiName   :: !G.NamedType
  , _etiValues :: !(Map.HashMap G.EnumValue EnumValInfo)
  , _etiLoc    :: !TypeLoc
  } deriving (Show, Eq, TH.Lift)

instance EquatableGType EnumTyInfo where
  type EqProps EnumTyInfo = (G.NamedType, Map.HashMap G.EnumValue EnumValInfo)
  getEqProps ety = (,) (_etiName ety) (_etiValues ety)

fromEnumTyDef :: G.EnumTypeDefinition -> TypeLoc -> EnumTyInfo
fromEnumTyDef (G.EnumTypeDefinition descM n _ valDefs) loc =
  EnumTyInfo descM (G.NamedType n) enumVals loc
  where
    enumVals = Map.fromList
      [(G._evdName valDef, fromEnumValDef valDef) | valDef <- valDefs]

data PGColTyAnn
 = PTCol PGColType
 | PTArr PGColTyAnn
 deriving (Show, Eq, TH.Lift)

pgTyAnnToGTy :: PGColTyAnn -> G.GType
pgTyAnnToGTy (PTCol colTy) = mkPGColGTy colTy
pgTyAnnToGTy (PTArr p)     = G.toGT $ G.toLT $ G.toNT $ pgTyAnnToGTy p

data InpValInfo
  = InpValInfo
  { _iviDesc    :: !(Maybe G.Description)
  , _iviName    :: !G.Name
  , _iviDefVal  :: !(Maybe G.ValueConst)
  , _iviPGTyAnn :: !(Maybe PGColTyAnn)
  , _iviType    :: !G.GType
  } deriving (Show, Eq, TH.Lift)

instance EquatableGType InpValInfo where
  type EqProps InpValInfo = (G.Name, G.GType)
  getEqProps ity = (,) (_iviName ity) (_iviType ity)

fromInpValDef :: G.InputValueDefinition -> GQLColTyMap -> InpValInfo
fromInpValDef (G.InputValueDefinition descM n ty defM) gctm =
  InpValInfo descM n defM pgTy ty
  where pgTy = fmap PTCol $ Map.lookup (getBaseTy ty, getArrDim ty) gctm

mkPGTyInpVal :: Maybe G.Description -> G.Name -> PGColType -> InpValInfo
mkPGTyInpVal desc name colTy = InpValInfo desc name Nothing (Just $ PTCol colTy) $ mkPGColGTy colTy

mkPGTyInpValNT :: Maybe G.Description -> G.Name -> PGColType -> InpValInfo
mkPGTyInpValNT desc name colTy = InpValInfo desc name Nothing (Just $ PTCol colTy) $ G.toNT $ mkPGColGTy colTy 

type ParamMap = Map.HashMap G.Name InpValInfo

-- | location of the type: a hasura type or a remote type
data TypeLoc
  = HasuraType
  | RemoteType RemoteSchemaName RemoteSchemaInfo
  deriving (Show, Eq, TH.Lift, Generic)

instance Hashable TypeLoc

data ObjFldInfo
  = ObjFldInfo
  { _fiDesc    :: !(Maybe G.Description)
  , _fiName    :: !G.Name
  , _fiParams  :: !ParamMap
  , _fiPGTyAnn :: !(Maybe PGColTyAnn)
  , _fiTy      :: !G.GType
  , _fiLoc     :: !TypeLoc
  } deriving (Show, Eq, TH.Lift)

instance EquatableGType ObjFldInfo where
  type EqProps ObjFldInfo = (G.Name, G.GType, ParamMap)
  getEqProps o = (,,) (_fiName o) (_fiTy o) (_fiParams o)

fromFldDef :: G.FieldDefinition -> GQLColTyMap -> TypeLoc -> ObjFldInfo
fromFldDef (G.FieldDefinition descM n args ty _) gctm loc =
  ObjFldInfo descM n params pgTy ty loc
  where
    params = Map.fromList [(G._ivdName arg, fromInpValDef arg gctm) | arg <- args]
    pgTy = fmap PTCol $ Map.lookup (getBaseTy ty, getArrDim ty) gctm

type ObjFieldMap = Map.HashMap G.Name ObjFldInfo

type IFacesSet = Set.HashSet G.NamedType

data ObjTyInfo
  = ObjTyInfo
  { _otiDesc       :: !(Maybe G.Description)
  , _otiName       :: !G.NamedType
  , _otiImplIFaces :: !IFacesSet
  , _otiFields     :: !ObjFieldMap
  } deriving (Show, Eq, TH.Lift)

instance EquatableGType ObjTyInfo where
  type EqProps ObjTyInfo =
    (G.NamedType, Set.HashSet G.NamedType,  Map.HashMap G.Name (G.Name, G.GType, ParamMap))
  getEqProps a = (,,) (_otiName a) (_otiImplIFaces a) (Map.map getEqProps (_otiFields a))

instance Monoid ObjTyInfo where
  mempty = ObjTyInfo Nothing (G.NamedType "") Set.empty Map.empty

instance Semigroup ObjTyInfo where
  objA <> objB =
    objA { _otiFields = Map.union (_otiFields objA) (_otiFields objB)
         , _otiImplIFaces = _otiImplIFaces objA `Set.union` _otiImplIFaces objB
         }

mkObjTyInfo
  :: Maybe G.Description -> G.NamedType -> IFacesSet -> ObjFieldMap -> TypeLoc -> ObjTyInfo
mkObjTyInfo descM ty iFaces flds loc =
  ObjTyInfo descM ty iFaces $ Map.insert (_fiName newFld) newFld flds
  where newFld = typenameFld loc

mkIFaceTyInfo :: Maybe G.Description -> G.NamedType -> Map.HashMap G.Name ObjFldInfo -> TypeLoc -> IFaceTyInfo
mkIFaceTyInfo descM ty flds loc =
  IFaceTyInfo descM ty $ Map.insert (_fiName newFld) newFld flds
  where newFld = typenameFld loc

typenameFld :: TypeLoc -> ObjFldInfo
typenameFld loc =
  ObjFldInfo (Just desc) "__typename" Map.empty Nothing
    (G.toGT $ G.toNT $ G.NamedType "String") loc
  where
    desc = "The name of the current Object type at runtime"

fromObjTyDef :: G.ObjectTypeDefinition -> GQLColTyMap -> TypeLoc -> ObjTyInfo
fromObjTyDef (G.ObjectTypeDefinition descM n ifaces _ flds) gctm loc =
  mkObjTyInfo descM (G.NamedType n) (Set.fromList ifaces) fldMap loc
  where
    fldMap = Map.fromList [(G._fldName fld, fromFldDef fld gctm loc) | fld <- flds]

data IFaceTyInfo
  = IFaceTyInfo
  { _ifDesc   :: !(Maybe G.Description)
  , _ifName   :: !G.NamedType
  , _ifFields :: !ObjFieldMap
  } deriving (Show, Eq, TH.Lift)

instance EquatableGType IFaceTyInfo where
  type EqProps IFaceTyInfo =
    (G.NamedType, Map.HashMap G.Name (G.Name, G.GType, ParamMap))
  getEqProps a = (,) (_ifName a) (Map.map getEqProps (_ifFields a))

instance Monoid IFaceTyInfo where
  mempty = IFaceTyInfo Nothing (G.NamedType "") Map.empty

instance Semigroup IFaceTyInfo where
  objA <> objB =
    objA { _ifFields = Map.union (_ifFields objA) (_ifFields objB)
         }

fromIFaceDef :: G.InterfaceTypeDefinition -> GQLColTyMap -> TypeLoc -> IFaceTyInfo
fromIFaceDef (G.InterfaceTypeDefinition descM n _ flds) gctm loc =
  mkIFaceTyInfo descM (G.NamedType n) fldMap loc
  where
    fldMap =  Map.fromList [(G._fldName fld, fromFldDef fld gctm loc) | fld <- flds]

type MemberTypes = Set.HashSet G.NamedType

data UnionTyInfo
  = UnionTyInfo
  { _utiDesc        :: !(Maybe G.Description)
  , _utiName        :: !(G.NamedType)
  , _utiMemberTypes :: !MemberTypes
  } deriving (Show, Eq, TH.Lift)

instance EquatableGType UnionTyInfo where
  type EqProps UnionTyInfo =
    (G.NamedType, Set.HashSet G.NamedType)
  getEqProps a = (,) (_utiName a) (_utiMemberTypes a)

instance Monoid UnionTyInfo where
  mempty = UnionTyInfo Nothing (G.NamedType "") Set.empty

instance Semigroup UnionTyInfo where
  objA <> objB =
    objA { _utiMemberTypes = Set.union (_utiMemberTypes objA) (_utiMemberTypes objB)
         }

fromUnionTyDef :: G.UnionTypeDefinition -> UnionTyInfo
fromUnionTyDef (G.UnionTypeDefinition descM n _ mt) = UnionTyInfo descM (G.NamedType n) $ Set.fromList mt

type InpObjFldMap = Map.HashMap G.Name InpValInfo

data InpObjTyInfo
  = InpObjTyInfo
  { _iotiDesc   :: !(Maybe G.Description)
  , _iotiName   :: !G.NamedType
  , _iotiFields :: !InpObjFldMap
  , _iotiLoc    :: !TypeLoc
  } deriving (Show, Eq, TH.Lift)

instance EquatableGType InpObjTyInfo where
  type EqProps InpObjTyInfo = (G.NamedType, Map.HashMap G.Name (G.Name, G.GType))
  getEqProps a = (,) (_iotiName a) (Map.map getEqProps $ _iotiFields a)

fromInpObjTyDef :: G.InputObjectTypeDefinition -> GQLColTyMap -> TypeLoc -> InpObjTyInfo
fromInpObjTyDef (G.InputObjectTypeDefinition descM n _ inpFlds) gctm loc =
  InpObjTyInfo descM (G.NamedType n) fldMap loc
  where
    fldMap = Map.fromList
      [(G._ivdName inpFld, fromInpValDef inpFld gctm) | inpFld <- inpFlds]

data ScalarTyInfo
  = ScalarTyInfo
  { _stiDesc :: !(Maybe G.Description)
  , _stiType :: !G.Name
  , _stiLoc  :: !TypeLoc
  } deriving (Show, Eq, TH.Lift)

instance EquatableGType ScalarTyInfo where
  type EqProps ScalarTyInfo = G.Name
  getEqProps = _stiType

fromScalarTyDef
  :: G.ScalarTypeDefinition
  -> TypeLoc
  -> Either Text ScalarTyInfo
fromScalarTyDef (G.ScalarTypeDefinition descM n _) loc
  = return $ ScalarTyInfo descM n loc

data TypeInfo
  = TIScalar !ScalarTyInfo
  | TIObj !ObjTyInfo
  | TIEnum !EnumTyInfo
  | TIInpObj !InpObjTyInfo
  | TIIFace !IFaceTyInfo
  | TIUnion !UnionTyInfo
  deriving (Show, Eq, TH.Lift)

data AsObjType
  = AOTObj ObjTyInfo
  | AOTIFace IFaceTyInfo
  | AOTUnion UnionTyInfo

getPossibleObjTypes' :: TypeMap -> AsObjType -> Map.HashMap G.NamedType ObjTyInfo
getPossibleObjTypes' _ (AOTObj obj) = toObjMap [obj]
getPossibleObjTypes' tyMap (AOTIFace i) = toObjMap $ mapMaybe previewImplTypeM $ Map.elems tyMap
  where
    previewImplTypeM = \case
      TIObj objTyInfo -> bool Nothing (Just objTyInfo) $
         _ifName i `elem` _otiImplIFaces objTyInfo
      _               -> Nothing
getPossibleObjTypes' tyMap (AOTUnion u) = toObjMap $ mapMaybe (extrObjTyInfoM tyMap) $ Set.toList $ _utiMemberTypes u

toObjMap :: [ObjTyInfo] -> Map.HashMap G.NamedType ObjTyInfo
toObjMap objs = foldr (\o -> Map.insert (_otiName o) o) Map.empty objs


isObjTy :: TypeInfo -> Bool
isObjTy = \case
  (TIObj _) -> True
  _         -> False

getObjTyM :: TypeInfo -> Maybe ObjTyInfo
getObjTyM = \case
  (TIObj t) -> return t
  _         -> Nothing

getUnionTyM :: TypeInfo -> Maybe UnionTyInfo
getUnionTyM = \case
  (TIUnion u) -> return u
  _         -> Nothing

isIFaceTy :: TypeInfo -> Bool
isIFaceTy = \case
  (TIIFace _) -> True
  _         -> False

data SchemaPath
  = SchemaPath
  { _spTypeName :: !(Maybe G.NamedType)
  , _spFldName  :: !(Maybe G.Name)
  , _spArgName  :: !(Maybe G.Name)
  , _spType     :: !(Maybe T.Text)
  }

setFldNameSP :: SchemaPath -> G.Name -> SchemaPath
setFldNameSP sp fn = sp { _spFldName = Just fn}

setArgNameSP :: SchemaPath -> G.Name -> SchemaPath
setArgNameSP sp an = sp { _spArgName = Just an}

showSP :: SchemaPath -> Text
showSP (SchemaPath t f a _) = maybe "" (\x -> showNamedTy x <> fN) t
  where
    fN = maybe "" (\x -> "." <> showName x <> aN) f
    aN = maybe "" showArg a
    showArg x = "(" <> showName x <> ":)"

showSPTxt' :: SchemaPath -> Text
showSPTxt' (SchemaPath _ f a t)  = maybe "" (<> " "<> fld) t
  where
    fld = maybe "" (const $ "field " <> arg) f
    arg = maybe "" (const "argument ") a

showSPTxt :: SchemaPath -> Text
showSPTxt p = showSPTxt' p <> showSP p

validateIFace :: MonadError Text f => IFaceTyInfo -> f ()
validateIFace (IFaceTyInfo _ n flds) = do
  when (isFldListEmpty flds) $ throwError $ "List of fields cannot be empty for interface " <> showNamedTy n

validateObj :: TypeMap -> ObjTyInfo -> Either Text ()
validateObj tyMap objTyInfo@(ObjTyInfo _ n _ flds) = do
  when (isFldListEmpty flds) $ throwError $ "List of fields cannot be empty for " <> objTxt
  mapM_ (extrIFaceTyInfo' >=> validateIFaceImpl objTyInfo) $ _otiImplIFaces objTyInfo
  where
    extrIFaceTyInfo' t = withObjTxt $ extrIFaceTyInfo tyMap t
    withObjTxt x = x `catchError` \e -> throwError $ e <> " implemented by " <> objTxt
    objTxt = "Object type " <> showNamedTy n
    validateIFaceImpl = implmntsIFace tyMap

isFldListEmpty :: ObjFieldMap -> Bool
isFldListEmpty = Map.null . Map.delete "__typename"

validateUnion :: MonadError Text m => TypeMap -> UnionTyInfo -> m ()
validateUnion tyMap (UnionTyInfo _ un mt) = do
  when (Set.null mt) $ throwError $ "List of member types cannot be empty for union type " <> showNamedTy un
  mapM_ valIsObjTy $ Set.toList mt
  where
    valIsObjTy mn = case Map.lookup mn tyMap of
      Just (TIObj t) -> return t
      Nothing -> throwError $ "Could not find type " <> showNamedTy mn <> ", which is defined as a member type of Union " <> showNamedTy un
      _ -> throwError $ "Union type " <> showNamedTy un <> " can only include object types. It cannot include " <> showNamedTy mn

implmntsIFace :: TypeMap -> ObjTyInfo -> IFaceTyInfo -> Either Text ()
implmntsIFace tyMap objTyInfo iFaceTyInfo = do
  let path =
        ( SchemaPath (Just $ _otiName objTyInfo) Nothing Nothing (Just "Object")
        , SchemaPath  (Just $ _ifName iFaceTyInfo) Nothing Nothing (Just "Interface")
        )
  mapM_ (includesIFaceFld path) $ _ifFields iFaceTyInfo
  where
    includesIFaceFld (spO,spIF) ifFld = do
      let pathA@(spOA, spIFA) = (spO, setFldNameSP spIF $ _fiName ifFld)
      objFld <- sameNameFld pathA ifFld
      let pathB = (setFldNameSP spOA $ _fiName objFld, spIFA)
      validateIsSubType' pathB (_fiTy objFld) (_fiTy ifFld)
      hasAllArgs pathB objFld ifFld
      isExtraArgsNullable pathB objFld ifFld

    validateIsSubType' (spO,spIF) oFld iFld = validateIsSubType tyMap oFld iFld `catchError` \_ ->
      throwError $ "The type of " <> showSPTxt spO <> " (" <> G.showGT oFld <>
      ") is not the same type/sub type of " <> showSPTxt spIF <> " (" <> G.showGT iFld <> ")"

    sameNameFld (spO, spIF) ifFld = do
      let spIFN = setFldNameSP spIF $ _fiName ifFld
      onNothing (Map.lookup (_fiName ifFld) objFlds)
        $ throwError $ showSPTxt spIFN <> " expected, but " <> showSP spO <> " does not provide it"

    hasAllArgs (spO, spIF) objFld ifFld = forM_ (_fiParams ifFld) $ \ifArg -> do
      objArg <- sameNameArg ifArg
      let (spON, spIFN) = (setArgNameSP spO $ _iviName objArg, setArgNameSP spIF $ _iviName ifArg)
      unless (_iviType objArg == _iviType ifArg) $ throwError $
        showSPTxt spIFN <> " expects type " <> G.showGT (_iviType ifArg) <> ", but " <>
        showSP spON <> " has type " <> G.showGT (_iviType objArg)
      where
        sameNameArg ivi = do
          let spIFN = setArgNameSP spIF $ _iviName ivi
          onNothing (Map.lookup (_iviName ivi) objArgs) $ throwError $ showSPTxt spIFN <> " required, but " <>
            showSPTxt spO <> " does not provide it"
        objArgs = _fiParams objFld

    isExtraArgsNullable (spO, spIF) objFld ifFld = forM_ extraArgs isInpValNullable
      where
        extraArgs = Map.difference (_fiParams objFld) (_fiParams ifFld)
        isInpValNullable ivi = unless (G.isNullable $ _iviType ivi) $ throwError $
          showSPTxt (setArgNameSP spO $ _iviName ivi) <> " is of required type "
          <> G.showGT (_iviType ivi) <> ", but is not provided by " <> showSPTxt spIF

    objFlds =  _otiFields objTyInfo

extrTyInfo :: TypeMap -> G.NamedType -> Either Text TypeInfo
extrTyInfo tyMap tn = maybe
  (throwError $ "Could not find type with name " <> showNamedTy tn)
  return
  $ Map.lookup tn tyMap

extrIFaceTyInfo :: MonadError Text m => Map.HashMap G.NamedType TypeInfo -> G.NamedType -> m IFaceTyInfo
extrIFaceTyInfo tyMap tn = case Map.lookup tn tyMap of
  Just (TIIFace i) -> return i
  _ -> throwError $ "Could not find interface " <> showNamedTy tn

extrObjTyInfoM :: TypeMap -> G.NamedType -> Maybe ObjTyInfo
extrObjTyInfoM tyMap tn = case Map.lookup tn tyMap of
  Just (TIObj o) -> return o
  _              -> Nothing

validateIsSubType :: Map.HashMap G.NamedType TypeInfo -> G.GType -> G.GType -> Either Text ()
validateIsSubType tyMap subFldTy supFldTy = do
  checkNullMismatch subFldTy supFldTy
  case (subFldTy,supFldTy) of
    (G.TypeNamed _ subTy, G.TypeNamed _ supTy) -> do
      subTyInfo <- extrTyInfo tyMap subTy
      supTyInfo <- extrTyInfo tyMap supTy
      isSubTypeBase subTyInfo supTyInfo
    (G.TypeList _ (G.ListType sub), G.TypeList _ (G.ListType sup) ) -> do
      validateIsSubType tyMap sub sup
    _ -> throwError $ showIsListTy subFldTy <> " Type " <> G.showGT subFldTy <>
      " cannot be a sub-type of " <> showIsListTy supFldTy <> " Type " <> G.showGT supFldTy
  where
    checkNullMismatch subTy supTy = when (G.isNotNull supTy && G.isNullable subTy ) $
      throwError $ "Nullable Type " <> G.showGT subFldTy <> " cannot be a sub-type of Non-Null Type " <> G.showGT supFldTy
    showIsListTy = \case
      G.TypeList  {} -> "List"
      G.TypeNamed {} -> "Named"

-- TODO Should we check the schema location as well?
isSubTypeBase :: (MonadError Text m) => TypeInfo -> TypeInfo -> m ()
isSubTypeBase subTyInfo supTyInfo = case (subTyInfo,supTyInfo) of
  (TIObj obj, TIIFace iFace) -> unless (_ifName iFace `elem` _otiImplIFaces obj) notSubTyErr
  _ -> unless (subTyInfo == supTyInfo) notSubTyErr
  where
    showTy = showNamedTy . getNamedTy
    notSubTyErr = throwError $ "Type " <> showTy subTyInfo <> " is not a sub type of " <> showTy supTyInfo

pgColTyToScalar :: PGColType -> Text
pgColTyToScalar t = case (pgColTyName udt, pgColTyDetails udt) of
  (_ , PGTyBase b)   -> pgBaseColTyToScalar b
  (_ , PGTyArray t') -> pgColTyToScalar t'
  (qn, _)            -> qualTyToScalar qn
  where
    udt = getUdt t

qualTyToScalar :: QualifiedType -> Text
qualTyToScalar (QualifiedObject (SchemaName s) n)
  | s `elem` ["pg_catalog","public"] = getTyText n
  | otherwise = s <> "_" <> getTyText n

-- map postgres types to builtin scalars
pgBaseColTyToScalar :: PGBaseColType -> Text
pgBaseColTyToScalar = \case
  PGInteger -> "Int"
  PGBoolean -> "Boolean"
  PGFloat   -> "Float"
  PGText    -> "String"
  PGVarchar -> "String"
  t         -> T.pack $ show t

mkScalarBaseTy :: PGBaseColType -> G.NamedType
mkScalarBaseTy =
  G.NamedType . G.Name . pgBaseColTyToScalar

getPGColKind :: PGColType -> Text
getPGColKind colTy = case pgColTyDetails colTy of
  PGTyArray{} -> "array"
  _           -> "scalar"

mkPGColGTy :: PGColType -> G.GType
mkPGColGTy colTy = case pgColTyDetails (getUdt colTy) of
  PGTyArray t -> G.toGT $ G.toLT $ mkPGColGTy t
  _           -> G.toGT $ mkScalarTy colTy

mkScalarTy :: PGColType -> G.NamedType
mkScalarTy =
  G.NamedType . G.Name . pgColTyToScalar

getNamedTy :: TypeInfo -> G.NamedType
getNamedTy = \case
  TIScalar t -> G.NamedType $ _stiType t
  TIObj t -> _otiName t
  TIIFace i -> _ifName i
  TIEnum t -> _etiName t
  TIInpObj t -> _iotiName t
  TIUnion u -> _utiName u

mkTyInfoMap :: [TypeInfo] -> TypeMap
mkTyInfoMap tyInfos =
  Map.fromList [(getNamedTy tyInfo, tyInfo) | tyInfo <- tyInfos]

fromTyDef :: G.TypeDefinition -> GQLColTyMap -> TypeLoc -> Either Text TypeInfo
fromTyDef tyDef gctm loc = case tyDef of
  G.TypeDefinitionScalar t -> TIScalar <$> fromScalarTyDef t loc
  G.TypeDefinitionObject t -> return $ TIObj $ fromObjTyDef t gctm loc
  G.TypeDefinitionInterface t ->
    return $ TIIFace $ fromIFaceDef t gctm loc
  G.TypeDefinitionUnion t -> return $ TIUnion $ fromUnionTyDef t
  G.TypeDefinitionEnum t -> return $ TIEnum $ fromEnumTyDef t loc
  G.TypeDefinitionInputObject t -> return $ TIInpObj $ fromInpObjTyDef t  gctm loc

fromSchemaDoc :: G.SchemaDocument -> GQLColTyMap -> TypeLoc -> Either Text TypeMap
fromSchemaDoc (G.SchemaDocument tyDefs) pctm loc = do
  tyMap <- fmap mkTyInfoMap $ mapM (\x -> fromTyDef x pctm loc) tyDefs
  validateTypeMap tyMap
  return tyMap

validateTypeMap :: TypeMap -> Either Text ()
validateTypeMap tyMap =  mapM_ validateTy $ Map.elems tyMap
  where
    validateTy (TIObj o)   = validateObj tyMap o
    validateTy (TIUnion u) = validateUnion tyMap u
    validateTy (TIIFace i) = validateIFace i
    validateTy _           = return ()

fromTyDefQ :: G.TypeDefinition -> GQLColTyMap -> TypeLoc -> TH.Q TH.Exp
fromTyDefQ tyDef pctm loc = case fromTyDef tyDef pctm loc of
  Left e  -> fail $ T.unpack e
  Right t -> TH.lift t

fromSchemaDocQ :: G.SchemaDocument -> GQLColTyMap -> TypeLoc -> TH.Q TH.Exp
fromSchemaDocQ sd gctm loc = case fromSchemaDoc sd gctm loc of
  Left e      -> fail $ T.unpack e
  Right tyMap -> TH.ListE <$> mapM TH.lift (Map.elems tyMap)

type ArrDim = Integer

type GQLColTyMap = Map.HashMap (G.NamedType,ArrDim) PGColType

defaultPGColTyMap :: GQLColTyMap
defaultPGColTyMap = Map.fromList $
  map (\(x,y) -> ( (G.NamedType $ G.Name x,0), baseTy y)) $
  [ ("Int"    , PGInteger)
  , ("Float"  , PGFloat  )
  , ("String" , PGText   )
  , ("Boolean", PGBoolean)
  ]

defaultSchema :: G.SchemaDocument
defaultSchema = $(G.parseSchemaDocQ "src-rsr/schema.graphql")

-- fromBaseSchemaFileQ :: FilePath -> TH.Q TH.Exp
-- fromBaseSchemaFileQ fp =
--   fromSchemaDocQ $(G.parseSchemaDocQ fp)

type TypeMap = Map.HashMap G.NamedType TypeInfo

data DirectiveInfo
  = DirectiveInfo
  { _diDescription :: !(Maybe G.Description)
  , _diName        :: !G.Name
  , _diParams      :: !ParamMap
  , _diLocations   :: ![G.DirectiveLocation]
  } deriving (Show, Eq)

-- TODO: generate this from template haskell once we have a parser for directive defs
-- directive @skip(if: Boolean!) on FIELD | FRAGMENT_SPREAD | INLINE_FRAGMENT
defaultDirectives :: [DirectiveInfo]
defaultDirectives =
  [mkDirective "skip", mkDirective "include"]
  where
    mkDirective n = DirectiveInfo Nothing n args dirLocs
    args = Map.singleton "if" $ mkPGTyInpValNT Nothing "if" $
           baseTy PGBoolean
    dirLocs = map G.DLExecutable
              [G.EDLFIELD, G.EDLFRAGMENT_SPREAD, G.EDLINLINE_FRAGMENT]

defDirectivesMap :: Map.HashMap G.Name DirectiveInfo
defDirectivesMap = mapFromL _diName defaultDirectives

data FragDef
  = FragDef
  { _fdName   :: !G.Name
  , _fdTyInfo :: !ObjTyInfo
  , _fdSelSet :: !G.SelectionSet
  } deriving (Show, Eq)

type FragDefMap = Map.HashMap G.Name FragDef

<<<<<<< HEAD
type VarVal = (G.GType, Maybe G.DefaultValue, Maybe J.Value)

type VarValsMap =
  Map.HashMap G.Variable VarVal
=======
type AnnVarVals =
  Map.HashMap G.Variable AnnInpVal
>>>>>>> 7c89e951

data AnnInpVal
  = AnnInpVal
  { _aivType     :: !G.GType
  , _aivVariable :: !(Maybe G.Variable)
  , _aivValue    :: !AnnGValue
  } deriving (Show, Eq)

type AnnGObject = OMap.InsOrdHashMap G.Name AnnInpVal

data AnnGValue
  = AGPGVal !PGColType !(Maybe PGColValue)
  | AGEnum !G.NamedType !(Maybe G.EnumValue)
  | AGObject !G.NamedType !(Maybe AnnGObject)
  | AGArray !G.ListType !(Maybe [AnnInpVal])
  deriving (Show, Eq)

$(J.deriveToJSON (J.aesonDrop 4 J.camelCase){J.omitNothingFields=True}
  ''AnnInpVal
 )

instance J.ToJSON AnnGValue where
  -- toJSON (AGScalar ty valM) =
  toJSON = const J.Null
    -- J.
    -- J.toJSON [J.toJSON ty, J.toJSON valM]

<<<<<<< HEAD
pgColValToAnnGVal :: PGColType -> PGColValue -> AnnGValue
pgColValToAnnGVal colTy colVal = AGPGVal colTy $ Just colVal

=======
>>>>>>> 7c89e951
hasNullVal :: AnnGValue -> Bool
hasNullVal = \case
  AGPGVal _ Nothing  -> True
  AGEnum _ Nothing   -> True
  AGObject _ Nothing -> True
  AGArray _ Nothing  -> True
  _                  -> False

getAnnInpValKind :: AnnGValue -> Text
getAnnInpValKind = \case
  AGPGVal pct _  -> getPGColKind pct
  AGEnum{}       -> "enum"
  AGObject{}     -> "object"
  AGArray{}      -> "array"

<<<<<<< HEAD
getAnnInpValTy :: AnnGValue -> G.GType
getAnnInpValTy = \case
  AGPGVal pct _  -> mkPGColGTy pct
  AGEnum nt _    -> G.TypeNamed (G.Nullability True) nt
  AGObject nt _  -> G.TypeNamed (G.Nullability True) nt
  AGArray nt _   -> G.TypeList  (G.Nullability True) nt
=======
stripTypenames :: [G.ExecutableDefinition] -> [G.ExecutableDefinition]
stripTypenames = map filterExecDef
  where
    filterExecDef = \case
      G.ExecutableDefinitionOperation opDef  ->
        G.ExecutableDefinitionOperation $ filterOpDef opDef
      G.ExecutableDefinitionFragment fragDef ->
        let newSelset = filterSelSet $ G._fdSelectionSet fragDef
        in G.ExecutableDefinitionFragment fragDef{G._fdSelectionSet = newSelset}

    filterOpDef  = \case
      G.OperationDefinitionTyped typeOpDef ->
        let newSelset = filterSelSet $ G._todSelectionSet typeOpDef
        in G.OperationDefinitionTyped typeOpDef{G._todSelectionSet = newSelset}
      G.OperationDefinitionUnTyped selset ->
        G.OperationDefinitionUnTyped $ filterSelSet selset

    filterSelSet = mapMaybe filterSel
    filterSel s = case s of
      G.SelectionField f ->
        if G._fName f == "__typename"
        then Nothing
        else
          let newSelset = filterSelSet $ G._fSelectionSet f
          in Just $ G.SelectionField  f{G._fSelectionSet = newSelset}
      _                  -> Just s
>>>>>>> 7c89e951
<|MERGE_RESOLUTION|>--- conflicted
+++ resolved
@@ -11,14 +11,9 @@
   , UnionTyInfo(..)
   , FragDef(..)
   , FragDefMap
-<<<<<<< HEAD
---  , AnnVarVals
-  , VarVal
-  , VarValsMap
-=======
   , AnnVarVals
+  , AnnVarVal(..)
   , AnnInpVal(..)
->>>>>>> 7c89e951
   , EnumTyInfo(..)
   , EnumValInfo(..)
   , InpObjFldMap
@@ -35,16 +30,16 @@
   , isIFaceTy
   , getPossibleObjTypes'
   , getObjTyM
+  , getInpObjTyM
   , getUnionTyM
   , mkPGColGTy
   , mkScalarTy
   , mkScalarBaseTy
   , pgColTyToScalar
-<<<<<<< HEAD
   , pgColValToAnnGVal
   , pgTyAnnToGTy
-=======
->>>>>>> 7c89e951
+  -- , asScalarColType
+  -- , gTyToPgTyAnn
   , getNamedTy
   , mkTyInfoMap
   , mkPGTyInpVal
@@ -60,14 +55,11 @@
   , AnnGObject
   , hasNullVal
   , getAnnInpValKind
-<<<<<<< HEAD
   , getAnnInpValTy
   , GQLColTyMap
   , PGColTyAnn(..)
   , qualTyToScalar
-=======
   , stripTypenames
->>>>>>> 7c89e951
   , module Hasura.GraphQL.Utils
   ) where
 
@@ -139,6 +131,16 @@
 pgTyAnnToGTy (PTCol colTy) = mkPGColGTy colTy
 pgTyAnnToGTy (PTArr p)     = G.toGT $ G.toLT $ G.toNT $ pgTyAnnToGTy p
 
+-- asScalarColType :: G.NamedType -> PGColType
+-- asScalarColType nt =
+--   Map.lookupDefault defTy (nt, 0) defaultPGColTyMap
+--   where
+--     defTy = baseTy $ txtToPgBaseColTy $ G.unName $ G.unNamedType nt
+
+-- gTyToPgTyAnn :: G.GType -> PGColTyAnn
+-- gTyToPgTyAnn (G.TypeNamed _ nt)              = PTCol $ asScalarColType nt
+-- gTyToPgTyAnn (G.TypeList _ (G.ListType gTy)) = PTArr $ gTyToPgTyAnn gTy
+
 data InpValInfo
   = InpValInfo
   { _iviDesc    :: !(Maybe G.Description)
@@ -155,13 +157,16 @@
 fromInpValDef :: G.InputValueDefinition -> GQLColTyMap -> InpValInfo
 fromInpValDef (G.InputValueDefinition descM n ty defM) gctm =
   InpValInfo descM n defM pgTy ty
-  where pgTy = fmap PTCol $ Map.lookup (getBaseTy ty, getArrDim ty) gctm
+  where pgTy = PTCol <$> Map.lookup (getBaseTy ty, getArrDim ty) gctm
 
 mkPGTyInpVal :: Maybe G.Description -> G.Name -> PGColType -> InpValInfo
-mkPGTyInpVal desc name colTy = InpValInfo desc name Nothing (Just $ PTCol colTy) $ mkPGColGTy colTy
+mkPGTyInpVal desc name colTy =
+  InpValInfo desc name Nothing (Just $ PTCol colTy) $ mkPGColGTy colTy
 
 mkPGTyInpValNT :: Maybe G.Description -> G.Name -> PGColType -> InpValInfo
-mkPGTyInpValNT desc name colTy = InpValInfo desc name Nothing (Just $ PTCol colTy) $ G.toNT $ mkPGColGTy colTy 
+mkPGTyInpValNT desc name colTy =
+  InpValInfo desc name Nothing (Just $ PTCol colTy) $
+  G.toNT $ mkPGColGTy colTy
 
 type ParamMap = Map.HashMap G.Name InpValInfo
 
@@ -318,9 +323,10 @@
 
 data ScalarTyInfo
   = ScalarTyInfo
-  { _stiDesc :: !(Maybe G.Description)
-  , _stiType :: !G.Name
-  , _stiLoc  :: !TypeLoc
+  { _stiDesc  :: !(Maybe G.Description)
+  , _stiType  :: !G.Name
+  , _stiColTy :: !(Maybe PGColType)
+  , _stiLoc   :: !TypeLoc
   } deriving (Show, Eq, TH.Lift)
 
 instance EquatableGType ScalarTyInfo where
@@ -332,7 +338,9 @@
   -> TypeLoc
   -> Either Text ScalarTyInfo
 fromScalarTyDef (G.ScalarTypeDefinition descM n _) loc
-  = return $ ScalarTyInfo descM n loc
+  = return $ ScalarTyInfo descM n colTyM loc
+  where
+    colTyM = Map.lookup (G.NamedType n, 0) defaultPGColTyMap
 
 data TypeInfo
   = TIScalar !ScalarTyInfo
@@ -371,6 +379,11 @@
 getObjTyM = \case
   (TIObj t) -> return t
   _         -> Nothing
+
+getInpObjTyM :: TypeInfo -> Maybe InpObjTyInfo
+getInpObjTyM = \case
+  (TIInpObj t) -> Just t
+  _            -> Nothing
 
 getUnionTyM :: TypeInfo -> Maybe UnionTyInfo
 getUnionTyM = \case
@@ -510,7 +523,7 @@
       subTyInfo <- extrTyInfo tyMap subTy
       supTyInfo <- extrTyInfo tyMap supTy
       isSubTypeBase subTyInfo supTyInfo
-    (G.TypeList _ (G.ListType sub), G.TypeList _ (G.ListType sup) ) -> do
+    (G.TypeList _ (G.ListType sub), G.TypeList _ (G.ListType sup) ) ->
       validateIsSubType tyMap sub sup
     _ -> throwError $ showIsListTy subFldTy <> " Type " <> G.showGT subFldTy <>
       " cannot be a sub-type of " <> showIsListTy supFldTy <> " Type " <> G.showGT supFldTy
@@ -596,7 +609,7 @@
 
 fromSchemaDoc :: G.SchemaDocument -> GQLColTyMap -> TypeLoc -> Either Text TypeMap
 fromSchemaDoc (G.SchemaDocument tyDefs) pctm loc = do
-  tyMap <- fmap mkTyInfoMap $ mapM (\x -> fromTyDef x pctm loc) tyDefs
+  tyMap <- mkTyInfoMap <$> mapM (\x -> fromTyDef x pctm loc) tyDefs
   validateTypeMap tyMap
   return tyMap
 
@@ -624,7 +637,7 @@
 
 defaultPGColTyMap :: GQLColTyMap
 defaultPGColTyMap = Map.fromList $
-  map (\(x,y) -> ( (G.NamedType $ G.Name x,0), baseTy y)) $
+  map (\(x,y) -> ( (G.NamedType $ G.Name x,0), baseTy y))
   [ ("Int"    , PGInteger)
   , ("Float"  , PGFloat  )
   , ("String" , PGText   )
@@ -672,15 +685,14 @@
 
 type FragDefMap = Map.HashMap G.Name FragDef
 
-<<<<<<< HEAD
-type VarVal = (G.GType, Maybe G.DefaultValue, Maybe J.Value)
-
-type VarValsMap =
-  Map.HashMap G.Variable VarVal
-=======
-type AnnVarVals =
-  Map.HashMap G.Variable AnnInpVal
->>>>>>> 7c89e951
+type AnnVarVals = Map.HashMap G.Variable AnnVarVal
+
+data AnnVarVal
+  = AnnVarVal
+  { _avvType   :: !G.GType
+  , _avvDefVal :: !(Maybe G.DefaultValue)
+  , _avvValue  :: !(Maybe J.Value)
+  } deriving (Show, Eq)
 
 data AnnInpVal
   = AnnInpVal
@@ -708,12 +720,9 @@
     -- J.
     -- J.toJSON [J.toJSON ty, J.toJSON valM]
 
-<<<<<<< HEAD
 pgColValToAnnGVal :: PGColType -> PGColValue -> AnnGValue
 pgColValToAnnGVal colTy colVal = AGPGVal colTy $ Just colVal
 
-=======
->>>>>>> 7c89e951
 hasNullVal :: AnnGValue -> Bool
 hasNullVal = \case
   AGPGVal _ Nothing  -> True
@@ -729,14 +738,13 @@
   AGObject{}     -> "object"
   AGArray{}      -> "array"
 
-<<<<<<< HEAD
 getAnnInpValTy :: AnnGValue -> G.GType
 getAnnInpValTy = \case
   AGPGVal pct _  -> mkPGColGTy pct
   AGEnum nt _    -> G.TypeNamed (G.Nullability True) nt
   AGObject nt _  -> G.TypeNamed (G.Nullability True) nt
   AGArray nt _   -> G.TypeList  (G.Nullability True) nt
-=======
+
 stripTypenames :: [G.ExecutableDefinition] -> [G.ExecutableDefinition]
 stripTypenames = map filterExecDef
   where
@@ -762,5 +770,4 @@
         else
           let newSelset = filterSelSet $ G._fSelectionSet f
           in Just $ G.SelectionField  f{G._fSelectionSet = newSelset}
-      _                  -> Just s
->>>>>>> 7c89e951
+      _                  -> Just s