name:                graphql-engine
version:             1.0.0
synopsis:            GraphQL API over Postgres
-- description:
homepage:            https://www.hasura.io
license:             Apache-2.0
-- license-file:        LICENSE.md
author:              Vamshi Surabhi
maintainer:          vamshi@hasura.io
copyright:           Hasura Inc.
category:            Database
build-type:          Simple
-- extra-source-files:  README.md
cabal-version:       >=1.10

source-repository head
  type:     git
  location: https://github.com/hasura/graphql-engine

flag developer
  description: operate in developer mode
  default: False
  manual: True

flag profile
  description: compile with profile options set
  default: False
  manual: True

library
  hs-source-dirs:      src-lib
                     , src-exec
  default-language:    Haskell2010
  build-depends:       base
                     , pg-client
                     , text
                     , text-builder >= 0.6
                     , bytestring
                     , postgresql-libpq
                     , mtl
                     , aeson
                     , aeson-casing
                     , unordered-containers
                     , template-haskell
                     , hashable
                     , transformers
                     , transformers-base
                     , http-types
                     , attoparsec
                     , attoparsec-iso8601 >= 1.0
                     , time
                     , scientific
                     , Spock-core
                     , split
                     , optparse-applicative
                     , containers
                     , monad-control
                     , monad-time
                     , monad-validate
                     , fast-logger
                     , wai
                     , postgresql-binary
                     , process
                     , http-client-tls

                     -- Encoder related
                     , uuid
                     , vector

                     -- Logging related
                     , network
                     , byteorder

                     -- for parsing RSA keys
                     , cryptonite

                     -- for jwt verification
                     , jose
                     , pem
                     , x509
                     , asn1-encoding
                     , asn1-types

                     -- Server related
                     , warp
                     , th-lift-instances
                     , lens

                     -- GraphQL related
                     , graphql-parser

                     -- URL parser related
                     , network-uri

                     -- String related
                     , case-insensitive
                     , string-conversions
                     , text-conversions

                     -- Http client
                     , wreq
                     , http-client

                     -- ordered map
                     , insert-ordered-containers

                     -- Parsing SemVer
                     , semver

                     -- Templating
                     , mustache
                     , ginger
                     , file-embed

                     --
                     , data-has
                     -- for src-exec
                     , yaml
                     , template-haskell >= 2.11

                     -- websockets interface related
                     , websockets
                     , wai-websockets
                     , stm
                     , stm-containers
                     , list-t
                     , async

                     -- logging related
                     , base64-bytestring >= 1.0
                     , auto-update

                     -- regex related
                     , regex-tdfa >= 1.2

                     -- pretty printer
                     , ansi-wl-pprint

                     -- for capturing various metrics
                     , ekg-core
                     , ekg-json

                     -- metrics for CI integration
                     , ci-info

                     -- serve static files
                     , filepath >= 1.4
                     , mime-types >= 0.1

  exposed-modules:     Hasura.Prelude
--                      , Hasura.Logging
--                      , Hasura.EncJSON
                     , Hasura.App
                     , Hasura.App.Ops

                     , Hasura.Logging
                     , Hasura.HTTP

                     , Hasura.Server.App
                     , Hasura.Server.Auth
                     , Hasura.Server.Init
                     , Hasura.Server.Query
                     , Hasura.Server.Utils
                     , Hasura.Server.Version

                     , Hasura.RQL.Types
                     , Hasura.RQL.DDL.Metadata

  other-modules:       Hasura.EncJSON
                     , Hasura.Db
                     , Hasura.Cache

                     , Hasura.Server.Auth.JWT
                     , Hasura.Server.Context
                     , Hasura.Server.Middleware
                     , Hasura.Server.Logging
                     , Hasura.Server.Cors
                     , Hasura.Server.CheckUpdates
                     , Hasura.Server.Telemetry
                     , Hasura.Server.SchemaUpdate
                     , Hasura.Server.PGDump
                     , Hasura.Server.Config

                     , Hasura.RQL.Instances
                     , Hasura.RQL.Types.SchemaCache
                     , Hasura.RQL.Types.SchemaCacheTypes
                     , Hasura.RQL.Types.BoolExp
                     , Hasura.RQL.Types.Catalog
                     , Hasura.RQL.Types.Column
                     , Hasura.RQL.Types.Common
                     , Hasura.RQL.Types.DML
                     , Hasura.RQL.Types.Error
                     , Hasura.RQL.Types.EventTrigger
                     , Hasura.RQL.Types.Metadata
                     , Hasura.RQL.Types.Permission
                     , Hasura.RQL.Types.QueryCollection
                     , Hasura.RQL.Types.RemoteSchema
                     , Hasura.RQL.DDL.Deps
                     , Hasura.RQL.DDL.Permission.Internal
                     , Hasura.RQL.DDL.Permission.Triggers
                     , Hasura.RQL.DDL.Permission
                     , Hasura.RQL.DDL.Relationship
                     , Hasura.RQL.DDL.Relationship.Rename
                     , Hasura.RQL.DDL.Relationship.Types
                     , Hasura.RQL.DDL.Schema
                     , Hasura.RQL.DDL.Schema.Cache
                     , Hasura.RQL.DDL.Schema.Catalog
                     , Hasura.RQL.DDL.Schema.Diff
<<<<<<< HEAD
=======
                     , Hasura.RQL.DDL.Schema.Enum
                     , Hasura.RQL.DDL.Schema.Function
                     , Hasura.RQL.DDL.Schema.Rename
                     , Hasura.RQL.DDL.Schema.Table
                     , Hasura.RQL.DDL.Metadata
>>>>>>> f9daaf40
                     , Hasura.RQL.DDL.Utils
                     , Hasura.RQL.DDL.EventTrigger
                     , Hasura.RQL.DDL.Headers
                     , Hasura.RQL.DDL.RemoteSchema
                     , Hasura.RQL.DDL.QueryCollection
                     , Hasura.RQL.DML.Delete
                     , Hasura.RQL.DML.Internal
                     , Hasura.RQL.DML.Insert
                     , Hasura.RQL.DML.Mutation
                     , Hasura.RQL.DML.Returning
                     , Hasura.RQL.DML.Select.Internal
                     , Hasura.RQL.DML.Select.Types
                     , Hasura.RQL.DML.Select
                     , Hasura.RQL.DML.Update
                     , Hasura.RQL.DML.Count
                     , Hasura.RQL.GBoolExp

                     , Hasura.GraphQL.Transport.HTTP.Protocol
                     , Hasura.GraphQL.Transport.HTTP
                     , Hasura.GraphQL.Transport.WebSocket.Protocol
                     , Hasura.GraphQL.Transport.WebSocket.Server
                     , Hasura.GraphQL.Transport.WebSocket
                     , Hasura.GraphQL.Schema.BoolExp
                     , Hasura.GraphQL.Schema.Common
                     , Hasura.GraphQL.Schema.Function
                     , Hasura.GraphQL.Schema.OrderBy
                     , Hasura.GraphQL.Schema.Select
                     , Hasura.GraphQL.Schema.Merge
                     , Hasura.GraphQL.Schema.Mutation.Common
                     , Hasura.GraphQL.Schema.Mutation.Insert
                     , Hasura.GraphQL.Schema.Mutation.Update
                     , Hasura.GraphQL.Schema.Mutation.Delete
                     , Hasura.GraphQL.Schema
                     , Hasura.GraphQL.Utils
                     , Hasura.GraphQL.Validate
                     , Hasura.GraphQL.Validate.Types
                     , Hasura.GraphQL.Validate.Context
                     , Hasura.GraphQL.Validate.Field
                     , Hasura.GraphQL.Validate.InputValue
                     , Hasura.GraphQL.Explain
                     , Hasura.GraphQL.Execute
                     , Hasura.GraphQL.Execute.Plan
                     , Hasura.GraphQL.Execute.Query
                     , Hasura.GraphQL.Execute.LiveQuery
                     , Hasura.GraphQL.Execute.LiveQuery.Types
                     , Hasura.GraphQL.Execute.LiveQuery.Multiplexed
                     , Hasura.GraphQL.Execute.LiveQuery.Fallback
                     , Hasura.GraphQL.Resolve
                     , Hasura.GraphQL.Resolve.Types
                     , Hasura.GraphQL.Resolve.Context
                     , Hasura.GraphQL.Resolve.BoolExp
                     , Hasura.GraphQL.Resolve.InputValue
                     , Hasura.GraphQL.Resolve.Introspect
                     , Hasura.GraphQL.Resolve.Insert
                     , Hasura.GraphQL.Resolve.Mutation
                     , Hasura.GraphQL.Resolve.Select
                     , Hasura.GraphQL.RemoteServer
                     , Hasura.GraphQL.Context
                     , Hasura.GraphQL.Logging

                     , Hasura.Events.Lib
                     , Hasura.Events.HTTP

<<<<<<< HEAD
=======
                     , Hasura.HTTP

                     , Control.Lens.Extended
>>>>>>> f9daaf40
                     , Data.Text.Extended
                     , Data.Aeson.Extended
                     , Data.Sequence.NonEmpty
                     , Data.TByteString
                     , Data.HashMap.Strict.InsOrd.Extended
                     , Data.Parser.JSONPath

                     , Hasura.SQL.DML
                     , Hasura.SQL.Error
                     , Hasura.SQL.GeoJSON
                     , Hasura.SQL.Rewrite
                     , Hasura.SQL.Time
                     , Hasura.SQL.Types
                     , Hasura.SQL.Value
                     , Network.URI.Extended

                     , Hasura.App.Migrate

  other-modules:       Hasura.Server.Auth.JWT.Internal
                     , Hasura.Server.Auth.JWT.Logging

  default-extensions: ApplicativeDo
                      BangPatterns
                      ConstraintKinds
                      DeriveDataTypeable
                      DeriveFoldable
                      DeriveFunctor
                      DeriveGeneric
                      DeriveLift
                      DeriveTraversable
                      EmptyCase
                      FlexibleContexts
                      FlexibleInstances
                      GeneralizedNewtypeDeriving
                      InstanceSigs
                      LambdaCase
                      MultiParamTypeClasses
                      MultiWayIf
                      NoImplicitPrelude
                      OverloadedStrings
                      QuasiQuotes
                      ScopedTypeVariables
                      TemplateHaskell
                      TupleSections
                      TypeApplications
                      TypeFamilies


  if flag(profile)
    ghc-prof-options: -rtsopts -fprof-auto -fno-prof-count-entries
  if flag(developer)
    cpp-options: -DDeveloperAPIs

  ghc-options: -O2
               -foptimal-applicative-do
               -fdefer-typed-holes
               -Wall
               -Wcompat
               -Wincomplete-record-updates
               -Wincomplete-uni-patterns
               -Wredundant-constraints

executable graphql-engine
  default-extensions: ApplicativeDo
                      BangPatterns
                      ConstraintKinds
                      DeriveDataTypeable
                      DeriveFoldable
                      DeriveFunctor
                      DeriveGeneric
                      DeriveLift
                      DeriveTraversable
                      EmptyCase
                      FlexibleContexts
                      FlexibleInstances
                      GeneralizedNewtypeDeriving
                      InstanceSigs
                      LambdaCase
                      MultiParamTypeClasses
                      MultiWayIf
                      NoImplicitPrelude
                      OverloadedStrings
                      QuasiQuotes
                      ScopedTypeVariables
                      TemplateHaskell
                      TupleSections
                      TypeApplications
                      TypeFamilies

  main-is:           Main.hs
  default-language:  Haskell2010
  hs-source-dirs:    src-exec
<<<<<<< HEAD
  build-depends:     base
                   , graphql-engine
                   , pg-client
                   , text
                   , bytestring
=======
  build-depends:       base
                     , warp >= 3.2
                     , graphql-engine
                     , aeson >= 1.0
                     , bytestring >= 0.10
                     , mtl
                     , optparse-applicative >= 0.12
                     , yaml
                     , template-haskell >= 2.11 , time >= 1.6
                     , text
                     , lens
                     , unordered-containers >= 0.2
                     , pg-client
                     , http-client
                     , http-client-tls
                     , stm
                     , wreq
                     , string-conversions
                     , uuid
                     , unix
>>>>>>> f9daaf40


  if flag(developer)
    ghc-prof-options: -rtsopts -fprof-auto -fno-prof-count-entries

  ghc-options: -O2
               -foptimal-applicative-do
               -fdefer-typed-holes
               -Wall
               -Wcompat
               -Wincomplete-record-updates
               -Wincomplete-uni-patterns
               -Wredundant-constraints
               -threaded -rtsopts
               -- Re. `-I2` see #2565
               "-with-rtsopts=-N -I2"<|MERGE_RESOLUTION|>--- conflicted
+++ resolved
@@ -147,9 +147,10 @@
                      , filepath >= 1.4
                      , mime-types >= 0.1
 
+                     -- for handling posix signals for graceful shutdown
+                     , unix
+
   exposed-modules:     Hasura.Prelude
---                      , Hasura.Logging
---                      , Hasura.EncJSON
                      , Hasura.App
                      , Hasura.App.Ops
 
@@ -206,14 +207,10 @@
                      , Hasura.RQL.DDL.Schema.Cache
                      , Hasura.RQL.DDL.Schema.Catalog
                      , Hasura.RQL.DDL.Schema.Diff
-<<<<<<< HEAD
-=======
                      , Hasura.RQL.DDL.Schema.Enum
                      , Hasura.RQL.DDL.Schema.Function
                      , Hasura.RQL.DDL.Schema.Rename
                      , Hasura.RQL.DDL.Schema.Table
-                     , Hasura.RQL.DDL.Metadata
->>>>>>> f9daaf40
                      , Hasura.RQL.DDL.Utils
                      , Hasura.RQL.DDL.EventTrigger
                      , Hasura.RQL.DDL.Headers
@@ -277,12 +274,7 @@
                      , Hasura.Events.Lib
                      , Hasura.Events.HTTP
 
-<<<<<<< HEAD
-=======
-                     , Hasura.HTTP
-
                      , Control.Lens.Extended
->>>>>>> f9daaf40
                      , Data.Text.Extended
                      , Data.Aeson.Extended
                      , Data.Sequence.NonEmpty
@@ -375,35 +367,11 @@
   main-is:           Main.hs
   default-language:  Haskell2010
   hs-source-dirs:    src-exec
-<<<<<<< HEAD
   build-depends:     base
                    , graphql-engine
                    , pg-client
                    , text
                    , bytestring
-=======
-  build-depends:       base
-                     , warp >= 3.2
-                     , graphql-engine
-                     , aeson >= 1.0
-                     , bytestring >= 0.10
-                     , mtl
-                     , optparse-applicative >= 0.12
-                     , yaml
-                     , template-haskell >= 2.11 , time >= 1.6
-                     , text
-                     , lens
-                     , unordered-containers >= 0.2
-                     , pg-client
-                     , http-client
-                     , http-client-tls
-                     , stm
-                     , wreq
-                     , string-conversions
-                     , uuid
-                     , unix
->>>>>>> f9daaf40
-
 
   if flag(developer)
     ghc-prof-options: -rtsopts -fprof-auto -fno-prof-count-entries
