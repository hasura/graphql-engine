import React from 'react';
import Helmet from 'react-helmet';
import { push } from 'react-router-redux';
import { appPrefix, pageTitle } from '../constants';
import globals from '../../../../Globals';
import Button from '../../../Common/Button/Button';
import TopicDescription from '../../CommonLanding/TopicDescription';
import TryItOut from '../../CommonLanding/TryItOut';
class CustomResolver extends React.Component {
  render() {
<<<<<<< HEAD
    const styles = require('../Styles.scss');
    const node = require('./Node.svg');
    const Rectangle = require('./Rectangle.svg');
    const { dispatch, migrationMode, customResolverList } = this.props;
    const showFirstSection = customResolverList.resolvers.length ? false : true;
=======
    const styles = require('../CustomResolver.scss');
    // const landingImage = require('./schema-stitching-color.png');
    // const landingImage = 'https://storage.googleapis.com/hasura-graphql-engine/console/assets/schema-stitching-diagram.png';

    const { dispatch, migrationMode } = this.props;

>>>>>>> efc97c0b
    return (
      <div
        className={`${styles.padd_left_remove} ${
          styles.resolverWrapper
        } container-fluid ${styles.padd_top}`}
      >
        <div className={styles.padd_left}>
          <Helmet title={`${pageTitle}s | Hasura`} />
          <div>
            <div className={styles.display_flex}>
              <h2
                className={`${styles.headerText} ${styles.addPaddRight} ${
                  styles.inline_block
                }`}
              >
                Remote Schemas
              </h2>
              {migrationMode ? (
                <Button
                  data-test="data-create-remote-schemas"
                  color="yellow"
                  size="sm"
                  onClick={e => {
                    e.preventDefault();
                    dispatch(
                      push(`${globals.urlPrefix}${appPrefix}/manage/add`)
                    );
                  }}
                >
                  Add
                </Button>
              ) : null}
            </div>
            <hr />
            {showFirstSection ?
            (<div>
              <TopicDescription
              title="What are Remote Schemas?"
              imgUrl="https://storage.googleapis.com/hasura-graphql-engine/console/assets/remote_schema.png"
              imgAlt="Remote Schema"
              description="Remote schemas are external GraphQL services which can be merged with Hasura to provide a unified GraphQL API. Think of it like automated schema stitching. All you need to do is build a GraphQL service and then provide its HTTP endpoint to Hasura. Your GraphQL service can be written in any language or framework."
            />
            <hr className={styles.clear_fix} />
            </div>
          ) : null}


            <TryItOut
              service="remoteSchema"
              queryDefinition="query { hello }"
              title="Steps to deploy an example GraphQL service to Glitch"
              footerDescription="You just added a remote schema and queried it!"
              glitchLink="https://glitch.com/edit/#!/hasura-sample-remote-schema-4"
              googleCloudLink="https://github.com/hasura/graphql-engine/tree/master/community/boilerplates/remote-schemas/google-cloud-functions/nodejs"
              MicrosoftAzureLink="https://github.com/hasura/graphql-engine/tree/master/community/boilerplates/remote-schemas/azure-functions/nodejs"
              awsLink="https://github.com/hasura/graphql-engine/tree/master/community/boilerplates/remote-schemas/aws-lambda/nodejs"
              adMoreLink="https://github.com/hasura/graphql-engine/tree/master/community/boilerplates/remote-schemas/"
            />
          </div>
          {/*
            <div className={styles.resolverContent}>
              Add pre-CRUD custom business logic like data validation, etc. or also
              fetch data from another GraphQL server by stitching schemas
            </div>
            <div className={styles.resolverImg}>
              <img src={landingImage} />
            </div>
            <div className={styles.commonBtn}>
              <Link
                className={styles.padd_remove_full}
                to={`${appPrefix}/manage/add`}
              >
                <button className={styles.yellow_button}>
                  Add Remote GraphQL schema
                </button>
              </Link>
            </div>
            <div className={styles.readMore}>
              <a
                href="https://docs.hasura.io/1.0/graphql/manual/schema/custom-logic/index.html"
                target="_blank"
                rel="noopener noreferrer"
              >
                Read more
              </a>
            </div>
          */}
        </div>
      </div>
    );
  }
}

const mapStateToProps = state => {
  return {
    migrationMode: state.main.migrationMode,
    customResolverList: state.customResolverData.listData
  };
};

const customResolverConnector = connect =>
  connect(mapStateToProps)(CustomResolver);

export default customResolverConnector;<|MERGE_RESOLUTION|>--- conflicted
+++ resolved
@@ -1,27 +1,23 @@
 import React from 'react';
 import Helmet from 'react-helmet';
 import { push } from 'react-router-redux';
+
 import { appPrefix, pageTitle } from '../constants';
 import globals from '../../../../Globals';
 import Button from '../../../Common/Button/Button';
 import TopicDescription from '../../CommonLanding/TopicDescription';
 import TryItOut from '../../CommonLanding/TryItOut';
+
 class CustomResolver extends React.Component {
   render() {
-<<<<<<< HEAD
     const styles = require('../Styles.scss');
-    const node = require('./Node.svg');
-    const Rectangle = require('./Rectangle.svg');
+    // const node = require('./Node.svg');
+    // const Rectangle = require('./Rectangle.svg');
+
     const { dispatch, migrationMode, customResolverList } = this.props;
+
     const showFirstSection = customResolverList.resolvers.length ? false : true;
-=======
-    const styles = require('../CustomResolver.scss');
-    // const landingImage = require('./schema-stitching-color.png');
-    // const landingImage = 'https://storage.googleapis.com/hasura-graphql-engine/console/assets/schema-stitching-diagram.png';
 
-    const { dispatch, migrationMode } = this.props;
-
->>>>>>> efc97c0b
     return (
       <div
         className={`${styles.padd_left_remove} ${
@@ -56,18 +52,17 @@
               ) : null}
             </div>
             <hr />
-            {showFirstSection ?
-            (<div>
-              <TopicDescription
-              title="What are Remote Schemas?"
-              imgUrl="https://storage.googleapis.com/hasura-graphql-engine/console/assets/remote_schema.png"
-              imgAlt="Remote Schema"
-              description="Remote schemas are external GraphQL services which can be merged with Hasura to provide a unified GraphQL API. Think of it like automated schema stitching. All you need to do is build a GraphQL service and then provide its HTTP endpoint to Hasura. Your GraphQL service can be written in any language or framework."
-            />
-            <hr className={styles.clear_fix} />
-            </div>
-          ) : null}
-
+            {showFirstSection ? (
+              <div>
+                <TopicDescription
+                  title="What are Remote Schemas?"
+                  imgUrl="https://storage.googleapis.com/hasura-graphql-engine/console/assets/remote_schema.png"
+                  imgAlt="Remote Schema"
+                  description="Remote schemas are external GraphQL services which can be merged with Hasura to provide a unified GraphQL API. Think of it like automated schema stitching. All you need to do is build a GraphQL service and then provide its HTTP endpoint to Hasura. Your GraphQL service can be written in any language or framework."
+                />
+                <hr className={styles.clear_fix} />
+              </div>
+            ) : null}
 
             <TryItOut
               service="remoteSchema"
@@ -118,7 +113,7 @@
 const mapStateToProps = state => {
   return {
     migrationMode: state.main.migrationMode,
-    customResolverList: state.customResolverData.listData
+    customResolverList: state.customResolverData.listData,
   };
 };
 
