--- conflicted
+++ resolved
@@ -318,11 +318,7 @@
              -> FieldName
              -> m fieldInfo
 askFieldInfo m f =
-<<<<<<< HEAD
-  onNothing (M.lookup f m) (throw400 NotExists $ mconcat [f <<> " does not exist"])
-=======
   M.lookup f m `onNothing` throw400 NotExists (f <<> " does not exist")
->>>>>>> 64743cb1
 
 askRemoteRel :: (MonadError QErr m)
            => FieldInfoMap (FieldInfo backend)
