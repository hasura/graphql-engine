--- conflicted
+++ resolved
@@ -108,19 +108,9 @@
 printYaml :: (A.ToJSON a) => a -> IO ()
 printYaml = BC.putStrLn . Y.encode
 
-<<<<<<< HEAD
-fetchConnOptions :: Q.ConnInfo -> IO Q.ConnOptions
-fetchConnOptions (Q.CIOptions opts) = return opts
-fetchConnOptions (Q.CIDatabaseURI uri) = do
-  mCOpts <- Q.parseConnOptions uri
-  maybe (putStrLn errMsg >> exitFailure) return mCOpts
-  where
-    errMsg = "invalid database url; parse error"
-=======
 mkPGLogger :: Logger -> Q.PGLogger
 mkPGLogger (Logger logger) (Q.PLERetryMsg msg) =
   logger $ PGLog LevelWarn msg
->>>>>>> ec407061
 
 main :: IO ()
 main =  do
@@ -148,8 +138,9 @@
       am <- either (printErrExit . T.unpack) return authModeRes
 
       ci <- procConnInfo rci
-      -- -- log postgres connection info
-      fetchConnOptions ci >>= (unLogger logger . connInfoToLog)
+
+      -- log postgres connection info
+      unLogger logger $ connInfoToLog ci
 
       pool <- Q.initPGPool ci cp pgLogger
 
