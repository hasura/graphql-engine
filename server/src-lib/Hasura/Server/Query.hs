module Hasura.Server.Query where

import           Data.Aeson
import           Data.Aeson.Casing
import           Data.Aeson.TH
import           Data.Time                          (UTCTime)
import           Language.Haskell.TH.Syntax         (Lift)
import qualified Network.HTTP.Client                as HTTP

import           Hasura.EncJSON
import           Hasura.Prelude
import           Hasura.RQL.DDL.EventTrigger
import           Hasura.RQL.DDL.Metadata
import           Hasura.RQL.DDL.Permission
import           Hasura.RQL.DDL.QueryCollection
import           Hasura.RQL.DDL.QueryTemplate
import           Hasura.RQL.DDL.Relationship
import           Hasura.RQL.DDL.Relationship.Rename
import           Hasura.RQL.DDL.RemoteSchema
import           Hasura.RQL.DDL.Schema.Function
import           Hasura.RQL.DDL.Schema.Table
import           Hasura.RQL.DML.Count
import           Hasura.RQL.DML.Delete
import           Hasura.RQL.DML.Insert
import           Hasura.RQL.DML.QueryTemplate
import           Hasura.RQL.DML.Select
import           Hasura.RQL.DML.Update
import           Hasura.RQL.Types
import           Hasura.Server.Init                 (InstanceId (..))
import           Hasura.Server.Utils

import qualified Database.PG.Query                  as Q

data RQLQuery
  = RQAddExistingTableOrView !TrackTable
  | RQTrackTable !TrackTable
  | RQUntrackTable !UntrackTable

  | RQTrackFunction !TrackFunction
  | RQUntrackFunction !UnTrackFunction

  | RQCreateObjectRelationship !CreateObjRel
  | RQCreateArrayRelationship !CreateArrRel
  | RQDropRelationship !DropRel
  | RQSetRelationshipComment !SetRelComment
  | RQRenameRelationship !RenameRel

  | RQCreateInsertPermission !CreateInsPerm
  | RQCreateSelectPermission !CreateSelPerm
  | RQCreateUpdatePermission !CreateUpdPerm
  | RQCreateDeletePermission !CreateDelPerm

  | RQDropInsertPermission !DropInsPerm
  | RQDropSelectPermission !DropSelPerm
  | RQDropUpdatePermission !DropUpdPerm
  | RQDropDeletePermission !DropDelPerm
  | RQSetPermissionComment !SetPermComment

  | RQGetInconsistentMetadata !GetInconsistentMetadata
  | RQDropInconsistentMetadata !DropInconsistentMetadata

  | RQInsert !InsertQuery
  | RQSelect !SelectQuery
  | RQUpdate !UpdateQuery
  | RQDelete !DeleteQuery
  | RQCount !CountQuery
  | RQBulk ![RQLQuery]

  -- schema-stitching, custom resolver related
  | RQAddRemoteSchema !AddRemoteSchemaQuery
  | RQRemoveRemoteSchema !RemoveRemoteSchemaQuery

  | RQCreateEventTrigger !CreateEventTriggerQuery
  | RQDeleteEventTrigger !DeleteEventTriggerQuery
  | RQDeliverEvent       !DeliverEventQuery

  | RQCreateQueryTemplate !CreateQueryTemplate
  | RQDropQueryTemplate !DropQueryTemplate
  | RQExecuteQueryTemplate !ExecQueryTemplate
  | RQSetQueryTemplateComment !SetQueryTemplateComment

  | RQCreateQueryCollection !CreateCollection
  | RQDropQueryCollection !DropCollection
<<<<<<< HEAD
=======
  | RQAddQueryToCollection !AddQueryToCollection
  | RQDropQueryFromCollection !DropQueryFromCollection
>>>>>>> b37ba027

  | RQRunSql !RunSQL

  | RQReplaceMetadata !ReplaceMetadata
  | RQExportMetadata !ExportMetadata
  | RQClearMetadata !ClearMetadata
  | RQReloadMetadata !ReloadMetadata

  | RQDumpInternalState !DumpInternalState
  deriving (Show, Eq, Lift)

$(deriveJSON
  defaultOptions { constructorTagModifier = snakeCase . drop 2
                 , sumEncoding = TaggedObject "type" "args"
                 }
  ''RQLQuery)

newtype Run a
  = Run {unRun :: StateT SchemaCache (ReaderT (UserInfo, HTTP.Manager, SQLGenCtx) (LazyTx QErr)) a}
  deriving ( Functor, Applicative, Monad
           , MonadError QErr
           , MonadState SchemaCache
           , MonadReader (UserInfo, HTTP.Manager, SQLGenCtx)
           , CacheRM
           , CacheRWM
           , MonadTx
           , MonadIO
           )

instance UserInfoM Run where
  askUserInfo = asks _1

instance HasHttpManager Run where
  askHttpManager = asks _2

instance HasSQLGenCtx Run where
  askSQLGenCtx = asks _3

fetchLastUpdate :: Q.TxE QErr (Maybe (InstanceId, UTCTime))
fetchLastUpdate = do
  l <- Q.listQE defaultTxErrorHandler
    [Q.sql|
       SELECT instance_id::text, occurred_at
       FROM hdb_catalog.hdb_schema_update_event
       ORDER BY occurred_at DESC LIMIT 1
          |] () True
  case l of
    []           -> return Nothing
    [(instId, occurredAt)] ->
      return $ Just (InstanceId instId, occurredAt)
    -- never happens
    _            -> throw500 "more than one row returned by query"

recordSchemaUpdate :: InstanceId -> Q.TxE QErr ()
recordSchemaUpdate instanceId =
  liftTx $ Q.unitQE defaultTxErrorHandler [Q.sql|
             INSERT INTO
                  hdb_catalog.hdb_schema_update_event
                  (instance_id, occurred_at)
             VALUES ($1::uuid, DEFAULT)
            |] (Identity $ getInstanceId instanceId) True

peelRun
  :: SchemaCache
  -> UserInfo
  -> HTTP.Manager
  -> SQLGenCtx
  -> PGExecCtx
  -> Run a -> ExceptT QErr IO (a, SchemaCache)
peelRun sc userInfo httMgr sqlGenCtx pgExecCtx (Run m) =
  runLazyTx pgExecCtx $ withUserInfo userInfo lazyTx
  where
    lazyTx = runReaderT (runStateT m sc) (userInfo, httMgr, sqlGenCtx)

runQuery
  :: (MonadIO m, MonadError QErr m)
  => PGExecCtx -> InstanceId
  -> UserInfo -> SchemaCache -> HTTP.Manager
  -> SQLGenCtx -> RQLQuery -> m (EncJSON, SchemaCache)
runQuery pgExecCtx instanceId userInfo sc hMgr sqlGenCtx query = do
  resE <- liftIO $ runExceptT $
    peelRun sc userInfo hMgr sqlGenCtx pgExecCtx $ runQueryM query
  either throwError withReload resE
  where
    withReload r = do
      when (queryNeedsReload query) $ do
        e <- liftIO $ runExceptT $ runLazyTx pgExecCtx
             $ liftTx $ recordSchemaUpdate instanceId
        liftEither e
      return r

queryNeedsReload :: RQLQuery -> Bool
queryNeedsReload qi = case qi of
  RQAddExistingTableOrView _   -> True
  RQTrackTable _               -> True
  RQUntrackTable _             -> True
  RQTrackFunction _            -> True
  RQUntrackFunction _          -> True

  RQCreateObjectRelationship _ -> True
  RQCreateArrayRelationship  _ -> True
  RQDropRelationship  _        -> True
  RQSetRelationshipComment  _  -> False
  RQRenameRelationship _       -> True

  RQCreateInsertPermission _   -> True
  RQCreateSelectPermission _   -> True
  RQCreateUpdatePermission _   -> True
  RQCreateDeletePermission _   -> True

  RQDropInsertPermission _     -> True
  RQDropSelectPermission _     -> True
  RQDropUpdatePermission _     -> True
  RQDropDeletePermission _     -> True
  RQSetPermissionComment _     -> False

  RQGetInconsistentMetadata _  -> False
  RQDropInconsistentMetadata _ -> True

  RQInsert _                   -> False
  RQSelect _                   -> False
  RQUpdate _                   -> False
  RQDelete _                   -> False
  RQCount _                    -> False

  RQAddRemoteSchema _          -> True
  RQRemoveRemoteSchema _       -> True

  RQCreateEventTrigger _       -> True
  RQDeleteEventTrigger _       -> True
  RQDeliverEvent _             -> False

  RQCreateQueryTemplate _      -> True
  RQDropQueryTemplate _        -> True
  RQExecuteQueryTemplate _     -> False
  RQSetQueryTemplateComment _  -> False

  RQCreateQueryCollection _    -> True
  RQDropQueryCollection _      -> True
<<<<<<< HEAD
=======
  RQAddQueryToCollection _     -> True
  RQDropQueryFromCollection _  -> True
>>>>>>> b37ba027

  RQRunSql _                   -> True

  RQReplaceMetadata _          -> True
  RQExportMetadata _           -> False
  RQClearMetadata _            -> True
  RQReloadMetadata _           -> True

  RQDumpInternalState _        -> False

  RQBulk qs                    -> any queryNeedsReload qs

runQueryM
  :: ( QErrM m, CacheRWM m, UserInfoM m, MonadTx m
     , MonadIO m, HasHttpManager m, HasSQLGenCtx m
     )
  => RQLQuery
  -> m EncJSON
runQueryM rq = withPathK "args" $ case rq of
  RQAddExistingTableOrView q   -> runTrackTableQ q
  RQTrackTable q               -> runTrackTableQ q
  RQUntrackTable q             -> runUntrackTableQ q

  RQTrackFunction q            -> runTrackFunc q
  RQUntrackFunction q          -> runUntrackFunc q

  RQCreateObjectRelationship q -> runCreateObjRel q
  RQCreateArrayRelationship  q -> runCreateArrRel q
  RQDropRelationship  q        -> runDropRel q
  RQSetRelationshipComment  q  -> runSetRelComment q
  RQRenameRelationship q       -> runRenameRel q

  RQCreateInsertPermission q   -> runCreatePerm q
  RQCreateSelectPermission q   -> runCreatePerm q
  RQCreateUpdatePermission q   -> runCreatePerm q
  RQCreateDeletePermission q   -> runCreatePerm q

  RQDropInsertPermission q     -> runDropPerm q
  RQDropSelectPermission q     -> runDropPerm q
  RQDropUpdatePermission q     -> runDropPerm q
  RQDropDeletePermission q     -> runDropPerm q
  RQSetPermissionComment q     -> runSetPermComment q

  RQGetInconsistentMetadata q  -> runGetInconsistentMetadata q
  RQDropInconsistentMetadata q -> runDropInconsistentMetadata q

  RQInsert q                   -> runInsert q
  RQSelect q                   -> runSelect q
  RQUpdate q                   -> runUpdate q
  RQDelete q                   -> runDelete q
  RQCount  q                   -> runCount q

  RQAddRemoteSchema    q       -> runAddRemoteSchema q
  RQRemoveRemoteSchema q       -> runRemoveRemoteSchema q

  RQCreateEventTrigger q       -> runCreateEventTriggerQuery q
  RQDeleteEventTrigger q       -> runDeleteEventTriggerQuery q
  RQDeliverEvent q             -> runDeliverEvent q

  RQCreateQueryTemplate q      -> runCreateQueryTemplate q
  RQDropQueryTemplate q        -> runDropQueryTemplate q
  RQExecuteQueryTemplate q     -> runExecQueryTemplate q
  RQSetQueryTemplateComment q  -> runSetQueryTemplateComment q

  RQCreateQueryCollection q    -> runCreateCollection q
  RQDropQueryCollection q      -> runDropCollection q
<<<<<<< HEAD
=======
  RQAddQueryToCollection q     -> runAddQueryToCollection q
  RQDropQueryFromCollection q  -> runDropQueryFromCollection q
>>>>>>> b37ba027

  RQReplaceMetadata q          -> runReplaceMetadata q
  RQClearMetadata q            -> runClearMetadata q
  RQExportMetadata q           -> runExportMetadata q
  RQReloadMetadata q           -> runReloadMetadata q

  RQDumpInternalState q        -> runDumpInternalState q

  RQRunSql q                   -> runRunSQL q

  RQBulk qs                    -> encJFromList <$> indexedMapM runQueryM qs<|MERGE_RESOLUTION|>--- conflicted
+++ resolved
@@ -81,11 +81,8 @@
 
   | RQCreateQueryCollection !CreateCollection
   | RQDropQueryCollection !DropCollection
-<<<<<<< HEAD
-=======
   | RQAddQueryToCollection !AddQueryToCollection
   | RQDropQueryFromCollection !DropQueryFromCollection
->>>>>>> b37ba027
 
   | RQRunSql !RunSQL
 
@@ -225,11 +222,8 @@
 
   RQCreateQueryCollection _    -> True
   RQDropQueryCollection _      -> True
-<<<<<<< HEAD
-=======
   RQAddQueryToCollection _     -> True
   RQDropQueryFromCollection _  -> True
->>>>>>> b37ba027
 
   RQRunSql _                   -> True
 
@@ -296,11 +290,8 @@
 
   RQCreateQueryCollection q    -> runCreateCollection q
   RQDropQueryCollection q      -> runDropCollection q
-<<<<<<< HEAD
-=======
   RQAddQueryToCollection q     -> runAddQueryToCollection q
   RQDropQueryFromCollection q  -> runDropQueryFromCollection q
->>>>>>> b37ba027
 
   RQReplaceMetadata q          -> runReplaceMetadata q
   RQClearMetadata q            -> runClearMetadata q
