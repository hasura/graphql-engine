--- conflicted
+++ resolved
@@ -172,17 +172,13 @@
                      , filepath >= 1.4
                      , mime-types >= 0.1
 
-<<<<<<< HEAD
                      -- for handling posix signals for graceful shutdown
                      , unix
-=======
                      -- HTTP compression
                      , zlib
->>>>>>> a9107a2f
 
   exposed-modules:     Hasura.Prelude
                      , Hasura.App
-                     , Hasura.App.Ops
 
                      , Hasura.Logging
                      , Hasura.HTTP
@@ -195,6 +191,7 @@
                      , Hasura.Server.Version
                      , Hasura.Server.Logging
                      , Hasura.Server.Context
+                     , Hasura.Server.Migrate
 
                      , Hasura.RQL.Types
                      , Hasura.RQL.DDL.Metadata
@@ -212,7 +209,6 @@
                      , Hasura.Server.PGDump
                      , Hasura.Server.Config
                      , Hasura.Server.Compression
-                     , Hasura.Server.Migrate
                      , Hasura.Server.Migrate.Version
 
                      , Hasura.RQL.Instances
@@ -311,12 +307,7 @@
                      , Hasura.Events.Lib
                      , Hasura.Events.HTTP
 
-<<<<<<< HEAD
-=======
-                     , Hasura.HTTP
-
                      , Control.Concurrent.Extended
->>>>>>> a9107a2f
                      , Control.Lens.Extended
                      , Data.Aeson.Extended
                      , Data.HashMap.Strict.InsOrd.Extended
@@ -334,11 +325,8 @@
                      , Hasura.SQL.Types
                      , Hasura.SQL.Value
                      , Network.URI.Extended
-<<<<<<< HEAD
-
-                     , Hasura.App.Migrate
-=======
->>>>>>> a9107a2f
+
+                     --, Hasura.App.Migrate
 
   other-modules:       Hasura.Server.Auth.JWT.Internal
                      , Hasura.Server.Auth.JWT.Logging
@@ -347,48 +335,33 @@
   import: common-all, common-exe
   main-is:           Main.hs
   hs-source-dirs:    src-exec
-<<<<<<< HEAD
   build-depends:     base
                    , graphql-engine
                    , pg-client
                    , text
                    , bytestring
 
-  if flag(developer)
-    ghc-prof-options: -rtsopts -fprof-auto -fno-prof-count-entries
-
-  ghc-options: -O2
-               -foptimal-applicative-do
-               -fdefer-typed-holes
-               -Wall
-               -Wcompat
-               -Wincomplete-record-updates
-               -Wincomplete-uni-patterns
-               -Wredundant-constraints
-               -threaded -rtsopts
-               -- Re. `-I2` see #2565
-               "-with-rtsopts=-N -I2"
-=======
-  build-depends:       base
-                     , warp >= 3.2
-                     , graphql-engine
-                     , aeson >= 1.0
-                     , bytestring >= 0.10
-                     , mtl
-                     , optparse-applicative >= 0.12
-                     , yaml
-                     , template-haskell >= 2.11 , time >= 1.6
-                     , text
-                     , lens
-                     , unordered-containers >= 0.2
-                     , pg-client
-                     , http-client
-                     , http-client-tls
-                     , stm
-                     , wreq
-                     , string-conversions
-                     , uuid
-                     , unix
+-- =======
+--   build-depends:       base
+--                      , warp >= 3.2
+--                      , graphql-engine
+--                      , aeson >= 1.0
+--                      , bytestring >= 0.10
+--                      , mtl
+--                      , optparse-applicative >= 0.12
+--                      , yaml
+--                      , template-haskell >= 2.11 , time >= 1.6
+--                      , text
+--                      , lens
+--                      , unordered-containers >= 0.2
+--                      , pg-client
+--                      , http-client
+--                      , http-client-tls
+--                      , stm
+--                      , wreq
+--                      , string-conversions
+--                      , uuid
+--                      , unix
 
 test-suite graphql-engine-tests
   import: common-all, common-exe
@@ -403,5 +376,4 @@
     , http-client-tls
     , optparse-applicative
     , pg-client
-    , time
->>>>>>> a9107a2f
+    , time