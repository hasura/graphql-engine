{-# LANGUAGE ViewPatterns #-}

-- | Validate input queries against remote schemas.

module Hasura.RQL.DDL.RemoteRelationship.Validate
  ( validateRemoteRelationship
  , errorToText
  ) where

import           Hasura.Prelude                     hiding (first)

import qualified Data.HashMap.Strict                as HM
import qualified Data.HashSet                       as HS
import qualified Language.GraphQL.Draft.Syntax      as G

import           Data.Foldable
import           Data.Text.Extended

import           Hasura.Backends.Postgres.SQL.Types
import           Hasura.GraphQL.Parser.Column
import           Hasura.GraphQL.Schema.Remote
import           Hasura.GraphQL.Utils               (getBaseTyWithNestedLevelsCount)
import           Hasura.RQL.Types
import           Hasura.SQL.Types


-- | An error validating the remote relationship.
data ValidationError
  = RemoteSchemaNotFound !RemoteSchemaName
  | CouldntFindRemoteField !G.Name !G.Name
  | FieldNotFoundInRemoteSchema !G.Name
  | NoSuchArgumentForRemote !G.Name
  | MissingRequiredArgument !G.Name
  | TypeNotFound !G.Name
  | TableNotFound !QualifiedTable
  | TableFieldNonexistent !QualifiedTable !FieldName
  | ExpectedTypeButGot !G.GType !G.GType
  | InvalidType !G.GType !Text
  | InvalidVariable !G.Name !(HM.HashMap G.Name (ColumnInfo 'Postgres))
  | NullNotAllowedHere
  | InvalidGTypeForStripping !G.GType
  | UnsupportedMultipleElementLists
  | UnsupportedEnum
  | InvalidGraphQLName !Text
<<<<<<< HEAD
=======
  | IDTypeJoin !G.Name
>>>>>>> 39a43525
  deriving (Eq)

errorToText :: ValidationError -> Text
errorToText = \case
  RemoteSchemaNotFound name ->
    "remote schema with name " <> name <<> " not found"
  CouldntFindRemoteField name ty ->
    "remote field with name " <> name <<> " and type " <> ty <<> " not found"
  FieldNotFoundInRemoteSchema name ->
    "field with name " <> name <<> " not found in remote schema"
  NoSuchArgumentForRemote name ->
    "argument with name " <> name <<> " not found in remote schema"
  MissingRequiredArgument name ->
    "required argument with name " <> name <<> " is missing"
  TypeNotFound ty ->
    "type with name " <> ty <<> " not found"
  TableNotFound name ->
    "table with name " <> name <<> " not found"
  TableFieldNonexistent table fieldName ->
    "field with name " <> fieldName <<> " not found in table " <>> table
  ExpectedTypeButGot expTy actualTy ->
    "expected type " <> G.getBaseType expTy <<> " but got " <>> G.getBaseType actualTy
  InvalidType ty err ->
    "type " <> G.getBaseType ty <<> err
  InvalidVariable var _ ->
    "variable " <> var <<> " is not found"
  NullNotAllowedHere ->
    "null is not allowed here"
  InvalidGTypeForStripping ty ->
    "type " <> G.getBaseType ty <<> " is invalid for stripping"
  UnsupportedMultipleElementLists ->
    "multiple elements in list value is not supported"
  UnsupportedEnum ->
    "enum value is not supported"
  InvalidGraphQLName t ->
    t <<> " is not a valid GraphQL identifier"
  IDTypeJoin typeName ->
    "Only ID, Int, uuid or String scalar types can be joined to the ID type, but recieved " <>> typeName

-- | Validate a remote relationship given a context.
validateRemoteRelationship
  :: forall m
  .  (MonadError ValidationError m)
  => RemoteRelationship
  -> (RemoteSchemaInfo, IntrospectionResult)
  -> [ColumnInfo 'Postgres]
  -> m (RemoteFieldInfo 'Postgres)
validateRemoteRelationship remoteRelationship (remoteSchemaInfo, introspectionResult) pgColumns = do
  let remoteSchemaName = rtrRemoteSchema remoteRelationship
      table = rtrTable remoteRelationship
  hasuraFields <- forM (toList $ rtrHasuraFields remoteRelationship) $
    \fieldName -> onNothing (find ((==) fieldName . fromCol @'Postgres . pgiColumn) pgColumns) $
      throwError $ TableFieldNonexistent table fieldName
  pgColumnsVariables <- mapM (\(k,v) -> do
                                  variableName <- pgColumnToVariable k
                                  pure $ (variableName,v)
                              ) $ HM.toList (mapFromL pgiColumn pgColumns)
  let pgColumnsVariablesMap = HM.fromList pgColumnsVariables
<<<<<<< HEAD
  let schemaDoc = irDoc introspectionResult
=======
  RemoteSchemaCtx rsName introspectionResult rsi _ _ _ <-
    onNothing (HM.lookup remoteSchemaName remoteSchemaMap) $
    throwError $ RemoteSchemaNotFound remoteSchemaName
  let schemaDoc@(RemoteSchemaIntrospection originalDefns) = irDoc introspectionResult
>>>>>>> 39a43525
      queryRootName = irQueryRoot introspectionResult
  queryRoot <- onNothing (lookupObject schemaDoc queryRootName) $
    throwError $ FieldNotFoundInRemoteSchema queryRootName
  (_, (leafParamMap, leafTypeMap)) <-
    foldlM
    (buildRelationshipTypeInfo pgColumnsVariablesMap schemaDoc)
<<<<<<< HEAD
    (queryRoot,(mempty, mempty))
=======
    (queryRoot, (mempty, mempty))
>>>>>>> 39a43525
    (unRemoteFields $ rtrRemoteField remoteRelationship)
  let newInputValueDefinitions =
        -- The preset part below is set to `Nothing` because preset values
        -- are ignored for remote relationships and instead the argument
        -- values comes from the parent query.
        fmap (`RemoteSchemaInputValueDefinition` Nothing) <$> HM.elems leafTypeMap
  pure $ RemoteFieldInfo
        { _rfiName = rtrName remoteRelationship
        , _rfiParamMap = leafParamMap
        , _rfiHasuraFields = HS.fromList hasuraFields
        , _rfiRemoteFields = rtrRemoteField remoteRelationship
        , _rfiRemoteSchema = remoteSchemaInfo
        -- adding the new input types after stripping the values of the
        -- schema document
<<<<<<< HEAD
        , _rfiInputValueDefinitions = HM.elems leafTypeMap
        , _rfiRemoteSchemaName = remoteSchemaName
=======
        , _rfiSchemaIntrospect = RemoteSchemaIntrospection
                                    $ originalDefns <> newInputValueDefinitions
        , _rfiRemoteSchemaName = rsName
>>>>>>> 39a43525
        }
  where
    getObjTyInfoFromField
      :: RemoteSchemaIntrospection
      -> G.FieldDefinition RemoteSchemaInputValueDefinition
      -> Maybe (G.ObjectTypeDefinition RemoteSchemaInputValueDefinition)
    getObjTyInfoFromField schemaDoc field =
      let baseTy = G.getBaseType (G._fldType field)
      in lookupObject schemaDoc baseTy

    isValidType schemaDoc field =
      let baseTy = G.getBaseType (G._fldType field)
      in
        case (lookupType schemaDoc baseTy) of
          Just (G.TypeDefinitionScalar _)    -> True
          Just (G.TypeDefinitionInterface _) -> True
<<<<<<< HEAD
          Just (G.TypeDefinitionUnion _) -> True
          Just (G.TypeDefinitionEnum _) -> True
          _ -> False

=======
          Just (G.TypeDefinitionUnion _)     -> True
          Just (G.TypeDefinitionEnum _)      -> True
          _                                  -> False
>>>>>>> 39a43525

    buildRelationshipTypeInfo
      :: HashMap G.Name (ColumnInfo 'Postgres)
      -> RemoteSchemaIntrospection
      -> (G.ObjectTypeDefinition RemoteSchemaInputValueDefinition,
<<<<<<< HEAD
           ( (HashMap G.Name RemoteSchemaInputValueDefinition)
           , (HashMap G.Name (G.TypeDefinition [G.Name] RemoteSchemaInputValueDefinition))))
      -> FieldCall
      -> m ( G.ObjectTypeDefinition RemoteSchemaInputValueDefinition
           , ( HashMap G.Name RemoteSchemaInputValueDefinition
             , HashMap G.Name (G.TypeDefinition [G.Name] RemoteSchemaInputValueDefinition)))
=======
           ( (HashMap G.Name G.InputValueDefinition)
           , (HashMap G.Name (G.TypeDefinition [G.Name] G.InputValueDefinition))))
      -> FieldCall
      -> m ( G.ObjectTypeDefinition RemoteSchemaInputValueDefinition
           , ( HashMap G.Name G.InputValueDefinition
             , HashMap G.Name (G.TypeDefinition [G.Name] G.InputValueDefinition)))
>>>>>>> 39a43525
    buildRelationshipTypeInfo pgColumnsVariablesMap schemaDoc (objTyInfo,(_,typeMap)) fieldCall = do
      objFldDefinition <- lookupField (fcName fieldCall) objTyInfo
      let providedArguments = getRemoteArguments $ fcArguments fieldCall
      (validateRemoteArguments
        (mapFromL (G._ivdName . _rsitdDefinition) (G._fldArgumentsDefinition objFldDefinition))
        providedArguments
        pgColumnsVariablesMap
        schemaDoc)
      let eitherParamAndTypeMap =
            runStateT
              (stripInMap
                 remoteRelationship
                 schemaDoc
                 (mapFromL (G._ivdName . _rsitdDefinition) (G._fldArgumentsDefinition objFldDefinition))
                 providedArguments)
              $ typeMap
      (newParamMap, newTypeMap) <- onLeft eitherParamAndTypeMap $ throwError
      innerObjTyInfo <- onNothing (getObjTyInfoFromField schemaDoc objFldDefinition) $
        bool (throwError $
                    (InvalidType (G._fldType objFldDefinition) "only output type is expected"))
             (pure objTyInfo)
             (isValidType schemaDoc objFldDefinition)
      pure
       ( innerObjTyInfo
       , (newParamMap, newTypeMap))

-- | Return a map with keys deleted whose template argument is
-- specified as an atomic (variable, constant), keys which are kept
-- have their values modified by 'stripObject' or 'stripList'.
-- This function creates the 'HashMap G.Name G.InputValueDefinition' which modifies
-- the original input parameters (if any) of the remote node/table being used. Only
-- list or object types are preserved and other types are stripped off. The object or
-- list types are preserved because they can be merged, if any arguments are
-- provided by the user while querying a remote join field.
stripInMap
  :: RemoteRelationship
  -> RemoteSchemaIntrospection
  -> HM.HashMap G.Name RemoteSchemaInputValueDefinition
  -> HM.HashMap G.Name (G.Value G.Name)
  -> StateT
<<<<<<< HEAD
       (HashMap G.Name (G.TypeDefinition [G.Name] RemoteSchemaInputValueDefinition))
=======
       (HashMap G.Name (G.TypeDefinition [G.Name] G.InputValueDefinition))
>>>>>>> 39a43525
       (Either ValidationError)
       (HM.HashMap G.Name RemoteSchemaInputValueDefinition)
stripInMap remoteRelationship types schemaArguments providedArguments =
  fmap
    (HM.mapMaybe id)
    (HM.traverseWithKey
       (\name remoteInpValDef@(RemoteSchemaInputValueDefinition inpValInfo _preset) ->
          case HM.lookup name providedArguments of
            Nothing -> pure $ Just remoteInpValDef
            Just value -> do
              maybeNewGType <- stripValue remoteRelationship types (G._ivdType inpValInfo) value
              pure
                (fmap
                   (\newGType ->
                      let newInpValInfo = inpValInfo {G._ivdType = newGType}
                      in RemoteSchemaInputValueDefinition newInpValInfo Nothing
                   )
                   maybeNewGType))
       (fmap _rsitdDefinition schemaArguments))

-- | Strip a value type completely, or modify it, if the given value
-- is atomic-ish.
stripValue
  :: RemoteRelationship
  -> RemoteSchemaIntrospection
  -> G.GType
  -> G.Value G.Name
  -> StateT
<<<<<<< HEAD
       (HashMap G.Name (G.TypeDefinition [G.Name] RemoteSchemaInputValueDefinition))
=======
       (HashMap G.Name (G.TypeDefinition [G.Name] G.InputValueDefinition))
>>>>>>> 39a43525
       (Either ValidationError)
       (Maybe G.GType)
stripValue remoteRelationshipName types gtype value = do
  case value of
    G.VVariable {} -> pure Nothing
    G.VInt {} -> pure Nothing
    G.VFloat {} -> pure Nothing
    G.VString {} -> pure Nothing
    G.VBoolean {} -> pure Nothing
    G.VNull {} -> pure Nothing
    G.VEnum {} -> pure Nothing
    G.VList values ->
      case values of
        []       -> pure Nothing
        [gvalue] -> stripList remoteRelationshipName types gtype gvalue
        _        -> lift (Left UnsupportedMultipleElementLists)
    G.VObject keyPairs ->
      fmap Just (stripObject remoteRelationshipName types gtype keyPairs)

-- | Produce a new type for the list, or strip it entirely.
stripList
  :: RemoteRelationship
  -> RemoteSchemaIntrospection
  -> G.GType
  -> G.Value G.Name
  -> StateT
<<<<<<< HEAD
       (HashMap G.Name (G.TypeDefinition [G.Name] RemoteSchemaInputValueDefinition))
=======
       (HashMap G.Name (G.TypeDefinition [G.Name] G.InputValueDefinition))
>>>>>>> 39a43525
       (Either ValidationError)
       (Maybe G.GType)
stripList remoteRelationshipName types originalOuterGType value =
  case originalOuterGType of
    G.TypeList nullability innerGType -> do
      maybeNewInnerGType <- stripValue remoteRelationshipName types innerGType value
      pure (G.TypeList nullability <$> maybeNewInnerGType)
    _ -> lift (Left (InvalidGTypeForStripping originalOuterGType))

-- | Produce a new type for the given InpValInfo, modified by
-- 'stripInMap'. Objects can't be deleted entirely, just keys of an
-- object.
stripObject
  :: RemoteRelationship
  -> RemoteSchemaIntrospection
  -> G.GType
  -> HashMap G.Name (G.Value G.Name)
  -> StateT
<<<<<<< HEAD
       (HashMap G.Name (G.TypeDefinition [G.Name] RemoteSchemaInputValueDefinition))
=======
       (HashMap G.Name (G.TypeDefinition [G.Name] G.InputValueDefinition))
>>>>>>> 39a43525
       (Either ValidationError)
       G.GType
stripObject remoteRelationshipName schemaDoc originalGtype templateArguments =
  case originalGtype of
    G.TypeNamed nullability originalNamedType ->
      case lookupType schemaDoc (G.getBaseType originalGtype) of
        Just (G.TypeDefinitionInputObject originalInpObjTyInfo) -> do
          let originalSchemaArguments =
                mapFromL (G._ivdName . _rsitdDefinition) $ G._iotdValueDefinitions originalInpObjTyInfo
              newNamedType =
                renameNamedType
                  (renameTypeForRelationship remoteRelationshipName)
                  originalNamedType
          newSchemaArguments <-
            stripInMap
              remoteRelationshipName
              schemaDoc
              originalSchemaArguments
              templateArguments
          let newInpObjTyInfo =
                originalInpObjTyInfo
                  { G._iotdValueDefinitions = HM.elems newSchemaArguments
                  , G._iotdName = newNamedType
                  }
              newGtype = G.TypeNamed nullability newNamedType
          modify (HM.insert newNamedType (G.TypeDefinitionInputObject newInpObjTyInfo))
          pure newGtype
        _ -> lift (Left (InvalidGTypeForStripping originalGtype))
    _ -> lift (Left (InvalidGTypeForStripping originalGtype))

-- -- | Produce a new name for a type, used when stripping the schema
-- -- types for a remote relationship.
-- TODO: Consider a separator character to avoid conflicts. (from master)
renameTypeForRelationship :: RemoteRelationship -> Text -> Text
renameTypeForRelationship rtr text =
  text <> "_remote_rel_" <> name
  where name = schema <> "_" <> table <> remoteRelationshipNameToText (rtrName rtr)
        QualifiedObject (SchemaName schema) (TableName table) = rtrTable rtr

-- | Rename a type.
renameNamedType :: (Text -> Text) -> G.Name -> G.Name
renameNamedType rename =
  G.unsafeMkName . rename . G.unName

-- | Convert a field name to a variable name.
pgColumnToVariable :: MonadError ValidationError m => PGCol -> m G.Name
pgColumnToVariable pgCol =
  let pgColText = getPGColTxt pgCol
<<<<<<< HEAD
  in onNothing (G.mkName pgColText) (throwError $ InvalidGraphQLName pgColText)
=======
  in G.mkName pgColText `onNothing` throwError (InvalidGraphQLName pgColText)
>>>>>>> 39a43525

-- | Lookup the field in the schema.
lookupField
  :: (MonadError ValidationError m)
  => G.Name
  -> G.ObjectTypeDefinition RemoteSchemaInputValueDefinition
  -> m (G.FieldDefinition RemoteSchemaInputValueDefinition)
lookupField name objFldInfo = viaObject objFldInfo
  where
    viaObject =
      maybe (throwError (CouldntFindRemoteField name $ G._otdName objFldInfo)) pure .
      lookup name .
      HM.toList .
      mapFromL G._fldName .
      G._otdFieldsDefinition

-- | Validate remote input arguments against the remote schema.
validateRemoteArguments
  :: (MonadError ValidationError m)
  => HM.HashMap G.Name RemoteSchemaInputValueDefinition
  -> HM.HashMap G.Name (G.Value G.Name)
  -> HM.HashMap G.Name (ColumnInfo 'Postgres)
  -> RemoteSchemaIntrospection
  -> m ()
validateRemoteArguments expectedArguments providedArguments permittedVariables schemaDocument = do
  traverse_ validateProvided (HM.toList providedArguments)
  -- Not neccessary to validate if all required args are provided in the relationship
  -- traverse validateExpected (HM.toList expectedArguments)
  where
    validateProvided (providedName, providedValue) =
      case HM.lookup providedName expectedArguments of
        Nothing -> throwError (NoSuchArgumentForRemote providedName)
        Just (G._ivdType . _rsitdDefinition -> expectedType) ->
          validateType permittedVariables providedValue expectedType schemaDocument

unwrapGraphQLType :: G.GType -> G.GType
unwrapGraphQLType = \case
  G.TypeList _ lt -> lt
  nt              -> nt

-- | Validate a value against a type.
validateType
  :: (MonadError ValidationError m)
  => HM.HashMap G.Name (ColumnInfo 'Postgres)
  -> G.Value G.Name
  -> G.GType
  -> RemoteSchemaIntrospection
  -> m ()
validateType permittedVariables value expectedGType schemaDocument =
  case value of
    G.VVariable variable ->
      case HM.lookup variable permittedVariables of
        Nothing -> throwError (InvalidVariable variable permittedVariables)
        Just fieldInfo -> do
          namedType <- columnInfoToNamedType fieldInfo
          isTypeCoercible (mkGraphQLType namedType) expectedGType
    G.VInt {} -> do
      intScalarGType <- mkGraphQLType <$> getPGScalarTypeName PGInteger
      isTypeCoercible intScalarGType expectedGType
    G.VFloat {} -> do
      floatScalarGType <- mkGraphQLType <$> getPGScalarTypeName PGFloat
      isTypeCoercible floatScalarGType expectedGType
    G.VBoolean {} -> do
      boolScalarGType <- mkGraphQLType <$> getPGScalarTypeName PGBoolean
      isTypeCoercible boolScalarGType expectedGType
    G.VNull -> throwError NullNotAllowedHere
    G.VString {} -> do
      stringScalarGType <- mkGraphQLType <$> getPGScalarTypeName PGText
      isTypeCoercible stringScalarGType expectedGType
    G.VEnum _ -> throwError UnsupportedEnum
    G.VList values -> do
      case values of
        []  -> pure ()
        [_] -> pure ()
        _   -> throwError UnsupportedMultipleElementLists
      assertListType expectedGType
      for_
        values
        (\val ->
            validateType permittedVariables val (unwrapGraphQLType expectedGType) schemaDocument)
    G.VObject values ->
      for_
        (HM.toList values)
        (\(name,val) ->
           let expectedNamedType = G.getBaseType expectedGType
           in
           case lookupType schemaDocument expectedNamedType of
             Nothing -> throwError $ TypeNotFound expectedNamedType
             Just typeInfo ->
               case typeInfo of
                 G.TypeDefinitionInputObject inpObjTypeInfo ->
                   let objectTypeDefnsMap =
                         mapFromL (G._ivdName . _rsitdDefinition) $ (G._iotdValueDefinitions inpObjTypeInfo)
                   in
                   case HM.lookup name objectTypeDefnsMap of
                     Nothing -> throwError $ NoSuchArgumentForRemote name
                     Just (G._ivdType . _rsitdDefinition -> expectedType) ->
                       validateType permittedVariables val expectedType schemaDocument
                 _ -> do
                   throwError $ InvalidType (mkGraphQLType name) "not an input object type")
  where
    mkGraphQLType =
      G.TypeNamed (G.Nullability False)

isTypeCoercible
  :: (MonadError ValidationError m)
  => G.GType
  -> G.GType
  -> m ()
isTypeCoercible actualType expectedType =
  -- The GraphQL spec says that, a singleton type can be coerced into  an array
  -- type. Which means that if the 'actualType' is a singleton type, like
  -- 'Int' we should be able to join this with a remote node, which expects an
  -- input argument of type '[Int]'
  -- http://spec.graphql.org/June2018/#sec-Type-System.List
  let (actualBaseType, actualNestingLevel) = getBaseTyWithNestedLevelsCount actualType
      (expectedBaseType, expectedNestingLevel) = getBaseTyWithNestedLevelsCount expectedType
  in
  if | expectedBaseType == $$(G.litName "ID") ->
         bool (throwError $ IDTypeJoin actualBaseType)
              (pure ())
              -- Check under `Input Coercion` https://spec.graphql.org/June2018/#sec-ID
              -- We can also include the `ID` type in the below list but it will be
              -- extraneous because at the time of writing this, we don't generate
              -- the `ID` type in the DB schema
              (G.unName actualBaseType `elem`
               ["ID", "Int", "String", "bigint", "smallint" , "uuid"])
     | actualBaseType /= expectedBaseType -> raiseValidationError
       -- we cannot coerce two types with different nesting levels,
       -- for example, we cannot coerce [Int] to [[Int]]
     | (actualNestingLevel == expectedNestingLevel || actualNestingLevel == 0) -> pure ()
     | otherwise -> raiseValidationError
     where
       raiseValidationError = throwError $ ExpectedTypeButGot expectedType actualType

getPGScalarTypeName :: MonadError ValidationError m => PGScalarType -> m G.Name
getPGScalarTypeName scalarType =
  runExceptT (mkScalarTypeName scalarType) >>=
    flip onLeft (\ _ -> throwError $ InvalidGraphQLName $ toSQLTxt scalarType)

assertListType :: (MonadError ValidationError m) => G.GType -> m ()
assertListType actualType =
  unless (G.isListType actualType)
    (throwError $ InvalidType actualType "is not a list type")

-- | Convert a field info to a named type, if possible.
columnInfoToNamedType
  :: (MonadError ValidationError m)
  => ColumnInfo 'Postgres
  -> m G.Name
columnInfoToNamedType pci =
  case pgiType pci of
    ColumnScalar scalarType -> getPGScalarTypeName scalarType
    _                       -> throwError UnsupportedEnum<|MERGE_RESOLUTION|>--- conflicted
+++ resolved
@@ -42,10 +42,7 @@
   | UnsupportedMultipleElementLists
   | UnsupportedEnum
   | InvalidGraphQLName !Text
-<<<<<<< HEAD
-=======
   | IDTypeJoin !G.Name
->>>>>>> 39a43525
   deriving (Eq)
 
 errorToText :: ValidationError -> Text
@@ -104,31 +101,15 @@
                                   pure $ (variableName,v)
                               ) $ HM.toList (mapFromL pgiColumn pgColumns)
   let pgColumnsVariablesMap = HM.fromList pgColumnsVariables
-<<<<<<< HEAD
-  let schemaDoc = irDoc introspectionResult
-=======
-  RemoteSchemaCtx rsName introspectionResult rsi _ _ _ <-
-    onNothing (HM.lookup remoteSchemaName remoteSchemaMap) $
-    throwError $ RemoteSchemaNotFound remoteSchemaName
-  let schemaDoc@(RemoteSchemaIntrospection originalDefns) = irDoc introspectionResult
->>>>>>> 39a43525
+  let schemaDoc     = irDoc introspectionResult
       queryRootName = irQueryRoot introspectionResult
   queryRoot <- onNothing (lookupObject schemaDoc queryRootName) $
     throwError $ FieldNotFoundInRemoteSchema queryRootName
   (_, (leafParamMap, leafTypeMap)) <-
     foldlM
     (buildRelationshipTypeInfo pgColumnsVariablesMap schemaDoc)
-<<<<<<< HEAD
-    (queryRoot,(mempty, mempty))
-=======
     (queryRoot, (mempty, mempty))
->>>>>>> 39a43525
     (unRemoteFields $ rtrRemoteField remoteRelationship)
-  let newInputValueDefinitions =
-        -- The preset part below is set to `Nothing` because preset values
-        -- are ignored for remote relationships and instead the argument
-        -- values comes from the parent query.
-        fmap (`RemoteSchemaInputValueDefinition` Nothing) <$> HM.elems leafTypeMap
   pure $ RemoteFieldInfo
         { _rfiName = rtrName remoteRelationship
         , _rfiParamMap = leafParamMap
@@ -137,14 +118,8 @@
         , _rfiRemoteSchema = remoteSchemaInfo
         -- adding the new input types after stripping the values of the
         -- schema document
-<<<<<<< HEAD
         , _rfiInputValueDefinitions = HM.elems leafTypeMap
         , _rfiRemoteSchemaName = remoteSchemaName
-=======
-        , _rfiSchemaIntrospect = RemoteSchemaIntrospection
-                                    $ originalDefns <> newInputValueDefinitions
-        , _rfiRemoteSchemaName = rsName
->>>>>>> 39a43525
         }
   where
     getObjTyInfoFromField
@@ -161,36 +136,20 @@
         case (lookupType schemaDoc baseTy) of
           Just (G.TypeDefinitionScalar _)    -> True
           Just (G.TypeDefinitionInterface _) -> True
-<<<<<<< HEAD
-          Just (G.TypeDefinitionUnion _) -> True
-          Just (G.TypeDefinitionEnum _) -> True
-          _ -> False
-
-=======
           Just (G.TypeDefinitionUnion _)     -> True
           Just (G.TypeDefinitionEnum _)      -> True
           _                                  -> False
->>>>>>> 39a43525
 
     buildRelationshipTypeInfo
       :: HashMap G.Name (ColumnInfo 'Postgres)
       -> RemoteSchemaIntrospection
       -> (G.ObjectTypeDefinition RemoteSchemaInputValueDefinition,
-<<<<<<< HEAD
            ( (HashMap G.Name RemoteSchemaInputValueDefinition)
            , (HashMap G.Name (G.TypeDefinition [G.Name] RemoteSchemaInputValueDefinition))))
       -> FieldCall
       -> m ( G.ObjectTypeDefinition RemoteSchemaInputValueDefinition
            , ( HashMap G.Name RemoteSchemaInputValueDefinition
              , HashMap G.Name (G.TypeDefinition [G.Name] RemoteSchemaInputValueDefinition)))
-=======
-           ( (HashMap G.Name G.InputValueDefinition)
-           , (HashMap G.Name (G.TypeDefinition [G.Name] G.InputValueDefinition))))
-      -> FieldCall
-      -> m ( G.ObjectTypeDefinition RemoteSchemaInputValueDefinition
-           , ( HashMap G.Name G.InputValueDefinition
-             , HashMap G.Name (G.TypeDefinition [G.Name] G.InputValueDefinition)))
->>>>>>> 39a43525
     buildRelationshipTypeInfo pgColumnsVariablesMap schemaDoc (objTyInfo,(_,typeMap)) fieldCall = do
       objFldDefinition <- lookupField (fcName fieldCall) objTyInfo
       let providedArguments = getRemoteArguments $ fcArguments fieldCall
@@ -231,11 +190,7 @@
   -> HM.HashMap G.Name RemoteSchemaInputValueDefinition
   -> HM.HashMap G.Name (G.Value G.Name)
   -> StateT
-<<<<<<< HEAD
        (HashMap G.Name (G.TypeDefinition [G.Name] RemoteSchemaInputValueDefinition))
-=======
-       (HashMap G.Name (G.TypeDefinition [G.Name] G.InputValueDefinition))
->>>>>>> 39a43525
        (Either ValidationError)
        (HM.HashMap G.Name RemoteSchemaInputValueDefinition)
 stripInMap remoteRelationship types schemaArguments providedArguments =
@@ -254,7 +209,7 @@
                       in RemoteSchemaInputValueDefinition newInpValInfo Nothing
                    )
                    maybeNewGType))
-       (fmap _rsitdDefinition schemaArguments))
+       schemaArguments)
 
 -- | Strip a value type completely, or modify it, if the given value
 -- is atomic-ish.
@@ -264,11 +219,7 @@
   -> G.GType
   -> G.Value G.Name
   -> StateT
-<<<<<<< HEAD
        (HashMap G.Name (G.TypeDefinition [G.Name] RemoteSchemaInputValueDefinition))
-=======
-       (HashMap G.Name (G.TypeDefinition [G.Name] G.InputValueDefinition))
->>>>>>> 39a43525
        (Either ValidationError)
        (Maybe G.GType)
 stripValue remoteRelationshipName types gtype value = do
@@ -295,11 +246,7 @@
   -> G.GType
   -> G.Value G.Name
   -> StateT
-<<<<<<< HEAD
        (HashMap G.Name (G.TypeDefinition [G.Name] RemoteSchemaInputValueDefinition))
-=======
-       (HashMap G.Name (G.TypeDefinition [G.Name] G.InputValueDefinition))
->>>>>>> 39a43525
        (Either ValidationError)
        (Maybe G.GType)
 stripList remoteRelationshipName types originalOuterGType value =
@@ -318,11 +265,7 @@
   -> G.GType
   -> HashMap G.Name (G.Value G.Name)
   -> StateT
-<<<<<<< HEAD
        (HashMap G.Name (G.TypeDefinition [G.Name] RemoteSchemaInputValueDefinition))
-=======
-       (HashMap G.Name (G.TypeDefinition [G.Name] G.InputValueDefinition))
->>>>>>> 39a43525
        (Either ValidationError)
        G.GType
 stripObject remoteRelationshipName schemaDoc originalGtype templateArguments =
@@ -371,11 +314,7 @@
 pgColumnToVariable :: MonadError ValidationError m => PGCol -> m G.Name
 pgColumnToVariable pgCol =
   let pgColText = getPGColTxt pgCol
-<<<<<<< HEAD
-  in onNothing (G.mkName pgColText) (throwError $ InvalidGraphQLName pgColText)
-=======
   in G.mkName pgColText `onNothing` throwError (InvalidGraphQLName pgColText)
->>>>>>> 39a43525
 
 -- | Lookup the field in the schema.
 lookupField
