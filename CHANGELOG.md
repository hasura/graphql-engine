--- conflicted
+++ resolved
@@ -48,13 +48,9 @@
 ### Bug fixes and improvements
 
 (Add entries here in the order of: server, console, cli, docs, others)
-<<<<<<< HEAD
-
-=======
+
 - server: fix explain queries with role permissions (fix #4816)
->>>>>>> 29da6afe
 - server: compile with GHC 8.10.1, closing a space leak with subscriptions. (close #4517) (#3388)
-
 - server: fixes an issue where introspection queries with variables would fail because of caching (fix #4547)
 - server: avoid loss of precision when passing values in scientific notation (fix #4733)
 - server: fix mishandling of GeoJSON inputs in subscriptions (fix #3239)
