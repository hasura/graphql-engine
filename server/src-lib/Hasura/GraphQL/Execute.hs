--- conflicted
+++ resolved
@@ -2,14 +2,14 @@
 {-# LANGUAGE RecordWildCards #-}
 
 module Hasura.GraphQL.Execute
-  ( GQExecPlanPartial(..)
-  , GQFieldPartialPlan(..)
+  ( GQExecPlanPartial
   , GQRemoteRelPlan(..)
-  , GQFieldResolvedPlan(..)
-  , GQExecPlan
+  , GQExecPlan(..)
 
   , getExecPlanPartial
 
+  , ExQueryField(..)
+  , ExQueryOp(..)
   , ExecOp(..)
   , getResolvedExecPlan
   , execRemoteGQ
@@ -25,20 +25,24 @@
   , ExecutionCtx(..)
 
   , mkQuery
+  , fieldsToRequest
   ) where
 
 import           Control.Exception                      (try)
 import           Control.Lens
 import           Data.Has
+import           Data.List.Extended                     (uniques)
 import           Data.Time
 
 import qualified Data.Aeson                             as J
 import qualified Data.CaseInsensitive                   as CI
 import qualified Data.HashMap.Strict                    as Map
 import qualified Data.HashMap.Strict.InsOrd             as OMap
+import qualified Data.List.NonEmpty                     as NE
 import qualified Data.Sequence                          as Seq
 import qualified Data.String.Conversions                as CS
 import qualified Data.Text                              as T
+import qualified Data.UUID                              as UUID
 import qualified Language.GraphQL.Draft.Syntax          as G
 import qualified Network.HTTP.Client                    as HTTP
 import qualified Network.HTTP.Types                     as N
@@ -47,6 +51,8 @@
 
 import           Hasura.EncJSON
 import           Hasura.GraphQL.Context
+import           Hasura.GraphQL.Execute.RemoteJoins
+import           Hasura.GraphQL.Logging
 import           Hasura.GraphQL.Resolve.Context
 import           Hasura.GraphQL.Schema
 import           Hasura.GraphQL.Transport.HTTP.Protocol
@@ -56,22 +62,17 @@
 import           Hasura.RQL.DDL.Headers
 import           Hasura.RQL.Types
 import           Hasura.Server.Context
-<<<<<<< HEAD
-import           Hasura.Server.Utils                    (RequestId,
-                                                         filterRequestHeaders)
+import           Hasura.Server.Utils                    (RequestId, mkClientHeadersForward)
+import           Hasura.Server.Version                  (HasVersion)
 import           Hasura.SQL.Time
 import           Hasura.SQL.Value
-=======
-import           Hasura.Server.Utils                    (RequestId, mkClientHeadersForward)
-import           Hasura.Server.Version                  (HasVersion)
->>>>>>> b84db36e
 
 import qualified Hasura.GraphQL.Execute.LiveQuery       as EL
 import qualified Hasura.GraphQL.Execute.Plan            as EP
 import qualified Hasura.GraphQL.Execute.Query           as EQ
-import           Hasura.GraphQL.Execute.RemoteJoins
 import qualified Hasura.GraphQL.Resolve                 as GR
 import qualified Hasura.GraphQL.Validate                as VQ
+import qualified Hasura.GraphQL.Validate.Types          as VT
 import qualified Hasura.Logging                         as L
 import qualified Hasura.Server.Telemetry.Counters       as Telem
 
@@ -87,20 +88,39 @@
   , _ecxHttpManager     :: !HTTP.Manager
   , _ecxEnableAllowList :: !Bool
   }
-
-data GQFieldPartialPlan
-  = GQFieldPartialHasura !(GCtx, VQ.Field)
-  | GQFieldPartialRemote !RemoteSchemaInfo !VQ.Field
-
-data GQFieldResolvedPlan
-  = GQFieldResolvedHasura !ExecOp
-  | GQFieldResolvedRemote !RemoteSchemaInfo !G.OperationType !VQ.Field
-
-data GQExecPlanPartial
-  = GQExecPlanPartial
-  { execOpType     :: G.OperationType
-  , execFieldPlans :: Seq.Seq GQFieldPartialPlan
-  }
+-- Enforces the current limitation
+assertSameLocationNodes
+  :: (MonadError QErr m) => [VT.TypeLoc] -> m VT.TypeLoc
+assertSameLocationNodes typeLocs =
+  -- case Set.toList (Set.fromList typeLocs) of
+  case uniques typeLocs of
+    -- this shouldn't happen
+    []    -> return VT.TLHasuraType
+    [loc] -> return loc
+    _     -> throw400 NotSupported msg
+  where
+    msg = "cannot mix top level fields from two different graphql servers"
+
+-- TODO: we should fix this function asap
+-- as this will fail when there is a fragment at the top level
+getTopLevelNodes :: G.TypedOperationDefinition -> [G.Name]
+getTopLevelNodes opDef =
+  mapMaybe f $ G._todSelectionSet opDef
+  where
+    f = \case
+      G.SelectionField fld        -> Just $ G._fName fld
+      G.SelectionFragmentSpread _ -> Nothing
+      G.SelectionInlineFragment _ -> Nothing
+
+gatherTypeLocs :: GCtx -> [G.Name] -> [VT.TypeLoc]
+gatherTypeLocs gCtx nodes =
+  catMaybes $ flip map nodes $ \node ->
+    VT._fiLoc <$> Map.lookup node schemaNodes
+  where
+    schemaNodes =
+      let qr = VT._otiFields $ _gQueryRoot gCtx
+          mr = VT._otiFields <$> _gMutRoot gCtx
+      in maybe qr (Map.union qr) mr
 
 data GQRemoteRelPlan (p :: RRF_P)
   = GQRemoteRelPlan
@@ -111,7 +131,12 @@
 deriving instance Show (GQRemoteRelPlan 'RRF_Tree)
 deriving instance Show (GQRemoteRelPlan 'RRF_Splice)
 
-type GQExecPlan = ([GQRemoteRelPlan 'RRF_Tree], GQFieldResolvedPlan)
+data GQExecPlan a
+  = GExPHasura !a
+  | GExPRemote !RemoteSchemaInfo !G.TypedOperationDefinition
+  deriving (Show, Eq, Functor, Foldable, Traversable)
+
+type GQExecPlanPartial = GQExecPlan (GCtx, VQ.RootSelSet)
 
 -- | Split the 'rrSelSet' from the 'RemoteRelBranch'
 mkQuery :: GQRemoteRelPlan 'RRF_Tree -> JoinArguments -> (GQRemoteRelPlan 'RRF_Splice, [VQ.Field])
@@ -135,17 +160,9 @@
   -> Bool
   -> GQLReqParsed
   -> m GQExecPlanPartial
-getExecPlanPartial userInfo sc enableAL req
+getExecPlanPartial userInfo sc enableAL req = do
   -- check if query is in allowlist
- = do
   when enableAL checkQueryInAllowlist
-<<<<<<< HEAD
-  (gCtx, _) <- flip runStateT sc $ getGCtx role gCtxRoleMap
-  queryParts <- flip runReaderT gCtx $ VQ.getQueryParts req
-  let remoteSchemas = scRemoteSchemas sc
-  rootSelSet <- runReaderT (VQ.validateGQ queryParts) gCtx
-  runReaderT (generatePlan rootSelSet) (gCtx, remoteSchemas)
-=======
 
   gCtx <- flip runCacheRT sc $ getGCtx role gCtxRoleMap
   queryParts <- flip runReaderT gCtx $ VQ.getQueryParts req
@@ -161,67 +178,49 @@
   case typeLoc of
     VT.TLHasuraType -> do
       rootSelSet <- runReaderT (VQ.validateGQ queryParts) gCtx
-      return $ GExPHasura (gCtx, rootSelSet)
-    VT.TLRemoteType _ rsi ->
-      return $ GExPRemote rsi opDef
+      pure $ GExPHasura (gCtx, rootSelSet)
+    VT.TLRemoteType _ rsi  ->
+      pure $ GExPRemote rsi opDef
+    VT.TLRemoteRelType _ ->
+      throw500 "unexpected remote relationships for top level field"
     VT.TLCustom ->
       throw500 "unexpected custom type for top level field"
->>>>>>> b84db36e
-  where
-    generatePlan ::
-         (MonadError QErr m, MonadReader (GCtx, RemoteSchemaMap) m)
-      => VQ.RootSelSet
-      -> m GQExecPlanPartial
-    generatePlan =
-      \case
-        VQ.RQuery selSet ->
-          (GQExecPlanPartial G.OperationTypeQuery) <$>
-          (mapM generateFieldPlan selSet)
-        VQ.RMutation selSet ->
-          (GQExecPlanPartial G.OperationTypeMutation) <$>
-          (mapM generateFieldPlan selSet)
-        VQ.RSubscription field ->
-          (GQExecPlanPartial G.OperationTypeSubscription) <$>
-          (fmap Seq.singleton $ generateFieldPlan field)
-    generateFieldPlan ::
-         (MonadError QErr m, MonadReader (GCtx, RemoteSchemaMap) m)
-      => VQ.Field
-      -> m GQFieldPartialPlan
-    generateFieldPlan field =
-      case VQ._fSource field of
-        TLHasuraType -> do
-          (gCtx, _) <- ask
-          pure $ GQFieldPartialHasura (gCtx, field)
-        TLRemoteType rsName -> do
-          (_, rsMap) <- ask
-          rsCtx <-
-            onNothing (Map.lookup rsName rsMap) $
-            throw500 "remote schema not found"
-          pure $ GQFieldPartialRemote (rscInfo rsCtx) field
-        TLRemoteRelType {} -> throw500 "remote relationship cannot be top level field"
+  where
     role = userRole userInfo
     gCtxRoleMap = scGCtxMap sc
-    checkQueryInAllowlist
-     =
+    checkQueryInAllowlist =
       when (role /= adminRole) $ do
         let notInAllowlist =
               not $ VQ.isQueryInAllowlist (_grQuery req) (scAllowlist sc)
         when notInAllowlist $ modifyQErr modErr $ throwVE "query is not allowed"
+
     modErr e =
       let msg = "query is not in any of the allowlists"
        in e {qeInternal = Just $ J.object ["message" J..= J.String msg]}
 
 
 -- An execution operation, in case of queries and mutations it is just a
+data ExQueryField
+  = EQFPlain !LazyRespTx
+  | EQFRemoteJoin !(NE.NonEmpty (GQRemoteRelPlan 'RRF_Tree)) !LazyRespTx
+  deriving Show
+
+data ExQueryOp
+  = EQOSimple !LazyRespTx
+  | EQOComposite !(Seq.Seq ExQueryField)
+  deriving Show
+
 -- transaction to be executed
 data ExecOp
-  = ExOpQuery !LazyRespTx !(Maybe EQ.GeneratedSqlMap)
+  = ExOpQuery !ExQueryOp !(Maybe EQ.GeneratedSqlMap)
   | ExOpMutation !LazyRespTx
   | ExOpSubs !EL.LiveQueryPlan
   deriving Show
 
+type GQExecPlanResolved = GQExecPlan ExecOp
+
 getResolvedExecPlan
-  :: (HasVersion, MonadError QErr m, MonadIO m)
+  :: forall m. (HasVersion, MonadError QErr m, MonadIO m)
   => PGExecCtx
   -> EP.PlanCache
   -> UserInfo
@@ -232,29 +231,10 @@
   -> HTTP.Manager
   -> [N.Header]
   -> GQLReqUnparsed
-<<<<<<< HEAD
-  -> m (Seq.Seq GQExecPlan)
-getResolvedExecPlan pgExecCtx planCache userInfo sqlGenCtx enableAL sc scVer reqUnparsed = do
-  planM <-
-    liftIO $ EP.getPlan scVer (userRole userInfo) opNameM queryStr planCache
-  let usrVars = userVars userInfo
-  case planM of
-    Just plan ->
-      case plan of
-        EP.RPQuery queryPlan -> do
-          (tx, genSql) <- EQ.queryOpFromPlan usrVars queryVars queryPlan
-          let queryOp = ExOpQuery tx (Just genSql)
-          pure $ pure $ plainPlan $ GQFieldResolvedHasura queryOp
-        EP.RPSubs subsPlan -> do
-          subOp <-
-            ExOpSubs <$>
-            EL.reuseLiveQueryPlan pgExecCtx usrVars queryVars subsPlan
-          pure $ pure $ plainPlan $ GQFieldResolvedHasura subOp
-    Nothing -> noExistingPlan
-=======
-  -> m (Telem.CacheHit, ExecPlanResolved)
+  -> m (Telem.CacheHit,  GQExecPlanResolved)
 getResolvedExecPlan pgExecCtx planCache userInfo sqlGenCtx
-  enableAL sc scVer httpManager reqHeaders reqUnparsed = do
+  enableAL sc scVer httpManager reqHeaders reqUnparsed
+  = do
   planM <- liftIO $ EP.getPlan scVer (userRole userInfo)
            opNameM queryStr planCache
   let usrVars = userVars userInfo
@@ -263,54 +243,46 @@
     Just plan -> (Telem.Hit,) . GExPHasura <$> case plan of
       EP.RPQuery queryPlan -> do
         (tx, genSql) <- EQ.queryOpFromPlan usrVars queryVars queryPlan
-        return $ ExOpQuery tx (Just genSql)
+        pure $ ExOpQuery (EQOSimple tx) (Just genSql)
       EP.RPSubs subsPlan ->
         ExOpSubs <$> EL.reuseLiveQueryPlan pgExecCtx usrVars queryVars subsPlan
     Nothing -> (Telem.Miss,) <$> noExistingPlan
->>>>>>> b84db36e
   where
     GQLReq opNameM queryStr queryVars = reqUnparsed
-    addPlanToCache plan =
-      -- liftIO $
-      EP.addPlan scVer (userRole userInfo) opNameM queryStr plan planCache
+    addPlanToCache plan = liftIO $ EP.addPlan scVer (userRole userInfo) opNameM queryStr plan planCache
+
+    noExistingPlan :: m GQExecPlanResolved
     noExistingPlan = do
       req <- toParsed reqUnparsed
-<<<<<<< HEAD
-      (GQExecPlanPartial opType fieldPlans) <-
-        getExecPlanPartial userInfo sc enableAL req
-      case opType of
-        G.OperationTypeQuery ->
-          forM fieldPlans $ \case
-            GQFieldPartialHasura (gCtx, field) -> do
-              let (newHasuraField, remoteRelFields) = rebuildFieldStrippingRemoteRels field
-              (queryTx, plan, genSql) <-
-                getQueryOp gCtx sqlGenCtx userInfo (Seq.singleton newHasuraField)
-              -- traverse_ (addPlanToCache . EP.RPQuery) plan
-              (, GQFieldResolvedHasura $ ExOpQuery queryTx (Just genSql)) <$>
-                mkRemoteRelPlans remoteRelFields
-            GQFieldPartialRemote rsInfo field ->
-              return . plainPlan $ GQFieldResolvedRemote rsInfo G.OperationTypeQuery field
-        G.OperationTypeMutation ->
-          forM fieldPlans $ \case
-            GQFieldPartialHasura (gCtx, field) -> do
-              mutationTx <-
-                getMutOp gCtx sqlGenCtx userInfo (Seq.singleton field)
-              (return . plainPlan . GQFieldResolvedHasura) $ ExOpMutation mutationTx
-            GQFieldPartialRemote rsInfo field ->
-              return . plainPlan $
-              GQFieldResolvedRemote rsInfo G.OperationTypeMutation field
-        G.OperationTypeSubscription ->
-          forM fieldPlans $ \case
-            GQFieldPartialHasura (gCtx, field) -> do
-              (lqOp, plan) <- getSubsOp pgExecCtx gCtx sqlGenCtx userInfo field
-              -- traverse_ (addPlanToCache . EP.RPSubs) plan
-              (return . plainPlan . GQFieldResolvedHasura) $ ExOpSubs lqOp
-            GQFieldPartialRemote rsInfo field ->
-              return . plainPlan $
-              GQFieldResolvedRemote rsInfo G.OperationTypeSubscription field
-
-    plainPlan = ([],)
-    mkRemoteRelPlans :: MonadError QErr m => [RemoteRelBranch 'RRF_Tree] -> m [GQRemoteRelPlan 'RRF_Tree]
+      (partialExecPlan, queryReusability) <- runReusabilityT $ getExecPlanPartial userInfo sc enableAL req
+      forM partialExecPlan $ \(gCtx, rootSelSet) ->
+        case rootSelSet of
+          VQ.RMutation selSet ->
+            ExOpMutation <$> getMutOp gCtx sqlGenCtx userInfo httpManager reqHeaders selSet
+          VQ.RQuery selSet -> do
+            let resolvedFieldSet = flip map (toList selSet) $ \field ->
+                  let (newField, remoteRelFields) = rebuildFieldStrippingRemoteRels field
+                  in (newField, NE.nonEmpty remoteRelFields ,field)
+
+            if all (isNothing . (^. _2)) resolvedFieldSet then do
+              (queryTx, plan, genSql) <- getQueryOp gCtx sqlGenCtx userInfo queryReusability selSet
+              traverse_ (addPlanToCache . EP.RPQuery) plan
+              pure $ ExOpQuery (EQOSimple queryTx) (Just genSql)
+            else do
+                (resolvedFields, sqlMaps) <- fmap unzip $ forM resolvedFieldSet $ \(newField, maybeRemoteRels, _) -> do
+                  (queryTx, _, genSql) <- getQueryOp gCtx sqlGenCtx userInfo queryReusability $ Seq.singleton newField
+                  case maybeRemoteRels of
+                    Nothing -> pure (EQFPlain queryTx, genSql)
+                    Just remoteRels -> do
+                      remoteRelsResolved <- mkRemoteRelPlans remoteRels
+                      pure (EQFRemoteJoin remoteRelsResolved queryTx, genSql)
+                pure $ ExOpQuery (EQOComposite $ Seq.fromList resolvedFields) (Just $ mconcat sqlMaps)
+          VQ.RSubscription fld -> do
+            (lqOp, plan) <- getSubsOp pgExecCtx gCtx sqlGenCtx userInfo queryReusability fld
+            traverse_ (addPlanToCache . EP.RPSubs) plan
+            pure $ ExOpSubs lqOp
+
+    mkRemoteRelPlans :: NE.NonEmpty (RemoteRelBranch 'RRF_Tree) -> m (NE.NonEmpty (GQRemoteRelPlan 'RRF_Tree))
     mkRemoteRelPlans = traverse (\remoteRelField -> GQRemoteRelPlan remoteRelField <$> getRsi remoteRelField)
       where
         getRsi remoteRel =
@@ -319,23 +291,7 @@
                     (rrRemoteRelationship remoteRel))
                  (scRemoteSchemas sc) of
             Just remoteSchemaCtx -> pure $ rscInfo remoteSchemaCtx
-            Nothing -> throw500 "could not find remote schema info"
-=======
-      (partialExecPlan, queryReusability) <- runReusabilityT $
-        getExecPlanPartial userInfo sc enableAL req
-      forM partialExecPlan $ \(gCtx, rootSelSet) ->
-        case rootSelSet of
-          VQ.RMutation selSet ->
-            ExOpMutation <$> getMutOp gCtx sqlGenCtx userInfo httpManager reqHeaders selSet
-          VQ.RQuery selSet -> do
-            (queryTx, plan, genSql) <- getQueryOp gCtx sqlGenCtx userInfo queryReusability selSet
-            traverse_ (addPlanToCache . EP.RPQuery) plan
-            return $ ExOpQuery queryTx (Just genSql)
-          VQ.RSubscription fld -> do
-            (lqOp, plan) <- getSubsOp pgExecCtx gCtx sqlGenCtx userInfo queryReusability fld
-            traverse_ (addPlanToCache . EP.RPSubs) plan
-            return $ ExOpSubs lqOp
->>>>>>> b84db36e
+            Nothing              -> throw500 "could not find remote schema info"
 
 -- Monad for resolving a hasura query/mutation
 type E m =
@@ -408,14 +364,7 @@
   -- combines all transactions into a single transaction
   return $ liftTx $ toSingleTx aliasedTxs
   where
-    -- A list of aliased transactions for eg
-    -- [("f1", Tx r1), ("f2", Tx r2)]
-    -- are converted into a single transaction as follows
-    -- Tx {"f1": r1, "f2": r2}
-    -- toSingleTx :: [(Text, LazyRespTx)] -> LazyRespTx
-    toSingleTx aliasedTxs =
-      fmap encJFromAssocList $
-        forM aliasedTxs sequence
+    toSingleTx aliasedTxs = fmap encJFromAssocList $ forM aliasedTxs sequence
 
 getMutOp
   :: (HasVersion, MonadError QErr m, MonadIO m)
@@ -491,33 +440,19 @@
   => RequestId
   -> UserInfo
   -> [N.Header]
+  -> GQLReqUnparsed
   -> RemoteSchemaInfo
-<<<<<<< HEAD
   -> G.OperationType
-  -> VQ.SelSet
-  -> m (HttpResponse EncJSON)
-execRemoteGQ reqId userInfo reqHdrs rsi opType selSet = do
-=======
-  -> G.TypedOperationDefinition
   -> m (DiffTime, HttpResponse EncJSON)
   -- ^ Also returns time spent in http request, for telemetry.
-execRemoteGQ reqId userInfo reqHdrs q rsi opDef = do
->>>>>>> b84db36e
+execRemoteGQ reqId userInfo reqHdrs q rsi opType = do
   execCtx <- ask
-  let _logger  = _ecxLogger execCtx
+  let logger  = _ecxLogger execCtx
       manager = _ecxHttpManager execCtx
   when (opType == G.OperationTypeSubscription) $
     throw400 NotSupported "subscription to remote server is not supported"
-<<<<<<< HEAD
-  hdrs <- getHeadersFromConf hdrConf
-  gqlReq <- fieldsToRequest opType (toList selSet)
-  let body = encJToLBS (encJFromJValue gqlReq)
-  let confHdrs   = map (\(k, v) -> (CI.mk $ CS.cs k, CS.cs v)) hdrs
-      clientHdrs = bool [] filteredHeaders fwdClientHdrs
-=======
   confHdrs <- makeHeadersFromConf hdrConf
   let clientHdrs = bool [] (mkClientHeadersForward reqHdrs) fwdClientHdrs
->>>>>>> b84db36e
       -- filter out duplicate headers
       -- priority: conf headers > resolved userinfo vars > client headers
       hdrMaps    = [ Map.fromList confHdrs
@@ -531,17 +466,9 @@
   let req = initReq
            { HTTP.method = "POST"
            , HTTP.requestHeaders = finalHeaders
-           , HTTP.requestBody = HTTP.RequestBodyLBS body
+           , HTTP.requestBody = HTTP.RequestBodyLBS (J.encode q)
            , HTTP.responseTimeout = HTTP.responseTimeoutMicro (timeout * 1000000)
            }
-<<<<<<< HEAD
-  -- liftIO $ logGraphqlQuery logger $ QueryLog q Nothing reqId
-  res  <- liftIO $ try $ HTTP.httpLbs req manager
-  resp <- either httpThrow return res
-  let cookieHdrs = getCookieHdr (resp ^.. Wreq.responseHeader "Set-Cookie")
-      respHdrs  = Just $ mkRespHeaders cookieHdrs
-  return $ HttpResponse (encJFromLBS $ resp ^. Wreq.responseBody) respHdrs
-=======
 
   L.unLogger logger $ QueryLog q Nothing reqId
   (time, res)  <- withElapsedTime $ liftIO $ try $ HTTP.httpLbs req manager
@@ -551,7 +478,6 @@
       !httpResp = HttpResponse (encJFromLBS $ resp ^. Wreq.responseBody) respHdrs
   return (time, httpResp)
 
->>>>>>> b84db36e
   where
     RemoteSchemaInfo url hdrConf fwdClientHdrs timeout = rsi
     httpThrow :: (MonadError QErr m) => HTTP.HttpException -> m a
@@ -561,18 +487,10 @@
 
     userInfoToHdrs = map (\(k, v) -> (CI.mk $ CS.cs k, CS.cs v)) $
                      userInfoToList userInfo
-<<<<<<< HEAD
-    filteredHeaders = filterUserVars $ filterRequestHeaders reqHdrs
-    filterUserVars hdrs =
-      let txHdrs = map (\(n, v) -> (bsToTxt $ CI.original n, bsToTxt v)) hdrs
-      in map (\(k, v) -> (CI.mk $ CS.cs k, CS.cs v)) $
-         filter (not . isUserVar . fst) txHdrs
 
     getCookieHdr = fmap (\h -> ("Set-Cookie", h))
 
-    mkRespHeaders hdrs =
-      map (\(k, v) -> Header (bsToTxt $ CI.original k, bsToTxt v)) hdrs
-
+    mkRespHeaders = map (\(k, v) -> Header (bsToTxt $ CI.original k, bsToTxt v))
 
 fieldsToRequest
   :: (MonadIO m, MonadError QErr m)
@@ -606,7 +524,6 @@
         , G._todDirectives = []
         , G._todSelectionSet = [] }
 
-
 fieldToField :: VQ.Field -> Either Text G.Field
 fieldToField VQ.Field{..} = do
   _fArguments <- traverse makeArgument (Map.toList _fArguments)
@@ -614,8 +531,7 @@
     traverse fieldToField _fSelSet
   _fDirectives <- pure []
   _fAlias      <- pure (Just _fAlias)
-  pure $
-    G.Field{..}
+  pure G.Field{..}
 
 makeArgument :: (G.Name, AnnInpVal) -> Either Text G.Argument
 makeArgument (_aName, annInpVal) =
@@ -657,6 +573,7 @@
   PGValChar t     -> pure $ G.VString (G.StringValue (T.singleton t))
   PGValVarchar t  -> pure $ G.VString (G.StringValue t)
   PGValText t     -> pure $ G.VString (G.StringValue t)
+  PGValCitext t   -> pure $ G.VString (G.StringValue t)
   PGValDate d     -> pure $ G.VString $ G.StringValue $ T.pack $ showGregorian d
   PGValTimeStampTZ u -> pure $
     G.VString $ G.StringValue $   T.pack $ formatTime defaultTimeLocale "%FT%T%QZ" u
@@ -667,10 +584,5 @@
   PGValJSONB {}  -> Left "PGValJSONB: cannot convert"
   PGValGeo {}    -> Left "PGValGeo: cannot convert"
   PGValRaster {} -> Left "PGValRaster: cannot convert"
-  PGValUnknown t -> pure $ G.VString $ G.StringValue t
-=======
-
-    getCookieHdr = fmap (\h -> ("Set-Cookie", h))
-
-    mkRespHeaders = map (\(k, v) -> Header (bsToTxt $ CI.original k, bsToTxt v))
->>>>>>> b84db36e
+  PGValUUID u    -> pure $ G.VString (G.StringValue $ UUID.toText u)
+  PGValUnknown t -> pure $ G.VString $ G.StringValue t