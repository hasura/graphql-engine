--- conflicted
+++ resolved
@@ -737,9 +737,6 @@
 - console: add undefined check to fix error (close #4444) (#4445)
 - docs: add One-Click Render deployment guide (close #3683) (#4209)
 - server: reserved keywords in column references break parser (fix #3597) #3927
-<<<<<<< HEAD
-- docs: add HASURA_GRAPHQL_NO_OF_RETRIES environment variable
-=======
 - server: fix postgres specific error message that exposed database type on invalid query parameters (#4294)
 - server: manage inflight events when HGE instance is gracefully shutdown (close #3548)
 - server: fix an edge case where some events wouldn't be processed because of internal erorrs (#4213)
@@ -747,7 +744,6 @@
 - server: `type` field is not required if `jwk_url` is provided in JWT config
 - server: add a new field `claims_namespace_path` which accepts a JSON Path for looking up hasura claim in the JWT token (#4349)
 - server: support reusing Postgres scalars in custom types (close #4125)
->>>>>>> bd9c192c
 
 ## `v1.2.0-beta.3`
 
