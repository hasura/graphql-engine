--- conflicted
+++ resolved
@@ -2,12 +2,9 @@
   ( GQExecPlan(..)
   , GExPHasura(..)
   , GExPRemote(..)
-<<<<<<< HEAD
   , GExPDepRemote(..)
   , GraphQLRequestPromise(..)
   , JoinInfo(..)
-=======
->>>>>>> fd38afde
   , getExecPlan
   , execRemoteGQ
   , transformGQRequest
@@ -69,24 +66,13 @@
 instance Show GExPHasura where
   show (GExPHasura _ root remRels) = (show root) ++ "\n" ++ (show remRels)
 
-<<<<<<< HEAD
-data GExPRemote = GExPRemote !RemoteSchemaInfo !GraphQLRequest !VQ.RootSelSet
-  deriving (Show, Eq)
-
-data GQExecPlan = GQExecPlan (Maybe GExPHasura) [GExPRemote]
-  deriving Show
-=======
-data GExPHasura
-  = GExPHasura !GCtx !VQ.RootSelSet
-  deriving (Show, Eq)
-
 data GExPRemote
   = GExPRemote !RemoteSchemaInfo !GraphQLRequest !VQ.RootSelSet
   deriving (Show, Eq)
 
 data GQExecPlan
   = GQExecPlan (Maybe GExPHasura) [GExPRemote]
-  deriving (Show, Eq)
+  deriving Show
 
 data QueryParts
   = QueryParts
@@ -97,8 +83,6 @@
 
 type SplitSelSets    = Map.HashMap VT.TypeLoc G.SelectionSet
 type SplitQueryParts = Map.HashMap VT.TypeLoc QueryParts
->>>>>>> fd38afde
-
 
 getExecPlan
   :: (MonadError QErr m)
@@ -107,15 +91,9 @@
   -> GraphQLRequest
   -> m GQExecPlan
 getExecPlan userInfo sc req = do
-<<<<<<< HEAD
-  (gCtx, _) <- flip runStateT sc $ getGCtx (userRole userInfo) gCtxRoleMap
-  let remoteSchemaMap = scRemoteResolvers sc
-  queryParts <- flip runReaderT gCtx $ VQ.getQueryParts req
-=======
   (gCtx, _)  <- flip runStateT sc $ getGCtx (userRole userInfo) gCtxRoleMap
   queryParts <- flip runReaderT gCtx $ VQ.getQueryParts req
-
->>>>>>> fd38afde
+  let remoteSchemaMap = scRemoteResolvers sc
   let opDef = VQ.qpOpDef queryParts
       fragDefs = VQ.qpFragDefsL queryParts
       ssSplits = foldr (splitSelSet gCtx) mempty $ G._todSelectionSet opDef
@@ -132,48 +110,26 @@
     -- this shouldn't happen
     [] -> throw500 "unexpected plan"
 
-<<<<<<< HEAD
-    [(VT.HasuraType, (_, rootSelSet'))] -> do
-      remotePlans <- getRemoteRelPlans gCtx req rootSelSet' remoteSchemaMap
-      return $ GQExecPlan (Just $ GExPHasura gCtx rootSelSet' remotePlans) []
-    [(VT.RemoteType rsi, (req'' , rootSelSet''))] -> return $ GQExecPlan Nothing [GExPRemote rsi req'' rootSelSet'']
-    x -> do
-      plans <- mapM (toExecPlan gCtx) x
-      foldM combPlan (GQExecPlan Nothing []) plans
-=======
-    [(VT.HasuraType, (_, rootSelSet))] ->
-      return $ GQExecPlan (Just $ GExPHasura gCtx rootSelSet) []
-    [(VT.RemoteType _ rsi, (_, rootSelSet))] ->
+    [(VT.HasuraType, (_, rootSelSet))] -> do
+      remotePlans <- getRemoteRelPlans gCtx req rootSelSet remoteSchemaMap
+      return $ GQExecPlan (Just $ GExPHasura gCtx rootSelSet remotePlans) []
+    [(VT.RemoteType rsi, (_, rootSelSet))] ->
       return $ GQExecPlan Nothing [GExPRemote rsi req rootSelSet]
-    xs -> foldM (combPlan gCtx) (GQExecPlan Nothing []) xs
-
->>>>>>> fd38afde
-  where
-    toExecPlan gCtx' r = case r of
-      (VT.HasuraType, (newq, _)) -> do
-        qParts <- flip runReaderT gCtx' $ VQ.getQueryParts newq
-        rSelSet <- runReaderT (VQ.validateGQ qParts) gCtx'
-        return $ GQExecPlan (Just $ GExPHasura gCtx' rSelSet []) []
-      (VT.RemoteType rsi, (newq, rs)) ->
-        return $ GQExecPlan Nothing [GExPRemote rsi newq rs]
-
-    combPlan (GQExecPlan initHasuraPlan initRemPlans )(GQExecPlan hasuraPlan remotePlans) = case initHasuraPlan of
-      Nothing -> return $ GQExecPlan hasuraPlan (initRemPlans <> remotePlans)
-      Just plan  -> if isNothing hasuraPlan
-        then return $ GQExecPlan (Just plan) (initRemPlans <> remotePlans)
-        else throw500 "cannot combine multiple hasura plans"
-
+    xs -> foldM (combPlan gCtx remoteSchemaMap) (GQExecPlan Nothing []) xs
+  where
     gCtxRoleMap = scGCtxMap sc
 
-    combPlan gCtx plan (tl, (newq, rs)) = case tl of
-      VT.HasuraType -> do
-        let GQExecPlan hPlan remPlans = plan
-        case hPlan of
-          Nothing -> return $ GQExecPlan (Just $ GExPHasura gCtx rs) remPlans
-          Just _  -> throw500 "encountered more than one hasura plan!"
-      VT.RemoteType _ rsi -> do
-        let GQExecPlan hPlan remPlans = plan
-        return $ GQExecPlan hPlan (GExPRemote rsi newq rs:remPlans)
+    combPlan gCtx schemaMap plan (tl, (newq, rs)) = do
+      let GQExecPlan hPlan remPlans = plan
+      case tl of
+        VT.HasuraType -> do
+          case hPlan of
+            Nothing -> do
+              remotePlans <- getRemoteRelPlans gCtx req rs schemaMap
+              return $ GQExecPlan (Just $ GExPHasura gCtx rs remotePlans) remPlans
+            Just _  -> throw500 "encountered more than one hasura plan!"
+        VT.RemoteType rsi -> do
+          return $ GQExecPlan hPlan (GExPRemote rsi newq rs:remPlans)
 
 
 splitSelSet :: GCtx -> G.Selection -> SplitSelSets -> SplitSelSets
@@ -246,7 +202,6 @@
                      }
       in QueryParts od frags
 
-<<<<<<< HEAD
 batchQueryWithVals :: GraphQLRequest -> [J.Value] -> GraphQLRequest
 batchQueryWithVals _ _ = GraphQLRequest
   { _grOperationName = Nothing
@@ -376,18 +331,9 @@
         CT.FldRemote rri -> G.unName remRelName == getRelTxt (rriName rri)
         _                -> False
 
-transformGQRequest
-  :: GraphQLRequest
-  -> G.TypedOperationDefinition
-  -> [G.FragmentDefinition]
-  -> GraphQLRequest
-transformGQRequest (GraphQLRequest opNameM _ varValsM) opDef fragDefs =
-=======
-
 transformGQRequest :: GraphQLRequest -> QueryParts -> GraphQLRequest
 transformGQRequest (GraphQLRequest opNameM _ varValsM)
                    (QueryParts opDef fragDefs) =
->>>>>>> fd38afde
   let op = G.ExecutableDefinitionOperation $ G.OperationDefinitionTyped opDef
       frags = map G.ExecutableDefinitionFragment fragDefs
       exDefs = op:frags
@@ -396,7 +342,6 @@
       vars = map G._vdVariable $ G._todVariableDefinitions opDef
       varValsFltrd = Map.filterWithKey (\k _ -> k `elem` vars) <$> varValsM
   in GraphQLRequest opNameM q varValsFltrd
-
 
 execRemoteGQ
   :: (MonadIO m, MonadError QErr m)
