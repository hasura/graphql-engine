--- conflicted
+++ resolved
@@ -6,22 +6,4 @@
 
 .. _reference:
 
-<<<<<<< HEAD
-=======
-.. rubric:: Reference
-
->>>>>>> aafde350
-This is the reference documentation of the entire Hasura platform
-
-.. toctree::
-  :maxdepth: 2
-
-  creating-a-project/index
-  architecture/index
-  hasura-microservices/index
-  custom-microservices/index
-  cli/index
-  SDKs/index
-  project-configuration-and-status/index
-  domains-and-api-gateway/index
-  project-export-and-import/index+.. rubric:: Reference