--- conflicted
+++ resolved
@@ -26,44 +26,23 @@
 
 import           Hasura.Prelude
 
-<<<<<<< HEAD
-import qualified Data.Aeson.Casing                      as J
-import qualified Data.Aeson.Extended                    as J
-import qualified Data.ByteString                        as B
-import qualified Data.HashSet                           as Set
-import qualified Data.Aeson.TH                          as J
-import qualified Data.HashMap.Strict                    as Map
-import qualified Data.HashMap.Strict.InsOrd             as OMap
-import qualified Data.Text                              as T
-import qualified Data.UUID.V4                           as UUID
-import qualified Database.PG.Query                      as Q
-import qualified Language.GraphQL.Draft.Syntax          as G
-
--- remove these when array encoding is merged
-import qualified Database.PG.Query.PTI                  as PTI
-import qualified PostgreSQL.Binary.Encoding             as PE
-
-import           Control.Lens
-import           Data.UUID                              (UUID)
-import           Data.Semigroup.Generic
-=======
 import qualified Data.Aeson.Casing                           as J
 import qualified Data.Aeson.Extended                         as J
+import qualified Data.ByteString                             as B
+import qualified Data.HashSet                                as Set
 import qualified Data.Aeson.TH                               as J
-import qualified Data.ByteString                             as B
 import qualified Data.HashMap.Strict                         as Map
 import qualified Data.HashMap.Strict.InsOrd                  as OMap
-import qualified Data.Sequence                               as Seq
 import qualified Data.Text                                   as T
 import qualified Data.UUID.V4                                as UUID
 import qualified Database.PG.Query                           as Q
+import qualified Language.GraphQL.Draft.Syntax               as G
 import qualified Database.PG.Query.PTI                       as PTI
-import qualified Language.GraphQL.Draft.Syntax               as G
 import qualified PostgreSQL.Binary.Encoding                  as PE
 
 import           Control.Lens
 import           Data.UUID                                   (UUID)
->>>>>>> 25892ac7
+import           Data.Semigroup.Generic
 
 import qualified Hasura.Backends.Postgres.Execute.RemoteJoin as RR
 import qualified Hasura.Backends.Postgres.SQL.DML            as S
