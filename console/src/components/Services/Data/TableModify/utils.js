import { getDataTypeInfo } from '../Common/utils';

const convertArrayToJson = (arr, keyIndex = 0) => {
  const converted = {};
  arr.forEach(a => {
    converted[a[keyIndex]] = a;
  });
  return converted;
};

const getValidAlterOptions = (alterTypeOptions, colName) => {
  const { typInfo: currentInfo, typValueMap: currentMap } = getDataTypeInfo(
    alterTypeOptions.slice(0, 3),
    colName,
    0
  );

  const {
    typInfo: validOptions,
    typValueMap: validOptionsMap,
  } = getDataTypeInfo(alterTypeOptions.slice(3, 6), colName, 0);

  const allInfo = [...currentInfo, ...validOptions];
  const allOptionsMap = {
    ...validOptionsMap,
    ...currentMap,
  };
  return {
    alterOptions: allInfo,
    alterOptionsValueMap: allOptionsMap,
  };
};

const fetchColumnCastsQuery = `
SELECT ts.typname AS "Source Type",
       pg_catalog.format_type(castsource, NULL) AS "Source Info",
       coalesce(pg_catalog.obj_description(castsource, 'pg_type'), '') as "Source Descriptions",
       string_agg(tt.typname, ',') AS "Target Type",
       string_agg(pg_catalog.format_type(casttarget, NULL), ',') AS "Target Info",
       string_agg(coalesce(pg_catalog.obj_description(casttarget, 'pg_type'), ''), ':') as "Target Descriptions",
       string_agg(CASE WHEN castfunc = 0 THEN '(binary coercible)'
            ELSE p.proname
       END, ',') as "Function"
     FROM pg_catalog.pg_cast c LEFT JOIN pg_catalog.pg_proc p
     ON c.castfunc = p.oid
     LEFT JOIN pg_catalog.pg_type ts
     ON c.castsource = ts.oid
     LEFT JOIN pg_catalog.pg_namespace ns
     ON ns.oid = ts.typnamespace
     LEFT JOIN pg_catalog.pg_type tt
     ON c.casttarget = tt.oid
     LEFT JOIN pg_catalog.pg_namespace nt
     ON nt.oid = tt.typnamespace
WHERE ( (true  AND pg_catalog.pg_type_is_visible(ts.oid)
) OR (true  AND pg_catalog.pg_type_is_visible(tt.oid)
) ) AND (c.castcontext != 'e') AND ts.typname != tt.typname
GROUP BY ts.typname, castsource
ORDER BY 1, 2;

`;

const getCreatePkSql = ({
  schemaName,
  tableName,
  selectedPkColumns,
  constraintName,
}) => {
  return `alter table "${schemaName}"."${tableName}"
<<<<<<< HEAD
    add constraint "${constraintName}" 
    primary key ( ${selectedPkColumns.map(pkc => `"${pkc}"`).join(', ')} );`;
=======
    add constraint "${constraintName}" primary key ( ${selectedPkColumns
    .map(pkc => `"${pkc}"`)
    .join(', ')} );`;
>>>>>>> 0b3defd3
};

const getDropPkSql = ({ schemaName, tableName, constraintName }) => {
  return `alter table "${schemaName}"."${tableName}" drop constraint "${constraintName}";`;
};

export {
  convertArrayToJson,
  getValidAlterOptions,
  fetchColumnCastsQuery,
  getCreatePkSql,
  getDropPkSql,
};<|MERGE_RESOLUTION|>--- conflicted
+++ resolved
@@ -66,14 +66,8 @@
   constraintName,
 }) => {
   return `alter table "${schemaName}"."${tableName}"
-<<<<<<< HEAD
     add constraint "${constraintName}" 
     primary key ( ${selectedPkColumns.map(pkc => `"${pkc}"`).join(', ')} );`;
-=======
-    add constraint "${constraintName}" primary key ( ${selectedPkColumns
-    .map(pkc => `"${pkc}"`)
-    .join(', ')} );`;
->>>>>>> 0b3defd3
 };
 
 const getDropPkSql = ({ schemaName, tableName, constraintName }) => {
