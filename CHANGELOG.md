--- conflicted
+++ resolved
@@ -51,11 +51,8 @@
 (Add entries here in the order of: server, console, cli, docs, others)
 - server: compile with GHC 8.10.1, closing a space leak with subscriptions. (close #4517) (#3388)
 
-<<<<<<< HEAD
 - server: avoid an error when calling a cached introspection query (fix #4547)
-=======
 - server: avoid loss of precision when passing values in scientific notation (fix #4733)
->>>>>>> 619d1673
 - server: fix mishandling of GeoJSON inputs in subscriptions (fix #3239)
 - console: avoid count queries for large tables (#4692)
 - console: add read replica support section to pro popup (#4118)
