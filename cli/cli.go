// Package cli and it's sub packages implements the command line tool for Hasura
// GraphQL Engine. The CLI operates on a directory, denoted by
// "ExecutionDirectory" in the "ExecutionContext" struct.
//
// The ExecutionContext is passed to all the subcommands so that a singleton
// context is available for the execution. Logger and Spinner comes from the same
// context.
package cli

import (
<<<<<<< HEAD
	"encoding/json"
=======
>>>>>>> 3c9d1f23
	"fmt"
	"io/ioutil"
	"net/http"
	"net/url"
	"os"
	"path"
	"path/filepath"
	"reflect"
	"strconv"
	"strings"
	"time"

	"github.com/Masterminds/semver"
	"github.com/briandowns/spinner"
	"github.com/gofrs/uuid"
	"github.com/hasura/graphql-engine/cli/metadata/actions/types"
	"github.com/hasura/graphql-engine/cli/migrate/database/hasuradb"
	"github.com/hasura/graphql-engine/cli/plugins"
	"github.com/hasura/graphql-engine/cli/telemetry"
	"github.com/hasura/graphql-engine/cli/util"
	"github.com/hasura/graphql-engine/cli/version"
	"github.com/pkg/errors"
	"github.com/sirupsen/logrus"
	"github.com/spf13/viper"
	"golang.org/x/crypto/ssh/terminal"
	"gopkg.in/yaml.v2"
)

// Other constants used in the package
const (
	// Name of the global configuration directory
	GlobalConfigDirName = ".hasura"
	// Name of the global configuration file
	GlobalConfigFileName = "config.json"

	// Name of the file to store last update check time
	LastUpdateCheckFileName = "last_update_check_at"

	// Name of the cli extension plugin
	CLIExtPluginName = "cli-ext"
)

const (
	XHasuraAdminSecret = "X-Hasura-Admin-Secret"
	XHasuraAccessKey   = "X-Hasura-Access-Key"
)

// String constants
const (
	StrTelemetryNotice = `Help us improve Hasura! The cli collects anonymized usage stats which
allow us to keep improving Hasura at warp speed. To opt-out or read more,
visit https://hasura.io/docs/1.0/graphql/manual/guides/telemetry.html
`
)

// ConfigVersion defines the version of the Config.
type ConfigVersion int

const (
	// V1 represents config version 1
	V1 ConfigVersion = iota + 1
	// V2 represents config version 2
	V2
)

// ServerAPIPaths has the custom paths defined for server api
type ServerAPIPaths struct {
	Query   string `yaml:"query,omitempty"`
	GraphQL string `yaml:"graphql,omitempty"`
	Config  string `yaml:"config,omitempty"`
	PGDump  string `yaml:"pg_dump,omitempty"`
	Version string `yaml:"version,omitempty"`
}

// GetQueryParams - encodes the values in url
func (s ServerAPIPaths) GetQueryParams() url.Values {
	vals := url.Values{}
	t := reflect.TypeOf(s)
	for i := 0; i < t.NumField(); i++ {
		field := t.Field(i)
		tag := field.Tag.Get("yaml")
		splitTag := strings.Split(tag, ",")
		if len(splitTag) == 0 {
			continue
		}
		name := splitTag[0]
		if name == "-" {
			continue
		}
		v := reflect.ValueOf(s).Field(i)
		vals.Add(name, v.String())
	}
	return vals
}

// ErrInvalidConfigVersion - if the config version is not valid
var ErrInvalidConfigVersion error = fmt.Errorf("invalid config version")

// NewConfigVersionValue returns ConfigVersion set with default value
func NewConfigVersionValue(val ConfigVersion, p *ConfigVersion) *ConfigVersion {
	*p = val
	return p
}

// Set sets the value of the named command-line flag.
func (c *ConfigVersion) Set(s string) error {
	v, err := strconv.ParseInt(s, 0, 64)
	*c = ConfigVersion(v)
	if err != nil {
		return err
	}
	if !c.IsValid() {
		return ErrInvalidConfigVersion
	}
	return nil
}

// Type returns a string that uniquely represents this flag's type.
func (c *ConfigVersion) Type() string {
	return "int"
}

func (c *ConfigVersion) String() string {
	return strconv.Itoa(int(*c))
}

// IsValid returns if its a valid config version
func (c ConfigVersion) IsValid() bool {
	return c != 0 && c <= V2
}

// ServerConfig has the config values required to contact the server
type ServerConfig struct {
	// Endpoint for the GraphQL Engine
	Endpoint string `yaml:"endpoint"`
	// AccessKey (deprecated) (optional) Admin secret key required to query the endpoint
	AccessKey string `yaml:"access_key,omitempty"`
	// AdminSecret (optional) Admin secret required to query the endpoint
	AdminSecret string `yaml:"admin_secret,omitempty"`
	// APIPaths (optional) API paths for server
	APIPaths *ServerAPIPaths `yaml:"api_paths,omitempty"`

	ParsedEndpoint             *url.URL                   `yaml:"-"`
	HasuraServerInternalConfig HasuraServerInternalConfig `yaml:"-"`
}

func (c *ServerConfig) GetHasuraInternalServerConfig() error {
	// Determine from where assets should be served
	url := c.Endpoint + "/v1alpha1/config"
	client := http.Client{Timeout: 30 * time.Second}
	req, err := http.NewRequest("GET", url, nil)
	if err != nil {
		return errors.Wrap(err, "error fetching config from server")
	}

	if c.AdminSecret != "" {
		req.Header.Set(hasuradb.XHasuraAdminSecret, c.AdminSecret)
	}

	r, err := client.Do(req)
	if err != nil {
		return err
	}
	defer r.Body.Close()

	if r.StatusCode != http.StatusOK {
		var horror hasuradb.HasuraError
		err := json.NewDecoder(r.Body).Decode(&horror)
		if err != nil {
			return fmt.Errorf("error fetching server config")
		}

		return fmt.Errorf("error fetching server config: %v", horror.CMDError())
	}

	return json.NewDecoder(r.Body).Decode(&c.HasuraServerInternalConfig)
}

// HasuraServerConfig is the type returned by the v1alpha1/config API
// TODO: Move this type to a client implementation for hasura
type HasuraServerInternalConfig struct {
	Version          string `json:"version"`
	IsAdminSecretSet bool   `json:"is_admin_secret_set"`
	IsAuthHookSet    bool   `json:"is_auth_hook_set"`
	IsJwtSet         bool   `json:"is_jwt_set"`
	JWT              string `json:"jwt"`
	ConsoleAssetsDir string `json:"console_assets_dir"`
}

// GetVersionEndpoint provides the url to contact the version API
func (s *ServerConfig) GetVersionEndpoint() string {
	nurl := *s.ParsedEndpoint
	nurl.Path = path.Join(nurl.Path, s.APIPaths.Version)
	return nurl.String()
}

// ParseEndpoint ensures the endpoint is valid.
func (s *ServerConfig) ParseEndpoint() error {
	nurl, err := url.Parse(s.Endpoint)
	if err != nil {
		return err
	}
	s.ParsedEndpoint = nurl
	return nil
}

// Config represents configuration required for the CLI to function
type Config struct {
	// Version of the config.
	Version ConfigVersion `yaml:"version,omitempty"`

	// ServerConfig to be used by CLI to contact server.
	ServerConfig `yaml:",inline"`

	// MetadataDirectory defines the directory where the metadata files were stored.
	MetadataDirectory string `yaml:"metadata_directory,omitempty"`
	// MigrationsDirectory defines the directory where the migration files were stored.
	MigrationsDirectory string `yaml:"migrations_directory,omitempty"`
	// ActionConfig defines the config required to create or generate codegen for an action.
	ActionConfig *types.ActionExecutionConfig `yaml:"actions,omitempty"`
}

// ExecutionContext contains various contextual information required by the cli
// at various points of it's execution. Values are filled in by the
// initializers and passed on to each command. Commands can also fill in values
// to be used further down the line.
type ExecutionContext struct {
	// CMDName is the name of CMD (os.Args[0]). To be filled in later to
	// correctly render example strings etc.
	CMDName string

	// ID is a unique ID for this Execution
	ID string

	// ServerUUID is the unique ID for the server this execution is contacting.
	ServerUUID string

	// Spinner is the global spinner object used to show progress across the cli.
	Spinner *spinner.Spinner
	// Logger is the global logger object to print logs.
	Logger *logrus.Logger

	// ExecutionDirectory is the directory in which command is being executed.
	ExecutionDirectory string
	// MigrationDir is the name of directory where migrations are stored.
	MigrationDir string
	// MetadataDir is the name of directory where metadata files are stored.
	MetadataDir string
	// ConfigFile is the file where endpoint etc. are stored.
	ConfigFile string
	// HGE Headers, are the custom headers which can be passed to HGE API
	HGEHeaders map[string]string

	// Config is the configuration object storing the endpoint and admin secret
	// information after reading from config file or env var.
	Config *Config

	// GlobalConfigDir is the ~/.hasura-graphql directory to store configuration
	// globally.
	GlobalConfigDir string
	// GlobalConfigFile is the file inside GlobalConfigDir where values are
	// stored.
	GlobalConfigFile string

	// GlobalConfig holds all the configuration options.
	GlobalConfig *GlobalConfig

	// IsStableRelease indicates if the CLI release is stable or not.
	IsStableRelease bool
	// Version indicates the version object
	Version *version.Version

	// Viper indicates the viper object for the execution
	Viper *viper.Viper

	// LogLevel indicates the logrus default logging level
	LogLevel string

	// NoColor indicates if the outputs shouldn't be colorized
	NoColor bool

	// Telemetry collects the telemetry data throughout the execution
	Telemetry *telemetry.Data

	// LastUpdateCheckFile is the file where the timestamp of last update check is stored
	LastUpdateCheckFile string

	// SkipUpdateCheck will skip the auto update check if set to true
	SkipUpdateCheck bool

	// PluginsConfig defines the config for plugins
	PluginsConfig *plugins.Config

	// CodegenAssetsRepo defines the config to handle codegen-assets repo
	CodegenAssetsRepo *util.GitUtil

	// InitTemplatesRepo defines the config to handle init-templates repo
	InitTemplatesRepo *util.GitUtil

	// IsTerminal indicates whether the current session is a terminal or not
	IsTerminal bool
}

// NewExecutionContext returns a new instance of execution context
func NewExecutionContext() *ExecutionContext {
	ec := &ExecutionContext{}
	ec.Telemetry = telemetry.BuildEvent()
	ec.Telemetry.Version = version.BuildVersion
	return ec
}

// Prepare as the name suggests, prepares the ExecutionContext ec by
// initializing most of the variables to sensible defaults, if it is not already
// set.
func (ec *ExecutionContext) Prepare() error {
	// set the command name
	cmdName := os.Args[0]
	if len(cmdName) == 0 {
		cmdName = "hasura"
	}
	ec.CMDName = cmdName

	ec.IsTerminal = terminal.IsTerminal(int(os.Stdout.Fd()))

	// set spinner
	ec.setupSpinner()

	// set logger
	ec.setupLogger()

	// populate version
	ec.setVersion()

	// setup global config
	err := ec.setupGlobalConfig()
	if err != nil {
		return errors.Wrap(err, "setting up global config failed")
	}

	// setup plugins path
	err = ec.setupPlugins()
	if err != nil {
		return errors.Wrap(err, "setting up plugins path failed")
	}

	err = ec.setupCodegenAssetsRepo()
	if err != nil {
		return errors.Wrap(err, "setting up codegen-assets repo failed")
	}

	err = ec.setupInitTemplatesRepo()
	if err != nil {
		return errors.Wrap(err, "setting up init-templates repo failed")
	}

	ec.LastUpdateCheckFile = filepath.Join(ec.GlobalConfigDir, LastUpdateCheckFileName)

	// initialize a blank server config
	if ec.Config == nil {
		ec.Config = &Config{}
	}

	// generate an execution id
	if ec.ID == "" {
		id := "00000000-0000-0000-0000-000000000000"
		u, err := uuid.NewV4()
		if err == nil {
			id = u.String()
		} else {
			ec.Logger.Debugf("generating uuid for execution ID failed, %v", err)
		}
		ec.ID = id
		ec.Logger.Debugf("execution id: %v", ec.ID)
	}
	ec.Telemetry.ExecutionID = ec.ID

	return nil
}

// setupPlugins create and returns the inferred paths for hasura. By default, it assumes
// $HOME/.hasura as the base path
func (ec *ExecutionContext) setupPlugins() error {
	base := filepath.Join(ec.GlobalConfigDir, "plugins")
	base, err := filepath.Abs(base)
	if err != nil {
		return errors.Wrap(err, "cannot get absolute path")
	}
	ec.PluginsConfig = plugins.New(base)
	ec.PluginsConfig.Logger = ec.Logger
	return ec.PluginsConfig.Prepare()
}

func (ec *ExecutionContext) setupCodegenAssetsRepo() error {
	base := filepath.Join(ec.GlobalConfigDir, util.ActionsCodegenDirName)
	base, err := filepath.Abs(base)
	if err != nil {
		return errors.Wrap(err, "cannot get absolute path")
	}
	ec.CodegenAssetsRepo = util.NewGitUtil(util.ActionsCodegenRepoURI, base, "")
	return nil
}

func (ec *ExecutionContext) setupInitTemplatesRepo() error {
	base := filepath.Join(ec.GlobalConfigDir, util.InitTemplatesDirName)
	base, err := filepath.Abs(base)
	if err != nil {
		return errors.Wrap(err, "cannot get absolute path")
	}
	ec.InitTemplatesRepo = util.NewGitUtil(util.InitTemplatesRepoURI, base, "")
	return nil
}

func (ec *ExecutionContext) SetHGEHeaders(headers map[string]string) {
	ec.HGEHeaders = headers
}

// Validate prepares the ExecutionContext ec and then validates the
// ExecutionDirectory to see if all the required files and directories are in
// place.
func (ec *ExecutionContext) Validate() error {
	// ensure plugins index exists
	err := ec.PluginsConfig.Repo.EnsureCloned()
	if err != nil {
		return errors.Wrap(err, "ensuring plugins index failed")
	}

	// ensure codegen-assets repo exists
	err = ec.CodegenAssetsRepo.EnsureCloned()
	if err != nil {
		return errors.Wrap(err, "ensuring codegen-assets repo failed")
	}

	// validate execution directory
	err = ec.validateDirectory()
	if err != nil {
		return errors.Wrap(err, "validating current directory failed")
	}

	// set names of config file
	ec.ConfigFile = filepath.Join(ec.ExecutionDirectory, "config.yaml")

	// read config and parse the values into Config
	err = ec.readConfig()
	if err != nil {
		return errors.Wrap(err, "cannot read config")
	}

	// set name of migration directory
	ec.MigrationDir = filepath.Join(ec.ExecutionDirectory, ec.Config.MigrationsDirectory)
	if _, err := os.Stat(ec.MigrationDir); os.IsNotExist(err) {
		err = os.MkdirAll(ec.MigrationDir, os.ModePerm)
		if err != nil {
			return errors.Wrap(err, "cannot create migrations directory")
		}
	}

	if ec.Config.Version == V2 && ec.Config.MetadataDirectory != "" {
		// set name of metadata directory
		ec.MetadataDir = filepath.Join(ec.ExecutionDirectory, ec.Config.MetadataDirectory)
		if _, err := os.Stat(ec.MetadataDir); os.IsNotExist(err) {
			err = os.MkdirAll(ec.MetadataDir, os.ModePerm)
			if err != nil {
				return errors.Wrap(err, "cannot create metadata directory")
			}
		}
	}

	ec.Logger.Debug("graphql engine endpoint: ", ec.Config.ServerConfig.Endpoint)
	ec.Logger.Debug("graphql engine admin_secret: ", ec.Config.ServerConfig.AdminSecret)

	// get version from the server and match with the cli version
	err = ec.checkServerVersion()
	if err != nil {
		return errors.Wrap(err, "version check")
	}

	// get the server feature flags
	err = ec.Version.GetServerFeatureFlags()
	if err != nil {
		return errors.Wrap(err, "error in getting server feature flags")
	}

	state := util.GetServerState(ec.Config.ServerConfig.Endpoint, ec.Config.ServerConfig.AdminSecret, ec.Version.ServerSemver, ec.Logger)
	ec.ServerUUID = state.UUID
	ec.Telemetry.ServerUUID = ec.ServerUUID
	ec.Logger.Debugf("server: uuid: %s", ec.ServerUUID)

	// Set headers required for communicating with HGE
	if ec.Config.AdminSecret != "" {
		headers := map[string]string{
			GetAdminSecretHeaderName(ec.Version): ec.Config.AdminSecret,
		}
		ec.SetHGEHeaders(headers)
	}
	return nil
}

func (ec *ExecutionContext) checkServerVersion() error {
<<<<<<< HEAD
	ec.Version.SetServerVersion(ec.Config.ServerConfig.HasuraServerInternalConfig.Version)
=======
	v, err := version.FetchServerVersion(ec.Config.ServerConfig.GetVersionEndpoint())
	if err != nil {
		return errors.Wrap(err, "failed to get version from server")
	}
	ec.Version.SetServerVersion(v)
>>>>>>> 3c9d1f23
	ec.Telemetry.ServerVersion = ec.Version.GetServerVersion()
	isCompatible, reason := ec.Version.CheckCLIServerCompatibility()
	ec.Logger.Debugf("versions: cli: [%s] server: [%s]", ec.Version.GetCLIVersion(), ec.Version.GetServerVersion())
	ec.Logger.Debugf("compatibility check: [%v] %v", isCompatible, reason)
	if !isCompatible {
		ec.Logger.Warnf("[cli: %s] [server: %s] version mismatch: %s", ec.Version.GetCLIVersion(), ec.Version.GetServerVersion(), reason)
	}
	return nil
}

// WriteConfig writes the configuration from ec.Config or input config
func (ec *ExecutionContext) WriteConfig(config *Config) error {
	var cfg *Config
	if config != nil {
		cfg = config
	} else {
		cfg = ec.Config
	}
	y, err := yaml.Marshal(cfg)
	if err != nil {
		return err
	}
	return ioutil.WriteFile(ec.ConfigFile, y, 0644)
}

// readConfig reads the configuration from config file, flags and env vars,
// through viper.
func (ec *ExecutionContext) readConfig() error {
	// need to get existing viper because https://github.com/spf13/viper/issues/233
	v := ec.Viper
	v.SetEnvPrefix(util.ViperEnvPrefix)
	v.SetEnvKeyReplacer(util.ViperEnvReplacer)
	v.AutomaticEnv()
	v.SetConfigName("config")
	v.SetDefault("version", "1")
	v.SetDefault("endpoint", "http://localhost:8080")
	v.SetDefault("admin_secret", "")
	v.SetDefault("access_key", "")
	v.SetDefault("api_paths.query", "v1/query")
	v.SetDefault("api_paths.graphql", "v1/graphql")
	v.SetDefault("api_paths.config", "v1alpha1/config")
	v.SetDefault("api_paths.pg_dump", "v1alpha1/pg_dump")
	v.SetDefault("api_paths.version", "v1/version")
	v.SetDefault("metadata_directory", "")
	v.SetDefault("migrations_directory", "migrations")
	v.SetDefault("actions.kind", "synchronous")
	v.SetDefault("actions.handler_webhook_baseurl", "http://localhost:3000")
	v.SetDefault("actions.codegen.framework", "")
	v.SetDefault("actions.codegen.output_dir", "")
	v.SetDefault("actions.codegen.uri", "")
	v.AddConfigPath(ec.ExecutionDirectory)
	err := v.ReadInConfig()
	if err != nil {
		return errors.Wrap(err, "cannot read config from file/env")
	}
	adminSecret := v.GetString("admin_secret")
	if adminSecret == "" {
		adminSecret = v.GetString("access_key")
	}

	ec.Config = &Config{
		Version: ConfigVersion(v.GetInt("version")),
		ServerConfig: ServerConfig{
			Endpoint:    v.GetString("endpoint"),
			AdminSecret: adminSecret,
			APIPaths: &ServerAPIPaths{
				Query:   v.GetString("api_paths.query"),
				GraphQL: v.GetString("api_paths.graphql"),
				Config:  v.GetString("api_paths.config"),
				PGDump:  v.GetString("api_paths.pg_dump"),
				Version: v.GetString("api_paths.version"),
			},
		},
		MetadataDirectory:   v.GetString("metadata_directory"),
		MigrationsDirectory: v.GetString("migrations_directory"),
		ActionConfig: &types.ActionExecutionConfig{
			Kind:                  v.GetString("actions.kind"),
			HandlerWebhookBaseURL: v.GetString("actions.handler_webhook_baseurl"),
			Codegen: &types.CodegenExecutionConfig{
				Framework: v.GetString("actions.codegen.framework"),
				OutputDir: v.GetString("actions.codegen.output_dir"),
				URI:       v.GetString("actions.codegen.uri"),
			},
		},
	}
<<<<<<< HEAD

	err = ec.Config.ServerConfig.ParseEndpoint()
	if err != nil {
		return errors.Wrap(err, "error parsing endpoint")
	}

	// this populates the ec.Config.ServerConfig.HasuraServerInternalConfig
	err = ec.Config.ServerConfig.GetHasuraInternalServerConfig()
	if err != nil {
		return errors.Wrap(err, "cannot get config information from server")
	}

	return nil
=======
	if !ec.Config.Version.IsValid() {
		return ErrInvalidConfigVersion
	}
	return ec.Config.ServerConfig.ParseEndpoint()
>>>>>>> 3c9d1f23
}

// setupSpinner creates a default spinner if the context does not already have
// one.
func (ec *ExecutionContext) setupSpinner() {
	if ec.Spinner == nil {
		spnr := spinner.New(spinner.CharSets[7], 100*time.Millisecond)
		spnr.Writer = os.Stderr
		ec.Spinner = spnr
	}
}

// Spin stops any existing spinner and starts a new one with the given message.
func (ec *ExecutionContext) Spin(message string) {
	if ec.IsTerminal {
		ec.Spinner.Stop()
		ec.Spinner.Prefix = message
		ec.Spinner.Start()
	} else {
		ec.Logger.Println(message)
	}
}

// setupLogger creates a default logger if context does not have one set.
func (ec *ExecutionContext) setupLogger() {
	if ec.Logger == nil {
		logger := logrus.New()
		ec.Logger = logger
	}

	if ec.LogLevel != "" {
		level, err := logrus.ParseLevel(ec.LogLevel)
		if err != nil {
			ec.Logger.WithError(err).Error("error parsing log-level flag")
			return
		}
		ec.Logger.SetLevel(level)
	}

	ec.Logger.Hooks = make(logrus.LevelHooks)
	ec.Logger.AddHook(newSpinnerHandlerHook(ec.Logger, ec.Spinner, ec.IsTerminal, ec.NoColor))

	// set the logger for telemetry
	if ec.Telemetry.Logger == nil {
		ec.Telemetry.Logger = ec.Logger
	}
}

// SetVersion sets the version inside context, according to the variable
// 'version' set during build context.
func (ec *ExecutionContext) setVersion() {
	if ec.Version == nil {
		ec.Version = version.New()
	}
}

// InstallPlugin installs a plugin depending on forceCLIVersion.
// If forceCLIVersion is set, it uses ec.Version.CLISemver version for the plugin to be installed.
// Else, it installs the latest version of the plugin
func (ec ExecutionContext) InstallPlugin(name string, forceCLIVersion bool) error {
	prevPrefix := ec.Spinner.Prefix
	ec.Spin(fmt.Sprintf("Installing plugin %s...", name))
	defer ec.Spin(prevPrefix)

	var version *semver.Version
	if forceCLIVersion {
		err := ec.PluginsConfig.Repo.EnsureUpdated()
		if err != nil {
			ec.Logger.Debugf("cannot update plugin index %v", err)
		}
		version = ec.Version.CLISemver
	}
	err := ec.PluginsConfig.Install(name, plugins.InstallOpts{
		Version: version,
	})
	if err != nil {
		if err != plugins.ErrIsAlreadyInstalled {
			msg := fmt.Sprintf(`unable to install %s plugin. execute the following commands to continue:

  hasura plugins install %s
`, name, name)
			ec.Logger.Info(msg)
			return errors.Wrapf(err, "cannot install plugin %s", name)
		}
		return nil
	}
	ec.Logger.WithField("name", name).Infoln("plugin installed")
	return nil
}

func GetAdminSecretHeaderName(v *version.Version) string {
	if v.ServerFeatureFlags.HasAccessKey {
		return XHasuraAccessKey
	}
	return XHasuraAdminSecret
}<|MERGE_RESOLUTION|>--- conflicted
+++ resolved
@@ -8,10 +8,7 @@
 package cli
 
 import (
-<<<<<<< HEAD
 	"encoding/json"
-=======
->>>>>>> 3c9d1f23
 	"fmt"
 	"io/ioutil"
 	"net/http"
@@ -510,15 +507,11 @@
 }
 
 func (ec *ExecutionContext) checkServerVersion() error {
-<<<<<<< HEAD
+	v, err := version.FetchServerVersion(ec.Config.ServerConfig.GetVersionEndpoint())
+	if err != nil {
+		return errors.Wrap(err, "failed to get version from server")
+	}
 	ec.Version.SetServerVersion(ec.Config.ServerConfig.HasuraServerInternalConfig.Version)
-=======
-	v, err := version.FetchServerVersion(ec.Config.ServerConfig.GetVersionEndpoint())
-	if err != nil {
-		return errors.Wrap(err, "failed to get version from server")
-	}
-	ec.Version.SetServerVersion(v)
->>>>>>> 3c9d1f23
 	ec.Telemetry.ServerVersion = ec.Version.GetServerVersion()
 	isCompatible, reason := ec.Version.CheckCLIServerCompatibility()
 	ec.Logger.Debugf("versions: cli: [%s] server: [%s]", ec.Version.GetCLIVersion(), ec.Version.GetServerVersion())
@@ -604,8 +597,9 @@
 			},
 		},
 	}
-<<<<<<< HEAD
-
+	if !ec.Config.Version.IsValid() {
+		return ErrInvalidConfigVersion
+	}
 	err = ec.Config.ServerConfig.ParseEndpoint()
 	if err != nil {
 		return errors.Wrap(err, "error parsing endpoint")
@@ -618,12 +612,6 @@
 	}
 
 	return nil
-=======
-	if !ec.Config.Version.IsValid() {
-		return ErrInvalidConfigVersion
-	}
-	return ec.Config.ServerConfig.ParseEndpoint()
->>>>>>> 3c9d1f23
 }
 
 // setupSpinner creates a default spinner if the context does not already have
