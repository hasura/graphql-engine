--- conflicted
+++ resolved
@@ -62,15 +62,10 @@
   const getTimeoutSection = () => {
     return (
       <React.Fragment>
-        <Heading type="subHeading">
+        <Heading type='subHeading'>
           GraphQL server timeout
-<<<<<<< HEAD
-          <ToolTip message={tooltips.timeoutConf} ml="sm" />
+          <ToolTip message={tooltips.timeoutConf} ml='sm' />
         </Heading>
-=======
-          <ToolTip message={tooltips.timeoutConf} ml='sm' />
-        </div>
->>>>>>> b98af629
         <label
           className={
             styles.inputLabel + ' radio-inline ' + styles.padd_left_remove
@@ -95,15 +90,10 @@
 
   return (
     <div className={styles.CommonWrapper}>
-      <Heading type="subHeading" pt="20px">
+      <Heading type='subHeading' pt='20px'>
         Remote Schema name *
-<<<<<<< HEAD
-        <ToolTip message={tooltips.schema} ml="sm" />
-      </Heading>
-=======
         <ToolTip message={tooltips.schema} ml='sm' />
-      </div>
->>>>>>> b98af629
+      </Heading>
       <label
         className={
           styles.inputLabel + ' radio-inline ' + styles.padd_left_remove
@@ -124,15 +114,10 @@
         />
       </label>
       <hr />
-      <Heading type="subHeading">
+      <Heading type='subHeading'>
         GraphQL server URL *
-<<<<<<< HEAD
-        <ToolTip message={tooltips.graphqlurl} ml="sm" />
-      </Heading>
-=======
         <ToolTip message={tooltips.graphqlurl} ml='sm' />
-      </div>
->>>>>>> b98af629
+      </Heading>
       <div className={styles.wd_300}>
         <DropdownButton
           dropdownOptions={[
@@ -167,7 +152,7 @@
         Note: Specifying the server URL via an environmental variable is
         recommended if you have different URLs for multiple environments.
       </small>
-      <Heading type="subHeading" pt="20px">
+      <Heading type='subHeading' pt='20px'>
         Headers for the remote GraphQL server
       </Heading>
       <div className={styles.check_box}>
@@ -185,15 +170,10 @@
         </label>
         <ToolTip message={tooltips.clientHeaderForward} />
       </div>
-      <Heading type="subHeading" fontWeight="normal">
+      <Heading type='subHeading' fontWeight='normal'>
         Additional headers:
-<<<<<<< HEAD
-        <ToolTip message={tooltips.additionalHeaders} ml="sm" />
-      </Heading>
-=======
         <ToolTip message={tooltips.additionalHeaders} ml='sm' />
-      </div>
->>>>>>> b98af629
+      </Heading>
       <CommonHeader
         eventPrefix='REMOTE_SCHEMA'
         headers={headers}
