{-# LANGUAGE RecordWildCards #-}
module Hasura.RQL.DDL.Metadata
  ( runReplaceMetadata
  , runExportMetadata
  , fetchMetadataFromHdbTables
  , runClearMetadata
  , runReloadMetadata
  , runDumpInternalState
  , runGetInconsistentMetadata
  , runDropInconsistentMetadata

  , module Hasura.RQL.DDL.Metadata.Types
  ) where

import           Hasura.Prelude

import qualified Data.Aeson.Ordered                 as AO
import qualified Data.HashMap.Strict.InsOrd         as HMIns
import qualified Data.HashSet                       as HS
import qualified Data.HashSet.InsOrd                as HSIns
import qualified Data.List                          as L
import qualified Database.PG.Query                  as Q
import           Data.Text.NonEmpty

import           Control.Lens                       hiding ((.=))
import           Data.Aeson

import qualified Hasura.RQL.DDL.Action              as Action
import qualified Hasura.RQL.DDL.ComputedField       as ComputedField
import qualified Hasura.RQL.DDL.CustomTypes         as CustomTypes
import qualified Hasura.RQL.DDL.Permission          as Permission
import qualified Hasura.RQL.DDL.QueryCollection     as Collection
import qualified Hasura.RQL.DDL.Relationship        as Relationship
import qualified Hasura.RQL.DDL.RemoteRelationship  as RemoteRelationship
import qualified Hasura.RQL.DDL.RemoteSchema        as RemoteSchema
import qualified Hasura.RQL.DDL.Schema              as Schema

import           Hasura.Backends.Postgres.SQL.Types
import           Hasura.EncJSON
import           Hasura.RQL.DDL.ComputedField       (dropComputedFieldFromCatalog)
import           Hasura.RQL.DDL.EventTrigger        (delEventTriggerFromCatalog, subTableP2)
import           Hasura.RQL.DDL.Metadata.Types
import           Hasura.RQL.DDL.Permission.Internal (dropPermFromCatalog)
import           Hasura.RQL.DDL.RemoteSchema        (addRemoteSchemaToCatalog,
<<<<<<< HEAD
                                                     removeRemoteSchemaFromCatalog,
                                                     dropRemoteSchemaPermFromCatalog)
=======
                                                     removeRemoteSchemaFromCatalog)
>>>>>>> 77a04c73
import           Hasura.RQL.DDL.ScheduledTrigger    (addCronTriggerToCatalog,
                                                     deleteCronTriggerFromCatalog)
import           Hasura.RQL.DDL.Schema.Catalog      (saveTableToCatalog)
import           Hasura.RQL.Types

-- | Purge all user-defined metadata; metadata with is_system_defined = false
clearUserMetadata :: MonadTx m => m ()
clearUserMetadata = liftTx $ Q.catchE defaultTxErrorHandler $ do
  Q.unitQ "DELETE FROM hdb_catalog.hdb_function WHERE is_system_defined <> 'true'" () False
  Q.unitQ "DELETE FROM hdb_catalog.hdb_permission WHERE is_system_defined <> 'true'" () False
  Q.unitQ "DELETE FROM hdb_catalog.hdb_relationship WHERE is_system_defined <> 'true'" () False
  Q.unitQ "DELETE FROM hdb_catalog.event_triggers" () False
  Q.unitQ "DELETE FROM hdb_catalog.hdb_computed_field" () False
  Q.unitQ "DELETE FROM hdb_catalog.hdb_remote_relationship" () False
  Q.unitQ "DELETE FROM hdb_catalog.hdb_table WHERE is_system_defined <> 'true'" () False
  Q.unitQ "DELETE FROM hdb_catalog.remote_schemas" () False
  Q.unitQ "DELETE FROM hdb_catalog.hdb_allowlist" () False
  Q.unitQ "DELETE FROM hdb_catalog.hdb_query_collection WHERE is_system_defined <> 'true'" () False
  Q.unitQ "DELETE FROM hdb_catalog.hdb_custom_types" () False
  Q.unitQ "DELETE FROM hdb_catalog.hdb_action_permission" () False
  Q.unitQ "DELETE FROM hdb_catalog.hdb_action WHERE is_system_defined <> 'true'" () False
  Q.unitQ "DELETE FROM hdb_catalog.hdb_cron_triggers WHERE include_in_metadata" () False
  Q.unitQ "DELETE FROM hdb_catalog.hdb_remote_schema_permission" () False

runClearMetadata
  :: (MonadTx m, CacheRWM m)
  => ClearMetadata -> m EncJSON
runClearMetadata _ = do
  clearUserMetadata
  buildSchemaCacheStrict
  return successMsg

<<<<<<< HEAD
applyQP1
  :: (QErrM m)
  => ReplaceMetadata -> m ()
applyQP1 (ReplaceMetadata _ tables functionsMeta remoteSchemas
          collections
          allowlist  _ actions
          cronTriggers) = do
  withPathK "tables" $ do

    checkMultipleDecls "tables" $ map _tmTable tables

    -- process each table
    void $ indexedForM tables $ \table -> withTableName (table ^. tmTable) $ do
      let allRels  = map Relationship.rdName (table ^. tmObjectRelationships) <>
                     map Relationship.rdName (table ^. tmArrayRelationships)

          insPerms = map Permission.pdRole $ table ^. tmInsertPermissions
          selPerms = map Permission.pdRole $ table ^. tmSelectPermissions
          updPerms = map Permission.pdRole $ table ^. tmUpdatePermissions
          delPerms = map Permission.pdRole $ table ^. tmDeletePermissions
          eventTriggers = map etcName $ table ^. tmEventTriggers
          computedFields = map _cfmName $ table ^. tmComputedFields
          remoteRelationships = map _rrmName $ table ^. tmRemoteRelationships

      checkMultipleDecls "relationships" allRels
      checkMultipleDecls "insert permissions" insPerms
      checkMultipleDecls "select permissions" selPerms
      checkMultipleDecls "update permissions" updPerms
      checkMultipleDecls "delete permissions" delPerms
      checkMultipleDecls "event triggers" eventTriggers
      checkMultipleDecls "computed fields" computedFields
      checkMultipleDecls "remote relationships" remoteRelationships

  withPathK "functions" $
    case functionsMeta of
      FMVersion1 qualifiedFunctions ->
        checkMultipleDecls "functions" qualifiedFunctions
      FMVersion2 functionsV2 ->
        checkMultipleDecls "functions" $ map Schema._tfv2Function functionsV2

  withPathK "remote_schemas" $ do

    checkMultipleDecls "remote schemas" $ map _rsmName remoteSchemas

    void $ indexedForM remoteSchemas $ \(RemoteSchemaMeta _ _ _ perms) ->
      onJust perms $ (checkMultipleDecls "remote schema permissions" . map _rspmRole)

  withPathK "query_collections" $
    checkMultipleDecls "query collections" $ map Collection._ccName collections

  withPathK "allowlist" $
    checkMultipleDecls "allow list" $ map Collection._crCollection allowlist

  withPathK "actions" $
    checkMultipleDecls "actions" $ map _amName actions

  withPathK "cron_triggers" $
    checkMultipleDecls "cron triggers" $ map ctName cronTriggers

  where
    withTableName qt = withPathK (qualifiedObjectToText qt)

    checkMultipleDecls t l = do
      let dups = getDups l
      unless (null dups) $
        throw400 AlreadyExists $ "multiple declarations exist for the following " <> t <> " : "
        <> T.pack (show dups)

    getDups l =
      l L.\\ HS.toList (HS.fromList l)

applyQP2
  :: (CacheRWM m, MonadTx m, HasSystemDefined m, HasEnableRemoteSchemaPermsCtx m)
  => ReplaceMetadata -> m EncJSON
applyQP2 replaceMetadata = do
  clearUserMetadata
  saveMetadata replaceMetadata
  buildSchemaCacheStrict
  pure successMsg

saveMetadata :: (MonadTx m, HasSystemDefined m, HasEnableRemoteSchemaPermsCtx m) => ReplaceMetadata -> m ()
saveMetadata (ReplaceMetadata _ tables functionsMeta
              remoteSchemas collections allowlist customTypes actions cronTriggers) = do
=======
saveMetadata :: (MonadTx m, HasSystemDefined m) => Metadata -> m ()
saveMetadata (Metadata tables functions
              schemas collections allowlist customTypes actions cronTriggers) = do
>>>>>>> 77a04c73

  withPathK "tables" $ do
    indexedForM_ tables $ \TableMetadata{..} -> do
      -- Save table
      saveTableToCatalog _tmTable _tmIsEnum _tmConfiguration

      -- Relationships
      withPathK "object_relationships" $
        indexedForM_ _tmObjectRelationships $ \objRel ->
        Relationship.insertRelationshipToCatalog _tmTable ObjRel objRel
      withPathK "array_relationships" $
        indexedForM_ _tmArrayRelationships $ \arrRel ->
        Relationship.insertRelationshipToCatalog _tmTable ArrRel arrRel

      -- Computed Fields
      withPathK "computed_fields" $
        indexedForM_ _tmComputedFields $
          \(ComputedFieldMetadata name definition comment) ->
            ComputedField.addComputedFieldToCatalog $
              ComputedField.AddComputedField _tmTable name definition comment

      -- Remote Relationships
      withPathK "remote_relationships" $
        indexedForM_ _tmRemoteRelationships $
          \(RemoteRelationshipMetadata name def) -> do
             let RemoteRelationshipDef rs hf rf = def
             liftTx $ RemoteRelationship.persistRemoteRelationship $
                      RemoteRelationship name _tmTable hf rs rf

      -- Permissions
      withPathK "insert_permissions" $ processPerms _tmTable _tmInsertPermissions
      withPathK "select_permissions" $ processPerms _tmTable _tmSelectPermissions
      withPathK "update_permissions" $ processPerms _tmTable _tmUpdatePermissions
      withPathK "delete_permissions" $ processPerms _tmTable _tmDeletePermissions

      -- Event triggers
      withPathK "event_triggers" $
        indexedForM_ _tmEventTriggers $ \etc -> subTableP2 _tmTable False etc

  -- sql functions
  withPathK "functions" $ indexedForM_ functions $
    \(FunctionMetadata function config) -> Schema.saveFunctionToCatalog function config

  -- query collections
  systemDefined <- askSystemDefined
  withPathK "query_collections" $
    indexedForM_ collections $ \c -> liftTx $ Collection.addCollectionToCatalog c systemDefined

  -- allow list
  withPathK "allowlist" $ do
    indexedForM_ allowlist $ \(Collection.CollectionReq name) ->
      liftTx $ Collection.addCollectionToAllowlistCatalog name

  -- remote schemas
  withPathK "remote_schemas" $
    indexedForM_ remoteSchemas $ \(RemoteSchemaMeta name defn comment mPermissions) -> do
      liftTx $ addRemoteSchemaToCatalog $ AddRemoteSchemaQuery name defn comment
      onJust mPermissions $ \permissions ->
        withPathK (unNonEmptyText $ unRemoteSchemaName name) $ do
          withPathK "permissions" $ do
            -- remote schema permissions should allowed to be added only
            -- when the graphql-engine is started with remote schema
            -- permissions enabled
            isRSPermsEnabled <- enableRemoteSchemaPerms <$> askEnableRemoteSchemaPermsCtx
            unless isRSPermsEnabled $ do
              throw400 ConstraintViolation
                $ "remote schema permissions can only be added when "
                <> "remote schema permissions are enabled in the graphql-engine"
            indexedForM_ permissions $ \(RemoteSchemaPermissionMeta role permDefn permComment) ->
              liftTx $ RemoteSchema.addRemoteSchemaPermissionsToCatalog
              $ AddRemoteSchemaPermissions name role permDefn permComment

  -- custom types
  withPathK "custom_types" $
    CustomTypes.persistCustomTypes customTypes

  -- cron triggers
  withPathK "cron_triggers" $
    indexedForM_ cronTriggers $ \ct -> liftTx $ do
    addCronTriggerToCatalog ct

  -- actions
  withPathK "actions" $
    indexedForM_ actions $ \action -> do
      let createAction =
            CreateAction (_amName action) (_amDefinition action) (_amComment action)
      Action.persistCreateAction createAction
      withPathK "permissions" $
        indexedForM_ (_amPermissions action) $ \permission -> do
          let createActionPermission = CreateActionPermission (_amName action)
                                       (_apmRole permission) Nothing (_apmComment permission)
          Action.persistCreateActionPermission createActionPermission

  where
    processPerms tableName perms = indexedForM_ perms $ Permission.addPermP2 tableName

runReplaceMetadata
  :: ( MonadTx m
     , CacheRWM m
     , HasSystemDefined m
     , HasEnableRemoteSchemaPermsCtx m
     )
  => Metadata -> m EncJSON
runReplaceMetadata metadata = do
  clearUserMetadata
  saveMetadata metadata
  buildSchemaCacheStrict
  pure successMsg

fetchMetadataFromHdbTables :: MonadTx m => m Metadata
fetchMetadataFromHdbTables = liftTx do
  tables <- Q.catchE defaultTxErrorHandler fetchTables
  let tableMetaMap = HMIns.fromList . flip map tables $
        \(schema, name, isEnum, maybeConfig) ->
          let qualifiedName = QualifiedObject schema name
              configuration = maybe emptyTableConfig Q.getAltJ maybeConfig
          in (qualifiedName, mkTableMeta qualifiedName isEnum configuration)

  -- Fetch all the relationships
  relationships <- Q.catchE defaultTxErrorHandler fetchRelationships

  objRelDefs <- mkRelDefs ObjRel relationships
  arrRelDefs <- mkRelDefs ArrRel relationships

  -- Fetch all the permissions
  permissions <- Q.catchE defaultTxErrorHandler fetchPermissions

  -- Parse all the permissions
  insPermDefs <- mkPermDefs PTInsert permissions
  selPermDefs <- mkPermDefs PTSelect permissions
  updPermDefs <- mkPermDefs PTUpdate permissions
  delPermDefs <- mkPermDefs PTDelete permissions

  -- Fetch all event triggers
  eventTriggers <- Q.catchE defaultTxErrorHandler fetchEventTriggers
  triggerMetaDefs <- mkTriggerMetaDefs eventTriggers

  -- Fetch all computed fields
  computedFields <- fetchComputedFields

  -- Fetch all remote relationships
  remoteRelationships <- Q.catchE defaultTxErrorHandler fetchRemoteRelationships

  let (_, fullTableMetaMap) = flip runState tableMetaMap $ do
        modMetaMap tmObjectRelationships _rdName objRelDefs
        modMetaMap tmArrayRelationships _rdName arrRelDefs
        modMetaMap tmInsertPermissions _pdRole insPermDefs
        modMetaMap tmSelectPermissions _pdRole selPermDefs
        modMetaMap tmUpdatePermissions _pdRole updPermDefs
        modMetaMap tmDeletePermissions _pdRole delPermDefs
        modMetaMap tmEventTriggers etcName triggerMetaDefs
        modMetaMap tmComputedFields _cfmName computedFields
        modMetaMap tmRemoteRelationships _rrmName remoteRelationships

  -- fetch all functions
  functions <- Q.catchE defaultTxErrorHandler fetchFunctions

  -- fetch all remote schemas
  remoteSchemas <- oMapFromL _arsqName <$> fetchRemoteSchemas

  -- fetch all collections
  collections <- oMapFromL _ccName <$> fetchCollections

  -- fetch allow list
  allowlist <- HSIns.fromList . map CollectionReq <$> fetchAllowlists

  customTypes <- fetchCustomTypes

  -- fetch actions
  actions <- oMapFromL _amName <$> fetchActions

  cronTriggers <- fetchCronTriggers

  pure $ Metadata fullTableMetaMap functions remoteSchemas collections
                  allowlist customTypes actions cronTriggers

  where
    modMetaMap l f xs = do
      st <- get
      put $ foldl' (\b (qt, dfn) -> b & at qt._Just.l %~ HMIns.insert (f dfn) dfn) st xs

    mkPermDefs pt = mapM permRowToDef . filter (\pr -> pr ^. _4 == pt)

    permRowToDef (sn, tn, rn, _, Q.AltJ pDef, mComment) = do
      perm <- decodeValue pDef
      return (QualifiedObject sn tn,  PermDef rn perm mComment)

    mkRelDefs rt = mapM relRowToDef . filter (\rr -> rr ^. _4 == rt)

    relRowToDef (sn, tn, rn, _, Q.AltJ rDef, mComment) = do
      using <- decodeValue rDef
      return (QualifiedObject sn tn, RelDef rn using mComment)

    mkTriggerMetaDefs = mapM trigRowToDef

    trigRowToDef (sn, tn, Q.AltJ configuration) = do
      conf <- decodeValue configuration
      return (QualifiedObject sn tn, conf::EventTriggerConf)

    fetchTables =
      Q.listQ [Q.sql|
                SELECT table_schema, table_name, is_enum, configuration::json
                FROM hdb_catalog.hdb_table
                 WHERE is_system_defined = 'false'
                ORDER BY table_schema ASC, table_name ASC
                    |] () False

    fetchRelationships =
      Q.listQ [Q.sql|
                SELECT table_schema, table_name, rel_name, rel_type, rel_def::json, comment
                  FROM hdb_catalog.hdb_relationship
                 WHERE is_system_defined = 'false'
                ORDER BY table_schema ASC, table_name ASC, rel_name ASC
                    |] () False

    fetchPermissions =
      Q.listQ [Q.sql|
                SELECT table_schema, table_name, role_name, perm_type, perm_def::json, comment
                  FROM hdb_catalog.hdb_permission
                 WHERE is_system_defined = 'false'
                ORDER BY table_schema ASC, table_name ASC, role_name ASC, perm_type ASC
                    |] () False

    fetchEventTriggers =
     Q.listQ [Q.sql|
              SELECT e.schema_name, e.table_name, e.configuration::json
               FROM hdb_catalog.event_triggers e
              ORDER BY e.schema_name ASC, e.table_name ASC, e.name ASC
              |] () False

    fetchFunctions = do
      l <- Q.listQ [Q.sql|
                SELECT function_schema, function_name, configuration::json
                FROM hdb_catalog.hdb_function
                WHERE is_system_defined = 'false'
                ORDER BY function_schema ASC, function_name ASC
                    |] () False
      pure $ oMapFromL _fmFunction $
        flip map l $ \(sn, fn, Q.AltJ config) ->
                       FunctionMetadata (QualifiedObject sn fn) config

    fetchRemoteSchemas =
      map fromRow <$> Q.listQE defaultTxErrorHandler
        [Q.sql|
         SELECT name, definition, comment
           FROM hdb_catalog.remote_schemas
         ORDER BY name ASC
         |] () True
      where
        fromRow (name, Q.AltJ def, comment) =
          AddRemoteSchemaQuery name def comment


    fetchCollections =
      map fromRow <$> Q.listQE defaultTxErrorHandler [Q.sql|
               SELECT collection_name, collection_defn::json, comment
                 FROM hdb_catalog.hdb_query_collection
                 WHERE is_system_defined = 'false'
               ORDER BY collection_name ASC
              |] () False
      where
        fromRow (name, Q.AltJ defn, mComment) =
          CreateCollection name defn mComment

    fetchAllowlists = map runIdentity <$>
      Q.listQE defaultTxErrorHandler [Q.sql|
          SELECT collection_name
            FROM hdb_catalog.hdb_allowlist
          ORDER BY collection_name ASC
         |] () False

    fetchComputedFields = do
      r <- Q.listQE defaultTxErrorHandler [Q.sql|
              SELECT table_schema, table_name, computed_field_name,
                     definition::json, comment
                FROM hdb_catalog.hdb_computed_field
             |] () False
      pure $ flip map r $ \(schema, table, name, Q.AltJ definition, comment) ->
                          ( QualifiedObject schema table
                          , ComputedFieldMetadata name definition comment
                          )

    fetchCronTriggers =
      (oMapFromL ctName . map uncurryCronTrigger)
              <$> Q.listQE defaultTxErrorHandler
      [Q.sql|
       SELECT ct.name, ct.webhook_conf, ct.cron_schedule, ct.payload,
             ct.retry_conf, ct.header_conf, ct.include_in_metadata, ct.comment
        FROM hdb_catalog.hdb_cron_triggers ct
        WHERE include_in_metadata
      |] () False
      where
        uncurryCronTrigger
          (name, webhook, schedule, payload, retryConfig, headerConfig, includeMetadata, comment) =
          CronTriggerMetadata
          { ctName = name,
            ctWebhook = Q.getAltJ webhook,
            ctSchedule = schedule,
            ctPayload = Q.getAltJ <$> payload,
            ctRetryConf = Q.getAltJ retryConfig,
            ctHeaders = Q.getAltJ headerConfig,
            ctIncludeInMetadata = includeMetadata,
            ctComment = comment
          }

    fetchCustomTypes :: Q.TxE QErr CustomTypes
    fetchCustomTypes =
      Q.getAltJ . runIdentity . Q.getRow <$>
      Q.rawQE defaultTxErrorHandler [Q.sql|
         select coalesce((select custom_types::json from hdb_catalog.hdb_custom_types), '{}'::json)
         |] [] False

    fetchActions =
      Q.getAltJ . runIdentity . Q.getRow <$> Q.rawQE defaultTxErrorHandler [Q.sql|
        select
          coalesce(
            json_agg(
              json_build_object(
                'name', a.action_name,
                'definition', a.action_defn,
                'comment', a.comment,
                'permissions', ap.permissions
              ) order by a.action_name asc
            ),
            '[]'
          )
        from
          hdb_catalog.hdb_action as a
          left outer join lateral (
            select
              coalesce(
                json_agg(
                  json_build_object(
                    'role', ap.role_name,
                    'comment', ap.comment
                  ) order by ap.role_name asc
                ),
                '[]'
              ) as permissions
            from
              hdb_catalog.hdb_action_permission ap
            where
              ap.action_name = a.action_name
          ) ap on true;
                            |] [] False

    fetchRemoteSchemas =
      Q.getAltJ . runIdentity . Q.getRow <$> Q.rawQE defaultTxErrorHandler [Q.sql|
        select
          coalesce(
            json_agg(
              json_build_object(
                'name', rs.name,
                'definition', rs.definition,
                'comment', rs.comment,
                'permissions', rsp.permissions
              ) order by rs.name asc
            ),
            '[]'
          )
        from
          hdb_catalog.remote_schemas as rs
          left outer join lateral (
            select
              coalesce(
                json_agg(
                  json_build_object(
                    'role', rsp.role_name,
                    'definition', rsp.definition,
                    'comment', rsp.comment
                  ) order by rsp.role_name asc
                ),
                '[]'
              ) as permissions
            from
              hdb_catalog.hdb_remote_schema_permission rsp
            where
              rsp.remote_schema_name = rs.name
          ) rsp on true;
                            |] [] False

    fetchRemoteRelationships = do
      r <- Q.listQ [Q.sql|
                SELECT table_schema, table_name,
                       remote_relationship_name, definition::json
                FROM hdb_catalog.hdb_remote_relationship
             |] () False
      pure $ flip map r $ \(schema, table, name, Q.AltJ definition) ->
                          ( QualifiedObject schema table
                          , RemoteRelationshipMetadata name definition
                          )

runExportMetadata
  :: (QErrM m, MonadTx m)
  => ExportMetadata -> m EncJSON
runExportMetadata _ =
  AO.toEncJSON . metadataToOrdJSON <$> fetchMetadataFromHdbTables

runReloadMetadata :: (QErrM m, CacheRWM m) => ReloadMetadata -> m EncJSON
runReloadMetadata (ReloadMetadata reloadRemoteSchemas) = do
  sc <- askSchemaCache
  let remoteSchemaInvalidations =
        if reloadRemoteSchemas then HS.fromList (getAllRemoteSchemas sc) else mempty
  buildSchemaCacheWithOptions CatalogUpdate CacheInvalidations
                                            { ciMetadata = True
                                            , ciRemoteSchemas = remoteSchemaInvalidations
                                            }
  pure successMsg

runDumpInternalState
  :: (QErrM m, CacheRM m)
  => DumpInternalState -> m EncJSON
runDumpInternalState _ =
  encJFromJValue <$> askSchemaCache


runGetInconsistentMetadata
  :: (QErrM m, CacheRM m)
  => GetInconsistentMetadata -> m EncJSON
runGetInconsistentMetadata _ = do
  inconsObjs <- scInconsistentObjs <$> askSchemaCache
  return $ encJFromJValue $ object
                [ "is_consistent" .= null inconsObjs
                , "inconsistent_objects" .= inconsObjs
                ]

runDropInconsistentMetadata
  :: (QErrM m, CacheRWM m, MonadTx m)
  => DropInconsistentMetadata -> m EncJSON
runDropInconsistentMetadata _ = do
  sc <- askSchemaCache
  let inconsSchObjs = L.nub . concatMap imObjectIds $ scInconsistentObjs sc
  -- Note: when building the schema cache, we try to put dependents after their dependencies in the
  -- list of inconsistent objects, so reverse the list to start with dependents first. This is not
  -- perfect — a completely accurate solution would require performing a topological sort — but it
  -- seems to work well enough for now.
  mapM_ purgeMetadataObj (reverse inconsSchObjs)
  buildSchemaCacheStrict
  return successMsg

purgeMetadataObj :: MonadTx m => MetadataObjId -> m ()
purgeMetadataObj = liftTx . \case
  MOTable qt                                 -> Schema.deleteTableFromCatalog qt
  MOFunction qf                              -> Schema.delFunctionFromCatalog qf
  MORemoteSchema rsn                         -> removeRemoteSchemaFromCatalog rsn
  MORemoteSchemaPermissions rsName role      -> dropRemoteSchemaPermFromCatalog rsName role
  MOTableObj qt (MTORel rn _)                -> Relationship.delRelFromCatalog qt rn
  MOTableObj qt (MTOPerm rn pt)              -> dropPermFromCatalog qt rn pt
  MOTableObj _ (MTOTrigger trn)              -> delEventTriggerFromCatalog trn
  MOTableObj qt (MTOComputedField ccn)       -> dropComputedFieldFromCatalog qt ccn
  MOTableObj qt (MTORemoteRelationship rn)   -> RemoteRelationship.delRemoteRelFromCatalog qt rn
  MOCustomTypes                              -> CustomTypes.clearCustomTypes
  MOAction action                            -> Action.deleteActionFromCatalog action Nothing
  MOActionPermission action role             -> Action.deleteActionPermissionFromCatalog action role
  MOCronTrigger ctName                       -> deleteCronTriggerFromCatalog ctName<|MERGE_RESOLUTION|>--- conflicted
+++ resolved
@@ -42,12 +42,8 @@
 import           Hasura.RQL.DDL.Metadata.Types
 import           Hasura.RQL.DDL.Permission.Internal (dropPermFromCatalog)
 import           Hasura.RQL.DDL.RemoteSchema        (addRemoteSchemaToCatalog,
-<<<<<<< HEAD
                                                      removeRemoteSchemaFromCatalog,
                                                      dropRemoteSchemaPermFromCatalog)
-=======
-                                                     removeRemoteSchemaFromCatalog)
->>>>>>> 77a04c73
 import           Hasura.RQL.DDL.ScheduledTrigger    (addCronTriggerToCatalog,
                                                      deleteCronTriggerFromCatalog)
 import           Hasura.RQL.DDL.Schema.Catalog      (saveTableToCatalog)
@@ -80,95 +76,9 @@
   buildSchemaCacheStrict
   return successMsg
 
-<<<<<<< HEAD
-applyQP1
-  :: (QErrM m)
-  => ReplaceMetadata -> m ()
-applyQP1 (ReplaceMetadata _ tables functionsMeta remoteSchemas
-          collections
-          allowlist  _ actions
-          cronTriggers) = do
-  withPathK "tables" $ do
-
-    checkMultipleDecls "tables" $ map _tmTable tables
-
-    -- process each table
-    void $ indexedForM tables $ \table -> withTableName (table ^. tmTable) $ do
-      let allRels  = map Relationship.rdName (table ^. tmObjectRelationships) <>
-                     map Relationship.rdName (table ^. tmArrayRelationships)
-
-          insPerms = map Permission.pdRole $ table ^. tmInsertPermissions
-          selPerms = map Permission.pdRole $ table ^. tmSelectPermissions
-          updPerms = map Permission.pdRole $ table ^. tmUpdatePermissions
-          delPerms = map Permission.pdRole $ table ^. tmDeletePermissions
-          eventTriggers = map etcName $ table ^. tmEventTriggers
-          computedFields = map _cfmName $ table ^. tmComputedFields
-          remoteRelationships = map _rrmName $ table ^. tmRemoteRelationships
-
-      checkMultipleDecls "relationships" allRels
-      checkMultipleDecls "insert permissions" insPerms
-      checkMultipleDecls "select permissions" selPerms
-      checkMultipleDecls "update permissions" updPerms
-      checkMultipleDecls "delete permissions" delPerms
-      checkMultipleDecls "event triggers" eventTriggers
-      checkMultipleDecls "computed fields" computedFields
-      checkMultipleDecls "remote relationships" remoteRelationships
-
-  withPathK "functions" $
-    case functionsMeta of
-      FMVersion1 qualifiedFunctions ->
-        checkMultipleDecls "functions" qualifiedFunctions
-      FMVersion2 functionsV2 ->
-        checkMultipleDecls "functions" $ map Schema._tfv2Function functionsV2
-
-  withPathK "remote_schemas" $ do
-
-    checkMultipleDecls "remote schemas" $ map _rsmName remoteSchemas
-
-    void $ indexedForM remoteSchemas $ \(RemoteSchemaMeta _ _ _ perms) ->
-      onJust perms $ (checkMultipleDecls "remote schema permissions" . map _rspmRole)
-
-  withPathK "query_collections" $
-    checkMultipleDecls "query collections" $ map Collection._ccName collections
-
-  withPathK "allowlist" $
-    checkMultipleDecls "allow list" $ map Collection._crCollection allowlist
-
-  withPathK "actions" $
-    checkMultipleDecls "actions" $ map _amName actions
-
-  withPathK "cron_triggers" $
-    checkMultipleDecls "cron triggers" $ map ctName cronTriggers
-
-  where
-    withTableName qt = withPathK (qualifiedObjectToText qt)
-
-    checkMultipleDecls t l = do
-      let dups = getDups l
-      unless (null dups) $
-        throw400 AlreadyExists $ "multiple declarations exist for the following " <> t <> " : "
-        <> T.pack (show dups)
-
-    getDups l =
-      l L.\\ HS.toList (HS.fromList l)
-
-applyQP2
-  :: (CacheRWM m, MonadTx m, HasSystemDefined m, HasEnableRemoteSchemaPermsCtx m)
-  => ReplaceMetadata -> m EncJSON
-applyQP2 replaceMetadata = do
-  clearUserMetadata
-  saveMetadata replaceMetadata
-  buildSchemaCacheStrict
-  pure successMsg
-
-saveMetadata :: (MonadTx m, HasSystemDefined m, HasEnableRemoteSchemaPermsCtx m) => ReplaceMetadata -> m ()
-saveMetadata (ReplaceMetadata _ tables functionsMeta
+saveMetadata :: (MonadTx m, HasSystemDefined m, HasEnableRemoteSchemaPermsCtx m) => Metadata -> m ()
+saveMetadata (Metadata tables functions
               remoteSchemas collections allowlist customTypes actions cronTriggers) = do
-=======
-saveMetadata :: (MonadTx m, HasSystemDefined m) => Metadata -> m ()
-saveMetadata (Metadata tables functions
-              schemas collections allowlist customTypes actions cronTriggers) = do
->>>>>>> 77a04c73
 
   withPathK "tables" $ do
     indexedForM_ tables $ \TableMetadata{..} -> do
@@ -224,7 +134,7 @@
 
   -- remote schemas
   withPathK "remote_schemas" $
-    indexedForM_ remoteSchemas $ \(RemoteSchemaMeta name defn comment mPermissions) -> do
+    indexedForM_ remoteSchemas $ \(RemoteSchemaMetadata name defn comment mPermissions) -> do
       liftTx $ addRemoteSchemaToCatalog $ AddRemoteSchemaQuery name defn comment
       onJust mPermissions $ \permissions ->
         withPathK (unNonEmptyText $ unRemoteSchemaName name) $ do
@@ -237,7 +147,7 @@
               throw400 ConstraintViolation
                 $ "remote schema permissions can only be added when "
                 <> "remote schema permissions are enabled in the graphql-engine"
-            indexedForM_ permissions $ \(RemoteSchemaPermissionMeta role permDefn permComment) ->
+            indexedForM_ permissions $ \(RemoteSchemaPermissionMetadata role permDefn permComment) ->
               liftTx $ RemoteSchema.addRemoteSchemaPermissionsToCatalog
               $ AddRemoteSchemaPermissions name role permDefn permComment
 
@@ -327,7 +237,7 @@
   functions <- Q.catchE defaultTxErrorHandler fetchFunctions
 
   -- fetch all remote schemas
-  remoteSchemas <- oMapFromL _arsqName <$> fetchRemoteSchemas
+  remoteSchemas <- oMapFromL _rsmName <$> fetchRemoteSchemas
 
   -- fetch all collections
   collections <- oMapFromL _ccName <$> fetchCollections
@@ -409,18 +319,6 @@
       pure $ oMapFromL _fmFunction $
         flip map l $ \(sn, fn, Q.AltJ config) ->
                        FunctionMetadata (QualifiedObject sn fn) config
-
-    fetchRemoteSchemas =
-      map fromRow <$> Q.listQE defaultTxErrorHandler
-        [Q.sql|
-         SELECT name, definition, comment
-           FROM hdb_catalog.remote_schemas
-         ORDER BY name ASC
-         |] () True
-      where
-        fromRow (name, Q.AltJ def, comment) =
-          AddRemoteSchemaQuery name def comment
-
 
     fetchCollections =
       map fromRow <$> Q.listQE defaultTxErrorHandler [Q.sql|
