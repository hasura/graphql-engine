{-# LANGUAGE FlexibleContexts  #-}
{-# LANGUAGE LambdaCase        #-}
{-# LANGUAGE NoImplicitPrelude #-}
{-# LANGUAGE OverloadedStrings #-}

module Hasura.GraphQL.Utils
  ( onNothing
  , showName
  , showNamedTy
  , throwVE
  , getBaseTy
  , mapFromL
  , groupTuples
  , groupListWith
  , mkMapWith
  , onLeft
  , showNames
  , isValidName
  ) where

import           Hasura.Prelude
<<<<<<< HEAD
import           Hasura.RQL.Types.Error
=======
import           Hasura.RQL.Types
>>>>>>> 8b281437

import qualified Data.ByteString.Lazy          as LBS
import qualified Data.HashMap.Strict           as Map
import qualified Data.List.NonEmpty            as NE
import qualified Data.Text                     as T
import qualified Language.GraphQL.Draft.Syntax as G
import qualified Text.Regex.TDFA               as TDFA

showName :: G.Name -> Text
showName name = "\"" <> G.unName name <> "\""

onNothing :: (Monad m) => Maybe a -> m a -> m a
onNothing m act = maybe act return m

throwVE :: (MonadError QErr m) => Text -> m a
throwVE = throw400 ValidationFailed

showNamedTy :: G.NamedType -> Text
showNamedTy nt =
  "'" <> G.showNT nt <> "'"

getBaseTy :: G.GType -> G.NamedType
getBaseTy = \case
  G.TypeNamed _ n     -> n
  G.TypeList _ lt     -> getBaseTyL lt
  where
    getBaseTyL = getBaseTy . G.unListType

mapFromL :: (Eq k, Hashable k) => (a -> k) -> [a] -> Map.HashMap k a
mapFromL f l =
  Map.fromList [(f v, v) | v <- l]

groupListWith
  :: (Eq k, Hashable k, Foldable t, Functor t)
  => (v -> k) -> t v -> Map.HashMap k (NE.NonEmpty v)
groupListWith f l =
  groupTuples $ fmap (\v -> (f v, v)) l

groupTuples
  :: (Eq k, Hashable k, Foldable t)
  => t (k, v) -> Map.HashMap k (NE.NonEmpty v)
groupTuples =
  foldr groupFlds Map.empty
  where
    groupFlds (k, v) m = case Map.lookup k m of
      Nothing -> Map.insert k (v NE.:| []) m
      Just s  -> Map.insert k (v NE.<| s) m

-- either duplicate keys or the map
mkMapWith
  :: (Eq k, Hashable k, Foldable t, Functor t)
  => (v -> k) -> t v -> Either (NE.NonEmpty k) (Map.HashMap k v)
mkMapWith f l =
  case NE.nonEmpty dups of
    Just dupsNE -> Left dupsNE
    Nothing     -> Right $ Map.map NE.head mapG
  where
    mapG = groupListWith f l
    dups = Map.keys $ Map.filter ((> 1) . length) mapG

onLeft :: (Monad m) => Either e a -> (e -> m a) -> m a
onLeft e f = either f return e

showNames :: (Foldable t) => t G.Name -> Text
showNames names =
  T.intercalate ", " $ map G.unName $ toList names

-- Ref: http://facebook.github.io/graphql/June2018/#sec-Names
isValidName :: G.Name -> Bool
isValidName =
  TDFA.match compiledRegex . T.unpack . G.unName
  where
    compiledRegex = TDFA.makeRegex ("^[_a-zA-Z][_a-zA-Z0-9]*$" ::LBS.ByteString) :: TDFA.Regex<|MERGE_RESOLUTION|>--- conflicted
+++ resolved
@@ -19,11 +19,7 @@
   ) where
 
 import           Hasura.Prelude
-<<<<<<< HEAD
 import           Hasura.RQL.Types.Error
-=======
-import           Hasura.RQL.Types
->>>>>>> 8b281437
 
 import qualified Data.ByteString.Lazy          as LBS
 import qualified Data.HashMap.Strict           as Map
