import React, { useEffect, useRef } from 'react';
import PropTypes from 'prop-types';
import Helmet from 'react-helmet';
import AceEditor from 'react-ace';
import 'brace/mode/sql';
import Modal from '../../../Common/Modal/Modal';
import Button from '../../../Common/Button/Button';
import { parseCreateSQL } from './utils';
import { checkSchemaModification } from '../../../Common/utils/sqlUtils';

import {
  executeSQL,
  SET_SQL,
  SET_CASCADE_CHECKED,
  SET_MIGRATION_CHECKED,
  SET_TRACK_TABLE_CHECKED,
} from './Actions';
import { modalOpen, modalClose } from './Actions';
import globals from '../../../../Globals';
import './AceEditorFix.css';
import {
  ACE_EDITOR_THEME,
  ACE_EDITOR_FONT_SIZE,
} from '../../../Common/AceEditor/utils';
import { CLI_CONSOLE_MODE } from '../../../../constants';
import { Icon, ToolTip, Heading } from '../../../UIKit/atoms';
import styles from '../../../Common/TableCommon/Table.scss';

const RawSQL = ({
  sql,
  resultType,
  result,
  resultHeaders,
  dispatch,
  ongoingRequest,
  lastError,
  lastSuccess,
  isModalOpen,
  isCascadeChecked,
  isMigrationChecked,
  isTableTrackChecked,
  migrationMode,
  allSchemas,
}) => {
  // local storage key for SQL
  const LS_RAW_SQL_SQL = 'rawSql:sql';

  /* hooks */

  // set up sqlRef to use in unmount
  const sqlRef = useRef(sql);

  // set SQL from localStorage on mount and write back to localStorage on unmount
  useEffect(() => {
    if (!sql) {
      const sqlFromLocalStorage = localStorage.getItem(LS_RAW_SQL_SQL);
      if (sqlFromLocalStorage) {
        dispatch({ type: SET_SQL, data: sqlFromLocalStorage });
      }
    }

    return () => {
      localStorage.setItem(LS_RAW_SQL_SQL, sqlRef.current);
    };
  }, []);

  // set SQL to sqlRef
  useEffect(() => {
    sqlRef.current = sql;
  }, [sql]);

  /* hooks - end */

  const cascadeTip =
    'Cascade actions on all dependent metadata references, like relationships and permissions';

  const migrationTip = 'Create a migration file with the SQL statement';

  const migrationNameTip =
    "Name of the generated migration file. Default: 'run_sql_migration";

  const trackTableTip =
    'If you are creating a table/view/function, checking this will also expose them over the GraphQL API';

  const submitSQL = () => {
    // set SQL to LS
    localStorage.setItem(LS_RAW_SQL_SQL, sql);

    // check migration mode global
    if (migrationMode) {
      const checkboxElem = document.getElementById('migration-checkbox');
      const isMigration = checkboxElem ? checkboxElem.checked : false;
      const textboxElem = document.getElementById('migration-name');
      let migrationName = textboxElem ? textboxElem.value : '';
      if (isMigration && migrationName.length === 0) {
        migrationName = 'run_sql_migration';
      }
      if (!isMigration && globals.consoleMode === CLI_CONSOLE_MODE) {
        // if migration is not checked, check if is schema modification
        if (checkSchemaModification(sql)) {
          dispatch(modalOpen());
          const confirmation = false;
          if (confirmation) {
            dispatch(executeSQL(isMigration, migrationName));
          }
        } else {
          dispatch(executeSQL(isMigration, migrationName));
        }
      } else {
        dispatch(executeSQL(isMigration, migrationName));
      }
    } else {
      dispatch(executeSQL(false, ''));
    }
  };

  let alert = null;

  if (ongoingRequest) {
    alert = (
      <div className={`${styles.padd_left_remove} col-xs-12`}>
        <div className="hidden alert alert-warning" role="alert">
          Running...
        </div>
      </div>
    );
  } else if (lastError) {
    alert = (
      <div className={`${styles.padd_left_remove} col-xs-12`}>
        <div className="hidden alert alert-danger" role="alert">
          Error: {JSON.stringify(lastError)}
        </div>
      </div>
    );
  } else if (lastSuccess) {
    alert = (
      <div className={`${styles.padd_left_remove} col-xs-12`}>
        <div className="hidden alert alert-success" role="alert">
          Executed Query
        </div>
      </div>
    );
  }

  const getMigrationWarningModal = () => {
    const onModalClose = () => {
      dispatch(modalClose());
    };

    const onConfirmNoMigration = () => {
      const isMigration = document.getElementById('migration-checkbox').checked;
      dispatch(modalClose());
      dispatch(executeSQL(isMigration));
    };

    return (
      <Modal
        show={isModalOpen}
        title={'Run SQL'}
        onClose={onModalClose}
        onSubmit={onConfirmNoMigration}
        submitText={'Yes, I confirm'}
        submitTestId={'not-migration-confirm'}
      >
        <div className="content-fluid">
          <div className="row">
            <div className="col-xs-12">
              Your SQL statement is most likely modifying the database schema.
              Are you sure it is not a migration?
            </div>
          </div>
        </div>
      </Modal>
    );
  };

  const getSQLSection = () => {
    const handleSQLChange = val => {
      dispatch({ type: SET_SQL, data: val });

      // set migration checkbox true
      if (checkSchemaModification(val)) {
        dispatch({ type: SET_MIGRATION_CHECKED, data: true });
      } else {
        dispatch({ type: SET_MIGRATION_CHECKED, data: false });
      }

      // set track this checkbox true
      const objects = parseCreateSQL(val);
      if (objects.length) {
        let allObjectsTrackable = true;

        const trackedObjectNames = allSchemas.map(schema => {
          return [schema.table_schema, schema.table_name].join('.');
        });

        for (let i = 0; i < objects.length; i++) {
          const object = objects[i];

          if (object.type === 'function') {
            allObjectsTrackable = false;
            break;
          } else {
            const objectName = [object.schema, object.name].join('.');

            if (trackedObjectNames.includes(objectName)) {
              allObjectsTrackable = false;
              break;
            }
          }
        }

        if (allObjectsTrackable) {
          dispatch({ type: SET_TRACK_TABLE_CHECKED, data: true });
        } else {
          dispatch({ type: SET_TRACK_TABLE_CHECKED, data: false });
        }
      } else {
        dispatch({ type: SET_TRACK_TABLE_CHECKED, data: false });
      }
    };

    return (
      <div className={styles.add_mar_top}>
        <AceEditor
          data-test="sql-test-editor"
          mode="sql"
          theme={ACE_EDITOR_THEME}
          fontSize={ACE_EDITOR_FONT_SIZE}
          name="raw_sql"
          value={sql}
          minLines={15}
          maxLines={100}
          width="100%"
          showPrintMargin={false}
          commands={[
            {
              name: 'submit',
              bindKey: { win: 'Ctrl-Enter', mac: 'Command-Enter' },
              exec: () => {
                submitSQL();
              },
            },
          ]}
          onChange={handleSQLChange}
        />
      </div>
    );
  };

  const getResultTable = () => {
    let resultTable = null;

    if (resultType && resultType !== 'command') {
      const getTableHeadings = () => {
        return resultHeaders.map((columnName, i) => (
          <th key={i}>{columnName}</th>
        ));
      };

      const getRows = () => {
        return result.map((row, i) => (
          <tr key={i}>
            {row.map((columnValue, j) => (
              <td key={j}>{columnValue}</td>
            ))}
          </tr>
        ));
      };

      resultTable = (
        <div
          className={`${styles.addCol} col-xs-12 ${styles.padd_left_remove}`}
        >
<<<<<<< HEAD
          <Heading type='subHeading'>SQL Result:</Heading>
=======
          <Heading type="subHeading">SQL Result:</Heading>
>>>>>>> ab911fb5
          <div className={styles.tableContainer}>
            <table
              className={`table table-bordered table-striped table-hover ${styles.table} `}
            >
              <thead>
                <tr>{getTableHeadings()}</tr>
              </thead>
              <tbody>{getRows()}</tbody>
            </table>
          </div>
          <br />
          <br />
        </div>
      );
    }

    return resultTable;
  };

  const getNotesSection = () => {
    return (
      <ul>
        <li>
          You can create views, alter tables or just about run any SQL
          statements directly on the database.
        </li>
        <li>
          Multiple SQL statements can be separated by semicolons, <code>;</code>
          , however, only the result of the last SQL statement will be returned.
        </li>
        <li>
          Multiple SQL statements will be run as a transaction. i.e. if any
          statement fails, none of the statements will be applied.
        </li>
      </ul>
    );
  };

  const getMetadataCascadeSection = () => {
    return (
      <div className={styles.add_mar_top_small}>
        <label>
          <input
            checked={isCascadeChecked}
            className={`${styles.add_mar_right_small} ${styles.cursorPointer}`}
            id="cascade-checkbox"
            type="checkbox"
            onChange={() => {
              dispatch({
                type: SET_CASCADE_CHECKED,
                data: !isCascadeChecked,
              });
            }}
          />
          Cascade metadata
        </label>
        <ToolTip message={cascadeTip}>
          <Icon type="info" ml="sm" size={12} />
        </ToolTip>
      </div>
    );
  };

  const getTrackThisSection = () => {
    const dispatchTrackThis = () => {
      dispatch({
        type: SET_TRACK_TABLE_CHECKED,
        data: !isTableTrackChecked,
      });
    };

    return (
      <div className={styles.add_mar_top}>
        <label>
          <input
            checked={isTableTrackChecked}
            className={`${styles.add_mar_right_small} ${styles.cursorPointer}`}
            id="track-checkbox"
            type="checkbox"
            onChange={dispatchTrackThis}
            data-test="raw-sql-track-check"
          />
          Track this
        </label>
        <ToolTip message={trackTableTip}>
          <Icon type="info" ml="sm" size={12} />
        </ToolTip>
      </div>
    );
  };

  const getMigrationSection = () => {
    let migrationSection = null;

    const getIsMigrationSection = () => {
      const dispatchIsMigration = () => {
        dispatch({
          type: SET_MIGRATION_CHECKED,
          data: !isMigrationChecked,
        });
      };

      return (
        <div>
          <label>
            <input
              checked={isMigrationChecked}
              className={styles.add_mar_right_small}
              id="migration-checkbox"
              type="checkbox"
              onChange={dispatchIsMigration}
              data-test="raw-sql-migration-check"
            />
            This is a migration
          </label>
          <ToolTip message={migrationTip}>
            <Icon type="info" ml="sm" size={12} />
          </ToolTip>
        </div>
      );
    };

    const getMigrationNameSection = () => {
      let migrationNameSection = null;

      if (isMigrationChecked) {
        migrationNameSection = (
          <div className={styles.add_mar_top_small + ' ' + styles.add_mar_left}>
            <div>
              <label className={styles.add_mar_right}>Migration name:</label>
              <input
                className={
                  styles.inline_block +
                  ' ' +
                  styles.tableNameInput +
                  ' ' +
                  styles.add_mar_right_small +
                  ' ' +
                  ' form-control'
                }
                placeholder={'run_sql_migration'}
                id="migration-name"
                type="text"
              />
              <ToolTip message={migrationNameTip}>
                <Icon type="info" ml="sm" size={12} />
              </ToolTip>
              <div
                className={styles.add_mar_top_small + ' ' + styles.text_gray}
              >
                <i>
                  Note: down migration will not be generated for statements run
                  using Raw SQL.
                </i>
              </div>
            </div>
          </div>
        );
      }

      return migrationNameSection;
    };

    if (migrationMode && globals.consoleMode === CLI_CONSOLE_MODE) {
      migrationSection = (
        <div className={styles.add_mar_top_small}>
          {getIsMigrationSection()}
          {getMigrationNameSection()}
        </div>
      );
    }

    return migrationSection;
  };

  const getRunButton = () => {
    return (
      <Button
        type="submit"
        className={styles.add_mar_top}
        onClick={submitSQL}
        color="yellow"
        size="sm"
        data-test="run-sql"
      >
        Run!
      </Button>
    );
  };

  return (
    <div
      className={`${styles.clear_fix} ${styles.padd_left} ${styles.padd_top}`}
    >
      <Helmet title="Run SQL - Data | Hasura" />
      <div className={styles.subHeader}>
<<<<<<< HEAD
        <Heading as='h2' pb='0px' fontSize='18px'>
          Raw SQL
        </Heading>
        <div className='clearfix' />
=======
        <Heading as="h2" pb="0px" fontSize="18px">
          Raw SQL
        </Heading>
        <div className="clearfix" />
>>>>>>> ab911fb5
      </div>
      <div className={styles.add_mar_top}>
        <div>
          <div className={`${styles.padd_left_remove} col-xs-8`}>
            {getNotesSection()}
          </div>

          <div className={`${styles.padd_left_remove} col-xs-10`}>
            {getSQLSection()}
          </div>

          <div
            className={`${styles.padd_left_remove} ${styles.add_mar_bottom} col-xs-8`}
          >
            {getTrackThisSection()}
            {getMetadataCascadeSection()}
            {getMigrationSection()}

            {getRunButton()}
          </div>
        </div>
        <div className="hidden col-xs-4">{alert}</div>
      </div>

      {getMigrationWarningModal()}

      <div className={styles.add_mar_bottom}>{getResultTable()}</div>
    </div>
  );
};

RawSQL.propTypes = {
  sql: PropTypes.string.isRequired,
  resultType: PropTypes.string.isRequired,
  result: PropTypes.array.isRequired,
  resultHeaders: PropTypes.array.isRequired,
  allSchemas: PropTypes.array.isRequired,
  dispatch: PropTypes.func.isRequired,
  ongoingRequest: PropTypes.bool.isRequired,
  lastError: PropTypes.object.isRequired,
  lastSuccess: PropTypes.bool.isRequired,
  isModalOpen: PropTypes.bool.isRequired,
  isMigrationChecked: PropTypes.bool.isRequired,
  isTableTrackChecked: PropTypes.bool.isRequired,
  migrationMode: PropTypes.bool.isRequired,
  currentSchema: PropTypes.string.isRequired,
};

const mapStateToProps = state => ({
  ...state.rawSQL,
  migrationMode: state.main.migrationMode,
  currentSchema: state.tables.currentSchema,
  allSchemas: state.tables.allSchemas,
  serverVersion: state.main.serverVersion ? state.main.serverVersion : '',
});

const rawSQLConnector = connect => connect(mapStateToProps)(RawSQL);

export default rawSQLConnector;<|MERGE_RESOLUTION|>--- conflicted
+++ resolved
@@ -272,11 +272,7 @@
         <div
           className={`${styles.addCol} col-xs-12 ${styles.padd_left_remove}`}
         >
-<<<<<<< HEAD
-          <Heading type='subHeading'>SQL Result:</Heading>
-=======
           <Heading type="subHeading">SQL Result:</Heading>
->>>>>>> ab911fb5
           <div className={styles.tableContainer}>
             <table
               className={`table table-bordered table-striped table-hover ${styles.table} `}
@@ -473,17 +469,10 @@
     >
       <Helmet title="Run SQL - Data | Hasura" />
       <div className={styles.subHeader}>
-<<<<<<< HEAD
-        <Heading as='h2' pb='0px' fontSize='18px'>
-          Raw SQL
-        </Heading>
-        <div className='clearfix' />
-=======
         <Heading as="h2" pb="0px" fontSize="18px">
           Raw SQL
         </Heading>
         <div className="clearfix" />
->>>>>>> ab911fb5
       </div>
       <div className={styles.add_mar_top}>
         <div>
