module Hasura.GraphQL.Resolve.Mutation
  ( convertUpdate
  , convertDelete
  , convertMutResp
  , buildEmptyMutResp
  ) where

import           Data.Has
import           Hasura.Prelude

import qualified Data.Aeson                        as J
import qualified Data.HashMap.Strict               as Map
import qualified Data.HashMap.Strict.InsOrd        as OMap
import qualified Language.GraphQL.Draft.Syntax     as G

import qualified Hasura.RQL.DML.Delete             as RD
import qualified Hasura.RQL.DML.Returning          as RR
import qualified Hasura.RQL.DML.Update             as RU

import qualified Hasura.RQL.DML.Select             as RS
import qualified Hasura.SQL.DML                    as S

import           Hasura.EncJSON
import           Hasura.GraphQL.Resolve.BoolExp
import           Hasura.GraphQL.Resolve.Context
import           Hasura.GraphQL.Resolve.InputValue
import           Hasura.GraphQL.Resolve.Select     (fromSelSet)
import           Hasura.GraphQL.Validate.Field
import           Hasura.GraphQL.Validate.Types
import           Hasura.RQL.Types
import           Hasura.SQL.Types
import           Hasura.SQL.Value

convertMutResp
  :: ( MonadError QErr m, MonadReader r m, Has FieldMap r
     , Has OrdByCtx r, Has SQLGenCtx r
     )
  => G.NamedType -> SelSet -> m (RR.MutFldsG UnresolvedVal)
convertMutResp ty selSet =
  withSelSet selSet $ \fld -> case _fName fld of
    "__typename"    -> return $ RR.MExp $ G.unName $ G.unNamedType ty
    "affected_rows" -> return RR.MCount
    "returning"     -> do
      annFlds <- fromSelSet (_fType fld) $ _fSelSet fld
      annFldsResolved <- traverse
        (traverse (RS.traverseAnnFld convertUnresolvedVal)) annFlds
      return $ RR.MRet annFldsResolved
    G.Name t        -> throw500 $ "unexpected field in mutation resp : " <> t
  where
    convertUnresolvedVal = \case
      UVPG annPGVal -> UVSQL <$> txtConverter annPGVal
      UVSessVar colTy sessVar -> pure $ UVSessVar colTy sessVar
      UVSQL sqlExp -> pure $ UVSQL sqlExp

convertRowObj
  :: (MonadError QErr m)
  => PGColGNameMap
  -> AnnInpVal
  -> m [(PGCol, UnresolvedVal)]
convertRowObj colGNameMap val =
  flip withObject val $ \_ obj ->
  forM (OMap.toList obj) $ \(k, v) -> do
    prepExpM <- fmap UVPG <$> asPGColumnValueM v
<<<<<<< HEAD
    pgCol <- pgiColumn <$> resolvePGCol colGNameMap k
    let prepExp = fromMaybe (UVSQL $ S.SEUnsafe "NULL") prepExpM
    return (pgCol, prepExp)
=======
    let prepExp = fromMaybe (UVSQL S.SENull) prepExpM
    return (PGCol $ G.unName k, prepExp)
>>>>>>> 5dfe3b86

type ApplySQLOp =  (PGCol, S.SQLExp) -> S.SQLExp

rhsExpOp :: S.SQLOp -> S.TypeAnn -> ApplySQLOp
rhsExpOp op annTy (col, e) =
  S.mkSQLOpExp op (S.SEIden $ toIden col) annExp
  where
    annExp = S.SETyAnn e annTy

lhsExpOp :: S.SQLOp -> S.TypeAnn -> ApplySQLOp
lhsExpOp op annTy (col, e) =
  S.mkSQLOpExp op annExp $ S.SEIden $ toIden col
  where
    annExp = S.SETyAnn e annTy

convObjWithOp
  :: (MonadError QErr m)
  => PGColGNameMap -> ApplySQLOp -> AnnInpVal -> m [(PGCol, UnresolvedVal)]
convObjWithOp colGNameMap opFn val =
  flip withObject val $ \_ obj -> forM (OMap.toList obj) $ \(k, v) -> do
  colVal <- pstValue . _apvValue <$> asPGColumnValue v
  pgCol <- pgiColumn <$> resolvePGCol colGNameMap k
  -- TODO: why are we using txtEncoder here?
  let encVal = txtEncoder colVal
      sqlExp = opFn (pgCol, encVal)
  return (pgCol, UVSQL sqlExp)

convDeleteAtPathObj
  :: (MonadError QErr m)
  => PGColGNameMap -> AnnInpVal -> m [(PGCol, UnresolvedVal)]
convDeleteAtPathObj colGNameMap val =
  flip withObject val $ \_ obj -> forM (OMap.toList obj) $ \(k, v) -> do
    vals <- flip withArray v $ \_ annVals -> mapM asPGColumnValue annVals
    pgCol <- pgiColumn <$> resolvePGCol colGNameMap k
    let valExps = map (txtEncoder . pstValue . _apvValue) vals
        annEncVal = S.SETyAnn (S.SEArray valExps) S.textArrTypeAnn
        sqlExp = S.SEOpApp S.jsonbDeleteAtPathOp
                 [S.SEIden $ toIden pgCol, annEncVal]
    return (pgCol, UVSQL sqlExp)

convertUpdateP1
  :: ( MonadError QErr m
     , MonadReader r m, Has FieldMap r
     , Has OrdByCtx r, Has SQLGenCtx r
     )
  => UpdOpCtx -- the update context
  -> Field -- the mutation field
  -> m (RU.AnnUpdG UnresolvedVal)
convertUpdateP1 opCtx fld = do
  -- a set expression is same as a row object
  setExpM   <- withArgM args "_set" $ convertRowObj colGNameMap
  -- where bool expression to filter column
  whereExp <- withArg args "where" parseBoolExp
  -- increment operator on integer columns
  incExpM <- withArgM args "_inc" $
    convObjWithOp' $ rhsExpOp S.incOp S.intTypeAnn
  -- append jsonb value
  appendExpM <- withArgM args "_append" $
    convObjWithOp' $ rhsExpOp S.jsonbConcatOp S.jsonbTypeAnn
  -- prepend jsonb value
  prependExpM <- withArgM args "_prepend" $
    convObjWithOp' $ lhsExpOp S.jsonbConcatOp S.jsonbTypeAnn
  -- delete a key in jsonb object
  deleteKeyExpM <- withArgM args "_delete_key" $
    convObjWithOp' $ rhsExpOp S.jsonbDeleteOp S.textTypeAnn
  -- delete an element in jsonb array
  deleteElemExpM <- withArgM args "_delete_elem" $
    convObjWithOp' $ rhsExpOp S.jsonbDeleteOp S.intTypeAnn
  -- delete at path in jsonb value
  deleteAtPathExpM <- withArgM args "_delete_at_path" $ convDeleteAtPathObj colGNameMap
  mutFlds <- convertMutResp (_fType fld) $ _fSelSet fld

  let resolvedPreSetItems =
        Map.toList $ fmap partialSQLExpToUnresolvedVal preSetCols

  let updExpsM = [ setExpM, incExpM, appendExpM, prependExpM
                 , deleteKeyExpM, deleteElemExpM, deleteAtPathExpM
                 ]
      setItems = resolvedPreSetItems ++ concat (catMaybes updExpsM)

  -- atleast one of update operators is expected
  -- or preSetItems shouldn't be empty
  -- this is not equivalent to (null setItems)
  unless (any isJust updExpsM || not (null resolvedPreSetItems)) $ throwVE $
    "atleast any one of _set, _inc, _append, _prepend, "
    <> "_delete_key, _delete_elem and "
    <> "_delete_at_path operator is expected"

  let unresolvedPermFltr = fmapAnnBoolExp partialSQLExpToUnresolvedVal filterExp

  return $ RU.AnnUpd tn setItems
    (unresolvedPermFltr, whereExp) mutFlds allCols
  where
    convObjWithOp' = convObjWithOp colGNameMap
    allCols = Map.elems colGNameMap
    UpdOpCtx tn _ colGNameMap filterExp preSetCols = opCtx
    args = _fArguments fld

convertUpdate
  :: ( MonadError QErr m
     , MonadReader r m, Has FieldMap r
     , Has OrdByCtx r, Has SQLGenCtx r
     )
  => UpdOpCtx -- the update context
  -> Field -- the mutation field
  -> m RespTx
convertUpdate opCtx fld = do
  annUpdUnresolved <- convertUpdateP1 opCtx fld
  (annUpdResolved, prepArgs) <- withPrepArgs $ RU.traverseAnnUpd
                                resolveValPrep annUpdUnresolved
  strfyNum <- stringifyNum <$> asks getter
  let whenNonEmptyItems = return $ RU.updateQueryToTx strfyNum
                          (annUpdResolved, prepArgs)
      whenEmptyItems    = return $ return $
                          buildEmptyMutResp $ RU.uqp1MutFlds annUpdResolved
   -- if there are not set items then do not perform
   -- update and return empty mutation response
  bool whenNonEmptyItems whenEmptyItems $ null $ RU.uqp1SetExps annUpdResolved

convertDelete
  :: ( MonadError QErr m
     , MonadReader r m, Has FieldMap r
     , Has OrdByCtx r, Has SQLGenCtx r
     )
  => DelOpCtx -- the delete context
  -> Field -- the mutation field
  -> m RespTx
convertDelete opCtx fld = do
  whereExp <- withArg (_fArguments fld) "where" parseBoolExp
  mutFlds  <- convertMutResp (_fType fld) $ _fSelSet fld
  let unresolvedPermFltr =
        fmapAnnBoolExp partialSQLExpToUnresolvedVal filterExp
      annDelUnresolved = RD.AnnDel tn (unresolvedPermFltr, whereExp)
                         mutFlds allCols
  (annDelResolved, prepArgs) <- withPrepArgs $ RD.traverseAnnDel
                                resolveValPrep annDelUnresolved
  strfyNum <- stringifyNum <$> asks getter
  return $ RD.deleteQueryToTx strfyNum (annDelResolved, prepArgs)
  where
    DelOpCtx tn _ filterExp allCols = opCtx

-- | build mutation response for empty objects
buildEmptyMutResp :: RR.MutFlds -> EncJSON
buildEmptyMutResp = mkTx
  where
    mkTx = encJFromJValue . OMap.fromList . map (second convMutFld)
    -- generate empty mutation response
    convMutFld = \case
      RR.MCount -> J.toJSON (0 :: Int)
      RR.MExp e -> J.toJSON e
      RR.MRet _ -> J.toJSON ([] :: [J.Value])<|MERGE_RESOLUTION|>--- conflicted
+++ resolved
@@ -61,14 +61,9 @@
   flip withObject val $ \_ obj ->
   forM (OMap.toList obj) $ \(k, v) -> do
     prepExpM <- fmap UVPG <$> asPGColumnValueM v
-<<<<<<< HEAD
     pgCol <- pgiColumn <$> resolvePGCol colGNameMap k
-    let prepExp = fromMaybe (UVSQL $ S.SEUnsafe "NULL") prepExpM
+    let prepExp = fromMaybe (UVSQL S.SENull) prepExpM
     return (pgCol, prepExp)
-=======
-    let prepExp = fromMaybe (UVSQL S.SENull) prepExpM
-    return (PGCol $ G.unName k, prepExp)
->>>>>>> 5dfe3b86
 
 type ApplySQLOp =  (PGCol, S.SQLExp) -> S.SQLExp
 
