# Hasura GraphQL Engine Changelog

## Next release


### Bug fixes and improvements

(Add entries here in the order of: server, console, cli, docs, others)

<<<<<<< HEAD
- console: add session argument field for computed fields
=======
- docs: add docs page on networking with docker (close #4346) (#4811)
>>>>>>> 5c54501f

## `v1.3.1-beta.1`

### Breaking change

Headers from environment variables starting with `HASURA_GRAPHQL_` are not allowed  
in event triggers, actions & remote schemas.

If you do have such headers configured, then you must update the header configuration before upgrading.

### Bug fixes and improvements

(Add entries here in the order of: server, console, cli, docs, others)

- server: fix failing introspection query when an enum column is part of a primary key (fixes #5200)
- server: disallow headers from env variables starting with `HASURA_GRAPHQL_` in actions, event triggers & remote schemas (#5519)
**WARNING**: This might break certain deployments. See `Breaking change` section above.
- server: bugfix to allow HASURA_GRAPHQL_QUERY_PLAN_CACHE_SIZE of 0 (#5363)
- server: support only a bounded plan cache, with a default size of 4000 (closes #5363)
- server: add logs for action handlers
- server: add request/response sizes in event triggers (and scheduled trigger) logs (#5463)
- server: change startup log kind `db_migrate` to `catalog_migrate` (#5531)
- console: handle nested fragments in allowed queries (close #5137) (#5252)
- console: update sidebar icons for different action and trigger types (#5445)
- console: make add column UX consistent with others (#5486)
- console: add "identity" to frequently used columns (close #4279) (#5360)
- cli: improve error messages thrown when metadata apply fails (#5513)
- cli: fix issue with creating seed migrations while using tables with capital letters (closes #5532) (#5549)
- build: introduce additional log kinds for cli-migrations image (#5529)

## `v1.3.0`

### Bug fixes and improvements

(Add entries here in the order of: server, console, cli, docs, others)

- server: adjustments to idle GC to try to free memory more eagerly (related to #3388)
- server: process events generated by the event triggers asynchronously (close #5189) (#5352)
- console: display line number that error originated from in GraphQL editor (close #4849) (#4942)
- docs: add page on created_at / updated_at timestamps (close #2880) (#5223)

## `v1.3.0-beta.4`

### Bug fixes and improvements

(Add entries here in the order of: server, console, cli, docs, others)

- server: change relay endpoint to `/v1beta1/relay` (#5257)
- server: relay connection fields are exposed regardless of allow aggregation permission (fix #5218) (#5257)
- server: add new `--conn-lifetime` and `HASURA_GRAPHQL_PG_CONN_LIFETIME` options for expiring connections after some amount of active time (#5087)
- server: shrink libpq connection request/response buffers back to 1MB if they grow beyond 2MB, fixing leak-like behavior on active servers (#5087)
- server: have haskell runtime release blocks of memory back to the OS eagerly (related to #3388)
- server: unlock locked scheduled events on graceful shutdown (#4928)
- server: disable prepared statements for mutations as we end up with single-use objects which result in excessive memory consumption for mutation heavy workloads (#5255)
- server: include scheduled event metadata (`created_at`,`scheduled_time`,`id`, etc) along with the configured payload in the request body to the webhook.
**WARNING:** This is breaking for beta versions as the payload is now inside a key called `payload`.
- console: allow configuring statement timeout on console RawSQL page (close #4998) (#5045)
- console: support tracking partitioned tables (close #5071) (#5258)
- console: add button to cancel one-off scheduled events and cron-trigger events (close #5161) (#5236)
- console: handle generated and identity columns in console data section (close #4552, #4863) (#4761)
- cli: fix plugins install failing due to permission issues on windows (close #5111)
- docs: add note for managed databases in postgres requirements (close #1677, #3783) (#5228)
- docs: add 1-click deployment to Nhost page to the deployment guides (#5180)
- docs: add hasura cloud to getting started section (close #5206) (#5208)


## `v1.3.0-beta.3`

### Bug fixes and improvements

(Add entries here in the order of: server, console, cli, docs, others)

- server: fix introspection when multiple actions defined with Postgres scalar types (fix #5166) (#5173)
- console: allow manual edit of column types and handle array data types (close #2544, #3335, #2583) (#4546)
- console: add the ability to delete a role in permissions summary page (close #3353) (#4987)
- console: fix styling of table row contents on tables on relationship page (#4974)
- cli: handle missing files during metadata apply (close #5163) (#5170)
- docs: add pages on remote joins (close #4911) (#5132)
- docs: add page on scheduled triggers (close #4913) (#5141)
- docs: add page on Relay schema (close #4912) (#5150)

## `v1.3.0-beta.2`

### Bug fixes and improvements

(Add entries here in the order of: server, console, cli, docs, others)

- server: add `--pg-connection-options` command-line flag for passing parameters to PostgreSQL (close #5092) (#5187)
- server: improve memory usage of idle websockets connections (#5190)
- server: few relay fixes (fix #5020, #5037, #5046) (#5013)
- server: raise error on startup when `--unauthorized-role` is ignored (#4736)
- server: fix bug which arises when renaming/dropping a column on a remote relationship (#5005, #5119)
- console: provide option to cascade metadata on dependency conflicts on console (fix #1593)
- console: fix enum tables reload data button UI (#4647)
- console: fix "Cannot read property 'foldable'" runtime error in Browse Rows page (fix #4907) (#5016)
- console: respect read-only mode in actions pages (fix #4656) (#4764)
- console: allow configuring session_argument for custom functions (close #4499) (#4922)
- console: fix listen update column config selection for event trigger (close #5042) (#5043)
- cli: add new flags up-sql and down-sql to generate sql based migrations from the CLI (#5026)
- docs: add instructions on fixing loss of data when using floats (close #5092)
- docs: add page on setting up v2 migrations (close #4746) (#4898)

## `v1.3.0-beta.1`

### Relay

The Hasura GraphQL Engine serves [Relay](https://relay.dev/en/) schema for Postgres tables which has a primary key defined.

The Relay schema can be accessed through `/v1beta1/relay` endpoint.

[Add docs links][add console screenshot for relay toggle]

### Remote Joins

Remote Joins extend the concept of joining data across tables, to being able to join data across tables and remote schemas.

It works similar to table relationships. Head to the `Relationship` tab in your table page and define a remote relationship:

1. give a name for the relationship
2. select the remote schema
3. give the join configuration from table columns to remote schema fields.

[Add docs links][add console screenshot]

### Scheduled Triggers

A scheduled trigger can be used to execute custom business logic based on time. There are two types of timing events: cron based or timestamp based.

A cron trigger will be useful when something needs to be done periodically. For example, you can create a cron trigger to generate an end-of-day sales report every weekday at 9pm.

You can also schedule one-off events based on a timestamp. For example, a new scheduled event can be created for 2 weeks from when a user signs up to send them an email about their experience.

[Add docs links][add console screenshot]

(close #1914)

### Allow access to session variables by computed fields (fix #3846)

Sometimes it is useful for computed fields to have access to the Hasura session variables directly. For example, suppose you want to fetch some articles but also get related user info, say `likedByMe`. Now, you can define a function like:

```
CREATE OR REPLACE FUNCTION article_liked(article_row article, hasura_session json)
RETURNS boolean AS $$
  SELECT EXISTS (
    SELECT 1
    FROM liked_article A
    WHERE A.user_id = hasura_session ->> 'x-hasura-user-id' AND A.article_id = article_row.id
  );
$$ LANGUAGE sql STABLE;
```

and make a query like:

```
query {
  articles {
    title
    content
    likedByMe
  }
}
```

Support for this is now added through the `add_computed_field` API.

Read more about the session argument for computed fields in the [docs](https://hasura.io/docs/1.0/graphql/manual/api-reference/schema-metadata-api/computed-field.html).

### Manage seed migrations as SQL files
A new `seeds` command is introduced in CLI, this will allow managing seed migrations as SQL files

#### Creating seed
```
# create a new seed file and use editor to add SQL content
hasura seed create new_table_seed

# create a new seed by exporting data from tables already present in the database
hasura seed create table1_seed --from-table table1

# create from data in multiple tables:
hasura seed create tables_seed --from-table table1 --from-table table2
```
#### Applying seed
```
# apply all seeds on the database:
hasura seed apply

# apply only a particular seed
hasura seed apply --file 1234_add_some_seed_data.sql
```

### Bug fixes and improvements

(Add entries here in the order of: server, console, cli, docs, others)

- server: fix explain queries with role permissions (fix #4816)
- server: compile with GHC 8.10.1, closing a space leak with subscriptions. (close #4517) (#3388)
- server: fixes an issue where introspection queries with variables would fail because of caching (fix #4547)
- server: avoid loss of precision when passing values in scientific notation (fix #4733)
- server: fix mishandling of GeoJSON inputs in subscriptions (fix #3239)
- server: fix importing of allow list query from metadata (fix #4687)
- server: flush log buffer during shutdown (#4800)
- server: fix edge case with printing logs on startup failure (fix #4772)
- console: allow entering big int values in the console (close #3667) (#4775)
- console: add support for subscriptions analyze in API explorer (close #2541) (#2541)
- console: avoid count queries for large tables (#4692)
- console: add read replica support section to pro popup (#4118)
- console: fix regression in editing permissions manually (fix #4683) (#4826)
- console: allow modifying default value for PK (fix #4075) (#4679)
- console: fix checkbox for forwarding client headers in actions (#4595)
- console: re-enable foreign tables to be listed as views (fix #4714) (#4742)
- console: display rows limit in permissions editor if set to zero (fix #4559)
- console: fix inconsistency between selected rows state and displayed rows (fix #4654) (#4673)
- console: fix displaying boolean values in `Edit Row` tab (#4682)
- console: fix underscores not being displayed on raw sql page (close #4754) (#4799)
- console: fix visiting view modify page overwriting raw sql content (fix #4798) (#4810)
- console: add help button and move about page to settings (#4848)
- console: add new sidebar icon that separates enums from tables (fix #4984) (#4992)
- cli: list all available commands in root command help (fix #4623) (#4628)
- cli: fix bug with squashing event triggers (close #4883)
- cli: add support for skipping execution while generating migrations through the migrate REST API
- cli: add dry run flag in hasura migrate apply command (fix #3128) (#3499)
- cli: load assets from server when HASURA_GRAPHQL_CONSOLE_ASSETS_DIR is set (close #3382)
- docs: add section on actions vs. remote schemas to actions documentation (#4284)
- docs: fix wrong info about excluding scheme in CORS config (#4685)
- docs: add single object mutations docs (close #4622) (#4625)
- docs: add docs page on query performance (close #2316) (#3693)
- docs: add a sample Caddyfile for Caddy 2 in enable-https section (#4710)
- docs: add disabling dev mode to production checklist (#4715)
- docs: add integration guide for AWS Cognito (#4822, #4843)
- docs: update troubleshooting section with reference on debugging errors (close #4052) (#4825)
- docs: add page for procuring custom docker images and binaries (#4828)
- docs: add content on how to secure action handlers and other actions docs improvements (#4743)
- docs: make header common with other hasura.io/ pages (#4957)
- install manifests: update all install manifests to enable dev mode by default (close #4599) (#4716)

## `v1.2.0`

Include the changelog from **v1.2.0-beta.1**, **v1.2.0-beta.2**, **v1.2.0-beta.3**, **v1.2.0-beta.4**, **v1.2.0-beta.5**

Additional changelog:

### CLI: Support servers with self-signed certificates (close #4564) (#4582)

A new flag `--certificate-authority` is added so that the CA certificate can be
provided to trust the Hasura Endpoint with a self-signed SSL certificate.

Another flag `--insecure-skip-tls-verification` is added to skip verifying the certificate
in case you don't have access to the CA certificate. As the name suggests,
using this flag is insecure since verification is not carried out.

### Bug fixes and improvements

- console: update graphiql explorer to support operation transform (#4567)
- console: make GraphiQL Explorer taking the whole viewport (#4553)
- console: fix table columns type comparision during column edit (close #4125) (#4393)
- cli: allow initialising project in current directory (fix #4560) #4566
- cli: remove irrelevant flags from init command (close #4508) (#4549)
- docs: update migrations docs with config v2 (#4586)
- docs: update actions docs (#4586)

## `v1.2.0-beta.5`

### server: backend only insert permissions

Introduces optional `backend_only` (default: `false`) configuration in insert permissions
(see [api reference](https://deploy-preview-4224--hasura-docs.netlify.com/graphql/manual/api-reference/schema-metadata-api/permission.html#insertpermission)).
If this is set to `true`, the insert mutation is accessible to the role only if the request
is accompanied by `x-hasura-use-backend-only-permissions` session variable whose value is set to `true` along with the `x-hasura-admin-secret` header.
Otherwise, the behavior of the permission remains unchanged.

This feature is highly useful in disabling `insert_table` mutation for a role from frontend clients while still being able to access it from a Action webhook handler (with the same role).

(rfc #4120) (#4224)

### server: debugging mode for non-admin roles

For any errors the server sends extra information in `extensions` field under `internal` key. Till now this was only
available for `admin` role requests. To enable this for other roles, start the server with `--dev-mode` flag or set `HASURA_GRAPHQL_DEV_MODE` env variable to `true`:

```bash
$ graphql-engine --database-url <database-url> serve --dev-mode
```

In case you want to disable `internal` field for `admin` role requests, set `--admin-internal-errors` option to `false` or or set `HASURA_GRAPHQL_ADMIN_INTERNAL_ERRORS` env variable to `false`

```bash
$ graphql-engine --database-url <database-url> serve --admin-internal-errors false
```

This feature come in handy during development when you may want to see detailed errors irrespective of roles.

**Improved internal errors for Actions**:

(This is a **breaking change** with previous 1.2.0-beta releases)

The `internal` field for action errors is improved with more debug information. It now includes `request`,
`response` and `error` fields instead of just `webhook_response` field.

Before:

```json
{
  "errors": [
    {
      "extensions": {
        "internal": {
          "webhook_response": {
            "age": 25,
            "name": "Alice",
            "id": "some-id"
          }
        },
        "path": "$",
        "code": "unexpected"
      },
      "message": "unexpected fields in webhook response: age"
    }
  ]
}
```

After:

```json
{
  "errors": [
    {
      "extensions": {
        "internal": {
          "error": "unexpected response",
          "response": {
            "status": 200,
            "body": {
              "age": 25,
              "name": "Alice",
              "id": "some-id"
            },
            "headers": [
              {
                "value": "application/json",
                "name": "Content-Type"
              },
              {
                "value": "abcd",
                "name": "Set-Cookie"
              }
            ]
          },
          "request": {
            "body": {
              "session_variables": {
                "x-hasura-role": "admin"
              },
              "input": {
                "arg": {
                  "age": 25,
                  "name": "Alice",
                  "id": "some-id"
                }
              },
              "action": {
                "name": "mirror"
              }
            },
            "url": "http://127.0.0.1:5593/mirror-action",
            "headers": []
          }
        },
        "path": "$",
        "code": "unexpected"
      },
      "message": "unexpected fields in webhook response: age"
    }
  ]
}
```

### cli: add support for .env file

ENV vars can now be read from .env file present at the project root directory. A global flag, `--envfile`, is added so you can explicitly provide the .env filename, which defaults to `.env` filename if no flag is provided.

**Example**:

```
hasura console --envfile production.env
```

The above command will read ENV vars from `production.env` file present at the project root directory.

(close #4129) (#4454)

### console: allow setting post-update check in update permissions

Along with the check for filtering rows that can be updated, you can now set a post-update permission check that needs to be satisfied by the updated rows after the update is made.

<add-screenshot>

(close #4142) (#4313)

### console: support for Postgres [materialized views](https://www.postgresql.org/docs/current/rules-materializedviews.html)

Postgres materialized views are views that are persisted in a table-like form. They are now supported in the Hasura Console, in the same way as views. They will appear on the 'Schema' page, under the 'Data' tab, in the 'Untracked tables or views' section.

(close #91) (#4270)

### docs: map Postgres operators to corresponding Hasura operators

Map Postgres operators to corresponding Hasura operators at various places in docs and link to PG documentation for reference.
For example, see [here](https://hasura.io/docs/1.0/graphql/manual/api-reference/schema-metadata-api/syntax-defs.html#operator).

(#4502) (close #4056)

### Bug fixes and improvements

- server: add support for `_inc` on `real`, `double`, `numeric` and `money` (fix #3573)
- server: support special characters in JSON path query argument with bracket `[]` notation, e.g `obj['Hello World!']` (#3890) (#4482)
- server: add graphql-engine support for timestamps without timezones (fix #1217)
- server: support inserting unquoted bigint, and throw an error if value overflows the bounds of the integer type (fix #576) (fix #4368)
- console: change react ace editor theme to eclipse (close #4437)
- console: fix columns reordering for relationship tables in data browser (#4483)
- console: format row count in data browser for readablity (#4433)
- console: move pre-release notification tooltip msg to top (#4433)
- console: remove extra localPresets key present in migration files on permissions change (close #3976) (#4433)
- console: make nullable and unique labels for columns clickable in insert and modify (#4433)
- console: fix row delete for relationships in data browser (#4433)
- console: prevent trailing spaces while creating new role (close #3871) (#4497)
- docs: add API docs for using environment variables as webhook urls in event triggers
- server: fix recreating action's permissions (close #4377)
- server: make the graceful shutdown logic customizable (graceful shutdown on the SIGTERM signal continues to be the default)
- docs: add reference docs for CLI (clsoe #4327) (#4408)

## `v1.2.0-beta.4`

### add query support in actions

(close #4032) (#4309)

### console: persist page state in data browser across navigation

The order, collapsed state of columns and rows limit is now persisted across page navigation

(close #3390) (#3753)

### Bug fixes and improvements

- cli: query support for actions (#4318)
- cli: add retry_conf in event trigger for squashing migrations (close #4296) (#4324)
- cli: allow customization of server api paths (close #4016)
- cli: clean up migration files created during a failed migrate api (close #4312) (#4319)
- cli: add support for multiple versions of plugin (close #4105)
- cli: template assets path in console HTML for unversioned builds
- cli: set_table_is_enum metadata type for squashing migrations (close #4394) (#4395)
- console: query support for actions (#4318)
- console: recover from SDL parse in actions type definition editor (fix #4385) (#4389)
- console: allow customising graphql field names for columns of views (close #3689) (#4255)
- console: fix clone permission migrations (close #3985) (#4277)
- console: decouple data rows and count fetch in data browser to account for really large tables (close #3793) (#4269)
- console: update cookie policy for API calls to "same-origin"
- console: redirect to /:table/browse from /:table (close #4330) (#4374)
- console: surround string type column default value with quotes (close #4371) (#4423)
- console: add undefined check to fix error (close #4444) (#4445)
- docs: add One-Click Render deployment guide (close #3683) (#4209)
- server: reserved keywords in column references break parser (fix #3597) #3927
- server: fix postgres specific error message that exposed database type on invalid query parameters (#4294)
- server: manage inflight events when HGE instance is gracefully shutdown (close #3548)
- server: fix an edge case where some events wouldn't be processed because of internal erorrs (#4213)
- server: fix downgrade not working to version v1.1.1 (#4354)
- server: `type` field is not required if `jwk_url` is provided in JWT config
- server: add a new field `claims_namespace_path` which accepts a JSON Path for looking up hasura claim in the JWT token (#4349)
- server: support reusing Postgres scalars in custom types (close #4125)

## `v1.2.0-beta.3`

### console: manage Postgres check constraints

Postgres Check constraints allows you to specify that the value in a certain column must satisfy a Boolean (truth-value) expression. They can be used to put in simple input validations for mutations and with this release, these constraints can now be added while creating a table or later from Modify tab on the console.

**Example**:
When a product is created, ensure that the price is greater than zero. The SQL would look like this:

```sql
CREATE TABLE products (
    product_id UUID DEFAULT gen_random_uuid(),
    name TEXT,
    price NUMERIC CONSTRAINT positive_price CHECK (price > 0)
);
```

To create this table with Hasura Console, on the 'Add a new table' screen, after adding all the columns, scroll down to 'Check constraints' section and 'Add a new check constraint' with the following properties:

- Constraint name: `positive_price`
- Check expression: `price > 0`

Read more about check constraints on [Postgres Docs](https://www.postgresql.org/docs/12/ddl-constraints.html#DDL-CONSTRAINTS-CHECK-CONSTRAINTS).

(close #1700) (#3881)

### CLI: V2 migrations architecture

A new CLI migrations image is introduced to account for the new migrations workflow. If you're have a project with `version: 2` in `config.yaml`, you should use the new image: `hasura/graphql-engine:v1.2.0-cli-migrations-v2`. Mount the migrations at `/hasura-migrations` and metadata at `/hasura-metadata`.

See [upgrade docs](https://hasura.io/docs/1.0/graphql/manual/migrations/upgrade-v2.html).

(close #3969) (#4145)

### Bug fixes and improvements

- server: improve performance of replace_metadata tracking many tables (fix #3802)
- server: option to reload remote schemas in 'reload_metadata' API (fix #3792, #4117)
- server: fix various space leaks to avoid excessive memory consumption
- server: fix postgres query error when computed fields included in mutation response (fix #4035)
- server: fix `__typename` not being included for custom object types (fix #4063)
- server: preserve cookie headers from sync action webhook (close #4021)
- server: validate action webhook response to conform to action output type (fix #3977)
- server: add 'ID' to default scalars in custom types (fix #4061)
- server: fix erroneous error log "Received STOP for an operation ..."
- console: enum field values can be selected through a dropdown in insert/edit rows page (close #3748) (#3810)
- console: exported metadata filenames are now unique(`hasura_metadata_<timestamp>.json`) (close #1772) (#4106)
- console: allow bulk deleting rows in 'Browse Rows' section (close #1739) (#3735)
- console: fix computed field permission selection (#4246)
- console: allow customising root fields of single row mutations (close #4203) (#4254)
- console: fix json string rendering in data browser (close #4201) (#4221)
- console: handle long column names in event trigger update columns (close #4123) (#4210)
- console: disable selecting roles without permissions for bulk actions (close #4178) (#4195)
- console: fix passing default value to JsonInput (#4175)
- console: fix parsing of wrapped types in SDL (close #4099) (#4167)
- console: misc actions fixes (#4059)
- console: action relationship page improvements (fix #4062, #4130) (#4133)
- console: add code exporter to graphiql (close #4531) #4652
- cli: fix init command to generate correct config (fix #4036) (#4038)
- cli: fix parse error returned on console api (close #4126) (#4152)
- cli: fix typo in cli example for squash (fix #4047) (#4049)
- docs: add statement to grant hasura permissions for PG functions (#4238)
- docs: add docs for redeliver_event api (fix #4176) (#4177)
- docs: update permission.rst for check constraint api (#4124)
- docs: add note on pg versions for actions (#4034)
- docs: add latest prerelease build info (close #4041) (#4048)
- docs: add AuthGuardian JWT guide (#3958)

## `v1.2.0-beta.2`

- server: Don't update catalog version if using --dryRun (#3970)
- cli: add version flag in update-cli command (#3996)
- cli(migrations-img): add env to skip update prompts (fix #3964) (#3968)
- cli, server: use prerelease tag as channel for console assets cdn (#3975)
- cli: fix flags in actions, migrate and metadata cmd (fix #3982) (#3991)
- cli: preserve action definition in metadata apply (fix… (#3993)
- cli: bug fixes related to actions (#3951)

## `v1.2.0-beta.1`

### Hasura Actions

Actions are a way to extend Hasura’s auto-generated mutations with entirely custom ones which can handle various use cases such as data validation, data enrichment from external sources and any other complex business logic.

A new mutation can be created either by defining its GraphQL SDL or by deriving it from an existing Hasura-generated mutation. The resolver is exposed to Hasura as a webhook which can be called synchronously or asynchronously. This release also includes an ever evolving codegen workflow to make managing the custom resolvers easier.

Read more about actions in the [docs](https://docs.hasura.io/1.0/graphql/manual/actions/index.html).

(#3042) (#3252) (#3859)

### Downgrade command

A new command is added to the server executable for downgrading to earlier releases. Previously, if you ran a newer Hasura version and wanted to go back to an old version on the same database, you had to stop Hasura, run some SQL statements and start Hasura again. With the new `downgrade` command, these SQL statements can be run automatically.

**Example**: Downgrade from `v1.2.0` to `v1.0.0`:

```bash
# stop hasura v1.2.0

# run the following command:
docker run hasura/graphql-engine:v1.2.0 graphql-engine --database-url <db-url> downgrade --to-v1.0.0

# start hasura v1.0.0
```

Read more about this command in the [docs](https://hasura.io/docs/1.0/graphql/manual/deployment/downgrading.html#downgrading-hasura-graphql-engine).

(close #1156) (#3760)

### Expiration of connections authenticated by WebHooks

When using webhooks to authenticate incoming requests to the GraphQL engine server, it is now possible to specify an expiration time; the connection to the server will be automatically closed if it's still running when the expiration delay is expired.

Read more about it in the [docs](https://hasura.io/docs/1.0/graphql/manual/auth/authentication/webhook.html).

### Bug fixes and improvements

- server: check expression in update permissions (close #384) (rfc #3750) (#3804)
- console: show pre-release update notifications with opt out option (#3888)
- console: handle invalid keys in permission builder (close #3848) (#3863)
- docs: add page on data validation to docs (close #4085) (#4260)<|MERGE_RESOLUTION|>--- conflicted
+++ resolved
@@ -7,11 +7,8 @@
 
 (Add entries here in the order of: server, console, cli, docs, others)
 
-<<<<<<< HEAD
 - console: add session argument field for computed fields
-=======
 - docs: add docs page on networking with docker (close #4346) (#4811)
->>>>>>> 5c54501f
 
 ## `v1.3.1-beta.1`
 
