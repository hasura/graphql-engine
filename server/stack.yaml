--- conflicted
+++ resolved
@@ -12,14 +12,9 @@
 
 # Packages to be pulled from upstream that are not in the resolver (e.g., acme-missiles-0.3)
 extra-deps:
-<<<<<<< HEAD
 # use https URLs so that build systems can clone these repos
 - git: https://github.com/rakeshkky/pg-client-hs.git
-  commit: dd1c728229b0a64b7ba7d4923acadcf57cf2e4a5
-=======
-- git: https://github.com/hasura/pg-client-hs.git
-  commit: 85f9c2c15e4fa09f2e2a86dbb23149b5256bdd34
->>>>>>> ec407061
+  commit: 23aa6ce2ca02ee935d7294ce831793bf7efa0d9e
 - git: https://github.com/hasura/graphql-parser-hs.git
   commit: 39d175c5c7bca35ec04d13c92a39f600bd6413cf
 - ginger-0.8.4.0
@@ -30,15 +25,8 @@
 - primitive-extras-0.7.1
 - stm-hamt-1.2.0.2
 - stm-containers-1.1.0.4
-
-<<<<<<< HEAD
-# for pg-client-hs
-- select-0.4.0.1
-
-=======
 - reroute-0.5.0.0
 - Spock-core-0.13.0.0
->>>>>>> ec407061
 
 # Override default flag values for local packages and extra-deps
 flags: {}
