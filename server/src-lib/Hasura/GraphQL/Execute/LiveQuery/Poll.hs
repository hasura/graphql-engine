--- conflicted
+++ resolved
@@ -196,13 +196,9 @@
   where
     CohortSnapshot _ respRef curSinks newSinks = cohortSnapshot
     response = result <&> \payload -> LiveQueryResponse (encJToLBS payload) dTime
-<<<<<<< HEAD
+
     pushResultToSubscribers = A.mapConcurrently_ $ \(Subscriber action) ->
       action response
-=======
-    pushResultToSubscribers = A.mapConcurrently_ $ \(Subscriber action) -> action response
-
->>>>>>> 78aa346d
 -- -------------------------------------------------------------------------------------------------
 -- Pollers
 
