{-# LANGUAGE Arrows           #-}
{-# LANGUAGE OverloadedLabels #-}

{-| Top-level functions concerned specifically with operations on the schema cache, such as
rebuilding it from the catalog and incorporating schema changes. See the module documentation for
"Hasura.RQL.DDL.Schema" for more details.

__Note__: this module is __mutually recursive__ with other @Hasura.RQL.DDL.Schema.*@ modules, which
both define pieces of the implementation of building the schema cache and define handlers that
trigger schema cache rebuilds. -}
module Hasura.RQL.DDL.Schema.Cache
  ( RebuildableSchemaCache
  , lastBuiltSchemaCache
  , buildRebuildableSchemaCache
  , CacheRWT
  , runCacheRWT

  , withMetadataCheck
  ) where

import           Hasura.Prelude

import qualified Data.Environment                         as Env
import qualified Data.HashMap.Strict.Extended             as M
import qualified Data.HashSet                             as HS
import qualified Database.PG.Query                        as Q

import           Control.Arrow.Extended
import           Control.Lens                             hiding ((.=))
import           Control.Monad.Unique
import           Data.Aeson
import           Data.List                                (nub)

import qualified Hasura.Incremental                       as Inc

import           Data.Text.Extended
import           Hasura.Db
import           Hasura.GraphQL.Execute.Types
import           Hasura.GraphQL.Schema                    (buildGQLContext)
import           Hasura.RQL.DDL.Action
import           Hasura.RQL.DDL.ComputedField
import           Hasura.RQL.DDL.CustomTypes
import           Hasura.RQL.DDL.Deps
import           Hasura.RQL.DDL.EventTrigger
import           Hasura.RQL.DDL.RemoteSchema
import           Hasura.RQL.DDL.ScheduledTrigger
import           Hasura.RQL.DDL.Schema.Cache.Common
import           Hasura.RQL.DDL.Schema.Cache.Dependencies
import           Hasura.RQL.DDL.Schema.Cache.Fields
import           Hasura.RQL.DDL.Schema.Cache.Permission
import           Hasura.RQL.DDL.Schema.Catalog
import           Hasura.RQL.DDL.Schema.Diff
import           Hasura.RQL.DDL.Schema.Function
import           Hasura.RQL.DDL.Schema.Table
import           Hasura.RQL.DDL.Utils                     (clearHdbViews)
import           Hasura.RQL.Types
import           Hasura.RQL.Types.Catalog
import           Hasura.SQL.Types
import           Hasura.Server.Version                    (HasVersion)

buildRebuildableSchemaCache
  :: (HasVersion, MonadIO m, MonadUnique m, MonadTx m, HasHttpManager m, HasSQLGenCtx m)
  => Env.Environment
  -> m (RebuildableSchemaCache m)
buildRebuildableSchemaCache env = do
  catalogMetadata <- liftTx fetchCatalogData
  result <- flip runReaderT CatalogSync $
    Inc.build (buildSchemaCacheRule env) (catalogMetadata, initialInvalidationKeys)
  pure $ RebuildableSchemaCache (Inc.result result) initialInvalidationKeys (Inc.rebuildRule result)

newtype CacheRWT m a
  -- The CacheInvalidations component of the state could actually be collected using WriterT, but
  -- WriterT implementations prior to transformers-0.5.6.0 (which added
  -- Control.Monad.Trans.Writer.CPS) are leaky, and we don’t have that yet.
  = CacheRWT (StateT (RebuildableSchemaCache m, CacheInvalidations) m a)
  deriving
    ( Functor, Applicative, Monad, MonadIO, MonadUnique, MonadReader r, MonadError e, MonadTx
    , UserInfoM, HasHttpManager, HasSQLGenCtx, HasSystemDefined )

runCacheRWT
  :: Functor m
  => RebuildableSchemaCache m -> CacheRWT m a -> m (a, RebuildableSchemaCache m, CacheInvalidations)
runCacheRWT cache (CacheRWT m) =
  runStateT m (cache, mempty) <&> \(v, (newCache, invalidations)) -> (v, newCache, invalidations)

instance MonadTrans CacheRWT where
  lift = CacheRWT . lift

instance (Monad m) => TableCoreInfoRM (CacheRWT m)
instance (Monad m) => CacheRM (CacheRWT m) where
  askSchemaCache = CacheRWT $ gets (lastBuiltSchemaCache . fst)

instance (MonadIO m, MonadTx m) => CacheRWM (CacheRWT m) where
  buildSchemaCacheWithOptions buildReason invalidations = CacheRWT do
    (RebuildableSchemaCache _ invalidationKeys rule, oldInvalidations) <- get
    let newInvalidationKeys = invalidateKeys invalidations invalidationKeys
    catalogMetadata <- liftTx fetchCatalogData
    result <- lift $ flip runReaderT buildReason $
      Inc.build rule (catalogMetadata, newInvalidationKeys)
    let schemaCache = Inc.result result
        prunedInvalidationKeys = pruneInvalidationKeys schemaCache newInvalidationKeys
        !newCache = RebuildableSchemaCache schemaCache prunedInvalidationKeys (Inc.rebuildRule result)
        !newInvalidations = oldInvalidations <> invalidations
    put (newCache, newInvalidations)
    where
      -- Prunes invalidation keys that no longer exist in the schema to avoid leaking memory by
      -- hanging onto unnecessary keys.
      pruneInvalidationKeys schemaCache = over ikRemoteSchemas $ M.filterWithKey \name _ ->
        -- see Note [Keep invalidation keys for inconsistent objects]
        name `elem` getAllRemoteSchemas schemaCache

buildSchemaCacheRule
  -- Note: by supplying BuildReason via MonadReader, it does not participate in caching, which is
  -- what we want!
  :: ( HasVersion, ArrowChoice arr, Inc.ArrowDistribute arr, Inc.ArrowCache m arr
     , MonadIO m, MonadUnique m, MonadTx m
     , MonadReader BuildReason m, HasHttpManager m, HasSQLGenCtx m )
  => Env.Environment
  -> (CatalogMetadata, InvalidationKeys) `arr` SchemaCache
buildSchemaCacheRule env = proc (catalogMetadata, invalidationKeys) -> do
  invalidationKeysDep <- Inc.newDependency -< invalidationKeys

  -- Step 1: Process metadata and collect dependency information.
  (outputs, collectedInfo) <-
    runWriterA buildAndCollectInfo -< (catalogMetadata, invalidationKeysDep)
  let (inconsistentObjects, unresolvedDependencies) = partitionCollectedInfo collectedInfo

  -- Step 2: Resolve dependency information and drop dangling dependents.
  (resolvedOutputs, dependencyInconsistentObjects, resolvedDependencies) <-
    resolveDependencies -< (outputs, unresolvedDependencies)

  -- Step 3: Build the GraphQL schema.
  (gqlContext, gqlSchemaInconsistentObjects) <- runWriterA buildGQLContext -<
    ( QueryHasura
    , (_boTables    resolvedOutputs)
    , (_boFunctions resolvedOutputs)
    , (_boRemoteSchemas resolvedOutputs)
    , (_boActions resolvedOutputs)
    , (_actNonObjects $ _boCustomTypes resolvedOutputs)
    )

  -- Step 4: Build the relay GraphQL schema
  (relayContext, relaySchemaInconsistentObjects) <- runWriterA buildGQLContext -<
    ( QueryRelay
    , (_boTables    resolvedOutputs)
    , (_boFunctions resolvedOutputs)
    , (_boRemoteSchemas resolvedOutputs)
    , (_boActions resolvedOutputs)
    , (_actNonObjects $ _boCustomTypes resolvedOutputs)
    )

  returnA -< SchemaCache
    { scTables = _boTables resolvedOutputs
    , scActions = _boActions resolvedOutputs
    , scFunctions = _boFunctions resolvedOutputs
    -- TODO this is not the right value: we should track what part of the schema
    -- we can stitch without consistencies, I think.
    , scRemoteSchemas = fmap fst (_boRemoteSchemas resolvedOutputs) -- remoteSchemaMap
    , scAllowlist = _boAllowlist resolvedOutputs
    -- , scCustomTypes = _boCustomTypes resolvedOutputs
    , scGQLContext = fst gqlContext
    , scUnauthenticatedGQLContext = snd gqlContext
    , scRelayContext = fst relayContext
    , scUnauthenticatedRelayContext = snd relayContext
    -- , scGCtxMap = gqlSchema
    -- , scDefaultRemoteGCtx = remoteGQLSchema
    , scDepMap = resolvedDependencies
    , scCronTriggers = _boCronTriggers resolvedOutputs
    , scInconsistentObjs =
           inconsistentObjects
        <> dependencyInconsistentObjects
        <> toList gqlSchemaInconsistentObjects
        <> toList relaySchemaInconsistentObjects
    }
  where
    buildAndCollectInfo
      :: ( ArrowChoice arr, Inc.ArrowDistribute arr, Inc.ArrowCache m arr
         , ArrowWriter (Seq CollectedInfo) arr, MonadIO m, MonadUnique m, MonadTx m, MonadReader BuildReason m
         , HasHttpManager m, HasSQLGenCtx m )
      => (CatalogMetadata, Inc.Dependency InvalidationKeys) `arr` BuildOutputs
    buildAndCollectInfo = proc (catalogMetadata, invalidationKeys) -> do
      let CatalogMetadata tables relationships permissions
            eventTriggers remoteSchemas functions allowlistDefs
            computedFields catalogCustomTypes actions remoteRelationships
            cronTriggers = catalogMetadata

      -- tables
      tableRawInfos <- buildTableCache -< (tables, Inc.selectD #_ikMetadata invalidationKeys)

      -- remote schemas
      let remoteSchemaInvalidationKeys = Inc.selectD #_ikRemoteSchemas invalidationKeys
      remoteSchemaMap <- buildRemoteSchemas -< (remoteSchemaInvalidationKeys, remoteSchemas)

      -- relationships and computed fields
      let relationshipsByTable = M.groupOn _crTable relationships
          computedFieldsByTable = M.groupOn (_afcTable . _cccComputedField) computedFields
          remoteRelationshipsByTable = M.groupOn rtrTable remoteRelationships
      tableCoreInfos <- (tableRawInfos >- returnA)
        >-> (\info -> (info, relationshipsByTable) >- alignExtraTableInfo mkRelationshipMetadataObject)
        >-> (\info -> (info, computedFieldsByTable) >- alignExtraTableInfo mkComputedFieldMetadataObject)
        >-> (\info -> (info, remoteRelationshipsByTable) >- alignExtraTableInfo mkRemoteRelationshipMetadataObject)
        >-> (| Inc.keyed (\_ (((tableRawInfo, tableRelationships), tableComputedFields), tableRemoteRelationships) -> do
                 let columns = _tciFieldInfoMap tableRawInfo
                 allFields <- addNonColumnFields -<
                   (tableRawInfos, columns, M.map fst remoteSchemaMap, tableRelationships, tableComputedFields, tableRemoteRelationships)
                 returnA -< (tableRawInfo { _tciFieldInfoMap = allFields })) |)

      -- permissions and event triggers
      tableCoreInfosDep <- Inc.newDependency -< tableCoreInfos
      tableCache <- (tableCoreInfos >- returnA)
        >-> (\info -> (info, M.groupOn _cpTable permissions) >- alignExtraTableInfo mkPermissionMetadataObject)
        >-> (\info -> (info, M.groupOn _cetTable eventTriggers) >- alignExtraTableInfo mkEventTriggerMetadataObject)
        >-> (| Inc.keyed (\_ ((tableCoreInfo, tablePermissions), tableEventTriggers) -> do
                 let tableName = _tciName tableCoreInfo
                     tableFields = _tciFieldInfoMap tableCoreInfo
                 permissionInfos <- buildTablePermissions -<
                   (tableCoreInfosDep, tableName, tableFields, HS.fromList tablePermissions)
                 eventTriggerInfos <- buildTableEventTriggers -< (tableCoreInfo, tableEventTriggers)
                 returnA -< TableInfo
                   { _tiCoreInfo = tableCoreInfo
                   , _tiRolePermInfoMap = permissionInfos
                   , _tiEventTriggerInfoMap = eventTriggerInfos
                   }) |)

      -- sql functions
      functionCache <- (mapFromL _cfFunction functions >- returnA)
        >-> (| Inc.keyed (\_ (CatalogFunction qf systemDefined config funcDefs) -> do
                 let definition = toJSON $ TrackFunction qf
                     metadataObject = MetadataObject (MOFunction qf) definition
                     schemaObject = SOFunction qf
                     addFunctionContext e = "in function " <> qf <<> ": " <> e
                 (| withRecordInconsistency (
                    (| modifyErrA (do
                         rawfi <- bindErrorA -< handleMultipleFunctions qf funcDefs
                         (fi, dep) <- bindErrorA -< mkFunctionInfo qf systemDefined config rawfi
                         recordDependencies -< (metadataObject, schemaObject, [dep])
                         returnA -< fi)
                    |) addFunctionContext)
                  |) metadataObject) |)
        >-> (\infos -> M.catMaybes infos >- returnA)

      -- allow list
      let allowList = allowlistDefs
            & concatMap _cdQueries
            & map (queryWithoutTypeNames . getGQLQuery . _lqQuery)
            & HS.fromList

      -- custom types
      let CatalogCustomTypes customTypes pgScalars = catalogCustomTypes
      maybeResolvedCustomTypes <-
        (| withRecordInconsistency
             (bindErrorA -< resolveCustomTypes tableCache customTypes pgScalars)
         |) (MetadataObject MOCustomTypes $ toJSON customTypes)

      -- -- actions
      (actionCache, annotatedCustomTypes) <- case maybeResolvedCustomTypes of
        Just resolvedCustomTypes -> do
          actionCache' <- buildActions -< ((resolvedCustomTypes, pgScalars), actions)
          returnA -< (actionCache', resolvedCustomTypes)

        -- If the custom types themselves are inconsistent, we can’t really do
        -- anything with actions, so just mark them all inconsistent.
        Nothing -> do
          recordInconsistencies -< ( map mkActionMetadataObject actions
                                   , "custom types are inconsistent" )
          returnA -< (M.empty, emptyAnnotatedCustomTypes)

      cronTriggersMap <- buildCronTriggers -< ((),cronTriggers)

      returnA -< BuildOutputs
        { _boTables = tableCache
        , _boActions = actionCache
        , _boFunctions = functionCache
        , _boRemoteSchemas = remoteSchemaMap
        , _boAllowlist = allowList
        , _boCustomTypes = annotatedCustomTypes
        , _boCronTriggers = cronTriggersMap
        }

    mkEventTriggerMetadataObject (CatalogEventTrigger qt trn configuration) =
      let objectId = MOTableObj qt $ MTOTrigger trn
          definition = object ["table" .= qt, "configuration" .= configuration]
      in MetadataObject objectId definition

    mkCronTriggerMetadataObject catalogCronTrigger =
      let definition = toJSON catalogCronTrigger
      in MetadataObject (MOCronTrigger (_cctName catalogCronTrigger))
                        definition

    mkActionMetadataObject (ActionMetadata name comment defn _) =
      MetadataObject (MOAction name) (toJSON $ CreateAction name defn comment)

    mkRemoteSchemaMetadataObject remoteSchema =
      MetadataObject (MORemoteSchema (_arsqName remoteSchema)) (toJSON remoteSchema)

    -- Given a map of table info, “folds in” another map of information, accumulating inconsistent
    -- metadata objects for any entries in the second map that don’t appear in the first map. This
    -- is used to “line up” the metadata for relationships, computed fields, permissions, etc. with
    -- the tracked table info.
    alignExtraTableInfo
      :: forall a b arr
       . (ArrowChoice arr, Inc.ArrowDistribute arr, ArrowWriter (Seq CollectedInfo) arr)
      => (b -> MetadataObject)
      -> ( M.HashMap QualifiedTable a
         , M.HashMap QualifiedTable [b]
         ) `arr` M.HashMap QualifiedTable (a, [b])
    alignExtraTableInfo mkMetadataObject = proc (baseInfo, extraInfo) -> do
      combinedInfo <-
        (| Inc.keyed (\tableName infos -> combine -< (tableName, infos))
        |) (align baseInfo extraInfo)
      returnA -< M.catMaybes combinedInfo
      where
        combine :: (QualifiedTable, These a [b]) `arr` Maybe (a, [b])
        combine = proc (tableName, infos) -> case infos of
          This  base        -> returnA -< Just (base, [])
          These base extras -> returnA -< Just (base, extras)
          That       extras -> do
            let errorMessage = "table " <> tableName <<> " does not exist"
            recordInconsistencies -< (map mkMetadataObject extras, errorMessage)
            returnA -< Nothing

    buildTableEventTriggers
      :: ( ArrowChoice arr, Inc.ArrowDistribute arr, ArrowWriter (Seq CollectedInfo) arr
         , Inc.ArrowCache m arr, MonadTx m, MonadReader BuildReason m, HasSQLGenCtx m )
      => (TableCoreInfo 'Postgres, [CatalogEventTrigger]) `arr` EventTriggerInfoMap
    buildTableEventTriggers = buildInfoMap _cetName mkEventTriggerMetadataObject buildEventTrigger
      where
        buildEventTrigger = proc (tableInfo, eventTrigger) -> do
          let CatalogEventTrigger qt trn configuration = eventTrigger
              metadataObject = mkEventTriggerMetadataObject eventTrigger
              schemaObjectId = SOTableObj qt $ TOTrigger trn
              addTriggerContext e = "in event trigger " <> trn <<> ": " <> e
          (| withRecordInconsistency (
             (| modifyErrA (do
                  etc <- bindErrorA -< decodeValue configuration
                  (info, dependencies) <- bindErrorA -< subTableP2Setup env qt etc
                  let tableColumns = M.mapMaybe (^? _FIColumn) (_tciFieldInfoMap tableInfo)
                  recreateViewIfNeeded -< (qt, tableColumns, trn, etcDefinition etc)
                  recordDependencies -< (metadataObject, schemaObjectId, dependencies)
                  returnA -< info)
             |) (addTableContext qt . addTriggerContext))
           |) metadataObject

        recreateViewIfNeeded = Inc.cache $
          arrM \(tableName, tableColumns, triggerName, triggerDefinition) -> do
            buildReason <- ask
            when (buildReason == CatalogUpdate) $ do
              liftTx $ delTriggerQ triggerName -- executes DROP IF EXISTS.. sql
              mkAllTriggersQ triggerName tableName (M.elems tableColumns) triggerDefinition

    buildCronTriggers
      :: ( ArrowChoice arr
         , Inc.ArrowDistribute arr
         , ArrowWriter (Seq CollectedInfo) arr
         , Inc.ArrowCache m arr
         , MonadTx m)
      => ((),[CatalogCronTrigger])
         `arr` HashMap TriggerName CronTriggerInfo
    buildCronTriggers = buildInfoMap _cctName mkCronTriggerMetadataObject buildCronTrigger
      where
        buildCronTrigger = proc (_,cronTrigger) -> do
          let triggerName = triggerNameToTxt $ _cctName cronTrigger
              addCronTriggerContext e = "in cron trigger " <> triggerName <> ": " <> e
          (| withRecordInconsistency (
            (| modifyErrA (bindErrorA -< resolveCronTrigger env cronTrigger)
             |) addCronTriggerContext)
           |) (mkCronTriggerMetadataObject cronTrigger)

    buildActions
      :: ( ArrowChoice arr, Inc.ArrowDistribute arr, Inc.ArrowCache m arr
         , ArrowWriter (Seq CollectedInfo) arr)
      => ( (AnnotatedCustomTypes 'Postgres, HashSet PGScalarType)
         , [ActionMetadata]
         ) `arr` HashMap ActionName (ActionInfo 'Postgres)
    buildActions = buildInfoMap _amName mkActionMetadataObject buildAction
      where
        buildAction = proc ((resolvedCustomTypes, pgScalars), action) -> do
          let ActionMetadata name comment def actionPermissions = action
              addActionContext e = "in action " <> name <<> "; " <> e
          (| withRecordInconsistency (
             (| modifyErrA (do
                  (resolvedDef, outObject) <- liftEitherA <<< bindA -<
                    runExceptT $ resolveAction env resolvedCustomTypes def pgScalars
                  let permissionInfos = map (ActionPermissionInfo . _apmRole) actionPermissions
                      permissionMap = mapFromL _apiRole permissionInfos
                  returnA -< ActionInfo name outObject resolvedDef permissionMap comment)
              |) addActionContext)
           |) (mkActionMetadataObject action)

    buildRemoteSchemas
      :: ( ArrowChoice arr, Inc.ArrowDistribute arr, ArrowWriter (Seq CollectedInfo) arr
         , Inc.ArrowCache m arr , MonadIO m, MonadUnique m, HasHttpManager m )
      => ( Inc.Dependency (HashMap RemoteSchemaName Inc.InvalidationKey)
         , [AddRemoteSchemaQuery]
         ) `arr` HashMap RemoteSchemaName (RemoteSchemaCtx, MetadataObject)
    buildRemoteSchemas =
      buildInfoMapPreservingMetadata _arsqName mkRemoteSchemaMetadataObject buildRemoteSchema
      where
        -- We want to cache this call because it fetches the remote schema over HTTP, and we don’t
        -- want to re-run that if the remote schema definition hasn’t changed.
        buildRemoteSchema = Inc.cache proc (invalidationKeys, remoteSchema) -> do
          Inc.dependOn -< Inc.selectKeyD (_arsqName remoteSchema) invalidationKeys
          (| withRecordInconsistency (liftEitherA <<< bindA -<
               runExceptT $ addRemoteSchemaP2Setup env remoteSchema)
           |) (mkRemoteSchemaMetadataObject remoteSchema)

-- | @'withMetadataCheck' cascade action@ runs @action@ and checks if the schema changed as a
-- result. If it did, it checks to ensure the changes do not violate any integrity constraints, and
-- if not, incorporates them into the schema cache.
withMetadataCheck :: (MonadTx m, CacheRWM m, HasSQLGenCtx m) => Bool -> m a -> m a
withMetadataCheck cascade action = do
  -- Drop hdb_views so no interference is caused to the sql query
  liftTx $ Q.catchE defaultTxErrorHandler clearHdbViews

  -- Get the metadata before the sql query, everything, need to filter this
  oldMetaU <- liftTx $ Q.catchE defaultTxErrorHandler fetchTableMeta
  oldFuncMetaU <- liftTx $ Q.catchE defaultTxErrorHandler fetchFunctionMeta

  -- Run the action
  res <- action

  -- Get the metadata after the sql query
  newMeta <- liftTx $ Q.catchE defaultTxErrorHandler fetchTableMeta
  newFuncMeta <- liftTx $ Q.catchE defaultTxErrorHandler fetchFunctionMeta
  sc <- askSchemaCache
  let existingInconsistentObjs = scInconsistentObjs sc
      existingTables = M.keys $ scTables sc
      oldMeta = flip filter oldMetaU $ \tm -> tmTable tm `elem` existingTables
      schemaDiff = getSchemaDiff oldMeta newMeta
      existingFuncs = M.keys $ scFunctions sc
      oldFuncMeta = flip filter oldFuncMetaU $ \fm -> fmFunction fm `elem` existingFuncs
      FunctionDiff droppedFuncs alteredFuncs = getFuncDiff oldFuncMeta newFuncMeta
      overloadedFuncs = getOverloadedFuncs existingFuncs newFuncMeta

  -- Do not allow overloading functions
  unless (null overloadedFuncs) $
    throw400 NotSupported $ "the following tracked function(s) cannot be overloaded: "
    <> commaSeparated overloadedFuncs

  indirectDeps <- getSchemaChangeDeps schemaDiff

  -- Report back with an error if cascade is not set
  when (indirectDeps /= [] && not cascade) $ reportDepsExt indirectDeps []

  -- Purge all the indirect dependents from state
  mapM_ purgeDependentObject indirectDeps

  -- Purge all dropped functions
  let purgedFuncs = flip mapMaybe indirectDeps $ \dep ->
        case dep of
          SOFunction qf -> Just qf
          _             -> Nothing

  forM_ (droppedFuncs \\ purgedFuncs) $ \qf -> do
    liftTx $ delFunctionFromCatalog qf

  -- Process altered functions
  forM_ alteredFuncs $ \(qf, newTy) -> do
    when (newTy == FTVOLATILE) $
      throw400 NotSupported $
      "type of function " <> qf <<> " is altered to \"VOLATILE\" which is not supported now"

  -- update the schema cache and hdb_catalog with the changes
  processSchemaChanges schemaDiff

  buildSchemaCache
  postSc <- askSchemaCache

  -- Recreate event triggers in hdb_views
  forM_ (M.elems $ scTables postSc) $ \(TableInfo coreInfo _ eventTriggers) -> do
          let table = _tciName coreInfo
              columns = getCols $ _tciFieldInfoMap coreInfo
          forM_ (M.toList eventTriggers) $ \(triggerName, eti) -> do
            let opsDefinition = etiOpsDef eti
            mkAllTriggersQ triggerName table columns opsDefinition

  let currentInconsistentObjs = scInconsistentObjs postSc
  checkNewInconsistentMeta existingInconsistentObjs currentInconsistentObjs

  return res
  where
<<<<<<< HEAD
    reportFuncs = T.intercalate ", " . map dquoteTxt

    processSchemaChanges :: (MonadTx m, CacheRM m) => SchemaDiff 'Postgres -> m ()
=======
    processSchemaChanges :: (MonadTx m, CacheRM m) => SchemaDiff -> m ()
>>>>>>> f5da1b34
    processSchemaChanges schemaDiff = do
      -- Purge the dropped tables
      mapM_ delTableAndDirectDeps droppedTables

      sc <- askSchemaCache
      for_ alteredTables $ \(oldQtn, tableDiff) -> do
        ti <- case M.lookup oldQtn $ scTables sc of
          Just ti -> return ti
          Nothing -> throw500 $ "old table metadata not found in cache : " <>> oldQtn
        processTableChanges (_tiCoreInfo ti) tableDiff
      where
        SchemaDiff droppedTables alteredTables = schemaDiff

    checkNewInconsistentMeta
      :: (QErrM m)
      => [InconsistentMetadata] -> [InconsistentMetadata] -> m ()
    checkNewInconsistentMeta originalInconsMeta currentInconsMeta =
      unless (null newInconsistentObjects) $
        throwError (err500 Unexpected "cannot continue due to newly found inconsistent metadata")
          { qeInternal = Just $ toJSON newInconsistentObjects }
      where
        diffInconsistentObjects = M.difference `on` groupInconsistentMetadataById
        newInconsistentObjects = nub $ concatMap toList $
          M.elems (currentInconsMeta `diffInconsistentObjects` originalInconsMeta)

{- Note [Keep invalidation keys for inconsistent objects]
~~~~~~~~~~~~~~~~~~~~~~~~~~~~~~~~~~~~~~~~~~~~~~~~~~~~~~~~~
After building the schema cache, we prune InvalidationKeys for objects
that no longer exist in the schema to avoid leaking memory for objects
that have been dropped. However, note that we *don’t* want to drop
keys for objects that are simply inconsistent!

Why? The object is still in the metadata, so next time we reload it,
we’ll reprocess that object. We want to reuse the cache if its
definition hasn’t changed, but if we dropped the invalidation key, it
will incorrectly be reprocessed (since the invalidation key changed
from present to absent). -}<|MERGE_RESOLUTION|>--- conflicted
+++ resolved
@@ -479,13 +479,7 @@
 
   return res
   where
-<<<<<<< HEAD
-    reportFuncs = T.intercalate ", " . map dquoteTxt
-
     processSchemaChanges :: (MonadTx m, CacheRM m) => SchemaDiff 'Postgres -> m ()
-=======
-    processSchemaChanges :: (MonadTx m, CacheRM m) => SchemaDiff -> m ()
->>>>>>> f5da1b34
     processSchemaChanges schemaDiff = do
       -- Purge the dropped tables
       mapM_ delTableAndDirectDeps droppedTables
