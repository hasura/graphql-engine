/* Import default State */

import { functionData } from './customFunctionState';

import Endpoints, { globalCookiePolicy } from '../../../../Endpoints';

import requestAction from '../../../../utils/requestAction';
import dataHeaders from '../Common/Headers';

<<<<<<< HEAD
import globals from '../../../../Globals';

import returnMigrateUrl from '../Common/getMigrateUrl';
import { CLI_CONSOLE_MODE, SERVER_CONSOLE_MODE } from '../../../../constants';
import { loadMigrationStatus } from '../../../Main/Actions';
import { handleMigrationErrors } from '../../../../utils/migration';

import { showSuccessNotification } from '../../Common/Notification';
=======
import { fetchTrackedFunctions } from '../DataActions';
>>>>>>> 0c6c6fb1

import _push from '../push';
import { getSchemaBaseRoute } from '../../../Common/utils/routesUtils';
import { dataSource } from '../../../../dataSources';
import { exportMetadata } from '../../../../metadata/actions';
import { getRunSqlQuery } from '../../../Common/utils/v1QueryUtils';
<<<<<<< HEAD
import {
  getUntrackFunctionQuery,
  getTrackFunctionQuery,
  getTrackFunctionV2Query,
} from '../../../../metadata/queryUtils';
=======
import { makeRequest } from '../../RemoteSchema/Actions';
import Migration from '../../../../utils/migration/Migration';
>>>>>>> 0c6c6fb1

/* Constants */

const RESET = '@customFunction/RESET';
const FETCHING_INDIV_CUSTOM_FUNCTION =
  '@customFunction/FETCHING_INDIV_CUSTOM_FUNCTION';
const CUSTOM_FUNCTION_FETCH_SUCCESS =
  '@customFunction/CUSTOM_FUNCTION_FETCH_SUCCESS';
const CUSTOM_FUNCTION_FETCH_FAIL = '@customFunction/CUSTOM_FUNCTION_FETCH_FAIL';
const DELETING_CUSTOM_FUNCTION = '@customFunction/DELETING_CUSTOM_FUNCTION';
const DELETE_CUSTOM_FUNCTION_FAIL =
  '@customFunction/DELETE_CUSTOM_FUNCTION_FAIL';

const UNTRACKING_CUSTOM_FUNCTION = '@customFunction/UNTRACKING_CUSTOM_FUNCTION';
const UNTRACK_CUSTOM_FUNCTION_FAIL =
  '@customFunction/UNTRACK_CUSTOM_FUNCTION_FAIL';

const SESSVAR_CUSTOM_FUNCTION_REQUEST =
  '@customFunction/SESSVAR_CUSTOM_FUNCTION_REQUEST';
const SESSVAR_CUSTOM_FUNCTION_ADD_FAIL =
  '@customFunction/SESSVAR_CUSTOM_FUNCTION_ADD_FAIL';
const SESSVAR_CUSTOM_FUNCTION_ADD_SUCCESS =
  '@customFunction/SESSVAR_CUSTOM_FUNCTION_ADD_SUCCESS';

/* */

<<<<<<< HEAD
const makeRequest = (
  upQueries,
  downQueries,
  migrationName,
  customOnSuccess,
  customOnError,
  requestMsg,
  successMsg,
  errorMsg
) => {
  return (dispatch, getState) => {
    const source = getState().tables.currentDataSource;
    const upQuery = {
      type: 'bulk',
      source,
      args: upQueries,
    };

    const downQuery = {
      type: 'bulk',
      source,
      args: downQueries,
    };

    const migrationBody = {
      name: migrationName,
      up: upQuery.args,
      down: downQuery.args,
    };

    const currMigrationMode = getState().main.migrationMode;

    const migrateUrl = returnMigrateUrl(currMigrationMode);

    let finalReqBody;
    if (globals.consoleMode === SERVER_CONSOLE_MODE) {
      finalReqBody = upQuery;
    } else if (globals.consoleMode === CLI_CONSOLE_MODE) {
      finalReqBody = migrationBody;
    }
    const url = migrateUrl;
    const options = {
      method: 'POST',
      credentials: globalCookiePolicy,
      headers: dataHeaders(getState),
      body: JSON.stringify(finalReqBody),
    };

    const onSuccess = data => {
      if (globals.consoleMode === CLI_CONSOLE_MODE) {
        dispatch(loadMigrationStatus()); // don't call for server mode
      }
      if (successMsg) {
        dispatch(showSuccessNotification(successMsg));
      }
      customOnSuccess(data);
    };

    const onError = err => {
      dispatch(handleMigrationErrors(errorMsg, err));
      customOnError(err);
    };

    dispatch(showSuccessNotification(requestMsg));
    return dispatch(requestAction(url, options)).then(onSuccess, onError);
  };
};

=======
>>>>>>> 0c6c6fb1
/* Action creators */
const fetchCustomFunction = (functionName, schema, source) => {
  return (dispatch, getState) => {
    const url = Endpoints.query;
    const fetchCustomFunctionDefinition = getRunSqlQuery(
      dataSource.getFunctionDefinitionSql(schema, functionName),
      source
    );

    const options = {
      credentials: globalCookiePolicy,
      method: 'POST',
      headers: dataHeaders(getState),
      body: JSON.stringify(fetchCustomFunctionDefinition),
    };
    dispatch({ type: FETCHING_INDIV_CUSTOM_FUNCTION });
    return dispatch(requestAction(url, options)).then(
      ({ result }) => {
        console.log({ result });
        if (result.length > 1) {
          let funDefinition = {};
          try {
            funDefinition = JSON.parse(result[1])[0];
          } catch (err) {
            return dispatch({ type: CUSTOM_FUNCTION_FETCH_FAIL, data: err });
          }
          dispatch({
            type: CUSTOM_FUNCTION_FETCH_SUCCESS,
            data: funDefinition,
          });
          return Promise.resolve();
        }
      },
      error => {
        console.error('Failed to fetch function' + JSON.stringify(error));
        return dispatch({ type: CUSTOM_FUNCTION_FETCH_FAIL, data: error });
      }
    );
  };
};

<<<<<<< HEAD
const deleteFunction = () => (dispatch, getState) => {
  const currentSchema = getState().tables.currentSchema;
  const { functionName, functionDefinition } = getState().functions;
  const source = getState().tables.currentDataSource;
  const upSql = dataSource.deleteFunctionSql(
    currentSchema,
    getState().functions
  );

  const sqlUpQueries = [getRunSqlQuery(upSql, source)];
  const sqlDownQueries = [];
  if (functionDefinition && functionDefinition.length > 0) {
    sqlDownQueries.push(getRunSqlQuery(functionDefinition, source));
  }

  // Apply migrations
  const migrationName = `drop_function_${currentSchema}_${functionName}`;

  const requestMsg = 'Deleting function...';
  const successMsg = 'Function deleted';
  const errorMsg = 'Deleting function failed';

  const customOnSuccess = () =>
    dispatch(_push(getSchemaBaseRoute(currentSchema)));
  const customOnError = () => dispatch({ type: DELETE_CUSTOM_FUNCTION_FAIL });

  dispatch({ type: DELETING_CUSTOM_FUNCTION });
  return dispatch(
    makeRequest(
      sqlUpQueries,
      sqlDownQueries,
      migrationName,
      customOnSuccess,
      customOnError,
      requestMsg,
      successMsg,
      errorMsg
    )
  );
=======
const deleteFunctionSql = () => {
  return (dispatch, getState) => {
    const currentSchema = getState().tables.currentSchema;
    const {
      functionName,
      functionDefinition,
      inputArgTypes,
    } = getState().functions;

    const functionNameWithSchema =
      '"' + currentSchema + '"' + '.' + '"' + functionName + '"';

    let functionArgString = '';
    if (inputArgTypes.length > 0) {
      functionArgString += '(';
      inputArgTypes.forEach((inputArg, i) => {
        functionArgString += i > 0 ? ', ' : '';

        functionArgString +=
          '"' + inputArg.schema + '"' + '.' + '"' + inputArg.name + '"';
      });
      functionArgString += ')';
    }

    const sqlDropFunction =
      'DROP FUNCTION ' + functionNameWithSchema + functionArgString;

    const migration = new Migration();

    if (functionDefinition && functionDefinition.length > 0) {
      migration.add(
        getRunSqlQuery(sqlDropFunction),
        getRunSqlQuery(functionDefinition)
      );
    } else {
      migration.add(getRunSqlQuery(sqlDropFunction)); // TODO Down queries
    }

    // Apply migrations
    const migrationName = 'drop_function_' + currentSchema + '_' + functionName;

    const requestMsg = 'Deleting function...';
    const successMsg = 'Function deleted';
    const errorMsg = 'Deleting function failed';

    const customOnSuccess = () => {
      dispatch(_push(getSchemaBaseRoute(currentSchema)));
    };
    const customOnError = () => {
      dispatch({ type: DELETE_CUSTOM_FUNCTION_FAIL });
    };

    dispatch({ type: DELETING_CUSTOM_FUNCTION });
    return dispatch(
      makeRequest(
        migration.upMigration,
        migration.downMigration,
        migrationName,
        customOnSuccess,
        customOnError,
        requestMsg,
        successMsg,
        errorMsg
      )
    );
  };
>>>>>>> 0c6c6fb1
};

const unTrackCustomFunction = () => {
  return (dispatch, getState) => {
    const currentSchema = getState().tables.currentSchema;
    const currentDataSource = getState().tables.currentDataSource;
    const functionName = getState().functions.functionName;

    const migrationName = 'remove_custom_function_' + functionName;
    const payload = getUntrackFunctionQuery(
      functionName,
      currentSchema,
      currentDataSource
    );
    const downPayload = getTrackFunctionQuery(
      functionName,
      currentSchema,
      currentDataSource
    );

<<<<<<< HEAD
=======
    const migration = new Migration();
    migration.add(payload, downPayload);

>>>>>>> 0c6c6fb1
    const requestMsg = 'Deleting custom function...';
    const successMsg = 'Custom function deleted successfully';
    const errorMsg = 'Delete custom function failed';

    const customOnSuccess = () => {
      dispatch(_push(getSchemaBaseRoute(currentSchema)));
      dispatch({ type: RESET });
      dispatch(exportMetadata());
    };
    const customOnError = error => {
      Promise.all([
        dispatch({ type: UNTRACK_CUSTOM_FUNCTION_FAIL, data: error }),
      ]);
    };

    dispatch({ type: UNTRACKING_CUSTOM_FUNCTION });
    return dispatch(
      makeRequest(
<<<<<<< HEAD
        [payload],
        [downPayload],
=======
        migration.upMigration,
        migration.downMigration,
>>>>>>> 0c6c6fb1
        migrationName,
        customOnSuccess,
        customOnError,
        requestMsg,
        successMsg,
        errorMsg
      )
    );
  };
};
const updateSessVar = session_argument => {
  return (dispatch, getState) => {
    const currentSchema = getState().tables.currentSchema;
    const currentDataSource = getState().tables.currentDataSource;
    const functionName = getState().functions.functionName;
    const oldConfiguration = getState().functions.configuration;

    const migrationName = 'update_session_arg_custom_function_' + functionName;

    //untrack function first
    const untrackPayloadUp = getUntrackFunctionQuery(
      functionName,
      currentSchema,
      currentDataSource
    );
    const retrackPayloadDown = getTrackFunctionV2Query(
      functionName,
      currentSchema,
      {
        ...(oldConfiguration && oldConfiguration),
      },
      currentDataSource
    );

    // retrack with sess arg config
    const retrackPayloadUp = getTrackFunctionV2Query(
      functionName,
      currentSchema,
      {
        ...(session_argument && {
          session_argument,
        }),
      },
      currentDataSource
    );

    const untrackPayloadDown = getUntrackFunctionQuery(
      functionName,
      currentSchema,
      currentDataSource
    );

    const upQuery = {
      type: 'bulk',
      source: currentDataSource,
      args: [untrackPayloadUp, retrackPayloadUp],
    };

    const downQuery = {
      type: 'bulk',
      source: currentDataSource,
      args: [untrackPayloadDown, retrackPayloadDown],
    };

    const requestMsg = 'Updating Session argument variable...';
    const successMsg = 'Session variable argument updated successfully';
    const errorMsg = 'Updating Session argument variable failed';

    const customOnSuccess = () => {
      dispatch(exportMetadata());
    };
    const customOnError = error => {
      dispatch({ type: SESSVAR_CUSTOM_FUNCTION_ADD_FAIL, data: error });
    };

    dispatch({ type: SESSVAR_CUSTOM_FUNCTION_REQUEST });
    return dispatch(
      makeRequest(
        upQuery.args,
        downQuery.args,
        migrationName,
        customOnSuccess,
        customOnError,
        requestMsg,
        successMsg,
        errorMsg
      )
    );
  };
};

/* */

/* Reducer */

const customFunctionReducer = (state = functionData, action) => {
  switch (action.type) {
    case RESET:
      return {
        ...functionData,
      };
    case FETCHING_INDIV_CUSTOM_FUNCTION:
      return {
        ...state,
        isFetching: true,
        isFetchError: null,
      };
    case CUSTOM_FUNCTION_FETCH_SUCCESS:
      return {
        ...state,
        functionName: action?.data?.function_name,
        functionSchema: action?.data?.function_schema || null,
        functionDefinition: action?.data?.function_definition || null,
        setOffTable: action?.data?.return_type_name || null,
        setOffTableSchema: action?.data?.return_type_schema || null,
        inputArgNames: action?.data?.input_arg_names || null,
        inputArgTypes: action?.data?.input_arg_types || null,
        isFetching: false,
        isUpdating: false,
        isFetchError: null,
      };
    case CUSTOM_FUNCTION_FETCH_FAIL:
      return {
        ...state,
        isFetching: false,
        isFetchError: action.data,
      };
    case DELETE_CUSTOM_FUNCTION_FAIL:
      return {
        ...state,
        isDeleting: false,
        isError: action.data,
      };
    case DELETING_CUSTOM_FUNCTION:
      return {
        ...state,
        isDeleting: true,
        isError: null,
      };

    case UNTRACK_CUSTOM_FUNCTION_FAIL:
      return {
        ...state,
        isUntracking: false,
        isError: action.data,
      };
    case UNTRACKING_CUSTOM_FUNCTION:
      return {
        ...state,
        isUntracking: true,
        isError: null,
      };
    case SESSVAR_CUSTOM_FUNCTION_REQUEST:
      return {
        ...state,
        isUpdating: true,
        isError: null,
      };
    case SESSVAR_CUSTOM_FUNCTION_ADD_FAIL:
      return {
        ...state,
        isUpdating: false,
        isError: action.data,
      };
    case SESSVAR_CUSTOM_FUNCTION_ADD_SUCCESS:
      return {
        ...state,
        isUpdating: false,
        isError: null,
      };
    default:
      return {
        ...state,
      };
  }
};

/* End of it */

export {
  RESET,
  fetchCustomFunction,
  unTrackCustomFunction,
  updateSessVar,
  deleteFunction,
};
export default customFunctionReducer;<|MERGE_RESOLUTION|>--- conflicted
+++ resolved
@@ -6,35 +6,18 @@
 
 import requestAction from '../../../../utils/requestAction';
 import dataHeaders from '../Common/Headers';
-
-<<<<<<< HEAD
-import globals from '../../../../Globals';
-
-import returnMigrateUrl from '../Common/getMigrateUrl';
-import { CLI_CONSOLE_MODE, SERVER_CONSOLE_MODE } from '../../../../constants';
-import { loadMigrationStatus } from '../../../Main/Actions';
-import { handleMigrationErrors } from '../../../../utils/migration';
-
-import { showSuccessNotification } from '../../Common/Notification';
-=======
-import { fetchTrackedFunctions } from '../DataActions';
->>>>>>> 0c6c6fb1
 
 import _push from '../push';
 import { getSchemaBaseRoute } from '../../../Common/utils/routesUtils';
 import { dataSource } from '../../../../dataSources';
 import { exportMetadata } from '../../../../metadata/actions';
 import { getRunSqlQuery } from '../../../Common/utils/v1QueryUtils';
-<<<<<<< HEAD
 import {
   getUntrackFunctionQuery,
   getTrackFunctionQuery,
   getTrackFunctionV2Query,
 } from '../../../../metadata/queryUtils';
-=======
 import { makeRequest } from '../../RemoteSchema/Actions';
-import Migration from '../../../../utils/migration/Migration';
->>>>>>> 0c6c6fb1
 
 /* Constants */
 
@@ -59,79 +42,6 @@
 const SESSVAR_CUSTOM_FUNCTION_ADD_SUCCESS =
   '@customFunction/SESSVAR_CUSTOM_FUNCTION_ADD_SUCCESS';
 
-/* */
-
-<<<<<<< HEAD
-const makeRequest = (
-  upQueries,
-  downQueries,
-  migrationName,
-  customOnSuccess,
-  customOnError,
-  requestMsg,
-  successMsg,
-  errorMsg
-) => {
-  return (dispatch, getState) => {
-    const source = getState().tables.currentDataSource;
-    const upQuery = {
-      type: 'bulk',
-      source,
-      args: upQueries,
-    };
-
-    const downQuery = {
-      type: 'bulk',
-      source,
-      args: downQueries,
-    };
-
-    const migrationBody = {
-      name: migrationName,
-      up: upQuery.args,
-      down: downQuery.args,
-    };
-
-    const currMigrationMode = getState().main.migrationMode;
-
-    const migrateUrl = returnMigrateUrl(currMigrationMode);
-
-    let finalReqBody;
-    if (globals.consoleMode === SERVER_CONSOLE_MODE) {
-      finalReqBody = upQuery;
-    } else if (globals.consoleMode === CLI_CONSOLE_MODE) {
-      finalReqBody = migrationBody;
-    }
-    const url = migrateUrl;
-    const options = {
-      method: 'POST',
-      credentials: globalCookiePolicy,
-      headers: dataHeaders(getState),
-      body: JSON.stringify(finalReqBody),
-    };
-
-    const onSuccess = data => {
-      if (globals.consoleMode === CLI_CONSOLE_MODE) {
-        dispatch(loadMigrationStatus()); // don't call for server mode
-      }
-      if (successMsg) {
-        dispatch(showSuccessNotification(successMsg));
-      }
-      customOnSuccess(data);
-    };
-
-    const onError = err => {
-      dispatch(handleMigrationErrors(errorMsg, err));
-      customOnError(err);
-    };
-
-    dispatch(showSuccessNotification(requestMsg));
-    return dispatch(requestAction(url, options)).then(onSuccess, onError);
-  };
-};
-
-=======
->>>>>>> 0c6c6fb1
 /* Action creators */
 const fetchCustomFunction = (functionName, schema, source) => {
   return (dispatch, getState) => {
@@ -173,7 +83,6 @@
   };
 };
 
-<<<<<<< HEAD
 const deleteFunction = () => (dispatch, getState) => {
   const currentSchema = getState().tables.currentSchema;
   const { functionName, functionDefinition } = getState().functions;
@@ -213,74 +122,6 @@
       errorMsg
     )
   );
-=======
-const deleteFunctionSql = () => {
-  return (dispatch, getState) => {
-    const currentSchema = getState().tables.currentSchema;
-    const {
-      functionName,
-      functionDefinition,
-      inputArgTypes,
-    } = getState().functions;
-
-    const functionNameWithSchema =
-      '"' + currentSchema + '"' + '.' + '"' + functionName + '"';
-
-    let functionArgString = '';
-    if (inputArgTypes.length > 0) {
-      functionArgString += '(';
-      inputArgTypes.forEach((inputArg, i) => {
-        functionArgString += i > 0 ? ', ' : '';
-
-        functionArgString +=
-          '"' + inputArg.schema + '"' + '.' + '"' + inputArg.name + '"';
-      });
-      functionArgString += ')';
-    }
-
-    const sqlDropFunction =
-      'DROP FUNCTION ' + functionNameWithSchema + functionArgString;
-
-    const migration = new Migration();
-
-    if (functionDefinition && functionDefinition.length > 0) {
-      migration.add(
-        getRunSqlQuery(sqlDropFunction),
-        getRunSqlQuery(functionDefinition)
-      );
-    } else {
-      migration.add(getRunSqlQuery(sqlDropFunction)); // TODO Down queries
-    }
-
-    // Apply migrations
-    const migrationName = 'drop_function_' + currentSchema + '_' + functionName;
-
-    const requestMsg = 'Deleting function...';
-    const successMsg = 'Function deleted';
-    const errorMsg = 'Deleting function failed';
-
-    const customOnSuccess = () => {
-      dispatch(_push(getSchemaBaseRoute(currentSchema)));
-    };
-    const customOnError = () => {
-      dispatch({ type: DELETE_CUSTOM_FUNCTION_FAIL });
-    };
-
-    dispatch({ type: DELETING_CUSTOM_FUNCTION });
-    return dispatch(
-      makeRequest(
-        migration.upMigration,
-        migration.downMigration,
-        migrationName,
-        customOnSuccess,
-        customOnError,
-        requestMsg,
-        successMsg,
-        errorMsg
-      )
-    );
-  };
->>>>>>> 0c6c6fb1
 };
 
 const unTrackCustomFunction = () => {
@@ -301,12 +142,6 @@
       currentDataSource
     );
 
-<<<<<<< HEAD
-=======
-    const migration = new Migration();
-    migration.add(payload, downPayload);
-
->>>>>>> 0c6c6fb1
     const requestMsg = 'Deleting custom function...';
     const successMsg = 'Custom function deleted successfully';
     const errorMsg = 'Delete custom function failed';
@@ -325,13 +160,8 @@
     dispatch({ type: UNTRACKING_CUSTOM_FUNCTION });
     return dispatch(
       makeRequest(
-<<<<<<< HEAD
         [payload],
         [downPayload],
-=======
-        migration.upMigration,
-        migration.downMigration,
->>>>>>> 0c6c6fb1
         migrationName,
         customOnSuccess,
         customOnError,
