--- conflicted
+++ resolved
@@ -42,10 +42,11 @@
   -> UserInfo
   -> IpAddress
   -> [HTTP.Header]
+  -> E.GraphQLQueryType
   -> GQLBatchedReqs GQLQueryText
   -- ^ the batched request with unparsed GraphQL query
   -> m (HttpResponse EncJSON)
-runGQBatched reqId responseErrorsConfig userInfo ipAddress reqHdrs query = do
+runGQBatched reqId responseErrorsConfig userInfo ipAddress reqHdrs queryType query = do
   schemaCache <- asks E._ecxSchemaCache
   enableAL <- asks E._ecxEnableAllowList
   case query of
@@ -53,7 +54,7 @@
       -- run system authorization on the GraphQL API
       reqParsed <- E.authorizeGQLApi userInfo (reqHdrs, ipAddress) enableAL schemaCache req
                    >>= flip onLeft throwError
-      runGQ reqId userInfo reqHdrs (req, reqParsed)
+      runGQ reqId userInfo reqHdrs queryType (req, reqParsed)
     GQLBatchedReqs reqs -> do
       -- It's unclear what we should do if we receive multiple
       -- responses with distinct headers, so just do the simplest thing
@@ -68,7 +69,7 @@
       reqsParsed <- traverse (E.authorizeGQLApi userInfo (reqHdrs, ipAddress) enableAL schemaCache) reqs
                     >>= mapM (flip onLeft throwError)
       -- then run the query
-      fmap removeHeaders $ traverse (try . runGQ reqId userInfo reqHdrs) $ zip reqs reqsParsed
+      fmap removeHeaders $ traverse (try . runGQ reqId userInfo reqHdrs queryType) $ zip reqs reqsParsed
   where
     try = flip catchError (pure . Left) . fmap Right
 
@@ -82,28 +83,18 @@
      )
   => RequestId
   -> UserInfo
-<<<<<<< HEAD
   -> [HTTP.Header]
+  -> E.GraphQLQueryType
   -> (GQLReqUnparsed, GQLReqParsed)
   -> m (HttpResponse EncJSON)
-runGQ reqId userInfo reqHeaders reqs@(reqUnparsed,_) = do
-=======
-  -> [N.Header]
-  -> E.GraphQLQueryType
-  -> GQLReq GQLQueryText
-  -> m (HttpResponse EncJSON)
-runGQ reqId userInfo reqHdrs queryType req = do
->>>>>>> f73b847d
+runGQ reqId userInfo reqHeaders queryType reqs@(reqUnparsed,_) = do
   -- The response and misc telemetry data:
   let telemTransport = Telem.HTTP
   (telemTimeTot_DT, (telemCacheHit, telemLocality, (telemTimeIO_DT, telemQueryType, !resp))) <- withElapsedTime $ do
     E.ExecutionCtx _ sqlGenCtx pgExecCtx planCache sc scVer httpManager _ <- ask
     (telemCacheHit, execPlan) <- E.getResolvedExecPlan pgExecCtx planCache
-<<<<<<< HEAD
-                                 userInfo sqlGenCtx sc scVer httpManager reqHeaders reqs
-=======
-                                 userInfo sqlGenCtx enableAL sc scVer queryType httpManager reqHdrs req
->>>>>>> f73b847d
+                                 userInfo sqlGenCtx sc scVer queryType
+                                 httpManager reqHeaders reqs
     case execPlan of
       E.GExPHasura resolvedOp -> do
         (telemTimeIO, telemQueryType, respHdrs, resp) <- runHasuraGQ reqId reqUnparsed userInfo resolvedOp
@@ -111,52 +102,15 @@
       E.GExPRemote rsi opDef  -> do
         let telemQueryType | G._todType opDef == G.OperationTypeMutation = Telem.Mutation
                            | otherwise = Telem.Query
-<<<<<<< HEAD
-
         (telemTimeIO, resp) <- E.execRemoteGQ reqId userInfo reqHeaders reqUnparsed rsi $ G._todType opDef
         pure (telemCacheHit, Telem.Remote, (telemTimeIO, telemQueryType, resp))
 
-=======
-        (telemTimeIO, resp) <- E.execRemoteGQ reqId userInfo reqHdrs req rsi $ G._todType opDef
-        return (telemCacheHit, Telem.Remote, (telemTimeIO, telemQueryType, resp))
->>>>>>> f73b847d
   let telemTimeIO = convertDuration telemTimeIO_DT
       telemTimeTot = convertDuration telemTimeTot_DT
 
   Telem.recordTimingMetric Telem.RequestDimensions{..} Telem.RequestTimings{..}
   return resp
 
-<<<<<<< HEAD
-=======
-runGQBatched
-  :: ( HasVersion
-     , MonadIO m
-     , MonadError QErr m
-     , MonadReader E.ExecutionCtx m
-     )
-  => RequestId
-  -> ResponseInternalErrorsConfig
-  -> UserInfo
-  -> [N.Header]
-  -> E.GraphQLQueryType
-  -> GQLBatchedReqs GQLQueryText
-  -> m (HttpResponse EncJSON)
-runGQBatched reqId responseErrorsConfig userInfo reqHdrs queryType reqs =
-  case reqs of
-    GQLSingleRequest req ->
-      runGQ reqId userInfo reqHdrs queryType req
-    GQLBatchedReqs batch -> do
-      -- It's unclear what we should do if we receive multiple
-      -- responses with distinct headers, so just do the simplest thing
-      -- in this case, and don't forward any.
-      let includeInternal = shouldIncludeInternal (_uiRole userInfo) responseErrorsConfig
-          removeHeaders =
-            flip HttpResponse []
-            . encJFromList
-            . map (either (encJFromJValue . encodeGQErr includeInternal) _hrBody)
-          try = flip catchError (pure . Left) . fmap Right
-      removeHeaders <$> traverse (try . runGQ reqId userInfo reqHdrs queryType) batch
->>>>>>> f73b847d
 
 runHasuraGQ
   :: ( MonadIO m
