--- conflicted
+++ resolved
@@ -27,42 +27,25 @@
 import           Hasura.Prelude
 import           Hasura.Session
 
-<<<<<<< HEAD
 import qualified Data.Aeson.Casing                      as J
 import qualified Data.Aeson.Extended                    as J
+import qualified Data.ByteString                        as B
 import qualified Data.HashSet                           as Set
 import qualified Data.Aeson.TH                          as J
 import qualified Data.HashMap.Strict                    as Map
+import qualified Data.HashMap.Strict.InsOrd             as OMap
 import qualified Data.Text                              as T
 import qualified Data.UUID.V4                           as UUID
 import qualified Database.PG.Query                      as Q
 import qualified Language.GraphQL.Draft.Syntax          as G
-=======
-import qualified Data.Aeson.Casing             as J
-import qualified Data.Aeson.Extended           as J
-import qualified Data.Aeson.TH                 as J
-import qualified Data.ByteString               as B
-import qualified Data.HashMap.Strict           as Map
-import qualified Data.HashMap.Strict.InsOrd    as OMap
-import qualified Data.Sequence                 as Seq
-import qualified Data.Text                     as T
-import qualified Data.UUID.V4                  as UUID
-import qualified Database.PG.Query             as Q
-import qualified Language.GraphQL.Draft.Syntax as G
->>>>>>> 4facf7e8
 
 -- remove these when array encoding is merged
-import qualified Database.PG.Query.PTI         as PTI
-import qualified PostgreSQL.Binary.Encoding    as PE
+import qualified Database.PG.Query.PTI                  as PTI
+import qualified PostgreSQL.Binary.Encoding             as PE
 
 import           Control.Lens
-<<<<<<< HEAD
-import           Data.Has
 import           Data.UUID                              (UUID)
 import           Data.Semigroup.Generic
-=======
-import           Data.UUID                     (UUID)
->>>>>>> 4facf7e8
 
 import qualified Hasura.GraphQL.Parser.Schema  as PS
 -- import qualified Hasura.GraphQL.Transport.HTTP.Protocol as GH
@@ -130,38 +113,6 @@
     mkQualIden prefix = S.SEQIden . S.QIden (S.QualIden prefix Nothing) -- TODO fix this Nothing of course
     aliasToIden = Iden . G.unName
 
-<<<<<<< HEAD
-=======
--- TODO fix this comment
--- | Resolves an 'GR.UnresolvedVal' by converting 'GR.UVPG' values to SQL expressions that refer to
--- the @result_vars@ input object, collecting variable values along the way.
-resolveMultiplexedValue
-  :: (MonadState (HashMap G.Name PGColumnValue, Seq PGColumnValue) m)
-  => UnpreparedValue -> m S.SQLExp
-resolveMultiplexedValue = \case
-  UVParameter colVal varM -> do
-    varJsonPath <- case fmap PS.getName varM of
-      Just varName -> do
-        modifying _1 $ Map.insert varName colVal
-        pure ["query", G.unName varName]
-      Nothing -> do
-        syntheticVarIndex <- gets (length . snd)
-        modifying _2 (|> colVal)
-        pure ["synthetic", T.pack $ show syntheticVarIndex]
-    pure $ fromResVars (PGTypeScalar $ pstType $ pcvValue colVal) varJsonPath
-  UVSessionVar ty sessVar -> pure $ fromResVars ty ["session", sessionVariableToText sessVar]
-  UVLiteral sqlExp -> pure sqlExp
-  UVSession -> pure $ fromResVars (PGTypeScalar PGJSON) ["session"]
-  where
-    fromResVars pgType jPath = addTypeAnnotation pgType $ S.SEOpApp (S.SQLOp "#>>")
-      [ S.SEQIden $ S.QIden (S.QualIden (Iden "_subs") Nothing) (Iden "result_vars")
-      , S.SEArray $ map S.SELit jPath
-      ]
-    addTypeAnnotation pgType = flip S.SETyAnn (S.mkTypeAnn pgType) . case pgType of
-      PGTypeScalar scalarType -> withConstructorFn scalarType
-      PGTypeArray _           -> id
-
->>>>>>> 4facf7e8
 newtype CohortId = CohortId { unCohortId :: UUID }
   deriving (Show, Eq, Hashable, J.ToJSON, Q.FromCol)
 
@@ -259,12 +210,8 @@
       encoder = PE.array 114 . PE.dimensionArray foldl' (PE.encodingArray . PE.json_ast)
 
 executeMultiplexedQuery
-<<<<<<< HEAD
   :: (MonadTx m)
-  => MultiplexedQuery -> [(CohortId, CohortVariables)] -> m [(CohortId, EncJSON)]
-=======
-  :: (MonadTx m) => MultiplexedQuery -> [(CohortId, CohortVariables)] -> m [(CohortId, B.ByteString)]
->>>>>>> 4facf7e8
+  => MultiplexedQuery -> [(CohortId, CohortVariables)] -> m [(CohortId, B.ByteString)]
 executeMultiplexedQuery (MultiplexedQuery query) = executeQuery query
 
 -- | Internal; used by both 'executeMultiplexedQuery' and 'explainLiveQueryPlan'.
@@ -324,8 +271,8 @@
 -- of a subscription field's AST as we resolve them to SQL expressions.
 data QueryParametersInfo
   = QueryParametersInfo
-  { _qpiReusableVariableValues     :: !GV.ReusableVariableValues
-  , _qpiSyntheticVariableValues    :: !(Seq (WithScalarType PGScalarValue))
+  { _qpiReusableVariableValues     :: !(HashMap G.Name PGColumnValue)
+  , _qpiSyntheticVariableValues    :: !(Seq PGColumnValue)
   , _qpiReferencedSessionVariables :: !(Set.HashSet SessionVariable)
   -- ^ The session variables that are referenced in the query root fld's AST.
   -- This information is used to determine a cohort's required session
@@ -340,24 +287,23 @@
 -- about various parameters of the query along the way.
 resolveMultiplexedValue
   :: (MonadState QueryParametersInfo m)
-  => GR.UnresolvedVal -> m S.SQLExp
+  => UnpreparedValue -> m S.SQLExp
 resolveMultiplexedValue = \case
-  GR.UVPG annPGVal -> do
-    let GR.AnnPGVal varM _ colVal = annPGVal
-    varJsonPath <- case varM of
+  UVParameter colVal varM -> do
+    varJsonPath <- case fmap PS.getName varM of
       Just varName -> do
         modifying qpiReusableVariableValues $ Map.insert varName colVal
-        pure ["query", G.unName $ G.unVariable varName]
+        pure ["query", G.unName  varName]
       Nothing -> do
         syntheticVarIndex <- use (qpiSyntheticVariableValues . to length)
         modifying qpiSyntheticVariableValues (|> colVal)
         pure ["synthetic", T.pack $ show syntheticVarIndex]
-    pure $ fromResVars (PGTypeScalar $ pstType colVal) varJsonPath
-  GR.UVSessVar ty sessVar -> do
+    pure $ fromResVars (PGTypeScalar $ pstType $ pcvValue colVal) varJsonPath
+  UVSessionVar ty sessVar -> do
     modifying qpiReferencedSessionVariables (Set.insert sessVar)
     pure $ fromResVars ty ["session", sessionVariableToText sessVar]
-  GR.UVSQL sqlExp -> pure sqlExp
-  GR.UVSession -> pure $ fromResVars (PGTypeScalar PGJSON) ["session"]
+  UVLiteral sqlExp -> pure sqlExp
+  UVSession -> pure $ fromResVars (PGTypeScalar PGJSON) ["session"]
   where
     fromResVars pgType jPath = addTypeAnnotation pgType $ S.SEOpApp (S.SQLOp "#>>")
       [ S.SEQIden $ S.QIden (S.QualIden (Iden "_subs") Nothing) (Iden "result_vars")
@@ -388,29 +334,15 @@
 
 data ReusableLiveQueryPlan
   = ReusableLiveQueryPlan
-<<<<<<< HEAD
   { _rlqpParameterizedPlan        :: !ParameterizedLiveQueryPlan
   , _rlqpRequiredSessionVariables :: !(Set.HashSet SessionVariable)
   , _rlqpSyntheticVariableValues  :: !ValidatedSyntheticVariables
-  , _rlqpQueryVariableTypes       :: !GV.ReusableVariableTypes
+  , _rlqpQueryVariableTypes       :: HashMap G.Name PGColumnType
   } deriving (Show)
 $(J.deriveToJSON (J.aesonDrop 4 J.snakeCase) ''ReusableLiveQueryPlan)
 
 -- | Constructs a new execution plan for a live query and returns a reusable version
 -- of the plan if possible.
-=======
-  { _rlqpParameterizedPlan       :: !ParameterizedLiveQueryPlan
-  , _rlqpSyntheticVariableValues :: !ValidatedSyntheticVariables
-  , _rlqpQueryVariableTypes      :: HashMap G.Name PGColumnType
-  } deriving (Show)
-$(J.deriveToJSON (J.aesonDrop 4 J.snakeCase) ''ReusableLiveQueryPlan)
-
--- | Constructs a new execution plan for a live query and returns a reusable version of the plan if
--- possible.
-
--- NOTE: This function has a 'MonadTrace' constraint in master, but we don't need it
--- here. We should evaluate if we need it here.
->>>>>>> 4facf7e8
 buildLiveQueryPlan
   :: ( MonadError QErr m
      , MonadIO m
@@ -419,73 +351,8 @@
   -> UserInfo
   -> InsOrdHashMap G.Name (SubscriptionRootField UnpreparedValue)
   -> m (LiveQueryPlan, Maybe ReusableLiveQueryPlan)
-<<<<<<< HEAD
-buildLiveQueryPlan pgExecCtx initialReusability actionExecutioner fields = do
-  ((resolvedASTs, QueryParametersInfo{..}), finalReusability) <-
-    GV.runReusabilityTWith initialReusability . flip runStateT mempty $
-      fmap Map.fromList . for (toList fields) $ \field -> case GV._fName field of
-        "__typename" -> throwVE "you cannot create a subscription on '__typename' field"
-        _ -> do
-          unresolvedAST <- GR.queryFldToPGAST field actionExecutioner
-          resolvedAST <- GR.traverseQueryRootFldAST resolveMultiplexedValue unresolvedAST
-          pure (GV._fAlias field, resolvedAST)
-  userInfo <- asks getter
-  let multiplexedQuery = mkMultiplexedQuery resolvedASTs
-      roleName = _uiRole userInfo
-      parameterizedPlan = ParameterizedLiveQueryPlan roleName multiplexedQuery
-
-  -- We need to ensure that the values provided for variables are correct according
-  -- to Postgres. Without this check an invalid value for a variable for one instance
-  -- of the subscription will take down the entire multiplexed query
-  validatedQueryVars <- validateVariables pgExecCtx _qpiReusableVariableValues
-  validatedSyntheticVars <- validateVariables pgExecCtx $
-                            toList _qpiSyntheticVariableValues
-  let cohortVariables = mkCohortVariables _qpiReferencedSessionVariables
-                        (_uiSession userInfo) validatedQueryVars validatedSyntheticVars
-      plan = LiveQueryPlan parameterizedPlan cohortVariables
-      varTypes = finalReusability ^? GV._Reusable
-      reusablePlan = ReusableLiveQueryPlan parameterizedPlan _qpiReferencedSessionVariables
-                     validatedSyntheticVars <$> varTypes
-  pure (plan, reusablePlan)
-
-reuseLiveQueryPlan
-  :: (MonadError QErr m, MonadIO m)
-  => PGExecCtx
-  -> SessionVariables
-  -> Maybe GH.VariableValues
-  -> ReusableLiveQueryPlan
-  -> m LiveQueryPlan
-reuseLiveQueryPlan pgExecCtx sessionVars queryVars ReusableLiveQueryPlan{..} = do
-  annVarVals <- GV.validateVariablesForReuse _rlqpQueryVariableTypes queryVars
-  validatedVars <- validateVariables pgExecCtx annVarVals
-  pure $ LiveQueryPlan _rlqpParameterizedPlan $
-         mkCohortVariables _rlqpRequiredSessionVariables
-         sessionVars validatedVars _rlqpSyntheticVariableValues
-=======
 buildLiveQueryPlan pgExecCtx userInfo unpreparedAST = do
-  -- ((resolvedASTs, (queryVariableValues, syntheticVariableValues)), finalReusability) <-
-  --   GV.runReusabilityTWith initialReusability . flip runStateT mempty $
-  --     fmap Map.fromList . for (toList fields) $ \field -> case GV._fName field of
-  --       "__typename" -> throwVE "you cannot create a subscription on '__typename' field"
-  --       _ -> do
-  --         unresolvedAST <- GR.queryFldToPGAST field actionExecutioner
-  --         resolvedAST <- GR.traverseQueryRootFldAST resolveMultiplexedValue unresolvedAST
-
-  --         let (_, remoteJoins) = GR.toPGQuery resolvedAST
-  --         -- Reject remote relationships in subscription live query
-  --         when (remoteJoins /= mempty) $
-  --              throw400 NotSupported
-  --                      "Remote relationships are not allowed in subscriptions"
-  --         pure (GV._fAlias field, resolvedAST)
-
-  -- Transform the RQL AST into a prepared SQL query
-{-  preparedAST <- for unpreparedAST \unpreparedQuery -> do
-    (preparedQuery, PlanningSt _ planVars planVals)
-      <- flip runStateT initPlanningSt
-      $  traverseSubscriptionRootField prepareWithPlan unpreparedQuery
-    pure $! irToRootFieldPlan planVars planVals preparedQuery
--}
-  (preparedAST, (queryVariableValues, querySyntheticVariableValues)) <- flip runStateT (mempty, Seq.empty) $
+  (preparedAST, QueryParametersInfo{..}) <- flip runStateT mempty $
     for unpreparedAST \unpreparedQuery -> do
       resolvedRootField <- traverseQueryRootField resolveMultiplexedValue unpreparedQuery
       case resolvedRootField of
@@ -507,48 +374,22 @@
   -- We need to ensure that the values provided for variables are correct according to Postgres.
   -- Without this check an invalid value for a variable for one instance of the subscription will
   -- take down the entire multiplexed query.
-  validatedQueryVars <- validateVariables pgExecCtx $ fmap pcvValue queryVariableValues
-  validatedSyntheticVars <- validateVariables pgExecCtx $ map pcvValue $ toList querySyntheticVariableValues
+  validatedQueryVars <- validateVariables pgExecCtx $ fmap pcvValue _qpiReusableVariableValues
+  validatedSyntheticVars <- validateVariables pgExecCtx $ map pcvValue $ toList _qpiSyntheticVariableValues
 
   let -- TODO validatedQueryVars validatedSyntheticVars
-      cohortVariables = CohortVariables (_uiSession userInfo) validatedQueryVars validatedSyntheticVars
+      cohortVariables = mkCohortVariables _qpiReferencedSessionVariables
+                        (_uiSession userInfo) validatedQueryVars validatedSyntheticVars
 
       plan = LiveQueryPlan parameterizedPlan cohortVariables
       -- See Note [Temporarily disabling query plan caching]
       -- varTypes = finalReusability ^? GV._Reusable
-      reusablePlan = ReusableLiveQueryPlan parameterizedPlan validatedSyntheticVars mempty {- <$> _varTypes -}
+      reusablePlan =
+        ReusableLiveQueryPlan parameterizedPlan
+                              _qpiReferencedSessionVariables
+                              validatedSyntheticVars
+                              mempty {- <$> _varTypes -}
   pure (plan, Just reusablePlan)
-
-  -- (astResolved, (queryVariableValues, syntheticVariableValues)) <- flip runStateT mempty $
-  --   GEQ.traverseSubscriptionRootField resolveMultiplexedValue _astUnresolved
-  -- let pgQuery = mkMultiplexedQuery $ _toPGQuery astResolved
-  --     parameterizedPlan = ParameterizedLiveQueryPlan (userRole userInfo) fieldAlias pgQuery
-
-  -- -- We need to ensure that the values provided for variables
-  -- -- are correct according to Postgres. Without this check
-  -- -- an invalid value for a variable for one instance of the
-  -- -- subscription will take down the entire multiplexed query
-  -- validatedQueryVars <- validateVariables pgExecCtx queryVariableValues
-  -- validatedSyntheticVars <- validateVariables pgExecCtx (toList syntheticVariableValues)
-  -- let cohortVariables = CohortVariables (userVars userInfo) validatedQueryVars validatedSyntheticVars
-  --     plan = LiveQueryPlan parameterizedPlan cohortVariables
-  --     reusablePlan = ReusableLiveQueryPlan parameterizedPlan validatedSyntheticVars <$> _varTypes
-  -- pure (plan, reusablePlan)
-
--- See Note [Temporarily disabling query plan caching]
--- reuseLiveQueryPlan
---   :: (MonadError QErr m, MonadIO m)
---   => PGExecCtx
---   -> SessionVariables
---   -> Maybe GH.VariableValues
---   -> ReusableLiveQueryPlan
---   -> m LiveQueryPlan
--- reuseLiveQueryPlan pgExecCtx sessionVars queryVars reusablePlan = do
---   let ReusableLiveQueryPlan parameterizedPlan syntheticVars queryVarTypes = reusablePlan
---   annVarVals <- _validateVariablesForReuse queryVarTypes queryVars
---   validatedVars <- validateVariables pgExecCtx annVarVals
---   pure $ LiveQueryPlan parameterizedPlan (CohortVariables sessionVars validatedVars syntheticVars)
->>>>>>> 4facf7e8
 
 data LiveQueryPlanExplanation
   = LiveQueryPlanExplanation
