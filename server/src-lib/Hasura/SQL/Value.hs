--- conflicted
+++ resolved
@@ -38,6 +38,9 @@
 
 pattern PGTxtVal :: PQ.Oid -> Text -> PGColValue
 pattern PGTxtVal o x = PGColValue o (PGValBase (PGValKnown (PGValText x)))
+
+pattern PGVarcharVal :: PQ.Oid -> Text -> PGColValue
+pattern PGVarcharVal o x = PGColValue o (PGValBase (PGValKnown (PGValVarchar x)))
 
 data PGColValue'
   = PGValBase      !PGBaseColValue
@@ -75,7 +78,6 @@
   | PGValGeo !GeometryWithCRS
   deriving (Show, Eq)
 
-<<<<<<< HEAD
 data PGColValueBin = PGColValueBin PQ.Oid PGColValueBin'
 
 type ElemOid = PQ.Oid
@@ -92,8 +94,8 @@
   PGValComposite _   -> Nothing
   PGValRange _       -> Nothing
   PGValEnum _        -> Nothing
-  PGValDomain b      -> fmap PGValDomainBin $ toPGBinVal b
-  PGValArray eOid v  -> fmap (PGValArrayBin eOid) $ mapM toPGBinVal v
+  PGValDomain b      -> PGValDomainBin <$> toPGBinVal b
+  PGValArray eOid v  -> PGValArrayBin eOid <$> mapM toPGBinVal v
   PGValBase b        -> case b of
                         PGValKnown kb  -> Just (PGValBaseBin kb)
                         PGValUnknown{} -> Nothing
@@ -101,36 +103,10 @@
 --binTyM :: PGColValue -> Maybe PGColValueBin
 --binTyM
 
-txtEncoderG :: (PGBaseColValue -> S.SQLExp) -> PGColValue -> S.SQLExp
-txtEncoderG f (PGColValue _ x) = case x of
-  PGValBase b      -> f b
-  PGValDomain b    -> txtEncoder b
-  PGValComposite a -> S.SELit a
-  PGValRange a     -> S.SELit a
-  PGValEnum a      -> S.SELit a
-  PGValArray _ as  -> S.SEArray $ map (txtEncoderG f) $ V.toList as
-  PGNull           -> S.SEUnsafe "NULL"
-
-txtEncoder :: PGColValue -> S.SQLExp
-txtEncoder = txtEncoderG txtEncoder'
-
-txtEncoder' :: PGBaseColValue -> S.SQLExp
-txtEncoder' (PGValKnown colVal) = case colVal of
-  PGValInteger i  -> S.SELit $ T.pack $ show i
-  PGValSmallInt i -> S.SELit $ T.pack $ show i
-  PGValBigInt i   -> S.SELit $ T.pack $ show i
-  PGValFloat f    -> S.SELit $ T.pack $ show f
-  PGValDouble d   -> S.SELit $ T.pack $ show d
-  PGValNumeric sc -> S.SELit $ T.pack $ show sc
-  PGValBoolean b  -> S.SELit $ bool "false" "true" b
-  PGValChar t     -> S.SELit $ T.pack $ show t
-  PGValVarchar t  -> S.SELit t
-  PGValText t     -> S.SELit t
-  PGValDate d     -> S.SELit $ T.pack $ showGregorian d
-=======
 data TxtEncodedPGVal
   = TENull
   | TELit !Text
+  | TEArray ![TxtEncodedPGVal]
   deriving (Show, Eq, Generic)
 
 instance Hashable TxtEncodedPGVal
@@ -139,9 +115,33 @@
   toJSON = \case
     TENull  -> Null
     TELit t -> String t
-
-txtEncodedPGVal :: PGColValue -> TxtEncodedPGVal
-txtEncodedPGVal colVal = case colVal of
+    TEArray l -> toJSON l
+
+fromEncPGVal :: TxtEncodedPGVal -> S.SQLExp
+fromEncPGVal = \case
+  TENull -> S.SEUnsafe "NULL"
+  TELit t -> S.SELit t
+  TEArray l -> S.SEArray $ map fromEncPGVal l
+
+txtEncoder :: PGColValue -> S.SQLExp
+txtEncoder = fromEncPGVal . txtEncodePGVal
+
+txtEncodePGValG
+  :: (PGBaseColValue -> TxtEncodedPGVal) -> PGColValue -> TxtEncodedPGVal
+txtEncodePGValG f (PGColValue _ x) = case x of
+  PGValBase b      -> f b
+  PGValDomain b    -> txtEncodePGVal b
+  PGValComposite a -> TELit a
+  PGValRange a     -> TELit a
+  PGValEnum a      -> TELit a
+  PGValArray _ as  -> TEArray $ map (txtEncodePGValG f) $ V.toList as
+  PGNull           -> TENull
+
+txtEncodePGVal :: PGColValue -> TxtEncodedPGVal
+txtEncodePGVal = txtEncodePGValG txtEncodePGVal'
+
+txtEncodePGVal' :: PGBaseColValue -> TxtEncodedPGVal
+txtEncodePGVal' (PGValKnown colVal) = case colVal of
   PGValInteger i  -> TELit $ T.pack $ show i
   PGValSmallInt i -> TELit $ T.pack $ show i
   PGValBigInt i   -> TELit $ T.pack $ show i
@@ -153,37 +153,19 @@
   PGValVarchar t  -> TELit t
   PGValText t     -> TELit t
   PGValDate d     -> TELit $ T.pack $ showGregorian d
->>>>>>> 7c89e951
   PGValTimeStampTZ u ->
     TELit $ T.pack $ formatTime defaultTimeLocale "%FT%T%QZ" u
   PGValTimeTZ (ZonedTimeOfDay tod tz) ->
-<<<<<<< HEAD
-    S.SELit $ T.pack (show tod ++ timeZoneOffsetString tz)
+    TELit $ T.pack (show tod ++ timeZoneOffsetString tz)
   --PGNull _ ->
   --  S.SEUnsafe "NULL"
-  PGValJSON (Q.JSON j)    -> S.SELit $ TL.toStrict $
-=======
-    TELit $ T.pack (show tod ++ timeZoneOffsetString tz)
-  PGNull _ ->
-    TENull
   PGValJSON (Q.JSON j)    -> TELit $ TL.toStrict $
->>>>>>> 7c89e951
     AE.encodeToLazyText j
   PGValJSONB (Q.JSONB j)  -> TELit $ TL.toStrict $
     AE.encodeToLazyText j
   PGValGeo o    -> TELit $ TL.toStrict $
     AE.encodeToLazyText o
-<<<<<<< HEAD
-txtEncoder' (PGValUnknown t) = S.SELit t
-=======
-  PGValUnknown t -> TELit t
-
-txtEncoder :: PGColValue -> S.SQLExp
-txtEncoder colVal = case txtEncodedPGVal colVal of
-  TENull  -> S.SEUnsafe "NULL"
-  TELit t -> S.SELit t
->>>>>>> 7c89e951
-
+txtEncodePGVal' (PGValUnknown t) = TELit t
 
 paTxtEncBase :: PGBCKnown -> (PQ.Oid, T.Text)
 paTxtEncBase c = case c of
@@ -227,7 +209,7 @@
     asPGArr a = curly $ T.intercalate "," $ map encAndDoubleQuote a
     encAndDoubleQuote x =
       let TxtEncInfo _ q enc = paTxtEnc x in
-          bool id doubleQuoted q $ enc
+          bool id doubleQuoted q enc
     doubleQuoted a = "\"" <> escaped a  <> "\""
     escaped a = T.replace "\"" "\\\"" $ T.replace "\\" "\\\\" a
     curly a = "{" <> a <> "}"
@@ -248,7 +230,6 @@
   PGValDate d        -> paBinEncBuiltIn d
   PGValTimeStampTZ d -> paBinEncBuiltIn d
   PGValTimeTZ (ZonedTimeOfDay t z) ->
-<<<<<<< HEAD
     (PTI.timetz  , Just $ PE.timetz_int (t,z))
   PGValJSON u        -> paBinEncBuiltIn u
   PGValJSONB u       -> paBinEncBuiltIn u
@@ -280,25 +261,6 @@
 parseKnownValAs a v =  PGValKnown . a <$> parseJSON v
 
 parsePGValue' :: PGBaseColType
-=======
-    Q.toPrepValHelper PTI.timetz PE.timetz_int (t, z)
-  PGNull ty ->
-    (pgTypeOid ty, Nothing)
-  PGValJSON u ->
-    Q.toPrepVal u
-  PGValJSONB u ->
-    Q.toPrepVal u
-  PGValGeo o ->
-    Q.toPrepVal $ TL.toStrict $ AE.encodeToLazyText o
-  PGValUnknown t ->
-    textToPrepVal t
-
-textToPrepVal :: Text -> Q.PrepArg
-textToPrepVal t =
-  (PTI.auto, Just (TE.encodeUtf8 t, PQ.Text))
-
-parsePGValue' :: PGColType
->>>>>>> 7c89e951
              -> Value
              -> AT.Parser PGBaseColValue
 parsePGValue' PGSmallInt val =
@@ -359,20 +321,20 @@
     parseAsVal g v =
       let oid = pgColTyOid pct
           asVal = PGColValue oid . g in
-      fmap asVal $ parseJSON v
+      asVal <$> parseJSON v
     parseAsComposite = parseAsVal PGValComposite
     parseAsEnum      = parseAsVal PGValEnum
     parseAsRange     = parseAsVal PGValRange
     parseAsArray bct v = allowPGEncStr $ (flip $ withArray "[PGColValue]") v $ \a -> do
       let elemOid = maybe (pgColTyOid bct) pgTyOid $ getArrayBaseTy pct
           asArr = PGColValue (pgTyOid pct) . PGValArray elemOid
-      fmap asArr $ mapM (parsePGValue bct) a
+      asArr <$> mapM (parsePGValue bct) a
 
     asUnknown bct v = PGColValue (pgColTyOid bct) $ PGValBase $ PGValUnknown v
 
     parseAsBase bct v = allowPGEncStr $
       let asBaseColVal = PGColValue (pgTyOid pct) . PGValBase in
-      fmap asBaseColVal $ parsePGValue' bct v
+      asBaseColVal <$> parsePGValue' bct v
 
     allowPGEncStr :: AT.Parser PGColValue -> AT.Parser PGColValue
     allowPGEncStr f = case val of
@@ -417,20 +379,21 @@
 pattern PGGeogVal x = PGValKnown (PGValGeo x)
 
 
-txtEncWithGeoVal :: PGColValue -> S.SQLExp
-txtEncWithGeoVal = txtEncoderG txtEncGeoJson
-  where
-    txtEncGeoJson v = bool id applyGeomFromGeoJson (isGeoTy v) $ txtEncoder' v
-
-    isGeoTy v = case v of
-      (PGGeogVal _) -> True
-      _             -> False
+-- txtEncWithGeoVal :: PGColValue -> S.SQLExp
+-- txtEncWithGeoVal = fromEncPGVal . txtEncodePGValG undefined
+--   where
+--     txtEncGeoJson v = bool id applyGeomFromGeoJson (isGeoTy v) $
+--                       fromEncPGVal $ txtEncodePGVal' v
+
+--     isGeoTy v = case v of
+--       (PGGeogVal _) -> True
+--       _             -> False
 
 applyGeomFromGeoJson :: S.SQLExp -> S.SQLExp
 applyGeomFromGeoJson v = S.SEFnApp "ST_GeomFromGeoJSON" [v] Nothing
 
 applyAsGeoJSON :: S.SQLExp -> S.SQLExp
-applyAsGeoJSON expn = 
+applyAsGeoJSON expn =
   S.SEFnApp "ST_AsGeoJSON"
   [ expn
   , S.SEUnsafe "15" -- max decimal digits
@@ -480,9 +443,9 @@
 
 toTxtValue :: PGColType -> PGColValue -> S.SQLExp
 toTxtValue ty val =
-  S.withTyAnn ty txtVal
-  where
-    txtVal = txtEncWithGeoVal val
+  S.annotateExp ty txtVal
+  where
+    txtVal = withGeom ty $ txtEncoder val
 
 pgColValueToInt :: PGColValue -> Maybe Int
 pgColValueToInt (PGColValue _ x) = case x of
@@ -491,7 +454,7 @@
   _               -> Nothing
 
 pgColValueToInt' :: PGBaseColValue -> Maybe Int
-pgColValueToInt' (PGValUnknown{}) = Nothing
+pgColValueToInt' PGValUnknown{} = Nothing
 pgColValueToInt' (PGValKnown x)   = case x of
   (PGValInteger i)  -> Just $ fromIntegral i
   (PGValSmallInt i) -> Just $ fromIntegral i
