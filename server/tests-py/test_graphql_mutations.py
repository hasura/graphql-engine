import pytest
import yaml
from validate import check_query_f
from super_classes import DefaultTestQueries


class TestGraphQLInsert(DefaultTestQueries):

    def test_inserts_author_article(self, hge_ctx):
        check_query_f(hge_ctx, self.dir() + "/author_article.yaml")
        hge_ctx.may_skip_test_teardown = True

    def test_inserts_various_postgres_types(self, hge_ctx):
        check_query_f(hge_ctx, self.dir() + "/insert_various_postgres_types.yaml")
        hge_ctx.may_skip_test_teardown = True

    @pytest.mark.xfail(reason="Refer https://github.com/hasura/graphql-engine/issues/348")
    def test_insert_into_array_col_with_array_input(self, hge_ctx):
        check_query_f(hge_ctx, self.dir() + "/insert_into_array_col_with_array_input.yaml")
        hge_ctx.may_skip_test_teardown = True

    def test_insert_using_variable(self, hge_ctx):
        check_query_f(hge_ctx, self.dir() + "/person_jsonb_variable.yaml")
        hge_ctx.may_skip_test_teardown = True

    def test_insert_using_array_variable(self, hge_ctx):
        check_query_f(hge_ctx, self.dir() + "/person_jsonb_variable_array.yaml")
        hge_ctx.may_skip_test_teardown = True

    def test_insert_null_col_value(self, hge_ctx):
        check_query_f(hge_ctx, self.dir() + "/order_col_shipped_null.yaml")
        hge_ctx.may_skip_test_teardown = True

    @classmethod
    def dir(cls):
        return "queries/graphql_mutation/insert/basic"


class TestGraphqlInsertOnConflict(DefaultTestQueries):

    def test_on_conflict_update(self, hge_ctx):
       check_query_f(hge_ctx, self.dir() + "/article_on_conflict_update.yaml")

    def test_on_conflict_no_action_specified(self, hge_ctx):
       check_query_f(hge_ctx, self.dir() + "/article_on_conflict_no_action_specified.yaml")

    def test_on_conflict_ignore(self, hge_ctx):
        check_query_f(hge_ctx, self.dir() + "/article_on_conflict_ignore_constraint.yaml")
        hge_ctx.may_skip_test_teardown = True

    def test_on_conflict_update_empty_cols(self, hge_ctx):
        check_query_f(hge_ctx, self.dir() + "/article_on_conflict_empty_update_columns.yaml")
        hge_ctx.may_skip_test_teardown = True

    def test_err_missing_article_constraint(self, hge_ctx):
       check_query_f(hge_ctx, self.dir() + "/article_on_conflict_error_missing_article_constraint.yaml")

    def test_err_unexpected_action(self, hge_ctx):
       check_query_f(hge_ctx, self.dir() + "/article_unexpected_on_conflict_action.yaml")

    def test_err_unexpected_constraint(self, hge_ctx):
       check_query_f(hge_ctx, self.dir() + "/article_unexpected_on_conflict_constraint_error.yaml")

    @classmethod
    def dir(cls):
        return "queries/graphql_mutation/insert/onconflict"


class TestGraphqlInsertPermission(DefaultTestQueries):

    def test_user_role_on_conflict_update(self, hge_ctx):
        check_query_f(hge_ctx, self.dir() + "/article_on_conflict_user_role.yaml")

    def test_user_role_on_conflict_constraint_on_error(self, hge_ctx):
        check_query_f(hge_ctx, self.dir() + "/article_on_conflict_constraint_on_user_role_error.yaml")

    def test_user_role_on_conflict_ignore(self, hge_ctx):
        check_query_f(hge_ctx, self.dir() + "/author_on_conflict_ignore_user_role.yaml")
        hge_ctx.may_skip_test_teardown = True

    def test_user_on_conflict_err_no_action_specified(self, hge_ctx):
        check_query_f(hge_ctx, self.dir() + "/user_article_on_conflict_err_no_action_specified.yaml")

    def test_user_err_missing_article_constraint(self, hge_ctx):
        check_query_f(hge_ctx, self.dir() + "/user_article_on_conflict_error_missing_article_constraint.yaml")

    def test_user_err_unexpected_action(self, hge_ctx):
        check_query_f(hge_ctx, self.dir() + "/user_article_error_unexpected_on_conflict_action.yaml")

    def test_user_err_unexpected_constraint(self, hge_ctx):
       check_query_f(hge_ctx, self.dir() + "/user_article_unexpected_on_conflict_constraint_error.yaml")

    def test_role_has_no_permissions_err(self, hge_ctx):
       check_query_f(hge_ctx, self.dir() + "/address_permission_error.yaml")

    def test_author_user_role_insert_check_perm_success(self, hge_ctx):
       check_query_f(hge_ctx, self.dir() + "/author_user_role_insert_check_perm_success.yaml")

    def test_user_role_insert_check_is_registered_fail(self, hge_ctx):
       check_query_f(hge_ctx, self.dir() + "/author_user_role_insert_check_is_registered_fail.yaml")

    def test_user_role_insert_check_user_id_fail(self, hge_ctx):
       check_query_f(hge_ctx, self.dir() + "/author_user_role_insert_check_user_id_fail.yaml")

    def test_student_role_insert_check_bio_success(self, hge_ctx):
       check_query_f(hge_ctx, self.dir() + "/author_student_role_insert_check_bio_success.yaml")

    def test_student_role_insert_check_bio_fail(self, hge_ctx):
       check_query_f(hge_ctx, self.dir() + "/author_student_role_insert_check_bio_fail.yaml")

    def test_company_user_role_insert(self, hge_ctx):
       check_query_f(hge_ctx, self.dir() + "/company_user_role.yaml")

    def test_company_user_role_insert_on_conflict(self, hge_ctx):
       check_query_f(hge_ctx, self.dir() + "/company_user_role_on_conflict.yaml")

<<<<<<< HEAD
    @classmethod
    def dir(cls):
        return "queries/graphql_mutation/insert/permissions"
=======
    def test_resident_user_role_insert(self, hge_ctx):
        check_query_f(hge_ctx, self.dir + "/resident_user.yaml")

    @pytest.fixture(autouse=True)
    def transact(self, request, hge_ctx):
        self.dir = "queries/graphql_mutation/insert/permissions"
        st_code, resp = hge_ctx.v1q_f(self.dir + '/setup.yaml')
        assert st_code == 200, resp
        yield
        st_code, resp = hge_ctx.v1q_f(self.dir + '/teardown.yaml')
        assert st_code == 200, resp
>>>>>>> 58582be6


class TestGraphqlInsertConstraints(DefaultTestQueries):

    def test_address_not_null_constraint_err(self, hge_ctx):
       check_query_f(hge_ctx, self.dir() + "/address_not_null_constraint_error.yaml")

    def test_insert_unique_constraint_err(self, hge_ctx):
        check_query_f(hge_ctx, self.dir() + "/author_unique_constraint_error.yaml")

    @classmethod
    def dir(cls):
        return "queries/graphql_mutation/insert/constraints"


class TestGraphqlInsertGeoJson(DefaultTestQueries):

    def test_insert_point_landmark(self, hge_ctx):
        check_query_f(hge_ctx, self.dir() + "/insert_landmark.yaml")
        hge_ctx.may_skip_test_teardown = True

    def test_insert_3d_point_drone_loc(self, hge_ctx):
        check_query_f(hge_ctx, self.dir() + "/insert_drone_3d_location.yaml")
        hge_ctx.may_skip_test_teardown = True

    def test_insert_landmark_single_position_err(self, hge_ctx):
        check_query_f(hge_ctx, self.dir() + "/insert_landmark_single_position_err.yaml")

    def test_insert_line_string_road(self, hge_ctx):
        check_query_f(hge_ctx, self.dir() + "/insert_road.yaml")
        hge_ctx.may_skip_test_teardown = True

    def test_insert_road_single_point_err(self, hge_ctx):
        check_query_f(hge_ctx, self.dir() + "/insert_road_single_point_err.yaml")

    def test_insert_multi_point_service_locations(self, hge_ctx):
        check_query_f(hge_ctx, self.dir() + "/insert_service_locations.yaml")
        hge_ctx.may_skip_test_teardown = True

    def test_insert_multi_line_string_route(self, hge_ctx):
        check_query_f(hge_ctx, self.dir() + "/insert_route.yaml")
        hge_ctx.may_skip_test_teardown = True

    def test_insert_polygon(self, hge_ctx):
        check_query_f(hge_ctx, self.dir() + "/insert_area.yaml")
        hge_ctx.may_skip_test_teardown = True

    def test_insert_linear_ring_less_than_4_points_err(self, hge_ctx):
        check_query_f(hge_ctx, self.dir() + "/insert_area_less_than_4_points_err.yaml")

    def test_insert_linear_ring_last_point_not_equal_to_first_err(self, hge_ctx):
        check_query_f(hge_ctx, self.dir() + "/insert_linear_ring_last_point_not_equal_to_first_err.yaml")

    def test_insert_multi_polygon_compounds(self, hge_ctx):
        check_query_f(hge_ctx, self.dir() + "/insert_compounds.yaml")
        hge_ctx.may_skip_test_teardown = True

    def test_insert_geometry_collection(self, hge_ctx):
        check_query_f(hge_ctx, self.dir() + "/insert_geometry_collection.yaml")
        hge_ctx.may_skip_test_teardown = True

    def test_insert_unexpected_geometry_type_err(self, hge_ctx):
        check_query_f(hge_ctx, self.dir() + "/insert_geometry_unexpected_type_err.yaml")

    @classmethod
    def dir(cls):
        return "queries/graphql_mutation/insert/geojson"


class TestGraphqlNestedInserts(DefaultTestQueries):

    def test_author_with_articles(self, hge_ctx):
        check_query_f(hge_ctx, self.dir() + "/author_with_articles.yaml")

    def test_author_with_articles_author_id_fail(self, hge_ctx):
        check_query_f(hge_ctx, self.dir() + "/author_with_articles_author_id_fail.yaml")

    def test_articles_with_author(self, hge_ctx):
        check_query_f(hge_ctx, self.dir() + "/articles_with_author.yaml")

    def test_articles_with_author_author_id_fail(self, hge_ctx):
        check_query_f(hge_ctx, self.dir() + "/articles_with_author_author_id_fail.yaml")

    def test_author_upsert_articles_fail(self, hge_ctx):
        check_query_f(hge_ctx, self.dir() + "/author_upsert_articles_fail.yaml")

    def test_articles_author_upsert_fail(self, hge_ctx):
        check_query_f(hge_ctx, self.dir() + "/articles_author_upsert_fail.yaml")

    @classmethod
    def dir(cls):
        return "queries/graphql_mutation/insert/nested"


class TestGraphqlInsertViews(DefaultTestQueries):

    def test_insert_view_author_simple(self, hge_ctx):
        check_query_f(hge_ctx, self.dir() + "/insert_view_author_simple.yaml")

    def test_insert_view_author_complex_fail(self, hge_ctx):
        check_query_f(hge_ctx, self.dir() + "/insert_view_author_complex_fail.yaml")

    def test_nested_insert_article_author_simple_view(self, hge_ctx):
        check_query_f(hge_ctx, self.dir() + "/nested_insert_article_author_simple_view.yaml")

    def test_nested_insert_article_author_complex_view_fail(self, hge_ctx):
        check_query_f(hge_ctx, self.dir() + "/nested_insert_article_author_complex_view_fail.yaml")

    @classmethod
    def dir(cls):
        return "queries/graphql_mutation/insert/views"


class TestGraphqlUpdateBasic(DefaultTestQueries):

    def test_set_author_name(self, hge_ctx):
       check_query_f(hge_ctx, self.dir() + "/author_set_name.yaml")

    def test_set_person_details(self, hge_ctx):
       check_query_f(hge_ctx, self.dir() + "/person_set_details.yaml")

    def test_person_id_inc(self,  hge_ctx):
       check_query_f(hge_ctx, self.dir() + "/person_inc.yaml")

    def test_no_operator_err(self, hge_ctx):
       check_query_f(hge_ctx, self.dir() + "/person_error_no_operator.yaml")

    @classmethod
    def dir(cls):
        return "queries/graphql_mutation/update/basic"


class TestGraphqlUpdateJsonB(DefaultTestQueries):

    def test_jsonb_append_object(self, hge_ctx):
       check_query_f(hge_ctx, self.dir() + "/person_append_object.yaml")

    def test_jsonb_append_array(self, hge_ctx):
       check_query_f(hge_ctx, self.dir() + "/person_append_array.yaml")

    def test_jsonb_prepend_array(self, hge_ctx):
       check_query_f(hge_ctx, self.dir() + "/person_prepend_array.yaml")

    def test_jsonb_delete_at_path(self, hge_ctx):
       check_query_f(hge_ctx, self.dir() + "/person_delete_at_path.yaml")

    def test_jsonb_delete_array_element(self, hge_ctx):
       check_query_f(hge_ctx, self.dir() + "/person_delete_array_element.yaml")

    def test_jsonb_delete_key(self, hge_ctx):
       check_query_f(hge_ctx, self.dir() + "/person_delete_key.yaml")

    @classmethod
    def dir(cls):
        return "queries/graphql_mutation/update/jsonb"


class TestGraphqlUpdatePermissions(DefaultTestQueries):

    def test_user_can_update_unpublished_article(self, hge_ctx):
        check_query_f(hge_ctx, self.dir() + "/user_can_update_unpublished_article.yaml")

    def test_user_cannot_update_published_version_col(self, hge_ctx):
        check_query_f(hge_ctx, self.dir() + "/user_cannot_update_published_article_version.yaml")
        hge_ctx.may_skip_test_teardown = True

    def test_user_cannot_update_another_users_article(self, hge_ctx):
        check_query_f(hge_ctx, self.dir() + "/user_cannot_update_another_users_article.yaml")
        hge_ctx.may_skip_test_teardown = True

    def test_user_cannot_update_id_col(self, hge_ctx):
        check_query_f(hge_ctx, self.dir() + "/user_cannot_update_id_col_article.yaml")
        hge_ctx.may_skip_test_teardown = True

    @classmethod
    def dir(cls):
        return "queries/graphql_mutation/update/permissions"


class TestGraphqlDeleteBasic(DefaultTestQueries):

    def test_article_delete(self, hge_ctx):
       check_query_f(hge_ctx, self.dir() + "/article.yaml")

    def test_article_delete_returning(self, hge_ctx):
       check_query_f(hge_ctx, self.dir() + "/article_returning.yaml")

    @classmethod
    def dir(cls):
        return "queries/graphql_mutation/delete/basic"


class TestGraphqlDeleteConstraints(DefaultTestQueries):

    def test_author_delete_foreign_key_violation(self, hge_ctx):
       check_query_f(hge_ctx, self.dir() + "/author_foreign_key_violation.yaml")

    @classmethod
    def dir(cls):
        return "queries/graphql_mutation/delete/constraints"


class TestGraphqlDeletePermissions(DefaultTestQueries):

    def test_author_can_delete_his_articles(self, hge_ctx):
       check_query_f(hge_ctx, self.dir() + "/author_can_delete_his_articles.yaml")

    def test_author_cannot_delete_other_users_articles(self, hge_ctx):
        check_query_f(hge_ctx, self.dir() + "/author_cannot_delete_other_users_articles.yaml")
        hge_ctx.may_skip_test_teardown = True

    def test_resident_delete_without_select_perm_fail(self, hge_ctx):
        check_query_f(hge_ctx, self.dir() + "/resident_delete_without_select_perm_fail.yaml")
        hge_ctx.may_skip_test_teardown = True

    @classmethod
    def dir(cls):
        return "queries/graphql_mutation/delete/permissions"<|MERGE_RESOLUTION|>--- conflicted
+++ resolved
@@ -114,23 +114,12 @@
     def test_company_user_role_insert_on_conflict(self, hge_ctx):
        check_query_f(hge_ctx, self.dir() + "/company_user_role_on_conflict.yaml")
 
-<<<<<<< HEAD
+    def test_resident_user_role_insert(self, hge_ctx):
+        check_query_f(hge_ctx, self.dir() + "/resident_user.yaml")
+
     @classmethod
     def dir(cls):
         return "queries/graphql_mutation/insert/permissions"
-=======
-    def test_resident_user_role_insert(self, hge_ctx):
-        check_query_f(hge_ctx, self.dir + "/resident_user.yaml")
-
-    @pytest.fixture(autouse=True)
-    def transact(self, request, hge_ctx):
-        self.dir = "queries/graphql_mutation/insert/permissions"
-        st_code, resp = hge_ctx.v1q_f(self.dir + '/setup.yaml')
-        assert st_code == 200, resp
-        yield
-        st_code, resp = hge_ctx.v1q_f(self.dir + '/teardown.yaml')
-        assert st_code == 200, resp
->>>>>>> 58582be6
 
 
 class TestGraphqlInsertConstraints(DefaultTestQueries):
