import pytest
from validate import check_query_f

# Marking all tests in this module that server upgrade tests can be run
# Few of them cannot be run, which will be marked skip_server_upgrade_test
pytestmark = pytest.mark.allow_server_upgrade_test

usefixtures = pytest.mark.usefixtures

use_mutation_fixtures = usefixtures(
    'per_class_db_schema_for_mutation_tests',
    'per_method_db_data_for_mutation_tests'
)

@pytest.mark.parametrize("transport", ['http', 'websocket'])
@use_mutation_fixtures
class TestGraphQLInsert:

    def test_inserts_author_article(self, hge_ctx, transport):
        check_query_f(hge_ctx, self.dir() + "/author_article.yaml", transport)

    def test_inserts_various_postgres_types(self, hge_ctx, transport):
        check_query_f(hge_ctx, self.dir() + "/insert_various_postgres_types.yaml")

    @pytest.mark.xfail(reason="Refer https://github.com/hasura/graphql-engine/issues/348")
    def test_insert_into_array_col_with_array_input(self, hge_ctx, transport):
        check_query_f(hge_ctx, self.dir() + "/insert_into_array_col_with_array_input.yaml")

    def test_insert_using_variable(self, hge_ctx, transport):
        check_query_f(hge_ctx, self.dir() + "/person_jsonb_variable.yaml")

    def test_insert_using_array_variable(self, hge_ctx, transport):
        check_query_f(hge_ctx, self.dir() + "/person_jsonb_variable_array.yaml")

    def test_insert_person(self, hge_ctx, transport):
        check_query_f(hge_ctx, self.dir() + "/person_jsonb.yaml")

    def test_insert_person_array(self, hge_ctx, transport):
        check_query_f(hge_ctx, self.dir() + "/person_jsonb_array.yaml")

    def test_insert_null_col_value(self, hge_ctx, transport):
        check_query_f(hge_ctx, self.dir() + "/order_col_shipped_null.yaml")

    @classmethod
    def dir(cls):
        return "queries/graphql_mutation/insert/basic"


@pytest.mark.parametrize("transport", ['http', 'websocket'])
@use_mutation_fixtures
class TestGraphqlInsertOnConflict:

    def test_on_conflict_update(self, hge_ctx, transport):
        check_query_f(hge_ctx, self.dir() + "/article_on_conflict_update.yaml")

    def test_on_conflict_ignore(self, hge_ctx, transport):
        check_query_f(hge_ctx, self.dir() + "/article_on_conflict_ignore_constraint.yaml")

    def test_on_conflict_update_empty_cols(self, hge_ctx, transport):
        check_query_f(hge_ctx, self.dir() + "/article_on_conflict_empty_update_columns.yaml")

    def test_err_missing_article_constraint(self, hge_ctx, transport):
        check_query_f(hge_ctx, self.dir() + "/article_on_conflict_error_missing_article_constraint.yaml")

    def test_err_unexpected_action(self, hge_ctx, transport):
        check_query_f(hge_ctx, self.dir() + "/article_unexpected_on_conflict_action.yaml")

    def test_err_unexpected_constraint(self, hge_ctx, transport):
        check_query_f(hge_ctx, self.dir() + "/article_unexpected_on_conflict_constraint_error.yaml")

    def test_order_on_conflict_where(self, hge_ctx, transport):
        check_query_f(hge_ctx, self.dir() + '/order_on_conflict_where.yaml')

    @classmethod
    def dir(cls):
        return "queries/graphql_mutation/insert/onconflict"


@pytest.mark.parametrize("transport", ['http', 'websocket'])
@use_mutation_fixtures
class TestGraphqlInsertPermission:

    def test_user_role_on_conflict_update(self, hge_ctx, transport):
        check_query_f(hge_ctx, self.dir() + "/article_on_conflict_user_role.yaml")

    def test_user_role_on_conflict_constraint_on_error(self, hge_ctx, transport):
        check_query_f(hge_ctx, self.dir() + "/article_on_conflict_constraint_on_user_role_error.yaml")

    def test_user_role_on_conflict_ignore(self, hge_ctx, transport):
        check_query_f(hge_ctx, self.dir() + "/author_on_conflict_ignore_user_role.yaml")

    def test_user_err_missing_article_constraint(self, hge_ctx, transport):
        check_query_f(hge_ctx, self.dir() + "/user_article_on_conflict_error_missing_article_constraint.yaml")

    def test_user_err_unexpected_action(self, hge_ctx, transport):
        check_query_f(hge_ctx, self.dir() + "/user_article_error_unexpected_on_conflict_action.yaml")

    def test_user_err_unexpected_constraint(self, hge_ctx, transport):
        check_query_f(hge_ctx, self.dir() + "/user_article_unexpected_on_conflict_constraint_error.yaml")

    def test_role_has_no_permissions_err(self, hge_ctx, transport):
        check_query_f(hge_ctx, self.dir() + "/address_permission_error.yaml")

    def test_author_user_role_insert_check_perm_success(self, hge_ctx, transport):
        check_query_f(hge_ctx, self.dir() + "/author_user_role_insert_check_perm_success.yaml")

    def test_user_role_insert_check_is_registered_fail(self, hge_ctx, transport):
        check_query_f(hge_ctx, self.dir() + "/author_user_role_insert_check_is_registered_fail.yaml")

    def test_user_role_insert_check_user_id_fail(self, hge_ctx, transport):
        check_query_f(hge_ctx, self.dir() + "/author_user_role_insert_check_user_id_fail.yaml")

    def test_student_role_insert_check_bio_success(self, hge_ctx, transport):
        check_query_f(hge_ctx, self.dir() + "/author_student_role_insert_check_bio_success.yaml")

    def test_student_role_insert_check_bio_fail(self, hge_ctx, transport):
        check_query_f(hge_ctx, self.dir() + "/author_student_role_insert_check_bio_fail.yaml")

    def test_company_user_role_insert(self, hge_ctx, transport):
        check_query_f(hge_ctx, self.dir() + "/company_user_role.yaml")

    def test_company_user_role_insert_on_conflict(self, hge_ctx, transport):
        check_query_f(hge_ctx, self.dir() + "/company_user_role_on_conflict.yaml")

    def test_resident_user_role_insert(self, hge_ctx, transport):
        check_query_f(hge_ctx, self.dir() + "/resident_user.yaml")

    def test_resident_infant_role_insert(self, hge_ctx, transport):
        check_query_f(hge_ctx, self.dir() + "/resident_infant.yaml")

    def test_resident_infant_role_insert_fail(self, hge_ctx, transport):
        check_query_f(hge_ctx, self.dir() + "/resident_infant_fail.yaml")

    def test_resident_5_modifies_resident_6_upsert(self, hge_ctx, transport):
        check_query_f(hge_ctx, self.dir() + "/resident_5_modifies_resident_6_upsert.yaml")

    def test_resident_on_conflict_where(self, hge_ctx, transport):
        check_query_f(hge_ctx, self.dir() + "/resident_on_conflict_where.yaml")

    def test_blog_on_conflict_update_preset(self, hge_ctx, transport):
        check_query_f(hge_ctx, self.dir() + "/blog_on_conflict_update_preset.yaml")

    def test_arr_sess_var_insert_article_as_editor_allowed_user_id(self, hge_ctx, transport):
        check_query_f(hge_ctx, self.dir() + "/insert_article_arr_sess_var_editor_allowed_user_id.yaml")

    def test_arr_sess_var_insert_article_as_editor_err_not_allowed_user_id(self, hge_ctx, transport):
        check_query_f(hge_ctx, self.dir() + "/insert_article_arr_sess_var_editors_err_not_allowed_user_id.yaml")

    def test_seller_insert_computer_json_has_keys_all(self, hge_ctx, transport):
        check_query_f(hge_ctx, self.dir() + "/seller_insert_computer_has_keys_all_pass.yaml")

    def test_seller_insert_computer_json_has_keys_all_err(self, hge_ctx, transport):
        check_query_f(hge_ctx, self.dir() + "/seller_insert_computer_has_keys_all_fail.yaml")

    def test_developer_insert_computer_json_has_keys_any(self, hge_ctx, transport):
        check_query_f(hge_ctx, self.dir() + "/developer_insert_has_keys_any_pass.yaml")

    def test_developer_insert_computer_json_has_keys_any_err(self, hge_ctx, transport):
        check_query_f(hge_ctx, self.dir() + "/developer_insert_has_keys_any_fail.yaml")

    def test_user_insert_account_success(self, hge_ctx, transport):
        check_query_f(hge_ctx, self.dir() + "/user_insert_account_success.yaml")

    def test_user_insert_account_fail(self, hge_ctx, transport):
        check_query_f(hge_ctx, self.dir() + "/user_insert_account_fail.yaml")

    @classmethod
    def dir(cls):
        return "queries/graphql_mutation/insert/permissions"


@pytest.mark.parametrize("transport", ['http', 'websocket'])
@usefixtures('per_class_tests_db_state')
class TestGraphqlInsertConstraints:

    def test_address_not_null_constraint_err(self, hge_ctx, transport):
        check_query_f(hge_ctx, self.dir() + "/address_not_null_constraint_error.yaml")

    def test_insert_unique_constraint_err(self, hge_ctx, transport):
        check_query_f(hge_ctx, self.dir() + "/author_unique_constraint_error.yaml")

    @classmethod
    def dir(cls):
        return "queries/graphql_mutation/insert/constraints"


@pytest.mark.parametrize("transport", ['http', 'websocket'])
@use_mutation_fixtures
class TestGraphqlInsertGeoJson:

    def test_insert_point_landmark(self, hge_ctx, transport):
        check_query_f(hge_ctx, self.dir() + "/insert_landmark.yaml")

    def test_insert_3d_point_drone_loc(self, hge_ctx, transport):
        check_query_f(hge_ctx, self.dir() + "/insert_drone_3d_location.yaml")

    def test_insert_landmark_single_position_err(self, hge_ctx, transport):
        check_query_f(hge_ctx, self.dir() + "/insert_landmark_single_position_err.yaml")

    def test_insert_line_string_road(self, hge_ctx, transport):
        check_query_f(hge_ctx, self.dir() + "/insert_road.yaml")

    def test_insert_road_single_point_err(self, hge_ctx, transport):
        check_query_f(hge_ctx, self.dir() + "/insert_road_single_point_err.yaml")

    def test_insert_multi_point_service_locations(self, hge_ctx, transport):
        check_query_f(hge_ctx, self.dir() + "/insert_service_locations.yaml")
    def test_insert_multi_line_string_route(self, hge_ctx, transport):
        check_query_f(hge_ctx, self.dir() + "/insert_route.yaml")

    def test_insert_polygon(self, hge_ctx, transport):
        check_query_f(hge_ctx, self.dir() + "/insert_area.yaml")

    def test_insert_linear_ring_less_than_4_points_err(self, hge_ctx, transport):
        check_query_f(hge_ctx, self.dir() + "/insert_area_less_than_4_points_err.yaml")

    def test_insert_linear_ring_last_point_not_equal_to_first_err(self, hge_ctx, transport):
        check_query_f(hge_ctx, self.dir() + "/insert_linear_ring_last_point_not_equal_to_first_err.yaml")

    def test_insert_multi_polygon_compounds(self, hge_ctx, transport):
        check_query_f(hge_ctx, self.dir() + "/insert_compounds.yaml")

    def test_insert_geometry_collection(self, hge_ctx, transport):
        check_query_f(hge_ctx, self.dir() + "/insert_geometry_collection.yaml")

    def test_insert_unexpected_geometry_type_err(self, hge_ctx, transport):
        check_query_f(hge_ctx, self.dir() + "/insert_geometry_unexpected_type_err.yaml")

    @classmethod
    def dir(cls):
        return "queries/graphql_mutation/insert/geojson"


@pytest.mark.parametrize("transport", ['http', 'websocket'])
@use_mutation_fixtures
# Skipping server upgrade tests for a few tests below
# Those tests capture bugs in the previous release
class TestGraphqlNestedInserts:

<<<<<<< HEAD
=======
    @pytest.mark.skip_server_upgrade_test
>>>>>>> 6b8c7eff
    def test_author_with_articles(self, hge_ctx, transport):
        check_query_f(hge_ctx, self.dir() + "/author_with_articles.yaml")

    @pytest.mark.skip_server_upgrade_test
    def test_author_with_articles_empty(self, hge_ctx, transport):
        check_query_f(hge_ctx, self.dir() + "/author_with_articles_empty.yaml")

    def test_author_with_articles_null(self, hge_ctx, transport):
        check_query_f(hge_ctx, self.dir() + "/author_with_articles_null.yaml")

    def test_author_with_articles_author_id_fail(self, hge_ctx, transport):
        check_query_f(hge_ctx, self.dir() + "/author_with_articles_author_id_fail.yaml")

<<<<<<< HEAD
=======
    @pytest.mark.skip_server_upgrade_test
>>>>>>> 6b8c7eff
    def test_articles_with_author(self, hge_ctx, transport):
        check_query_f(hge_ctx, self.dir() + "/articles_with_author.yaml")

    def test_articles_with_author_author_id_fail(self, hge_ctx, transport):
        check_query_f(hge_ctx, self.dir() + "/articles_with_author_author_id_fail.yaml")

    def test_author_upsert_articles_fail(self, hge_ctx, transport):
        check_query_f(hge_ctx, self.dir() + "/author_upsert_articles_fail.yaml")

    def test_articles_author_upsert_fail(self, hge_ctx, transport):
        check_query_f(hge_ctx, self.dir() + "/articles_author_upsert_fail.yaml")

    @pytest.mark.skip_server_upgrade_test
    def test_articles_with_author_returning(self, hge_ctx, transport):
        check_query_f(hge_ctx, self.dir() + "/articles_with_author_returning.yaml")

    def test_author_one(self, hge_ctx, transport):
        check_query_f(hge_ctx, self.dir() + "/author_one.yaml")

    def test_author_with_articles_one(self, hge_ctx, transport):
        check_query_f(hge_ctx, self.dir() + "/author_with_articles_one.yaml")

    def test_author_upsert_one_update(self, hge_ctx, transport):
        check_query_f(hge_ctx, self.dir() + "/author_upsert_one_update.yaml")

    def test_author_upsert_one_no_update(self, hge_ctx, transport):
        check_query_f(hge_ctx, self.dir() + "/author_upsert_one_no_update.yaml")

    @classmethod
    def dir(cls):
        return "queries/graphql_mutation/insert/nested"


@pytest.mark.parametrize("transport", ['http', 'websocket'])
@use_mutation_fixtures
class TestGraphqlInsertViews:

    def test_insert_view_author_simple(self, hge_ctx, transport):
        check_query_f(hge_ctx, self.dir() + "/insert_view_author_simple.yaml")

    def test_insert_view_author_complex_fail(self, hge_ctx, transport):
        check_query_f(hge_ctx, self.dir() + "/insert_view_author_complex_fail.yaml")

    # This test captures a bug in the previous release
    # Avoiding this test for server upgrades
    @pytest.mark.skip_server_upgrade_test
    def test_nested_insert_article_author_simple_view(self, hge_ctx, transport):
        check_query_f(hge_ctx, self.dir() + "/nested_insert_article_author_simple_view.yaml")

    def test_nested_insert_article_author_complex_view_fail(self, hge_ctx, transport):
        check_query_f(hge_ctx, self.dir() + "/nested_insert_article_author_complex_view_fail.yaml")

    @classmethod
    def dir(cls):
        return "queries/graphql_mutation/insert/views"


@pytest.mark.parametrize("transport", ['http', 'websocket'])
@use_mutation_fixtures
class TestGraphqlUpdateBasic:

    # This test captures a bug in the previous release
    # Avoiding this test for server upgrades
    @pytest.mark.skip_server_upgrade_test
    def test_set_author_name(self, hge_ctx, transport):
        check_query_f(hge_ctx, self.dir() + "/author_set_name.yaml")

    def test_empty_set_author(self, hge_ctx, transport):
        check_query_f(hge_ctx, self.dir() + "/author_empty_set.yaml")
        hge_ctx.may_skip_test_teardown = True

    def test_set_person_details(self, hge_ctx, transport):
        check_query_f(hge_ctx, self.dir() + "/person_set_details.yaml")

    def test_person_id_inc(self, hge_ctx, transport):
        check_query_f(hge_ctx, self.dir() + "/person_inc.yaml")

    def test_no_operator_err(self, hge_ctx, transport):
        check_query_f(hge_ctx, self.dir() + "/person_error_no_operator.yaml")

    def test_column_in_multiple_operators(self, hge_ctx, transport):
        check_query_f(hge_ctx, self.dir() + "/article_column_multiple_operators.yaml")

    def test_column_in_multiple_operators(self, hge_ctx, transport):
        check_query_f(hge_ctx, self.dir() + "/article_column_multiple_operators.yaml")

    def test_author_by_pk(self, hge_ctx, transport):
        check_query_f(hge_ctx, self.dir() + "/author_by_pk.yaml")

    def test_author_by_pk_null(self, hge_ctx, transport):
        check_query_f(hge_ctx, self.dir() + "/author_by_pk_null.yaml")

    @classmethod
    def dir(cls):
        return "queries/graphql_mutation/update/basic"


@pytest.mark.parametrize("transport", ['http', 'websocket'])
@use_mutation_fixtures
class TestGraphqlUpdateJsonB:

    def test_jsonb_append_object(self, hge_ctx, transport):
        check_query_f(hge_ctx, self.dir() + "/person_append_object.yaml")

    def test_jsonb_append_array(self, hge_ctx, transport):
        check_query_f(hge_ctx, self.dir() + "/person_append_array.yaml")

    def test_jsonb_prepend_array(self, hge_ctx, transport):
        check_query_f(hge_ctx, self.dir() + "/person_prepend_array.yaml")

    def test_jsonb_delete_at_path(self, hge_ctx, transport):
        check_query_f(hge_ctx, self.dir() + "/person_delete_at_path.yaml")

    def test_jsonb_delete_array_element(self, hge_ctx, transport):
        check_query_f(hge_ctx, self.dir() + "/person_delete_array_element.yaml")

    def test_jsonb_delete_key(self, hge_ctx, transport):
        check_query_f(hge_ctx, self.dir() + "/person_delete_key.yaml")

    @classmethod
    def dir(cls):
        return "queries/graphql_mutation/update/jsonb"


@pytest.mark.parametrize("transport", ['http', 'websocket'])
@use_mutation_fixtures
class TestGraphqlUpdatePermissions:

    def test_user_can_update_unpublished_article(self, hge_ctx, transport):
        check_query_f(hge_ctx, self.dir() + "/user_can_update_unpublished_article.yaml")

    def test_user_cannot_update_published_version_col(self, hge_ctx, transport):
        check_query_f(hge_ctx, self.dir() + "/user_cannot_update_published_article_version.yaml")

    def test_user_cannot_update_another_users_article(self, hge_ctx, transport):
        check_query_f(hge_ctx, self.dir() + "/user_cannot_update_another_users_article.yaml")
    
    def test_user_cannot_publish(self, hge_ctx, transport):
        check_query_f(hge_ctx, self.dir() + "/user_cannot_publish.yaml")

    def test_user_cannot_update_id_col(self, hge_ctx, transport):
        check_query_f(hge_ctx, self.dir() + "/user_cannot_update_id_col_article.yaml")

    def test_user_update_resident_preset(self, hge_ctx, transport):
        check_query_f(hge_ctx, self.dir() + '/user_update_resident_preset.yaml', transport)

    def test_user_update_resident_preset_session_var(self, hge_ctx, transport):
        check_query_f(hge_ctx, self.dir() + '/user_update_resident_preset_session_var.yaml', transport)

    def test_user_account_update_success(self, hge_ctx, transport):
        check_query_f(hge_ctx, self.dir() + '/user_account_update_success.yaml')

    def test_user_account_update_no_rows(self, hge_ctx, transport):
        check_query_f(hge_ctx, self.dir() + '/user_account_update_no_rows.yaml')
    @classmethod
    def dir(cls):
        return "queries/graphql_mutation/update/permissions"


@pytest.mark.parametrize("transport", ['http', 'websocket'])
@use_mutation_fixtures
class TestGraphqlDeleteBasic:

    def test_article_delete(self, hge_ctx, transport):
        check_query_f(hge_ctx, self.dir() + "/article.yaml", transport)

    def test_article_delete_returning(self, hge_ctx, transport):
        check_query_f(hge_ctx, self.dir() + "/article_returning.yaml", transport)

    def test_article_delete_returning_author(self, hge_ctx, transport):
        check_query_f(hge_ctx, self.dir() + "/article_returning_author.yaml", transport)

    def test_author_returning_empty_articles(self, hge_ctx, transport):
        check_query_f(hge_ctx, self.dir() + "/author_returning_empty_articles.yaml", transport)

    def test_article_by_pk(self, hge_ctx, transport):
        check_query_f(hge_ctx, self.dir() + "/article_by_pk.yaml", transport)

    def test_article_by_pk_null(self, hge_ctx, transport):
        check_query_f(hge_ctx, self.dir() + "/article_by_pk_null.yaml", transport)

    @classmethod
    def dir(cls):
        return "queries/graphql_mutation/delete/basic"

@pytest.mark.parametrize("transport", ['http', 'websocket'])
@use_mutation_fixtures
class TestGraphqlDeleteConstraints:

    def test_author_delete_foreign_key_violation(self, hge_ctx, transport):
        check_query_f(hge_ctx, self.dir() + "/author_foreign_key_violation.yaml")

    @classmethod
    def dir(cls):
        return "queries/graphql_mutation/delete/constraints"


@pytest.mark.parametrize("transport", ['http', 'websocket'])
@use_mutation_fixtures
class TestGraphqlDeletePermissions:

    def test_author_can_delete_his_articles(self, hge_ctx, transport):
        check_query_f(hge_ctx, self.dir() + "/author_can_delete_his_articles.yaml")

    def test_author_cannot_delete_other_users_articles(self, hge_ctx, transport):
        check_query_f(hge_ctx, self.dir() + "/author_cannot_delete_other_users_articles.yaml")

    def test_resident_delete_without_select_perm_fail(self, hge_ctx, transport):
        check_query_f(hge_ctx, self.dir() + "/resident_delete_without_select_perm_fail.yaml")

    def test_agent_delete_perm_arr_sess_var(self, hge_ctx, transport):
        check_query_f(hge_ctx, self.dir() + "/agent_delete_perm_arr_sess_var.yaml")

    def test_agent_delete_perm_arr_sess_var_fail(self, hge_ctx, transport):
        check_query_f(hge_ctx, self.dir() + "/agent_delete_perm_arr_sess_var_fail.yaml")

    def test_user_delete_account_success(self, hge_ctx, transport):
        check_query_f(hge_ctx, self.dir() + "/user_delete_account_success.yaml")

    def test_user_delete_account_no_rows(self, hge_ctx, transport):
        check_query_f(hge_ctx, self.dir() + "/user_delete_account_no_rows.yaml")
    @classmethod
    def dir(cls):
        return "queries/graphql_mutation/delete/permissions"

@pytest.mark.parametrize("transport", ['http', 'websocket'])
@use_mutation_fixtures
class TestGraphqlMutationCustomSchema:

    def test_insert_author(self, hge_ctx, transport):
        check_query_f(hge_ctx, self.dir() + '/insert_author.yaml', transport)

    # This test captures a bug in the previous release
    # Avoiding this test for server upgrades
    @pytest.mark.skip_server_upgrade_test
    def test_insert_article_author(self, hge_ctx, transport):
        check_query_f(hge_ctx, self.dir() + '/insert_article_author.yaml', transport)

    def test_update_article(self, hge_ctx, transport):
        check_query_f(hge_ctx, self.dir() + '/update_article.yaml', transport)

    def test_delete_article(self, hge_ctx, transport):
        check_query_f(hge_ctx, self.dir() + '/delete_article.yaml', transport)

    @classmethod
    def dir(cls):
        return "queries/graphql_mutation/custom_schema"

@pytest.mark.parametrize('transport', ['http', 'websocket'])
@use_mutation_fixtures
class TestGraphQLMutateEnums:
    @classmethod
    def dir(cls):
        return 'queries/graphql_mutation/enums'

    def test_insert_enum_field(self, hge_ctx, transport):
        check_query_f(hge_ctx, self.dir() + '/insert_enum_field.yaml', transport)

    def test_insert_nullable_enum_field(self, hge_ctx, transport):
        check_query_f(hge_ctx, self.dir() + '/insert_nullable_enum_field.yaml', transport)

    def test_insert_enum_field_bad_value(self, hge_ctx, transport):
        check_query_f(hge_ctx, self.dir() + '/insert_enum_field_bad_value.yaml', transport)

    def test_update_enum_field(self, hge_ctx, transport):
        check_query_f(hge_ctx, self.dir() + '/update_enum_field.yaml', transport)

    def test_update_where_enum_field(self, hge_ctx, transport):
        check_query_f(hge_ctx, self.dir() + '/update_where_enum_field.yaml', transport)

    def test_delete_where_enum_field(self, hge_ctx, transport):
        check_query_f(hge_ctx, self.dir() + '/delete_where_enum_field.yaml', transport)<|MERGE_RESOLUTION|>--- conflicted
+++ resolved
@@ -237,10 +237,7 @@
 # Those tests capture bugs in the previous release
 class TestGraphqlNestedInserts:
 
-<<<<<<< HEAD
-=======
-    @pytest.mark.skip_server_upgrade_test
->>>>>>> 6b8c7eff
+    @pytest.mark.skip_server_upgrade_test
     def test_author_with_articles(self, hge_ctx, transport):
         check_query_f(hge_ctx, self.dir() + "/author_with_articles.yaml")
 
@@ -254,10 +251,7 @@
     def test_author_with_articles_author_id_fail(self, hge_ctx, transport):
         check_query_f(hge_ctx, self.dir() + "/author_with_articles_author_id_fail.yaml")
 
-<<<<<<< HEAD
-=======
-    @pytest.mark.skip_server_upgrade_test
->>>>>>> 6b8c7eff
+    @pytest.mark.skip_server_upgrade_test
     def test_articles_with_author(self, hge_ctx, transport):
         check_query_f(hge_ctx, self.dir() + "/articles_with_author.yaml")
 
