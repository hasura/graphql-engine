# Hasura GraphQL Engine Changelog

## Next release

### Allow access to session variables by computed fields (fix #3846)

Sometimes it is useful for computed fields to have access to the Hasura session variables directly. For example, suppose you want to fetch some articles but also get related user info, say `likedByMe`. Now, you can define a function like:

```
CREATE OR REPLACE FUNCTION article_liked(article_row article, hasura_session json)
RETURNS boolean AS $$
  SELECT EXISTS (
    SELECT 1
    FROM liked_article A
    WHERE A.user_id = hasura_session ->> 'x-hasura-user-id' AND A.article_id = article_row.id
  );
$$ LANGUAGE sql STABLE;
```
and make a query like:

```
query {
  articles {
    title
    content
    likedByMe
  }
}     
```

Support for this is now added through the `add_computed_field` API.

Read more about the session argument for computed fields in the [docs](https://hasura.io/docs/1.0/graphql/manual/api-reference/schema-metadata-api/computed-field.html).

### Bug fixes and improvements

(Add entries here in the order of: server, console, cli, docs, others)


## `v1.2.0`

Include the changelog from **v1.2.0-beta.1**, **v1.2.0-beta.2**, **v1.2.0-beta.3**, **v1.2.0-beta.4**, **v1.2.0-beta.5**

Additional changelog:

### CLI: Support servers with self-signed certificates (close #4564) (#4582)

A new flag `--certificate-authority` is added so that the CA certificate can be
provided to trust the Hasura Endpoint with a self-signed SSL certificate.

Another flag `--insecure-skip-tls-verification` is added to skip verifying the certificate
in case you don't have access to the CA certificate. As the name suggests,
using this flag is insecure since verification is not carried out.

### Bug fixes and improvements

- console: update graphiql explorer to support operation transform (#4567)
- console: make GraphiQL Explorer taking the whole viewport (#4553)
- console: fix table columns type comparision during column edit (close #4125) (#4393)
- cli: allow initialising project in current directory (fix #4560) #4566
- cli: remove irrelevant flags from init command (close #4508) (#4549)
<<<<<<< HEAD
- docs: update migrations docs with config v2 (#4586)
=======
- docs: update actions docs (#4586)
>>>>>>> 35a50bb2

## `v1.2.0-beta.5`

### server: backend only insert permissions

Introduces optional `backend_only` (default: `false`) configuration in insert permissions
(see [api reference](https://deploy-preview-4224--hasura-docs.netlify.com/graphql/manual/api-reference/schema-metadata-api/permission.html#insertpermission)).
If this is set to `true`, the insert mutation is accessible to the role only if the request
is accompanied by `x-hasura-use-backend-only-permissions` session variable whose value is set to `true` along with the `x-hasura-admin-secret` header.
Otherwise, the behavior of the permission remains unchanged.

This feature is highly useful in disabling `insert_table` mutation for a role from frontend clients while still being able to access it from a Action webhook handler (with the same role).

(rfc #4120) (#4224)

### server: debugging mode for non-admin roles

For any errors the server sends extra information in `extensions` field under `internal` key. Till now this was only
available for `admin` role requests. To enable this for other roles, start the server with `--dev-mode` flag or set `HASURA_GRAPHQL_DEV_MODE` env variable to `true`:

```bash
$ graphql-engine --database-url <database-url> serve --dev-mode
```

In case you want to disable `internal` field for `admin` role requests, set `--admin-internal-errors` option to `false` or or set `HASURA_GRAPHQL_ADMIN_INTERNAL_ERRORS` env variable to `false`

```bash
$ graphql-engine --database-url <database-url> serve --admin-internal-errors false
```

This feature come in handy during development when you may want to see detailed errors irrespective of roles.

**Improved internal errors for Actions**:

(This is a **breaking change** with previous 1.2.0-beta releases)

The `internal` field for action errors is improved with more debug information. It now includes `request`,
`response` and `error` fields instead of just `webhook_response` field.

Before:
```json
{
  "errors": [
    {
      "extensions": {
        "internal": {
          "webhook_response": {
            "age": 25,
            "name": "Alice",
            "id": "some-id"
          }
        },
        "path": "$",
        "code": "unexpected"
      },
      "message": "unexpected fields in webhook response: age"
    }
  ]
}
```
After:
```json
{
  "errors": [
    {
      "extensions": {
        "internal": {
          "error": "unexpected response",
          "response": {
            "status": 200,
            "body": {
              "age": 25,
              "name": "Alice",
              "id": "some-id"
            },
            "headers": [
              {
                "value": "application/json",
                "name": "Content-Type"
              },
              {
                "value": "abcd",
                "name": "Set-Cookie"
              }
            ]
          },
          "request": {
            "body": {
              "session_variables": {
                "x-hasura-role": "admin"
              },
              "input": {
                "arg": {
                  "age": 25,
                  "name": "Alice",
                  "id": "some-id"
                }
              },
              "action": {
                "name": "mirror"
              }
            },
            "url": "http://127.0.0.1:5593/mirror-action",
            "headers": []
          }
        },
        "path": "$",
        "code": "unexpected"
      },
      "message": "unexpected fields in webhook response: age"
    }
  ]
}
```

### cli: add support for .env file

ENV vars can now be read from .env file present at the project root directory. A global flag, `--envfile`, is added so you can explicitly provide the .env filename, which defaults to `.env` filename if no flag is provided.

**Example**:

```
hasura console --envfile production.env
```
The above command will read ENV vars from `production.env` file present at the project root directory.

(close #4129) (#4454)

### console: allow setting post-update check in update permissions

Along with the check for filtering rows that can be updated, you can now set a post-update permission check that needs to be satisfied by the updated rows after the update is made.

<add-screenshot>

(close #4142) (#4313)

### console: support for Postgres [materialized views](https://www.postgresql.org/docs/current/rules-materializedviews.html)

Postgres materialized views are views that are persisted in a table-like form. They are now supported in the Hasura Console, in the same way as views. They will appear on the 'Schema' page, under the 'Data' tab, in the 'Untracked tables or views' section.

(close #91) (#4270)

### docs: map Postgres operators to corresponding Hasura operators

Map Postgres operators to corresponding Hasura operators at various places in docs and link to PG documentation for reference.
For example, see [here](https://hasura.io/docs/1.0/graphql/manual/api-reference/schema-metadata-api/syntax-defs.html#operator).

(#4502) (close #4056)

### Bug fixes and improvements

- server: add support for `_inc` on `real`, `double`, `numeric` and `money` (fix #3573)
- server: support special characters in JSON path query argument with bracket `[]` notation, e.g `obj['Hello World!']` (#3890) (#4482)
- server: add graphql-engine support for timestamps without timezones (fix #1217)
- server: support inserting unquoted bigint, and throw an error if value overflows the bounds of the integer type (fix #576) (fix #4368)
- console: change react ace editor theme to eclipse (close #4437)
- console: fix columns reordering for relationship tables in data browser (#4483)
- console: format row count in data browser for readablity (#4433)
- console: move pre-release notification tooltip msg to top (#4433)
- console: remove extra localPresets key present in migration files on permissions change (close #3976) (#4433)
- console: make nullable and unique labels for columns clickable in insert and modify (#4433)
- console: fix row delete for relationships in data browser (#4433)
- console: prevent trailing spaces while creating new role (close #3871) (#4497)
- docs: add API docs for using environment variables as webhook urls in event triggers
- server: fix recreating action's permissions (close #4377)
- docs: add reference docs for CLI (clsoe #4327) (#4408)

## `v1.2.0-beta.4`

### add query support in actions

(close #4032) (#4309)

### console: persist page state in data browser across navigation

The order, collapsed state of columns and rows limit is now persisted across page navigation

(close #3390) (#3753)

### Bug fixes and improvements

- cli: query support for actions (#4318)
- cli: add retry_conf in event trigger for squashing migrations (close #4296) (#4324)
- cli: allow customization of server api paths (close #4016)
- cli: clean up migration files created during a failed migrate api (close #4312) (#4319)
- cli: add support for multiple versions of plugin (close #4105)
- cli: template assets path in console HTML for unversioned builds
- cli: set_table_is_enum metadata type for squashing migrations (close #4394) (#4395)
- console: query support for actions (#4318)
- console: recover from SDL parse in actions type definition editor (fix #4385) (#4389)
- console: allow customising graphql field names for columns of views (close #3689) (#4255)
- console: fix clone permission migrations (close #3985) (#4277)
- console: decouple data rows and count fetch in data browser to account for really large tables (close #3793) (#4269)
- console: update cookie policy for API calls to "same-origin"
- console: redirect to /:table/browse from /:table (close #4330) (#4374)
- console: surround string type column default value with quotes (close #4371) (#4423)
- console: add undefined check to fix error (close #4444) (#4445)
- docs: add One-Click Render deployment guide (close #3683) (#4209)
- server: reserved keywords in column references break parser (fix #3597) #3927
- server: fix postgres specific error message that exposed database type on invalid query parameters (#4294)
- server: manage inflight events when HGE instance is gracefully shutdown (close #3548)
- server: fix an edge case where some events wouldn't be processed because of internal erorrs (#4213)
- server: fix downgrade not working to version v1.1.1 (#4354)
- server: `type` field is not required if `jwk_url` is provided in JWT config
- server: add a new field `claims_namespace_path` which accepts a JSON Path for looking up hasura claim in the JWT token (#4349)
- server: support reusing Postgres scalars in custom types (close #4125)

## `v1.2.0-beta.3`

### console: manage Postgres check constraints

Postgres Check constraints allows you to specify that the value in a certain column must satisfy a Boolean (truth-value) expression. They can be used to put in simple input validations for mutations and with this release, these constraints can now be added while creating a table or later from Modify tab on the console.

**Example**:
When a product is created, ensure that the price is greater than zero. The SQL would look like this:

```sql
CREATE TABLE products (
    product_id UUID DEFAULT gen_random_uuid(),
    name TEXT,
    price NUMERIC CONSTRAINT positive_price CHECK (price > 0)
);
```

To create this table with Hasura Console, on the 'Add a new table' screen, after adding all the columns, scroll down to 'Check constraints' section and 'Add a new check constraint' with the following properties:

- Constraint name: `positive_price`
- Check expression: `price > 0`

Read more about check constraints on [Postgres Docs](https://www.postgresql.org/docs/12/ddl-constraints.html#DDL-CONSTRAINTS-CHECK-CONSTRAINTS).

(close #1700) (#3881)

### CLI: V2 migrations architecture

A new CLI migrations image is introduced to account for the new migrations workflow. If you're have a project with `version: 2` in `config.yaml`, you should use the new image: `hasura/graphql-engine:v1.2.0-cli-migrations-v2`. Mount the migrations at `/hasura-migrations` and metadata at `/hasura-metadata`.

(close #3969) (#4145)

### Bug fixes and improvements

- server: improve performance of replace_metadata tracking many tables (fix #3802)
- server: option to reload remote schemas in 'reload_metadata' API (fix #3792, #4117)
- server: fix various space leaks to avoid excessive memory consumption
- server: fix postgres query error when computed fields included in mutation response (fix #4035)
- server: fix `__typename` not being included for custom object types (fix #4063)
- server: preserve cookie headers from sync action webhook (close #4021)
- server: validate action webhook response to conform to action output type (fix #3977)
- server: add 'ID' to default scalars in custom types (fix #4061)
- server: fix erroneous error log "Received STOP for an operation ..."
- console: enum field values can be selected through a dropdown in insert/edit rows page (close #3748) (#3810)
- console: exported metadata filenames are now unique(`hasura_metadata_<timestamp>.json`) (close #1772) (#4106)
- console: allow bulk deleting rows in 'Browse Rows' section (close #1739) (#3735)
- console: fix computed field permission selection (#4246)
- console: allow customising root fields of single row mutations (close #4203) (#4254)
- console: fix json string rendering in data browser (close #4201) (#4221)
- console: handle long column names in event trigger update columns (close #4123) (#4210)
- console: disable selecting roles without permissions for bulk actions (close #4178) (#4195)
- console: fix passing default value to JsonInput (#4175)
- console: fix parsing of wrapped types in SDL (close #4099) (#4167)
- console: misc actions fixes (#4059)
- console: action relationship page improvements (fix #4062, #4130) (#4133)
- cli: fix init command to generate correct config (fix #4036) (#4038)
- cli: fix parse error returned on console api (close #4126) (#4152)
- cli: fix typo in cli example for squash (fix #4047) (#4049)
- docs: add statement to grant hasura permissions for PG functions (#4238)
- docs: add docs for redeliver_event api (fix #4176) (#4177)
- docs: update permission.rst for check constraint api (#4124)
- docs: add note on pg versions for actions (#4034)
- docs: add latest prerelease build info (close #4041) (#4048)
- docs: add AuthGuardian JWT guide (#3958)

## `v1.2.0-beta.2`

- server: Don't update catalog version if using --dryRun (#3970)
- cli: add version flag in update-cli command (#3996)
- cli(migrations-img): add env to skip update prompts (fix #3964) (#3968)
- cli, server: use prerelease tag as channel for console assets cdn (#3975)
- cli: fix flags in actions, migrate and metadata cmd (fix #3982) (#3991)
- cli: preserve action definition in metadata apply (fix… (#3993)
- cli: bug fixes related to actions (#3951)

## `v1.2.0-beta.1`

### Hasura Actions

Actions are a way to extend Hasura’s auto-generated mutations with entirely custom ones which can handle various use cases such as data validation, data enrichment from external sources and any other complex business logic.

A new mutation can be created either by defining its GraphQL SDL or by deriving it from an existing Hasura-generated mutation. The resolver is exposed to Hasura as a webhook which can be called synchronously or asynchronously. This release also includes an ever evolving codegen workflow to make managing the custom resolvers easier.

Read more about actions in the [docs](https://docs.hasura.io/1.0/graphql/manual/actions/index.html).

(#3042) (#3252) (#3859)

### Downgrade command

A new command is added to the server executable for downgrading to earlier releases. Previously, if you ran a newer Hasura version and wanted to go back to an old version on the same database, you had to stop Hasura, run some SQL statements and start Hasura again. With the new `downgrade` command, these SQL statements can be run automatically.

**Example**: Downgrade from `v1.2.0` to `v1.0.0`:

```bash
# stop hasura v1.2.0

# run the following command:
docker run hasura/graphql-engine:v1.2.0 graphql-engine --database-url <db-url> downgrade --to-v1.0.0

# start hasura v1.0.0
```

Read more about this command in the [docs](https://hasura.io/docs/1.0/graphql/manual/deployment/downgrading.html#downgrading-hasura-graphql-engine).

(close #1156) (#3760)

### Expiration of connections authenticated by WebHooks

When using webhooks to authenticate incoming requests to the GraphQL engine server, it is now possible to specify an expiration time; the connection to the server will be automatically closed if it's still running when the expiration delay is expired.

Read more about it in the [docs](https://hasura.io/docs/1.0/graphql/manual/auth/authentication/webhook.html).

### Bug fixes and improvements

- server: check expression in update permissions (close #384) (rfc #3750) (#3804)
- console: show pre-release update notifications with opt out option (#3888)
- console: handle invalid keys in permission builder (close #3848) (#3863)
- docs: add page on data validation to docs (close #4085) (#4260)<|MERGE_RESOLUTION|>--- conflicted
+++ resolved
@@ -59,11 +59,8 @@
 - console: fix table columns type comparision during column edit (close #4125) (#4393)
 - cli: allow initialising project in current directory (fix #4560) #4566
 - cli: remove irrelevant flags from init command (close #4508) (#4549)
-<<<<<<< HEAD
 - docs: update migrations docs with config v2 (#4586)
-=======
 - docs: update actions docs (#4586)
->>>>>>> 35a50bb2
 
 ## `v1.2.0-beta.5`
 
