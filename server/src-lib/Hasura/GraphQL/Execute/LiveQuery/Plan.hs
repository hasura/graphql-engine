{-# LANGUAGE UndecidableInstances #-}

-- | Construction of multiplexed live query plans; see
-- "Hasura.GraphQL.Execute.LiveQuery" for details.
module Hasura.GraphQL.Execute.LiveQuery.Plan
  ( MultiplexedQuery
  , mkMultiplexedQuery
  , unMultiplexedQuery
  , resolveMultiplexedValue

  , CohortId
  , newCohortId
  , CohortVariables
  , executeMultiplexedQuery

  , LiveQueryPlan(..)
  , ParameterizedLiveQueryPlan(..)
  , ReusableLiveQueryPlan
  , ValidatedQueryVariables
  , buildLiveQueryPlan
  -- , reuseLiveQueryPlan

  , LiveQueryPlanExplanation
  , explainLiveQueryPlan
  ) where

import           Hasura.Prelude

<<<<<<< HEAD
import qualified Data.Aeson.Casing                      as J
import qualified Data.Aeson.Extended                    as J
import qualified Data.ByteString                        as B
import qualified Data.HashSet                           as Set
import qualified Data.Aeson.TH                          as J
import qualified Data.HashMap.Strict                    as Map
import qualified Data.HashMap.Strict.InsOrd             as OMap
import qualified Data.Text                              as T
import qualified Data.UUID.V4                           as UUID
import qualified Database.PG.Query                      as Q
import qualified Language.GraphQL.Draft.Syntax          as G

-- remove these when array encoding is merged
import qualified Database.PG.Query.PTI                  as PTI
import qualified PostgreSQL.Binary.Encoding             as PE

import           Control.Lens
import           Data.UUID                              (UUID)
import           Data.Semigroup.Generic
=======
import qualified Data.Aeson.Casing                   as J
import qualified Data.Aeson.Extended                 as J
import qualified Data.Aeson.TH                       as J
import qualified Data.ByteString                     as B
import qualified Data.HashMap.Strict                 as Map
import qualified Data.HashMap.Strict.InsOrd          as OMap
import qualified Data.Sequence                       as Seq
import qualified Data.Text                           as T
import qualified Data.UUID.V4                        as UUID
import qualified Database.PG.Query                   as Q
import qualified Database.PG.Query.PTI               as PTI
import qualified Language.GraphQL.Draft.Syntax       as G
import qualified PostgreSQL.Binary.Encoding          as PE

import           Control.Lens
import           Data.UUID                           (UUID)
>>>>>>> 2cb08a89

import qualified Hasura.Backends.Postgres.SQL.DML    as S
import qualified Hasura.GraphQL.Parser.Schema        as PS
import qualified Hasura.RQL.DML.RemoteJoin           as RR
import qualified Hasura.RQL.DML.Select               as DS

import           Hasura.Backends.Postgres.Connection
import           Hasura.Backends.Postgres.SQL.Error
import           Hasura.Backends.Postgres.SQL.Types
import           Hasura.Backends.Postgres.SQL.Value
import           Hasura.GraphQL.Context
import           Hasura.GraphQL.Execute.Action
import           Hasura.GraphQL.Execute.Query
import           Hasura.GraphQL.Parser.Column
import           Hasura.RQL.Types
import           Hasura.SQL.Types
import           Hasura.Session


-- -------------------------------------------------------------------------------------------------
-- Multiplexed queries

newtype MultiplexedQuery = MultiplexedQuery { unMultiplexedQuery :: Q.Query }
  deriving (Show, Eq, Hashable, J.ToJSON)

toSQLFromItem :: S.Alias -> SubscriptionRootFieldResolved -> S.FromItem
toSQLFromItem alias = \case
  RFDB (QDBPrimaryKey s)  -> fromSelect $ DS.mkSQLSelect DS.JASSingleObject s
  RFDB (QDBSimple s)      -> fromSelect $ DS.mkSQLSelect DS.JASMultipleRows s
  RFDB (QDBAggregation s) -> fromSelect $ DS.mkAggregateSelect s
  RFDB (QDBConnection s)  -> S.mkSelectWithFromItem (DS.mkConnectionSelect s) alias
  RFAction s              -> fromSelect $ DS.mkSQLSelect DS.JASSingleObject s
  where
    fromSelect s = S.mkSelFromItem s alias

mkMultiplexedQuery :: OMap.InsOrdHashMap G.Name SubscriptionRootFieldResolved -> MultiplexedQuery
mkMultiplexedQuery rootFields = MultiplexedQuery . Q.fromBuilder . toSQL $ S.mkSelect
  { S.selExtr =
    -- SELECT _subs.result_id, _fld_resp.root AS result
    [ S.Extractor (mkQualifiedIdentifier (Identifier "_subs") (Identifier "result_id")) Nothing
    , S.Extractor (mkQualifiedIdentifier (Identifier "_fld_resp") (Identifier "root")) (Just . S.Alias $ Identifier "result") ]
  , S.selFrom = Just $ S.FromExp [S.FIJoin $
      S.JoinExpr subsInputFromItem S.LeftOuter responseLateralFromItem (S.JoinOn $ S.BELit True)]
  }
  where
    -- FROM unnest($1::uuid[], $2::json[]) _subs (result_id, result_vars)
    subsInputFromItem = S.FIUnnest
      [S.SEPrep 1 `S.SETyAnn` S.TypeAnn "uuid[]", S.SEPrep 2 `S.SETyAnn` S.TypeAnn "json[]"]
      (S.Alias $ Identifier "_subs")
      [S.SEIdentifier $ Identifier "result_id", S.SEIdentifier $ Identifier "result_vars"]

    -- LEFT OUTER JOIN LATERAL ( ... ) _fld_resp
    responseLateralFromItem = S.mkLateralFromItem selectRootFields (S.Alias $ Identifier "_fld_resp")
    selectRootFields = S.mkSelect
      { S.selExtr = [S.Extractor rootFieldsJsonAggregate (Just . S.Alias $ Identifier "root")]
      , S.selFrom = Just . S.FromExp $
          flip map (OMap.toList rootFields) $ \(fieldAlias, resolvedAST) ->
            toSQLFromItem (S.Alias $ aliasToIdentifier fieldAlias) resolvedAST
      }

    -- json_build_object('field1', field1.root, 'field2', field2.root, ...)
    rootFieldsJsonAggregate = S.SEFnApp "json_build_object" rootFieldsJsonPairs Nothing
    rootFieldsJsonPairs = flip concatMap (OMap.keys rootFields) $ \fieldAlias ->
      [ S.SELit (G.unName fieldAlias)
      , mkQualifiedIdentifier (aliasToIdentifier fieldAlias) (Identifier "root") ]

    mkQualifiedIdentifier prefix = S.SEQIdentifier . S.QIdentifier (S.QualifiedIdentifier prefix Nothing) -- TODO fix this Nothing of course
    aliasToIdentifier = Identifier . G.unName

<<<<<<< HEAD
=======
-- TODO fix this comment
-- | Resolves an 'GR.UnresolvedVal' by converting 'GR.UVPG' values to SQL expressions that refer to
-- the @result_vars@ input object, collecting variable values along the way.
resolveMultiplexedValue
  :: (MonadState (HashMap G.Name PGColumnValue, Seq PGColumnValue) m)
  => UnpreparedValue -> m S.SQLExp
resolveMultiplexedValue = \case
  UVParameter colVal varM -> do
    varJsonPath <- case fmap PS.getName varM of
      Just varName -> do
        modifying _1 $ Map.insert varName colVal
        pure ["query", G.unName varName]
      Nothing -> do
        syntheticVarIndex <- gets (length . snd)
        modifying _2 (|> colVal)
        pure ["synthetic", T.pack $ show syntheticVarIndex]
    pure $ fromResVars (PGTypeScalar $ pstType $ pcvValue colVal) varJsonPath
  UVSessionVar ty sessVar -> pure $ fromResVars ty ["session", sessionVariableToText sessVar]
  UVLiteral sqlExp -> pure sqlExp
  UVSession -> pure $ fromResVars (PGTypeScalar PGJSON) ["session"]
  where
    fromResVars pgType jPath = addTypeAnnotation pgType $ S.SEOpApp (S.SQLOp "#>>")
      [ S.SEQIdentifier $ S.QIdentifier (S.QualifiedIdentifier (Identifier "_subs") Nothing) (Identifier "result_vars")
      , S.SEArray $ map S.SELit jPath
      ]
    addTypeAnnotation pgType = flip S.SETyAnn (S.mkTypeAnn pgType) . case pgType of
      PGTypeScalar scalarType -> withConstructorFn scalarType
      PGTypeArray _           -> id

>>>>>>> 2cb08a89
newtype CohortId = CohortId { unCohortId :: UUID }
  deriving (Show, Eq, Hashable, J.ToJSON, Q.FromCol)

newCohortId :: (MonadIO m) => m CohortId
newCohortId = CohortId <$> liftIO UUID.nextRandom

data CohortVariables
  = CohortVariables
  { _cvSessionVariables   :: !SessionVariables
-- ^ A set of session variables, pruned to the minimal set actually used by
-- this query. To illustrate the need for this pruning, suppose we have the
-- following query:
--
-- > query {
-- >   articles {
-- >     id
-- >     title
-- >   }
-- > }
--
-- If the select permission on @articles@ is just @{"is_public": true}@, we
-- just generate the SQL query
--
-- > SELECT id, title FROM articles WHERE is_public = true
--
-- which doesn’t use any session variables at all. Therefore, we ought to be
-- able to multiplex all queries of this shape into a single cohort, for quite
-- good performance! But if we don’t prune the session variables, we’ll
-- needlessly split subscribers into several cohorts simply because they have
-- different values for, say, @X-Hasura-User-Id@.
--
-- The 'mkCohortVariables' smart constructor handles pruning the session
-- variables to a minimal set, avoiding this pessimization.
  , _cvQueryVariables     :: !ValidatedQueryVariables
  , _cvSyntheticVariables :: !ValidatedSyntheticVariables
  -- ^ To allow more queries to be multiplexed together, we introduce “synthetic”
  -- variables for /all/ SQL literals in a query, even if they don’t correspond to
  -- any GraphQL variable. For example, the query
  --
  -- > subscription latest_tracks($condition: tracks_bool_exp!) {
  -- >   tracks(where: $tracks_bool_exp) {
  -- >     id
  -- >     title
  -- >   }
  -- > }
  --
  -- might be executed with similar values for @$condition@, such as @{"album_id":
  -- {"_eq": "1"}}@ and @{"album_id": {"_eq": "2"}}@.
  --
  -- Normally, we wouldn’t bother parameterizing over the @1@ and @2@ literals in the
  -- resulting query because we can’t cache that query plan (since different
  -- @$condition@ values could lead to different SQL). However, for live queries, we
  -- can still take advantage of the similarity between the two queries by
  -- multiplexing them together, so we replace them with references to synthetic
  -- variables.
  } deriving (Show, Eq, Generic)
instance Hashable CohortVariables

-- | Builds a cohort's variables by only using the session variables that
-- are required for the subscription
mkCohortVariables
  :: Set.HashSet SessionVariable
  -> SessionVariables
  -> ValidatedQueryVariables
  -> ValidatedSyntheticVariables
  -> CohortVariables
mkCohortVariables requiredSessionVariables sessionVariableValues =
  CohortVariables $ filterSessionVariables (\k _ -> Set.member k requiredSessionVariables)
  sessionVariableValues

instance J.ToJSON CohortVariables where
  toJSON (CohortVariables sessionVars queryVars syntheticVars) =
    J.object [ "session" J..= sessionVars
             , "query" J..= queryVars
             , "synthetic" J..= syntheticVars
             ]

-- These types exist only to use the Postgres array encoding.
newtype CohortIdArray = CohortIdArray { unCohortIdArray :: [CohortId] }
  deriving (Show, Eq)

instance Q.ToPrepArg CohortIdArray where
  toPrepVal (CohortIdArray l) = Q.toPrepValHelper PTI.unknown encoder $ map unCohortId l
    where
      encoder = PE.array 2950 . PE.dimensionArray foldl' (PE.encodingArray . PE.uuid)

newtype CohortVariablesArray
  = CohortVariablesArray { unCohortVariablesArray :: [CohortVariables] }
  deriving (Show, Eq)

instance Q.ToPrepArg CohortVariablesArray where
  toPrepVal (CohortVariablesArray l) =
    Q.toPrepValHelper PTI.unknown encoder (map J.toJSON l)
    where
      encoder = PE.array 114 . PE.dimensionArray foldl' (PE.encodingArray . PE.json_ast)

executeMultiplexedQuery
  :: (MonadTx m)
  => MultiplexedQuery -> [(CohortId, CohortVariables)] -> m [(CohortId, B.ByteString)]
executeMultiplexedQuery (MultiplexedQuery query) = executeQuery query

-- | Internal; used by both 'executeMultiplexedQuery' and 'explainLiveQueryPlan'.
executeQuery
  :: (MonadTx m, Q.FromRow a)
  => Q.Query -> [(CohortId, CohortVariables)] -> m [a]
executeQuery query cohorts =
  let (cohortIds, cohortVars) = unzip cohorts
      preparedArgs = (CohortIdArray cohortIds, CohortVariablesArray cohortVars)
  in liftTx $ Q.listQE defaultTxErrorHandler query preparedArgs True

-- ---------------------------------------------------------------------------
-- Variable validation

-- | When running multiplexed queries, we have to be especially careful about user
-- input, since invalid values will cause the query to fail, causing collateral
-- damage for anyone else multiplexed into the same query.  Therefore, we
-- pre-validate variables against Postgres by executing a no-op query of the shape
--
-- > SELECT 'v1'::t1, 'v2'::t2, ..., 'vn'::tn
--
-- so if any variable values are invalid, the error will be caught early.
newtype ValidatedVariables f = ValidatedVariables (f TxtEncodedPGVal)
deriving instance (Show (f TxtEncodedPGVal)) => Show (ValidatedVariables f)
deriving instance (Eq (f TxtEncodedPGVal)) => Eq (ValidatedVariables f)
deriving instance (Hashable (f TxtEncodedPGVal)) => Hashable (ValidatedVariables f)
deriving instance (J.ToJSON (f TxtEncodedPGVal)) => J.ToJSON (ValidatedVariables f)

type ValidatedQueryVariables = ValidatedVariables (Map.HashMap G.Name)
type ValidatedSyntheticVariables = ValidatedVariables []

-- | Checks if the provided arguments are valid values for their corresponding types.
-- | Generates SQL of the format "select 'v1'::t1, 'v2'::t2 ..."
validateVariables
  :: (Traversable f, MonadError QErr m, MonadIO m)
  => PGExecCtx
  -> f (WithScalarType PGScalarValue)
  -> m (ValidatedVariables f)
validateVariables pgExecCtx variableValues = do
  let valSel = mkValidationSel $ toList variableValues
  Q.Discard () <- runQueryTx_ $ liftTx $
    Q.rawQE dataExnErrHandler (Q.fromBuilder $ toSQL valSel) [] False
  pure . ValidatedVariables $ fmap (txtEncodedPGVal . pstValue) variableValues
  where
    mkExtrs = map (flip S.Extractor Nothing . toTxtValue)
    mkValidationSel vars =
      S.mkSelect { S.selExtr = mkExtrs vars }
    runQueryTx_ tx = do
      res <- liftIO $ runExceptT (runQueryTx pgExecCtx tx)
      liftEither res

    -- Explicitly look for the class of errors raised when the format of a value
    -- provided for a type is incorrect.
    dataExnErrHandler = mkTxErrorHandler (has _PGDataException)

-- | Internal: Used to collect information about various parameters
-- of a subscription field's AST as we resolve them to SQL expressions.
data QueryParametersInfo
  = QueryParametersInfo
  { _qpiReusableVariableValues     :: !(HashMap G.Name PGColumnValue)
  , _qpiSyntheticVariableValues    :: !(Seq PGColumnValue)
  , _qpiReferencedSessionVariables :: !(Set.HashSet SessionVariable)
  -- ^ The session variables that are referenced in the query root fld's AST.
  -- This information is used to determine a cohort's required session
  -- variables
  } deriving (Generic)
    deriving (Semigroup, Monoid) via (GenericSemigroupMonoid QueryParametersInfo)

makeLenses ''QueryParametersInfo

-- | Resolves an 'GR.UnresolvedVal' by converting 'GR.UVPG' values to SQL
-- expressions that refer to the @result_vars@ input object, collecting information
-- about various parameters of the query along the way.
resolveMultiplexedValue
  :: (MonadState QueryParametersInfo m)
  => UnpreparedValue -> m S.SQLExp
resolveMultiplexedValue = \case
  UVParameter colVal varM -> do
    varJsonPath <- case fmap PS.getName varM of
      Just varName -> do
        modifying qpiReusableVariableValues $ Map.insert varName colVal
        pure ["query", G.unName  varName]
      Nothing -> do
        syntheticVarIndex <- use (qpiSyntheticVariableValues . to length)
        modifying qpiSyntheticVariableValues (|> colVal)
        pure ["synthetic", T.pack $ show syntheticVarIndex]
    pure $ fromResVars (PGTypeScalar $ pstType $ pcvValue colVal) varJsonPath
  UVSessionVar ty sessVar -> do
    modifying qpiReferencedSessionVariables (Set.insert sessVar)
    pure $ fromResVars ty ["session", sessionVariableToText sessVar]
  UVLiteral sqlExp -> pure sqlExp
  UVSession -> pure $ fromResVars (PGTypeScalar PGJSON) ["session"]
  where
    fromResVars pgType jPath = addTypeAnnotation pgType $ S.SEOpApp (S.SQLOp "#>>")
      [ S.SEQIden $ S.QIden (S.QualIden (Iden "_subs") Nothing) (Iden "result_vars")
      , S.SEArray $ map S.SELit jPath
      ]
    addTypeAnnotation pgType = flip S.SETyAnn (S.mkTypeAnn pgType) . case pgType of
      PGTypeScalar scalarType -> withConstructorFn scalarType
      PGTypeArray _           -> id

-- -----------------------------------------------------------------------------------
-- Live query plans

-- | A self-contained, ready-to-execute live query plan. Contains enough information
-- to find an existing poller that this can be added to /or/ to create a new poller
-- if necessary.
data LiveQueryPlan
  = LiveQueryPlan
  { _lqpParameterizedPlan :: !ParameterizedLiveQueryPlan
  , _lqpVariables         :: !CohortVariables
  } deriving Show

data ParameterizedLiveQueryPlan
  = ParameterizedLiveQueryPlan
  { _plqpRole  :: !RoleName
  , _plqpQuery :: !MultiplexedQuery
  } deriving (Show)
$(J.deriveToJSON (J.aesonDrop 4 J.snakeCase) ''ParameterizedLiveQueryPlan)

data ReusableLiveQueryPlan
  = ReusableLiveQueryPlan
  { _rlqpParameterizedPlan        :: !ParameterizedLiveQueryPlan
  , _rlqpRequiredSessionVariables :: !(Set.HashSet SessionVariable)
  , _rlqpSyntheticVariableValues  :: !ValidatedSyntheticVariables
  , _rlqpQueryVariableTypes       :: HashMap G.Name PGColumnType
  } deriving (Show)
$(J.deriveToJSON (J.aesonDrop 4 J.snakeCase) ''ReusableLiveQueryPlan)

-- | Constructs a new execution plan for a live query and returns a reusable version
-- of the plan if possible.
buildLiveQueryPlan
  :: ( MonadError QErr m
     , MonadIO m
     )
  => PGExecCtx
  -> UserInfo
  -> InsOrdHashMap G.Name (SubscriptionRootField UnpreparedValue)
  -> m (LiveQueryPlan, Maybe ReusableLiveQueryPlan)
buildLiveQueryPlan pgExecCtx userInfo unpreparedAST = do
  (preparedAST, QueryParametersInfo{..}) <- flip runStateT mempty $
    for unpreparedAST \unpreparedQuery -> do
      resolvedRootField <- traverseQueryRootField resolveMultiplexedValue unpreparedQuery
      case resolvedRootField of
        RFDB qDB   -> do
          let remoteJoins = case qDB of
                QDBSimple s      -> snd $ RR.getRemoteJoins s
                QDBPrimaryKey s  -> snd $ RR.getRemoteJoins s
                QDBAggregation s -> snd $ RR.getRemoteJoinsAggregateSelect s
                QDBConnection s  -> snd $ RR.getRemoteJoinsConnectionSelect s
          when (remoteJoins /= mempty)
            $ throw400 NotSupported "Remote relationships are not allowed in subscriptions"
        _ -> pure ()
      traverseAction (DS.traverseAnnSimpleSelect resolveMultiplexedValue . resolveAsyncActionQuery userInfo) resolvedRootField

  let multiplexedQuery = mkMultiplexedQuery preparedAST
      roleName = _uiRole userInfo
      parameterizedPlan = ParameterizedLiveQueryPlan roleName multiplexedQuery

  -- We need to ensure that the values provided for variables are correct according to Postgres.
  -- Without this check an invalid value for a variable for one instance of the subscription will
  -- take down the entire multiplexed query.
  validatedQueryVars <- validateVariables pgExecCtx $ fmap pcvValue _qpiReusableVariableValues
  validatedSyntheticVars <- validateVariables pgExecCtx $ map pcvValue $ toList _qpiSyntheticVariableValues

  let -- TODO validatedQueryVars validatedSyntheticVars
      cohortVariables = mkCohortVariables _qpiReferencedSessionVariables
                        (_uiSession userInfo) validatedQueryVars validatedSyntheticVars

      plan = LiveQueryPlan parameterizedPlan cohortVariables
      -- See Note [Temporarily disabling query plan caching]
      -- varTypes = finalReusability ^? GV._Reusable
      reusablePlan =
        ReusableLiveQueryPlan parameterizedPlan
                              _qpiReferencedSessionVariables
                              validatedSyntheticVars
                              mempty {- <$> _varTypes -}
  pure (plan, Just reusablePlan)

data LiveQueryPlanExplanation
  = LiveQueryPlanExplanation
  { _lqpeSql       :: !Text
  , _lqpePlan      :: ![Text]
  , _lqpeVariables :: !CohortVariables
  } deriving (Show)
$(J.deriveToJSON (J.aesonDrop 5 J.snakeCase) ''LiveQueryPlanExplanation)

explainLiveQueryPlan
  :: (MonadTx m, MonadIO m)
  => LiveQueryPlan -> m LiveQueryPlanExplanation
explainLiveQueryPlan plan = do
  let parameterizedPlan = _lqpParameterizedPlan plan
      queryText = Q.getQueryText . unMultiplexedQuery $ _plqpQuery parameterizedPlan
      -- CAREFUL!: an `EXPLAIN ANALYZE` here would actually *execute* this
      -- query, maybe resulting in privilege escalation:
      explainQuery = Q.fromText $ "EXPLAIN (FORMAT TEXT) " <> queryText
  cohortId <- newCohortId
  explanationLines <- map runIdentity <$> executeQuery explainQuery
                      [(cohortId, _lqpVariables plan)]
  pure $ LiveQueryPlanExplanation queryText explanationLines $ _lqpVariables plan<|MERGE_RESOLUTION|>--- conflicted
+++ resolved
@@ -26,7 +26,6 @@
 
 import           Hasura.Prelude
 
-<<<<<<< HEAD
 import qualified Data.Aeson.Casing                      as J
 import qualified Data.Aeson.Extended                    as J
 import qualified Data.ByteString                        as B
@@ -46,24 +45,6 @@
 import           Control.Lens
 import           Data.UUID                              (UUID)
 import           Data.Semigroup.Generic
-=======
-import qualified Data.Aeson.Casing                   as J
-import qualified Data.Aeson.Extended                 as J
-import qualified Data.Aeson.TH                       as J
-import qualified Data.ByteString                     as B
-import qualified Data.HashMap.Strict                 as Map
-import qualified Data.HashMap.Strict.InsOrd          as OMap
-import qualified Data.Sequence                       as Seq
-import qualified Data.Text                           as T
-import qualified Data.UUID.V4                        as UUID
-import qualified Database.PG.Query                   as Q
-import qualified Database.PG.Query.PTI               as PTI
-import qualified Language.GraphQL.Draft.Syntax       as G
-import qualified PostgreSQL.Binary.Encoding          as PE
-
-import           Control.Lens
-import           Data.UUID                           (UUID)
->>>>>>> 2cb08a89
 
 import qualified Hasura.Backends.Postgres.SQL.DML    as S
 import qualified Hasura.GraphQL.Parser.Schema        as PS
@@ -133,38 +114,6 @@
     mkQualifiedIdentifier prefix = S.SEQIdentifier . S.QIdentifier (S.QualifiedIdentifier prefix Nothing) -- TODO fix this Nothing of course
     aliasToIdentifier = Identifier . G.unName
 
-<<<<<<< HEAD
-=======
--- TODO fix this comment
--- | Resolves an 'GR.UnresolvedVal' by converting 'GR.UVPG' values to SQL expressions that refer to
--- the @result_vars@ input object, collecting variable values along the way.
-resolveMultiplexedValue
-  :: (MonadState (HashMap G.Name PGColumnValue, Seq PGColumnValue) m)
-  => UnpreparedValue -> m S.SQLExp
-resolveMultiplexedValue = \case
-  UVParameter colVal varM -> do
-    varJsonPath <- case fmap PS.getName varM of
-      Just varName -> do
-        modifying _1 $ Map.insert varName colVal
-        pure ["query", G.unName varName]
-      Nothing -> do
-        syntheticVarIndex <- gets (length . snd)
-        modifying _2 (|> colVal)
-        pure ["synthetic", T.pack $ show syntheticVarIndex]
-    pure $ fromResVars (PGTypeScalar $ pstType $ pcvValue colVal) varJsonPath
-  UVSessionVar ty sessVar -> pure $ fromResVars ty ["session", sessionVariableToText sessVar]
-  UVLiteral sqlExp -> pure sqlExp
-  UVSession -> pure $ fromResVars (PGTypeScalar PGJSON) ["session"]
-  where
-    fromResVars pgType jPath = addTypeAnnotation pgType $ S.SEOpApp (S.SQLOp "#>>")
-      [ S.SEQIdentifier $ S.QIdentifier (S.QualifiedIdentifier (Identifier "_subs") Nothing) (Identifier "result_vars")
-      , S.SEArray $ map S.SELit jPath
-      ]
-    addTypeAnnotation pgType = flip S.SETyAnn (S.mkTypeAnn pgType) . case pgType of
-      PGTypeScalar scalarType -> withConstructorFn scalarType
-      PGTypeArray _           -> id
-
->>>>>>> 2cb08a89
 newtype CohortId = CohortId { unCohortId :: UUID }
   deriving (Show, Eq, Hashable, J.ToJSON, Q.FromCol)
 
@@ -358,7 +307,7 @@
   UVSession -> pure $ fromResVars (PGTypeScalar PGJSON) ["session"]
   where
     fromResVars pgType jPath = addTypeAnnotation pgType $ S.SEOpApp (S.SQLOp "#>>")
-      [ S.SEQIden $ S.QIden (S.QualIden (Iden "_subs") Nothing) (Iden "result_vars")
+      [ S.SEQIdentifier $ S.QIdentifier (S.QualifiedIdentifier (Identifier "_subs") Nothing) (Identifier "result_vars")
       , S.SEArray $ map S.SELit jPath
       ]
     addTypeAnnotation pgType = flip S.SETyAnn (S.mkTypeAnn pgType) . case pgType of
