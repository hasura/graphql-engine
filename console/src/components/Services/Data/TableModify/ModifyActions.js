import requestAction from '../../../../utils/requestAction';
import Endpoints, { globalCookiePolicy } from '../../../../Endpoints';
import { CLI_CONSOLE_MODE } from '../../../../constants';
import {
  updateSchemaInfo,
  handleMigrationErrors,
  makeMigrationCall,
  LOAD_SCHEMA,
} from '../DataActions';
import _push from '../push';
import { SET_SQL } from '../RawSQL/Actions';
import {
  showErrorNotification,
  showSuccessNotification,
  showWarningNotification,
} from '../../Common/Notification';
import dataHeaders from '../Common/Headers';
import { UPDATE_MIGRATION_STATUS_ERROR } from '../../../Main/Actions';
import gqlPattern, {
  gqlTableErrorNotif,
  gqlViewErrorNotif,
  gqlColumnErrorNotif,
} from '../Common/GraphQLValidation';
import {
  pgConfTypes,
  generateFKConstraintName,
  getUniqueConstraintName,
} from '../Common/Components/utils';

import { isPostgresFunction } from '../utils';
import {
  sqlEscapeText,
  getCreateCheckConstraintSql,
  getDropConstraintSql,
  getDropPkSql,
  getCreatePkSql,
} from '../../../Common/utils/sqlUtils';
import { getConfirmation } from '../../../Common/utils/jsUtils';
import {
  findTable,
  generateTableDef,
  getTableCheckConstraints,
  findTableCheckConstraint,
  getTableCustomRootFields,
  getTableCustomColumnNames,
  getTableDef,
  getComputedFieldName,
} from '../../../Common/utils/pgUtils';
import {
  getSetCustomRootFieldsQuery,
  getRunSqlQuery,
  getDropComputedFieldQuery,
  getAddComputedFieldQuery,
  getSetTableEnumQuery,
  getUntrackTableQuery,
  getTrackTableQuery,
} from '../../../Common/utils/v1QueryUtils';

import {
  fetchColumnCastsQuery,
  convertArrayToJson,
  sanitiseRootFields,
} from './utils';

import {
  getSchemaBaseRoute,
  getTableModifyRoute,
} from '../../../Common/utils/routesUtils';

const DELETE_PK_WARNING =
  'Without a primary key there is no way to uniquely identify a row of a table';

const VIEW_DEF_REQUEST_SUCCESS = 'ModifyTable/VIEW_DEF_REQUEST_SUCCESS';
const VIEW_DEF_REQUEST_ERROR = 'ModifyTable/VIEW_DEF_REQUEST_ERROR';

const SAVE_NEW_TABLE_NAME = 'ModifyTable/SAVE_NEW_TABLE_NAME';

const TABLE_COMMENT_EDIT = 'ModifyTable/TABLE_COMMENT_EDIT';
const TABLE_COMMENT_INPUT_EDIT = 'ModifyTable/TABLE_COMMENT_INPUT_EDIT';

const ADD_PRIMARY_KEY = 'ModifyTable/ADD_PRIMARY_KEY';
const REMOVE_PRIMARY_KEY = 'ModifyTable/REMOVE_PRIMARY_KEY';
const RESET_PRIMARY_KEY = 'ModifyTable/RESET_PRIMARY_KEY';
const SET_PRIMARY_KEYS = 'ModifyTable/SET_PRIMARY_KEYS';

const SET_COLUMN_EDIT = 'ModifyTable/SET_COLUMN_EDIT;';
const RESET_COLUMN_EDIT = 'ModifyTable/RESET_COLUMN_EDIT;';
const EDIT_COLUMN = 'ModifyTable/EDIT_COLUMN';

const SET_FOREIGN_KEYS = 'ModifyTable/SET_FOREIGN_KEYS';
const SAVE_FOREIGN_KEY = 'ModifyTable/SAVE_FOREIGN_KEY';
const REMOVE_FOREIGN_KEY = 'ModifyTable/REMOVE_FOREIGN_KEY';

const FETCH_COLUMN_TYPE_CASTS = 'ModifyTable/FETCH_COLUMN_TYPE_CASTS';
const FETCH_COLUMN_TYPE_CASTS_FAIL = 'ModifyTable/FETCH_COLUMN_TYPE_CASTS_FAIL';
const SET_UNIQUE_KEYS = 'ModifyTable/SET_UNIQUE_KEYS';
const SAVE_UNIQUE_KEY = 'ModifyTable/SAVE_UNIQUE_KEY';
const REMOVE_UNIQUE_KEY = 'ModifyTable/REMOVE_UNIQUE_KEY';
const TOGGLE_ENUM = 'ModifyTable/TOGGLE_ENUM';
const TOGGLE_ENUM_SUCCESS = 'ModifyTable/TOGGLE_ENUM_SUCCESS';
const TOGGLE_ENUM_FAILURE = 'ModifyTable/TOGGLE_ENUM_FAILURE';

const MODIFY_ROOT_FIELD = 'ModifyTable/MODIFY_ROOT_FIELD';
const SET_CUSTOM_ROOT_FIELDS = 'ModifyTable/SET_CUSTOM_ROOT_FIELDS';

const SET_CHECK_CONSTRAINTS = 'ModifyTable/SET_CHECK_CONSTRAINTS';
const setCheckConstraints = constraints => ({
  type: SET_CHECK_CONSTRAINTS,
  constraints,
});

const RESET = 'ModifyTable/RESET';

const toggleEnumSuccess = () => ({
  type: TOGGLE_ENUM_SUCCESS,
});

const toggleEnumFailure = () => ({
  type: TOGGLE_ENUM_FAILURE,
});

const setForeignKeys = fks => ({
  type: SET_FOREIGN_KEYS,
  fks,
});

const modifyRootFields = rootFields => ({
  type: MODIFY_ROOT_FIELD,
  data: rootFields,
});

const editColumn = (column, key, value) => ({
  type: EDIT_COLUMN,
  column,
  key,
  value,
});

const setColumnEdit = data => {
  return {
    type: SET_COLUMN_EDIT,
    column: data.name,
    data,
  };
};

const resetColumnEdit = column => {
  return {
    type: RESET_COLUMN_EDIT,
    column,
  };
};

const setPrimaryKeys = pks => ({
  type: SET_PRIMARY_KEYS,
  pks,
});

const addPrimaryKey = (columnIndex, pkIndex) => ({
  type: ADD_PRIMARY_KEY,
  column: columnIndex,
  pk: pkIndex,
});

const removePrimaryKey = pkIndex => ({
  type: REMOVE_PRIMARY_KEY,
  pk: pkIndex,
});

const resetPrimaryKeys = () => ({
  type: RESET_PRIMARY_KEY,
});

export const saveComputedField = (
  computedField,
  table,
  originalComputedField,
  successCb
) => (dispatch, getState) => {
  const migrationUp = [];
  const migrationDown = [];

  const tableDef = getTableDef(table);

  const computedFieldName = getComputedFieldName(computedField);

  if (originalComputedField) {
    migrationUp.push(
      getDropComputedFieldQuery(
        tableDef,
        getComputedFieldName(originalComputedField)
      )
    );
  }

  migrationUp.push(
    getAddComputedFieldQuery(
      tableDef,
      computedFieldName,
      computedField.definition,
      computedField.comment
    )
  );

  migrationDown.push(getDropComputedFieldQuery(tableDef, computedFieldName));

  if (originalComputedField) {
    migrationDown.push(
      getAddComputedFieldQuery(
        tableDef,
        getComputedFieldName(originalComputedField),
        originalComputedField.definition,
        originalComputedField.comment
      )
    );
  }

  const migrationName = `save_computed_field_${computedField.table_schema}_${computedField.table_name}_${computedFieldName}`;
  const requestMsg = 'Saving computed field...';
  const successMsg = 'Saving computed field successful';
  const errorMsg = 'Saving computed field failed';
  const customOnSuccess = () => {
    successCb();
  };
  const customOnError = () => {};

  makeMigrationCall(
    dispatch,
    getState,
    migrationUp,
    migrationDown,
    migrationName,
    customOnSuccess,
    customOnError,
    requestMsg,
    successMsg,
    errorMsg
  );
};

export const deleteComputedField = (computedField, table) => (
  dispatch,
  getState
) => {
  const migrationUp = [];
  const migrationDown = [];

  const tableDef = getTableDef(table);
  const computedFieldName = getComputedFieldName(computedField);

  migrationUp.push(getDropComputedFieldQuery(tableDef, computedFieldName));

  migrationDown.push(
    getAddComputedFieldQuery(
      tableDef,
      computedFieldName,
      computedFieldName.definition,
      computedField.comment
    )
  );

  const migrationName = `delete_computed_field_${computedField.table_schema}_${computedField.table_name}_${computedFieldName}`;
  const requestMsg = 'Deleting computed field...';
  const successMsg = 'Deleting computed field successful';
  const errorMsg = 'Deleting computed field failed';
  const customOnSuccess = () => {};
  const customOnError = () => {};

  makeMigrationCall(
    dispatch,
    getState,
    migrationUp,
    migrationDown,
    migrationName,
    customOnSuccess,
    customOnError,
    requestMsg,
    successMsg,
    errorMsg
  );
};

export const setCustomRootFields = successCb => (dispatch, getState) => {
  const {
    allSchemas: allTables,
    currentTable: tableName,
    currentSchema: schemaName,
    modify: { rootFieldsEdit: newRootFields },
  } = getState().tables;

  dispatch({ type: SET_CUSTOM_ROOT_FIELDS });

  const tableDef = generateTableDef(tableName, schemaName);

  const table = findTable(allTables, tableDef);

  const existingRootFields = getTableCustomRootFields(table);
  const existingCustomColumnNames = getTableCustomColumnNames(table);

  const upQuery = getSetCustomRootFieldsQuery(
    tableDef,
    sanitiseRootFields(newRootFields),
    existingCustomColumnNames
  );
  const downQuery = getSetCustomRootFieldsQuery(
    tableDef,
    existingRootFields,
    existingCustomColumnNames
  );

  const migrationName = `set_custom_root_fields_${schemaName}_${tableName}`;
  const requestMsg = 'Setting custom root fields...';
  const successMsg = 'Setting custom root fields successful';
  const errorMsg = 'Setting custom root fields failed';
  const customOnSuccess = () => {
    if (successCb) {
      successCb();
    }
  };
  const customOnError = err => {
    dispatch({ type: UPDATE_MIGRATION_STATUS_ERROR, data: err });
  };

  makeMigrationCall(
    dispatch,
    getState,
    [upQuery],
    [downQuery],
    migrationName,
    customOnSuccess,
    customOnError,
    requestMsg,
    successMsg,
    errorMsg
  );
};

export const removeCheckConstraint = (constraintName, successCb, errorCb) => (
  dispatch,
  getState
) => {
  const confirmMessage = `This will permanently delete the check constraint "${constraintName}" from this table`;
  const isOk = getConfirmation(confirmMessage, true, constraintName);
  if (!isOk) return;

  const { currentTable: tableName, currentSchema } = getState().tables;

  const table = findTable(
    getState().tables.allSchemas,
    generateTableDef(tableName, currentSchema)
  );

  const constraint = findTableCheckConstraint(
    getTableCheckConstraints(table),
    constraintName
  );

  const upQuery = getRunSqlQuery(
    getDropConstraintSql(tableName, currentSchema, constraintName)
  );
  const downQuery = getRunSqlQuery(
    getCreateCheckConstraintSql(
      tableName,
      currentSchema,
      constraintName,
      constraint.check
    )
  );

  const migrationName = `drop_check_constraint_${currentSchema}_${tableName}_${constraintName}`;
  const requestMsg = 'Deleting check constraint...';
  const successMsg = 'Check constraint deleted';
  const errorMsg = 'Deleting check constraint failed';
  const customOnSuccess = () => {
    if (successCb) {
      successCb();
    }
  };
  const customOnError = err => {
    if (errorCb) {
      errorCb();
    }
    dispatch({ type: UPDATE_MIGRATION_STATUS_ERROR, data: err });
  };
  makeMigrationCall(
    dispatch,
    getState,
    [upQuery],
    [downQuery],
    migrationName,
    customOnSuccess,
    customOnError,
    requestMsg,
    successMsg,
    errorMsg
  );
};

const savePrimaryKeys = (tableName, schemaName, constraintName) => {
  return (dispatch, getState) => {
    dispatch({ type: SAVE_FOREIGN_KEY });
    // get selected configuration for PK
    const { pkModify } = getState().tables.modify;
    // table schema
    const tableSchema = getState().tables.allSchemas.find(
      ts => ts.table_name === tableName && ts.table_schema === schemaName
    );
    // form a list of selected PK columns
    let numSelectedPkColumns = 0;
    const selectedPkColumns = pkModify
      .filter(pk => pk !== '')
      .map(pk => {
        numSelectedPkColumns++;
        return tableSchema.columns[pk].column_name;
      });
    // form a list of existing PK columns
    const existingPkColumns = tableSchema.primary_key
      ? tableSchema.primary_key.columns
      : [];
    // compare list of existing PKs and newly selected PKs
    // TODO: Improve algorithm
    let changeDetected = false;
    if (selectedPkColumns.length === existingPkColumns.length) {
      for (let _i = selectedPkColumns.length - 1; _i >= 0; _i--) {
        if (selectedPkColumns[_i] !== existingPkColumns[_i]) {
          changeDetected = true;
          break;
        }
      }
    } else {
      changeDetected = true;
    }
    // Do nothing if no change is detected
    if (!changeDetected) {
      return dispatch(showSuccessNotification('No changes'));
    }

    const migrationUp = [];
    // skip dropping existing constraint if there is none
    if (constraintName) {
      migrationUp.push(
        getRunSqlQuery(getDropPkSql({ schemaName, tableName, constraintName }))
      );
    }
    // skip creating a new config if no columns were selected
    if (numSelectedPkColumns) {
      migrationUp.push(
        getRunSqlQuery(
          getCreatePkSql({
            schemaName,
            tableName,
            selectedPkColumns,
            constraintName: `${tableName}_pkey`,
          })
        )
      );
    }

    const migrationDown = [];
    // skip dropping in down migration if no constraint was created
    if (numSelectedPkColumns) {
      migrationDown.push(
        getRunSqlQuery(
          getDropPkSql({
            schemaName,
            tableName,
            constraintName: `${tableName}_pkey`,
          })
        )
      );
    }

    // skip creating in down migration if no constraint was dropped in up migration
    if (constraintName) {
      migrationDown.push(
        getRunSqlQuery(
          getCreatePkSql({
            schemaName,
            tableName,
            selectedPkColumns: tableSchema.primary_key.columns,
            constraintName,
          })
        )
      );
    }

    const pkAction = numSelectedPkColumns ? 'Updating' : 'Deleting';
    const migrationName = `modify_primarykey_${schemaName}_${tableName}`;
    const requestMsg = `${pkAction} primary key constraint...`;
    const successMsg = `${pkAction} primary key constraint successful`;
    const errorMsg = `${pkAction} primary key constraint failed`;
    const customOnSuccess = () => {};
    const customOnError = err => {
      dispatch({ type: UPDATE_MIGRATION_STATUS_ERROR, data: err });
    };

    makeMigrationCall(
      dispatch,
      getState,
      migrationUp,
      migrationDown,
      migrationName,
      customOnSuccess,
      customOnError,
      requestMsg,
      successMsg,
      errorMsg
    );
  };
};

const saveForeignKeys = (index, tableSchema, columns) => {
  return (dispatch, getState) => {
    dispatch({ type: REMOVE_FOREIGN_KEY });
    const fk = getState().tables.modify.fkModify[index];
    const tableName = tableSchema.table_name;
    const schemaName = tableSchema.table_schema;
    const {
      refSchemaName,
      refTableName,
      colMappings,
      onUpdate,
      onDelete,
      constraintName,
    } = fk;
    const mappingObj = {};
    const filteredMappings = [];
    for (let _i = colMappings.length - 1; _i >= 0; _i--) {
      const cm = colMappings[_i];
      if (cm.column && cm.refColumn) {
        if (mappingObj[cm.column] !== undefined) {
          return dispatch(
            showErrorNotification(
              'Failed setting foreign key',
              `The column "${
                columns[cm.column].name
              }" seems to be referencing multiple foreign columns`
            )
          );
        }
        mappingObj[cm.column] = cm.refColumn;
        filteredMappings.push(cm);
      }
    }
    const lcols = filteredMappings.map(cm => `"${columns[cm.column].name}"`);
    const rcols = filteredMappings.map(cm => `"${cm.refColumn}"`);

    const migrationUp = [];
    const generatedConstraintName = generateFKConstraintName(
      tableName,
      lcols,
      tableSchema.foreign_key_constraints,
      [constraintName]
    );

    if (constraintName) {
      // foreign key already exists, alter the foreign key
      const migrationUpAlterFKeySql = `
             alter table "${schemaName}"."${tableName}" drop constraint "${constraintName}",
             add constraint "${generatedConstraintName}"
             foreign key (${lcols.join(', ')})
             references "${refSchemaName}"."${refTableName}"
             (${rcols.join(', ')}) on update ${onUpdate} on delete ${onDelete};
      `;
      migrationUp.push(getRunSqlQuery(migrationUpAlterFKeySql));
    } else {
      // foreign key not found, create a new one
      const migrationUpCreateFKeySql = `
           alter table "${schemaName}"."${tableName}"
           add constraint "${generatedConstraintName}"
           foreign key (${lcols.join(', ')})
           references "${refSchemaName}"."${refTableName}"
           (${rcols.join(', ')}) on update ${onUpdate} on delete ${onDelete};
      `;

      migrationUp.push(getRunSqlQuery(migrationUpCreateFKeySql));
    }

    const migrationDown = [];

    if (constraintName) {
      // when foreign key is altered
      const oldConstraint = tableSchema.foreign_key_constraints[index];
      const migrationDownAlterFKeySql = `
          alter table "${schemaName}"."${tableName}" drop constraint "${generatedConstraintName}",
          add constraint "${constraintName}"
          foreign key (${Object.keys(oldConstraint.column_mapping)
            .map(lc => `"${lc}"`)
            .join(', ')})
          references "${oldConstraint.ref_table_table_schema}"."${
        oldConstraint.ref_table
      }"
          (${Object.values(oldConstraint.column_mapping)
            .map(rc => `"${rc}"`)
            .join(', ')})
          on update ${pgConfTypes[oldConstraint.on_update]}
          on delete ${pgConfTypes[oldConstraint.on_delete]};
        `;

      migrationDown.push(getRunSqlQuery(migrationDownAlterFKeySql));
    } else {
      // when foreign key is created
      const migrationDownDeleteFKeySql = `
          alter table "${schemaName}"."${tableName}" drop constraint "${generatedConstraintName}"
      `;

      migrationDown.push(getRunSqlQuery(migrationDownDeleteFKeySql));
    }

    const migrationName = `set_fk_${schemaName}_${tableName}_${lcols.join(
      '_'
    )}`;
    const requestMsg = 'Saving foreign key...';
    const successMsg = 'Foreign key saved';
    const errorMsg = 'Failed setting foreign key';

    const customOnSuccess = () => {
      if (!constraintName) {
        const newFks = [...getState().tables.modify.fkModify];
        newFks[index].constraintName = generatedConstraintName;
        dispatch(
          setForeignKeys([
            ...newFks,
            {
              refTableName: '',
              colMappings: [{ column: '', refColumn: '' }],
              onUpdate: 'restrict',
              onDelete: 'restrict',
            },
          ])
        );
      } else {
        dispatch(
          setForeignKeys([
            ...getState().tables.modify.fkModify.slice(0, index),
            { ...fk },
            ...getState().tables.modify.fkModify.slice(index + 1),
          ])
        );
      }
    };
    const customOnError = err => {
      dispatch({ type: UPDATE_MIGRATION_STATUS_ERROR, data: err });
    };

    makeMigrationCall(
      dispatch,
      getState,
      migrationUp,
      migrationDown,
      migrationName,
      customOnSuccess,
      customOnError,
      requestMsg,
      successMsg,
      errorMsg
    );
  };
};

const removeForeignKey = (index, tableSchema) => {
  return (dispatch, getState) => {
    const tableName = tableSchema.table_name;
    const schemaName = tableSchema.table_schema;
    const oldConstraint = tableSchema.foreign_key_constraints[index];
    const upSql = `alter table "${schemaName}"."${tableName}" drop constraint "${oldConstraint.constraint_name}";`;
    const downSql = `alter table "${schemaName}"."${tableName}" add foreign key (${Object.keys(
      oldConstraint.column_mapping
    )
      .map(lc => `"${lc}"`)
      .join(', ')}) references "${oldConstraint.ref_table_table_schema}"."${
      oldConstraint.ref_table
    }"(${Object.values(oldConstraint.column_mapping)
      .map(rc => `"${rc}"`)
      .join(', ')}) on update ${
      pgConfTypes[oldConstraint.on_update]
    } on delete ${pgConfTypes[oldConstraint.on_delete]};`;
    const migrationUp = [getRunSqlQuery(upSql)];
    const migrationDown = [getRunSqlQuery(downSql)];
    const migrationName = `delete_fk_${schemaName}_${tableName}_${oldConstraint.constraint_name}`;
    const requestMsg = 'Deleting foreign key...';
    const successMsg = 'Foreign key deleted';
    const errorMsg = 'Deleting foreign key failed';

    const customOnSuccess = () => {
      dispatch(
        setForeignKeys([
          ...getState().tables.modify.fkModify.slice(0, index),
          ...getState().tables.modify.fkModify.slice(index + 1),
        ])
      );
    };
    const customOnError = err => {
      dispatch({ type: UPDATE_MIGRATION_STATUS_ERROR, data: err });
    };

    makeMigrationCall(
      dispatch,
      getState,
      migrationUp,
      migrationDown,
      migrationName,
      customOnSuccess,
      customOnError,
      requestMsg,
      successMsg,
      errorMsg
    );
  };
};

const setUniqueKeys = keys => ({
  type: SET_UNIQUE_KEYS,
  keys,
});

const changeTableName = (oldName, newName, isTable) => {
  return (dispatch, getState) => {
    const property = isTable ? 'table' : 'view';

    dispatch({ type: SAVE_NEW_TABLE_NAME });

    if (oldName === newName) {
      return dispatch(
        showErrorNotification(
          `Renaming ${property} failed`,
          `The ${property} name is already ${oldName}`
        )
      );
    }

    if (!gqlPattern.test(newName)) {
      const gqlValidationError = isTable
        ? gqlTableErrorNotif
        : gqlViewErrorNotif;
      return dispatch(
        showErrorNotification(
          gqlValidationError[3],
          gqlValidationError[1],
          gqlValidationError[2]
        )
      );
    }
    const currentSchema = getState().tables.currentSchema;
    const upSql = `alter ${property} "${currentSchema}"."${oldName}" rename to "${newName}";`;
    const downSql = `alter ${property} "${currentSchema}"."${newName}" rename to "${oldName}";`;
    const migrateUp = [getRunSqlQuery(upSql)];
    const migrateDown = [getRunSqlQuery(downSql)];
    // apply migrations
    const migrationName = `rename_${property}_` + currentSchema + '_' + oldName;

    const requestMsg = `Renaming ${property}...`;
    const successMsg = `Renaming ${property} successful`;
    const errorMsg = `Renaming ${property} failed`;

    const customOnSuccess = () => {
      dispatch(_push(getSchemaBaseRoute(currentSchema))); // to avoid 404
      dispatch(updateSchemaInfo()).then(() => {
        dispatch(_push(getTableModifyRoute(currentSchema, newName, isTable)));
      });
    };
    const customOnError = err => {
      dispatch({ type: UPDATE_MIGRATION_STATUS_ERROR, data: err });
    };
    makeMigrationCall(
      dispatch,
      getState,
      migrateUp,
      migrateDown,
      migrationName,
      customOnSuccess,
      customOnError,
      requestMsg,
      successMsg,
      errorMsg
    );
  };
};

const deleteTrigger = (trigger, table) => {
  return (dispatch, getState) => {
    const triggerName = trigger.trigger_name;
    const triggerSchema = trigger.trigger_schema;

    const tableName = table.table_name;
    const tableSchema = table.table_schema;

    const upMigrationSql = `DROP TRIGGER "${triggerName}" ON "${tableSchema}"."${tableName}";`;

    const migrationUp = [getRunSqlQuery(upMigrationSql)];

    let downMigrationSql = '';

    downMigrationSql += `CREATE TRIGGER "${triggerName}"
<<<<<<< HEAD
${trigger.action_timing} ${trigger.event_manipulation} ON "${tableSchema}"."${tableName}"
=======
${trigger.action_timing} ${
      trigger.event_manipulation
    } ON "${tableSchema}"."${tableName}"
>>>>>>> 69090427
FOR EACH ${trigger.action_orientation} ${trigger.action_statement};`;

    if (trigger.comment) {
      downMigrationSql += `COMMENT ON TRIGGER "${triggerName}" ON "${tableSchema}"."${tableName}" 
IS ${sqlEscapeText(trigger.comment)};`;
    }
    const migrationDown = [getRunSqlQuery(downMigrationSql)];

    const migrationName = `delete_trigger_${triggerSchema}_${triggerName}`;

    const requestMsg = 'Deleting trigger...';
    const successMsg = 'Trigger deleted';
    const errorMsg = 'Deleting trigger failed';

    const customOnSuccess = () => {};
    const customOnError = err => {
      dispatch({ type: UPDATE_MIGRATION_STATUS_ERROR, data: err });
    };

    makeMigrationCall(
      dispatch,
      getState,
      migrationUp,
      migrationDown,
      migrationName,
      customOnSuccess,
      customOnError,
      requestMsg,
      successMsg,
      errorMsg
    );
  };
};

const deleteTableSql = tableName => {
  return (dispatch, getState) => {
    const currentSchema = getState().tables.currentSchema;
    // handle no primary key
    const sqlDropTable =
      'DROP TABLE ' + '"' + currentSchema + '"' + '.' + '"' + tableName + '"';
    const sqlUpQueries = [getRunSqlQuery(sqlDropTable)];
    // apply migrations
    const migrationName = 'drop_table_' + currentSchema + '_' + tableName;

    const requestMsg = 'Deleting table...';
    const successMsg = 'Table deleted';
    const errorMsg = 'Deleting table failed';

    const customOnSuccess = () => {
      dispatch(updateSchemaInfo());

      dispatch(_push('/data/'));
    };

    const customOnError = err => {
      dispatch({ type: UPDATE_MIGRATION_STATUS_ERROR, data: err });
    };

    makeMigrationCall(
      dispatch,
      getState,
      sqlUpQueries,
      [],
      migrationName,
      customOnSuccess,
      customOnError,
      requestMsg,
      successMsg,
      errorMsg,
      true
    );
  };
};

const untrackTableSql = tableName => {
  return (dispatch, getState) => {
    const currentSchema = getState().tables.currentSchema;
    const tableDef = generateTableDef(tableName, currentSchema);
    const upQueries = [getUntrackTableQuery(tableDef)];
    const downQueries = [getTrackTableQuery(tableDef)];

    // apply migrations
    const migrationName = 'untrack_table_' + currentSchema + '_' + tableName;

    const requestMsg = 'Untracking table...';
    const successMsg = 'Table untracked';
    const errorMsg = 'Untrack table failed';

    const customOnSuccess = () => {
      // Combine foreign_key_constraints and opp_foreign_key_constraints to get merged table data
      const tableData = [];
      const allSchemas = getState().tables.allSchemas;
      const schemaInfo = allSchemas.find(
        schema =>
          schema.table_name === tableName &&
          schema.table_schema === currentSchema
      );
      schemaInfo.foreign_key_constraints.forEach(fk_obj => {
        tableData.push({
          table_name: fk_obj.ref_table,
          table_schema: fk_obj.ref_table_table_schema,
        });
      });
      schemaInfo.opp_foreign_key_constraints.forEach(fk_obj => {
        tableData.push({
          table_name: fk_obj.table_name,
          table_schema: fk_obj.table_schema,
        });
      });
      tableData.push({
        table_schema: currentSchema,
        table_name: tableName,
      });
      dispatch(
        updateSchemaInfo({
          tables: tableData,
        })
      ).then(() => {
        dispatch(_push('/data/'));
      });
    };
    const customOnError = err => {
      dispatch({ type: UPDATE_MIGRATION_STATUS_ERROR, data: err });
    };

    makeMigrationCall(
      dispatch,
      getState,
      upQueries,
      downQueries,
      migrationName,
      customOnSuccess,
      customOnError,
      requestMsg,
      successMsg,
      errorMsg,
      true
    );
  };
};

const fetchViewDefinition = (viewName, isRedirect) => {
  return (dispatch, getState) => {
    const currentSchema = getState().tables.currentSchema;
    const sqlQuery =
      'select view_definition from information_schema.views where table_name = ' +
      "'" +
      viewName +
      "'";
    const reqBody = getRunSqlQuery(sqlQuery, false, true);

    const url = Endpoints.query;
    const options = {
      method: 'POST',
      credentials: globalCookiePolicy,
      headers: dataHeaders(getState),
      body: JSON.stringify(reqBody),
    };
    return dispatch(
      requestAction(
        url,
        options,
        VIEW_DEF_REQUEST_SUCCESS,
        VIEW_DEF_REQUEST_ERROR
      )
    ).then(
      data => {
        const finalDef = data.result[1][0];
        // set state and redirect to run_sql
        if (isRedirect) {
          dispatch(_push('/data/sql'));
        }

        const runSqlDef =
          'CREATE OR REPLACE VIEW ' +
          '"' +
          currentSchema +
          '"' +
          '.' +
          '"' +
          viewName +
          '"' +
          ' AS \n' +
          finalDef;
        dispatch({ type: SET_SQL, data: runSqlDef });
      },
      err => {
        dispatch(
          showErrorNotification('Fetching definition failed!', err.error, err)
        );
      }
    );
  };
};

const deleteViewSql = viewName => {
  return (dispatch, getState) => {
    const currentSchema = getState().tables.currentSchema;
    const sqlDropView =
      'DROP VIEW ' + '"' + currentSchema + '"' + '.' + '"' + viewName + '"';
    const sqlUpQueries = [getRunSqlQuery(sqlDropView)];
    // const sqlCreateView = ''; //pending
    // const sqlDownQueries = [
    //   {
    //     type: 'run_sql',
    //     args: { 'sql': sqlCreateView }
    //   }
    // ];

    // Apply migrations
    const migrationName = 'drop_view_' + currentSchema + '_' + viewName;

    const requestMsg = 'Deleting view...';
    const successMsg = 'View deleted';
    const errorMsg = 'Deleting view failed';

    const customOnSuccess = () => {
      dispatch(_push('/data/'));
    };
    const customOnError = () => {};

    makeMigrationCall(
      dispatch,
      getState,
      sqlUpQueries,
      [],
      migrationName,
      customOnSuccess,
      customOnError,
      requestMsg,
      successMsg,
      errorMsg
    );
  };
};

const deleteColumnSql = (column, tableSchema) => {
  return (dispatch, getState) => {
    const name = column.column_name;
    const tableName = column.table_name;
    const currentSchema = column.table_schema;
    const comment = column.comment;
    const is_nullable = column.is_nullable;
    const col_type = column.udt_name;
    const foreign_key_constraints = tableSchema.foreign_key_constraints.filter(
      fkc => {
        const columnKeys = Object.keys(fkc.column_mapping);
        return columnKeys.includes(name);
      }
    );
    const opp_foreign_key_constraints = tableSchema.opp_foreign_key_constraints.filter(
      fkc => {
        const columnKeys = Object.values(fkc.column_mapping);
        return columnKeys.includes(name);
      }
    );
    const unique_constraints = tableSchema.unique_constraints.filter(uc =>
      uc.columns.includes(name)
    );
    const alterStatement =
      'ALTER TABLE ' + '"' + currentSchema + '"' + '.' + '"' + tableName + '" ';

    const schemaChangesUp = [
      getRunSqlQuery(
        alterStatement + 'DROP COLUMN ' + '"' + name + '" CASCADE'
      ),
    ];
    const schemaChangesDown = [];

    schemaChangesDown.push(
      getRunSqlQuery(
        alterStatement + 'ADD COLUMN ' + '"' + name + '"' + ' ' + col_type
      )
    );

    if (is_nullable) {
      schemaChangesDown.push(
        getRunSqlQuery(
          alterStatement + 'ALTER COLUMN ' + '"' + name + '" ' + 'DROP NOT NULL'
        )
      );
    } else {
      schemaChangesDown.push(
        getRunSqlQuery(
          alterStatement + 'ALTER COLUMN ' + '"' + name + '" ' + 'SET NOT NULL'
        )
      );
    }

    const merged_fkc = foreign_key_constraints.concat(
      opp_foreign_key_constraints
    );
    if (merged_fkc.length > 0) {
      merged_fkc.forEach(fkc => {
        // add foreign key constraint to down migration
        const lcol = Object.keys(fkc.column_mapping);
        const rcol = Object.values(fkc.column_mapping);
        const onUpdate = pgConfTypes[fkc.on_update];
        const onDelete = pgConfTypes[fkc.on_delete];
        schemaChangesDown.push(
          getRunSqlQuery(
            alterStatement +
              'ADD CONSTRAINT ' +
              `${fkc.constraint_name} ` +
              'FOREIGN KEY ' +
              `(${lcol.join(', ')}) ` +
              'REFERENCES ' +
              `"${fkc.ref_table_table_schema}"."${fkc.ref_table}" ` +
              `(${rcol.join(', ')}) ` +
              `ON DELETE ${onDelete} ` +
              `ON UPDATE ${onUpdate}`
          )
        );
      });
    }

    if (unique_constraints.length > 0) {
      unique_constraints.forEach(uc => {
        // add unique constraint to down migration
        schemaChangesDown.push(
          getRunSqlQuery(
            alterStatement +
              'ADD CONSTRAINT ' +
              `${uc.constraint_name} ` +
              'UNIQUE ' +
              `(${uc.columns.join(', ')})`
          )
        );
      });
    }

    if (column.column_default !== null) {
      // add column default to down migration
      schemaChangesDown.push(
        getRunSqlQuery(
          alterStatement +
            'ALTER COLUMN ' +
            `"${name}" ` +
            'SET DEFAULT ' +
            column.column_default
        )
      );
    }

    // COMMENT ON COLUMN my_table.my_column IS 'Employee ID number';
    if (comment) {
      schemaChangesDown.push(
        getRunSqlQuery(
          'COMMENT ON COLUMN ' +
            '"' +
            currentSchema +
            '"' +
            '.' +
            '"' +
            tableName +
            '"' +
            '.' +
            '"' +
            name +
            '"' +
            ' ' +
            'IS ' +
            sqlEscapeText(comment)
        )
      );
    }

    // Apply migrations
    const migrationName =
      'alter_table_' + currentSchema + '_' + tableName + '_drop_column_' + name;

    const requestMsg = 'Deleting Column...';
    const successMsg = 'Column deleted';
    const errorMsg = 'Deleting column failed';

    const customOnSuccess = (data, consoleMode, migrationMode) => {
      if (consoleMode === CLI_CONSOLE_MODE && migrationMode) {
        // show warning information
        dispatch(
          showWarningNotification(
            'Check down migration',
            'Please verify that the down migration will reset the DB to the previous state (you ' +
              'might need to add recreation of some dependent objects like indexes, etc.)',
            data
          )
        );
      }
    };
    const customOnError = () => {};

    makeMigrationCall(
      dispatch,
      getState,
      schemaChangesUp,
      schemaChangesDown,
      migrationName,
      customOnSuccess,
      customOnError,
      requestMsg,
      successMsg,
      errorMsg
    );
  };
};

const addColSql = (
  tableName,
  colName,
  colType,
  colNull,
  colUnique,
  colDefault,
  colDependentSQLGenerator,
  callback
) => {
  let defWithQuotes = "''";

  const checkIfFunctionFormat = isPostgresFunction(colDefault);
  if (colType === 'text' && colDefault !== '' && !checkIfFunctionFormat) {
    defWithQuotes = "'" + colDefault + "'";
  } else {
    defWithQuotes = colDefault;
  }

  return (dispatch, getState) => {
    const currentSchema = getState().tables.currentSchema;
    let runSqlQueryUp =
      'ALTER TABLE ' +
      '"' +
      currentSchema +
      '"' +
      '.' +
      '"' +
      tableName +
      '"' +
      ' ADD COLUMN ' +
      '"' +
      colName +
      '"' +
      ' ' +
      colType;

    // check if nullable
    if (colNull) {
      // nullable
      runSqlQueryUp += ' NULL';
    } else {
      // not nullable
      runSqlQueryUp += ' NOT NULL';
    }

    // check if unique
    if (colUnique) {
      runSqlQueryUp += ' UNIQUE';
    }

    // check if default value
    if (colDefault !== '') {
      runSqlQueryUp += ' DEFAULT ' + defWithQuotes;
    }

    runSqlQueryUp += ';';

    const colDependentSQL = colDependentSQLGenerator
      ? colDependentSQLGenerator(currentSchema, tableName, colName)
      : null;

    if (colDependentSQL) {
      runSqlQueryUp += '\n';
      runSqlQueryUp += colDependentSQL.upSql;
    }

    const schemaChangesUp = [];

    if (colType === 'uuid' && colDefault !== '') {
      schemaChangesUp.push(
        getRunSqlQuery('CREATE EXTENSION IF NOT EXISTS pgcrypto;')
      );
    }

    schemaChangesUp.push(getRunSqlQuery(runSqlQueryUp));

    let runSqlQueryDown = '';

    if (colDependentSQL) {
      runSqlQueryDown += colDependentSQL.downSql;
      runSqlQueryDown += '\n';
    }

    runSqlQueryDown +=
      'ALTER TABLE ' +
      '"' +
      currentSchema +
      '"' +
      '.' +
      '"' +
      tableName +
      '"' +
      ' DROP COLUMN ' +
      '"' +
      colName +
      '";';

    const schemaChangesDown = [getRunSqlQuery(runSqlQueryDown)];

    // Apply migrations
    const migrationName =
      'alter_table_' +
      currentSchema +
      '_' +
      tableName +
      '_add_column_' +
      colName;

    const requestMsg = 'Adding Column...';
    const successMsg = 'Column added';
    const errorMsg = 'Adding column failed';

    const customOnSuccess = () => {
      callback();
    };
    const customOnError = () => {};

    makeMigrationCall(
      dispatch,
      getState,
      schemaChangesUp,
      schemaChangesDown,
      migrationName,
      customOnSuccess,
      customOnError,
      requestMsg,
      successMsg,
      errorMsg
    );
  };
};

const activateCommentEdit = (isEnabled, value) => ({
  type: TABLE_COMMENT_EDIT,
  data: { enabled: isEnabled, value: value },
});
const updateCommentInput = value => ({
  type: TABLE_COMMENT_INPUT_EDIT,
  value: value,
});

const deleteConstraintSql = (tableName, cName) => {
  return (dispatch, getState) => {
    const currentSchema = getState().tables.currentSchema;
    const dropContraintQuery =
      'ALTER TABLE ' +
      '"' +
      currentSchema +
      '"' +
      '.' +
      '"' +
      tableName +
      '"' +
      ' DROP CONSTRAINT ' +
      '"' +
      cName +
      '"';
    const schemaChangesUp = [getRunSqlQuery(dropContraintQuery)];

    // pending
    const schemaChangesDown = [];

    // Apply migrations
    const migrationName =
      'alter_table_' + currentSchema + '_' + tableName + '_drop_foreign_key';

    const requestMsg = 'Deleting Constraint...';
    const successMsg = 'Constraint deleted';
    const errorMsg = 'Deleting constraint failed';

    const customOnSuccess = () => {};
    const customOnError = () => {};

    makeMigrationCall(
      dispatch,
      getState,
      schemaChangesUp,
      schemaChangesDown,
      migrationName,
      customOnSuccess,
      customOnError,
      requestMsg,
      successMsg,
      errorMsg
    );
  };
};

const saveTableCommentSql = isTable => {
  return (dispatch, getState) => {
    let updatedComment = getState().tables.modify.tableCommentEdit.editedValue;
    if (!updatedComment) {
      updatedComment = '';
    }
    const currentSchema = getState().tables.currentSchema;
    const tableName = getState().tables.currentTable;

    const commentQueryBase =
      'COMMENT ON ' +
      (isTable ? 'TABLE' : 'VIEW') +
      ' ' +
      '"' +
      currentSchema +
      '"' +
      '.' +
      '"' +
      tableName +
      '"' +
      ' IS ';
    const commentUpQuery =
      updatedComment === ''
        ? commentQueryBase + 'NULL'
        : commentQueryBase + sqlEscapeText(updatedComment);

    const commentDownQuery = commentQueryBase + 'NULL';
    const schemaChangesUp = [getRunSqlQuery(commentUpQuery)];
    const schemaChangesDown = [getRunSqlQuery(commentDownQuery)];

    // Apply migrations
    const migrationName =
      'alter_table_' + currentSchema + '_' + tableName + '_update_comment';

    const requestMsg = 'Updating Comment...';
    const successMsg = 'Comment Updated';
    const errorMsg = 'Updating comment failed';

    const customOnSuccess = () => {
      // Instead of calling loadSchema, update only the table comment in the state.
      // get existing state and filter out with table name and table schema.
      // update the comment and set in the state.
      const existingSchemas = getState().tables.allSchemas.filter(
        schemaInfo =>
          !(
            schemaInfo.table_name !== tableName &&
            schemaInfo.table_schema !== currentSchema
          )
      );
      const currentSchemaInfo = getState().tables.allSchemas.find(
        schemaInfo =>
          schemaInfo.table_name === tableName &&
          schemaInfo.table_schema === currentSchema
      );
      currentSchemaInfo.comment = updatedComment;
      dispatch({
        type: LOAD_SCHEMA,
        allSchemas: existingSchemas.concat(currentSchemaInfo),
      });
      dispatch(activateCommentEdit(false, null));
    };
    const customOnError = () => {};

    makeMigrationCall(
      dispatch,
      getState,
      schemaChangesUp,
      schemaChangesDown,
      migrationName,
      customOnSuccess,
      customOnError,
      requestMsg,
      successMsg,
      errorMsg,
      true
    );
  };
};

const isColumnUnique = (tableSchema, colName) => {
  return (
    tableSchema.unique_constraints.filter(
      constraint =>
        constraint.columns.includes(colName) && constraint.columns.length === 1
    ).length !== 0
  );
};

const saveColumnChangesSql = (colName, column, onSuccess) => {
  // eslint-disable-line no-unused-vars
  return (dispatch, getState) => {
    const columnEdit = getState().tables.modify.columnEdit[colName];
    const { tableName } = columnEdit;
    const colType = columnEdit.type;
    const nullable = columnEdit.isNullable;
    const unique = columnEdit.isUnique;
    const colDefault = (columnEdit.default || '').trim();
    const comment = (columnEdit.comment || '').trim();
    const newName = columnEdit.name.trim();
    const currentSchema = columnEdit.schemaName;
    const customFieldName = (columnEdit.customFieldName || '').trim();

    const tableDef = generateTableDef(tableName, currentSchema);
    const table = findTable(getState().tables.allSchemas, tableDef);

    // check if column type has changed before making it part of the migration
    const originalColType = column.data_type; // "value"
    const originalColDefault = column.column_default || ''; // null or "value"
    const originalColComment = column.comment || ''; // null or "value"
    const originalColNullable = column.is_nullable; // "YES" or "NO"
    const originalColUnique = isColumnUnique(table, colName);

    /* column type up/down migration */
    const columnChangesUpQuery =
      'ALTER TABLE ' +
      '"' +
      currentSchema +
      '"' +
      '.' +
      '"' +
      tableName +
      '"' +
      ' ALTER COLUMN ' +
      '"' +
      colName +
      '"' +
      ' TYPE ' +
      colType +
      ';';
    const columnChangesDownQuery =
      'ALTER TABLE ' +
      '"' +
      currentSchema +
      '"' +
      '.' +
      '"' +
      tableName +
      '"' +
      ' ALTER COLUMN ' +
      '"' +
      colName +
      '"' +
      ' TYPE ' +
      column.data_type +
      ';';
    const schemaChangesUp =
      originalColType !== colType ? [getRunSqlQuery(columnChangesUpQuery)] : [];
    const schemaChangesDown =
      originalColType !== colType
        ? [getRunSqlQuery(columnChangesDownQuery)]
        : [];

    /* column custom field up/down migration*/
    const existingCustomColumnNames = getTableCustomColumnNames(table);
    const existingRootFields = getTableCustomRootFields(table);
    const newCustomColumnNames = { ...existingCustomColumnNames };
    let isCustomFieldNameChanged = false;
    if (customFieldName) {
      if (customFieldName !== existingCustomColumnNames[colName]) {
        isCustomFieldNameChanged = true;
        newCustomColumnNames[colName] = customFieldName.trim();
      }
    } else {
      if (existingCustomColumnNames[colName]) {
        isCustomFieldNameChanged = true;
        delete newCustomColumnNames[colName];
      }
    }
    if (isCustomFieldNameChanged) {
      schemaChangesUp.push(
        getSetCustomRootFieldsQuery(
          tableDef,
          existingRootFields,
          newCustomColumnNames
        )
      );
      schemaChangesDown.push(
        getSetCustomRootFieldsQuery(
          tableDef,
          existingRootFields,
          existingCustomColumnNames
        )
      );
    }

    const colDefaultWithQuotes =
      colType === 'text' && !isPostgresFunction(colDefault)
        ? `'${colDefault}'`
        : colDefault;
    const originalColDefaultWithQuotes =
      colType === 'text' && !isPostgresFunction(originalColDefault)
        ? `'${originalColDefault}'`
        : originalColDefault;

    /* column default up/down migration */
    let columnDefaultUpQuery;
    let columnDefaultDownQuery;
    if (colDefault !== '') {
      // ALTER TABLE ONLY <table> ALTER COLUMN <column> SET DEFAULT <default>;
      columnDefaultUpQuery =
        'ALTER TABLE ONLY ' +
        '"' +
        currentSchema +
        '"' +
        '.' +
        '"' +
        tableName +
        '"' +
        ' ALTER COLUMN ' +
        '"' +
        colName +
        '"' +
        ' SET DEFAULT ' +
        colDefaultWithQuotes +
        ';';
    } else {
      // ALTER TABLE <table> ALTER COLUMN <column> DROP DEFAULT;
      columnDefaultUpQuery =
        'ALTER TABLE ' +
        '"' +
        currentSchema +
        '"' +
        '.' +
        '"' +
        tableName +
        '"' +
        ' ALTER COLUMN ' +
        '"' +
        colName +
        '"' +
        ' DROP DEFAULT;';
    }

    if (originalColDefault !== '') {
      columnDefaultDownQuery =
        'ALTER TABLE ONLY ' +
        '"' +
        currentSchema +
        '"' +
        '.' +
        '"' +
        tableName +
        '"' +
        ' ALTER COLUMN ' +
        '"' +
        colName +
        '"' +
        ' SET DEFAULT ' +
        originalColDefaultWithQuotes +
        ';';
    } else {
      // there was no default value originally. so drop default.
      columnDefaultDownQuery =
        'ALTER TABLE ONLY ' +
        '"' +
        currentSchema +
        '"' +
        '.' +
        '"' +
        tableName +
        '"' +
        ' ALTER COLUMN ' +
        '"' +
        colName +
        '"' +
        ' DROP DEFAULT;';
    }

    // check if default is unchanged and then do a drop. if not skip
    if (originalColDefault !== colDefault) {
      schemaChangesUp.push(getRunSqlQuery(columnDefaultUpQuery));
      schemaChangesDown.push(getRunSqlQuery(columnDefaultDownQuery));
    }

    /* column nullable up/down migration */
    if (nullable) {
      // ALTER TABLE <table> ALTER COLUMN <column> DROP NOT NULL;
      const nullableUpQuery =
        'ALTER TABLE ' +
        '"' +
        currentSchema +
        '"' +
        '.' +
        '"' +
        tableName +
        '"' +
        ' ALTER COLUMN ' +
        '"' +
        colName +
        '"' +
        ' DROP NOT NULL;';
      const nullableDownQuery =
        'ALTER TABLE ' +
        '"' +
        currentSchema +
        '"' +
        '.' +
        '"' +
        tableName +
        '"' +
        ' ALTER COLUMN ' +
        '"' +
        colName +
        '"' +
        ' SET NOT NULL;';
      // check with original null
      if (originalColNullable !== 'YES') {
        schemaChangesUp.push(getRunSqlQuery(nullableUpQuery));
        schemaChangesDown.push(getRunSqlQuery(nullableDownQuery));
      }
    } else {
      // ALTER TABLE <table> ALTER COLUMN <column> SET NOT NULL;
      const nullableUpQuery =
        'ALTER TABLE ' +
        '"' +
        currentSchema +
        '"' +
        '.' +
        '"' +
        tableName +
        '"' +
        ' ALTER COLUMN ' +
        '"' +
        colName +
        '"' +
        ' SET NOT NULL;';
      const nullableDownQuery =
        'ALTER TABLE ' +
        '"' +
        currentSchema +
        '"' +
        '.' +
        '"' +
        tableName +
        '"' +
        ' ALTER COLUMN ' +
        '"' +
        colName +
        '"' +
        ' DROP NOT NULL;';
      // check with original null
      if (originalColNullable !== 'NO') {
        schemaChangesUp.push(getRunSqlQuery(nullableUpQuery));
        schemaChangesDown.push(getRunSqlQuery(nullableDownQuery));
      }
    }

    /* column unique up/down migration */
    if (unique) {
      const uniqueUpQuery =
        'ALTER TABLE ' +
        '"' +
        currentSchema +
        '"' +
        '.' +
        '"' +
        tableName +
        '"' +
        ' ADD CONSTRAINT ' +
        '"' +
        tableName +
        '_' +
        colName +
        '_key"' +
        ' UNIQUE ' +
        '("' +
        colName +
        '")';
      const uniqueDownQuery =
        'ALTER TABLE ' +
        '"' +
        currentSchema +
        '"' +
        '.' +
        '"' +
        tableName +
        '"' +
        ' DROP CONSTRAINT ' +
        '"' +
        tableName +
        '_' +
        colName +
        '_key"';
      // check with original unique
      if (!originalColUnique) {
        schemaChangesUp.push(getRunSqlQuery(uniqueUpQuery));
        schemaChangesDown.push(getRunSqlQuery(uniqueDownQuery));
      }
    } else {
      const uniqueDownQuery =
        'ALTER TABLE ' +
        '"' +
        currentSchema +
        '"' +
        '.' +
        '"' +
        tableName +
        '"' +
        ' ADD CONSTRAINT ' +
        '"' +
        tableName +
        '_' +
        colName +
        '_key"' +
        ' UNIQUE ' +
        '("' +
        colName +
        '")';
      const uniqueUpQuery =
        'ALTER TABLE ' +
        '"' +
        currentSchema +
        '"' +
        '.' +
        '"' +
        tableName +
        '"' +
        ' DROP CONSTRAINT ' +
        '"' +
        tableName +
        '_' +
        colName +
        '_key"';
      // check with original unique
      if (originalColUnique) {
        schemaChangesUp.push(getRunSqlQuery(uniqueUpQuery));
        schemaChangesDown.push(getRunSqlQuery(uniqueDownQuery));
      }
    }

    /* column comment up/down migration */
    const columnCommentUpQuery =
      'COMMENT ON COLUMN ' +
      '"' +
      currentSchema +
      '"' +
      '.' +
      '"' +
      tableName +
      '"' +
      '.' +
      '"' +
      colName +
      '"' +
      ' IS ' +
      sqlEscapeText(comment);

    const columnCommentDownQuery =
      'COMMENT ON COLUMN ' +
      '"' +
      currentSchema +
      '"' +
      '.' +
      '"' +
      tableName +
      '"' +
      '.' +
      '"' +
      colName +
      '"' +
      ' IS ' +
      sqlEscapeText(originalColComment);

    // check if comment is unchanged and then do an update. if not skip
    if (originalColComment !== comment) {
      schemaChangesUp.push(getRunSqlQuery(columnCommentUpQuery));
      schemaChangesDown.push(getRunSqlQuery(columnCommentDownQuery));
    }

    /* rename column */
    if (newName && colName !== newName) {
      if (!gqlPattern.test(newName)) {
        return dispatch(
          showErrorNotification(
            gqlColumnErrorNotif[3],
            gqlColumnErrorNotif[1],
            gqlColumnErrorNotif[2]
          )
        );
      }
      schemaChangesUp.push(
        getRunSqlQuery(
          `alter table "${currentSchema}"."${tableName}" rename column "${colName}" to "${newName}";`
        )
      );
      schemaChangesDown.push(
        getRunSqlQuery(
          `alter table "${currentSchema}"."${tableName}" rename column "${newName}" to "${colName}";`
        )
      );
    }

    // Apply migrations
    const migrationName =
      'alter_table_' +
      currentSchema +
      '_' +
      tableName +
      '_alter_column_' +
      colName;

    const requestMsg = 'Saving Column Changes...';
    const successMsg = 'Column modified';
    const errorMsg = 'Modifying column failed';

    const customOnSuccess = () => {
      dispatch(resetColumnEdit(colName));
      onSuccess();
    };
    const customOnError = () => {};

    if (schemaChangesUp.length > 0) {
      makeMigrationCall(
        dispatch,
        getState,
        schemaChangesUp,
        schemaChangesDown,
        migrationName,
        customOnSuccess,
        customOnError,
        requestMsg,
        successMsg,
        errorMsg
      );
    } else {
      dispatch(
        showSuccessNotification(
          'Nothing to modify. No changes to column was detected.'
        )
      );
    }
  };
};

const fetchColumnCasts = () => {
  return (dispatch, getState) => {
    const url = Endpoints.getSchema;
    const reqQuery = getRunSqlQuery(fetchColumnCastsQuery);
    const options = {
      credentials: globalCookiePolicy,
      method: 'POST',
      headers: dataHeaders(getState),
      body: JSON.stringify(reqQuery),
    };
    return dispatch(requestAction(url, options)).then(
      data => {
        return dispatch({
          type: FETCH_COLUMN_TYPE_CASTS,
          data: convertArrayToJson(data.result.slice(1)),
        });
      },
      error => {
        dispatch(
          showErrorNotification(
            'Error fetching column casts information',
            'Kindly reach out to us in case you face this issue again',
            error
          )
        );
        return dispatch({
          type: FETCH_COLUMN_TYPE_CASTS_FAIL,
          data: error,
        });
      }
    );
  };
};

const removeUniqueKey = (index, tableName, existingConstraints, callback) => {
  return (dispatch, getState) => {
    dispatch({ type: REMOVE_UNIQUE_KEY });
    const { currentSchema } = getState().tables;
    const existingConstraint = existingConstraints[index];

    // Up migration: Drop the constraint
    const sqlUp = [
      getRunSqlQuery(
        `alter table "${currentSchema}"."${tableName}" drop constraint "${existingConstraint.constraint_name}";`
      ),
    ];

    // Down Migration: Create the constraint that is being dropped
    const sqlDown = [
      getRunSqlQuery(
        `alter table "${currentSchema}"."${tableName}" add constraint "${getUniqueConstraintName(
          tableName,
          existingConstraint.columns
        )}" unique (${existingConstraint.columns
          .map(c => `"${c}"`)
          .join(', ')});`
      ),
    ];

    const migrationName =
      'alter_table_' +
      currentSchema +
      '_' +
      tableName +
      '_drop_constraint_' +
      existingConstraint.constraint_name;

    const requestMsg = 'Deleting Constraint...';
    const successMsg = 'Constraint deleted';
    const errorMsg = 'Deleting constraint failed';

    const customOnSuccess = () => {
      // success callback
      if (callback) {
        callback();
      }

      // remove the removed unique constraint from state
      const uniqueKeysInState = getState().tables.modify.uniqueKeyModify;
      dispatch(
        setUniqueKeys([
          ...uniqueKeysInState.slice(0, index),
          ...uniqueKeysInState.slice(index + 1),
        ])
      );
    };

    const customOnError = () => {};

    makeMigrationCall(
      dispatch,
      getState,
      sqlUp,
      sqlDown,
      migrationName,
      customOnSuccess,
      customOnError,
      requestMsg,
      successMsg,
      errorMsg
    );
  };
};

export const toggleTableAsEnum = (isEnum, successCallback, failureCallback) => (
  dispatch,
  getState
) => {
  const confirmMessage = `This will ${
    isEnum ? 'un' : ''
  }set this table as an enum`;
  const isOk = getConfirmation(confirmMessage);
  if (!isOk) {
    return;
  }

  dispatch({ type: TOGGLE_ENUM });

  const { currentTable, currentSchema } = getState().tables;
  const { allSchemas } = getState().tables;

  const upQuery = [
    getSetTableEnumQuery(
      generateTableDef(currentTable, currentSchema),
      !isEnum
    ),
  ];
  const downQuery = [
    getSetTableEnumQuery(generateTableDef(currentTable, currentSchema), isEnum),
  ];

  const migrationName =
    'alter_table_' +
    currentSchema +
    '_' +
    currentTable +
    '_set_enum_' +
    !isEnum;

  const action = !isEnum ? 'Setting' : 'Unsetting';

  const requestMsg = `${action} table as enum...`;
  const successMsg = `${action} table as enum successful`;
  const errorMsg = `${action} table as enum failed`;

  const customOnSuccess = () => {
    // success callback
    if (successCallback) {
      successCallback();
    }

    dispatch(toggleEnumSuccess());

    const newAllSchemas = allSchemas.map(schema => {
      if (
        schema.table_name === currentTable &&
        schema.table_schema === currentSchema
      ) {
        return {
          ...schema,
          is_enum: !isEnum,
        };
      }
      return schema;
    });

    dispatch({ type: LOAD_SCHEMA, allSchemas: newAllSchemas });
  };

  const customOnError = () => {
    dispatch(toggleEnumFailure());

    if (failureCallback) {
      failureCallback();
    }
  };

  makeMigrationCall(
    dispatch,
    getState,
    upQuery,
    downQuery,
    migrationName,
    customOnSuccess,
    customOnError,
    requestMsg,
    successMsg,
    errorMsg
  );
};

export const saveCheckConstraint = (index, successCb, errorCb) => (
  dispatch,
  getState
) => {
  const {
    currentTable,
    currentSchema,
    allSchemas: allTables,
  } = getState().tables;
  const { checkConstraintsModify } = getState().tables.modify;

  const allConstraints = getTableCheckConstraints(
    findTable(allTables, generateTableDef(currentTable, currentSchema))
  );

  const newConstraint = checkConstraintsModify[index];

  const isNew = index === allConstraints.length;

  const existingConstraint = allConstraints[index];

  const upQueries = [];
  const downQueries = [];

  if (!isNew) {
    upQueries.push(
      getRunSqlQuery(
        getDropConstraintSql(
          existingConstraint.table_name,
          existingConstraint.table_schema,
          existingConstraint.constraint_name
        )
      )
    );
  }
  upQueries.push(
    getRunSqlQuery(
      getCreateCheckConstraintSql(
        currentTable,
        currentSchema,
        newConstraint.name,
        newConstraint.check
      )
    )
  );

  downQueries.push(
    getRunSqlQuery(
      getDropConstraintSql(currentTable, currentSchema, newConstraint.name)
    )
  );

  if (!isNew) {
    downQueries.push(
      getRunSqlQuery(
        getCreateCheckConstraintSql(
          currentTable,
          currentSchema,
          existingConstraint.constraint_name,
          existingConstraint.check
        )
      )
    );
  }

  const migrationName =
    'alter_table_' +
    currentSchema +
    '_' +
    currentTable +
    '_add_check_constraint_' +
    newConstraint.name;
  const requestMsg = 'Saving check constraint...';
  const successMsg = 'Check constraint saved';
  const errorMsg = 'Saving check constraint failed';

  const customOnSuccess = () => {
    // success callback
    if (successCb) {
      successCb();
    }
  };

  const customOnError = () => {
    // error callback
    if (errorCb) {
      errorCb();
    }
  };

  makeMigrationCall(
    dispatch,
    getState,
    upQueries,
    downQueries,
    migrationName,
    customOnSuccess,
    customOnError,
    requestMsg,
    successMsg,
    errorMsg
  );
};

const saveUniqueKey = (
  index,
  tableName,
  allColumns,
  existingConstraints,
  callback
) => {
  return (dispatch, getState) => {
    dispatch({ type: SAVE_UNIQUE_KEY });
    const { currentSchema } = getState().tables;
    const uniqueKeys = getState().tables.modify.uniqueKeyModify;
    const numUniqueKeys = uniqueKeys.length;
    const uniqueKey = uniqueKeys[index];
    const columns = uniqueKey.map(c => allColumns[c].name);
    const existingConstraint = existingConstraints[index];

    // Down migration
    const downMigration = [];
    // drop the newly created constraint
    downMigration.push(
      getRunSqlQuery(
        `alter table "${currentSchema}"."${tableName}" drop constraint "${getUniqueConstraintName(
          tableName,
          columns
        )}";`
      )
    );
    // if any constraint is being dropped, create it back
    if (index < numUniqueKeys - 1) {
      downMigration.push(
        getRunSqlQuery(
          `alter table "${currentSchema}"."${tableName}" add constraint "${getUniqueConstraintName(
            tableName,
            existingConstraint.columns
          )}" unique (${existingConstraint.columns
            .map(c => `"${c}"`)
            .join(', ')});`
        )
      );
    }

    // up migration
    const upMigration = [];
    // drop the old constraint if there is any
    if (index < numUniqueKeys - 1) {
      upMigration.push(
        getRunSqlQuery(
          `alter table "${currentSchema}"."${tableName}" drop constraint "${existingConstraint.constraint_name}";`
        )
      );
    }

    // create the new constraint
    upMigration.push(
      getRunSqlQuery(
        `alter table "${currentSchema}"."${tableName}" add constraint "${getUniqueConstraintName(
          tableName,
          columns
        )}" unique (${columns.map(c => `"${c}"`).join(', ')});`
      )
    );

    const migrationName =
      'alter_table_' +
      currentSchema +
      '_' +
      tableName +
      '_add_unique_' +
      columns.join('_');
    const requestMsg = 'Saving unique key...';
    const successMsg = 'Unique key saved';
    const errorMsg = 'Saving unique key failed';

    const customOnSuccess = () => {
      // success callback
      if (callback) {
        callback();
      }

      // add an empty unique key to state
      const uniqueKeysInState = getState().tables.modify.uniqueKeyModify;
      dispatch(setUniqueKeys([...uniqueKeysInState, []]));
    };

    const customOnError = () => {};

    makeMigrationCall(
      dispatch,
      getState,
      upMigration,
      downMigration,
      migrationName,
      customOnSuccess,
      customOnError,
      requestMsg,
      successMsg,
      errorMsg
    );
  };
};

export {
  FETCH_COLUMN_TYPE_CASTS,
  FETCH_COLUMN_TYPE_CASTS_FAIL,
  VIEW_DEF_REQUEST_SUCCESS,
  VIEW_DEF_REQUEST_ERROR,
  SET_COLUMN_EDIT,
  TABLE_COMMENT_EDIT,
  TABLE_COMMENT_INPUT_EDIT,
  SAVE_NEW_TABLE_NAME,
  EDIT_COLUMN,
  RESET_COLUMN_EDIT,
  ADD_PRIMARY_KEY,
  REMOVE_PRIMARY_KEY,
  RESET_PRIMARY_KEY,
  SET_PRIMARY_KEYS,
  DELETE_PK_WARNING,
  SET_FOREIGN_KEYS,
  RESET,
  SET_UNIQUE_KEYS,
  TOGGLE_ENUM,
  TOGGLE_ENUM_SUCCESS,
  TOGGLE_ENUM_FAILURE,
  MODIFY_ROOT_FIELD,
  SET_CHECK_CONSTRAINTS,
  changeTableName,
  fetchViewDefinition,
  handleMigrationErrors,
  saveColumnChangesSql,
  addColSql,
  deleteColumnSql,
  setColumnEdit,
  resetColumnEdit,
  deleteConstraintSql,
  deleteTableSql,
  untrackTableSql,
  deleteViewSql,
  isColumnUnique,
  activateCommentEdit,
  updateCommentInput,
  saveTableCommentSql,
  editColumn,
  addPrimaryKey,
  removePrimaryKey,
  resetPrimaryKeys,
  setPrimaryKeys,
  savePrimaryKeys,
  setForeignKeys,
  saveForeignKeys,
  removeForeignKey,
  fetchColumnCasts,
  setUniqueKeys,
  removeUniqueKey,
  saveUniqueKey,
  deleteTrigger,
  toggleEnumSuccess,
  toggleEnumFailure,
  modifyRootFields,
  setCheckConstraints,
};<|MERGE_RESOLUTION|>--- conflicted
+++ resolved
@@ -222,7 +222,7 @@
   const customOnSuccess = () => {
     successCb();
   };
-  const customOnError = () => {};
+  const customOnError = () => { };
 
   makeMigrationCall(
     dispatch,
@@ -263,8 +263,8 @@
   const requestMsg = 'Deleting computed field...';
   const successMsg = 'Deleting computed field successful';
   const errorMsg = 'Deleting computed field failed';
-  const customOnSuccess = () => {};
-  const customOnError = () => {};
+  const customOnSuccess = () => { };
+  const customOnError = () => { };
 
   makeMigrationCall(
     dispatch,
@@ -489,7 +489,7 @@
     const requestMsg = `${pkAction} primary key constraint...`;
     const successMsg = `${pkAction} primary key constraint successful`;
     const errorMsg = `${pkAction} primary key constraint failed`;
-    const customOnSuccess = () => {};
+    const customOnSuccess = () => { };
     const customOnError = err => {
       dispatch({ type: UPDATE_MIGRATION_STATUS_ERROR, data: err });
     };
@@ -533,7 +533,7 @@
             showErrorNotification(
               'Failed setting foreign key',
               `The column "${
-                columns[cm.column].name
+              columns[cm.column].name
               }" seems to be referencing multiple foreign columns`
             )
           );
@@ -585,14 +585,14 @@
           alter table "${schemaName}"."${tableName}" drop constraint "${generatedConstraintName}",
           add constraint "${constraintName}"
           foreign key (${Object.keys(oldConstraint.column_mapping)
-            .map(lc => `"${lc}"`)
-            .join(', ')})
+          .map(lc => `"${lc}"`)
+          .join(', ')})
           references "${oldConstraint.ref_table_table_schema}"."${
         oldConstraint.ref_table
-      }"
+        }"
           (${Object.values(oldConstraint.column_mapping)
-            .map(rc => `"${rc}"`)
-            .join(', ')})
+          .map(rc => `"${rc}"`)
+          .join(', ')})
           on update ${pgConfTypes[oldConstraint.on_update]}
           on delete ${pgConfTypes[oldConstraint.on_delete]};
         `;
@@ -670,11 +670,11 @@
       .map(lc => `"${lc}"`)
       .join(', ')}) references "${oldConstraint.ref_table_table_schema}"."${
       oldConstraint.ref_table
-    }"(${Object.values(oldConstraint.column_mapping)
-      .map(rc => `"${rc}"`)
-      .join(', ')}) on update ${
+      }"(${Object.values(oldConstraint.column_mapping)
+        .map(rc => `"${rc}"`)
+        .join(', ')}) on update ${
       pgConfTypes[oldConstraint.on_update]
-    } on delete ${pgConfTypes[oldConstraint.on_delete]};`;
+      } on delete ${pgConfTypes[oldConstraint.on_delete]};`;
     const migrationUp = [getRunSqlQuery(upSql)];
     const migrationDown = [getRunSqlQuery(downSql)];
     const migrationName = `delete_fk_${schemaName}_${tableName}_${oldConstraint.constraint_name}`;
@@ -792,13 +792,9 @@
     let downMigrationSql = '';
 
     downMigrationSql += `CREATE TRIGGER "${triggerName}"
-<<<<<<< HEAD
-${trigger.action_timing} ${trigger.event_manipulation} ON "${tableSchema}"."${tableName}"
-=======
 ${trigger.action_timing} ${
       trigger.event_manipulation
-    } ON "${tableSchema}"."${tableName}"
->>>>>>> 69090427
+      } ON "${tableSchema}"."${tableName}"
 FOR EACH ${trigger.action_orientation} ${trigger.action_statement};`;
 
     if (trigger.comment) {
@@ -813,7 +809,7 @@
     const successMsg = 'Trigger deleted';
     const errorMsg = 'Deleting trigger failed';
 
-    const customOnSuccess = () => {};
+    const customOnSuccess = () => { };
     const customOnError = err => {
       dispatch({ type: UPDATE_MIGRATION_STATUS_ERROR, data: err });
     };
@@ -1018,7 +1014,7 @@
     const customOnSuccess = () => {
       dispatch(_push('/data/'));
     };
-    const customOnError = () => {};
+    const customOnError = () => { };
 
     makeMigrationCall(
       dispatch,
@@ -1101,15 +1097,15 @@
         schemaChangesDown.push(
           getRunSqlQuery(
             alterStatement +
-              'ADD CONSTRAINT ' +
-              `${fkc.constraint_name} ` +
-              'FOREIGN KEY ' +
-              `(${lcol.join(', ')}) ` +
-              'REFERENCES ' +
-              `"${fkc.ref_table_table_schema}"."${fkc.ref_table}" ` +
-              `(${rcol.join(', ')}) ` +
-              `ON DELETE ${onDelete} ` +
-              `ON UPDATE ${onUpdate}`
+            'ADD CONSTRAINT ' +
+            `${fkc.constraint_name} ` +
+            'FOREIGN KEY ' +
+            `(${lcol.join(', ')}) ` +
+            'REFERENCES ' +
+            `"${fkc.ref_table_table_schema}"."${fkc.ref_table}" ` +
+            `(${rcol.join(', ')}) ` +
+            `ON DELETE ${onDelete} ` +
+            `ON UPDATE ${onUpdate}`
           )
         );
       });
@@ -1121,10 +1117,10 @@
         schemaChangesDown.push(
           getRunSqlQuery(
             alterStatement +
-              'ADD CONSTRAINT ' +
-              `${uc.constraint_name} ` +
-              'UNIQUE ' +
-              `(${uc.columns.join(', ')})`
+            'ADD CONSTRAINT ' +
+            `${uc.constraint_name} ` +
+            'UNIQUE ' +
+            `(${uc.columns.join(', ')})`
           )
         );
       });
@@ -1135,10 +1131,10 @@
       schemaChangesDown.push(
         getRunSqlQuery(
           alterStatement +
-            'ALTER COLUMN ' +
-            `"${name}" ` +
-            'SET DEFAULT ' +
-            column.column_default
+          'ALTER COLUMN ' +
+          `"${name}" ` +
+          'SET DEFAULT ' +
+          column.column_default
         )
       );
     }
@@ -1148,20 +1144,20 @@
       schemaChangesDown.push(
         getRunSqlQuery(
           'COMMENT ON COLUMN ' +
-            '"' +
-            currentSchema +
-            '"' +
-            '.' +
-            '"' +
-            tableName +
-            '"' +
-            '.' +
-            '"' +
-            name +
-            '"' +
-            ' ' +
-            'IS ' +
-            sqlEscapeText(comment)
+          '"' +
+          currentSchema +
+          '"' +
+          '.' +
+          '"' +
+          tableName +
+          '"' +
+          '.' +
+          '"' +
+          name +
+          '"' +
+          ' ' +
+          'IS ' +
+          sqlEscapeText(comment)
         )
       );
     }
@@ -1181,13 +1177,13 @@
           showWarningNotification(
             'Check down migration',
             'Please verify that the down migration will reset the DB to the previous state (you ' +
-              'might need to add recreation of some dependent objects like indexes, etc.)',
+            'might need to add recreation of some dependent objects like indexes, etc.)',
             data
           )
         );
       }
     };
-    const customOnError = () => {};
+    const customOnError = () => { };
 
     makeMigrationCall(
       dispatch,
@@ -1320,7 +1316,7 @@
     const customOnSuccess = () => {
       callback();
     };
-    const customOnError = () => {};
+    const customOnError = () => { };
 
     makeMigrationCall(
       dispatch,
@@ -1375,8 +1371,8 @@
     const successMsg = 'Constraint deleted';
     const errorMsg = 'Deleting constraint failed';
 
-    const customOnSuccess = () => {};
-    const customOnError = () => {};
+    const customOnSuccess = () => { };
+    const customOnError = () => { };
 
     makeMigrationCall(
       dispatch,
@@ -1454,7 +1450,7 @@
       });
       dispatch(activateCommentEdit(false, null));
     };
-    const customOnError = () => {};
+    const customOnError = () => { };
 
     makeMigrationCall(
       dispatch,
@@ -1902,7 +1898,7 @@
       dispatch(resetColumnEdit(colName));
       onSuccess();
     };
-    const customOnError = () => {};
+    const customOnError = () => { };
 
     if (schemaChangesUp.length > 0) {
       makeMigrationCall(
@@ -2014,7 +2010,7 @@
       );
     };
 
-    const customOnError = () => {};
+    const customOnError = () => { };
 
     makeMigrationCall(
       dispatch,
@@ -2037,7 +2033,7 @@
 ) => {
   const confirmMessage = `This will ${
     isEnum ? 'un' : ''
-  }set this table as an enum`;
+    }set this table as an enum`;
   const isOk = getConfirmation(confirmMessage);
   if (!isOk) {
     return;
@@ -2306,7 +2302,7 @@
       dispatch(setUniqueKeys([...uniqueKeysInState, []]));
     };
 
-    const customOnError = () => {};
+    const customOnError = () => { };
 
     makeMigrationCall(
       dispatch,
