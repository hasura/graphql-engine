--- conflicted
+++ resolved
@@ -1,11 +1,7 @@
 # anchor refs to be used elsewhere
 refs:
   constants:
-<<<<<<< HEAD
-  - &server_builder_image hasura/graphql-engine-server-builder:3e6b3275b29bc7607a8ae7870d015605e1cdadcc55e1fb6a1cef7c9a646edb95
-=======
-  - &server_builder_image hasura/graphql-engine-server-builder:2020-11-05
->>>>>>> e873c4e6
+  - &server_builder_image hasura/graphql-engine-server-builder:0a016555f4fcea810ea4efcd024c11cb66cb4921928e5e59f5c8e44338a05287
   skip_job_on_ciignore: &skip_job_on_ciignore
     run:
       name: checking if job should be terminated or not
@@ -172,14 +168,11 @@
         - cabal-store-v3-{{ checksum "server/cabal.project" }}-
         - cabal-store-v3-
     - run:
-<<<<<<< HEAD
-=======
         name: Install latest postgresql client tools
         command: |
           apt-get -y update
           apt-get -y install postgresql-client-13
     - run:
->>>>>>> e873c4e6
         name: Build the binary
         working_directory: ./server
         command: |
