package commands

import (
	"fmt"

	"github.com/hasura/graphql-engine/cli"
	"github.com/hasura/graphql-engine/cli/migrate"
	mig "github.com/hasura/graphql-engine/cli/migrate/cmd"
	"github.com/spf13/cobra"
	"github.com/spf13/viper"

	// Initialize migration drivers
	_ "github.com/hasura/graphql-engine/cli/migrate/database/hasuradb"
	_ "github.com/hasura/graphql-engine/cli/migrate/source/file"
)

// NewMigrateCmd returns the migrate command
func NewMigrateCmd(ec *cli.ExecutionContext) *cobra.Command {
	v := viper.New()
	migrateCmd := &cobra.Command{
		Use:          "migrate",
		Short:        "Manage migrations on the database",
		SilenceUsage: true,
		PersistentPreRunE: func(cmd *cobra.Command, args []string) error {
			cmd.Root().PersistentPreRun(cmd, args)
			ec.Viper = v
			err := ec.Prepare()
			if err != nil {
				return err
			}
			return ec.Validate()
		},
	}
	migrateCmd.AddCommand(
		newMigrateApplyCmd(ec),
		newMigrateStatusCmd(ec),
		newMigrateCreateCmd(ec),
		newMigrateSquashCmd(ec),
	)
	migrateCmd.PersistentFlags().String("endpoint", "", "http(s) endpoint for Hasura GraphQL Engine")
	migrateCmd.PersistentFlags().String("admin-secret", "", "admin secret for Hasura GraphQL Engine")
	migrateCmd.PersistentFlags().String("access-key", "", "access key for Hasura GraphQL Engine")
	migrateCmd.PersistentFlags().MarkDeprecated("access-key", "use --admin-secret instead")

	v.BindPFlag("endpoint", migrateCmd.PersistentFlags().Lookup("endpoint"))
	v.BindPFlag("admin_secret", migrateCmd.PersistentFlags().Lookup("admin-secret"))
	v.BindPFlag("access_key", migrateCmd.PersistentFlags().Lookup("access-key"))
	return migrateCmd
}

<<<<<<< HEAD
func newMigrate(ec *cli.ExecutionContext, isCmd bool) (*migrate.Migrate, error) {
	dbURL := getDataPath(ec)
	fileURL := getFilePath(ec.MigrationDir)
	t, err := migrate.New(fileURL.String(), dbURL.String(), isCmd, int(ec.Config.Version), ec.Logger)
	if err != nil {
		return nil, errors.Wrap(err, "cannot create migrate instance")
	}
	// Set Plugins
	setMetadataPluginsWithDir(ec, t)
	return t, nil
}

=======
>>>>>>> d5e61716
// ExecuteMigration runs the actual migration
func ExecuteMigration(cmd string, t *migrate.Migrate, stepOrVersion int64) error {
	var err error

	switch cmd {
	case "up":
		err = mig.UpCmd(t, stepOrVersion)
	case "down":
		err = mig.DownCmd(t, stepOrVersion)
	case "gotoVersion":
		err = mig.GotoVersionCmd(t, stepOrVersion)
	case "version":
		var direction string
		if stepOrVersion >= 0 {
			direction = "up"
		} else {
			direction = "down"
			stepOrVersion = -(stepOrVersion)
		}
		err = mig.GotoCmd(t, uint64(stepOrVersion), direction)
	default:
		err = fmt.Errorf("Invalid command")
	}

	return err
}

func executeStatus(t *migrate.Migrate) (*migrate.Status, error) {
	status, err := t.GetStatus()
	if err != nil {
		return nil, err
	}
	return status, nil
<<<<<<< HEAD
}

func getDataPath(ec *cli.ExecutionContext) *url.URL {
	nurl := ec.Config.ServerConfig.ParsedEndpoint
	host := &url.URL{
		Scheme:   "hasuradb",
		Host:     nurl.Host,
		Path:     nurl.Path,
		RawQuery: ec.Config.ServerConfig.APIPaths.GetQueryParams().Encode(),
	}
	q := host.Query()
	// Set sslmode in query
	switch scheme := nurl.Scheme; scheme {
	case "https":
		q.Set("sslmode", "enable")
	default:
		q.Set("sslmode", "disable")
	}
	if getAdminSecretHeaderName(ec.Version) != "" {
		q.Add("headers", fmt.Sprintf("%s:%s", getAdminSecretHeaderName(ec.Version), ec.Config.ServerConfig.AdminSecret))
	}
	host.RawQuery = q.Encode()
	return host
}

func getFilePath(dir string) *url.URL {
	host := &url.URL{
		Scheme: "file",
		Path:   dir,
	}

	// Add Prefix / to path if runtime.GOOS equals to windows
	if runtime.GOOS == "windows" && !strings.HasPrefix(host.Path, "/") {
		host.Path = "/" + host.Path
	}
	return host
}

const (
	XHasuraAdminSecret = "X-Hasura-Admin-Secret"
	XHasuraAccessKey   = "X-Hasura-Access-Key"
)

func getAdminSecretHeaderName(v *version.Version) string {
	if v.ServerFeatureFlags.HasAccessKey {
		return XHasuraAccessKey
	}
	return XHasuraAdminSecret
}

func setMetadataPluginsWithDir(ec *cli.ExecutionContext, drv *migrate.Migrate, dir ...string) {
	var metadataDir string
	if len(dir) == 0 {
		metadataDir = ec.MetadataDir
	} else {
		metadataDir = dir[0]
	}
	plugins := make(metadataTypes.MetadataPlugins, 0)
	if ec.Config.Version == cli.V2 && metadataDir != "" {
		plugins = append(plugins, metadataVersion.New(ec, metadataDir))
		plugins = append(plugins, tables.New(ec, metadataDir))
		plugins = append(plugins, functions.New(ec, metadataDir))
		plugins = append(plugins, querycollections.New(ec, metadataDir))
		plugins = append(plugins, allowlist.New(ec, metadataDir))
		plugins = append(plugins, remoteschemas.New(ec, metadataDir))
		plugins = append(plugins, actions.New(ec, metadataDir))
	} else {
		plugins = append(plugins, metadata.New(ec, ec.MigrationDir))
	}
	drv.SetMetadataPlugins(plugins)
=======
>>>>>>> d5e61716
}<|MERGE_RESOLUTION|>--- conflicted
+++ resolved
@@ -48,21 +48,6 @@
 	return migrateCmd
 }
 
-<<<<<<< HEAD
-func newMigrate(ec *cli.ExecutionContext, isCmd bool) (*migrate.Migrate, error) {
-	dbURL := getDataPath(ec)
-	fileURL := getFilePath(ec.MigrationDir)
-	t, err := migrate.New(fileURL.String(), dbURL.String(), isCmd, int(ec.Config.Version), ec.Logger)
-	if err != nil {
-		return nil, errors.Wrap(err, "cannot create migrate instance")
-	}
-	// Set Plugins
-	setMetadataPluginsWithDir(ec, t)
-	return t, nil
-}
-
-=======
->>>>>>> d5e61716
 // ExecuteMigration runs the actual migration
 func ExecuteMigration(cmd string, t *migrate.Migrate, stepOrVersion int64) error {
 	var err error
@@ -96,77 +81,4 @@
 		return nil, err
 	}
 	return status, nil
-<<<<<<< HEAD
-}
-
-func getDataPath(ec *cli.ExecutionContext) *url.URL {
-	nurl := ec.Config.ServerConfig.ParsedEndpoint
-	host := &url.URL{
-		Scheme:   "hasuradb",
-		Host:     nurl.Host,
-		Path:     nurl.Path,
-		RawQuery: ec.Config.ServerConfig.APIPaths.GetQueryParams().Encode(),
-	}
-	q := host.Query()
-	// Set sslmode in query
-	switch scheme := nurl.Scheme; scheme {
-	case "https":
-		q.Set("sslmode", "enable")
-	default:
-		q.Set("sslmode", "disable")
-	}
-	if getAdminSecretHeaderName(ec.Version) != "" {
-		q.Add("headers", fmt.Sprintf("%s:%s", getAdminSecretHeaderName(ec.Version), ec.Config.ServerConfig.AdminSecret))
-	}
-	host.RawQuery = q.Encode()
-	return host
-}
-
-func getFilePath(dir string) *url.URL {
-	host := &url.URL{
-		Scheme: "file",
-		Path:   dir,
-	}
-
-	// Add Prefix / to path if runtime.GOOS equals to windows
-	if runtime.GOOS == "windows" && !strings.HasPrefix(host.Path, "/") {
-		host.Path = "/" + host.Path
-	}
-	return host
-}
-
-const (
-	XHasuraAdminSecret = "X-Hasura-Admin-Secret"
-	XHasuraAccessKey   = "X-Hasura-Access-Key"
-)
-
-func getAdminSecretHeaderName(v *version.Version) string {
-	if v.ServerFeatureFlags.HasAccessKey {
-		return XHasuraAccessKey
-	}
-	return XHasuraAdminSecret
-}
-
-func setMetadataPluginsWithDir(ec *cli.ExecutionContext, drv *migrate.Migrate, dir ...string) {
-	var metadataDir string
-	if len(dir) == 0 {
-		metadataDir = ec.MetadataDir
-	} else {
-		metadataDir = dir[0]
-	}
-	plugins := make(metadataTypes.MetadataPlugins, 0)
-	if ec.Config.Version == cli.V2 && metadataDir != "" {
-		plugins = append(plugins, metadataVersion.New(ec, metadataDir))
-		plugins = append(plugins, tables.New(ec, metadataDir))
-		plugins = append(plugins, functions.New(ec, metadataDir))
-		plugins = append(plugins, querycollections.New(ec, metadataDir))
-		plugins = append(plugins, allowlist.New(ec, metadataDir))
-		plugins = append(plugins, remoteschemas.New(ec, metadataDir))
-		plugins = append(plugins, actions.New(ec, metadataDir))
-	} else {
-		plugins = append(plugins, metadata.New(ec, ec.MigrationDir))
-	}
-	drv.SetMetadataPlugins(plugins)
-=======
->>>>>>> d5e61716
 }