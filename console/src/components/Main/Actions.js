import defaultState from './State';
import requestAction from '../../utils/requestAction';
import requestActionPlain from '../../utils/requestActionPlain';
import Endpoints, { globalCookiePolicy } from '../../Endpoints';
import { getFeaturesCompatibility } from '../../helpers/versionUtils';

const SET_MIGRATION_STATUS_SUCCESS = 'Main/SET_MIGRATION_STATUS_SUCCESS';
const SET_MIGRATION_STATUS_ERROR = 'Main/SET_MIGRATION_STATUS_ERROR';
const SET_SERVER_VERSION_SUCCESS = 'Main/SET_SERVER_VERSION_SUCCESS';
const SET_SERVER_VERSION_ERROR = 'Main/SET_SERVER_VERSION_ERROR';
const SET_LATEST_SERVER_VERSION_SUCCESS =
  'Main/SET_LATEST_SERVER_VERSION_SUCCESS';
const SET_LATEST_SERVER_VERSION_ERROR = 'Main/SET_LATEST_SERVER_VERSION_ERROR';
const UPDATE_MIGRATION_STATUS_SUCCESS = 'Main/UPDATE_MIGRATION_STATUS_SUCCESS';
const UPDATE_MIGRATION_STATUS_ERROR = 'Main/UPDATE_MIGRATION_STATUS_ERROR';
const HASURACTL_URL_ENV = 'Main/HASURACTL_URL_ENV';
const UPDATE_MIGRATION_MODE = 'Main/UPDATE_MIGRATION_MODE';
const UPDATE_MIGRATION_MODE_PROGRESS = 'Main/UPDATE_MIGRATION_MODE_PROGRESS';
const EXPORT_METADATA_SUCCESS = 'Main/EXPORT_METADATA_SUCCESS';
const EXPORT_METADATA_ERROR = 'Main/EXPORT_METADATA_ERROR';
const UPDATE_ADMIN_SECRET_INPUT = 'Main/UPDATE_ADMIN_SECRET_INPUT';
const LOGIN_IN_PROGRESS = 'Main/LOGIN_IN_PROGRESS';
const LOGIN_ERROR = 'Main/LOGIN_ERROR';

/* Server config constants*/
const FETCHING_SERVER_CONFIG = 'Main/FETCHING_SERVER_CONFIG';
const SERVER_CONFIG_FETCH_SUCCESS = 'Main/SERVER_CONFIG_FETCH_SUCCESS';
const SERVER_CONFIG_FETCH_FAIL = 'Main/SERVER_CONFIG_FETCH_FAIL';
/* End */
const SET_FEATURES_COMPATIBILITY = 'Main/SET_FEATURES_COMPATIBILITY';
const setFeaturesCompatibility = data => ({
  type: SET_FEATURES_COMPATIBILITY,
  data,
});

<<<<<<< HEAD
=======
const PRO_CLICKED = 'Main/PRO_CLICKED';
const emitProClickedEvent = data => ({
  type: PRO_CLICKED,
  data,
});

>>>>>>> fca16b88
const SET_READ_ONLY_MODE = 'Main/SET_READ_ONLY_MODE';
const setReadOnlyMode = data => ({
  type: SET_READ_ONLY_MODE,
  data,
});

const featureCompatibilityInit = () => {
  return (dispatch, getState) => {
    const { serverVersion } = getState().main;

    if (!serverVersion) {
      return;
    }

    const featuresCompatibility = getFeaturesCompatibility(serverVersion);

    return dispatch(setFeaturesCompatibility(featuresCompatibility));
  };
};

const loadMigrationStatus = () => dispatch => {
  const url = Endpoints.hasuractlMigrateSettings;
  const options = {
    method: 'GET',
    credentials: globalCookiePolicy,
    headers: { 'content-type': 'application/json' },
  };
  return dispatch(
    requestAction(
      url,
      options,
      SET_MIGRATION_STATUS_SUCCESS,
      SET_MIGRATION_STATUS_ERROR
    )
  );
};

const loadServerVersion = () => dispatch => {
  const url = Endpoints.version;
  const options = {
    method: 'GET',
    credentials: globalCookiePolicy,
    headers: { 'content-type': 'application/json' },
  };
  return dispatch(requestActionPlain(url, options)).then(
    data => {
      let parsedVersion;
      try {
        parsedVersion = JSON.parse(data);
        dispatch({
          type: SET_SERVER_VERSION_SUCCESS,
          data: parsedVersion.version,
        });
      } catch (e) {
        console.error(e);
      }
    },
    error => {
      console.error(error);
      dispatch({ type: SET_SERVER_VERSION_ERROR, data: null });
    }
  );
};

const fetchServerConfig = () => (dispatch, getState) => {
  const url = Endpoints.serverConfig;
  const options = {
    method: 'GET',
    credentials: globalCookiePolicy,
    headers: getState().tables.dataHeaders,
  };
  dispatch({
    type: FETCHING_SERVER_CONFIG,
  });
  return dispatch(requestAction(url, options)).then(
    data => {
      return dispatch({
        type: SERVER_CONFIG_FETCH_SUCCESS,
        data: data,
      });
    },
    error => {
      return dispatch({
        type: SERVER_CONFIG_FETCH_FAIL,
        data: error,
      });
    }
  );
};

const loadLatestServerVersion = () => (dispatch, getState) => {
  const url =
    Endpoints.updateCheck +
    '?agent=console&version=' +
    getState().main.serverVersion;
  const options = {
    method: 'GET',
    credentials: globalCookiePolicy,
    headers: { 'content-type': 'application/json' },
  };
  return dispatch(requestActionPlain(url, options)).then(
    data => {
      let parsedVersion;
      try {
        parsedVersion = JSON.parse(data);
        dispatch({
          type: SET_LATEST_SERVER_VERSION_SUCCESS,
          data: parsedVersion.latest,
        });
      } catch (e) {
        console.error(e);
      }
    },
    error => {
      console.error(error);
      dispatch({ type: SET_LATEST_SERVER_VERSION_ERROR, data: null });
    }
  );
};

const updateMigrationModeStatus = () => (dispatch, getState) => {
  // make req to hasura cli to update migration mode
  dispatch({ type: UPDATE_MIGRATION_MODE_PROGRESS, data: true });
  const url = Endpoints.hasuractlMigrateSettings;
  const putBody = {
    name: 'migration_mode',
    value: (!getState().main.migrationMode).toString(),
  };
  const options = {
    method: 'PUT',
    credentials: globalCookiePolicy,
    headers: { 'content-type': 'application/json' },
    body: JSON.stringify(putBody),
  };
  return dispatch(requestAction(url, options, UPDATE_MIGRATION_MODE)).then(
    () => {
      // check if migration mode is off and send metadata export
      dispatch({ type: UPDATE_MIGRATION_MODE_PROGRESS, data: false });
      if (!getState().main.migrationMode) {
        // if its off
        const metadataOptions = {
          method: 'GET',
          credentials: globalCookiePolicy,
          headers: { 'content-type': 'application/json' },
        };
        const metadataUrl = `${Endpoints.hasuractlMetadata}?export=true`;
        return dispatch(
          requestAction(
            metadataUrl,
            metadataOptions,
            EXPORT_METADATA_SUCCESS,
            EXPORT_METADATA_ERROR
          )
        );
      }
    }
  );
  // refresh console
};

const mainReducer = (state = defaultState, action) => {
  switch (action.type) {
    case SET_MIGRATION_STATUS_SUCCESS:
      return {
        ...state,
        migrationMode: action.data.migration_mode === 'true',
      };
    case SET_MIGRATION_STATUS_ERROR:
      return {
        ...state,
        migrationMode: action.data.migration_mode === 'true',
      };
    case SET_SERVER_VERSION_SUCCESS:
      return {
        ...state,
        serverVersion: action.data,
      };
    case SET_SERVER_VERSION_ERROR:
      return {
        ...state,
        serverVersion: null,
      };
    case SET_LATEST_SERVER_VERSION_SUCCESS:
      return {
        ...state,
        latestServerVersion: action.data,
      };
    case SET_LATEST_SERVER_VERSION_ERROR:
      return {
        ...state,
        latestServerVersion: null,
      };
    case UPDATE_MIGRATION_STATUS_SUCCESS:
      return {
        ...state,
        migrationMode: action.data.migration_mode === 'true',
      };
    case EXPORT_METADATA_SUCCESS:
      return {
        ...state,
        ...state.metadataExport,
        error: false,
        info: null,
      };
    case EXPORT_METADATA_ERROR:
      return {
        ...state,
        ...state.metadataExport,
        error: true,
        info: action.data,
      };
    case UPDATE_MIGRATION_MODE_PROGRESS:
      return {
        ...state,
        migrationModeProgress: action.data,
      };
    case UPDATE_MIGRATION_STATUS_ERROR:
      return { ...state, migrationError: action.data };
    case SET_READ_ONLY_MODE:
      return {
        ...state,
        readOnlyMode: action.data,
        migrationMode: !action.data, // HACK
      };
    case HASURACTL_URL_ENV:
      return { ...state, hasuractlEnv: action.data };
    case UPDATE_MIGRATION_MODE:
      const currentMode = state.migrationMode;
      return { ...state, migrationMode: !currentMode };
    case UPDATE_ADMIN_SECRET_INPUT:
      return { ...state, adminSecretInput: action.data };
    case LOGIN_IN_PROGRESS:
      return { ...state, loginInProgress: action.data };
    case LOGIN_ERROR:
      return { ...state, loginError: action.data };
    case FETCHING_SERVER_CONFIG:
      return {
        ...state,
        serverConfig: {
          ...defaultState.serverConfig,
          isFetching: true,
        },
      };
    case SERVER_CONFIG_FETCH_SUCCESS:
      return {
        ...state,
        serverConfig: {
          ...state.serverConfig,
          data: {
            ...action.data,
          },
          isFetching: false,
        },
      };
    case SERVER_CONFIG_FETCH_FAIL:
      return {
        ...state,
        serverConfig: {
          ...state.serverConfig,
          error: action.data,
          isFetching: false,
        },
      };
    case SET_FEATURES_COMPATIBILITY:
      return {
        ...state,
        featuresCompatibility: { ...action.data },
      };
    default:
      return state;
  }
};

export default mainReducer;
export {
  HASURACTL_URL_ENV,
  UPDATE_MIGRATION_STATUS_SUCCESS,
  UPDATE_MIGRATION_STATUS_ERROR,
  UPDATE_ADMIN_SECRET_INPUT,
  loadMigrationStatus,
  setReadOnlyMode,
  updateMigrationModeStatus,
  LOGIN_IN_PROGRESS,
  LOGIN_ERROR,
  emitProClickedEvent,
  loadServerVersion,
  fetchServerConfig,
  loadLatestServerVersion,
  featureCompatibilityInit,
};<|MERGE_RESOLUTION|>--- conflicted
+++ resolved
@@ -33,15 +33,12 @@
   data,
 });
 
-<<<<<<< HEAD
-=======
 const PRO_CLICKED = 'Main/PRO_CLICKED';
 const emitProClickedEvent = data => ({
   type: PRO_CLICKED,
   data,
 });
 
->>>>>>> fca16b88
 const SET_READ_ONLY_MODE = 'Main/SET_READ_ONLY_MODE';
 const setReadOnlyMode = data => ({
   type: SET_READ_ONLY_MODE,
