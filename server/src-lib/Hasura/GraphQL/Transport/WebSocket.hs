module Hasura.GraphQL.Transport.WebSocket
  ( createWSServerApp
  , createWSServerEnv
  , stopWSServerApp
  , WSServerEnv
  ) where

import qualified Control.Concurrent.Async.Lifted.Safe                    as LA
import qualified Control.Monad.Trans.Control                             as MC
import qualified Data.Aeson                                              as J
import qualified Data.ByteString.Lazy                                    as BL
import qualified Data.Text                                               as T
import qualified Network.HTTP.Types                                      as H
import qualified Network.WebSockets                                      as WS


import           Hasura.GraphQL.Transport.WebSocket.Common
import           Hasura.Prelude
import           Hasura.RQL.Types
import           Hasura.Server.Auth                                      (AuthMode,
                                                                          UserAuthentication)

import qualified Hasura.GraphQL.Execute.LiveQuery                        as LQ
import qualified Hasura.GraphQL.Transport.WebSocket.Queries.Handlers     as WQH
import qualified Hasura.GraphQL.Transport.WebSocket.Server               as WS
import qualified Hasura.GraphQL.Transport.WebSocket.Transaction.Handlers as WTH
import qualified Hasura.Logging                                          as L

<<<<<<< HEAD
  requestId <- getRequestId reqHdrs
  (sc, scVer) <- liftIO getSchemaCache
  execPlanE <- runExceptT $ E.getResolvedExecPlan pgExecCtx
               planCache userInfo sqlGenCtx enableAL sc scVer httpMgr reqHdrs q
  execPlan <- either (withComplete . preExecErr requestId) return execPlanE
  let execCtx = E.ExecutionCtx logger sqlGenCtx pgExecCtx
                planCache sc scVer httpMgr enableAL

  case execPlan of
    E.GExPHasura resolvedOp ->
      runHasuraGQ requestId q userInfo resolvedOp
    E.GExPRemote rsi opDef  ->
      runRemoteGQ execCtx requestId userInfo reqHdrs opDef rsi
  where
    runHasuraGQ :: RequestId -> GQLReqUnparsed -> UserInfo -> E.ExecOp
                -> ExceptT () IO ()
    runHasuraGQ reqId query userInfo = \case
      E.ExOpQuery opTx genSql ->
        execQueryOrMut reqId query genSql $ runLazyTx' pgExecCtx opTx
      E.ExOpMutation opTx ->
        execQueryOrMut reqId query Nothing $
          runLazyTx pgExecCtx Q.ReadWrite $ withUserInfo userInfo opTx
      E.ExOpSubs lqOp -> do
        -- log the graphql query
        L.unLogger logger $ QueryLog query Nothing reqId
        lqId <- liftIO $ LQ.addLiveQuery lqMap lqOp liveQOnChange
        liftIO $ STM.atomically $
          STMMap.insert (lqId, _grOperationName q) opId opMap
        logOpEv ODStarted (Just reqId)

    execQueryOrMut reqId query genSql action = do
      logOpEv ODStarted (Just reqId)
      -- log the generated SQL and the graphql query
      L.unLogger logger $ QueryLog query genSql reqId
      (dt, resp) <- withElapsedTime $ liftIO $ runExceptT action
      let lqMeta = LQ.LiveQueryMetadata dt
      either (postExecErr reqId) (`sendSuccResp` lqMeta) resp
      sendCompleted (Just reqId)

    runRemoteGQ :: E.ExecutionCtx -> RequestId -> UserInfo -> [H.Header]
                -> G.TypedOperationDefinition -> RemoteSchemaInfo
                -> ExceptT () IO ()
    runRemoteGQ execCtx reqId userInfo reqHdrs opDef rsi = do
      when (G._todType opDef == G.OperationTypeSubscription) $
        withComplete $ preExecErr reqId $
        err400 NotSupported "subscription to remote server is not supported"

      -- if it's not a subscription, use HTTP to execute the query on the remote
      (dt, resp) <- withElapsedTime $ runExceptT $ flip runReaderT execCtx $
              E.execRemoteGQ reqId userInfo reqHdrs q rsi opDef
      let ocMeta = LQ.LiveQueryMetadata dt
      either (postExecErr reqId) (\val -> sendRemoteResp reqId (_hrBody val) ocMeta) resp
      sendCompleted (Just reqId)

    sendRemoteResp reqId resp meta =
      case J.eitherDecodeStrict (encJToBS resp) of
        Left e    -> postExecErr reqId $ invalidGqlErr $ T.pack e
        Right res -> sendMsgWithMetadata wsConn (SMData $ DataMsg opId $ GRRemote res) meta

    invalidGqlErr err = err500 Unexpected $
      "Failed parsing GraphQL response from remote: " <> err

    WSServerEnv logger pgExecCtx lqMap getSchemaCache httpMgr _ sqlGenCtx planCache
      _ enableAL = serverEnv

    WSConnData userInfoR opMap errRespTy = WS.getData wsConn

    logOpEv opTy reqId =
      logWSEvent logger wsConn $ EOperation opDet
      where
        opDet = OperationDetails opId reqId (_grOperationName q) opTy query
        -- log the query only in errors
        query = case opTy of
          ODQueryErr _ -> Just q
          _            -> Nothing

    getErrFn errTy =
      case errTy of
        ERTLegacy           -> encodeQErr
        ERTGraphqlCompliant -> encodeGQLErr

    sendStartErr e = do
      let errFn = getErrFn errRespTy
      sendMsg wsConn $
        SMErr $ ErrorMsg opId $ errFn False $ err400 StartFailed e
      logOpEv (ODProtoErr e) Nothing

    sendCompleted reqId = do
      sendMsg wsConn (SMComplete $ CompletionMsg opId)
      logOpEv ODCompleted reqId

    postExecErr reqId qErr = do
      let errFn = getErrFn errRespTy
      logOpEv (ODQueryErr qErr) (Just reqId)
      sendMsg wsConn $ SMData $
        DataMsg opId $ GRHasura $ GQExecError $ pure $ errFn False qErr

    -- why wouldn't pre exec error use graphql response?
    preExecErr reqId qErr = do
      let errFn = getErrFn errRespTy
      logOpEv (ODQueryErr qErr) (Just reqId)
      let err = case errRespTy of
            ERTLegacy           -> errFn False qErr
            ERTGraphqlCompliant -> J.object ["errors" J..= [errFn False qErr]]
      sendMsg wsConn (SMErr $ ErrorMsg opId err)

    sendSuccResp encJson =
      sendMsgWithMetadata wsConn
        (SMData $ DataMsg opId $ GRHasura $ GQSuccess $ encJToLBS encJson)

    withComplete :: ExceptT () IO () -> ExceptT () IO a
    withComplete action = do
      action
      sendCompleted Nothing
      throwError ()

    -- on change, send message on the websocket
    liveQOnChange :: LQ.OnChange
    liveQOnChange (GQSuccess (LQ.LiveQueryResponse bs dTime)) =
      sendMsgWithMetadata wsConn (SMData $ DataMsg opId $ GRHasura $ GQSuccess bs) $
        LQ.LiveQueryMetadata dTime
    liveQOnChange resp = sendMsg wsConn $ SMData $ DataMsg opId $ GRHasura $ 
      LQ._lqrPayload <$> resp

    catchAndIgnore :: ExceptT () IO () -> IO ()
    catchAndIgnore m = void $ runExceptT m

onMessage
  :: (MonadIO m, UserAuthentication m)
  => AuthMode
  -> WSServerEnv
  -> WSConn -> BL.ByteString -> m ()
onMessage authMode serverEnv wsConn msgRaw =
  case J.eitherDecode msgRaw of
    Left e    -> do
      let err = ConnErrMsg $ "parsing ClientMessage failed: " <> T.pack e
      logWSEvent logger wsConn $ EConnErr err
      sendMsg wsConn $ SMConnErr err

    Right msg -> case msg of
      CMConnInit params -> onConnInit (_wseLogger serverEnv)
                           (_wseHManager serverEnv)
                           wsConn authMode params
      CMStart startMsg  -> liftIO $ onStart serverEnv wsConn startMsg
      CMStop stopMsg    -> liftIO $ onStop serverEnv wsConn stopMsg
      CMConnTerm        -> liftIO $ WS.closeConn wsConn "GQL_CONNECTION_TERMINATE received"
  where
    logger = _wseLogger serverEnv

onStop :: WSServerEnv -> WSConn -> StopMsg -> IO ()
onStop serverEnv wsConn (StopMsg opId) = do
  -- probably wrap the whole thing in a single tx?
  opM <- liftIO $ STM.atomically $ STMMap.lookup opId opMap
  case opM of
    Just (lqId, opNameM) -> do
      logWSEvent logger wsConn $ EOperation $ opDet opNameM
      LQ.removeLiveQuery lqMap lqId
    Nothing    -> return ()
  STM.atomically $ STMMap.delete opId opMap
  where
    logger = _wseLogger serverEnv
    lqMap  = _wseLiveQMap serverEnv
    opMap  = _wscOpMap $ WS.getData wsConn
    opDet n = OperationDetails opId Nothing n ODStopped Nothing

logWSEvent
=======
onConn
>>>>>>> 3b6f2e17
  :: (MonadIO m)
  => WSServerEnv -> WS.OnConnH m ConnState
onConn serverEnv wsId requestHead = do
  let requestHeaders = WS.requestHeaders requestHead
  case find (\h -> fst h == "sec-websocket-protocol") requestHeaders of
    Nothing      -> queryConnHandler
    Just (_, bs) -> do
      let valueText = bsToTxt bs
          headerVals = map T.strip $ T.splitOn "," valueText
      case headerVals of
        []               -> queryConnHandler
        ("graphql-ws":_) -> queryConnHandler
        ("graphql-tx":_) -> txConnHandler
        _                -> reject $ err404 BadRequest $ "protocol not supported: " <> valueText
    where
      logger = _wseLogger serverEnv
      corsPolicy = _wseCorsPolicy serverEnv
      pgExecCtx = _wseRunTx serverEnv
      queryConnHandler = WQH.onConnHandler logger corsPolicy wsId requestHead
      txConnHandler = WTH.onConnHandler logger pgExecCtx corsPolicy wsId requestHead
      reject qErr = pure $ Left $ WS.RejectRequest
                    (H.statusCode $ qeStatus qErr)
                    (H.statusMessage $ qeStatus qErr) []
                    (BL.toStrict $ J.encode $ encodeGQLErr False qErr)

onMessage
  :: (MonadIO m, UserAuthentication m)
  => AuthMode -> WSServerEnv -> WS.OnMessageH m ConnState
onMessage authMode serverEnv wsConn bytes =
  case WS.getData wsConn of
    CSQueries connData      -> WQH.onMessageHandler authMode serverEnv connData wsConn bytes
    CSTransaction pgConnCtx -> WTH.onMessageHandler authMode serverEnv pgConnCtx wsConn bytes

onClose :: MonadIO m => L.Logger L.Hasura -> LQ.LiveQueriesState -> WS.OnCloseH m ConnState
onClose logger lqMap wsConn =
  case WS.getData wsConn of
    CSQueries connData     -> WQH.onCloseHandler logger lqMap connData wsConn
    CSTransaction wsTxData -> WTH.onCloseHandler logger (WS.getWSId wsConn) wsTxData

createWSServerApp
  :: ( MonadIO m
     , MC.MonadBaseControl IO m
     , LA.Forall (LA.Pure m)
     , UserAuthentication m
     )
  => AuthMode
  -> WSServerEnv
  -> WS.PendingConnection -> m ()
  -- ^ aka generalized 'WS.ServerApp'
createWSServerApp authMode serverEnv =
  WS.createServerApp (_wseServer serverEnv) handlers
  where
    handlers =
      WS.WSHandlers
      (onConn serverEnv)
      (onMessage authMode serverEnv)
      (onClose (_wseLogger serverEnv) $ _wseLiveQMap serverEnv)

stopWSServerApp :: WSServerEnv -> IO ()
stopWSServerApp wsEnv = WS.shutdown (_wseServer wsEnv)<|MERGE_RESOLUTION|>--- conflicted
+++ resolved
@@ -26,176 +26,7 @@
 import qualified Hasura.GraphQL.Transport.WebSocket.Transaction.Handlers as WTH
 import qualified Hasura.Logging                                          as L
 
-<<<<<<< HEAD
-  requestId <- getRequestId reqHdrs
-  (sc, scVer) <- liftIO getSchemaCache
-  execPlanE <- runExceptT $ E.getResolvedExecPlan pgExecCtx
-               planCache userInfo sqlGenCtx enableAL sc scVer httpMgr reqHdrs q
-  execPlan <- either (withComplete . preExecErr requestId) return execPlanE
-  let execCtx = E.ExecutionCtx logger sqlGenCtx pgExecCtx
-                planCache sc scVer httpMgr enableAL
-
-  case execPlan of
-    E.GExPHasura resolvedOp ->
-      runHasuraGQ requestId q userInfo resolvedOp
-    E.GExPRemote rsi opDef  ->
-      runRemoteGQ execCtx requestId userInfo reqHdrs opDef rsi
-  where
-    runHasuraGQ :: RequestId -> GQLReqUnparsed -> UserInfo -> E.ExecOp
-                -> ExceptT () IO ()
-    runHasuraGQ reqId query userInfo = \case
-      E.ExOpQuery opTx genSql ->
-        execQueryOrMut reqId query genSql $ runLazyTx' pgExecCtx opTx
-      E.ExOpMutation opTx ->
-        execQueryOrMut reqId query Nothing $
-          runLazyTx pgExecCtx Q.ReadWrite $ withUserInfo userInfo opTx
-      E.ExOpSubs lqOp -> do
-        -- log the graphql query
-        L.unLogger logger $ QueryLog query Nothing reqId
-        lqId <- liftIO $ LQ.addLiveQuery lqMap lqOp liveQOnChange
-        liftIO $ STM.atomically $
-          STMMap.insert (lqId, _grOperationName q) opId opMap
-        logOpEv ODStarted (Just reqId)
-
-    execQueryOrMut reqId query genSql action = do
-      logOpEv ODStarted (Just reqId)
-      -- log the generated SQL and the graphql query
-      L.unLogger logger $ QueryLog query genSql reqId
-      (dt, resp) <- withElapsedTime $ liftIO $ runExceptT action
-      let lqMeta = LQ.LiveQueryMetadata dt
-      either (postExecErr reqId) (`sendSuccResp` lqMeta) resp
-      sendCompleted (Just reqId)
-
-    runRemoteGQ :: E.ExecutionCtx -> RequestId -> UserInfo -> [H.Header]
-                -> G.TypedOperationDefinition -> RemoteSchemaInfo
-                -> ExceptT () IO ()
-    runRemoteGQ execCtx reqId userInfo reqHdrs opDef rsi = do
-      when (G._todType opDef == G.OperationTypeSubscription) $
-        withComplete $ preExecErr reqId $
-        err400 NotSupported "subscription to remote server is not supported"
-
-      -- if it's not a subscription, use HTTP to execute the query on the remote
-      (dt, resp) <- withElapsedTime $ runExceptT $ flip runReaderT execCtx $
-              E.execRemoteGQ reqId userInfo reqHdrs q rsi opDef
-      let ocMeta = LQ.LiveQueryMetadata dt
-      either (postExecErr reqId) (\val -> sendRemoteResp reqId (_hrBody val) ocMeta) resp
-      sendCompleted (Just reqId)
-
-    sendRemoteResp reqId resp meta =
-      case J.eitherDecodeStrict (encJToBS resp) of
-        Left e    -> postExecErr reqId $ invalidGqlErr $ T.pack e
-        Right res -> sendMsgWithMetadata wsConn (SMData $ DataMsg opId $ GRRemote res) meta
-
-    invalidGqlErr err = err500 Unexpected $
-      "Failed parsing GraphQL response from remote: " <> err
-
-    WSServerEnv logger pgExecCtx lqMap getSchemaCache httpMgr _ sqlGenCtx planCache
-      _ enableAL = serverEnv
-
-    WSConnData userInfoR opMap errRespTy = WS.getData wsConn
-
-    logOpEv opTy reqId =
-      logWSEvent logger wsConn $ EOperation opDet
-      where
-        opDet = OperationDetails opId reqId (_grOperationName q) opTy query
-        -- log the query only in errors
-        query = case opTy of
-          ODQueryErr _ -> Just q
-          _            -> Nothing
-
-    getErrFn errTy =
-      case errTy of
-        ERTLegacy           -> encodeQErr
-        ERTGraphqlCompliant -> encodeGQLErr
-
-    sendStartErr e = do
-      let errFn = getErrFn errRespTy
-      sendMsg wsConn $
-        SMErr $ ErrorMsg opId $ errFn False $ err400 StartFailed e
-      logOpEv (ODProtoErr e) Nothing
-
-    sendCompleted reqId = do
-      sendMsg wsConn (SMComplete $ CompletionMsg opId)
-      logOpEv ODCompleted reqId
-
-    postExecErr reqId qErr = do
-      let errFn = getErrFn errRespTy
-      logOpEv (ODQueryErr qErr) (Just reqId)
-      sendMsg wsConn $ SMData $
-        DataMsg opId $ GRHasura $ GQExecError $ pure $ errFn False qErr
-
-    -- why wouldn't pre exec error use graphql response?
-    preExecErr reqId qErr = do
-      let errFn = getErrFn errRespTy
-      logOpEv (ODQueryErr qErr) (Just reqId)
-      let err = case errRespTy of
-            ERTLegacy           -> errFn False qErr
-            ERTGraphqlCompliant -> J.object ["errors" J..= [errFn False qErr]]
-      sendMsg wsConn (SMErr $ ErrorMsg opId err)
-
-    sendSuccResp encJson =
-      sendMsgWithMetadata wsConn
-        (SMData $ DataMsg opId $ GRHasura $ GQSuccess $ encJToLBS encJson)
-
-    withComplete :: ExceptT () IO () -> ExceptT () IO a
-    withComplete action = do
-      action
-      sendCompleted Nothing
-      throwError ()
-
-    -- on change, send message on the websocket
-    liveQOnChange :: LQ.OnChange
-    liveQOnChange (GQSuccess (LQ.LiveQueryResponse bs dTime)) =
-      sendMsgWithMetadata wsConn (SMData $ DataMsg opId $ GRHasura $ GQSuccess bs) $
-        LQ.LiveQueryMetadata dTime
-    liveQOnChange resp = sendMsg wsConn $ SMData $ DataMsg opId $ GRHasura $ 
-      LQ._lqrPayload <$> resp
-
-    catchAndIgnore :: ExceptT () IO () -> IO ()
-    catchAndIgnore m = void $ runExceptT m
-
-onMessage
-  :: (MonadIO m, UserAuthentication m)
-  => AuthMode
-  -> WSServerEnv
-  -> WSConn -> BL.ByteString -> m ()
-onMessage authMode serverEnv wsConn msgRaw =
-  case J.eitherDecode msgRaw of
-    Left e    -> do
-      let err = ConnErrMsg $ "parsing ClientMessage failed: " <> T.pack e
-      logWSEvent logger wsConn $ EConnErr err
-      sendMsg wsConn $ SMConnErr err
-
-    Right msg -> case msg of
-      CMConnInit params -> onConnInit (_wseLogger serverEnv)
-                           (_wseHManager serverEnv)
-                           wsConn authMode params
-      CMStart startMsg  -> liftIO $ onStart serverEnv wsConn startMsg
-      CMStop stopMsg    -> liftIO $ onStop serverEnv wsConn stopMsg
-      CMConnTerm        -> liftIO $ WS.closeConn wsConn "GQL_CONNECTION_TERMINATE received"
-  where
-    logger = _wseLogger serverEnv
-
-onStop :: WSServerEnv -> WSConn -> StopMsg -> IO ()
-onStop serverEnv wsConn (StopMsg opId) = do
-  -- probably wrap the whole thing in a single tx?
-  opM <- liftIO $ STM.atomically $ STMMap.lookup opId opMap
-  case opM of
-    Just (lqId, opNameM) -> do
-      logWSEvent logger wsConn $ EOperation $ opDet opNameM
-      LQ.removeLiveQuery lqMap lqId
-    Nothing    -> return ()
-  STM.atomically $ STMMap.delete opId opMap
-  where
-    logger = _wseLogger serverEnv
-    lqMap  = _wseLiveQMap serverEnv
-    opMap  = _wscOpMap $ WS.getData wsConn
-    opDet n = OperationDetails opId Nothing n ODStopped Nothing
-
-logWSEvent
-=======
 onConn
->>>>>>> 3b6f2e17
   :: (MonadIO m)
   => WSServerEnv -> WS.OnConnH m ConnState
 onConn serverEnv wsId requestHead = do
