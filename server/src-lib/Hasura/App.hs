{-# LANGUAGE CPP                  #-}
{-# LANGUAGE UndecidableInstances #-}

module Hasura.App where

import           Control.Concurrent.STM.TVar               (TVar, readTVarIO)
import           Control.Exception                         (throwIO)
import           Control.Monad.Base
import           Control.Monad.Catch                       (Exception, MonadCatch, MonadMask,
                                                            MonadThrow, onException)
import           Control.Monad.Morph                       (hoist)
import           Control.Monad.Stateless
import           Control.Monad.STM                         (atomically)
import           Control.Monad.Trans.Control               (MonadBaseControl (..))
import           Control.Monad.Unique
import           Data.Aeson                                ((.=))
import           Data.Time.Clock                           (UTCTime)
#ifndef PROFILING
import           GHC.AssertNF
#endif
import           GHC.Stats
import           Options.Applicative
import           System.Environment                        (getEnvironment)
import           System.Mem                                (performMajorGC)

import qualified Control.Concurrent.Async.Lifted.Safe      as LA
import qualified Control.Concurrent.Extended               as C
import qualified Control.Immortal                          as Immortal
import qualified Data.Aeson                                as A
import qualified Data.ByteString.Char8                     as BC
import qualified Data.ByteString.Lazy.Char8                as BLC
import qualified Data.Environment                          as Env
import qualified Data.Set                                  as Set
import qualified Data.Text                                 as T
import qualified Data.Time.Clock                           as Clock
import qualified Data.Yaml                                 as Y
import qualified Database.PG.Query                         as Q
import qualified Network.HTTP.Client                       as HTTP
import qualified Network.HTTP.Client.TLS                   as HTTP
import qualified Network.Wai.Handler.Warp                  as Warp
import qualified System.Log.FastLogger                     as FL
import qualified Text.Mustache.Compile                     as M

import           Hasura.Backends.Postgres.Connection
import           Hasura.EncJSON
import           Hasura.Eventing.Common
import           Hasura.Eventing.EventTrigger
import           Hasura.Eventing.ScheduledTrigger
import           Hasura.GraphQL.Execute                    (MonadGQLExecutionCheck (..),
                                                            checkQueryInAllowlist)
import           Hasura.GraphQL.Execute.Action             (asyncActionsProcessor)
import           Hasura.GraphQL.Execute.Query              (MonadQueryInstrumentation (..),
                                                            noProfile)
import           Hasura.GraphQL.Logging                    (MonadQueryLog (..), QueryLog (..))
import           Hasura.GraphQL.Transport.HTTP             (MonadExecuteQuery (..))
import           Hasura.GraphQL.Transport.HTTP.Protocol    (toParsed)
import           Hasura.Logging
import           Hasura.Metadata.Class
import           Hasura.Prelude
import           Hasura.RQL.DDL.Schema.Cache
<<<<<<< HEAD
import           Hasura.RQL.Types                          (CacheRWM, Code (..), HasHttpManager,
                                                            HasSQLGenCtx, HasSystemDefined,
                                                            QErr (..), SQLGenCtx (..),
                                                            SchemaCache (..), UserInfoM,
                                                            RemoteSchemaPermsCtx(..),
                                                            buildSchemaCacheStrict, decodeValue,
                                                            throw400, withPathK,
                                                            HasRemoteSchemaPermsCtx)
=======
import           Hasura.RQL.Types
>>>>>>> 64743cb1
import           Hasura.RQL.Types.Run
import           Hasura.Server.API.Query                   (requiresAdmin, runQueryM)
import           Hasura.Server.App
import           Hasura.Server.Auth
import           Hasura.Server.CheckUpdates                (checkForUpdates)
import           Hasura.Server.Init
import           Hasura.Server.Logging
import           Hasura.Server.Migrate                     (migrateCatalog)
import           Hasura.Server.SchemaUpdate
import           Hasura.Server.Telemetry
import           Hasura.Server.Types
import           Hasura.Server.Version
import           Hasura.Session

import qualified Hasura.GraphQL.Execute.LiveQuery.Poll     as EL
import qualified Hasura.GraphQL.Transport.WebSocket.Server as WS
import qualified Hasura.Tracing                            as Tracing
import qualified System.Metrics                            as EKG


data ExitCode
  = InvalidEnvironmentVariableOptionsError
  | InvalidDatabaseConnectionParamsError
  | MetadataCatalogFetchingError
  | AuthConfigurationError
  | EventSubSystemError
  | EventEnvironmentVariableError
  | MetadataExportError
  | MetadataCleanError
  | DatabaseMigrationError
  | ExecuteProcessError
  | DowngradeProcessError
  | UnexpectedHasuraError
  | ExitFailureError Int
  deriving Show

data ExitException
  = ExitException
  { eeCode    :: !ExitCode
  , eeMessage :: !BC.ByteString
  } deriving (Show)

instance Exception ExitException

printErrExit :: (MonadIO m) => forall a . ExitCode -> String -> m a
printErrExit reason = liftIO . throwIO . ExitException reason . BC.pack

printErrJExit :: (A.ToJSON a, MonadIO m) => forall b . ExitCode -> a -> m b
printErrJExit reason = liftIO . throwIO . ExitException reason . BLC.toStrict . A.encode

parseHGECommand :: EnabledLogTypes impl => Parser (RawHGECommand impl)
parseHGECommand =
  subparser
    ( command "serve" (info (helper <*> (HCServe <$> serveOptionsParser))
          ( progDesc "Start the GraphQL Engine Server"
            <> footerDoc (Just serveCmdFooter)
          ))
        <> command "export" (info (pure  HCExport)
          ( progDesc "Export graphql-engine's metadata to stdout" ))
        <> command "clean" (info (pure  HCClean)
          ( progDesc "Clean graphql-engine's metadata to start afresh" ))
        <> command "execute" (info (pure  HCExecute)
          ( progDesc "Execute a query" ))
        <> command "downgrade" (info (HCDowngrade <$> downgradeOptionsParser)
          (progDesc "Downgrade the GraphQL Engine schema to the specified version"))
        <> command "version" (info (pure  HCVersion)
          (progDesc "Prints the version of GraphQL Engine"))
    )

parseArgs :: EnabledLogTypes impl => IO (HGEOptions impl)
parseArgs = do
  rawHGEOpts <- execParser opts
  env <- getEnvironment
  let eitherOpts = runWithEnv env $ mkHGEOptions rawHGEOpts
  onLeft eitherOpts $ printErrExit InvalidEnvironmentVariableOptionsError
  where
    opts = info (helper <*> hgeOpts)
           ( fullDesc <>
             header "Hasura GraphQL Engine: Realtime GraphQL API over Postgres with access control" <>
             footerDoc (Just mainCmdFooter)
           )
    hgeOpts = HGEOptionsG <$> parseRawConnInfo <*> parseHGECommand

printJSON :: (A.ToJSON a, MonadIO m) => a -> m ()
printJSON = liftIO . BLC.putStrLn . A.encode

printYaml :: (A.ToJSON a, MonadIO m) => a -> m ()
printYaml = liftIO . BC.putStrLn . Y.encode

mkPGLogger :: Logger Hasura -> Q.PGLogger
mkPGLogger (Logger logger) (Q.PLERetryMsg msg) =
  logger $ PGLog LevelWarn msg

-- | Context required for all graphql-engine CLI commands
data GlobalCtx
  = GlobalCtx
  { _gcHttpManager :: !HTTP.Manager
  , _gcConnInfo    :: !Q.ConnInfo
  }

initGlobalCtx
  :: (MonadIO m) => RawConnInfo -> m GlobalCtx
initGlobalCtx rawConnInfo = do
  _gcHttpManager <- liftIO $ HTTP.newManager HTTP.tlsManagerSettings
  _gcConnInfo <- liftIO $ onLeft (mkConnInfo rawConnInfo) $
    printErrExit InvalidDatabaseConnectionParamsError . ("Fatal Error : " <>)
  pure GlobalCtx{..}


-- | Context required for the 'serve' CLI command.
data ServeCtx
  = ServeCtx
  { _scHttpManager   :: !HTTP.Manager
  , _scInstanceId    :: !InstanceId
  , _scLoggers       :: !Loggers
  , _scConnInfo      :: !Q.ConnInfo
  , _scPgPool        :: !Q.PGPool
  , _scShutdownLatch :: !ShutdownLatch
  , _scSchemaCache   :: !(RebuildableSchemaCache Run)
  , _scSchemaSyncCtx :: !SchemaSyncCtx
  }

-- | Collection of the LoggerCtx, the regular Logger and the PGLogger
-- TODO (from master): better naming?
data Loggers
  = Loggers
  { _lsLoggerCtx :: !(LoggerCtx Hasura)
  , _lsLogger    :: !(Logger Hasura)
  , _lsPgLogger  :: !Q.PGLogger
  }

-- | An application with Postgres database as a metadata storage
newtype PGMetadataStorageApp a
  = PGMetadataStorageApp {runPGMetadataStorageApp :: Q.PGPool -> IO a}
  deriving ( Functor, Applicative, Monad
           , MonadIO, MonadBase IO, MonadBaseControl IO
           , MonadCatch, MonadThrow, MonadMask
           , MonadUnique, MonadReader Q.PGPool
           ) via (ReaderT Q.PGPool IO)

-- | Initializes or migrates the catalog and returns the context required to start the server.
initialiseServeCtx
  :: (HasVersion, MonadIO m, MonadCatch m)
  => Env.Environment
  -> GlobalCtx
  -> ServeOptions Hasura
  -> m ServeCtx
initialiseServeCtx env GlobalCtx{..} so@ServeOptions{..} = do
  instanceId <- liftIO generateInstanceId
  latch <- liftIO newShutdownLatch
<<<<<<< HEAD
  (loggers, pool, sqlGenCtx, enableRSPermsCtx) <- case hgeCmd of
    -- for the @serve@ command generate a regular PG pool
    HCServe so@ServeOptions{..} -> do
      l@(Loggers _ logger pgLogger) <- mkLoggers soEnabledLogTypes soLogLevel
      -- log serve options
      unLogger logger $ serveOptsToLog so
      -- log postgres connection info
      unLogger logger $ connInfoToLog connInfo
      pool <- liftIO $ Q.initPGPool connInfo soConnParams pgLogger
      let remoteSchemaPermsCtx = bool Disabled Enabled soEnableRemoteSchemaPermissions
      pure (l, pool, SQLGenCtx soStringifyNum, remoteSchemaPermsCtx)

    -- for other commands generate a minimal PG pool
    _ -> do
      l@(Loggers _ _ pgLogger) <- mkLoggers defaultEnabledLogTypes LevelInfo
      pool <- getMinimalPool pgLogger connInfo
      pure (l, pool, SQLGenCtx False, Disabled)

  res <- flip onException (flushLogger (_lsLoggerCtx loggers)) $
    migrateCatalogSchema env (_lsLogger loggers) pool httpManager sqlGenCtx enableRSPermsCtx
  pure (InitCtx httpManager instanceId loggers connInfo pool latch res, initTime)
  where
    procConnInfo =
      onLeft (mkConnInfo rci) $ printErrExit InvalidDatabaseConnectionParamsError . ("Fatal Error : " <>)
=======
  loggers@(Loggers loggerCtx logger pgLogger) <- mkLoggers soEnabledLogTypes soLogLevel
  -- log serve options
  unLogger logger $ serveOptsToLog so
  -- log postgres connection info
  unLogger logger $ connInfoToLog _gcConnInfo
  pool <- liftIO $ Q.initPGPool _gcConnInfo soConnParams pgLogger
  let sqlGenCtx = SQLGenCtx soStringifyNum

  -- Start a background thread for listening schema sync events from other server instances,
  -- just before building @'RebuildableSchemaCache' (happens in @'migrateCatalogSchema' function).
  -- See Note [Schema Cache Sync]
  (schemaSyncListenerThread, schemaSyncEventRef) <- startSchemaSyncListenerThread pool logger instanceId

  (rebuildableSchemaCache, cacheInitStartTime) <-
    flip onException (flushLogger loggerCtx) $ migrateCatalogSchema env logger pool _gcHttpManager sqlGenCtx

  let schemaSyncCtx = SchemaSyncCtx schemaSyncListenerThread schemaSyncEventRef cacheInitStartTime
      initCtx = ServeCtx _gcHttpManager instanceId loggers _gcConnInfo pool latch
                rebuildableSchemaCache schemaSyncCtx
  pure initCtx
>>>>>>> 64743cb1

mkLoggers
  :: (MonadIO m)
  => HashSet (EngineLogType Hasura) -> LogLevel -> m Loggers
mkLoggers enabledLogs logLevel = do
  loggerCtx <- liftIO $ mkLoggerCtx (defaultLoggerSettings True logLevel) enabledLogs
  let logger = mkLogger loggerCtx
      pgLogger = mkPGLogger logger
  return $ Loggers loggerCtx logger pgLogger


-- | helper function to initialize or migrate the @hdb_catalog@ schema (used by pro as well)
migrateCatalogSchema
  :: (HasVersion, MonadIO m)
  => Env.Environment -> Logger Hasura -> Q.PGPool -> HTTP.Manager -> SQLGenCtx
<<<<<<< HEAD
  -> RemoteSchemaPermsCtx
  -> m (RebuildableSchemaCache Run, Maybe UTCTime)
migrateCatalogSchema env logger pool httpManager sqlGenCtx remoteSchemaPermsCtx = do
=======
  -> m (RebuildableSchemaCache Run, UTCTime)
migrateCatalogSchema env logger pool httpManager sqlGenCtx = do
>>>>>>> 64743cb1
  let pgExecCtx = mkPGExecCtx Q.Serializable pool
      adminRunCtx = RunCtx adminUserInfo httpManager sqlGenCtx remoteSchemaPermsCtx
  currentTime <- liftIO Clock.getCurrentTime
  initialiseResult <- runExceptT $
                      peelRun adminRunCtx pgExecCtx Q.ReadWrite Nothing $
                      migrateCatalog env currentTime

  (migrationResult, schemaCache) <-
    initialiseResult `onLeft` \err -> do
      unLogger logger StartupLog
        { slLogLevel = LevelError
        , slKind = "catalog_migrate"
        , slInfo = A.toJSON err
        }
      liftIO (printErrExit DatabaseMigrationError (BLC.unpack $ A.encode err))
  unLogger logger migrationResult
  pure (schemaCache, currentTime)

-- | Run a transaction and if an error is encountered, log the error and abort the program
runTxIO :: Q.PGPool -> Q.TxMode -> Q.TxE QErr a -> IO a
runTxIO pool isoLevel tx = do
  eVal <- liftIO $ runExceptT $ Q.runTx pool isoLevel tx
  onLeft eVal (printErrJExit DatabaseMigrationError)

-- | A latch for the graceful shutdown of a server process.
newtype ShutdownLatch = ShutdownLatch { unShutdownLatch :: C.MVar () }

newShutdownLatch :: IO ShutdownLatch
newShutdownLatch = fmap ShutdownLatch C.newEmptyMVar

-- | Block the current thread, waiting on the latch.
waitForShutdown :: ShutdownLatch -> IO ()
waitForShutdown = C.takeMVar . unShutdownLatch

-- | Initiate a graceful shutdown of the server associated with the provided
-- latch.
shutdownGracefully :: ShutdownLatch -> IO ()
shutdownGracefully = flip C.putMVar () . unShutdownLatch

-- | If an exception is encountered , flush the log buffer and
-- rethrow If we do not flush the log buffer on exception, then log lines
-- may be missed
-- See: https://github.com/hasura/graphql-engine/issues/4772
flushLogger :: MonadIO m => LoggerCtx impl -> m ()
flushLogger = liftIO . FL.flushLogStr . _lcLoggerSet

runHGEServer
  :: ( HasVersion
     , MonadIO m
     , MonadMask m
     , MonadStateless IO m
     , LA.Forall (LA.Pure m)
     , UserAuthentication (Tracing.TraceT m)
     , HttpLog m
     , ConsoleRenderer m
     , MetadataApiAuthorization m
     , MonadGQLExecutionCheck m
     , MonadConfigApiHandler m
     , MonadQueryLog m
     , WS.MonadWSLog m
     , MonadExecuteQuery m
     , Tracing.HasReporter m
     , MonadQueryInstrumentation m
     , MonadMetadataStorage (MetadataStorageT m)
     )
  => Env.Environment
  -> ServeOptions impl
  -> ServeCtx
  -> Maybe PGExecCtx
  -- ^ An optional specialized pg exection context for executing queries
  -- and mutations
  -> UTCTime
  -- ^ start time
  -> IO ()
  -- ^ shutdown function
  -> Maybe EL.LiveQueryPostPollHook
  -> EKG.Store
  -> m ()
runHGEServer env ServeOptions{..} ServeCtx{..} pgExecCtx initTime shutdownApp postPollHook ekgStore = do
  -- Comment this to enable expensive assertions from "GHC.AssertNF". These
  -- will log lines to STDOUT containing "not in normal form". In the future we
  -- could try to integrate this into our tests. For now this is a development
  -- tool.
  --
  -- NOTE: be sure to compile WITHOUT code coverage, for this to work properly.
#ifndef PROFILING
  liftIO disableAssertNF
#endif

  let sqlGenCtx = SQLGenCtx soStringifyNum
<<<<<<< HEAD
      remoteSchemaPermsCtx = bool Disabled Enabled soEnableRemoteSchemaPermissions
      Loggers loggerCtx logger _ = _icLoggers
=======
      Loggers loggerCtx logger _ = _scLoggers
      SchemaSyncCtx{..} = _scSchemaSyncCtx
>>>>>>> 64743cb1

  authModeRes <- runExceptT $ setupAuthMode soAdminSecret soAuthHook soJwtSecret soUnAuthRole
                              _scHttpManager logger

  authMode <- onLeft authModeRes (printErrExit AuthConfigurationError . T.unpack)

  _idleGCThread <- C.forkImmortal "ourIdleGC" logger $ liftIO $
    ourIdleGC logger (seconds 0.3) (seconds 10) (seconds 60)

  HasuraApp app cacheRef stopWsServer <- flip onException (flushLogger loggerCtx) $
    mkWaiApp env
             soTxIso
             logger
             sqlGenCtx
             soEnableAllowlist
             _scPgPool
             pgExecCtx
             _scConnInfo
             _scHttpManager
             authMode
             soCorsConfig
             soEnableConsole
             soConsoleAssetsDir
             soEnableTelemetry
             _scInstanceId
             soEnabledAPIs
             soLiveQueryOpts
             soPlanCacheOptions
             soResponseInternalErrorsConfig
             postPollHook
             _scSchemaCache
             ekgStore
             remoteSchemaPermsCtx
             soConnectionOptions
             soWebsocketKeepAlive

  -- log inconsistent schema objects
  inconsObjs <- scInconsistentObjs <$> liftIO (getSCFromRef cacheRef)
  liftIO $ logInconsObjs logger inconsObjs

<<<<<<< HEAD
  -- start background threads for schema sync
  (schemaSyncListenerThread, schemaSyncProcessorThread) <-
    startSchemaSyncThreads sqlGenCtx _icPgPool logger _icHttpManager
                           cacheRef _icInstanceId cacheInitTime remoteSchemaPermsCtx
=======
  -- Start a background thread for processing schema sync event present in the '_sscSyncEventRef'
  schemaSyncProcessorThread <- startSchemaSyncProcessorThread sqlGenCtx _scPgPool
                               logger _scHttpManager _sscSyncEventRef
                               cacheRef _scInstanceId _sscCacheInitStartTime
>>>>>>> 64743cb1

  let
    maxEvThrds    = fromMaybe defaultMaxEventThreads soEventsHttpPoolSize
    fetchI        = milliseconds $ fromMaybe (Milliseconds defaultFetchInterval) soEventsFetchInterval
    logEnvHeaders = soLogHeadersFromEnv

  lockedEventsCtx <- liftIO $ atomically initLockedEventsCtx

  -- prepare event triggers data
  eventEngineCtx <- liftIO $ atomically $ initEventEngineCtx maxEvThrds fetchI
  unLogger logger $ mkGenericStrLog LevelInfo "event_triggers" "starting workers"

  eventQueueThread <- C.forkImmortal "processEventQueue" logger $
    processEventQueue logger logEnvHeaders
    _scHttpManager _scPgPool (getSCFromRef cacheRef) eventEngineCtx lockedEventsCtx

  -- start a backgroud thread to handle async actions
  asyncActionsThread <- C.forkImmortal "asyncActionsProcessor" logger $
    asyncActionsProcessor env logger (_scrCache cacheRef) _scPgPool _scHttpManager

  -- start a background thread to create new cron events
  cronEventsThread <- C.forkImmortal "runCronEventsGenerator" logger $
    runCronEventsGenerator logger (getSCFromRef cacheRef)

  -- prepare scheduled triggers
  prepareScheduledEvents logger

  -- start a background thread to deliver the scheduled events
  scheduledEventsThread <- C.forkImmortal "processScheduledTriggers" logger $
    processScheduledTriggers env logger logEnvHeaders _scHttpManager (getSCFromRef cacheRef) lockedEventsCtx

  -- start a background thread to check for updates
  updateThread <- C.forkImmortal "checkForUpdates" logger $ liftIO $
    checkForUpdates loggerCtx _scHttpManager

  -- start a background thread for telemetry
  telemetryThread <- if soEnableTelemetry
    then do
      unLogger logger $ mkGenericStrLog LevelInfo "telemetry" telemetryNotice

      (dbId, pgVersion) <- liftIO $ runTxIO _scPgPool (Q.ReadCommitted, Nothing) $
        (,) <$> getDbId <*> getPgVersion

      telemetryThread <- C.forkImmortal "runTelemetry" logger $ liftIO $
        runTelemetry logger _scHttpManager (getSCFromRef cacheRef) dbId _scInstanceId pgVersion
      return $ Just telemetryThread
    else return Nothing

  -- all the immortal threads are collected so that they can be stopped when gracefully shutting down
  let immortalThreads = [ _sscListenerThreadId
                        , schemaSyncProcessorThread
                        , updateThread
                        , asyncActionsThread
                        , eventQueueThread
                        , scheduledEventsThread
                        , cronEventsThread
                        ] <> onNothing telemetryThread []

  finishTime <- liftIO Clock.getCurrentTime
  let apiInitTime = realToFrac $ Clock.diffUTCTime finishTime initTime
  unLogger logger $
    mkGenericLog LevelInfo "server" $ StartupTimeInfo "starting API server" apiInitTime

  shutdownHandler' <- liftWithStateless $ \lowerIO ->
    pure $ shutdownHandler _scLoggers immortalThreads stopWsServer lockedEventsCtx _scPgPool $
           \a b -> hoist lowerIO $ unlockScheduledEvents a b
  let warpSettings = Warp.setPort soPort
                     . Warp.setHost soHost
                     . Warp.setGracefulShutdownTimeout (Just 30) -- 30s graceful shutdown
                     . Warp.setInstallShutdownHandler shutdownHandler'
                     $ Warp.defaultSettings
  liftIO $ Warp.runSettings warpSettings app

  where
    -- | prepareScheduledEvents is a function to unlock all the scheduled trigger
    -- events that are locked and unprocessed, which is called while hasura is
    -- started.
    --
    -- Locked and unprocessed events can occur in 2 ways
    -- 1.
    -- Hasura's shutdown was not graceful in which all the fetched
    -- events will remain locked and unprocessed(TODO: clean shutdown)
    -- state.
    -- 2.
    -- There is another hasura instance which is processing events and
    -- it will lock events to process them.
    -- So, unlocking all the locked events might re-deliver an event(due to #2).
    prepareScheduledEvents (Logger logger) = do
      liftIO $ logger $ mkGenericStrLog LevelInfo "scheduled_triggers" "preparing data"
      res <- runMetadataStorageT unlockAllLockedScheduledEvents
      onLeft res $ printErrJExit EventSubSystemError

    -- | shutdownEvents will be triggered when a graceful shutdown has been inititiated, it will
    -- get the locked events from the event engine context and the scheduled event engine context
    -- then it will unlock all those events.
    -- It may happen that an event may be processed more than one time, an event that has been already
    -- processed but not been marked as delivered in the db will be unlocked by `shutdownEvents`
    -- and will be processed when the events are proccessed next time.
    shutdownEvents
      :: Q.PGPool
      -> (ScheduledEventType -> [ScheduledEventId] -> MetadataStorageT IO Int)
      -> Logger Hasura
      -> LockedEventsCtx
      -> IO ()
    shutdownEvents pool unlockScheduledEvents' hasuraLogger@(Logger logger) LockedEventsCtx {..} = do
      liftIO $ logger $ mkGenericStrLog LevelInfo "event_triggers" "unlocking events that are locked by the HGE"
      let unlockEvents' =
            liftEitherM . liftIO . runTx pool (Q.ReadCommitted, Nothing) . unlockEvents
      unlockEventsForShutdown hasuraLogger "event_triggers" "" unlockEvents' leEvents
      liftIO $ logger $ mkGenericStrLog LevelInfo "scheduled_triggers" "unlocking scheduled events that are locked by the HGE"
      unlockEventsForShutdown hasuraLogger "scheduled_triggers" "cron events" (unlockScheduledEvents' Cron) leCronEvents
      unlockEventsForShutdown hasuraLogger "scheduled_triggers" "scheduled events" (unlockScheduledEvents' OneOff) leOneOffEvents

    unlockEventsForShutdown
      :: Logger Hasura
      -> Text -- ^ trigger type
      -> Text -- ^ event type
      -> ([eventId] -> MetadataStorageT IO Int)
      -> TVar (Set.Set eventId)
      -> IO ()
    unlockEventsForShutdown (Logger logger) triggerType eventType doUnlock lockedIdsVar = do
      lockedIds <- readTVarIO lockedIdsVar
      unless (Set.null lockedIds) $ do
        result <- runMetadataStorageT $ doUnlock $ toList lockedIds
        case result of
          Left err -> logger $ mkGenericStrLog LevelWarn triggerType $
            "Error while unlocking " ++ T.unpack eventType ++ " events: " ++ show err
          Right count -> logger $ mkGenericStrLog LevelInfo triggerType $
            show count ++ " " ++ T.unpack eventType ++ " events successfully unlocked"

    runTx :: Q.PGPool -> Q.TxMode -> Q.TxE QErr a -> IO (Either QErr a)
    runTx pool txLevel tx =
      liftIO $ runExceptT $ Q.runTx pool txLevel tx

    -- | Waits for the shutdown latch 'MVar' to be filled, and then
    -- shuts down the server and associated resources.
    -- Structuring things this way lets us decide elsewhere exactly how
    -- we want to control shutdown.
    shutdownHandler
      :: Loggers
      -> [Immortal.Thread]
      -> IO ()
      -- ^ the stop websocket server function
      -> LockedEventsCtx
      -> Q.PGPool
      -> (ScheduledEventType -> [ScheduledEventId] -> MetadataStorageT IO Int)
      -> IO ()
      -- ^ the closeSocket callback
      -> IO ()
    shutdownHandler (Loggers loggerCtx (Logger logger) _) immortalThreads stopWsServer leCtx pool unlockScheduledEvents' closeSocket =
      LA.link =<< LA.async do
        waitForShutdown _scShutdownLatch
        logger $ mkGenericStrLog LevelInfo "server" "gracefully shutting down server"
        shutdownEvents pool unlockScheduledEvents' (Logger logger) leCtx
        closeSocket
        stopWsServer
        -- kill all the background immortal threads
        logger $ mkGenericStrLog LevelInfo "server" "killing all background immortal threads"
        forM_ immortalThreads $ \thread -> do
          logger $ mkGenericStrLog LevelInfo "server" $ "killing thread: " <> show (Immortal.threadId thread)
          Immortal.stop thread
        shutdownApp
        cleanLoggerCtx loggerCtx

-- | The RTS's idle GC doesn't work for us:
--
--    - when `-I` is too low it may fire continuously causing scary high CPU
--      when idle among other issues (see #2565)
--    - when we set it higher it won't run at all leading to memory being
--      retained when idle (especially noticeable when users are benchmarking and
--      see memory stay high after finishing). In the theoretical worst case
--      there is such low haskell heap pressure that we never run finalizers to
--      free the foreign data from e.g. libpq.
--    - as of GHC 8.10.2 we have access to `-Iw`, but those two knobs still
--      don’t give us a guarantee that a major GC will always run at some
--      minumum frequency (e.g. for finalizers)
--
-- ...so we hack together our own using GHC.Stats, which should have
-- insignificant runtime overhead.
ourIdleGC
  :: Logger Hasura
  -> DiffTime -- ^ Run a major GC when we've been "idle" for idleInterval
  -> DiffTime -- ^ ...as long as it has been > minGCInterval time since the last major GC
  -> DiffTime -- ^ Additionally, if it has been > maxNoGCInterval time, force a GC regardless.
  -> IO void
ourIdleGC (Logger logger) idleInterval minGCInterval maxNoGCInterval =
  startTimer >>= go 0 0
  where
    go gcs_prev major_gcs_prev timerSinceLastMajorGC = do
      timeSinceLastGC <- timerSinceLastMajorGC
      when (timeSinceLastGC < minGCInterval) $ do
        -- no need to check idle until we've passed the minGCInterval:
        C.sleep (minGCInterval - timeSinceLastGC)

      RTSStats{gcs, major_gcs} <- getRTSStats
      -- We use minor GCs as a proxy for "activity", which seems to work
      -- well-enough (in tests it stays stable for a few seconds when we're
      -- logically "idle" and otherwise increments quickly)
      let areIdle = gcs == gcs_prev
          areOverdue = timeSinceLastGC > maxNoGCInterval

         -- a major GC was run since last iteration (cool!), reset timer:
      if | major_gcs > major_gcs_prev -> do
             startTimer >>= go gcs major_gcs

         -- we are idle and its a good time to do a GC, or we're overdue and must run a GC:
         | areIdle || areOverdue -> do
             when (areOverdue && not areIdle) $
               logger $ UnstructuredLog LevelWarn $
                 "Overdue for a major GC: forcing one even though we don't appear to be idle"
             performMajorGC
             startTimer >>= go (gcs+1) (major_gcs+1)

         -- else keep the timer running, waiting for us to go idle:
         | otherwise -> do
             C.sleep idleInterval
             go gcs major_gcs timerSinceLastMajorGC

runAsAdmin
  :: (MonadIO m)
  => Q.PGPool
  -> SQLGenCtx
  -> RemoteSchemaPermsCtx
  -> HTTP.Manager
  -> Run a
  -> m (Either QErr a)
runAsAdmin pool sqlGenCtx remoteSchemaPermsCtx httpManager m = do
  let runCtx = RunCtx adminUserInfo httpManager sqlGenCtx remoteSchemaPermsCtx
      pgCtx = mkPGExecCtx Q.Serializable pool
  runExceptT $ peelRun runCtx pgCtx Q.ReadWrite Nothing m

execQuery
  :: ( HasVersion
     , CacheRWM m
     , MonadTx m
     , MonadIO m
     , MonadUnique m
     , HasHttpManager m
     , HasSQLGenCtx m
     , UserInfoM m
     , HasSystemDefined m
     , Tracing.MonadTrace m
     , HasRemoteSchemaPermsCtx m
     )
  => Env.Environment
  -> BLC.ByteString
  -> m BLC.ByteString
execQuery env queryBs = do
  query <- case A.decode queryBs of
    Just jVal -> decodeValue jVal
    Nothing   -> throw400 InvalidJSON "invalid json"
  buildSchemaCacheStrict
  encJToLBS <$> runQueryM env query

instance Tracing.HasReporter PGMetadataStorageApp

instance MonadQueryInstrumentation PGMetadataStorageApp where
  askInstrumentQuery _ = pure (id, noProfile)

instance HttpLog PGMetadataStorageApp where
  logHttpError logger userInfoM reqId waiReq req qErr headers =
    unLogger logger $ mkHttpLog $
      mkHttpErrorLogContext userInfoM reqId waiReq req qErr Nothing Nothing headers

  logHttpSuccess logger userInfoM reqId waiReq _reqBody _response compressedResponse qTime cType headers =
    unLogger logger $ mkHttpLog $
      mkHttpAccessLogContext userInfoM reqId waiReq compressedResponse qTime cType headers

instance MonadExecuteQuery PGMetadataStorageApp where
  cacheLookup _ _ = pure ([], Nothing)
  cacheStore  _ _ = pure ()

instance UserAuthentication (Tracing.TraceT PGMetadataStorageApp) where
  resolveUserInfo logger manager headers authMode =
    runExceptT $ getUserInfoWithExpTime logger manager headers authMode

instance MetadataApiAuthorization PGMetadataStorageApp where
  authorizeMetadataApi query userInfo = do
    let currRole = _uiRole userInfo
    when (requiresAdmin query && currRole /= adminRoleName) $
      withPathK "args" $ throw400 AccessDenied errMsg
    where
      errMsg = "restricted access : admin only"

instance ConsoleRenderer PGMetadataStorageApp where
  renderConsole path authMode enableTelemetry consoleAssetsDir =
    return $ mkConsoleHTML path authMode enableTelemetry consoleAssetsDir

instance MonadGQLExecutionCheck PGMetadataStorageApp where
  checkGQLExecution userInfo _ enableAL sc query = runExceptT $ do
    req <- toParsed query
    checkQueryInAllowlist enableAL userInfo req sc
    return req

instance MonadConfigApiHandler PGMetadataStorageApp where
  runConfigApiHandler = configApiGetHandler

instance MonadQueryLog PGMetadataStorageApp where
  logQueryLog logger query genSqlM reqId =
    unLogger logger $ QueryLog query genSqlM reqId

instance WS.MonadWSLog PGMetadataStorageApp where
  logWSLog = unLogger

runInSeparateTx :: Q.TxE QErr a -> MetadataStorageT PGMetadataStorageApp a
runInSeparateTx tx = do
  pool <- lift ask
  liftEitherM $ liftIO $ runExceptT $ Q.runTx pool (Q.RepeatableRead, Nothing) tx

-- | Each of the function in the type class is executed in a totally separate transaction.
--
-- To learn more about why the instance is derived as following, see Note [Generic MetadataStorageT transformer]
instance MonadMetadataStorage (MetadataStorageT PGMetadataStorageApp) where

  getDeprivedCronTriggerStats        = runInSeparateTx getDeprivedCronTriggerStatsTx
  getScheduledEventsForDelivery      = runInSeparateTx getScheduledEventsForDeliveryTx
  insertScheduledEvent               = runInSeparateTx . insertScheduledEventTx
  insertScheduledEventInvocation a b = runInSeparateTx $ insertInvocationTx a b
  setScheduledEventOp a b c          = runInSeparateTx $ setScheduledEventOpTx a b c
  unlockScheduledEvents a b          = runInSeparateTx $ unlockScheduledEventsTx a b
  unlockAllLockedScheduledEvents     = runInSeparateTx unlockAllLockedScheduledEventsTx

--- helper functions ---

mkConsoleHTML :: HasVersion => Text -> AuthMode -> Bool -> Maybe Text -> Either String Text
mkConsoleHTML path authMode enableTelemetry consoleAssetsDir =
  renderHtmlTemplate consoleTmplt $
      -- variables required to render the template
      A.object [ "isAdminSecretSet" .= isAdminSecretSet authMode
               , "consolePath" .= consolePath
               , "enableTelemetry" .= boolToText enableTelemetry
               , "cdnAssets" .= boolToText (isNothing consoleAssetsDir)
               , "assetsVersion" .= consoleAssetsVersion
               , "serverVersion" .= currentVersion
               ]
    where
      consolePath = case path of
        "" -> "/console"
        r  -> "/console/" <> r

      consoleTmplt = $(M.embedSingleTemplate "src-rsr/console.html")

telemetryNotice :: String
telemetryNotice =
  "Help us improve Hasura! The graphql-engine server collects anonymized "
  <> "usage stats which allows us to keep improving Hasura at warp speed. "
  <> "To read more or opt-out, visit https://hasura.io/docs/1.0/graphql/manual/guides/telemetry.html"<|MERGE_RESOLUTION|>--- conflicted
+++ resolved
@@ -58,18 +58,7 @@
 import           Hasura.Metadata.Class
 import           Hasura.Prelude
 import           Hasura.RQL.DDL.Schema.Cache
-<<<<<<< HEAD
-import           Hasura.RQL.Types                          (CacheRWM, Code (..), HasHttpManager,
-                                                            HasSQLGenCtx, HasSystemDefined,
-                                                            QErr (..), SQLGenCtx (..),
-                                                            SchemaCache (..), UserInfoM,
-                                                            RemoteSchemaPermsCtx(..),
-                                                            buildSchemaCacheStrict, decodeValue,
-                                                            throw400, withPathK,
-                                                            HasRemoteSchemaPermsCtx)
-=======
 import           Hasura.RQL.Types
->>>>>>> 64743cb1
 import           Hasura.RQL.Types.Run
 import           Hasura.Server.API.Query                   (requiresAdmin, runQueryM)
 import           Hasura.Server.App
@@ -220,32 +209,6 @@
 initialiseServeCtx env GlobalCtx{..} so@ServeOptions{..} = do
   instanceId <- liftIO generateInstanceId
   latch <- liftIO newShutdownLatch
-<<<<<<< HEAD
-  (loggers, pool, sqlGenCtx, enableRSPermsCtx) <- case hgeCmd of
-    -- for the @serve@ command generate a regular PG pool
-    HCServe so@ServeOptions{..} -> do
-      l@(Loggers _ logger pgLogger) <- mkLoggers soEnabledLogTypes soLogLevel
-      -- log serve options
-      unLogger logger $ serveOptsToLog so
-      -- log postgres connection info
-      unLogger logger $ connInfoToLog connInfo
-      pool <- liftIO $ Q.initPGPool connInfo soConnParams pgLogger
-      let remoteSchemaPermsCtx = bool Disabled Enabled soEnableRemoteSchemaPermissions
-      pure (l, pool, SQLGenCtx soStringifyNum, remoteSchemaPermsCtx)
-
-    -- for other commands generate a minimal PG pool
-    _ -> do
-      l@(Loggers _ _ pgLogger) <- mkLoggers defaultEnabledLogTypes LevelInfo
-      pool <- getMinimalPool pgLogger connInfo
-      pure (l, pool, SQLGenCtx False, Disabled)
-
-  res <- flip onException (flushLogger (_lsLoggerCtx loggers)) $
-    migrateCatalogSchema env (_lsLogger loggers) pool httpManager sqlGenCtx enableRSPermsCtx
-  pure (InitCtx httpManager instanceId loggers connInfo pool latch res, initTime)
-  where
-    procConnInfo =
-      onLeft (mkConnInfo rci) $ printErrExit InvalidDatabaseConnectionParamsError . ("Fatal Error : " <>)
-=======
   loggers@(Loggers loggerCtx logger pgLogger) <- mkLoggers soEnabledLogTypes soLogLevel
   -- log serve options
   unLogger logger $ serveOptsToLog so
@@ -253,6 +216,7 @@
   unLogger logger $ connInfoToLog _gcConnInfo
   pool <- liftIO $ Q.initPGPool _gcConnInfo soConnParams pgLogger
   let sqlGenCtx = SQLGenCtx soStringifyNum
+      remoteSchemaPermsCtx = bool Disabled Enabled soEnableRemoteSchemaPermissions
 
   -- Start a background thread for listening schema sync events from other server instances,
   -- just before building @'RebuildableSchemaCache' (happens in @'migrateCatalogSchema' function).
@@ -260,13 +224,12 @@
   (schemaSyncListenerThread, schemaSyncEventRef) <- startSchemaSyncListenerThread pool logger instanceId
 
   (rebuildableSchemaCache, cacheInitStartTime) <-
-    flip onException (flushLogger loggerCtx) $ migrateCatalogSchema env logger pool _gcHttpManager sqlGenCtx
+    flip onException (flushLogger loggerCtx) $ migrateCatalogSchema env logger pool _gcHttpManager sqlGenCtx remoteSchemaPermsCtx
 
   let schemaSyncCtx = SchemaSyncCtx schemaSyncListenerThread schemaSyncEventRef cacheInitStartTime
       initCtx = ServeCtx _gcHttpManager instanceId loggers _gcConnInfo pool latch
                 rebuildableSchemaCache schemaSyncCtx
   pure initCtx
->>>>>>> 64743cb1
 
 mkLoggers
   :: (MonadIO m)
@@ -282,14 +245,9 @@
 migrateCatalogSchema
   :: (HasVersion, MonadIO m)
   => Env.Environment -> Logger Hasura -> Q.PGPool -> HTTP.Manager -> SQLGenCtx
-<<<<<<< HEAD
   -> RemoteSchemaPermsCtx
-  -> m (RebuildableSchemaCache Run, Maybe UTCTime)
+  -> m (RebuildableSchemaCache Run, UTCTime)
 migrateCatalogSchema env logger pool httpManager sqlGenCtx remoteSchemaPermsCtx = do
-=======
-  -> m (RebuildableSchemaCache Run, UTCTime)
-migrateCatalogSchema env logger pool httpManager sqlGenCtx = do
->>>>>>> 64743cb1
   let pgExecCtx = mkPGExecCtx Q.Serializable pool
       adminRunCtx = RunCtx adminUserInfo httpManager sqlGenCtx remoteSchemaPermsCtx
   currentTime <- liftIO Clock.getCurrentTime
@@ -380,13 +338,9 @@
 #endif
 
   let sqlGenCtx = SQLGenCtx soStringifyNum
-<<<<<<< HEAD
       remoteSchemaPermsCtx = bool Disabled Enabled soEnableRemoteSchemaPermissions
-      Loggers loggerCtx logger _ = _icLoggers
-=======
       Loggers loggerCtx logger _ = _scLoggers
       SchemaSyncCtx{..} = _scSchemaSyncCtx
->>>>>>> 64743cb1
 
   authModeRes <- runExceptT $ setupAuthMode soAdminSecret soAuthHook soJwtSecret soUnAuthRole
                               _scHttpManager logger
@@ -427,17 +381,10 @@
   inconsObjs <- scInconsistentObjs <$> liftIO (getSCFromRef cacheRef)
   liftIO $ logInconsObjs logger inconsObjs
 
-<<<<<<< HEAD
-  -- start background threads for schema sync
-  (schemaSyncListenerThread, schemaSyncProcessorThread) <-
-    startSchemaSyncThreads sqlGenCtx _icPgPool logger _icHttpManager
-                           cacheRef _icInstanceId cacheInitTime remoteSchemaPermsCtx
-=======
   -- Start a background thread for processing schema sync event present in the '_sscSyncEventRef'
   schemaSyncProcessorThread <- startSchemaSyncProcessorThread sqlGenCtx _scPgPool
                                logger _scHttpManager _sscSyncEventRef
-                               cacheRef _scInstanceId _sscCacheInitStartTime
->>>>>>> 64743cb1
+                               cacheRef _scInstanceId _sscCacheInitStartTime remoteSchemaPermsCtx
 
   let
     maxEvThrds    = fromMaybe defaultMaxEventThreads soEventsHttpPoolSize
