--- conflicted
+++ resolved
@@ -21,7 +21,6 @@
 
 data ServerConfig
   = ServerConfig
-<<<<<<< HEAD
   { scfgVersion            :: !Text
   , scfgIsAdminSecretSet   :: !Bool
   , scfgIsAuthHookSet      :: !Bool
@@ -40,24 +39,6 @@
     (isJWTSet am)
     (getJWTInfo am)
     isAllowListEnabled
-=======
-  { scfgVersion          :: !Version
-  , scfgIsAdminSecretSet :: !Bool
-  , scfgIsAuthHookSet    :: !Bool
-  , scfgIsJwtSet         :: !Bool
-  , scfgJwt              :: !(Maybe JWTInfo)
-  } deriving (Show)
-
-$(deriveToJSON (aesonDrop 4 snakeCase) ''ServerConfig)
-
-runGetConfig :: HasVersion => AuthMode -> ServerConfig
-runGetConfig am = ServerConfig
-  currentVersion
-  (isAdminSecretSet am)
-  (isAuthHookSet am)
-  (isJWTSet am)
-  (getJWTInfo am)
->>>>>>> 5bc95d2b
 
 isAdminSecretSet :: AuthMode -> Bool
 isAdminSecretSet = \case
