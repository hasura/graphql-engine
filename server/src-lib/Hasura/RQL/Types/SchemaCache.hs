-- As of GHC 8.6, a use of DefaultSignatures in this module triggers a false positive for this
-- warning, so don’t treat it as an error even if -Werror is enabled.
{-# OPTIONS_GHC -Wwarn=redundant-constraints #-}

{-# LANGUAGE UndecidableInstances #-}

module Hasura.RQL.Types.SchemaCache
  ( SchemaCache(..)
  , SchemaCacheVer
  , initSchemaCacheVer
  , incSchemaCacheVer
  , TableConfig(..)
  , emptyTableConfig
  , getAllRemoteSchemas

  , TableCoreCache
  , TableCache
  , ActionCache

  , TypeRelationship(..)
  , trName, trType, trRemoteTable, trFieldMapping
  , TableCoreInfoG(..)
  , TableRawInfo
  , TableCoreInfo
  , tciName
  , tciDescription
  , tciSystemDefined
  , tciFieldInfoMap
  , tciPrimaryKey
  , tciUniqueConstraints
  , tciForeignKeys
  , tciViewInfo
  , tciEnumValues
  , tciCustomConfig
  , tciUniqueOrPrimaryKeyConstraints

  , TableInfo(..)
  , tiCoreInfo
  , tiRolePermInfoMap
  , tiEventTriggerInfoMap

  , ViewInfo(..)
  , isMutable
  , mutableView

  , IntrospectionResult(..)
  , ParsedIntrospection(..)
  , RemoteSchemaCtx(..)
  , RemoteSchemaMap

  , DepMap
  , WithDeps

  , TableInfoRM(..)
  , TableCacheRT(..)
  , TableCoreInfoRM(..)
  , TableCoreCacheRT(..)
  , CacheRM(..)
  -- , CacheRT(..)

  , FieldInfoMap
  , FieldInfo(..)
  , _FIColumn
  , _FIRelationship
  , _FIComputedField
  , fieldInfoName
  , fieldInfoGraphQLNames
  , getCols
  , getRels
  , getComputedFieldInfos

  , isPGColInfo
  , RelInfo(..)

  , RolePermInfo(..)
  , mkRolePermInfo
  , permIns
  , permSel
  , permUpd
  , permDel
  , PermAccessor(..)
  , permAccToLens
  , permAccToType
  , withPermType
  , RolePermInfoMap

  , InsPermInfo(..)
  , SelPermInfo(..)
  , getSelectPermissionInfoM
  , UpdPermInfo(..)
  , DelPermInfo(..)
  , PreSetColsPartial

  , EventTriggerInfo(..)
  , EventTriggerInfoMap

  , TableObjId(..)
  , SourceObjId(..)
  , SchemaObjId(..)
  , reportSchemaObj
  , reportSchemaObjs
  , DependencyReason(..)
  , SchemaDependency(..)
  , mkParentDep
  , mkColDep
  , mkComputedFieldDep
  , getDependentObjs
  , getDependentObjsWith

  , FunctionType(..)
  , FunctionArg(..)
  , FunctionArgName(..)
  , FunctionName(..)
  , FunctionInfo(..)
  , FunctionCache
  , getFuncsOfTable
  , askFunctionInfo
  , CronTriggerInfo(..)

  , PGSourceConfig(..)
  , PGSourceSchemaCache(..)
  , SourceName(..)
  , defaultSource
  , SourceM(..)
  , SourceT(..)
  , getPGTableInfo
  , getPGFunctionInfo
  ) where

import           Hasura.Db
<<<<<<< HEAD
import           Hasura.GraphQL.Context            (GQLContext, RoleContext)
=======
import           Hasura.GraphQL.Context            (GQLContext, RoleContext, RemoteField)
import qualified Hasura.GraphQL.Parser             as P
>>>>>>> bd6254c5
import           Hasura.Incremental                (Dependency, MonadDepend (..), selectKeyD)
import           Hasura.Prelude
import           Hasura.RQL.Types.Action
import           Hasura.RQL.Types.BoolExp
import           Hasura.RQL.Types.Common
import           Hasura.RQL.Types.ComputedField
import           Hasura.RQL.Types.CustomTypes
import           Hasura.RQL.Types.Error
import           Hasura.RQL.Types.EventTrigger
import           Hasura.RQL.Types.Function
import           Hasura.RQL.Types.Metadata
import           Hasura.RQL.Types.QueryCollection
import           Hasura.RQL.Types.RemoteSchema
import           Hasura.RQL.Types.ScheduledTrigger
import           Hasura.RQL.Types.SchemaCacheTypes
import           Hasura.RQL.Types.Source
import           Hasura.RQL.Types.Table
import           Hasura.Session
import           Hasura.SQL.Types
import           Hasura.Tracing                    (TraceT)

import qualified Hasura.GraphQL.Parser             as P

import           Data.Aeson
import           Data.Aeson.Casing
import           Data.Aeson.TH
import           System.Cron.Types

import qualified Data.ByteString.Lazy              as BL
import qualified Data.HashMap.Strict               as M
import qualified Data.HashSet                      as HS
import qualified Data.Text                         as T
import qualified Language.GraphQL.Draft.Syntax     as G

reportSchemaObjs :: [SchemaObjId] -> T.Text
reportSchemaObjs = T.intercalate ", " . sort . map reportSchemaObj

mkParentDep :: SourceName -> QualifiedTable -> SchemaDependency
mkParentDep s tn = SchemaDependency (SOSourceObj s $ SOITable tn) DRTable

mkColDep :: DependencyReason -> SourceName -> QualifiedTable -> PGCol -> SchemaDependency
mkColDep reason source tn col =
  flip SchemaDependency reason . SOSourceObj source . SOITableObj tn $ TOCol col

mkComputedFieldDep
  :: DependencyReason -> SourceName -> QualifiedTable -> ComputedFieldName -> SchemaDependency
mkComputedFieldDep reason s tn computedField =
  flip SchemaDependency reason . SOSourceObj s . SOITableObj tn $ TOComputedField computedField

type WithDeps a = (a, [SchemaDependency])

data IntrospectionResult
  = IntrospectionResult
  { irDoc              :: G.SchemaIntrospection
  , irQueryRoot        :: G.Name
  , irMutationRoot     :: Maybe G.Name
  , irSubscriptionRoot :: Maybe G.Name
  }

data ParsedIntrospection
  = ParsedIntrospection
  { piQuery        :: [P.FieldParser (P.ParseT Identity) RemoteField]
  , piMutation     :: Maybe [P.FieldParser (P.ParseT Identity) RemoteField]
  , piSubscription :: Maybe [P.FieldParser (P.ParseT Identity) RemoteField]
  }

data RemoteSchemaCtx
  = RemoteSchemaCtx
  { rscName                   :: !RemoteSchemaName
  , rscIntro                  :: !IntrospectionResult
  , rscInfo                   :: !RemoteSchemaInfo
  , rscRawIntrospectionResult :: !BL.ByteString
  , rscParsed                 :: ParsedIntrospection
  }

instance ToJSON RemoteSchemaCtx where
  toJSON = toJSON . rscInfo

type RemoteSchemaMap = M.HashMap RemoteSchemaName RemoteSchemaCtx

type DepMap = M.HashMap SchemaObjId (HS.HashSet SchemaDependency)

data CronTriggerInfo
 = CronTriggerInfo
   { ctiName        :: !TriggerName
   , ctiSchedule    :: !CronSchedule
   , ctiPayload     :: !(Maybe Value)
   , ctiRetryConf   :: !STRetryConf
   , ctiWebhookInfo :: !ResolvedWebhook
   , ctiHeaders     :: ![EventHeaderInfo]
   , ctiComment     :: !(Maybe Text)
   } deriving (Show, Eq)

$(deriveToJSON (aesonDrop 3 snakeCase) ''CronTriggerInfo)

newtype SchemaCacheVer
  = SchemaCacheVer { unSchemaCacheVer :: Word64 }
  deriving (Show, Eq, Ord, Hashable, ToJSON, FromJSON)

initSchemaCacheVer :: SchemaCacheVer
initSchemaCacheVer = SchemaCacheVer 0

incSchemaCacheVer :: SchemaCacheVer -> SchemaCacheVer
incSchemaCacheVer (SchemaCacheVer prev) =
  SchemaCacheVer $ prev + 1

type ActionCache = M.HashMap ActionName ActionInfo -- info of all actions

getPGFunctionInfo :: SourceName -> QualifiedFunction -> PGSourcesCache -> Maybe FunctionInfo
getPGFunctionInfo sourceName qualifiedFunction m =
  M.lookup sourceName m >>= M.lookup qualifiedFunction . _pcFunctions

getPGTableInfo :: SourceName -> QualifiedTable -> PGSourcesCache -> Maybe TableInfo
getPGTableInfo sourceName qualifiedTable m =
  M.lookup sourceName m >>= M.lookup qualifiedTable . _pcTables

data SchemaCache
  = SchemaCache
  { scPostgres                    :: !PGSourcesCache
  -- { scTables                      :: !TableCache
  , scActions                     :: !ActionCache
  -- , scFunctions                   :: !FunctionCache
  , scRemoteSchemas               :: !RemoteSchemaMap
  , scAllowlist                   :: !(HS.HashSet GQLQuery)
  , scGQLContext                  :: !(HashMap RoleName (RoleContext GQLContext))
  , scUnauthenticatedGQLContext   :: !GQLContext
  , scRelayContext                :: !(HashMap RoleName (RoleContext GQLContext))
  , scUnauthenticatedRelayContext :: !GQLContext
  -- , scCustomTypes       :: !(NonObjectTypeMap, AnnotatedObjects)
  , scDepMap                      :: !DepMap
  , scInconsistentObjs            :: ![InconsistentMetadata]
  , scCronTriggers                :: !(M.HashMap TriggerName CronTriggerInfo)
  }
$(deriveToJSON (aesonDrop 2 snakeCase) ''SchemaCache)

getFuncsOfTable :: QualifiedTable -> FunctionCache -> [FunctionInfo]
getFuncsOfTable qt fc = flip filter allFuncs $ \f -> qt == fiReturnType f
  where
    allFuncs = M.elems fc

getAllRemoteSchemas :: SchemaCache -> [RemoteSchemaName]
getAllRemoteSchemas sc =
  let consistentRemoteSchemas = M.keys $ scRemoteSchemas sc
      inconsistentRemoteSchemas =
        getInconsistentRemoteSchemas $ scInconsistentObjs sc
  in consistentRemoteSchemas <> inconsistentRemoteSchemas

class (Monad m) => SourceM m where
  askCurrentSource :: m SourceName

instance (SourceM m) => SourceM (ReaderT r m) where
  askCurrentSource = lift askCurrentSource
instance (SourceM m) => SourceM (StateT s m) where
  askCurrentSource = lift askCurrentSource
instance (Monoid w, SourceM m) => SourceM (WriterT w m) where
  askCurrentSource = lift askCurrentSource
instance (SourceM m) => SourceM (TraceT m) where
  askCurrentSource = lift askCurrentSource

newtype SourceT m a
  = SourceT { runSourceT :: SourceName -> m a }
  deriving (Functor, Applicative, Monad, MonadIO, MonadError e, MonadState s, MonadWriter w, UserInfoM, MonadTx, TableCoreInfoRM, TableInfoRM, CacheRM)
    via (ReaderT SourceName m)
  deriving (MonadTrans) via (ReaderT SourceName)

instance (Monad m) => SourceM (SourceT m) where
  askCurrentSource = SourceT pure

-- | A more limited version of 'CacheRM' that is used when building the schema cache, since the
-- entire schema cache has not been built yet.
class (SourceM m) => TableCoreInfoRM m where
  -- lookupTableCoreInfo :: SourceName -> QualifiedTable -> m (Maybe TableCoreInfo)
  -- default lookupTableCoreInfo :: (CacheRM m) => SourceName -> QualifiedTable -> m (Maybe TableCoreInfo)
  -- lookupTableCoreInfo sourceName tableName = do
  --   schemaCache <- askSchemaCache
    -- pure $ fmap _tiCoreInfo $ getPGTableInfo sourceName tableName $ scPostgres schemaCache
  lookupTableCoreInfo :: QualifiedTable -> m (Maybe TableCoreInfo)
  -- default lookupTableCoreInfo :: (CacheRM m) => QualifiedTable -> m (Maybe TableCoreInfo)
  -- lookupTableCoreInfo tableName = do
  --   schemaCache <- askSchemaCache
  --   sourceName <- askCurrentSource
  --   pure $ fmap _tiCoreInfo $ getPGTableInfo sourceName tableName $ scPostgres schemaCache

-- instance (TableCoreInfoRM m) => TableCoreInfoRM (ReaderT r m) where
--   lookupTableCoreInfo sourceName tableName = lift $ lookupTableCoreInfo sourceName tableName
-- instance (TableCoreInfoRM m) => TableCoreInfoRM (StateT s m) where
--   lookupTableCoreInfo sourceName tableName = lift $ lookupTableCoreInfo sourceName tableName
-- instance (Monoid w, TableCoreInfoRM m) => TableCoreInfoRM (WriterT w m) where
--   lookupTableCoreInfo sourceName tableName = lift $ lookupTableCoreInfo sourceName tableName
-- instance (TableCoreInfoRM m) => TableCoreInfoRM (TraceT m) where
  -- lookupTableCoreInfo sourceName tableName = lift $ lookupTableCoreInfo sourceName tableName
instance (TableCoreInfoRM m) => TableCoreInfoRM (ReaderT r m) where
  lookupTableCoreInfo tableName = lift $ lookupTableCoreInfo tableName
instance (TableCoreInfoRM m) => TableCoreInfoRM (StateT s m) where
  lookupTableCoreInfo tableName = lift $ lookupTableCoreInfo tableName
instance (Monoid w, TableCoreInfoRM m) => TableCoreInfoRM (WriterT w m) where
  lookupTableCoreInfo tableName = lift $ lookupTableCoreInfo tableName
instance (TableCoreInfoRM m) => TableCoreInfoRM (TraceT m) where
  lookupTableCoreInfo tableName = lift $ lookupTableCoreInfo tableName

newtype TableCoreCacheRT m a
  = TableCoreCacheRT { runTableCoreCacheRT :: (SourceName, Dependency TableCoreCache) -> m a }
  deriving (Functor, Applicative, Monad, MonadIO, MonadError e, MonadState s, MonadWriter w, MonadTx)
    via (ReaderT (SourceName, Dependency TableCoreCache) m)
  deriving (MonadTrans) via (ReaderT (SourceName, Dependency TableCoreCache))

instance (MonadReader r m) => MonadReader r (TableCoreCacheRT m) where
  ask = lift ask
  local f m = TableCoreCacheRT (local f . runTableCoreCacheRT m)

instance (Monad m) => SourceM (TableCoreCacheRT m) where
  askCurrentSource =
    TableCoreCacheRT (pure . fst)

instance (MonadDepend m) => TableCoreInfoRM (TableCoreCacheRT m) where
  lookupTableCoreInfo tableName =
    TableCoreCacheRT (dependOnM . selectKeyD tableName . snd)

-- | Most of our queries operate over a single source. This typeclass
-- facilitates that.
class (TableCoreInfoRM m) => TableInfoRM m where
  lookupTableInfo :: QualifiedTable -> m (Maybe TableInfo)

instance (TableInfoRM m) => TableInfoRM (ReaderT r m) where
  lookupTableInfo tableName = lift $ lookupTableInfo tableName
instance (TableInfoRM m) => TableInfoRM (StateT s m) where
  lookupTableInfo tableName = lift $ lookupTableInfo tableName
instance (Monoid w, TableInfoRM m) => TableInfoRM (WriterT w m) where
  lookupTableInfo tableName = lift $ lookupTableInfo tableName
instance (TableInfoRM m) => TableInfoRM (TraceT m) where
  lookupTableInfo tableName = lift $ lookupTableInfo tableName

newtype TableCacheRT m a
  = TableCacheRT { runTableCacheRT :: (SourceName, TableCache) -> m a }
  deriving (Functor, Applicative, Monad, MonadIO, MonadError e, MonadState s, MonadWriter w, MonadTx, UserInfoM)
    via (ReaderT (SourceName, TableCache) m)
  deriving (MonadTrans) via (ReaderT (SourceName, TableCache))
class (Monad m) => CacheRM m where
  askSchemaCache :: m SchemaCache

instance (Monad m) => SourceM (TableCacheRT m) where
  askCurrentSource =
    TableCacheRT (pure . fst)

instance (Monad m) => TableCoreInfoRM (TableCacheRT m) where
  lookupTableCoreInfo tableName =
    TableCacheRT (pure . fmap _tiCoreInfo . M.lookup tableName . snd)

instance (Monad m) => TableInfoRM (TableCacheRT m) where
  lookupTableInfo tableName =
    TableCacheRT (pure . M.lookup tableName . snd)

instance (CacheRM m) => CacheRM (ReaderT r m) where
  askSchemaCache = lift askSchemaCache
instance (CacheRM m) => CacheRM (StateT s m) where
  askSchemaCache = lift askSchemaCache
instance (Monoid w, CacheRM m) => CacheRM (WriterT w m) where
  askSchemaCache = lift askSchemaCache
instance (CacheRM m) => CacheRM (TraceT m) where
  askSchemaCache = lift askSchemaCache

-- newtype CacheRT m a = CacheRT { runCacheRT :: SchemaCache -> m a }
--   deriving (Functor, Applicative, Monad, MonadError e, MonadWriter w) via (ReaderT SchemaCache m)
--   deriving (MonadTrans) via (ReaderT SchemaCache)
-- instance (Monad m) => TableCoreInfoRM (CacheRT m)
-- instance (Monad m) => CacheRM (CacheRT m) where
--   askSchemaCache = CacheRT pure

askFunctionInfo
  :: (CacheRM m, QErrM m)
  => SourceName -> QualifiedFunction ->  m FunctionInfo
askFunctionInfo sourceName qf = do
  sc <- askSchemaCache
  maybe throwNoFn return $ getPGFunctionInfo sourceName qf $ scPostgres sc
  where
    throwNoFn = throw400 NotExists $ "function not found in cache " <>> qf

getDependentObjs :: SchemaCache -> SchemaObjId -> [SchemaObjId]
getDependentObjs = getDependentObjsWith (const True)

getDependentObjsWith
  :: (DependencyReason -> Bool) -> SchemaCache -> SchemaObjId -> [SchemaObjId]
getDependentObjsWith f sc objId =
  -- [ sdObjId sd | sd <- filter (f . sdReason) allDeps]
  map fst $ filter (isDependency . snd) $ M.toList $ scDepMap sc
  where
    isDependency deps = not $ HS.null $ flip HS.filter deps $
      \(SchemaDependency depId reason) -> objId `induces` depId && f reason
    -- induces a b : is b dependent on a
    induces (SOSource s1)                   (SOSource s2)                        = s1 == s2
    induces (SOSource s1)                   (SOSourceObj s2 _)                   = s1 == s2
    induces (SOSourceObj s1 (SOITable tn1)) (SOSourceObj s2 (SOITable tn2))      = s1 == s2 && tn1 == tn2
    induces (SOSourceObj s1 (SOITable tn1)) (SOSourceObj s2 (SOITableObj tn2 _)) = s1 == s2 && tn1 == tn2
    induces objId1 objId2                                                        = objId1 == objId2
    -- allDeps = toList $ fromMaybe HS.empty $ M.lookup objId $ scDepMap sc<|MERGE_RESOLUTION|>--- conflicted
+++ resolved
@@ -128,12 +128,8 @@
   ) where
 
 import           Hasura.Db
-<<<<<<< HEAD
-import           Hasura.GraphQL.Context            (GQLContext, RoleContext)
-=======
-import           Hasura.GraphQL.Context            (GQLContext, RoleContext, RemoteField)
+import           Hasura.GraphQL.Context            (GQLContext, RemoteField, RoleContext)
 import qualified Hasura.GraphQL.Parser             as P
->>>>>>> bd6254c5
 import           Hasura.Incremental                (Dependency, MonadDepend (..), selectKeyD)
 import           Hasura.Prelude
 import           Hasura.RQL.Types.Action
