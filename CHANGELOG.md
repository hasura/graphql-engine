--- conflicted
+++ resolved
@@ -38,11 +38,8 @@
 
 - console: avoid count queries for large tables (#4692)
 - console: add read replica support section to pro popup (#4118)
-<<<<<<< HEAD
 - console: handle array data types (close #2544) (#4546)
-=======
 - cli: list all avialable commands in root command help (fix #4623)
->>>>>>> 6ffb29b9
 
 ## `v1.2.0`
 
