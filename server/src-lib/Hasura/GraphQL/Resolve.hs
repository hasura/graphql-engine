module Hasura.GraphQL.Resolve
  ( resolveSelSet
  ) where

import           Hasura.Prelude

import qualified Data.Aeson                             as J
import qualified Data.ByteString.Lazy                   as BL
import qualified Data.HashMap.Strict                    as Map
import qualified Database.PG.Query                      as Q
import qualified Language.GraphQL.Draft.Syntax          as G


import           Hasura.GraphQL.Resolve.Context
import           Hasura.GraphQL.Resolve.Introspect
import           Hasura.GraphQL.Schema
import           Hasura.GraphQL.Transport.HTTP.Protocol
import           Hasura.GraphQL.Validate.Field
import           Hasura.RQL.Types

import qualified Hasura.GraphQL.Resolve.Insert          as RI
import qualified Hasura.GraphQL.Resolve.Mutation        as RM
import qualified Hasura.GraphQL.Resolve.Select          as RS

-- {-# SCC buildTx #-}
buildTx :: UserInfo -> GCtx -> Field -> Q.TxE QErr BL.ByteString
buildTx userInfo gCtx fld = do
  opCxt <- getOpCtx $ _fName fld
  join $ fmap fst $ runConvert ( fldMap
                               , orderByCtx
                               , insCtxMap
                               , funcArgCtx
                               , opCtxMap
                               , userInfo
                               ) $ case opCxt of

    OCSelect tn permFilter permLimit hdrs ->
      validateHdrs' hdrs >> RS.convertSelect tn permFilter permLimit fld

    OCSelectPkey tn permFilter hdrs ->
      validateHdrs' hdrs >> RS.convertSelectByPKey tn permFilter fld

    OCSelectAgg tn permFilter permLimit hdrs ->
      validateHdrs' hdrs >> RS.convertAggSelect tn permFilter permLimit fld

    OCFuncQuery tn fn permFilter permLimit hdrs ->
      validateHdrs' hdrs >> RS.convertFuncQuery tn fn permFilter permLimit False fld

    OCFuncAggQuery tn fn permFilter permLimit hdrs ->
      validateHdrs' hdrs >> RS.convertFuncQuery tn fn permFilter permLimit True fld

    OCInsert tn hdrs    ->
      validateHdrs' hdrs >> RI.convertInsert roleName tn fld

<<<<<<< HEAD
    OCUpdate tn permFilter hdrs ->
      validateHdrs' hdrs >> RM.convertUpdate tn permFilter fld
=======
    OCUpdate tn preSetCols permFilter hdrs ->
      validateHdrs hdrs >> RM.convertUpdate tn preSetCols permFilter fld
>>>>>>> cba732d4

    OCDelete tn permFilter hdrs ->
      validateHdrs' hdrs >> RM.convertDelete tn permFilter fld
  where
    roleName = userRole userInfo
    opCtxMap = _gOpCtxMap gCtx
    fldMap = _gFields gCtx
    orderByCtx = _gOrdByCtx gCtx
    insCtxMap = _gInsCtxMap gCtx
    funcArgCtx = _gFuncArgCtx gCtx

    getOpCtx f =
      onNothing (Map.lookup f opCtxMap) $ throw500 $
      "lookup failed: opctx: " <> showName f

    validateHdrs' = validateHdrs userInfo

-- {-# SCC resolveFld #-}
resolveFld
  :: (MonadTx m)
  => UserInfo -> GCtx
  -> G.OperationType
  -> Field
  -> m BL.ByteString
resolveFld userInfo gCtx opTy fld =
  case _fName fld of
    "__type"     -> J.encode <$> runReaderT (typeR fld) gCtx
    "__schema"   -> J.encode <$> runReaderT (schemaR fld) gCtx
    "__typename" -> return $ J.encode $ mkRootTypeName opTy
    _            -> liftTx $ buildTx userInfo gCtx fld
  where
    mkRootTypeName :: G.OperationType -> Text
    mkRootTypeName = \case
      G.OperationTypeQuery        -> "query_root"
      G.OperationTypeMutation     -> "mutation_root"
      G.OperationTypeSubscription -> "subscription_root"

resolveSelSet
  :: (MonadTx m)
  => UserInfo -> GCtx
  -> G.OperationType
  -> SelSet
  -> m BL.ByteString
resolveSelSet userInfo gCtx opTy fields =
  fmap mkJSONObj $ forM (toList fields) $ \fld -> do
    fldResp <- resolveFld userInfo gCtx opTy fld
    return (G.unName $ G.unAlias $ _fAlias fld, fldResp)<|MERGE_RESOLUTION|>--- conflicted
+++ resolved
@@ -52,13 +52,8 @@
     OCInsert tn hdrs    ->
       validateHdrs' hdrs >> RI.convertInsert roleName tn fld
 
-<<<<<<< HEAD
-    OCUpdate tn permFilter hdrs ->
-      validateHdrs' hdrs >> RM.convertUpdate tn permFilter fld
-=======
     OCUpdate tn preSetCols permFilter hdrs ->
-      validateHdrs hdrs >> RM.convertUpdate tn preSetCols permFilter fld
->>>>>>> cba732d4
+      validateHdrs' hdrs >> RM.convertUpdate tn preSetCols permFilter fld
 
     OCDelete tn permFilter hdrs ->
       validateHdrs' hdrs >> RM.convertDelete tn permFilter fld
