--- conflicted
+++ resolved
@@ -32,14 +32,9 @@
 import           Data.List.Extended                 (duplicates)
 
 import           Hasura.Backends.Postgres.SQL.Types
-<<<<<<< HEAD
 import           Hasura.RQL.DDL.Schema.Common
-import           Hasura.RQL.Types                   hiding (fmFunction, tmComputedFields, tmTable)
-=======
 import           Hasura.RQL.Types                   hiding (ConstraintName, fmFunction,
                                                      tmComputedFields, tmTable)
-import           Hasura.RQL.Types.Catalog
->>>>>>> d0336581
 
 data FunctionMeta
   = FunctionMeta
