--- conflicted
+++ resolved
@@ -44,11 +44,8 @@
 - console: add the ability to delete a role in permissions summary page (close #3353) (#4987)
 - console: fix styling of table row contents on tables on relationship page (#4974)
 - cli: handle missing files during metadata apply (close #5163) (#5170)
-<<<<<<< HEAD
 - docs: add pages on remote joins (close #4911) (#5132)
-=======
 - docs: add page on scheduled triggers (close #4913) (#5141)
->>>>>>> d775d94f
 - docs: add page on Relay schema (close #4912) (#5150)
 
 ## `v1.3.0-beta.2`
