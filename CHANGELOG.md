--- conflicted
+++ resolved
@@ -54,11 +54,8 @@
 - server: fixes an issue where introspection queries with variables would fail because of caching (fix #4547)
 - server: avoid loss of precision when passing values in scientific notation (fix #4733)
 - server: fix mishandling of GeoJSON inputs in subscriptions (fix #3239)
-<<<<<<< HEAD
 - server: fix importing of allow list query from metadata (fix #4687)
-=======
 - server: flush log buffer during shutdown (#4800)
->>>>>>> fffc65f1
 - console: avoid count queries for large tables (#4692)
 - console: add read replica support section to pro popup (#4118)
 - console: allow modifying default value for PK (fix #4075) (#4679)
