module Hasura.RQL.Types
  ( MonadTx(..)

  , UserInfoM(..)

  , HasHttpManager (..)

  , SQLGenCtx(..)
  , HasSQLGenCtx(..)

<<<<<<< HEAD
  , EnableRemoteSchemaPermsCtx(..)
  , HasEnableRemoteSchemaPermsCtx(..)
=======
  , RemoteSchemaPermsCtx(..)
  , HasRemoteSchemaPermsCtx(..)
>>>>>>> 39a43525

  , HasSystemDefined(..)
  , HasSystemDefinedT
  , runHasSystemDefinedT

  , QCtx(..)
  , HasQCtx(..)
  , mkAdminQCtx
  , askTabInfo
  , isTableTracked
  , getTableInfo
  , askTableCoreInfo
  , askFieldInfoMap
  , askPGType
  , assertPGCol
  , askRelType
  , askFieldInfo
  , askPGColInfo
  , askComputedFieldInfo
  , askRemoteRel
  , askCurRole
  , askEventTriggerInfo
  , askTabInfoFromTrigger

  , HeaderObj

  , liftMaybe
  , module R
  ) where

import           Hasura.Prelude

import           Data.Aeson
import qualified Data.HashMap.Strict                 as M
import qualified Data.Text                           as T
import qualified Network.HTTP.Client                 as HTTP

import           Control.Monad.Unique
import           Data.Text.Extended

import           Hasura.Backends.Postgres.Connection as R
import           Hasura.Backends.Postgres.SQL.Types
import           Hasura.RQL.IR.BoolExp               as R
import           Hasura.RQL.Types.Action             as R
import           Hasura.RQL.Types.Column             as R
import           Hasura.RQL.Types.Common             as R hiding (FunctionName)
import           Hasura.RQL.Types.ComputedField      as R
import           Hasura.RQL.Types.CustomTypes        as R
import           Hasura.RQL.Types.Error              as R
import           Hasura.RQL.Types.EventTrigger       as R
import           Hasura.RQL.Types.Function           as R
import           Hasura.RQL.Types.Metadata           as R
import           Hasura.RQL.Types.Permission         as R
import           Hasura.RQL.Types.QueryCollection    as R
import           Hasura.RQL.Types.Relationship       as R
import           Hasura.RQL.Types.RemoteRelationship as R
import           Hasura.RQL.Types.RemoteSchema       as R
import           Hasura.RQL.Types.ScheduledTrigger   as R
import           Hasura.RQL.Types.SchemaCache        as R
import           Hasura.RQL.Types.SchemaCache.Build  as R
import           Hasura.RQL.Types.Table              as R
import           Hasura.SQL.Backend                  as R

import           Hasura.Session
import           Hasura.Tracing

data QCtx
  = QCtx
  { qcUserInfo    :: !UserInfo
  , qcSchemaCache :: !SchemaCache
  , qcSQLCtx      :: !SQLGenCtx
  }

class HasQCtx a where
  getQCtx :: a -> QCtx

instance HasQCtx QCtx where
  getQCtx = id

mkAdminQCtx :: SQLGenCtx -> SchemaCache ->  QCtx
mkAdminQCtx soc sc = QCtx adminUserInfo sc soc

class (Monad m) => UserInfoM m where
  askUserInfo :: m UserInfo

instance (UserInfoM m) => UserInfoM (ReaderT r m) where
  askUserInfo = lift askUserInfo
instance (UserInfoM m) => UserInfoM (StateT s m) where
  askUserInfo = lift askUserInfo
instance (UserInfoM m) => UserInfoM (TraceT m) where
  askUserInfo = lift askUserInfo
instance (UserInfoM m) => UserInfoM (MetadataT m) where
  askUserInfo = lift askUserInfo

askTabInfo
  :: (QErrM m, CacheRM m)
  => QualifiedTable -> m (TableInfo 'Postgres)
askTabInfo tabName = do
  rawSchemaCache <- askSchemaCache
  liftMaybe (err400 NotExists errMsg) $ M.lookup tabName $ scTables rawSchemaCache
  where
    errMsg = "table " <> tabName <<> " does not exist"

isTableTracked :: SchemaCache -> QualifiedTable -> Bool
isTableTracked sc qt =
  isJust $ M.lookup qt $ scTables sc

askTabInfoFromTrigger
  :: (QErrM m, CacheRM m)
  => TriggerName -> m (TableInfo 'Postgres)
askTabInfoFromTrigger trn = do
  sc <- askSchemaCache
  let tabInfos = M.elems $ scTables sc
  liftMaybe (err400 NotExists errMsg) $ find (isJust.M.lookup trn._tiEventTriggerInfoMap) tabInfos
  where
    errMsg = "event trigger " <> triggerNameToTxt trn <<> " does not exist"

askEventTriggerInfo
  :: (QErrM m, CacheRM m)
  => TriggerName -> m EventTriggerInfo
askEventTriggerInfo trn = do
  ti <- askTabInfoFromTrigger trn
  let etim = _tiEventTriggerInfoMap ti
  liftMaybe (err400 NotExists errMsg) $ M.lookup trn etim
  where
    errMsg = "event trigger " <> triggerNameToTxt trn <<> " does not exist"

class (Monad m) => HasHttpManager m where
  askHttpManager :: m HTTP.Manager

instance (HasHttpManager m) => HasHttpManager (ExceptT e m) where
  askHttpManager = lift askHttpManager
instance (HasHttpManager m) => HasHttpManager (ReaderT r m) where
  askHttpManager = lift askHttpManager
instance (HasHttpManager m) => HasHttpManager (StateT s m) where
  askHttpManager = lift askHttpManager
instance (Monoid w, HasHttpManager m) => HasHttpManager (WriterT w m) where
  askHttpManager = lift askHttpManager
instance (HasHttpManager m) => HasHttpManager (TraceT m) where
  askHttpManager = lift askHttpManager
instance (HasHttpManager m) => HasHttpManager (MetadataT m) where
  askHttpManager = lift askHttpManager


<<<<<<< HEAD
newtype EnableRemoteSchemaPermsCtx
  = EnableRemoteSchemaPermsCtx
  { enableRemoteSchemaPerms :: Bool
  } deriving (Show, Eq)

class (Monad m) => HasEnableRemoteSchemaPermsCtx m where
  askEnableRemoteSchemaPermsCtx :: m EnableRemoteSchemaPermsCtx

instance (HasEnableRemoteSchemaPermsCtx m)
         => HasEnableRemoteSchemaPermsCtx (ReaderT r m) where
  askEnableRemoteSchemaPermsCtx = lift askEnableRemoteSchemaPermsCtx
instance (HasEnableRemoteSchemaPermsCtx m)
         => HasEnableRemoteSchemaPermsCtx (StateT s m) where
  askEnableRemoteSchemaPermsCtx = lift askEnableRemoteSchemaPermsCtx
instance (Monoid w, HasEnableRemoteSchemaPermsCtx m)
         => HasEnableRemoteSchemaPermsCtx (WriterT w m) where
  askEnableRemoteSchemaPermsCtx = lift askEnableRemoteSchemaPermsCtx
instance (HasEnableRemoteSchemaPermsCtx m)
         => HasEnableRemoteSchemaPermsCtx (TableCoreCacheRT m) where
  askEnableRemoteSchemaPermsCtx = lift askEnableRemoteSchemaPermsCtx
instance (HasEnableRemoteSchemaPermsCtx m)
         => HasEnableRemoteSchemaPermsCtx (TraceT m) where
  askEnableRemoteSchemaPermsCtx = lift askEnableRemoteSchemaPermsCtx

newtype SQLGenCtx
  = SQLGenCtx
  { stringifyNum :: Bool
  } deriving (Show, Eq)
=======
data RemoteSchemaPermsCtx
  = RemoteSchemaPermsEnabled
  | RemoteSchemaPermsDisabled
  deriving (Show, Eq)

instance FromJSON RemoteSchemaPermsCtx where
  parseJSON = withText "RemoteSchemaPermsCtx" $ \t ->
    case T.toLower t of
      "true"  -> pure RemoteSchemaPermsEnabled
      "false" -> pure RemoteSchemaPermsDisabled
      _       -> fail "enable_remote_schema_permissions should be a boolean value"

instance ToJSON RemoteSchemaPermsCtx where
  toJSON = \case
    RemoteSchemaPermsEnabled  -> "true"
    RemoteSchemaPermsDisabled -> "false"

class (Monad m) => HasRemoteSchemaPermsCtx m where
  askRemoteSchemaPermsCtx :: m RemoteSchemaPermsCtx

instance (HasRemoteSchemaPermsCtx m)
         => HasRemoteSchemaPermsCtx (ReaderT r m) where
  askRemoteSchemaPermsCtx = lift askRemoteSchemaPermsCtx
instance (HasRemoteSchemaPermsCtx m)
         => HasRemoteSchemaPermsCtx (StateT s m) where
  askRemoteSchemaPermsCtx = lift askRemoteSchemaPermsCtx
instance (Monoid w, HasRemoteSchemaPermsCtx m)
         => HasRemoteSchemaPermsCtx (WriterT w m) where
  askRemoteSchemaPermsCtx = lift askRemoteSchemaPermsCtx
instance (HasRemoteSchemaPermsCtx m)
         => HasRemoteSchemaPermsCtx (TableCoreCacheRT b m) where
  askRemoteSchemaPermsCtx = lift askRemoteSchemaPermsCtx
instance (HasRemoteSchemaPermsCtx m)
         => HasRemoteSchemaPermsCtx (TraceT m) where
  askRemoteSchemaPermsCtx = lift askRemoteSchemaPermsCtx
instance (HasRemoteSchemaPermsCtx m)
         => HasRemoteSchemaPermsCtx (MetadataT m) where
  askRemoteSchemaPermsCtx = lift askRemoteSchemaPermsCtx
>>>>>>> 39a43525

class (Monad m) => HasSQLGenCtx m where
  askSQLGenCtx :: m SQLGenCtx

instance (HasSQLGenCtx m) => HasSQLGenCtx (ReaderT r m) where
  askSQLGenCtx = lift askSQLGenCtx
instance (HasSQLGenCtx m) => HasSQLGenCtx (StateT s m) where
  askSQLGenCtx = lift askSQLGenCtx
instance (Monoid w, HasSQLGenCtx m) => HasSQLGenCtx (WriterT w m) where
  askSQLGenCtx = lift askSQLGenCtx
instance (HasSQLGenCtx m) => HasSQLGenCtx (TableCoreCacheRT b m) where
  askSQLGenCtx = lift askSQLGenCtx
instance (HasSQLGenCtx m) => HasSQLGenCtx (TraceT m) where
  askSQLGenCtx = lift askSQLGenCtx
instance (HasSQLGenCtx m) => HasSQLGenCtx (MetadataT m) where
  askSQLGenCtx = lift askSQLGenCtx

class (Monad m) => HasSystemDefined m where
  askSystemDefined :: m SystemDefined

instance (HasSystemDefined m) => HasSystemDefined (ReaderT r m) where
  askSystemDefined = lift askSystemDefined
instance (HasSystemDefined m) => HasSystemDefined (StateT s m) where
  askSystemDefined = lift askSystemDefined
instance (Monoid w, HasSystemDefined m) => HasSystemDefined (WriterT w m) where
  askSystemDefined = lift askSystemDefined
instance (HasSystemDefined m) => HasSystemDefined (TraceT m) where
  askSystemDefined = lift askSystemDefined

newtype HasSystemDefinedT m a
  = HasSystemDefinedT { unHasSystemDefinedT :: ReaderT SystemDefined m a }
  deriving ( Functor, Applicative, Monad, MonadTrans, MonadIO, MonadUnique, MonadError e, MonadTx
<<<<<<< HEAD
           , HasHttpManager, HasSQLGenCtx, TableCoreInfoRM, CacheRM, CacheRWM, UserInfoM
           , HasEnableRemoteSchemaPermsCtx)
=======
           , HasHttpManager, HasSQLGenCtx, TableCoreInfoRM b, CacheRM, UserInfoM, HasRemoteSchemaPermsCtx)
>>>>>>> 39a43525

runHasSystemDefinedT :: SystemDefined -> HasSystemDefinedT m a -> m a
runHasSystemDefinedT systemDefined = flip runReaderT systemDefined . unHasSystemDefinedT

instance (Monad m) => HasSystemDefined (HasSystemDefinedT m) where
  askSystemDefined = HasSystemDefinedT ask

liftMaybe :: (QErrM m) => QErr -> Maybe a -> m a
liftMaybe e = maybe (throwError e) return

throwTableDoesNotExist :: (QErrM m) => QualifiedTable -> m a
throwTableDoesNotExist tableName = throw400 NotExists ("table " <> tableName <<> " does not exist")

getTableInfo :: (QErrM m) => QualifiedTable -> HashMap QualifiedTable a -> m a
getTableInfo tableName infoMap =
  M.lookup tableName infoMap `onNothing` throwTableDoesNotExist tableName

askTableCoreInfo :: (QErrM m, TableCoreInfoRM 'Postgres m) => QualifiedTable -> m (TableCoreInfo 'Postgres)
askTableCoreInfo tableName =
  lookupTableCoreInfo tableName >>= (`onNothing` throwTableDoesNotExist tableName)

askFieldInfoMap :: (QErrM m, TableCoreInfoRM 'Postgres m) => QualifiedTable -> m (FieldInfoMap (FieldInfo 'Postgres))
askFieldInfoMap = fmap _tciFieldInfoMap . askTableCoreInfo

askPGType
  :: (MonadError QErr m)
  => FieldInfoMap (FieldInfo 'Postgres)
  -> PGCol
  -> Text
  -> m (ColumnType 'Postgres)
askPGType m c msg =
  pgiType <$> askPGColInfo m c msg

askPGColInfo
  :: (MonadError QErr m)
  => FieldInfoMap (FieldInfo backend)
  -> PGCol
  -> Text
  -> m (ColumnInfo backend)
askPGColInfo m c msg = do
  fieldInfo <- modifyErr ("column " <>) $
             askFieldInfo m (fromCol @'Postgres c)
  case fieldInfo of
    (FIColumn pgColInfo)     -> pure pgColInfo
    (FIRelationship   _)     -> throwErr "relationship"
    (FIComputedField _)      -> throwErr "computed field"
    (FIRemoteRelationship _) -> throwErr "remote relationship"
  where
    throwErr fieldType =
      throwError $ err400 UnexpectedPayload $ mconcat
      [ "expecting a postgres column; but, "
      , c <<> " is a " <> fieldType <> "; "
      , msg
      ]

askComputedFieldInfo
  :: (MonadError QErr m)
  => FieldInfoMap (FieldInfo backend)
  -> ComputedFieldName
  -> m (ComputedFieldInfo backend)
askComputedFieldInfo fields computedField = do
  fieldInfo <- modifyErr ("computed field " <>) $
               askFieldInfo fields $ fromComputedField computedField
  case fieldInfo of
    (FIColumn           _)       -> throwErr "column"
    (FIRelationship     _)       -> throwErr "relationship"
    (FIRemoteRelationship     _) -> throwErr "remote relationship"
    (FIComputedField cci)        -> pure cci
  where
    throwErr fieldType =
      throwError $ err400 UnexpectedPayload $ mconcat
      [ "expecting a computed field; but, "
      , computedField <<> " is a " <> fieldType <> "; "
      ]

assertPGCol :: (MonadError QErr m)
            => FieldInfoMap (FieldInfo backend)
            -> Text
            -> PGCol
            -> m ()
assertPGCol m msg c = do
  _ <- askPGColInfo m c msg
  return ()

askRelType :: (MonadError QErr m)
           => FieldInfoMap (FieldInfo backend)
           -> RelName
           -> Text
           -> m (RelInfo backend)
askRelType m r msg = do
  colInfo <- modifyErr ("relationship " <>) $
             askFieldInfo m (fromRel r)
  case colInfo of
    (FIRelationship relInfo) -> return relInfo
    _                        ->
      throwError $ err400 UnexpectedPayload $ mconcat
      [ "expecting a relationship; but, "
      , r <<> " is a postgres column; "
      , msg
      ]

askFieldInfo :: (MonadError QErr m)
             => FieldInfoMap fieldInfo
             -> FieldName
             -> m fieldInfo
askFieldInfo m f =
  onNothing (M.lookup f m) $ throw400 NotExists (f <<> " does not exist")

askRemoteRel :: (MonadError QErr m)
           => FieldInfoMap (FieldInfo backend)
           -> RemoteRelationshipName
           -> m (RemoteFieldInfo backend)
askRemoteRel fieldInfoMap relName = do
  fieldInfo <- askFieldInfo fieldInfoMap (fromRemoteRelationship relName)
  case fieldInfo of
    (FIRemoteRelationship remoteFieldInfo) -> return remoteFieldInfo
    _                                      ->
      throw400 UnexpectedPayload "expecting a remote relationship"

askCurRole :: (UserInfoM m) => m RoleName
askCurRole = _uiRole <$> askUserInfo

type HeaderObj = M.HashMap Text Text<|MERGE_RESOLUTION|>--- conflicted
+++ resolved
@@ -8,13 +8,8 @@
   , SQLGenCtx(..)
   , HasSQLGenCtx(..)
 
-<<<<<<< HEAD
-  , EnableRemoteSchemaPermsCtx(..)
-  , HasEnableRemoteSchemaPermsCtx(..)
-=======
   , RemoteSchemaPermsCtx(..)
   , HasRemoteSchemaPermsCtx(..)
->>>>>>> 39a43525
 
   , HasSystemDefined(..)
   , HasSystemDefinedT
@@ -158,37 +153,6 @@
 instance (HasHttpManager m) => HasHttpManager (MetadataT m) where
   askHttpManager = lift askHttpManager
 
-
-<<<<<<< HEAD
-newtype EnableRemoteSchemaPermsCtx
-  = EnableRemoteSchemaPermsCtx
-  { enableRemoteSchemaPerms :: Bool
-  } deriving (Show, Eq)
-
-class (Monad m) => HasEnableRemoteSchemaPermsCtx m where
-  askEnableRemoteSchemaPermsCtx :: m EnableRemoteSchemaPermsCtx
-
-instance (HasEnableRemoteSchemaPermsCtx m)
-         => HasEnableRemoteSchemaPermsCtx (ReaderT r m) where
-  askEnableRemoteSchemaPermsCtx = lift askEnableRemoteSchemaPermsCtx
-instance (HasEnableRemoteSchemaPermsCtx m)
-         => HasEnableRemoteSchemaPermsCtx (StateT s m) where
-  askEnableRemoteSchemaPermsCtx = lift askEnableRemoteSchemaPermsCtx
-instance (Monoid w, HasEnableRemoteSchemaPermsCtx m)
-         => HasEnableRemoteSchemaPermsCtx (WriterT w m) where
-  askEnableRemoteSchemaPermsCtx = lift askEnableRemoteSchemaPermsCtx
-instance (HasEnableRemoteSchemaPermsCtx m)
-         => HasEnableRemoteSchemaPermsCtx (TableCoreCacheRT m) where
-  askEnableRemoteSchemaPermsCtx = lift askEnableRemoteSchemaPermsCtx
-instance (HasEnableRemoteSchemaPermsCtx m)
-         => HasEnableRemoteSchemaPermsCtx (TraceT m) where
-  askEnableRemoteSchemaPermsCtx = lift askEnableRemoteSchemaPermsCtx
-
-newtype SQLGenCtx
-  = SQLGenCtx
-  { stringifyNum :: Bool
-  } deriving (Show, Eq)
-=======
 data RemoteSchemaPermsCtx
   = RemoteSchemaPermsEnabled
   | RemoteSchemaPermsDisabled
@@ -227,7 +191,6 @@
 instance (HasRemoteSchemaPermsCtx m)
          => HasRemoteSchemaPermsCtx (MetadataT m) where
   askRemoteSchemaPermsCtx = lift askRemoteSchemaPermsCtx
->>>>>>> 39a43525
 
 class (Monad m) => HasSQLGenCtx m where
   askSQLGenCtx :: m SQLGenCtx
@@ -260,12 +223,7 @@
 newtype HasSystemDefinedT m a
   = HasSystemDefinedT { unHasSystemDefinedT :: ReaderT SystemDefined m a }
   deriving ( Functor, Applicative, Monad, MonadTrans, MonadIO, MonadUnique, MonadError e, MonadTx
-<<<<<<< HEAD
-           , HasHttpManager, HasSQLGenCtx, TableCoreInfoRM, CacheRM, CacheRWM, UserInfoM
-           , HasEnableRemoteSchemaPermsCtx)
-=======
            , HasHttpManager, HasSQLGenCtx, TableCoreInfoRM b, CacheRM, UserInfoM, HasRemoteSchemaPermsCtx)
->>>>>>> 39a43525
 
 runHasSystemDefinedT :: SystemDefined -> HasSystemDefinedT m a -> m a
 runHasSystemDefinedT systemDefined = flip runReaderT systemDefined . unHasSystemDefinedT
