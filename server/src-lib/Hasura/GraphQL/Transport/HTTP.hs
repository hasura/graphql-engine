{-# LANGUAGE RecordWildCards #-}
module Hasura.GraphQL.Transport.HTTP
  ( runGQ
  , runGQBatched
  ) where

import qualified Network.HTTP.Types                     as N

import           Hasura.EncJSON
import           Hasura.GraphQL.Logging
import           Hasura.GraphQL.Transport.HTTP.Protocol
import           Hasura.Prelude
import           Hasura.RQL.Types
import           Hasura.Server.Context
import           Hasura.Server.Utils                    (RequestId)
import           Hasura.Server.Version                  (HasVersion)

import qualified Database.PG.Query                      as Q
import qualified Hasura.GraphQL.Execute                 as E
import qualified Hasura.Logging                         as L
import qualified Hasura.Server.Telemetry.Counters       as Telem
import qualified Language.GraphQL.Draft.Syntax          as G

runGQ
  :: ( HasVersion
     , MonadIO m
     , MonadError QErr m
     , MonadReader E.ExecutionCtx m
     )
  => RequestId
  -> UserInfo
  -> [N.Header]
  -> GQLReq GQLQueryText
  -> m (HttpResponse EncJSON)
runGQ reqId userInfo reqHdrs req = do
<<<<<<< HEAD
  E.ExecutionCtx _ sqlGenCtx pgExecCtx planCache sc scVer httpManager enableAL <- ask
  execPlan <- E.getResolvedExecPlan pgExecCtx planCache
              userInfo sqlGenCtx enableAL sc scVer httpManager reqHdrs req
  case execPlan of
    E.GExPHasura resolvedOp ->
      flip HttpResponse Nothing <$> runHasuraGQ reqId req userInfo resolvedOp
    E.GExPRemote rsi opDef  ->
      E.execRemoteGQ reqId userInfo reqHdrs req rsi opDef
=======
  -- The response and misc telemetry data:
  let telemTransport = Telem.HTTP
  (telemTimeTot_DT, (telemCacheHit, telemLocality, (telemTimeIO_DT, telemQueryType, !resp))) <- withElapsedTime $ do
    E.ExecutionCtx _ sqlGenCtx pgExecCtx planCache sc scVer _ enableAL <- ask
    (telemCacheHit, execPlan) <- E.getResolvedExecPlan pgExecCtx planCache
                userInfo sqlGenCtx enableAL sc scVer req
    case execPlan of
      E.GExPHasura resolvedOp -> do
        (telemTimeIO, telemQueryType, resp) <- runHasuraGQ reqId req userInfo resolvedOp
        return (telemCacheHit, Telem.Local, (telemTimeIO, telemQueryType, HttpResponse resp Nothing))
      E.GExPRemote rsi opDef  -> do
        let telemQueryType | G._todType opDef == G.OperationTypeMutation = Telem.Mutation
                            | otherwise = Telem.Query
        (telemTimeIO, resp) <- E.execRemoteGQ reqId userInfo reqHdrs req rsi opDef
        return (telemCacheHit, Telem.Remote, (telemTimeIO, telemQueryType, resp))
  let telemTimeIO = fromUnits telemTimeIO_DT
      telemTimeTot = fromUnits telemTimeTot_DT
  Telem.recordTimingMetric Telem.RequestDimensions{..} Telem.RequestTimings{..}
  return resp
>>>>>>> 87e97dfd

runGQBatched
  :: ( HasVersion
     , MonadIO m
     , MonadError QErr m
     , MonadReader E.ExecutionCtx m
     )
  => RequestId
  -> UserInfo
  -> [N.Header]
  -> GQLBatchedReqs GQLQueryText
  -> m (HttpResponse EncJSON)
runGQBatched reqId userInfo reqHdrs reqs =
  case reqs of
    GQLSingleRequest req ->
      runGQ reqId userInfo reqHdrs req
    GQLBatchedReqs batch -> do
      -- It's unclear what we should do if we receive multiple
      -- responses with distinct headers, so just do the simplest thing
      -- in this case, and don't forward any.
      let removeHeaders =
            flip HttpResponse Nothing
            . encJFromList
            . map (either (encJFromJValue . encodeGQErr False) _hrBody)
          try = flip catchError (pure . Left) . fmap Right
      fmap removeHeaders $
        traverse (try . runGQ reqId userInfo reqHdrs) batch

runHasuraGQ
  :: ( MonadIO m
     , MonadError QErr m
     , MonadReader E.ExecutionCtx m
     )
  => RequestId
  -> GQLReqUnparsed
  -> UserInfo
  -> E.ExecOp
  -> m (DiffTime, Telem.QueryType, EncJSON)
  -- ^ Also return 'Mutation' when the operation was a mutation, and the time
  -- spent in the PG query; for telemetry.
runHasuraGQ reqId query userInfo resolvedOp = do
  E.ExecutionCtx logger _ pgExecCtx _ _ _ _ _ <- ask
  (telemTimeIO, respE) <- withElapsedTime $ liftIO $ runExceptT $ case resolvedOp of
    E.ExOpQuery tx genSql  -> do
      -- log the generated SQL and the graphql query
      L.unLogger logger $ QueryLog query genSql reqId
      runLazyTx' pgExecCtx tx
    E.ExOpMutation tx -> do
      -- log the graphql query
      L.unLogger logger $ QueryLog query Nothing reqId
      runLazyTx pgExecCtx Q.ReadWrite $ withUserInfo userInfo tx
    E.ExOpSubs _ ->
      throw400 UnexpectedPayload
      "subscriptions are not supported over HTTP, use websockets instead"
  resp <- liftEither respE
  let !json = encodeGQResp $ GQSuccess $ encJToLBS resp
      telemQueryType = case resolvedOp of E.ExOpMutation{} -> Telem.Mutation ; _ -> Telem.Query
  return (telemTimeIO, telemQueryType, json)<|MERGE_RESOLUTION|>--- conflicted
+++ resolved
@@ -33,22 +33,12 @@
   -> GQLReq GQLQueryText
   -> m (HttpResponse EncJSON)
 runGQ reqId userInfo reqHdrs req = do
-<<<<<<< HEAD
-  E.ExecutionCtx _ sqlGenCtx pgExecCtx planCache sc scVer httpManager enableAL <- ask
-  execPlan <- E.getResolvedExecPlan pgExecCtx planCache
-              userInfo sqlGenCtx enableAL sc scVer httpManager reqHdrs req
-  case execPlan of
-    E.GExPHasura resolvedOp ->
-      flip HttpResponse Nothing <$> runHasuraGQ reqId req userInfo resolvedOp
-    E.GExPRemote rsi opDef  ->
-      E.execRemoteGQ reqId userInfo reqHdrs req rsi opDef
-=======
   -- The response and misc telemetry data:
   let telemTransport = Telem.HTTP
   (telemTimeTot_DT, (telemCacheHit, telemLocality, (telemTimeIO_DT, telemQueryType, !resp))) <- withElapsedTime $ do
-    E.ExecutionCtx _ sqlGenCtx pgExecCtx planCache sc scVer _ enableAL <- ask
+    E.ExecutionCtx _ sqlGenCtx pgExecCtx planCache sc scVer httpManager enableAL <- ask
     (telemCacheHit, execPlan) <- E.getResolvedExecPlan pgExecCtx planCache
-                userInfo sqlGenCtx enableAL sc scVer req
+                userInfo sqlGenCtx enableAL sc scVer httpManager reqHdrs req
     case execPlan of
       E.GExPHasura resolvedOp -> do
         (telemTimeIO, telemQueryType, resp) <- runHasuraGQ reqId req userInfo resolvedOp
@@ -62,7 +52,6 @@
       telemTimeTot = fromUnits telemTimeTot_DT
   Telem.recordTimingMetric Telem.RequestDimensions{..} Telem.RequestTimings{..}
   return resp
->>>>>>> 87e97dfd
 
 runGQBatched
   :: ( HasVersion
