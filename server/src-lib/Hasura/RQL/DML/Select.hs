--- conflicted
+++ resolved
@@ -304,7 +304,6 @@
     rootFldName = FieldName "root"
     rootFldAls  = S.Alias $ toIden rootFldName
 
-<<<<<<< HEAD
 mkFuncSelectWith
   :: QualifiedFunction
   -> (Either AnnAggSel AnnSel, S.FromItem)
@@ -334,11 +333,8 @@
   where
     sqlBuilder = toSQL $ mkFuncSelectWith fn (sel, frmItem)
 
--- selectP2 :: (P2C m) => (SelectQueryP1, DS.Seq Q.PrepArg) -> m RespBody
-=======
 
 -- selectP2 :: (QErrM m, CacheRWM m, MonadTx m, MonadIO m) => (SelectQueryP1, DS.Seq Q.PrepArg) -> m RespBody
->>>>>>> 6cdffa82
 selectP2 :: Bool -> (AnnSel, DS.Seq Q.PrepArg) -> Q.TxE QErr RespBody
 selectP2 asSingleObject (sel, p) =
   runIdentity . Q.getRow
