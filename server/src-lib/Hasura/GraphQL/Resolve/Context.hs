{-# LANGUAGE FlexibleContexts      #-}
{-# LANGUAGE MultiParamTypeClasses #-}
{-# LANGUAGE MultiWayIf            #-}
{-# LANGUAGE NoImplicitPrelude     #-}
{-# LANGUAGE OverloadedStrings     #-}
{-# LANGUAGE TemplateHaskell       #-}

module Hasura.GraphQL.Resolve.Context
  ( InsResp(..)
  , FieldMap
  , OrdByResolveCtx
  , OrdByResolveCtxElem
  , NullsOrder(..)
  , OrdTy(..)
  , RelationInfoMap
  , InsCtx(..)
  , InsCtxMap
  , RespTx
  , InsertTxConflictCtx(..)
  , getFldInfo
  , getPGColInfo
  , getArg
  , withArg
  , withArgM
  , nameAsPath
  , PrepArgs
  , Convert
  , runConvert
  , prepare
  , module Hasura.GraphQL.Utils
  ) where

import           Data.Has
import           Hasura.Prelude

<<<<<<< HEAD
import qualified Data.HashMap.Strict               as Map
import qualified Data.Sequence                     as Seq
import qualified Database.PG.Query                 as Q
import qualified Language.GraphQL.Draft.Syntax     as G
=======
import qualified Data.Aeson                    as J
import qualified Data.Aeson.Casing             as J
import qualified Data.Aeson.TH                 as J
import qualified Data.ByteString.Lazy          as BL
import qualified Data.HashMap.Strict           as Map
import qualified Data.Sequence                 as Seq
import qualified Database.PG.Query             as Q
import qualified Language.GraphQL.Draft.Syntax as G
>>>>>>> a68bb612

import           Hasura.GraphQL.Resolve.InputValue
import           Hasura.GraphQL.Utils
import           Hasura.GraphQL.Validate.Field
import           Hasura.GraphQL.Validate.Types
import           Hasura.RQL.Types
import           Hasura.SQL.Types
import           Hasura.SQL.Value

<<<<<<< HEAD
import qualified Hasura.SQL.DML                    as S
=======
import qualified Hasura.RQL.DML.Select         as RS
import qualified Hasura.SQL.DML                as S
>>>>>>> a68bb612

data InsResp
  = InsResp
  { _irAffectedRows :: !Int
  , _irResponse     :: !(Maybe J.Object)
  } deriving (Show, Eq)
$(J.deriveJSON (J.aesonDrop 3 J.snakeCase) ''InsResp)

type FieldMap
  = Map.HashMap (G.NamedType, G.Name)
    (Either PGColInfo (RelInfo, S.BoolExp, Maybe Int, Bool))

data OrdTy
  = OAsc
  | ODesc
  deriving (Show, Eq)

data NullsOrder
  = NFirst
  | NLast
  deriving (Show, Eq)

type RespTx = Q.TxE QErr EncJSON

-- context needed for sql generation
type OrdByResolveCtxElem = RS.AnnOrderByItem

type OrdByResolveCtx
  = Map.HashMap (G.NamedType, G.EnumValue) OrdByResolveCtxElem

-- insert context
type RelationInfoMap = Map.HashMap RelName RelInfo

data InsCtx
  = InsCtx
  { icView      :: !QualifiedTable
  , icColumns   :: ![PGColInfo]
  , icRelations :: !RelationInfoMap
  } deriving (Show, Eq)

type InsCtxMap = Map.HashMap QualifiedTable InsCtx

getFldInfo
  :: (MonadError QErr m, MonadReader r m, Has FieldMap r)
  => G.NamedType -> G.Name -> m (Either PGColInfo (RelInfo, S.BoolExp, Maybe Int, Bool))
getFldInfo nt n = do
  fldMap <- asks getter
  onNothing (Map.lookup (nt,n) fldMap) $
    throw500 $ "could not lookup " <> showName n <> " in " <>
    showNamedTy nt

getPGColInfo
  :: (MonadError QErr m, MonadReader r m, Has FieldMap r)
  => G.NamedType -> G.Name -> m PGColInfo
getPGColInfo nt n = do
  fldInfo <- getFldInfo nt n
  case fldInfo of
    Left pgColInfo -> return pgColInfo
    Right _        -> throw500 $
      "found relinfo when expecting pgcolinfo for "
      <> showNamedTy nt <> ":" <> showName n

getArg
  :: (MonadError QErr m)
  => ArgsMap
  -> G.Name
  -> m AnnInpVal
getArg args arg =
  onNothing (Map.lookup arg args) $
  throw500 $ "missing argument: " <> showName arg

prependArgsInPath
  :: (MonadError QErr m)
  => m a -> m a
prependArgsInPath = withPathK "args"

nameAsPath
  :: (MonadError QErr m)
  => G.Name -> m a -> m a
nameAsPath name = withPathK (G.unName name)

withArg
  :: (MonadError QErr m)
  => ArgsMap
  -> G.Name
  -> (AnnInpVal -> m a)
  -> m a
withArg args arg f = prependArgsInPath $ nameAsPath arg $
  getArg args arg >>= f

withArgM
  :: (MonadError QErr m)
  => ArgsMap
  -> G.Name
  -> (AnnInpVal -> m a)
  -> m (Maybe a)
withArgM args arg f = prependArgsInPath $ nameAsPath arg $
  mapM f $ Map.lookup arg args

type PrepArgs = Seq.Seq Q.PrepArg

type Convert =
  StateT PrepArgs (ReaderT (FieldMap, OrdByResolveCtx, InsCtxMap) (Except QErr))

prepare
  :: (MonadState PrepArgs m)
  => AnnPGVal -> m S.SQLExp
prepare (_, _, colTy, colVal) = do
  preparedArgs <- get
  put (preparedArgs Seq.|> binEncoder colVal)
  return $ toPrepParam (Seq.length preparedArgs + 1) colTy

runConvert
  :: (MonadError QErr m)
  => (FieldMap, OrdByResolveCtx, InsCtxMap) -> Convert a -> m (a, PrepArgs)
runConvert ctx m =
  either throwError return $
  runExcept $ runReaderT (runStateT m Seq.empty) ctx<|MERGE_RESOLUTION|>--- conflicted
+++ resolved
@@ -27,27 +27,20 @@
   , Convert
   , runConvert
   , prepare
+  , prepare'
   , module Hasura.GraphQL.Utils
   ) where
 
 import           Data.Has
 import           Hasura.Prelude
 
-<<<<<<< HEAD
-import qualified Data.HashMap.Strict               as Map
-import qualified Data.Sequence                     as Seq
-import qualified Database.PG.Query                 as Q
-import qualified Language.GraphQL.Draft.Syntax     as G
-=======
 import qualified Data.Aeson                    as J
 import qualified Data.Aeson.Casing             as J
 import qualified Data.Aeson.TH                 as J
-import qualified Data.ByteString.Lazy          as BL
 import qualified Data.HashMap.Strict           as Map
 import qualified Data.Sequence                 as Seq
 import qualified Database.PG.Query             as Q
 import qualified Language.GraphQL.Draft.Syntax as G
->>>>>>> a68bb612
 
 import           Hasura.GraphQL.Resolve.InputValue
 import           Hasura.GraphQL.Utils
@@ -57,12 +50,8 @@
 import           Hasura.SQL.Types
 import           Hasura.SQL.Value
 
-<<<<<<< HEAD
-import qualified Hasura.SQL.DML                    as S
-=======
 import qualified Hasura.RQL.DML.Select         as RS
 import qualified Hasura.SQL.DML                as S
->>>>>>> a68bb612
 
 data InsResp
   = InsResp
@@ -170,7 +159,13 @@
 prepare
   :: (MonadState PrepArgs m)
   => AnnPGVal -> m S.SQLExp
-prepare (_, _, colTy, colVal) = do
+prepare (_, _, colTy, colVal) =
+  prepare' (colTy, colVal)
+
+prepare'
+  :: (MonadState PrepArgs m)
+  => (PGColType, PGColValue) -> m S.SQLExp
+prepare' (colTy, colVal) = do
   preparedArgs <- get
   put (preparedArgs Seq.|> binEncoder colVal)
   return $ toPrepParam (Seq.length preparedArgs + 1) colTy
