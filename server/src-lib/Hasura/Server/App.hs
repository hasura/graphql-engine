--- conflicted
+++ resolved
@@ -592,32 +592,19 @@
     enableMetadata = isMetadataEnabled serverCtx
     enablePGDump = isPGDumpEnabled serverCtx
     enableConfig = isConfigEnabled serverCtx
-<<<<<<< HEAD
+
     tmpltGetOrDeleteH tmpltText = do
       tmpltArgs <- tmpltArgsFromQueryParams
-      mkSpockAction encodeQErr id serverCtx $ mkAPIRespHandler $ do
+      mkSpockAction encodeQErr id serverCtx $ mkGetHandler $ do
         tmpltName <- mkTmpltName tmpltText
-        mkQTemplateAction tmpltName tmpltArgs
-=======
-
-    tmpltGetOrDeleteH tmpltName = do
-      tmpltArgs <- tmpltArgsFromQueryParams
-      mkSpockAction encodeQErr id serverCtx $ mkGetHandler $
         JSONResp <$> mkQTemplateAction tmpltName tmpltArgs
->>>>>>> 605f8633
 
     tmpltPutOrPostH tmpltText = do
       tmpltArgs <- tmpltArgsFromQueryParams
-<<<<<<< HEAD
-      mkSpockAction encodeQErr id serverCtx $ mkAPIRespHandler $ do
-        bodyTmpltArgs <- parseBody
-        tmpltName <- mkTmpltName tmpltText
-        mkQTemplateAction tmpltName $ M.union bodyTmpltArgs tmpltArgs
-=======
       mkSpockAction encodeQErr id serverCtx $ mkPostHandler $
-        mkAPIRespHandler $ \bodyTmpltArgs ->
+        mkAPIRespHandler $ \bodyTmpltArgs -> do
+          tmpltName <- mkTmpltName tmpltText
           mkQTemplateAction tmpltName $ M.union bodyTmpltArgs tmpltArgs
->>>>>>> 605f8633
 
     tmpltArgsFromQueryParams = do
       qparams <- params
