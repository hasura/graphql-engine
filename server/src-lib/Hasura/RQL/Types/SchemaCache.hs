{-# LANGUAGE GADTs      #-}
{-# LANGUAGE RankNTypes #-}

module Hasura.RQL.Types.SchemaCache
       ( SchemaCache(..)
       , SchemaCacheVer
       , initSchemaCacheVer
       , incSchemaCacheVer
       , emptySchemaCache

       , TableCache
       , modTableCache
       , addTableToCache
       , modTableInCache
       , delTableFromCache

       , TableInfo(..)
       , tiName
       , tiSystemDefined
       , tiFieldInfoMap
       , tiRolePermInfoMap
       , tiUniqOrPrimConstraints
       , tiPrimaryKeyCols
       , tiViewInfo
       , tiEventTriggerInfoMap
       , tiEnumValues

       , TableConstraint(..)
       , ConstraintType(..)
       , ViewInfo(..)
       , isMutable
       , mutableView
       , isUniqueOrPrimary
       , isForeignKey

       , RemoteSchemaCtx(..)
       , RemoteSchemaMap
       , RemoteSchemasWithRole
       , addRemoteSchemaToCache
       , delRemoteSchemaFromCache

       , WithDeps

       , CacheRM(..)
       , CacheRWM(..)

       , FieldInfoMap
       , FieldInfo(..)
       , _FIColumn
       , _FIRelationship
       , fieldInfoToEither
       , partitionFieldInfos
       , partitionFieldInfosWith
       , getCols
       , getRels

       , isPGColInfo
       , RelInfo(..)
       , addColToCache
       , addRelToCache

       , delColFromCache
       , updColInCache
       , delRelFromCache

       , RolePermInfo(..)
       , permIns
       , permSel
       , permUpd
       , permDel
       , PermAccessor(..)
       , permAccToLens
       , permAccToType
       , withPermType
       , RolePermInfoMap

       , InsPermInfo(..)
       , SelPermInfo(..)
       , UpdPermInfo(..)
       , DelPermInfo(..)
       , addPermToCache
       , delPermFromCache
       , PreSetColsPartial

       , addEventTriggerToCache
       , delEventTriggerFromCache
       , EventTriggerInfo(..)
       , EventTriggerInfoMap

       , TableObjId(..)
       , SchemaObjId(..)
       , reportSchemaObj
       , reportSchemaObjs
       , DependencyReason(..)
       , SchemaDependency(..)
       , mkParentDep
       , mkColDep
       , getDependentObjs
       , getDependentObjsWith

       , FunctionType(..)
       , FunctionArg(..)
       , FunctionArgName(..)
       , FunctionName(..)
       , FunctionInfo(..)
       , FunctionCache
       , getFuncsOfTable
       , addFunctionToCache
       , askFunctionInfo
       , delFunctionFromCache

       , replaceAllowlist
       ) where

import qualified Hasura.GraphQL.Context            as GC

import           Hasura.Prelude
import           Hasura.RQL.Types.BoolExp
import           Hasura.RQL.Types.Column
import           Hasura.RQL.Types.Common
import           Hasura.RQL.Types.Error
import           Hasura.RQL.Types.EventTrigger
import           Hasura.RQL.Types.Metadata
import           Hasura.RQL.Types.Permission
import           Hasura.RQL.Types.QueryCollection
import           Hasura.RQL.Types.RemoteSchema
import           Hasura.RQL.Types.SchemaCacheTypes
import           Hasura.SQL.Types

import           Control.Lens
import           Data.Aeson
import           Data.Aeson.Casing
import           Data.Aeson.TH

import qualified Data.HashMap.Strict               as M
import qualified Data.HashSet                      as HS
import qualified Data.Sequence                     as Seq
import qualified Data.Text                         as T

reportSchemaObjs :: [SchemaObjId] -> T.Text
reportSchemaObjs = T.intercalate ", " . map reportSchemaObj

mkParentDep :: QualifiedTable -> SchemaDependency
mkParentDep tn = SchemaDependency (SOTable tn) DRTable

mkColDep :: DependencyReason -> QualifiedTable -> PGCol -> SchemaDependency
mkColDep reason tn col =
  flip SchemaDependency reason . SOTableObj tn $ TOCol col

type WithDeps a = (a, [SchemaDependency])

data FieldInfo columnInfo
  = FIColumn !columnInfo
  | FIRelationship !RelInfo
  deriving (Show, Eq)
$(deriveToJSON
  defaultOptions { constructorTagModifier = snakeCase . drop 2
                 , sumEncoding = TaggedObject "type" "detail"
                 }
  ''FieldInfo)
$(makePrisms ''FieldInfo)

fieldInfoToEither :: FieldInfo columnInfo -> Either columnInfo RelInfo
fieldInfoToEither (FIColumn l)       = Left l
fieldInfoToEither (FIRelationship r) = Right r

partitionFieldInfos :: [FieldInfo columnInfo] -> ([columnInfo], [RelInfo])
partitionFieldInfos = partitionFieldInfosWith (id, id)

partitionFieldInfosWith :: (columnInfo -> a, RelInfo -> b)
                        -> [FieldInfo columnInfo] -> ([a], [b])
partitionFieldInfosWith fns =
  partitionEithers . map (biMapEither fns . fieldInfoToEither)
  where
    biMapEither (f1, f2) = either (Left . f1) (Right . f2)

type FieldInfoMap columnInfo = M.HashMap FieldName (FieldInfo columnInfo)

getCols :: FieldInfoMap columnInfo -> [columnInfo]
getCols fim = lefts $ map fieldInfoToEither $ M.elems fim

getRels :: FieldInfoMap columnInfo -> [RelInfo]
getRels fim = rights $ map fieldInfoToEither $ M.elems fim

isPGColInfo :: FieldInfo columnInfo -> Bool
isPGColInfo (FIColumn _) = True
isPGColInfo _            = False

data InsPermInfo
  = InsPermInfo
  { ipiCols            :: !(HS.HashSet PGCol)
  , ipiView            :: !QualifiedTable
  , ipiCheck           :: !AnnBoolExpPartialSQL
  , ipiSet             :: !PreSetColsPartial
  , ipiRequiredHeaders :: ![T.Text]
  } deriving (Show, Eq)

$(deriveToJSON (aesonDrop 3 snakeCase) ''InsPermInfo)

data SelPermInfo
  = SelPermInfo
  { spiCols            :: !(HS.HashSet PGCol)
  , spiTable           :: !QualifiedTable
  , spiFilter          :: !AnnBoolExpPartialSQL
  , spiLimit           :: !(Maybe Int)
  , spiAllowAgg        :: !Bool
  , spiRequiredHeaders :: ![T.Text]
  } deriving (Show, Eq)

$(deriveToJSON (aesonDrop 3 snakeCase) ''SelPermInfo)

data UpdPermInfo
  = UpdPermInfo
  { upiCols            :: !(HS.HashSet PGCol)
  , upiTable           :: !QualifiedTable
  , upiFilter          :: !AnnBoolExpPartialSQL
  , upiSet             :: !PreSetColsPartial
  , upiRequiredHeaders :: ![T.Text]
  } deriving (Show, Eq)

$(deriveToJSON (aesonDrop 3 snakeCase) ''UpdPermInfo)

data DelPermInfo
  = DelPermInfo
  { dpiTable           :: !QualifiedTable
  , dpiFilter          :: !AnnBoolExpPartialSQL
  , dpiRequiredHeaders :: ![T.Text]
  } deriving (Show, Eq)

$(deriveToJSON (aesonDrop 3 snakeCase) ''DelPermInfo)

mkRolePermInfo :: RolePermInfo
mkRolePermInfo = RolePermInfo Nothing Nothing Nothing Nothing

data RolePermInfo
  = RolePermInfo
  { _permIns :: !(Maybe InsPermInfo)
  , _permSel :: !(Maybe SelPermInfo)
  , _permUpd :: !(Maybe UpdPermInfo)
  , _permDel :: !(Maybe DelPermInfo)
  } deriving (Show, Eq)

$(deriveToJSON (aesonDrop 5 snakeCase) ''RolePermInfo)
makeLenses ''RolePermInfo

type RolePermInfoMap = M.HashMap RoleName RolePermInfo

data EventTriggerInfo
 = EventTriggerInfo
   { etiName        :: !TriggerName
   , etiOpsDef      :: !TriggerOpsDef
   , etiRetryConf   :: !RetryConf
   , etiWebhookInfo :: !WebhookConfInfo
   , etiHeaders     :: ![EventHeaderInfo]
   } deriving (Show, Eq)

$(deriveToJSON (aesonDrop 3 snakeCase) ''EventTriggerInfo)

type EventTriggerInfoMap = M.HashMap TriggerName EventTriggerInfo

data ConstraintType
  = CTCHECK
  | CTFOREIGNKEY
  | CTPRIMARYKEY
  | CTUNIQUE
  deriving Eq

constraintTyToTxt :: ConstraintType -> T.Text
constraintTyToTxt ty = case ty of
  CTCHECK      -> "CHECK"
  CTFOREIGNKEY -> "FOREIGN KEY"
  CTPRIMARYKEY -> "PRIMARY KEY"
  CTUNIQUE     -> "UNIQUE"

instance Show ConstraintType where
  show = T.unpack . constraintTyToTxt

instance FromJSON ConstraintType where
  parseJSON = withText "ConstraintType" $ \case
    "CHECK"       -> return CTCHECK
    "FOREIGN KEY" -> return CTFOREIGNKEY
    "PRIMARY KEY" -> return CTPRIMARYKEY
    "UNIQUE"      -> return CTUNIQUE
    c             -> fail $ "unexpected ConstraintType: " <> T.unpack c

instance ToJSON ConstraintType where
  toJSON = String . constraintTyToTxt

isUniqueOrPrimary :: ConstraintType -> Bool
isUniqueOrPrimary = \case
  CTPRIMARYKEY -> True
  CTUNIQUE     -> True
  _            -> False

isForeignKey :: ConstraintType -> Bool
isForeignKey = \case
  CTFOREIGNKEY -> True
  _            -> False

data TableConstraint
  = TableConstraint
  { tcType :: !ConstraintType
  , tcName :: !ConstraintName
  } deriving (Show, Eq)

$(deriveJSON (aesonDrop 2 snakeCase) ''TableConstraint)

data ViewInfo
  = ViewInfo
  { viIsUpdatable  :: !Bool
  , viIsDeletable  :: !Bool
  , viIsInsertable :: !Bool
  } deriving (Show, Eq)

$(deriveJSON (aesonDrop 2 snakeCase) ''ViewInfo)

isMutable :: (ViewInfo -> Bool) -> Maybe ViewInfo -> Bool
isMutable _ Nothing   = True
isMutable f (Just vi) = f vi

mutableView :: (MonadError QErr m) => QualifiedTable
            -> (ViewInfo -> Bool) -> Maybe ViewInfo
            -> T.Text -> m ()
mutableView qt f mVI operation =
  unless (isMutable f mVI) $ throw400 NotSupported $
  "view " <> qt <<> " is not " <> operation

data TableInfo columnInfo
  = TableInfo
  { _tiName                  :: !QualifiedTable
  , _tiSystemDefined         :: !Bool
  , _tiFieldInfoMap          :: !(FieldInfoMap columnInfo)
  , _tiRolePermInfoMap       :: !RolePermInfoMap
  , _tiUniqOrPrimConstraints :: ![ConstraintName]
  , _tiPrimaryKeyCols        :: ![PGCol]
  , _tiViewInfo              :: !(Maybe ViewInfo)
  , _tiEventTriggerInfoMap   :: !EventTriggerInfoMap
  , _tiEnumValues            :: !(Maybe EnumValues)
  } deriving (Show, Eq)
$(deriveToJSON (aesonDrop 2 snakeCase) ''TableInfo)
$(makeLenses ''TableInfo)

data FunctionType
  = FTVOLATILE
  | FTIMMUTABLE
  | FTSTABLE
  deriving (Eq)

$(deriveJSON defaultOptions{constructorTagModifier = drop 2} ''FunctionType)

funcTypToTxt :: FunctionType -> T.Text
funcTypToTxt FTVOLATILE  = "VOLATILE"
funcTypToTxt FTIMMUTABLE = "IMMUTABLE"
funcTypToTxt FTSTABLE    = "STABLE"

instance Show FunctionType where
  show = T.unpack . funcTypToTxt

newtype FunctionArgName =
  FunctionArgName { getFuncArgNameTxt :: T.Text}
  deriving (Show, Eq, ToJSON)

data FunctionArg
  = FunctionArg
  { faName :: !(Maybe FunctionArgName)
  , faType :: !PGScalarType
  } deriving (Show, Eq)

$(deriveToJSON (aesonDrop 2 snakeCase) ''FunctionArg)

data FunctionInfo
  = FunctionInfo
  { fiName          :: !QualifiedFunction
  , fiSystemDefined :: !Bool
  , fiType          :: !FunctionType
  , fiInputArgs     :: !(Seq.Seq FunctionArg)
  , fiReturnType    :: !QualifiedTable
  , fiDeps          :: ![SchemaDependency]
  } deriving (Show, Eq)

$(deriveToJSON (aesonDrop 2 snakeCase) ''FunctionInfo)

type TableCache columnInfo = M.HashMap QualifiedTable (TableInfo columnInfo) -- info of all tables
type FunctionCache = M.HashMap QualifiedFunction FunctionInfo -- info of all functions

data RemoteSchemaCtx
  = RemoteSchemaCtx
  { rscName :: !RemoteSchemaName
  , rscGCtx :: !GC.RemoteGCtx
  , rscInfo :: !RemoteSchemaInfo
  } deriving (Show, Eq)

instance ToJSON RemoteSchemaCtx where
  toJSON = toJSON . rscInfo

type RemoteSchemaMap = M.HashMap RemoteSchemaName RemoteSchemaCtx
type RemoteSchemasWithRole = M.HashMap (RoleName, RemoteSchemaName) RemoteSchemaCtx

type DepMap = M.HashMap SchemaObjId (HS.HashSet SchemaDependency)

addToDepMap :: SchemaObjId -> [SchemaDependency] -> DepMap -> DepMap
addToDepMap schObj deps =
  M.insert schObj (HS.fromList deps)

  -- M.unionWith HS.union objDepMap
  -- where
  --   objDepMap = M.fromList
  --     [ (dep, HS.singleton $ SchemaDependency schObj reason)
  --     | (SchemaDependency dep reason) <- deps
  --     ]

removeFromDepMap :: SchemaObjId -> DepMap -> DepMap
removeFromDepMap =
  M.delete

newtype SchemaCacheVer
  = SchemaCacheVer { unSchemaCacheVer :: Word64 }
  deriving (Show, Eq, Hashable, ToJSON, FromJSON)

initSchemaCacheVer :: SchemaCacheVer
initSchemaCacheVer = SchemaCacheVer 0

incSchemaCacheVer :: SchemaCacheVer -> SchemaCacheVer
incSchemaCacheVer (SchemaCacheVer prev) =
  SchemaCacheVer $ prev + 1

data SchemaCache
  = SchemaCache
<<<<<<< HEAD
  { scTables                :: !TableCache
  , scFunctions             :: !FunctionCache
  , scRemoteSchemas         :: !RemoteSchemaMap
  , scRemoteSchemasWithRole :: !RemoteSchemasWithRole
  , scAllowlist             :: !(HS.HashSet GQLQuery)
  , scGCtxMap               :: !GC.GCtxMap
  , scDefaultRemoteGCtx     :: !GC.GCtx
  , scDepMap                :: !DepMap
  , scInconsistentObjs      :: ![InconsistentMetadataObj]
=======
  { scTables            :: !(TableCache PGColumnInfo)
  , scFunctions         :: !FunctionCache
  , scRemoteSchemas     :: !RemoteSchemaMap
  , scAllowlist         :: !(HS.HashSet GQLQuery)
  , scGCtxMap           :: !GC.GCtxMap
  , scDefaultRemoteGCtx :: !GC.GCtx
  , scDepMap            :: !DepMap
  , scInconsistentObjs  :: ![InconsistentMetadataObj]
>>>>>>> 298d5f96
  } deriving (Show, Eq)

$(deriveToJSON (aesonDrop 2 snakeCase) ''SchemaCache)

getFuncsOfTable :: QualifiedTable -> FunctionCache -> [FunctionInfo]
getFuncsOfTable qt fc = flip filter allFuncs $ \f -> qt == fiReturnType f
  where
    allFuncs = M.elems fc

modDepMapInCache :: (CacheRWM m) => (DepMap -> DepMap) -> m ()
modDepMapInCache f = do
  sc <- askSchemaCache
  writeSchemaCache $ sc { scDepMap = f (scDepMap sc)}

class (Monad m) => CacheRM m where
  askSchemaCache :: m SchemaCache

instance (Monad m) => CacheRM (StateT SchemaCache m) where
  askSchemaCache = get

class (CacheRM m) => CacheRWM m where
  writeSchemaCache :: SchemaCache -> m ()

instance (Monad m) => CacheRWM (StateT SchemaCache m) where
  writeSchemaCache = put

emptySchemaCache :: SchemaCache
emptySchemaCache =
  SchemaCache
  { scTables       = M.empty
  , scFunctions = M.empty
  , scRemoteSchemas = M.empty
  , scRemoteSchemasWithRole = M.empty
  , scAllowlist  = HS.empty
  , scGCtxMap  = M.empty
  , scDefaultRemoteGCtx  = GC.emptyGCtx
  , scDepMap    = M.empty
  , scInconsistentObjs  = []
  }

modTableCache :: (CacheRWM m) => TableCache PGColumnInfo -> m ()
modTableCache tc = do
  sc <- askSchemaCache
  writeSchemaCache $ sc { scTables = tc }

addTableToCache :: (QErrM m, CacheRWM m)
                => TableInfo PGColumnInfo -> m ()
addTableToCache ti = do
  sc <- askSchemaCache
  assertTableNotExists tn sc
  modTableCache $ M.insert tn ti $ scTables sc
  where
    tn = _tiName ti

delTableFromCache :: (QErrM m, CacheRWM m)
                  => QualifiedTable -> m ()
delTableFromCache tn = do
  sc <- askSchemaCache
  void $ getTableInfoFromCache tn sc
  modTableCache $ M.delete tn $ scTables sc
  modDepMapInCache (M.filterWithKey notThisTableObj)
  where
    notThisTableObj (SOTableObj depTn _) _ = depTn /= tn
    notThisTableObj _                    _ = True

getTableInfoFromCache :: (QErrM m)
                      => QualifiedTable
                      -> SchemaCache
                      -> m (TableInfo PGColumnInfo)
getTableInfoFromCache tn sc =
  case M.lookup tn (scTables sc) of
    Nothing -> throw500 $ "table not found in cache : " <>> tn
    Just ti -> return ti

assertTableNotExists :: (QErrM m)
                     => QualifiedTable
                     -> SchemaCache
                     -> m ()
assertTableNotExists tn sc =
  case M.lookup tn (scTables sc) of
    Nothing -> return ()
    Just _  -> throw500 $ "table exists in cache : " <>> tn

modTableInCache :: (QErrM m, CacheRWM m)
                => (TableInfo PGColumnInfo -> m (TableInfo PGColumnInfo))
                -> QualifiedTable
                -> m ()
modTableInCache f tn = do
  sc <- askSchemaCache
  ti <- getTableInfoFromCache tn sc
  newTi <- f ti
  modTableCache $ M.insert tn newTi $ scTables sc

addColToCache
  :: (QErrM m, CacheRWM m)
  => PGCol -> PGColumnInfo
  -> QualifiedTable -> m ()
addColToCache cn ci =
  addFldToCache (fromPGCol cn) (FIColumn ci)

addRelToCache
  :: (QErrM m, CacheRWM m)
  => RelName -> RelInfo -> [SchemaDependency]
  -> QualifiedTable -> m ()
addRelToCache rn ri deps tn = do
  addFldToCache (fromRel rn) (FIRelationship ri)  tn
  modDepMapInCache (addToDepMap schObjId deps)
  where
    schObjId = SOTableObj tn $ TORel $ riName ri

addFldToCache
  :: (QErrM m, CacheRWM m)
  => FieldName -> FieldInfo PGColumnInfo
  -> QualifiedTable -> m ()
addFldToCache fn fi =
  modTableInCache modFieldInfoMap
  where
    modFieldInfoMap ti = do
      let fim = _tiFieldInfoMap ti
      case M.lookup fn fim of
        Just _  -> throw500 "field already exists "
        Nothing -> return $
          ti { _tiFieldInfoMap = M.insert fn fi fim }

delFldFromCache :: (QErrM m, CacheRWM m)
                => FieldName -> QualifiedTable -> m ()
delFldFromCache fn =
  modTableInCache modFieldInfoMap
  where
    modFieldInfoMap ti = do
      let fim = _tiFieldInfoMap ti
      case M.lookup fn fim of
        Just _  -> return $
          ti { _tiFieldInfoMap = M.delete fn fim }
        Nothing -> throw500 "field does not exist"

delColFromCache :: (QErrM m, CacheRWM m)
                => PGCol -> QualifiedTable -> m ()
delColFromCache cn =
  delFldFromCache (fromPGCol cn)

delRelFromCache :: (QErrM m, CacheRWM m)
                => RelName -> QualifiedTable -> m ()
delRelFromCache rn tn = do
  delFldFromCache (fromRel rn) tn
  modDepMapInCache (removeFromDepMap schObjId)
  where
    schObjId = SOTableObj tn $ TORel rn

updColInCache
  :: (QErrM m, CacheRWM m)
  => PGCol -> PGColumnInfo
  -> QualifiedTable -> m ()
updColInCache cn ci tn = do
  delColFromCache cn tn
  addColToCache cn ci tn

data PermAccessor a where
  PAInsert :: PermAccessor InsPermInfo
  PASelect :: PermAccessor SelPermInfo
  PAUpdate :: PermAccessor UpdPermInfo
  PADelete :: PermAccessor DelPermInfo

permAccToLens :: PermAccessor a -> Lens' RolePermInfo (Maybe a)
permAccToLens PAInsert = permIns
permAccToLens PASelect = permSel
permAccToLens PAUpdate = permUpd
permAccToLens PADelete = permDel

permAccToType :: PermAccessor a -> PermType
permAccToType PAInsert = PTInsert
permAccToType PASelect = PTSelect
permAccToType PAUpdate = PTUpdate
permAccToType PADelete = PTDelete

withPermType :: PermType -> (forall a. PermAccessor a -> b) -> b
withPermType PTInsert f = f PAInsert
withPermType PTSelect f = f PASelect
withPermType PTUpdate f = f PAUpdate
withPermType PTDelete f = f PADelete

addEventTriggerToCache
  :: (QErrM m, CacheRWM m)
  => QualifiedTable
  -> EventTriggerInfo
  -> [SchemaDependency]
  -> m ()
addEventTriggerToCache qt eti deps = do
  modTableInCache modEventTriggerInfo qt
  modDepMapInCache (addToDepMap schObjId deps)
  where
    trn = etiName eti
    modEventTriggerInfo ti = do
      let etim = _tiEventTriggerInfoMap ti
      return $ ti { _tiEventTriggerInfoMap = M.insert trn eti etim}
    schObjId = SOTableObj qt $ TOTrigger trn

delEventTriggerFromCache
  :: (QErrM m, CacheRWM m)
  => QualifiedTable
  -> TriggerName
  -> m ()
delEventTriggerFromCache qt trn = do
  modTableInCache modEventTriggerInfo qt
  modDepMapInCache (removeFromDepMap schObjId)
  where
    modEventTriggerInfo ti = do
      let etim = _tiEventTriggerInfoMap ti
      return $ ti { _tiEventTriggerInfoMap = M.delete trn etim }
    schObjId = SOTableObj qt $ TOTrigger trn

addFunctionToCache
  :: (QErrM m, CacheRWM m)
  => FunctionInfo -> m ()
addFunctionToCache fi = do
  sc <- askSchemaCache
  let functionCache = scFunctions sc
  case M.lookup fn functionCache of
    Just _ -> throw500 $ "function already exists in cache " <>> fn
    Nothing -> do
      let newFunctionCache = M.insert fn fi functionCache
      writeSchemaCache $ sc {scFunctions = newFunctionCache}
  modDepMapInCache (addToDepMap objId deps)
  where
    fn = fiName fi
    objId = SOFunction $ fiName fi
    deps = fiDeps fi

askFunctionInfo
  :: (CacheRM m, QErrM m)
  => QualifiedFunction ->  m FunctionInfo
askFunctionInfo qf = do
  sc <- askSchemaCache
  maybe throwNoFn return $ M.lookup qf $ scFunctions sc
  where
    throwNoFn = throw400 NotExists $
      "function not found in cache " <>> qf

delFunctionFromCache
  :: (QErrM m, CacheRWM m)
  => QualifiedFunction -> m ()
delFunctionFromCache qf = do
  sc <- askSchemaCache
  let functionCache = scFunctions sc
  case M.lookup qf functionCache of
    Nothing -> throw500 $ "function does not exist in cache " <>> qf
    Just _ -> do
      let newFunctionCache = M.delete qf functionCache
      writeSchemaCache $ sc {scFunctions = newFunctionCache}
  modDepMapInCache (removeFromDepMap objId)
  where
    objId = SOFunction qf

addPermToCache
  :: (QErrM m, CacheRWM m)
  => QualifiedTable
  -> RoleName
  -> PermAccessor a
  -> a
  -> [SchemaDependency]
  -> m ()
addPermToCache tn rn pa i deps = do
  modTableInCache modRolePermInfo tn
  modDepMapInCache (addToDepMap schObjId deps)
  where
    paL = permAccToLens pa
    modRolePermInfo ti = do
      let rpim = _tiRolePermInfoMap ti
          rpi  = fromMaybe mkRolePermInfo $ M.lookup rn rpim
          newRPI = rpi & paL ?~ i
      assertPermNotExists pa rpi
      return $ ti { _tiRolePermInfoMap = M.insert rn newRPI rpim }
    schObjId = SOTableObj tn $ TOPerm rn $ permAccToType pa

assertPermNotExists
  :: (QErrM m)
  => PermAccessor a
  -> RolePermInfo -> m ()
assertPermNotExists f rpi =
  when (isJust $ rpi ^. permAccToLens f) $ throw500 "permission exists"

assertPermExists
  :: (QErrM m)
  => PermAccessor a
  -> RolePermInfo -> m ()
assertPermExists f rpi =
  unless (isJust $ rpi ^. permAccToLens f) $ throw500 "permission does not exist"

delPermFromCache
  :: (QErrM m, CacheRWM m)
  => PermAccessor a
  -> RoleName
  -> QualifiedTable
  -> m ()
delPermFromCache pa rn tn = do
  modTableInCache modRolePermInfo tn
  modDepMapInCache (removeFromDepMap schObjId)
  where
    paL = permAccToLens pa
    modRolePermInfo ti = do
      let rpim = _tiRolePermInfoMap ti
          rpi  = fromMaybe mkRolePermInfo $ M.lookup rn rpim
      assertPermExists pa rpi
      let newRPI = rpi & paL .~ Nothing
      return $ ti { _tiRolePermInfoMap = M.insert rn newRPI rpim }
    schObjId = SOTableObj tn $ TOPerm rn $ permAccToType pa

addRemoteSchemaToCache
  :: (QErrM m, CacheRWM m) => RemoteSchemaCtx -> m ()
addRemoteSchemaToCache rmCtx = do
  sc <- askSchemaCache
  let rmSchemas = scRemoteSchemas sc
      name = rscName rmCtx
  -- ideally, remote schema shouldn't present in cache
  -- if present unexpected 500 is thrown
  onJust (M.lookup name rmSchemas) $ const $
    throw500 $ "remote schema with name " <> name
    <<> " already found in cache"
  writeSchemaCache sc
    {scRemoteSchemas = M.insert name rmCtx rmSchemas}

delRemoteSchemaFromCache
  :: (QErrM m, CacheRWM m) => RemoteSchemaName -> m ()
delRemoteSchemaFromCache name = do
  sc <- askSchemaCache
  let rmSchemas = scRemoteSchemas sc
  -- ideally, remote schema should be present in cache
  -- if not present unexpected 500 is thrown
  void $ onNothing (M.lookup name rmSchemas) $
    throw500 $ "remote schema with name " <> name
    <<> " not found in cache"
  writeSchemaCache sc {scRemoteSchemas = M.delete name rmSchemas}

replaceAllowlist
  :: (CacheRWM m)
  => QueryList -> m ()
replaceAllowlist qList = do
  sc <- askSchemaCache
  let allowlist = HS.fromList $
        map (queryWithoutTypeNames . getGQLQuery . _lqQuery) qList
  writeSchemaCache sc{scAllowlist = allowlist}

getDependentObjs :: SchemaCache -> SchemaObjId -> [SchemaObjId]
getDependentObjs = getDependentObjsWith (const True)

getDependentObjsWith
  :: (DependencyReason -> Bool) -> SchemaCache -> SchemaObjId -> [SchemaObjId]
getDependentObjsWith f sc objId =
  -- [ sdObjId sd | sd <- filter (f . sdReason) allDeps]
  map fst $ filter (isDependency . snd) $ M.toList $ scDepMap sc
  where
    isDependency deps = not $ HS.null $ flip HS.filter deps $
      \(SchemaDependency depId reason) -> objId `induces` depId && f reason
    -- induces a b : is b dependent on a
    induces (SOTable tn1) (SOTable tn2)      = tn1 == tn2
    induces (SOTable tn1) (SOTableObj tn2 _) = tn1 == tn2
    induces objId1 objId2                    = objId1 == objId2
    -- allDeps = toList $ fromMaybe HS.empty $ M.lookup objId $ scDepMap sc<|MERGE_RESOLUTION|>--- conflicted
+++ resolved
@@ -426,8 +426,7 @@
 
 data SchemaCache
   = SchemaCache
-<<<<<<< HEAD
-  { scTables                :: !TableCache
+  { scTables                :: !(TableCache PGColumnInfo)
   , scFunctions             :: !FunctionCache
   , scRemoteSchemas         :: !RemoteSchemaMap
   , scRemoteSchemasWithRole :: !RemoteSchemasWithRole
@@ -436,16 +435,6 @@
   , scDefaultRemoteGCtx     :: !GC.GCtx
   , scDepMap                :: !DepMap
   , scInconsistentObjs      :: ![InconsistentMetadataObj]
-=======
-  { scTables            :: !(TableCache PGColumnInfo)
-  , scFunctions         :: !FunctionCache
-  , scRemoteSchemas     :: !RemoteSchemaMap
-  , scAllowlist         :: !(HS.HashSet GQLQuery)
-  , scGCtxMap           :: !GC.GCtxMap
-  , scDefaultRemoteGCtx :: !GC.GCtx
-  , scDepMap            :: !DepMap
-  , scInconsistentObjs  :: ![InconsistentMetadataObj]
->>>>>>> 298d5f96
   } deriving (Show, Eq)
 
 $(deriveToJSON (aesonDrop 2 snakeCase) ''SchemaCache)
