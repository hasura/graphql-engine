--- conflicted
+++ resolved
@@ -44,27 +44,19 @@
 -- | Full execution plan to process one GraphQL query.  Once we work on
 -- heterogeneous execution this will contain a mixture of things to run on the
 -- database and things to run on remote schemas.
-type ExecutionPlan db = InsOrdHashMap G.Name (ExecutionStep db)
+type ExecutionPlan db action = InsOrdHashMap G.Name (ExecutionStep db action)
 
 type RemoteCall = (RemoteSchemaInfo, G.TypedOperationDefinition G.NoFragments G.Name, Maybe GH.VariableValues)
 
 -- | One execution step to processing a GraphQL query (e.g. one root field).
 -- Polymorphic to allow the SQL to be generated in stages.
-<<<<<<< HEAD
-data ExecutionStep db remote raw
-  = ExecStepDB !db
+data ExecutionStep db action
+  = ExecStepDB PGExecCtx db
   -- ^ A query to execute against the database
-  | ExecStepRemote !remote -- !RemoteSchemaInfo !(G.Selection G.NoFragments G.Name)
-  -- ^ A query to execute against a remote schema
-  | ExecStepRaw !raw
-=======
-data ExecutionStep db
-  = ExecStepDB db
-  -- ^ A query to execute against the database
+  | ExecStepAction action
   | ExecStepRemote RemoteCall  -- !RemoteSchemaInfo !(G.Selection G.NoFragments G.Name)
   -- ^ A query to execute against a remote schema
   | ExecStepRaw J.Value
->>>>>>> bd6254c5
   -- ^ Output a plain JSON object
 
 data PlanningSt
