--- conflicted
+++ resolved
@@ -29,11 +29,7 @@
           integrity="sha384-BVYiiSIFeK1dGmJRAkycuHAHRg32OmUcww7on3RYdg4Va+PmSTsz/K68vbdEjh4u" crossOrigin="anonymous" />
           <link rel="stylesheet"
           href="https://use.fontawesome.com/releases/v5.8.2/css/all.css"
-<<<<<<< HEAD
-          integrity="sha384-oS3vJWv+0UjzBfQzYUhtDYW+Pj2yciDJxpsK1OYPAYjqT085Qq/1cq5FLXAZQ7Ay" crossOrigin="anonymous"/>
-=======
           integrity="sha384-oS3vJWv+0UjzBfQzYUhtDYW+Pj2yciDJxpsK1OYPAYjqT085Qq/1cq5FLXAZQ7Ay" crossOrigin="anonymous" />
->>>>>>> 0e049f8f
           <script
           src="https://code.jquery.com/jquery-3.4.1.min.js"
           integrity="sha256-CSXorXvZcTkaix6Yvo6HppcZGetbYMGWSFlBw8HfCJo="
