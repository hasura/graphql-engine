module Hasura.RQL.Types.Common
       ( PGColInfo(..)
       , RelName(..)
       , RelType(..)
       , relTypeToTxt
       , RelInfo(..)

       , FieldName(..)
       , fromPGCol
       , fromRel

       , TQueryName(..)
       , TemplateParam(..)

       , ToAesonPairs(..)
       , WithTable(..)
       , ColVals
       , MutateResp(..)
<<<<<<< HEAD

       , FunctionArgName(..)
       , FunctionArgType(..)
       , FunctionArg(..)
       , isInputType
=======
       , ForeignKey(..)
>>>>>>> c3c01bec
       ) where

import           Hasura.Prelude
import           Hasura.SQL.Types

import           Data.Aeson
import           Data.Aeson.Casing
import           Data.Aeson.TH
import qualified Data.HashMap.Strict        as HM
import qualified Data.Text                  as T
import qualified Database.PG.Query          as Q
import           Instances.TH.Lift          ()
import           Language.Haskell.TH.Syntax (Lift)
import qualified PostgreSQL.Binary.Decoding as PD

data PGColInfo
  = PGColInfo
  { pgiName       :: !PGCol
  , pgiType       :: !PGColType
  , pgiIsNullable :: !Bool
  } deriving (Show, Eq)

$(deriveJSON (aesonDrop 3 snakeCase) ''PGColInfo)

newtype RelName
  = RelName {getRelTxt :: T.Text}
  deriving (Show, Eq, Hashable, FromJSON, ToJSON, Q.ToPrepArg, Q.FromCol, Lift)

instance IsIden RelName where
  toIden (RelName r) = Iden r

instance DQuote RelName where
  dquoteTxt (RelName r) = r

relTypeToTxt :: RelType -> T.Text
relTypeToTxt ObjRel = "object"
relTypeToTxt ArrRel = "array"

data RelType
  = ObjRel
  | ArrRel
  deriving (Show, Eq, Generic)

instance Hashable RelType

instance ToJSON RelType where
  toJSON = String . relTypeToTxt

instance FromJSON RelType where
  parseJSON (String "object") = return ObjRel
  parseJSON (String "array") = return ArrRel
  parseJSON _ = fail "expecting either 'object' or 'array' for rel_type"

instance Q.FromCol RelType where
  fromCol bs = flip Q.fromColHelper bs $ PD.enum $ \case
    "object" -> Just ObjRel
    "array"  -> Just ArrRel
    _   -> Nothing

data RelInfo
  = RelInfo
  { riName     :: !RelName
  , riType     :: !RelType
  , riMapping  :: ![(PGCol, PGCol)]
  , riRTable   :: !QualifiedTable
  , riIsManual :: !Bool
  } deriving (Show, Eq)

$(deriveToJSON (aesonDrop 2 snakeCase) ''RelInfo)

newtype FieldName
  = FieldName { getFieldNameTxt :: T.Text }
  deriving (Show, Eq, Ord, Hashable, FromJSON, ToJSON, FromJSONKey, ToJSONKey, Lift)

instance IsIden FieldName where
  toIden (FieldName f) = Iden f

instance DQuote FieldName where
  dquoteTxt (FieldName c) = c

fromPGCol :: PGCol -> FieldName
fromPGCol (PGCol c) = FieldName c

fromRel :: RelName -> FieldName
fromRel (RelName r) = FieldName r

newtype TQueryName
  = TQueryName { getTQueryName :: T.Text }
  deriving ( Show, Eq, Hashable, FromJSONKey, ToJSONKey
           , FromJSON, ToJSON, Q.ToPrepArg, Q.FromCol, Lift)

instance IsIden TQueryName where
  toIden (TQueryName r) = Iden r

instance DQuote TQueryName where
  dquoteTxt (TQueryName r) = r

newtype TemplateParam
  = TemplateParam { getTemplateParam :: T.Text }
  deriving (Show, Eq, Hashable, FromJSON, FromJSONKey, ToJSONKey, ToJSON, Lift)

instance DQuote TemplateParam where
  dquoteTxt (TemplateParam r) = r

class ToAesonPairs a where
  toAesonPairs :: (KeyValue v) => a -> [v]

data WithTable a
  = WithTable
  { wtName :: !QualifiedTable
  , wtInfo :: !a
  } deriving (Show, Eq, Lift)

instance (FromJSON a) => FromJSON (WithTable a) where
  parseJSON v@(Object o) =
    WithTable <$> o .: "table" <*> parseJSON v
  parseJSON _ =
    fail "expecting an Object with key 'table'"

instance (ToAesonPairs a) => ToJSON (WithTable a) where
  toJSON (WithTable tn rel) =
    object $ ("table" .= tn):toAesonPairs rel

type ColVals = HM.HashMap PGCol Value

data MutateResp
  = MutateResp
  { _mrAffectedRows     :: !Int
  , _mrReturningColumns :: ![ColVals]
  } deriving (Show, Eq)
$(deriveJSON (aesonDrop 3 snakeCase) ''MutateResp)

<<<<<<< HEAD
data FunctionArgType
  -- Needs input from user
  = FATInput
  -- Needs 'hasura.user' session info
  | FATSession
  deriving (Show, Eq)
$(deriveJSON defaultOptions{constructorTagModifier = drop 2} ''FunctionArgType)

isInputType :: FunctionArgType -> Bool
isInputType FATInput   = True
isInputType FATSession = False

newtype FunctionArgName =
  FunctionArgName { getFuncArgNameTxt :: T.Text}
  deriving (Show, Eq, ToJSON, FromJSON, Lift, DQuote, Q.ToPrepArg)

data FunctionArg
  = FunctionArg
  { faName    :: !(Maybe FunctionArgName)
  , faColType :: !PGColType
  , faArgType :: !FunctionArgType
  } deriving(Show, Eq)
$(deriveToJSON (aesonDrop 2 snakeCase) ''FunctionArg)
=======
type ColMapping = HM.HashMap PGCol PGCol

data ForeignKey
  = ForeignKey
  { _fkTable         :: !QualifiedTable
  , _fkRefTable      :: !QualifiedTable
  , _fkOid           :: !Int
  , _fkConstraint    :: !ConstraintName
  , _fkColumnMapping :: !ColMapping
  } deriving (Show, Eq, Generic)
$(deriveJSON (aesonDrop 3 snakeCase) ''ForeignKey)

instance Hashable ForeignKey
>>>>>>> c3c01bec
<|MERGE_RESOLUTION|>--- conflicted
+++ resolved
@@ -16,15 +16,13 @@
        , WithTable(..)
        , ColVals
        , MutateResp(..)
-<<<<<<< HEAD
+
+       , ForeignKey(..)
 
        , FunctionArgName(..)
        , FunctionArgType(..)
        , FunctionArg(..)
        , isInputType
-=======
-       , ForeignKey(..)
->>>>>>> c3c01bec
        ) where
 
 import           Hasura.Prelude
@@ -157,7 +155,20 @@
   } deriving (Show, Eq)
 $(deriveJSON (aesonDrop 3 snakeCase) ''MutateResp)
 
-<<<<<<< HEAD
+type ColMapping = HM.HashMap PGCol PGCol
+
+data ForeignKey
+  = ForeignKey
+  { _fkTable         :: !QualifiedTable
+  , _fkRefTable      :: !QualifiedTable
+  , _fkOid           :: !Int
+  , _fkConstraint    :: !ConstraintName
+  , _fkColumnMapping :: !ColMapping
+  } deriving (Show, Eq, Generic)
+$(deriveJSON (aesonDrop 3 snakeCase) ''ForeignKey)
+
+instance Hashable ForeignKey
+
 data FunctionArgType
   -- Needs input from user
   = FATInput
@@ -180,19 +191,4 @@
   , faColType :: !PGColType
   , faArgType :: !FunctionArgType
   } deriving(Show, Eq)
-$(deriveToJSON (aesonDrop 2 snakeCase) ''FunctionArg)
-=======
-type ColMapping = HM.HashMap PGCol PGCol
-
-data ForeignKey
-  = ForeignKey
-  { _fkTable         :: !QualifiedTable
-  , _fkRefTable      :: !QualifiedTable
-  , _fkOid           :: !Int
-  , _fkConstraint    :: !ConstraintName
-  , _fkColumnMapping :: !ColMapping
-  } deriving (Show, Eq, Generic)
-$(deriveJSON (aesonDrop 3 snakeCase) ''ForeignKey)
-
-instance Hashable ForeignKey
->>>>>>> c3c01bec
+$(deriveToJSON (aesonDrop 2 snakeCase) ''FunctionArg)