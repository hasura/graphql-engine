{-# LANGUAGE FlexibleContexts  #-}
{-# LANGUAGE LambdaCase        #-}
{-# LANGUAGE NoImplicitPrelude #-}
{-# LANGUAGE OverloadedStrings #-}

module Hasura.GraphQL.Resolve
  ( resolveSelSet
  ) where

import           Hasura.Prelude

import qualified Data.Aeson                             as J
import qualified Data.ByteString.Lazy                   as BL
import qualified Data.HashMap.Strict                    as Map
import qualified Database.PG.Query                      as Q
import qualified Language.GraphQL.Draft.Syntax          as G

import           Hasura.GraphQL.Resolve.Context
import           Hasura.GraphQL.Resolve.Introspect
import           Hasura.GraphQL.Schema
import           Hasura.GraphQL.Transport.HTTP.Protocol
import           Hasura.GraphQL.Validate.Field
import           Hasura.RQL.Types
import           Hasura.SQL.Types

import qualified Hasura.GraphQL.Resolve.Insert          as RI
import qualified Hasura.GraphQL.Resolve.Mutation        as RM
import qualified Hasura.GraphQL.Resolve.Select          as RS

-- {-# SCC buildTx #-}
buildTx :: UserInfo -> GCtx -> Field -> Q.TxE QErr BL.ByteString
buildTx userInfo gCtx fld = do
  opCxt <- getOpCtx $ _fName fld
  join $ fmap fst $ runConvert (fldMap, orderByCtx, insCtxMap) $ case opCxt of

    OCSelect tn permFilter permLimit hdrs ->
      validateHdrs hdrs >> RS.convertSelect tn permFilter permLimit fld

    OCSelectPkey tn permFilter hdrs ->
      validateHdrs hdrs >> RS.convertSelectByPKey tn permFilter fld
      -- RS.convertSelect tn permFilter fld
<<<<<<< HEAD
    OCInsert tn vn cols set hdrs    ->
      validateHdrs hdrs >> RM.convertInsert roleName (tn, vn) set cols fld
=======
    OCInsert tn hdrs    ->
      validateHdrs hdrs >> RI.convertInsert roleName tn fld
>>>>>>> d57be587
      -- RM.convertInsert (tn, vn) cols fld
    OCUpdate tn permFilter hdrs ->
      validateHdrs hdrs >> RM.convertUpdate tn permFilter fld
      -- RM.convertUpdate tn permFilter fld
    OCDelete tn permFilter hdrs ->
      validateHdrs hdrs >> RM.convertDelete tn permFilter fld
      -- RM.convertDelete tn permFilter fld
  where
    roleName = userRole userInfo
    opCtxMap = _gOpCtxMap gCtx
    fldMap = _gFields gCtx
    orderByCtx = _gOrdByEnums gCtx
    insCtxMap = _gInsCtxMap gCtx

    getOpCtx f =
      onNothing (Map.lookup f opCtxMap) $ throw500 $
      "lookup failed: opctx: " <> showName f

    validateHdrs hdrs = do
      let receivedHdrs = userHeaders userInfo
      forM_ hdrs $ \hdr ->
        unless (Map.member hdr receivedHdrs) $
        throw400 NotFound $ hdr <<> " header is expected but not found"

-- {-# SCC resolveFld #-}
resolveFld
  :: UserInfo -> GCtx
  -> G.OperationType
  -> Field
  -> Q.TxE QErr BL.ByteString
resolveFld userInfo gCtx opTy fld =
  case _fName fld of
    "__type"     -> J.encode <$> runReaderT (typeR fld) gCtx
    "__schema"   -> J.encode <$> runReaderT (schemaR fld) gCtx
    "__typename" -> return $ J.encode $ mkRootTypeName opTy
    _            -> buildTx userInfo gCtx fld
  where
    mkRootTypeName :: G.OperationType -> Text
    mkRootTypeName = \case
      G.OperationTypeQuery        -> "query_root"
      G.OperationTypeMutation     -> "mutation_root"
      G.OperationTypeSubscription -> "subscription_root"

resolveSelSet
  :: UserInfo -> GCtx
  -> G.OperationType
  -> SelSet
  -> Q.TxE QErr BL.ByteString
resolveSelSet userInfo gCtx opTy fields =
  fmap mkJSONObj $ forM (toList fields) $ \fld -> do
    fldResp <- resolveFld userInfo gCtx opTy fld
    return (G.unName $ G.unAlias $ _fAlias fld, fldResp)<|MERGE_RESOLUTION|>--- conflicted
+++ resolved
@@ -39,13 +39,8 @@
     OCSelectPkey tn permFilter hdrs ->
       validateHdrs hdrs >> RS.convertSelectByPKey tn permFilter fld
       -- RS.convertSelect tn permFilter fld
-<<<<<<< HEAD
-    OCInsert tn vn cols set hdrs    ->
-      validateHdrs hdrs >> RM.convertInsert roleName (tn, vn) set cols fld
-=======
-    OCInsert tn hdrs    ->
+    OCInsert tn insSetCols hdrs    ->
       validateHdrs hdrs >> RI.convertInsert roleName tn fld
->>>>>>> d57be587
       -- RM.convertInsert (tn, vn) cols fld
     OCUpdate tn permFilter hdrs ->
       validateHdrs hdrs >> RM.convertUpdate tn permFilter fld
